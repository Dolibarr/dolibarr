<?php
/* Copyright (C) 2006-2015 Laurent Destailleur  <eldy@users.sourceforge.net>
 * Copyright (C) 2005-2013 Regis Houssin        <regis.houssin@inodbox.com>
 * Copyright (C) 2010-2020 Juanjo Menent        <jmenent@2byte.es>
 * Copyright (C) 2012-2013 Christophe Battarel  <christophe.battarel@altairis.fr>
 * Copyright (C) 2011-2022 Philippe Grand       <philippe.grand@atoo-net.com>
 * Copyright (C) 2012-2015 Marcos García        <marcosgdf@gmail.com>
 * Copyright (C) 2012-2015 Raphaël Doursenaud   <rdoursenaud@gpcsolutions.fr>
 * Copyright (C) 2012      Cedric Salvador      <csalvador@gpcsolutions.fr>
 * Copyright (C) 2015-2022 Alexandre Spangaro   <aspangaro@open-dsi.fr>
 * Copyright (C) 2016      Bahfir abbes         <dolipar@dolipar.org>
 * Copyright (C) 2017      ATM Consulting       <support@atm-consulting.fr>
 * Copyright (C) 2017-2019 Nicolas ZABOURI      <info@inovea-conseil.com>
 * Copyright (C) 2017      Rui Strecht          <rui.strecht@aliartalentos.com>
 * Copyright (C) 2018-2023 Frédéric France      <frederic.france@netlogic.fr>
 * Copyright (C) 2018      Josep Lluís Amador   <joseplluis@lliuretic.cat>
 * Copyright (C) 2023      Gauthier VERDOL      <gauthier.verdol@atm-consulting.fr>
 * Copyright (C) 2021      Grégory Blémand      <gregory.blemand@atm-consulting.fr>
 * Copyright (C) 2023      Lenin Rivas      	<lenin.rivas777@gmail.com>
 *
 * This program is free software; you can redistribute it and/or modify
 * it under the terms of the GNU General Public License as published by
 * the Free Software Foundation; either version 3 of the License, or
 * (at your option) any later version.
 *
 * This program is distributed in the hope that it will be useful,
 * but WITHOUT ANY WARRANTY; without even the implied warranty of
 * MERCHANTABILITY or FITNESS FOR A PARTICULAR PURPOSE.  See the
 * GNU General Public License for more details.
 *
 * You should have received a copy of the GNU General Public License
 * along with this program. If not, see <https://www.gnu.org/licenses/>.
 */

/**
 *	\file       htdocs/core/class/commonobject.class.php
 *	\ingroup    core
 *	\brief      File of parent class of all other business classes (invoices, contracts, proposals, orders, ...)
 */


/**
 *	Parent class of all other business classes (invoices, contracts, proposals, orders, ...)
 */
abstract class CommonObject
{
	const TRIGGER_PREFIX = ''; // to be overriden in child class implementations, i.e. 'BILL', 'TASK', 'PROPAL', etc.

	/**
	 * @var string ID of module.
	 */
	public $module;

	/**
	 * @var DoliDb		Database handler (result of a new DoliDB)
	 */
	public $db;

	/**
	 * @var int The object identifier
	 */
	public $id;

	/**
	 * @var int The environment ID when using a multicompany module
	 */
	public $entity;

	/**
	 * @var string 		Error string
	 * @see             $errors
	 */
	public $error;

	/**
	 * @var string 		Error string that is hidden but can be used to store complementatry technical code.
	 */
	public $errorhidden;

	/**
	 * @var string[]	Array of error strings
	 */
	public $errors = array();

	/**
	 * @var array   To store error results of ->validateField()
	 */
	private $validateFieldsErrors = array();

	/**
	 * @var string ID to identify managed object
	 */
	public $element;

	/**
	 * @var int The related element
	 */
	public $fk_element;

	/**
	 * @var string 	Name to use for 'features' parameter to check module permissions user->rights->feature with restrictedArea().
	 * 				Undefined means same value than $element. Can be use to force a check on another element for example for class of line, we mention here the parent element.
	 */
	public $element_for_permission;

	/**
	 * @var string Name of table without prefix where object is stored
	 */
	public $table_element;

	/**
	 * @var string    Name of subtable line
	 */
	public $table_element_line = '';

	/**
	 * @var int 0=No test on entity, 1=Test with field entity, 'field@table'=Test with link by field@table
	 */
	public $ismultientitymanaged;

	/**
	 * @var string		Key value used to track if data is coming from import wizard
	 */
	public $import_key;

	/**
	 * @var mixed		Contains data to manage extrafields
	 */
	public $array_options = array();

	/**
	 * @var array  Array with all fields and their property. Do not use it as a static var. It may be modified by constructor.
	 */
	public $fields = array();

	/**
	 * @var mixed		Array to store alternative languages values of object
	 */
	public $array_languages = null; // Value is array() when load already tried

	/**
	 * @var array		To store result of ->liste_contact()
	 */
	public $contacts_ids;

	/**
	 * @var mixed		Array of linked objects, set and used when calling ->create() to be able to create links during the creation of object
	 */
	public $linked_objects;

	/**
	 * @var int[][]		Array of linked objects ids. Loaded by ->fetchObjectLinked
	 */
	public $linkedObjectsIds;

	/**
	 * @var mixed		Array of linked objects. Loaded by ->fetchObjectLinked
	 */
	public $linkedObjects;

	/**
	 * @var boolean[]	Array of boolean with object id as key and value as true if linkedObjects full loaded for object id. Loaded by ->fetchObjectLinked. Important for pdf generation time reduction.
	 */
	private $linkedObjectsFullLoaded = array();

	/**
	 * @var CommonObject To store a cloned copy of object before to edit it and keep track of old properties
	 */
	public $oldcopy;
	/**
	 * @var CommonObject To store old value of a modified ref
	 */
	public $oldref;

	/**
	 * @var string		Column name of the ref field.
	 */
	protected $table_ref_field = '';

	/**
	 * @var integer   0=Default, 1=View may be restricted to sales representative only if no permission to see all or to company of external user if external user
	 */
	public $restrictiononfksoc = 0;


	// Following vars are used by some objects only. We keep this property here in CommonObject to be able to provide common method using them.

	/**
	 * @var array<string,mixed>		Can be used to pass information when only object is provided to method
	 */
	public $context = array();

	/**
	 * @var string		Contains canvas name if record is an alternative canvas record
	 */
	public $canvas;

	/**
	 * @var Project 	The related project object
	 * @see fetch_projet()
	 */
	public $project;

	/**
	 * @var int 		The related project ID
	 * @see setProject(), project
	 */
	public $fk_project;

	/**
	 * @var Project The related project object
	 * @deprecated
	 * @see project
	 */
	public $projet;

	/**
	 * @deprecated
	 * @see $fk_project
	 */
	public $fk_projet;

	/**
	 * @var Contact 	A related contact object
	 * @see fetch_contact()
	 */
	public $contact;

	/**
	 * @var int 		The related contact ID
	 * @see fetch_contact()
	 */
	public $contact_id;

	/**
	 * @var Societe 	A related thirdparty object
	 * @see fetch_thirdparty()
	 */
	public $thirdparty;

	/**
	 * @var User A related user
	 * @see fetch_user()
	 */
	public $user;

	/**
	 * @var string 	The type of originating object ('commande', 'facture', ...). Note: on some object this field is called $origin_type
	 * @see fetch_origin()
	 */
	public $origin;

	/**
	 * @var int 	The id of originating object
	 * @see fetch_origin()
	 */
	public $origin_id;

	/**
	 * @var string The object's reference
	 */
	public $ref;

	/**
	 * @var string An external reference for the object
	 */
	public $ref_ext;

	/**
	 * @var string The object's previous reference
	 */
	public $ref_previous;

	/**
	 * @var string The object's next reference
	 */
	public $ref_next;

	/**
	 * @var string Ref to store on object to save the new ref to use for example when making a validate() of an object
	 */
	public $newref;

	/**
	 * @var int The object's status. Prefer use of status.
	 * @see setStatut()
	 */
	public $statut;

	/**
	 * @var int The object's status
	 * @see setStatut()
	 */
	public $status;


	/**
	 * @var string
	 * @see getFullAddress()
	 */
	public $country;

	/**
	 * @var int
	 * @see getFullAddress(), country
	 */
	public $country_id;

	/**
	 * @var string		The ISO country code on 2 chars.
	 * @see getFullAddress(), isInEEC(), country
	 */
	public $country_code;

	/**
	 * @var string
	 * @see getFullAddress()
	 */
	public $state;

	/**
	 * @var int
	 * @see getFullAddress(), state
	 */
	public $state_id;

	/**
	 * @var string
	 * @see getFullAddress(), $state
	 */
	public $state_code;

	/**
	 * @var int
	 * @see getFullAddress(), $region_code, $region
	 */
	public $region_id;

	/**
	 * @var string
	 * @see getFullAddress(), $region_id, $region
	 */
	public $region_code;

	/**
	 * @var string
	 * @see getFullAddress(), $region_id, $region_code
	 */
	public $region;


	/**
	 * @var int
	 * @see fetch_barcode()
	 */
	public $barcode_type;

	/**
	 * @var string
	 * @see fetch_barcode(), barcode_type
	 */
	public $barcode_type_code;

	/**
	 * @var string
	 * @see fetch_barcode(), barcode_type
	 */
	public $barcode_type_label;

	/**
	 * @var string
	 * @see fetch_barcode(), barcode_type
	 */
	public $barcode_type_coder;

	/**
	 * @var int Payment method ID (cheque, cash, ...)
	 * @see setPaymentMethods()
	 */
	public $mode_reglement_id;

	/**
	 * @var int Payment terms ID
	 * @see setPaymentTerms()
	 */
	public $cond_reglement_id;

	/**
	 * @var int Demand reason ID
	 */
	public $demand_reason_id;

	/**
	 * @var int Transport mode ID (For module intracomm report)
	 * @see setTransportMode()
	 */
	public $transport_mode_id;

	/**
	 * @var int Payment terms ID
	 * @deprecated Kept for compatibility
	 * @see cond_reglement_id;
	 */
	public $cond_reglement;

	/**
	 * @var int Delivery address ID
	 * @see setDeliveryAddress()
	 * @deprecated
	 */
	public $fk_delivery_address;

	/**
	 * @var int Shipping method ID
	 * @see setShippingMethod()
	 */
	public $shipping_method_id;

	/**
	 * @var string Shipping method label
	 * @see setShippingMethod()
	 */
	public $shipping_method;

	/**
	 * @var string multicurrency code
	 */
	public $multicurrency_code;

	/**
	 * @var string multicurrency tx
	 */
	public $multicurrency_tx;

	/**
	 * @var string
	 * @see SetDocModel()
	 */
	public $model_pdf;

	/**
	 * @var string
	 * @deprecated
	 * @see $model_pdf
	 */
	public $modelpdf;

	/**
	 * @var string
	 * Contains relative path of last generated main file
	 */
	public $last_main_doc;

	/**
	 * @var int Bank account ID sometimes, ID of record into llx_bank sometimes
	 * @deprecated
	 * @see $fk_account
	 */
	public $fk_bank;

	/**
	 * @var int Bank account ID
	 * @see SetBankAccount()
	 */
	public $fk_account;

	/**
	 * @var string	Open ID
	 */
	public $openid;

	/**
	 * @var string Public note
	 * @see update_note()
	 */
	public $note_public;

	/**
	 * @var string Private note
	 * @see update_note()
	 */
	public $note_private;

	/**
	 * @deprecated
	 * @see $note_private
	 */
	public $note;

	/**
	 * @var float Total amount before taxes
	 * @see update_price()
	 */
	public $total_ht;

	/**
	 * @var float Total VAT amount
	 * @see update_price()
	 */
	public $total_tva;

	/**
	 * @var float Total local tax 1 amount
	 * @see update_price()
	 */
	public $total_localtax1;

	/**
	 * @var float Total local tax 2 amount
	 * @see update_price()
	 */
	public $total_localtax2;

	/**
	 * @var float Total amount with taxes
	 * @see update_price()
	 */
	public $total_ttc;

	/**
	 * @var CommonObjectLine[]
	 */
	public $lines;

	/**
	 * @var mixed		Contains comments
	 * @see fetchComments()
	 */
	public $comments = array();

	/**
	 * @var string The name
	 */
	public $name;

	/**
	 * @var string The lastname
	 */
	public $lastname;

	/**
	 * @var string The firstname
	 */
	public $firstname;

	/**
	 * @var string The civility code, not an integer
	 */
	public $civility_id;

	// Dates
	/**
	 * @var integer|string date_creation
	 */
	public $date_creation;

	/**
	 * @var integer|string $date_validation;
	 */
	public $date_validation; // Date validation

	/**
	 * @var integer|string $date_modification;
	 */
	public $date_modification; // Date last change (tms field)
	/**
	 * @var integer|string $date_modification;
	 * @deprecated Use date_modification
	 */
	public $date_update;

	/**
	 * @var integer|string $date_cloture;
	 */
	public $date_cloture; // Date closing (tms field)

	/**
	 * @var User|int	User author/creation
	 * @TODO Merge with user_creation
	 */
	public $user_author;
	/**
	 * @var User|int	User author/creation
	 * @TODO Remove type id
	 */
	public $user_creation;
	/**
	 * @var int			User id author/creation
	 */
	public $user_creation_id;

	/**
	 * @var User|int	User of validation
	 * @TODO Merge with user_validation
	 */
	public $user_valid;
	/**
	 * @var User|int	User of validation
	 * @TODO Remove type id
	 */
	public $user_validation;
	/**
	 * @var int			User id of validation
	 */
	public $user_validation_id;
	/**
	 * @var int			User id closing object
	 */
	public $user_closing_id;

	/**
	 * @var User|int	User last modifier
	 * @TODO Remove type id
	 */
	public $user_modification;
	/**
	 * @var int			User id last modifier
	 */
	public $user_modification_id;


	public $next_prev_filter;

	/**
	 * @var int 1 if object is specimen
	 */
	public $specimen = 0;

	/**
	 * @var	int	Id of contact to send object (used by the trigger of module Agenda)
	 */
	public $sendtoid;

	/**
	 * @var	float	Amount already paid (used to show correct status)
	 */
	public $alreadypaid;


	public $labelStatus;
	protected $labelStatusShort;

	/**
	 * @var int showphoto_on_popup
	 */
	public $showphoto_on_popup;

	/**
	 * @var array nb used in load_stateboard
	 */
	public $nb = array();

	/**
	 * @var string output
	 */
	public $output;

	/**
	 * @var array extraparams
	 */
	public $extraparams = array();

	/**
	 * @var array	List of child tables. To test if we can delete object.
	 */
	protected $childtables = array();

	/**
	 * @var array    List of child tables. To know object to delete on cascade.
	 *               If name is like '@ClassName:FilePathClass:ParentFkFieldName', it will
	 *               call method deleteByParentField(parentId, ParentFkFieldName) to fetch and delete child object.
	 */
	protected $childtablesoncascade = array();


	// No constructor as it is an abstract class


	/**
	 * Check an object id/ref exists
	 * If you don't need/want to instantiate object and just need to know if object exists, use this method instead of fetch
	 *
	 *  @param	string	$element   	String of element ('product', 'facture', ...)
	 *  @param	int		$id      	Id of object
	 *  @param  string	$ref     	Ref of object to check
	 *  @param	string	$ref_ext	Ref ext of object to check
	 *  @return int     			<0 if KO, 0 if OK but not found, >0 if OK and exists
	 */
	public static function isExistingObject($element, $id, $ref = '', $ref_ext = '')
	{
		global $db, $conf;

		$sql = "SELECT rowid, ref, ref_ext";
		$sql .= " FROM ".$db->prefix().$element;
		$sql .= " WHERE entity IN (".getEntity($element).")";

		if ($id > 0) {
			$sql .= " AND rowid = ".((int) $id);
		} elseif ($ref) {
			$sql .= " AND ref = '".$db->escape($ref)."'";
		} elseif ($ref_ext) {
			$sql .= " AND ref_ext = '".$db->escape($ref_ext)."'";
		} else {
			$error = 'ErrorWrongParameters';
			dol_print_error(get_class()."::isExistingObject ".$error, LOG_ERR);
			return -1;
		}
		if ($ref || $ref_ext) {		// Because the same ref can exists in 2 different entities, we force the current one in priority
			$sql .= " AND entity = ".((int) $conf->entity);
		}

		dol_syslog(get_class()."::isExistingObject", LOG_DEBUG);
		$resql = $db->query($sql);
		if ($resql) {
			$num = $db->num_rows($resql);
			if ($num > 0) {
				return 1;
			} else {
				return 0;
			}
		}
		return -1;
	}

	/**
	 * setErrorsFromObject
	 *
	 * @param CommonObject $object commonobject
	 * @return void
	 */
	public function setErrorsFromObject($object)
	{
		if (!empty($object->error)) {
			$this->error = $object->error;
		}
		if (!empty($object->errors)) {
			$this->errors = array_merge($this->errors, $object->errors);
		}
	}

	/**
	 * Return array of datas to show into a tooltip. This method must be implemented in each object class.
	 *
	 * @since v18
	 * @param array $params params to construct tooltip data
	 * @return array
	 */
	public function getTooltipContentArray($params)
	{
		return [];
	}

	/**
	 * getTooltipContent
	 *
	 * @param array $params params
	 * @since v18
	 * @return string
	 */
	public function getTooltipContent($params)
	{
		global $action, $extrafields, $langs, $hookmanager;

		// If there is too much extrafields, we do not include them into tooltip
		$MAX_EXTRAFIELDS_TO_SHOW_IN_TOOLTIP = getDolGlobalInt('MAX_EXTRAFIELDS_TO_SHOW_IN_TOOLTIP', 3);

		$datas = $this->getTooltipContentArray($params);
		$count = 0;

		// Add extrafields
		if (!empty($extrafields->attributes[$this->table_element]['label'])) {
			foreach ($extrafields->attributes[$this->table_element]['label'] as $key => $val) {
				if ($extrafields->attributes[$this->table_element]['type'][$key] == 'separate') {
					continue;
				}
				if ($count >= abs($MAX_EXTRAFIELDS_TO_SHOW_IN_TOOLTIP)) {
					$datas['more_extrafields'] = '<br>...';
					break;
				}
				$enabled = 1;
				if ($enabled && isset($extrafields->attributes[$this->table_element]['enabled'][$key])) {
					$enabled = dol_eval($extrafields->attributes[$this->table_element]['enabled'][$key], 1, 1, '2');
				}
				if ($enabled && isset($extrafields->attributes[$this->table_element]['list'][$key])) {
					$enabled = dol_eval($extrafields->attributes[$this->table_element]['list'][$key], 1, 1, '2');
				}
				$perms = 1;
				if ($perms && isset($extrafields->attributes[$this->table_element]['perms'][$key])) {
					$perms = dol_eval($extrafields->attributes[$this->table_element]['perms'][$key], 1, 1, '2');
				}
				if (empty($enabled)) {
					continue; // 0 = Never visible field
				}
				if (abs($enabled) != 1 && abs($enabled) != 3 && abs($enabled) != 5 && abs($enabled) != 4) {
					continue; // <> -1 and <> 1 and <> 3 = not visible on forms, only on list <> 4 = not visible at the creation
				}
				if (empty($perms)) {
					continue; // 0 = Not visible
				}
				if (!empty($extrafields->attributes[$this->table_element]['langfile'][$key])) {
					$langs->load($extrafields->attributes[$this->table_element]['langfile'][$key]);
				}
				$labelextra = $langs->trans((string) $extrafields->attributes[$this->table_element]['label'][$key]);
				if ($extrafields->attributes[$this->table_element]['type'][$key] == 'separate') {
					$datas[$key]= '<br><b><u>'. $labelextra . '</u></b>';
				} else {
					$value = (empty($this->array_options['options_' . $key]) ? '' : $this->array_options['options_' . $key]);
					$datas[$key]= '<br><b>'. $labelextra . ':</b> ' . $extrafields->showOutputField($key, $value, '', $this->table_element);
					$count++;
				}
			}
		}

		$hookmanager->initHooks(array($this->element . 'dao'));
		$parameters = array(
			'tooltipcontentarray' => &$datas,
			'params' => $params,
		);
		// Note that $action and $object may have been modified by some hooks
		$hookmanager->executeHooks('getTooltipContent', $parameters, $this, $action);

		//var_dump($datas);
		$label = implode($datas);

		return $label;
	}


	/**
	 * Method to output saved errors
	 *
	 * @return	string		String with errors
	 */
	public function errorsToString()
	{
		return $this->error.(is_array($this->errors) ? (($this->error != '' ? ', ' : '').join(', ', $this->errors)) : '');
	}


	/**
	 * Return customer ref for screen output.
	 *
	 * @param  string      $objref        Customer ref
	 * @return string                     Customer ref formated
	 */
	public function getFormatedCustomerRef($objref)
	{
		global $hookmanager;

		$parameters = array('objref'=>$objref);
		$action = '';
		$reshook = $hookmanager->executeHooks('getFormatedCustomerRef', $parameters, $this, $action); // Note that $action and $object may have been modified by some hooks
		if ($reshook > 0) {
			return $hookmanager->resArray['objref'];
		}
		return $objref.(isset($hookmanager->resArray['objref']) ? $hookmanager->resArray['objref'] : '');
	}

	/**
	 * Return supplier ref for screen output.
	 *
	 * @param  string      $objref        Supplier ref
	 * @return string                     Supplier ref formated
	 */
	public function getFormatedSupplierRef($objref)
	{
		global $hookmanager;

		$parameters = array('objref'=>$objref);
		$action = '';
		$reshook = $hookmanager->executeHooks('getFormatedSupplierRef', $parameters, $this, $action); // Note that $action and $object may have been modified by some hooks
		if ($reshook > 0) {
			return $hookmanager->resArray['objref'];
		}
		return $objref.(isset($hookmanager->resArray['objref']) ? $hookmanager->resArray['objref'] : '');
	}

	/**
	 * 	Return full address of contact
	 *
	 * 	@param		int			$withcountry		1=Add country into address string
	 *  @param		string		$sep				Separator to use to build string
	 *  @param		int		    $withregion			1=Add region into address string
	 *  @param		string		$extralangcode		User extralanguages as value
	 *	@return		string							Full address string
	 */
	public function getFullAddress($withcountry = 0, $sep = "\n", $withregion = 0, $extralangcode = '')
	{
		if ($withcountry && $this->country_id && (empty($this->country_code) || empty($this->country))) {
			require_once DOL_DOCUMENT_ROOT.'/core/lib/company.lib.php';
			$tmparray = getCountry($this->country_id, 'all');
			$this->country_code = $tmparray['code'];
			$this->country = $tmparray['label'];
		}

		if ($withregion && $this->state_id && (empty($this->state_code) || empty($this->state) || empty($this->region) || empty($this->region_code))) {
			require_once DOL_DOCUMENT_ROOT.'/core/lib/company.lib.php';
			$tmparray = getState($this->state_id, 'all', 0, 1);
			$this->state_code   = $tmparray['code'];
			$this->state        = $tmparray['label'];
			$this->region_code  = $tmparray['region_code'];
			$this->region       = $tmparray['region'];
		}

		return dol_format_address($this, $withcountry, $sep, '', 0, $extralangcode);
	}


	/**
	 * Return the link of last main doc file for direct public download.
	 *
	 * @param	string	$modulepart			Module related to document
	 * @param	int		$initsharekey		Init the share key if it was not yet defined
	 * @param	int		$relativelink		0=Return full external link, 1=Return link relative to root of file
	 * @return	string						Link or empty string if there is no download link
	 */
	public function getLastMainDocLink($modulepart, $initsharekey = 0, $relativelink = 0)
	{
		global $user, $dolibarr_main_url_root;

		if (empty($this->last_main_doc)) {
			return ''; // No way to known which document name to use
		}

		include_once DOL_DOCUMENT_ROOT.'/ecm/class/ecmfiles.class.php';
		$ecmfile = new EcmFiles($this->db);
		$result = $ecmfile->fetch(0, '', $this->last_main_doc);
		if ($result < 0) {
			$this->error = $ecmfile->error;
			$this->errors = $ecmfile->errors;
			return -1;
		}

		if (empty($ecmfile->id)) {
			// Add entry into index
			if ($initsharekey) {
				require_once DOL_DOCUMENT_ROOT.'/core/lib/security2.lib.php';

				// TODO We can't, we dont' have full path of file, only last_main_doc and ->element, so we must first rebuild full path $destfull
				/*
				$ecmfile->filepath = $rel_dir;
				$ecmfile->filename = $filename;
				$ecmfile->label = md5_file(dol_osencode($destfull));	// hash of file content
				$ecmfile->fullpath_orig = '';
				$ecmfile->gen_or_uploaded = 'generated';
				$ecmfile->description = '';    // indexed content
				$ecmfile->keywords = '';        // keyword content
				$ecmfile->share = getRandomPassword(true);
				$result = $ecmfile->create($user);
				if ($result < 0)
				{
					$this->error = $ecmfile->error;
					$this->errors = $ecmfile->errors;
				}
				*/
			} else {
				return '';
			}
		} elseif (empty($ecmfile->share)) {
			// Add entry into index
			if ($initsharekey) {
				require_once DOL_DOCUMENT_ROOT.'/core/lib/security2.lib.php';
				$ecmfile->share = getRandomPassword(true);
				$ecmfile->update($user);
			} else {
				return '';
			}
		}
		// Define $urlwithroot
		$urlwithouturlroot = preg_replace('/'.preg_quote(DOL_URL_ROOT, '/').'$/i', '', trim($dolibarr_main_url_root));
		// This is to use external domain name found into config file
		//if (DOL_URL_ROOT && ! preg_match('/\/$/', $urlwithouturlroot) && ! preg_match('/^\//', DOL_URL_ROOT)) $urlwithroot=$urlwithouturlroot.'/'.DOL_URL_ROOT;
		//else
		$urlwithroot = $urlwithouturlroot.DOL_URL_ROOT;
		//$urlwithroot=DOL_MAIN_URL_ROOT;					// This is to use same domain name than current

		$forcedownload = 0;

		$paramlink = '';
		//if (!empty($modulepart)) $paramlink.=($paramlink?'&':'').'modulepart='.$modulepart;		// For sharing with hash (so public files), modulepart is not required.
		//if (!empty($ecmfile->entity)) $paramlink.='&entity='.$ecmfile->entity; 					// For sharing with hash (so public files), entity is not required.
		//$paramlink.=($paramlink?'&':'').'file='.urlencode($filepath);								// No need of name of file for public link, we will use the hash
		if (!empty($ecmfile->share)) {
			$paramlink .= ($paramlink ? '&' : '').'hashp='.$ecmfile->share; // Hash for public share
		}
		if ($forcedownload) {
			$paramlink .= ($paramlink ? '&' : '').'attachment=1';
		}

		if ($relativelink) {
			$linktoreturn = 'document.php'.($paramlink ? '?'.$paramlink : '');
		} else {
			$linktoreturn = $urlwithroot.'/document.php'.($paramlink ? '?'.$paramlink : '');
		}

		// Here $ecmfile->share is defined
		return $linktoreturn;
	}


	// phpcs:disable PEAR.NamingConventions.ValidFunctionName.ScopeNotCamelCaps
	/**
	 *  Add a link between element $this->element and a contact
	 *
	 *  @param	int			$fk_socpeople       Id of thirdparty contact (if source = 'external') or id of user (if souce = 'internal') to link
	 *  @param 	int|string	$type_contact 		Type of contact (code or id). Must be id or code found into table llx_c_type_contact. For example: SALESREPFOLL
	 *  @param  string		$source             external=Contact extern (llx_socpeople), internal=Contact intern (llx_user)
	 *  @param  int			$notrigger			Disable all triggers
	 *  @return int         	        		<0 if KO, 0 if already added or code not valid, >0 if OK
	 */
	public function add_contact($fk_socpeople, $type_contact, $source = 'external', $notrigger = 0)
	{
		// phpcs:enable
		global $user, $langs;


		dol_syslog(get_class($this)."::add_contact $fk_socpeople, $type_contact, $source, $notrigger");

		// Check parameters
		if ($fk_socpeople <= 0) {
			$langs->load("errors");
			$this->error = $langs->trans("ErrorWrongValueForParameterX", "1");
			dol_syslog(get_class($this)."::add_contact ".$this->error, LOG_ERR);
			return -1;
		}
		if (!$type_contact) {
			$langs->load("errors");
			$this->error = $langs->trans("ErrorWrongValueForParameterX", "2");
			dol_syslog(get_class($this)."::add_contact ".$this->error, LOG_ERR);
			return -2;
		}

		$id_type_contact = 0;
		if (is_numeric($type_contact)) {
			$id_type_contact = $type_contact;
		} else {
			// We look for id type_contact
			$sql = "SELECT tc.rowid";
			$sql .= " FROM ".$this->db->prefix()."c_type_contact as tc";
			$sql .= " WHERE tc.element='".$this->db->escape($this->element)."'";
			$sql .= " AND tc.source='".$this->db->escape($source)."'";
			$sql .= " AND tc.code='".$this->db->escape($type_contact)."' AND tc.active=1";
			//print $sql;
			$resql = $this->db->query($sql);
			if ($resql) {
				$obj = $this->db->fetch_object($resql);
				if ($obj) {
					$id_type_contact = $obj->rowid;
				}
			}
		}

		if ($id_type_contact == 0) {
			dol_syslog("CODE_NOT_VALID_FOR_THIS_ELEMENT: Code type of contact '".$type_contact."' does not exists or is not active for element ".$this->element.", we can ignore it");
			return 0;
		}

		$datecreate = dol_now();

		// Socpeople must have already been added by some trigger, then we have to check it to avoid DB_ERROR_RECORD_ALREADY_EXISTS error
		$TListeContacts = $this->liste_contact(-1, $source);
		$already_added = false;
		if (is_array($TListeContacts) && !empty($TListeContacts)) {
			foreach ($TListeContacts as $array_contact) {
				if ($array_contact['status'] == 4 && $array_contact['id'] == $fk_socpeople && $array_contact['fk_c_type_contact'] == $id_type_contact) {
					$already_added = true;
					break;
				}
			}
		}

		if (!$already_added) {
			$this->db->begin();

			// Insert into database
			$sql = "INSERT INTO ".$this->db->prefix()."element_contact";
			$sql .= " (element_id, fk_socpeople, datecreate, statut, fk_c_type_contact) ";
			$sql .= " VALUES (".$this->id.", ".((int) $fk_socpeople)." , ";
			$sql .= "'".$this->db->idate($datecreate)."'";
			$sql .= ", 4, ".((int) $id_type_contact);
			$sql .= ")";

			$resql = $this->db->query($sql);
			if ($resql) {
				if (!$notrigger) {
					$result = $this->call_trigger(strtoupper($this->element).'_ADD_CONTACT', $user);
					if ($result < 0) {
						$this->db->rollback();
						return -1;
					}
				}

				$this->db->commit();
				return 1;
			} else {
				if ($this->db->errno() == 'DB_ERROR_RECORD_ALREADY_EXISTS') {
					$this->error = $this->db->errno();
					$this->db->rollback();
					return -2;
				} else {
					$this->error = $this->db->lasterror();
					$this->db->rollback();
					return -1;
				}
			}
		} else {
			return 0;
		}
	}

	// phpcs:disable PEAR.NamingConventions.ValidFunctionName.ScopeNotCamelCaps
	/**
	 *    Copy contact from one element to current
	 *
	 *    @param    CommonObject    $objFrom    Source element
	 *    @param    string          $source     Nature of contact ('internal' or 'external')
	 *    @return   int                         >0 if OK, <0 if KO
	 */
	public function copy_linked_contact($objFrom, $source = 'internal')
	{
		// phpcs:enable
		$contacts = $objFrom->liste_contact(-1, $source);
		foreach ($contacts as $contact) {
			if ($this->add_contact($contact['id'], $contact['fk_c_type_contact'], $contact['source']) < 0) {
				return -1;
			}
		}
		return 1;
	}

	// phpcs:disable PEAR.NamingConventions.ValidFunctionName.ScopeNotCamelCaps
	/**
	 *      Update a link to contact line
	 *
	 *      @param	int		$rowid              Id of line contact-element
	 * 		@param	int		$statut	            New status of link
	 *      @param  int		$type_contact_id    Id of contact type (not modified if 0)
	 *      @param  int		$fk_socpeople	    Id of soc_people to update (not modified if 0)
	 *      @return int                 		<0 if KO, >= 0 if OK
	 */
	public function update_contact($rowid, $statut, $type_contact_id = 0, $fk_socpeople = 0)
	{
		// phpcs:enable
		// Insert into database
		$sql = "UPDATE ".$this->db->prefix()."element_contact set";
		$sql .= " statut = ".$statut;
		if ($type_contact_id) {
			$sql .= ", fk_c_type_contact = ".((int) $type_contact_id);
		}
		if ($fk_socpeople) {
			$sql .= ", fk_socpeople = ".((int) $fk_socpeople);
		}
		$sql .= " where rowid = ".((int) $rowid);
		$resql = $this->db->query($sql);
		if ($resql) {
			return 0;
		} else {
			$this->error = $this->db->lasterror();
			return -1;
		}
	}

	// phpcs:disable PEAR.NamingConventions.ValidFunctionName.ScopeNotCamelCaps
	/**
	 *    Delete a link to contact line
	 *
	 *    @param	int		$rowid			Id of contact link line to delete
	 *    @param	int		$notrigger		Disable all triggers
	 *    @return   int						>0 if OK, <0 if KO
	 */
	public function delete_contact($rowid, $notrigger = 0)
	{
		// phpcs:enable
		global $user;

		$error = 0;

		$this->db->begin();

		if (!$error && empty($notrigger)) {
			// Call trigger
			$this->context['contact_id'] = ((int) $rowid);
			$result = $this->call_trigger(strtoupper($this->element).'_DELETE_CONTACT', $user);
			if ($result < 0) {
				$error++;
			}
			// End call triggers
		}

		if (!$error) {
			dol_syslog(get_class($this)."::delete_contact", LOG_DEBUG);

			$sql = "DELETE FROM ".MAIN_DB_PREFIX."element_contact";
			$sql .= " WHERE rowid = ".((int) $rowid);

			$result = $this->db->query($sql);
			if (!$result) {
				$error++;
				$this->errors[] = $this->db->lasterror();
			}
		}

		if (!$error) {
			$this->db->commit();
			return 1;
		} else {
			$this->error = $this->db->lasterror();
			$this->db->rollback();
			return -1;
		}
	}

	// phpcs:disable PEAR.NamingConventions.ValidFunctionName.ScopeNotCamelCaps
	/**
	 *    Delete all links between an object $this and all its contacts in llx_element_contact
	 *
	 *	  @param	string	$source		'' or 'internal' or 'external'
	 *	  @param	string	$code		Type of contact (code or id)
	 *    @return   int					<0 if KO, 0=Nothing done, >0 if OK
	 */
	public function delete_linked_contact($source = '', $code = '')
	{
		// phpcs:enable
		$listId = '';
		$temp = array();
		$typeContact = $this->liste_type_contact($source, '', 0, 0, $code);

		if (!empty($typeContact)) {
			foreach ($typeContact as $key => $value) {
				array_push($temp, $key);
			}
			$listId = implode(",", $temp);
		}

		// If $listId is empty, we have not criteria on fk_c_type_contact so we will delete record on element_id for
		// any type or record instead of only the ones of the current object. So we do nothing in such a case.
		if (empty($listId)) {
			return 0;
		}

		$sql = "DELETE FROM ".$this->db->prefix()."element_contact";
		$sql .= " WHERE element_id = ".((int) $this->id);
		$sql .= " AND fk_c_type_contact IN (".$this->db->sanitize($listId).")";

		dol_syslog(get_class($this)."::delete_linked_contact", LOG_DEBUG);
		if ($this->db->query($sql)) {
			return 1;
		} else {
			$this->error = $this->db->lasterror();
			return -1;
		}
	}

	// phpcs:disable PEAR.NamingConventions.ValidFunctionName.ScopeNotCamelCaps
	/**
	 *    Get array of all contacts for an object
	 *
	 *    @param	int			$statusoflink	Status of links to get (-1=all). Not used.
	 *    @param	string		$source			Source of contact: 'external' or 'thirdparty' (llx_socpeople) or 'internal' (llx_user)
	 *    @param	int         $list       	0:Returned array contains all properties, 1:Return array contains just id
	 *    @param    string      $code       	Filter on this code of contact type ('SHIPPING', 'BILLING', ...)
	 *    @param	int			$status			Status of user or company
	 *    @param	array		$arrayoftcids	Array with ID of type of contacts. If we provide this, we can make a ec.fk_c_type_contact in ($arrayoftcids) to avoid link on tc table. TODO Not implemented.
	 *    @return	array|int		        	Array of contacts, -1 if error
	 */
	public function liste_contact($statusoflink = -1, $source = 'external', $list = 0, $code = '', $status = -1, $arrayoftcids = array())
	{
		// phpcs:enable
		global $langs;

		$tab = array();

		$sql = "SELECT ec.rowid, ec.statut as statuslink, ec.fk_socpeople as id, ec.fk_c_type_contact"; // This field contains id of llx_socpeople or id of llx_user
		if ($source == 'internal') {
			$sql .= ", '-1' as socid, t.statut as statuscontact, t.login, t.photo";
		}
		if ($source == 'external' || $source == 'thirdparty') {
			$sql .= ", t.fk_soc as socid, t.statut as statuscontact";
		}
		$sql .= ", t.civility as civility, t.lastname as lastname, t.firstname, t.email";
		$sql .= ", tc.source, tc.element, tc.code, tc.libelle";
		$sql .= " FROM ".$this->db->prefix()."c_type_contact tc,";
		$sql .= " ".$this->db->prefix()."element_contact ec";
		if ($source == 'internal') {	// internal contact (user)
			$sql .= " LEFT JOIN ".$this->db->prefix()."user t on ec.fk_socpeople = t.rowid";
		}
		if ($source == 'external' || $source == 'thirdparty') {	// external contact (socpeople)
			$sql .= " LEFT JOIN ".$this->db->prefix()."socpeople t on ec.fk_socpeople = t.rowid";
		}
		$sql .= " WHERE ec.element_id = ".((int) $this->id);
		$sql .= " AND ec.fk_c_type_contact = tc.rowid";
		$sql .= " AND tc.element = '".$this->db->escape($this->element)."'";
		if ($code) {
			$sql .= " AND tc.code = '".$this->db->escape($code)."'";
		}
		if ($source == 'internal') {
			$sql .= " AND tc.source = 'internal'";
			if ($status >= 0) {
				$sql .= " AND t.statut = ".((int) $status);
			}
		}
		if ($source == 'external' || $source == 'thirdparty') {
			$sql .= " AND tc.source = 'external'";
			if ($status >= 0) {
				$sql .= " AND t.statut = ".((int) $status);	// t is llx_socpeople
			}
		}
		$sql .= " AND tc.active = 1";
		if ($statusoflink >= 0) {
			$sql .= " AND ec.statut = ".((int) $statusoflink);
		}
		$sql .= " ORDER BY t.lastname ASC";

		dol_syslog(get_class($this)."::liste_contact", LOG_DEBUG);
		$resql = $this->db->query($sql);
		if ($resql) {
			$num = $this->db->num_rows($resql);
			$i = 0;
			while ($i < $num) {
				$obj = $this->db->fetch_object($resql);

				if (!$list) {
					$transkey = "TypeContact_".$obj->element."_".$obj->source."_".$obj->code;
					$libelle_type = ($langs->trans($transkey) != $transkey ? $langs->trans($transkey) : $obj->libelle);
					$tab[$i] = array(
						'parentId' => $this->id,
						'source' => $obj->source,
						'socid' => $obj->socid,
						'id' => $obj->id,
						'nom' => $obj->lastname, // For backward compatibility
						'civility' => $obj->civility,
						'lastname' => $obj->lastname,
						'firstname' => $obj->firstname,
						'email'=>$obj->email,
						'login'=> (empty($obj->login) ? '' : $obj->login),
						'photo' => (empty($obj->photo) ? '' : $obj->photo),
						'statuscontact' => $obj->statuscontact,
						'rowid' => $obj->rowid,
						'code' => $obj->code,
						'libelle' => $libelle_type,
						'status' => $obj->statuslink,
						'fk_c_type_contact' => $obj->fk_c_type_contact
					);
				} else {
					$tab[$i] = $obj->id;
				}

				$i++;
			}

			return $tab;
		} else {
			$this->error = $this->db->lasterror();
			dol_print_error($this->db);
			return -1;
		}
	}


	/**
	 * 		Update status of a contact linked to object
	 *
	 * 		@param	int		$rowid		Id of link between object and contact
	 * 		@return	int					<0 if KO, >=0 if OK
	 */
	public function swapContactStatus($rowid)
	{
		$sql = "SELECT ec.datecreate, ec.statut, ec.fk_socpeople, ec.fk_c_type_contact,";
		$sql .= " tc.code, tc.libelle";
		$sql .= " FROM (".$this->db->prefix()."element_contact as ec, ".$this->db->prefix()."c_type_contact as tc)";
		$sql .= " WHERE ec.rowid =".((int) $rowid);
		$sql .= " AND ec.fk_c_type_contact=tc.rowid";
		$sql .= " AND tc.element = '".$this->db->escape($this->element)."'";

		dol_syslog(get_class($this)."::swapContactStatus", LOG_DEBUG);
		$resql = $this->db->query($sql);
		if ($resql) {
			$obj = $this->db->fetch_object($resql);
			$newstatut = ($obj->statut == 4) ? 5 : 4;
			$result = $this->update_contact($rowid, $newstatut);
			$this->db->free($resql);
			return $result;
		} else {
			$this->error = $this->db->error();
			dol_print_error($this->db);
			return -1;
		}
	}

	// phpcs:disable PEAR.NamingConventions.ValidFunctionName.ScopeNotCamelCaps
	/**
	 *      Return array with list of possible values for type of contacts
	 *
	 *      @param	string	$source     'internal', 'external' or 'all'
	 *      @param	string	$order		Sort order by : 'position', 'code', 'rowid'...
	 *      @param  int		$option     0=Return array id->label, 1=Return array code->label
	 *      @param  int		$activeonly 0=all status of contact, 1=only the active
	 *		@param	string	$code		Type of contact (Example: 'CUSTOMER', 'SERVICE')
	 *      @return array       		Array list of type of contacts (id->label if option=0, code->label if option=1)
	 */
	public function liste_type_contact($source = 'internal', $order = 'position', $option = 0, $activeonly = 0, $code = '')
	{
		// phpcs:enable
		global $langs;

		if (empty($order)) {
			$order = 'position';
		}
		if ($order == 'position') {
			$order .= ',code';
		}

		$tab = array();
		$sql = "SELECT DISTINCT tc.rowid, tc.code, tc.libelle, tc.position";
		$sql .= " FROM ".$this->db->prefix()."c_type_contact as tc";
		$sql .= " WHERE tc.element='".$this->db->escape($this->element)."'";
		if ($activeonly == 1) {
			$sql .= " AND tc.active=1"; // only the active types
		}
		if (!empty($source) && $source != 'all') {
			$sql .= " AND tc.source='".$this->db->escape($source)."'";
		}
		if (!empty($code)) {
			$sql .= " AND tc.code='".$this->db->escape($code)."'";
		}
		$sql .= $this->db->order($order, 'ASC');

		//print "sql=".$sql;
		$resql = $this->db->query($sql);
		if ($resql) {
			$num = $this->db->num_rows($resql);
			$i = 0;
			while ($i < $num) {
				$obj = $this->db->fetch_object($resql);

				$transkey = "TypeContact_".$this->element."_".$source."_".$obj->code;
				$libelle_type = ($langs->trans($transkey) != $transkey ? $langs->trans($transkey) : $obj->libelle);
				if (empty($option)) {
					$tab[$obj->rowid] = $libelle_type;
				} else {
					$tab[$obj->code] = $libelle_type;
				}
				$i++;
			}
			return $tab;
		} else {
			$this->error = $this->db->lasterror();
			//dol_print_error($this->db);
			return null;
		}
	}

	/**
	 *      Return array with list of possible values for type of contacts
	 *
	 *      @param	string	$source     		'internal', 'external' or 'all'
	 *      @param  int		$option     		0=Return array id->label, 1=Return array code->label
	 *      @param  int		$activeonly 		0=all status of contact, 1=only the active
	 *		@param	string	$code				Type of contact (Example: 'CUSTOMER', 'SERVICE')
	 *		@param	string	$element			Filter on 1 element type
	 *      @param	string	$excludeelement		Exclude 1 element type. Example: 'agenda'
	 *      @return array       				Array list of type of contacts (id->label if option=0, code->label if option=1)
	 */
	public function listeTypeContacts($source = 'internal', $option = 0, $activeonly = 0, $code = '', $element = '', $excludeelement = '')
	{
		global $langs, $conf;

		$langs->loadLangs(array('bills', 'contracts', 'interventions', 'orders', 'projects', 'propal', 'ticket', 'agenda'));

		$tab = array();

		$sql = "SELECT DISTINCT tc.rowid, tc.code, tc.libelle, tc.position, tc.element";
		$sql .= " FROM ".$this->db->prefix()."c_type_contact as tc";

		$sqlWhere = array();
		if (!empty($element)) {
			$sqlWhere[] = " tc.element='".$this->db->escape($element)."'";
		}
		if (!empty($excludeelement)) {
			$sqlWhere[] = " tc.element <> '".$this->db->escape($excludeelement)."'";
		}

		if ($activeonly == 1) {
			$sqlWhere[] = " tc.active=1"; // only the active types
		}

		if (!empty($source) && $source != 'all') {
			$sqlWhere[] = " tc.source='".$this->db->escape($source)."'";
		}

		if (!empty($code)) {
			$sqlWhere[] = " tc.code='".$this->db->escape($code)."'";
		}

		if (count($sqlWhere) > 0) {
			$sql .= " WHERE ".implode(' AND ', $sqlWhere);
		}

		$sql .= $this->db->order('tc.element, tc.position', 'ASC');

		dol_syslog(__METHOD__, LOG_DEBUG);
		$resql = $this->db->query($sql);
		if ($resql) {
			$num = $this->db->num_rows($resql);
			if ($num > 0) {
				$langs->loadLangs(array("propal", "orders", "bills", "suppliers", "contracts", "supplier_proposal"));

				while ($obj = $this->db->fetch_object($resql)) {
					$modulename = $obj->element;
					if (strpos($obj->element, 'project') !== false) {
						$modulename = 'projet';
					} elseif ($obj->element == 'contrat') {
						$element = 'contract';
					} elseif ($obj->element == 'action') {
						$modulename = 'agenda';
					} elseif (strpos($obj->element, 'supplier') !== false && $obj->element != 'supplier_proposal') {
						$modulename = 'fournisseur';
					} elseif (strpos($obj->element, 'supplier') !== false && $obj->element != 'supplier_proposal') {
						$modulename = 'fournisseur';
					}
					if (!empty($conf->{$modulename}->enabled)) {
						$libelle_element = $langs->trans('ContactDefault_'.$obj->element);
						$tmpelement = $obj->element;
						$transkey = "TypeContact_".$tmpelement."_".$source."_".$obj->code;
						$libelle_type = ($langs->trans($transkey) != $transkey ? $langs->trans($transkey) : $obj->libelle);
						if (empty($option)) {
							$tab[$obj->rowid] = $libelle_element.' - '.$libelle_type;
						} else {
							$tab[$obj->rowid] = $libelle_element.' - '.$libelle_type;
						}
					}
				}
			}
			return $tab;
		} else {
			$this->error = $this->db->lasterror();
			return null;
		}
	}

	/**
	 *      Return id of contacts for a source and a contact code.
	 *      Example: contact client de facturation ('external', 'BILLING')
	 *      Example: contact client de livraison ('external', 'SHIPPING')
	 *      Example: contact interne suivi paiement ('internal', 'SALESREPFOLL')
	 *
	 *		@param	string	$source		'external' or 'internal'
	 *		@param	string	$code		'BILLING', 'SHIPPING', 'SALESREPFOLL', ...
	 *		@param	int		$status		limited to a certain status
	 *      @return array       		List of id for such contacts
	 */
	public function getIdContact($source, $code, $status = 0)
	{
		global $conf;

		$result = array();
		$i = 0;
		//cas particulier pour les expeditions
		if ($this->element == 'shipping' && $this->origin_id != 0) {
			$id = $this->origin_id;
			$element = 'commande';
		} elseif ($this->element == 'reception' && $this->origin_id != 0) {
			$id = $this->origin_id;
			$element = 'order_supplier';
		} else {
			$id = $this->id;
			$element = $this->element;
		}

		$sql = "SELECT ec.fk_socpeople";
		$sql .= " FROM ".$this->db->prefix()."element_contact as ec,";
		if ($source == 'internal') {
			$sql .= " ".$this->db->prefix()."user as c,";
		}
		if ($source == 'external') {
			$sql .= " ".$this->db->prefix()."socpeople as c,";
		}
		$sql .= " ".$this->db->prefix()."c_type_contact as tc";
		$sql .= " WHERE ec.element_id = ".((int) $id);
		$sql .= " AND ec.fk_socpeople = c.rowid";
		if ($source == 'internal') {
			$sql .= " AND c.entity IN (".getEntity('user').")";
		}
		if ($source == 'external') {
			$sql .= " AND c.entity IN (".getEntity('societe').")";
		}
		$sql .= " AND ec.fk_c_type_contact = tc.rowid";
		$sql .= " AND tc.element = '".$this->db->escape($element)."'";
		$sql .= " AND tc.source = '".$this->db->escape($source)."'";
		if ($code) {
			$sql .= " AND tc.code = '".$this->db->escape($code)."'";
		}
		$sql .= " AND tc.active = 1";
		if ($status) {
			$sql .= " AND ec.statut = ".((int) $status);
		}

		dol_syslog(get_class($this)."::getIdContact", LOG_DEBUG);
		$resql = $this->db->query($sql);
		if ($resql) {
			while ($obj = $this->db->fetch_object($resql)) {
				$result[$i] = $obj->fk_socpeople;
				$i++;
			}
		} else {
			$this->error = $this->db->error();
			return null;
		}

		return $result;
	}

	// phpcs:disable PEAR.NamingConventions.ValidFunctionName.ScopeNotCamelCaps
	/**
	 *		Load object contact with id=$this->contact_id into $this->contact
	 *
	 *		@param	int		$contactid      Id du contact. Use this->contact_id if empty.
	 *		@return	int						<0 if KO, >0 if OK
	 */
	public function fetch_contact($contactid = null)
	{
		// phpcs:enable
		if (empty($contactid)) {
			$contactid = $this->contact_id;
		}

		if (empty($contactid)) {
			return 0;
		}

		require_once DOL_DOCUMENT_ROOT.'/contact/class/contact.class.php';
		$contact = new Contact($this->db);
		$result = $contact->fetch($contactid);
		$this->contact = $contact;
		return $result;
	}

	// phpcs:disable PEAR.NamingConventions.ValidFunctionName.ScopeNotCamelCaps
	/**
	 *    	Load the third party of object, from id $this->socid or $this->fk_soc, into this->thirdparty
	 *
	 *		@param		int		$force_thirdparty_id	Force thirdparty id
	 *		@return		int								<0 if KO, >0 if OK
	 */
	public function fetch_thirdparty($force_thirdparty_id = 0)
	{
		// phpcs:enable
		global $conf;

		if (empty($this->socid) && empty($this->fk_soc) && empty($force_thirdparty_id)) {
			return 0;
		}

		require_once DOL_DOCUMENT_ROOT.'/societe/class/societe.class.php';

		$idtofetch = isset($this->socid) ? $this->socid : (isset($this->fk_soc) ? $this->fk_soc : 0);
		if ($force_thirdparty_id) {
			$idtofetch = $force_thirdparty_id;
		}

		if ($idtofetch) {
			$thirdparty = new Societe($this->db);
			$result = $thirdparty->fetch($idtofetch);
			if ($result<0) {
				$this->errors=array_merge($this->errors, $thirdparty->errors);
			}
			$this->thirdparty = $thirdparty;

			// Use first price level if level not defined for third party
			if (!empty($conf->global->PRODUIT_MULTIPRICES) && empty($this->thirdparty->price_level)) {
				$this->thirdparty->price_level = 1;
			}

			return $result;
		} else {
			return -1;
		}
	}


	/**
	 * Looks for an object with ref matching the wildcard provided
	 * It does only work when $this->table_ref_field is set
	 *
	 * @param 	string 	$ref 	Wildcard
	 * @return 	int 			>1 = OK, 0 = Not found or table_ref_field not defined, <0 = KO
	 */
	public function fetchOneLike($ref)
	{
		if (!$this->table_ref_field) {
			return 0;
		}

		$sql = "SELECT rowid FROM ".$this->db->prefix().$this->table_element." WHERE ".$this->table_ref_field." LIKE '".$this->db->escape($ref)."' LIMIT 1";

		$query = $this->db->query($sql);

		if (!$this->db->num_rows($query)) {
			return 0;
		}

		$result = $this->db->fetch_object($query);

		return $this->fetch($result->rowid);
	}

	// phpcs:disable PEAR.NamingConventions.ValidFunctionName.ScopeNotCamelCaps
	/**
	 *	Load data for barcode into properties ->barcode_type*
	 *	Properties ->barcode_type that is id of barcode. Type is used to find other properties, but
	 *  if it is not defined, ->element must be defined to know default barcode type.
	 *
	 *	@return		int			<0 if KO, 0 if can't guess type of barcode (ISBN, EAN13...), >0 if OK (all barcode properties loaded)
	 */
	public function fetch_barcode()
	{
		// phpcs:enable
		global $conf;

		dol_syslog(get_class($this).'::fetch_barcode this->element='.$this->element.' this->barcode_type='.$this->barcode_type);

		$idtype = $this->barcode_type;
		if (empty($idtype) && $idtype != '0') {	// If type of barcode no set, we try to guess. If set to '0' it means we forced to have type remain not defined
			if ($this->element == 'product' && !empty($conf->global->PRODUIT_DEFAULT_BARCODE_TYPE)) {
				$idtype = $conf->global->PRODUIT_DEFAULT_BARCODE_TYPE;
			} elseif ($this->element == 'societe') {
				$idtype = $conf->global->GENBARCODE_BARCODETYPE_THIRDPARTY;
			} else {
				dol_syslog('Call fetch_barcode with barcode_type not defined and cant be guessed', LOG_WARNING);
			}
		}

		if ($idtype > 0) {
			if (empty($this->barcode_type) || empty($this->barcode_type_code) || empty($this->barcode_type_label) || empty($this->barcode_type_coder)) {    // If data not already loaded
				$sql = "SELECT rowid, code, libelle as label, coder";
				$sql .= " FROM ".$this->db->prefix()."c_barcode_type";
				$sql .= " WHERE rowid = ".((int) $idtype);
				dol_syslog(get_class($this).'::fetch_barcode', LOG_DEBUG);
				$resql = $this->db->query($sql);
				if ($resql) {
					$obj = $this->db->fetch_object($resql);
					$this->barcode_type       = $obj->rowid;
					$this->barcode_type_code  = $obj->code;
					$this->barcode_type_label = $obj->label;
					$this->barcode_type_coder = $obj->coder;
					return 1;
				} else {
					dol_print_error($this->db);
					return -1;
				}
			}
		}
		return 0;
	}

	// phpcs:disable PEAR.NamingConventions.ValidFunctionName.ScopeNotCamelCaps
	/**
	 *		Load the project with id $this->fk_project into this->project
	 *
	 *		@return		int			<0 if KO, >=0 if OK
	 */
	public function fetch_project()
	{
		// phpcs:enable
		return $this->fetch_projet();
	}

	// phpcs:disable PEAR.NamingConventions.ValidFunctionName.ScopeNotCamelCaps
	/**
	 *		Load the project with id $this->fk_project into this->project
	 *
	 *		@return		int			<0 if KO, >=0 if OK
	 */
	public function fetch_projet()
	{
		// phpcs:enable
		include_once DOL_DOCUMENT_ROOT.'/projet/class/project.class.php';

		if (empty($this->fk_project) && !empty($this->fk_projet)) {
			$this->fk_project = $this->fk_projet; // For backward compatibility
		}
		if (empty($this->fk_project)) {
			return 0;
		}

		$project = new Project($this->db);
		$result = $project->fetch($this->fk_project);

		$this->projet = $project; // deprecated
		$this->project = $project;
		return $result;
	}

	// phpcs:disable PEAR.NamingConventions.ValidFunctionName.ScopeNotCamelCaps
	/**
	 *		Load the product with id $this->fk_product into this->product
	 *
	 *		@return		int			<0 if KO, >=0 if OK
	 */
	public function fetch_product()
	{
		// phpcs:enable
		include_once DOL_DOCUMENT_ROOT.'/product/class/product.class.php';

		if (empty($this->fk_product)) {
			return 0;
		}

		$product = new Product($this->db);
		$result = $product->fetch($this->fk_product);

		$this->product = $product;
		return $result;
	}

	// phpcs:disable PEAR.NamingConventions.ValidFunctionName.ScopeNotCamelCaps
	/**
	 *		Load the user with id $userid into this->user
	 *
	 *		@param	int		$userid 		Id du contact
	 *		@return	int						<0 if KO, >0 if OK
	 */
	public function fetch_user($userid)
	{
		// phpcs:enable
		$user = new User($this->db);
		$result = $user->fetch($userid);
		$this->user = $user;
		return $result;
	}

	// phpcs:disable PEAR.NamingConventions.ValidFunctionName.ScopeNotCamelCaps
	/**
	 *	Read linked origin object
	 *
	 *	@return		void
	 */
	public function fetch_origin()
	{
		// phpcs:enable
		if ($this->origin == 'shipping') {
			$this->origin = 'expedition';
		}
		if ($this->origin == 'delivery') {
			$this->origin = 'livraison';
		}
		if ($this->origin == 'order_supplier') {
			$this->origin = 'commandeFournisseur';
		}

		$origin = $this->origin;

		$classname = ucfirst($origin);
		$this->$origin = new $classname($this->db);
		$this->$origin->fetch($this->origin_id);
	}

	/**
	 *  Load object from specific field
	 *
	 *  @param	string	$table		Table element or element line
	 *  @param	string	$field		Field selected
	 *  @param	string	$key		Import key
	 *  @param	string	$element	Element name
	 *	@return	int					<0 if KO, >0 if OK
	 */
	public function fetchObjectFrom($table, $field, $key, $element = null)
	{
		global $conf;

		$result = false;

		$sql = "SELECT rowid FROM ".$this->db->prefix().$table;
		$sql .= " WHERE ".$field." = '".$this->db->escape($key)."'";
		if (!empty($element)) {
			$sql .= " AND entity IN (".getEntity($element).")";
		} else {
			$sql .= " AND entity = ".((int) $conf->entity);
		}

		dol_syslog(get_class($this).'::fetchObjectFrom', LOG_DEBUG);
		$resql = $this->db->query($sql);
		if ($resql) {
			$row = $this->db->fetch_row($resql);
			// Test for avoid error -1
			if ($row[0] > 0) {
				$result = $this->fetch($row[0]);
			}
		}

		return $result;
	}

	/**
	 *	Getter generic. Load value from a specific field
	 *
	 *	@param	string	$table		Table of element or element line
	 *	@param	int		$id			Element id
	 *	@param	string	$field		Field selected
	 *	@return	int					<0 if KO, >0 if OK
	 */
	public function getValueFrom($table, $id, $field)
	{
		$result = false;
		if (!empty($id) && !empty($field) && !empty($table)) {
			$sql = "SELECT ".$field." FROM ".$this->db->prefix().$table;
			$sql .= " WHERE rowid = ".((int) $id);

			dol_syslog(get_class($this).'::getValueFrom', LOG_DEBUG);
			$resql = $this->db->query($sql);
			if ($resql) {
				$row = $this->db->fetch_row($resql);
				$result = $row[0];
			}
		}
		return $result;
	}

	/**
	 *	Setter generic. Update a specific field into database.
	 *  Warning: Trigger is run only if param trigkey is provided.
	 *
	 *	@param	string		$field			Field to update
	 *	@param	mixed		$value			New value
	 *	@param	string		$table			To force other table element or element line (should not be used)
	 *	@param	int			$id				To force other object id (should not be used)
	 *	@param	string		$format			Data format ('text', 'int', 'date'). 'text' is used if not defined
	 *	@param	string		$id_field		To force rowid field name. 'rowid' is used if not defined
	 *	@param	User|string	$fuser			Update the user of last update field with this user. If not provided, current user is used except if value is 'none'
	 *  @param  string      $trigkey    	Trigger key to run (in most cases something like 'XXX_MODIFY')
	 *  @param	string		$fk_user_field	Name of field to save user id making change
	 *	@return	int							<0 if KO, >0 if OK
	 *  @see updateExtraField()
	 */
	public function setValueFrom($field, $value, $table = '', $id = null, $format = '', $id_field = '', $fuser = null, $trigkey = '', $fk_user_field = 'fk_user_modif')
	{
		global $user;

		if (empty($table)) {
			$table = $this->table_element;
		}
		if (empty($id)) {
			$id = $this->id;
		}
		if (empty($format)) {
			$format = 'text';
		}
		if (empty($id_field)) {
			$id_field = 'rowid';
		}

		// Special case
		if ($table == 'product' && $field == 'note_private') {
			$field = 'note';
		}

		if (in_array($table, array('actioncomm', 'adherent', 'advtargetemailing', 'cronjob', 'establishment'))) {
			$fk_user_field = 'fk_user_mod';
		}
		if (in_array($table, array('prelevement_bons'))) {	// TODO Add a field fk_user_modif into llx_prelevement_bons
			$fk_user_field = '';
		}

		if ($trigkey) {
			$oldvalue = null;

			$sql = "SELECT " . $field;
			$sql .= " FROM " . MAIN_DB_PREFIX . $table;
			$sql .= " WHERE " . $id_field . " = " . ((int) $id);

			$resql = $this->db->query($sql);
			if ($resql) {
				if ($obj = $this->db->fetch_object($resql)) {
					if ($format == 'date') {
						$oldvalue = $this->db->jdate($obj->$field);
					} else {
						$oldvalue = $obj->$field;
					}
				}
			} else {
				$this->error = $this->db->lasterror();
				return -1;
			}
		}

		$error = 0;

		dol_syslog(__METHOD__, LOG_DEBUG);

		$this->db->begin();

		$sql = "UPDATE ".$this->db->prefix().$table." SET ";

		if ($format == 'text') {
			$sql .= $field." = '".$this->db->escape($value)."'";
		} elseif ($format == 'int') {
			$sql .= $field." = ".((int) $value);
		} elseif ($format == 'date') {
			$sql .= $field." = ".($value ? "'".$this->db->idate($value)."'" : "null");
		} elseif ($format == 'dategmt') {
			$sql .= $field." = ".($value ? "'".$this->db->idate($value, 'gmt')."'" : "null");
		}

		if ($fk_user_field) {
			if (!empty($fuser) && is_object($fuser)) {
				$sql .= ", ".$fk_user_field." = ".((int) $fuser->id);
			} elseif (empty($fuser) || $fuser != 'none') {
				$sql .= ", ".$fk_user_field." = ".((int) $user->id);
			}
		}

		$sql .= " WHERE ".$id_field." = ".((int) $id);

		$resql = $this->db->query($sql);
		if ($resql) {
			if ($trigkey) {
				// call trigger with updated object values
				if (method_exists($this, 'fetch')) {
					$result = $this->fetch($id);
				} else {
					$result = $this->fetchCommon($id);
				}
				$this->oldcopy = clone $this;
				if (property_exists($this->oldcopy, $field)) {
					$this->oldcopy->$field = $oldvalue;
				}

				if ($result >= 0) {
					$result = $this->call_trigger($trigkey, (!empty($fuser) && is_object($fuser)) ? $fuser : $user); // This may set this->errors
				}
				if ($result < 0) {
					$error++;
				}
			}

			if (!$error) {
				if (property_exists($this, $field)) {
					$this->$field = $value;
				}
				$this->db->commit();
				return 1;
			} else {
				$this->db->rollback();
				return -2;
			}
		} else {
			if ($this->db->lasterrno() == 'DB_ERROR_RECORD_ALREADY_EXISTS') {
				$this->error = 'DB_ERROR_RECORD_ALREADY_EXISTS';
			} else {
				$this->error = $this->db->lasterror();
			}
			$this->db->rollback();
			return -1;
		}
	}

	// phpcs:disable PEAR.NamingConventions.ValidFunctionName.ScopeNotCamelCaps
	/**
	 *      Load properties id_previous and id_next by comparing $fieldid with $this->ref
	 *
	 *      @param	string	$filter		Optional SQL filter. Example: "(t.field1 = 'aa' OR t.field2 = 'bb')". Do not allow user input data here.
	 *      							Use SQL and not Universal Search Filter. @TODO Replace this with an USF string after changing all ->next_prev_filter
	 *	 	@param  string	$fieldid   	Name of field to use for the select MAX and MIN
	 *		@param	int		$nodbprefix	Do not include DB prefix to forge table name
	 *      @return int         		<0 if KO, >0 if OK
	 */
	public function load_previous_next_ref($filter, $fieldid, $nodbprefix = 0)
	{
		// phpcs:enable
		global $conf, $user;

		if (!$this->table_element) {
			dol_print_error('', get_class($this)."::load_previous_next_ref was called on objet with property table_element not defined");
			return -1;
		}
		if ($fieldid == 'none') {
			return 1;
		}

		// For backward compatibility
		if (in_array($this->table_element, array('facture_rec', 'facture_fourn_rec')) && $fieldid == 'title') {
			$fieldid = 'titre';
		}

		// Security on socid
		$socid = 0;
		if ($user->socid > 0) {
			$socid = $user->socid;
		}

		// this->ismultientitymanaged contains
		// 0=No test on entity, 1=Test with field entity, 'field@table'=Test with link by field@table
		$aliastablesociete = 's';
		if ($this->element == 'societe') {
			$aliastablesociete = 'te'; // te as table_element
		}
		$restrictiononfksoc = empty($this->restrictiononfksoc) ? 0 : $this->restrictiononfksoc;
		$sql = "SELECT MAX(te.".$fieldid.")";
		$sql .= " FROM ".(empty($nodbprefix) ?$this->db->prefix():'').$this->table_element." as te";
		if ($this->element == 'user' && !empty($conf->global->MULTICOMPANY_TRANSVERSE_MODE)) {
			$sql .= ",".$this->db->prefix()."usergroup_user as ug";
		}
		if (isset($this->ismultientitymanaged) && !is_numeric($this->ismultientitymanaged)) {
			$tmparray = explode('@', $this->ismultientitymanaged);
			$sql .= ", ".$this->db->prefix().$tmparray[1]." as ".($tmparray[1] == 'societe' ? 's' : 'parenttable'); // If we need to link to this table to limit select to entity
		} elseif ($restrictiononfksoc == 1 && $this->element != 'societe' && empty($user->rights->societe->client->voir) && !$socid) {
			$sql .= ", ".$this->db->prefix()."societe as s"; // If we need to link to societe to limit select to socid
		} elseif ($restrictiononfksoc == 2 && $this->element != 'societe' && empty($user->rights->societe->client->voir) && !$socid) {
			$sql .= " LEFT JOIN ".$this->db->prefix()."societe as s ON te.fk_soc = s.rowid"; // If we need to link to societe to limit select to socid
		}
		if ($restrictiononfksoc && empty($user->rights->societe->client->voir) && !$socid) {
			$sql .= " LEFT JOIN ".$this->db->prefix()."societe_commerciaux as sc ON ".$aliastablesociete.".rowid = sc.fk_soc";
		}
		$sql .= " WHERE te.".$fieldid." < '".$this->db->escape($fieldid == 'rowid' ? $this->id : $this->ref)."'"; // ->ref must always be defined (set to id if field does not exists)
		if ($restrictiononfksoc == 1 && empty($user->rights->societe->client->voir) && !$socid) {
			$sql .= " AND sc.fk_user = ".((int) $user->id);
		}
		if ($restrictiononfksoc == 2 && empty($user->rights->societe->client->voir) && !$socid) {
			$sql .= " AND (sc.fk_user = ".((int) $user->id).' OR te.fk_soc IS NULL)';
		}
		if (!empty($filter)) {
			if (!preg_match('/^\s*AND/i', $filter)) {
				$sql .= " AND ";
			}
			$sql .= $filter;
		}
		if (isset($this->ismultientitymanaged) && !is_numeric($this->ismultientitymanaged)) {
			$tmparray = explode('@', $this->ismultientitymanaged);
			$sql .= " AND te.".$tmparray[0]." = ".($tmparray[1] == "societe" ? "s" : "parenttable").".rowid"; // If we need to link to this table to limit select to entity
		} elseif ($restrictiononfksoc == 1 && $this->element != 'societe' && empty($user->rights->societe->client->voir) && !$socid) {
			$sql .= ' AND te.fk_soc = s.rowid'; // If we need to link to societe to limit select to socid
		}
		if (isset($this->ismultientitymanaged) && $this->ismultientitymanaged == 1) {
			if ($this->element == 'user' && !empty($conf->global->MULTICOMPANY_TRANSVERSE_MODE)) {
				if (!empty($user->admin) && empty($user->entity) && $conf->entity == 1) {
					$sql .= " AND te.entity IS NOT NULL"; // Show all users
				} else {
					$sql .= " AND ug.fk_user = te.rowid";
					$sql .= " AND ug.entity IN (".getEntity('usergroup').")";
				}
			} else {
				$sql .= ' AND te.entity IN ('.getEntity($this->element).')';
			}
		}
		if (isset($this->ismultientitymanaged) && !is_numeric($this->ismultientitymanaged) && $this->element != 'societe') {
			$tmparray = explode('@', $this->ismultientitymanaged);
			$sql .= ' AND parenttable.entity IN ('.getEntity($tmparray[1]).')';
		}
		if ($restrictiononfksoc == 1 && $socid && $this->element != 'societe') {
			$sql .= ' AND te.fk_soc = '.((int) $socid);
		}
		if ($restrictiononfksoc == 2 && $socid && $this->element != 'societe') {
			$sql .= ' AND (te.fk_soc = '.((int) $socid).' OR te.fk_soc IS NULL)';
		}
		if ($restrictiononfksoc && $socid && $this->element == 'societe') {
			$sql .= ' AND te.rowid = '.((int) $socid);
		}
		//print 'socid='.$socid.' restrictiononfksoc='.$restrictiononfksoc.' ismultientitymanaged = '.$this->ismultientitymanaged.' filter = '.$filter.' -> '.$sql."<br>";

		$result = $this->db->query($sql);
		if (!$result) {
			$this->error = $this->db->lasterror();
			return -1;
		}
		$row = $this->db->fetch_row($result);
		$this->ref_previous = $row[0];

		$sql = "SELECT MIN(te.".$fieldid.")";
		$sql .= " FROM ".(empty($nodbprefix) ?$this->db->prefix():'').$this->table_element." as te";
		if ($this->element == 'user' && !empty($conf->global->MULTICOMPANY_TRANSVERSE_MODE)) {
			$sql .= ",".$this->db->prefix()."usergroup_user as ug";
		}
		if (isset($this->ismultientitymanaged) && !is_numeric($this->ismultientitymanaged)) {
			$tmparray = explode('@', $this->ismultientitymanaged);
			$sql .= ", ".$this->db->prefix().$tmparray[1]." as ".($tmparray[1] == 'societe' ? 's' : 'parenttable'); // If we need to link to this table to limit select to entity
		} elseif ($restrictiononfksoc == 1 && $this->element != 'societe' && empty($user->rights->societe->client->voir) && !$socid) {
			$sql .= ", ".$this->db->prefix()."societe as s"; // If we need to link to societe to limit select to socid
		} elseif ($restrictiononfksoc == 2 && $this->element != 'societe' && empty($user->rights->societe->client->voir) && !$socid) {
			$sql .= " LEFT JOIN ".$this->db->prefix()."societe as s ON te.fk_soc = s.rowid"; // If we need to link to societe to limit select to socid
		}
		if ($restrictiononfksoc && empty($user->rights->societe->client->voir) && !$socid) {
			$sql .= " LEFT JOIN ".$this->db->prefix()."societe_commerciaux as sc ON ".$aliastablesociete.".rowid = sc.fk_soc";
		}
		$sql .= " WHERE te.".$fieldid." > '".$this->db->escape($fieldid == 'rowid' ? $this->id : $this->ref)."'"; // ->ref must always be defined (set to id if field does not exists)
		if ($restrictiononfksoc == 1 && empty($user->rights->societe->client->voir) && !$socid) {
			$sql .= " AND sc.fk_user = ".((int) $user->id);
		}
		if ($restrictiononfksoc == 2 && empty($user->rights->societe->client->voir) && !$socid) {
			$sql .= " AND (sc.fk_user = ".((int) $user->id).' OR te.fk_soc IS NULL)';
		}
		if (!empty($filter)) {
			if (!preg_match('/^\s*AND/i', $filter)) {
				$sql .= " AND "; // For backward compatibility
			}
			$sql .= $filter;
		}
		if (isset($this->ismultientitymanaged) && !is_numeric($this->ismultientitymanaged)) {
			$tmparray = explode('@', $this->ismultientitymanaged);
			$sql .= " AND te.".$tmparray[0]." = ".($tmparray[1] == "societe" ? "s" : "parenttable").".rowid"; // If we need to link to this table to limit select to entity
		} elseif ($restrictiononfksoc == 1 && $this->element != 'societe' && empty($user->rights->societe->client->voir) && !$socid) {
			$sql .= ' AND te.fk_soc = s.rowid'; // If we need to link to societe to limit select to socid
		}
		if (isset($this->ismultientitymanaged) && $this->ismultientitymanaged == 1) {
			if ($this->element == 'user' && !empty($conf->global->MULTICOMPANY_TRANSVERSE_MODE)) {
				if (!empty($user->admin) && empty($user->entity) && $conf->entity == 1) {
					$sql .= " AND te.entity IS NOT NULL"; // Show all users
				} else {
					$sql .= " AND ug.fk_user = te.rowid";
					$sql .= " AND ug.entity IN (".getEntity('usergroup').")";
				}
			} else {
				$sql .= ' AND te.entity IN ('.getEntity($this->element).')';
			}
		}
		if (isset($this->ismultientitymanaged) && !is_numeric($this->ismultientitymanaged) && $this->element != 'societe') {
			$tmparray = explode('@', $this->ismultientitymanaged);
			$sql .= ' AND parenttable.entity IN ('.getEntity($tmparray[1]).')';
		}
		if ($restrictiononfksoc == 1 && $socid && $this->element != 'societe') {
			$sql .= ' AND te.fk_soc = '.((int) $socid);
		}
		if ($restrictiononfksoc == 2 && $socid && $this->element != 'societe') {
			$sql .= ' AND (te.fk_soc = '.((int) $socid).' OR te.fk_soc IS NULL)';
		}
		if ($restrictiononfksoc && $socid && $this->element == 'societe') {
			$sql .= ' AND te.rowid = '.((int) $socid);
		}
		//print 'socid='.$socid.' restrictiononfksoc='.$restrictiononfksoc.' ismultientitymanaged = '.$this->ismultientitymanaged.' filter = '.$filter.' -> '.$sql."<br>";
		// Rem: Bug in some mysql version: SELECT MIN(rowid) FROM llx_socpeople WHERE rowid > 1 when one row in database with rowid=1, returns 1 instead of null

		$result = $this->db->query($sql);
		if (!$result) {
			$this->error = $this->db->lasterror();
			return -2;
		}
		$row = $this->db->fetch_row($result);
		$this->ref_next = $row[0];

		return 1;
	}


	/**
	 *      Return list of id of contacts of object
	 *
	 *      @param	string	$source     Source of contact: external (llx_socpeople) or internal (llx_user) or thirdparty (llx_societe)
	 *      @return array				Array of id of contacts (if source=external or internal)
	 * 									Array of id of third parties with at least one contact on object (if source=thirdparty)
	 */
	public function getListContactId($source = 'external')
	{
		$contactAlreadySelected = array();
		$tab = $this->liste_contact(-1, $source);
		$num = count($tab);
		$i = 0;
		while ($i < $num) {
			if ($source == 'thirdparty') {
				$contactAlreadySelected[$i] = $tab[$i]['socid'];
			} else {
				$contactAlreadySelected[$i] = $tab[$i]['id'];
			}
			$i++;
		}
		return $contactAlreadySelected;
	}


	/**
	 *	Link element with a project
	 *
	 *	@param     	int		$projectid		Project id to link element to
	 *  @param		int		$notrigger		Disable the trigger
	 *	@return		int						<0 if KO, >0 if OK
	 */
	public function setProject($projectid, $notrigger = 0)
	{
		global $user;
		$error = 0;

		if (!$this->table_element) {
			dol_syslog(get_class($this)."::setProject was called on objet with property table_element not defined", LOG_ERR);
			return -1;
		}

		$sql = "UPDATE ".$this->db->prefix().$this->table_element;
		if (!empty($this->fields['fk_project'])) {		// Common case
			if ($projectid) {
				$sql .= " SET fk_project = ".((int) $projectid);
			} else {
				$sql .= " SET fk_project = NULL";
			}
			$sql .= ' WHERE rowid = '.((int) $this->id);
		} elseif ($this->table_element == 'actioncomm') {	// Special case for actioncomm
			if ($projectid) {
				$sql .= " SET fk_project = ".((int) $projectid);
			} else {
				$sql .= " SET fk_project = NULL";
			}
			$sql .= ' WHERE id = '.((int) $this->id);
		} else // Special case for old architecture objects
		{
			if ($projectid) {
				$sql .= ' SET fk_projet = '.((int) $projectid);
			} else {
				$sql .= ' SET fk_projet = NULL';
			}
			$sql .= " WHERE rowid = ".((int) $this->id);
		}

		$this->db->begin();

		dol_syslog(get_class($this)."::setProject", LOG_DEBUG);
		if ($this->db->query($sql)) {
			$this->fk_project = ((int) $projectid);
		} else {
			dol_print_error($this->db);
			$error++;
		}

		// Triggers
		if (!$error && !$notrigger) {
			// Call triggers
			$result = $this->call_trigger(strtoupper($this->element) . '_MODIFY', $user);
			if ($result < 0) {
				$error++;
			} //Do also here what you must do to rollback action if trigger fail
			// End call triggers
		}

		// Commit or rollback
		if ($error) {
			$this->db->rollback();
			return -1;
		} else {
			$this->db->commit();
			return 1;
		}
	}

	/**
	 *  Change the payments methods
	 *
	 *  @param		int		$id		Id of new payment method
	 *  @return		int				>0 if OK, <0 if KO
	 */
	public function setPaymentMethods($id)
	{
		global $user;

		$error = 0; $notrigger = 0;

		dol_syslog(get_class($this).'::setPaymentMethods('.$id.')');

		if ($this->statut >= 0 || $this->element == 'societe') {
			// TODO uniformize field name
			$fieldname = 'fk_mode_reglement';
			if ($this->element == 'societe') {
				$fieldname = 'mode_reglement';
			}
			if (get_class($this) == 'Fournisseur') {
				$fieldname = 'mode_reglement_supplier';
			}
			if (get_class($this) == 'Tva') {
				$fieldname = 'fk_typepayment';
			}
			if (get_class($this) == 'Salary') {
				$fieldname = 'fk_typepayment';
			}

			$sql = "UPDATE ".$this->db->prefix().$this->table_element;
			$sql .= " SET ".$fieldname." = ".(($id > 0 || $id == '0') ? ((int) $id) : 'NULL');
			$sql .= ' WHERE rowid='.((int) $this->id);

			if ($this->db->query($sql)) {
				$this->mode_reglement_id = $id;
				// for supplier
				if (get_class($this) == 'Fournisseur') {
					$this->mode_reglement_supplier_id = $id;
				}
				// Triggers
				if (!$error && !$notrigger) {
					// Call triggers
					if (get_class($this) == 'Commande') {
						$result = $this->call_trigger('ORDER_MODIFY', $user);
					} else {
						$result = $this->call_trigger(strtoupper(get_class($this)).'_MODIFY', $user);
					}
					if ($result < 0) {
						$error++;
					}
					// End call triggers
				}
				return 1;
			} else {
				dol_syslog(get_class($this).'::setPaymentMethods Error '.$this->db->error());
				$this->error = $this->db->error();
				return -1;
			}
		} else {
			dol_syslog(get_class($this).'::setPaymentMethods, status of the object is incompatible');
			$this->error = 'Status of the object is incompatible '.$this->statut;
			return -2;
		}
	}

	/**
	 *  Change the multicurrency code
	 *
	 *  @param		string	$code	multicurrency code
	 *  @return		int				>0 if OK, <0 if KO
	 */
	public function setMulticurrencyCode($code)
	{
		dol_syslog(get_class($this).'::setMulticurrencyCode('.$code.')');
		if ($this->statut >= 0 || $this->element == 'societe') {
			$fieldname = 'multicurrency_code';

			$sql = 'UPDATE '.$this->db->prefix().$this->table_element;
			$sql .= " SET ".$fieldname." = '".$this->db->escape($code)."'";
			$sql .= ' WHERE rowid='.((int) $this->id);

			if ($this->db->query($sql)) {
				$this->multicurrency_code = $code;

				list($fk_multicurrency, $rate) = MultiCurrency::getIdAndTxFromCode($this->db, $code);
				if ($rate) {
					$this->setMulticurrencyRate($rate, 2);
				}

				return 1;
			} else {
				dol_syslog(get_class($this).'::setMulticurrencyCode Error '.$sql.' - '.$this->db->error());
				$this->error = $this->db->error();
				return -1;
			}
		} else {
			dol_syslog(get_class($this).'::setMulticurrencyCode, status of the object is incompatible');
			$this->error = 'Status of the object is incompatible '.$this->statut;
			return -2;
		}
	}

	/**
	 *  Change the multicurrency rate
	 *
	 *  @param		double	$rate	multicurrency rate
	 *  @param		int		$mode	mode 1 : amounts in company currency will be recalculated, mode 2 : amounts in foreign currency will be recalculated
	 *  @return		int				>0 if OK, <0 if KO
	 */
	public function setMulticurrencyRate($rate, $mode = 1)
	{
		dol_syslog(get_class($this).'::setMulticurrencyRate('.$rate.','.$mode.')');
		if ($this->statut >= 0 || $this->element == 'societe') {
			$fieldname = 'multicurrency_tx';

			$sql = 'UPDATE '.$this->db->prefix().$this->table_element;
			$sql .= " SET ".$fieldname." = ".((float) $rate);
			$sql .= ' WHERE rowid='.((int) $this->id);

			if ($this->db->query($sql)) {
				$this->multicurrency_tx = $rate;

				// Update line price
				if (!empty($this->lines)) {
					foreach ($this->lines as &$line) {
						// Amounts in company currency will be recalculated
						if ($mode == 1) {
							$line->subprice = 0;
						}

						// Amounts in foreign currency will be recalculated
						if ($mode == 2) {
							$line->multicurrency_subprice = 0;
						}

						switch ($this->element) {
							case 'propal':
								/** @var Propal $this */
								/** @var PropaleLigne $line */
								$this->updateline(
									$line->id,
									$line->subprice,
									$line->qty,
									$line->remise_percent,
									$line->tva_tx,
									$line->localtax1_tx,
									$line->localtax2_tx,
									($line->description ? $line->description : $line->desc),
									'HT',
									$line->info_bits,
									$line->special_code,
									$line->fk_parent_line,
									$line->skip_update_total,
									$line->fk_fournprice,
									$line->pa_ht,
									$line->label,
									$line->product_type,
									$line->date_start,
									$line->date_end,
									$line->array_options,
									$line->fk_unit,
									$line->multicurrency_subprice
								);
								break;
							case 'commande':
								/** @var Commande $this */
								/** @var OrderLine $line */
								$this->updateline(
									$line->id,
									($line->description ? $line->description : $line->desc),
									$line->subprice,
									$line->qty,
									$line->remise_percent,
									$line->tva_tx,
									$line->localtax1_tx,
									$line->localtax2_tx,
									'HT',
									$line->info_bits,
									$line->date_start,
									$line->date_end,
									$line->product_type,
									$line->fk_parent_line,
									$line->skip_update_total,
									$line->fk_fournprice,
									$line->pa_ht,
									$line->label,
									$line->special_code,
									$line->array_options,
									$line->fk_unit,
									$line->multicurrency_subprice
								);
								break;
							case 'facture':
								/** @var Facture $this */
								/** @var FactureLigne $line */
								$this->updateline(
									$line->id,
									($line->description ? $line->description : $line->desc),
									$line->subprice,
									$line->qty,
									$line->remise_percent,
									$line->date_start,
									$line->date_end,
									$line->tva_tx,
									$line->localtax1_tx,
									$line->localtax2_tx,
									'HT',
									$line->info_bits,
									$line->product_type,
									$line->fk_parent_line,
									$line->skip_update_total,
									$line->fk_fournprice,
									$line->pa_ht,
									$line->label,
									$line->special_code,
									$line->array_options,
									$line->situation_percent,
									$line->fk_unit,
									$line->multicurrency_subprice
								);
								break;
							case 'supplier_proposal':
								/** @var SupplierProposal $this */
								/** @var SupplierProposalLine $line */
								$this->updateline(
									$line->id,
									$line->subprice,
									$line->qty,
									$line->remise_percent,
									$line->tva_tx,
									$line->localtax1_tx,
									$line->localtax2_tx,
									($line->description ? $line->description : $line->desc),
									'HT',
									$line->info_bits,
									$line->special_code,
									$line->fk_parent_line,
									$line->skip_update_total,
									$line->fk_fournprice,
									$line->pa_ht,
									$line->label,
									$line->product_type,
									$line->array_options,
									$line->ref_fourn,
									$line->multicurrency_subprice
								);
								break;
							case 'order_supplier':
								/** @var CommandeFournisseur $this */
								/** @var CommandeFournisseurLigne $line */
								$this->updateline(
									$line->id,
									($line->description ? $line->description : $line->desc),
									$line->subprice,
									$line->qty,
									$line->remise_percent,
									$line->tva_tx,
									$line->localtax1_tx,
									$line->localtax2_tx,
									'HT',
									$line->info_bits,
									$line->product_type,
									false,
									$line->date_start,
									$line->date_end,
									$line->array_options,
									$line->fk_unit,
									$line->multicurrency_subprice,
									$line->ref_supplier
								);
								break;
							case 'invoice_supplier':
								/** @var FactureFournisseur $this */
								/** @var SupplierInvoiceLine $line */
								$this->updateline(
									$line->id,
									($line->description ? $line->description : $line->desc),
									$line->subprice,
									$line->tva_tx,
									$line->localtax1_tx,
									$line->localtax2_tx,
									$line->qty,
									0,
									'HT',
									$line->info_bits,
									$line->product_type,
									$line->remise_percent,
									false,
									$line->date_start,
									$line->date_end,
									$line->array_options,
									$line->fk_unit,
									$line->multicurrency_subprice,
									$line->ref_supplier
								);
								break;
							default:
								dol_syslog(get_class($this).'::setMulticurrencyRate no updateline defined', LOG_DEBUG);
								break;
						}
					}
				}

				return 1;
			} else {
				dol_syslog(get_class($this).'::setMulticurrencyRate Error '.$sql.' - '.$this->db->error());
				$this->error = $this->db->error();
				return -1;
			}
		} else {
			dol_syslog(get_class($this).'::setMulticurrencyRate, status of the object is incompatible');
			$this->error = 'Status of the object is incompatible '.$this->statut;
			return -2;
		}
	}

	/**
	 *  Change the payments terms
	 *
	 *  @param		int		$id					Id of new payment terms
	 *  @param		string	$deposit_percent	% of deposit if needed by payment terms
	 *  @return		int							>0 if OK, <0 if KO
	 */
	public function setPaymentTerms($id, $deposit_percent = null)
	{
		dol_syslog(get_class($this).'::setPaymentTerms('.$id.', '.var_export($deposit_percent, true).')');
		if ($this->statut >= 0 || $this->element == 'societe') {
			// TODO uniformize field name
			$fieldname = 'fk_cond_reglement';
			if ($this->element == 'societe') {
				$fieldname = 'cond_reglement';
			}
			if (get_class($this) == 'Fournisseur') {
				$fieldname = 'cond_reglement_supplier';
			}

			if (empty($deposit_percent) || $deposit_percent < 0) {
				$deposit_percent = getDictionaryValue('c_payment_term', 'deposit_percent', $id);
			}

			if ($deposit_percent > 100) {
				$deposit_percent = 100;
			}

			$sql = 'UPDATE '.$this->db->prefix().$this->table_element;
			$sql .= " SET ".$fieldname." = ".(($id > 0 || $id == '0') ? ((int) $id) : 'NULL');
			if (in_array($this->table_element, array('propal', 'commande', 'societe'))) {
				$sql .= " , deposit_percent = " . (empty($deposit_percent) ? 'NULL' : "'".$this->db->escape($deposit_percent)."'");
			}
			$sql .= ' WHERE rowid='.((int) $this->id);

			if ($this->db->query($sql)) {
				$this->cond_reglement_id = $id;
				// for supplier
				if (get_class($this) == 'Fournisseur') {
					$this->cond_reglement_supplier_id = $id;
				}
				$this->cond_reglement = $id; // for compatibility
				$this->deposit_percent = $deposit_percent;
				return 1;
			} else {
				dol_syslog(get_class($this).'::setPaymentTerms Error '.$sql.' - '.$this->db->error());
				$this->error = $this->db->error();
				return -1;
			}
		} else {
			dol_syslog(get_class($this).'::setPaymentTerms, status of the object is incompatible');
			$this->error = 'Status of the object is incompatible '.$this->statut;
			return -2;
		}
	}

	/**
	 *  Change the transport mode methods
	 *
	 *  @param		int		$id		Id of transport mode
	 *  @return		int				>0 if OK, <0 if KO
	 */
	public function setTransportMode($id)
	{
		dol_syslog(get_class($this).'::setTransportMode('.$id.')');
		if ($this->statut >= 0 || $this->element == 'societe') {
			$fieldname = 'fk_transport_mode';
			if ($this->element == 'societe') {
				$fieldname = 'transport_mode';
			}
			if (get_class($this) == 'Fournisseur') {
				$fieldname = 'transport_mode_supplier';
			}

			$sql = 'UPDATE '.$this->db->prefix().$this->table_element;
			$sql .= " SET ".$fieldname." = ".(($id > 0 || $id == '0') ? ((int) $id) : 'NULL');
			$sql .= ' WHERE rowid='.((int) $this->id);

			if ($this->db->query($sql)) {
				$this->transport_mode_id = $id;
				// for supplier
				if (get_class($this) == 'Fournisseur') {
					$this->transport_mode_supplier_id = $id;
				}
				return 1;
			} else {
				dol_syslog(get_class($this).'::setTransportMode Error '.$sql.' - '.$this->db->error());
				$this->error = $this->db->error();
				return -1;
			}
		} else {
			dol_syslog(get_class($this).'::setTransportMode, status of the object is incompatible');
			$this->error = 'Status of the object is incompatible '.$this->statut;
			return -2;
		}
	}

	/**
	 *  Change the retained warranty payments terms
	 *
	 *  @param		int		$id		Id of new payment terms
	 *  @return		int				>0 if OK, <0 if KO
	 */
	public function setRetainedWarrantyPaymentTerms($id)
	{
		dol_syslog(get_class($this).'::setRetainedWarrantyPaymentTerms('.$id.')');
		if ($this->statut >= 0 || $this->element == 'societe') {
			$fieldname = 'retained_warranty_fk_cond_reglement';

			$sql = 'UPDATE '.$this->db->prefix().$this->table_element;
			$sql .= " SET ".$fieldname." = ".((int) $id);
			$sql .= ' WHERE rowid='.((int) $this->id);

			if ($this->db->query($sql)) {
				$this->retained_warranty_fk_cond_reglement = $id;
				return 1;
			} else {
				dol_syslog(get_class($this).'::setRetainedWarrantyPaymentTerms Error '.$sql.' - '.$this->db->error());
				$this->error = $this->db->error();
				return -1;
			}
		} else {
			dol_syslog(get_class($this).'::setRetainedWarrantyPaymentTerms, status of the object is incompatible');
			$this->error = 'Status of the object is incompatible '.$this->statut;
			return -2;
		}
	}

	/**
	 *	Define delivery address
	 *  @deprecated
	 *
	 *	@param      int		$id		Address id
	 *	@return     int				<0 si ko, >0 si ok
	 */
	public function setDeliveryAddress($id)
	{
		$fieldname = 'fk_delivery_address';
		if ($this->element == 'delivery' || $this->element == 'shipping') {
			$fieldname = 'fk_address';
		}

		$sql = "UPDATE ".$this->db->prefix().$this->table_element." SET ".$fieldname." = ".((int) $id);
		$sql .= " WHERE rowid = ".((int) $this->id)." AND fk_statut = 0";

		if ($this->db->query($sql)) {
			$this->fk_delivery_address = $id;
			return 1;
		} else {
			$this->error = $this->db->error();
			dol_syslog(get_class($this).'::setDeliveryAddress Error '.$this->error);
			return -1;
		}
	}


	/**
	 *  Change the shipping method
	 *
	 *  @param      int     $shipping_method_id     Id of shipping method
	 *  @param      bool    $notrigger              false=launch triggers after, true=disable triggers
	 *  @param      User	$userused               Object user
	 *
	 *  @return     int              1 if OK, 0 if KO
	 */
	public function setShippingMethod($shipping_method_id, $notrigger = false, $userused = null)
	{
		global $user;

		if (empty($userused)) {
			$userused = $user;
		}

		$error = 0;

		if (!$this->table_element) {
			dol_syslog(get_class($this)."::setShippingMethod was called on objet with property table_element not defined", LOG_ERR);
			return -1;
		}

		$this->db->begin();

		if ($shipping_method_id < 0) {
			$shipping_method_id = 'NULL';
		}
		dol_syslog(get_class($this).'::setShippingMethod('.$shipping_method_id.')');

		$sql = "UPDATE ".$this->db->prefix().$this->table_element;
		$sql .= " SET fk_shipping_method = ".((int) $shipping_method_id);
		$sql .= " WHERE rowid=".((int) $this->id);
		$resql = $this->db->query($sql);
		if (!$resql) {
			dol_syslog(get_class($this).'::setShippingMethod Error ', LOG_DEBUG);
			$this->error = $this->db->lasterror();
			$error++;
		} else {
			if (!$notrigger) {
				// Call trigger
				$this->context = array('shippingmethodupdate'=>1);
				$result = $this->call_trigger(strtoupper(get_class($this)).'_MODIFY', $userused);
				if ($result < 0) {
					$error++;
				}
				// End call trigger
			}
		}
		if ($error) {
			$this->db->rollback();
			return -1;
		} else {
			$this->shipping_method_id = ($shipping_method_id == 'NULL') ?null:$shipping_method_id;
			$this->db->commit();
			return 1;
		}
	}


	/**
	 *  Change the warehouse
	 *
	 *  @param      int     $warehouse_id     Id of warehouse
	 *  @return     int              1 if OK, 0 if KO
	 */
	public function setWarehouse($warehouse_id)
	{
		if (!$this->table_element) {
			dol_syslog(get_class($this)."::setWarehouse was called on objet with property table_element not defined", LOG_ERR);
			return -1;
		}
		if ($warehouse_id < 0) {
			$warehouse_id = 'NULL';
		}
		dol_syslog(get_class($this).'::setWarehouse('.$warehouse_id.')');

		$sql = "UPDATE ".$this->db->prefix().$this->table_element;
		$sql .= " SET fk_warehouse = ".((int) $warehouse_id);
		$sql .= " WHERE rowid=".((int) $this->id);

		if ($this->db->query($sql)) {
			$this->warehouse_id = ($warehouse_id == 'NULL') ?null:$warehouse_id;
			return 1;
		} else {
			dol_syslog(get_class($this).'::setWarehouse Error ', LOG_DEBUG);
			$this->error = $this->db->error();
			return 0;
		}
	}


	/**
	 *		Set last model used by doc generator
	 *
	 *		@param		User	$user		User object that make change
	 *		@param		string	$modelpdf	Modele name
	 *		@return		int					<0 if KO, >0 if OK
	 */
	public function setDocModel($user, $modelpdf)
	{
		if (!$this->table_element) {
			dol_syslog(get_class($this)."::setDocModel was called on objet with property table_element not defined", LOG_ERR);
			return -1;
		}

		$newmodelpdf = dol_trunc($modelpdf, 255);

		$sql = "UPDATE ".$this->db->prefix().$this->table_element;
		$sql .= " SET model_pdf = '".$this->db->escape($newmodelpdf)."'";
		$sql .= " WHERE rowid = ".((int) $this->id);

		dol_syslog(get_class($this)."::setDocModel", LOG_DEBUG);
		$resql = $this->db->query($sql);
		if ($resql) {
			$this->model_pdf = $modelpdf;
			$this->modelpdf = $modelpdf; // For bakward compatibility
			return 1;
		} else {
			dol_print_error($this->db);
			return 0;
		}
	}


	/**
	 *  Change the bank account
	 *
	 *  @param		int		$fk_account		Id of bank account
	 *  @param      bool    $notrigger      false=launch triggers after, true=disable triggers
	 *  @param      User	$userused		Object user
	 *  @return		int				1 if OK, 0 if KO
	 */
	public function setBankAccount($fk_account, $notrigger = false, $userused = null)
	{
		global $user;

		if (empty($userused)) {
			$userused = $user;
		}

		$error = 0;

		if (!$this->table_element) {
			dol_syslog(get_class($this)."::setBankAccount was called on objet with property table_element not defined", LOG_ERR);
			return -1;
		}
		$this->db->begin();

		if ($fk_account < 0) {
			$fk_account = 'NULL';
		}
		dol_syslog(get_class($this).'::setBankAccount('.$fk_account.')');

		$sql = "UPDATE ".$this->db->prefix().$this->table_element;
		$sql .= " SET fk_account = ".((int) $fk_account);
		$sql .= " WHERE rowid=".((int) $this->id);

		$resql = $this->db->query($sql);
		if (!$resql) {
			dol_syslog(get_class($this).'::setBankAccount Error '.$sql.' - '.$this->db->error());
			$this->error = $this->db->lasterror();
			$error++;
		} else {
			if (!$notrigger) {
				// Call trigger
				$this->context = array('bankaccountupdate'=>1);
				$result = $this->call_trigger(strtoupper(get_class($this)).'_MODIFY', $userused);
				if ($result < 0) {
					$error++;
				}
				// End call trigger
			}
		}
		if ($error) {
			$this->db->rollback();
			return -1;
		} else {
			$this->fk_account = ($fk_account == 'NULL') ?null:$fk_account;
			$this->db->commit();
			return 1;
		}
	}


	// TODO: Move line related operations to CommonObjectLine?

	// phpcs:disable PEAR.NamingConventions.ValidFunctionName.ScopeNotCamelCaps
	/**
	 *  Save a new position (field rang) for details lines.
	 *  You can choose to set position for lines with already a position or lines without any position defined.
	 *
	 * 	@param		boolean		$renum			   True to renum all already ordered lines, false to renum only not already ordered lines.
	 * 	@param		string		$rowidorder		   ASC or DESC
	 * 	@param		boolean		$fk_parent_line    Table with fk_parent_line field or not
	 * 	@return		int                            <0 if KO, >0 if OK
	 */
	public function line_order($renum = false, $rowidorder = 'ASC', $fk_parent_line = true)
	{
		// phpcs:enable
		if (!$this->table_element_line) {
			dol_syslog(get_class($this)."::line_order was called on objet with property table_element_line not defined", LOG_ERR);
			return -1;
		}
		if (!$this->fk_element) {
			dol_syslog(get_class($this)."::line_order was called on objet with property fk_element not defined", LOG_ERR);
			return -1;
		}

		$fieldposition = 'rang'; // @todo Rename 'rang' into 'position'
		if (in_array($this->table_element_line, array('bom_bomline', 'ecm_files', 'emailcollector_emailcollectoraction', 'product_attribute_value'))) {
			$fieldposition = 'position';
		}

		// Count number of lines to reorder (according to choice $renum)
		$nl = 0;
		$sql = "SELECT count(rowid) FROM ".$this->db->prefix().$this->table_element_line;
		$sql .= " WHERE ".$this->fk_element." = ".((int) $this->id);
		if (!$renum) {
			$sql .= " AND " . $fieldposition . " = 0";
		}
		if ($renum) {
			$sql .= " AND " . $fieldposition . " <> 0";
		}

		dol_syslog(get_class($this)."::line_order", LOG_DEBUG);
		$resql = $this->db->query($sql);
		if ($resql) {
			$row = $this->db->fetch_row($resql);
			$nl = $row[0];
		} else {
			dol_print_error($this->db);
		}
		if ($nl > 0) {
			// The goal of this part is to reorder all lines, with all children lines sharing the same counter that parents.
			$rows = array();

			// We first search all lines that are parent lines (for multilevel details lines)
			$sql = "SELECT rowid FROM ".$this->db->prefix().$this->table_element_line;
			$sql .= " WHERE ".$this->fk_element." = ".((int) $this->id);
			if ($fk_parent_line) {
				$sql .= ' AND fk_parent_line IS NULL';
			}
			$sql .= " ORDER BY " . $fieldposition . " ASC, rowid " . $rowidorder;

			dol_syslog(get_class($this)."::line_order search all parent lines", LOG_DEBUG);
			$resql = $this->db->query($sql);
			if ($resql) {
				$i = 0;
				$num = $this->db->num_rows($resql);
				while ($i < $num) {
					$row = $this->db->fetch_row($resql);
					$rows[] = $row[0]; // Add parent line into array rows
					$childrens = $this->getChildrenOfLine($row[0]);
					if (!empty($childrens)) {
						foreach ($childrens as $child) {
							array_push($rows, $child);
						}
					}
					$i++;
				}

				// Now we set a new number for each lines (parent and children with children included into parent tree)
				if (!empty($rows)) {
					foreach ($rows as $key => $row) {
						$this->updateRangOfLine($row, ($key + 1));
					}
				}
			} else {
				dol_print_error($this->db);
			}
		}
		return 1;
	}

	/**
	 * 	Get children of line
	 *
	 * 	@param	int		$id		            Id of parent line
	 * 	@param	int		$includealltree		0 = 1st level child, 1 = All level child
	 * 	@return	array			            Array with list of children lines id
	 */
	public function getChildrenOfLine($id, $includealltree = 0)
	{
		$fieldposition = 'rang'; // @todo Rename 'rang' into 'position'
		if (in_array($this->table_element_line, array('bom_bomline', 'ecm_files', 'emailcollector_emailcollectoraction', 'product_attribute_value'))) {
			$fieldposition = 'position';
		}

		$rows = array();

		$sql = "SELECT rowid FROM ".$this->db->prefix().$this->table_element_line;
		$sql .= " WHERE ".$this->fk_element." = ".((int) $this->id);
		$sql .= ' AND fk_parent_line = '.((int) $id);
		$sql .= " ORDER BY " . $fieldposition . " ASC";

		dol_syslog(get_class($this)."::getChildrenOfLine search children lines for line ".$id, LOG_DEBUG);
		$resql = $this->db->query($sql);
		if ($resql) {
			if ($this->db->num_rows($resql) > 0) {
				while ($row = $this->db->fetch_row($resql)) {
					$rows[] = $row[0];
					if (!empty($includealltree)) {
						$rows = array_merge($rows, $this->getChildrenOfLine($row[0]), $includealltree);
					}
				}
			}
		}
		return $rows;
	}

	// phpcs:disable PEAR.NamingConventions.ValidFunctionName.ScopeNotCamelCaps
	/**
	 * 	Update a line to have a lower rank
	 *
	 * 	@param 	int			$rowid				Id of line
	 * 	@param	boolean		$fk_parent_line		Table with fk_parent_line field or not
	 * 	@return	void
	 */
	public function line_up($rowid, $fk_parent_line = true)
	{
		// phpcs:enable
		$this->line_order(false, 'ASC', $fk_parent_line);

		// Get rang of line
		$rang = $this->getRangOfLine($rowid);

		// Update position of line
		$this->updateLineUp($rowid, $rang);
	}

	// phpcs:disable PEAR.NamingConventions.ValidFunctionName.ScopeNotCamelCaps
	/**
	 * 	Update a line to have a higher rank
	 *
	 * 	@param	int			$rowid				Id of line
	 * 	@param	boolean		$fk_parent_line		Table with fk_parent_line field or not
	 * 	@return	void
	 */
	public function line_down($rowid, $fk_parent_line = true)
	{
		// phpcs:enable
		$this->line_order(false, 'ASC', $fk_parent_line);

		// Get rang of line
		$rang = $this->getRangOfLine($rowid);

		// Get max value for rang
		$max = $this->line_max();

		// Update position of line
		$this->updateLineDown($rowid, $rang, $max);
	}

	/**
	 * 	Update position of line (rang)
	 *
	 * 	@param	int		$rowid		Id of line
	 * 	@param	int		$rang		Position
	 * 	@return	int					<0 if KO, >0 if OK
	 */
	public function updateRangOfLine($rowid, $rang)
	{
		global $hookmanager;
		$fieldposition = 'rang'; // @todo Rename 'rang' into 'position'
		if (in_array($this->table_element_line, array('bom_bomline', 'ecm_files', 'emailcollector_emailcollectoraction', 'product_attribute_value'))) {
			$fieldposition = 'position';
		}

		$sql = "UPDATE ".$this->db->prefix().$this->table_element_line." SET ".$fieldposition." = ".((int) $rang);
		$sql .= ' WHERE rowid = '.((int) $rowid);

		dol_syslog(get_class($this)."::updateRangOfLine", LOG_DEBUG);
		if (!$this->db->query($sql)) {
			dol_print_error($this->db);
			return -1;
		} else {
			$parameters=array('rowid'=>$rowid, 'rang'=>$rang, 'fieldposition' => $fieldposition);
			$action='';
			$reshook = $hookmanager->executeHooks('afterRankOfLineUpdate', $parameters, $this, $action);
			return 1;
		}
	}

	// phpcs:disable PEAR.NamingConventions.ValidFunctionName.ScopeNotCamelCaps
	/**
	 * 	Update position of line with ajax (rang)
	 *
	 * 	@param	array	$rows	Array of rows
	 * 	@return	void
	 */
	public function line_ajaxorder($rows)
	{
		// phpcs:enable
		$num = count($rows);
		for ($i = 0; $i < $num; $i++) {
			$this->updateRangOfLine($rows[$i], ($i + 1));
		}
	}

	/**
	 * 	Update position of line up (rang)
	 *
	 * 	@param	int		$rowid		Id of line
	 * 	@param	int		$rang		Position
	 * 	@return	void
	 */
	public function updateLineUp($rowid, $rang)
	{
		if ($rang > 1) {
			$fieldposition = 'rang';
			if (in_array($this->table_element_line, array('ecm_files', 'emailcollector_emailcollectoraction', 'product_attribute_value'))) {
				$fieldposition = 'position';
			}

			$sql = "UPDATE ".$this->db->prefix().$this->table_element_line." SET ".$fieldposition." = ".((int) $rang);
			$sql .= " WHERE ".$this->fk_element." = ".((int) $this->id);
			$sql .= " AND " . $fieldposition . " = " . ((int) ($rang - 1));
			if ($this->db->query($sql)) {
				$sql = "UPDATE ".$this->db->prefix().$this->table_element_line." SET ".$fieldposition." = ".((int) ($rang - 1));
				$sql .= ' WHERE rowid = '.((int) $rowid);
				if (!$this->db->query($sql)) {
					dol_print_error($this->db);
				}
			} else {
				dol_print_error($this->db);
			}
		}
	}

	/**
	 * 	Update position of line down (rang)
	 *
	 * 	@param	int		$rowid		Id of line
	 * 	@param	int		$rang		Position
	 * 	@param	int		$max		Max
	 * 	@return	void
	 */
	public function updateLineDown($rowid, $rang, $max)
	{
		if ($rang < $max) {
			$fieldposition = 'rang';
			if (in_array($this->table_element_line, array('ecm_files', 'emailcollector_emailcollectoraction', 'product_attribute_value'))) {
				$fieldposition = 'position';
			}

			$sql = "UPDATE ".$this->db->prefix().$this->table_element_line." SET ".$fieldposition." = ".((int) $rang);
			$sql .= " WHERE ".$this->fk_element." = ".((int) $this->id);
			$sql .= " AND " . $fieldposition . " = " . ((int) ($rang + 1));
			if ($this->db->query($sql)) {
				$sql = "UPDATE ".$this->db->prefix().$this->table_element_line." SET ".$fieldposition." = ".((int) ($rang + 1));
				$sql .= ' WHERE rowid = '.((int) $rowid);
				if (!$this->db->query($sql)) {
					dol_print_error($this->db);
				}
			} else {
				dol_print_error($this->db);
			}
		}
	}

	/**
	 * 	Get position of line (rang)
	 *
	 * 	@param		int		$rowid		Id of line
	 *  @return		int     			Value of rang in table of lines
	 */
	public function getRangOfLine($rowid)
	{
		$fieldposition = 'rang';
		if (in_array($this->table_element_line, array('ecm_files', 'emailcollector_emailcollectoraction', 'product_attribute_value'))) {
			$fieldposition = 'position';
		}

		$sql = "SELECT " . $fieldposition . " FROM ".$this->db->prefix().$this->table_element_line;
		$sql .= " WHERE rowid = ".((int) $rowid);

		dol_syslog(get_class($this)."::getRangOfLine", LOG_DEBUG);
		$resql = $this->db->query($sql);
		if ($resql) {
			$row = $this->db->fetch_row($resql);
			return $row[0];
		}

		return 0;
	}

	/**
	 * 	Get rowid of the line relative to its position
	 *
	 * 	@param		int		$rang		Rang value
	 *  @return     int     			Rowid of the line
	 */
	public function getIdOfLine($rang)
	{
		$fieldposition = 'rang';
		if (in_array($this->table_element_line, array('ecm_files', 'emailcollector_emailcollectoraction', 'product_attribute_value'))) {
			$fieldposition = 'position';
		}

		$sql = "SELECT rowid FROM ".$this->db->prefix().$this->table_element_line;
		$sql .= " WHERE ".$this->fk_element." = ".((int) $this->id);
		$sql .= " AND " . $fieldposition . " = ".((int) $rang);
		$resql = $this->db->query($sql);
		if ($resql) {
			$row = $this->db->fetch_row($resql);
			return $row[0];
		}

		return 0;
	}

	// phpcs:disable PEAR.NamingConventions.ValidFunctionName.ScopeNotCamelCaps
	/**
	 * 	Get max value used for position of line (rang)
	 *
	 * 	@param		int		$fk_parent_line		Parent line id
	 *  @return     int  			   			Max value of rang in table of lines
	 */
	public function line_max($fk_parent_line = 0)
	{
		// phpcs:enable
		$positionfield = 'rang';
		if (in_array($this->table_element, array('bom_bom', 'product_attribute'))) {
			$positionfield = 'position';
		}

		// Search the last rang with fk_parent_line
		if ($fk_parent_line) {
			$sql = "SELECT max(".$positionfield.") FROM ".$this->db->prefix().$this->table_element_line;
			$sql .= " WHERE ".$this->fk_element." = ".((int) $this->id);
			$sql .= " AND fk_parent_line = ".((int) $fk_parent_line);

			dol_syslog(get_class($this)."::line_max", LOG_DEBUG);
			$resql = $this->db->query($sql);
			if ($resql) {
				$row = $this->db->fetch_row($resql);
				if (!empty($row[0])) {
					return $row[0];
				} else {
					return $this->getRangOfLine($fk_parent_line);
				}
			}
		} else {
			// If not, search the last rang of element
			$sql = "SELECT max(".$positionfield.") FROM ".$this->db->prefix().$this->table_element_line;
			$sql .= " WHERE ".$this->fk_element." = ".((int) $this->id);

			dol_syslog(get_class($this)."::line_max", LOG_DEBUG);
			$resql = $this->db->query($sql);
			if ($resql) {
				$row = $this->db->fetch_row($resql);
				return $row[0];
			}
		}

		return 0;
	}

	// phpcs:disable PEAR.NamingConventions.ValidFunctionName.ScopeNotCamelCaps
	/**
	 *  Update external ref of element
	 *
	 *  @param      string		$ref_ext	Update field ref_ext
	 *  @return     int      		   		<0 if KO, >0 if OK
	 */
	public function update_ref_ext($ref_ext)
	{
		// phpcs:enable
		if (!$this->table_element) {
			dol_syslog(get_class($this)."::update_ref_ext was called on objet with property table_element not defined", LOG_ERR);
			return -1;
		}

		$sql = "UPDATE ".$this->db->prefix().$this->table_element;
		$sql .= " SET ref_ext = '".$this->db->escape($ref_ext)."'";
		$sql .= " WHERE ".(isset($this->table_rowid) ? $this->table_rowid : 'rowid')." = ".((int) $this->id);

		dol_syslog(get_class($this)."::update_ref_ext", LOG_DEBUG);
		if ($this->db->query($sql)) {
			$this->ref_ext = $ref_ext;
			return 1;
		} else {
			$this->error = $this->db->error();
			return -1;
		}
	}

	// phpcs:disable PEAR.NamingConventions.ValidFunctionName.ScopeNotCamelCaps
	/**
	 *  Update note of element
	 *
	 *  @param      string		$note		New value for note
	 *  @param		string		$suffix		'', '_public' or '_private'
	 *  @param      int         $notrigger  1=Does not execute triggers, 0=execute triggers
	 *  @return     int      		   		<0 if KO, >0 if OK
	 */
	public function update_note($note, $suffix = '', $notrigger = 0)
	{
		// phpcs:enable
		global $user;

		if (!$this->table_element) {
			$this->error = 'update_note was called on objet with property table_element not defined';
			dol_syslog(get_class($this)."::update_note was called on objet with property table_element not defined", LOG_ERR);
			return -1;
		}
		if (!in_array($suffix, array('', '_public', '_private'))) {
			$this->error = 'update_note Parameter suffix must be empty, \'_private\' or \'_public\'';
			dol_syslog(get_class($this)."::update_note Parameter suffix must be empty, '_private' or '_public'", LOG_ERR);
			return -2;
		}

		$newsuffix = $suffix;

		// Special cas
		if ($this->table_element == 'product' && $newsuffix == '_private') {
			$newsuffix = '';
		}
		if (in_array($this->table_element, array('actioncomm', 'adherent', 'advtargetemailing', 'cronjob', 'establishment'))) {
			$fieldusermod =  "fk_user_mod";
		} elseif ($this->table_element == 'ecm_files') {
			$fieldusermod = "fk_user_m";
		} else {
			$fieldusermod = "fk_user_modif";
		}
		$sql = "UPDATE ".$this->db->prefix().$this->table_element;
		$sql .= " SET note".$newsuffix." = ".(!empty($note) ? ("'".$this->db->escape($note)."'") : "NULL");
		$sql .= ", ".$fieldusermod." = ".((int) $user->id);
		$sql .= " WHERE rowid = ".((int) $this->id);

		dol_syslog(get_class($this)."::update_note", LOG_DEBUG);
		if ($this->db->query($sql)) {
			if ($suffix == '_public') {
				$this->note_public = $note;
			} elseif ($suffix == '_private') {
				$this->note_private = $note;
			} else {
				$this->note = $note; // deprecated
				$this->note_private = $note;
			}
			if (empty($notrigger)) {
				switch ($this->element) {
					case 'societe':
						$trigger_name = 'COMPANY_MODIFY';
						break;
					case 'commande':
						$trigger_name = 'ORDER_MODIFY';
						break;
					case 'facture':
						$trigger_name = 'BILL_MODIFY';
						break;
					case 'invoice_supplier':
						$trigger_name = 'BILL_SUPPLIER_MODIFY';
						break;
					case 'facturerec':
						$trigger_name = 'BILLREC_MODIFIY';
						break;
					case 'expensereport':
						$trigger_name = 'EXPENSE_REPORT_MODIFY';
						break;
					default:
						$trigger_name = strtoupper($this->element) . '_MODIFY';
				}
				$ret = $this->call_trigger($trigger_name, $user);
				if ($ret < 0) {
					return -1;
				}
			}
			return 1;
		} else {
			$this->error = $this->db->lasterror();
			return -1;
		}
	}

	// phpcs:disable PEAR.NamingConventions.ValidFunctionName.ScopeNotCamelCaps
	/**
	 * 	Update public note (kept for backward compatibility)
	 *
	 * @param      string		$note		New value for note
	 * @return     int      		   		<0 if KO, >0 if OK
	 * @deprecated
	 * @see update_note()
	 */
	public function update_note_public($note)
	{
		// phpcs:enable
		return $this->update_note($note, '_public');
	}

	// phpcs:disable PEAR.NamingConventions.ValidFunctionName.ScopeNotCamelCaps
	/**
	 *	Update total_ht, total_ttc, total_vat, total_localtax1, total_localtax2 for an object (sum of lines).
	 *  Must be called at end of methods addline or updateline.
	 *
	 *	@param	int		$exclspec          	>0 = Exclude special product (product_type=9)
	 *  @param  string	$roundingadjust    	'none'=Do nothing, 'auto'=Use default method (MAIN_ROUNDOFTOTAL_NOT_TOTALOFROUND if defined, or '0'), '0'=Force mode Total of rounding, '1'=Force mode Rounding of total
	 *  @param	int		$nodatabaseupdate	1=Do not update database total fields of the main object. Update only properties in memory. Can be used to save SQL when this method is called several times, so we can do it only once at end.
	 *  @param	Societe	$seller				If roundingadjust is '0' or '1' or maybe 'auto', it means we recalculate total for lines before calculating total for object and for this, we need seller object (used to analyze lines to check corrupted data).
	 *	@return	int    			           	<0 if KO, >0 if OK
	 */
	public function update_price($exclspec = 0, $roundingadjust = 'none', $nodatabaseupdate = 0, $seller = null)
	{
		// phpcs:enable
		global $conf, $hookmanager, $action;

		$parameters = array('exclspec' => $exclspec, 'roundingadjust' => $roundingadjust, 'nodatabaseupdate' => $nodatabaseupdate, 'seller' => $seller);
		$reshook = $hookmanager->executeHooks('updateTotalPrice', $parameters, $this, $action); // Note that $action and $object may have been modified by some hooks
		if ($reshook > 0) {
			return 1; // replacement code
		} elseif ($reshook < 0) {
			return -1; // failure
		} // reshook = 0 => execute normal code

		// Some external module want no update price after a trigger because they have another method to calculate the total (ex: with an extrafield)
		$MODULE = "";
		if ($this->element == 'propal') {
			$MODULE = "MODULE_DISALLOW_UPDATE_PRICE_PROPOSAL";
		} elseif ($this->element == 'commande' || $this->element == 'order') {
			$MODULE = "MODULE_DISALLOW_UPDATE_PRICE_ORDER";
		} elseif ($this->element == 'facture' || $this->element == 'invoice') {
			$MODULE = "MODULE_DISALLOW_UPDATE_PRICE_INVOICE";
		} elseif ($this->element == 'facture_fourn' || $this->element == 'supplier_invoice' || $this->element == 'invoice_supplier' || $this->element == 'invoice_supplier_rec') {
			$MODULE = "MODULE_DISALLOW_UPDATE_PRICE_SUPPLIER_INVOICE";
		} elseif ($this->element == 'order_supplier' || $this->element == 'supplier_order') {
			$MODULE = "MODULE_DISALLOW_UPDATE_PRICE_SUPPLIER_ORDER";
		} elseif ($this->element == 'supplier_proposal') {
			$MODULE = "MODULE_DISALLOW_UPDATE_PRICE_SUPPLIER_PROPOSAL";
		}

		if (!empty($MODULE)) {
			if (!empty($conf->global->$MODULE)) {
				$modsactivated = explode(',', $conf->global->$MODULE);
				foreach ($modsactivated as $mod) {
					if (isModEnabled($mod)) {
						return 1; // update was disabled by specific setup
					}
				}
			}
		}

		include_once DOL_DOCUMENT_ROOT.'/core/lib/price.lib.php';

		$forcedroundingmode = $roundingadjust;
		if ($forcedroundingmode == 'auto' && isset($conf->global->MAIN_ROUNDOFTOTAL_NOT_TOTALOFROUND)) {
			$forcedroundingmode = getDolGlobalString('MAIN_ROUNDOFTOTAL_NOT_TOTALOFROUND');
		} elseif ($forcedroundingmode == 'auto') {
			$forcedroundingmode = '0';
		}

		$error = 0;

		$multicurrency_tx = !empty($this->multicurrency_tx) ? $this->multicurrency_tx : 1;

		// Define constants to find lines to sum (field name int the table_element_line not into table_element)
		$fieldtva = 'total_tva';
		$fieldlocaltax1 = 'total_localtax1';
		$fieldlocaltax2 = 'total_localtax2';
		$fieldup = 'subprice';
		if ($this->element == 'facture_fourn' || $this->element == 'invoice_supplier') {
			$fieldtva = 'tva';
			$fieldup = 'pu_ht';
		}
		if ($this->element == 'invoice_supplier_rec') {
			$fieldup = 'pu_ht';
		}
		if ($this->element == 'expensereport') {
			$fieldup = 'value_unit';
		}

		$sql = "SELECT rowid, qty, ".$fieldup." as up, remise_percent, total_ht, ".$fieldtva." as total_tva, total_ttc, ".$fieldlocaltax1." as total_localtax1, ".$fieldlocaltax2." as total_localtax2,";
		$sql .= ' tva_tx as vatrate, localtax1_tx, localtax2_tx, localtax1_type, localtax2_type, info_bits, product_type';
		if ($this->table_element_line == 'facturedet') {
			$sql .= ', situation_percent';
		}
		$sql .= ', multicurrency_total_ht, multicurrency_total_tva, multicurrency_total_ttc';
		$sql .= " FROM ".$this->db->prefix().$this->table_element_line;
		$sql .= " WHERE ".$this->fk_element." = ".((int) $this->id);
		if ($exclspec) {
			$product_field = 'product_type';
			if ($this->table_element_line == 'contratdet') {
				$product_field = ''; // contratdet table has no product_type field
			}
			if ($product_field) {
				$sql .= " AND ".$product_field." <> 9";
			}
		}
		$sql .= ' ORDER by rowid'; // We want to be sure to always use same order of line to not change lines differently when option MAIN_ROUNDOFTOTAL_NOT_TOTALOFROUND is used

		dol_syslog(get_class($this)."::update_price", LOG_DEBUG);

		$resql = $this->db->query($sql);
		if ($resql) {
			$this->total_ht  = 0;
			$this->total_tva = 0;
			$this->total_localtax1 = 0;
			$this->total_localtax2 = 0;
			$this->total_ttc = 0;
			$total_ht_by_vats  = array();
			$total_tva_by_vats = array();
			$total_ttc_by_vats = array();
			$this->multicurrency_total_ht = 0;
			$this->multicurrency_total_tva	= 0;
			$this->multicurrency_total_ttc	= 0;

			$this->db->begin();

			$num = $this->db->num_rows($resql);
			$i = 0;
			while ($i < $num) {
				$obj = $this->db->fetch_object($resql);

				// Note: There is no check on detail line and no check on total, if $forcedroundingmode = 'none'
				$parameters = array('fk_element' => $obj->rowid);
				$reshook = $hookmanager->executeHooks('changeRoundingMode', $parameters, $this, $action); // Note that $action and $object may have been modified by some hooks

				if (empty($reshook) && $forcedroundingmode == '0') {	// Check if data on line are consistent. This may solve lines that were not consistent because set with $forcedroundingmode='auto'
					// This part of code is to fix data. We should not call it too often.
					$localtax_array = array($obj->localtax1_type, $obj->localtax1_tx, $obj->localtax2_type, $obj->localtax2_tx);
					$tmpcal = calcul_price_total($obj->qty, $obj->up, $obj->remise_percent, $obj->vatrate, $obj->localtax1_tx, $obj->localtax2_tx, 0, 'HT', $obj->info_bits, $obj->product_type, $seller, $localtax_array, (isset($obj->situation_percent) ? $obj->situation_percent : 100), $multicurrency_tx);

					$diff_when_using_price_ht = price2num($tmpcal[1] - $obj->total_tva, 'MT', 1); // If price was set with tax price and unit price HT has a low number of digits, then we may have a diff on recalculation from unit price HT.
					$diff_on_current_total = price2num($obj->total_ttc - $obj->total_ht - $obj->total_tva - $obj->total_localtax1 - $obj->total_localtax2, 'MT', 1);
					//var_dump($obj->total_ht.' '.$obj->total_tva.' '.$obj->total_localtax1.' '.$obj->total_localtax2.' => '.$obj->total_ttc);
					//var_dump($diff_when_using_price_ht.' '.$diff_on_current_total);

					if ($diff_on_current_total) {
						// This should not happen, we should always have in table: total_ttc = total_ht + total_vat + total_localtax1 + total_localtax2
						$sqlfix = "UPDATE ".$this->db->prefix().$this->table_element_line." SET ".$fieldtva." = ".price2num((float) $tmpcal[1]).", total_ttc = ".price2num((float) $tmpcal[2])." WHERE rowid = ".((int) $obj->rowid);
						dol_syslog('We found unconsistent data into detailed line (diff_on_current_total = '.$diff_on_current_total.') for line rowid = '.$obj->rowid." (ht=".$obj->total_ht." vat=".$obj->total_tva." tax1=".$obj->total_localtax1." tax2=".$obj->total_localtax2." ttc=".$obj->total_ttc."). We fix the total_vat and total_ttc of line by running sqlfix = ".$sqlfix, LOG_WARNING);
						$resqlfix = $this->db->query($sqlfix);
						if (!$resqlfix) {
							dol_print_error($this->db, 'Failed to update line');
						}
						$obj->total_tva = $tmpcal[1];
						$obj->total_ttc = $tmpcal[2];
					} elseif ($diff_when_using_price_ht && $roundingadjust == '0') {
						// After calculation from HT, total is consistent but we have found a difference between VAT part in calculation and into database and
						// we ask to force the use of rounding on line (like done on calculation) so we force update of line
						$sqlfix = "UPDATE ".$this->db->prefix().$this->table_element_line." SET ".$fieldtva." = ".price2num((float) $tmpcal[1]).", total_ttc = ".price2num((float) $tmpcal[2])." WHERE rowid = ".((int) $obj->rowid);
						dol_syslog('We found a line with different rounding data into detailed line (diff_when_using_price_ht = '.$diff_when_using_price_ht.' and diff_on_current_total = '.$diff_on_current_total.') for line rowid = '.$obj->rowid." (total vat of line calculated=".$tmpcal[1].", database=".$obj->total_tva."). We fix the total_vat and total_ttc of line by running sqlfix = ".$sqlfix);
						$resqlfix = $this->db->query($sqlfix);
						if (!$resqlfix) {
							dol_print_error($this->db, 'Failed to update line');
						}
						$obj->total_tva = $tmpcal[1];
						$obj->total_ttc = $tmpcal[2];
					}
				}

				$this->total_ht        += $obj->total_ht; // The field visible at end of line detail
				$this->total_tva       += $obj->total_tva;
				$this->total_localtax1 += $obj->total_localtax1;
				$this->total_localtax2 += $obj->total_localtax2;
				$this->total_ttc       += $obj->total_ttc;
				$this->multicurrency_total_ht        += $obj->multicurrency_total_ht; // The field visible at end of line detail
				$this->multicurrency_total_tva       += $obj->multicurrency_total_tva;
				$this->multicurrency_total_ttc       += $obj->multicurrency_total_ttc;

				if (!isset($total_ht_by_vats[$obj->vatrate])) {
					$total_ht_by_vats[$obj->vatrate] = 0;
				}
				if (!isset($total_tva_by_vats[$obj->vatrate])) {
					$total_tva_by_vats[$obj->vatrate] = 0;
				}
				if (!isset($total_ttc_by_vats[$obj->vatrate])) {
					$total_ttc_by_vats[$obj->vatrate] = 0;
				}
				$total_ht_by_vats[$obj->vatrate]  += $obj->total_ht;
				$total_tva_by_vats[$obj->vatrate] += $obj->total_tva;
				$total_ttc_by_vats[$obj->vatrate] += $obj->total_ttc;

				if ($forcedroundingmode == '1') {	// Check if we need adjustement onto line for vat. TODO This works on the company currency but not on foreign currency
					$tmpvat = price2num($total_ht_by_vats[$obj->vatrate] * $obj->vatrate / 100, 'MT', 1);
					$diff = price2num($total_tva_by_vats[$obj->vatrate] - $tmpvat, 'MT', 1);
					//print 'Line '.$i.' rowid='.$obj->rowid.' vat_rate='.$obj->vatrate.' total_ht='.$obj->total_ht.' total_tva='.$obj->total_tva.' total_ttc='.$obj->total_ttc.' total_ht_by_vats='.$total_ht_by_vats[$obj->vatrate].' total_tva_by_vats='.$total_tva_by_vats[$obj->vatrate].' (new calculation = '.$tmpvat.') total_ttc_by_vats='.$total_ttc_by_vats[$obj->vatrate].($diff?" => DIFF":"")."<br>\n";
					if ($diff) {
						if (abs($diff) > (10 * pow(10, -1 * getDolGlobalInt('MAIN_MAX_DECIMALS_TOT', 0)))) {
							// If error is more than 10 times the accurancy of rounding. This should not happen.
							$errmsg = 'A rounding difference was detected into TOTAL but is too high to be corrected. Some data in your lines may be corrupted. Try to edit each line manually to fix this before restarting.';
							dol_syslog($errmsg, LOG_WARNING);
							$this->error = $errmsg;
							$error++;
							break;
						}
						$sqlfix = "UPDATE ".$this->db->prefix().$this->table_element_line." SET ".$fieldtva." = ".price2num($obj->total_tva - $diff).", total_ttc = ".price2num($obj->total_ttc - $diff)." WHERE rowid = ".((int) $obj->rowid);
						dol_syslog('We found a difference of '.$diff.' for line rowid = '.$obj->rowid.". We fix the total_vat and total_ttc of line by running sqlfix = ".$sqlfix);

						$resqlfix = $this->db->query($sqlfix);

						if (!$resqlfix) {
							dol_print_error($this->db, 'Failed to update line');
						}

						$this->total_tva = (float) price2num($this->total_tva - $diff, '', 1);
						$this->total_ttc = (float) price2num($this->total_ttc - $diff, '', 1);
						$total_tva_by_vats[$obj->vatrate] = (float) price2num($total_tva_by_vats[$obj->vatrate] - $diff, '', 1);
						$total_ttc_by_vats[$obj->vatrate] = (float) price2num($total_ttc_by_vats[$obj->vatrate] - $diff, '', 1);
					}
				}

				$i++;
			}

			// Add revenue stamp to total
			$this->total_ttc += isset($this->revenuestamp) ? $this->revenuestamp : 0;
			$this->multicurrency_total_ttc += isset($this->revenuestamp) ? ($this->revenuestamp * $multicurrency_tx) : 0;

			// Situations totals
			if (!empty($this->situation_cycle_ref) && $this->situation_counter > 1 && method_exists($this, 'get_prev_sits') && $this->type != $this::TYPE_CREDIT_NOTE) {
				$prev_sits = $this->get_prev_sits();

				foreach ($prev_sits as $sit) {				// $sit is an object Facture loaded with a fetch.
					$this->total_ht -= $sit->total_ht;
					$this->total_tva -= $sit->total_tva;
					$this->total_localtax1 -= $sit->total_localtax1;
					$this->total_localtax2 -= $sit->total_localtax2;
					$this->total_ttc -= $sit->total_ttc;
					$this->multicurrency_total_ht -= $sit->multicurrency_total_ht;
					$this->multicurrency_total_tva -= $sit->multicurrency_total_tva;
					$this->multicurrency_total_ttc -= $sit->multicurrency_total_ttc;
				}
			}

			// Clean total
			$this->total_ht = (float) price2num($this->total_ht);
			$this->total_tva = (float) price2num($this->total_tva);
			$this->total_localtax1 = (float) price2num($this->total_localtax1);
			$this->total_localtax2 = (float) price2num($this->total_localtax2);
			$this->total_ttc = (float) price2num($this->total_ttc);

			$this->db->free($resql);

			// Now update global fields total_ht, total_ttc, total_tva, total_localtax1, total_localtax2, multicurrency_total_* of main object
			$fieldht = 'total_ht';
			$fieldtva = 'tva';
			$fieldlocaltax1 = 'localtax1';
			$fieldlocaltax2 = 'localtax2';
			$fieldttc = 'total_ttc';
			// Specific code for backward compatibility with old field names
			if (in_array($this->element, array('propal', 'commande', 'facture', 'facturerec', 'supplier_proposal', 'order_supplier', 'facture_fourn', 'invoice_supplier', 'invoice_supplier_rec', 'expensereport'))) {
				$fieldtva = 'total_tva';
			}

			if (!$error && empty($nodatabaseupdate)) {
				$sql = "UPDATE ".$this->db->prefix().$this->table_element.' SET';
				$sql .= " ".$fieldht." = ".((float) price2num($this->total_ht, 'MT', 1)).",";
				$sql .= " ".$fieldtva." = ".((float) price2num($this->total_tva, 'MT', 1)).",";
				$sql .= " ".$fieldlocaltax1." = ".((float) price2num($this->total_localtax1, 'MT', 1)).",";
				$sql .= " ".$fieldlocaltax2." = ".((float) price2num($this->total_localtax2, 'MT', 1)).",";
				$sql .= " ".$fieldttc." = ".((float) price2num($this->total_ttc, 'MT', 1));
				$sql .= ", multicurrency_total_ht = ".((float) price2num($this->multicurrency_total_ht, 'MT', 1));
				$sql .= ", multicurrency_total_tva = ".((float) price2num($this->multicurrency_total_tva, 'MT', 1));
				$sql .= ", multicurrency_total_ttc = ".((float) price2num($this->multicurrency_total_ttc, 'MT', 1));
				$sql .= " WHERE rowid = ".((int) $this->id);

				dol_syslog(get_class($this)."::update_price", LOG_DEBUG);
				$resql = $this->db->query($sql);

				if (!$resql) {
					$error++;
					$this->error = $this->db->lasterror();
					$this->errors[] = $this->db->lasterror();
				}
			}

			if (!$error) {
				$this->db->commit();
				return 1;
			} else {
				$this->db->rollback();
				return -1;
			}
		} else {
			dol_print_error($this->db, 'Bad request in update_price');
			return -1;
		}
	}

	// phpcs:disable PEAR.NamingConventions.ValidFunctionName.ScopeNotCamelCaps
	/**
	 *	Add an object link into llx_element_element.
	 *
	 *	@param		string	$origin		Linked element type
	 *	@param		int		$origin_id	Linked element id
	 * 	@param		User	$f_user		User that create
	 * 	@param		int		$notrigger	1=Does not execute triggers, 0=execute triggers
	 *	@return		int					<=0 if KO, >0 if OK
	 *	@see		fetchObjectLinked(), updateObjectLinked(), deleteObjectLinked()
	 */
	public function add_object_linked($origin = null, $origin_id = null, $f_user = null, $notrigger = 0)
	{
		// phpcs:enable
		global $user, $hookmanager, $action;
		$origin = (!empty($origin) ? $origin : $this->origin);
		$origin_id = (!empty($origin_id) ? $origin_id : $this->origin_id);
		$f_user = isset($f_user) ? $f_user : $user;

		// Special case
		if ($origin == 'order') {
			$origin = 'commande';
		}
		if ($origin == 'invoice') {
			$origin = 'facture';
		}
		if ($origin == 'invoice_template') {
			$origin = 'facturerec';
		}
		if ($origin == 'supplierorder') {
			$origin = 'order_supplier';
		}

		// Elements of the core modules which have `$module` property but may to which we don't want to prefix module part to the element name for finding the linked object in llx_element_element.
		// It's because an entry for this element may be exist in llx_element_element before this modification (version <=14.2) and ave named only with their element name in fk_source or fk_target.
		$coremodule = array('knowledgemanagement', 'partnership', 'workstation', 'ticket', 'recruitment', 'eventorganization', 'asset');
		// Add module part to target type if object has $module property and isn't in core modules.
		$targettype = ((!empty($this->module) && ! in_array($this->module, $coremodule)) ? $this->module.'_' : '').$this->element;

		$parameters = array('targettype'=>$targettype);
		// Hook for explicitly set the targettype if it must be differtent than $this->element
		$reshook = $hookmanager->executeHooks('setLinkedObjectSourceTargetType', $parameters, $this, $action); // Note that $action and $object may have been modified by some hooks
		if ($reshook > 0) {
			if (!empty($hookmanager->resArray['targettype'])) $targettype = $hookmanager->resArray['targettype'];
		}

		$this->db->begin();
		$error = 0;

		$sql = "INSERT INTO " . $this->db->prefix() . "element_element (";
		$sql .= "fk_source";
		$sql .= ", sourcetype";
		$sql .= ", fk_target";
		$sql .= ", targettype";
		$sql .= ") VALUES (";
		$sql .= ((int) $origin_id);
		$sql .= ", '" . $this->db->escape($origin) . "'";
		$sql .= ", " . ((int) $this->id);
		$sql .= ", '" . $this->db->escape($targettype) . "'";
		$sql .= ")";

		dol_syslog(get_class($this) . "::add_object_linked", LOG_DEBUG);
		if ($this->db->query($sql)) {
			if (!$notrigger) {
				// Call trigger
				$this->context['link_origin'] = $origin;
				$this->context['link_origin_id'] = $origin_id;
				$result = $this->call_trigger('OBJECT_LINK_INSERT', $f_user);
				if ($result < 0) {
					$error++;
				}
				// End call triggers
			}
		} else {
			$this->error = $this->db->lasterror();
			$error++;
		}

		if (!$error) {
			$this->db->commit();
			return 1;
		} else {
			$this->db->rollback();
			return 0;
		}
	}

	/**
	 *	Fetch array of objects linked to current object (object of enabled modules only). Links are loaded into
	 *		this->linkedObjectsIds array +
	 *		this->linkedObjects array if $loadalsoobjects = 1 or $loadalsoobjects = type
	 *  Possible usage for parameters:
	 *  - all parameters empty -> we look all link to current object (current object can be source or target)
	 *  - source id+type -> will get list of targets linked to source
	 *  - target id+type -> will get list of sources linked to target
	 *  - source id+type + target type -> will get list of targets of the type linked to source
	 *  - target id+type + source type -> will get list of sources of the type linked to target
	 *
	 *	@param	int			$sourceid			Object source id (if not defined, $this->id)
	 *	@param  string		$sourcetype			Object source type (if not defined, $this->element)
	 *	@param  int			$targetid			Object target id (if not defined, $this->id)
	 *	@param  string		$targettype			Object target type (if not defined, $this->element)
	 *	@param  string		$clause				'OR' or 'AND' clause used when both source id and target id are provided
	 *  @param  int			$alsosametype		0=Return only links to object that differs from source type. 1=Include also link to objects of same type.
	 *  @param  string		$orderby			SQL 'ORDER BY' clause
	 *  @param	int|string	$loadalsoobjects	Load also array this->linkedObjects. Use 0 to increase performances, Use 1 to load all, Use value of type ('facture', 'facturerec', ...) to load only a type of object.
	 *	@return int								<0 if KO, >0 if OK
	 *  @see	add_object_linked(), updateObjectLinked(), deleteObjectLinked()
	 */
	public function fetchObjectLinked($sourceid = null, $sourcetype = '', $targetid = null, $targettype = '', $clause = 'OR', $alsosametype = 1, $orderby = 'sourcetype', $loadalsoobjects = 1)
	{
		global $conf, $hookmanager, $action;

		// Important for pdf generation time reduction
		// This boolean is true if $this->linkedObjects has already been loaded with all objects linked without filter
		if ($this->id > 0 && !empty($this->linkedObjectsFullLoaded[$this->id])) {
			return 1;
		}

		$this->linkedObjectsIds = array();
		$this->linkedObjects = array();

		$justsource = false;
		$justtarget = false;
		$withtargettype = false;
		$withsourcetype = false;

		$parameters = array('sourcetype'=>$sourcetype, 'sourceid'=>$sourceid, 'targettype'=>$targettype, 'targetid'=>$targetid);
		// Hook for explicitly set the targettype if it must be differtent than $this->element
		$reshook = $hookmanager->executeHooks('setLinkedObjectSourceTargetType', $parameters, $this, $action); // Note that $action and $object may have been modified by some hooks
		if ($reshook > 0) {
			if (!empty($hookmanager->resArray['sourcetype'])) $sourcetype = $hookmanager->resArray['sourcetype'];
			if (!empty($hookmanager->resArray['sourceid'])) $sourceid = $hookmanager->resArray['sourceid'];
			if (!empty($hookmanager->resArray['targettype'])) $targettype = $hookmanager->resArray['targettype'];
			if (!empty($hookmanager->resArray['targetid'])) $targetid = $hookmanager->resArray['targetid'];
		}

		if (!empty($sourceid) && !empty($sourcetype) && empty($targetid)) {
			$justsource = true; // the source (id and type) is a search criteria
			if (!empty($targettype)) {
				$withtargettype = true;
			}
		}
		if (!empty($targetid) && !empty($targettype) && empty($sourceid)) {
			$justtarget = true; // the target (id and type) is a search criteria
			if (!empty($sourcetype)) {
				$withsourcetype = true;
			}
		}

		$sourceid = (!empty($sourceid) ? $sourceid : $this->id);
		$targetid = (!empty($targetid) ? $targetid : $this->id);
		$sourcetype = (!empty($sourcetype) ? $sourcetype : $this->element);
		$targettype = (!empty($targettype) ? $targettype : $this->element);

		/*if (empty($sourceid) && empty($targetid))
		 {
		 dol_syslog('Bad usage of function. No source nor target id defined (nor as parameter nor as object id)', LOG_ERR);
		 return -1;
		 }*/

		// Links between objects are stored in table element_element
		$sql = "SELECT rowid, fk_source, sourcetype, fk_target, targettype";
		$sql .= " FROM ".$this->db->prefix()."element_element";
		$sql .= " WHERE ";
		if ($justsource || $justtarget) {
			if ($justsource) {
				$sql .= "fk_source = ".((int) $sourceid)." AND sourcetype = '".$this->db->escape($sourcetype)."'";
				if ($withtargettype) {
					$sql .= " AND targettype = '".$this->db->escape($targettype)."'";
				}
			} elseif ($justtarget) {
				$sql .= "fk_target = ".((int) $targetid)." AND targettype = '".$this->db->escape($targettype)."'";
				if ($withsourcetype) {
					$sql .= " AND sourcetype = '".$this->db->escape($sourcetype)."'";
				}
			}
		} else {
			$sql .= "(fk_source = ".((int) $sourceid)." AND sourcetype = '".$this->db->escape($sourcetype)."')";
			$sql .= " ".$clause." (fk_target = ".((int) $targetid)." AND targettype = '".$this->db->escape($targettype)."')";
			if ($loadalsoobjects && $this->id > 0 && $sourceid == $this->id && $sourcetype == $this->element && $targetid == $this->id && $targettype == $this->element && $clause == 'OR') {
				$this->linkedObjectsFullLoaded[$this->id] = true;
			}
		}
		$sql .= " ORDER BY ".$orderby;

		dol_syslog(get_class($this)."::fetchObjectLink", LOG_DEBUG);
		$resql = $this->db->query($sql);
		if ($resql) {
			$num = $this->db->num_rows($resql);
			$i = 0;
			while ($i < $num) {
				$obj = $this->db->fetch_object($resql);
				if ($justsource || $justtarget) {
					if ($justsource) {
						$this->linkedObjectsIds[$obj->targettype][$obj->rowid] = $obj->fk_target;
					} elseif ($justtarget) {
						$this->linkedObjectsIds[$obj->sourcetype][$obj->rowid] = $obj->fk_source;
					}
				} else {
					if ($obj->fk_source == $sourceid && $obj->sourcetype == $sourcetype) {
						$this->linkedObjectsIds[$obj->targettype][$obj->rowid] = $obj->fk_target;
					}
					if ($obj->fk_target == $targetid && $obj->targettype == $targettype) {
						$this->linkedObjectsIds[$obj->sourcetype][$obj->rowid] = $obj->fk_source;
					}
				}
				$i++;
			}

			if (!empty($this->linkedObjectsIds)) {
				$tmparray = $this->linkedObjectsIds;
				foreach ($tmparray as $objecttype => $objectids) {       // $objecttype is a module name ('facture', 'mymodule', ...) or a module name with a suffix ('project_task', 'mymodule_myobj', ...)
					// Parse element/subelement (ex: project_task, cabinetmed_consultation, ...)
					$module = $element = $subelement = $objecttype;
					$regs = array();
					if ($objecttype != 'supplier_proposal' && $objecttype != 'order_supplier' && $objecttype != 'invoice_supplier'
						&& preg_match('/^([^_]+)_([^_]+)/i', $objecttype, $regs)) {
						$module = $element = $regs[1];
						$subelement = $regs[2];
					}

					$classpath = $element.'/class';
					// To work with non standard classpath or module name
					if ($objecttype == 'facture') {
						$classpath = 'compta/facture/class';
					} elseif ($objecttype == 'facturerec') {
						$classpath = 'compta/facture/class';
						$module = 'facture';
					} elseif ($objecttype == 'propal') {
						$classpath = 'comm/propal/class';
					} elseif ($objecttype == 'supplier_proposal') {
						$classpath = 'supplier_proposal/class';
					} elseif ($objecttype == 'shipping') {
						$classpath = 'expedition/class';
						$subelement = 'expedition';
						$module = 'expedition';
					} elseif ($objecttype == 'delivery') {
						$classpath = 'delivery/class';
						$subelement = 'delivery';
						$module = 'delivery_note';
					} elseif ($objecttype == 'invoice_supplier' || $objecttype == 'order_supplier') {
						$classpath = 'fourn/class';
						$module = 'fournisseur';
					} elseif ($objecttype == 'fichinter') {
						$classpath = 'fichinter/class';
						$subelement = 'fichinter';
						$module = 'ficheinter';
					} elseif ($objecttype == 'subscription') {
						$classpath = 'adherents/class';
						$module = 'adherent';
					} elseif ($objecttype == 'contact') {
						 $module = 'societe';
					}
					// Set classfile
					$classfile = strtolower($subelement);
					$classname = ucfirst($subelement);

					if ($objecttype == 'order') {
						$classfile = 'commande';
						$classname = 'Commande';
					} elseif ($objecttype == 'invoice_supplier') {
						$classfile = 'fournisseur.facture';
						$classname = 'FactureFournisseur';
					} elseif ($objecttype == 'order_supplier') {
						$classfile = 'fournisseur.commande';
						$classname = 'CommandeFournisseur';
					} elseif ($objecttype == 'supplier_proposal') {
						$classfile = 'supplier_proposal';
						$classname = 'SupplierProposal';
					} elseif ($objecttype == 'facturerec') {
						$classfile = 'facture-rec';
						$classname = 'FactureRec';
					} elseif ($objecttype == 'subscription') {
						$classfile = 'subscription';
						$classname = 'Subscription';
					} elseif ($objecttype == 'project' || $objecttype == 'projet') {
						$classpath = 'projet/class';
						$classfile = 'project';
						$classname = 'Project';
					} elseif ($objecttype == 'conferenceorboothattendee') {
						$classpath = 'eventorganization/class';
						$classfile = 'conferenceorboothattendee';
						$classname = 'ConferenceOrBoothAttendee';
						$module = 'eventorganization';
					} elseif ($objecttype == 'conferenceorbooth') {
						$classpath = 'eventorganization/class';
						$classfile = 'conferenceorbooth';
						$classname = 'ConferenceOrBooth';
						$module = 'eventorganization';
					} elseif ($objecttype == 'mo') {
						$classpath = 'mrp/class';
						$classfile = 'mo';
						$classname = 'Mo';
						$module = 'mrp';
					}

					// Here $module, $classfile and $classname are set, we can use them.
					if (isModEnabled($module) && (($element != $this->element) || $alsosametype)) {
						if ($loadalsoobjects && (is_numeric($loadalsoobjects) || ($loadalsoobjects === $objecttype))) {
							dol_include_once('/'.$classpath.'/'.$classfile.'.class.php');
							//print '/'.$classpath.'/'.$classfile.'.class.php '.class_exists($classname);
							if (class_exists($classname)) {
								foreach ($objectids as $i => $objectid) {	// $i is rowid into llx_element_element
									$object = new $classname($this->db);
									$ret = $object->fetch($objectid);
									if ($ret >= 0) {
										$this->linkedObjects[$objecttype][$i] = $object;
									}
								}
							}
						}
					} else {
						unset($this->linkedObjectsIds[$objecttype]);
					}
				}
			}
			return 1;
		} else {
			dol_print_error($this->db);
			return -1;
		}
	}

	/**
	 *	Clear the cache saying that all linked object were already loaded. So next fetchObjectLinked will reload all links.
	 *
	 *	@return int						<0 if KO, >0 if OK
	 *  @see	fetchObjectLinked()
	 */
	public function clearObjectLinkedCache()
	{
		if ($this->id > 0 && !empty($this->linkedObjectsFullLoaded[$this->id])) {
			unset($this->linkedObjectsFullLoaded[$this->id]);
		}

		return 1;
	}

	/**
	 *	Update object linked of a current object
	 *
	 *	@param	int		$sourceid		Object source id
	 *	@param  string	$sourcetype		Object source type
	 *	@param  int		$targetid		Object target id
	 *	@param  string	$targettype		Object target type
	 * 	@param	User	$f_user			User that create
	 * 	@param	int		$notrigger		1=Does not execute triggers, 0= execute triggers
	 *	@return							int	>0 if OK, <0 if KO
	 *	@see	add_object_linked(), fetObjectLinked(), deleteObjectLinked()
	 */
	public function updateObjectLinked($sourceid = null, $sourcetype = '', $targetid = null, $targettype = '', $f_user = null, $notrigger = 0)
	{
		global $user;
		$updatesource = false;
		$updatetarget = false;
		$f_user = isset($f_user) ? $f_user : $user;

		if (!empty($sourceid) && !empty($sourcetype) && empty($targetid) && empty($targettype)) {
			$updatesource = true;
		} elseif (empty($sourceid) && empty($sourcetype) && !empty($targetid) && !empty($targettype)) {
			$updatetarget = true;
		}

		$this->db->begin();
		$error = 0;

		$sql = "UPDATE " . $this->db->prefix() . "element_element SET ";
		if ($updatesource) {
			$sql .= "fk_source = " . ((int) $sourceid);
			$sql .= ", sourcetype = '" . $this->db->escape($sourcetype) . "'";
			$sql .= " WHERE fk_target = " . ((int) $this->id);
			$sql .= " AND targettype = '" . $this->db->escape($this->element) . "'";
		} elseif ($updatetarget) {
			$sql .= "fk_target = " . ((int) $targetid);
			$sql .= ", targettype = '" . $this->db->escape($targettype) . "'";
			$sql .= " WHERE fk_source = " . ((int) $this->id);
			$sql .= " AND sourcetype = '" . $this->db->escape($this->element) . "'";
		}

		dol_syslog(get_class($this) . "::updateObjectLinked", LOG_DEBUG);
		if ($this->db->query($sql)) {
			if (!$notrigger) {
				// Call trigger
				$this->context['link_source_id'] = $sourceid;
				$this->context['link_source_type'] = $sourcetype;
				$this->context['link_target_id'] = $targetid;
				$this->context['link_target_type'] = $targettype;
				$result = $this->call_trigger('OBJECT_LINK_MODIFY', $f_user);
				if ($result < 0) {
					$error++;
				}
				// End call triggers
			}
		} else {
			$this->error = $this->db->lasterror();
			$error++;
		}

		if (!$error) {
			$this->db->commit();
			return 1;
		} else {
			$this->db->rollback();
			return -1;
		}
	}

	/**
	 *	Delete all links between an object $this
	 *
	 *	@param	int		$sourceid		Object source id
	 *	@param  string	$sourcetype		Object source type
	 *	@param  int		$targetid		Object target id
	 *	@param  string	$targettype		Object target type
	 *  @param	int		$rowid			Row id of line to delete. If defined, other parameters are not used.
	 * 	@param	User	$f_user			User that create
	 * 	@param	int		$notrigger		1=Does not execute triggers, 0= execute triggers
	 *	@return     					int	>0 if OK, <0 if KO
	 *	@see	add_object_linked(), updateObjectLinked(), fetchObjectLinked()
	 */
	public function deleteObjectLinked($sourceid = null, $sourcetype = '', $targetid = null, $targettype = '', $rowid = '', $f_user = null, $notrigger = 0)
	{
		global $user;
		$deletesource = false;
		$deletetarget = false;
		$f_user = isset($f_user) ? $f_user : $user;

		if (!empty($sourceid) && !empty($sourcetype) && empty($targetid) && empty($targettype)) {
			$deletesource = true;
		} elseif (empty($sourceid) && empty($sourcetype) && !empty($targetid) && !empty($targettype)) {
			$deletetarget = true;
		}

		$sourceid = (!empty($sourceid) ? $sourceid : $this->id);
		$sourcetype = (!empty($sourcetype) ? $sourcetype : $this->element);
		$targetid = (!empty($targetid) ? $targetid : $this->id);
		$targettype = (!empty($targettype) ? $targettype : $this->element);
		$this->db->begin();
		$error = 0;

		if (!$notrigger) {
			// Call trigger
			$this->context['link_id'] = $rowid;
			$this->context['link_source_id'] = $sourceid;
			$this->context['link_source_type'] = $sourcetype;
			$this->context['link_target_id'] = $targetid;
			$this->context['link_target_type'] = $targettype;
			$result = $this->call_trigger('OBJECT_LINK_DELETE', $f_user);
			if ($result < 0) {
				$error++;
			}
			// End call triggers
		}

		if (!$error) {
			$sql = "DELETE FROM " . $this->db->prefix() . "element_element";
			$sql .= " WHERE";
			if ($rowid > 0) {
				$sql .= " rowid = " . ((int) $rowid);
			} else {
				if ($deletesource) {
					$sql .= " fk_source = " . ((int) $sourceid) . " AND sourcetype = '" . $this->db->escape($sourcetype) . "'";
					$sql .= " AND fk_target = " . ((int) $this->id) . " AND targettype = '" . $this->db->escape($this->element) . "'";
				} elseif ($deletetarget) {
					$sql .= " fk_target = " . ((int) $targetid) . " AND targettype = '" . $this->db->escape($targettype) . "'";
					$sql .= " AND fk_source = " . ((int) $this->id) . " AND sourcetype = '" . $this->db->escape($this->element) . "'";
				} else {
					$sql .= " (fk_source = " . ((int) $this->id) . " AND sourcetype = '" . $this->db->escape($this->element) . "')";
					$sql .= " OR";
					$sql .= " (fk_target = " . ((int) $this->id) . " AND targettype = '" . $this->db->escape($this->element) . "')";
				}
			}

			dol_syslog(get_class($this) . "::deleteObjectLinked", LOG_DEBUG);
			if (!$this->db->query($sql)) {
				$this->error = $this->db->lasterror();
				$this->errors[] = $this->error;
				$error++;
			}
		}

		if (!$error) {
			$this->db->commit();
			return 1;
		} else {
			$this->db->rollback();
			return 0;
		}
	}

	/**
	 * Function used to get an array with all items linked to an object id in association table
	 *
	 * @param	int		$fk_object_where		id of object we need to get linked items
	 * @param	string	$field_select			name of field we need to get a list
	 * @param	string	$field_where			name of field of object we need to get linked items
	 * @param	string	$table_element			name of association table
	 * @return 	array|int						Array of record, -1 if empty
	 */
	public static function getAllItemsLinkedByObjectID($fk_object_where, $field_select, $field_where, $table_element)
	{
		if (empty($fk_object_where) || empty($field_where) || empty($table_element)) {
			return -1;
		}

		global $db;

		$sql = "SELECT ".$field_select." FROM ".$db->prefix().$table_element." WHERE ".$field_where." = ".((int) $fk_object_where);
		$resql = $db->query($sql);

		$TRes = array();
		if (!empty($resql)) {
			while ($res = $db->fetch_object($resql)) {
				$TRes[] = $res->{$field_select};
			}
		}

		return $TRes;
	}

	/**
	 * Function used to remove all items linked to an object id in association table
	 *
	 * @param	int		$fk_object_where		id of object we need to remove linked items
	 * @param	string	$field_where			name of field of object we need to delete linked items
	 * @param	string	$table_element			name of association table
	 * @return 	int								<0 if KO, 0 if nothing done, >0 if OK and something done
	 */
	public static function deleteAllItemsLinkedByObjectID($fk_object_where, $field_where, $table_element)
	{
		if (empty($fk_object_where) || empty($field_where) || empty($table_element)) {
			return -1;
		}

		global $db;

		$sql = "DELETE FROM ".$db->prefix().$table_element." WHERE ".$field_where." = ".((int) $fk_object_where);
		$resql = $db->query($sql);

		if (empty($resql)) {
			return 0;
		}

		return 1;
	}

	/**
	 *      Set status of an object.
	 *
	 *      @param	int		$status			Status to set
	 *      @param	int		$elementId		Id of element to force (use this->id by default if null)
	 *      @param	string	$elementType	Type of element to force (use this->table_element by default)
	 *      @param	string	$trigkey		Trigger key to use for trigger. Use '' means automatic but it is not recommended and is deprecated.
	 *      @param	string	$fieldstatus	Name of status field in this->table_element
	 *      @return int						<0 if KO, >0 if OK
	 */
	public function setStatut($status, $elementId = null, $elementType = '', $trigkey = '', $fieldstatus = 'fk_statut')
	{
		global $user, $langs, $conf;

		$savElementId = $elementId; // To be used later to know if we were using the method using the id of this or not.

		$elementId = (!empty($elementId) ? $elementId : $this->id);
		$elementTable = (!empty($elementType) ? $elementType : $this->table_element);

		$this->db->begin();

		if ($elementTable == 'facture_rec') {
			$fieldstatus = "suspended";
		}
		if ($elementTable == 'mailing') {
			$fieldstatus = "statut";
		}
		if ($elementTable == 'cronjob') {
			$fieldstatus = "status";
		}
		if ($elementTable == 'user') {
			$fieldstatus = "statut";
		}
		if ($elementTable == 'expensereport') {
			$fieldstatus = "fk_statut";
		}
		if ($elementTable == 'commande_fournisseur_dispatch') {
			$fieldstatus = "status";
		}
		if (isset($this->fields) && is_array($this->fields) && array_key_exists('status', $this->fields)) {
			$fieldstatus = 'status';
		}

		$sql = "UPDATE ".$this->db->prefix().$elementTable;
		$sql .= " SET ".$fieldstatus." = ".((int) $status);
		// If status = 1 = validated, update also fk_user_valid
		// TODO Replace the test on $elementTable by doing a test on existence of the field in $this->fields
		if ($status == 1 && in_array($elementTable, array('expensereport', 'inventory'))) {
			$sql .= ", fk_user_valid = ".((int) $user->id);
		}
		if ($status == 1 && in_array($elementTable, array('expensereport'))) {
			$sql .= ", date_valid = '".$this->db->idate(dol_now())."'";
		}
		if ($status == 1 && in_array($elementTable, array('inventory'))) {
			$sql .= ", date_validation = '".$this->db->idate(dol_now())."'";
		}
		$sql .= " WHERE rowid = ".((int) $elementId);
		$sql .= " AND ".$fieldstatus." <> ".((int) $status);	// We avoid update if status already correct

		dol_syslog(get_class($this)."::setStatut", LOG_DEBUG);
		$resql = $this->db->query($sql);
		if ($resql) {
			$error = 0;

			$nb_rows_affected = $this->db->affected_rows($resql);	// should be 1 or 0 if status was already correct

			if ($nb_rows_affected > 0) {
				if (empty($trigkey)) {
					// Try to guess trigkey (for backward compatibility, now we should have trigkey defined into the call of setStatus)
					if ($this->element == 'supplier_proposal' && $status == 2) {
						$trigkey = 'SUPPLIER_PROPOSAL_SIGN'; // 2 = SupplierProposal::STATUS_SIGNED. Can't use constant into this generic class
					}
					if ($this->element == 'supplier_proposal' && $status == 3) {
						$trigkey = 'SUPPLIER_PROPOSAL_REFUSE'; // 3 = SupplierProposal::STATUS_REFUSED. Can't use constant into this generic class
					}
					if ($this->element == 'supplier_proposal' && $status == 4) {
						$trigkey = 'SUPPLIER_PROPOSAL_CLOSE'; // 4 = SupplierProposal::STATUS_CLOSED. Can't use constant into this generic class
					}
					if ($this->element == 'fichinter' && $status == 3) {
						$trigkey = 'FICHINTER_CLASSIFY_DONE';
					}
					if ($this->element == 'fichinter' && $status == 2) {
						$trigkey = 'FICHINTER_CLASSIFY_BILLED';
					}
					if ($this->element == 'fichinter' && $status == 1) {
						$trigkey = 'FICHINTER_CLASSIFY_UNBILLED';
					}
				}

				if ($trigkey) {
					// Call trigger
					$result = $this->call_trigger($trigkey, $user);
					if ($result < 0) {
						$error++;
					}
					// End call triggers
				}
			} else {
				// The status was probably already good. We do nothing more, no triggers.
			}

			if (!$error) {
				$this->db->commit();

				if (empty($savElementId)) {
					// If the element we update is $this (so $elementId was provided as null)
					if ($fieldstatus == 'tosell') {
						$this->status = $status;
					} elseif ($fieldstatus == 'tobuy') {
						$this->status_buy = $status;
					} else {
						$this->statut = $status;
						$this->status = $status;
					}
				}

				return 1;
			} else {
				$this->db->rollback();
				dol_syslog(get_class($this)."::setStatut ".$this->error, LOG_ERR);
				return -1;
			}
		} else {
			$this->error = $this->db->lasterror();
			$this->db->rollback();
			return -1;
		}
	}


	/**
	 *  Load type of canvas of an object if it exists
	 *
	 *  @param      int		$id     Record id
	 *  @param      string	$ref    Record ref
	 *  @return		int				<0 if KO, 0 if nothing done, >0 if OK
	 */
	public function getCanvas($id = 0, $ref = '')
	{
		global $conf;

		if (empty($id) && empty($ref)) {
			return 0;
		}
		if (!empty($conf->global->MAIN_DISABLE_CANVAS)) {
			return 0; // To increase speed. Not enabled by default.
		}

		// Clean parameters
		$ref = trim($ref);

		$sql = "SELECT rowid, canvas";
		$sql .= " FROM ".$this->db->prefix().$this->table_element;
		$sql .= " WHERE entity IN (".getEntity($this->element).")";
		if (!empty($id)) {
			$sql .= " AND rowid = ".((int) $id);
		}
		if (!empty($ref)) {
			$sql .= " AND ref = '".$this->db->escape($ref)."'";
		}

		$resql = $this->db->query($sql);
		if ($resql) {
			$obj = $this->db->fetch_object($resql);
			if ($obj) {
				$this->canvas = $obj->canvas;
				return 1;
			} else {
				return 0;
			}
		} else {
			dol_print_error($this->db);
			return -1;
		}
	}


	/**
	 * 	Get special code of a line
	 *
	 * 	@param	int		$lineid		Id of line
	 * 	@return	int					Special code
	 */
	public function getSpecialCode($lineid)
	{
		$sql = "SELECT special_code FROM ".$this->db->prefix().$this->table_element_line;
		$sql .= " WHERE rowid = ".((int) $lineid);
		$resql = $this->db->query($sql);
		if ($resql) {
			$row = $this->db->fetch_row($resql);
			return $row[0];
		}

		return 0;
	}

	/**
	 *  Function to check if an object is used by others (by children).
	 *  Check is done into this->childtables. There is no check into llx_element_element.
	 *
	 *  @param	int		$id			Force id of object
	 *  @param	int		$entity		Force entity to check
	 *  @return	int					<0 if KO, 0 if not used, >0 if already used
	 */
	public function isObjectUsed($id = 0, $entity = 0)
	{
		global $langs;

		if (empty($id)) {
			$id = $this->id;
		}

		// Check parameters
		if (!isset($this->childtables) || !is_array($this->childtables) || count($this->childtables) == 0) {
			dol_print_error('Called isObjectUsed on a class with property this->childtables not defined');
			return -1;
		}

		$arraytoscan = $this->childtables;		// array('tablename'=>array('fk_element'=>'parentfield'), ...) or array('tablename'=>array('parent'=>table_parent, 'parentkey'=>'nameoffieldforparentfkkey'), ...)
		// For backward compatibility, we check if array is old format array('tablename1', 'tablename2', ...)
		$tmparray = array_keys($this->childtables);
		if (is_numeric($tmparray[0])) {
			$arraytoscan = array_flip($this->childtables);
		}

		// Test if child exists
		$haschild = 0;
		foreach ($arraytoscan as $table => $element) {
			//print $id.'-'.$table.'-'.$elementname.'<br>';
			// Check if element can be deleted
			$sql = "SELECT COUNT(*) as nb";
			$sql.= " FROM ".$this->db->prefix().$table." as c";
			if (!empty($element['parent']) && !empty($element['parentkey'])) {
				$sql.= ", ".$this->db->prefix().$element['parent']." as p";
			}
			if (!empty($element['fk_element'])) {
				$sql.= " WHERE c.".$element['fk_element']." = ".((int) $id);
			} else {
				$sql.= " WHERE c.".$this->fk_element." = ".((int) $id);
			}
			if (!empty($element['parent']) && !empty($element['parentkey'])) {
				$sql.= " AND c.".$element['parentkey']." = p.rowid";
			}
			if (!empty($element['parent']) && !empty($element['parenttypefield']) && !empty($element['parenttypevalue'])) {
				$sql.= " AND c.".$element['parenttypefield']." = '".$this->db->escape($element['parenttypevalue'])."'";
			}
			if (!empty($entity)) {
				if (!empty($element['parent']) && !empty($element['parentkey'])) {
					$sql.= " AND p.entity = ".((int) $entity);
				} else {
					$sql.= " AND c.entity = ".((int) $entity);
				}
			}

			$resql = $this->db->query($sql);
			if ($resql) {
				$obj = $this->db->fetch_object($resql);
				if ($obj->nb > 0) {
					$langs->load("errors");
					//print 'Found into table '.$table.', type '.$langs->transnoentitiesnoconv($elementname).', haschild='.$haschild;
					$haschild += $obj->nb;
					if (is_numeric($element)) {	// very old usage array('table1', 'table2', ...)
						$this->errors[] = $langs->transnoentitiesnoconv("ErrorRecordHasAtLeastOneChildOfType", method_exists($this, 'getNomUrl') ? $this->getNomUrl() : $this->ref, $table);
					} elseif (is_string($element)) { // old usage array('table1' => 'TranslateKey1', 'table2' => 'TranslateKey2', ...)
						$this->errors[] = $langs->transnoentitiesnoconv("ErrorRecordHasAtLeastOneChildOfType",  method_exists($this, 'getNomUrl') ? $this->getNomUrl() : $this->ref, $langs->transnoentitiesnoconv($element));
					} else { // new usage: $element['name']=Translation key
						$this->errors[] = $langs->transnoentitiesnoconv("ErrorRecordHasAtLeastOneChildOfType",  method_exists($this, 'getNomUrl') ? $this->getNomUrl() : $this->ref, $langs->transnoentitiesnoconv($element['name']));
					}
					break; // We found at least one, we stop here
				}
			} else {
				$this->errors[] = $this->db->lasterror();
				return -1;
			}
		}
		if ($haschild > 0) {
			$this->errors[] = "ErrorRecordHasChildren";
			return $haschild;
		} else {
			return 0;
		}
	}

	/**
	 *  Function to say how many lines object contains
	 *
	 *	@param	int		$predefined		-1=All, 0=Count free product/service only, 1=Count predefined product/service only, 2=Count predefined product, 3=Count predefined service
	 *  @return	int						<0 if KO, 0 if no predefined products, nb of lines with predefined products if found
	 */
	public function hasProductsOrServices($predefined = -1)
	{
		$nb = 0;

		foreach ($this->lines as $key => $val) {
			$qualified = 0;
			if ($predefined == -1) {
				$qualified = 1;
			}
			if ($predefined == 1 && $val->fk_product > 0) {
				$qualified = 1;
			}
			if ($predefined == 0 && $val->fk_product <= 0) {
				$qualified = 1;
			}
			if ($predefined == 2 && $val->fk_product > 0 && $val->product_type == 0) {
				$qualified = 1;
			}
			if ($predefined == 3 && $val->fk_product > 0 && $val->product_type == 1) {
				$qualified = 1;
			}
			if ($qualified) {
				$nb++;
			}
		}
		dol_syslog(get_class($this).'::hasProductsOrServices we found '.$nb.' qualified lines of products/servcies');
		return $nb;
	}

	/**
	 * Function that returns the total amount HT of discounts applied for all lines.
	 *
	 * @return 	float|string			Total amout of discount
	 */
	public function getTotalDiscount()
	{
		if (!empty($this->table_element_line) ) {
			$total_discount = 0.00;

			$sql = "SELECT subprice as pu_ht, qty, remise_percent, total_ht";
			$sql .= " FROM ".$this->db->prefix().$this->table_element_line;
			$sql .= " WHERE ".$this->fk_element." = ".((int) $this->id);

			dol_syslog(get_class($this).'::getTotalDiscount', LOG_DEBUG);
			$resql = $this->db->query($sql);
			if ($resql) {
				$num = $this->db->num_rows($resql);
				$i = 0;
				while ($i < $num) {
					$obj = $this->db->fetch_object($resql);

					$pu_ht = $obj->pu_ht;
					$qty = $obj->qty;
					$total_ht = $obj->total_ht;

					$total_discount_line = floatval(price2num(($pu_ht * $qty) - $total_ht, 'MT'));
					$total_discount += $total_discount_line;

					$i++;
				}
			}

			//print $total_discount; exit;
			return price2num($total_discount);
		}

		return null;
	}


	/**
	 * Return into unit=0, the calculated total of weight and volume of all lines * qty
	 * Calculate by adding weight and volume of each product line, so properties ->volume/volume_units/weight/weight_units must be loaded on line.
	 *
	 * @return  array                           array('weight'=>...,'volume'=>...)
	 */
	public function getTotalWeightVolume()
	{
		$totalWeight = 0;
		$totalVolume = 0;
		// defined for shipment only
		$totalOrdered = '';
		// defined for shipment only
		$totalToShip = '';

		foreach ($this->lines as $line) {
			if (isset($line->qty_asked)) {
				if (empty($totalOrdered)) {
					$totalOrdered = 0; // Avoid warning because $totalOrdered is ''
				}
				$totalOrdered += $line->qty_asked; // defined for shipment only
			}
			if (isset($line->qty_shipped)) {
				if (empty($totalToShip)) {
					$totalToShip = 0; // Avoid warning because $totalToShip is ''
				}
				$totalToShip += $line->qty_shipped; // defined for shipment only
			} elseif ($line->element == 'commandefournisseurdispatch' && isset($line->qty)) {
				if (empty($totalToShip)) {
					$totalToShip = 0;
				}
				$totalToShip += $line->qty; // defined for reception only
			}

			// Define qty, weight, volume, weight_units, volume_units
			if ($this->element == 'shipping') {
				// for shipments
				$qty = $line->qty_shipped ? $line->qty_shipped : 0;
			} else {
				$qty = $line->qty ? $line->qty : 0;
			}

			$weight = !empty($line->weight) ? $line->weight : 0;
			($weight == 0 && !empty($line->product->weight)) ? $weight = $line->product->weight : 0;
			$volume = !empty($line->volume) ? $line->volume : 0;
			($volume == 0 && !empty($line->product->volume)) ? $volume = $line->product->volume : 0;

			$weight_units = !empty($line->weight_units) ? $line->weight_units : 0;
			($weight_units == 0 && !empty($line->product->weight_units)) ? $weight_units = $line->product->weight_units : 0;
			$volume_units = !empty($line->volume_units) ? $line->volume_units : 0;
			($volume_units == 0 && !empty($line->product->volume_units)) ? $volume_units = $line->product->volume_units : 0;

			$weightUnit = 0;
			$volumeUnit = 0;
			if (!empty($weight_units)) {
				$weightUnit = $weight_units;
			}
			if (!empty($volume_units)) {
				$volumeUnit = $volume_units;
			}

			if (empty($totalWeight)) {
				$totalWeight = 0; // Avoid warning because $totalWeight is ''
			}
			if (empty($totalVolume)) {
				$totalVolume = 0; // Avoid warning because $totalVolume is ''
			}

			//var_dump($line->volume_units);
			if ($weight_units < 50) {   // < 50 means a standard unit (power of 10 of official unit), > 50 means an exotic unit (like inch)
				$trueWeightUnit = pow(10, $weightUnit);
				$totalWeight += $weight * $qty * $trueWeightUnit;
			} else {
				if ($weight_units == 99) {
					// conversion 1 Pound = 0.45359237 KG
					$trueWeightUnit = 0.45359237;
					$totalWeight += $weight * $qty * $trueWeightUnit;
				} elseif ($weight_units == 98) {
					// conversion 1 Ounce = 0.0283495 KG
					$trueWeightUnit = 0.0283495;
					$totalWeight += $weight * $qty * $trueWeightUnit;
				} else {
					$totalWeight += $weight * $qty; // This may be wrong if we mix different units
				}
			}
			if ($volume_units < 50) {   // >50 means a standard unit (power of 10 of official unit), > 50 means an exotic unit (like inch)
				//print $line->volume."x".$line->volume_units."x".($line->volume_units < 50)."x".$volumeUnit;
				$trueVolumeUnit = pow(10, $volumeUnit);
				//print $line->volume;
				$totalVolume += $volume * $qty * $trueVolumeUnit;
			} else {
				$totalVolume += $volume * $qty; // This may be wrong if we mix different units
			}
		}

		return array('weight'=>$totalWeight, 'volume'=>$totalVolume, 'ordered'=>$totalOrdered, 'toship'=>$totalToShip);
	}


	/**
	 *	Set extra parameters
	 *
	 *	@return	int      <0 if KO, >0 if OK
	 */
	public function setExtraParameters()
	{
		$this->db->begin();

		$extraparams = (!empty($this->extraparams) ? json_encode($this->extraparams) : null);

		$sql = "UPDATE ".$this->db->prefix().$this->table_element;
		$sql .= " SET extraparams = ".(!empty($extraparams) ? "'".$this->db->escape($extraparams)."'" : "null");
		$sql .= " WHERE rowid = ".((int) $this->id);

		dol_syslog(get_class($this)."::setExtraParameters", LOG_DEBUG);
		$resql = $this->db->query($sql);
		if (!$resql) {
			$this->error = $this->db->lasterror();
			$this->db->rollback();
			return -1;
		} else {
			$this->db->commit();
			return 1;
		}
	}


	// --------------------
	// TODO: All functions here must be redesigned and moved as they are not business functions but output functions
	// --------------------

	/* This is to show add lines */

	/**
	 *	Show add free and predefined products/services form
	 *
	 *  @param	int		        $dateSelector       1=Show also date range input fields
	 *  @param	Societe			$seller				Object thirdparty who sell
	 *  @param	Societe			$buyer				Object thirdparty who buy
	 *  @param	string			$defaulttpldir		Directory where to find the template
	 *	@return	void
	 */
	public function formAddObjectLine($dateSelector, $seller, $buyer, $defaulttpldir = '/core/tpl')
	{
		global $conf, $user, $langs, $object, $hookmanager, $extrafields;
		global $form;

		// Line extrafield
		if (!is_object($extrafields)) {
			require_once DOL_DOCUMENT_ROOT.'/core/class/extrafields.class.php';
			$extrafields = new ExtraFields($this->db);
		}
		$extrafields->fetch_name_optionals_label($this->table_element_line);

		// Output template part (modules that overwrite templates must declare this into descriptor)
		// Use global variables + $dateSelector + $seller and $buyer
		// Note: This is deprecated. If you need to overwrite the tpl file, use instead the hook 'formAddObjectLine'.
		$dirtpls = array_merge($conf->modules_parts['tpl'], array($defaulttpldir));
		foreach ($dirtpls as $module => $reldir) {
			if (!empty($module)) {
				$tpl = dol_buildpath($reldir.'/objectline_create.tpl.php');
			} else {
				$tpl = DOL_DOCUMENT_ROOT.$reldir.'/objectline_create.tpl.php';
			}

			if (empty($conf->file->strict_mode)) {
				$res = @include $tpl;
			} else {
				$res = include $tpl; // for debug
			}
			if ($res) {
				break;
			}
		}
	}



	/* This is to show array of line of details */


	/**
	 *	Return HTML table for object lines
	 *	TODO Move this into an output class file (htmlline.class.php)
	 *	If lines are into a template, title must also be into a template
	 *	But for the moment we don't know if it's possible as we keep a method available on overloaded objects.
	 *
	 *	@param	string		$action				Action code
	 *	@param  Societe		$seller            	Object of seller third party
	 *	@param  Societe  	$buyer             	Object of buyer third party
	 *	@param	int			$selected		   	ID line selected
	 *	@param  int	    	$dateSelector      	1=Show also date range input fields
	 *  @param	string		$defaulttpldir		Directory where to find the template
	 *	@return	void
	 */
	public function printObjectLines($action, $seller, $buyer, $selected = 0, $dateSelector = 0, $defaulttpldir = '/core/tpl')
	{
		global $conf, $hookmanager, $langs, $user, $form, $extrafields, $object;
		// TODO We should not use global var for this
		global $inputalsopricewithtax, $usemargins, $disableedit, $disablemove, $disableremove, $outputalsopricetotalwithtax;

		// Define usemargins
		$usemargins = 0;
		if (isModEnabled('margin') && !empty($this->element) && in_array($this->element, array('facture', 'facturerec', 'propal', 'commande'))) {
			$usemargins = 1;
		}

		$num = count($this->lines);

		// Line extrafield
		if (!is_object($extrafields)) {
			require_once DOL_DOCUMENT_ROOT.'/core/class/extrafields.class.php';
			$extrafields = new ExtraFields($this->db);
		}
		$extrafields->fetch_name_optionals_label($this->table_element_line);

		$parameters = array('num'=>$num, 'dateSelector'=>$dateSelector, 'seller'=>$seller, 'buyer'=>$buyer, 'selected'=>$selected, 'table_element_line'=>$this->table_element_line);
		$reshook = $hookmanager->executeHooks('printObjectLineTitle', $parameters, $this, $action); // Note that $action and $object may have been modified by some hooks
		if (empty($reshook)) {
			// Output template part (modules that overwrite templates must declare this into descriptor)
			// Use global variables + $dateSelector + $seller and $buyer
			// Note: This is deprecated. If you need to overwrite the tpl file, use instead the hook.
			$dirtpls = array_merge($conf->modules_parts['tpl'], array($defaulttpldir));
			foreach ($dirtpls as $module => $reldir) {
				$res = 0;
				if (!empty($module)) {
					$tpl = dol_buildpath($reldir.'/objectline_title.tpl.php');
				} else {
					$tpl = DOL_DOCUMENT_ROOT.$reldir.'/objectline_title.tpl.php';
				}
				if (file_exists($tpl)) {
					if (empty($conf->file->strict_mode)) {
						$res = @include $tpl;
					} else {
						$res = include $tpl; // for debug
					}
				}
				if ($res) {
					break;
				}
			}
		}

		$i = 0;

		print "<!-- begin printObjectLines() --><tbody>\n";
		foreach ($this->lines as $line) {
			//Line extrafield
			$line->fetch_optionals();

			//if (is_object($hookmanager) && (($line->product_type == 9 && !empty($line->special_code)) || !empty($line->fk_parent_line)))
			if (is_object($hookmanager)) {   // Old code is commented on preceding line.
				if (empty($line->fk_parent_line)) {
					$parameters = array('line'=>$line, 'num'=>$num, 'i'=>$i, 'dateSelector'=>$dateSelector, 'seller'=>$seller, 'buyer'=>$buyer, 'selected'=>$selected, 'table_element_line'=>$line->table_element, 'defaulttpldir'=>$defaulttpldir);
					$reshook = $hookmanager->executeHooks('printObjectLine', $parameters, $this, $action); // Note that $action and $object may have been modified by some hooks
				} else {
					$parameters = array('line'=>$line, 'num'=>$num, 'i'=>$i, 'dateSelector'=>$dateSelector, 'seller'=>$seller, 'buyer'=>$buyer, 'selected'=>$selected, 'table_element_line'=>$line->table_element, 'fk_parent_line'=>$line->fk_parent_line, 'defaulttpldir'=>$defaulttpldir);
					$reshook = $hookmanager->executeHooks('printObjectSubLine', $parameters, $this, $action); // Note that $action and $object may have been modified by some hooks
				}
			}
			if (empty($reshook)) {
				$this->printObjectLine($action, $line, '', $num, $i, $dateSelector, $seller, $buyer, $selected, $extrafields, $defaulttpldir);
			}

			$i++;
		}
		print "</tbody><!-- end printObjectLines() -->\n";
	}

	/**
	 *	Return HTML content of a detail line
	 *	TODO Move this into an output class file (htmlline.class.php)
	 *
	 *	@param	string      		$action				GET/POST action
	 *	@param  CommonObjectLine 	$line			    Selected object line to output
	 *	@param  string	    		$var               	Not used
	 *	@param  int		    		$num               	Number of line (0)
	 *	@param  int		    		$i					I
	 *	@param  int		    		$dateSelector      	1=Show also date range input fields
	 *	@param  Societe	    		$seller            	Object of seller third party
	 *	@param  Societe	    		$buyer             	Object of buyer third party
	 *	@param	int					$selected		   	ID line selected
	 *  @param  Extrafields			$extrafields		Object of extrafields
	 *  @param	string				$defaulttpldir		Directory where to find the template (deprecated)
	 *	@return	void
	 */
	public function printObjectLine($action, $line, $var, $num, $i, $dateSelector, $seller, $buyer, $selected = 0, $extrafields = null, $defaulttpldir = '/core/tpl')
	{
		global $conf, $langs, $user, $object, $hookmanager;
		global $form;
		global $object_rights, $disableedit, $disablemove, $disableremove; // TODO We should not use global var for this !

		$object_rights = $this->getRights();

		$text = '';
		$description = '';

		// Line in view mode
		if ($action != 'editline' || $selected != $line->id) {
			// Product
			if (!empty($line->fk_product) && $line->fk_product > 0) {
				$product_static = new Product($this->db);
				$product_static->fetch($line->fk_product);

				$product_static->ref = $line->ref; //can change ref in hook
				$product_static->label = !empty($line->label) ? $line->label : ""; //can change label in hook

				$text = $product_static->getNomUrl(1);

				// Define output language and label
				if (getDolGlobalInt('MAIN_MULTILANGS')) {
					if (property_exists($this, 'socid') && !is_object($this->thirdparty)) {
						dol_print_error('', 'Error: Method printObjectLine was called on an object and object->fetch_thirdparty was not done before');
						return;
					}

					$prod = new Product($this->db);
					$prod->fetch($line->fk_product);

					$outputlangs = $langs;
					$newlang = '';
					if (empty($newlang) && GETPOST('lang_id', 'aZ09')) {
						$newlang = GETPOST('lang_id', 'aZ09');
					}
					if (!empty($conf->global->PRODUIT_TEXTS_IN_THIRDPARTY_LANGUAGE) && empty($newlang) && is_object($this->thirdparty)) {
						$newlang = $this->thirdparty->default_lang; // To use language of customer
					}
					if (!empty($newlang)) {
						$outputlangs = new Translate("", $conf);
						$outputlangs->setDefaultLang($newlang);
					}

					$label = (!empty($prod->multilangs[$outputlangs->defaultlang]["label"])) ? $prod->multilangs[$outputlangs->defaultlang]["label"] : $line->product_label;
				} else {
					$label = $line->product_label;
				}

				$text .= ' - '.(!empty($line->label) ? $line->label : $label);
				$description .= (getDolGlobalInt('PRODUIT_DESC_IN_FORM_ACCORDING_TO_DEVICE') ? '' : (!empty($line->description) ? dol_htmlentitiesbr($line->description) : '')); // Description is what to show on popup. We shown nothing if already into desc.
			}

			$line->pu_ttc = price2num((!empty($line->subprice) ? $line->subprice : 0) * (1 + ((!empty($line->tva_tx) ? $line->tva_tx : 0) / 100)), 'MU');

			// Output template part (modules that overwrite templates must declare this into descriptor)
			// Use global variables + $dateSelector + $seller and $buyer
			// Note: This is deprecated. If you need to overwrite the tpl file, use instead the hook printObjectLine and printObjectSubLine.
			$dirtpls = array_merge($conf->modules_parts['tpl'], array($defaulttpldir));
			foreach ($dirtpls as $module => $reldir) {
				$res = 0;
				if (!empty($module)) {
					$tpl = dol_buildpath($reldir.'/objectline_view.tpl.php');
				} else {
					$tpl = DOL_DOCUMENT_ROOT.$reldir.'/objectline_view.tpl.php';
				}
				if (file_exists($tpl)) {
					if (empty($conf->file->strict_mode)) {
						$res = @include $tpl;
					} else {
						$res = include $tpl; // for debug
					}
				}
				if ($res) {
					break;
				}
			}
		}

		// Line in update mode
		if ($this->statut == 0 && $action == 'editline' && $selected == $line->id) {
			$label = (!empty($line->label) ? $line->label : (($line->fk_product > 0) ? $line->product_label : ''));

			$line->pu_ttc = price2num($line->subprice * (1 + ($line->tva_tx / 100)), 'MU');

			// Output template part (modules that overwrite templates must declare this into descriptor)
			// Use global variables + $dateSelector + $seller and $buyer
			// Note: This is deprecated. If you need to overwrite the tpl file, use instead the hook printObjectLine and printObjectSubLine.
			$dirtpls = array_merge($conf->modules_parts['tpl'], array($defaulttpldir));
			foreach ($dirtpls as $module => $reldir) {
				if (!empty($module)) {
					$tpl = dol_buildpath($reldir.'/objectline_edit.tpl.php');
				} else {
					$tpl = DOL_DOCUMENT_ROOT.$reldir.'/objectline_edit.tpl.php';
				}

				if (empty($conf->file->strict_mode)) {
					$res = @include $tpl;
				} else {
					$res = include $tpl; // for debug
				}
				if ($res) {
					break;
				}
			}
		}
	}


	/* This is to show array of line of details of source object */


	/**
	 * 	Return HTML table table of source object lines
	 *  TODO Move this and previous function into output html class file (htmlline.class.php).
	 *  If lines are into a template, title must also be into a template
	 *  But for the moment we don't know if it's possible, so we keep the method available on overloaded objects.
	 *
	 *	@param	string		$restrictlist		''=All lines, 'services'=Restrict to services only
	 *  @param  array       $selectedLines      Array of lines id for selected lines
	 *  @return	void
	 */
	public function printOriginLinesList($restrictlist = '', $selectedLines = array())
	{
		global $langs, $hookmanager, $conf, $form, $action;

		print '<tr class="liste_titre">';
		print '<td class="linecolref">'.$langs->trans('Ref').'</td>';
		print '<td class="linecoldescription">'.$langs->trans('Description').'</td>';
		print '<td class="linecolvat right">'.$langs->trans('VATRate').'</td>';
		print '<td class="linecoluht right">'.$langs->trans('PriceUHT').'</td>';
		if (isModEnabled("multicurrency")) {
			print '<td class="linecoluht_currency right">'.$langs->trans('PriceUHTCurrency').'</td>';
		}
		print '<td class="linecolqty right">'.$langs->trans('Qty').'</td>';
		if (getDolGlobalInt('PRODUCT_USE_UNITS')) {
			print '<td class="linecoluseunit left">'.$langs->trans('Unit').'</td>';
		}
		print '<td class="linecoldiscount right">'.$langs->trans('ReductionShort').'</td>';
		print '<td class="linecolht right">'.$langs->trans('TotalHT').'</td>';
		print '<td class="center">'.$form->showCheckAddButtons('checkforselect', 1).'</td>';
		print '</tr>';
		$i = 0;

		if (!empty($this->lines)) {
			foreach ($this->lines as $line) {
				$reshook = 0;
				//if (is_object($hookmanager) && (($line->product_type == 9 && !empty($line->special_code)) || !empty($line->fk_parent_line))) {
				if (is_object($hookmanager)) {   // Old code is commented on preceding line.
					$parameters = array('line'=>$line, 'i'=>$i, 'restrictlist'=>$restrictlist, 'selectedLines'=> $selectedLines);
					if (!empty($line->fk_parent_line)) { $parameters['fk_parent_line'] = $line->fk_parent_line; }
					$reshook = $hookmanager->executeHooks('printOriginObjectLine', $parameters, $this, $action); // Note that $action and $object may have been modified by some hooks
				}
				if (empty($reshook)) {
					$this->printOriginLine($line, '', $restrictlist, '/core/tpl', $selectedLines);
				}

				$i++;
			}
		}
	}

	/**
	 * 	Return HTML with a line of table array of source object lines
	 *  TODO Move this and previous function into output html class file (htmlline.class.php).
	 *  If lines are into a template, title must also be into a template
	 *  But for the moment we don't know if it's possible as we keep a method available on overloaded objects.
	 *
	 * 	@param	CommonObjectLine	$line				Line
	 * 	@param	string				$var				Var
	 *	@param	string				$restrictlist		''=All lines, 'services'=Restrict to services only (strike line if not)
	 *  @param	string				$defaulttpldir		Directory where to find the template
	 *  @param  array       		$selectedLines      Array of lines id for selected lines
	 * 	@return	void
	 */
	public function printOriginLine($line, $var, $restrictlist = '', $defaulttpldir = '/core/tpl', $selectedLines = array())
	{
		global $langs, $conf;

		//var_dump($line);
		if (!empty($line->date_start)) {
			$date_start = $line->date_start;
		} else {
			$date_start = $line->date_debut_prevue;
			if ($line->date_debut_reel) {
				$date_start = $line->date_debut_reel;
			}
		}
		if (!empty($line->date_end)) {
			$date_end = $line->date_end;
		} else {
			$date_end = $line->date_fin_prevue;
			if ($line->date_fin_reel) {
				$date_end = $line->date_fin_reel;
			}
		}

		$this->tpl['id'] = $line->id;

		$this->tpl['label'] = '';
		if (!empty($line->fk_parent_line)) {
			$this->tpl['label'] .= img_picto('', 'rightarrow');
		}

		if (($line->info_bits & 2) == 2) {  // TODO Not sure this is used for source object
			$discount = new DiscountAbsolute($this->db);
			$discount->fk_soc = $this->socid;
			$this->tpl['label'] .= $discount->getNomUrl(0, 'discount');
		} elseif (!empty($line->fk_product)) {
			$productstatic = new Product($this->db);
			$productstatic->id = $line->fk_product;
			$productstatic->ref = $line->ref;
			$productstatic->type = $line->fk_product_type;
			if (empty($productstatic->ref)) {
				$line->fetch_product();
				$productstatic = $line->product;
			}

			$this->tpl['label'] .= $productstatic->getNomUrl(1);
			$this->tpl['label'] .= ' - '.(!empty($line->label) ? $line->label : $line->product_label);
			// Dates
			if ($line->product_type == 1 && ($date_start || $date_end)) {
				$this->tpl['label'] .= get_date_range($date_start, $date_end);
			}
		} else {
			$this->tpl['label'] .= ($line->product_type == -1 ? '&nbsp;' : ($line->product_type == 1 ? img_object($langs->trans(''), 'service') : img_object($langs->trans(''), 'product')));
			if (!empty($line->desc)) {
				$this->tpl['label'] .= $line->desc;
			} else {
				$this->tpl['label'] .= ($line->label ? '&nbsp;'.$line->label : '');
			}

			// Dates
			if ($line->product_type == 1 && ($date_start || $date_end)) {
				$this->tpl['label'] .= get_date_range($date_start, $date_end);
			}
		}

		if (!empty($line->desc)) {
			if ($line->desc == '(CREDIT_NOTE)') {  // TODO Not sure this is used for source object
				$discount = new DiscountAbsolute($this->db);
				$discount->fetch($line->fk_remise_except);
				$this->tpl['description'] = $langs->transnoentities("DiscountFromCreditNote", $discount->getNomUrl(0));
			} elseif ($line->desc == '(DEPOSIT)') {  // TODO Not sure this is used for source object
				$discount = new DiscountAbsolute($this->db);
				$discount->fetch($line->fk_remise_except);
				$this->tpl['description'] = $langs->transnoentities("DiscountFromDeposit", $discount->getNomUrl(0));
			} elseif ($line->desc == '(EXCESS RECEIVED)') {
				$discount = new DiscountAbsolute($this->db);
				$discount->fetch($line->fk_remise_except);
				$this->tpl['description'] = $langs->transnoentities("DiscountFromExcessReceived", $discount->getNomUrl(0));
			} elseif ($line->desc == '(EXCESS PAID)') {
				$discount = new DiscountAbsolute($this->db);
				$discount->fetch($line->fk_remise_except);
				$this->tpl['description'] = $langs->transnoentities("DiscountFromExcessPaid", $discount->getNomUrl(0));
			} else {
				$this->tpl['description'] = dol_trunc($line->desc, 60);
			}
		} else {
			$this->tpl['description'] = '&nbsp;';
		}

		// VAT Rate
		$this->tpl['vat_rate'] = vatrate($line->tva_tx, true);
		$this->tpl['vat_rate'] .= (($line->info_bits & 1) == 1) ? '*' : '';
		if (!empty($line->vat_src_code) && !preg_match('/\(/', $this->tpl['vat_rate'])) {
			$this->tpl['vat_rate'] .= ' ('.$line->vat_src_code.')';
		}

		$this->tpl['price'] = price($line->subprice);
		$this->tpl['total_ht'] = price($line->total_ht);
		$this->tpl['multicurrency_price'] = price($line->multicurrency_subprice);
		$this->tpl['qty'] = (($line->info_bits & 2) != 2) ? $line->qty : '&nbsp;';
		if (getDolGlobalInt('PRODUCT_USE_UNITS')) {
			$this->tpl['unit'] = $langs->transnoentities($line->getLabelOfUnit('long'));
		}
		$this->tpl['remise_percent'] = (($line->info_bits & 2) != 2) ? vatrate($line->remise_percent, true) : '&nbsp;';

		// Is the line strike or not
		$this->tpl['strike'] = 0;
		if ($restrictlist == 'services' && $line->product_type != Product::TYPE_SERVICE) {
			$this->tpl['strike'] = 1;
		}

		// Output template part (modules that overwrite templates must declare this into descriptor)
		// Use global variables + $dateSelector + $seller and $buyer
		$dirtpls = array_merge($conf->modules_parts['tpl'], array($defaulttpldir));
		foreach ($dirtpls as $module => $reldir) {
			if (!empty($module)) {
				$tpl = dol_buildpath($reldir.'/originproductline.tpl.php');
			} else {
				$tpl = DOL_DOCUMENT_ROOT.$reldir.'/originproductline.tpl.php';
			}

			if (empty($conf->file->strict_mode)) {
				$res = @include $tpl;
			} else {
				$res = include $tpl; // for debug
			}
			if ($res) {
				break;
			}
		}
	}


	// phpcs:disable PEAR.NamingConventions.ValidFunctionName.ScopeNotCamelCaps
	/**
	 *	Add resources to the current object : add entry into llx_element_resources
	 *	Need $this->element & $this->id
	 *
	 *	@param		int		$resource_id		Resource id
	 *	@param		string	$resource_type		'resource'
	 *	@param		int		$busy				Busy or not
	 *	@param		int		$mandatory			Mandatory or not
	 *	@return		int							<=0 if KO, >0 if OK
	 */
	public function add_element_resource($resource_id, $resource_type, $busy = 0, $mandatory = 0)
	{
		// phpcs:enable
		$this->db->begin();

		$sql = "INSERT INTO ".$this->db->prefix()."element_resources (";
		$sql .= "resource_id";
		$sql .= ", resource_type";
		$sql .= ", element_id";
		$sql .= ", element_type";
		$sql .= ", busy";
		$sql .= ", mandatory";
		$sql .= ") VALUES (";
		$sql .= ((int) $resource_id);
		$sql .= ", '".$this->db->escape($resource_type)."'";
		$sql .= ", '".$this->db->escape($this->id)."'";
		$sql .= ", '".$this->db->escape($this->element)."'";
		$sql .= ", '".$this->db->escape($busy)."'";
		$sql .= ", '".$this->db->escape($mandatory)."'";
		$sql .= ")";

		dol_syslog(get_class($this)."::add_element_resource", LOG_DEBUG);
		if ($this->db->query($sql)) {
			$this->db->commit();
			return 1;
		} else {
			$this->error = $this->db->lasterror();
			$this->db->rollback();
			return  0;
		}
	}

	// phpcs:disable PEAR.NamingConventions.ValidFunctionName.ScopeNotCamelCaps
	/**
	 *    Delete a link to resource line
	 *
	 *    @param	int		$rowid			Id of resource line to delete
	 *    @param	int		$element		element name (for trigger) TODO: use $this->element into commonobject class
	 *    @param	int		$notrigger		Disable all triggers
	 *    @return   int						>0 if OK, <0 if KO
	 */
	public function delete_resource($rowid, $element, $notrigger = 0)
	{
		// phpcs:enable
		global $user;

		$this->db->begin();

		$sql = "DELETE FROM ".$this->db->prefix()."element_resources";
		$sql .= " WHERE rowid = ".((int) $rowid);

		dol_syslog(get_class($this)."::delete_resource", LOG_DEBUG);

		$resql = $this->db->query($sql);
		if (!$resql) {
			$this->error = $this->db->lasterror();
			$this->db->rollback();
			return -1;
		} else {
			if (!$notrigger) {
				$result = $this->call_trigger(strtoupper($element).'_DELETE_RESOURCE', $user);
				if ($result < 0) {
					$this->db->rollback();
					return -1;
				}
			}
			$this->db->commit();
			return 1;
		}
	}


	/**
	 * Overwrite magic function to solve problem of cloning object that are kept as references
	 *
	 * @return void
	 */
	public function __clone()
	{
		// Force a copy of this->lines, otherwise it will point to same object.
		if (isset($this->lines) && is_array($this->lines)) {
			$nboflines = count($this->lines);
			for ($i = 0; $i < $nboflines; $i++) {
				if (is_object($this->lines[$i])) {
					$this->lines[$i] = clone $this->lines[$i];
				}
			}
		}
	}

	/**
	 * Common function for all objects extending CommonObject for generating documents
	 *
	 * @param 	string 		$modelspath 	Relative folder where generators are placed
	 * @param 	string 		$modele 		Generator to use. Caller must set it to obj->model_pdf or GETPOST('model_pdf','alpha') for example.
	 * @param 	Translate 	$outputlangs 	Output language to use
	 * @param 	int 		$hidedetails 	1 to hide details. 0 by default
	 * @param 	int 		$hidedesc 		1 to hide product description. 0 by default
	 * @param 	int 		$hideref 		1 to hide product reference. 0 by default
	 * @param   null|array  $moreparams     Array to provide more information
	 * @return 	int 						>0 if OK, <0 if KO
	 * @see	addFileIntoDatabaseIndex()
	 */
	protected function commonGenerateDocument($modelspath, $modele, $outputlangs, $hidedetails, $hidedesc, $hideref, $moreparams = null)
	{
		global $conf, $langs, $user, $hookmanager, $action;

		$srctemplatepath = '';

		$parameters = array('modelspath'=>$modelspath, 'modele'=>$modele, 'outputlangs'=>$outputlangs, 'hidedetails'=>$hidedetails, 'hidedesc'=>$hidedesc, 'hideref'=>$hideref, 'moreparams'=>$moreparams);
		$reshook = $hookmanager->executeHooks('commonGenerateDocument', $parameters, $this, $action); // Note that $action and $object may have been modified by some hooks

		if (!empty($reshook)) {
			return $reshook;
		}

		dol_syslog("commonGenerateDocument modele=".$modele." outputlangs->defaultlang=".(is_object($outputlangs) ? $outputlangs->defaultlang : 'null'));

		if (empty($modele)) {
			$this->error = 'BadValueForParameterModele';
			return -1;
		}

		// Increase limit for PDF build
		$err = error_reporting();
		error_reporting(0);
		@set_time_limit(120);
		error_reporting($err);

		// If selected model is a filename template (then $modele="modelname" or "modelname:filename")
		$tmp = explode(':', $modele, 2);
		if (!empty($tmp[1])) {
			$modele = $tmp[0];
			$srctemplatepath = $tmp[1];
		}

		// Search template files
		$file = '';
		$classname = '';
		$filefound = '';
		$dirmodels = array('/');
		if (is_array($conf->modules_parts['models'])) {
			$dirmodels = array_merge($dirmodels, $conf->modules_parts['models']);
		}
		foreach ($dirmodels as $reldir) {
			foreach (array('doc', 'pdf') as $prefix) {
				if (in_array(get_class($this), array('Adherent'))) {
					// Member module use prefix_modele.class.php
					$file = $prefix."_".$modele.".class.php";
				} else {
					// Other module use prefix_modele.modules.php
					$file = $prefix."_".$modele.".modules.php";
				}

				// On verifie l'emplacement du modele
				$file = dol_buildpath($reldir.$modelspath.$file, 0);
				if (file_exists($file)) {
					$filefound = $file;
					$classname = $prefix.'_'.$modele;
					break;
				}
			}
			if ($filefound) {
				break;
			}
		}

		if (!$filefound) {
			$this->error = $langs->trans("Error").' Failed to load doc generator with modelpaths='.$modelspath.' - modele='.$modele;
			$this->errors[] = $this->error;
			dol_syslog($this->error, LOG_ERR);
			return -1;
		}

		// If generator was found
		global $db; // Required to solve a conception default making an include of code using $db instead of $this->db just after.

		require_once $file;

		$obj = new $classname($this->db);

		// If generator is ODT, we must have srctemplatepath defined, if not we set it.
		if ($obj->type == 'odt' && empty($srctemplatepath)) {
			$varfortemplatedir = $obj->scandir;
			if ($varfortemplatedir && !empty($conf->global->$varfortemplatedir)) {
				$dirtoscan = $conf->global->$varfortemplatedir;

				$listoffiles = array();

				// Now we add first model found in directories scanned
				$listofdir = explode(',', $dirtoscan);
				foreach ($listofdir as $key => $tmpdir) {
					$tmpdir = trim($tmpdir);
					$tmpdir = preg_replace('/DOL_DATA_ROOT/', DOL_DATA_ROOT, $tmpdir);
					if (!$tmpdir) {
						unset($listofdir[$key]);
						continue;
					}
					if (is_dir($tmpdir)) {
						$tmpfiles = dol_dir_list($tmpdir, 'files', 0, '\.od(s|t)$', '', 'name', SORT_ASC, 0);
						if (count($tmpfiles)) {
							$listoffiles = array_merge($listoffiles, $tmpfiles);
						}
					}
				}

				if (count($listoffiles)) {
					foreach ($listoffiles as $record) {
						$srctemplatepath = $record['fullname'];
						break;
					}
				}
			}

			if (empty($srctemplatepath)) {
				$this->error = 'ErrorGenerationAskedForOdtTemplateWithSrcFileNotDefined';
				return -1;
			}
		}

		if ($obj->type == 'odt' && !empty($srctemplatepath)) {
			if (!dol_is_file($srctemplatepath)) {
				dol_syslog("Failed to locate template file ".$srctemplatepath, LOG_WARNING);
				$this->error = 'ErrorGenerationAskedForOdtTemplateWithSrcFileNotFound';
				return -1;
			}
		}

		// We save charset_output to restore it because write_file can change it if needed for
		// output format that does not support UTF8.
		$sav_charset_output = empty($outputlangs->charset_output) ? '' : $outputlangs->charset_output;

		if (in_array(get_class($this), array('Adherent'))) {
			$resultwritefile = $obj->write_file($this, $outputlangs, $srctemplatepath, 'member', 1, 'tmp_cards', $moreparams);
		} else {
			$resultwritefile = $obj->write_file($this, $outputlangs, $srctemplatepath, $hidedetails, $hidedesc, $hideref, $moreparams);
		}
		// After call of write_file $obj->result['fullpath'] is set with generated file. It will be used to update the ECM database index.

		if ($resultwritefile > 0) {
			$outputlangs->charset_output = $sav_charset_output;

			// We delete old preview
			require_once DOL_DOCUMENT_ROOT.'/core/lib/files.lib.php';
			dol_delete_preview($this);

			// Index file in database
			if (!empty($obj->result['fullpath'])) {
				$destfull = $obj->result['fullpath'];

				// Update the last_main_doc field into main object (if document generator has property ->update_main_doc_field set)
				$update_main_doc_field = 0;
				if (!empty($obj->update_main_doc_field)) {
					$update_main_doc_field = 1;
				}

				// Check that the file exists, before indexing it.
				// Hint: It does not exist, if we create a PDF and auto delete the ODT File
				if (dol_is_file($destfull)) {
					$this->indexFile($destfull, $update_main_doc_field);
				}
			} else {
				dol_syslog('Method ->write_file was called on object '.get_class($obj).' and return a success but the return array ->result["fullpath"] was not set.', LOG_WARNING);
			}

			// Success in building document. We build meta file.
			dol_meta_create($this);

			return 1;
		} else {
			$outputlangs->charset_output = $sav_charset_output;
			$this->error = $obj->error;
			$this->errors = $obj->errors;
			dol_syslog("Error generating document for ".__CLASS__.". Error: ".$obj->error, LOG_ERR);
			return -1;
		}
	}

	/**
	 * Index a file into the ECM database
	 *
	 * @param	string	$destfull				Full path of file to index
	 * @param	int		$update_main_doc_field	Update field main_doc fied into the table of object.
	 * 											This param is set when called for a document generation if document generator hase
	 * 											->update_main_doc_field set and returns ->result['fullpath'].
	 * @return	int								<0 if KO, >0 if OK
	 */
	public function indexFile($destfull, $update_main_doc_field)
	{
		global $conf, $user;

		$upload_dir = dirname($destfull);
		$destfile = basename($destfull);
		$rel_dir = preg_replace('/^'.preg_quote(DOL_DATA_ROOT, '/').'/', '', $upload_dir);

		if (!preg_match('/[\\/]temp[\\/]|[\\/]thumbs|\.meta$/', $rel_dir)) {     // If not a tmp dir
			$filename = basename($destfile);
			$rel_dir = preg_replace('/[\\/]$/', '', $rel_dir);
			$rel_dir = preg_replace('/^[\\/]/', '', $rel_dir);

			include_once DOL_DOCUMENT_ROOT.'/ecm/class/ecmfiles.class.php';
			$ecmfile = new EcmFiles($this->db);
			$result = $ecmfile->fetch(0, '', ($rel_dir ? $rel_dir.'/' : '').$filename);

			// Set the public "share" key
			$setsharekey = false;
			if ($this->element == 'propal' || $this->element == 'proposal') {
				if (!isset($conf->global->PROPOSAL_ALLOW_ONLINESIGN) || !empty($conf->global->PROPOSAL_ALLOW_ONLINESIGN)) {
					$setsharekey = true;	// feature to make online signature is not set or set to on (default)
				}
				if (!empty($conf->global->PROPOSAL_ALLOW_EXTERNAL_DOWNLOAD)) {
					$setsharekey = true;
				}
			}
			if ($this->element == 'commande' && !empty($conf->global->ORDER_ALLOW_EXTERNAL_DOWNLOAD)) {
				$setsharekey = true;
			}
			if ($this->element == 'facture' && !empty($conf->global->INVOICE_ALLOW_EXTERNAL_DOWNLOAD)) {
				$setsharekey = true;
			}
			if ($this->element == 'bank_account' && !empty($conf->global->BANK_ACCOUNT_ALLOW_EXTERNAL_DOWNLOAD)) {
				$setsharekey = true;
			}
			if ($this->element == 'product' && !empty($conf->global->PRODUCT_ALLOW_EXTERNAL_DOWNLOAD)) {
				$setsharekey = true;
			}
			if ($this->element == 'contrat' && !empty($conf->global->CONTRACT_ALLOW_EXTERNAL_DOWNLOAD)) {
				$setsharekey = true;
			}
			if ($this->element == 'fichinter' && !empty($conf->global->FICHINTER_ALLOW_EXTERNAL_DOWNLOAD)) {
				$setsharekey = true;
			}
			if ($this->element == 'supplier_proposal' && !empty($conf->global->SUPPLIER_PROPOSAL_ALLOW_EXTERNAL_DOWNLOAD)) {
				$setsharekey = true;
			}

			if ($setsharekey) {
				if (empty($ecmfile->share)) {	// Because object not found or share not set yet
					require_once DOL_DOCUMENT_ROOT.'/core/lib/security2.lib.php';
					$ecmfile->share = getRandomPassword(true);
				}
			}

			if ($result > 0) {
				$ecmfile->label = md5_file(dol_osencode($destfull)); // hash of file content
				$ecmfile->fullpath_orig = '';
				$ecmfile->gen_or_uploaded = 'generated';
				$ecmfile->description = ''; // indexed content
				$ecmfile->keywords = ''; // keyword content
				$result = $ecmfile->update($user);
				if ($result < 0) {
					setEventMessages($ecmfile->error, $ecmfile->errors, 'warnings');
					return -1;
				}
			} else {
				$ecmfile->entity = $conf->entity;
				$ecmfile->filepath = $rel_dir;
				$ecmfile->filename = $filename;
				$ecmfile->label = md5_file(dol_osencode($destfull)); // hash of file content
				$ecmfile->fullpath_orig = '';
				$ecmfile->gen_or_uploaded = 'generated';
				$ecmfile->description = ''; // indexed content
				$ecmfile->keywords = ''; // keyword content
				$ecmfile->src_object_type = $this->table_element;	// $this->table_name is 'myobject' or 'mymodule_myobject'.
				$ecmfile->src_object_id   = $this->id;

				$result = $ecmfile->create($user);
				if ($result < 0) {
					setEventMessages($ecmfile->error, $ecmfile->errors, 'warnings');
					return -1;
				}
			}

			/*$this->result['fullname']=$destfull;
			 $this->result['filepath']=$ecmfile->filepath;
			 $this->result['filename']=$ecmfile->filename;*/
			//var_dump($obj->update_main_doc_field);exit;

			if ($update_main_doc_field && !empty($this->table_element)) {
				$sql = "UPDATE ".$this->db->prefix().$this->table_element." SET last_main_doc = '".$this->db->escape($ecmfile->filepath."/".$ecmfile->filename)."'";
				$sql .= " WHERE rowid = ".((int) $this->id);

				$resql = $this->db->query($sql);
				if (!$resql) {
					dol_print_error($this->db);
					return -1;
				} else {
					$this->last_main_doc = $ecmfile->filepath.'/'.$ecmfile->filename;
				}
			}
		}

		return 1;
	}

	/**
	 *  Build thumb
	 *  @todo Move this into files.lib.php
	 *
	 *  @param      string	$file           Path file in UTF8 to original file to create thumbs from.
	 *	@return		void
	 */
	public function addThumbs($file)
	{
		$file_osencoded = dol_osencode($file);

		if (file_exists($file_osencoded)) {
			require_once DOL_DOCUMENT_ROOT.'/core/lib/images.lib.php';

			$tmparraysize = getDefaultImageSizes();
			$maxwidthsmall = $tmparraysize['maxwidthsmall'];
			$maxheightsmall = $tmparraysize['maxheightsmall'];
			$maxwidthmini = $tmparraysize['maxwidthmini'];
			$maxheightmini = $tmparraysize['maxheightmini'];
			//$quality = $tmparraysize['quality'];
			$quality = 50;	// For thumbs, we force quality to 50

			// Create small thumbs for company (Ratio is near 16/9)
			// Used on logon for example
			vignette($file_osencoded, $maxwidthsmall, $maxheightsmall, '_small', $quality);

			// Create mini thumbs for company (Ratio is near 16/9)
			// Used on menu or for setup page for example
			vignette($file_osencoded, $maxwidthmini, $maxheightmini, '_mini', $quality);
		}
	}

	/**
	 *  Delete thumbs
	 *  @todo Move this into files.lib.php
	 *
	 *  @param      string	$file           Path file in UTF8 to original file to delete thumbs.
	 *	@return		void
	 */
	public function delThumbs($file)
	{
		$imgThumbName = getImageFileNameForSize($file, '_small'); // Full path of thumb file
		dol_delete_file($imgThumbName);
		$imgThumbName = getImageFileNameForSize($file, '_mini'); // Full path of thumb file
		dol_delete_file($imgThumbName);
	}


	/* Functions common to commonobject and commonobjectline */

	/* For default values */

	/**
	 * Return the default value to use for a field when showing the create form of object.
	 * Return values in this order:
	 * 1) If parameter is available into POST, we return it first.
	 * 2) If not but an alternate value was provided as parameter of function, we return it.
	 * 3) If not but a constant $conf->global->OBJECTELEMENT_FIELDNAME is set, we return it (It is better to use the dedicated table).
	 * 4) Return value found into database (TODO No yet implemented)
	 *
	 * @param   string              $fieldname          Name of field
	 * @param   string              $alternatevalue     Alternate value to use
	 * @param   string              $type    			Type of data
	 * @return  string|string[]                         Default value (can be an array if the GETPOST return an array)
	 **/
	public function getDefaultCreateValueFor($fieldname, $alternatevalue = null, $type = 'alphanohtml')
	{
		global $conf, $_POST;

		// If param here has been posted, we use this value first.
		if (GETPOSTISSET($fieldname)) {
			return GETPOST($fieldname, $type, 3);
		}

		if (isset($alternatevalue)) {
			return $alternatevalue;
		}

		$newelement = $this->element;
		if ($newelement == 'facture') {
			$newelement = 'invoice';
		}
		if ($newelement == 'commande') {
			$newelement = 'order';
		}
		if (empty($newelement)) {
			dol_syslog("Ask a default value using common method getDefaultCreateValueForField on an object with no property ->element defined. Return empty string.", LOG_WARNING);
			return '';
		}

		$keyforfieldname = strtoupper($newelement.'_DEFAULT_'.$fieldname);
		//var_dump($keyforfieldname);
		if (isset($conf->global->$keyforfieldname)) {
			return $conf->global->$keyforfieldname;
		}

		// TODO Ad here a scan into table llx_overwrite_default with a filter on $this->element and $fieldname
		// store content into $conf->cache['overwrite_default']

		return '';
	}


	/* For triggers */


	// phpcs:disable PEAR.NamingConventions.ValidFunctionName.ScopeNotCamelCaps
	/**
	 * Call trigger based on this instance.
	 * Some context information may also be provided into array property this->context.
	 * NB:  Error from trigger are stacked in interface->errors
	 * NB2: If return code of triggers are < 0, action calling trigger should cancel all transaction.
	 *
	 * @param   string    $triggerName   trigger's name to execute
	 * @param   User      $user           Object user
	 * @return  int                       Result of run_triggers
	 */
	public function call_trigger($triggerName, $user)
	{
		// phpcs:enable
		global $langs, $conf;
		if (!empty(self::TRIGGER_PREFIX) && strpos($triggerName, self::TRIGGER_PREFIX . '_') !== 0) {
			dol_print_error('', 'The trigger "' . $triggerName . '" does not start with "' . self::TRIGGER_PREFIX . '_" as required.');
			exit;
		}
		if (!is_object($langs)) {	// If lang was not defined, we set it. It is required by run_triggers.
			include_once DOL_DOCUMENT_ROOT.'/core/class/translate.class.php';
			$langs = new Translate('', $conf);
		}

		include_once DOL_DOCUMENT_ROOT.'/core/class/interfaces.class.php';
		$interface = new Interfaces($this->db);
		$result = $interface->run_triggers($triggerName, $this, $user, $langs, $conf);

		if ($result < 0) {
			if (!empty($this->errors)) {
				$this->errors = array_unique(array_merge($this->errors, $interface->errors)); // We use array_unique because when a trigger call another trigger on same object, this->errors is added twice.
			} else {
				$this->errors = $interface->errors;
			}
		}
		return $result;
	}


	/* Functions for data in other language */


	/**
	 *  Function to get alternative languages of a data into $this->array_languages
	 *  This method is NOT called by method fetch of objects but must be called separately.
	 *
	 *  @return	int						<0 if error, 0 if no values of alternative languages to find nor found, 1 if a value was found and loaded
	 *  @see fetch_optionnals()
	 */
	public function fetchValuesForExtraLanguages()
	{
		// To avoid SQL errors. Probably not the better solution though
		if (!$this->element) {
			return 0;
		}
		if (!($this->id > 0)) {
			return 0;
		}
		if (is_array($this->array_languages)) {
			return 1;
		}

		$this->array_languages = array();

		$element = $this->element;
		if ($element == 'categorie') {
			$element = 'categories'; // For compatibility
		}

		// Request to get translation values for object
		$sql = "SELECT rowid, property, lang , value";
		$sql .= " FROM ".$this->db->prefix()."object_lang";
		$sql .= " WHERE type_object = '".$this->db->escape($element)."'";
		$sql .= " AND fk_object = ".((int) $this->id);

		//dol_syslog(get_class($this)."::fetch_optionals get extrafields data for ".$this->table_element, LOG_DEBUG);		// Too verbose
		$resql = $this->db->query($sql);
		if ($resql) {
			$numrows = $this->db->num_rows($resql);
			if ($numrows) {
				$i = 0;
				while ($i < $numrows) {
					$obj = $this->db->fetch_object($resql);
					$key = $obj->property;
					$value = $obj->value;
					$codelang = $obj->lang;
					$type = $this->fields[$key]['type'];

					// we can add this attribute to object
					if (preg_match('/date/', $type)) {
						$this->array_languages[$key][$codelang] = $this->db->jdate($value);
					} else {
						$this->array_languages[$key][$codelang] = $value;
					}

					$i++;
				}
			}

			$this->db->free($resql);

			if ($numrows) {
				return $numrows;
			} else {
				return 0;
			}
		} else {
			dol_print_error($this->db);
			return -1;
		}
	}

	/**
	 * Fill array_options property of object by extrafields value (using for data sent by forms)
	 *
	 * @param	string	$onlykey		Only the following key is filled. When we make update of only one language field ($action = 'update_languages'), calling page must set this to avoid to have other languages being reset.
	 * @return	int						1 if array_options set, 0 if no value, -1 if error (field required missing for example)
	 */
	public function setValuesForExtraLanguages($onlykey = '')
	{
		global $_POST, $langs;

		// Get extra fields
		foreach ($_POST as $postfieldkey => $postfieldvalue) {
			$tmparray = explode('-', $postfieldkey);
			if ($tmparray[0] != 'field') {
				continue;
			}

			$element = $tmparray[1];
			$key = $tmparray[2];
			$codelang = $tmparray[3];
			//var_dump("postfieldkey=".$postfieldkey." element=".$element." key=".$key." codelang=".$codelang);

			if (!empty($onlykey) && $key != $onlykey) {
				continue;
			}
			if ($element != $this->element) {
				continue;
			}

			$key_type = $this->fields[$key]['type'];

			$enabled = 1;
			if (isset($this->fields[$key]['enabled'])) {
				$enabled = dol_eval($this->fields[$key]['enabled'], 1, 1, '1');
			}
			/*$perms = 1;
			if (isset($this->fields[$key]['perms']))
			{
				$perms = dol_eval($this->fields[$key]['perms'], 1, 1, '1');
			}*/
			if (empty($enabled)) {
				continue;
			}
			//if (empty($perms)) continue;

			if (in_array($key_type, array('date'))) {
				// Clean parameters
				// TODO GMT date in memory must be GMT so we should add gm=true in parameters
				$value_key = dol_mktime(0, 0, 0, GETPOST($postfieldkey."month", 'int'), GETPOST($postfieldkey."day", 'int'), GETPOST($postfieldkey."year", 'int'));
			} elseif (in_array($key_type, array('datetime'))) {
				// Clean parameters
				// TODO GMT date in memory must be GMT so we should add gm=true in parameters
				$value_key = dol_mktime(GETPOST($postfieldkey."hour", 'int'), GETPOST($postfieldkey."min", 'int'), 0, GETPOST($postfieldkey."month", 'int'), GETPOST($postfieldkey."day", 'int'), GETPOST($postfieldkey."year", 'int'));
			} elseif (in_array($key_type, array('checkbox', 'chkbxlst'))) {
				$value_arr = GETPOST($postfieldkey, 'array'); // check if an array
				if (!empty($value_arr)) {
					$value_key = implode(',', $value_arr);
				} else {
					$value_key = '';
				}
			} elseif (in_array($key_type, array('price', 'double'))) {
				$value_arr = GETPOST($postfieldkey, 'alpha');
				$value_key = price2num($value_arr);
			} else {
				$value_key = GETPOST($postfieldkey);
				if (in_array($key_type, array('link')) && $value_key == '-1') {
					$value_key = '';
				}
			}

			$this->array_languages[$key][$codelang] = $value_key;

			/*if ($nofillrequired) {
				$langs->load('errors');
				setEventMessages($langs->trans('ErrorFieldsRequired').' : '.implode(', ', $error_field_required), null, 'errors');
				return -1;
			}*/
		}

		return 1;
	}


	/* Functions for extrafields */

	/**
	 * Function to make a fetch but set environment to avoid to load computed values before.
	 *
	 * @param	int		$id			ID of object
	 * @return	int					>0 if OK, 0 if not found, <0 if KO
	 */
	public function fetchNoCompute($id)
	{
		global $conf;

		$savDisableCompute = $conf->disable_compute;
		$conf->disable_compute = 1;

		$ret = $this->fetch($id);

		$conf->disable_compute = $savDisableCompute;

		return $ret;
	}

	// phpcs:disable PEAR.NamingConventions.ValidFunctionName.ScopeNotCamelCaps
	/**
	 *  Function to get extra fields of an object into $this->array_options
	 *  This method is in most cases called by method fetch of objects but you can call it separately.
	 *
	 *  @param	int		$rowid			Id of line. Use the id of object if not defined. Deprecated. Function must be called without parameters.
	 *  @param  array	$optionsArray   Array resulting of call of extrafields->fetch_name_optionals_label(). Deprecated. Function must be called without parameters.
	 *  @return	int						<0 if error, 0 if no values of extrafield to find nor found, 1 if an attribute is found and value loaded
	 *  @see fetchValuesForExtraLanguages()
	 */
	public function fetch_optionals($rowid = null, $optionsArray = null)
	{
		// phpcs:enable
		global $conf, $extrafields;

		if (empty($rowid)) {
			$rowid = $this->id;
		}
		if (empty($rowid) && isset($this->rowid)) {
			$rowid = $this->rowid; // deprecated
		}

		// To avoid SQL errors. Probably not the better solution though
		if (!$this->table_element) {
			return 0;
		}

		$this->array_options = array();

		if (!is_array($optionsArray)) {
			// If $extrafields is not a known object, we initialize it. Best practice is to have $extrafields defined into card.php or list.php page.
			if (!isset($extrafields) || !is_object($extrafields)) {
				require_once DOL_DOCUMENT_ROOT.'/core/class/extrafields.class.php';
				$extrafields = new ExtraFields($this->db);
			}

			// Load array of extrafields for elementype = $this->table_element
			if (empty($extrafields->attributes[$this->table_element]['loaded'])) {
				$extrafields->fetch_name_optionals_label($this->table_element);
			}
			$optionsArray = (!empty($extrafields->attributes[$this->table_element]['label']) ? $extrafields->attributes[$this->table_element]['label'] : null);
		} else {
			global $extrafields;
			dol_syslog("Warning: fetch_optionals was called with param optionsArray defined when you should pass null now", LOG_WARNING);
		}

		$table_element = $this->table_element;
		if ($table_element == 'categorie') {
			$table_element = 'categories'; // For compatibility
		}

		// Request to get complementary values
		if (is_array($optionsArray) && count($optionsArray) > 0) {
			$sql = "SELECT rowid";
			foreach ($optionsArray as $name => $label) {
				if (empty($extrafields->attributes[$this->table_element]['type'][$name]) || $extrafields->attributes[$this->table_element]['type'][$name] != 'separate') {
					$sql .= ", ".$name;
				}
			}
			$sql .= " FROM ".$this->db->prefix().$table_element."_extrafields";
			$sql .= " WHERE fk_object = ".((int) $rowid);

			//dol_syslog(get_class($this)."::fetch_optionals get extrafields data for ".$this->table_element, LOG_DEBUG);		// Too verbose
			$resql = $this->db->query($sql);
			if ($resql) {
				$numrows = $this->db->num_rows($resql);
				if ($numrows) {
					$tab = $this->db->fetch_array($resql);

					foreach ($tab as $key => $value) {
						// Test fetch_array ! is_int($key) because fetch_array result is a mix table with Key as alpha and Key as int (depend db engine)
						if ($key != 'rowid' && $key != 'tms' && $key != 'fk_member' && !is_int($key)) {
							// we can add this attribute to object
							if (!empty($extrafields->attributes[$this->table_element]) && in_array($extrafields->attributes[$this->table_element]['type'][$key], array('date', 'datetime'))) {
								//var_dump($extrafields->attributes[$this->table_element]['type'][$key]);
								$this->array_options["options_".$key] = $this->db->jdate($value);
							} else {
								$this->array_options["options_".$key] = $value;
							}

							//var_dump('key '.$key.' '.$value.' type='.$extrafields->attributes[$this->table_element]['type'][$key].' '.$this->array_options["options_".$key]);
						}
					}
				}

				// If field is a computed field, value must become result of compute (regardless of whether a row exists
				// in the element's extrafields table)
				if (is_array($extrafields->attributes[$this->table_element]['label'])) {
					foreach ($extrafields->attributes[$this->table_element]['label'] as $key => $val) {
						if (!empty($extrafields->attributes[$this->table_element]) && !empty($extrafields->attributes[$this->table_element]['computed'][$key])) {
							//var_dump($conf->disable_compute);
							if (empty($conf->disable_compute)) {
								global $objectoffield;        // We set a global variable to $objectoffield so
								$objectoffield = $this;        // we can use it inside computed formula
								$this->array_options['options_' . $key] = dol_eval($extrafields->attributes[$this->table_element]['computed'][$key], 1, 0, '');
							}
						}
					}
				}

				$this->db->free($resql);

				if ($numrows) {
					return $numrows;
				} else {
					return 0;
				}
			} else {
				$this->errors[]=$this->db->lasterror;
				return -1;
			}
		}
		return 0;
	}

	/**
	 *	Delete all extra fields values for the current object.
	 *
	 *  @return	int		<0 if KO, >0 if OK
	 *  @see deleteExtraLanguages(), insertExtraField(), updateExtraField(), setValueFrom()
	 */
	public function deleteExtraFields()
	{
		global $conf;

		if (!empty($conf->global->MAIN_EXTRAFIELDS_DISABLED)) {
			return 0;
		}

		$this->db->begin();

		$table_element = $this->table_element;
		if ($table_element == 'categorie') {
			$table_element = 'categories'; // For compatibility
		}

		dol_syslog(get_class($this)."::deleteExtraFields delete", LOG_DEBUG);

		$sql_del = "DELETE FROM ".$this->db->prefix().$table_element."_extrafields WHERE fk_object = ".((int) $this->id);

		$resql = $this->db->query($sql_del);
		if (!$resql) {
			$this->error = $this->db->lasterror();
			$this->db->rollback();
			return -1;
		} else {
			$this->db->commit();
			return 1;
		}
	}

	/**
	 *	Add/Update all extra fields values for the current object.
	 *  Data to describe values to insert/update are stored into $this->array_options=array('options_codeforfield1'=>'valueforfield1', 'options_codeforfield2'=>'valueforfield2', ...)
	 *  This function delete record with all extrafields and insert them again from the array $this->array_options.
	 *
	 *  @param	string		$trigger		If defined, call also the trigger (for example COMPANY_MODIFY)
	 *  @param	User		$userused		Object user
	 *  @return int 						-1=error, O=did nothing, 1=OK
	 *  @see insertExtraLanguages(), updateExtraField(), deleteExtraField(), setValueFrom()
	 */
	public function insertExtraFields($trigger = '', $userused = null)
	{
		global $conf, $langs, $user;

		if (!empty($conf->global->MAIN_EXTRAFIELDS_DISABLED)) {
			return 0;
		}

		if (empty($userused)) {
			$userused = $user;
		}

		$error = 0;

		if (!empty($this->array_options)) {
			// Check parameters
			$langs->load('admin');
			require_once DOL_DOCUMENT_ROOT.'/core/class/extrafields.class.php';
			$extrafields = new ExtraFields($this->db);
			$target_extrafields = $extrafields->fetch_name_optionals_label($this->table_element);

			// Eliminate copied source object extra fields that do not exist in target object
			$new_array_options = array();
			foreach ($this->array_options as $key => $value) {
				if (in_array(substr($key, 8), array_keys($target_extrafields))) {	// We remove the 'options_' from $key for test
					$new_array_options[$key] = $value;
				} elseif (in_array($key, array_keys($target_extrafields))) {		// We test on $key that does not contain the 'options_' prefix
					$new_array_options['options_'.$key] = $value;
				}
			}

			foreach ($new_array_options as $key => $value) {
				$attributeKey      = substr($key, 8); // Remove 'options_' prefix
				$attributeType     = $extrafields->attributes[$this->table_element]['type'][$attributeKey];
				$attributeLabel    = $extrafields->attributes[$this->table_element]['label'][$attributeKey];
				$attributeParam    = $extrafields->attributes[$this->table_element]['param'][$attributeKey];
				$attributeRequired = $extrafields->attributes[$this->table_element]['required'][$attributeKey];
				$attributeUnique   = $extrafields->attributes[$this->table_element]['unique'][$attributeKey];
				$attrfieldcomputed = $extrafields->attributes[$this->table_element]['computed'][$attributeKey];

				// If we clone, we have to clean unique extrafields to prevent duplicates.
				// This behaviour can be prevented by external code by changing $this->context['createfromclone'] value in createFrom hook
				if (!empty($this->context['createfromclone']) && $this->context['createfromclone'] == 'createfromclone' && !empty($attributeUnique)) {
					$new_array_options[$key] = null;
				}

				// Similar code than into insertExtraFields
				if ($attributeRequired) {
					$mandatorypb = false;
					if ($attributeType == 'link' && $this->array_options[$key] == '-1') {
						$mandatorypb = true;
					}
					if ($this->array_options[$key] === '') {
						$mandatorypb = true;
					}
					if ($attributeType == 'sellist' && $this->array_options[$key] == '0') {
						$mandatorypb = true;
					}
					if ($mandatorypb) {
						$langs->load("errors");
						dol_syslog("Mandatory field '".$key."' is empty during create and set to required into definition of extrafields");
						$this->errors[] = $langs->trans('ErrorFieldRequired', $attributeLabel);
						return -1;
					}
				}

				//dol_syslog("attributeLabel=".$attributeLabel, LOG_DEBUG);
				//dol_syslog("attributeType=".$attributeType, LOG_DEBUG);

				if (!empty($attrfieldcomputed)) {
					if (!empty($conf->global->MAIN_STORE_COMPUTED_EXTRAFIELDS)) {
						$value = dol_eval($attrfieldcomputed, 1, 0, '');
						dol_syslog($langs->trans("Extrafieldcomputed")." sur ".$attributeLabel."(".$value.")", LOG_DEBUG);
						$new_array_options[$key] = $value;
					} else {
						$new_array_options[$key] = null;
					}
				}

				switch ($attributeType) {
					case 'int':
						if (!is_numeric($value) && $value != '') {
							$this->errors[] = $langs->trans("ExtraFieldHasWrongValue", $attributeLabel);
							return -1;
						} elseif ($value == '') {
							$new_array_options[$key] = null;
						}
						break;
					case 'price':
					case 'double':
						$value = price2num($value);
						if (!is_numeric($value) && $value != '') {
							dol_syslog($langs->trans("ExtraFieldHasWrongValue")." for ".$attributeLabel."(".$value."is not '".$attributeType."')", LOG_DEBUG);
							$this->errors[] = $langs->trans("ExtraFieldHasWrongValue", $attributeLabel);
							return -1;
						} elseif ($value == '') {
							$value = null;
						}
						//dol_syslog("double value"." sur ".$attributeLabel."(".$value." is '".$attributeType."')", LOG_DEBUG);
						$new_array_options[$key] = $value;
						break;
					/*case 'select':	// Not required, we chosed value='0' for undefined values
						 if ($value=='-1')
						 {
							 $this->array_options[$key] = null;
						 }
						 break;*/
					case 'password':
						$algo = '';
						if ($this->array_options[$key] != '' && is_array($extrafields->attributes[$this->table_element]['param'][$attributeKey]['options'])) {
							// If there is an encryption choice, we use it to crypt data before insert
							$tmparrays = array_keys($extrafields->attributes[$this->table_element]['param'][$attributeKey]['options']);
							$algo = reset($tmparrays);
							if ($algo != '') {
								//global $action;		// $action may be 'create', 'update', 'update_extras'...
								//var_dump($action);
								//var_dump($this->oldcopy);exit;
								if (is_object($this->oldcopy)) {		// If this->oldcopy is not defined, we can't know if we change attribute or not, so we must keep value
									//var_dump($this->oldcopy->array_options[$key]); var_dump($this->array_options[$key]);
									if (isset($this->oldcopy->array_options[$key]) && $this->array_options[$key] == $this->oldcopy->array_options[$key]) {	// If old value crypted in database is same than submited new value, it means we don't change it, so we don't update.
										$new_array_options[$key] = $this->array_options[$key]; // Value is kept
									} else {
										// var_dump($algo);
										$newvalue = dol_hash($this->array_options[$key], $algo);
										$new_array_options[$key] = $newvalue;
									}
								} else {
									$new_array_options[$key] = $this->array_options[$key]; // Value is kept
								}
							}
						} else // Common usage
						{
							$new_array_options[$key] = $this->array_options[$key];
						}
						break;
					case 'date':
					case 'datetime':
						// If data is a string instead of a timestamp, we convert it
						if (!is_numeric($this->array_options[$key]) || $this->array_options[$key] != intval($this->array_options[$key])) {
							$this->array_options[$key] = strtotime($this->array_options[$key]);
						}
						$new_array_options[$key] = $this->db->idate($this->array_options[$key]);
						break;
					case 'datetimegmt':
						// If data is a string instead of a timestamp, we convert it
						if (!is_numeric($this->array_options[$key]) || $this->array_options[$key] != intval($this->array_options[$key])) {
							$this->array_options[$key] = strtotime($this->array_options[$key]);
						}
						$new_array_options[$key] = $this->db->idate($this->array_options[$key], 'gmt');
						break;
					case 'link':
						$param_list = array_keys($attributeParam['options']);
						// 0 : ObjectName
						// 1 : classPath
						$InfoFieldList = explode(":", $param_list[0]);
						dol_include_once($InfoFieldList[1]);
						if ($InfoFieldList[0] && class_exists($InfoFieldList[0])) {
							if ($value == '-1') {	// -1 is key for no defined in combo list of objects
								$new_array_options[$key] = '';
							} elseif ($value) {
								$object = new $InfoFieldList[0]($this->db);
								if (is_numeric($value)) {
									$res = $object->fetch($value); // Common case
								} else {
									$res = $object->fetch('', $value); // For compatibility
								}

								if ($res > 0) {
									$new_array_options[$key] = $object->id;
								} else {
									$this->error = "Id/Ref '".$value."' for object '".$object->element."' not found";
									return -1;
								}
							}
						} else {
							dol_syslog('Error bad setup of extrafield', LOG_WARNING);
						}
						break;
					case 'checkbox':
					case 'chkbxlst':
						if (is_array($this->array_options[$key])) {
							$new_array_options[$key] = implode(',', $this->array_options[$key]);
						} else {
							$new_array_options[$key] = $this->array_options[$key];
						}
						break;
				}
			}

			$this->db->begin();

			$table_element = $this->table_element;
			if ($table_element == 'categorie') {
				$table_element = 'categories'; // For compatibility
			}

			dol_syslog(get_class($this)."::insertExtraFields delete then insert", LOG_DEBUG);

			$sql_del = "DELETE FROM ".$this->db->prefix().$table_element."_extrafields WHERE fk_object = ".((int) $this->id);
			$this->db->query($sql_del);

			$sql = "INSERT INTO ".$this->db->prefix().$table_element."_extrafields (fk_object";
			foreach ($new_array_options as $key => $value) {
				$attributeKey = substr($key, 8); // Remove 'options_' prefix
				// Add field of attribut
				if ($extrafields->attributes[$this->table_element]['type'][$attributeKey] != 'separate') { // Only for other type than separator
					$sql .= ",".$attributeKey;
				}
			}
			// We must insert a default value for fields for other entities that are mandatory to avoid not null error
			if (!empty($extrafields->attributes[$this->table_element]['mandatoryfieldsofotherentities']) && is_array($extrafields->attributes[$this->table_element]['mandatoryfieldsofotherentities'])) {
				foreach ($extrafields->attributes[$this->table_element]['mandatoryfieldsofotherentities'] as $tmpkey => $tmpval) {
					if (!isset($extrafields->attributes[$this->table_element]['type'][$tmpkey])) {    // If field not already added previously
						$sql .= ",".$tmpkey;
					}
				}
			}
			$sql .= ") VALUES (".$this->id;

			foreach ($new_array_options as $key => $value) {
				$attributeKey = substr($key, 8); // Remove 'options_' prefix
				// Add field of attribute
				if ($extrafields->attributes[$this->table_element]['type'][$attributeKey] != 'separate') { // Only for other type than separator)
					if ($new_array_options[$key] != '' || $new_array_options[$key] == '0') {
						$sql .= ",'".$this->db->escape($new_array_options[$key])."'";
					} else {
						$sql .= ",null";
					}
				}
			}
			// We must insert a default value for fields for other entities that are mandatory to avoid not null error
			if (!empty($extrafields->attributes[$this->table_element]['mandatoryfieldsofotherentities']) && is_array($extrafields->attributes[$this->table_element]['mandatoryfieldsofotherentities'])) {
				foreach ($extrafields->attributes[$this->table_element]['mandatoryfieldsofotherentities'] as $tmpkey => $tmpval) {
					if (!isset($extrafields->attributes[$this->table_element]['type'][$tmpkey])) {   // If field not already added previously
						if (in_array($tmpval, array('int', 'double', 'price'))) {
							$sql .= ", 0";
						} else {
							$sql .= ", ''";
						}
					}
				}
			}

			$sql .= ")";

			$resql = $this->db->query($sql);
			if (!$resql) {
				$this->error = $this->db->lasterror();
				$error++;
			}

			if (!$error && $trigger) {
				// Call trigger
				$this->context = array('extrafieldaddupdate'=>1);
				$result = $this->call_trigger($trigger, $userused);
				if ($result < 0) {
					$error++;
				}
				// End call trigger
			}

			if ($error) {
				$this->db->rollback();
				return -1;
			} else {
				$this->db->commit();
				return 1;
			}
		} else {
			return 0;
		}
	}

	/**
	 *	Add/Update all extra fields values for the current object.
	 *  Data to describe values to insert/update are stored into $this->array_options=array('options_codeforfield1'=>'valueforfield1', 'options_codeforfield2'=>'valueforfield2', ...)
	 *  This function delete record with all extrafields and insert them again from the array $this->array_options.
	 *
	 *  @param	string		$trigger		If defined, call also the trigger (for example COMPANY_MODIFY)
	 *  @param	User		$userused		Object user
	 *  @return int 						-1=error, O=did nothing, 1=OK
	 *  @see insertExtraFields(), updateExtraField(), setValueFrom()
	 */
	public function insertExtraLanguages($trigger = '', $userused = null)
	{
		global $conf, $langs, $user;

		if (empty($userused)) {
			$userused = $user;
		}

		$error = 0;

		if (!empty($conf->global->MAIN_EXTRALANGUAGES_DISABLED)) {
			return 0; // For avoid conflicts if trigger used
		}

		if (is_array($this->array_languages)) {
			$new_array_languages = $this->array_languages;

			foreach ($new_array_languages as $key => $value) {
				$attributeKey      = $key;
				$attributeType     = $this->fields[$attributeKey]['type'];
				$attributeLabel    = $this->fields[$attributeKey]['label'];

				//dol_syslog("attributeLabel=".$attributeLabel, LOG_DEBUG);
				//dol_syslog("attributeType=".$attributeType, LOG_DEBUG);

				switch ($attributeType) {
					case 'int':
						if (!is_numeric($value) && $value != '') {
							$this->errors[] = $langs->trans("ExtraLanguageHasWrongValue", $attributeLabel);
							return -1;
						} elseif ($value == '') {
							$new_array_languages[$key] = null;
						}
						break;
					case 'double':
						$value = price2num($value);
						if (!is_numeric($value) && $value != '') {
							dol_syslog($langs->trans("ExtraLanguageHasWrongValue")." sur ".$attributeLabel."(".$value."is not '".$attributeType."')", LOG_DEBUG);
							$this->errors[] = $langs->trans("ExtraLanguageHasWrongValue", $attributeLabel);
							return -1;
						} elseif ($value == '') {
							$new_array_languages[$key] = null;
						} else {
							$new_array_languages[$key] = $value;
						}
						break;
						/*case 'select':	// Not required, we chosed value='0' for undefined values
						 if ($value=='-1')
						 {
						 $this->array_options[$key] = null;
						 }
						 break;*/
				}
			}

			$this->db->begin();

			$table_element = $this->table_element;
			if ($table_element == 'categorie') {
				$table_element = 'categories'; // For compatibility
			}

			dol_syslog(get_class($this)."::insertExtraLanguages delete then insert", LOG_DEBUG);

			foreach ($new_array_languages as $key => $langcodearray) {	// $key = 'name', 'town', ...
				foreach ($langcodearray as $langcode => $value) {
					$sql_del = "DELETE FROM ".$this->db->prefix()."object_lang";
					$sql_del .= " WHERE fk_object = ".((int) $this->id)." AND property = '".$this->db->escape($key)."' AND type_object = '".$this->db->escape($table_element)."'";
					$sql_del .= " AND lang = '".$this->db->escape($langcode)."'";
					$this->db->query($sql_del);

					if ($value !== '') {
						$sql = "INSERT INTO ".$this->db->prefix()."object_lang (fk_object, property, type_object, lang, value";
						$sql .= ") VALUES (".$this->id.", '".$this->db->escape($key)."', '".$this->db->escape($table_element)."', '".$this->db->escape($langcode)."', '".$this->db->escape($value)."'";
						$sql .= ")";

						$resql = $this->db->query($sql);
						if (!$resql) {
							$this->error = $this->db->lasterror();
							$error++;
							break;
						}
					}
				}
			}

			if (!$error && $trigger) {
				// Call trigger
				$this->context = array('extralanguagesaddupdate'=>1);
				$result = $this->call_trigger($trigger, $userused);
				if ($result < 0) {
					$error++;
				}
				// End call trigger
			}

			if ($error) {
				$this->db->rollback();
				return -1;
			} else {
				$this->db->commit();
				return 1;
			}
		} else {
			return 0;
		}
	}

	/**
	 *	Update 1 extra field value for the current object. Keep other fields unchanged.
	 *  Data to describe values to update are stored into $this->array_options=array('options_codeforfield1'=>'valueforfield1', 'options_codeforfield2'=>'valueforfield2', ...)
	 *
	 *  @param  string      $key    		Key of the extrafield to update (without starting 'options_')
	 *  @param	string		$trigger		If defined, call also the trigger (for example COMPANY_MODIFY)
	 *  @param	User		$userused		Object user
	 *  @return int                 		-1=error, O=did nothing, 1=OK
	 *  @see updateExtraLanguages(), insertExtraFields(), deleteExtraFields(), setValueFrom()
	 */
	public function updateExtraField($key, $trigger = null, $userused = null)
	{
		global $conf, $langs, $user;

		if (!empty($conf->global->MAIN_EXTRAFIELDS_DISABLED)) {
			return 0;
		}

		if (empty($userused)) {
			$userused = $user;
		}

		$error = 0;

		if (!empty($this->array_options) && isset($this->array_options["options_".$key])) {
			// Check parameters
			$langs->load('admin');
			require_once DOL_DOCUMENT_ROOT.'/core/class/extrafields.class.php';
			$extrafields = new ExtraFields($this->db);
			$extrafields->fetch_name_optionals_label($this->table_element);

			$value = $this->array_options["options_".$key];

			$attributeType     = $extrafields->attributes[$this->table_element]['type'][$key];
			$attributeLabel    = $extrafields->attributes[$this->table_element]['label'][$key];
			$attributeParam    = $extrafields->attributes[$this->table_element]['param'][$key];
			$attributeRequired = $extrafields->attributes[$this->table_element]['required'][$key];
			$attrfieldcomputed = $extrafields->attributes[$this->table_element]['computed'][$key];

			// Similar code than into insertExtraFields
			if ($attributeRequired) {
				$mandatorypb = false;
				if ($attributeType == 'link' && $this->array_options["options_".$key] == '-1') {
					$mandatorypb = true;
				}
				if ($this->array_options["options_".$key] === '') {
					$mandatorypb = true;
				}
				if ($mandatorypb) {
					$langs->load("errors");
					dol_syslog("Mandatory field 'options_".$key."' is empty during update and set to required into definition of extrafields");
					$this->errors[] = $langs->trans('ErrorFieldRequired', $attributeLabel);
					return -1;
				}
			}

			//dol_syslog("attributeLabel=".$attributeLabel, LOG_DEBUG);
			//dol_syslog("attributeType=".$attributeType, LOG_DEBUG);

			if (!empty($attrfieldcomputed)) {
				if (!empty($conf->global->MAIN_STORE_COMPUTED_EXTRAFIELDS)) {
					$value = dol_eval($attrfieldcomputed, 1, 0, '');
					dol_syslog($langs->trans("Extrafieldcomputed")." sur ".$attributeLabel."(".$value.")", LOG_DEBUG);
					$this->array_options["options_".$key] = $value;
				} else {
					$this->array_options["options_".$key] = null;
				}
			}

			switch ($attributeType) {
				case 'int':
					if (!is_numeric($value) && $value != '') {
						$this->errors[] = $langs->trans("ExtraFieldHasWrongValue", $attributeLabel);
						return -1;
					} elseif ($value === '') {
						$this->array_options["options_".$key] = null;
					}
					break;
				case 'price':
				case 'double':
					$value = price2num($value);
					if (!is_numeric($value) && $value != '') {
						dol_syslog($langs->trans("ExtraFieldHasWrongValue")." sur ".$attributeLabel."(".$value."is not '".$attributeType."')", LOG_DEBUG);
						$this->errors[] = $langs->trans("ExtraFieldHasWrongValue", $attributeLabel);
						return -1;
					} elseif ($value === '') {
						$value = null;
					}
					//dol_syslog("double value"." sur ".$attributeLabel."(".$value." is '".$attributeType."')", LOG_DEBUG);
					$this->array_options["options_".$key] = $value;
					break;
				/*case 'select':	// Not required, we chosed value='0' for undefined values
					 if ($value=='-1')
					 {
						 $this->array_options[$key] = null;
					 }
					 break;*/
				case 'date':
				case 'datetime':
					if (empty($this->array_options["options_".$key])) {
						$this->array_options["options_".$key] = null;
					} else {
						$this->array_options["options_".$key] = $this->db->idate($this->array_options["options_".$key]);
					}
					break;
				case 'datetimegmt':
					if (empty($this->array_options["options_".$key])) {
						$this->array_options["options_".$key] = null;
					} else {
						$this->array_options["options_".$key] = $this->db->idate($this->array_options["options_".$key], 'gmt');
					}
					break;
				case 'boolean':
					if (empty($this->array_options["options_".$key])) {
						$this->array_options["options_".$key] = null;
					}
					break;
				case 'link':
					if ($this->array_options["options_".$key] === '') {
						$this->array_options["options_".$key] = null;
					}
					break;
				/*
				case 'link':
					$param_list = array_keys($attributeParam['options']);
					// 0 : ObjectName
					// 1 : classPath
					$InfoFieldList = explode(":", $param_list[0]);
					dol_include_once($InfoFieldList[1]);
					if ($InfoFieldList[0] && class_exists($InfoFieldList[0]))
					{
						if ($value == '-1')	// -1 is key for no defined in combo list of objects
						{
							$new_array_options[$key] = '';
						} elseif ($value) {
							$object = new $InfoFieldList[0]($this->db);
							if (is_numeric($value)) $res = $object->fetch($value);	// Common case
							else $res = $object->fetch('', $value);					// For compatibility

							if ($res > 0) $new_array_options[$key] = $object->id;
							else {
								$this->error = "Id/Ref '".$value."' for object '".$object->element."' not found";
								$this->db->rollback();
								return -1;
							}
						}
					} else {
						dol_syslog('Error bad setup of extrafield', LOG_WARNING);
					}
					break;
				*/
				case 'checkbox':
				case 'chkbxlst':
					if (is_array($this->array_options[$key])) {
						$new_array_options[$key] = implode(',', $this->array_options[$key]);
					} else {
						$new_array_options[$key] = $this->array_options[$key];
					}
					break;
			}

			$this->db->begin();

			$linealreadyfound = 0;

			// Check if there is already a line for this object (in most cases, it is, but sometimes it is not, for example when extra field has been created after), so we must keep this overload)
			$sql = "SELECT COUNT(rowid) as nb FROM ".$this->db->prefix().$this->table_element."_extrafields WHERE fk_object = ".((int) $this->id);
			$resql = $this->db->query($sql);
			if ($resql) {
				$tmpobj = $this->db->fetch_object($resql);
				if ($tmpobj) {
					$linealreadyfound = $tmpobj->nb;
				}
			}

			if ($linealreadyfound) {
				if ($this->array_options["options_".$key] === null) {
					$sql = "UPDATE ".$this->db->prefix().$this->table_element."_extrafields SET ".$key." = null";
				} else {
					$sql = "UPDATE ".$this->db->prefix().$this->table_element."_extrafields SET ".$key." = '".$this->db->escape($this->array_options["options_".$key])."'";
				}
				$sql .= " WHERE fk_object = ".((int) $this->id);
			} else {
				$result = $this->insertExtraFields('', $user);
				if ($result < 0) {
					$error++;
				}
			}

			$resql = $this->db->query($sql);
			if (!$resql) {
				$error++;
				$this->error = $this->db->lasterror();
			}
			if (!$error && $trigger) {
				// Call trigger
				$this->context = array('extrafieldupdate'=>1);
				$result = $this->call_trigger($trigger, $userused);
				if ($result < 0) {
					$error++;
				}
				// End call trigger
			}

			if ($error) {
				dol_syslog(__METHOD__.$this->error, LOG_ERR);
				$this->db->rollback();
				return -1;
			} else {
				$this->db->commit();
				return 1;
			}
		} else {
			return 0;
		}
	}

	/**
	 *	Update an extra language value for the current object.
	 *  Data to describe values to update are stored into $this->array_options=array('options_codeforfield1'=>'valueforfield1', 'options_codeforfield2'=>'valueforfield2', ...)
	 *
	 *  @param  string      $key    		Key of the extrafield (without starting 'options_')
	 *  @param	string		$trigger		If defined, call also the trigger (for example COMPANY_MODIFY)
	 *  @param	User		$userused		Object user
	 *  @return int                 		-1=error, O=did nothing, 1=OK
	 *  @see updateExtraFields(), insertExtraLanguages()
	 */
	public function updateExtraLanguages($key, $trigger = null, $userused = null)
	{
		global $conf, $langs, $user;

		if (empty($userused)) {
			$userused = $user;
		}

		$error = 0;

		if (!empty($conf->global->MAIN_EXTRALANGUAGES_DISABLED)) {
			return 0; // For avoid conflicts if trigger used
		}

		return 0;
	}


	/**
	 * Return HTML string to put an input field into a page
	 * Code very similar with showInputField of extra fields
	 *
	 * @param  array|null	$val	       Array of properties for field to show (used only if ->fields not defined)
	 * @param  string  		$key           Key of attribute
	 * @param  string|array	$value         Preselected value to show (for date type it must be in timestamp format, for amount or price it must be a php numeric value, for array type must be array)
	 * @param  string  		$moreparam     To add more parameters on html input tag
	 * @param  string  		$keysuffix     Prefix string to add into name and id of field (can be used to avoid duplicate names)
	 * @param  string  		$keyprefix     Suffix string to add into name and id of field (can be used to avoid duplicate names)
	 * @param  string|int	$morecss       Value for css to define style/length of field. May also be a numeric.
	 * @param  int			$nonewbutton   Force to not show the new button on field that are links to object
	 * @return string
	 */
	public function showInputField($val, $key, $value, $moreparam = '', $keysuffix = '', $keyprefix = '', $morecss = 0, $nonewbutton = 0)
	{
		global $conf, $langs, $form;

		if (!is_object($form)) {
			require_once DOL_DOCUMENT_ROOT.'/core/class/html.form.class.php';
			$form = new Form($this->db);
		}

		if (!empty($this->fields)) {
			$val = $this->fields[$key];
		}

		// Validation tests and output
		$fieldValidationErrorMsg = '';
		$validationClass = '';
		$fieldValidationErrorMsg = $this->getFieldError($key);
		if (!empty($fieldValidationErrorMsg)) {
			$validationClass = ' --error'; // the -- is use as class state in css :  .--error can't be be defined alone it must be define with another class like .my-class.--error or input.--error
		} else {
			$validationClass = ' --success'; // the -- is use as class state in css :  .--success can't be be defined alone it must be define with another class like .my-class.--success or input.--success
		}

		$out = '';
		$type = '';
		$isDependList = 0;
		$param = array();
		$param['options'] = array();
		$reg = array();
		$size = !empty($this->fields[$key]['size']) ? $this->fields[$key]['size'] : 0;
		// Because we work on extrafields
		if (preg_match('/^(integer|link):(.*):(.*):(.*):(.*)/i', $val['type'], $reg)) {
			$param['options'] = array($reg[2].':'.$reg[3].':'.$reg[4].':'.$reg[5] => 'N');
			$type = 'link';
		} elseif (preg_match('/^(integer|link):(.*):(.*):(.*)/i', $val['type'], $reg)) {
			$param['options'] = array($reg[2].':'.$reg[3].':'.$reg[4] => 'N');
			$type = 'link';
		} elseif (preg_match('/^(integer|link):(.*):(.*)/i', $val['type'], $reg)) {
			$param['options'] = array($reg[2].':'.$reg[3] => 'N');
			$type = 'link';
		} elseif (preg_match('/^(sellist):(.*):(.*):(.*):(.*)/i', $val['type'], $reg)) {
			$param['options'] = array($reg[2].':'.$reg[3].':'.$reg[4].':'.$reg[5] => 'N');
			$type = 'sellist';
		} elseif (preg_match('/^(sellist):(.*):(.*):(.*)/i', $val['type'], $reg)) {
			$param['options'] = array($reg[2].':'.$reg[3].':'.$reg[4] => 'N');
			$type = 'sellist';
		} elseif (preg_match('/^(sellist):(.*):(.*)/i', $val['type'], $reg)) {
			$param['options'] = array($reg[2].':'.$reg[3] => 'N');
			$type = 'sellist';
		} elseif (preg_match('/^chkbxlst:(.*)/i', $val['type'], $reg)) {
			$param['options'] = array($reg[1] => 'N');
			$type = 'chkbxlst';
		} elseif (preg_match('/varchar\((\d+)\)/', $val['type'], $reg)) {
			$param['options'] = array();
			$type = 'varchar';
			$size = $reg[1];
		} elseif (preg_match('/varchar/', $val['type'])) {
			$param['options'] = array();
			$type = 'varchar';
		} else {
			$param['options'] = array();
			$type = $this->fields[$key]['type'];
		}

		// Special case that force options and type ($type can be integer, varchar, ...)
		if (!empty($this->fields[$key]['arrayofkeyval']) && is_array($this->fields[$key]['arrayofkeyval'])) {
			$param['options'] = $this->fields[$key]['arrayofkeyval'];
			$type = 'select';
		}

		$label = $this->fields[$key]['label'];
		//$elementtype=$this->fields[$key]['elementtype'];	// Seems not used
		$default = (!empty($this->fields[$key]['default']) ? $this->fields[$key]['default'] : '');
		$computed = (!empty($this->fields[$key]['computed']) ? $this->fields[$key]['computed'] : '');
		$unique = (!empty($this->fields[$key]['unique']) ? $this->fields[$key]['unique'] : 0);
		$required = (!empty($this->fields[$key]['required']) ? $this->fields[$key]['required'] : 0);
		$autofocusoncreate = (!empty($this->fields[$key]['autofocusoncreate']) ? $this->fields[$key]['autofocusoncreate'] : 0);

		$langfile = (!empty($this->fields[$key]['langfile']) ? $this->fields[$key]['langfile'] : '');
		$list = (!empty($this->fields[$key]['list']) ? $this->fields[$key]['list'] : 0);
		$hidden = (in_array(abs($this->fields[$key]['visible']), array(0, 2)) ? 1 : 0);

		$objectid = $this->id;

		if ($computed) {
			if (!preg_match('/^search_/', $keyprefix)) {
				return '<span class="opacitymedium">'.$langs->trans("AutomaticallyCalculated").'</span>';
			} else {
				return '';
			}
		}

		// Set value of $morecss. For this, we use in priority showsize from parameters, then $val['css'] then autodefine
		if (empty($morecss) && !empty($val['css'])) {
			$morecss = $val['css'];
		} elseif (empty($morecss)) {
			if ($type == 'date') {
				$morecss = 'minwidth100imp';
			} elseif ($type == 'datetime' || $type == 'link') {	// link means an foreign key to another primary id
				$morecss = 'minwidth200imp';
			} elseif (in_array($type, array('int', 'integer', 'price')) || preg_match('/^double(\([0-9],[0-9]\)){0,1}/', $type)) {
				$morecss = 'maxwidth75';
			} elseif ($type == 'url') {
				$morecss = 'minwidth400';
			} elseif ($type == 'boolean') {
				$morecss = '';
			} else {
				if (round($size) < 12) {
					$morecss = 'minwidth100';
				} elseif (round($size) <= 48) {
					$morecss = 'minwidth200';
				} else {
					$morecss = 'minwidth400';
				}
			}
		}

		// Add validation state class
		if (!empty($validationClass)) {
			$morecss.= $validationClass;
		}

		if (in_array($type, array('date'))) {
			$tmp = explode(',', $size);
			$newsize = $tmp[0];
			$showtime = 0;

			// Do not show current date when field not required (see selectDate() method)
			if (!$required && $value == '') {
				$value = '-1';
			}

			// TODO Must also support $moreparam
			$out = $form->selectDate($value, $keyprefix.$key.$keysuffix, $showtime, $showtime, $required, '', 1, (($keyprefix != 'search_' && $keyprefix != 'search_options_') ? 1 : 0), 0, 1);
		} elseif (in_array($type, array('datetime'))) {
			$tmp = explode(',', $size);
			$newsize = $tmp[0];
			$showtime = 1;

			// Do not show current date when field not required (see selectDate() method)
			if (!$required && $value == '') $value = '-1';

			// TODO Must also support $moreparam
			$out = $form->selectDate($value, $keyprefix.$key.$keysuffix, $showtime, $showtime, $required, '', 1, (($keyprefix != 'search_' && $keyprefix != 'search_options_') ? 1 : 0), 0, 1, '', '', '', 1, '', '', 'tzuserrel');
		} elseif (in_array($type, array('duration'))) {
			$out = $form->select_duration($keyprefix.$key.$keysuffix, $value, 0, 'text', 0, 1);
		} elseif (in_array($type, array('int', 'integer'))) {
			$tmp = explode(',', $size);
			$newsize = $tmp[0];
			$out = '<input type="text" class="flat '.$morecss.'" name="'.$keyprefix.$key.$keysuffix.'" id="'.$keyprefix.$key.$keysuffix.'"'.($newsize > 0 ? ' maxlength="'.$newsize.'"' : '').' value="'.dol_escape_htmltag($value).'"'.($moreparam ? $moreparam : '').($autofocusoncreate ? ' autofocus' : '').'>';
		} elseif (in_array($type, array('real'))) {
			$out = '<input type="text" class="flat '.$morecss.'" name="'.$keyprefix.$key.$keysuffix.'" id="'.$keyprefix.$key.$keysuffix.'" value="'.dol_escape_htmltag($value).'"'.($moreparam ? $moreparam : '').($autofocusoncreate ? ' autofocus' : '').'>';
		} elseif (preg_match('/varchar/', $type)) {
			$out = '<input type="text" class="flat '.$morecss.'" name="'.$keyprefix.$key.$keysuffix.'" id="'.$keyprefix.$key.$keysuffix.'"'.($size > 0 ? ' maxlength="'.$size.'"' : '').' value="'.dol_escape_htmltag($value).'"'.($moreparam ? $moreparam : '').($autofocusoncreate ? ' autofocus' : '').'>';
		} elseif (in_array($type, array('email', 'mail', 'phone', 'url', 'ip'))) {
			$out = '<input type="text" class="flat '.$morecss.'" name="'.$keyprefix.$key.$keysuffix.'" id="'.$keyprefix.$key.$keysuffix.'" value="'.dol_escape_htmltag($value).'" '.($moreparam ? $moreparam : '').($autofocusoncreate ? ' autofocus' : '').'>';
		} elseif (preg_match('/^text/', $type)) {
			if (!preg_match('/search_/', $keyprefix)) {		// If keyprefix is search_ or search_options_, we must just use a simple text field
				require_once DOL_DOCUMENT_ROOT.'/core/class/doleditor.class.php';
				$doleditor = new DolEditor($keyprefix.$key.$keysuffix, $value, '', 200, 'dolibarr_notes', 'In', false, false, false, ROWS_5, '90%');
				$out = $doleditor->Create(1);
			} else {
				$out = '<input type="text" class="flat '.$morecss.' maxwidthonsmartphone" name="'.$keyprefix.$key.$keysuffix.'" id="'.$keyprefix.$key.$keysuffix.'" value="'.dol_escape_htmltag($value).'" '.($moreparam ? $moreparam : '').'>';
			}
		} elseif (preg_match('/^html/', $type)) {
			if (!preg_match('/search_/', $keyprefix)) {		// If keyprefix is search_ or search_options_, we must just use a simple text field
				require_once DOL_DOCUMENT_ROOT.'/core/class/doleditor.class.php';
				$doleditor = new DolEditor($keyprefix.$key.$keysuffix, $value, '', 200, 'dolibarr_notes', 'In', false, false, isModEnabled('fckeditor') && $conf->global->FCKEDITOR_ENABLE_SOCIETE, ROWS_5, '90%');
				$out = $doleditor->Create(1, '', true, '', '', $moreparam, $morecss);
			} else {
				$out = '<input type="text" class="flat '.$morecss.' maxwidthonsmartphone" name="'.$keyprefix.$key.$keysuffix.'" id="'.$keyprefix.$key.$keysuffix.'" value="'.dol_escape_htmltag($value).'" '.($moreparam ? $moreparam : '').'>';
			}
		} elseif ($type == 'boolean') {
			$checked = '';
			if (!empty($value)) {
				$checked = ' checked value="1" ';
			} else {
				$checked = ' value="1" ';
			}
			$out = '<input type="checkbox" class="flat '.$morecss.' maxwidthonsmartphone" name="'.$keyprefix.$key.$keysuffix.'" id="'.$keyprefix.$key.$keysuffix.'" '.$checked.' '.($moreparam ? $moreparam : '').'>';
		} elseif ($type == 'price') {
			if (!empty($value)) {		// $value in memory is a php numeric, we format it into user number format.
				$value = price($value);
			}
			$out = '<input type="text" class="flat '.$morecss.' maxwidthonsmartphone" name="'.$keyprefix.$key.$keysuffix.'" id="'.$keyprefix.$key.$keysuffix.'" value="'.$value.'" '.($moreparam ? $moreparam : '').'> '.$langs->getCurrencySymbol($conf->currency);
		} elseif (preg_match('/^double(\([0-9],[0-9]\)){0,1}/', $type)) {
			if (!empty($value)) {		// $value in memory is a php numeric, we format it into user number format.
				$value = price($value);
			}
			$out = '<input type="text" class="flat '.$morecss.' maxwidthonsmartphone" name="'.$keyprefix.$key.$keysuffix.'" id="'.$keyprefix.$key.$keysuffix.'" value="'.$value.'" '.($moreparam ? $moreparam : '').'> ';
		} elseif ($type == 'select') {	// combo list
			$out = '';
			if (!empty($conf->use_javascript_ajax) && empty($conf->global->MAIN_EXTRAFIELDS_DISABLE_SELECT2)) {
				include_once DOL_DOCUMENT_ROOT.'/core/lib/ajax.lib.php';
				$out .= ajax_combobox($keyprefix.$key.$keysuffix, array(), 0);
			}

			$out .= '<select class="flat '.$morecss.' maxwidthonsmartphone" name="'.$keyprefix.$key.$keysuffix.'" id="'.$keyprefix.$key.$keysuffix.'" '.($moreparam ? $moreparam : '').'>';
			if ((!isset($this->fields[$key]['default'])) || ($this->fields[$key]['notnull'] != 1)) {
				$out .= '<option value="0">&nbsp;</option>';
			}
			foreach ($param['options'] as $keyb => $valb) {
				if ((string) $keyb == '') {
					continue;
				}
				if (strpos($valb, "|") !== false) {
					list($valb, $parent) = explode('|', $valb);
				}
				$out .= '<option value="'.$keyb.'"';
				$out .= (((string) $value == (string) $keyb) ? ' selected' : '');
				$out .= (!empty($parent) ? ' parent="'.$parent.'"' : '');
				$out .= '>'.$valb.'</option>';
			}
			$out .= '</select>';
		} elseif ($type == 'sellist') {
			$out = '';
			if (!empty($conf->use_javascript_ajax) && empty($conf->global->MAIN_EXTRAFIELDS_DISABLE_SELECT2)) {
				include_once DOL_DOCUMENT_ROOT.'/core/lib/ajax.lib.php';
				$out .= ajax_combobox($keyprefix.$key.$keysuffix, array(), 0);
			}

			$out .= '<select class="flat '.$morecss.' maxwidthonsmartphone" name="'.$keyprefix.$key.$keysuffix.'" id="'.$keyprefix.$key.$keysuffix.'" '.($moreparam ? $moreparam : '').'>';
			if (is_array($param['options'])) {
				$param_list = array_keys($param['options']);
				$InfoFieldList = explode(":", $param_list[0]);
				$parentName = '';
				$parentField = '';
				// 0 : tableName
				// 1 : label field name
				// 2 : key fields name (if differ of rowid)
				// 3 : key field parent (for dependent lists)
				// 4 : where clause filter on column or table extrafield, syntax field='value' or extra.field=value
				// 5 : id category type
				// 6 : ids categories list separated by comma for category root
				$keyList = (empty($InfoFieldList[2]) ? 'rowid' : $InfoFieldList[2].' as rowid');

				if (count($InfoFieldList) > 4 && !empty($InfoFieldList[4])) {
					if (strpos($InfoFieldList[4], 'extra.') !== false) {
						$keyList = 'main.'.$InfoFieldList[2].' as rowid';
					} else {
						$keyList = $InfoFieldList[2].' as rowid';
					}
				}
				if (count($InfoFieldList) > 3 && !empty($InfoFieldList[3])) {
					list($parentName, $parentField) = explode('|', $InfoFieldList[3]);
					$keyList .= ', '.$parentField;
				}

				$filter_categorie = false;
				if (count($InfoFieldList) > 5) {
					if ($InfoFieldList[0] == 'categorie') {
						$filter_categorie = true;
					}
				}

				if ($filter_categorie === false) {
					$fields_label = explode('|', $InfoFieldList[1]);
					if (is_array($fields_label)) {
						$keyList .= ', ';
						$keyList .= implode(', ', $fields_label);
					}

					$sqlwhere = '';
					$sql = "SELECT " . $keyList;
					$sql .= " FROM " . $this->db->prefix() . $InfoFieldList[0];
					if (!empty($InfoFieldList[4])) {
						// can use SELECT request
						if (strpos($InfoFieldList[4], '$SEL$') !== false) {
							$InfoFieldList[4] = str_replace('$SEL$', 'SELECT', $InfoFieldList[4]);
						}

						// current object id can be use into filter
						if (strpos($InfoFieldList[4], '$ID$') !== false && !empty($objectid)) {
							$InfoFieldList[4] = str_replace('$ID$', $objectid, $InfoFieldList[4]);
						} else {
							$InfoFieldList[4] = str_replace('$ID$', '0', $InfoFieldList[4]);
						}

						//We have to join on extrafield table
						if (strpos($InfoFieldList[4], 'extra') !== false) {
							$sql .= " as main, " . $this->db->prefix() . $InfoFieldList[0] . "_extrafields as extra";
							$sqlwhere .= " WHERE extra.fk_object=main." . $InfoFieldList[2] . " AND " . $InfoFieldList[4];
						} else {
							$sqlwhere .= " WHERE " . $InfoFieldList[4];
						}
					} else {
						$sqlwhere .= ' WHERE 1=1';
					}
					// Some tables may have field, some other not. For the moment we disable it.
					if (in_array($InfoFieldList[0], array('tablewithentity'))) {
						$sqlwhere .= " AND entity = " . ((int) $conf->entity);
					}
					$sql .= $sqlwhere;
					//print $sql;

					$sql .= ' ORDER BY ' . implode(', ', $fields_label);

					dol_syslog(get_class($this) . '::showInputField type=sellist', LOG_DEBUG);
					$resql = $this->db->query($sql);
					if ($resql) {
						$out .= '<option value="0">&nbsp;</option>';
						$num = $this->db->num_rows($resql);
						$i = 0;
						while ($i < $num) {
							$labeltoshow = '';
							$obj = $this->db->fetch_object($resql);

							// Several field into label (eq table:code|libelle:rowid)
							$notrans = false;
							$fields_label = explode('|', $InfoFieldList[1]);
							if (count($fields_label) > 1) {
								$notrans = true;
								foreach ($fields_label as $field_toshow) {
									$labeltoshow .= $obj->$field_toshow . ' ';
								}
							} else {
								$labeltoshow = $obj->{$InfoFieldList[1]};
							}
							$labeltoshow = dol_trunc($labeltoshow, 45);

							if ($value == $obj->rowid) {
								foreach ($fields_label as $field_toshow) {
									$translabel = $langs->trans($obj->$field_toshow);
									if ($translabel != $obj->$field_toshow) {
										$labeltoshow = dol_trunc($translabel) . ' ';
									} else {
										$labeltoshow = dol_trunc($obj->$field_toshow) . ' ';
									}
								}
								$out .= '<option value="' . $obj->rowid . '" selected>' . $labeltoshow . '</option>';
							} else {
								if (!$notrans) {
									$translabel = $langs->trans($obj->{$InfoFieldList[1]});
									if ($translabel != $obj->{$InfoFieldList[1]}) {
										$labeltoshow = dol_trunc($translabel, 18);
									} else {
										$labeltoshow = dol_trunc($obj->{$InfoFieldList[1]});
									}
								}
								if (empty($labeltoshow)) {
									$labeltoshow = '(not defined)';
								}
								if ($value == $obj->rowid) {
									$out .= '<option value="' . $obj->rowid . '" selected>' . $labeltoshow . '</option>';
								}

								if (!empty($InfoFieldList[3]) && $parentField) {
									$parent = $parentName . ':' . $obj->{$parentField};
									$isDependList = 1;
								}

								$out .= '<option value="' . $obj->rowid . '"';
								$out .= ($value == $obj->rowid ? ' selected' : '');
								$out .= (!empty($parent) ? ' parent="' . $parent . '"' : '');
								$out .= '>' . $labeltoshow . '</option>';
							}

							$i++;
						}
						$this->db->free($resql);
					} else {
						print 'Error in request ' . $sql . ' ' . $this->db->lasterror() . '. Check setup of extra parameters.<br>';
					}
				} else {
					require_once DOL_DOCUMENT_ROOT.'/categories/class/categorie.class.php';
					$data = $form->select_all_categories(Categorie::$MAP_ID_TO_CODE[$InfoFieldList[5]], '', 'parent', 64, $InfoFieldList[6], 1, 1);
					$out .= '<option value="0">&nbsp;</option>';
					foreach ($data as $data_key => $data_value) {
						$out .= '<option value="' . $data_key . '"';
						$out .= ($value == $data_key ? ' selected' : '');
						$out .= '>' . $data_value . '</option>';
					}
				}
			}
			$out .= '</select>';
		} elseif ($type == 'checkbox') {
			$value_arr = explode(',', $value);
			$out = $form->multiselectarray($keyprefix.$key.$keysuffix, (empty($param['options']) ?null:$param['options']), $value_arr, '', 0, $morecss, 0, '100%');
		} elseif ($type == 'radio') {
			$out = '';
			foreach ($param['options'] as $keyopt => $valopt) {
				$out .= '<input class="flat '.$morecss.'" type="radio" name="'.$keyprefix.$key.$keysuffix.'" id="'.$keyprefix.$key.$keysuffix.'" '.($moreparam ? $moreparam : '');
				$out .= ' value="'.$keyopt.'"';
				$out .= ' id="'.$keyprefix.$key.$keysuffix.'_'.$keyopt.'"';
				$out .= ($value == $keyopt ? 'checked' : '');
				$out .= '/><label for="'.$keyprefix.$key.$keysuffix.'_'.$keyopt.'">'.$valopt.'</label><br>';
			}
		} elseif ($type == 'chkbxlst') {
			if (is_array($value)) {
				$value_arr = $value;
			} else {
				$value_arr = explode(',', $value);
			}

			if (is_array($param['options'])) {
				$param_list = array_keys($param['options']);
				$InfoFieldList = explode(":", $param_list[0]);
				$parentName = '';
				$parentField = '';
				// 0 : tableName
				// 1 : label field name
				// 2 : key fields name (if differ of rowid)
				// 3 : key field parent (for dependent lists)
				// 4 : where clause filter on column or table extrafield, syntax field='value' or extra.field=value
				// 5 : id category type
				// 6 : ids categories list separated by comma for category root
				$keyList = (empty($InfoFieldList[2]) ? 'rowid' : $InfoFieldList[2].' as rowid');

				if (count($InfoFieldList) > 3 && !empty($InfoFieldList[3])) {
					list ($parentName, $parentField) = explode('|', $InfoFieldList[3]);
					$keyList .= ', '.$parentField;
				}
				if (count($InfoFieldList) > 4 && !empty($InfoFieldList[4])) {
					if (strpos($InfoFieldList[4], 'extra.') !== false) {
						$keyList = 'main.'.$InfoFieldList[2].' as rowid';
					} else {
						$keyList = $InfoFieldList[2].' as rowid';
					}
				}

				$filter_categorie = false;
				if (count($InfoFieldList) > 5) {
					if ($InfoFieldList[0] == 'categorie') {
						$filter_categorie = true;
					}
				}

				if ($filter_categorie === false) {
					$fields_label = explode('|', $InfoFieldList[1]);
					if (is_array($fields_label)) {
						$keyList .= ', ';
						$keyList .= implode(', ', $fields_label);
					}

					$sqlwhere = '';
					$sql = "SELECT " . $keyList;
					$sql .= ' FROM ' . $this->db->prefix() . $InfoFieldList[0];
					if (!empty($InfoFieldList[4])) {
						// can use SELECT request
						if (strpos($InfoFieldList[4], '$SEL$') !== false) {
							$InfoFieldList[4] = str_replace('$SEL$', 'SELECT', $InfoFieldList[4]);
						}

						// current object id can be use into filter
						if (strpos($InfoFieldList[4], '$ID$') !== false && !empty($objectid)) {
							$InfoFieldList[4] = str_replace('$ID$', $objectid, $InfoFieldList[4]);
						} else {
							$InfoFieldList[4] = str_replace('$ID$', '0', $InfoFieldList[4]);
						}

						// We have to join on extrafield table
						if (strpos($InfoFieldList[4], 'extra') !== false) {
							$sql .= ' as main, ' . $this->db->prefix() . $InfoFieldList[0] . '_extrafields as extra';
							$sqlwhere .= " WHERE extra.fk_object=main." . $InfoFieldList[2] . " AND " . $InfoFieldList[4];
						} else {
							$sqlwhere .= " WHERE " . $InfoFieldList[4];
						}
					} else {
						$sqlwhere .= ' WHERE 1=1';
					}
					// Some tables may have field, some other not. For the moment we disable it.
					if (in_array($InfoFieldList[0], array('tablewithentity'))) {
						$sqlwhere .= " AND entity = " . ((int) $conf->entity);
					}
					// $sql.=preg_replace('/^ AND /','',$sqlwhere);
					// print $sql;

					$sql .= $sqlwhere;
					dol_syslog(get_class($this) . '::showInputField type=chkbxlst', LOG_DEBUG);
					$resql = $this->db->query($sql);
					if ($resql) {
						$num = $this->db->num_rows($resql);
						$i = 0;

						$data = array();

						while ($i < $num) {
							$labeltoshow = '';
							$obj = $this->db->fetch_object($resql);

							$notrans = false;
							// Several field into label (eq table:code|libelle:rowid)
							$fields_label = explode('|', $InfoFieldList[1]);
							if (count($fields_label) > 1) {
								$notrans = true;
								foreach ($fields_label as $field_toshow) {
									$labeltoshow .= $obj->$field_toshow . ' ';
								}
							} else {
								$labeltoshow = $obj->{$InfoFieldList[1]};
							}
							$labeltoshow = dol_trunc($labeltoshow, 45);

							if (is_array($value_arr) && in_array($obj->rowid, $value_arr)) {
								foreach ($fields_label as $field_toshow) {
									$translabel = $langs->trans($obj->$field_toshow);
									if ($translabel != $obj->$field_toshow) {
										$labeltoshow = dol_trunc($translabel, 18) . ' ';
									} else {
										$labeltoshow = dol_trunc($obj->$field_toshow, 18) . ' ';
									}
								}

								$data[$obj->rowid] = $labeltoshow;
							} else {
								if (!$notrans) {
									$translabel = $langs->trans($obj->{$InfoFieldList[1]});
									if ($translabel != $obj->{$InfoFieldList[1]}) {
										$labeltoshow = dol_trunc($translabel, 18);
									} else {
										$labeltoshow = dol_trunc($obj->{$InfoFieldList[1]}, 18);
									}
								}
								if (empty($labeltoshow)) {
									$labeltoshow = '(not defined)';
								}

								if (is_array($value_arr) && in_array($obj->rowid, $value_arr)) {
									$data[$obj->rowid] = $labeltoshow;
								}

								if (!empty($InfoFieldList[3]) && $parentField) {
									$parent = $parentName . ':' . $obj->{$parentField};
									$isDependList = 1;
								}

								$data[$obj->rowid] = $labeltoshow;
							}

							$i++;
						}
						$this->db->free($resql);

						$out = $form->multiselectarray($keyprefix . $key . $keysuffix, $data, $value_arr, '', 0, $morecss, 0, '100%');
					} else {
						print 'Error in request ' . $sql . ' ' . $this->db->lasterror() . '. Check setup of extra parameters.<br>';
					}
				} else {
					require_once DOL_DOCUMENT_ROOT.'/categories/class/categorie.class.php';
					$data = $form->select_all_categories(Categorie::$MAP_ID_TO_CODE[$InfoFieldList[5]], '', 'parent', 64, $InfoFieldList[6], 1, 1);
					$out = $form->multiselectarray($keyprefix . $key . $keysuffix, $data, $value_arr, '', 0, $morecss, 0, '100%');
				}
			}
		} elseif ($type == 'link') {
			$param_list = array_keys($param['options']); // $param_list='ObjectName:classPath[:AddCreateButtonOrNot[:Filter[:Sortfield]]]'
			$param_list_array = explode(':', $param_list[0]);
			$showempty = (($required && $default != '') ? 0 : 1);

			if (!preg_match('/search_/', $keyprefix)) {
				if (!empty($param_list_array[2])) {		// If the entry into $fields is set to add a create button
					if (!empty($this->fields[$key]['picto'])) {
						$morecss .= ' widthcentpercentminusxx';
					} else {
						$morecss .= ' widthcentpercentminusx';
					}
				} else {
					if (!empty($this->fields[$key]['picto'])) {
						$morecss .= ' widthcentpercentminusx';
					}
				}
			}

			$out = $form->selectForForms($param_list[0], $keyprefix.$key.$keysuffix, $value, $showempty, '', '', $morecss, $moreparam, 0, empty($val['disabled']) ? 0 : 1);

			if (!empty($param_list_array[2])) {		// If the entry into $fields is set, we must add a create button
				if ((!GETPOSTISSET('backtopage') || strpos(GETPOST('backtopage'), $_SERVER['PHP_SELF']) === 0)	// // To avoid to open several times the 'Plus' button (we accept only one level)
					&& empty($val['disabled']) && empty($nonewbutton)) {	// and to avoid to show the button if the field is protected by a "disabled".
					list($class, $classfile) = explode(':', $param_list[0]);
					if (file_exists(dol_buildpath(dirname(dirname($classfile)).'/card.php'))) {
						$url_path = dol_buildpath(dirname(dirname($classfile)).'/card.php', 1);
					} else {
						$url_path = dol_buildpath(dirname(dirname($classfile)).'/'.strtolower($class).'_card.php', 1);
					}
					$paramforthenewlink = '';
					$paramforthenewlink .= (GETPOSTISSET('action') ? '&action='.GETPOST('action', 'aZ09') : '');
					$paramforthenewlink .= (GETPOSTISSET('id') ? '&id='.GETPOST('id', 'int') : '');
					$paramforthenewlink .= (GETPOSTISSET('origin') ? '&origin='.GETPOST('origin', 'aZ09') : '');
					$paramforthenewlink .= (GETPOSTISSET('originid') ? '&originid='.GETPOST('originid', 'int') : '');
					$paramforthenewlink .= '&fk_'.strtolower($class).'=--IDFORBACKTOPAGE--';
					// TODO Add Javascript code to add input fields already filled into $paramforthenewlink so we won't loose them when going back to main page
					$out .= '<a class="butActionNew" title="'.$langs->trans("New").'" href="'.$url_path.'?action=create&backtopage='.urlencode($_SERVER['PHP_SELF'].($paramforthenewlink ? '?'.$paramforthenewlink : '')).'"><span class="fa fa-plus-circle valignmiddle"></span></a>';
				}
			}
		} elseif ($type == 'password') {
			// If prefix is 'search_', field is used as a filter, we use a common text field.
			$out = '<input type="'.($keyprefix == 'search_' ? 'text' : 'password').'" class="flat '.$morecss.'" name="'.$keyprefix.$key.$keysuffix.'" id="'.$keyprefix.$key.$keysuffix.'" value="'.$value.'" '.($moreparam ? $moreparam : '').'>';
		} elseif ($type == 'array') {
			$newval = $val;
			$newval['type'] = 'varchar(256)';

			$out = '';
			if (!empty($value)) {
				foreach ($value as $option) {
					$out .= '<span><a class="'.dol_escape_htmltag($keyprefix.$key.$keysuffix).'_del" href="javascript:;"><span class="fa fa-minus-circle valignmiddle"></span></a> ';
					$out .= $this->showInputField($newval, $keyprefix.$key.$keysuffix.'[]', $option, $moreparam, '', '', $morecss).'<br></span>';
				}
			}
			$out .= '<a id="'.dol_escape_htmltag($keyprefix.$key.$keysuffix).'_add" href="javascript:;"><span class="fa fa-plus-circle valignmiddle"></span></a>';

			$newInput = '<span><a class="'.dol_escape_htmltag($keyprefix.$key.$keysuffix).'_del" href="javascript:;"><span class="fa fa-minus-circle valignmiddle"></span></a> ';
			$newInput .= $this->showInputField($newval, $keyprefix.$key.$keysuffix.'[]', '', $moreparam, '', '', $morecss).'<br></span>';

			if (!empty($conf->use_javascript_ajax)) {
				$out .= '
					<script nonce="'.getNonce().'">
					$(document).ready(function() {
						$("a#'.dol_escape_js($keyprefix.$key.$keysuffix).'_add").click(function() {
							$("'.dol_escape_js($newInput).'").insertBefore(this);
						});

						$(document).on("click", "a.'.dol_escape_js($keyprefix.$key.$keysuffix).'_del", function() {
							$(this).parent().remove();
						});
					});
					</script>';
			}
		}
		if (!empty($hidden)) {
			$out = '<input type="hidden" value="'.$value.'" name="'.$keyprefix.$key.$keysuffix.'" id="'.$keyprefix.$key.$keysuffix.'"/>';
		}

		if ($isDependList==1) {
			$out .= $this->getJSListDependancies('_common');
		}
		/* Add comments
		 if ($type == 'date') $out.=' (YYYY-MM-DD)';
		 elseif ($type == 'datetime') $out.=' (YYYY-MM-DD HH:MM:SS)';
		 */

		// Display error message for field
		if (!empty($fieldValidationErrorMsg) && function_exists('getFieldErrorIcon')) {
			$out .= ' '.getFieldErrorIcon($fieldValidationErrorMsg);
		}

		return $out;
	}

	/**
	 * Return HTML string to show a field into a page
	 * Code very similar with showOutputField of extra fields
	 *
	 * @param  array   $val		       Array of properties of field to show
	 * @param  string  $key            Key of attribute
	 * @param  string  $value          Preselected value to show (for date type it must be in timestamp format, for amount or price it must be a php numeric value)
	 * @param  string  $moreparam      To add more parametes on html input tag
	 * @param  string  $keysuffix      Prefix string to add into name and id of field (can be used to avoid duplicate names)
	 * @param  string  $keyprefix      Suffix string to add into name and id of field (can be used to avoid duplicate names)
	 * @param  mixed   $morecss        Value for css to define size. May also be a numeric.
	 * @return string
	 */
	public function showOutputField($val, $key, $value, $moreparam = '', $keysuffix = '', $keyprefix = '', $morecss = '')
	{
		global $conf, $langs, $form;

		if (!is_object($form)) {
			require_once DOL_DOCUMENT_ROOT.'/core/class/html.form.class.php';
			$form = new Form($this->db);
		}

		$label = empty($val['label']) ? '' : $val['label'];
		$type  = empty($val['type']) ? '' : $val['type'];
		$size  = empty($val['css']) ? '' : $val['css'];
		$reg = array();

		// Convert var to be able to share same code than showOutputField of extrafields
		if (preg_match('/varchar\((\d+)\)/', $type, $reg)) {
			$type = 'varchar'; // convert varchar(xx) int varchar
			$size = $reg[1];
		} elseif (preg_match('/varchar/', $type)) {
			$type = 'varchar'; // convert varchar(xx) int varchar
		}
		if (!empty($val['arrayofkeyval']) && is_array($val['arrayofkeyval'])) {
			$type = 'select';
		}
		if (preg_match('/^integer:(.*):(.*)/i', $val['type'], $reg)) {
			$type = 'link';
		}

		$default = empty($val['default']) ? '' : $val['default'];
		$computed = empty($val['computed']) ? '' : $val['computed'];
		$unique = empty($val['unique']) ? '' : $val['unique'];
		$required = empty($val['required']) ? '' : $val['required'];
		$param = array();
		$param['options'] = array();

		if (!empty($val['arrayofkeyval']) && is_array($val['arrayofkeyval'])) {
			$param['options'] = $val['arrayofkeyval'];
		}
		if (preg_match('/^integer:(.*):(.*)/i', $val['type'], $reg)) {
			$type = 'link';
			$stringforoptions = $reg[1].':'.$reg[2];
			if ($reg[1] == 'User') {
				$stringforoptions .= ':-1';
			}
			$param['options'] = array($stringforoptions => $stringforoptions);
		} elseif (preg_match('/^sellist:(.*):(.*):(.*):(.*)/i', $val['type'], $reg)) {
			$param['options'] = array($reg[1].':'.$reg[2].':'.$reg[3].':'.$reg[4] => 'N');
			$type = 'sellist';
		} elseif (preg_match('/^sellist:(.*):(.*):(.*)/i', $val['type'], $reg)) {
			$param['options'] = array($reg[1].':'.$reg[2].':'.$reg[3] => 'N');
			$type = 'sellist';
		} elseif (preg_match('/^sellist:(.*):(.*)/i', $val['type'], $reg)) {
			$param['options'] = array($reg[1].':'.$reg[2] => 'N');
			$type = 'sellist';
		} elseif (preg_match('/^chkbxlst:(.*)/i', $val['type'], $reg)) {
			$param['options'] = array($reg[1] => 'N');
			$type = 'chkbxlst';
		}

		$langfile = empty($val['langfile']) ? '' : $val['langfile'];
		$list = (empty($val['list']) ? '' : $val['list']);
		$help = (empty($val['help']) ? '' : $val['help']);
		$hidden = (($val['visible'] == 0) ? 1 : 0); // If zero, we are sure it is hidden, otherwise we show. If it depends on mode (view/create/edit form or list, this must be filtered by caller)

		if ($hidden) {
			return '';
		}

		// If field is a computed field, value must become result of compute
		if ($computed) {
			// Make the eval of compute string
			//var_dump($computed);
			$value = dol_eval($computed, 1, 0, '');
		}

		if (empty($morecss)) {
			if ($type == 'date') {
				$morecss = 'minwidth100imp';
			} elseif ($type == 'datetime' || $type == 'timestamp') {
				$morecss = 'minwidth200imp';
			} elseif (in_array($type, array('int', 'double', 'price'))) {
				$morecss = 'maxwidth75';
			} elseif ($type == 'url') {
				$morecss = 'minwidth400';
			} elseif ($type == 'boolean') {
				$morecss = '';
			} else {
				if (is_numeric($size) && round($size) < 12) {
					$morecss = 'minwidth100';
				} elseif (is_numeric($size) && round($size) <= 48) {
					$morecss = 'minwidth200';
				} else {
					$morecss = 'minwidth400';
				}
			}
		}

		// Format output value differently according to properties of field
		if (in_array($key, array('rowid', 'ref')) && method_exists($this, 'getNomUrl')) {
			if ($key != 'rowid' || empty($this->fields['ref'])) {	// If we want ref field or if we want ID and there is no ref field, we show the link.
				$value = $this->getNomUrl(1, '', 0, '', 1);
			}
		} elseif ($key == 'status' && method_exists($this, 'getLibStatut')) {
			$value = $this->getLibStatut(3);
		} elseif ($type == 'date') {
			if (!empty($value)) {
				$value = dol_print_date($value, 'day');	// We suppose dates without time are always gmt (storage of course + output)
			} else {
				$value = '';
			}
		} elseif ($type == 'datetime' || $type == 'timestamp') {
			if (!empty($value)) {
				$value = dol_print_date($value, 'dayhour', 'tzuserrel');
			} else {
				$value = '';
			}
		} elseif ($type == 'duration') {
			include_once DOL_DOCUMENT_ROOT.'/core/lib/date.lib.php';
			if (!is_null($value) && $value !== '') {
				$value = convertSecondToTime($value, 'allhourmin');
			}
		} elseif ($type == 'double' || $type == 'real') {
			if (!is_null($value) && $value !== '') {
				$value = price($value);
			}
		} elseif ($type == 'boolean') {
			$checked = '';
			if (!empty($value)) {
				$checked = ' checked ';
			}
			$value = '<input type="checkbox" '.$checked.' '.($moreparam ? $moreparam : '').' readonly disabled>';
		} elseif ($type == 'mail' || $type == 'email') {
			$value = dol_print_email($value, 0, 0, 0, 64, 1, 1);
		} elseif ($type == 'url') {
			$value = dol_print_url($value, '_blank', 32, 1);
		} elseif ($type == 'phone') {
			$value = dol_print_phone($value, '', 0, 0, '', '&nbsp;', 'phone');
		} elseif ($type == 'ip') {
			$value = dol_print_ip($value, 0);
		} elseif ($type == 'price') {
			if (!is_null($value) && $value !== '') {
				$value = price($value, 0, $langs, 0, 0, -1, $conf->currency);
			}
		} elseif ($type == 'select') {
			$value = isset($param['options'][$value])?$param['options'][$value]:'';
		} elseif ($type == 'sellist') {
			$param_list = array_keys($param['options']);
			$InfoFieldList = explode(":", $param_list[0]);

			$selectkey = "rowid";
			$keyList = 'rowid';

			if (count($InfoFieldList) > 4 && !empty($InfoFieldList[4])) {
				$selectkey = $InfoFieldList[2];
				$keyList = $InfoFieldList[2].' as rowid';
			}

			$fields_label = explode('|', $InfoFieldList[1]);
			if (is_array($fields_label)) {
				$keyList .= ', ';
				$keyList .= implode(', ', $fields_label);
			}

			$filter_categorie = false;
			if (count($InfoFieldList) > 5) {
				if ($InfoFieldList[0] == 'categorie') {
					$filter_categorie = true;
				}
			}

			$sql = "SELECT ".$keyList;
			$sql .= ' FROM '.$this->db->prefix().$InfoFieldList[0];
			if (strpos($InfoFieldList[4], 'extra') !== false) {
				$sql .= ' as main';
			}
			if ($selectkey == 'rowid' && empty($value)) {
				$sql .= " WHERE ".$selectkey." = 0";
			} elseif ($selectkey == 'rowid') {
				$sql .= " WHERE ".$selectkey." = ".((int) $value);
			} else {
				$sql .= " WHERE ".$selectkey." = '".$this->db->escape($value)."'";
			}

			//$sql.= ' AND entity = '.$conf->entity;

			dol_syslog(get_class($this).':showOutputField:$type=sellist', LOG_DEBUG);
			$resql = $this->db->query($sql);
			if ($resql) {
				if ($filter_categorie === false) {
					$value = ''; // value was used, so now we reste it to use it to build final output
					$numrows = $this->db->num_rows($resql);
					if ($numrows) {
						$obj = $this->db->fetch_object($resql);

						// Several field into label (eq table:code|libelle:rowid)
						$fields_label = explode('|', $InfoFieldList[1]);

						if (is_array($fields_label) && count($fields_label) > 1) {
							foreach ($fields_label as $field_toshow) {
								$translabel = '';
								if (!empty($obj->$field_toshow)) {
									$translabel = $langs->trans($obj->$field_toshow);
								}
								if ($translabel != $field_toshow) {
									$value .= dol_trunc($translabel, 18) . ' ';
								} else {
									$value .= $obj->$field_toshow . ' ';
								}
							}
						} else {
							$translabel = '';
							if (!empty($obj->{$InfoFieldList[1]})) {
								$translabel = $langs->trans($obj->{$InfoFieldList[1]});
							}
							if ($translabel != $obj->{$InfoFieldList[1]}) {
								$value = dol_trunc($translabel, 18);
							} else {
								$value = $obj->{$InfoFieldList[1]};
							}
						}
					}
				} else {
					require_once DOL_DOCUMENT_ROOT . '/categories/class/categorie.class.php';

					$toprint = array();
					$obj = $this->db->fetch_object($resql);
					$c = new Categorie($this->db);
					$c->fetch($obj->rowid);
					$ways = $c->print_all_ways(); // $ways[0] = "ccc2 >> ccc2a >> ccc2a1" with html formatted text
					foreach ($ways as $way) {
						$toprint[] = '<li class="select2-search-choice-dolibarr noborderoncategories"' . ($c->color ? ' style="background: #' . $c->color . ';"' : ' style="background: #aaa"') . '>' . img_object('', 'category') . ' ' . $way . '</li>';
					}
					$value = '<div class="select2-container-multi-dolibarr" style="width: 90%;"><ul class="select2-choices-dolibarr">'.implode(' ', $toprint).'</ul></div>';
				}
			} else {
				dol_syslog(get_class($this).'::showOutputField error '.$this->db->lasterror(), LOG_WARNING);
			}
		} elseif ($type == 'radio') {
			$value = $param['options'][$value];
		} elseif ($type == 'checkbox') {
			$value_arr = explode(',', $value);
			$value = '';
			if (is_array($value_arr) && count($value_arr) > 0) {
				$toprint = array();
				foreach ($value_arr as $keyval => $valueval) {
					$toprint[] = '<li class="select2-search-choice-dolibarr noborderoncategories" style="background: #bbb">'.$param['options'][$valueval].'</li>';
				}
				$value = '<div class="select2-container-multi-dolibarr" style="width: 90%;"><ul class="select2-choices-dolibarr">'.implode(' ', $toprint).'</ul></div>';
			}
		} elseif ($type == 'chkbxlst') {
			$value_arr = explode(',', $value);

			$param_list = array_keys($param['options']);
			$InfoFieldList = explode(":", $param_list[0]);

			$selectkey = "rowid";
			$keyList = 'rowid';

			if (count($InfoFieldList) >= 3) {
				$selectkey = $InfoFieldList[2];
				$keyList = $InfoFieldList[2].' as rowid';
			}

			$fields_label = explode('|', $InfoFieldList[1]);
			if (is_array($fields_label)) {
				$keyList .= ', ';
				$keyList .= implode(', ', $fields_label);
			}

			$filter_categorie = false;
			if (count($InfoFieldList) > 5) {
				if ($InfoFieldList[0] == 'categorie') {
					$filter_categorie = true;
				}
			}

			$sql = "SELECT ".$keyList;
			$sql .= ' FROM '.$this->db->prefix().$InfoFieldList[0];
			if (strpos($InfoFieldList[4], 'extra') !== false) {
				$sql .= ' as main';
			}
			// $sql.= " WHERE ".$selectkey."='".$this->db->escape($value)."'";
			// $sql.= ' AND entity = '.$conf->entity;

			dol_syslog(get_class($this).':showOutputField:$type=chkbxlst', LOG_DEBUG);
			$resql = $this->db->query($sql);
			if ($resql) {
				if ($filter_categorie === false) {
					$value = ''; // value was used, so now we reste it to use it to build final output
					$toprint = array();
					while ($obj = $this->db->fetch_object($resql)) {
						// Several field into label (eq table:code|libelle:rowid)
						$fields_label = explode('|', $InfoFieldList[1]);
						if (is_array($value_arr) && in_array($obj->rowid, $value_arr)) {
							if (is_array($fields_label) && count($fields_label) > 1) {
								foreach ($fields_label as $field_toshow) {
									$translabel = '';
									if (!empty($obj->$field_toshow)) {
										$translabel = $langs->trans($obj->$field_toshow);
									}
									if ($translabel != $field_toshow) {
										$toprint[] = '<li class="select2-search-choice-dolibarr noborderoncategories" style="background: #bbb">' . dol_trunc($translabel, 18) . '</li>';
									} else {
										$toprint[] = '<li class="select2-search-choice-dolibarr noborderoncategories" style="background: #bbb">' . $obj->$field_toshow . '</li>';
									}
								}
							} else {
								$translabel = '';
								if (!empty($obj->{$InfoFieldList[1]})) {
									$translabel = $langs->trans($obj->{$InfoFieldList[1]});
								}
								if ($translabel != $obj->{$InfoFieldList[1]}) {
									$toprint[] = '<li class="select2-search-choice-dolibarr noborderoncategories" style="background: #bbb">' . dol_trunc($translabel, 18) . '</li>';
								} else {
									$toprint[] = '<li class="select2-search-choice-dolibarr noborderoncategories" style="background: #bbb">' . $obj->{$InfoFieldList[1]} . '</li>';
								}
							}
						}
					}
				} else {
					require_once DOL_DOCUMENT_ROOT . '/categories/class/categorie.class.php';

					$toprint = array();
					while ($obj = $this->db->fetch_object($resql)) {
						if (is_array($value_arr) && in_array($obj->rowid, $value_arr)) {
							$c = new Categorie($this->db);
							$c->fetch($obj->rowid);
							$ways = $c->print_all_ways(); // $ways[0] = "ccc2 >> ccc2a >> ccc2a1" with html formatted text
							foreach ($ways as $way) {
								$toprint[] = '<li class="select2-search-choice-dolibarr noborderoncategories"' . ($c->color ? ' style="background: #' . $c->color . ';"' : ' style="background: #aaa"') . '>' . img_object('', 'category') . ' ' . $way . '</li>';
							}
						}
					}
				}
				$value = '<div class="select2-container-multi-dolibarr" style="width: 90%;"><ul class="select2-choices-dolibarr">'.implode(' ', $toprint).'</ul></div>';
			} else {
				dol_syslog(get_class($this).'::showOutputField error '.$this->db->lasterror(), LOG_WARNING);
			}
		} elseif ($type == 'link') {
			$out = '';

			// only if something to display (perf)
			if ($value) {
				$param_list = array_keys($param['options']); // Example: $param_list='ObjectName:classPath:-1::customer'

				$InfoFieldList = explode(":", $param_list[0]);
				$classname = $InfoFieldList[0];
				$classpath = $InfoFieldList[1];
				$getnomurlparam = (empty($InfoFieldList[2]) ? 3 : $InfoFieldList[2]);
				$getnomurlparam2 = (empty($InfoFieldList[4]) ? '' : $InfoFieldList[4]);
				if (!empty($classpath)) {
					dol_include_once($InfoFieldList[1]);
					if ($classname && class_exists($classname)) {
						$object = new $classname($this->db);
						if ($object->element === 'product') {	// Special cas for product because default valut of fetch are wrong
							$result = $object->fetch($value, '', '', '', 0, 1, 1);
						} else {
							$result = $object->fetch($value);
						}
						if ($result > 0) {
							if ($object->element === 'product') {
								$get_name_url_param_arr = array($getnomurlparam, $getnomurlparam2, 0, -1, 0, '', 0);
								if (isset($val['get_name_url_params'])) {
									$get_name_url_params = explode(':', $val['get_name_url_params']);
									if (!empty($get_name_url_params)) {
										$param_num_max = count($get_name_url_param_arr) - 1;
										foreach ($get_name_url_params as $param_num => $param_value) {
											if ($param_num > $param_num_max) {
												break;
											}
											$get_name_url_param_arr[$param_num] = $param_value;
										}
									}
								}

								/**
								 * @var Product $object
								 */
								$value = $object->getNomUrl($get_name_url_param_arr[0], $get_name_url_param_arr[1], $get_name_url_param_arr[2], $get_name_url_param_arr[3], $get_name_url_param_arr[4], $get_name_url_param_arr[5], $get_name_url_param_arr[6]);
							} else {
								$value = $object->getNomUrl($getnomurlparam, $getnomurlparam2);
							}
						} else {
							$value = '';
						}
					}
				} else {
					dol_syslog('Error bad setup of extrafield', LOG_WARNING);
					return 'Error bad setup of extrafield';
				}
			} else {
				$value = '';
			}
		} elseif ($type == 'password') {
			$value = preg_replace('/./i', '*', $value);
		} elseif ($type == 'array') {
			$value = implode('<br>', $value);
		} else {	// text|html|varchar
			$value = dol_htmlentitiesbr($value);
		}

		//print $type.'-'.$size.'-'.$value;
		$out = $value;

		return $out;
	}

	/**
	 * clear validation message result for a field
	 *
	 * @param string $fieldKey Key of attribute to clear
	 * @return void
	 */
	public function clearFieldError($fieldKey)
	{
		$this->error = '';
		unset($this->validateFieldsErrors[$fieldKey]);
	}

	/**
	 * set validation error message a field
	 *
	 * @param string $fieldKey Key of attribute
	 * @param string $msg the field error message
	 * @return void
	 */
	public function setFieldError($fieldKey, $msg = '')
	{
		global $langs;
		if (empty($msg)) {
			$msg = $langs->trans("UnknowError");
		}

		$this->error = $this->validateFieldsErrors[$fieldKey] = $msg;
	}

	/**
	 * get field error message
	 *
	 * @param  string  $fieldKey            Key of attribute
	 * @return string						Error message of validation ('' if no error)
	 */
	public function getFieldError($fieldKey)
	{
		if (!empty($this->validateFieldsErrors[$fieldKey])) {
			return $this->validateFieldsErrors[$fieldKey];
		}
		return '';
	}

	/**
	 * Return validation test result for a field
	 *
	 * @param  array   $fields	       		Array of properties of field to show
	 * @param  string  $fieldKey            Key of attribute
	 * @param  string  $fieldValue          value of attribute
	 * @return bool return false if fail true on success, see $this->error for error message
	 */
	public function validateField($fields, $fieldKey, $fieldValue)
	{
		global $langs;

		if (!class_exists('Validate')) {
			require_once DOL_DOCUMENT_ROOT . '/core/class/validate.class.php';
		}

		$this->clearFieldError($fieldKey);

		if (!isset($fields[$fieldKey])) {
			$this->setFieldError($fieldKey, $langs->trans('FieldNotFoundInObject'));
			return false;
		}

		$val = $fields[$fieldKey];

		$param = array();
		$param['options'] = array();
		$type  = $val['type'];

		$required = false;
		if (isset($val['notnull']) && $val['notnull'] === 1) {
			// 'notnull' is set to 1 if not null in database. Set to -1 if we must set data to null if empty ('' or 0).
			$required = true;
		}

		$maxSize = 0;
		$minSize = 0;

		//
		// PREPARE Elements
		//
		$reg = array();

		// Convert var to be able to share same code than showOutputField of extrafields
		if (preg_match('/varchar\((\d+)\)/', $type, $reg)) {
			$type = 'varchar'; // convert varchar(xx) int varchar
			$maxSize = $reg[1];
		} elseif (preg_match('/varchar/', $type)) {
			$type = 'varchar'; // convert varchar(xx) int varchar
		}

		if (!empty($val['arrayofkeyval']) && is_array($val['arrayofkeyval'])) {
			$type = 'select';
		}

		if (!empty($val['type']) && preg_match('/^integer:(.*):(.*)/i', $val['type'], $reg)) {
			$type = 'link';
		}

		if (!empty($val['arrayofkeyval']) && is_array($val['arrayofkeyval'])) {
			$param['options'] = $val['arrayofkeyval'];
		}

		if (preg_match('/^integer:(.*):(.*)/i', $val['type'], $reg)) {
			$type = 'link';
			$param['options'] = array($reg[1].':'.$reg[2]=>$reg[1].':'.$reg[2]);
		} elseif (preg_match('/^sellist:(.*):(.*):(.*):(.*)/i', $val['type'], $reg)) {
			$param['options'] = array($reg[1].':'.$reg[2].':'.$reg[3].':'.$reg[4] => 'N');
			$type = 'sellist';
		} elseif (preg_match('/^sellist:(.*):(.*):(.*)/i', $val['type'], $reg)) {
			$param['options'] = array($reg[1].':'.$reg[2].':'.$reg[3] => 'N');
			$type = 'sellist';
		} elseif (preg_match('/^sellist:(.*):(.*)/i', $val['type'], $reg)) {
			$param['options'] = array($reg[1].':'.$reg[2] => 'N');
			$type = 'sellist';
		}

		//
		// TEST Value
		//

		// Use Validate class to allow external Modules to use data validation part instead of concentrate all test here (factoring) or just for reuse
		$validate = new Validate($this->db, $langs);


		// little trick : to perform tests with good performances sort tests by quick to low

		//
		// COMMON TESTS
		//

		// Required test and empty value
		if ($required && !$validate->isNotEmptyString($fieldValue)) {
			$this->setFieldError($fieldKey, $validate->error);
			return false;
		} elseif (!$required && !$validate->isNotEmptyString($fieldValue)) {
			// if no value sent and the field is not mandatory, no need to perform tests
			return true;
		}

		// MAX Size test
		if (!empty($maxSize) && !$validate->isMaxLength($fieldValue, $maxSize)) {
			$this->setFieldError($fieldKey, $validate->error);
			return false;
		}

		// MIN Size test
		if (!empty($minSize) && !$validate->isMinLength($fieldValue, $minSize)) {
			$this->setFieldError($fieldKey, $validate->error);
			return false;
		}

		//
		// TESTS for TYPE
		//

		if (in_array($type, array('date', 'datetime', 'timestamp'))) {
			if (!$validate->isTimestamp($fieldValue)) {
				$this->setFieldError($fieldKey, $validate->error);
				return false;
			} else { return true; }
		} elseif ($type == 'duration') {
			if (!$validate->isDuration($fieldValue)) {
				$this->setFieldError($fieldKey, $validate->error);
				return false;
			} else { return true; }
		} elseif (in_array($type, array('double', 'real', 'price'))) {
			// is numeric
			if (!$validate->isNumeric($fieldValue)) {
				$this->setFieldError($fieldKey, $validate->error);
				return false;
			} else { return true; }
		} elseif ($type == 'boolean') {
			if (!$validate->isBool($fieldValue)) {
				$this->setFieldError($fieldKey, $validate->error);
				return false;
			} else { return true; }
		} elseif ($type == 'mail') {
			if (!$validate->isEmail($fieldValue)) {
				$this->setFieldError($fieldKey, $validate->error);
				return false;
			}
		} elseif ($type == 'url') {
			if (!$validate->isUrl($fieldValue)) {
				$this->setFieldError($fieldKey, $validate->error);
				return false;
			} else { return true; }
		} elseif ($type == 'phone') {
			if (!$validate->isPhone($fieldValue)) {
				$this->setFieldError($fieldKey, $validate->error);
				return false;
			} else { return true; }
		} elseif ($type == 'select' || $type == 'radio') {
			if (!isset($param['options'][$fieldValue])) {
				$this->error = $langs->trans('RequireValidValue');
				return false;
			} else { return true; }
		} elseif ($type == 'sellist' || $type == 'chkbxlst') {
			$param_list = array_keys($param['options']);
			$InfoFieldList = explode(":", $param_list[0]);
			$value_arr = explode(',', $fieldValue);
			$value_arr = array_map(array($this->db, 'escape'), $value_arr);

			$selectkey = "rowid";
			if (count($InfoFieldList) > 4 && !empty($InfoFieldList[4])) {
				$selectkey = $InfoFieldList[2];
			}

			if (!$validate->isInDb($value_arr, $InfoFieldList[0], $selectkey)) {
				$this->setFieldError($fieldKey, $validate->error);
				return false;
			} else { return true; }
		} elseif ($type == 'link') {
			$param_list = array_keys($param['options']); // $param_list='ObjectName:classPath'
			$InfoFieldList = explode(":", $param_list[0]);
			$classname = $InfoFieldList[0];
			$classpath = $InfoFieldList[1];
			if (!$validate->isFetchable($fieldValue, $classname, $classpath)) {
				$this->setFieldError($fieldKey, $validate->error);
				return false;
			} else { return true; }
		}

		// if no test failled all is ok
		return true;
	}

	/**
	 * Function to show lines of extrafields with output datas.
	 * This function is responsible to output the <tr> and <td> according to correct number of columns received into $params['colspan'] or <div> according to $display_type
	 *
	 * @param 	Extrafields $extrafields    Extrafield Object
	 * @param 	string      $mode           Show output ('view') or input ('create' or 'edit') for extrafield
	 * @param 	array       $params         Optional parameters. Example: array('style'=>'class="oddeven"', 'colspan'=>$colspan)
	 * @param 	string      $keysuffix      Suffix string to add after name and id of field (can be used to avoid duplicate names)
	 * @param 	string      $keyprefix      Prefix string to add before name and id of field (can be used to avoid duplicate names)
	 * @param	string		$onetrtd		All fields in same tr td. Used by objectline_create.tpl.php for example.
	 * @param	string		$display_type	"card" for form display, "line" for document line display (extrafields on propal line, order line, etc...)
	 * @return 	string						String with html content to show
	 */
	public function showOptionals($extrafields, $mode = 'view', $params = null, $keysuffix = '', $keyprefix = '', $onetrtd = 0, $display_type = 'card')
	{
		global $db, $conf, $langs, $action, $form, $hookmanager;

		if (!is_object($form)) {
			$form = new Form($db);
		}
		if (!is_object($extrafields)) {
			dol_syslog('Bad parameter extrafields for showOptionals', LOG_ERR);
			return 'Bad parameter extrafields for showOptionals';
		}
		if (!is_array($extrafields->attributes[$this->table_element])) {
			dol_syslog("extrafields->attributes was not loaded with extrafields->fetch_name_optionals_label(table_element);", LOG_WARNING);
		}

		$out = '';

		$parameters = array('mode'=>$mode, 'params'=>$params, 'keysuffix'=>$keysuffix, 'keyprefix'=>$keyprefix, 'display_type'=>$display_type);
		$reshook = $hookmanager->executeHooks('showOptionals', $parameters, $this, $action); // Note that $action and $object may have been modified by hook

		if (empty($reshook)) {
			if (is_array($extrafields->attributes[$this->table_element]) && key_exists('label', $extrafields->attributes[$this->table_element]) && is_array($extrafields->attributes[$this->table_element]['label']) && count($extrafields->attributes[$this->table_element]['label']) > 0) {
				$out .= "\n";
				$out .= '<!-- commonobject:showOptionals --> ';
				$out .= "\n";

				$nbofextrafieldsshown = 0;
				$e = 0;	// var to manage the modulo (odd/even)

				$lastseparatorkeyfound = '';
				$extrafields_collapse_num = '';
				$extrafields_collapse_num_old = '';
				$i = 0;

				foreach ($extrafields->attributes[$this->table_element]['label'] as $key => $label) {
					$i++;

					// Show only the key field in params
					if (is_array($params) && array_key_exists('onlykey', $params) && $key != $params['onlykey']) {
						continue;
					}

					// Test on 'enabled' ('enabled' is different than 'list' = 'visibility')
					$enabled = 1;
					if ($enabled && isset($extrafields->attributes[$this->table_element]['enabled'][$key])) {
						$enabled = dol_eval($extrafields->attributes[$this->table_element]['enabled'][$key], 1, 1, '2');
					}
					if (empty($enabled)) {
						continue;
					}

					$visibility = 1;
					if ($visibility && isset($extrafields->attributes[$this->table_element]['list'][$key])) {
						$visibility = dol_eval($extrafields->attributes[$this->table_element]['list'][$key], 1, 1, '2');
					}

					$perms = 1;
					if ($perms && isset($extrafields->attributes[$this->table_element]['perms'][$key])) {
						$perms = dol_eval($extrafields->attributes[$this->table_element]['perms'][$key], 1, 1, '2');
					}

					if (($mode == 'create') && abs($visibility) != 1 && abs($visibility) != 3) {
						continue; // <> -1 and <> 1 and <> 3 = not visible on forms, only on list
					} elseif (($mode == 'edit') && abs($visibility) != 1 && abs($visibility) != 3 && abs($visibility) != 4) {
						continue; // <> -1 and <> 1 and <> 3 = not visible on forms, only on list and <> 4 = not visible at the creation
					} elseif ($mode == 'view' && empty($visibility)) {
						continue;
					}
					if (empty($perms)) {
						continue;
					}

					// Load language if required
					if (!empty($extrafields->attributes[$this->table_element]['langfile'][$key])) {
						$langs->load($extrafields->attributes[$this->table_element]['langfile'][$key]);
					}

					$colspan = 0;
					if (is_array($params) && count($params) > 0 && $display_type=='card') {
						if (array_key_exists('cols', $params)) {
							$colspan = $params['cols'];
						} elseif (array_key_exists('colspan', $params)) {	// For backward compatibility. Use cols instead now.
							$reg = array();
							if (preg_match('/colspan="(\d+)"/', $params['colspan'], $reg)) {
								$colspan = $reg[1];
							} else {
								$colspan = $params['colspan'];
							}
						}
					}
					$colspan = intval($colspan);

					switch ($mode) {
						case "view":
							$value = ((!empty($this->array_options) && array_key_exists("options_".$key.$keysuffix, $this->array_options)) ? $this->array_options["options_".$key.$keysuffix] : null); // Value may be cleaned or formated later
							break;
						case "create":
						case "edit":
							// We get the value of property found with GETPOST so it takes into account:
							// default values overwrite, restore back to list link, ... (but not 'default value in database' of field)
							$check = 'alphanohtml';
							if (in_array($extrafields->attributes[$this->table_element]['type'][$key], array('html', 'text'))) {
								$check = 'restricthtml';
							}
							$getposttemp = GETPOST($keyprefix.'options_'.$key.$keysuffix, $check, 3); // GETPOST can get value from GET, POST or setup of default values overwrite.
							// GETPOST("options_" . $key) can be 'abc' or array(0=>'abc')
							if (is_array($getposttemp) || $getposttemp != '' || GETPOSTISSET($keyprefix.'options_'.$key.$keysuffix)) {
								if (is_array($getposttemp)) {
									// $getposttemp is an array but following code expects a comma separated string
									$value = implode(",", $getposttemp);
								} else {
									$value = $getposttemp;
								}
							} else {
								$value = (!empty($this->array_options["options_".$key]) ? $this->array_options["options_".$key] : ''); // No GET, no POST, no default value, so we take value of object.
							}
							//var_dump($keyprefix.' - '.$key.' - '.$keysuffix.' - '.$keyprefix.'options_'.$key.$keysuffix.' - '.$this->array_options["options_".$key.$keysuffix].' - '.$getposttemp.' - '.$value);
							break;
					}

					$nbofextrafieldsshown++;

					// Output value of the current field
					if ($extrafields->attributes[$this->table_element]['type'][$key] == 'separate') {
						$extrafields_collapse_num = $key;
						/*
						$extrafield_param = $extrafields->attributes[$this->table_element]['param'][$key];
						if (!empty($extrafield_param) && is_array($extrafield_param)) {
							$extrafield_param_list = array_keys($extrafield_param['options']);

							if (count($extrafield_param_list) > 0) {
								$extrafield_collapse_display_value = intval($extrafield_param_list[0]);

								if ($extrafield_collapse_display_value == 1 || $extrafield_collapse_display_value == 2) {
									//$extrafields_collapse_num = $extrafields->attributes[$this->table_element]['pos'][$key];
									$extrafields_collapse_num = $key;
								}
							}
						}
						*/

						// if colspan=0 or 1, the second column is not extended, so the separator must be on 2 columns
						$out .= $extrafields->showSeparator($key, $this, ($colspan ? $colspan + 1 : 2), $display_type, $mode);

						$lastseparatorkeyfound = $key;
					} else {
						$collapse_group = $extrafields_collapse_num.(!empty($this->id) ? '_'.$this->id : '');

						$class = (!empty($extrafields->attributes[$this->table_element]['hidden'][$key]) ? 'hideobject ' : '');
						$csstyle = '';
						if (is_array($params) && count($params) > 0) {
							if (array_key_exists('class', $params)) {
								$class .= $params['class'].' ';
							}
							if (array_key_exists('style', $params)) {
								$csstyle = $params['style'];
							}
						}

						// add html5 elements
						$domData  = ' data-element="extrafield"';
						$domData .= ' data-targetelement="'.$this->element.'"';
						$domData .= ' data-targetid="'.$this->id.'"';

						$html_id = (empty($this->id) ? '' : 'extrarow-'.$this->element.'_'.$key.'_'.$this->id);
						if ($display_type=='card') {
							if (!empty($conf->global->MAIN_EXTRAFIELDS_USE_TWO_COLUMS) && ($e % 2) == 0) {
								$colspan = 0;
							}

							if ($action == 'selectlines') {
								$colspan++;
							}
						}

						// Convert date into timestamp format (value in memory must be a timestamp)
						if (in_array($extrafields->attributes[$this->table_element]['type'][$key], array('date'))) {
							$datenotinstring = null;
							if (array_key_exists('options_'.$key, $this->array_options)) {
								$datenotinstring = $this->array_options['options_'.$key];
								if (!is_numeric($this->array_options['options_'.$key])) {	// For backward compatibility
									$datenotinstring = $this->db->jdate($datenotinstring);
								}
							}
							$datekey = $keyprefix.'options_'.$key.$keysuffix;
							$value = (GETPOSTISSET($datekey)) ? dol_mktime(12, 0, 0, GETPOST($datekey.'month', 'int', 3), GETPOST($datekey.'day', 'int', 3), GETPOST($datekey.'year', 'int', 3)) : $datenotinstring;
						}
						if (in_array($extrafields->attributes[$this->table_element]['type'][$key], array('datetime'))) {
							$datenotinstring = null;
							if (array_key_exists('options_'.$key, $this->array_options)) {
								$datenotinstring = $this->array_options['options_'.$key];
								if (!is_numeric($this->array_options['options_'.$key])) {	// For backward compatibility
									$datenotinstring = $this->db->jdate($datenotinstring);
								}
							}
							$timekey = $keyprefix.'options_'.$key.$keysuffix;
							$value = (GETPOSTISSET($timekey)) ? dol_mktime(GETPOST($timekey.'hour', 'int', 3), GETPOST($timekey.'min', 'int', 3), GETPOST($timekey.'sec', 'int', 3), GETPOST($timekey.'month', 'int', 3), GETPOST($timekey.'day', 'int', 3), GETPOST($timekey.'year', 'int', 3), 'tzuserrel') : $datenotinstring;
						}
						// Convert float submited string into real php numeric (value in memory must be a php numeric)
						if (in_array($extrafields->attributes[$this->table_element]['type'][$key], array('price', 'double'))) {
							if (GETPOSTISSET($keyprefix.'options_'.$key.$keysuffix) || $value) {
								$value = price2num($value);
							} elseif (isset($this->array_options['options_'.$key])) {
								$value = $this->array_options['options_'.$key];
							}
						}

						// HTML, text, select, integer and varchar: take into account default value in database if in create mode
						if (in_array($extrafields->attributes[$this->table_element]['type'][$key], array('html', 'text', 'varchar', 'select', 'int', 'boolean'))) {
							if ($action == 'create') {
								$value = (GETPOSTISSET($keyprefix.'options_'.$key.$keysuffix) || $value) ? $value : $extrafields->attributes[$this->table_element]['default'][$key];
							}
						}

						$labeltoshow = $langs->trans($label);
						$helptoshow = $langs->trans($extrafields->attributes[$this->table_element]['help'][$key]);

						if ($display_type == 'card') {
							$out .= '<tr '.($html_id ? 'id="'.$html_id.'" ' : '').$csstyle.' class="field_options_'.$key.' '.$class.$this->element.'_extras_'.$key.' trextrafields_collapse'.$collapse_group.'" '.$domData.' >';
							if (!empty($conf->global->MAIN_VIEW_LINE_NUMBER) && ($action == 'view' || $action == 'valid' || $action == 'editline' || $action == 'confirm_valid' || $action == 'confirm_cancel')) {
								$out .= '<td></td>';
							}
							$out .= '<td class="'.(empty($params['tdclass']) ? 'titlefieldcreate' : $params['tdclass']).' wordbreak';
						} elseif ($display_type == 'line') {
							$out .= '<div '.($html_id ? 'id="'.$html_id.'" ' : '').$csstyle.' class="fieldline_options_'.$key.' '.$class.$this->element.'_extras_'.$key.' trextrafields_collapse'.$collapse_group.'" '.$domData.' >';
							$out .= '<div style="display: inline-block; padding-right:4px" class="wordbreak';
						}
						//$out .= "titlefield";
						//if (GETPOST('action', 'restricthtml') == 'create') $out.='create';
						// BUG #11554 : For public page, use red dot for required fields, instead of bold label
						$tpl_context = isset($params["tpl_context"]) ? $params["tpl_context"] : "none";
						if ($tpl_context != "public") {	// Public page : red dot instead of fieldrequired characters
							if ($mode != 'view' && !empty($extrafields->attributes[$this->table_element]['required'][$key])) {
								$out .= ' fieldrequired';
							}
						}
						$out .= '">';
						if ($tpl_context == "public") {	// Public page : red dot instead of fieldrequired characters
							if (!empty($extrafields->attributes[$this->table_element]['help'][$key])) {
								$out .= $form->textwithpicto($labeltoshow, $helptoshow);
							} else {
								$out .= $labeltoshow;
							}
							if ($mode != 'view' && !empty($extrafields->attributes[$this->table_element]['required'][$key])) {
								$out .= '&nbsp;<span style="color: red">*</span>';
							}
						} else {
							if (!empty($extrafields->attributes[$this->table_element]['help'][$key])) {
								$out .= $form->textwithpicto($labeltoshow, $helptoshow);
							} else {
								$out .= $labeltoshow;
							}
						}

						$out .= ($display_type == 'card' ? '</td>' : '</div>');

						$html_id = !empty($this->id) ? $this->element.'_extras_'.$key.'_'.$this->id : '';
						if ($display_type == 'card') {
							// a first td column was already output (and may be another on before if MAIN_VIEW_LINE_NUMBER set), so this td is the next one
							$out .= '<td '.($html_id ? 'id="'.$html_id.'" ' : '').' class="valuefieldcreate '.$this->element.'_extras_'.$key.'" '.($colspan ? ' colspan="'.$colspan.'"' : '').'>';
						} elseif ($display_type == 'line') {
							$out .= '<div '.($html_id ? 'id="'.$html_id.'" ' : '').' style="display: inline-block" class="valuefieldcreate '.$this->element.'_extras_'.$key.' extra_inline_'.$extrafields->attributes[$this->table_element]['type'][$key].'">';
						}

						switch ($mode) {
							case "view":
								$out .= $extrafields->showOutputField($key, $value, '', $this->table_element);
								break;
							case "create":
								$out .= $extrafields->showInputField($key, $value, '', $keysuffix, '', 0, $this->id, $this->table_element);
								break;
							case "edit":
								$out .= $extrafields->showInputField($key, $value, '', $keysuffix, '', 0, $this->id, $this->table_element);
								break;
						}

						$out .= ($display_type=='card' ? '</td>' : '</div>');

						if (!empty($conf->global->MAIN_EXTRAFIELDS_USE_TWO_COLUMS) && (($e % 2) == 1)) {
							$out .= ($display_type=='card' ? '</tr>' : '</div>');
						} else {
							$out .= ($display_type=='card' ? '</tr>' : '</div>');
						}

						$e++;
					}
				}
				$out .= "\n";
				// Add code to manage list depending on others
				if (!empty($conf->use_javascript_ajax)) {
					$out .= $this->getJSListDependancies();
				}

				$out .= '<!-- commonobject:showOptionals end --> '."\n";

				if (empty($nbofextrafieldsshown)) {
					$out = '';
				}
			}
		}

		$out .= $hookmanager->resPrint;

		return $out;
	}

	/**
	 * @param 	string 	$type	Type for prefix
	 * @return 	string			Javacript code to manage dependency
	 */
	public function getJSListDependancies($type = '_extra')
	{
		$out = '
					<script nonce="'.getNonce().'">
					jQuery(document).ready(function() {
						function showOptions'.$type.'(child_list, parent_list, orig_select)
						{
							var val = $("select[name=\""+parent_list+"\"]").val();
							var parentVal = parent_list + ":" + val;
							if(typeof val == "string"){
								if(val != "") {
									var options = orig_select.find("option[parent=\""+parentVal+"\"]").clone();
									$("select[name=\""+child_list+"\"] option[parent]").remove();
									$("select[name=\""+child_list+"\"]").append(options);
								} else {
									var options = orig_select.find("option[parent]").clone();
									$("select[name=\""+child_list+"\"] option[parent]").remove();
									$("select[name=\""+child_list+"\"]").append(options);
								}
							} else if(val > 0) {
								var options = orig_select.find("option[parent=\""+parentVal+"\"]").clone();
								$("select[name=\""+child_list+"\"] option[parent]").remove();
								$("select[name=\""+child_list+"\"]").append(options);
							} else {
								var options = orig_select.find("option[parent]").clone();
								$("select[name=\""+child_list+"\"] option[parent]").remove();
								$("select[name=\""+child_list+"\"]").append(options);
							}
						}
						function setListDependencies'.$type.'() {
							jQuery("select option[parent]").parent().each(function() {
								var orig_select = {};
								var child_list = $(this).attr("name");
								orig_select[child_list] = $(this).clone();
								var parent = $(this).find("option[parent]:first").attr("parent");
								var infos = parent.split(":");
								var parent_list = infos[0];

								//Hide daughters lists
								if ($("#"+child_list).val() == 0 && $("#"+parent_list).val() == 0){
									$("#"+child_list).hide();
								//Show mother lists
								} else if ($("#"+parent_list).val() != 0){
									$("#"+parent_list).show();
								}
								//Show the child list if the parent list value is selected
								$("select[name=\""+parent_list+"\"]").click(function() {
									if ($(this).val() != 0){
										$("#"+child_list).show()
									}
								});

								//When we change parent list
								$("select[name=\""+parent_list+"\"]").change(function() {
									showOptions'.$type.'(child_list, parent_list, orig_select[child_list]);
									//Select the value 0 on child list after a change on the parent list
									$("#"+child_list).val(0).trigger("change");
									//Hide child lists if the parent value is set to 0
									if ($(this).val() == 0){
								   		$("#"+child_list).hide();
									}
								});
							});
						}

						setListDependencies'.$type.'();
					});
					</script>'."\n";
		return $out;
	}

	/**
	 * Returns the rights used for this class
	 *
	 * @return stdClass		Object of permission for the module
	 */
	public function getRights()
	{
		global $user;

		$module = empty($this->module) ? '' : $this->module;
		$element = $this->element;

		if ($element == 'facturerec') {
			$element = 'facture';
		} elseif ($element == 'invoice_supplier_rec') {
			return empty($user->rights->fournisseur->facture) ? null : $user->rights->fournisseur->facture;
		} elseif ($module && !empty($user->rights->$module->$element)) {
			// for modules built with ModuleBuilder
			return $user->rights->$module->$element;
		}

		return $user->rights->$element;
	}

	/**
	 * Function used to replace a thirdparty id with another one.
	 * This function is meant to be called from replaceThirdparty with the appropriate tables
	 * Column name fk_soc MUST be used to identify thirdparties
	 *
	 * @param  DoliDB 	   $dbs			  Database handler
	 * @param  int 		   $origin_id     Old thirdparty id (the thirdparty to delete)
	 * @param  int 		   $dest_id       New thirdparty id (the thirdparty that will received element of the other)
	 * @param  string[]    $tables        Tables that need to be changed
	 * @param  int         $ignoreerrors  Ignore errors. Return true even if errors. We need this when replacement can fails like for categories (categorie of old thirdparty may already exists on new one)
	 * @return bool						  True if success, False if error
	 */
	public static function commonReplaceThirdparty(DoliDB $dbs, $origin_id, $dest_id, array $tables, $ignoreerrors = 0)
	{
		foreach ($tables as $table) {
			$sql = 'UPDATE '.$dbs->prefix().$table.' SET fk_soc = '.((int) $dest_id).' WHERE fk_soc = '.((int) $origin_id);

			if (!$dbs->query($sql)) {
				if ($ignoreerrors) {
					return true; // TODO Not enough. If there is A-B on kept thirdparty and B-C on old one, we must get A-B-C after merge. Not A-B.
				}
				//$this->errors = $db->lasterror();
				return false;
			}
		}

		return true;
	}

	/**
	 * Function used to replace a product id with another one.
	 * This function is meant to be called from replaceProduct with the appropriate tables
	 * Column name fk_product MUST be used to identify products
	 *
	 * @param  DoliDB 	   $dbs			  Database handler
	 * @param  int 		   $origin_id     Old product id (the product to delete)
	 * @param  int 		   $dest_id       New product id (the product that will received element of the other)
	 * @param  string[]    $tables        Tables that need to be changed
	 * @param  int         $ignoreerrors  Ignore errors. Return true even if errors. We need this when replacement can fails like for categories (categorie of old product may already exists on new one)
	 * @return bool						  True if success, False if error
	 */
	public static function commonReplaceProduct(DoliDB $dbs, $origin_id, $dest_id, array $tables, $ignoreerrors = 0)
	{
		foreach ($tables as $table) {
			$sql = 'UPDATE '.MAIN_DB_PREFIX.$table.' SET fk_product = '.((int) $dest_id).' WHERE fk_product = '.((int) $origin_id);

			if (!$dbs->query($sql)) {
				if ($ignoreerrors) {
					return true; // TODO Not enough. If there is A-B on kept product and B-C on old one, we must get A-B-C after merge. Not A-B.
				}
				//$this->errors = $db->lasterror();
				return false;
			}
		}

		return true;
	}

	/**
	 * Get buy price to use for margin calculation. This function is called when buy price is unknown.
	 *	 Set buy price = sell price if ForceBuyingPriceIfNull configured,
	 *   elseif calculation MARGIN_TYPE = 'costprice' and costprice is defined, use costprice as buyprice
	 *	 elseif calculation MARGIN_TYPE = 'pmp' and pmp is calculated, use pmp as buyprice
	 *	 else set min buy price as buy price
	 *
	 * @param float		$unitPrice		 Product unit price
	 * @param float		$discountPercent Line discount percent
	 * @param int		$fk_product		 Product id
	 * @return	float                    <0 if KO, buyprice if OK
	 */
	public function defineBuyPrice($unitPrice = 0.0, $discountPercent = 0.0, $fk_product = 0)
	{
		global $conf;

		$buyPrice = 0;

		if (($unitPrice > 0) && (isset($conf->global->ForceBuyingPriceIfNull) && $conf->global->ForceBuyingPriceIfNull > 0)) {
			 // When ForceBuyingPriceIfNull is set
			$buyPrice = $unitPrice * (1 - $discountPercent / 100);
		} else {
			// Get cost price for margin calculation
			if (!empty($fk_product) && $fk_product > 0) {
				if (isset($conf->global->MARGIN_TYPE) && $conf->global->MARGIN_TYPE == 'costprice') {
					require_once DOL_DOCUMENT_ROOT.'/product/class/product.class.php';
					$product = new Product($this->db);
					$result = $product->fetch($fk_product);
					if ($result <= 0) {
						$this->errors[] = 'ErrorProductIdDoesNotExists';
						return -1;
					}
					if ($product->cost_price > 0) {
						$buyPrice = $product->cost_price;
					} elseif ($product->pmp > 0) {
						$buyPrice = $product->pmp;
					}
				} elseif (isset($conf->global->MARGIN_TYPE) && $conf->global->MARGIN_TYPE == 'pmp') {
					require_once DOL_DOCUMENT_ROOT.'/product/class/product.class.php';
					$product = new Product($this->db);
					$result = $product->fetch($fk_product);
					if ($result <= 0) {
						$this->errors[] = 'ErrorProductIdDoesNotExists';
						return -1;
					}
					if ($product->pmp > 0) {
						$buyPrice = $product->pmp;
					}
				}

				if (empty($buyPrice) && isset($conf->global->MARGIN_TYPE) && in_array($conf->global->MARGIN_TYPE, array('1', 'pmp', 'costprice'))) {
					require_once DOL_DOCUMENT_ROOT.'/fourn/class/fournisseur.product.class.php';
					$productFournisseur = new ProductFournisseur($this->db);
					if (($result = $productFournisseur->find_min_price_product_fournisseur($fk_product)) > 0) {
						$buyPrice = $productFournisseur->fourn_unitprice;
					} elseif ($result < 0) {
						$this->errors[] = $productFournisseur->error;
						return -2;
					}
				}
			}
		}
		return $buyPrice;
	}

	// phpcs:disable PEAR.NamingConventions.ValidFunctionName.ScopeNotCamelCaps
	/**
	 *  Show photos of an object (nbmax maximum), into several columns
	 *
	 *  @param		string		$modulepart		'product', 'ticket', ...
	 *  @param      string		$sdir        	Directory to scan (full absolute path)
	 *  @param      int			$size        	0=original size, 1='small' use thumbnail if possible
	 *  @param      int			$nbmax       	Nombre maximum de photos (0=pas de max)
	 *  @param      int			$nbbyrow     	Number of image per line or -1 to use div separator or 0 to use no separator. Used only if size=1 or 'small'.
	 * 	@param		int			$showfilename	1=Show filename
	 * 	@param		int			$showaction		1=Show icon with action links (resize, delete)
	 * 	@param		int			$maxHeight		Max height of original image when size='small' (so we can use original even if small requested). If 0, always use 'small' thumb image.
	 * 	@param		int			$maxWidth		Max width of original image when size='small'
	 *  @param      int     	$nolink         Do not add a href link to view enlarged imaged into a new tab
	 *  @param      int|string  $overwritetitle Do not add title tag on image
	 *  @param		int			$usesharelink	Use the public shared link of image (if not available, the 'nophoto' image will be shown instead)
	 *  @param		string		$cache			A string if we want to use a cached version of image
	 *  @param		string		$addphotorefcss	Add CSS to img of photos
	 *  @return     string						Html code to show photo. Number of photos shown is saved in this->nbphoto
	 */
	public function show_photos($modulepart, $sdir, $size = 0, $nbmax = 0, $nbbyrow = 5, $showfilename = 0, $showaction = 0, $maxHeight = 120, $maxWidth = 160, $nolink = 0, $overwritetitle = 0, $usesharelink = 0, $cache = '', $addphotorefcss = 'photoref')
	{
		// phpcs:enable
		global $conf, $user, $langs;

		include_once DOL_DOCUMENT_ROOT.'/core/lib/files.lib.php';
		include_once DOL_DOCUMENT_ROOT.'/core/lib/images.lib.php';

		$sortfield = 'position_name';
		$sortorder = 'asc';

		$dir = $sdir.'/';
		$pdir = '/';

		$dir .= get_exdir(0, 0, 0, 0, $this, $modulepart);
		$pdir .= get_exdir(0, 0, 0, 0, $this, $modulepart);

		// For backward compatibility
		if ($modulepart == 'product') {
			if (getDolGlobalInt('PRODUCT_USE_OLD_PATH_FOR_PHOTO')) {
				$dir = $sdir.'/'.get_exdir($this->id, 2, 0, 0, $this, $modulepart).$this->id."/photos/";
				$pdir = '/'.get_exdir($this->id, 2, 0, 0, $this, $modulepart).$this->id."/photos/";
			}
		}

		// Defined relative dir to DOL_DATA_ROOT
		$relativedir = '';
		if ($dir) {
			$relativedir = preg_replace('/^'.preg_quote(DOL_DATA_ROOT, '/').'/', '', $dir);
			$relativedir = preg_replace('/^[\\/]/', '', $relativedir);
			$relativedir = preg_replace('/[\\/]$/', '', $relativedir);
		}

		$dirthumb = $dir.'thumbs/';
		$pdirthumb = $pdir.'thumbs/';

		$return = '<!-- Photo -->'."\n";
		$nbphoto = 0;

		$filearray = dol_dir_list($dir, "files", 0, '', '(\.meta|_preview.*\.png)$', $sortfield, (strtolower($sortorder) == 'desc' ?SORT_DESC:SORT_ASC), 1);

		/*if (getDolGlobalInt('PRODUCT_USE_OLD_PATH_FOR_PHOTO'))    // For backward compatiblity, we scan also old dirs
		 {
		 $filearrayold=dol_dir_list($dirold,"files",0,'','(\.meta|_preview.*\.png)$',$sortfield,(strtolower($sortorder)=='desc'?SORT_DESC:SORT_ASC),1);
		 $filearray=array_merge($filearray, $filearrayold);
		 }*/

		completeFileArrayWithDatabaseInfo($filearray, $relativedir);

		if (count($filearray)) {
			if ($sortfield && $sortorder) {
				$filearray = dol_sort_array($filearray, $sortfield, $sortorder);
			}

			foreach ($filearray as $key => $val) {
				$photo = '';
				$file = $val['name'];

				//if (dol_is_file($dir.$file) && image_format_supported($file) >= 0)
				if (image_format_supported($file) >= 0) {
					$nbphoto++;
					$photo = $file;
					$viewfilename = $file;

					if ($size == 1 || $size == 'small') {   // Format vignette
						// Find name of thumb file
						$photo_vignette = basename(getImageFileNameForSize($dir.$file, '_small'));
						if (!dol_is_file($dirthumb.$photo_vignette)) {
							// The thumb does not exists, so we will use the original file
							$dirthumb = $dir;
							$pdirthumb = $pdir;
							$photo_vignette = basename($file);
						}

						// Get filesize of original file
						$imgarray = dol_getImageSize($dir.$photo);

						if ($nbbyrow > 0) {
							if ($nbphoto == 1) {
								$return .= '<table class="valigntop center centpercent" style="border: 0; padding: 2px; border-spacing: 2px; border-collapse: separate;">';
							}

							if ($nbphoto % $nbbyrow == 1) {
								$return .= '<tr class="center valignmiddle" style="border: 1px">';
							}
							$return .= '<td style="width: '.ceil(100 / $nbbyrow).'%" class="photo">'."\n";
						} elseif ($nbbyrow < 0) {
							$return .= '<div class="inline-block">'."\n";
						}

						$relativefile = preg_replace('/^\//', '', $pdir.$photo);
						if (empty($nolink)) {
							$urladvanced = getAdvancedPreviewUrl($modulepart, $relativefile, 0, 'entity='.$this->entity);
							if ($urladvanced) {
								$return .= '<a href="'.$urladvanced.'">';
							} else {
								$return .= '<a href="'.DOL_URL_ROOT.'/viewimage.php?modulepart='.$modulepart.'&entity='.$this->entity.'&file='.urlencode($pdir.$photo).'" class="aphoto" target="_blank" rel="noopener noreferrer">';
							}
						}

						// Show image (width height=$maxHeight)
						// Si fichier vignette disponible et image source trop grande, on utilise la vignette, sinon on utilise photo origine
						$alt = $langs->transnoentitiesnoconv('File').': '.$relativefile;
						$alt .= ' - '.$langs->transnoentitiesnoconv('Size').': '.$imgarray['width'].'x'.$imgarray['height'];
						if ($overwritetitle) {
							if (is_numeric($overwritetitle)) {
								$alt = '';
							} else {
								$alt = $overwritetitle;
							}
						}

						if ($usesharelink) {
							if ($val['share']) {
								if (empty($maxHeight) || ($photo_vignette && $imgarray['height'] > $maxHeight)) {
									$return .= '<!-- Show original file (thumb not yet available with shared links) -->';
									$return .= '<img class="photo photowithmargin'.($addphotorefcss ? ' '.$addphotorefcss : '').'"'.($maxHeight ?' height="'.$maxHeight.'"': '').' src="'.DOL_URL_ROOT.'/viewimage.php?hashp='.urlencode($val['share']).($cache ? '&cache='.urlencode($cache) : '').'" title="'.dol_escape_htmltag($alt).'">';
								} else {
									$return .= '<!-- Show original file -->';
									$return .= '<img class="photo photowithmargin'.($addphotorefcss ? ' '.$addphotorefcss : '').'" height="'.$maxHeight.'" src="'.DOL_URL_ROOT.'/viewimage.php?hashp='.urlencode($val['share']).($cache ? '&cache='.urlencode($cache) : '').'" title="'.dol_escape_htmltag($alt).'">';
								}
							} else {
								$return .= '<!-- Show nophoto file (because file is not shared) -->';
								$return .= '<img class="photo photowithmargin'.($addphotorefcss ? ' '.$addphotorefcss : '').'" height="'.$maxHeight.'" src="'.DOL_URL_ROOT.'/public/theme/common/nophoto.png" title="'.dol_escape_htmltag($alt).'">';
							}
						} else {
							if (empty($maxHeight) || ($photo_vignette && $imgarray['height'] > $maxHeight)) {
								$return .= '<!-- Show thumb -->';
								$return .= '<img class="photo photowithmargin'.($addphotorefcss ? ' '.$addphotorefcss : '').' maxwidth150onsmartphone maxwidth200"'.($maxHeight ?' height="'.$maxHeight.'"': '').' src="'.DOL_URL_ROOT.'/viewimage.php?modulepart='.$modulepart.'&entity='.$this->entity.($cache ? '&cache='.urlencode($cache) : '').'&file='.urlencode($pdirthumb.$photo_vignette).'" title="'.dol_escape_htmltag($alt).'">';
							} else {
								$return .= '<!-- Show original file -->';
								$return .= '<img class="photo photowithmargin'.($addphotorefcss ? ' '.$addphotorefcss : '').'" height="'.$maxHeight.'" src="'.DOL_URL_ROOT.'/viewimage.php?modulepart='.$modulepart.'&entity='.$this->entity.($cache ? '&cache='.urlencode($cache) : '').'&file='.urlencode($pdir.$photo).'" title="'.dol_escape_htmltag($alt).'">';
							}
						}

						if (empty($nolink)) {
							$return .= '</a>';
						}

						if ($showfilename) {
							$return .= '<br>'.$viewfilename;
						}
						if ($showaction) {
							$return .= '<br>';
							// On propose la generation de la vignette si elle n'existe pas et si la taille est superieure aux limites
							if ($photo_vignette && (image_format_supported($photo) > 0) && ($this->imgWidth > $maxWidth || $this->imgHeight > $maxHeight)) {
								$return .= '<a href="'.$_SERVER["PHP_SELF"].'?id='.$this->id.'&action=addthumb&token='.newToken().'&file='.urlencode($pdir.$viewfilename).'">'.img_picto($langs->trans('GenerateThumb'), 'refresh').'&nbsp;&nbsp;</a>';
							}
							// Special cas for product
							if ($modulepart == 'product' && ($user->hasRight('produit', 'creer') || $user->hasRight('service', 'creer'))) {
								// Link to resize
								$return .= '<a href="'.DOL_URL_ROOT.'/core/photos_resize.php?modulepart='.urlencode('produit|service').'&id='.$this->id.'&file='.urlencode($pdir.$viewfilename).'" title="'.dol_escape_htmltag($langs->trans("Resize")).'">'.img_picto($langs->trans("Resize"), 'resize', '').'</a> &nbsp; ';

								// Link to delete
								$return .= '<a href="'.$_SERVER["PHP_SELF"].'?id='.$this->id.'&action=delete&token='.newToken().'&file='.urlencode($pdir.$viewfilename).'">';
								$return .= img_delete().'</a>';
							}
						}
						$return .= "\n";

						if ($nbbyrow > 0) {
							$return .= '</td>';
							if (($nbphoto % $nbbyrow) == 0) {
								$return .= '</tr>';
							}
						} elseif ($nbbyrow < 0) {
							$return .= '</div>'."\n";
						}
					}

					if (empty($size)) {     // Format origine
						$return .= '<img class="photo photowithmargin" src="'.DOL_URL_ROOT.'/viewimage.php?modulepart='.$modulepart.'&entity='.$this->entity.'&file='.urlencode($pdir.$photo).'">';

						if ($showfilename) {
							$return .= '<br>'.$viewfilename;
						}
						if ($showaction) {
							// Special case for product
							if ($modulepart == 'product' && ($user->hasRight('produit', 'creer') || $user->hasRight('service', 'creer'))) {
								// Link to resize
								$return .= '<a href="'.DOL_URL_ROOT.'/core/photos_resize.php?modulepart='.urlencode('produit|service').'&id='.$this->id.'&file='.urlencode($pdir.$viewfilename).'" title="'.dol_escape_htmltag($langs->trans("Resize")).'">'.img_picto($langs->trans("Resize"), 'resize', '').'</a> &nbsp; ';

								// Link to delete
								$return .= '<a href="'.$_SERVER["PHP_SELF"].'?id='.$this->id.'&action=delete&token='.newToken().'&file='.urlencode($pdir.$viewfilename).'">';
								$return .= img_delete().'</a>';
							}
						}
					}

					// On continue ou on arrete de boucler ?
					if ($nbmax && $nbphoto >= $nbmax) {
						break;
					}
				}
			}

			if ($size == 1 || $size == 'small') {
				if ($nbbyrow > 0) {
					// Ferme tableau
					while ($nbphoto % $nbbyrow) {
						$return .= '<td style="width: '.ceil(100 / $nbbyrow).'%">&nbsp;</td>';
						$nbphoto++;
					}

					if ($nbphoto) {
						$return .= '</table>';
					}
				}
			}
		}

		$this->nbphoto = $nbphoto;

		return $return;
	}


	/**
	 * Function test if type is array
	 *
	 * @param   array   $info   content informations of field
	 * @return  bool			true if array
	 */
	protected function isArray($info)
	{
		if (is_array($info)) {
			if (isset($info['type']) && $info['type'] == 'array') {
				return true;
			} else {
				return false;
			}
		}
		return false;
	}

	/**
	 * Function test if type is date
	 *
	 * @param   array   $info   content informations of field
	 * @return  bool			true if date
	 */
	public function isDate($info)
	{
		if (isset($info['type']) && ($info['type'] == 'date' || $info['type'] == 'datetime' || $info['type'] == 'timestamp')) {
			return true;
		}
		return false;
	}

	/**
	 * Function test if type is duration
	 *
	 * @param   array   $info   content informations of field
	 * @return  bool			true if field of type duration
	 */
	public function isDuration($info)
	{
		if (is_array($info)) {
			if (isset($info['type']) && ($info['type'] == 'duration')) {
				return true;
			} else {
				return false;
			}
		} else {
			return false;
		}
	}

	/**
	 * Function test if type is integer
	 *
	 * @param   array   $info   content informations of field
	 * @return  bool			true if integer
	 */
	public function isInt($info)
	{
		if (is_array($info)) {
			if (isset($info['type']) && (preg_match('/(^int|int$)/i', $info['type']))) {
				return true;
			} else {
				return false;
			}
		} else {
			return false;
		}
	}

	/**
	 * Function test if type is float
	 *
	 * @param   array   $info   content informations of field
	 * @return  bool			true if float
	 */
	public function isFloat($info)
	{
		if (is_array($info)) {
			if (isset($info['type']) && (preg_match('/^(double|real|price)/i', $info['type']))) {
				return true;
			} else {
				return false;
			}
		}
		return false;
	}

	/**
	 * Function test if type is text
	 *
	 * @param   array   $info   content informations of field
	 * @return  bool			true if type text
	 */
	public function isText($info)
	{
		if (is_array($info)) {
			if (isset($info['type']) && $info['type'] == 'text') {
				return true;
			} else {
				return false;
			}
		}
		return false;
	}

	/**
	 * Function test if field can be null
	 *
	 * @param   array   $info   content informations of field
	 * @return  bool			true if it can be null
	 */
	protected function canBeNull($info)
	{
		if (is_array($info)) {
			if (isset($info['notnull']) && $info['notnull'] != '1') {
				return true;
			} else {
				return false;
			}
		}
		return true;
	}

	/**
	 * Function test if field is forced to null if zero or empty
	 *
	 * @param   array   $info   content informations of field
	 * @return  bool			true if forced to null
	 */
	protected function isForcedToNullIfZero($info)
	{
		if (is_array($info)) {
			if (isset($info['notnull']) && $info['notnull'] == '-1') {
				return true;
			} else {
				return false;
			}
		}
		return false;
	}

	/**
	 * Function test if is indexed
	 *
	 * @param   array   $info   content informations of field
	 * @return                  bool
	 */
	protected function isIndex($info)
	{
		if (is_array($info)) {
			if (isset($info['index']) && $info['index'] == true) {
				return true;
			} else {
				return false;
			}
		}
		return false;
	}


	/**
	 * Function to prepare a part of the query for insert by returning an array with all properties of object.
	 *
	 * Note $this->${field} are set by the page that make the createCommon() or the updateCommon().
	 * $this->${field} should be a clean and string value (so date are formated for SQL insert).
	 *
	 * @return array		Array with all values of each properties to update
	 */
	protected function setSaveQuery()
	{
		global $conf;

		$queryarray = array();
		foreach ($this->fields as $field => $info) {	// Loop on definition of fields
			// Depending on field type ('datetime', ...)
			if ($this->isDate($info)) {
				if (empty($this->{$field})) {
					$queryarray[$field] = null;
				} else {
					$queryarray[$field] = $this->db->idate($this->{$field});
				}
			} elseif ($this->isDuration($info)) {
				// $this->{$field} may be null, '', 0, '0', 123, '123'
				if ((isset($this->{$field}) && $this->{$field} != '') || !empty($info['notnull'])) {
					if (!isset($this->{$field})) {
						if (!empty($info['default'])) {
							$queryarray[$field] = $info['default'];
						} else {
							$queryarray[$field] = 0;
						}
					} else {
						$queryarray[$field] = (int) $this->{$field};		// If '0', it may be set to null later if $info['notnull'] == -1
					}
				} else {
					$queryarray[$field] = null;
				}
			} elseif ($this->isInt($info) || $this->isFloat($info)) {
				if ($field == 'entity' && is_null($this->{$field})) {
					$queryarray[$field] = ((int) $conf->entity);
				} else {
					// $this->{$field} may be null, '', 0, '0', 123, '123'
					if ((isset($this->{$field}) && $this->{$field} != '') || !empty($info['notnull'])) {
						if (!isset($this->{$field})) {
							$queryarray[$field] = 0;
						} elseif ($this->isInt($info)) {
							$queryarray[$field] = (int) $this->{$field};	// If '0', it may be set to null later if $info['notnull'] == -1
						} elseif ($this->isFloat($info)) {
							$queryarray[$field] = (double) $this->{$field};	// If '0', it may be set to null later if $info['notnull'] == -1
						}
					} else {
						$queryarray[$field] = null;
					}
				}
			} else {
				// Note: If $this->{$field} is not defined, it means there is a bug into definition of ->fields or a missing declaration of property
				// We should keep the warning generated by this because it is a bug somewhere else in code, not here.
				$queryarray[$field] = $this->{$field};
			}

			if ($info['type'] == 'timestamp' && empty($queryarray[$field])) {
				unset($queryarray[$field]);
			}
			if (!empty($info['notnull']) && $info['notnull'] == -1 && empty($queryarray[$field])) {
				$queryarray[$field] = null; // May force 0 to null
			}
		}

		return $queryarray;
	}

	/**
	 * Function to load data from a SQL pointer into properties of current object $this
	 *
	 * @param   stdClass    $obj    Contain data of object from database
	 * @return void
	 */
	public function setVarsFromFetchObj(&$obj)
	{
		global $db;

		foreach ($this->fields as $field => $info) {
			if ($this->isDate($info)) {
				if (!isset($obj->$field) || is_null($obj->$field) || $obj->$field === '' || $obj->$field === '0000-00-00 00:00:00' || $obj->$field === '1000-01-01 00:00:00') {
					$this->$field = '';
				} else {
					$this->$field = $db->jdate($obj->$field);
				}
			} elseif ($this->isInt($info)) {
				if ($field == 'rowid') {
					$this->id = (int) $obj->$field;
				} else {
					if ($this->isForcedToNullIfZero($info)) {
						if (empty($obj->$field)) {
							$this->$field = null;
						} else {
							$this->$field = (double) $obj->$field;
						}
					} else {
<<<<<<< HEAD
						if (isset($obj->$field) && (!is_null($obj->$field) || (isset($info['notnull']) && $info['notnull'] == 1)) {
=======
						if (isset($obj->$field) && !is_null($obj->$field) || (isset($info['notnull']) && $info['notnull'] == 1)) {
>>>>>>> cdad15ba
							$this->$field = (int) $obj->$field;
						} else {
							$this->$field = null;
						}
					}
				}
			} elseif ($this->isFloat($info)) {
				if ($this->isForcedToNullIfZero($info)) {
					if (empty($obj->$field)) {
						$this->$field = null;
					} else {
						$this->$field = (double) $obj->$field;
					}
				} else {
<<<<<<< HEAD
					if (isset($obj->$field) && (!is_null($obj->$field) || (isset($info['notnull']) && $info['notnull'] == 1))) {
=======
					if (isset($obj->$field) && !is_null($obj->$field) || (isset($info['notnull']) && $info['notnull'] == 1)) {
>>>>>>> cdad15ba
						$this->$field = (double) $obj->$field;
					} else {
						$this->$field = null;
					}
				}
			} else {
				$this->$field = isset($obj->$field) ? $obj->$field : null;
			}
		}

		// If there is no 'ref' field, we force property ->ref to ->id for a better compatibility with common functions.
		if (!isset($this->fields['ref']) && isset($this->id)) {
			$this->ref = $this->id;
		}
	}

	/**
	 * Function to concat keys of fields
	 *
	 * @param   string  $alias   		String of alias of table for fields. For example 't'. It is recommended to use '' and set alias into fields defintion.
	 * @param	array	$excludefields	Array of fields to exclude
	 * @return  string					List of alias fields
	 */
	public function getFieldList($alias = '', $excludefields = array())
	{
		$keys = array_keys($this->fields);
		if (!empty($alias)) {
			$keys_with_alias = array();
			foreach ($keys as $fieldname) {
				if (!empty($excludefields)) {
					if (in_array($fieldname, $excludefields)) {	// The field is excluded and must not be in output
						continue;
					}
				}
				$keys_with_alias[] = $alias . '.' . $fieldname;
			}
			return implode(',', $keys_with_alias);
		} else {
			return implode(',', $keys);
		}
	}

	/**
	 * Add quote to field value if necessary
	 *
	 * @param 	string|int	$value			Value to protect
	 * @param	array		$fieldsentry	Properties of field
	 * @return 	string
	 */
	protected function quote($value, $fieldsentry)
	{
		if (is_null($value)) {
			return 'NULL';
		} elseif (preg_match('/^(int|double|real|price)/i', $fieldsentry['type'])) {
			return price2num("$value");
		} elseif (preg_match('/int$/i', $fieldsentry['type'])) {
			return (int) $value;
		} elseif ($fieldsentry['type'] == 'boolean') {
			if ($value) {
				return 'true';
			} else {
				return 'false';
			}
		} else {
			return "'".$this->db->escape($value)."'";
		}
	}


	/**
	 * Create object into database
	 *
	 * @param  User $user      User that creates
	 * @param  bool $notrigger false=launch triggers after, true=disable triggers
	 * @return int             <0 if KO, Id of created object if OK
	 */
	public function createCommon(User $user, $notrigger = false)
	{
		global $langs;
		dol_syslog(get_class($this)."::createCommon create", LOG_DEBUG);

		$error = 0;

		$now = dol_now();

		$fieldvalues = $this->setSaveQuery();

		if (array_key_exists('date_creation', $fieldvalues) && empty($fieldvalues['date_creation'])) {
			$fieldvalues['date_creation'] = $this->db->idate($now);
		}
		if (array_key_exists('fk_user_creat', $fieldvalues) && !($fieldvalues['fk_user_creat'] > 0)) {
			$fieldvalues['fk_user_creat'] = $user->id;
		}
		unset($fieldvalues['rowid']); // The field 'rowid' is reserved field name for autoincrement field so we don't need it into insert.
		if (array_key_exists('ref', $fieldvalues)) {
			$fieldvalues['ref'] = dol_string_nospecial($fieldvalues['ref']); // If field is a ref, we sanitize data
		}

		$keys = array();
		$values = array(); // Array to store string forged for SQL syntax
		foreach ($fieldvalues as $k => $v) {
			$keys[$k] = $k;
			$value = $this->fields[$k];
			$values[$k] = $this->quote($v, $value); // May return string 'NULL' if $value is null
		}

		// Clean and check mandatory
		foreach ($keys as $key) {
			// If field is an implicit foreign key field (so type = 'integer:...')
			if (preg_match('/^integer:/i', $this->fields[$key]['type']) && $values[$key] == '-1') {
				$values[$key] = '';
			}
			if (!empty($this->fields[$key]['foreignkey']) && $values[$key] == '-1') {
				$values[$key] = '';
			}

			if (isset($this->fields[$key]['notnull']) && $this->fields[$key]['notnull'] == 1 && (!isset($values[$key]) || $values[$key] === 'NULL') && is_null($this->fields[$key]['default'])) {
				$error++;
				$langs->load("errors");
				dol_syslog("Mandatory field '".$key."' is empty and required into ->fields definition of class");
				$this->errors[] = $langs->trans("ErrorFieldRequired", $this->fields[$key]['label']);
			}

			// If value is null and there is a default value for field
			if (isset($this->fields[$key]['notnull']) && $this->fields[$key]['notnull'] == 1 && (!isset($values[$key]) || $values[$key] === 'NULL') && !is_null($this->fields[$key]['default'])) {
				$values[$key] = $this->quote($this->fields[$key]['default'], $this->fields[$key]);
			}

			// If field is an implicit foreign key field (so type = 'integer:...')
			if (preg_match('/^integer:/i', $this->fields[$key]['type']) && empty($values[$key])) {
				if (isset($this->fields[$key]['default'])) {
					$values[$key] = ((int) $this->fields[$key]['default']);
				} else {
					$values[$key] = 'null';
				}
			}
			if (!empty($this->fields[$key]['foreignkey']) && empty($values[$key])) {
				$values[$key] = 'null';
			}
		}

		if ($error) {
			return -1;
		}

		$this->db->begin();

		if (!$error) {
			$sql = "INSERT INTO ".$this->db->prefix().$this->table_element;
			$sql .= " (".implode(", ", $keys).')';
			$sql .= " VALUES (".implode(", ", $values).")";		// $values can contains 'abc' or 123

			$res = $this->db->query($sql);
			if (!$res) {
				$error++;
				if ($this->db->lasterrno() == 'DB_ERROR_RECORD_ALREADY_EXISTS') {
					$this->errors[] = "ErrorRefAlreadyExists";
				} else {
					$this->errors[] = $this->db->lasterror();
				}
			}
		}

		if (!$error) {
			$this->id = $this->db->last_insert_id($this->db->prefix().$this->table_element);
		}

		// If we have a field ref with a default value of (PROV)
		if (!$error) {
			if (key_exists('ref', $this->fields) && $this->fields['ref']['notnull'] > 0 && key_exists('default', $this->fields['ref']) && $this->fields['ref']['default'] == '(PROV)') {
				$sql = "UPDATE ".$this->db->prefix().$this->table_element." SET ref = '(PROV".((int) $this->id).")' WHERE (ref = '(PROV)' OR ref = '') AND rowid = ".((int) $this->id);
				$resqlupdate = $this->db->query($sql);

				if ($resqlupdate === false) {
					$error++;
					$this->errors[] = $this->db->lasterror();
				} else {
					$this->ref = '(PROV'.$this->id.')';
				}
			}
		}

		// Create extrafields
		if (!$error) {
			$result = $this->insertExtraFields();
			if ($result < 0) {
				$error++;
			}
		}

		// Create lines
		if (!empty($this->table_element_line) && !empty($this->fk_element)) {
			$num = (is_array($this->lines) ? count($this->lines) : 0);
			for ($i = 0; $i < $num; $i++) {
				$line = $this->lines[$i];

				$keyforparent = $this->fk_element;
				$line->$keyforparent = $this->id;

				// Test and convert into object this->lines[$i]. When coming from REST API, we may still have an array
				//if (! is_object($line)) $line=json_decode(json_encode($line), false);  // convert recursively array into object.
				if (!is_object($line)) {
					$line = (object) $line;
				}

				$result = 0;
				if (method_exists($line, 'insert')) {
					$result = $line->insert($user, 1);
				} elseif (method_exists($line, 'create')) {
					$result = $line->create($user, 1);
				}
				if ($result < 0) {
					$this->error = $line->error;
					$this->db->rollback();
					return -1;
				}
			}
		}

		// Triggers
		if (!$error && !$notrigger) {
			// Call triggers
			$result = $this->call_trigger(strtoupper(get_class($this)).'_CREATE', $user);
			if ($result < 0) {
				$error++;
			}
			// End call triggers
		}

		// Commit or rollback
		if ($error) {
			$this->db->rollback();
			return -1;
		} else {
			$this->db->commit();
			return $this->id;
		}
	}


	/**
	 * Load object in memory from the database
	 *
	 * @param	int    	$id				Id object
	 * @param	string 	$ref			Ref
	 * @param	string	$morewhere		More SQL filters (' AND ...')
	 * @return 	int         			<0 if KO, 0 if not found, >0 if OK
	 */
	public function fetchCommon($id, $ref = null, $morewhere = '')
	{
		if (empty($id) && empty($ref) && empty($morewhere)) {
			return -1;
		}

		$fieldlist = $this->getFieldList('t');
		if (empty($fieldlist)) {
			return 0;
		}

		$sql = "SELECT ".$fieldlist;
		$sql .= " FROM ".$this->db->prefix().$this->table_element.' as t';

		if (!empty($id)) {
			$sql .= ' WHERE t.rowid = '.((int) $id);
		} elseif (!empty($ref)) {
			$sql .= " WHERE t.ref = '".$this->db->escape($ref)."'";
		} else {
			$sql .= ' WHERE 1 = 1'; // usage with empty id and empty ref is very rare
		}
		if (empty($id) && isset($this->ismultientitymanaged) && $this->ismultientitymanaged == 1) {
			$sql .= ' AND t.entity IN ('.getEntity($this->element).')';
		}
		if ($morewhere) {
			$sql .= $morewhere;
		}
		$sql .= ' LIMIT 1'; // This is a fetch, to be sure to get only one record

		$res = $this->db->query($sql);
		if ($res) {
			$obj = $this->db->fetch_object($res);
			if ($obj) {
				$this->setVarsFromFetchObj($obj);

				// Retrieve all extrafield
				// fetch optionals attributes and labels
				$this->fetch_optionals();

				return $this->id;
			} else {
				return 0;
			}
		} else {
			$this->error = $this->db->lasterror();
			$this->errors[] = $this->error;
			return -1;
		}
	}

	/**
	 * Load object in memory from the database
	 *
	 * @param	string	$morewhere		More SQL filters (' AND ...')
	 * @return 	int         			<0 if KO, 0 if not found, >0 if OK
	 */
	public function fetchLinesCommon($morewhere = '')
	{
		$objectlineclassname = get_class($this).'Line';
		if (!class_exists($objectlineclassname)) {
			$this->error = 'Error, class '.$objectlineclassname.' not found during call of fetchLinesCommon';
			return -1;
		}

		$objectline = new $objectlineclassname($this->db);

		$sql = "SELECT ".$objectline->getFieldList('l');
		$sql .= " FROM ".$this->db->prefix().$objectline->table_element." as l";
		$sql .= " WHERE l.fk_".$this->db->escape($this->element)." = ".((int) $this->id);
		if ($morewhere) {
			$sql .= $morewhere;
		}
		if (isset($objectline->fields['position'])) {
			$sql .= $this->db->order('position', 'ASC');
		}

		$resql = $this->db->query($sql);
		if ($resql) {
			$num_rows = $this->db->num_rows($resql);
			$i = 0;
			while ($i < $num_rows) {
				$obj = $this->db->fetch_object($resql);
				if ($obj) {
					$newline = new $objectlineclassname($this->db);
					$newline->setVarsFromFetchObj($obj);

					$this->lines[] = $newline;
				}
				$i++;
			}

			return 1;
		} else {
			$this->error = $this->db->lasterror();
			$this->errors[] = $this->error;
			return -1;
		}
	}

	/**
	 * Update object into database
	 *
	 * @param  User $user      	User that modifies
	 * @param  bool $notrigger 	false=launch triggers after, true=disable triggers
	 * @return int             	<0 if KO, >0 if OK
	 */
	public function updateCommon(User $user, $notrigger = false)
	{
		global $conf, $langs;
		dol_syslog(get_class($this)."::updateCommon update", LOG_DEBUG);

		$error = 0;

		$now = dol_now();

		// $this->oldcopy should have been set by the caller of update
		//if (empty($this->oldcopy)) {
		//	$this->oldcopy = dol_clone($this);
		//}

		$fieldvalues = $this->setSaveQuery();

		if (array_key_exists('date_modification', $fieldvalues) && empty($fieldvalues['date_modification'])) {
			$fieldvalues['date_modification'] = $this->db->idate($now);
		}
		if (array_key_exists('fk_user_modif', $fieldvalues) && !($fieldvalues['fk_user_modif'] > 0)) {
			$fieldvalues['fk_user_modif'] = $user->id;
		}
		unset($fieldvalues['rowid']); // The field 'rowid' is reserved field name for autoincrement field so we don't need it into update.
		if (array_key_exists('ref', $fieldvalues)) {
			$fieldvalues['ref'] = dol_string_nospecial($fieldvalues['ref']); // If field is a ref, we sanitize data
		}

		// Add quotes and escape on fields with type string
		$keys = array();
		$values = array();
		$tmp = array();
		foreach ($fieldvalues as $k => $v) {
			$keys[$k] = $k;
			$value = $this->fields[$k];
			$values[$k] = $this->quote($v, $value);
			$tmp[] = $k.'='.$this->quote($v, $this->fields[$k]);
		}

		// Clean and check mandatory fields
		foreach ($keys as $key) {
			if (preg_match('/^integer:/i', $this->fields[$key]['type']) && $values[$key] == '-1') {
				$values[$key] = ''; // This is an implicit foreign key field
			}
			if (!empty($this->fields[$key]['foreignkey']) && $values[$key] == '-1') {
				$values[$key] = ''; // This is an explicit foreign key field
			}

			//var_dump($key.'-'.$values[$key].'-'.($this->fields[$key]['notnull'] == 1));
			/*
			if ($this->fields[$key]['notnull'] == 1 && empty($values[$key]))
			{
				$error++;
				$this->errors[]=$langs->trans("ErrorFieldRequired", $this->fields[$key]['label']);
			}*/
		}

		$sql = 'UPDATE '.$this->db->prefix().$this->table_element.' SET '.implode(', ', $tmp).' WHERE rowid='.((int) $this->id);

		$this->db->begin();

		if (!$error) {
			$res = $this->db->query($sql);
			if (!$res) {
				$error++;
				$this->errors[] = $this->db->lasterror();
			}
		}

		// Update extrafield
		if (!$error) {
			$result = $this->insertExtraFields();
			if ($result < 0) {
				$error++;
			}
		}

		// Triggers
		if (!$error && !$notrigger) {
			// Call triggers
			$result = $this->call_trigger(strtoupper(get_class($this)).'_MODIFY', $user);
			if ($result < 0) {
				$error++;
			} //Do also here what you must do to rollback action if trigger fail
			// End call triggers
		}

		// Commit or rollback
		if ($error) {
			$this->db->rollback();
			return -1;
		} else {
			$this->db->commit();
			return $this->id;
		}
	}

	/**
	 * Delete object in database
	 *
	 * @param 	User 	$user       			User that deletes
	 * @param 	bool 	$notrigger  			false=launch triggers after, true=disable triggers
	 * @param	int		$forcechilddeletion		0=no, 1=Force deletion of children
	 * @return 	int             				<0 if KO, 0=Nothing done because object has child, >0 if OK
	 */
	public function deleteCommon(User $user, $notrigger = false, $forcechilddeletion = 0)
	{
		dol_syslog(get_class($this)."::deleteCommon delete", LOG_DEBUG);

		$error = 0;

		$this->db->begin();

		if ($forcechilddeletion) {	// Force also delete of childtables that should lock deletion in standard case when option force is off
			foreach ($this->childtables as $table) {
				$sql = "DELETE FROM ".$this->db->prefix().$table." WHERE ".$this->fk_element." = ".((int) $this->id);
				$resql = $this->db->query($sql);
				if (!$resql) {
					$this->error = $this->db->lasterror();
					$this->errors[] = $this->error;
					$this->db->rollback();
					return -1;
				}
			}
		} elseif (!empty($this->childtables)) {	// If object has childs linked with a foreign key field, we check all child tables.
			$objectisused = $this->isObjectUsed($this->id);
			if (!empty($objectisused)) {
				dol_syslog(get_class($this)."::deleteCommon Can't delete record as it has some child", LOG_WARNING);
				$this->error = 'ErrorRecordHasChildren';
				$this->errors[] = $this->error;
				$this->db->rollback();
				return 0;
			}
		}

		// Delete cascade first
		if (is_array($this->childtablesoncascade) && !empty($this->childtablesoncascade)) {
			foreach ($this->childtablesoncascade as $table) {
				$deleteFromObject = explode(':', $table);
				if (count($deleteFromObject) >= 2) {
					$className = str_replace('@', '', $deleteFromObject[0]);
					$filePath = $deleteFromObject[1];
					$columnName = $deleteFromObject[2];
					$TMoreSQL = array();
					$more_sql = $deleteFromObject[3];
					if (!empty($more_sql)) {
						$TMoreSQL['customsql'] = $more_sql;
					}
					if (dol_include_once($filePath)) {
						$childObject = new $className($this->db);
						if (method_exists($childObject, 'deleteByParentField')) {
							$result = $childObject->deleteByParentField($this->id, $columnName, $TMoreSQL);
							if ($result < 0) {
								$error++;
								$this->errors[] = $childObject->error;
								break;
							}
						} else {
							$error++;
							$this->errors[] = "You defined a cascade delete on an object $childObject but there is no method deleteByParentField for it";
							break;
						}
					} else {
						$error++;
						$this->errors[] = 'Cannot include child class file '.$filePath;
						break;
					}
				} else {
					// Delete record in child table
					$sql = "DELETE FROM ".$this->db->prefix().$table." WHERE ".$this->fk_element." = ".((int) $this->id);

					$resql = $this->db->query($sql);
					if (!$resql) {
						$error++;
						$this->error = $this->db->lasterror();
						$this->errors[] = $this->error;
						break;
					}
				}
			}
		}

		if (!$error) {
			if (!$notrigger) {
				// Call triggers
				$result = $this->call_trigger(strtoupper(get_class($this)).'_DELETE', $user);
				if ($result < 0) {
					$error++;
				} // Do also here what you must do to rollback action if trigger fail
				// End call triggers
			}
		}

		// Delete llx_ecm_files
		if (!$error) {
			$res = $this->deleteEcmFiles(1); // Deleting files physically is done later with the dol_delete_dir_recursive
			if (!$res) {
				$error++;
			}
		}

		// Delete linked object
		$res = $this->deleteObjectLinked();
		if ($res < 0) {
			$error++;
		}

		if (!$error && !empty($this->isextrafieldmanaged)) {
			$result = $this->deleteExtraFields();
			if ($result < 0) {
				$error++;
			}
		}

		if (!$error) {
			$sql = 'DELETE FROM '.$this->db->prefix().$this->table_element.' WHERE rowid='.((int) $this->id);

			$resql = $this->db->query($sql);
			if (!$resql) {
				$error++;
				$this->errors[] = $this->db->lasterror();
			}
		}

		// Commit or rollback
		if ($error) {
			$this->db->rollback();
			return -1;
		} else {
			$this->db->commit();
			return 1;
		}
	}

	/**
	 * Delete all child object from a parent ID
	 *
	 * @param		int		$parentId      Parent Id
	 * @param		string	$parentField   Name of Foreign key parent column
	 * @param 		array 	$filter		an array filter
	 * @param		string	$filtermode	AND or OR
	 * @return		int						<0 if KO, >0 if OK
	 * @throws Exception
	 */
	public function deleteByParentField($parentId = 0, $parentField = '', $filter = array(), $filtermode = "AND")
	{
		global $user;

		$error = 0;
		$deleted = 0;

		if (!empty($parentId) && !empty($parentField)) {
			$this->db->begin();

			$sql = "SELECT rowid FROM ".$this->db->prefix().$this->table_element;
			$sql .= " WHERE ".$parentField." = ".(int) $parentId;

			// Manage filters
			$sqlwhere = array();
			if (count($filter) > 0) {
				foreach ($filter as $key => $value) {
					if ($key == 'customsql') {
						$sqlwhere[] = $value;
					} elseif (strpos($value, '%') === false) {
						$sqlwhere[] = $key." IN (".$this->db->sanitize($this->db->escape($value)).")";
					} else {
						$sqlwhere[] = $key." LIKE '%".$this->db->escape($value)."%'";
					}
				}
			}
			if (count($sqlwhere) > 0) {
				$sql .= " AND (".implode(" ".$filtermode." ", $sqlwhere).")";
			}

			$resql = $this->db->query($sql);
			if (!$resql) {
				$this->errors[] = $this->db->lasterror();
				$error++;
			} else {
				while ($obj = $this->db->fetch_object($resql)) {
					$result = $this->fetch($obj->rowid);
					if ($result < 0) {
						$error++;
						$this->errors[] = $this->error;
					} else {
						if (get_class($this) == 'Contact') { // TODO special code because delete() for contact has not been standardized like other delete.
							$result = $this->delete();
						} else {
							$result = $this->delete($user);
						}
						if ($result < 0) {
							$error++;
							$this->errors[] = $this->error;
						} else {
							$deleted++;
						}
					}
				}
			}

			if (empty($error)) {
				$this->db->commit();
				return $deleted;
			} else {
				$this->error = implode(', ', $this->errors);
				$this->db->rollback();
				return $error * -1;
			}
		}

		return $deleted;
	}

	/**
	 *  Delete a line of object in database
	 *
	 *	@param  User	$user       User that delete
	 *  @param	int		$idline		Id of line to delete
	 *  @param 	bool 	$notrigger  false=launch triggers after, true=disable triggers
	 *  @return int         		>0 if OK, <0 if KO
	 */
	public function deleteLineCommon(User $user, $idline, $notrigger = false)
	{
		global $conf;

		$error = 0;

		$tmpforobjectclass = get_class($this);
		$tmpforobjectlineclass = ucfirst($tmpforobjectclass).'Line';

		$this->db->begin();

		// Call trigger
		$result = $this->call_trigger('LINE'.strtoupper($tmpforobjectclass).'_DELETE', $user);
		if ($result < 0) {
			$error++;
		}
		// End call triggers

		if (empty($error)) {
			$sql = "DELETE FROM ".$this->db->prefix().$this->table_element_line;
			$sql .= " WHERE rowid = ".((int) $idline);

			$resql = $this->db->query($sql);
			if (!$resql) {
				$this->error = "Error ".$this->db->lasterror();
				$error++;
			}
		}

		if (empty($error)) {
			// Remove extrafields
			$tmpobjectline = new $tmpforobjectlineclass($this->db);
			if (!isset($tmpobjectline->isextrafieldmanaged) || !empty($tmpobjectline->isextrafieldmanaged)) {
				$tmpobjectline->id = $idline;
				$result = $tmpobjectline->deleteExtraFields();
				if ($result < 0) {
					$error++;
					$this->error = "Error ".get_class($this)."::deleteLineCommon deleteExtraFields error -4 ".$tmpobjectline->error;
				}
			}
		}

		if (empty($error)) {
			$this->db->commit();
			return 1;
		} else {
			dol_syslog(get_class($this)."::deleteLineCommon ERROR:".$this->error, LOG_ERR);
			$this->db->rollback();
			return -1;
		}
	}


	/**
	 *	Set to a status
	 *
	 *	@param	User	$user			Object user that modify
	 *  @param	int		$status			New status to set (often a constant like self::STATUS_XXX)
	 *  @param	int		$notrigger		1=Does not execute triggers, 0=Execute triggers
	 *  @param  string  $triggercode    Trigger code to use
	 *	@return	int						<0 if KO, >0 if OK
	 */
	public function setStatusCommon($user, $status, $notrigger = 0, $triggercode = '')
	{
		$error = 0;

		$this->db->begin();

		$statusfield = 'status';
		if (in_array($this->element, array('don', 'donation', 'shipping'))) {
			$statusfield = 'fk_statut';
		}

		$sql = "UPDATE ".$this->db->prefix().$this->table_element;
		$sql .= " SET ".$statusfield." = ".((int) $status);
		$sql .= " WHERE rowid = ".((int) $this->id);

		if ($this->db->query($sql)) {
			if (!$error) {
				$this->oldcopy = clone $this;
			}

			if (!$error && !$notrigger) {
				// Call trigger
				$result = $this->call_trigger($triggercode, $user);
				if ($result < 0) {
					$error++;
				}
			}

			if (!$error) {
				$this->status = $status;
				$this->db->commit();
				return 1;
			} else {
				$this->db->rollback();
				return -1;
			}
		} else {
			$this->error = $this->db->error();
			$this->db->rollback();
			return -1;
		}
	}


	/**
	 * Initialise object with example values
	 * Id must be 0 if object instance is a specimen
	 *
	 * @return int
	 */
	public function initAsSpecimenCommon()
	{
		global $user;

		$this->id = 0;
		$this->specimen = 1;
		$fields = array(
			'label' => 'This is label',
			'ref' => 'ABCD1234',
			'description' => 'This is a description',
			'qty' => 123.12,
			'note_public' => 'Public note',
			'note_private' => 'Private note',
			'date_creation' => (dol_now() - 3600 * 48),
			'date_modification' => (dol_now() - 3600 * 24),
			'fk_user_creat' => $user->id,
			'fk_user_modif' => $user->id,
			'date' => dol_now(),
		);
		foreach ($fields as $key => $value) {
			if (array_key_exists($key, $this->fields)) {
				$this->{$key} = $value;
			}
		}

		// Force values to default values when known
		if (property_exists($this, 'fields')) {
			foreach ($this->fields as $key => $value) {
				// If fields are already set, do nothing
				if (array_key_exists($key, $fields)) {
					continue;
				}

				if (!empty($value['default'])) {
					$this->$key = $value['default'];
				}
			}
		}

		return 1;
	}


	/* Part for comments */

	/**
	 * Load comments linked with current task
	 *	@return boolean	1 if ok
	 */
	public function fetchComments()
	{
		require_once DOL_DOCUMENT_ROOT.'/core/class/comment.class.php';

		$comment = new Comment($this->db);
		$result = $comment->fetchAllFor($this->element, $this->id);
		if ($result < 0) {
			$this->errors = array_merge($this->errors, $comment->errors);
			return -1;
		} else {
			$this->comments = $comment->comments;
		}
		return count($this->comments);
	}

	/**
	 * Return nb comments already posted
	 *
	 * @return int
	 */
	public function getNbComments()
	{
		return count($this->comments);
	}

	/**
	 * Trim object parameters
	 *
	 * @param string[] $parameters array of parameters to trim
	 * @return void
	 */
	public function trimParameters($parameters)
	{
		if (!is_array($parameters)) {
			return;
		}
		foreach ($parameters as $parameter) {
			if (isset($this->$parameter)) {
				$this->$parameter = trim($this->$parameter);
			}
		}
	}

	/* Part for categories/tags */

	/**
	 * Sets object to given categories.
	 *
	 * Deletes object from existing categories not supplied.
	 * Adds it to non existing supplied categories.
	 * Existing categories are left untouch.
	 *
	 * @param 	string 		$type_categ 	Category type ('customer', 'supplier', 'website_page', ...)
	 * @return	int							Array of category objects or < 0 if KO
	 */
	public function getCategoriesCommon($type_categ)
	{
		require_once DOL_DOCUMENT_ROOT.'/categories/class/categorie.class.php';

		// Get current categories
		$c = new Categorie($this->db);
		$existing = $c->containing($this->id, $type_categ, 'id');

		return $existing;
	}

	/**
	 * Sets object to given categories.
	 *
	 * Adds it to non existing supplied categories.
	 * Deletes object from existing categories not supplied (if remove_existing==true).
	 * Existing categories are left untouch.
	 *
	 * @param 	int[]|int 	$categories 		Category ID or array of Categories IDs
	 * @param 	string 		$type_categ 		Category type ('customer', 'supplier', 'website_page', ...) definied into const class Categorie type
	 * @param 	boolean		$remove_existing 	True: Remove existings categories from Object if not supplies by $categories, False: let them
	 * @return	int								<0 if KO, >0 if OK
	 */
	public function setCategoriesCommon($categories, $type_categ = '', $remove_existing = true)
	{
		// Handle single category
		if (!is_array($categories)) {
			$categories = array($categories);
		}

		dol_syslog(get_class($this)."::setCategoriesCommon Oject Id:".$this->id.' type_categ:'.$type_categ.' nb tag add:'.count($categories), LOG_DEBUG);

		require_once DOL_DOCUMENT_ROOT.'/categories/class/categorie.class.php';

		if (empty($type_categ)) {
			dol_syslog(__METHOD__.': Type '.$type_categ.'is an unknown category type. Done nothing.', LOG_ERR);
			return -1;
		}

		// Get current categories
		$c = new Categorie($this->db);
		$existing = $c->containing($this->id, $type_categ, 'id');
		if ($remove_existing) {
			// Diff
			if (is_array($existing)) {
				$to_del = array_diff($existing, $categories);
				$to_add = array_diff($categories, $existing);
			} else {
				$to_del = array(); // Nothing to delete
				$to_add = $categories;
			}
		} else {
			$to_del = array(); // Nothing to delete
			$to_add = array_diff($categories, $existing);
		}

		$error = 0;
		$ok = 0;

		// Process
		foreach ($to_del as $del) {
			if ($c->fetch($del) > 0) {
				$result=$c->del_type($this, $type_categ);
				if ($result < 0) {
					$error++;
					$this->error = $c->error;
					$this->errors = $c->errors;
					break;
				} else {
					$ok += $result;
				}
			}
		}
		foreach ($to_add as $add) {
			if ($c->fetch($add) > 0) {
				$result = $c->add_type($this, $type_categ);
				if ($result < 0) {
					$error++;
					$this->error = $c->error;
					$this->errors = $c->errors;
					break;
				} else {
					$ok += $result;
				}
			}
		}

		return $error ? (-1 * $error) : $ok;
	}

	/**
	 * Copy related categories to another object
	 *
	 * @param  int		$fromId	Id object source
	 * @param  int		$toId	Id object cible
	 * @param  string	$type	Type of category ('product', ...)
	 * @return int      < 0 if error, > 0 if ok
	 */
	public function cloneCategories($fromId, $toId, $type = '')
	{
		$this->db->begin();

		if (empty($type)) {
			$type = $this->table_element;
		}

		require_once DOL_DOCUMENT_ROOT.'/categories/class/categorie.class.php';
		$categorystatic = new Categorie($this->db);

		$sql = "INSERT INTO ".$this->db->prefix()."categorie_".(empty($categorystatic->MAP_CAT_TABLE[$type]) ? $type : $categorystatic->MAP_CAT_TABLE[$type])." (fk_categorie, fk_product)";
		$sql .= " SELECT fk_categorie, $toId FROM ".$this->db->prefix()."categorie_".(empty($categorystatic->MAP_CAT_TABLE[$type]) ? $type : $categorystatic->MAP_CAT_TABLE[$type]);
		$sql .= " WHERE fk_product = ".((int) $fromId);

		if (!$this->db->query($sql)) {
			$this->error = $this->db->lasterror();
			$this->db->rollback();
			return -1;
		}

		$this->db->commit();
		return 1;
	}

	/**
	 * Delete related files of object in database
	 *
	 * @param	integer		$mode		0=Use path to find record, 1=Use src_object_xxx fields (Mode 1 is recommanded for new objects)
	 * @return 	bool					True if OK, False if KO
	 */
	public function deleteEcmFiles($mode = 0)
	{
		global $conf;

		$this->db->begin();

		// Delete in database with mode 0
		if ($mode == 0) {
			switch ($this->element) {
				case 'propal':
					$element = 'propale';
					break;
				case 'product':
					$element = 'produit';
					break;
				case 'order_supplier':
					$element = 'fournisseur/commande';
					break;
				case 'invoice_supplier':
					$element = 'fournisseur/facture/'.get_exdir($this->id, 2, 0, 1, $this, 'invoice_supplier');
					break;
				case 'shipping':
					$element = 'expedition/sending';
					break;
				default:
					$element = $this->element;
			}

			// Delete ecm_files extrafields
			$sql = "DELETE FROM ".$this->db->prefix()."ecm_files_extrafields WHERE fk_object IN (";
			$sql .= " SELECT rowid FROM ".$this->db->prefix()."ecm_files WHERE filename LIKE '".$this->db->escape($this->ref)."%'";
			$sql .= " AND filepath = '".$this->db->escape($element)."/".$this->db->escape($this->ref)."' AND entity = ".((int) $conf->entity); // No need of getEntity here
			$sql .= ")";

			if (!$this->db->query($sql)) {
				$this->error = $this->db->lasterror();
				$this->db->rollback();
				return false;
			}

			// Delete ecm_files
			$sql = "DELETE FROM ".$this->db->prefix()."ecm_files";
			$sql .= " WHERE filename LIKE '".$this->db->escape($this->ref)."%'";
			$sql .= " AND filepath = '".$this->db->escape($element)."/".$this->db->escape($this->ref)."' AND entity = ".((int) $conf->entity); // No need of getEntity here

			if (!$this->db->query($sql)) {
				$this->error = $this->db->lasterror();
				$this->db->rollback();
				return false;
			}
		}

		// Delete in database with mode 1
		if ($mode == 1) {
			$sql = 'DELETE FROM '.$this->db->prefix()."ecm_files_extrafields";
			$sql .= " WHERE fk_object IN (SELECT rowid FROM ".$this->db->prefix()."ecm_files WHERE src_object_type = '".$this->db->escape($this->table_element.(empty($this->module) ? "" : "@".$this->module))."' AND src_object_id = ".((int) $this->id).")";
			$resql = $this->db->query($sql);
			if (!$resql) {
				$this->error = $this->db->lasterror();
				$this->db->rollback();
				return false;
			}

			$sql = 'DELETE FROM '.$this->db->prefix()."ecm_files";
			$sql .= " WHERE src_object_type = '".$this->db->escape($this->table_element.(empty($this->module) ? "" : "@".$this->module))."' AND src_object_id = ".((int) $this->id);
			$resql = $this->db->query($sql);
			if (!$resql) {
				$this->error = $this->db->lasterror();
				$this->db->rollback();
				return false;
			}
		}

		$this->db->commit();
		return true;
	}
}<|MERGE_RESOLUTION|>--- conflicted
+++ resolved
@@ -9155,11 +9155,7 @@
 							$this->$field = (double) $obj->$field;
 						}
 					} else {
-<<<<<<< HEAD
-						if (isset($obj->$field) && (!is_null($obj->$field) || (isset($info['notnull']) && $info['notnull'] == 1)) {
-=======
-						if (isset($obj->$field) && !is_null($obj->$field) || (isset($info['notnull']) && $info['notnull'] == 1)) {
->>>>>>> cdad15ba
+						if (isset($obj->$field) && (!is_null($obj->$field) || (isset($info['notnull']) && $info['notnull'] == 1))) {
 							$this->$field = (int) $obj->$field;
 						} else {
 							$this->$field = null;
@@ -9174,11 +9170,7 @@
 						$this->$field = (double) $obj->$field;
 					}
 				} else {
-<<<<<<< HEAD
 					if (isset($obj->$field) && (!is_null($obj->$field) || (isset($info['notnull']) && $info['notnull'] == 1))) {
-=======
-					if (isset($obj->$field) && !is_null($obj->$field) || (isset($info['notnull']) && $info['notnull'] == 1)) {
->>>>>>> cdad15ba
 						$this->$field = (double) $obj->$field;
 					} else {
 						$this->$field = null;
