<?php
/* Copyright (C) 2006-2015 Laurent Destailleur  <eldy@users.sourceforge.net>
 * Copyright (C) 2005-2013 Regis Houssin        <regis.houssin@inodbox.com>
 * Copyright (C) 2010-2020 Juanjo Menent        <jmenent@2byte.es>
 * Copyright (C) 2012-2013 Christophe Battarel  <christophe.battarel@altairis.fr>
 * Copyright (C) 2011-2019 Philippe Grand       <philippe.grand@atoo-net.com>
 * Copyright (C) 2012-2015 Marcos García        <marcosgdf@gmail.com>
 * Copyright (C) 2012-2015 Raphaël Doursenaud   <rdoursenaud@gpcsolutions.fr>
 * Copyright (C) 2012      Cedric Salvador      <csalvador@gpcsolutions.fr>
 * Copyright (C) 2015-2021 Alexandre Spangaro   <aspangaro@open-dsi.fr>
 * Copyright (C) 2016      Bahfir abbes         <dolipar@dolipar.org>
 * Copyright (C) 2017      ATM Consulting       <support@atm-consulting.fr>
 * Copyright (C) 2017-2019 Nicolas ZABOURI      <info@inovea-conseil.com>
<<<<<<< HEAD
 * Copyright (C) 2017      Rui Strecht          <rui.strecht@aliartalentos.com>
 * Copyright (C) 2018-2020 Frédéric France      <frederic.france@netlogic.fr>
=======
 * Copyright (C) 2017      Rui Strecht		    <rui.strecht@aliartalentos.com>
 * Copyright (C) 2018-2021 Frédéric France      <frederic.france@netlogic.fr>
>>>>>>> d0f64730
 * Copyright (C) 2018      Josep Lluís Amador   <joseplluis@lliuretic.cat>
 * Copyright (C) 2021      Gauthier VERDOL      <gauthier.verdol@atm-consulting.fr>
 *
 * This program is free software; you can redistribute it and/or modify
 * it under the terms of the GNU General Public License as published by
 * the Free Software Foundation; either version 3 of the License, or
 * (at your option) any later version.
 *
 * This program is distributed in the hope that it will be useful,
 * but WITHOUT ANY WARRANTY; without even the implied warranty of
 * MERCHANTABILITY or FITNESS FOR A PARTICULAR PURPOSE.  See the
 * GNU General Public License for more details.
 *
 * You should have received a copy of the GNU General Public License
 * along with this program. If not, see <https://www.gnu.org/licenses/>.
 */

/**
 *	\file       htdocs/core/class/commonobject.class.php
 *	\ingroup    core
 *	\brief      File of parent class of all other business classes (invoices, contracts, proposals, orders, ...)
 */


/**
 *	Parent class of all other business classes (invoices, contracts, proposals, orders, ...)
 */
abstract class CommonObject
{
	/**
	 * @var DoliDb		Database handler (result of a new DoliDB)
	 */
	public $db;

	/**
	 * @var int The object identifier
	 */
	public $id;

	/**
	 * @var int The environment ID when using a multicompany module
	 */
	public $entity;

	/**
	 * @var string 		Error string
	 * @see             $errors
	 */
	public $error;

	/**
	 * @var string 		Error string that is hidden but can be used to store complementatry technical code.
	 */
	public $errorhidden;

	/**
	 * @var string[]	Array of error strings
	 */
	public $errors = array();

	/**
	 * @var string ID to identify managed object
	 */
	public $element;

	/**
	 * @var string Name of table without prefix where object is stored
	 */
	public $table_element;

	/**
	 * @var string    Name of subtable line
	 */
	public $table_element_line = '';

	/**
	 * @var string		Key value used to track if data is coming from import wizard
	 */
	public $import_key;

	/**
	 * @var mixed		Contains data to manage extrafields
	 */
	public $array_options = array();

	/**
	 * @var mixed		Array to store alternative languages values of object
	 */
	public $array_languages = null; // Value is array() when load already tried

	/**
	 * @var int[][]		Array of linked objects ids. Loaded by ->fetchObjectLinked
	 */
	public $linkedObjectsIds;

	/**
	 * @var mixed		Array of linked objects. Loaded by ->fetchObjectLinked
	 */
	public $linkedObjects;

	/**
	 * @var Object      To store a cloned copy of object before to edit it and keep track of old properties
	 */
	public $oldcopy;

	/**
	 * @var string		Column name of the ref field.
	 */
	protected $table_ref_field = '';



	// Following vars are used by some objects only. We keep this property here in CommonObject to be able to provide common method using them.

	/**
	 * @var array<string,mixed>		Can be used to pass information when only object is provided to method
	 */
	public $context = array();

	/**
	 * @var string		Contains canvas name if record is an alternative canvas record
	 */
	public $canvas;

	/**
	 * @var Project The related project
	 * @see fetch_projet()
	 */
	public $project;

	/**
	 * @var int The related project ID
	 * @see setProject(), project
	 */
	public $fk_project;

	/**
	 * @deprecated
	 * @see project
	 */
	public $projet;

	/**
	 * @var Contact a related contact
	 * @see fetch_contact()
	 */
	public $contact;

	/**
	 * @var int The related contact ID
	 * @see fetch_contact()
	 */
	public $contact_id;

	/**
	 * @var Societe A related thirdparty
	 * @see fetch_thirdparty()
	 */
	public $thirdparty;

	/**
	 * @var User A related user
	 * @see fetch_user()
	 */
	public $user;

	/**
	 * @var string 	The type of originating object ('commande', 'facture', ...)
	 * @see fetch_origin()
	 */
	public $origin;

	/**
	 * @var int 	The id of originating object
	 * @see fetch_origin()
	 */
	public $origin_id;

	/**
	 * @var string The object's reference
	 */
	public $ref;

	/**
	 * @var string An external reference for the object
	 */
	public $ref_ext;

	/**
	 * @var string The object's previous reference
	 */
	public $ref_previous;

	/**
	 * @var string The object's next reference
	 */
	public $ref_next;

	/**
	 * @var string Ref to store on object to save the new ref to use for example when making a validate() of an object
	 */
	public $newref;

	/**
	 * @var int The object's status
	 * @see setStatut()
	 */
	public $statut;

	/**
	 * @var int The object's status
	 * @see setStatut()
	 */
	public $status;

	/**
	 * @var string
	 * @see getFullAddress()
	 */
	public $country;

	/**
	 * @var int
	 * @see getFullAddress(), country
	 */
	public $country_id;

	/**
	 * @var string
	 * @see getFullAddress(), isInEEC(), country
	 */
	public $country_code;

	/**
	 * @var string
	 * @see getFullAddress()
	 */
	public $state;

	/**
	 * @var int
	 * @see getFullAddress(), state
	 */
	public $state_id;

	/**
	 * @var string
	 * @see getFullAddress(), $state
	 */
	public $state_code;

	/**
	 * @var int
	 * @see getFullAddress(), $region_code, $region
	 */
	public $region_id;

	/**
	 * @var string
	 * @see getFullAddress(), $region_id, $region
	 */
	public $region_code;

	/**
	 * @var string
	 * @see getFullAddress(), $region_id, $region_code
	 */
	public $region;

	/**
	 * @var int
	 * @see fetch_barcode()
	 */
	public $barcode_type;

	/**
	 * @var string
	 * @see fetch_barcode(), barcode_type
	 */
	public $barcode_type_code;

	/**
	 * @var string
	 * @see fetch_barcode(), barcode_type
	 */
	public $barcode_type_label;

	/**
	 * @var string
	 * @see fetch_barcode(), barcode_type
	 */
	public $barcode_type_coder;

	/**
	 * @var int Payment method ID (cheque, cash, ...)
	 * @see setPaymentMethods()
	 */
	public $mode_reglement_id;

	/**
	 * @var int Payment terms ID
	 * @see setPaymentTerms()
	 */
	public $cond_reglement_id;

	/**
	 * @var int Demand reason ID
	 */
	public $demand_reason_id;

	/**
	 * @var int Transport mode ID (For module intracomm report)
	 * @see setTransportMode()
	 */
	public $transport_mode_id;

	/**
	 * @var int Payment terms ID
	 * @deprecated Kept for compatibility
	 * @see cond_reglement_id;
	 */
	public $cond_reglement;

	/**
	 * @var int Delivery address ID
	 * @see setDeliveryAddress()
	 * @deprecated
	 */
	public $fk_delivery_address;

	/**
	 * @var int Shipping method ID
	 * @see setShippingMethod()
	 */
	public $shipping_method_id;

	/**
	 * @var string
	 * @see SetDocModel()
	 */
	public $model_pdf;

	/**
	 * @var string
	 * @deprecated
	 * @see model_pdf
	 */
	public $modelpdf;

	/**
	 * @var string
	 * Contains relative path of last generated main file
	 */
	public $last_main_doc;

	/**
	 * @var int Bank account ID sometimes, ID of record into llx_bank sometimes
	 * @deprecated
	 * @see $fk_account
	 */
	public $fk_bank;

	/**
	 * @var int Bank account ID
	 * @see SetBankAccount()
	 */
	public $fk_account;

	/**
	 * @var string	Open ID
	 */
	public $openid;

	/**
	 * @var string Public note
	 * @see update_note()
	 */
	public $note_public;

	/**
	 * @var string Private note
	 * @see update_note()
	 */
	public $note_private;

	/**
	 * @deprecated
	 * @see $note_private
	 */
	public $note;

	/**
	 * @var float Total amount before taxes
	 * @see update_price()
	 */
	public $total_ht;

	/**
	 * @var float Total VAT amount
	 * @see update_price()
	 */
	public $total_tva;

	/**
	 * @var float Total local tax 1 amount
	 * @see update_price()
	 */
	public $total_localtax1;

	/**
	 * @var float Total local tax 2 amount
	 * @see update_price()
	 */
	public $total_localtax2;

	/**
	 * @var float Total amount with taxes
	 * @see update_price()
	 */
	public $total_ttc;

	/**
	 * @var CommonObjectLine[]
	 */
	public $lines;

	/**
	 * @var mixed		Contains comments
	 * @see fetchComments()
	 */
	public $comments = array();

	/**
	 * @var string The name
	 */
	public $name;

	/**
	 * @var string The lastname
	 */
	public $lastname;

	/**
	 * @var string The firstname
	 */
	public $firstname;

	/**
	 * @var string The civility code, not an integer
	 */
	public $civility_id;

	// Dates
	/**
	 * @var integer|string date_creation
	 */
	public $date_creation;

	/**
	 * @var integer|string $date_validation;
	 */
	public $date_validation; // Date validation

	/**
	 * @var integer|string $date_modification;
	 */
	public $date_modification; // Date last change (tms field)

	public $next_prev_filter;

	/**
	 * @var int 1 if object is specimen
	 */
	public $specimen = 0;

	/**
	 * @var	int	Id of contact to send object (used by the trigger of module Agenda)
	 */
	public $sendtoid;

	/**
	 * @var	float	Amount already paid (used to show correct status)
	 */
	public $alreadypaid;

	/**
	 * @var array	List of child tables. To test if we can delete object.
	 */
	protected $childtables = array();

	/**
	 * @var array    List of child tables. To know object to delete on cascade.
	 *               If name matches '@ClassNAme:FilePathClass;ParentFkFieldName' it will
	 *               call method deleteByParentField(parentId, ParentFkFieldName) to fetch and delete child object
	 */
	protected $childtablesoncascade = array();


	// No constructor as it is an abstract class
	/**
	 * Check an object id/ref exists
	 * If you don't need/want to instantiate object and just need to know if object exists, use this method instead of fetch
	 *
	 *  @param	string	$element   	String of element ('product', 'facture', ...)
	 *  @param	int		$id      	Id of object
	 *  @param  string	$ref     	Ref of object to check
	 *  @param	string	$ref_ext	Ref ext of object to check
	 *  @return int     			<0 if KO, 0 if OK but not found, >0 if OK and exists
	 */
	public static function isExistingObject($element, $id, $ref = '', $ref_ext = '')
	{
		global $db, $conf;

		$sql = "SELECT rowid, ref, ref_ext";
		$sql .= " FROM ".MAIN_DB_PREFIX.$element;
		$sql .= " WHERE entity IN (".getEntity($element).")";

		if ($id > 0) {
			$sql .= " AND rowid = ".$db->escape($id);
		} elseif ($ref) {
			$sql .= " AND ref = '".$db->escape($ref)."'";
		} elseif ($ref_ext) {
			$sql .= " AND ref_ext = '".$db->escape($ref_ext)."'";
		} else {
			$error = 'ErrorWrongParameters';
			dol_print_error(get_class()."::isExistingObject ".$error, LOG_ERR);
			return -1;
		}
		if ($ref || $ref_ext) {
			$sql .= " AND entity = ".$conf->entity;
		}

		dol_syslog(get_class()."::isExistingObject", LOG_DEBUG);
		$resql = $db->query($sql);
		if ($resql) {
			$num = $db->num_rows($resql);
			if ($num > 0) {
				return 1;
			} else {
				return 0;
			}
		}
		return -1;
	}

	/**
	 * Method to output saved errors
	 *
	 * @return	string		String with errors
	 */
	public function errorsToString()
	{
		return $this->error.(is_array($this->errors) ? (($this->error != '' ? ', ' : '').join(', ', $this->errors)) : '');
	}


	/**
	 * Return customer ref for screen output.
	 *
	 * @param  string      $objref        Customer ref
	 * @return string                     Customer ref formated
	 */
	public function getFormatedCustomerRef($objref)
	{
		global $hookmanager;

		$parameters = array('objref'=>$objref);
		$action = '';
		$reshook = $hookmanager->executeHooks('getFormatedCustomerRef', $parameters, $this, $action); // Note that $action and $object may have been modified by some hooks
		if ($reshook > 0) {
			return $hookmanager->resArray['objref'];
		}
		return $objref.(isset($hookmanager->resArray['objref']) ? $hookmanager->resArray['objref'] : '');
	}

	/**
	 * Return supplier ref for screen output.
	 *
	 * @param  string      $objref        Supplier ref
	 * @return string                     Supplier ref formated
	 */
	public function getFormatedSupplierRef($objref)
	{
		global $hookmanager;

		$parameters = array('objref'=>$objref);
		$action = '';
		$reshook = $hookmanager->executeHooks('getFormatedSupplierRef', $parameters, $this, $action); // Note that $action and $object may have been modified by some hooks
		if ($reshook > 0) {
			return $hookmanager->resArray['objref'];
		}
		return $objref.(isset($hookmanager->resArray['objref']) ? $hookmanager->resArray['objref'] : '');
	}

	/**
	 *	Return full name (civility+' '+name+' '+lastname)
	 *
	 *	@param	Translate	$langs			Language object for translation of civility (used only if option is 1)
	 *	@param	int			$option			0=No option, 1=Add civility
	 * 	@param	int			$nameorder		-1=Auto, 0=Lastname+Firstname, 1=Firstname+Lastname, 2=Firstname, 3=Firstname if defined else lastname, 4=Lastname, 5=Lastname if defined else firstname
	 * 	@param	int			$maxlen			Maximum length
	 * 	@return	string						String with full name
	 */
	public function getFullName($langs, $option = 0, $nameorder = -1, $maxlen = 0)
	{
		//print "lastname=".$this->lastname." name=".$this->name." nom=".$this->nom."<br>\n";
		$lastname = $this->lastname;
		$firstname = $this->firstname;
		if (empty($lastname)) {
			$lastname = (isset($this->lastname) ? $this->lastname : (isset($this->name) ? $this->name : (isset($this->nom) ? $this->nom : (isset($this->societe) ? $this->societe : (isset($this->company) ? $this->company : '')))));
		}

		$ret = '';
		if (!empty($option) && !empty($this->civility_code)) {
			if ($langs->transnoentitiesnoconv("Civility".$this->civility_code) != "Civility".$this->civility_code) {
				$ret .= $langs->transnoentitiesnoconv("Civility".$this->civility_code).' ';
			} else {
				$ret .= $this->civility_code.' ';
			}
		}

		$ret .= dolGetFirstLastname($firstname, $lastname, $nameorder);

		return dol_trunc($ret, $maxlen);
	}

	/**
	 * Set to upper or ucwords/lower if needed
	 *
	 * @return void;
	 */
	public function setUpperOrLowerCase()
	{
		global $conf;
		if (!empty($conf->global->MAIN_FIRST_TO_UPPER)) {
			$this->lastname = dol_ucwords(dol_strtolower($this->lastname));
			$this->firstname = dol_ucwords(dol_strtolower($this->firstname));
			$this->name = dol_ucwords(dol_strtolower($this->name));
			$this->name_alias = dol_ucwords(dol_strtolower($this->name_alias));
		}
		if (!empty($conf->global->MAIN_ALL_TO_UPPER)) {
			$this->lastname = dol_strtoupper($this->lastname);
			$this->name = dol_strtoupper($this->name);
			$this->name_alias = dol_strtoupper($this->name_alias);
		}
		if (!empty($conf->global->MAIN_ALL_TOWN_TO_UPPER)) {
			$this->address = dol_strtoupper($this->address);
			$this->town = dol_strtoupper($this->town);
		}
	}

	/**
	 *	Return clicable link of object (with eventually picto)
	 *
	 *	@param      string	    $option                 Where point the link (0=> main card, 1,2 => shipment, 'nolink'=>No link)
	 *  @return		string								HTML Code for Kanban thumb.
	 */
	public function getKanbanView($option = '')
	{
		$return = '<div class="box-flex-item">';
		$return .= '<div class="info-box info-box-sm">';
		$return .= '<span class="info-box-icon bg-infobox-action">';
		$return .= '<i class="fa fa-dol-action"></i>'; // Can be image
		$return .= '</span>';
		$return .= '<div class="info-box-content">';
		$return .= '<span class="info-box-title">'.(method_exists($this, 'getNomUrl') ? $this->getNomUrl() : $this->ref).'</span>';
		$return .= '</div>';
		$return .= '</div>';
		$return .= '</div>';

		return $return;
	}

	/**
	 * 	Return full address of contact
	 *
	 * 	@param		int			$withcountry		1=Add country into address string
	 *  @param		string		$sep				Separator to use to build string
	 *  @param		int		    $withregion			1=Add region into address string
	 *  @param		string		$extralangcode		User extralanguages as value
	 *	@return		string							Full address string
	 */
	public function getFullAddress($withcountry = 0, $sep = "\n", $withregion = 0, $extralangcode = '')
	{
		if ($withcountry && $this->country_id && (empty($this->country_code) || empty($this->country))) {
			require_once DOL_DOCUMENT_ROOT.'/core/lib/company.lib.php';
			$tmparray = getCountry($this->country_id, 'all');
			$this->country_code = $tmparray['code'];
			$this->country = $tmparray['label'];
		}

		if ($withregion && $this->state_id && (empty($this->state_code) || empty($this->state) || empty($this->region) || empty($this->region_code))) {
			require_once DOL_DOCUMENT_ROOT.'/core/lib/company.lib.php';
			$tmparray = getState($this->state_id, 'all', 0, 1);
			$this->state_code   = $tmparray['code'];
			$this->state        = $tmparray['label'];
			$this->region_code  = $tmparray['region_code'];
			$this->region       = $tmparray['region'];
		}

		return dol_format_address($this, $withcountry, $sep, '', 0, $extralangcode);
	}


	/**
	 * 	Return full address for banner
	 *
	 * 	@param		string		$htmlkey            HTML id to make banner content unique
	 *  @param      Object      $object				Object (thirdparty, thirdparty of contact for contact, null for a member)
	 *	@return		string							Full address string
	 */
	public function getBannerAddress($htmlkey, $object)
	{
		global $conf, $langs, $form, $extralanguages;

		$countriesusingstate = array('AU', 'US', 'IN', 'GB', 'ES', 'UK', 'TR'); // See also option MAIN_FORCE_STATE_INTO_ADDRESS

		$contactid = 0;
		$thirdpartyid = 0;
		$elementforaltlanguage = $this->element;
		if ($this->element == 'societe') {
			$thirdpartyid = $this->id;
		}
		if ($this->element == 'contact') {
			$contactid = $this->id;
			$thirdpartyid = empty($object->fk_soc) ? 0 : $object->fk_soc;
		}
		if ($this->element == 'user') {
			$contactid = $this->contact_id;
			$thirdpartyid = empty($object->fk_soc) ? 0 : $object->fk_soc;
		}

		$out = '';

		$outdone = 0;
		$coords = $this->getFullAddress(1, ', ', (!empty($conf->global->MAIN_SHOW_REGION_IN_STATE_SELECT) ? $conf->global->MAIN_SHOW_REGION_IN_STATE_SELECT : 0));
		if ($coords) {
			if (!empty($conf->use_javascript_ajax)) {
				// Add picto with tooltip on map
				$namecoords = '';
				if ($this->element == 'contact' && !empty($conf->global->MAIN_SHOW_COMPANY_NAME_IN_BANNER_ADDRESS)) {
					$namecoords .= $object->name.'<br>';
				}
				$namecoords .= $this->getFullName($langs, 1).'<br>'.$coords;
				// hideonsmatphone because copyToClipboard call jquery dialog that does not work with jmobile
				$out .= '<a href="#" class="hideonsmartphone" onclick="return copyToClipboard(\''.dol_escape_js($namecoords).'\',\''.dol_escape_js($langs->trans("HelpCopyToClipboard")).'\');">';
				$out .= img_picto($langs->trans("Address"), 'map-marker-alt');
				$out .= '</a> ';
			}
			$out .= dol_print_address($coords, 'address_'.$htmlkey.'_'.$this->id, $this->element, $this->id, 1, ', ');
			$outdone++;
			$outdone++;

			// List of extra languages
			$arrayoflangcode = array();
			if (!empty($conf->global->PDF_USE_ALSO_LANGUAGE_CODE)) {
				$arrayoflangcode[] = $conf->global->PDF_USE_ALSO_LANGUAGE_CODE;
			}

			if (is_array($arrayoflangcode) && count($arrayoflangcode)) {
				if (!is_object($extralanguages)) {
					include_once DOL_DOCUMENT_ROOT.'/core/class/extralanguages.class.php';
					$extralanguages = new ExtraLanguages($this->db);
				}
				$extralanguages->fetch_name_extralanguages($elementforaltlanguage);

				if (!empty($extralanguages->attributes[$elementforaltlanguage]['address']) || !empty($extralanguages->attributes[$elementforaltlanguage]['town'])) {
					$out .= "<!-- alternatelanguage for '".$elementforaltlanguage."' set to fields '".join(',', $extralanguages->attributes[$elementforaltlanguage])."' -->\n";
					$this->fetchValuesForExtraLanguages();
					if (!is_object($form)) {
						$form = new Form($this->db);
					}
					$htmltext = '';
					// If there is extra languages
					foreach ($arrayoflangcode as $extralangcode) {
						$s = picto_from_langcode($extralangcode, 'class="pictoforlang paddingright"');
						$coords = $this->getFullAddress(1, ', ', $conf->global->MAIN_SHOW_REGION_IN_STATE_SELECT, $extralangcode);
						$htmltext .= $s.dol_print_address($coords, 'address_'.$htmlkey.'_'.$this->id, $this->element, $this->id, 1, ', ');
					}
					$out .= $form->textwithpicto('', $htmltext, -1, 'language', 'opacitymedium paddingleft');
				}
			}
		}

		if (!in_array($this->country_code, $countriesusingstate) && empty($conf->global->MAIN_FORCE_STATE_INTO_ADDRESS)   // If MAIN_FORCE_STATE_INTO_ADDRESS is on, state is already returned previously with getFullAddress
				&& empty($conf->global->SOCIETE_DISABLE_STATE) && $this->state) {
			if (!empty($conf->global->MAIN_SHOW_REGION_IN_STATE_SELECT) && $conf->global->MAIN_SHOW_REGION_IN_STATE_SELECT == 1 && $this->region) {
				$out .= ($outdone ? ' - ' : '').$this->region.' - '.$this->state;
			} else {
				$out .= ($outdone ? ' - ' : '').$this->state;
			}
			$outdone++;
		}

		if (!empty($this->phone) || !empty($this->phone_pro) || !empty($this->phone_mobile) || !empty($this->phone_perso) || !empty($this->fax) || !empty($this->office_phone) || !empty($this->user_mobile) || !empty($this->office_fax)) {
			$out .= ($outdone ? '<br>' : '');
		}
		if (!empty($this->phone) && empty($this->phone_pro)) {		// For objects that store pro phone into ->phone
			$out .= dol_print_phone($this->phone, $this->country_code, $contactid, $thirdpartyid, 'AC_TEL', '&nbsp;', 'phone', $langs->trans("PhonePro"));
			$outdone++;
		}
		if (!empty($this->phone_pro)) {
			$out .= dol_print_phone($this->phone_pro, $this->country_code, $contactid, $thirdpartyid, 'AC_TEL', '&nbsp;', 'phone', $langs->trans("PhonePro"));
			$outdone++;
		}
		if (!empty($this->phone_mobile)) {
			$out .= dol_print_phone($this->phone_mobile, $this->country_code, $contactid, $thirdpartyid, 'AC_TEL', '&nbsp;', 'mobile', $langs->trans("PhoneMobile"));
			$outdone++;
		}
		if (!empty($this->phone_perso)) {
			$out .= dol_print_phone($this->phone_perso, $this->country_code, $contactid, $thirdpartyid, 'AC_TEL', '&nbsp;', 'phone', $langs->trans("PhonePerso"));
			$outdone++;
		}
		if (!empty($this->office_phone)) {
			$out .= dol_print_phone($this->office_phone, $this->country_code, $contactid, $thirdpartyid, 'AC_TEL', '&nbsp;', 'phone', $langs->trans("PhonePro"));
			$outdone++;
		}
		if (!empty($this->user_mobile)) {
			$out .= dol_print_phone($this->user_mobile, $this->country_code, $contactid, $thirdpartyid, 'AC_TEL', '&nbsp;', 'mobile', $langs->trans("PhoneMobile"));
			$outdone++;
		}
		if (!empty($this->fax)) {
			$out .= dol_print_phone($this->fax, $this->country_code, $contactid, $thirdpartyid, 'AC_FAX', '&nbsp;', 'fax', $langs->trans("Fax"));
			$outdone++;
		}
		if (!empty($this->office_fax)) {
			$out .= dol_print_phone($this->office_fax, $this->country_code, $contactid, $thirdpartyid, 'AC_FAX', '&nbsp;', 'fax', $langs->trans("Fax"));
			$outdone++;
		}

		if ($out) {
			$out .= '<div style="clear: both;"></div>';
		}
		$outdone = 0;
		if (!empty($this->email)) {
			$out .= dol_print_email($this->email, $this->id, $object->id, 'AC_EMAIL', 0, 0, 1);
			$outdone++;
		}
		if (!empty($this->url)) {
			//$out.=dol_print_url($this->url,'_goout',0,1);//steve changed to blank
			$out .= dol_print_url($this->url, '_blank', 0, 1);
			$outdone++;
		}

		if (!empty($conf->socialnetworks->enabled)) {
			$outsocialnetwork = '';

			if (!empty($this->socialnetworks) && is_countable($this->socialnetworks) && count($this->socialnetworks) > 0) {
				$socialnetworksdict = getArrayOfSocialNetworks();
				foreach ($this->socialnetworks as $key => $value) {
					if ($value) {
						$outsocialnetwork .= dol_print_socialnetworks($value, $this->id, $object->id, $key, $socialnetworksdict);
					}
					$outdone++;
				}
			} else {	// Old code to remove
				if (!empty($this->skype)) {
					$outsocialnetwork .= dol_print_socialnetworks($this->skype, $this->id, $object->id, 'skype');
				}
				$outdone++;
				if (!empty($this->jabberid)) {
					$outsocialnetwork .= dol_print_socialnetworks($this->jabberid, $this->id, $object->id, 'jabber');
				}
				$outdone++;
				if (!empty($this->twitter)) {
					$outsocialnetwork .= dol_print_socialnetworks($this->twitter, $this->id, $object->id, 'twitter');
				}
				$outdone++;
				if (!empty($this->facebook)) {
					$outsocialnetwork .= dol_print_socialnetworks($this->facebook, $this->id, $object->id, 'facebook');
				}
				$outdone++;
				if (!empty($this->linkedin)) {
					$outsocialnetwork .= dol_print_socialnetworks($this->linkedin, $this->id, $object->id, 'linkedin');
				}
				$outdone++;
			}

			if ($outsocialnetwork) {
				$out .= '<div style="clear: both;">'.$outsocialnetwork.'</div>';
			}
		}

		if ($out) {
			return '<!-- BEGIN part to show address block -->'."\n".$out.'<!-- END Part to show address block -->'."\n";
		} else {
			return '';
		}
	}

	/**
	 * Return the link of last main doc file for direct public download.
	 *
	 * @param	string	$modulepart			Module related to document
	 * @param	int		$initsharekey		Init the share key if it was not yet defined
	 * @param	int		$relativelink		0=Return full external link, 1=Return link relative to root of file
	 * @return	string						Link or empty string if there is no download link
	 */
	public function getLastMainDocLink($modulepart, $initsharekey = 0, $relativelink = 0)
	{
		global $user, $dolibarr_main_url_root;

		if (empty($this->last_main_doc)) {
			return ''; // No way to known which document name to use
		}

		include_once DOL_DOCUMENT_ROOT.'/ecm/class/ecmfiles.class.php';
		$ecmfile = new EcmFiles($this->db);
		$result = $ecmfile->fetch(0, '', $this->last_main_doc);
		if ($result < 0) {
			$this->error = $ecmfile->error;
			$this->errors = $ecmfile->errors;
			return -1;
		}

		if (empty($ecmfile->id)) {
			// Add entry into index
			if ($initsharekey) {
				require_once DOL_DOCUMENT_ROOT.'/core/lib/security2.lib.php';
				// TODO We can't, we dont' have full path of file, only last_main_doc adn ->element, so we must rebuild full path first
				/*
				$ecmfile->filepath = $rel_dir;
				$ecmfile->filename = $filename;
				$ecmfile->label = md5_file(dol_osencode($destfull));	// hash of file content
				$ecmfile->fullpath_orig = '';
				$ecmfile->gen_or_uploaded = 'generated';
				$ecmfile->description = '';    // indexed content
				$ecmfile->keyword = '';        // keyword content
				$ecmfile->share = getRandomPassword(true);
				$result = $ecmfile->create($user);
				if ($result < 0)
				{
					$this->error = $ecmfile->error;
					$this->errors = $ecmfile->errors;
				}
				*/
			} else {
				return '';
			}
		} elseif (empty($ecmfile->share)) {
			// Add entry into index
			if ($initsharekey) {
				require_once DOL_DOCUMENT_ROOT.'/core/lib/security2.lib.php';
				$ecmfile->share = getRandomPassword(true);
				$ecmfile->update($user);
			} else {
				return '';
			}
		}
		// Define $urlwithroot
		$urlwithouturlroot = preg_replace('/'.preg_quote(DOL_URL_ROOT, '/').'$/i', '', trim($dolibarr_main_url_root));
		// This is to use external domain name found into config file
		//if (DOL_URL_ROOT && ! preg_match('/\/$/', $urlwithouturlroot) && ! preg_match('/^\//', DOL_URL_ROOT)) $urlwithroot=$urlwithouturlroot.'/'.DOL_URL_ROOT;
		//else
		$urlwithroot = $urlwithouturlroot.DOL_URL_ROOT;
		//$urlwithroot=DOL_MAIN_URL_ROOT;					// This is to use same domain name than current

		$forcedownload = 0;

		$paramlink = '';
		//if (! empty($modulepart)) $paramlink.=($paramlink?'&':'').'modulepart='.$modulepart;		// For sharing with hash (so public files), modulepart is not required.
		//if (! empty($ecmfile->entity)) $paramlink.='&entity='.$ecmfile->entity; 					// For sharing with hash (so public files), entity is not required.
		//$paramlink.=($paramlink?'&':'').'file='.urlencode($filepath);								// No need of name of file for public link, we will use the hash
		if (!empty($ecmfile->share)) {
			$paramlink .= ($paramlink ? '&' : '').'hashp='.$ecmfile->share; // Hash for public share
		}
		if ($forcedownload) {
			$paramlink .= ($paramlink ? '&' : '').'attachment=1';
		}

		if ($relativelink) {
			$linktoreturn = 'document.php'.($paramlink ? '?'.$paramlink : '');
		} else {
			$linktoreturn = $urlwithroot.'/document.php'.($paramlink ? '?'.$paramlink : '');
		}

		// Here $ecmfile->share is defined
		return $linktoreturn;
	}


	// phpcs:disable PEAR.NamingConventions.ValidFunctionName.ScopeNotCamelCaps
	/**
	 *  Add a link between element $this->element and a contact
	 *
	 *  @param	int			$fk_socpeople       Id of thirdparty contact (if source = 'external') or id of user (if souce = 'internal') to link
	 *  @param 	int|string	$type_contact 		Type of contact (code or id). Must be id or code found into table llx_c_type_contact. For example: SALESREPFOLL
	 *  @param  string		$source             external=Contact extern (llx_socpeople), internal=Contact intern (llx_user)
	 *  @param  int			$notrigger			Disable all triggers
	 *  @return int         	        		<0 if KO, 0 if already added, >0 if OK
	 */
	public function add_contact($fk_socpeople, $type_contact, $source = 'external', $notrigger = 0)
	{
		// phpcs:enable
		global $user, $langs;


		dol_syslog(get_class($this)."::add_contact $fk_socpeople, $type_contact, $source, $notrigger");

		// Check parameters
		if ($fk_socpeople <= 0) {
			$langs->load("errors");
			$this->error = $langs->trans("ErrorWrongValueForParameterX", "1");
			dol_syslog(get_class($this)."::add_contact ".$this->error, LOG_ERR);
			return -1;
		}
		if (!$type_contact) {
			$langs->load("errors");
			$this->error = $langs->trans("ErrorWrongValueForParameterX", "2");
			dol_syslog(get_class($this)."::add_contact ".$this->error, LOG_ERR);
			return -2;
		}

		$id_type_contact = 0;
		if (is_numeric($type_contact)) {
			$id_type_contact = $type_contact;
		} else {
			// We look for id type_contact
			$sql = "SELECT tc.rowid";
			$sql .= " FROM ".MAIN_DB_PREFIX."c_type_contact as tc";
			$sql .= " WHERE tc.element='".$this->db->escape($this->element)."'";
			$sql .= " AND tc.source='".$this->db->escape($source)."'";
			$sql .= " AND tc.code='".$this->db->escape($type_contact)."' AND tc.active=1";
			//print $sql;
			$resql = $this->db->query($sql);
			if ($resql) {
				$obj = $this->db->fetch_object($resql);
				if ($obj) {
					$id_type_contact = $obj->rowid;
				}
			}
		}

		if ($id_type_contact == 0) {
			$this->error = 'CODE_NOT_VALID_FOR_THIS_ELEMENT';
			dol_syslog("CODE_NOT_VALID_FOR_THIS_ELEMENT: Code type of contact '".$type_contact."' does not exists or is not active for element ".$this->element.", we can ignore it");
			return -3;
		}

		$datecreate = dol_now();

		// Socpeople must have already been added by some trigger, then we have to check it to avoid DB_ERROR_RECORD_ALREADY_EXISTS error
		$TListeContacts = $this->liste_contact(-1, $source);
		$already_added = false;
		if (is_array($TListeContacts) && !empty($TListeContacts)) {
			foreach ($TListeContacts as $array_contact) {
				if ($array_contact['status'] == 4 && $array_contact['id'] == $fk_socpeople && $array_contact['fk_c_type_contact'] == $id_type_contact) {
					$already_added = true;
					break;
				}
			}
		}

		if (!$already_added) {
			$this->db->begin();

			// Insert into database
			$sql = "INSERT INTO ".MAIN_DB_PREFIX."element_contact";
			$sql .= " (element_id, fk_socpeople, datecreate, statut, fk_c_type_contact) ";
			$sql .= " VALUES (".$this->id.", ".$fk_socpeople." , ";
			$sql .= "'".$this->db->idate($datecreate)."'";
			$sql .= ", 4, ".$id_type_contact;
			$sql .= ")";

			$resql = $this->db->query($sql);
			if ($resql) {
				if (!$notrigger) {
					$result = $this->call_trigger(strtoupper($this->element).'_ADD_CONTACT', $user);
					if ($result < 0) {
						$this->db->rollback();
						return -1;
					}
				}

				$this->db->commit();
				return 1;
			} else {
				if ($this->db->errno() == 'DB_ERROR_RECORD_ALREADY_EXISTS') {
					$this->error = $this->db->errno();
					$this->db->rollback();
					return -2;
				} else {
					$this->error = $this->db->error();
					$this->db->rollback();
					return -1;
				}
			}
		} else {
			return 0;
		}
	}

	// phpcs:disable PEAR.NamingConventions.ValidFunctionName.ScopeNotCamelCaps
	/**
	 *    Copy contact from one element to current
	 *
	 *    @param    CommonObject    $objFrom    Source element
	 *    @param    string          $source     Nature of contact ('internal' or 'external')
	 *    @return   int                         >0 if OK, <0 if KO
	 */
	public function copy_linked_contact($objFrom, $source = 'internal')
	{
		// phpcs:enable
		$contacts = $objFrom->liste_contact(-1, $source);
		foreach ($contacts as $contact) {
			if ($this->add_contact($contact['id'], $contact['fk_c_type_contact'], $contact['source']) < 0) {
				$this->error = $this->db->lasterror();
				return -1;
			}
		}
		return 1;
	}

	// phpcs:disable PEAR.NamingConventions.ValidFunctionName.ScopeNotCamelCaps
	/**
	 *      Update a link to contact line
	 *
	 *      @param	int		$rowid              Id of line contact-element
	 * 		@param	int		$statut	            New status of link
	 *      @param  int		$type_contact_id    Id of contact type (not modified if 0)
	 *      @param  int		$fk_socpeople	    Id of soc_people to update (not modified if 0)
	 *      @return int                 		<0 if KO, >= 0 if OK
	 */
	public function update_contact($rowid, $statut, $type_contact_id = 0, $fk_socpeople = 0)
	{
		// phpcs:enable
		// Insert into database
		$sql = "UPDATE ".MAIN_DB_PREFIX."element_contact set";
		$sql .= " statut = ".$statut;
		if ($type_contact_id) {
			$sql .= ", fk_c_type_contact = ".((int) $type_contact_id);
		}
		if ($fk_socpeople) {
			$sql .= ", fk_socpeople = ".((int) $fk_socpeople);
		}
		$sql .= " where rowid = ".$rowid;
		$resql = $this->db->query($sql);
		if ($resql) {
			return 0;
		} else {
			$this->error = $this->db->lasterror();
			return -1;
		}
	}

	// phpcs:disable PEAR.NamingConventions.ValidFunctionName.ScopeNotCamelCaps
	/**
	 *    Delete a link to contact line
	 *
	 *    @param	int		$rowid			Id of contact link line to delete
	 *    @param	int		$notrigger		Disable all triggers
	 *    @return   int						>0 if OK, <0 if KO
	 */
	public function delete_contact($rowid, $notrigger = 0)
	{
		// phpcs:enable
		global $user;


		$this->db->begin();

		$sql = "DELETE FROM ".MAIN_DB_PREFIX."element_contact";
		$sql .= " WHERE rowid =".$rowid;

		dol_syslog(get_class($this)."::delete_contact", LOG_DEBUG);
		if ($this->db->query($sql)) {
			if (!$notrigger) {
				$result = $this->call_trigger(strtoupper($this->element).'_DELETE_CONTACT', $user);
				if ($result < 0) {
					$this->db->rollback();
					return -1;
				}
			}

			$this->db->commit();
			return 1;
		} else {
			$this->error = $this->db->lasterror();
			$this->db->rollback();
			return -1;
		}
	}

	// phpcs:disable PEAR.NamingConventions.ValidFunctionName.ScopeNotCamelCaps
	/**
	 *    Delete all links between an object $this and all its contacts
	 *
	 *	  @param	string	$source		'' or 'internal' or 'external'
	 *	  @param	string	$code		Type of contact (code or id)
	 *    @return   int					>0 if OK, <0 if KO
	 */
	public function delete_linked_contact($source = '', $code = '')
	{
		// phpcs:enable
		$temp = array();
		$typeContact = $this->liste_type_contact($source, '', 0, 0, $code);

		foreach ($typeContact as $key => $value) {
			array_push($temp, $key);
		}
		$listId = implode(",", $temp);

		$sql = "DELETE FROM ".MAIN_DB_PREFIX."element_contact";
		$sql .= " WHERE element_id = ".$this->id;
		if ($listId) {
			$sql .= " AND fk_c_type_contact IN (".$listId.")";
		}

		dol_syslog(get_class($this)."::delete_linked_contact", LOG_DEBUG);
		if ($this->db->query($sql)) {
			return 1;
		} else {
			$this->error = $this->db->lasterror();
			return -1;
		}
	}

	// phpcs:disable PEAR.NamingConventions.ValidFunctionName.ScopeNotCamelCaps
	/**
	 *    Get array of all contacts for an object
	 *
	 *    @param	int			$status		Status of links to get (-1=all)
	 *    @param	string		$source		Source of contact: 'external' or 'thirdparty' (llx_socpeople) or 'internal' (llx_user)
	 *    @param	int         $list       0:Return array contains all properties, 1:Return array contains just id
	 *    @param    string      $code       Filter on this code of contact type ('SHIPPING', 'BILLING', ...)
	 *    @return	array|int		        Array of contacts, -1 if error
	 */
	public function liste_contact($status = -1, $source = 'external', $list = 0, $code = '')
	{
		// phpcs:enable
		global $langs;

		$tab = array();

		$sql = "SELECT ec.rowid, ec.statut as statuslink, ec.fk_socpeople as id, ec.fk_c_type_contact"; // This field contains id of llx_socpeople or id of llx_user
		if ($source == 'internal') {
			$sql .= ", '-1' as socid, t.statut as statuscontact, t.login, t.photo";
		}
		if ($source == 'external' || $source == 'thirdparty') {
			$sql .= ", t.fk_soc as socid, t.statut as statuscontact";
		}
		$sql .= ", t.civility as civility, t.lastname as lastname, t.firstname, t.email";
		$sql .= ", tc.source, tc.element, tc.code, tc.libelle";
		$sql .= " FROM ".MAIN_DB_PREFIX."c_type_contact tc";
		$sql .= ", ".MAIN_DB_PREFIX."element_contact ec";
		if ($source == 'internal') {
			$sql .= " LEFT JOIN ".MAIN_DB_PREFIX."user t on ec.fk_socpeople = t.rowid";
		}
		if ($source == 'external' || $source == 'thirdparty') {
			$sql .= " LEFT JOIN ".MAIN_DB_PREFIX."socpeople t on ec.fk_socpeople = t.rowid";
		}
		$sql .= " WHERE ec.element_id =".$this->id;
		$sql .= " AND ec.fk_c_type_contact=tc.rowid";
		$sql .= " AND tc.element='".$this->db->escape($this->element)."'";
		if ($code) {
			$sql .= " AND tc.code = '".$this->db->escape($code)."'";
		}
		if ($source == 'internal') {
			$sql .= " AND tc.source = 'internal'";
		}
		if ($source == 'external' || $source == 'thirdparty') {
			$sql .= " AND tc.source = 'external'";
		}
		$sql .= " AND tc.active=1";
		if ($status >= 0) {
			$sql .= " AND ec.statut = ".$status;
		}
		$sql .= " ORDER BY t.lastname ASC";

		dol_syslog(get_class($this)."::liste_contact", LOG_DEBUG);
		$resql = $this->db->query($sql);
		if ($resql) {
			$num = $this->db->num_rows($resql);
			$i = 0;
			while ($i < $num) {
				$obj = $this->db->fetch_object($resql);

				if (!$list) {
					$transkey = "TypeContact_".$obj->element."_".$obj->source."_".$obj->code;
					$libelle_type = ($langs->trans($transkey) != $transkey ? $langs->trans($transkey) : $obj->libelle);
					$tab[$i] = array(
						'source' => $obj->source,
						'socid' => $obj->socid,
						'id' => $obj->id,
						'nom' => $obj->lastname, // For backward compatibility
						'civility' => $obj->civility,
						'lastname' => $obj->lastname,
						'firstname' => $obj->firstname,
						'email'=>$obj->email,
						'login'=> (empty($obj->login) ? '' : $obj->login),
						'photo' => (empty($obj->photo) ? '' : $obj->photo),
						'statuscontact' => $obj->statuscontact,
						'rowid' => $obj->rowid,
						'code' => $obj->code,
						'libelle' => $libelle_type,
						'status' => $obj->statuslink,
						'fk_c_type_contact' => $obj->fk_c_type_contact
					);
				} else {
					$tab[$i] = $obj->id;
				}

				$i++;
			}

			return $tab;
		} else {
			$this->error = $this->db->lasterror();
			dol_print_error($this->db);
			return -1;
		}
	}


	/**
	 * 		Update status of a contact linked to object
	 *
	 * 		@param	int		$rowid		Id of link between object and contact
	 * 		@return	int					<0 if KO, >=0 if OK
	 */
	public function swapContactStatus($rowid)
	{
		$sql = "SELECT ec.datecreate, ec.statut, ec.fk_socpeople, ec.fk_c_type_contact,";
		$sql .= " tc.code, tc.libelle";
		$sql .= " FROM (".MAIN_DB_PREFIX."element_contact as ec, ".MAIN_DB_PREFIX."c_type_contact as tc)";
		$sql .= " WHERE ec.rowid =".$rowid;
		$sql .= " AND ec.fk_c_type_contact=tc.rowid";
		$sql .= " AND tc.element = '".$this->db->escape($this->element)."'";

		dol_syslog(get_class($this)."::swapContactStatus", LOG_DEBUG);
		$resql = $this->db->query($sql);
		if ($resql) {
			$obj = $this->db->fetch_object($resql);
			$newstatut = ($obj->statut == 4) ? 5 : 4;
			$result = $this->update_contact($rowid, $newstatut);
			$this->db->free($resql);
			return $result;
		} else {
			$this->error = $this->db->error();
			dol_print_error($this->db);
			return -1;
		}
	}

	// phpcs:disable PEAR.NamingConventions.ValidFunctionName.ScopeNotCamelCaps
	/**
	 *      Return array with list of possible values for type of contacts
	 *
	 *      @param	string	$source     'internal', 'external' or 'all'
	 *      @param	string	$order		Sort order by : 'position', 'code', 'rowid'...
	 *      @param  int		$option     0=Return array id->label, 1=Return array code->label
	 *      @param  int		$activeonly 0=all status of contact, 1=only the active
	 *		@param	string	$code		Type of contact (Example: 'CUSTOMER', 'SERVICE')
	 *      @return array       		Array list of type of contacts (id->label if option=0, code->label if option=1)
	 */
	public function liste_type_contact($source = 'internal', $order = 'position', $option = 0, $activeonly = 0, $code = '')
	{
		// phpcs:enable
		global $langs;

		if (empty($order)) {
			$order = 'position';
		}
		if ($order == 'position') {
			$order .= ',code';
		}

		$tab = array();
		$sql = "SELECT DISTINCT tc.rowid, tc.code, tc.libelle, tc.position";
		$sql .= " FROM ".MAIN_DB_PREFIX."c_type_contact as tc";
		$sql .= " WHERE tc.element='".$this->db->escape($this->element)."'";
		if ($activeonly == 1) {
			$sql .= " AND tc.active=1"; // only the active types
		}
		if (!empty($source) && $source != 'all') {
			$sql .= " AND tc.source='".$this->db->escape($source)."'";
		}
		if (!empty($code)) {
			$sql .= " AND tc.code='".$this->db->escape($code)."'";
		}
		$sql .= $this->db->order($order, 'ASC');

		//print "sql=".$sql;
		$resql = $this->db->query($sql);
		if ($resql) {
			$num = $this->db->num_rows($resql);
			$i = 0;
			while ($i < $num) {
				$obj = $this->db->fetch_object($resql);

				$transkey = "TypeContact_".$this->element."_".$source."_".$obj->code;
				$libelle_type = ($langs->trans($transkey) != $transkey ? $langs->trans($transkey) : $obj->libelle);
				if (empty($option)) {
					$tab[$obj->rowid] = $libelle_type;
				} else {
					$tab[$obj->code] = $libelle_type;
				}
				$i++;
			}
			return $tab;
		} else {
			$this->error = $this->db->lasterror();
			//dol_print_error($this->db);
			return null;
		}
	}

	// phpcs:disable PEAR.NamingConventions.ValidFunctionName.ScopeNotCamelCaps
	/**
	 *      Return array with list of possible values for type of contacts
	 *
	 *      @param	string	$source     		'internal', 'external' or 'all'
	 *      @param  int		$option     		0=Return array id->label, 1=Return array code->label
	 *      @param  int		$activeonly 		0=all status of contact, 1=only the active
	 *		@param	string	$code				Type of contact (Example: 'CUSTOMER', 'SERVICE')
	 *		@param	string	$element			Filter on 1 element type
	 *      @param	string	$excludeelement		Exclude 1 element type. Example: 'agenda'
	 *      @return array       				Array list of type of contacts (id->label if option=0, code->label if option=1)
	 */
	public function listeTypeContacts($source = 'internal', $option = 0, $activeonly = 0, $code = '', $element = '', $excludeelement = '')
	{
		// phpcs:enable
		global $langs, $conf;

		$langs->loadLangs(array('bills', 'contracts', 'interventions', 'orders', 'projects', 'propal', 'ticket', 'agenda'));

		$tab = array();

		$sql = "SELECT DISTINCT tc.rowid, tc.code, tc.libelle, tc.position, tc.element";
		$sql .= " FROM ".MAIN_DB_PREFIX."c_type_contact as tc";

		$sqlWhere = array();
		if (!empty($element)) {
			$sqlWhere[] = " tc.element='".$this->db->escape($element)."'";
		}
		if (!empty($excludeelement)) {
			$sqlWhere[] = " tc.element <> '".$this->db->escape($excludeelement)."'";
		}

		if ($activeonly == 1) {
			$sqlWhere[] = " tc.active=1"; // only the active types
		}

		if (!empty($source) && $source != 'all') {
			$sqlWhere[] = " tc.source='".$this->db->escape($source)."'";
		}

		if (!empty($code)) {
			$sqlWhere[] = " tc.code='".$this->db->escape($code)."'";
		}

		if (count($sqlWhere) > 0) {
			$sql .= " WHERE ".implode(' AND ', $sqlWhere);
		}

		$sql .= $this->db->order('tc.element, tc.position', 'ASC');

		dol_syslog(__METHOD__, LOG_DEBUG);
		$resql = $this->db->query($sql);
		if ($resql) {
			$num = $this->db->num_rows($resql);
			if ($num > 0) {
				$langs->loadLangs(array("propal", "orders", "bills", "suppliers", "contracts", "supplier_proposal"));

				while ($obj = $this->db->fetch_object($resql)) {
					$modulename = $obj->element;
					if (strpos($obj->element, 'project') !== false) {
						$modulename = 'projet';
					} elseif ($obj->element == 'contrat') {
						$element = 'contract';
					} elseif ($obj->element == 'action') {
						$modulename = 'agenda';
					} elseif (strpos($obj->element, 'supplier') !== false && $obj->element != 'supplier_proposal') {
						$modulename = 'fournisseur';
					} elseif (strpos($obj->element, 'supplier') !== false && $obj->element != 'supplier_proposal') {
						$modulename = 'fournisseur';
					}
					if (!empty($conf->{$modulename}->enabled)) {
						$libelle_element = $langs->trans('ContactDefault_'.$obj->element);
						$tmpelement = $obj->element;
						$transkey = "TypeContact_".$tmpelement."_".$source."_".$obj->code;
						$libelle_type = ($langs->trans($transkey) != $transkey ? $langs->trans($transkey) : $obj->libelle);
						if (empty($option)) {
							$tab[$obj->rowid] = $libelle_element.' - '.$libelle_type;
						} else {
							$tab[$obj->rowid] = $libelle_element.' - '.$libelle_type;
						}
					}
				}
			}
			return $tab;
		} else {
			$this->error = $this->db->lasterror();
			return null;
		}
	}

	/**
	 *      Return id of contacts for a source and a contact code.
	 *      Example: contact client de facturation ('external', 'BILLING')
	 *      Example: contact client de livraison ('external', 'SHIPPING')
	 *      Example: contact interne suivi paiement ('internal', 'SALESREPFOLL')
	 *
	 *		@param	string	$source		'external' or 'internal'
	 *		@param	string	$code		'BILLING', 'SHIPPING', 'SALESREPFOLL', ...
	 *		@param	int		$status		limited to a certain status
	 *      @return array       		List of id for such contacts
	 */
	public function getIdContact($source, $code, $status = 0)
	{
		global $conf;

		$result = array();
		$i = 0;
		//cas particulier pour les expeditions
		if ($this->element == 'shipping' && $this->origin_id != 0) {
			$id = $this->origin_id;
			$element = 'commande';
		} elseif ($this->element == 'reception' && $this->origin_id != 0) {
			$id = $this->origin_id;
			$element = 'order_supplier';
		} else {
			$id = $this->id;
			$element = $this->element;
		}

		$sql = "SELECT ec.fk_socpeople";
		$sql .= " FROM ".MAIN_DB_PREFIX."element_contact as ec,";
		if ($source == 'internal') {
			$sql .= " ".MAIN_DB_PREFIX."user as c,";
		}
		if ($source == 'external') {
			$sql .= " ".MAIN_DB_PREFIX."socpeople as c,";
		}
		$sql .= " ".MAIN_DB_PREFIX."c_type_contact as tc";
		$sql .= " WHERE ec.element_id = ".$id;
		$sql .= " AND ec.fk_socpeople = c.rowid";
		if ($source == 'internal') {
			$sql .= " AND c.entity IN (".getEntity('user').")";
		}
		if ($source == 'external') {
			$sql .= " AND c.entity IN (".getEntity('societe').")";
		}
		$sql .= " AND ec.fk_c_type_contact = tc.rowid";
		$sql .= " AND tc.element = '".$this->db->escape($element)."'";
		$sql .= " AND tc.source = '".$this->db->escape($source)."'";
		if ($code) {
			$sql .= " AND tc.code = '".$this->db->escape($code)."'";
		}
		$sql .= " AND tc.active = 1";
		if ($status) {
			$sql .= " AND ec.statut = ".$status;
		}

		dol_syslog(get_class($this)."::getIdContact", LOG_DEBUG);
		$resql = $this->db->query($sql);
		if ($resql) {
			while ($obj = $this->db->fetch_object($resql)) {
				$result[$i] = $obj->fk_socpeople;
				$i++;
			}
		} else {
			$this->error = $this->db->error();
			return null;
		}

		return $result;
	}

	// phpcs:disable PEAR.NamingConventions.ValidFunctionName.ScopeNotCamelCaps
	/**
	 *		Load object contact with id=$this->contact_id into $this->contact
	 *
	 *		@param	int		$contactid      Id du contact. Use this->contact_id if empty.
	 *		@return	int						<0 if KO, >0 if OK
	 */
	public function fetch_contact($contactid = null)
	{
		// phpcs:enable
		if (empty($contactid)) {
			$contactid = $this->contact_id;
		}

		if (empty($contactid)) {
			return 0;
		}

		require_once DOL_DOCUMENT_ROOT.'/contact/class/contact.class.php';
		$contact = new Contact($this->db);
		$result = $contact->fetch($contactid);
		$this->contact = $contact;
		return $result;
	}

	// phpcs:disable PEAR.NamingConventions.ValidFunctionName.ScopeNotCamelCaps
	/**
	 *    	Load the third party of object, from id $this->socid or $this->fk_soc, into this->thirdparty
	 *
	 *		@param		int		$force_thirdparty_id	Force thirdparty id
	 *		@return		int								<0 if KO, >0 if OK
	 */
	public function fetch_thirdparty($force_thirdparty_id = 0)
	{
		// phpcs:enable
		global $conf;

		if (empty($this->socid) && empty($this->fk_soc) && empty($this->fk_thirdparty) && empty($force_thirdparty_id)) {
			return 0;
		}

		require_once DOL_DOCUMENT_ROOT.'/societe/class/societe.class.php';

		$idtofetch = isset($this->socid) ? $this->socid : (isset($this->fk_soc) ? $this->fk_soc : $this->fk_thirdparty);
		if ($force_thirdparty_id) {
			$idtofetch = $force_thirdparty_id;
		}

		if ($idtofetch) {
			$thirdparty = new Societe($this->db);
			$result = $thirdparty->fetch($idtofetch);
			if ($result<0) {
				$this->errors=array_merge($this->errors, $thirdparty->errors);
			}
			$this->thirdparty = $thirdparty;

			// Use first price level if level not defined for third party
			if (!empty($conf->global->PRODUIT_MULTIPRICES) && empty($this->thirdparty->price_level)) {
				$this->thirdparty->price_level = 1;
			}

			return $result;
		} else {
			return -1;
		}
	}


	/**
	 * Looks for an object with ref matching the wildcard provided
	 * It does only work when $this->table_ref_field is set
	 *
	 * @param string $ref Wildcard
	 * @return int >1 = OK, 0 = Not found or table_ref_field not defined, <0 = KO
	 */
	public function fetchOneLike($ref)
	{
		if (!$this->table_ref_field) {
			return 0;
		}

		$sql = 'SELECT rowid FROM '.MAIN_DB_PREFIX.$this->table_element.' WHERE '.$this->table_ref_field.' LIKE "'.$this->db->escape($ref).'" LIMIT 1';

		$query = $this->db->query($sql);

		if (!$this->db->num_rows($query)) {
			return 0;
		}

		$result = $this->db->fetch_object($query);

		return $this->fetch($result->rowid);
	}

	// phpcs:disable PEAR.NamingConventions.ValidFunctionName.ScopeNotCamelCaps
	/**
	 *	Load data for barcode into properties ->barcode_type*
	 *	Properties ->barcode_type that is id of barcode. Type is used to find other properties, but
	 *  if it is not defined, ->element must be defined to know default barcode type.
	 *
	 *	@return		int			<0 if KO, 0 if can't guess type of barcode (ISBN, EAN13...), >0 if OK (all barcode properties loaded)
	 */
	public function fetch_barcode()
	{
		// phpcs:enable
		global $conf;

		dol_syslog(get_class($this).'::fetch_barcode this->element='.$this->element.' this->barcode_type='.$this->barcode_type);

		$idtype = $this->barcode_type;
		if (empty($idtype) && $idtype != '0') {	// If type of barcode no set, we try to guess. If set to '0' it means we forced to have type remain not defined
			if ($this->element == 'product') {
				$idtype = $conf->global->PRODUIT_DEFAULT_BARCODE_TYPE;
			} elseif ($this->element == 'societe') {
				$idtype = $conf->global->GENBARCODE_BARCODETYPE_THIRDPARTY;
			} else {
				dol_syslog('Call fetch_barcode with barcode_type not defined and cant be guessed', LOG_WARNING);
			}
		}

		if ($idtype > 0) {
			if (empty($this->barcode_type) || empty($this->barcode_type_code) || empty($this->barcode_type_label) || empty($this->barcode_type_coder)) {    // If data not already loaded
				$sql = "SELECT rowid, code, libelle as label, coder";
				$sql .= " FROM ".MAIN_DB_PREFIX."c_barcode_type";
				$sql .= " WHERE rowid = ".$idtype;
				dol_syslog(get_class($this).'::fetch_barcode', LOG_DEBUG);
				$resql = $this->db->query($sql);
				if ($resql) {
					$obj = $this->db->fetch_object($resql);
					$this->barcode_type       = $obj->rowid;
					$this->barcode_type_code  = $obj->code;
					$this->barcode_type_label = $obj->label;
					$this->barcode_type_coder = $obj->coder;
					return 1;
				} else {
					dol_print_error($this->db);
					return -1;
				}
			}
		}
		return 0;
	}

	// phpcs:disable PEAR.NamingConventions.ValidFunctionName.ScopeNotCamelCaps
	/**
	 *		Load the project with id $this->fk_project into this->project
	 *
	 *		@return		int			<0 if KO, >=0 if OK
	 */
	public function fetch_projet()
	{
		// phpcs:enable
		include_once DOL_DOCUMENT_ROOT.'/projet/class/project.class.php';

		if (empty($this->fk_project) && !empty($this->fk_projet)) {
			$this->fk_project = $this->fk_projet; // For backward compatibility
		}
		if (empty($this->fk_project)) {
			return 0;
		}

		$project = new Project($this->db);
		$result = $project->fetch($this->fk_project);

		$this->projet = $project; // deprecated
		$this->project = $project;
		return $result;
	}

	// phpcs:disable PEAR.NamingConventions.ValidFunctionName.ScopeNotCamelCaps
	/**
	 *		Load the product with id $this->fk_product into this->product
	 *
	 *		@return		int			<0 if KO, >=0 if OK
	 */
	public function fetch_product()
	{
		// phpcs:enable
		include_once DOL_DOCUMENT_ROOT.'/product/class/product.class.php';

		if (empty($this->fk_product)) {
			return 0;
		}

		$product = new Product($this->db);
		$result = $product->fetch($this->fk_product);

		$this->product = $product;
		return $result;
	}

	// phpcs:disable PEAR.NamingConventions.ValidFunctionName.ScopeNotCamelCaps
	/**
	 *		Load the user with id $userid into this->user
	 *
	 *		@param	int		$userid 		Id du contact
	 *		@return	int						<0 if KO, >0 if OK
	 */
	public function fetch_user($userid)
	{
		// phpcs:enable
		$user = new User($this->db);
		$result = $user->fetch($userid);
		$this->user = $user;
		return $result;
	}

	// phpcs:disable PEAR.NamingConventions.ValidFunctionName.ScopeNotCamelCaps
	/**
	 *	Read linked origin object
	 *
	 *	@return		void
	 */
	public function fetch_origin()
	{
		// phpcs:enable
		if ($this->origin == 'shipping') {
			$this->origin = 'expedition';
		}
		if ($this->origin == 'delivery') {
			$this->origin = 'livraison';
		}
		if ($this->origin == 'order_supplier') {
			$this->origin = 'commandeFournisseur';
		}

		$origin = $this->origin;

		$classname = ucfirst($origin);
		$this->$origin = new $classname($this->db);
		$this->$origin->fetch($this->origin_id);
	}

	/**
	 *  Load object from specific field
	 *
	 *  @param	string	$table		Table element or element line
	 *  @param	string	$field		Field selected
	 *  @param	string	$key		Import key
	 *  @param	string	$element	Element name
	 *	@return	int					<0 if KO, >0 if OK
	 */
	public function fetchObjectFrom($table, $field, $key, $element = null)
	{
		global $conf;

		$result = false;

		$sql = "SELECT rowid FROM ".MAIN_DB_PREFIX.$table;
		$sql .= " WHERE ".$field." = '".$key."'";
		if (!empty($element)) {
			$sql .= " AND entity IN (".getEntity($element).")";
		} else {
			$sql .= " AND entity = ".$conf->entity;
		}

		dol_syslog(get_class($this).'::fetchObjectFrom', LOG_DEBUG);
		$resql = $this->db->query($sql);
		if ($resql) {
			$row = $this->db->fetch_row($resql);
			// Test for avoid error -1
			if ($row[0] > 0) {
				$result = $this->fetch($row[0]);
			}
		}

		return $result;
	}

	/**
	 *	Getter generic. Load value from a specific field
	 *
	 *	@param	string	$table		Table of element or element line
	 *	@param	int		$id			Element id
	 *	@param	string	$field		Field selected
	 *	@return	int					<0 if KO, >0 if OK
	 */
	public function getValueFrom($table, $id, $field)
	{
		$result = false;
		if (!empty($id) && !empty($field) && !empty($table)) {
			$sql = "SELECT ".$field." FROM ".MAIN_DB_PREFIX.$table;
			$sql .= " WHERE rowid = ".((int) $id);

			dol_syslog(get_class($this).'::getValueFrom', LOG_DEBUG);
			$resql = $this->db->query($sql);
			if ($resql) {
				$row = $this->db->fetch_row($resql);
				$result = $row[0];
			}
		}
		return $result;
	}

	/**
	 *	Setter generic. Update a specific field into database.
	 *  Warning: Trigger is run only if param trigkey is provided.
	 *
	 *	@param	string		$field			Field to update
	 *	@param	mixed		$value			New value
	 *	@param	string		$table			To force other table element or element line (should not be used)
	 *	@param	int			$id				To force other object id (should not be used)
	 *	@param	string		$format			Data format ('text', 'date'). 'text' is used if not defined
	 *	@param	string		$id_field		To force rowid field name. 'rowid' is used if not defined
	 *	@param	User|string	$fuser			Update the user of last update field with this user. If not provided, current user is used except if value is 'none'
	 *  @param  string      $trigkey    	Trigger key to run (in most cases something like 'XXX_MODIFY')
	 *  @param	string		$fk_user_field	Name of field to save user id making change
	 *	@return	int							<0 if KO, >0 if OK
	 *  @see updateExtraField()
	 */
	public function setValueFrom($field, $value, $table = '', $id = null, $format = '', $id_field = '', $fuser = null, $trigkey = '', $fk_user_field = 'fk_user_modif')
	{
		global $user, $langs, $conf;

		if (empty($table)) {
			$table = $this->table_element;
		}
		if (empty($id)) {
			$id = $this->id;
		}
		if (empty($format)) {
			$format = 'text';
		}
		if (empty($id_field)) {
			$id_field = 'rowid';
		}

		$error = 0;

		$this->db->begin();

		// Special case
		if ($table == 'product' && $field == 'note_private') {
			$field = 'note';
		}
		if (in_array($table, array('actioncomm', 'adherent', 'advtargetemailing', 'cronjob', 'establishment'))) {
			$fk_user_field = 'fk_user_mod';
		}

		$sql = "UPDATE ".MAIN_DB_PREFIX.$table." SET ";

		if ($format == 'text') {
			$sql .= $field." = '".$this->db->escape($value)."'";
		} elseif ($format == 'int') {
			$sql .= $field." = ".$this->db->escape($value);
		} elseif ($format == 'date') {
			$sql .= $field." = ".($value ? "'".$this->db->idate($value)."'" : "null");
		}

		if ($fk_user_field) {
			if (!empty($fuser) && is_object($fuser)) {
				$sql .= ", ".$fk_user_field." = ".$fuser->id;
			} elseif (empty($fuser) || $fuser != 'none') {
				$sql .= ", ".$fk_user_field." = ".$user->id;
			}
		}

		$sql .= " WHERE ".$id_field." = ".$id;

		dol_syslog(__METHOD__."", LOG_DEBUG);
		$resql = $this->db->query($sql);
		if ($resql) {
			if ($trigkey) {
				// call trigger with updated object values
				if (empty($this->fields) && method_exists($this, 'fetch')) {
					$result = $this->fetch($id);
				} else {
					$result = $this->fetchCommon($id);
				}
				if ($result >= 0) {
					$result = $this->call_trigger($trigkey, (!empty($fuser) && is_object($fuser)) ? $fuser : $user); // This may set this->errors
				}
				if ($result < 0) {
					$error++;
				}
			}

			if (!$error) {
				if (property_exists($this, $field)) {
					$this->$field = $value;
				}
				$this->db->commit();
				return 1;
			} else {
				$this->db->rollback();
				return -2;
			}
		} else {
			if ($this->db->lasterrno() == 'DB_ERROR_RECORD_ALREADY_EXISTS') {
				$this->error = 'DB_ERROR_RECORD_ALREADY_EXISTS';
			} else {
				$this->error = $this->db->lasterror();
			}
			$this->db->rollback();
			return -1;
		}
	}

	// phpcs:disable PEAR.NamingConventions.ValidFunctionName.ScopeNotCamelCaps
	/**
	 *      Load properties id_previous and id_next by comparing $fieldid with $this->ref
	 *
	 *      @param	string	$filter		Optional filter. Example: " AND (t.field1 = 'aa' OR t.field2 = 'bb')"
	 *	 	@param  string	$fieldid   	Name of field to use for the select MAX and MIN
	 *		@param	int		$nodbprefix	Do not include DB prefix to forge table name
	 *      @return int         		<0 if KO, >0 if OK
	 */
	public function load_previous_next_ref($filter, $fieldid, $nodbprefix = 0)
	{
		// phpcs:enable
		global $conf, $user;

		if (!$this->table_element) {
			dol_print_error('', get_class($this)."::load_previous_next_ref was called on objet with property table_element not defined");
			return -1;
		}
		if ($fieldid == 'none') {
			return 1;
		}

		// Security on socid
		$socid = 0;
		if ($user->socid > 0) {
			$socid = $user->socid;
		}

		// this->ismultientitymanaged contains
		// 0=No test on entity, 1=Test with field entity, 'field@table'=Test with link by field@table
		$aliastablesociete = 's';
		if ($this->element == 'societe') {
			$aliastablesociete = 'te'; // te as table_element
		}
		$restrictiononfksoc = empty($this->restrictiononfksoc) ? 0 : $this->restrictiononfksoc;
		$sql = "SELECT MAX(te.".$fieldid.")";
		$sql .= " FROM ".(empty($nodbprefix) ?MAIN_DB_PREFIX:'').$this->table_element." as te";
		if ($this->element == 'user' && !empty($conf->global->MULTICOMPANY_TRANSVERSE_MODE)) {
			$sql .= ",".MAIN_DB_PREFIX."usergroup_user as ug";
		}
		if (isset($this->ismultientitymanaged) && !is_numeric($this->ismultientitymanaged)) {
			$tmparray = explode('@', $this->ismultientitymanaged);
			$sql .= ", ".MAIN_DB_PREFIX.$tmparray[1]." as ".($tmparray[1] == 'societe' ? 's' : 'parenttable'); // If we need to link to this table to limit select to entity
		} elseif ($restrictiononfksoc == 1 && $this->element != 'societe' && !$user->rights->societe->client->voir && !$socid) {
			$sql .= ", ".MAIN_DB_PREFIX."societe as s"; // If we need to link to societe to limit select to socid
		} elseif ($restrictiononfksoc == 2 && $this->element != 'societe' && !$user->rights->societe->client->voir && !$socid) {
			$sql .= " LEFT JOIN ".MAIN_DB_PREFIX."societe as s ON te.fk_soc = s.rowid"; // If we need to link to societe to limit select to socid
		}
		if ($restrictiononfksoc && !$user->rights->societe->client->voir && !$socid) {
			$sql .= " LEFT JOIN ".MAIN_DB_PREFIX."societe_commerciaux as sc ON ".$aliastablesociete.".rowid = sc.fk_soc";
		}
		$sql .= " WHERE te.".$fieldid." < '".$this->db->escape($fieldid == 'rowid' ? $this->id : $this->ref)."'"; // ->ref must always be defined (set to id if field does not exists)
		if ($restrictiononfksoc == 1 && !$user->rights->societe->client->voir && !$socid) {
			$sql .= " AND sc.fk_user = ".$user->id;
		}
		if ($restrictiononfksoc == 2 && !$user->rights->societe->client->voir && !$socid) {
			$sql .= " AND (sc.fk_user = ".$user->id.' OR te.fk_soc IS NULL)';
		}
		if (!empty($filter)) {
			if (!preg_match('/^\s*AND/i', $filter)) {
				$sql .= " AND "; // For backward compatibility
			}
			$sql .= $filter;
		}
		if (isset($this->ismultientitymanaged) && !is_numeric($this->ismultientitymanaged)) {
			$tmparray = explode('@', $this->ismultientitymanaged);
			$sql .= ' AND te.'.$tmparray[0].' = '.($tmparray[1] == 'societe' ? 's' : 'parenttable').'.rowid'; // If we need to link to this table to limit select to entity
		} elseif ($restrictiononfksoc == 1 && $this->element != 'societe' && !$user->rights->societe->client->voir && !$socid) {
			$sql .= ' AND te.fk_soc = s.rowid'; // If we need to link to societe to limit select to socid
		}
		if (isset($this->ismultientitymanaged) && $this->ismultientitymanaged == 1) {
			if ($this->element == 'user' && !empty($conf->global->MULTICOMPANY_TRANSVERSE_MODE)) {
				if (!empty($user->admin) && empty($user->entity) && $conf->entity == 1) {
					$sql .= " AND te.entity IS NOT NULL"; // Show all users
				} else {
					$sql .= " AND ug.fk_user = te.rowid";
					$sql .= " AND ug.entity IN (".getEntity($this->element).")";
				}
			} else {
				$sql .= ' AND te.entity IN ('.getEntity($this->element).')';
			}
		}
		if (isset($this->ismultientitymanaged) && !is_numeric($this->ismultientitymanaged) && $this->element != 'societe') {
			$tmparray = explode('@', $this->ismultientitymanaged);
			$sql .= ' AND parenttable.entity IN ('.getEntity($tmparray[1]).')';
		}
		if ($restrictiononfksoc == 1 && $socid && $this->element != 'societe') {
			$sql .= ' AND te.fk_soc = '.$socid;
		}
		if ($restrictiononfksoc == 2 && $socid && $this->element != 'societe') {
			$sql .= ' AND (te.fk_soc = '.$socid.' OR te.fk_soc IS NULL)';
		}
		if ($restrictiononfksoc && $socid && $this->element == 'societe') {
			$sql .= ' AND te.rowid = '.$socid;
		}
		//print 'socid='.$socid.' restrictiononfksoc='.$restrictiononfksoc.' ismultientitymanaged = '.$this->ismultientitymanaged.' filter = '.$filter.' -> '.$sql."<br>";

		$result = $this->db->query($sql);
		if (!$result) {
			$this->error = $this->db->lasterror();
			return -1;
		}
		$row = $this->db->fetch_row($result);
		$this->ref_previous = $row[0];

		$sql = "SELECT MIN(te.".$fieldid.")";
		$sql .= " FROM ".(empty($nodbprefix) ?MAIN_DB_PREFIX:'').$this->table_element." as te";
		if ($this->element == 'user' && !empty($conf->global->MULTICOMPANY_TRANSVERSE_MODE)) {
			$sql .= ",".MAIN_DB_PREFIX."usergroup_user as ug";
		}
		if (isset($this->ismultientitymanaged) && !is_numeric($this->ismultientitymanaged)) {
			$tmparray = explode('@', $this->ismultientitymanaged);
			$sql .= ", ".MAIN_DB_PREFIX.$tmparray[1]." as ".($tmparray[1] == 'societe' ? 's' : 'parenttable'); // If we need to link to this table to limit select to entity
		} elseif ($restrictiononfksoc == 1 && $this->element != 'societe' && !$user->rights->societe->client->voir && !$socid) {
			$sql .= ", ".MAIN_DB_PREFIX."societe as s"; // If we need to link to societe to limit select to socid
		} elseif ($restrictiononfksoc == 2 && $this->element != 'societe' && !$user->rights->societe->client->voir && !$socid) {
			$sql .= " LEFT JOIN ".MAIN_DB_PREFIX."societe as s ON te.fk_soc = s.rowid"; // If we need to link to societe to limit select to socid
		}
		if ($restrictiononfksoc && !$user->rights->societe->client->voir && !$socid) {
			$sql .= " LEFT JOIN ".MAIN_DB_PREFIX."societe_commerciaux as sc ON ".$aliastablesociete.".rowid = sc.fk_soc";
		}
		$sql .= " WHERE te.".$fieldid." > '".$this->db->escape($fieldid == 'rowid' ? $this->id : $this->ref)."'"; // ->ref must always be defined (set to id if field does not exists)
		if ($restrictiononfksoc == 1 && !$user->rights->societe->client->voir && !$socid) {
			$sql .= " AND sc.fk_user = ".$user->id;
		}
		if ($restrictiononfksoc == 2 && !$user->rights->societe->client->voir && !$socid) {
			$sql .= " AND (sc.fk_user = ".$user->id.' OR te.fk_soc IS NULL)';
		}
		if (!empty($filter)) {
			if (!preg_match('/^\s*AND/i', $filter)) {
				$sql .= " AND "; // For backward compatibility
			}
			$sql .= $filter;
		}
		if (isset($this->ismultientitymanaged) && !is_numeric($this->ismultientitymanaged)) {
			$tmparray = explode('@', $this->ismultientitymanaged);
			$sql .= ' AND te.'.$tmparray[0].' = '.($tmparray[1] == 'societe' ? 's' : 'parenttable').'.rowid'; // If we need to link to this table to limit select to entity
		} elseif ($restrictiononfksoc == 1 && $this->element != 'societe' && !$user->rights->societe->client->voir && !$socid) {
			$sql .= ' AND te.fk_soc = s.rowid'; // If we need to link to societe to limit select to socid
		}
		if (isset($this->ismultientitymanaged) && $this->ismultientitymanaged == 1) {
			if ($this->element == 'user' && !empty($conf->global->MULTICOMPANY_TRANSVERSE_MODE)) {
				if (!empty($user->admin) && empty($user->entity) && $conf->entity == 1) {
					$sql .= " AND te.entity IS NOT NULL"; // Show all users
				} else {
					$sql .= " AND ug.fk_user = te.rowid";
					$sql .= " AND ug.entity IN (".getEntity($this->element).")";
				}
			} else {
				$sql .= ' AND te.entity IN ('.getEntity($this->element).')';
			}
		}
		if (isset($this->ismultientitymanaged) && !is_numeric($this->ismultientitymanaged) && $this->element != 'societe') {
			$tmparray = explode('@', $this->ismultientitymanaged);
			$sql .= ' AND parenttable.entity IN ('.getEntity($tmparray[1]).')';
		}
		if ($restrictiononfksoc == 1 && $socid && $this->element != 'societe') {
			$sql .= ' AND te.fk_soc = '.$socid;
		}
		if ($restrictiononfksoc == 2 && $socid && $this->element != 'societe') {
			$sql .= ' AND (te.fk_soc = '.$socid.' OR te.fk_soc IS NULL)';
		}
		if ($restrictiononfksoc && $socid && $this->element == 'societe') {
			$sql .= ' AND te.rowid = '.$socid;
		}
		//print 'socid='.$socid.' restrictiononfksoc='.$restrictiononfksoc.' ismultientitymanaged = '.$this->ismultientitymanaged.' filter = '.$filter.' -> '.$sql."<br>";
		// Rem: Bug in some mysql version: SELECT MIN(rowid) FROM llx_socpeople WHERE rowid > 1 when one row in database with rowid=1, returns 1 instead of null

		$result = $this->db->query($sql);
		if (!$result) {
			$this->error = $this->db->lasterror();
			return -2;
		}
		$row = $this->db->fetch_row($result);
		$this->ref_next = $row[0];

		return 1;
	}


	/**
	 *      Return list of id of contacts of object
	 *
	 *      @param	string	$source     Source of contact: external (llx_socpeople) or internal (llx_user) or thirdparty (llx_societe)
	 *      @return array				Array of id of contacts (if source=external or internal)
	 * 									Array of id of third parties with at least one contact on object (if source=thirdparty)
	 */
	public function getListContactId($source = 'external')
	{
		$contactAlreadySelected = array();
		$tab = $this->liste_contact(-1, $source);
		$num = count($tab);
		$i = 0;
		while ($i < $num) {
			if ($source == 'thirdparty') {
				$contactAlreadySelected[$i] = $tab[$i]['socid'];
			} else {
				$contactAlreadySelected[$i] = $tab[$i]['id'];
			}
			$i++;
		}
		return $contactAlreadySelected;
	}


	/**
	 *	Link element with a project
	 *
	 *	@param     	int		$projectid		Project id to link element to
	 *	@return		int						<0 if KO, >0 if OK
	 */
	public function setProject($projectid)
	{
		if (!$this->table_element) {
			dol_syslog(get_class($this)."::setProject was called on objet with property table_element not defined", LOG_ERR);
			return -1;
		}

		$sql = 'UPDATE '.MAIN_DB_PREFIX.$this->table_element;
		if (!empty($this->fields['fk_project'])) {		// Common case
			if ($projectid) {
				$sql .= ' SET fk_project = '.$projectid;
			} else {
				$sql .= ' SET fk_project = NULL';
			}
			$sql .= ' WHERE rowid = '.$this->id;
		} elseif ($this->table_element == 'actioncomm') {	// Special case for actioncomm
			if ($projectid) {
				$sql .= ' SET fk_project = '.$projectid;
			} else {
				$sql .= ' SET fk_project = NULL';
			}
			$sql .= ' WHERE id = '.$this->id;
		} else // Special case for old architecture objects
		{
			if ($projectid) {
				$sql .= ' SET fk_projet = '.$projectid;
			} else {
				$sql .= ' SET fk_projet = NULL';
			}
			$sql .= ' WHERE rowid = '.$this->id;
		}

		dol_syslog(get_class($this)."::setProject", LOG_DEBUG);
		if ($this->db->query($sql)) {
			$this->fk_project = $projectid;
			return 1;
		} else {
			dol_print_error($this->db);
			return -1;
		}
	}

	/**
	 *  Change the payments methods
	 *
	 *  @param		int		$id		Id of new payment method
	 *  @return		int				>0 if OK, <0 if KO
	 */
	public function setPaymentMethods($id)
	{
		dol_syslog(get_class($this).'::setPaymentMethods('.$id.')');
		if ($this->statut >= 0 || $this->element == 'societe') {
			// TODO uniformize field name
			$fieldname = 'fk_mode_reglement';
			if ($this->element == 'societe') {
				$fieldname = 'mode_reglement';
			}
			if (get_class($this) == 'Fournisseur') {
				$fieldname = 'mode_reglement_supplier';
			}
			if (get_class($this) == 'Tva') {
				$fieldname = 'fk_typepayment';
			}
			if (get_class($this) == 'Salary') {
				$fieldname = 'fk_typepayment';
			}

			$sql = 'UPDATE '.MAIN_DB_PREFIX.$this->table_element;
			$sql .= ' SET '.$fieldname.' = '.(($id > 0 || $id == '0') ? $id : 'NULL');
			$sql .= ' WHERE rowid='.((int) $this->id);

			if ($this->db->query($sql)) {
				$this->mode_reglement_id = $id;
				// for supplier
				if (get_class($this) == 'Fournisseur') {
					$this->mode_reglement_supplier_id = $id;
				}
				return 1;
			} else {
				dol_syslog(get_class($this).'::setPaymentMethods Error '.$sql.' - '.$this->db->error());
				$this->error = $this->db->error();
				return -1;
			}
		} else {
			dol_syslog(get_class($this).'::setPaymentMethods, status of the object is incompatible');
			$this->error = 'Status of the object is incompatible '.$this->statut;
			return -2;
		}
	}

	/**
	 *  Change the multicurrency code
	 *
	 *  @param		string	$code	multicurrency code
	 *  @return		int				>0 if OK, <0 if KO
	 */
	public function setMulticurrencyCode($code)
	{
		dol_syslog(get_class($this).'::setMulticurrencyCode('.$code.')');
		if ($this->statut >= 0 || $this->element == 'societe') {
			$fieldname = 'multicurrency_code';

			$sql = 'UPDATE '.MAIN_DB_PREFIX.$this->table_element;
			$sql .= ' SET '.$fieldname." = '".$this->db->escape($code)."'";
			$sql .= ' WHERE rowid='.((int) $this->id);

			if ($this->db->query($sql)) {
				$this->multicurrency_code = $code;

				list($fk_multicurrency, $rate) = MultiCurrency::getIdAndTxFromCode($this->db, $code);
				if ($rate) {
					$this->setMulticurrencyRate($rate, 2);
				}

				return 1;
			} else {
				dol_syslog(get_class($this).'::setMulticurrencyCode Error '.$sql.' - '.$this->db->error());
				$this->error = $this->db->error();
				return -1;
			}
		} else {
			dol_syslog(get_class($this).'::setMulticurrencyCode, status of the object is incompatible');
			$this->error = 'Status of the object is incompatible '.$this->statut;
			return -2;
		}
	}

	/**
	 *  Change the multicurrency rate
	 *
	 *  @param		double	$rate	multicurrency rate
	 *  @param		int		$mode	mode 1 : amounts in company currency will be recalculated, mode 2 : amounts in foreign currency will be recalculated
	 *  @return		int				>0 if OK, <0 if KO
	 */
	public function setMulticurrencyRate($rate, $mode = 1)
	{
		dol_syslog(get_class($this).'::setMulticurrencyRate('.$rate.','.$mode.')');
		if ($this->statut >= 0 || $this->element == 'societe') {
			$fieldname = 'multicurrency_tx';

			$sql = 'UPDATE '.MAIN_DB_PREFIX.$this->table_element;
			$sql .= ' SET '.$fieldname.' = '.$rate;
			$sql .= ' WHERE rowid='.((int) $this->id);

			if ($this->db->query($sql)) {
				$this->multicurrency_tx = $rate;

				// Update line price
				if (!empty($this->lines)) {
					foreach ($this->lines as &$line) {
						// Amounts in company currency will be recalculated
						if ($mode == 1) {
							$line->subprice = 0;
						}

						// Amounts in foreign currency will be recalculated
						if ($mode == 2) {
							$line->multicurrency_subprice = 0;
						}

						switch ($this->element) {
							case 'propal':
								$this->updateline(
									$line->id,
									$line->subprice,
									$line->qty,
									$line->remise_percent,
									$line->tva_tx,
									$line->localtax1_tx,
									$line->localtax2_tx,
									($line->description ? $line->description : $line->desc),
									'HT',
									$line->info_bits,
									$line->special_code,
									$line->fk_parent_line,
									$line->skip_update_total,
									$line->fk_fournprice,
									$line->pa_ht,
									$line->label,
									$line->product_type,
									$line->date_start,
									$line->date_end,
									$line->array_options,
									$line->fk_unit,
									$line->multicurrency_subprice
								);
								break;
							case 'commande':
								$this->updateline(
									$line->id,
									($line->description ? $line->description : $line->desc),
									$line->subprice,
									$line->qty,
									$line->remise_percent,
									$line->tva_tx,
									$line->localtax1_tx,
									$line->localtax2_tx,
									'HT',
									$line->info_bits,
									$line->date_start,
									$line->date_end,
									$line->product_type,
									$line->fk_parent_line,
									$line->skip_update_total,
									$line->fk_fournprice,
									$line->pa_ht,
									$line->label,
									$line->special_code,
									$line->array_options,
									$line->fk_unit,
									$line->multicurrency_subprice
								);
								break;
							case 'facture':
								$this->updateline(
									$line->id,
									($line->description ? $line->description : $line->desc),
									$line->subprice,
									$line->qty,
									$line->remise_percent,
									$line->date_start,
									$line->date_end,
									$line->tva_tx,
									$line->localtax1_tx,
									$line->localtax2_tx,
									'HT',
									$line->info_bits,
									$line->product_type,
									$line->fk_parent_line,
									$line->skip_update_total,
									$line->fk_fournprice,
									$line->pa_ht,
									$line->label,
									$line->special_code,
									$line->array_options,
									$line->situation_percent,
									$line->fk_unit,
									$line->multicurrency_subprice
								);
								break;
							case 'supplier_proposal':
								$this->updateline(
									$line->id,
									$line->subprice,
									$line->qty,
									$line->remise_percent,
									$line->tva_tx,
									$line->localtax1_tx,
									$line->localtax2_tx,
									($line->description ? $line->description : $line->desc),
									'HT',
									$line->info_bits,
									$line->special_code,
									$line->fk_parent_line,
									$line->skip_update_total,
									$line->fk_fournprice,
									$line->pa_ht,
									$line->label,
									$line->product_type,
									$line->array_options,
									$line->ref_fourn,
									$line->multicurrency_subprice
								);
								break;
							case 'order_supplier':
								$this->updateline(
									$line->id,
									($line->description ? $line->description : $line->desc),
									$line->subprice,
									$line->qty,
									$line->remise_percent,
									$line->tva_tx,
									$line->localtax1_tx,
									$line->localtax2_tx,
									'HT',
									$line->info_bits,
									$line->product_type,
									false,
									$line->date_start,
									$line->date_end,
									$line->array_options,
									$line->fk_unit,
									$line->multicurrency_subprice,
									$line->ref_supplier
								);
								break;
							case 'invoice_supplier':
								$this->updateline(
									$line->id,
									($line->description ? $line->description : $line->desc),
									$line->subprice,
									$line->tva_tx,
									$line->localtax1_tx,
									$line->localtax2_tx,
									$line->qty,
									0,
									'HT',
									$line->info_bits,
									$line->product_type,
									$line->remise_percent,
									false,
									$line->date_start,
									$line->date_end,
									$line->array_options,
									$line->fk_unit,
									$line->multicurrency_subprice,
									$line->ref_supplier
								);
								break;
							default:
								dol_syslog(get_class($this).'::setMulticurrencyRate no updateline defined', LOG_DEBUG);
								break;
						}
					}
				}

				return 1;
			} else {
				dol_syslog(get_class($this).'::setMulticurrencyRate Error '.$sql.' - '.$this->db->error());
				$this->error = $this->db->error();
				return -1;
			}
		} else {
			dol_syslog(get_class($this).'::setMulticurrencyRate, status of the object is incompatible');
			$this->error = 'Status of the object is incompatible '.$this->statut;
			return -2;
		}
	}

	/**
	 *  Change the payments terms
	 *
	 *  @param		int		$id		Id of new payment terms
	 *  @return		int				>0 if OK, <0 if KO
	 */
	public function setPaymentTerms($id)
	{
		dol_syslog(get_class($this).'::setPaymentTerms('.$id.')');
		if ($this->statut >= 0 || $this->element == 'societe') {
			// TODO uniformize field name
			$fieldname = 'fk_cond_reglement';
			if ($this->element == 'societe') {
				$fieldname = 'cond_reglement';
			}
			if (get_class($this) == 'Fournisseur') {
				$fieldname = 'cond_reglement_supplier';
			}

			$sql = 'UPDATE '.MAIN_DB_PREFIX.$this->table_element;
			$sql .= ' SET '.$fieldname.' = '.(($id > 0 || $id == '0') ? $id : 'NULL');
			$sql .= ' WHERE rowid='.((int) $this->id);

			if ($this->db->query($sql)) {
				$this->cond_reglement_id = $id;
				// for supplier
				if (get_class($this) == 'Fournisseur') {
					$this->cond_reglement_supplier_id = $id;
				}
				$this->cond_reglement = $id; // for compatibility
				return 1;
			} else {
				dol_syslog(get_class($this).'::setPaymentTerms Error '.$sql.' - '.$this->db->error());
				$this->error = $this->db->error();
				return -1;
			}
		} else {
			dol_syslog(get_class($this).'::setPaymentTerms, status of the object is incompatible');
			$this->error = 'Status of the object is incompatible '.$this->statut;
			return -2;
		}
	}

	/**
	 *  Change the transport mode methods
	 *
	 *  @param		int		$id		Id of new payment method
	 *  @return		int				>0 if OK, <0 if KO
	 */
	public function setTransportMode($id)
	{
		dol_syslog(get_class($this).'::setTransportMode('.$id.')');
		if ($this->statut >= 0 || $this->element == 'societe') {
			$fieldname = 'fk_transport_mode';
			if ($this->element == 'societe') {
				$fieldname = 'transport_mode';
			}
			if (get_class($this) == 'Fournisseur') {
				$fieldname = 'transport_mode_supplier';
			}

			$sql = 'UPDATE '.MAIN_DB_PREFIX.$this->table_element;
			$sql .= ' SET '.$fieldname.' = '.(($id > 0 || $id == '0') ? $id : 'NULL');
			$sql .= ' WHERE rowid='.((int) $this->id);

			if ($this->db->query($sql)) {
				$this->transport_mode_id = $id;
				// for supplier
				if (get_class($this) == 'Fournisseur') {
					$this->transport_mode_supplier_id = $id;
				}
				return 1;
			} else {
				dol_syslog(get_class($this).'::setTransportMode Error '.$sql.' - '.$this->db->error());
				$this->error = $this->db->error();
				return -1;
			}
		} else {
			dol_syslog(get_class($this).'::setTransportMode, status of the object is incompatible');
			$this->error = 'Status of the object is incompatible '.$this->statut;
			return -2;
		}
	}

	/**
	 *  Change the retained warranty payments terms
	 *
	 *  @param		int		$id		Id of new payment terms
	 *  @return		int				>0 if OK, <0 if KO
	 */
	public function setRetainedWarrantyPaymentTerms($id)
	{
		dol_syslog(get_class($this).'::setRetainedWarrantyPaymentTerms('.$id.')');
		if ($this->statut >= 0 || $this->element == 'societe') {
			$fieldname = 'retained_warranty_fk_cond_reglement';

			$sql = 'UPDATE '.MAIN_DB_PREFIX.$this->table_element;
			$sql .= ' SET '.$fieldname.' = '.$id;
			$sql .= ' WHERE rowid='.((int) $this->id);

			if ($this->db->query($sql)) {
				$this->retained_warranty_fk_cond_reglement = $id;
				return 1;
			} else {
				dol_syslog(get_class($this).'::setRetainedWarrantyPaymentTerms Error '.$sql.' - '.$this->db->error());
				$this->error = $this->db->error();
				return -1;
			}
		} else {
			dol_syslog(get_class($this).'::setRetainedWarrantyPaymentTerms, status of the object is incompatible');
			$this->error = 'Status of the object is incompatible '.$this->statut;
			return -2;
		}
	}

	/**
	 *	Define delivery address
	 *  @deprecated
	 *
	 *	@param      int		$id		Address id
	 *	@return     int				<0 si ko, >0 si ok
	 */
	public function setDeliveryAddress($id)
	{
		$fieldname = 'fk_delivery_address';
		if ($this->element == 'delivery' || $this->element == 'shipping') {
			$fieldname = 'fk_address';
		}

		$sql = "UPDATE ".MAIN_DB_PREFIX.$this->table_element." SET ".$fieldname." = ".$id;
		$sql .= " WHERE rowid = ".$this->id." AND fk_statut = 0";

		if ($this->db->query($sql)) {
			$this->fk_delivery_address = $id;
			return 1;
		} else {
			$this->error = $this->db->error();
			dol_syslog(get_class($this).'::setDeliveryAddress Error '.$sql.' - '.$this->error);
			return -1;
		}
	}


	/**
	 *  Change the shipping method
	 *
	 *  @param      int     $shipping_method_id     Id of shipping method
	 *  @param      bool    $notrigger              false=launch triggers after, true=disable triggers
	 *  @param      User	$userused               Object user
	 *
	 *  @return     int              1 if OK, 0 if KO
	 */
	public function setShippingMethod($shipping_method_id, $notrigger = false, $userused = null)
	{
		global $user;

		if (empty($userused)) {
			$userused = $user;
		}

		$error = 0;

		if (!$this->table_element) {
			dol_syslog(get_class($this)."::setShippingMethod was called on objet with property table_element not defined", LOG_ERR);
			return -1;
		}

		$this->db->begin();

		if ($shipping_method_id < 0) {
			$shipping_method_id = 'NULL';
		}
		dol_syslog(get_class($this).'::setShippingMethod('.$shipping_method_id.')');

		$sql = "UPDATE ".MAIN_DB_PREFIX.$this->table_element;
		$sql .= " SET fk_shipping_method = ".$shipping_method_id;
		$sql .= " WHERE rowid=".((int) $this->id);
		$resql = $this->db->query($sql);
		if (!$resql) {
			dol_syslog(get_class($this).'::setShippingMethod Error ', LOG_DEBUG);
			$this->error = $this->db->lasterror();
			$error++;
		} else {
			if (!$notrigger) {
				// Call trigger
				$this->context = array('shippingmethodupdate'=>1);
				$result = $this->call_trigger(strtoupper(get_class($this)).'_MODIFY', $userused);
				if ($result < 0) {
					$error++;
				}
				// End call trigger
			}
		}
		if ($error) {
			$this->db->rollback();
			return -1;
		} else {
			$this->shipping_method_id = ($shipping_method_id == 'NULL') ?null:$shipping_method_id;
			$this->db->commit();
			return 1;
		}
	}


	/**
	 *  Change the warehouse
	 *
	 *  @param      int     $warehouse_id     Id of warehouse
	 *  @return     int              1 if OK, 0 if KO
	 */
	public function setWarehouse($warehouse_id)
	{
		if (!$this->table_element) {
			dol_syslog(get_class($this)."::setWarehouse was called on objet with property table_element not defined", LOG_ERR);
			return -1;
		}
		if ($warehouse_id < 0) {
			$warehouse_id = 'NULL';
		}
		dol_syslog(get_class($this).'::setWarehouse('.$warehouse_id.')');

		$sql = "UPDATE ".MAIN_DB_PREFIX.$this->table_element;
		$sql .= " SET fk_warehouse = ".$warehouse_id;
		$sql .= " WHERE rowid=".((int) $this->id);

		if ($this->db->query($sql)) {
			$this->warehouse_id = ($warehouse_id == 'NULL') ?null:$warehouse_id;
			return 1;
		} else {
			dol_syslog(get_class($this).'::setWarehouse Error ', LOG_DEBUG);
			$this->error = $this->db->error();
			return 0;
		}
	}


	/**
	 *		Set last model used by doc generator
	 *
	 *		@param		User	$user		User object that make change
	 *		@param		string	$modelpdf	Modele name
	 *		@return		int					<0 if KO, >0 if OK
	 */
	public function setDocModel($user, $modelpdf)
	{
		if (!$this->table_element) {
			dol_syslog(get_class($this)."::setDocModel was called on objet with property table_element not defined", LOG_ERR);
			return -1;
		}

		$newmodelpdf = dol_trunc($modelpdf, 255);

		$sql = "UPDATE ".MAIN_DB_PREFIX.$this->table_element;
		$sql .= " SET model_pdf = '".$this->db->escape($newmodelpdf)."'";
		$sql .= " WHERE rowid = ".$this->id;

		dol_syslog(get_class($this)."::setDocModel", LOG_DEBUG);
		$resql = $this->db->query($sql);
		if ($resql) {
			$this->model_pdf = $modelpdf;
			$this->modelpdf = $modelpdf; // For bakward compatibility
			return 1;
		} else {
			dol_print_error($this->db);
			return 0;
		}
	}


	/**
	 *  Change the bank account
	 *
	 *  @param		int		$fk_account		Id of bank account
	 *  @param      bool    $notrigger      false=launch triggers after, true=disable triggers
	 *  @param      User	$userused		Object user
	 *  @return		int				1 if OK, 0 if KO
	 */
	public function setBankAccount($fk_account, $notrigger = false, $userused = null)
	{
		global $user;

		if (empty($userused)) {
			$userused = $user;
		}

		$error = 0;

		if (!$this->table_element) {
			dol_syslog(get_class($this)."::setBankAccount was called on objet with property table_element not defined", LOG_ERR);
			return -1;
		}
		$this->db->begin();

		if ($fk_account < 0) {
			$fk_account = 'NULL';
		}
		dol_syslog(get_class($this).'::setBankAccount('.$fk_account.')');

		$sql = "UPDATE ".MAIN_DB_PREFIX.$this->table_element;
		$sql .= " SET fk_account = ".$fk_account;
		$sql .= " WHERE rowid=".((int) $this->id);

		$resql = $this->db->query($sql);
		if (!$resql) {
			dol_syslog(get_class($this).'::setBankAccount Error '.$sql.' - '.$this->db->error());
			$this->error = $this->db->lasterror();
			$error++;
		} else {
			if (!$notrigger) {
				// Call trigger
				$this->context = array('bankaccountupdate'=>1);
				$result = $this->call_trigger(strtoupper(get_class($this)).'_MODIFY', $userused);
				if ($result < 0) {
					$error++;
				}
				// End call trigger
			}
		}
		if ($error) {
			$this->db->rollback();
			return -1;
		} else {
			$this->fk_account = ($fk_account == 'NULL') ?null:$fk_account;
			$this->db->commit();
			return 1;
		}
	}


	// TODO: Move line related operations to CommonObjectLine?

	// phpcs:disable PEAR.NamingConventions.ValidFunctionName.ScopeNotCamelCaps
	/**
	 *  Save a new position (field rang) for details lines.
	 *  You can choose to set position for lines with already a position or lines without any position defined.
	 *
	 * 	@param		boolean		$renum			   True to renum all already ordered lines, false to renum only not already ordered lines.
	 * 	@param		string		$rowidorder		   ASC or DESC
	 * 	@param		boolean		$fk_parent_line    Table with fk_parent_line field or not
	 * 	@return		int                            <0 if KO, >0 if OK
	 */
	public function line_order($renum = false, $rowidorder = 'ASC', $fk_parent_line = true)
	{
		// phpcs:enable
		if (!$this->table_element_line) {
			dol_syslog(get_class($this)."::line_order was called on objet with property table_element_line not defined", LOG_ERR);
			return -1;
		}
		if (!$this->fk_element) {
			dol_syslog(get_class($this)."::line_order was called on objet with property fk_element not defined", LOG_ERR);
			return -1;
		}

		// Count number of lines to reorder (according to choice $renum)
		$nl = 0;
		$sql = 'SELECT count(rowid) FROM '.MAIN_DB_PREFIX.$this->table_element_line;
		$sql .= ' WHERE '.$this->fk_element.'='.$this->id;
		if (!$renum) {
			$sql .= ' AND rang = 0';
		}
		if ($renum) {
			$sql .= ' AND rang <> 0';
		}

		dol_syslog(get_class($this)."::line_order", LOG_DEBUG);
		$resql = $this->db->query($sql);
		if ($resql) {
			$row = $this->db->fetch_row($resql);
			$nl = $row[0];
		} else {
			dol_print_error($this->db);
		}
		if ($nl > 0) {
			// The goal of this part is to reorder all lines, with all children lines sharing the same counter that parents.
			$rows = array();

			// We first search all lines that are parent lines (for multilevel details lines)
			$sql = 'SELECT rowid FROM '.MAIN_DB_PREFIX.$this->table_element_line;
			$sql .= ' WHERE '.$this->fk_element.' = '.$this->id;
			if ($fk_parent_line) {
				$sql .= ' AND fk_parent_line IS NULL';
			}
			$sql .= ' ORDER BY rang ASC, rowid '.$rowidorder;

			dol_syslog(get_class($this)."::line_order search all parent lines", LOG_DEBUG);
			$resql = $this->db->query($sql);
			if ($resql) {
				$i = 0;
				$num = $this->db->num_rows($resql);
				while ($i < $num) {
					$row = $this->db->fetch_row($resql);
					$rows[] = $row[0]; // Add parent line into array rows
					$childrens = $this->getChildrenOfLine($row[0]);
					if (!empty($childrens)) {
						foreach ($childrens as $child) {
							array_push($rows, $child);
						}
					}
					$i++;
				}

				// Now we set a new number for each lines (parent and children with children included into parent tree)
				if (!empty($rows)) {
					foreach ($rows as $key => $row) {
						$this->updateRangOfLine($row, ($key + 1));
					}
				}
			} else {
				dol_print_error($this->db);
			}
		}
		return 1;
	}

	/**
	 * 	Get children of line
	 *
	 * 	@param	int		$id		            Id of parent line
	 * 	@param	int		$includealltree		0 = 1st level child, 1 = All level child
	 * 	@return	array			            Array with list of children lines id
	 */
	public function getChildrenOfLine($id, $includealltree = 0)
	{
		$rows = array();

		$sql = 'SELECT rowid FROM '.MAIN_DB_PREFIX.$this->table_element_line;
		$sql .= ' WHERE '.$this->fk_element.' = '.$this->id;
		$sql .= ' AND fk_parent_line = '.$id;
		$sql .= ' ORDER BY rang ASC';

		dol_syslog(get_class($this)."::getChildrenOfLine search children lines for line ".$id."", LOG_DEBUG);
		$resql = $this->db->query($sql);
		if ($resql) {
			if ($this->db->num_rows($resql) > 0) {
				while ($row = $this->db->fetch_row($resql)) {
					$rows[] = $row[0];
					if (!empty($includealltree)) {
						$rows = array_merge($rows, $this->getChildrenOfLine($row[0]), $includealltree);
					}
				}
			}
		}
		return $rows;
	}

	// phpcs:disable PEAR.NamingConventions.ValidFunctionName.ScopeNotCamelCaps
	/**
	 * 	Update a line to have a lower rank
	 *
	 * 	@param 	int			$rowid				Id of line
	 * 	@param	boolean		$fk_parent_line		Table with fk_parent_line field or not
	 * 	@return	void
	 */
	public function line_up($rowid, $fk_parent_line = true)
	{
		// phpcs:enable
		$this->line_order(false, 'ASC', $fk_parent_line);

		// Get rang of line
		$rang = $this->getRangOfLine($rowid);

		// Update position of line
		$this->updateLineUp($rowid, $rang);
	}

	// phpcs:disable PEAR.NamingConventions.ValidFunctionName.ScopeNotCamelCaps
	/**
	 * 	Update a line to have a higher rank
	 *
	 * 	@param	int			$rowid				Id of line
	 * 	@param	boolean		$fk_parent_line		Table with fk_parent_line field or not
	 * 	@return	void
	 */
	public function line_down($rowid, $fk_parent_line = true)
	{
		// phpcs:enable
		$this->line_order(false, 'ASC', $fk_parent_line);

		// Get rang of line
		$rang = $this->getRangOfLine($rowid);

		// Get max value for rang
		$max = $this->line_max();

		// Update position of line
		$this->updateLineDown($rowid, $rang, $max);
	}

	/**
	 * 	Update position of line (rang)
	 *
	 * 	@param	int		$rowid		Id of line
	 * 	@param	int		$rang		Position
	 * 	@return	void
	 */
	public function updateRangOfLine($rowid, $rang)
	{
		$fieldposition = 'rang'; // @todo Rename 'rang' into 'position'
		if (in_array($this->table_element_line, array('bom_bomline', 'ecm_files', 'emailcollector_emailcollectoraction'))) {
			$fieldposition = 'position';
		}

		$sql = 'UPDATE '.MAIN_DB_PREFIX.$this->table_element_line.' SET '.$fieldposition.' = '.$rang;
		$sql .= ' WHERE rowid = '.$rowid;

		dol_syslog(get_class($this)."::updateRangOfLine", LOG_DEBUG);
		if (!$this->db->query($sql)) {
			dol_print_error($this->db);
		}
	}

	// phpcs:disable PEAR.NamingConventions.ValidFunctionName.ScopeNotCamelCaps
	/**
	 * 	Update position of line with ajax (rang)
	 *
	 * 	@param	array	$rows	Array of rows
	 * 	@return	void
	 */
	public function line_ajaxorder($rows)
	{
		// phpcs:enable
		$num = count($rows);
		for ($i = 0; $i < $num; $i++) {
			$this->updateRangOfLine($rows[$i], ($i + 1));
		}
	}

	/**
	 * 	Update position of line up (rang)
	 *
	 * 	@param	int		$rowid		Id of line
	 * 	@param	int		$rang		Position
	 * 	@return	void
	 */
	public function updateLineUp($rowid, $rang)
	{
		if ($rang > 1) {
			$fieldposition = 'rang';
			if (in_array($this->table_element_line, array('ecm_files', 'emailcollector_emailcollectoraction'))) {
				$fieldposition = 'position';
			}

			$sql = 'UPDATE '.MAIN_DB_PREFIX.$this->table_element_line.' SET '.$fieldposition.' = '.$rang;
			$sql .= ' WHERE '.$this->fk_element.' = '.$this->id;
			$sql .= ' AND rang = '.($rang - 1);
			if ($this->db->query($sql)) {
				$sql = 'UPDATE '.MAIN_DB_PREFIX.$this->table_element_line.' SET '.$fieldposition.' = '.($rang - 1);
				$sql .= ' WHERE rowid = '.$rowid;
				if (!$this->db->query($sql)) {
					dol_print_error($this->db);
				}
			} else {
				dol_print_error($this->db);
			}
		}
	}

	/**
	 * 	Update position of line down (rang)
	 *
	 * 	@param	int		$rowid		Id of line
	 * 	@param	int		$rang		Position
	 * 	@param	int		$max		Max
	 * 	@return	void
	 */
	public function updateLineDown($rowid, $rang, $max)
	{
		if ($rang < $max) {
			$fieldposition = 'rang';
			if (in_array($this->table_element_line, array('ecm_files', 'emailcollector_emailcollectoraction'))) {
				$fieldposition = 'position';
			}

			$sql = 'UPDATE '.MAIN_DB_PREFIX.$this->table_element_line.' SET '.$fieldposition.' = '.$rang;
			$sql .= ' WHERE '.$this->fk_element.' = '.$this->id;
			$sql .= ' AND rang = '.($rang + 1);
			if ($this->db->query($sql)) {
				$sql = 'UPDATE '.MAIN_DB_PREFIX.$this->table_element_line.' SET '.$fieldposition.' = '.($rang + 1);
				$sql .= ' WHERE rowid = '.$rowid;
				if (!$this->db->query($sql)) {
					dol_print_error($this->db);
				}
			} else {
				dol_print_error($this->db);
			}
		}
	}

	/**
	 * 	Get position of line (rang)
	 *
	 * 	@param		int		$rowid		Id of line
	 *  @return		int     			Value of rang in table of lines
	 */
	public function getRangOfLine($rowid)
	{
		$sql = 'SELECT rang FROM '.MAIN_DB_PREFIX.$this->table_element_line;
		$sql .= ' WHERE rowid ='.$rowid;

		dol_syslog(get_class($this)."::getRangOfLine", LOG_DEBUG);
		$resql = $this->db->query($sql);
		if ($resql) {
			$row = $this->db->fetch_row($resql);
			return $row[0];
		}
	}

	/**
	 * 	Get rowid of the line relative to its position
	 *
	 * 	@param		int		$rang		Rang value
	 *  @return     int     			Rowid of the line
	 */
	public function getIdOfLine($rang)
	{
		$sql = 'SELECT rowid FROM '.MAIN_DB_PREFIX.$this->table_element_line;
		$sql .= ' WHERE '.$this->fk_element.' = '.$this->id;
		$sql .= ' AND rang = '.$rang;
		$resql = $this->db->query($sql);
		if ($resql) {
			$row = $this->db->fetch_row($resql);
			return $row[0];
		}
	}

	// phpcs:disable PEAR.NamingConventions.ValidFunctionName.ScopeNotCamelCaps
	/**
	 * 	Get max value used for position of line (rang)
	 *
	 * 	@param		int		$fk_parent_line		Parent line id
	 *  @return     int  			   			Max value of rang in table of lines
	 */
	public function line_max($fk_parent_line = 0)
	{
		// phpcs:enable
		$positionfield = 'rang';
		if ($this->table_element == 'bom_bom') {
			$positionfield = 'position';
		}

		// Search the last rang with fk_parent_line
		if ($fk_parent_line) {
			$sql = 'SELECT max('.$positionfield.') FROM '.MAIN_DB_PREFIX.$this->table_element_line;
			$sql .= ' WHERE '.$this->fk_element.' = '.$this->id;
			$sql .= ' AND fk_parent_line = '.$fk_parent_line;

			dol_syslog(get_class($this)."::line_max", LOG_DEBUG);
			$resql = $this->db->query($sql);
			if ($resql) {
				$row = $this->db->fetch_row($resql);
				if (!empty($row[0])) {
					return $row[0];
				} else {
					return $this->getRangOfLine($fk_parent_line);
				}
			}
		} else {
			// If not, search the last rang of element
			$sql = 'SELECT max('.$positionfield.') FROM '.MAIN_DB_PREFIX.$this->table_element_line;
			$sql .= ' WHERE '.$this->fk_element.' = '.$this->id;

			dol_syslog(get_class($this)."::line_max", LOG_DEBUG);
			$resql = $this->db->query($sql);
			if ($resql) {
				$row = $this->db->fetch_row($resql);
				return $row[0];
			}
		}
	}

	// phpcs:disable PEAR.NamingConventions.ValidFunctionName.ScopeNotCamelCaps
	/**
	 *  Update external ref of element
	 *
	 *  @param      string		$ref_ext	Update field ref_ext
	 *  @return     int      		   		<0 if KO, >0 if OK
	 */
	public function update_ref_ext($ref_ext)
	{
		// phpcs:enable
		if (!$this->table_element) {
			dol_syslog(get_class($this)."::update_ref_ext was called on objet with property table_element not defined", LOG_ERR);
			return -1;
		}

		$sql = 'UPDATE '.MAIN_DB_PREFIX.$this->table_element;
		$sql .= " SET ref_ext = '".$this->db->escape($ref_ext)."'";
		$sql .= " WHERE ".(isset($this->table_rowid) ? $this->table_rowid : 'rowid')." = ".$this->id;

		dol_syslog(get_class($this)."::update_ref_ext", LOG_DEBUG);
		if ($this->db->query($sql)) {
			$this->ref_ext = $ref_ext;
			return 1;
		} else {
			$this->error = $this->db->error();
			return -1;
		}
	}

	// phpcs:disable PEAR.NamingConventions.ValidFunctionName.ScopeNotCamelCaps
	/**
	 *  Update note of element
	 *
	 *  @param      string		$note		New value for note
	 *  @param		string		$suffix		'', '_public' or '_private'
	 *  @return     int      		   		<0 if KO, >0 if OK
	 */
	public function update_note($note, $suffix = '')
	{
		// phpcs:enable
		global $user;

		if (!$this->table_element) {
			$this->error = 'update_note was called on objet with property table_element not defined';
			dol_syslog(get_class($this)."::update_note was called on objet with property table_element not defined", LOG_ERR);
			return -1;
		}
		if (!in_array($suffix, array('', '_public', '_private'))) {
			$this->error = 'update_note Parameter suffix must be empty, \'_private\' or \'_public\'';
			dol_syslog(get_class($this)."::update_note Parameter suffix must be empty, '_private' or '_public'", LOG_ERR);
			return -2;
		}

		$newsuffix = $suffix;

		// Special cas
		if ($this->table_element == 'product' && $newsuffix == '_private') {
			$newsuffix = '';
		}
		if (in_array($this->table_element, array('actioncomm', 'adherent', 'advtargetemailing', 'cronjob', 'establishment'))) {
			$fieldusermod =  "fk_user_mod";
		} elseif ($this->table_element == 'ecm_files') {
			$fieldusermod = "fk_user_m";
		} else {
			$fieldusermod = "fk_user_modif";
		}
		$sql = 'UPDATE '.MAIN_DB_PREFIX.$this->table_element;
		$sql .= " SET note".$newsuffix." = ".(!empty($note) ? ("'".$this->db->escape($note)."'") : "NULL");
		$sql .= " ,".$fieldusermod." = ".$user->id;
		$sql .= " WHERE rowid =".$this->id;

		dol_syslog(get_class($this)."::update_note", LOG_DEBUG);
		if ($this->db->query($sql)) {
			if ($suffix == '_public') {
				$this->note_public = $note;
			} elseif ($suffix == '_private') {
				$this->note_private = $note;
			} else {
				$this->note = $note; // deprecated
				$this->note_private = $note;
			}
			return 1;
		} else {
			$this->error = $this->db->lasterror();
			return -1;
		}
	}

	// phpcs:disable PEAR.NamingConventions.ValidFunctionName.ScopeNotCamelCaps
	/**
	 * 	Update public note (kept for backward compatibility)
	 *
	 * @param      string		$note		New value for note
	 * @return     int      		   		<0 if KO, >0 if OK
	 * @deprecated
	 * @see update_note()
	 */
	public function update_note_public($note)
	{
		// phpcs:enable
		return $this->update_note($note, '_public');
	}

	// phpcs:disable PEAR.NamingConventions.ValidFunctionName.ScopeNotCamelCaps
	/**
	 *	Update total_ht, total_ttc, total_vat, total_localtax1, total_localtax2 for an object (sum of lines).
	 *  Must be called at end of methods addline or updateline.
	 *
	 *	@param	int		$exclspec          	>0 = Exclude special product (product_type=9)
	 *  @param  string	$roundingadjust    	'none'=Do nothing, 'auto'=Use default method (MAIN_ROUNDOFTOTAL_NOT_TOTALOFROUND if defined, or '0'), '0'=Force mode total of rounding, '1'=Force mode rounding of total
	 *  @param	int		$nodatabaseupdate	1=Do not update database. Update only properties of object.
	 *  @param	Societe	$seller				If roundingadjust is '0' or '1' or maybe 'auto', it means we recalculate total for lines before calculating total for object and for this, we need seller object.
	 *	@return	int    			           	<0 if KO, >0 if OK
	 */
	public function update_price($exclspec = 0, $roundingadjust = 'none', $nodatabaseupdate = 0, $seller = null)
	{
		// phpcs:enable
		global $conf, $hookmanager, $action;

		$parameters = array('exclspec' => $exclspec, 'roundingadjust' => $roundingadjust, 'nodatabaseupdate' => $nodatabaseupdate, 'seller' => $seller);
		$reshook = $hookmanager->executeHooks('updateTotalPrice', $parameters, $this, $action); // Note that $action and $object may have been modified by some hooks
		if ($reshook > 0) {
			return 1; // replacement code
		} elseif ($reshook < 0) {
			return -1; // failure
		} // reshook = 0 => execute normal code

		// Some external module want no update price after a trigger because they have another method to calculate the total (ex: with an extrafield)
		$MODULE = "";
		if ($this->element == 'propal') {
			$MODULE = "MODULE_DISALLOW_UPDATE_PRICE_PROPOSAL";
		} elseif ($this->element == 'commande' || $this->element == 'order') {
			$MODULE = "MODULE_DISALLOW_UPDATE_PRICE_ORDER";
		} elseif ($this->element == 'facture' || $this->element == 'invoice') {
			$MODULE = "MODULE_DISALLOW_UPDATE_PRICE_INVOICE";
		} elseif ($this->element == 'facture_fourn' || $this->element == 'supplier_invoice' || $this->element == 'invoice_supplier') {
			$MODULE = "MODULE_DISALLOW_UPDATE_PRICE_SUPPLIER_INVOICE";
		} elseif ($this->element == 'order_supplier' || $this->element == 'supplier_order') {
			$MODULE = "MODULE_DISALLOW_UPDATE_PRICE_SUPPLIER_ORDER";
		} elseif ($this->element == 'supplier_proposal') {
			$MODULE = "MODULE_DISALLOW_UPDATE_PRICE_SUPPLIER_PROPOSAL";
		}

		if (!empty($MODULE)) {
			if (!empty($conf->global->$MODULE)) {
				$modsactivated = explode(',', $conf->global->$MODULE);
				foreach ($modsactivated as $mod) {
					if ($conf->$mod->enabled) {
						return 1; // update was disabled by specific setup
					}
				}
			}
		}

		include_once DOL_DOCUMENT_ROOT.'/core/lib/price.lib.php';

		if ($roundingadjust == '-1') {
			$roundingadjust = 'auto'; // For backward compatibility
		}

		$forcedroundingmode = $roundingadjust;
		if ($forcedroundingmode == 'auto' && isset($conf->global->MAIN_ROUNDOFTOTAL_NOT_TOTALOFROUND)) {
			$forcedroundingmode = $conf->global->MAIN_ROUNDOFTOTAL_NOT_TOTALOFROUND;
		} elseif ($forcedroundingmode == 'auto') {
			$forcedroundingmode = '0';
		}

		$error = 0;

		$multicurrency_tx = !empty($this->multicurrency_tx) ? $this->multicurrency_tx : 1;

		// Define constants to find lines to sum
		$fieldtva = 'total_tva';
		$fieldlocaltax1 = 'total_localtax1';
		$fieldlocaltax2 = 'total_localtax2';
		$fieldup = 'subprice';
		if ($this->element == 'facture_fourn' || $this->element == 'invoice_supplier') {
			$fieldtva = 'tva';
			$fieldup = 'pu_ht';
		}
		if ($this->element == 'expensereport') {
			$fieldup = 'value_unit';
		}

		$sql = 'SELECT rowid, qty, '.$fieldup.' as up, remise_percent, total_ht, '.$fieldtva.' as total_tva, total_ttc, '.$fieldlocaltax1.' as total_localtax1, '.$fieldlocaltax2.' as total_localtax2,';
		$sql .= ' tva_tx as vatrate, localtax1_tx, localtax2_tx, localtax1_type, localtax2_type, info_bits, product_type';
		if ($this->table_element_line == 'facturedet') {
			$sql .= ', situation_percent';
		}
		$sql .= ', multicurrency_total_ht, multicurrency_total_tva, multicurrency_total_ttc';
		$sql .= ' FROM '.MAIN_DB_PREFIX.$this->table_element_line;
		$sql .= ' WHERE '.$this->fk_element.' = '.$this->id;
		if ($exclspec) {
			$product_field = 'product_type';
			if ($this->table_element_line == 'contratdet') {
				$product_field = ''; // contratdet table has no product_type field
			}
			if ($product_field) {
				$sql .= ' AND '.$product_field.' <> 9';
			}
		}
		$sql .= ' ORDER by rowid'; // We want to be sure to always use same order of line to not change lines differently when option MAIN_ROUNDOFTOTAL_NOT_TOTALOFROUND is used

		dol_syslog(get_class($this)."::update_price", LOG_DEBUG);
		$resql = $this->db->query($sql);
		if ($resql) {
			$this->total_ht  = 0;
			$this->total_tva = 0;
			$this->total_localtax1 = 0;
			$this->total_localtax2 = 0;
			$this->total_ttc = 0;
			$total_ht_by_vats  = array();
			$total_tva_by_vats = array();
			$total_ttc_by_vats = array();
			$this->multicurrency_total_ht = 0;
			$this->multicurrency_total_tva	= 0;
			$this->multicurrency_total_ttc	= 0;

			$num = $this->db->num_rows($resql);
			$i = 0;
			while ($i < $num) {
				$obj = $this->db->fetch_object($resql);

				// Note: There is no check on detail line and no check on total, if $forcedroundingmode = 'none'
				$parameters = array('fk_element' => $obj->rowid);
				$reshook = $hookmanager->executeHooks('changeRoundingMode', $parameters, $this, $action); // Note that $action and $object may have been modified by some hooks

				if (empty($reshook) && $forcedroundingmode == '0') {	// Check if data on line are consistent. This may solve lines that were not consistent because set with $forcedroundingmode='auto'
					// This part of code is to fix data. We should not call it too often.
					$localtax_array = array($obj->localtax1_type, $obj->localtax1_tx, $obj->localtax2_type, $obj->localtax2_tx);
					$tmpcal = calcul_price_total($obj->qty, $obj->up, $obj->remise_percent, $obj->vatrate, $obj->localtax1_tx, $obj->localtax2_tx, 0, 'HT', $obj->info_bits, $obj->product_type, $seller, $localtax_array, (isset($obj->situation_percent) ? $obj->situation_percent : 100), $multicurrency_tx);

					$diff_when_using_price_ht = price2num($tmpcal[1] - $obj->total_tva, 'MT', 1); // If price was set with tax price adn unit price HT has a low number of digits, then we may have a diff on recalculation from unit price HT.
					$diff_on_current_total = price2num($obj->total_ttc - $obj->total_ht - $obj->total_tva - $obj->total_localtax1 - $obj->total_localtax2, 'MT', 1);
					//var_dump($obj->total_ht.' '.$obj->total_tva.' '.$obj->total_localtax1.' '.$obj->total_localtax2.' =? '.$obj->total_ttc);
					//var_dump($diff_when_using_price_ht.' '.$diff_on_current_total);

					if ($diff_when_using_price_ht && $diff_on_current_total) {
						$sqlfix = "UPDATE ".MAIN_DB_PREFIX.$this->table_element_line." SET ".$fieldtva." = ".$tmpcal[1].", total_ttc = ".$tmpcal[2]." WHERE rowid = ".$obj->rowid;
						dol_syslog('We found unconsistent data into detailed line (diff_when_using_price_ht = '.$diff_when_using_price_ht.' and diff_on_current_total = '.$diff_on_current_total.') for line rowid = '.$obj->rowid." (total vat of line calculated=".$tmpcal[1].", database=".$obj->total_tva."). We fix the total_vat and total_ttc of line by running sqlfix = ".$sqlfix, LOG_WARNING);
						$resqlfix = $this->db->query($sqlfix);
						if (!$resqlfix) {
							dol_print_error($this->db, 'Failed to update line');
						}
						$obj->total_tva = $tmpcal[1];
						$obj->total_ttc = $tmpcal[2];
					}
				}

				$this->total_ht        += $obj->total_ht; // The field visible at end of line detail
				$this->total_tva       += $obj->total_tva;
				$this->total_localtax1 += $obj->total_localtax1;
				$this->total_localtax2 += $obj->total_localtax2;
				$this->total_ttc       += $obj->total_ttc;
				$this->multicurrency_total_ht        += $obj->multicurrency_total_ht; // The field visible at end of line detail
				$this->multicurrency_total_tva       += $obj->multicurrency_total_tva;
				$this->multicurrency_total_ttc       += $obj->multicurrency_total_ttc;

				if (!isset($total_ht_by_vats[$obj->vatrate])) {
					$total_ht_by_vats[$obj->vatrate] = 0;
				}
				if (!isset($total_tva_by_vats[$obj->vatrate])) {
					$total_tva_by_vats[$obj->vatrate] = 0;
				}
				if (!isset($total_ttc_by_vats[$obj->vatrate])) {
					$total_ttc_by_vats[$obj->vatrate] = 0;
				}
				$total_ht_by_vats[$obj->vatrate]  += $obj->total_ht;
				$total_tva_by_vats[$obj->vatrate] += $obj->total_tva;
				$total_ttc_by_vats[$obj->vatrate] += $obj->total_ttc;

				if ($forcedroundingmode == '1') {	// Check if we need adjustement onto line for vat. TODO This works on the company currency but not on multicurrency
					$tmpvat = price2num($total_ht_by_vats[$obj->vatrate] * $obj->vatrate / 100, 'MT', 1);
					$diff = price2num($total_tva_by_vats[$obj->vatrate] - $tmpvat, 'MT', 1);
					//print 'Line '.$i.' rowid='.$obj->rowid.' vat_rate='.$obj->vatrate.' total_ht='.$obj->total_ht.' total_tva='.$obj->total_tva.' total_ttc='.$obj->total_ttc.' total_ht_by_vats='.$total_ht_by_vats[$obj->vatrate].' total_tva_by_vats='.$total_tva_by_vats[$obj->vatrate].' (new calculation = '.$tmpvat.') total_ttc_by_vats='.$total_ttc_by_vats[$obj->vatrate].($diff?" => DIFF":"")."<br>\n";
					if ($diff) {
						if (abs($diff) > 0.1) {
							$errmsg = 'A rounding difference was detected into TOTAL but is too high to be corrected. Some data in your line may be corrupted. Try to edit each line manually.';
							dol_syslog($errmsg, LOG_WARNING);
							dol_print_error('', $errmsg);
							exit;
						}
						$sqlfix = "UPDATE ".MAIN_DB_PREFIX.$this->table_element_line." SET ".$fieldtva." = ".($obj->total_tva - $diff).", total_ttc = ".($obj->total_ttc - $diff)." WHERE rowid = ".$obj->rowid;
						dol_syslog('We found a difference of '.$diff.' for line rowid = '.$obj->rowid.". We fix the total_vat and total_ttc of line by running sqlfix = ".$sqlfix);
								$resqlfix = $this->db->query($sqlfix);
						if (!$resqlfix) {
							dol_print_error($this->db, 'Failed to update line');
						}
								$this->total_tva -= $diff;
								$this->total_ttc -= $diff;
								$total_tva_by_vats[$obj->vatrate] -= $diff;
								$total_ttc_by_vats[$obj->vatrate] -= $diff;
					}
				}

				$i++;
			}

			// Add revenue stamp to total
			$this->total_ttc += isset($this->revenuestamp) ? $this->revenuestamp : 0;
			$this->multicurrency_total_ttc += isset($this->revenuestamp) ? ($this->revenuestamp * $multicurrency_tx) : 0;

			// Situations totals
			if (!empty($this->situation_cycle_ref) && $this->situation_counter > 1 && method_exists($this, 'get_prev_sits') && $this->type != $this::TYPE_CREDIT_NOTE) {
				$prev_sits = $this->get_prev_sits();

				foreach ($prev_sits as $sit) {				// $sit is an object Facture loaded with a fetch.
					$this->total_ht -= $sit->total_ht;
					$this->total_tva -= $sit->total_tva;
					$this->total_localtax1 -= $sit->total_localtax1;
					$this->total_localtax2 -= $sit->total_localtax2;
					$this->total_ttc -= $sit->total_ttc;
					$this->multicurrency_total_ht -= $sit->multicurrency_total_ht;
					$this->multicurrency_total_tva -= $sit->multicurrency_total_tva;
					$this->multicurrency_total_ttc -= $sit->multicurrency_total_ttc;
				}
			}

			$this->db->free($resql);

			// Now update global field total_ht, total_ttc and tva
			$fieldht = 'total_ht';
			$fieldtva = 'tva';
			$fieldlocaltax1 = 'localtax1';
			$fieldlocaltax2 = 'localtax2';
			$fieldttc = 'total_ttc';
			// Specific code for backward compatibility with old field names
			if ($this->element == 'facture' || $this->element == 'facturerec') {
				$fieldtva = 'total_tva';
			}
			if ($this->element == 'facture_fourn' || $this->element == 'invoice_supplier') {
				$fieldtva = 'total_tva';
			}
			if ($this->element == 'propal') {
				$fieldtva = 'total_tva';
			}
			if ($this->element == 'expensereport') {
				$fieldtva = 'total_tva';
			}
			if ($this->element == 'supplier_proposal') {
				$fieldtva = 'total_tva';
			}
			if ($this->element == 'commande') {
				$fieldtva = 'total_tva';
			}
			if ($this->element == 'order_supplier') {
				$fieldtva = 'total_tva';
			}

			if (empty($nodatabaseupdate)) {
				$sql = 'UPDATE '.MAIN_DB_PREFIX.$this->table_element.' SET';
				$sql .= " ".$fieldht."='".price2num($this->total_ht)."',";
				$sql .= " ".$fieldtva."='".price2num($this->total_tva)."',";
				$sql .= " ".$fieldlocaltax1."='".price2num($this->total_localtax1)."',";
				$sql .= " ".$fieldlocaltax2."='".price2num($this->total_localtax2)."',";
				$sql .= " ".$fieldttc."='".price2num($this->total_ttc)."'";
						$sql .= ", multicurrency_total_ht='".price2num($this->multicurrency_total_ht, 'MT', 1)."'";
						$sql .= ", multicurrency_total_tva='".price2num($this->multicurrency_total_tva, 'MT', 1)."'";
						$sql .= ", multicurrency_total_ttc='".price2num($this->multicurrency_total_ttc, 'MT', 1)."'";
				$sql .= ' WHERE rowid = '.$this->id;


				dol_syslog(get_class($this)."::update_price", LOG_DEBUG);
				$resql = $this->db->query($sql);
				if (!$resql) {
					$error++;
					$this->error = $this->db->lasterror();
					$this->errors[] = $this->db->lasterror();
				}
			}

			if (!$error) {
				return 1;
			} else {
				return -1;
			}
		} else {
			dol_print_error($this->db, 'Bad request in update_price');
			return -1;
		}
	}

	// phpcs:disable PEAR.NamingConventions.ValidFunctionName.ScopeNotCamelCaps
	/**
	 *	Add objects linked in llx_element_element.
	 *
	 *	@param		string	$origin		Linked element type
	 *	@param		int		$origin_id	Linked element id
	 * 	@param		User	$f_user		User that create
	 * 	@param		int		$notrigger	1=Does not execute triggers, 0= execute triggers
	 *	@return		int					<=0 if KO, >0 if OK
	 *	@see		fetchObjectLinked(), updateObjectLinked(), deleteObjectLinked()
	 */
	public function add_object_linked($origin = null, $origin_id = null, $f_user = null, $notrigger = 0)
	{
		// phpcs:enable
		global $user;
		$origin = (!empty($origin) ? $origin : $this->origin);
		$origin_id = (!empty($origin_id) ? $origin_id : $this->origin_id);
		$f_user = isset($f_user) ? $f_user : $user;

		// Special case
		if ($origin == 'order') {
			$origin = 'commande';
		}
		if ($origin == 'invoice') {
			$origin = 'facture';
		}
		if ($origin == 'invoice_template') {
			$origin = 'facturerec';
		}
		if ($origin == 'supplierorder') {
			$origin = 'order_supplier';
		}
		$this->db->begin();
		$error = 0;

		$sql = "INSERT INTO " . MAIN_DB_PREFIX . "element_element (";
		$sql .= "fk_source";
		$sql .= ", sourcetype";
		$sql .= ", fk_target";
		$sql .= ", targettype";
		$sql .= ") VALUES (";
		$sql .= $origin_id;
		$sql .= ", '" . $this->db->escape($origin) . "'";
		$sql .= ", " . $this->id;
		$sql .= ", '" . $this->db->escape($this->element) . "'";
		$sql .= ")";

		dol_syslog(get_class($this) . "::add_object_linked", LOG_DEBUG);
		if ($this->db->query($sql)) {
			if (!$notrigger) {
				// Call trigger
				$this->context['link_origin'] = $origin;
				$this->context['link_origin_id'] = $origin_id;
				$result = $this->call_trigger('OBJECT_LINK_INSERT', $f_user);
				if ($result < 0) {
					$error++;
				}
				// End call triggers
			}
		} else {
			$this->error = $this->db->lasterror();
			$error++;
		}

		if (!$error) {
			$this->db->commit();
			return 1;
		} else {
			$this->db->rollback();
			return 0;
		}
	}

	/**
	 *	Fetch array of objects linked to current object (object of enabled modules only). Links are loaded into
	 *		this->linkedObjectsIds array +
	 *		this->linkedObjects array if $loadalsoobjects = 1
	 *  Possible usage for parameters:
	 *  - all parameters empty -> we look all link to current object (current object can be source or target)
	 *  - source id+type -> will get target list linked to source
	 *  - target id+type -> will get source list linked to target
	 *  - source id+type + target type -> will get target list of the type
	 *  - target id+type + target source -> will get source list of the type
	 *
	 *	@param	int		$sourceid			Object source id (if not defined, id of object)
	 *	@param  string	$sourcetype			Object source type (if not defined, element name of object)
	 *	@param  int		$targetid			Object target id (if not defined, id of object)
	 *	@param  string	$targettype			Object target type (if not defined, elemennt name of object)
	 *	@param  string	$clause				'OR' or 'AND' clause used when both source id and target id are provided
	 *  @param  int		$alsosametype		0=Return only links to object that differs from source type. 1=Include also link to objects of same type.
	 *  @param  string	$orderby			SQL 'ORDER BY' clause
	 *  @param	int		$loadalsoobjects	Load also array this->linkedObjects (Use 0 to increase performances)
	 *	@return int							<0 if KO, >0 if OK
	 *  @see	add_object_linked(), updateObjectLinked(), deleteObjectLinked()
	 */
	public function fetchObjectLinked($sourceid = null, $sourcetype = '', $targetid = null, $targettype = '', $clause = 'OR', $alsosametype = 1, $orderby = 'sourcetype', $loadalsoobjects = 1)
	{
		global $conf;

		$this->linkedObjectsIds = array();
		$this->linkedObjects = array();

		$justsource = false;
		$justtarget = false;
		$withtargettype = false;
		$withsourcetype = false;

		if (!empty($sourceid) && !empty($sourcetype) && empty($targetid)) {
			$justsource = true; // the source (id and type) is a search criteria
			if (!empty($targettype)) {
				$withtargettype = true;
			}
		}
		if (!empty($targetid) && !empty($targettype) && empty($sourceid)) {
			$justtarget = true; // the target (id and type) is a search criteria
			if (!empty($sourcetype)) {
				$withsourcetype = true;
			}
		}

		$sourceid = (!empty($sourceid) ? $sourceid : $this->id);
		$targetid = (!empty($targetid) ? $targetid : $this->id);
		$sourcetype = (!empty($sourcetype) ? $sourcetype : $this->element);
		$targettype = (!empty($targettype) ? $targettype : $this->element);

		/*if (empty($sourceid) && empty($targetid))
		 {
		 dol_syslog('Bad usage of function. No source nor target id defined (nor as parameter nor as object id)', LOG_ERR);
		 return -1;
		 }*/

		// Links between objects are stored in table element_element
		$sql = 'SELECT rowid, fk_source, sourcetype, fk_target, targettype';
		$sql .= ' FROM '.MAIN_DB_PREFIX.'element_element';
		$sql .= " WHERE ";
		if ($justsource || $justtarget) {
			if ($justsource) {
				$sql .= "fk_source = ".$sourceid." AND sourcetype = '".$this->db->escape($sourcetype)."'";
				if ($withtargettype) {
					$sql .= " AND targettype = '".$this->db->escape($targettype)."'";
				}
			} elseif ($justtarget) {
				$sql .= "fk_target = ".$targetid." AND targettype = '".$this->db->escape($targettype)."'";
				if ($withsourcetype) {
					$sql .= " AND sourcetype = '".$this->db->escape($sourcetype)."'";
				}
			}
		} else {
			$sql .= "(fk_source = ".$sourceid." AND sourcetype = '".$this->db->escape($sourcetype)."')";
			$sql .= " ".$clause." (fk_target = ".$targetid." AND targettype = '".$this->db->escape($targettype)."')";
		}
		$sql .= ' ORDER BY '.$orderby;

		dol_syslog(get_class($this)."::fetchObjectLink", LOG_DEBUG);
		$resql = $this->db->query($sql);
		if ($resql) {
			$num = $this->db->num_rows($resql);
			$i = 0;
			while ($i < $num) {
				$obj = $this->db->fetch_object($resql);
				if ($justsource || $justtarget) {
					if ($justsource) {
						$this->linkedObjectsIds[$obj->targettype][$obj->rowid] = $obj->fk_target;
					} elseif ($justtarget) {
						$this->linkedObjectsIds[$obj->sourcetype][$obj->rowid] = $obj->fk_source;
					}
				} else {
					if ($obj->fk_source == $sourceid && $obj->sourcetype == $sourcetype) {
						$this->linkedObjectsIds[$obj->targettype][$obj->rowid] = $obj->fk_target;
					}
					if ($obj->fk_target == $targetid && $obj->targettype == $targettype) {
						$this->linkedObjectsIds[$obj->sourcetype][$obj->rowid] = $obj->fk_source;
					}
				}
				$i++;
			}

			if (!empty($this->linkedObjectsIds)) {
				$tmparray = $this->linkedObjectsIds;
				foreach ($tmparray as $objecttype => $objectids) {       // $objecttype is a module name ('facture', 'mymodule', ...) or a module name with a suffix ('project_task', 'mymodule_myobj', ...)
					// Parse element/subelement (ex: project_task, cabinetmed_consultation, ...)
					$module = $element = $subelement = $objecttype;
					$regs = array();
					if ($objecttype != 'supplier_proposal' && $objecttype != 'order_supplier' && $objecttype != 'invoice_supplier'
						&& preg_match('/^([^_]+)_([^_]+)/i', $objecttype, $regs)) {
						$module = $element = $regs[1];
						$subelement = $regs[2];
					}

					$classpath = $element.'/class';
					// To work with non standard classpath or module name
					if ($objecttype == 'facture') {
						$classpath = 'compta/facture/class';
					} elseif ($objecttype == 'facturerec') {
						$classpath = 'compta/facture/class';
						$module = 'facture';
					} elseif ($objecttype == 'propal') {
						$classpath = 'comm/propal/class';
					} elseif ($objecttype == 'supplier_proposal') {
						$classpath = 'supplier_proposal/class';
					} elseif ($objecttype == 'shipping') {
						$classpath = 'expedition/class';
						$subelement = 'expedition';
						$module = 'expedition_bon';
					} elseif ($objecttype == 'delivery') {
						$classpath = 'delivery/class';
						$subelement = 'delivery';
						$module = 'delivery_note';
					} elseif ($objecttype == 'invoice_supplier' || $objecttype == 'order_supplier') {
						$classpath = 'fourn/class';
						$module = 'fournisseur';
					} elseif ($objecttype == 'fichinter') {
						$classpath = 'fichinter/class';
						$subelement = 'fichinter';
						$module = 'ficheinter';
					} elseif ($objecttype == 'subscription') {
						$classpath = 'adherents/class';
						$module = 'adherent';
					} elseif ($objecttype == 'contact') {
						 $module = 'societe';
					}

					// Set classfile
					$classfile = strtolower($subelement);
					$classname = ucfirst($subelement);

					if ($objecttype == 'order') {
						$classfile = 'commande';
						$classname = 'Commande';
					} elseif ($objecttype == 'invoice_supplier') {
						$classfile = 'fournisseur.facture';
						$classname = 'FactureFournisseur';
					} elseif ($objecttype == 'order_supplier') {
						$classfile = 'fournisseur.commande';
						$classname = 'CommandeFournisseur';
					} elseif ($objecttype == 'supplier_proposal') {
						$classfile = 'supplier_proposal';
						$classname = 'SupplierProposal';
					} elseif ($objecttype == 'facturerec') {
						$classfile = 'facture-rec';
						$classname = 'FactureRec';
					} elseif ($objecttype == 'subscription') {
						$classfile = 'subscription';
						$classname = 'Subscription';
					} elseif ($objecttype == 'project' || $objecttype == 'projet') {
						$classpath = 'projet/class';
						$classfile = 'project';
						$classname = 'Project';
					}

					// Here $module, $classfile and $classname are set
					if ($conf->$module->enabled && (($element != $this->element) || $alsosametype)) {
						if ($loadalsoobjects) {
							dol_include_once('/'.$classpath.'/'.$classfile.'.class.php');
							//print '/'.$classpath.'/'.$classfile.'.class.php '.class_exists($classname);
							if (class_exists($classname)) {
								foreach ($objectids as $i => $objectid) {	// $i is rowid into llx_element_element
									$object = new $classname($this->db);
									$ret = $object->fetch($objectid);
									if ($ret >= 0) {
										$this->linkedObjects[$objecttype][$i] = $object;
									}
								}
							}
						}
					} else {
						unset($this->linkedObjectsIds[$objecttype]);
					}
				}
			}
			return 1;
		} else {
			dol_print_error($this->db);
			return -1;
		}
	}

	/**
	 *	Update object linked of a current object
	 *
	 *	@param	int		$sourceid		Object source id
	 *	@param  string	$sourcetype		Object source type
	 *	@param  int		$targetid		Object target id
	 *	@param  string	$targettype		Object target type
	 * 	@param	User	$f_user			User that create
	 * 	@param	int		$notrigger		1=Does not execute triggers, 0= execute triggers
	 *	@return							int	>0 if OK, <0 if KO
	 *	@see	add_object_linked(), fetObjectLinked(), deleteObjectLinked()
	 */
	public function updateObjectLinked($sourceid = null, $sourcetype = '', $targetid = null, $targettype = '', $f_user = null, $notrigger = 0)
	{
		global $user;
		$updatesource = false;
		$updatetarget = false;
		$f_user = isset($f_user) ? $f_user : $user;

		if (!empty($sourceid) && !empty($sourcetype) && empty($targetid) && empty($targettype)) {
			$updatesource = true;
		} elseif (empty($sourceid) && empty($sourcetype) && !empty($targetid) && !empty($targettype)) {
			$updatetarget = true;
		}

		$this->db->begin();
		$error = 0;

		$sql = "UPDATE " . MAIN_DB_PREFIX . "element_element SET ";
		if ($updatesource) {
			$sql .= "fk_source = " . $sourceid;
			$sql .= ", sourcetype = '" . $this->db->escape($sourcetype) . "'";
			$sql .= " WHERE fk_target = " . $this->id;
			$sql .= " AND targettype = '" . $this->db->escape($this->element) . "'";
		} elseif ($updatetarget) {
			$sql .= "fk_target = " . $targetid;
			$sql .= ", targettype = '" . $this->db->escape($targettype) . "'";
			$sql .= " WHERE fk_source = " . $this->id;
			$sql .= " AND sourcetype = '" . $this->db->escape($this->element) . "'";
		}

		dol_syslog(get_class($this) . "::updateObjectLinked", LOG_DEBUG);
		if ($this->db->query($sql)) {
			if (!$notrigger) {
				// Call trigger
				$this->context['link_source_id'] = $sourceid;
				$this->context['link_source_type'] = $sourcetype;
				$this->context['link_target_id'] = $targetid;
				$this->context['link_target_type'] = $targettype;
				$result = $this->call_trigger('OBJECT_LINK_UPDATE', $f_user);
				if ($result < 0) {
					$error++;
				}
				// End call triggers
			}
		} else {
			$this->error = $this->db->lasterror();
			$error++;
		}

		if (!$error) {
			$this->db->commit();
			return 1;
		} else {
			$this->db->rollback();
			return -1;
		}
	}

	/**
	 *	Delete all links between an object $this
	 *
	 *	@param	int		$sourceid		Object source id
	 *	@param  string	$sourcetype		Object source type
	 *	@param  int		$targetid		Object target id
	 *	@param  string	$targettype		Object target type
	 *  @param	int		$rowid			Row id of line to delete. If defined, other parameters are not used.
	 * 	@param	User	$f_user			User that create
	 * 	@param	int		$notrigger		1=Does not execute triggers, 0= execute triggers
	 *	@return     					int	>0 if OK, <0 if KO
	 *	@see	add_object_linked(), updateObjectLinked(), fetchObjectLinked()
	 */
	public function deleteObjectLinked($sourceid = null, $sourcetype = '', $targetid = null, $targettype = '', $rowid = '', $f_user = null, $notrigger = 0)
	{
		global $user;
		$deletesource = false;
		$deletetarget = false;
		$f_user = isset($f_user) ? $f_user : $user;

		if (!empty($sourceid) && !empty($sourcetype) && empty($targetid) && empty($targettype)) {
			$deletesource = true;
		} elseif (empty($sourceid) && empty($sourcetype) && !empty($targetid) && !empty($targettype)) {
			$deletetarget = true;
		}

		$sourceid = (!empty($sourceid) ? $sourceid : $this->id);
		$sourcetype = (!empty($sourcetype) ? $sourcetype : $this->element);
		$targetid = (!empty($targetid) ? $targetid : $this->id);
		$targettype = (!empty($targettype) ? $targettype : $this->element);
		$this->db->begin();
		$error = 0;

		if (!$notrigger) {
			// Call trigger
			$this->context['link_id'] = $rowid;
			$this->context['link_source_id'] = $sourceid;
			$this->context['link_source_type'] = $sourcetype;
			$this->context['link_target_id'] = $targetid;
			$this->context['link_target_type'] = $targettype;
			$result = $this->call_trigger('OBJECT_LINK_DELETE', $f_user);
			if ($result < 0) {
				$error++;
			}
			// End call triggers
		}

		if (!$error) {
			$sql = "DELETE FROM " . MAIN_DB_PREFIX . "element_element";
			$sql .= " WHERE";
			if ($rowid > 0) {
				$sql .= " rowid = " . $rowid;
			} else {
				if ($deletesource) {
					$sql .= " fk_source = " . $sourceid . " AND sourcetype = '" . $this->db->escape($sourcetype) . "'";
					$sql .= " AND fk_target = " . $this->id . " AND targettype = '" . $this->db->escape($this->element) . "'";
				} elseif ($deletetarget) {
					$sql .= " fk_target = " . $targetid . " AND targettype = '" . $this->db->escape($targettype) . "'";
					$sql .= " AND fk_source = " . $this->id . " AND sourcetype = '" . $this->db->escape($this->element) . "'";
				} else {
					$sql .= " (fk_source = " . $this->id . " AND sourcetype = '" . $this->db->escape($this->element) . "')";
					$sql .= " OR";
					$sql .= " (fk_target = " . $this->id . " AND targettype = '" . $this->db->escape($this->element) . "')";
				}
			}

			dol_syslog(get_class($this) . "::deleteObjectLinked", LOG_DEBUG);
			if (!$this->db->query($sql)) {
				$this->error = $this->db->lasterror();
				$this->errors[] = $this->error;
				$error++;
			}
		}

		if (!$error) {
			$this->db->commit();
			return 1;
		} else {
			$this->db->rollback();
			return 0;
		}
	}

	/**
	 * Function used to get an array with all items linked to an object id in association table
	 *
	 * @param	int		$fk_object_where		id of object we need to get linked items
	 * @param	string	$field_select			name of field we need to get a list
	 * @param	string	$field_where			name of field of object we need to get linked items
	 * @param	string	$table_element			name of association table
	 * @return 	array							Array of record
	 */
	public static function getAllItemsLinkedByObjectID($fk_object_where, $field_select, $field_where, $table_element)
	{
		if (empty($fk_object_where) || empty($field_where) || empty($table_element)) {
			return -1;
		}

		global $db;

		$sql = 'SELECT '.$field_select.' FROM '.MAIN_DB_PREFIX.$table_element.' WHERE '.$field_where.' = '.((int) $fk_object_where);
		$resql = $db->query($sql);

		$TRes = array();
		if (!empty($resql)) {
			while ($res = $db->fetch_object($resql)) {
				$TRes[] = $res->{$field_select};
			}
		}

		return $TRes;
	}

	/**
	 * Function used to remove all items linked to an object id in association table
	 *
	 * @param	int		$fk_object_where		id of object we need to remove linked items
	 * @param	string	$field_where			name of field of object we need to delete linked items
	 * @param	string	$table_element			name of association table
	 * @return 	int								<0 if KO, 0 if nothing done, >0 if OK and something done
	 */
	public static function deleteAllItemsLinkedByObjectID($fk_object_where, $field_where, $table_element)
	{
		if (empty($fk_object_where) || empty($field_where) || empty($table_element)) {
			return -1;
		}

		global $db;

		$sql = 'DELETE FROM '.MAIN_DB_PREFIX.$table_element.' WHERE '.$field_where.' = '.$fk_object_where;
		$resql = $db->query($sql);

		if (empty($resql)) {
			return 0;
		}

		return 1;
	}

	/**
	 *      Set status of an object
	 *
	 *      @param	int		$status			Status to set
	 *      @param	int		$elementId		Id of element to force (use this->id by default)
	 *      @param	string	$elementType	Type of element to force (use this->table_element by default)
	 *      @param	string	$trigkey		Trigger key to use for trigger
	 *      @return int						<0 if KO, >0 if OK
	 */
	public function setStatut($status, $elementId = null, $elementType = '', $trigkey = '')
	{
		global $user, $langs, $conf;

		$savElementId = $elementId; // To be used later to know if we were using the method using the id of this or not.

		$elementId = (!empty($elementId) ? $elementId : $this->id);
		$elementTable = (!empty($elementType) ? $elementType : $this->table_element);

		$this->db->begin();

		$fieldstatus = "fk_statut";
		if ($elementTable == 'facture_rec') {
			$fieldstatus = "suspended";
		}
		if ($elementTable == 'mailing') {
			$fieldstatus = "statut";
		}
		if ($elementTable == 'cronjob') {
			$fieldstatus = "status";
		}
		if ($elementTable == 'user') {
			$fieldstatus = "statut";
		}
		if ($elementTable == 'expensereport') {
			$fieldstatus = "fk_statut";
		}
		if ($elementTable == 'commande_fournisseur_dispatch') {
			$fieldstatus = "status";
		}
		if (is_array($this->fields) && array_key_exists('status', $this->fields)) {
			$fieldstatus = 'status';
		}

		$sql = "UPDATE ".MAIN_DB_PREFIX.$elementTable;
		$sql .= " SET ".$fieldstatus." = ".$status;
		// If status = 1 = validated, update also fk_user_valid
		if ($status == 1 && $elementTable == 'expensereport') {
			$sql .= ", fk_user_valid = ".$user->id;
		}
		$sql .= " WHERE rowid=".$elementId;

		dol_syslog(get_class($this)."::setStatut", LOG_DEBUG);
		if ($this->db->query($sql)) {
			$error = 0;

			// Try autoset of trigkey
			if (empty($trigkey)) {
				if ($this->element == 'supplier_proposal' && $status == 2) {
					$trigkey = 'SUPPLIER_PROPOSAL_SIGN'; // 2 = SupplierProposal::STATUS_SIGNED. Can't use constant into this generic class
				}
				if ($this->element == 'supplier_proposal' && $status == 3) {
					$trigkey = 'SUPPLIER_PROPOSAL_REFUSE'; // 3 = SupplierProposal::STATUS_REFUSED. Can't use constant into this generic class
				}
				if ($this->element == 'supplier_proposal' && $status == 4) {
					$trigkey = 'SUPPLIER_PROPOSAL_CLOSE'; // 4 = SupplierProposal::STATUS_CLOSED. Can't use constant into this generic class
				}
				if ($this->element == 'fichinter' && $status == 3) {
					$trigkey = 'FICHINTER_CLASSIFY_DONE';
				}
				if ($this->element == 'fichinter' && $status == 2) {
					$trigkey = 'FICHINTER_CLASSIFY_BILLED';
				}
				if ($this->element == 'fichinter' && $status == 1) {
					$trigkey = 'FICHINTER_CLASSIFY_UNBILLED';
				}
			}

			if ($trigkey) {
				// Call trigger
				$result = $this->call_trigger($trigkey, $user);
				if ($result < 0) {
					$error++;
				}
				// End call triggers
			}

			if (!$error) {
				$this->db->commit();

				if (empty($savElementId)) {    // If the element we update was $this (so $elementId is null)
					$this->statut = $status;
					$this->status = $status;
				}

				return 1;
			} else {
				$this->db->rollback();
				dol_syslog(get_class($this)."::setStatut ".$this->error, LOG_ERR);
				return -1;
			}
		} else {
			$this->error = $this->db->lasterror();
			$this->db->rollback();
			return -1;
		}
	}


	/**
	 *  Load type of canvas of an object if it exists
	 *
	 *  @param      int		$id     Record id
	 *  @param      string	$ref    Record ref
	 *  @return		int				<0 if KO, 0 if nothing done, >0 if OK
	 */
	public function getCanvas($id = 0, $ref = '')
	{
		global $conf;

		if (empty($id) && empty($ref)) {
			return 0;
		}
		if (!empty($conf->global->MAIN_DISABLE_CANVAS)) {
			return 0; // To increase speed. Not enabled by default.
		}

		// Clean parameters
		$ref = trim($ref);

		$sql = "SELECT rowid, canvas";
		$sql .= " FROM ".MAIN_DB_PREFIX.$this->table_element;
		$sql .= " WHERE entity IN (".getEntity($this->element).")";
		if (!empty($id)) {
			$sql .= " AND rowid = ".((int) $id);
		}
		if (!empty($ref)) {
			$sql .= " AND ref = '".$this->db->escape($ref)."'";
		}

		$resql = $this->db->query($sql);
		if ($resql) {
			$obj = $this->db->fetch_object($resql);
			if ($obj) {
				$this->canvas = $obj->canvas;
				return 1;
			} else {
				return 0;
			}
		} else {
			dol_print_error($this->db);
			return -1;
		}
	}


	/**
	 * 	Get special code of a line
	 *
	 * 	@param	int		$lineid		Id of line
	 * 	@return	int					Special code
	 */
	public function getSpecialCode($lineid)
	{
		$sql = 'SELECT special_code FROM '.MAIN_DB_PREFIX.$this->table_element_line;
		$sql .= ' WHERE rowid = '.$lineid;
		$resql = $this->db->query($sql);
		if ($resql) {
			$row = $this->db->fetch_row($resql);
			return $row[0];
		}
	}

	/**
	 *  Function to check if an object is used by others.
	 *  Check is done into this->childtables. There is no check into llx_element_element.
	 *
	 *  @param	int		$id			Force id of object
	 *  @return	int					<0 if KO, 0 if not used, >0 if already used
	 */
	public function isObjectUsed($id = 0)
	{
		global $langs;

		if (empty($id)) {
			$id = $this->id;
		}

		// Check parameters
		if (!isset($this->childtables) || !is_array($this->childtables) || count($this->childtables) == 0) {
			dol_print_error('Called isObjectUsed on a class with property this->childtables not defined');
			return -1;
		}

		$arraytoscan = $this->childtables;
		// For backward compatibility, we check if array is old format array('table1', 'table2', ...)
		$tmparray = array_keys($this->childtables);
		if (is_numeric($tmparray[0])) {
			$arraytoscan = array_flip($this->childtables);
		}

		// Test if child exists
		$haschild = 0;
		foreach ($arraytoscan as $table => $elementname) {
			//print $id.'-'.$table.'-'.$elementname.'<br>';
			// Check if third party can be deleted
			$sql = "SELECT COUNT(*) as nb from ".MAIN_DB_PREFIX.$table;
			$sql .= " WHERE ".$this->fk_element." = ".$id;
			$resql = $this->db->query($sql);
			if ($resql) {
				$obj = $this->db->fetch_object($resql);
				if ($obj->nb > 0) {
					$langs->load("errors");
					//print 'Found into table '.$table.', type '.$langs->transnoentitiesnoconv($elementname).', haschild='.$haschild;
					$haschild += $obj->nb;
					if (is_numeric($elementname)) {	// old usage
						$this->errors[] = $langs->trans("ErrorRecordHasAtLeastOneChildOfType", $table);
					} else // new usage: $elementname=Translation key
					{
						$this->errors[] = $langs->trans("ErrorRecordHasAtLeastOneChildOfType", $langs->transnoentitiesnoconv($elementname));
					}
					break; // We found at least one, we stop here
				}
			} else {
				$this->errors[] = $this->db->lasterror();
				return -1;
			}
		}
		if ($haschild > 0) {
			$this->errors[] = "ErrorRecordHasChildren";
			return $haschild;
		} else {
			return 0;
		}
	}

	/**
	 *  Function to say how many lines object contains
	 *
	 *	@param	int		$predefined		-1=All, 0=Count free product/service only, 1=Count predefined product/service only, 2=Count predefined product, 3=Count predefined service
	 *  @return	int						<0 if KO, 0 if no predefined products, nb of lines with predefined products if found
	 */
	public function hasProductsOrServices($predefined = -1)
	{
		$nb = 0;

		foreach ($this->lines as $key => $val) {
			$qualified = 0;
			if ($predefined == -1) {
				$qualified = 1;
			}
			if ($predefined == 1 && $val->fk_product > 0) {
				$qualified = 1;
			}
			if ($predefined == 0 && $val->fk_product <= 0) {
				$qualified = 1;
			}
			if ($predefined == 2 && $val->fk_product > 0 && $val->product_type == 0) {
				$qualified = 1;
			}
			if ($predefined == 3 && $val->fk_product > 0 && $val->product_type == 1) {
				$qualified = 1;
			}
			if ($qualified) {
				$nb++;
			}
		}
		dol_syslog(get_class($this).'::hasProductsOrServices we found '.$nb.' qualified lines of products/servcies');
		return $nb;
	}

	/**
	 * Function that returns the total amount HT of discounts applied for all lines.
	 *
	 * @return 	float
	 */
	public function getTotalDiscount()
	{
		$total_discount = 0.00;

		$sql = "SELECT subprice as pu_ht, qty, remise_percent, total_ht";
		$sql .= " FROM ".MAIN_DB_PREFIX.$this->table_element."det";
		$sql .= " WHERE ".$this->fk_element." = ".$this->id;

		dol_syslog(get_class($this).'::getTotalDiscount', LOG_DEBUG);
		$resql = $this->db->query($sql);
		if ($resql) {
			$num = $this->db->num_rows($resql);
			$i = 0;
			while ($i < $num) {
				$obj = $this->db->fetch_object($resql);

				$pu_ht = $obj->pu_ht;
				$qty = $obj->qty;
				$total_ht = $obj->total_ht;

				$total_discount_line = floatval(price2num(($pu_ht * $qty) - $total_ht, 'MT'));
				$total_discount += $total_discount_line;

				$i++;
			}
		}

		//print $total_discount; exit;
		return price2num($total_discount);
	}


	/**
	 * Return into unit=0, the calculated total of weight and volume of all lines * qty
	 * Calculate by adding weight and volume of each product line, so properties ->volume/volume_units/weight/weight_units must be loaded on line.
	 *
	 * @return  array                           array('weight'=>...,'volume'=>...)
	 */
	public function getTotalWeightVolume()
	{
		$totalWeight = 0;
		$totalVolume = 0;
		// defined for shipment only
		$totalOrdered = '';
		// defined for shipment only
		$totalToShip = '';

		foreach ($this->lines as $line) {
			if (isset($line->qty_asked)) {
				if (empty($totalOrdered)) {
					$totalOrdered = 0; // Avoid warning because $totalOrdered is ''
				}
				$totalOrdered += $line->qty_asked; // defined for shipment only
			}
			if (isset($line->qty_shipped)) {
				if (empty($totalToShip)) {
					$totalToShip = 0; // Avoid warning because $totalToShip is ''
				}
				$totalToShip += $line->qty_shipped; // defined for shipment only
			} elseif ($line->element == 'commandefournisseurdispatch' && isset($line->qty)) {
				if (empty($totalToShip)) {
					$totalToShip = 0;
				}
				$totalToShip += $line->qty; // defined for reception only
			}

			// Define qty, weight, volume, weight_units, volume_units
			if ($this->element == 'shipping') {
				// for shipments
				$qty = $line->qty_shipped ? $line->qty_shipped : 0;
			} else {
				$qty = $line->qty ? $line->qty : 0;
			}

			$weight = $line->weight ? $line->weight : 0;
			($weight == 0 && !empty($line->product->weight)) ? $weight = $line->product->weight : 0;
			$volume = $line->volume ? $line->volume : 0;
			($volume == 0 && !empty($line->product->volume)) ? $volume = $line->product->volume : 0;

			$weight_units = $line->weight_units;
			($weight_units == 0 && !empty($line->product->weight_units)) ? $weight_units = $line->product->weight_units : 0;
			$volume_units = $line->volume_units;
			($volume_units == 0 && !empty($line->product->volume_units)) ? $volume_units = $line->product->volume_units : 0;

			$weightUnit = 0;
			$volumeUnit = 0;
			if (!empty($weight_units)) {
				$weightUnit = $weight_units;
			}
			if (!empty($volume_units)) {
				$volumeUnit = $volume_units;
			}

			if (empty($totalWeight)) {
				$totalWeight = 0; // Avoid warning because $totalWeight is ''
			}
			if (empty($totalVolume)) {
				$totalVolume = 0; // Avoid warning because $totalVolume is ''
			}

			//var_dump($line->volume_units);
			if ($weight_units < 50) {   // < 50 means a standard unit (power of 10 of official unit), > 50 means an exotic unit (like inch)
				$trueWeightUnit = pow(10, $weightUnit);
				$totalWeight += $weight * $qty * $trueWeightUnit;
			} else {
				if ($weight_units == 99) {
					// conversion 1 Pound = 0.45359237 KG
					$trueWeightUnit = 0.45359237;
					$totalWeight += $weight * $qty * $trueWeightUnit;
				} elseif ($weight_units == 98) {
					// conversion 1 Ounce = 0.0283495 KG
					$trueWeightUnit = 0.0283495;
					$totalWeight += $weight * $qty * $trueWeightUnit;
				} else {
					$totalWeight += $weight * $qty; // This may be wrong if we mix different units
				}
			}
			if ($volume_units < 50) {   // >50 means a standard unit (power of 10 of official unit), > 50 means an exotic unit (like inch)
				//print $line->volume."x".$line->volume_units."x".($line->volume_units < 50)."x".$volumeUnit;
				$trueVolumeUnit = pow(10, $volumeUnit);
				//print $line->volume;
				$totalVolume += $volume * $qty * $trueVolumeUnit;
			} else {
				$totalVolume += $volume * $qty; // This may be wrong if we mix different units
			}
		}

		return array('weight'=>$totalWeight, 'volume'=>$totalVolume, 'ordered'=>$totalOrdered, 'toship'=>$totalToShip);
	}


	/**
	 *	Set extra parameters
	 *
	 *	@return	int      <0 if KO, >0 if OK
	 */
	public function setExtraParameters()
	{
		$this->db->begin();

		$extraparams = (!empty($this->extraparams) ? json_encode($this->extraparams) : null);

		$sql = "UPDATE ".MAIN_DB_PREFIX.$this->table_element;
		$sql .= " SET extraparams = ".(!empty($extraparams) ? "'".$this->db->escape($extraparams)."'" : "null");
		$sql .= " WHERE rowid = ".$this->id;

		dol_syslog(get_class($this)."::setExtraParameters", LOG_DEBUG);
		$resql = $this->db->query($sql);
		if (!$resql) {
			$this->error = $this->db->lasterror();
			$this->db->rollback();
			return -1;
		} else {
			$this->db->commit();
			return 1;
		}
	}


	// --------------------
	// TODO: All functions here must be redesigned and moved as they are not business functions but output functions
	// --------------------

	/* This is to show add lines */

	/**
	 *	Show add free and predefined products/services form
	 *
	 *  @param	int		        $dateSelector       1=Show also date range input fields
	 *  @param	Societe			$seller				Object thirdparty who sell
	 *  @param	Societe			$buyer				Object thirdparty who buy
	 *  @param	string			$defaulttpldir		Directory where to find the template
	 *	@return	void
	 */
	public function formAddObjectLine($dateSelector, $seller, $buyer, $defaulttpldir = '/core/tpl')
	{
		global $conf, $user, $langs, $object, $hookmanager, $extrafields;
		global $form;

		// Line extrafield
		if (!is_object($extrafields)) {
			require_once DOL_DOCUMENT_ROOT.'/core/class/extrafields.class.php';
			$extrafields = new ExtraFields($this->db);
		}
		$extrafields->fetch_name_optionals_label($this->table_element_line);

		// Output template part (modules that overwrite templates must declare this into descriptor)
		// Use global variables + $dateSelector + $seller and $buyer
		// Note: This is deprecated. If you need to overwrite the tpl file, use instead the hook 'formAddObjectLine'.
		$dirtpls = array_merge($conf->modules_parts['tpl'], array($defaulttpldir));
		foreach ($dirtpls as $module => $reldir) {
			if (!empty($module)) {
				$tpl = dol_buildpath($reldir.'/objectline_create.tpl.php');
			} else {
				$tpl = DOL_DOCUMENT_ROOT.$reldir.'/objectline_create.tpl.php';
			}

			if (empty($conf->file->strict_mode)) {
				$res = @include $tpl;
			} else {
				$res = include $tpl; // for debug
			}
			if ($res) {
				break;
			}
		}
	}



	/* This is to show array of line of details */


	/**
	 *	Return HTML table for object lines
	 *	TODO Move this into an output class file (htmlline.class.php)
	 *	If lines are into a template, title must also be into a template
	 *	But for the moment we don't know if it's possible as we keep a method available on overloaded objects.
	 *
	 *	@param	string		$action				Action code
	 *	@param  string		$seller            	Object of seller third party
	 *	@param  string  	$buyer             	Object of buyer third party
	 *	@param	int			$selected		   	Object line selected
	 *	@param  int	    	$dateSelector      	1=Show also date range input fields
	 *  @param	string		$defaulttpldir		Directory where to find the template
	 *	@return	void
	 */
	public function printObjectLines($action, $seller, $buyer, $selected = 0, $dateSelector = 0, $defaulttpldir = '/core/tpl')
	{
		global $conf, $hookmanager, $langs, $user, $form, $extrafields, $object;
		// TODO We should not use global var for this
		global $inputalsopricewithtax, $usemargins, $disableedit, $disablemove, $disableremove, $outputalsopricetotalwithtax;

		// Define usemargins
		$usemargins = 0;
		if (!empty($conf->margin->enabled) && !empty($this->element) && in_array($this->element, array('facture', 'facturerec', 'propal', 'commande'))) {
			$usemargins = 1;
		}

		$num = count($this->lines);

		// Line extrafield
		if (!is_object($extrafields)) {
			require_once DOL_DOCUMENT_ROOT.'/core/class/extrafields.class.php';
			$extrafields = new ExtraFields($this->db);
		}
		$extrafields->fetch_name_optionals_label($this->table_element_line);

		$parameters = array('num'=>$num, 'dateSelector'=>$dateSelector, 'seller'=>$seller, 'buyer'=>$buyer, 'selected'=>$selected, 'table_element_line'=>$this->table_element_line);
		$reshook = $hookmanager->executeHooks('printObjectLineTitle', $parameters, $this, $action); // Note that $action and $object may have been modified by some hooks
		if (empty($reshook)) {
			// Output template part (modules that overwrite templates must declare this into descriptor)
			// Use global variables + $dateSelector + $seller and $buyer
			// Note: This is deprecated. If you need to overwrite the tpl file, use instead the hook.
			$dirtpls = array_merge($conf->modules_parts['tpl'], array($defaulttpldir));
			foreach ($dirtpls as $module => $reldir) {
				if (!empty($module)) {
					$tpl = dol_buildpath($reldir.'/objectline_title.tpl.php');
				} else {
					$tpl = DOL_DOCUMENT_ROOT.$reldir.'/objectline_title.tpl.php';
				}
				if (empty($conf->file->strict_mode)) {
					$res = @include $tpl;
				} else {
					$res = include $tpl; // for debug
				}
				if ($res) {
					break;
				}
			}
		}

		$i = 0;

		print "<!-- begin printObjectLines() --><tbody>\n";
		foreach ($this->lines as $line) {
			//Line extrafield
			$line->fetch_optionals();

			//if (is_object($hookmanager) && (($line->product_type == 9 && ! empty($line->special_code)) || ! empty($line->fk_parent_line)))
			if (is_object($hookmanager)) {   // Old code is commented on preceding line.
				if (empty($line->fk_parent_line)) {
					$parameters = array('line'=>$line, 'num'=>$num, 'i'=>$i, 'dateSelector'=>$dateSelector, 'seller'=>$seller, 'buyer'=>$buyer, 'selected'=>$selected, 'table_element_line'=>$line->table_element);
					$reshook = $hookmanager->executeHooks('printObjectLine', $parameters, $this, $action); // Note that $action and $object may have been modified by some hooks
				} else {
					$parameters = array('line'=>$line, 'num'=>$num, 'i'=>$i, 'dateSelector'=>$dateSelector, 'seller'=>$seller, 'buyer'=>$buyer, 'selected'=>$selected, 'table_element_line'=>$line->table_element, 'fk_parent_line'=>$line->fk_parent_line);
					$reshook = $hookmanager->executeHooks('printObjectSubLine', $parameters, $this, $action); // Note that $action and $object may have been modified by some hooks
				}
			}
			if (empty($reshook)) {
				$this->printObjectLine($action, $line, '', $num, $i, $dateSelector, $seller, $buyer, $selected, $extrafields, $defaulttpldir);
			}

			$i++;
		}
		print "</tbody><!-- end printObjectLines() -->\n";
	}

	/**
	 *	Return HTML content of a detail line
	 *	TODO Move this into an output class file (htmlline.class.php)
	 *
	 *	@param	string      		$action				GET/POST action
	 *	@param  CommonObjectLine 	$line			    Selected object line to output
	 *	@param  string	    		$var               	Is it a an odd line (true)
	 *	@param  int		    		$num               	Number of line (0)
	 *	@param  int		    		$i					I
	 *	@param  int		    		$dateSelector      	1=Show also date range input fields
	 *	@param  string	    		$seller            	Object of seller third party
	 *	@param  string	    		$buyer             	Object of buyer third party
	 *	@param	int					$selected		   	Object line selected
	 *  @param  Extrafields			$extrafields		Object of extrafields
	 *  @param	string				$defaulttpldir		Directory where to find the template (deprecated)
	 *	@return	void
	 */
	public function printObjectLine($action, $line, $var, $num, $i, $dateSelector, $seller, $buyer, $selected = 0, $extrafields = null, $defaulttpldir = '/core/tpl')
	{
		global $conf, $langs, $user, $object, $hookmanager;
		global $form;
		global $object_rights, $disableedit, $disablemove, $disableremove; // TODO We should not use global var for this !

		$object_rights = $this->getRights();

		$element = $this->element;

		$text = '';
		$description = '';

		// Line in view mode
		if ($action != 'editline' || $selected != $line->id) {
			// Product
			if ($line->fk_product > 0) {
				$product_static = new Product($this->db);
				$product_static->fetch($line->fk_product);

				$product_static->ref = $line->ref; //can change ref in hook
				$product_static->label = $line->label; //can change label in hook

				$text = $product_static->getNomUrl(1);

				// Define output language and label
				if (!empty($conf->global->MAIN_MULTILANGS)) {
					if (property_exists($this, 'socid') && !is_object($this->thirdparty)) {
						dol_print_error('', 'Error: Method printObjectLine was called on an object and object->fetch_thirdparty was not done before');
						return;
					}

					$prod = new Product($this->db);
					$prod->fetch($line->fk_product);

					$outputlangs = $langs;
					$newlang = '';
					if (empty($newlang) && GETPOST('lang_id', 'aZ09')) {
						$newlang = GETPOST('lang_id', 'aZ09');
					}
					if (!empty($conf->global->PRODUIT_TEXTS_IN_THIRDPARTY_LANGUAGE) && empty($newlang) && is_object($this->thirdparty)) {
						$newlang = $this->thirdparty->default_lang; // To use language of customer
					}
					if (!empty($newlang)) {
						$outputlangs = new Translate("", $conf);
						$outputlangs->setDefaultLang($newlang);
					}

					$label = (!empty($prod->multilangs[$outputlangs->defaultlang]["label"])) ? $prod->multilangs[$outputlangs->defaultlang]["label"] : $line->product_label;
				} else {
					$label = $line->product_label;
				}

				$text .= ' - '.(!empty($line->label) ? $line->label : $label);
				$description .= (!empty($conf->global->PRODUIT_DESC_IN_FORM) ? '' : dol_htmlentitiesbr($line->description)); // Description is what to show on popup. We shown nothing if already into desc.
			}

			$line->pu_ttc = price2num($line->subprice * (1 + ($line->tva_tx / 100)), 'MU');

			// Output template part (modules that overwrite templates must declare this into descriptor)
			// Use global variables + $dateSelector + $seller and $buyer
			// Note: This is deprecated. If you need to overwrite the tpl file, use instead the hook printObjectLine and printObjectSubLine.
			$dirtpls = array_merge($conf->modules_parts['tpl'], array($defaulttpldir));
			foreach ($dirtpls as $module => $reldir) {
				if (!empty($module)) {
					$tpl = dol_buildpath($reldir.'/objectline_view.tpl.php');
				} else {
					$tpl = DOL_DOCUMENT_ROOT.$reldir.'/objectline_view.tpl.php';
				}

				if (empty($conf->file->strict_mode)) {
					$res = @include $tpl;
				} else {
					$res = include $tpl; // for debug
				}
				if ($res) {
					break;
				}
			}
		}

		// Line in update mode
		if ($this->statut == 0 && $action == 'editline' && $selected == $line->id) {
			$label = (!empty($line->label) ? $line->label : (($line->fk_product > 0) ? $line->product_label : ''));

			$line->pu_ttc = price2num($line->subprice * (1 + ($line->tva_tx / 100)), 'MU');

			// Output template part (modules that overwrite templates must declare this into descriptor)
			// Use global variables + $dateSelector + $seller and $buyer
			// Note: This is deprecated. If you need to overwrite the tpl file, use instead the hook printObjectLine and printObjectSubLine.
			$dirtpls = array_merge($conf->modules_parts['tpl'], array($defaulttpldir));
			foreach ($dirtpls as $module => $reldir) {
				if (!empty($module)) {
					$tpl = dol_buildpath($reldir.'/objectline_edit.tpl.php');
				} else {
					$tpl = DOL_DOCUMENT_ROOT.$reldir.'/objectline_edit.tpl.php';
				}

				if (empty($conf->file->strict_mode)) {
					$res = @include $tpl;
				} else {
					$res = include $tpl; // for debug
				}
				if ($res) {
					break;
				}
			}
		}
	}


	/* This is to show array of line of details of source object */


	/**
	 * 	Return HTML table table of source object lines
	 *  TODO Move this and previous function into output html class file (htmlline.class.php).
	 *  If lines are into a template, title must also be into a template
	 *  But for the moment we don't know if it's possible, so we keep the method available on overloaded objects.
	 *
	 *	@param	string		$restrictlist		''=All lines, 'services'=Restrict to services only
	 *  @param  array       $selectedLines      Array of lines id for selected lines
	 *  @return	void
	 */
	public function printOriginLinesList($restrictlist = '', $selectedLines = array())
	{
		global $langs, $hookmanager, $conf, $form;

		print '<tr class="liste_titre">';
		print '<td>'.$langs->trans('Ref').'</td>';
		print '<td>'.$langs->trans('Description').'</td>';
		print '<td class="right">'.$langs->trans('VATRate').'</td>';
		print '<td class="right">'.$langs->trans('PriceUHT').'</td>';
		if (!empty($conf->multicurrency->enabled)) {
			print '<td class="right">'.$langs->trans('PriceUHTCurrency').'</td>';
		}
		print '<td class="right">'.$langs->trans('Qty').'</td>';
		if (!empty($conf->global->PRODUCT_USE_UNITS)) {
			print '<td class="left">'.$langs->trans('Unit').'</td>';
		}
		print '<td class="right">'.$langs->trans('ReductionShort').'</td>';
		print '<td class="center">'.$form->showCheckAddButtons('checkforselect', 1).'</td>';
		print '</tr>';
		$i = 0;

		if (!empty($this->lines)) {
			foreach ($this->lines as $line) {
				if (is_object($hookmanager) && (($line->product_type == 9 && !empty($line->special_code)) || !empty($line->fk_parent_line))) {
					if (empty($line->fk_parent_line)) {
						$parameters = array('line'=>$line, 'i'=>$i);
						$action = '';
						$hookmanager->executeHooks('printOriginObjectLine', $parameters, $this, $action); // Note that $action and $object may have been modified by some hooks
					}
				} else {
					$this->printOriginLine($line, '', $restrictlist, '/core/tpl', $selectedLines);
				}

				$i++;
			}
		}
	}

	/**
	 * 	Return HTML with a line of table array of source object lines
	 *  TODO Move this and previous function into output html class file (htmlline.class.php).
	 *  If lines are into a template, title must also be into a template
	 *  But for the moment we don't know if it's possible as we keep a method available on overloaded objects.
	 *
	 * 	@param	CommonObjectLine	$line				Line
	 * 	@param	string				$var				Var
	 *	@param	string				$restrictlist		''=All lines, 'services'=Restrict to services only (strike line if not)
	 *  @param	string				$defaulttpldir		Directory where to find the template
	 *  @param  array       		$selectedLines      Array of lines id for selected lines
	 * 	@return	void
	 */
	public function printOriginLine($line, $var, $restrictlist = '', $defaulttpldir = '/core/tpl', $selectedLines = array())
	{
		global $langs, $conf;

		//var_dump($line);
		if (!empty($line->date_start)) {
			$date_start = $line->date_start;
		} else {
			$date_start = $line->date_debut_prevue;
			if ($line->date_debut_reel) {
				$date_start = $line->date_debut_reel;
			}
		}
		if (!empty($line->date_end)) {
			$date_end = $line->date_end;
		} else {
			$date_end = $line->date_fin_prevue;
			if ($line->date_fin_reel) {
				$date_end = $line->date_fin_reel;
			}
		}

		$this->tpl['id'] = $line->id;

		$this->tpl['label'] = '';
		if (!empty($line->fk_parent_line)) {
			$this->tpl['label'] .= img_picto('', 'rightarrow');
		}

		if (($line->info_bits & 2) == 2) {  // TODO Not sure this is used for source object
			$discount = new DiscountAbsolute($this->db);
			$discount->fk_soc = $this->socid;
			$this->tpl['label'] .= $discount->getNomUrl(0, 'discount');
		} elseif (!empty($line->fk_product)) {
			$productstatic = new Product($this->db);
			$productstatic->id = $line->fk_product;
			$productstatic->ref = $line->ref;
			$productstatic->type = $line->fk_product_type;
			if (empty($productstatic->ref)) {
				$line->fetch_product();
				$productstatic = $line->product;
			}

			$this->tpl['label'] .= $productstatic->getNomUrl(1);
			$this->tpl['label'] .= ' - '.(!empty($line->label) ? $line->label : $line->product_label);
			// Dates
			if ($line->product_type == 1 && ($date_start || $date_end)) {
				$this->tpl['label'] .= get_date_range($date_start, $date_end);
			}
		} else {
			$this->tpl['label'] .= ($line->product_type == -1 ? '&nbsp;' : ($line->product_type == 1 ? img_object($langs->trans(''), 'service') : img_object($langs->trans(''), 'product')));
			if (!empty($line->desc)) {
				$this->tpl['label'] .= $line->desc;
			} else {
				$this->tpl['label'] .= ($line->label ? '&nbsp;'.$line->label : '');
			}

			// Dates
			if ($line->product_type == 1 && ($date_start || $date_end)) {
				$this->tpl['label'] .= get_date_range($date_start, $date_end);
			}
		}

		if (!empty($line->desc)) {
			if ($line->desc == '(CREDIT_NOTE)') {  // TODO Not sure this is used for source object
				$discount = new DiscountAbsolute($this->db);
				$discount->fetch($line->fk_remise_except);
				$this->tpl['description'] = $langs->transnoentities("DiscountFromCreditNote", $discount->getNomUrl(0));
			} elseif ($line->desc == '(DEPOSIT)') {  // TODO Not sure this is used for source object
				$discount = new DiscountAbsolute($this->db);
				$discount->fetch($line->fk_remise_except);
				$this->tpl['description'] = $langs->transnoentities("DiscountFromDeposit", $discount->getNomUrl(0));
			} elseif ($line->desc == '(EXCESS RECEIVED)') {
				$discount = new DiscountAbsolute($this->db);
				$discount->fetch($line->fk_remise_except);
				$this->tpl['description'] = $langs->transnoentities("DiscountFromExcessReceived", $discount->getNomUrl(0));
			} elseif ($line->desc == '(EXCESS PAID)') {
				$discount = new DiscountAbsolute($this->db);
				$discount->fetch($line->fk_remise_except);
				$this->tpl['description'] = $langs->transnoentities("DiscountFromExcessPaid", $discount->getNomUrl(0));
			} else {
				$this->tpl['description'] = dol_trunc($line->desc, 60);
			}
		} else {
			$this->tpl['description'] = '&nbsp;';
		}

		// VAT Rate
		$this->tpl['vat_rate'] = vatrate($line->tva_tx, true);
		$this->tpl['vat_rate'] .= (($line->info_bits & 1) == 1) ? '*' : '';
		if (!empty($line->vat_src_code) && !preg_match('/\(/', $this->tpl['vat_rate'])) {
			$this->tpl['vat_rate'] .= ' ('.$line->vat_src_code.')';
		}

		$this->tpl['price'] = price($line->subprice);
		$this->tpl['multicurrency_price'] = price($line->multicurrency_subprice);
		$this->tpl['qty'] = (($line->info_bits & 2) != 2) ? $line->qty : '&nbsp;';
		if (!empty($conf->global->PRODUCT_USE_UNITS)) {
			$this->tpl['unit'] = $langs->transnoentities($line->getLabelOfUnit('long'));
		}
		$this->tpl['remise_percent'] = (($line->info_bits & 2) != 2) ? vatrate($line->remise_percent, true) : '&nbsp;';

		// Is the line strike or not
		$this->tpl['strike'] = 0;
		if ($restrictlist == 'services' && $line->product_type != Product::TYPE_SERVICE) {
			$this->tpl['strike'] = 1;
		}

		// Output template part (modules that overwrite templates must declare this into descriptor)
		// Use global variables + $dateSelector + $seller and $buyer
		$dirtpls = array_merge($conf->modules_parts['tpl'], array($defaulttpldir));
		foreach ($dirtpls as $module => $reldir) {
			if (!empty($module)) {
				$tpl = dol_buildpath($reldir.'/originproductline.tpl.php');
			} else {
				$tpl = DOL_DOCUMENT_ROOT.$reldir.'/originproductline.tpl.php';
			}

			if (empty($conf->file->strict_mode)) {
				$res = @include $tpl;
			} else {
				$res = include $tpl; // for debug
			}
			if ($res) {
				break;
			}
		}
	}


	// phpcs:disable PEAR.NamingConventions.ValidFunctionName.ScopeNotCamelCaps
	/**
	 *	Add resources to the current object : add entry into llx_element_resources
	 *	Need $this->element & $this->id
	 *
	 *	@param		int		$resource_id		Resource id
	 *	@param		string	$resource_type		'resource'
	 *	@param		int		$busy				Busy or not
	 *	@param		int		$mandatory			Mandatory or not
	 *	@return		int							<=0 if KO, >0 if OK
	 */
	public function add_element_resource($resource_id, $resource_type, $busy = 0, $mandatory = 0)
	{
		// phpcs:enable
		$this->db->begin();

		$sql = "INSERT INTO ".MAIN_DB_PREFIX."element_resources (";
		$sql .= "resource_id";
		$sql .= ", resource_type";
		$sql .= ", element_id";
		$sql .= ", element_type";
		$sql .= ", busy";
		$sql .= ", mandatory";
		$sql .= ") VALUES (";
		$sql .= $resource_id;
		$sql .= ", '".$this->db->escape($resource_type)."'";
		$sql .= ", '".$this->db->escape($this->id)."'";
		$sql .= ", '".$this->db->escape($this->element)."'";
		$sql .= ", '".$this->db->escape($busy)."'";
		$sql .= ", '".$this->db->escape($mandatory)."'";
		$sql .= ")";

		dol_syslog(get_class($this)."::add_element_resource", LOG_DEBUG);
		if ($this->db->query($sql)) {
			$this->db->commit();
			return 1;
		} else {
			$this->error = $this->db->lasterror();
			$this->db->rollback();
			return  0;
		}
	}

	// phpcs:disable PEAR.NamingConventions.ValidFunctionName.ScopeNotCamelCaps
	/**
	 *    Delete a link to resource line
	 *
	 *    @param	int		$rowid			Id of resource line to delete
	 *    @param	int		$element		element name (for trigger) TODO: use $this->element into commonobject class
	 *    @param	int		$notrigger		Disable all triggers
	 *    @return   int						>0 if OK, <0 if KO
	 */
	public function delete_resource($rowid, $element, $notrigger = 0)
	{
		// phpcs:enable
		global $user;

		$this->db->begin();

		$sql = "DELETE FROM ".MAIN_DB_PREFIX."element_resources";
		$sql .= " WHERE rowid=".$rowid;

		dol_syslog(get_class($this)."::delete_resource", LOG_DEBUG);

		$resql = $this->db->query($sql);
		if (!$resql) {
			$this->error = $this->db->lasterror();
			$this->db->rollback();
			return -1;
		} else {
			if (!$notrigger) {
				$result = $this->call_trigger(strtoupper($element).'_DELETE_RESOURCE', $user);
				if ($result < 0) {
					$this->db->rollback();
					return -1;
				}
			}
			$this->db->commit();
			return 1;
		}
	}


	/**
	 * Overwrite magic function to solve problem of cloning object that are kept as references
	 *
	 * @return void
	 */
	public function __clone()
	{
		// Force a copy of this->lines, otherwise it will point to same object.
		if (isset($this->lines) && is_array($this->lines)) {
			$nboflines = count($this->lines);
			for ($i = 0; $i < $nboflines; $i++) {
				$this->lines[$i] = clone $this->lines[$i];
			}
		}
	}

	/**
	 * Common function for all objects extending CommonObject for generating documents
	 *
	 * @param 	string 		$modelspath 	Relative folder where generators are placed
	 * @param 	string 		$modele 		Generator to use. Caller must set it to obj->model_pdf or GETPOST('model_pdf','alpha') for example.
	 * @param 	Translate 	$outputlangs 	Output language to use
	 * @param 	int 		$hidedetails 	1 to hide details. 0 by default
	 * @param 	int 		$hidedesc 		1 to hide product description. 0 by default
	 * @param 	int 		$hideref 		1 to hide product reference. 0 by default
	 * @param   null|array  $moreparams     Array to provide more information
	 * @return 	int 						>0 if OK, <0 if KO
	 * @see	addFileIntoDatabaseIndex()
	 */
	protected function commonGenerateDocument($modelspath, $modele, $outputlangs, $hidedetails, $hidedesc, $hideref, $moreparams = null)
	{
		global $conf, $langs, $user, $hookmanager, $action;

		$srctemplatepath = '';

		$parameters = array('modelspath'=>$modelspath, 'modele'=>$modele, 'outputlangs'=>$outputlangs, 'hidedetails'=>$hidedetails, 'hidedesc'=>$hidedesc, 'hideref'=>$hideref, 'moreparams'=>$moreparams);
		$reshook = $hookmanager->executeHooks('commonGenerateDocument', $parameters, $this, $action); // Note that $action and $object may have been modified by some hooks

		if (empty($reshook)) {
			dol_syslog("commonGenerateDocument modele=".$modele." outputlangs->defaultlang=".(is_object($outputlangs) ? $outputlangs->defaultlang : 'null'));

			if (empty($modele)) {
				$this->error = 'BadValueForParameterModele';
				return -1;
			}

			// Increase limit for PDF build
			$err = error_reporting();
			error_reporting(0);
			@set_time_limit(120);
			error_reporting($err);

			// If selected model is a filename template (then $modele="modelname" or "modelname:filename")
			$tmp = explode(':', $modele, 2);
			if (!empty($tmp[1])) {
				$modele = $tmp[0];
				$srctemplatepath = $tmp[1];
			}

			// Search template files
			$file = '';
			$classname = '';
			$filefound = '';
			$dirmodels = array('/');
			if (is_array($conf->modules_parts['models'])) {
				$dirmodels = array_merge($dirmodels, $conf->modules_parts['models']);
			}
			foreach ($dirmodels as $reldir) {
				foreach (array('doc', 'pdf') as $prefix) {
					if (in_array(get_class($this), array('Adherent'))) {
						// Member module use prefix_modele.class.php
						$file = $prefix."_".$modele.".class.php";
					} else {
						// Other module use prefix_modele.modules.php
						$file = $prefix."_".$modele.".modules.php";
					}

					// On verifie l'emplacement du modele
					$file = dol_buildpath($reldir.$modelspath.$file, 0);
					if (file_exists($file)) {
						$filefound = $file;
						$classname = $prefix.'_'.$modele;
						break;
					}
				}
				if ($filefound) {
					break;
				}
			}

			// If generator was found
			if ($filefound) {
				global $db; // Required to solve a conception default making an include of code using $db instead of $this->db just after.

				require_once $file;

				$obj = new $classname($this->db);

				// If generator is ODT, we must have srctemplatepath defined, if not we set it.
				if ($obj->type == 'odt' && empty($srctemplatepath)) {
					$varfortemplatedir = $obj->scandir;
					if ($varfortemplatedir && !empty($conf->global->$varfortemplatedir)) {
						$dirtoscan = $conf->global->$varfortemplatedir;

						$listoffiles = array();

						// Now we add first model found in directories scanned
						$listofdir = explode(',', $dirtoscan);
						foreach ($listofdir as $key => $tmpdir) {
							$tmpdir = trim($tmpdir);
							$tmpdir = preg_replace('/DOL_DATA_ROOT/', DOL_DATA_ROOT, $tmpdir);
							if (!$tmpdir) {
								unset($listofdir[$key]);
								continue;
							}
							if (is_dir($tmpdir)) {
								$tmpfiles = dol_dir_list($tmpdir, 'files', 0, '\.od(s|t)$', '', 'name', SORT_ASC, 0);
								if (count($tmpfiles)) {
									$listoffiles = array_merge($listoffiles, $tmpfiles);
								}
							}
						}

						if (count($listoffiles)) {
							foreach ($listoffiles as $record) {
								$srctemplatepath = $record['fullname'];
								break;
							}
						}
					}

					if (empty($srctemplatepath)) {
						$this->error = 'ErrorGenerationAskedForOdtTemplateWithSrcFileNotDefined';
						return -1;
					}
				}

				if ($obj->type == 'odt' && !empty($srctemplatepath)) {
					if (!dol_is_file($srctemplatepath)) {
						dol_syslog("Failed to locate template file ".$srctemplatepath, LOG_WARNING);
						$this->error = 'ErrorGenerationAskedForOdtTemplateWithSrcFileNotFound';
						return -1;
					}
				}

				// We save charset_output to restore it because write_file can change it if needed for
				// output format that does not support UTF8.
				$sav_charset_output = $outputlangs->charset_output;

				if (in_array(get_class($this), array('Adherent'))) {
					$arrayofrecords = array(); // The write_file of templates of adherent class need this var
					$resultwritefile = $obj->write_file($this, $outputlangs, $srctemplatepath, 'member', 1, $moreparams);
				} else {
					 $resultwritefile = $obj->write_file($this, $outputlangs, $srctemplatepath, $hidedetails, $hidedesc, $hideref, $moreparams);
				}
				// After call of write_file $obj->result['fullpath'] is set with generated file. It will be used to update the ECM database index.

				if ($resultwritefile > 0) {
					$outputlangs->charset_output = $sav_charset_output;

					// We delete old preview
					require_once DOL_DOCUMENT_ROOT.'/core/lib/files.lib.php';
					dol_delete_preview($this);

					// Index file in database
					if (!empty($obj->result['fullpath'])) {
						$destfull = $obj->result['fullpath'];
						$upload_dir = dirname($destfull);
						$destfile = basename($destfull);
						$rel_dir = preg_replace('/^'.preg_quote(DOL_DATA_ROOT, '/').'/', '', $upload_dir);

						if (!preg_match('/[\\/]temp[\\/]|[\\/]thumbs|\.meta$/', $rel_dir)) {     // If not a tmp dir
							$filename = basename($destfile);
							$rel_dir = preg_replace('/[\\/]$/', '', $rel_dir);
							$rel_dir = preg_replace('/^[\\/]/', '', $rel_dir);

							include_once DOL_DOCUMENT_ROOT.'/ecm/class/ecmfiles.class.php';
							$ecmfile = new EcmFiles($this->db);
							$result = $ecmfile->fetch(0, '', ($rel_dir ? $rel_dir.'/' : '').$filename);

							 // Set the public "share" key
							$setsharekey = false;
							if ($this->element == 'propal') {
								$useonlinesignature = $conf->global->MAIN_FEATURES_LEVEL; // Replace this with 1 when feature to make online signature is ok
								if ($useonlinesignature) {
									$setsharekey = true;
								}
								if (!empty($conf->global->PROPOSAL_ALLOW_EXTERNAL_DOWNLOAD)) {
									$setsharekey = true;
								}
							}
							if ($this->element == 'commande' && !empty($conf->global->ORDER_ALLOW_EXTERNAL_DOWNLOAD)) {
								$setsharekey = true;
							}
							if ($this->element == 'facture' && !empty($conf->global->INVOICE_ALLOW_EXTERNAL_DOWNLOAD)) {
								$setsharekey = true;
							}
							if ($this->element == 'bank_account' && !empty($conf->global->BANK_ACCOUNT_ALLOW_EXTERNAL_DOWNLOAD)) {
								$setsharekey = true;
							}
							if ($this->element == 'contrat' && !empty($conf->global->CONTRACT_ALLOW_EXTERNAL_DOWNLOAD)) {
								$setsharekey = true;
							}

							if ($setsharekey) {
								if (empty($ecmfile->share)) {	// Because object not found or share not set yet
									require_once DOL_DOCUMENT_ROOT.'/core/lib/security2.lib.php';
									$ecmfile->share = getRandomPassword(true);
								}
							}

							if ($result > 0) {
								$ecmfile->label = md5_file(dol_osencode($destfull)); // hash of file content
								$ecmfile->fullpath_orig = '';
								$ecmfile->gen_or_uploaded = 'generated';
								$ecmfile->description = ''; // indexed content
								$ecmfile->keyword = ''; // keyword content
								$result = $ecmfile->update($user);
								if ($result < 0) {
									setEventMessages($ecmfile->error, $ecmfile->errors, 'warnings');
								}
							} else {
								$ecmfile->entity = $conf->entity;
								$ecmfile->filepath = $rel_dir;
								$ecmfile->filename = $filename;
								$ecmfile->label = md5_file(dol_osencode($destfull)); // hash of file content
								$ecmfile->fullpath_orig = '';
								$ecmfile->gen_or_uploaded = 'generated';
								$ecmfile->description = ''; // indexed content
								$ecmfile->keyword = ''; // keyword content
								$ecmfile->src_object_type = $this->table_element;
								$ecmfile->src_object_id   = $this->id;

								$result = $ecmfile->create($user);
								if ($result < 0) {
									setEventMessages($ecmfile->error, $ecmfile->errors, 'warnings');
								}
							}

							/*$this->result['fullname']=$destfull;
							$this->result['filepath']=$ecmfile->filepath;
							$this->result['filename']=$ecmfile->filename;*/
							//var_dump($obj->update_main_doc_field);exit;

							// Update the last_main_doc field into main object (if document generator has property ->update_main_doc_field set)
							$update_main_doc_field = 0;
							if (!empty($obj->update_main_doc_field)) {
								$update_main_doc_field = 1;
							}
							if ($update_main_doc_field && !empty($this->table_element)) {
								$sql = 'UPDATE '.MAIN_DB_PREFIX.$this->table_element." SET last_main_doc = '".$this->db->escape($ecmfile->filepath.'/'.$ecmfile->filename)."'";
								$sql .= ' WHERE rowid = '.$this->id;

								$resql = $this->db->query($sql);
								if (!$resql) {
									dol_print_error($this->db);
								} else {
									$this->last_main_doc = $ecmfile->filepath.'/'.$ecmfile->filename;
								}
							}
						}
					} else {
						dol_syslog('Method ->write_file was called on object '.get_class($obj).' and return a success but the return array ->result["fullpath"] was not set.', LOG_WARNING);
					}

					// Success in building document. We build meta file.
					dol_meta_create($this);

					return 1;
				} else {
					$outputlangs->charset_output = $sav_charset_output;
					dol_print_error($this->db, "Error generating document for ".__CLASS__.". Error: ".$obj->error, $obj->errors);
					return -1;
				}
			} else {
				if (!$filefound) {
					$this->error = $langs->trans("Error").' Failed to load doc generator with modelpaths='.$modelspath.' - modele='.$modele;
					dol_print_error('', $this->error);
				} else {
					$this->error = $langs->trans("Error")." ".$langs->trans("ErrorFileDoesNotExists", $filefound);
					dol_print_error('', $this->error);
				}
				return -1;
			}
		} else {
			return $reshook;
		}
	}

	/**
	 *  Build thumb
	 *  @todo Move this into files.lib.php
	 *
	 *  @param      string	$file           Path file in UTF8 to original file to create thumbs from.
	 *	@return		void
	 */
	public function addThumbs($file)
	{
		global $maxwidthsmall, $maxheightsmall, $maxwidthmini, $maxheightmini, $quality;

		require_once DOL_DOCUMENT_ROOT.'/core/lib/images.lib.php'; // This define also $maxwidthsmall, $quality, ...

		$file_osencoded = dol_osencode($file);
		if (file_exists($file_osencoded)) {
			// Create small thumbs for company (Ratio is near 16/9)
			// Used on logon for example
			vignette($file_osencoded, $maxwidthsmall, $maxheightsmall, '_small', $quality);

			// Create mini thumbs for company (Ratio is near 16/9)
			// Used on menu or for setup page for example
			vignette($file_osencoded, $maxwidthmini, $maxheightmini, '_mini', $quality);
		}
	}


	/* Functions common to commonobject and commonobjectline */

	/* For default values */

	/**
	 * Return the default value to use for a field when showing the create form of object.
	 * Return values in this order:
	 * 1) If parameter is available into POST, we return it first.
	 * 2) If not but an alternate value was provided as parameter of function, we return it.
	 * 3) If not but a constant $conf->global->OBJECTELEMENT_FIELDNAME is set, we return it (It is better to use the dedicated table).
	 * 4) Return value found into database (TODO No yet implemented)
	 *
	 * @param   string              $fieldname          Name of field
	 * @param   string              $alternatevalue     Alternate value to use
	 * @return  string|string[]                         Default value (can be an array if the GETPOST return an array)
	 **/
	public function getDefaultCreateValueFor($fieldname, $alternatevalue = null)
	{
		global $conf, $_POST;

		// If param here has been posted, we use this value first.
		if (GETPOSTISSET($fieldname)) {
			return GETPOST($fieldname, 'alphanohtml', 3);
		}

		if (isset($alternatevalue)) {
			return $alternatevalue;
		}

		$newelement = $this->element;
		if ($newelement == 'facture') {
			$newelement = 'invoice';
		}
		if ($newelement == 'commande') {
			$newelement = 'order';
		}
		if (empty($newelement)) {
			dol_syslog("Ask a default value using common method getDefaultCreateValueForField on an object with no property ->element defined. Return empty string.", LOG_WARNING);
			return '';
		}

		$keyforfieldname = strtoupper($newelement.'_DEFAULT_'.$fieldname);
		//var_dump($keyforfieldname);
		if (isset($conf->global->$keyforfieldname)) {
			return $conf->global->$keyforfieldname;
		}

		// TODO Ad here a scan into table llx_overwrite_default with a filter on $this->element and $fieldname
	}


	/* For triggers */


	// phpcs:disable PEAR.NamingConventions.ValidFunctionName.ScopeNotCamelCaps
	/**
	 * Call trigger based on this instance.
	 * Some context information may also be provided into array property this->context.
	 * NB:  Error from trigger are stacked in interface->errors
	 * NB2: If return code of triggers are < 0, action calling trigger should cancel all transaction.
	 *
	 * @param   string    $triggerName   trigger's name to execute
	 * @param   User      $user           Object user
	 * @return  int                       Result of run_triggers
	 */
	public function call_trigger($triggerName, $user)
	{
		// phpcs:enable
		global $langs, $conf;

		if (!is_object($langs)) {	// If lang was not defined, we set it. It is required by run_triggers.
			include_once DOL_DOCUMENT_ROOT.'/core/class/translate.class.php';
			$langs = new Translate('', $conf);
		}

		include_once DOL_DOCUMENT_ROOT.'/core/class/interfaces.class.php';
		$interface = new Interfaces($this->db);
		$result = $interface->run_triggers($triggerName, $this, $user, $langs, $conf);

		if ($result < 0) {
			if (!empty($this->errors)) {
				$this->errors = array_unique(array_merge($this->errors, $interface->errors)); // We use array_unique because when a trigger call another trigger on same object, this->errors is added twice.
			} else {
				$this->errors = $interface->errors;
			}
		}
		return $result;
	}


	/* Functions for data in other language */


	/**
	 *  Function to get alternative languages of a data into $this->array_languages
	 *  This method is NOT called by method fetch of objects but must be called separately.
	 *
	 *  @return	int						<0 if error, 0 if no values of alternative languages to find nor found, 1 if a value was found and loaded
	 *  @see fetch_optionnals()
	 */
	public function fetchValuesForExtraLanguages()
	{
		// To avoid SQL errors. Probably not the better solution though
		if (!$this->element) {
			return 0;
		}
		if (!($this->id > 0)) {
			return 0;
		}
		if (is_array($this->array_languages)) {
			return 1;
		}

		$this->array_languages = array();

		$element = $this->element;
		if ($element == 'categorie') {
			$element = 'categories'; // For compatibility
		}

		// Request to get translation values for object
		$sql = "SELECT rowid, property, lang , value";
		$sql .= " FROM ".MAIN_DB_PREFIX."object_lang";
		$sql .= " WHERE type_object = '".$this->db->escape($element)."'";
		$sql .= " AND fk_object = ".$this->id;

		//dol_syslog(get_class($this)."::fetch_optionals get extrafields data for ".$this->table_element, LOG_DEBUG);		// Too verbose
		$resql = $this->db->query($sql);
		if ($resql) {
			$numrows = $this->db->num_rows($resql);
			if ($numrows) {
				$i = 0;
				while ($i < $numrows) {
					$obj = $this->db->fetch_object($resql);
					$key = $obj->property;
					$value = $obj->value;
					$codelang = $obj->lang;
					$type = $this->fields[$key]['type'];

					// we can add this attribute to object
					if (preg_match('/date/', $type)) {
						$this->array_languages[$key][$codelang] = $this->db->jdate($value);
					} else {
						$this->array_languages[$key][$codelang] = $value;
					}

					$i++;
				}
			}

			$this->db->free($resql);

			if ($numrows) {
				return $numrows;
			} else {
				return 0;
			}
		} else {
			dol_print_error($this->db);
			return -1;
		}
	}

	/**
	 * Fill array_options property of object by extrafields value (using for data sent by forms)
	 *
	 * @param	string	$onlykey		Only the following key is filled. When we make update of only one language field ($action = 'update_languages'), calling page must set this to avoid to have other languages being reset.
	 * @return	int						1 if array_options set, 0 if no value, -1 if error (field required missing for example)
	 */
	public function setValuesForExtraLanguages($onlykey = '')
	{
		global $_POST, $langs;

		// Get extra fields
		foreach ($_POST as $postfieldkey => $postfieldvalue) {
			$tmparray = explode('-', $postfieldkey);
			if ($tmparray[0] != 'field') {
				continue;
			}

			$element = $tmparray[1];
			$key = $tmparray[2];
			$codelang = $tmparray[3];
			//var_dump("postfieldkey=".$postfieldkey." element=".$element." key=".$key." codelang=".$codelang);

			if (!empty($onlykey) && $key != $onlykey) {
				continue;
			}
			if ($element != $this->element) {
				continue;
			}

			$key_type = $this->fields[$key]['type'];

			$enabled = 1;
			if (isset($this->fields[$key]['enabled'])) {
				$enabled = dol_eval($this->fields[$key]['enabled'], 1);
			}
			/*$perms = 1;
			if (isset($this->fields[$key]['perms']))
			{
				$perms = dol_eval($this->fields[$key]['perms'], 1);
			}*/
			if (empty($enabled)) {
				continue;
			}
			//if (empty($perms)) continue;

			if (in_array($key_type, array('date'))) {
				// Clean parameters
				// TODO GMT date in memory must be GMT so we should add gm=true in parameters
				$value_key = dol_mktime(0, 0, 0, $_POST[$postfieldkey."month"], $_POST[$postfieldkey."day"], $_POST[$postfieldkey."year"]);
			} elseif (in_array($key_type, array('datetime'))) {
				// Clean parameters
				// TODO GMT date in memory must be GMT so we should add gm=true in parameters
				$value_key = dol_mktime($_POST[$postfieldkey."hour"], $_POST[$postfieldkey."min"], 0, $_POST[$postfieldkey."month"], $_POST[$postfieldkey."day"], $_POST[$postfieldkey."year"]);
			} elseif (in_array($key_type, array('checkbox', 'chkbxlst'))) {
				$value_arr = GETPOST($postfieldkey, 'array'); // check if an array
				if (!empty($value_arr)) {
					$value_key = implode(',', $value_arr);
				} else {
					$value_key = '';
				}
			} elseif (in_array($key_type, array('price', 'double'))) {
				$value_arr = GETPOST($postfieldkey, 'alpha');
				$value_key = price2num($value_arr);
			} else {
				$value_key = GETPOST($postfieldkey);
				if (in_array($key_type, array('link')) && $value_key == '-1') {
					$value_key = '';
				}
			}

			$this->array_languages[$key][$codelang] = $value_key;

			/*if ($nofillrequired) {
				$langs->load('errors');
				setEventMessages($langs->trans('ErrorFieldsRequired').' : '.implode(', ', $error_field_required), null, 'errors');
				return -1;
			}*/
		}

		return 1;
	}


	/* Functions for extrafields */

	/**
	 * Function to make a fetch but set environment to avoid to load computed values before.
	 *
	 * @param	int		$id			ID of object
	 * @return	int					>0 if OK, 0 if not found, <0 if KO
	 */
	public function fetchNoCompute($id)
	{
		global $conf;

		$savDisableCompute = $conf->disable_compute;
		$conf->disable_compute = 1;

		$ret = $this->fetch($id);

		$conf->disable_compute = $savDisableCompute;

		return $ret;
	}

	// phpcs:disable PEAR.NamingConventions.ValidFunctionName.ScopeNotCamelCaps
	/**
	 *  Function to get extra fields of an object into $this->array_options
	 *  This method is in most cases called by method fetch of objects but you can call it separately.
	 *
	 *  @param	int		$rowid			Id of line. Use the id of object if not defined. Deprecated. Function must be called without parameters.
	 *  @param  array	$optionsArray   Array resulting of call of extrafields->fetch_name_optionals_label(). Deprecated. Function must be called without parameters.
	 *  @return	int						<0 if error, 0 if no values of extrafield to find nor found, 1 if an attribute is found and value loaded
	 *  @see fetchValuesForExtraLanguages()
	 */
	public function fetch_optionals($rowid = null, $optionsArray = null)
	{
		// phpcs:enable
		global $conf, $extrafields;

		if (empty($rowid)) {
			$rowid = $this->id;
		}
		if (empty($rowid) && isset($this->rowid)) {
			$rowid = $this->rowid; // deprecated
		}

		// To avoid SQL errors. Probably not the better solution though
		if (!$this->table_element) {
			return 0;
		}

		$this->array_options = array();

		if (!is_array($optionsArray)) {
			// If $extrafields is not a known object, we initialize it. Best practice is to have $extrafields defined into card.php or list.php page.
			if (!isset($extrafields) || !is_object($extrafields)) {
				require_once DOL_DOCUMENT_ROOT.'/core/class/extrafields.class.php';
				$extrafields = new ExtraFields($this->db);
			}

			// Load array of extrafields for elementype = $this->table_element
			if (empty($extrafields->attributes[$this->table_element]['loaded'])) {
				$extrafields->fetch_name_optionals_label($this->table_element);
			}
			$optionsArray = (!empty($extrafields->attributes[$this->table_element]['label']) ? $extrafields->attributes[$this->table_element]['label'] : null);
		} else {
			global $extrafields;
			dol_syslog("Warning: fetch_optionals was called with param optionsArray defined when you should pass null now", LOG_WARNING);
		}

		$table_element = $this->table_element;
		if ($table_element == 'categorie') {
			$table_element = 'categories'; // For compatibility
		}

		// Request to get complementary values
		if (is_array($optionsArray) && count($optionsArray) > 0) {
			$sql = "SELECT rowid";
			foreach ($optionsArray as $name => $label) {
				if (empty($extrafields->attributes[$this->table_element]['type'][$name]) || $extrafields->attributes[$this->table_element]['type'][$name] != 'separate') {
					$sql .= ", ".$name;
				}
			}
			$sql .= " FROM ".MAIN_DB_PREFIX.$table_element."_extrafields";
			$sql .= " WHERE fk_object = ".((int) $rowid);

			//dol_syslog(get_class($this)."::fetch_optionals get extrafields data for ".$this->table_element, LOG_DEBUG);		// Too verbose
			$resql = $this->db->query($sql);
			if ($resql) {
				$numrows = $this->db->num_rows($resql);
				if ($numrows) {
					$tab = $this->db->fetch_array($resql);

					foreach ($tab as $key => $value) {
						// Test fetch_array ! is_int($key) because fetch_array result is a mix table with Key as alpha and Key as int (depend db engine)
						if ($key != 'rowid' && $key != 'tms' && $key != 'fk_member' && !is_int($key)) {
							// we can add this attribute to object
							if (!empty($extrafields) && in_array($extrafields->attributes[$this->table_element]['type'][$key], array('date', 'datetime'))) {
								//var_dump($extrafields->attributes[$this->table_element]['type'][$key]);
								$this->array_options["options_".$key] = $this->db->jdate($value);
							} else {
								$this->array_options["options_".$key] = $value;
							}

							//var_dump('key '.$key.' '.$value.' type='.$extrafields->attributes[$this->table_element]['type'][$key].' '.$this->array_options["options_".$key]);
						}
					}

					// If field is a computed field, value must become result of compute
					foreach ($tab as $key => $value) {
						if (!empty($extrafields) && !empty($extrafields->attributes[$this->table_element]['computed'][$key])) {
							//var_dump($conf->disable_compute);
							if (empty($conf->disable_compute)) {
								$this->array_options["options_".$key] = dol_eval($extrafields->attributes[$this->table_element]['computed'][$key], 1, 0);
							}
						}
					}
				}

				$this->db->free($resql);

				if ($numrows) {
					return $numrows;
				} else {
					return 0;
				}
			} else {
				$this->errors[]=$this->db->lasterror;
				return -1;
			}
		}
		return 0;
	}

	/**
	 *	Delete all extra fields values for the current object.
	 *
	 *  @return	int		<0 if KO, >0 if OK
	 *  @see deleteExtraLanguages(), insertExtraField(), updateExtraField(), setValueFrom()
	 */
	public function deleteExtraFields()
	{
		global $conf;

		if (!empty($conf->global->MAIN_EXTRAFIELDS_DISABLED)) {
			return 0;
		}

		$this->db->begin();

		$table_element = $this->table_element;
		if ($table_element == 'categorie') {
			$table_element = 'categories'; // For compatibility
		}

		$sql_del = "DELETE FROM ".MAIN_DB_PREFIX.$table_element."_extrafields WHERE fk_object = ".$this->id;
		dol_syslog(get_class($this)."::deleteExtraFields delete", LOG_DEBUG);
		$resql = $this->db->query($sql_del);
		if (!$resql) {
			$this->error = $this->db->lasterror();
			$this->db->rollback();
			return -1;
		} else {
			$this->db->commit();
			return 1;
		}
	}

	/**
	 *	Add/Update all extra fields values for the current object.
	 *  Data to describe values to insert/update are stored into $this->array_options=array('options_codeforfield1'=>'valueforfield1', 'options_codeforfield2'=>'valueforfield2', ...)
	 *  This function delete record with all extrafields and insert them again from the array $this->array_options.
	 *
	 *  @param	string		$trigger		If defined, call also the trigger (for example COMPANY_MODIFY)
	 *  @param	User		$userused		Object user
	 *  @return int 						-1=error, O=did nothing, 1=OK
	 *  @see insertExtraLanguages(), updateExtraField(), deleteExtraField(), setValueFrom()
	 */
	public function insertExtraFields($trigger = '', $userused = null)
	{
		global $conf, $langs, $user;

		if (!empty($conf->global->MAIN_EXTRAFIELDS_DISABLED)) {
			return 0;
		}

		if (empty($userused)) {
			$userused = $user;
		}

		$error = 0;

		if (!empty($this->array_options)) {
			// Check parameters
			$langs->load('admin');
			require_once DOL_DOCUMENT_ROOT.'/core/class/extrafields.class.php';
			$extrafields = new ExtraFields($this->db);
			$target_extrafields = $extrafields->fetch_name_optionals_label($this->table_element);

			// Eliminate copied source object extra fields that do not exist in target object
			$new_array_options = array();
			foreach ($this->array_options as $key => $value) {
				if (in_array(substr($key, 8), array_keys($target_extrafields))) {	// We remove the 'options_' from $key for test
					$new_array_options[$key] = $value;
				} elseif (in_array($key, array_keys($target_extrafields))) {		// We test on $key that does not contains the 'options_' prefix
					$new_array_options['options_'.$key] = $value;
				}
			}

			foreach ($new_array_options as $key => $value) {
				$attributeKey      = substr($key, 8); // Remove 'options_' prefix
				$attributeType     = $extrafields->attributes[$this->table_element]['type'][$attributeKey];
				$attributeLabel    = $extrafields->attributes[$this->table_element]['label'][$attributeKey];
				$attributeParam    = $extrafields->attributes[$this->table_element]['param'][$attributeKey];
				$attributeRequired = $extrafields->attributes[$this->table_element]['required'][$attributeKey];
				$attrfieldcomputed = $extrafields->attributes[$this->table_element]['computed'][$attributeKey];

				// Similar code than into insertExtraFields
				if ($attributeRequired) {
					$mandatorypb = false;
					if ($attributeType == 'link' && $this->array_options[$key] == '-1') {
						$mandatorypb = true;
					}
					if ($this->array_options[$key] === '') {
						$mandatorypb = true;
					}
					if ($attributeType == 'sellist' && $this->array_options[$key] == '0') {
						$mandatorypb = true;
					}
					if ($mandatorypb) {
						dol_syslog("Mandatory extra field ".$key." is empty");
						$this->errors[] = $langs->trans('ErrorFieldRequired', $attributeLabel);
						return -1;
					}
				}

				//dol_syslog("attributeLabel=".$attributeLabel, LOG_DEBUG);
				//dol_syslog("attributeType=".$attributeType, LOG_DEBUG);

				if (!empty($attrfieldcomputed)) {
					if (!empty($conf->global->MAIN_STORE_COMPUTED_EXTRAFIELDS)) {
						$value = dol_eval($attrfieldcomputed, 1, 0);
						dol_syslog($langs->trans("Extrafieldcomputed")." sur ".$attributeLabel."(".$value.")", LOG_DEBUG);
						$new_array_options[$key] = $value;
					} else {
						$new_array_options[$key] = null;
					}
				}

				switch ($attributeType) {
					case 'int':
						if (!is_numeric($value) && $value != '') {
							$this->errors[] = $langs->trans("ExtraFieldHasWrongValue", $attributeLabel);
							return -1;
						} elseif ($value == '') {
							$new_array_options[$key] = null;
						}
						break;
					case 'price':
					case 'double':
						$value = price2num($value);
						if (!is_numeric($value) && $value != '') {
							dol_syslog($langs->trans("ExtraFieldHasWrongValue")." for ".$attributeLabel."(".$value."is not '".$attributeType."')", LOG_DEBUG);
							$this->errors[] = $langs->trans("ExtraFieldHasWrongValue", $attributeLabel);
							return -1;
						} elseif ($value == '') {
							$new_array_options[$key] = null;
						}
						//dol_syslog("double value"." sur ".$attributeLabel."(".$value." is '".$attributeType."')", LOG_DEBUG);
						$new_array_options[$key] = $value;
						break;
					/*case 'select':	// Not required, we chosed value='0' for undefined values
						 if ($value=='-1')
						 {
							 $this->array_options[$key] = null;
						 }
						 break;*/
					case 'password':
						$algo = '';
						if ($this->array_options[$key] != '' && is_array($extrafields->attributes[$this->table_element]['param'][$attributeKey]['options'])) {
							// If there is an encryption choice, we use it to crypt data before insert
							$tmparrays = array_keys($extrafields->attributes[$this->table_element]['param'][$attributeKey]['options']);
							$algo = reset($tmparrays);
							if ($algo != '') {
								//global $action;		// $action may be 'create', 'update', 'update_extras'...
								//var_dump($action);
								//var_dump($this->oldcopy);exit;
								if (is_object($this->oldcopy)) {		// If this->oldcopy is not defined, we can't know if we change attribute or not, so we must keep value
									//var_dump($this->oldcopy->array_options[$key]); var_dump($this->array_options[$key]);
									if ($this->array_options[$key] == $this->oldcopy->array_options[$key]) {	// If old value crypted in database is same than submited new value, it means we don't change it, so we don't update.
										$new_array_options[$key] = $this->array_options[$key]; // Value is kept
									} else {
										// var_dump($algo);
										$newvalue = dol_hash($this->array_options[$key], $algo);
										$new_array_options[$key] = $newvalue;
									}
								} else {
									$new_array_options[$key] = $this->array_options[$key]; // Value is kept
								}
							}
						} else // Common usage
						{
							$new_array_options[$key] = $this->array_options[$key];
						}
						break;
					case 'date':
					case 'datetime':
						// If data is a string instead of a timestamp, we convert it
						if (!is_int($this->array_options[$key])) {
							$this->array_options[$key] = strtotime($this->array_options[$key]);
						}
						$new_array_options[$key] = $this->db->idate($this->array_options[$key]);
						break;
					case 'link':
						$param_list = array_keys($attributeParam['options']);
						// 0 : ObjectName
						// 1 : classPath
						$InfoFieldList = explode(":", $param_list[0]);
						dol_include_once($InfoFieldList[1]);
						if ($InfoFieldList[0] && class_exists($InfoFieldList[0])) {
							if ($value == '-1') {	// -1 is key for no defined in combo list of objects
								$new_array_options[$key] = '';
							} elseif ($value) {
								$object = new $InfoFieldList[0]($this->db);
								if (is_numeric($value)) {
									$res = $object->fetch($value); // Common case
								} else {
									$res = $object->fetch('', $value); // For compatibility
								}

								if ($res > 0) {
									$new_array_options[$key] = $object->id;
								} else {
									$this->error = "Id/Ref '".$value."' for object '".$object->element."' not found";
									$this->db->rollback();
									return -1;
								}
							}
						} else {
							dol_syslog('Error bad setup of extrafield', LOG_WARNING);
						}
						break;
				}
			}

			$this->db->begin();

			$table_element = $this->table_element;
			if ($table_element == 'categorie') {
				$table_element = 'categories'; // For compatibility
			}

			dol_syslog(get_class($this)."::insertExtraFields delete then insert", LOG_DEBUG);

			$sql_del = "DELETE FROM ".MAIN_DB_PREFIX.$table_element."_extrafields WHERE fk_object = ".$this->id;
			$this->db->query($sql_del);

			$sql = "INSERT INTO ".MAIN_DB_PREFIX.$table_element."_extrafields (fk_object";
			foreach ($new_array_options as $key => $value) {
				$attributeKey = substr($key, 8); // Remove 'options_' prefix
				// Add field of attribut
				if ($extrafields->attributes[$this->table_element]['type'][$attributeKey] != 'separate') { // Only for other type than separator
					$sql .= ",".$attributeKey;
				}
			}
			// We must insert a default value for fields for other entities that are mandatory to avoid not null error
			if (!empty($extrafields->attributes[$this->table_element]['mandatoryfieldsofotherentities']) && is_array($extrafields->attributes[$this->table_element]['mandatoryfieldsofotherentities'])) {
				foreach ($extrafields->attributes[$this->table_element]['mandatoryfieldsofotherentities'] as $tmpkey => $tmpval) {
					if (!isset($extrafields->attributes[$this->table_element]['type'][$tmpkey])) {    // If field not already added previously
						$sql .= ",".$tmpkey;
					}
				}
			}
			$sql .= ") VALUES (".$this->id;

			foreach ($new_array_options as $key => $value) {
				$attributeKey = substr($key, 8); // Remove 'options_' prefix
				// Add field of attribute
				if ($extrafields->attributes[$this->table_element]['type'][$attributeKey] != 'separate') { // Only for other type than separator)
					if ($new_array_options[$key] != '' || $new_array_options[$key] == '0') {
						$sql .= ",'".$this->db->escape($new_array_options[$key])."'";
					} else {
						$sql .= ",null";
					}
				}
			}
			// We must insert a default value for fields for other entities that are mandatory to avoid not null error
			if (!empty($extrafields->attributes[$this->table_element]['mandatoryfieldsofotherentities']) && is_array($extrafields->attributes[$this->table_element]['mandatoryfieldsofotherentities'])) {
				foreach ($extrafields->attributes[$this->table_element]['mandatoryfieldsofotherentities'] as $tmpkey => $tmpval) {
					if (!isset($extrafields->attributes[$this->table_element]['type'][$tmpkey])) {   // If field not already added previously
						if (in_array($tmpval, array('int', 'double', 'price'))) {
							$sql .= ", 0";
						} else {
							$sql .= ", ''";
						}
					}
				}
			}

			$sql .= ")";

			$resql = $this->db->query($sql);
			if (!$resql) {
				$this->error = $this->db->lasterror();
				$error++;
			}

			if (!$error && $trigger) {
				// Call trigger
				$this->context = array('extrafieldaddupdate'=>1);
				$result = $this->call_trigger($trigger, $userused);
				if ($result < 0) {
					$error++;
				}
				// End call trigger
			}

			if ($error) {
				$this->db->rollback();
				return -1;
			} else {
				$this->db->commit();
				return 1;
			}
		} else {
			return 0;
		}
	}

	/**
	 *	Add/Update all extra fields values for the current object.
	 *  Data to describe values to insert/update are stored into $this->array_options=array('options_codeforfield1'=>'valueforfield1', 'options_codeforfield2'=>'valueforfield2', ...)
	 *  This function delete record with all extrafields and insert them again from the array $this->array_options.
	 *
	 *  @param	string		$trigger		If defined, call also the trigger (for example COMPANY_MODIFY)
	 *  @param	User		$userused		Object user
	 *  @return int 						-1=error, O=did nothing, 1=OK
	 *  @see insertExtraFields(), updateExtraField(), setValueFrom()
	 */
	public function insertExtraLanguages($trigger = '', $userused = null)
	{
		global $conf, $langs, $user;

		if (empty($userused)) {
			$userused = $user;
		}

		$error = 0;

		if (!empty($conf->global->MAIN_EXTRALANGUAGES_DISABLED)) {
			return 0; // For avoid conflicts if trigger used
		}

		if (is_array($this->array_languages)) {
			$new_array_languages = $this->array_languages;

			foreach ($new_array_languages as $key => $value) {
				$attributeKey      = $key;
				$attributeType     = $this->fields[$attributeKey]['type'];
				$attributeLabel    = $this->fields[$attributeKey]['label'];

				//dol_syslog("attributeLabel=".$attributeLabel, LOG_DEBUG);
				//dol_syslog("attributeType=".$attributeType, LOG_DEBUG);

				switch ($attributeType) {
					case 'int':
						if (!is_numeric($value) && $value != '') {
							$this->errors[] = $langs->trans("ExtraLanguageHasWrongValue", $attributeLabel);
							return -1;
						} elseif ($value == '') {
							$new_array_languages[$key] = null;
						}
						break;
					case 'double':
						$value = price2num($value);
						if (!is_numeric($value) && $value != '') {
							dol_syslog($langs->trans("ExtraLanguageHasWrongValue")." sur ".$attributeLabel."(".$value."is not '".$attributeType."')", LOG_DEBUG);
							$this->errors[] = $langs->trans("ExtraLanguageHasWrongValue", $attributeLabel);
							return -1;
						} elseif ($value == '') {
							$new_array_languages[$key] = null;
						}
						//dol_syslog("double value"." sur ".$attributeLabel."(".$value." is '".$attributeType."')", LOG_DEBUG);
						$new_array_languages[$key] = $value;
						break;
						/*case 'select':	// Not required, we chosed value='0' for undefined values
						 if ($value=='-1')
						 {
						 $this->array_options[$key] = null;
						 }
						 break;*/
				}
			}

			$this->db->begin();

			$table_element = $this->table_element;
			if ($table_element == 'categorie') {
				$table_element = 'categories'; // For compatibility
			}

			dol_syslog(get_class($this)."::insertExtraLanguages delete then insert", LOG_DEBUG);

			foreach ($new_array_languages as $key => $langcodearray) {	// $key = 'name', 'town', ...
				foreach ($langcodearray as $langcode => $value) {
					$sql_del = "DELETE FROM ".MAIN_DB_PREFIX."object_lang";
					$sql_del .= " WHERE fk_object = ".$this->id." AND property = '".$this->db->escape($key)."' AND type_object = '".$this->db->escape($table_element)."'";
					$sql_del .= " AND lang = '".$this->db->escape($langcode)."'";
					$this->db->query($sql_del);

					if ($value !== '') {
						$sql = "INSERT INTO ".MAIN_DB_PREFIX."object_lang (fk_object, property, type_object, lang, value";
						$sql .= ") VALUES (".$this->id.", '".$this->db->escape($key)."', '".$this->db->escape($table_element)."', '".$this->db->escape($langcode)."', '".$this->db->escape($value)."'";
						$sql .= ")";

						$resql = $this->db->query($sql);
						if (!$resql) {
							$this->error = $this->db->lasterror();
							$error++;
							break;
						}
					}
				}
			}

			if (!$error && $trigger) {
				// Call trigger
				$this->context = array('extralanguagesaddupdate'=>1);
				$result = $this->call_trigger($trigger, $userused);
				if ($result < 0) {
					$error++;
				}
				// End call trigger
			}

			if ($error) {
				$this->db->rollback();
				return -1;
			} else {
				$this->db->commit();
				return 1;
			}
		} else {
			return 0;
		}
	}

	/**
	 *	Update 1 extra field value for the current object. Keep other fields unchanged.
	 *  Data to describe values to update are stored into $this->array_options=array('options_codeforfield1'=>'valueforfield1', 'options_codeforfield2'=>'valueforfield2', ...)
	 *
	 *  @param  string      $key    		Key of the extrafield to update (without starting 'options_')
	 *  @param	string		$trigger		If defined, call also the trigger (for example COMPANY_MODIFY)
	 *  @param	User		$userused		Object user
	 *  @return int                 		-1=error, O=did nothing, 1=OK
	 *  @see updateExtraLanguages(), insertExtraFields(), deleteExtraFields(), setValueFrom()
	 */
	public function updateExtraField($key, $trigger = null, $userused = null)
	{
		global $conf, $langs, $user;

		if (!empty($conf->global->MAIN_EXTRAFIELDS_DISABLED)) {
			return 0;
		}

		if (empty($userused)) {
			$userused = $user;
		}

		$error = 0;

		if (!empty($this->array_options) && isset($this->array_options["options_".$key])) {
			// Check parameters
			$langs->load('admin');
			require_once DOL_DOCUMENT_ROOT.'/core/class/extrafields.class.php';
			$extrafields = new ExtraFields($this->db);
			$extrafields->fetch_name_optionals_label($this->table_element);

			$value = $this->array_options["options_".$key];

			$attributeType     = $extrafields->attributes[$this->table_element]['type'][$key];
			$attributeLabel    = $extrafields->attributes[$this->table_element]['label'][$key];
			$attributeParam    = $extrafields->attributes[$this->table_element]['param'][$key];
			$attributeRequired = $extrafields->attributes[$this->table_element]['required'][$key];
			$attrfieldcomputed = $extrafields->attributes[$this->table_element]['computed'][$key];

			// Similar code than into insertExtraFields
			if ($attributeRequired) {
				$mandatorypb = false;
				if ($attributeType == 'link' && $this->array_options["options_".$key] == '-1') {
					$mandatorypb = true;
				}
				if ($this->array_options["options_".$key] === '') {
					$mandatorypb = true;
				}
				if ($mandatorypb) {
					dol_syslog("Mandatory extra field options_".$key." is empty");
					$this->errors[] = $langs->trans('ErrorFieldRequired', $attributeLabel);
					return -1;
				}
			}

			//dol_syslog("attributeLabel=".$attributeLabel, LOG_DEBUG);
			//dol_syslog("attributeType=".$attributeType, LOG_DEBUG);

			if (!empty($attrfieldcomputed)) {
				if (!empty($conf->global->MAIN_STORE_COMPUTED_EXTRAFIELDS)) {
					$value = dol_eval($attrfieldcomputed, 1, 0);
					dol_syslog($langs->trans("Extrafieldcomputed")." sur ".$attributeLabel."(".$value.")", LOG_DEBUG);
					$this->array_options["options_".$key] = $value;
				} else {
					$this->array_options["options_".$key] = null;
				}
			}

			switch ($attributeType) {
				case 'int':
					if (!is_numeric($value) && $value != '') {
						$this->errors[] = $langs->trans("ExtraFieldHasWrongValue", $attributeLabel);
						return -1;
					} elseif ($value === '') {
						$this->array_options["options_".$key] = null;
					}
					break;
				case 'double':
					$value = price2num($value);
					if (!is_numeric($value) && $value != '') {
						dol_syslog($langs->trans("ExtraFieldHasWrongValue")." sur ".$attributeLabel."(".$value."is not '".$attributeType."')", LOG_DEBUG);
						$this->errors[] = $langs->trans("ExtraFieldHasWrongValue", $attributeLabel);
						return -1;
					} elseif ($value === '') {
						$this->array_options["options_".$key] = null;
					}
					//dol_syslog("double value"." sur ".$attributeLabel."(".$value." is '".$attributeType."')", LOG_DEBUG);
					$this->array_options["options_".$key] = $value;
					break;
				/*case 'select':	// Not required, we chosed value='0' for undefined values
					 if ($value=='-1')
					 {
						 $this->array_options[$key] = null;
					 }
					 break;*/
				case 'price':
					$this->array_options["options_".$key] = price2num($this->array_options["options_".$key]);
					break;
				case 'date':
					$this->array_options["options_".$key] = $this->db->idate($this->array_options["options_".$key]);
					break;
				case 'datetime':
					$this->array_options["options_".$key] = $this->db->idate($this->array_options["options_".$key]);
					break;
				/*
				case 'link':
					$param_list = array_keys($attributeParam['options']);
					// 0 : ObjectName
					// 1 : classPath
					$InfoFieldList = explode(":", $param_list[0]);
					dol_include_once($InfoFieldList[1]);
					if ($InfoFieldList[0] && class_exists($InfoFieldList[0]))
					{
						if ($value == '-1')	// -1 is key for no defined in combo list of objects
						{
							$new_array_options[$key] = '';
						} elseif ($value) {
							$object = new $InfoFieldList[0]($this->db);
							if (is_numeric($value)) $res = $object->fetch($value);	// Common case
							else $res = $object->fetch('', $value);					// For compatibility

							if ($res > 0) $new_array_options[$key] = $object->id;
							else {
								$this->error = "Id/Ref '".$value."' for object '".$object->element."' not found";
								$this->db->rollback();
								return -1;
							}
						}
					} else {
						dol_syslog('Error bad setup of extrafield', LOG_WARNING);
					}
					break;
				*/
			}

			$this->db->begin();

			$linealreadyfound = 0;

			// Check if there is already a line for this object (in most cases, it is, but sometimes it is not, for example when extra field has been created after), so we must keep this overload)
			$sql = "SELECT COUNT(rowid) as nb FROM ".MAIN_DB_PREFIX.$this->table_element."_extrafields WHERE fk_object = ".$this->id;
			$resql = $this->db->query($sql);
			if ($resql) {
				$tmpobj = $this->db->fetch_object($resql);
				if ($tmpobj) {
					$linealreadyfound = $tmpobj->nb;
				}
			}

			if ($linealreadyfound) {
				$sql = "UPDATE ".MAIN_DB_PREFIX.$this->table_element."_extrafields SET ".$key." = '".$this->db->escape($this->array_options["options_".$key])."'";
				$sql .= " WHERE fk_object = ".$this->id;
			} else {
				$result = $this->insertExtraFields('', $user);
				if ($result < 0) {
					$error++;
				}
			}

			$resql = $this->db->query($sql);
			if (!$resql) {
				$error++;
				$this->error = $this->db->lasterror();
			}
			if (!$error && $trigger) {
				// Call trigger
				$this->context = array('extrafieldupdate'=>1);
				$result = $this->call_trigger($trigger, $userused);
				if ($result < 0) {
					$error++;
				}
				// End call trigger
			}

			if ($error) {
				dol_syslog(__METHOD__.$this->error, LOG_ERR);
				$this->db->rollback();
				return -1;
			} else {
				$this->db->commit();
				return 1;
			}
		} else {
			return 0;
		}
	}

	/**
	 *	Update an extra language value for the current object.
	 *  Data to describe values to update are stored into $this->array_options=array('options_codeforfield1'=>'valueforfield1', 'options_codeforfield2'=>'valueforfield2', ...)
	 *
	 *  @param  string      $key    		Key of the extrafield (without starting 'options_')
	 *  @param	string		$trigger		If defined, call also the trigger (for example COMPANY_MODIFY)
	 *  @param	User		$userused		Object user
	 *  @return int                 		-1=error, O=did nothing, 1=OK
	 *  @see updateExtraFields(), insertExtraLanguages()
	 */
	public function updateExtraLanguages($key, $trigger = null, $userused = null)
	{
		global $conf, $langs, $user;

		if (empty($userused)) {
			$userused = $user;
		}

		$error = 0;

		if (!empty($conf->global->MAIN_EXTRALANGUAGES_DISABLED)) {
			return 0; // For avoid conflicts if trigger used
		}

		return 0;
	}


	/**
	 * Return HTML string to put an input field into a page
	 * Code very similar with showInputField of extra fields
	 *
	 * @param  array   		$val	       Array of properties for field to show (used only if ->fields not defined)
	 * @param  string  		$key           Key of attribute
	 * @param  string|array	$value         Preselected value to show (for date type it must be in timestamp format, for amount or price it must be a php numeric value, for array type must be array)
	 * @param  string  		$moreparam     To add more parameters on html input tag
	 * @param  string  		$keysuffix     Prefix string to add into name and id of field (can be used to avoid duplicate names)
	 * @param  string  		$keyprefix     Suffix string to add into name and id of field (can be used to avoid duplicate names)
	 * @param  string|int	$morecss       Value for css to define style/length of field. May also be a numeric.
	 * @param  int			$nonewbutton   Force to not show the new button on field that are links to object
	 * @return string
	 */
	public function showInputField($val, $key, $value, $moreparam = '', $keysuffix = '', $keyprefix = '', $morecss = 0, $nonewbutton = 0)
	{
		global $conf, $langs, $form;

		if (!is_object($form)) {
			require_once DOL_DOCUMENT_ROOT.'/core/class/html.form.class.php';
			$form = new Form($this->db);
		}

		if (!empty($this->fields)) {
			$val = $this->fields[$key];
		}

		$out = '';
		$type = '';
		$isDependList=0;
		$param = array();
		$param['options'] = array();
		$reg = array();
		$size = $this->fields[$key]['size'];
		// Because we work on extrafields
		if (preg_match('/^(integer|link):(.*):(.*):(.*):(.*)/i', $val['type'], $reg)) {
			$param['options'] = array($reg[2].':'.$reg[3].':'.$reg[4].':'.$reg[5] => 'N');
			$type = 'link';
		} elseif (preg_match('/^(integer|link):(.*):(.*):(.*)/i', $val['type'], $reg)) {
			$param['options'] = array($reg[2].':'.$reg[3].':'.$reg[4] => 'N');
			$type = 'link';
		} elseif (preg_match('/^(integer|link):(.*):(.*)/i', $val['type'], $reg)) {
			$param['options'] = array($reg[2].':'.$reg[3] => 'N');
			$type = 'link';
		} elseif (preg_match('/^(sellist):(.*):(.*):(.*):(.*)/i', $val['type'], $reg)) {
			$param['options'] = array($reg[2].':'.$reg[3].':'.$reg[4].':'.$reg[5] => 'N');
			$type = 'sellist';
		} elseif (preg_match('/^(sellist):(.*):(.*):(.*)/i', $val['type'], $reg)) {
			$param['options'] = array($reg[2].':'.$reg[3].':'.$reg[4] => 'N');
			$type = 'sellist';
		} elseif (preg_match('/^(sellist):(.*):(.*)/i', $val['type'], $reg)) {
			$param['options'] = array($reg[2].':'.$reg[3] => 'N');
			$type = 'sellist';
		} elseif (preg_match('/varchar\((\d+)\)/', $val['type'], $reg)) {
			$param['options'] = array();
			$type = 'varchar';
			$size = $reg[1];
		} elseif (preg_match('/varchar/', $val['type'])) {
			$param['options'] = array();
			$type = 'varchar';
		} elseif (is_array($this->fields[$key]['arrayofkeyval'])) {
			$param['options'] = $this->fields[$key]['arrayofkeyval'];
			$type = 'select';
		} else {
			$param['options'] = array();
			$type = $this->fields[$key]['type'];
		}


		$label = $this->fields[$key]['label'];
		//$elementtype=$this->fields[$key]['elementtype'];	// Seems not used
		$default = $this->fields[$key]['default'];
		$computed = $this->fields[$key]['computed'];
		$unique = $this->fields[$key]['unique'];
		$required = $this->fields[$key]['required'];
		$autofocusoncreate = $this->fields[$key]['autofocusoncreate'];

		$langfile = $this->fields[$key]['langfile'];
		$list = $this->fields[$key]['list'];
		$hidden = (in_array(abs($this->fields[$key]['visible']), array(0, 2)) ? 1 : 0);

		$objectid = $this->id;

		if ($computed) {
			if (!preg_match('/^search_/', $keyprefix)) {
				return '<span class="opacitymedium">'.$langs->trans("AutomaticallyCalculated").'</span>';
			} else {
				return '';
			}
		}

		// Set value of $morecss. For this, we use in priority showsize from parameters, then $val['css'] then autodefine
		if (empty($morecss) && !empty($val['css'])) {
			$morecss = $val['css'];
		} elseif (empty($morecss)) {
			if ($type == 'date') {
				$morecss = 'minwidth100imp';
			} elseif ($type == 'datetime' || $type == 'link') {	// link means an foreign key to another primary id
				$morecss = 'minwidth200imp';
			} elseif (in_array($type, array('int', 'integer', 'price')) || preg_match('/^double(\([0-9],[0-9]\)){0,1}/', $type)) {
				$morecss = 'maxwidth75';
			} elseif ($type == 'url') {
				$morecss = 'minwidth400';
			} elseif ($type == 'boolean') {
				$morecss = '';
			} else {
				if (round($size) < 12) {
					$morecss = 'minwidth100';
				} elseif (round($size) <= 48) {
					$morecss = 'minwidth200';
				} else {
					$morecss = 'minwidth400';
				}
			}
		}

		if (in_array($type, array('date'))) {
			$tmp = explode(',', $size);
			$newsize = $tmp[0];
			$showtime = 0;

			// Do not show current date when field not required (see selectDate() method)
			if (!$required && $value == '') {
				$value = '-1';
			}

			// TODO Must also support $moreparam
			$out = $form->selectDate($value, $keyprefix.$key.$keysuffix, $showtime, $showtime, $required, '', 1, (($keyprefix != 'search_' && $keyprefix != 'search_options_') ? 1 : 0), 0, 1);
		} elseif (in_array($type, array('datetime'))) {
			$tmp = explode(',', $size);
			$newsize = $tmp[0];
			$showtime = 1;

			// Do not show current date when field not required (see selectDate() method)
			if (!$required && $value == '') $value = '-1';

			// TODO Must also support $moreparam
			$out = $form->selectDate($value, $keyprefix.$key.$keysuffix, $showtime, $showtime, $required, '', 1, (($keyprefix != 'search_' && $keyprefix != 'search_options_') ? 1 : 0), 0, 1, '', '', '', 1, '', '', 'tzuserrel');
		} elseif (in_array($type, array('duration'))) {
			$out = $form->select_duration($keyprefix.$key.$keysuffix, $value, 0, 'text', 0, 1);
		} elseif (in_array($type, array('int', 'integer'))) {
			$tmp = explode(',', $size);
			$newsize = $tmp[0];
			$out = '<input type="text" class="flat '.$morecss.'" name="'.$keyprefix.$key.$keysuffix.'" id="'.$keyprefix.$key.$keysuffix.'" maxlength="'.$newsize.'" value="'.dol_escape_htmltag($value).'"'.($moreparam ? $moreparam : '').($autofocusoncreate ? ' autofocus' : '').'>';
		} elseif (in_array($type, array('real'))) {
			$out = '<input type="text" class="flat '.$morecss.'" name="'.$keyprefix.$key.$keysuffix.'" id="'.$keyprefix.$key.$keysuffix.'" value="'.dol_escape_htmltag($value).'"'.($moreparam ? $moreparam : '').($autofocusoncreate ? ' autofocus' : '').'>';
		} elseif (preg_match('/varchar/', $type)) {
			$out = '<input type="text" class="flat '.$morecss.'" name="'.$keyprefix.$key.$keysuffix.'" id="'.$keyprefix.$key.$keysuffix.'" maxlength="'.$size.'" value="'.dol_escape_htmltag($value).'"'.($moreparam ? $moreparam : '').($autofocusoncreate ? ' autofocus' : '').'>';
		} elseif (in_array($type, array('mail', 'phone', 'url'))) {
			$out = '<input type="text" class="flat '.$morecss.'" name="'.$keyprefix.$key.$keysuffix.'" id="'.$keyprefix.$key.$keysuffix.'" value="'.dol_escape_htmltag($value).'" '.($moreparam ? $moreparam : '').($autofocusoncreate ? ' autofocus' : '').'>';
		} elseif (preg_match('/^text/', $type)) {
			if (!preg_match('/search_/', $keyprefix)) {		// If keyprefix is search_ or search_options_, we must just use a simple text field
				require_once DOL_DOCUMENT_ROOT.'/core/class/doleditor.class.php';
				$doleditor = new DolEditor($keyprefix.$key.$keysuffix, $value, '', 200, 'dolibarr_notes', 'In', false, false, false, ROWS_5, '90%');
				$out = $doleditor->Create(1);
			} else {
				$out = '<input type="text" class="flat '.$morecss.' maxwidthonsmartphone" name="'.$keyprefix.$key.$keysuffix.'" id="'.$keyprefix.$key.$keysuffix.'" value="'.dol_escape_htmltag($value).'" '.($moreparam ? $moreparam : '').'>';
			}
		} elseif (preg_match('/^html/', $type)) {
			if (!preg_match('/search_/', $keyprefix)) {		// If keyprefix is search_ or search_options_, we must just use a simple text field
				require_once DOL_DOCUMENT_ROOT.'/core/class/doleditor.class.php';
				$doleditor = new DolEditor($keyprefix.$key.$keysuffix, $value, '', 200, 'dolibarr_notes', 'In', false, false, !empty($conf->fckeditor->enabled) && $conf->global->FCKEDITOR_ENABLE_SOCIETE, ROWS_5, '90%');
				$out = $doleditor->Create(1);
			} else {
				$out = '<input type="text" class="flat '.$morecss.' maxwidthonsmartphone" name="'.$keyprefix.$key.$keysuffix.'" id="'.$keyprefix.$key.$keysuffix.'" value="'.dol_escape_htmltag($value).'" '.($moreparam ? $moreparam : '').'>';
			}
		} elseif ($type == 'boolean') {
			$checked = '';
			if (!empty($value)) {
				$checked = ' checked value="1" ';
			} else {
				$checked = ' value="1" ';
			}
			$out = '<input type="checkbox" class="flat '.$morecss.' maxwidthonsmartphone" name="'.$keyprefix.$key.$keysuffix.'" id="'.$keyprefix.$key.$keysuffix.'" '.$checked.' '.($moreparam ? $moreparam : '').'>';
		} elseif ($type == 'price') {
			if (!empty($value)) {		// $value in memory is a php numeric, we format it into user number format.
				$value = price($value);
			}
			$out = '<input type="text" class="flat '.$morecss.' maxwidthonsmartphone" name="'.$keyprefix.$key.$keysuffix.'" id="'.$keyprefix.$key.$keysuffix.'" value="'.$value.'" '.($moreparam ? $moreparam : '').'> '.$langs->getCurrencySymbol($conf->currency);
		} elseif (preg_match('/^double(\([0-9],[0-9]\)){0,1}/', $type)) {
			if (!empty($value)) {		// $value in memory is a php numeric, we format it into user number format.
				$value = price($value);
			}
			$out = '<input type="text" class="flat '.$morecss.' maxwidthonsmartphone" name="'.$keyprefix.$key.$keysuffix.'" id="'.$keyprefix.$key.$keysuffix.'" value="'.$value.'" '.($moreparam ? $moreparam : '').'> ';
		} elseif ($type == 'select') {
			$out = '';
			if (!empty($conf->use_javascript_ajax) && empty($conf->global->MAIN_EXTRAFIELDS_DISABLE_SELECT2)) {
				include_once DOL_DOCUMENT_ROOT.'/core/lib/ajax.lib.php';
				$out .= ajax_combobox($keyprefix.$key.$keysuffix, array(), 0);
			}

			$out .= '<select class="flat '.$morecss.' maxwidthonsmartphone" name="'.$keyprefix.$key.$keysuffix.'" id="'.$keyprefix.$key.$keysuffix.'" '.($moreparam ? $moreparam : '').'>';
			if ((!isset($this->fields[$key]['default'])) || ($this->fields[$key]['notnull'] != 1)) {
				$out .= '<option value="0">&nbsp;</option>';
			}
			foreach ($param['options'] as $key => $val) {
				if ((string) $key == '') {
					continue;
				}
				list($val, $parent) = explode('|', $val);
				$out .= '<option value="'.$key.'"';
				$out .= (((string) $value == (string) $key) ? ' selected' : '');
				$out .= (!empty($parent) ? ' parent="'.$parent.'"' : '');
				$out .= '>'.$val.'</option>';
			}
			$out .= '</select>';
		} elseif ($type == 'sellist') {
			$out = '';
			if (!empty($conf->use_javascript_ajax) && empty($conf->global->MAIN_EXTRAFIELDS_DISABLE_SELECT2)) {
				include_once DOL_DOCUMENT_ROOT.'/core/lib/ajax.lib.php';
				$out .= ajax_combobox($keyprefix.$key.$keysuffix, array(), 0);
			}

			$out .= '<select class="flat '.$morecss.' maxwidthonsmartphone" name="'.$keyprefix.$key.$keysuffix.'" id="'.$keyprefix.$key.$keysuffix.'" '.($moreparam ? $moreparam : '').'>';
			if (is_array($param['options'])) {
				$param_list = array_keys($param['options']);
				$InfoFieldList = explode(":", $param_list[0]);
				$parentName = '';
				$parentField = '';
				// 0 : tableName
				// 1 : label field name
				// 2 : key fields name (if differ of rowid)
				// 3 : key field parent (for dependent lists)
				// 4 : where clause filter on column or table extrafield, syntax field='value' or extra.field=value
				$keyList = (empty($InfoFieldList[2]) ? 'rowid' : $InfoFieldList[2].' as rowid');

				if (count($InfoFieldList) > 4 && !empty($InfoFieldList[4])) {
					if (strpos($InfoFieldList[4], 'extra.') !== false) {
						$keyList = 'main.'.$InfoFieldList[2].' as rowid';
					} else {
						$keyList = $InfoFieldList[2].' as rowid';
					}
				}
				if (count($InfoFieldList) > 3 && !empty($InfoFieldList[3])) {
					list($parentName, $parentField) = explode('|', $InfoFieldList[3]);
					$keyList .= ', '.$parentField;
				}

				$fields_label = explode('|', $InfoFieldList[1]);
				if (is_array($fields_label)) {
					$keyList .= ', ';
					$keyList .= implode(', ', $fields_label);
				}

				$sqlwhere = '';
				$sql = 'SELECT '.$keyList;
				$sql .= ' FROM '.MAIN_DB_PREFIX.$InfoFieldList[0];
				if (!empty($InfoFieldList[4])) {
					// can use SELECT request
					if (strpos($InfoFieldList[4], '$SEL$') !== false) {
						$InfoFieldList[4] = str_replace('$SEL$', 'SELECT', $InfoFieldList[4]);
					}

					// current object id can be use into filter
					if (strpos($InfoFieldList[4], '$ID$') !== false && !empty($objectid)) {
						$InfoFieldList[4] = str_replace('$ID$', $objectid, $InfoFieldList[4]);
					} else {
						$InfoFieldList[4] = str_replace('$ID$', '0', $InfoFieldList[4]);
					}
					//We have to join on extrafield table
					if (strpos($InfoFieldList[4], 'extra') !== false) {
						$sql .= ' as main, '.MAIN_DB_PREFIX.$InfoFieldList[0].'_extrafields as extra';
						$sqlwhere .= ' WHERE extra.fk_object=main.'.$InfoFieldList[2].' AND '.$InfoFieldList[4];
					} else {
						$sqlwhere .= ' WHERE '.$InfoFieldList[4];
					}
				} else {
					$sqlwhere .= ' WHERE 1=1';
				}
				// Some tables may have field, some other not. For the moment we disable it.
				if (in_array($InfoFieldList[0], array('tablewithentity'))) {
					$sqlwhere .= ' AND entity = '.$conf->entity;
				}
				$sql .= $sqlwhere;
				//print $sql;

				$sql .= ' ORDER BY '.implode(', ', $fields_label);

				dol_syslog(get_class($this).'::showInputField type=sellist', LOG_DEBUG);
				$resql = $this->db->query($sql);
				if ($resql) {
					$out .= '<option value="0">&nbsp;</option>';
					$num = $this->db->num_rows($resql);
					$i = 0;
					while ($i < $num) {
						$labeltoshow = '';
						$obj = $this->db->fetch_object($resql);

						// Several field into label (eq table:code|libelle:rowid)
						$notrans = false;
						$fields_label = explode('|', $InfoFieldList[1]);
						if (count($fields_label) > 1) {
							$notrans = true;
							foreach ($fields_label as $field_toshow) {
								$labeltoshow .= $obj->$field_toshow.' ';
							}
						} else {
							$labeltoshow = $obj->{$InfoFieldList[1]};
						}
						$labeltoshow = dol_trunc($labeltoshow, 45);

						if ($value == $obj->rowid) {
							foreach ($fields_label as $field_toshow) {
								$translabel = $langs->trans($obj->$field_toshow);
								if ($translabel != $obj->$field_toshow) {
									$labeltoshow = dol_trunc($translabel, 18).' ';
								} else {
									$labeltoshow = dol_trunc($obj->$field_toshow, 18).' ';
								}
							}
							$out .= '<option value="'.$obj->rowid.'" selected>'.$labeltoshow.'</option>';
						} else {
							if (!$notrans) {
								$translabel = $langs->trans($obj->{$InfoFieldList[1]});
								if ($translabel != $obj->{$InfoFieldList[1]}) {
									$labeltoshow = dol_trunc($translabel, 18);
								} else {
									$labeltoshow = dol_trunc($obj->{$InfoFieldList[1]}, 18);
								}
							}
							if (empty($labeltoshow)) {
								$labeltoshow = '(not defined)';
							}
							if ($value == $obj->rowid) {
								$out .= '<option value="'.$obj->rowid.'" selected>'.$labeltoshow.'</option>';
							}

							if (!empty($InfoFieldList[3]) && $parentField) {
								$parent = $parentName.':'.$obj->{$parentField};
								$isDependList=1;
							}

							$out .= '<option value="'.$obj->rowid.'"';
							$out .= ($value == $obj->rowid ? ' selected' : '');
							$out .= (!empty($parent) ? ' parent="'.$parent.'"' : '');
							$out .= '>'.$labeltoshow.'</option>';
						}

						$i++;
					}
					$this->db->free($resql);
				} else {
					print 'Error in request '.$sql.' '.$this->db->lasterror().'. Check setup of extra parameters.<br>';
				}
			}
			$out .= '</select>';
		} elseif ($type == 'checkbox') {
			$value_arr = explode(',', $value);
			$out = $form->multiselectarray($keyprefix.$key.$keysuffix, (empty($param['options']) ?null:$param['options']), $value_arr, '', 0, '', 0, '100%');
		} elseif ($type == 'radio') {
			$out = '';
			foreach ($param['options'] as $keyopt => $val) {
				$out .= '<input class="flat '.$morecss.'" type="radio" name="'.$keyprefix.$key.$keysuffix.'" id="'.$keyprefix.$key.$keysuffix.'" '.($moreparam ? $moreparam : '');
				$out .= ' value="'.$keyopt.'"';
				$out .= ' id="'.$keyprefix.$key.$keysuffix.'_'.$keyopt.'"';
				$out .= ($value == $keyopt ? 'checked' : '');
				$out .= '/><label for="'.$keyprefix.$key.$keysuffix.'_'.$keyopt.'">'.$val.'</label><br>';
			}
		} elseif ($type == 'chkbxlst') {
			if (is_array($value)) {
				$value_arr = $value;
			} else {
				$value_arr = explode(',', $value);
			}

			if (is_array($param['options'])) {
				$param_list = array_keys($param['options']);
				$InfoFieldList = explode(":", $param_list[0]);
				$parentName = '';
				$parentField = '';
				// 0 : tableName
				// 1 : label field name
				// 2 : key fields name (if differ of rowid)
				// 3 : key field parent (for dependent lists)
				// 4 : where clause filter on column or table extrafield, syntax field='value' or extra.field=value
				$keyList = (empty($InfoFieldList[2]) ? 'rowid' : $InfoFieldList[2].' as rowid');

				if (count($InfoFieldList) > 3 && !empty($InfoFieldList[3])) {
					list ($parentName, $parentField) = explode('|', $InfoFieldList[3]);
					$keyList .= ', '.$parentField;
				}
				if (count($InfoFieldList) > 4 && !empty($InfoFieldList[4])) {
					if (strpos($InfoFieldList[4], 'extra.') !== false) {
						$keyList = 'main.'.$InfoFieldList[2].' as rowid';
					} else {
						$keyList = $InfoFieldList[2].' as rowid';
					}
				}

				$fields_label = explode('|', $InfoFieldList[1]);
				if (is_array($fields_label)) {
					$keyList .= ', ';
					$keyList .= implode(', ', $fields_label);
				}

				$sqlwhere = '';
				$sql = 'SELECT '.$keyList;
				$sql .= ' FROM '.MAIN_DB_PREFIX.$InfoFieldList[0];
				if (!empty($InfoFieldList[4])) {
					// can use SELECT request
					if (strpos($InfoFieldList[4], '$SEL$') !== false) {
						$InfoFieldList[4] = str_replace('$SEL$', 'SELECT', $InfoFieldList[4]);
					}

					// current object id can be use into filter
					if (strpos($InfoFieldList[4], '$ID$') !== false && !empty($objectid)) {
						$InfoFieldList[4] = str_replace('$ID$', $objectid, $InfoFieldList[4]);
					} else {
						$InfoFieldList[4] = str_replace('$ID$', '0', $InfoFieldList[4]);
					}

					// We have to join on extrafield table
					if (strpos($InfoFieldList[4], 'extra') !== false) {
						$sql .= ' as main, '.MAIN_DB_PREFIX.$InfoFieldList[0].'_extrafields as extra';
						$sqlwhere .= ' WHERE extra.fk_object=main.'.$InfoFieldList[2].' AND '.$InfoFieldList[4];
					} else {
						$sqlwhere .= ' WHERE '.$InfoFieldList[4];
					}
				} else {
					$sqlwhere .= ' WHERE 1=1';
				}
				// Some tables may have field, some other not. For the moment we disable it.
				if (in_array($InfoFieldList[0], array('tablewithentity'))) {
					$sqlwhere .= ' AND entity = '.$conf->entity;
				}
				// $sql.=preg_replace('/^ AND /','',$sqlwhere);
				// print $sql;

				$sql .= $sqlwhere;
				dol_syslog(get_class($this).'::showInputField type=chkbxlst', LOG_DEBUG);
				$resql = $this->db->query($sql);
				if ($resql) {
					$num = $this->db->num_rows($resql);
					$i = 0;

					$data = array();

					while ($i < $num) {
						$labeltoshow = '';
						$obj = $this->db->fetch_object($resql);

						$notrans = false;
						// Several field into label (eq table:code|libelle:rowid)
						$fields_label = explode('|', $InfoFieldList[1]);
						if (count($fields_label) > 1) {
							$notrans = true;
							foreach ($fields_label as $field_toshow) {
								$labeltoshow .= $obj->$field_toshow.' ';
							}
						} else {
							$labeltoshow = $obj->{$InfoFieldList[1]};
						}
						$labeltoshow = dol_trunc($labeltoshow, 45);

						if (is_array($value_arr) && in_array($obj->rowid, $value_arr)) {
							foreach ($fields_label as $field_toshow) {
								$translabel = $langs->trans($obj->$field_toshow);
								if ($translabel != $obj->$field_toshow) {
									$labeltoshow = dol_trunc($translabel, 18).' ';
								} else {
									$labeltoshow = dol_trunc($obj->$field_toshow, 18).' ';
								}
							}

							$data[$obj->rowid] = $labeltoshow;
						} else {
							if (!$notrans) {
								$translabel = $langs->trans($obj->{$InfoFieldList[1]});
								if ($translabel != $obj->{$InfoFieldList[1]}) {
									$labeltoshow = dol_trunc($translabel, 18);
								} else {
									$labeltoshow = dol_trunc($obj->{$InfoFieldList[1]}, 18);
								}
							}
							if (empty($labeltoshow)) {
								$labeltoshow = '(not defined)';
							}

							if (is_array($value_arr) && in_array($obj->rowid, $value_arr)) {
								$data[$obj->rowid] = $labeltoshow;
							}

							if (!empty($InfoFieldList[3]) && $parentField) {
								$parent = $parentName.':'.$obj->{$parentField};
								$isDependList=1;
							}

							$data[$obj->rowid] = $labeltoshow;
						}

						$i++;
					}
					$this->db->free($resql);

					$out = $form->multiselectarray($keyprefix.$key.$keysuffix, $data, $value_arr, '', 0, '', 0, '100%');
				} else {
					print 'Error in request '.$sql.' '.$this->db->lasterror().'. Check setup of extra parameters.<br>';
				}
			}
		} elseif ($type == 'link') {
			$param_list = array_keys($param['options']); // $param_list='ObjectName:classPath[:AddCreateButtonOrNot[:Filter]]'
			$param_list_array = explode(':', $param_list[0]);
			$showempty = (($required && $default != '') ? 0 : 1);

			if (!preg_match('/search_/', $keyprefix)) {
				if (!empty($param_list_array[2])) {		// If the entry into $fields is set to add a create button
					if (!empty($this->fields[$key]['picto'])) {
						$morecss .= ' widthcentpercentminusxx';
					} else {
						$morecss .= ' widthcentpercentminusx';
					}
				} else {
					if (!empty($this->fields[$key]['picto'])) {
						$morecss .= ' widthcentpercentminusx';
					}
				}
			}

			$out = $form->selectForForms($param_list[0], $keyprefix.$key.$keysuffix, $value, $showempty, '', '', $morecss, $moreparam, 0, empty($val['disabled']) ? 0 : 1);

			if (!empty($param_list_array[2])) {		// If the entry into $fields is set to add a create button
				if (!GETPOSTISSET('backtopage') && empty($val['disabled']) && empty($nonewbutton)) {	// To avoid to open several times the 'Create Object' button and to avoid to have button if field is protected by a "disabled".
					list($class, $classfile) = explode(':', $param_list[0]);
					if (file_exists(dol_buildpath(dirname(dirname($classfile)).'/card.php'))) {
						$url_path = dol_buildpath(dirname(dirname($classfile)).'/card.php', 1);
					} else {
						$url_path = dol_buildpath(dirname(dirname($classfile)).'/'.strtolower($class).'_card.php', 1);
					}
					$paramforthenewlink = '';
					$paramforthenewlink .= (GETPOSTISSET('action') ? '&action='.GETPOST('action', 'aZ09') : '');
					$paramforthenewlink .= (GETPOSTISSET('id') ? '&id='.GETPOST('id', 'int') : '');
					$paramforthenewlink .= '&fk_'.strtolower($class).'=--IDFORBACKTOPAGE--';
					// TODO Add Javascript code to add input fields already filled into $paramforthenewlink so we won't loose them when going back to main page
					$out .= '<a class="butActionNew" title="'.$langs->trans("New").'" href="'.$url_path.'?action=create&backtopage='.urlencode($_SERVER['PHP_SELF'].($paramforthenewlink ? '?'.$paramforthenewlink : '')).'"><span class="fa fa-plus-circle valignmiddle"></span></a>';
				}
			}
		} elseif ($type == 'password') {
			// If prefix is 'search_', field is used as a filter, we use a common text field.
			$out = '<input type="'.($keyprefix == 'search_' ? 'text' : 'password').'" class="flat '.$morecss.'" name="'.$keyprefix.$key.$keysuffix.'" id="'.$keyprefix.$key.$keysuffix.'" value="'.$value.'" '.($moreparam ? $moreparam : '').'>';
		} elseif ($type == 'array') {
			$newval = $val;
			$newval['type'] = 'varchar(256)';

			$out = '';
			if (!empty($value)) {
				foreach ($value as $option) {
					$out .= '<span><a class="'.dol_escape_htmltag($keyprefix.$key.$keysuffix).'_del" href="javascript:;"><span class="fa fa-minus-circle valignmiddle"></span></a> ';
					$out .= $this->showInputField($newval, $keyprefix.$key.$keysuffix.'[]', $option, $moreparam, '', '', $morecss).'<br></span>';
				}
			}
			$out .= '<a id="'.dol_escape_htmltag($keyprefix.$key.$keysuffix).'_add" href="javascript:;"><span class="fa fa-plus-circle valignmiddle"></span></a>';

			$newInput = '<span><a class="'.dol_escape_htmltag($keyprefix.$key.$keysuffix).'_del" href="javascript:;"><span class="fa fa-minus-circle valignmiddle"></span></a> ';
			$newInput .= $this->showInputField($newval, $keyprefix.$key.$keysuffix.'[]', '', $moreparam, '', '', $morecss).'<br></span>';

			if (!empty($conf->use_javascript_ajax)) {
				$out .= '
					<script>
					$(document).ready(function() {
						$("a#'.dol_escape_js($keyprefix.$key.$keysuffix).'_add").click(function() {
							$("'.dol_escape_js($newInput).'").insertBefore(this);
						});

						$(document).on("click", "a.'.dol_escape_js($keyprefix.$key.$keysuffix).'_del", function() {
							$(this).parent().remove();
						});
					});
					</script>';
			}
		}
		if (!empty($hidden)) {
			$out = '<input type="hidden" value="'.$value.'" name="'.$keyprefix.$key.$keysuffix.'" id="'.$keyprefix.$key.$keysuffix.'"/>';
		}

		if ($isDependList==1) {
			$out .= $this->getJSListDependancies('_common');
		}
		/* Add comments
		 if ($type == 'date') $out.=' (YYYY-MM-DD)';
		 elseif ($type == 'datetime') $out.=' (YYYY-MM-DD HH:MM:SS)';
		 */
		return $out;
	}

	/**
	 * Return HTML string to show a field into a page
	 * Code very similar with showOutputField of extra fields
	 *
	 * @param  array   $val		       Array of properties of field to show
	 * @param  string  $key            Key of attribute
	 * @param  string  $value          Preselected value to show (for date type it must be in timestamp format, for amount or price it must be a php numeric value)
	 * @param  string  $moreparam      To add more parametes on html input tag
	 * @param  string  $keysuffix      Prefix string to add into name and id of field (can be used to avoid duplicate names)
	 * @param  string  $keyprefix      Suffix string to add into name and id of field (can be used to avoid duplicate names)
	 * @param  mixed   $morecss        Value for css to define size. May also be a numeric.
	 * @return string
	 */
	public function showOutputField($val, $key, $value, $moreparam = '', $keysuffix = '', $keyprefix = '', $morecss = '')
	{
		global $conf, $langs, $form;

		if (!is_object($form)) {
			require_once DOL_DOCUMENT_ROOT.'/core/class/html.form.class.php';
			$form = new Form($this->db);
		}

		$objectid = $this->id;
		$label = $val['label'];
		$type  = $val['type'];
		$size  = $val['css'];
		$reg = array();

		// Convert var to be able to share same code than showOutputField of extrafields
		if (preg_match('/varchar\((\d+)\)/', $type, $reg)) {
			$type = 'varchar'; // convert varchar(xx) int varchar
			$size = $reg[1];
		} elseif (preg_match('/varchar/', $type)) {
			$type = 'varchar'; // convert varchar(xx) int varchar
		}
		if (!empty($val['arrayofkeyval']) && is_array($val['arrayofkeyval'])) {
			$type = 'select';
		}
		if (preg_match('/^integer:(.*):(.*)/i', $val['type'], $reg)) {
			$type = 'link';
		}

		$default = $val['default'];
		$computed = $val['computed'];
		$unique = $val['unique'];
		$required = $val['required'];
		$param = array();
		$param['options'] = array();

		if (!empty($val['arrayofkeyval']) && is_array($val['arrayofkeyval'])) {
			$param['options'] = $val['arrayofkeyval'];
		}
		if (preg_match('/^integer:(.*):(.*)/i', $val['type'], $reg)) {
			$type = 'link';
			$param['options'] = array($reg[1].':'.$reg[2]=>$reg[1].':'.$reg[2]);
		} elseif (preg_match('/^sellist:(.*):(.*):(.*):(.*)/i', $val['type'], $reg)) {
			$param['options'] = array($reg[1].':'.$reg[2].':'.$reg[3].':'.$reg[4] => 'N');
			$type = 'sellist';
		} elseif (preg_match('/^sellist:(.*):(.*):(.*)/i', $val['type'], $reg)) {
			$param['options'] = array($reg[1].':'.$reg[2].':'.$reg[3] => 'N');
			$type = 'sellist';
		} elseif (preg_match('/^sellist:(.*):(.*)/i', $val['type'], $reg)) {
			$param['options'] = array($reg[1].':'.$reg[2] => 'N');
			$type = 'sellist';
		}

		$langfile = $val['langfile'];
		$list = $val['list'];
		$help = $val['help'];
		$hidden = (($val['visible'] == 0) ? 1 : 0); // If zero, we are sure it is hidden, otherwise we show. If it depends on mode (view/create/edit form or list, this must be filtered by caller)

		if ($hidden) {
			return '';
		}

		// If field is a computed field, value must become result of compute
		if ($computed) {
			// Make the eval of compute string
			//var_dump($computed);
			$value = dol_eval($computed, 1, 0);
		}

		if (empty($morecss)) {
			if ($type == 'date') {
				$morecss = 'minwidth100imp';
			} elseif ($type == 'datetime' || $type == 'timestamp') {
				$morecss = 'minwidth200imp';
			} elseif (in_array($type, array('int', 'double', 'price'))) {
				$morecss = 'maxwidth75';
			} elseif ($type == 'url') {
				$morecss = 'minwidth400';
			} elseif ($type == 'boolean') {
				$morecss = '';
			} else {
				if (round($size) < 12) {
					$morecss = 'minwidth100';
				} elseif (round($size) <= 48) {
					$morecss = 'minwidth200';
				} else {
					$morecss = 'minwidth400';
				}
			}
		}

		// Format output value differently according to properties of field
		if ($key == 'ref' && method_exists($this, 'getNomUrl')) {
			$value = $this->getNomUrl(1, '', 0, '', 1);
		} elseif ($key == 'status' && method_exists($this, 'getLibStatut')) {
			$value = $this->getLibStatut(3);
		} elseif ($type == 'date') {
			if (!empty($value)) {
				$value = dol_print_date($value, 'day');	// We suppose dates without time are always gmt (storage of course + output)
			} else {
				$value = '';
			}
		} elseif ($type == 'datetime' || $type == 'timestamp') {
			if (!empty($value)) {
				$value = dol_print_date($value, 'dayhour', 'tzuserrel');
			} else {
				$value = '';
			}
		} elseif ($type == 'duration') {
			include_once DOL_DOCUMENT_ROOT.'/core/lib/date.lib.php';
			if (!is_null($value) && $value !== '') {
				$value = convertSecondToTime($value, 'allhourmin');
			}
		} elseif ($type == 'double' || $type == 'real') {
			if (!is_null($value) && $value !== '') {
				$value = price($value);
			}
		} elseif ($type == 'boolean') {
			$checked = '';
			if (!empty($value)) {
				$checked = ' checked ';
			}
			$value = '<input type="checkbox" '.$checked.' '.($moreparam ? $moreparam : '').' readonly disabled>';
		} elseif ($type == 'mail') {
			$value = dol_print_email($value, 0, 0, 0, 64, 1, 1);
		} elseif ($type == 'url') {
			$value = dol_print_url($value, '_blank', 32, 1);
		} elseif ($type == 'phone') {
			$value = dol_print_phone($value, '', 0, 0, '', '&nbsp;', 1);
		} elseif ($type == 'price') {
			if (!is_null($value) && $value !== '') {
				$value = price($value, 0, $langs, 0, 0, -1, $conf->currency);
			}
		} elseif ($type == 'select') {
			$value = $param['options'][$value];
		} elseif ($type == 'sellist') {
			$param_list = array_keys($param['options']);
			$InfoFieldList = explode(":", $param_list[0]);

			$selectkey = "rowid";
			$keyList = 'rowid';

			if (count($InfoFieldList) > 4 && !empty($InfoFieldList[4])) {
				$selectkey = $InfoFieldList[2];
				$keyList = $InfoFieldList[2].' as rowid';
			}

			$fields_label = explode('|', $InfoFieldList[1]);
			if (is_array($fields_label)) {
				$keyList .= ', ';
				$keyList .= implode(', ', $fields_label);
			}

			$sql = 'SELECT '.$keyList;
			$sql .= ' FROM '.MAIN_DB_PREFIX.$InfoFieldList[0];
			if (strpos($InfoFieldList[4], 'extra') !== false) {
				$sql .= ' as main';
			}
			if ($selectkey == 'rowid' && empty($value)) {
				$sql .= " WHERE ".$selectkey."=0";
			} elseif ($selectkey == 'rowid') {
				$sql .= " WHERE ".$selectkey."=".$this->db->escape($value);
			} else {
				$sql .= " WHERE ".$selectkey."='".$this->db->escape($value)."'";
			}

			//$sql.= ' AND entity = '.$conf->entity;

			dol_syslog(get_class($this).':showOutputField:$type=sellist', LOG_DEBUG);
			$resql = $this->db->query($sql);
			if ($resql) {
				$value = ''; // value was used, so now we reste it to use it to build final output

				$obj = $this->db->fetch_object($resql);

				// Several field into label (eq table:code|libelle:rowid)
				$fields_label = explode('|', $InfoFieldList[1]);

				if (is_array($fields_label) && count($fields_label) > 1) {
					foreach ($fields_label as $field_toshow) {
						$translabel = '';
						if (!empty($obj->$field_toshow)) {
							$translabel = $langs->trans($obj->$field_toshow);
						}
						if ($translabel != $field_toshow) {
							$value .= dol_trunc($translabel, 18).' ';
						} else {
							$value .= $obj->$field_toshow.' ';
						}
					}
				} else {
					$translabel = '';
					if (!empty($obj->{$InfoFieldList[1]})) {
						$translabel = $langs->trans($obj->{$InfoFieldList[1]});
					}
					if ($translabel != $obj->{$InfoFieldList[1]}) {
						$value = dol_trunc($translabel, 18);
					} else {
						$value = $obj->{$InfoFieldList[1]};
					}
				}
			} else {
				dol_syslog(get_class($this).'::showOutputField error '.$this->db->lasterror(), LOG_WARNING);
			}
		} elseif ($type == 'radio') {
			$value = $param['options'][$value];
		} elseif ($type == 'checkbox') {
			$value_arr = explode(',', $value);
			$value = '';
			if (is_array($value_arr) && count($value_arr) > 0) {
				$toprint = array();
				foreach ($value_arr as $keyval => $valueval) {
					$toprint[] = '<li class="select2-search-choice-dolibarr noborderoncategories" style="background: #bbb">'.$param['options'][$valueval].'</li>';
				}
				$value = '<div class="select2-container-multi-dolibarr" style="width: 90%;"><ul class="select2-choices-dolibarr">'.implode(' ', $toprint).'</ul></div>';
			}
		} elseif ($type == 'chkbxlst') {
			$value_arr = explode(',', $value);

			$param_list = array_keys($param['options']);
			$InfoFieldList = explode(":", $param_list[0]);

			$selectkey = "rowid";
			$keyList = 'rowid';

			if (count($InfoFieldList) >= 3) {
				$selectkey = $InfoFieldList[2];
				$keyList = $InfoFieldList[2].' as rowid';
			}

			$fields_label = explode('|', $InfoFieldList[1]);
			if (is_array($fields_label)) {
				$keyList .= ', ';
				$keyList .= implode(', ', $fields_label);
			}

			$sql = 'SELECT '.$keyList;
			$sql .= ' FROM '.MAIN_DB_PREFIX.$InfoFieldList[0];
			if (strpos($InfoFieldList[4], 'extra') !== false) {
				$sql .= ' as main';
			}
			// $sql.= " WHERE ".$selectkey."='".$this->db->escape($value)."'";
			// $sql.= ' AND entity = '.$conf->entity;

			dol_syslog(get_class($this).':showOutputField:$type=chkbxlst', LOG_DEBUG);
			$resql = $this->db->query($sql);
			if ($resql) {
				$value = ''; // value was used, so now we reste it to use it to build final output
				$toprint = array();
				while ($obj = $this->db->fetch_object($resql)) {
					// Several field into label (eq table:code|libelle:rowid)
					$fields_label = explode('|', $InfoFieldList[1]);
					if (is_array($value_arr) && in_array($obj->rowid, $value_arr)) {
						if (is_array($fields_label) && count($fields_label) > 1) {
							foreach ($fields_label as $field_toshow) {
								$translabel = '';
								if (!empty($obj->$field_toshow)) {
									$translabel = $langs->trans($obj->$field_toshow);
								}
								if ($translabel != $field_toshow) {
									$toprint[] = '<li class="select2-search-choice-dolibarr noborderoncategories" style="background: #bbb">'.dol_trunc($translabel, 18).'</li>';
								} else {
									$toprint[] = '<li class="select2-search-choice-dolibarr noborderoncategories" style="background: #bbb">'.$obj->$field_toshow.'</li>';
								}
							}
						} else {
							$translabel = '';
							if (!empty($obj->{$InfoFieldList[1]})) {
								$translabel = $langs->trans($obj->{$InfoFieldList[1]});
							}
							if ($translabel != $obj->{$InfoFieldList[1]}) {
								$toprint[] = '<li class="select2-search-choice-dolibarr noborderoncategories" style="background: #bbb">'.dol_trunc($translabel, 18).'</li>';
							} else {
								$toprint[] = '<li class="select2-search-choice-dolibarr noborderoncategories" style="background: #bbb">'.$obj->{$InfoFieldList[1]}.'</li>';
							}
						}
					}
				}
				$value = '<div class="select2-container-multi-dolibarr" style="width: 90%;"><ul class="select2-choices-dolibarr">'.implode(' ', $toprint).'</ul></div>';
			} else {
				dol_syslog(get_class($this).'::showOutputField error '.$this->db->lasterror(), LOG_WARNING);
			}
		} elseif ($type == 'link') {
			$out = '';

			// only if something to display (perf)
			if ($value) {
				$param_list = array_keys($param['options']); // $param_list='ObjectName:classPath'

				$InfoFieldList = explode(":", $param_list[0]);
				$classname = $InfoFieldList[0];
				$classpath = $InfoFieldList[1];
				$getnomurlparam = (empty($InfoFieldList[2]) ? 3 : $InfoFieldList[2]);
				$getnomurlparam2 = (empty($InfoFieldList[4]) ? '' : $InfoFieldList[4]);
				if (!empty($classpath)) {
					dol_include_once($InfoFieldList[1]);
					if ($classname && class_exists($classname)) {
						$object = new $classname($this->db);
						$object->fetch($value);
						$value = $object->getNomUrl($getnomurlparam, $getnomurlparam2);
					}
				} else {
					dol_syslog('Error bad setup of extrafield', LOG_WARNING);
					return 'Error bad setup of extrafield';
				}
			} else {
				$value = '';
			}
		} elseif (preg_match('/^(text|html)/', $type)) {
			$value = dol_htmlentitiesbr($value);
		} elseif ($type == 'password') {
			$value = preg_replace('/./i', '*', $value);
		} elseif ($type == 'array') {
			$value = implode('<br>', $value);
		}

		//print $type.'-'.$size.'-'.$value;
		$out = $value;

		return $out;
	}


	/**
	 * Function to show lines of extrafields with output datas.
	 * This function is responsible to output the <tr> and <td> according to correct number of columns received into $params['colspan'] or <div> according to $display_type
	 *
	 * @param 	Extrafields $extrafields    Extrafield Object
	 * @param 	string      $mode           Show output ('view') or input ('create' or 'edit') for extrafield
	 * @param 	array       $params         Optional parameters. Example: array('style'=>'class="oddeven"', 'colspan'=>$colspan)
	 * @param 	string      $keysuffix      Suffix string to add after name and id of field (can be used to avoid duplicate names)
	 * @param 	string      $keyprefix      Prefix string to add before name and id of field (can be used to avoid duplicate names)
	 * @param	string		$onetrtd		All fields in same tr td. Used by objectline_create.tpl.php for example.
	 * @param	string		$display_type	"card" for form display, "line" for document line display (extrafields on propal line, order line, etc...)
	 * @return 	string
	 */
	public function showOptionals($extrafields, $mode = 'view', $params = null, $keysuffix = '', $keyprefix = '', $onetrtd = 0, $display_type = 'card')
	{
		global $db, $conf, $langs, $action, $form, $hookmanager;

		if (!is_object($form)) {
			$form = new Form($db);
		}

		$out = '';

		$parameters = array();
		$reshook = $hookmanager->executeHooks('showOptionals', $parameters, $this, $action); // Note that $action and $object may have been modified by hook
		if (empty($reshook)) {
			if (is_array($extrafields->attributes[$this->table_element]['label']) && count($extrafields->attributes[$this->table_element]['label']) > 0) {
				$out .= "\n";
				$out .= '<!-- showOptionals --> ';
				$out .= "\n";

				$extrafields_collapse_num = '';
				$e = 0;
				foreach ($extrafields->attributes[$this->table_element]['label'] as $key => $label) {
					// Show only the key field in params
					if (is_array($params) && array_key_exists('onlykey', $params) && $key != $params['onlykey']) {
						continue;
					}

					// Test on 'enabled' ('enabled' is different than 'list' = 'visibility')
					$enabled = 1;
					if ($enabled && isset($extrafields->attributes[$this->table_element]['enabled'][$key])) {
						$enabled = dol_eval($extrafields->attributes[$this->table_element]['enabled'][$key], 1);
					}
					if (empty($enabled)) {
						continue;
					}

					$visibility = 1;
					if ($visibility && isset($extrafields->attributes[$this->table_element]['list'][$key])) {
						$visibility = dol_eval($extrafields->attributes[$this->table_element]['list'][$key], 1);
					}

					$perms = 1;
					if ($perms && isset($extrafields->attributes[$this->table_element]['perms'][$key])) {
						$perms = dol_eval($extrafields->attributes[$this->table_element]['perms'][$key], 1);
					}

					if (($mode == 'create') && abs($visibility) != 1 && abs($visibility) != 3) {
						continue; // <> -1 and <> 1 and <> 3 = not visible on forms, only on list
					} elseif (($mode == 'edit') && abs($visibility) != 1 && abs($visibility) != 3 && abs($visibility) != 4) {
						continue; // <> -1 and <> 1 and <> 3 = not visible on forms, only on list and <> 4 = not visible at the creation
					} elseif ($mode == 'view' && empty($visibility)) {
						continue;
					}
					if (empty($perms)) {
						continue;
					}
					// Load language if required
					if (!empty($extrafields->attributes[$this->table_element]['langfile'][$key])) {
						$langs->load($extrafields->attributes[$this->table_element]['langfile'][$key]);
					}

					$colspan = '';
					if (is_array($params) && count($params) > 0 && $display_type=='card') {
						if (array_key_exists('cols', $params)) {
							$colspan = $params['cols'];
						} elseif (array_key_exists('colspan', $params)) {	// For backward compatibility. Use cols instead now.
							$reg = array();
							if (preg_match('/colspan="(\d+)"/', $params['colspan'], $reg)) {
								$colspan = $reg[1];
							} else {
								$colspan = $params['colspan'];
							}
						}
					}

					switch ($mode) {
						case "view":
							$value = $this->array_options["options_".$key.$keysuffix]; // Value may be clean or formated later
							break;
						case "create":
						case "edit":
							// We get the value of property found with GETPOST so it takes into account:
							// default values overwrite, restore back to list link, ... (but not 'default value in database' of field)
							$check = 'alphanohtml';
							if (in_array($extrafields->attributes[$this->table_element]['type'][$key], array('html', 'text'))) {
								$check = 'restricthtml';
							}
							$getposttemp = GETPOST($keyprefix.'options_'.$key.$keysuffix, $check, 3); // GETPOST can get value from GET, POST or setup of default values overwrite.
							// GETPOST("options_" . $key) can be 'abc' or array(0=>'abc')
							if (is_array($getposttemp) || $getposttemp != '' || GETPOSTISSET($keyprefix.'options_'.$key.$keysuffix)) {
								if (is_array($getposttemp)) {
									// $getposttemp is an array but following code expects a comma separated string
									$value = implode(",", $getposttemp);
								} else {
									$value = $getposttemp;
								}
							} else {
								$value = (!empty($this->array_options["options_".$key]) ? $this->array_options["options_".$key] : ''); // No GET, no POST, no default value, so we take value of object.
							}
							//var_dump($keyprefix.' - '.$key.' - '.$keysuffix.' - '.$keyprefix.'options_'.$key.$keysuffix.' - '.$this->array_options["options_".$key.$keysuffix].' - '.$getposttemp.' - '.$value);
							break;
					}

					// Output value of the current field
					if ($extrafields->attributes[$this->table_element]['type'][$key] == 'separate') {
						$extrafields_collapse_num = '';
						$extrafield_param = $extrafields->attributes[$this->table_element]['param'][$key];
						if (!empty($extrafield_param) && is_array($extrafield_param)) {
							$extrafield_param_list = array_keys($extrafield_param['options']);

							if (count($extrafield_param_list) > 0) {
								$extrafield_collapse_display_value = intval($extrafield_param_list[0]);

								if ($extrafield_collapse_display_value == 1 || $extrafield_collapse_display_value == 2) {
									$extrafields_collapse_num = $extrafields->attributes[$this->table_element]['pos'][$key];
								}
							}
						}

						$out .= $extrafields->showSeparator($key, $this, ($colspan + 1), $display_type);
					} else {
						$class = (!empty($extrafields->attributes[$this->table_element]['hidden'][$key]) ? 'hideobject ' : '');
						$csstyle = '';
						if (is_array($params) && count($params) > 0) {
							if (array_key_exists('class', $params)) {
								$class .= $params['class'].' ';
							}
							if (array_key_exists('style', $params)) {
								$csstyle = $params['style'];
							}
						}

						// add html5 elements
						$domData  = ' data-element="extrafield"';
						$domData .= ' data-targetelement="'.$this->element.'"';
						$domData .= ' data-targetid="'.$this->id.'"';

						$html_id = (empty($this->id) ? '' : 'extrarow-'.$this->element.'_'.$key.'_'.$this->id);
						if ($display_type=='card') {
							if (!empty($conf->global->MAIN_EXTRAFIELDS_USE_TWO_COLUMS) && ($e % 2) == 0) {
								$colspan = '0';
							}

							if ($action == 'selectlines') {
								$colspan++;
							}
						}

						// Convert date into timestamp format (value in memory must be a timestamp)
						if (in_array($extrafields->attributes[$this->table_element]['type'][$key], array('date'))) {
							$datenotinstring = $this->array_options['options_'.$key];
							if (!is_numeric($this->array_options['options_'.$key])) {	// For backward compatibility
								$datenotinstring = $this->db->jdate($datenotinstring);
							}
							$value = (GETPOSTISSET($keyprefix.'options_'.$key.$keysuffix)) ? dol_mktime(12, 0, 0, GETPOST($keyprefix.'options_'.$key.$keysuffix."month", 'int', 3), GETPOST($keyprefix.'options_'.$key.$keysuffix."day", 'int', 3), GETPOST($keyprefix.'options_'.$key.$keysuffix."year", 'int', 3)) : $datenotinstring;
						}
						if (in_array($extrafields->attributes[$this->table_element]['type'][$key], array('datetime'))) {
							$datenotinstring = $this->array_options['options_'.$key];
							if (!is_numeric($this->array_options['options_'.$key])) {	// For backward compatibility
								$datenotinstring = $this->db->jdate($datenotinstring);
							}
							$value = (GETPOSTISSET($keyprefix.'options_'.$key.$keysuffix)) ? dol_mktime(GETPOST($keyprefix.'options_'.$key.$keysuffix."hour", 'int', 3), GETPOST($keyprefix.'options_'.$key.$keysuffix."min", 'int', 3), GETPOST($keyprefix.'options_'.$key.$keysuffix."sec", 'int', 3), GETPOST($keyprefix.'options_'.$key.$keysuffix."month", 'int', 3), GETPOST($keyprefix.'options_'.$key.$keysuffix."day", 'int', 3), GETPOST($keyprefix.'options_'.$key.$keysuffix."year", 'int', 3), 'tzuserrel') : $datenotinstring;
						}
						// Convert float submited string into real php numeric (value in memory must be a php numeric)
						if (in_array($extrafields->attributes[$this->table_element]['type'][$key], array('price', 'double'))) {
							$value = (GETPOSTISSET($keyprefix.'options_'.$key.$keysuffix) || $value) ? price2num($value) : $this->array_options['options_'.$key];
						}

						// HTML, text, select, integer and varchar: take into account default value in database if in create mode
						if (in_array($extrafields->attributes[$this->table_element]['type'][$key], array('html', 'text', 'varchar', 'select', 'int'))) {
							if ($action == 'create') {
								$value = (GETPOSTISSET($keyprefix.'options_'.$key.$keysuffix) || $value) ? $value : $extrafields->attributes[$this->table_element]['default'][$key];
							}
						}

						$labeltoshow = $langs->trans($label);
						$helptoshow = $langs->trans($extrafields->attributes[$this->table_element]['help'][$key]);

						if ($display_type == 'card') {
							$out .= '<tr '.($html_id ? 'id="'.$html_id.'" ' : '').$csstyle.' class="valuefieldcreate '.$class.$this->element.'_extras_'.$key.' trextrafields_collapse'.$extrafields_collapse_num.(!empty($this->id)?'_'.$this->id:'').'" '.$domData.' >';
							$out .= '<td class="wordbreak';
						} elseif ($display_type == 'line') {
							$out .= '<div '.($html_id ? 'id="'.$html_id.'" ' : '').$csstyle.' class="valuefieldlinecreate '.$class.$this->element.'_extras_'.$key.' trextrafields_collapse'.$extrafields_collapse_num.(!empty($this->id)?'_'.$this->id:'').'" '.$domData.' >';
							$out .= '<div style="display: inline-block; padding-right:4px" class="wordbreak';
						}
						//$out .= "titlefield";
						//if (GETPOST('action', 'restricthtml') == 'create') $out.='create';
						// BUG #11554 : For public page, use red dot for required fields, instead of bold label
						$tpl_context = isset($params["tpl_context"]) ? $params["tpl_context"] : "none";
						if ($tpl_context == "public") {	// Public page : red dot instead of fieldrequired characters
							$out .= '">';
							if (!empty($extrafields->attributes[$this->table_element]['help'][$key])) {
								$out .= $form->textwithpicto($labeltoshow, $helptoshow);
							} else {
								$out .= $labeltoshow;
							}
							if ($mode != 'view' && !empty($extrafields->attributes[$this->table_element]['required'][$key])) {
								$out .= '&nbsp;<font color="red">*</font>';
							}
						} else {
							if ($mode != 'view' && !empty($extrafields->attributes[$this->table_element]['required'][$key])) {
								$out .= ' fieldrequired';
							}
							$out .= '">';
							if (!empty($extrafields->attributes[$this->table_element]['help'][$key])) {
								$out .= $form->textwithpicto($labeltoshow, $helptoshow);
							} else {
								$out .= $labeltoshow;
							}
						}

						$out .= ($display_type == 'card' ? '</td>' : '</div>');

						$html_id = !empty($this->id) ? $this->element.'_extras_'.$key.'_'.$this->id : '';
						if ($display_type == 'card') {
							$out .= '<td '.($html_id ? 'id="'.$html_id.'" ' : '').' class="'.$this->element.'_extras_'.$key.'" '.($colspan ? ' colspan="'.$colspan.'"' : '').'>';
						} elseif ($display_type == 'line') {
							$out .= '<div '.($html_id ? 'id="'.$html_id.'" ' : '').' style="display: inline-block" class="'.$this->element.'_extras_'.$key.'">';
						}

						switch ($mode) {
							case "view":
								$out .= $extrafields->showOutputField($key, $value);
								break;
							case "create":
								$out .= $extrafields->showInputField($key, $value, '', $keysuffix, '', 0, $this->id, $this->table_element);
								break;
							case "edit":
								$out .= $extrafields->showInputField($key, $value, '', $keysuffix, '', 0, $this->id, $this->table_element);
								break;
						}

						$out .= ($display_type=='card' ? '</td>' : '</div>');

						/*for($ii = 0; $ii < ($colspan - 1); $ii++)
						{
							$out .='<td class="'.$this->element.'_extras_'.$key.'"></td>';
						}*/

						if (!empty($conf->global->MAIN_EXTRAFIELDS_USE_TWO_COLUMS) && (($e % 2) == 1)) {
							$out .= ($display_type=='card' ? '</tr>' : '</div>');
						} else {
							$out .= ($display_type=='card' ? '</tr>' : '</div>');
						}
						$e++;
					}
				}
				$out .= "\n";
				// Add code to manage list depending on others
				if (!empty($conf->use_javascript_ajax)) {
					$out .= $this->getJSListDependancies();
				}

				$out .= '<!-- /showOptionals --> '."\n";
			}
		}

		$out .= $hookmanager->resPrint;

		return $out;
	}

	/**
	 * @param 	string 	$type	Type for prefix
	 * @return 	string			Javacript code to manage dependency
	 */
	public function getJSListDependancies($type = '_extra')
	{
		$out = '
					<script>
					jQuery(document).ready(function() {
						function showOptions'.$type.'(child_list, parent_list, orig_select)
						{
							var val = $("select[name=\""+parent_list+"\"]").val();
							var parentVal = parent_list + ":" + val;
							if(typeof val == "string"){
				    		    if(val != "") {
					    			var options = orig_select.find("option[parent=\""+parentVal+"\"]").clone();
									$("select[name=\""+child_list+"\"] option[parent]").remove();
									$("select[name=\""+child_list+"\"]").append(options);
								} else {
									var options = orig_select.find("option[parent]").clone();
									$("select[name=\""+child_list+"\"] option[parent]").remove();
									$("select[name=\""+child_list+"\"]").append(options);
								}
				    		} else if(val > 0) {
								var options = orig_select.find("option[parent=\""+parentVal+"\"]").clone();
								$("select[name=\""+child_list+"\"] option[parent]").remove();
								$("select[name=\""+child_list+"\"]").append(options);
							} else {
								var options = orig_select.find("option[parent]").clone();
								$("select[name=\""+child_list+"\"] option[parent]").remove();
								$("select[name=\""+child_list+"\"]").append(options);
							}
						}
						function setListDependencies'.$type.'() {
							jQuery("select option[parent]").parent().each(function() {
								var orig_select = {};
								var child_list = $(this).attr("name");
								orig_select[child_list] = $(this).clone();
								var parent = $(this).find("option[parent]:first").attr("parent");
								var infos = parent.split(":");
								var parent_list = infos[0];

								//Hide daughters lists
								if ($("#"+child_list).val() == 0 && $("#"+parent_list).val() == 0){
								    $("#"+child_list).hide();
								//Show mother lists
								} else if ($("#"+parent_list).val() != 0){
								    $("#"+parent_list).show();
								}
								//Show the child list if the parent list value is selected
								$("select[name=\""+parent_list+"\"]").click(function() {
								    if ($(this).val() != 0){
								        $("#"+child_list).show()
									}
								});

								//When we change parent list
								$("select[name=\""+parent_list+"\"]").change(function() {
									showOptions'.$type.'(child_list, parent_list, orig_select[child_list]);
									//Select the value 0 on child list after a change on the parent list
									$("#"+child_list).val(0).trigger("change");
									//Hide child lists if the parent value is set to 0
									if ($(this).val() == 0){
								   		$("#"+child_list).hide();
									}
								});
							});
						}

						setListDependencies'.$type.'();
					});
					</script>'."\n";
		return $out;
	}

	/**
	 * Returns the rights used for this class
	 * @return stdClass
	 */
	public function getRights()
	{
		global $user;

		$element = $this->element;
		if ($element == 'facturerec') {
			$element = 'facture';
		}

		return $user->rights->{$element};
	}

	/**
	 * Function used to replace a thirdparty id with another one.
	 * This function is meant to be called from replaceThirdparty with the appropiate tables
	 * Column name fk_soc MUST be used to identify thirdparties
	 *
	 * @param  DoliDB 	   $db 			  Database handler
	 * @param  int 		   $origin_id     Old thirdparty id (the thirdparty to delete)
	 * @param  int 		   $dest_id       New thirdparty id (the thirdparty that will received element of the other)
	 * @param  string[]    $tables        Tables that need to be changed
	 * @param  int         $ignoreerrors  Ignore errors. Return true even if errors. We need this when replacement can fails like for categories (categorie of old thirdparty may already exists on new one)
	 * @return bool						  True if success, False if error
	 */
	public static function commonReplaceThirdparty(DoliDB $db, $origin_id, $dest_id, array $tables, $ignoreerrors = 0)
	{
		foreach ($tables as $table) {
			$sql = 'UPDATE '.MAIN_DB_PREFIX.$table.' SET fk_soc = '.$dest_id.' WHERE fk_soc = '.$origin_id;

			if (!$db->query($sql)) {
				if ($ignoreerrors) {
					return true; // TODO Not enough. If there is A-B on kept thirdarty and B-C on old one, we must get A-B-C after merge. Not A-B.
				}
				//$this->errors = $db->lasterror();
				return false;
			}
		}

		return true;
	}

	/**
	 * Get buy price to use for margin calculation. This function is called when buy price is unknown.
	 *	 Set buy price = sell price if ForceBuyingPriceIfNull configured,
	 *   else if calculation MARGIN_TYPE = 'costprice' and costprice is defined, use costprice as buyprice
	 *	 else if calculation MARGIN_TYPE = 'pmp' and pmp is calculated, use pmp as buyprice
	 *	 else set min buy price as buy price
	 *
	 * @param float		$unitPrice		 Product unit price
	 * @param float		$discountPercent Line discount percent
	 * @param int		$fk_product		 Product id
	 * @return	float                    <0 if KO, buyprice if OK
	 */
	public function defineBuyPrice($unitPrice = 0.0, $discountPercent = 0.0, $fk_product = 0)
	{
		global $conf;

		$buyPrice = 0;

		if (($unitPrice > 0) && (isset($conf->global->ForceBuyingPriceIfNull) && $conf->global->ForceBuyingPriceIfNull == 1)) { // In most cases, test here is false
			$buyPrice = $unitPrice * (1 - $discountPercent / 100);
		} else {
			// Get cost price for margin calculation
			if (!empty($fk_product)) {
				if (isset($conf->global->MARGIN_TYPE) && $conf->global->MARGIN_TYPE == 'costprice') {
					require_once DOL_DOCUMENT_ROOT.'/product/class/product.class.php';
					$product = new Product($this->db);
					$result = $product->fetch($fk_product);
					if ($result <= 0) {
						$this->errors[] = 'ErrorProductIdDoesNotExists';
						return -1;
					}
					if ($product->cost_price > 0) {
						$buyPrice = $product->cost_price;
					} elseif ($product->pmp > 0) {
						$buyPrice = $product->pmp;
					}
				} elseif (isset($conf->global->MARGIN_TYPE) && $conf->global->MARGIN_TYPE == 'pmp') {
					require_once DOL_DOCUMENT_ROOT.'/product/class/product.class.php';
					$product = new Product($this->db);
					$result = $product->fetch($fk_product);
					if ($result <= 0) {
						$this->errors[] = 'ErrorProductIdDoesNotExists';
						return -1;
					}
					if ($product->pmp > 0) {
						$buyPrice = $product->pmp;
					}
				}

				if (empty($buyPrice) && isset($conf->global->MARGIN_TYPE) && in_array($conf->global->MARGIN_TYPE, array('1', 'pmp', 'costprice'))) {
					require_once DOL_DOCUMENT_ROOT.'/fourn/class/fournisseur.product.class.php';
					$productFournisseur = new ProductFournisseur($this->db);
					if (($result = $productFournisseur->find_min_price_product_fournisseur($fk_product)) > 0) {
						$buyPrice = $productFournisseur->fourn_unitprice;
					} elseif ($result < 0) {
						$this->errors[] = $productFournisseur->error;
						return -2;
					}
				}
			}
		}
		return $buyPrice;
	}

	// phpcs:disable PEAR.NamingConventions.ValidFunctionName.ScopeNotCamelCaps
	/**
	 *  Show photos of an object (nbmax maximum), into several columns
	 *
	 *  @param		string	$modulepart		'product', 'ticket', ...
	 *  @param      string	$sdir        	Directory to scan (full absolute path)
	 *  @param      int		$size        	0=original size, 1='small' use thumbnail if possible
	 *  @param      int		$nbmax       	Nombre maximum de photos (0=pas de max)
	 *  @param      int		$nbbyrow     	Number of image per line or -1 to use div. Used only if size=1.
	 * 	@param		int		$showfilename	1=Show filename
	 * 	@param		int		$showaction		1=Show icon with action links (resize, delete)
	 * 	@param		int		$maxHeight		Max height of original image when size='small' (so we can use original even if small requested). If 0, always use 'small' thumb image.
	 * 	@param		int		$maxWidth		Max width of original image when size='small'
	 *  @param      int     $nolink         Do not add a href link to view enlarged imaged into a new tab
	 *  @param      int     $notitle        Do not add title tag on image
	 *  @param		int		$usesharelink	Use the public shared link of image (if not available, the 'nophoto' image will be shown instead)
	 *  @return     string					Html code to show photo. Number of photos shown is saved in this->nbphoto
	 */
	public function show_photos($modulepart, $sdir, $size = 0, $nbmax = 0, $nbbyrow = 5, $showfilename = 0, $showaction = 0, $maxHeight = 120, $maxWidth = 160, $nolink = 0, $notitle = 0, $usesharelink = 0)
	{
		// phpcs:enable
		global $conf, $user, $langs;

		include_once DOL_DOCUMENT_ROOT.'/core/lib/files.lib.php';
		include_once DOL_DOCUMENT_ROOT.'/core/lib/images.lib.php';

		$sortfield = 'position_name';
		$sortorder = 'asc';

		$dir = $sdir.'/';
		$pdir = '/';

		$dir .= get_exdir(0, 0, 0, 0, $this, $modulepart);
		$pdir .= get_exdir(0, 0, 0, 0, $this, $modulepart);

		// For backward compatibility
		if ($modulepart == 'product') {
			if (!empty($conf->global->PRODUCT_USE_OLD_PATH_FOR_PHOTO)) {
				$dir = $sdir.'/'.get_exdir($this->id, 2, 0, 0, $this, $modulepart).$this->id."/photos/";
				$pdir = '/'.get_exdir($this->id, 2, 0, 0, $this, $modulepart).$this->id."/photos/";
			}
		}

		// Defined relative dir to DOL_DATA_ROOT
		$relativedir = '';
		if ($dir) {
			$relativedir = preg_replace('/^'.preg_quote(DOL_DATA_ROOT, '/').'/', '', $dir);
			$relativedir = preg_replace('/^[\\/]/', '', $relativedir);
			$relativedir = preg_replace('/[\\/]$/', '', $relativedir);
		}

		$dirthumb = $dir.'thumbs/';
		$pdirthumb = $pdir.'thumbs/';

		$return = '<!-- Photo -->'."\n";
		$nbphoto = 0;

		$filearray = dol_dir_list($dir, "files", 0, '', '(\.meta|_preview.*\.png)$', $sortfield, (strtolower($sortorder) == 'desc' ?SORT_DESC:SORT_ASC), 1);

		/*if (! empty($conf->global->PRODUCT_USE_OLD_PATH_FOR_PHOTO))    // For backward compatiblity, we scan also old dirs
		 {
		 $filearrayold=dol_dir_list($dirold,"files",0,'','(\.meta|_preview.*\.png)$',$sortfield,(strtolower($sortorder)=='desc'?SORT_DESC:SORT_ASC),1);
		 $filearray=array_merge($filearray, $filearrayold);
		 }*/

		completeFileArrayWithDatabaseInfo($filearray, $relativedir);

		if (count($filearray)) {
			if ($sortfield && $sortorder) {
				$filearray = dol_sort_array($filearray, $sortfield, $sortorder);
			}

			foreach ($filearray as $key => $val) {
				$photo = '';
				$file = $val['name'];

				//if (! utf8_check($file)) $file=utf8_encode($file);	// To be sure file is stored in UTF8 in memory

				//if (dol_is_file($dir.$file) && image_format_supported($file) >= 0)
				if (image_format_supported($file) >= 0) {
					$nbphoto++;
					$photo = $file;
					$viewfilename = $file;

					if ($size == 1 || $size == 'small') {   // Format vignette
						// Find name of thumb file
						$photo_vignette = basename(getImageFileNameForSize($dir.$file, '_small'));
						if (!dol_is_file($dirthumb.$photo_vignette)) {
							$photo_vignette = '';
						}

						// Get filesize of original file
						$imgarray = dol_getImageSize($dir.$photo);

						if ($nbbyrow > 0) {
							if ($nbphoto == 1) {
								$return .= '<table class="valigntop center centpercent" style="border: 0; padding: 2px; border-spacing: 2px; border-collapse: separate;">';
							}

							if ($nbphoto % $nbbyrow == 1) {
								$return .= '<tr class="center valignmiddle" style="border: 1px">';
							}
							$return .= '<td style="width: '.ceil(100 / $nbbyrow).'%" class="photo">';
						} elseif ($nbbyrow < 0) {
							$return .= '<div class="inline-block">';
						}

						$return .= "\n";

						$relativefile = preg_replace('/^\//', '', $pdir.$photo);
						if (empty($nolink)) {
							$urladvanced = getAdvancedPreviewUrl($modulepart, $relativefile, 0, 'entity='.$this->entity);
							if ($urladvanced) {
								$return .= '<a href="'.$urladvanced.'">';
							} else {
								$return .= '<a href="'.DOL_URL_ROOT.'/viewimage.php?modulepart='.$modulepart.'&entity='.$this->entity.'&file='.urlencode($pdir.$photo).'" class="aphoto" target="_blank">';
							}
						}

						// Show image (width height=$maxHeight)
						// Si fichier vignette disponible et image source trop grande, on utilise la vignette, sinon on utilise photo origine
						$alt = $langs->transnoentitiesnoconv('File').': '.$relativefile;
						$alt .= ' - '.$langs->transnoentitiesnoconv('Size').': '.$imgarray['width'].'x'.$imgarray['height'];
						if ($notitle) {
							$alt = '';
						}

						if ($usesharelink) {
							if ($val['share']) {
								if (empty($maxHeight) || $photo_vignette && $imgarray['height'] > $maxHeight) {
									$return .= '<!-- Show original file (thumb not yet available with shared links) -->';
									$return .= '<img class="photo photowithmargin" height="'.$maxHeight.'" src="'.DOL_URL_ROOT.'/viewimage.php?hashp='.urlencode($val['share']).'" title="'.dol_escape_htmltag($alt).'">';
								} else {
									$return .= '<!-- Show original file -->';
									$return .= '<img class="photo photowithmargin" height="'.$maxHeight.'" src="'.DOL_URL_ROOT.'/viewimage.php?hashp='.urlencode($val['share']).'" title="'.dol_escape_htmltag($alt).'">';
								}
							} else {
								$return .= '<!-- Show nophoto file (because file is not shared) -->';
								$return .= '<img class="photo photowithmargin" height="'.$maxHeight.'" src="'.DOL_URL_ROOT.'/public/theme/common/nophoto.png" title="'.dol_escape_htmltag($alt).'">';
							}
						} else {
							if (empty($maxHeight) || $photo_vignette && $imgarray['height'] > $maxHeight) {
								$return .= '<!-- Show thumb -->';
								$return .= '<img class="photo photowithmargin maxwidth150onsmartphone" height="'.$maxHeight.'" src="'.DOL_URL_ROOT.'/viewimage.php?modulepart='.$modulepart.'&entity='.$this->entity.'&file='.urlencode($pdirthumb.$photo_vignette).'" title="'.dol_escape_htmltag($alt).'">';
							} else {
								$return .= '<!-- Show original file -->';
								$return .= '<img class="photo photowithmargin" height="'.$maxHeight.'" src="'.DOL_URL_ROOT.'/viewimage.php?modulepart='.$modulepart.'&entity='.$this->entity.'&file='.urlencode($pdir.$photo).'" title="'.dol_escape_htmltag($alt).'">';
							}
						}

						if (empty($nolink)) {
							$return .= '</a>';
						}
						$return .= "\n";

						if ($showfilename) {
							$return .= '<br>'.$viewfilename;
						}
						if ($showaction) {
							$return .= '<br>';
							// On propose la generation de la vignette si elle n'existe pas et si la taille est superieure aux limites
							if ($photo_vignette && (image_format_supported($photo) > 0) && ($this->imgWidth > $maxWidth || $this->imgHeight > $maxHeight)) {
								$return .= '<a href="'.$_SERVER["PHP_SELF"].'?id='.$this->id.'&amp;action=addthumb&amp;file='.urlencode($pdir.$viewfilename).'">'.img_picto($langs->trans('GenerateThumb'), 'refresh').'&nbsp;&nbsp;</a>';
							}
							// Special cas for product
							if ($modulepart == 'product' && ($user->rights->produit->creer || $user->rights->service->creer)) {
								// Link to resize
								$return .= '<a href="'.DOL_URL_ROOT.'/core/photos_resize.php?modulepart='.urlencode('produit|service').'&id='.$this->id.'&amp;file='.urlencode($pdir.$viewfilename).'" title="'.dol_escape_htmltag($langs->trans("Resize")).'">'.img_picto($langs->trans("Resize"), 'resize', '').'</a> &nbsp; ';

								// Link to delete
								$return .= '<a href="'.$_SERVER["PHP_SELF"].'?id='.$this->id.'&amp;action=delete&amp;token='.newToken().'&amp;file='.urlencode($pdir.$viewfilename).'">';
								$return .= img_delete().'</a>';
							}
						}
						$return .= "\n";

						if ($nbbyrow > 0) {
							$return .= '</td>';
							if (($nbphoto % $nbbyrow) == 0) {
								$return .= '</tr>';
							}
						} elseif ($nbbyrow < 0) {
							$return .= '</div>';
						}
					}

					if (empty($size)) {     // Format origine
						$return .= '<img class="photo photowithmargin" src="'.DOL_URL_ROOT.'/viewimage.php?modulepart='.$modulepart.'&entity='.$this->entity.'&file='.urlencode($pdir.$photo).'">';

						if ($showfilename) {
							$return .= '<br>'.$viewfilename;
						}
						if ($showaction) {
							// Special case for product
							if ($modulepart == 'product' && ($user->rights->produit->creer || $user->rights->service->creer)) {
								// Link to resize
								$return .= '<a href="'.DOL_URL_ROOT.'/core/photos_resize.php?modulepart='.urlencode('produit|service').'&id='.$this->id.'&amp;file='.urlencode($pdir.$viewfilename).'" title="'.dol_escape_htmltag($langs->trans("Resize")).'">'.img_picto($langs->trans("Resize"), 'resize', '').'</a> &nbsp; ';

								// Link to delete
								$return .= '<a href="'.$_SERVER["PHP_SELF"].'?id='.$this->id.'&amp;action=delete&amp;token='.newToken().'&amp;file='.urlencode($pdir.$viewfilename).'">';
								$return .= img_delete().'</a>';
							}
						}
					}

					// On continue ou on arrete de boucler ?
					if ($nbmax && $nbphoto >= $nbmax) {
						break;
					}
				}
			}

			if ($size == 1 || $size == 'small') {
				if ($nbbyrow > 0) {
					// Ferme tableau
					while ($nbphoto % $nbbyrow) {
						$return .= '<td style="width: '.ceil(100 / $nbbyrow).'%">&nbsp;</td>';
						$nbphoto++;
					}

					if ($nbphoto) {
						$return .= '</table>';
					}
				}
			}
		}

		$this->nbphoto = $nbphoto;

		return $return;
	}


	/**
	 * Function test if type is array
	 *
	 * @param   array   $info   content informations of field
	 * @return  bool			true if array
	 */
	protected function isArray($info)
	{
		if (is_array($info)) {
			if (isset($info['type']) && $info['type'] == 'array') {
				return true;
			} else {
				return false;
			}
		}
		return false;
	}

	/**
	 * Function test if type is date
	 *
	 * @param   array   $info   content informations of field
	 * @return  bool			true if date
	 */
	public function isDate($info)
	{
		if (isset($info['type']) && ($info['type'] == 'date' || $info['type'] == 'datetime' || $info['type'] == 'timestamp')) {
			return true;
		}
		return false;
	}

	/**
	 * Function test if type is duration
	 *
	 * @param   array   $info   content informations of field
	 * @return  bool			true if field of type duration
	 */
	public function isDuration($info)
	{
		if (is_array($info)) {
			if (isset($info['type']) && ($info['type'] == 'duration')) {
				return true;
			} else {
				return false;
			}
		} else {
			return false;
		}
	}

	/**
	 * Function test if type is integer
	 *
	 * @param   array   $info   content informations of field
	 * @return  bool			true if integer
	 */
	public function isInt($info)
	{
		if (is_array($info)) {
			if (isset($info['type']) && ($info['type'] == 'int' || preg_match('/^integer/i', $info['type']))) {
				return true;
			} else {
				return false;
			}
		} else {
			return false;
		}
	}

	/**
	 * Function test if type is float
	 *
	 * @param   array   $info   content informations of field
	 * @return  bool			true if float
	 */
	public function isFloat($info)
	{
		if (is_array($info)) {
			if (isset($info['type']) && (preg_match('/^(double|real|price)/i', $info['type']))) {
				return true;
			} else {
				return false;
			}
		}
		return false;
	}

	/**
	 * Function test if type is text
	 *
	 * @param   array   $info   content informations of field
	 * @return  bool			true if type text
	 */
	public function isText($info)
	{
		if (is_array($info)) {
			if (isset($info['type']) && $info['type'] == 'text') {
				return true;
			} else {
				return false;
			}
		}
		return false;
	}

	/**
	 * Function test if field can be null
	 *
	 * @param   array   $info   content informations of field
	 * @return  bool			true if it can be null
	 */
	protected function canBeNull($info)
	{
		if (is_array($info)) {
			if (isset($info['notnull']) && $info['notnull'] != '1') {
				return true;
			} else {
				return false;
			}
		}
		return true;
	}

	/**
	 * Function test if field is forced to null if zero or empty
	 *
	 * @param   array   $info   content informations of field
	 * @return  bool			true if forced to null
	 */
	protected function isForcedToNullIfZero($info)
	{
		if (is_array($info)) {
			if (isset($info['notnull']) && $info['notnull'] == '-1') {
				return true;
			} else {
				return false;
			}
		}
		return false;
	}

	/**
	 * Function test if is indexed
	 *
	 * @param   array   $info   content informations of field
	 * @return                  bool
	 */
	protected function isIndex($info)
	{
		if (is_array($info)) {
			if (isset($info['index']) && $info['index'] == true) {
				return true;
			} else {
				return false;
			}
		}
		return false;
	}


	/**
	 * Function to prepare a part of the query for insert.
	 * Note $this->${field} are set by the page that make the createCommon or the updateCommon.
	 * $this->${field} should be a clean value. The page can run
	 *
	 * @return array
	 */
	protected function setSaveQuery()
	{
		global $conf;

		$queryarray = array();
		foreach ($this->fields as $field => $info) {	// Loop on definition of fields
			// Depending on field type ('datetime', ...)
			if ($this->isDate($info)) {
				if (empty($this->{$field})) {
					$queryarray[$field] = null;
				} else {
					$queryarray[$field] = $this->db->idate($this->{$field});
				}
			} elseif ($this->isArray($info)) {
				if (!empty($this->{$field})) {
					if (!is_array($this->{$field})) {
						$this->{$field} = array($this->{$field});
					}
					$queryarray[$field] = serialize($this->{$field});
				} else {
					$queryarray[$field] = null;
				}
			} elseif ($this->isDuration($info)) {
				// $this->{$field} may be null, '', 0, '0', 123, '123'
				if ((isset($this->{$field}) && $this->{$field} != '') || !empty($info['notnull'])) {
					if (!isset($this->{$field})) {
						$queryarray[$field] = 0;
					} else {
						$queryarray[$field] = (int) $this->{$field};		// If '0', it may be set to null later if $info['notnull'] == -1
					}
				} else {
					$queryarray[$field] = null;
				}
			} elseif ($this->isInt($info) || $this->isFloat($info)) {
				if ($field == 'entity' && is_null($this->{$field})) {
					$queryarray[$field] = $conf->entity;
				} else {
					// $this->{$field} may be null, '', 0, '0', 123, '123'
					if ((isset($this->{$field}) && $this->{$field} != '') || !empty($info['notnull'])) {
						if (!isset($this->{$field})) {
							$queryarray[$field] = 0;
						} elseif ($this->isInt($info)) {
							$queryarray[$field] = (int) $this->{$field};	// If '0', it may be set to null later if $info['notnull'] == -1
						} elseif ($this->isFloat($info)) {
							$queryarray[$field] = (double) $this->{$field};	// If '0', it may be set to null later if $info['notnull'] == -1
						}
					} else {
						$queryarray[$field] = null;
					}
				}
			} else {
				$queryarray[$field] = $this->{$field};
			}

			if ($info['type'] == 'timestamp' && empty($queryarray[$field])) {
				unset($queryarray[$field]);
			}
			if (!empty($info['notnull']) && $info['notnull'] == -1 && empty($queryarray[$field])) {
				$queryarray[$field] = null; // May force 0 to null
			}
		}

		return $queryarray;
	}

	/**
	 * Function to load data from a SQL pointer into properties of current object $this
	 *
	 * @param   stdClass    $obj    Contain data of object from database
	 * @return void
	 */
	public function setVarsFromFetchObj(&$obj)
	{
		global $db;

		foreach ($this->fields as $field => $info) {
			if ($this->isDate($info)) {
				if (is_null($obj->{$field}) || $obj->{$field} === '' || $obj->{$field} === '0000-00-00 00:00:00' || $obj->{$field} === '1000-01-01 00:00:00') {
					$this->{$field} = '';
				} else {
					$this->{$field} = $db->jdate($obj->{$field});
				}
			} elseif ($this->isArray($info)) {
				if (!empty($obj->{$field})) {
					$this->{$field} = @unserialize($obj->{$field});
					// Hack for data not in UTF8
					if ($this->{$field } === false) {
						@unserialize(utf8_decode($obj->{$field}));
					}
				} else {
					$this->{$field} = array();
				}
			} elseif ($this->isInt($info)) {
				if ($field == 'rowid') {
					$this->id = (int) $obj->{$field};
				} else {
					if ($this->isForcedToNullIfZero($info)) {
						if (empty($obj->{$field})) {
							$this->{$field} = null;
						} else {
							$this->{$field} = (double) $obj->{$field};
						}
					} else {
						if (!is_null($obj->{$field}) || (isset($info['notnull']) && $info['notnull'] == 1)) {
							$this->{$field} = (int) $obj->{$field};
						} else {
							$this->{$field} = null;
						}
					}
				}
			} elseif ($this->isFloat($info)) {
				if ($this->isForcedToNullIfZero($info)) {
					if (empty($obj->{$field})) {
						$this->{$field} = null;
					} else {
						$this->{$field} = (double) $obj->{$field};
					}
				} else {
					if (!is_null($obj->{$field}) || (isset($info['notnull']) && $info['notnull'] == 1)) {
						$this->{$field} = (double) $obj->{$field};
					} else {
						$this->{$field} = null;
					}
				}
			} else {
				$this->{$field} = $obj->{$field};
			}
		}

		// If there is no 'ref' field, we force property ->ref to ->id for a better compatibility with common functions.
		if (!isset($this->fields['ref']) && isset($this->id)) {
			$this->ref = $this->id;
		}
	}

	/**
	 * Function to concat keys of fields
	 *
	 * @param   string   $alias   	String of alias of table for fields. For example 't'.
	 * @return  string				list of alias fields
	 */
	public function getFieldList($alias = '')
	{
		$keys = array_keys($this->fields);
		if (!empty($alias)) {
			$keys_with_alias = array();
			foreach ($keys as $fieldname) {
				$keys_with_alias[] = $alias . '.' . $fieldname;
			}
			return implode(',', $keys_with_alias);
		} else {
			return implode(',', $keys);
		}
	}

	/**
	 * Add quote to field value if necessary
	 *
	 * @param 	string|int	$value			Value to protect
	 * @param	array		$fieldsentry	Properties of field
	 * @return 	string
	 */
	protected function quote($value, $fieldsentry)
	{
		if (is_null($value)) {
			return 'NULL';
		} elseif (preg_match('/^(int|double|real|price)/i', $fieldsentry['type'])) {
			return $this->db->escape("$value");
		} elseif ($fieldsentry['type'] == 'boolean') {
			if ($value) {
				return 'true';
			} else {
				return 'false';
			}
		} else {
			return "'".$this->db->escape($value)."'";
		}
	}


	/**
	 * Create object into database
	 *
	 * @param  User $user      User that creates
	 * @param  bool $notrigger false=launch triggers after, true=disable triggers
	 * @return int             <0 if KO, Id of created object if OK
	 */
	public function createCommon(User $user, $notrigger = false)
	{
		global $langs;
		dol_syslog(get_class($this)."::createCommon create", LOG_DEBUG);

		$error = 0;

		$now = dol_now();

		$fieldvalues = $this->setSaveQuery();

		if (array_key_exists('date_creation', $fieldvalues) && empty($fieldvalues['date_creation'])) {
			$fieldvalues['date_creation'] = $this->db->idate($now);
		}
		if (array_key_exists('fk_user_creat', $fieldvalues) && !($fieldvalues['fk_user_creat'] > 0)) {
			$fieldvalues['fk_user_creat'] = $user->id;
		}
		unset($fieldvalues['rowid']); // The field 'rowid' is reserved field name for autoincrement field so we don't need it into insert.
		if (array_key_exists('ref', $fieldvalues)) {
			$fieldvalues['ref'] = dol_string_nospecial($fieldvalues['ref']); // If field is a ref, we sanitize data
		}

		$keys = array();
		$values = array(); // Array to store string forged for SQL syntax
		foreach ($fieldvalues as $k => $v) {
			$keys[$k] = $k;
			$value = $this->fields[$k];
			$values[$k] = $this->quote($v, $value); // May return string 'NULL' if $value is null
		}

		// Clean and check mandatory
		foreach ($keys as $key) {
			// If field is an implicit foreign key field
			if (preg_match('/^integer:/i', $this->fields[$key]['type']) && $values[$key] == '-1') {
				$values[$key] = '';
			}
			if (!empty($this->fields[$key]['foreignkey']) && $values[$key] == '-1') {
				$values[$key] = '';
			}

			if (isset($this->fields[$key]['notnull']) && $this->fields[$key]['notnull'] == 1 && (!isset($values[$key]) || $values[$key] === 'NULL') && is_null($this->fields[$key]['default'])) {
				$error++;
				$this->errors[] = $langs->trans("ErrorFieldRequired", $this->fields[$key]['label']);
			}

			// If value is null and there is a default value for field
			if (isset($this->fields[$key]['notnull']) && $this->fields[$key]['notnull'] == 1 && (!isset($values[$key]) || $values[$key] === 'NULL') && !is_null($this->fields[$key]['default'])) {
				$values[$key] = $this->fields[$key]['default'];
			}

			// If field is an implicit foreign key field
			if (preg_match('/^integer:/i', $this->fields[$key]['type']) && empty($values[$key])) {
				if (isset($this->fields[$key]['default'])) {
					$values[$key] = $this->fields[$key]['default'];
				} else {
					$values[$key] = 'null';
				}
			}
			if (!empty($this->fields[$key]['foreignkey']) && empty($values[$key])) {
				$values[$key] = 'null';
			}
		}

		if ($error) {
			return -1;
		}

		$this->db->begin();

		if (!$error) {
			$sql = 'INSERT INTO '.MAIN_DB_PREFIX.$this->table_element;
			$sql .= ' ('.implode(", ", $keys).')';
			$sql .= ' VALUES ('.implode(", ", $values).')';

			$res = $this->db->query($sql);
			if ($res === false) {
				$error++;
				$this->errors[] = $this->db->lasterror();
			}
		}

		if (!$error) {
			$this->id = $this->db->last_insert_id(MAIN_DB_PREFIX.$this->table_element);
		}

		// If we have a field ref with a default value of (PROV)
		if (!$error) {
			if (key_exists('ref', $this->fields) && $this->fields['ref']['notnull'] > 0 && !is_null($this->fields['ref']['default']) && $this->fields['ref']['default'] == '(PROV)') {
				$sql = "UPDATE ".MAIN_DB_PREFIX.$this->table_element." SET ref = '(PROV".$this->id.")' WHERE (ref = '(PROV)' OR ref = '') AND rowid = ".$this->id;
				$resqlupdate = $this->db->query($sql);

				if ($resqlupdate === false) {
					$error++;
					$this->errors[] = $this->db->lasterror();
				} else {
					$this->ref = '(PROV'.$this->id.')';
				}
			}
		}

		// Create extrafields
		if (!$error) {
			$result = $this->insertExtraFields();
			if ($result < 0) {
				$error++;
			}
		}

		// Create lines
		if (!empty($this->table_element_line) && !empty($this->fk_element)) {
			$num = (is_array($this->lines) ? count($this->lines) : 0);
			for ($i = 0; $i < $num; $i++) {
				$line = $this->lines[$i];

				$keyforparent = $this->fk_element;
				$line->$keyforparent = $this->id;

				// Test and convert into object this->lines[$i]. When coming from REST API, we may still have an array
				//if (! is_object($line)) $line=json_decode(json_encode($line), false);  // convert recursively array into object.
				if (!is_object($line)) {
					$line = (object) $line;
				}

				$result = $line->create($user, 1);
				if ($result < 0) {
					$this->error = $this->db->lasterror();
					$this->db->rollback();
					return -1;
				}
			}
		}

		// Triggers
		if (!$error && !$notrigger) {
			// Call triggers
			$result = $this->call_trigger(strtoupper(get_class($this)).'_CREATE', $user);
			if ($result < 0) {
				$error++;
			}
			// End call triggers
		}

		// Commit or rollback
		if ($error) {
			$this->db->rollback();
			return -1;
		} else {
			$this->db->commit();
			return $this->id;
		}
	}


	/**
	 * Load object in memory from the database
	 *
	 * @param	int    $id				Id object
	 * @param	string $ref				Ref
	 * @param	string	$morewhere		More SQL filters (' AND ...')
	 * @return 	int         			<0 if KO, 0 if not found, >0 if OK
	 */
	public function fetchCommon($id, $ref = null, $morewhere = '')
	{
		if (empty($id) && empty($ref) && empty($morewhere)) {
			return -1;
		}

		$fieldlist = $this->getFieldList('t');
		if (empty($fieldlist)) {
			return 0;
		}

		$sql = 'SELECT '.$fieldlist;
		$sql .= ' FROM '.MAIN_DB_PREFIX.$this->table_element.' as t';

		if (!empty($id)) {
			$sql .= ' WHERE t.rowid = '.((int) $id);
		} elseif (!empty($ref)) {
			$sql .= " WHERE t.ref = ".$this->quote($ref, $this->fields['ref']);
		} else {
			$sql .= ' WHERE 1 = 1'; // usage with empty id and empty ref is very rare
		}
		if (empty($id) && isset($this->ismultientitymanaged) && $this->ismultientitymanaged == 1) {
			$sql .= ' AND t.entity IN ('.getEntity($this->table_element).')';
		}
		if ($morewhere) {
			$sql .= $morewhere;
		}
		$sql .= ' LIMIT 1'; // This is a fetch, to be sure to get only one record

		$res = $this->db->query($sql);
		if ($res) {
			$obj = $this->db->fetch_object($res);
			if ($obj) {
				$this->setVarsFromFetchObj($obj);

				// Retrieve all extrafield
				// fetch optionals attributes and labels
				$this->fetch_optionals();

				return $this->id;
			} else {
				return 0;
			}
		} else {
			$this->error = $this->db->lasterror();
			$this->errors[] = $this->error;
			return -1;
		}
	}

	/**
	 * Load object in memory from the database
	 *
	 * @param	string	$morewhere		More SQL filters (' AND ...')
	 * @return 	int         			<0 if KO, 0 if not found, >0 if OK
	 */
	public function fetchLinesCommon($morewhere = '')
	{
		$objectlineclassname = get_class($this).'Line';
		if (!class_exists($objectlineclassname)) {
			$this->error = 'Error, class '.$objectlineclassname.' not found during call of fetchLinesCommon';
			return -1;
		}

		$objectline = new $objectlineclassname($this->db);

		$sql = 'SELECT '.$objectline->getFieldList('l');
		$sql .= ' FROM '.MAIN_DB_PREFIX.$objectline->table_element.' as l';
		$sql .= ' WHERE l.fk_'.$this->element.' = '.$this->id;
		if ($morewhere) {
			$sql .= $morewhere;
		}
		if (isset($objectline->fields['position'])) {
			$sql .= $this->db->order('position', 'ASC');
		}

		$resql = $this->db->query($sql);
		if ($resql) {
			$num_rows = $this->db->num_rows($resql);
			$i = 0;
			while ($i < $num_rows) {
				$obj = $this->db->fetch_object($resql);
				if ($obj) {
					$newline = new $objectlineclassname($this->db);
					$newline->setVarsFromFetchObj($obj);

					$this->lines[] = $newline;
				}
				$i++;
			}

			return 1;
		} else {
			$this->error = $this->db->lasterror();
			$this->errors[] = $this->error;
			return -1;
		}
	}

	/**
	 * Update object into database
	 *
	 * @param  User $user      	User that modifies
	 * @param  bool $notrigger 	false=launch triggers after, true=disable triggers
	 * @return int             	<0 if KO, >0 if OK
	 */
	public function updateCommon(User $user, $notrigger = false)
	{
		global $conf, $langs;
		dol_syslog(get_class($this)."::updateCommon update", LOG_DEBUG);

		$error = 0;

		$now = dol_now();

		$fieldvalues = $this->setSaveQuery();

		if (array_key_exists('date_modification', $fieldvalues) && empty($fieldvalues['date_modification'])) {
			$fieldvalues['date_modification'] = $this->db->idate($now);
		}
		if (array_key_exists('fk_user_modif', $fieldvalues) && !($fieldvalues['fk_user_modif'] > 0)) {
			$fieldvalues['fk_user_modif'] = $user->id;
		}
		unset($fieldvalues['rowid']); // The field 'rowid' is reserved field name for autoincrement field so we don't need it into update.
		if (array_key_exists('ref', $fieldvalues)) {
			$fieldvalues['ref'] = dol_string_nospecial($fieldvalues['ref']); // If field is a ref, we sanitize data
		}

		// Add quotes and escape on fields with type string
		$keys = array();
		$values = array();
		$tmp = array();
		foreach ($fieldvalues as $k => $v) {
			$keys[$k] = $k;
			$value = $this->fields[$k];
			$values[$k] = $this->quote($v, $value);
			$tmp[] = $k.'='.$this->quote($v, $this->fields[$k]);
		}

		// Clean and check mandatory fields
		foreach ($keys as $key) {
			if (preg_match('/^integer:/i', $this->fields[$key]['type']) && $values[$key] == '-1') {
				$values[$key] = ''; // This is an implicit foreign key field
			}
			if (!empty($this->fields[$key]['foreignkey']) && $values[$key] == '-1') {
				$values[$key] = ''; // This is an explicit foreign key field
			}

			//var_dump($key.'-'.$values[$key].'-'.($this->fields[$key]['notnull'] == 1));
			/*
			if ($this->fields[$key]['notnull'] == 1 && empty($values[$key]))
			{
				$error++;
				$this->errors[]=$langs->trans("ErrorFieldRequired", $this->fields[$key]['label']);
			}*/
		}

		$sql = 'UPDATE '.MAIN_DB_PREFIX.$this->table_element.' SET '.implode(', ', $tmp).' WHERE rowid='.((int) $this->id);

		$this->db->begin();
		if (!$error) {
			$res = $this->db->query($sql);
			if ($res === false) {
				$error++;
				$this->errors[] = $this->db->lasterror();
			}
		}

		// Update extrafield
		if (!$error) {
			$result = $this->insertExtraFields();
			if ($result < 0) {
				$error++;
			}
		}

		// Triggers
		if (!$error && !$notrigger) {
			// Call triggers
			$result = $this->call_trigger(strtoupper(get_class($this)).'_MODIFY', $user);
			if ($result < 0) {
				$error++;
			} //Do also here what you must do to rollback action if trigger fail
			// End call triggers
		}

		// Commit or rollback
		if ($error) {
			$this->db->rollback();
			return -1;
		} else {
			$this->db->commit();
			return $this->id;
		}
	}

	/**
	 * Delete object in database
	 *
	 * @param 	User 	$user       			User that deletes
	 * @param 	bool 	$notrigger  			false=launch triggers after, true=disable triggers
	 * @param	int		$forcechilddeletion		0=no, 1=Force deletion of children
	 * @return 	int             				<=0 if KO, >0 if OK
	 */
	public function deleteCommon(User $user, $notrigger = false, $forcechilddeletion = 0)
	{
		dol_syslog(get_class($this)."::deleteCommon delete", LOG_DEBUG);

		$error = 0;

		$this->db->begin();

		if ($forcechilddeletion) {	// Force also delete of childtables that should lock deletion in standard case when option force is off
			foreach ($this->childtables as $table) {
				$sql = 'DELETE FROM '.MAIN_DB_PREFIX.$table.' WHERE '.$this->fk_element.' = '.$this->id;
				$resql = $this->db->query($sql);
				if (!$resql) {
					$this->error = $this->db->lasterror();
					$this->errors[] = $this->error;
					$this->db->rollback();
					return -1;
				}
			}
		} elseif (!empty($this->fk_element) && !empty($this->childtables)) {	// If object has childs linked with a foreign key field, we check all child tables.
			$objectisused = $this->isObjectUsed($this->id);
			if (!empty($objectisused)) {
				dol_syslog(get_class($this)."::deleteCommon Can't delete record as it has some child", LOG_WARNING);
				$this->error = 'ErrorRecordHasChildren';
				$this->errors[] = $this->error;
				$this->db->rollback();
				return 0;
			}
		}

		// Delete cascade first
		if (is_array($this->childtablesoncascade) && !empty($this->childtablesoncascade)) {
			foreach ($this->childtablesoncascade as $table) {
				$deleteFromObject = explode(':', $table);
				if (count($deleteFromObject) >= 2) {
					$className = str_replace('@', '', $deleteFromObject[0]);
					$filePath = $deleteFromObject[1];
					$columnName = $deleteFromObject[2];
					if (dol_include_once($filePath)) {
						$childObject = new $className($this->db);
						if (method_exists($childObject, 'deleteByParentField')) {
							$result = $childObject->deleteByParentField($this->id, $columnName);
							if ($result < 0) {
								$error++;
								$this->errors[] = $childObject->error;
								break;
							}
						} else {
							$error++;
							$this->errors[] = "You defined a cascade delete on an object $childObject but there is no method deleteByParentField for it";
							break;
						}
					} else {
						$error++;
						$this->errors[] = 'Cannot include child class file '.$filePath;
						break;
					}
				} else {
					// Delete record in child table
					$sql = 'DELETE FROM '.MAIN_DB_PREFIX.$table.' WHERE '.$this->fk_element.' = '.$this->id;

					$resql = $this->db->query($sql);
					if (!$resql) {
						$error++;
						$this->error = $this->db->lasterror();
						$this->errors[] = $this->error;
						break;
					}
				}
			}
		}

		if (!$error) {
			if (!$notrigger) {
				// Call triggers
				$result = $this->call_trigger(strtoupper(get_class($this)).'_DELETE', $user);
				if ($result < 0) {
					$error++;
				} // Do also here what you must do to rollback action if trigger fail
				// End call triggers
			}
		}

		// Delete llx_ecm_files
		if (!$error) {
			$res = $this->deleteEcmFiles(1); // Deleting files physically is done later with the dol_delete_dir_recursive
			if (!$res) {
				$error++;
			}
		}

		if (!$error && !empty($this->isextrafieldmanaged)) {
			$result = $this->deleteExtraFields();
			if ($result < 0) {
				$error++;
			}
		}

		if (!$error) {
			$sql = 'DELETE FROM '.MAIN_DB_PREFIX.$this->table_element.' WHERE rowid='.((int) $this->id);

			$res = $this->db->query($sql);
			if ($res === false) {
				$error++;
				$this->errors[] = $this->db->lasterror();
			}
		}

		// Commit or rollback
		if ($error) {
			$this->db->rollback();
			return -1;
		} else {
			$this->db->commit();
			return 1;
		}
	}

	/**
	 * Delete all child object from a parent ID
	 *
	 * @param		int		$parentId      Parent Id
	 * @param		string	$parentField   Name of Foreign key parent column
	 * @return		int						<0 if KO, >0 if OK
	 * @throws Exception
	 */
	public function deleteByParentField($parentId = 0, $parentField = '')
	{
		global $user;

		$error = 0;
		$deleted = 0;

		if (!empty($parentId) && !empty($parentField)) {
			$this->db->begin();

			$sql = "SELECT rowid FROM ".MAIN_DB_PREFIX.$this->table_element;
			$sql .= ' WHERE '.$parentField.' = '.(int) $parentId;

			$resql = $this->db->query($sql);
			if (!$resql) {
				$this->errors[] = $this->db->lasterror();
				$error++;
			} else {
				while ($obj = $this->db->fetch_object($resql)) {
					$result = $this->fetch($obj->rowid);
					if ($result < 0) {
						$error++;
						$this->errors[] = $this->error;
					} else {
						if (get_class($this) == 'Contact') { // TODO special code because delete() for contact has not been standardized like other delete.
							$result = $this->delete();
						} else {
							$result = $this->delete($user);
						}
						if ($result < 0) {
							$error++;
							$this->errors[] = $this->error;
						} else {
							$deleted++;
						}
					}
				}
			}

			if (empty($error)) {
				$this->db->commit();
				return $deleted;
			} else {
				$this->error = implode(', ', $this->errors);
				$this->db->rollback();
				return $error * -1;
			}
		}

		return $deleted;
	}

	/**
	 *  Delete a line of object in database
	 *
	 *	@param  User	$user       User that delete
	 *  @param	int		$idline		Id of line to delete
	 *  @param 	bool 	$notrigger  false=launch triggers after, true=disable triggers
	 *  @return int         		>0 if OK, <0 if KO
	 */
	public function deleteLineCommon(User $user, $idline, $notrigger = false)
	{
		global $conf;

		$error = 0;

		$tmpforobjectclass = get_class($this);
		$tmpforobjectlineclass = ucfirst($tmpforobjectclass).'Line';

		// Call trigger
		$result = $this->call_trigger('LINE'.strtoupper($tmpforobjectclass).'_DELETE', $user);
		if ($result < 0) {
			return -1;
		}
		// End call triggers

		$this->db->begin();

		$sql = "DELETE FROM ".MAIN_DB_PREFIX.$this->table_element_line;
		$sql .= " WHERE rowid=".$idline;

		dol_syslog(get_class($this)."::deleteLineCommon", LOG_DEBUG);
		$resql = $this->db->query($sql);
		if (!$resql) {
			$this->error = "Error ".$this->db->lasterror();
			$error++;
		}

		if (empty($error)) {
			// Remove extrafields
			$tmpobjectline = new $tmpforobjectlineclass($this->db);
			if (!isset($tmpobjectline->isextrafieldmanaged) || !empty($tmpobjectline->isextrafieldmanaged)) {
				$tmpobjectline->id = $idline;
				$result = $tmpobjectline->deleteExtraFields();
				if ($result < 0) {
					$error++;
					$this->error = "Error ".get_class($this)."::deleteLineCommon deleteExtraFields error -4 ".$tmpobjectline->error;
				}
			}
		}

		if (empty($error)) {
			$this->db->commit();
			return 1;
		} else {
			dol_syslog(get_class($this)."::deleteLineCommon ERROR:".$this->error, LOG_ERR);
			$this->db->rollback();
			return -1;
		}
	}


	/**
	 *	Set to a status
	 *
	 *	@param	User	$user			Object user that modify
	 *  @param	int		$status			New status to set (often a constant like self::STATUS_XXX)
	 *  @param	int		$notrigger		1=Does not execute triggers, 0=Execute triggers
	 *  @param  string  $triggercode    Trigger code to use
	 *	@return	int						<0 if KO, >0 if OK
	 */
	public function setStatusCommon($user, $status, $notrigger = 0, $triggercode = '')
	{
		$error = 0;

		$this->db->begin();

		$statusfield = 'status';
		if ($this->element == 'don' || $this->element == 'donation') {
			$statusfield = 'fk_statut';
		}

		$sql = "UPDATE ".MAIN_DB_PREFIX.$this->table_element;
		$sql .= " SET ".$statusfield." = ".((int) $status);
		$sql .= " WHERE rowid = ".$this->id;

		if ($this->db->query($sql)) {
			if (!$error) {
				$this->oldcopy = clone $this;
			}

			if (!$error && !$notrigger) {
				// Call trigger
				$result = $this->call_trigger($triggercode, $user);
				if ($result < 0) {
					$error++;
				}
			}

			if (!$error) {
				$this->status = $status;
				$this->db->commit();
				return 1;
			} else {
				$this->db->rollback();
				return -1;
			}
		} else {
			$this->error = $this->db->error();
			$this->db->rollback();
			return -1;
		}
	}


	/**
	 * Initialise object with example values
	 * Id must be 0 if object instance is a specimen
	 *
	 * @return int
	 */
	public function initAsSpecimenCommon()
	{
		global $user;

		$this->id = 0;
		$this->specimen = 1;
		$fields = array(
			'label' => 'This is label',
			'ref' => 'ABCD1234',
			'description' => 'This is a description',
			'qty' => 123.12,
			'note_public' => 'Public note',
			'note_private' => 'Private note',
			'date_creation' => (dol_now() - 3600 * 48),
			'date_modification' => (dol_now() - 3600 * 24),
			'fk_user_creat' => $user->id,
			'fk_user_modif' => $user->id,
			'date' => dol_now(),
		);
		foreach ($fields as $key => $value) {
			if (array_key_exists($key, $this->fields)) {
				$this->{$key} = $value;
			}
		}
		return 1;
	}


	/* Part for comments */

	/**
	 * Load comments linked with current task
	 *	@return boolean	1 if ok
	 */
	public function fetchComments()
	{
		require_once DOL_DOCUMENT_ROOT.'/core/class/comment.class.php';

		$comment = new Comment($this->db);
		$result = $comment->fetchAllFor($this->element, $this->id);
		if ($result < 0) {
			$this->errors = array_merge($this->errors, $comment->errors);
			return -1;
		} else {
			$this->comments = $comment->comments;
		}
		return count($this->comments);
	}

	/**
	 * Return nb comments already posted
	 *
	 * @return int
	 */
	public function getNbComments()
	{
		return count($this->comments);
	}

	/**
	 * Trim object parameters
	 *
	 * @param string[] $parameters array of parameters to trim
	 * @return void
	 */
	public function trimParameters($parameters)
	{
		if (!is_array($parameters)) {
			return;
		}
		foreach ($parameters as $parameter) {
			if (isset($this->$parameter)) {
				$this->$parameter = trim($this->$parameter);
			}
		}
	}

	/* Part for categories/tags */

	/**
	 * Sets object to given categories.
	 *
	 * Deletes object from existing categories not supplied.
	 * Adds it to non existing supplied categories.
	 * Existing categories are left untouch.
	 *
	 * @param 	string 		$type_categ 	Category type ('customer', 'supplier', 'website_page', ...)
	 * @return	int							Array of category objects or < 0 if KO
	 */
	public function getCategoriesCommon($type_categ)
	{
		require_once DOL_DOCUMENT_ROOT.'/categories/class/categorie.class.php';

		// Get current categories
		$c = new Categorie($this->db);
		$existing = $c->containing($this->id, $type_categ, 'id');

		return $existing;
	}

	/**
	 * Sets object to given categories.
	 *
	 * Adds it to non existing supplied categories.
	 * Deletes object from existing categories not supplied (if remove_existing==true).
	 * Existing categories are left untouch.
	 *
	 * @param 	int[]|int 	$categories 		Category ID or array of Categories IDs
	 * @param 	string 		$type_categ 		Category type ('customer', 'supplier', 'website_page', ...) definied into const class Categorie type
	 * @param 	boolean		$remove_existing 	True: Remove existings categories from Object if not supplies by $categories, False: let them
	 * @return	int							<0 if KO, >0 if OK
	 */
	public function setCategoriesCommon($categories, $type_categ = '', $remove_existing = true)
	{
		dol_syslog(get_class($this)."::setCategoriesCommon Oject Id:".$this->id.' type_categ:'.$type_categ.' nb tag add:'.count($categories), LOG_DEBUG);

		require_once DOL_DOCUMENT_ROOT.'/categories/class/categorie.class.php';

		if (empty($type_categ)) {
			dol_syslog(__METHOD__.': Type '.$type_categ.'is an unknown category type. Done nothing.', LOG_ERR);
			return -1;
		}

		// Handle single category
		if (!is_array($categories)) {
			$categories = array($categories);
		}

		// Get current categories
		$c = new Categorie($this->db);
		$existing = $c->containing($this->id, $type_categ, 'id');
		if ($remove_existing) {
			// Diff
			if (is_array($existing)) {
				$to_del = array_diff($existing, $categories);
				$to_add = array_diff($categories, $existing);
			} else {
				$to_del = array(); // Nothing to delete
				$to_add = $categories;
			}
		} else {
			$to_del = array(); // Nothing to delete
			$to_add = array_diff($categories, $existing);
		}

		$error = 0;
		$ok=0;

		// Process
		foreach ($to_del as $del) {
			if ($c->fetch($del) > 0) {
				$result=$c->del_type($this, $type_categ);
				if ($result < 0) {
					$error++;
					$this->error = $c->error;
					$this->errors = $c->errors;
					break;
				} else {
					$ok+=$result;
				}
			}
		}
		foreach ($to_add as $add) {
			if ($c->fetch($add) > 0) {
				$result = $c->add_type($this, $type_categ);
				if ($result < 0) {
					$error++;
					$this->error = $c->error;
					$this->errors = $c->errors;
					break;
				} else {
					$ok+=$result;
				}
			}
		}

		return $error ? -1 * $error : $ok;
	}

	/**
	 * Copy related categories to another object
	 *
	 * @param  int		$fromId	Id object source
	 * @param  int		$toId	Id object cible
	 * @param  string	$type	Type of category ('product', ...)
	 * @return int      < 0 if error, > 0 if ok
	 */
	public function cloneCategories($fromId, $toId, $type = '')
	{
		$this->db->begin();

		if (empty($type)) {
			$type = $this->table_element;
		}

		require_once DOL_DOCUMENT_ROOT.'/categories/class/categorie.class.php';
		$categorystatic = new Categorie($this->db);

		$sql = "INSERT INTO ".MAIN_DB_PREFIX."categorie_".(empty($categorystatic->MAP_CAT_TABLE[$type]) ? $type : $categorystatic->MAP_CAT_TABLE[$type])." (fk_categorie, fk_product)";
		$sql .= " SELECT fk_categorie, $toId FROM ".MAIN_DB_PREFIX."categorie_".(empty($categorystatic->MAP_CAT_TABLE[$type]) ? $type : $categorystatic->MAP_CAT_TABLE[$type]);
		$sql .= " WHERE fk_product = ".((int) $fromId);

		if (!$this->db->query($sql)) {
			$this->error = $this->db->lasterror();
			$this->db->rollback();
			return -1;
		}

		$this->db->commit();
		return 1;
	}

	/**
	 * Delete related files of object in database
	 *
	 * @param	integer		$mode		0=Use path to find record, 1=Use src_object_xxx fields (Mode 1 is recommanded for new objects)
	 * @return 	bool					True if OK, False if KO
	 */
	public function deleteEcmFiles($mode = 0)
	{
		global $conf;

		$this->db->begin();

		// Delete in database with mode 0
		if ($mode == 0) {
			switch ($this->element) {
				case 'propal':
					$element = 'propale';
					break;
				case 'product':
					$element = 'produit';
					break;
				case 'order_supplier':
					$element = 'fournisseur/commande';
					break;
				case 'invoice_supplier':
					$element = 'fournisseur/facture/'.get_exdir($this->id, 2, 0, 1, $this, 'invoice_supplier');
					break;
				case 'shipping':
					$element = 'expedition/sending';
					break;
				default:
					$element = $this->element;
			}

			// Delete ecm_files extrafields
			$sql = "DELETE FROM ".MAIN_DB_PREFIX."ecm_files_extrafields WHERE fk_object IN (";
			$sql .= " SELECT rowid FROM ".MAIN_DB_PREFIX."ecm_files WHERE filename LIKE '".$this->db->escape($this->ref)."%'";
			$sql .= " AND filepath = '".$this->db->escape($element)."/".$this->db->escape($this->ref)."' AND entity = ".$conf->entity; // No need of getEntity here
			$sql .= ")";

			if (!$this->db->query($sql)) {
				$this->error = $this->db->lasterror();
				$this->db->rollback();
				return false;
			}

			// Delete ecm_files
			$sql = "DELETE FROM ".MAIN_DB_PREFIX."ecm_files";
			$sql .= " WHERE filename LIKE '".$this->db->escape($this->ref)."%'";
			$sql .= " AND filepath = '".$this->db->escape($element)."/".$this->db->escape($this->ref)."' AND entity = ".$conf->entity; // No need of getEntity here

			if (!$this->db->query($sql)) {
				$this->error = $this->db->lasterror();
				$this->db->rollback();
				return false;
			}
		}

		// Delete in database with mode 1
		if ($mode == 1) {
			$sql = 'DELETE FROM '.MAIN_DB_PREFIX."ecm_files_extrafields";
			$sql .= " WHERE fk_object IN (SELECT rowid FROM ".MAIN_DB_PREFIX."ecm_files WHERE src_object_type = '".$this->db->escape($this->table_element.(empty($this->module) ? '' : '@'.$this->module))."' AND src_object_id = ".$this->id.")";
			$resql = $this->db->query($sql);
			if (!$resql) {
				$this->error = $this->db->lasterror();
				$this->db->rollback();
				return false;
			}

			$sql = 'DELETE FROM '.MAIN_DB_PREFIX."ecm_files";
			$sql .= " WHERE src_object_type = '".$this->db->escape($this->table_element.(empty($this->module) ? '' : '@'.$this->module))."' AND src_object_id = ".$this->id;
			$resql = $this->db->query($sql);
			if (!$resql) {
				$this->error = $this->db->lasterror();
				$this->db->rollback();
				return false;
			}
		}

		$this->db->commit();
		return true;
	}
}<|MERGE_RESOLUTION|>--- conflicted
+++ resolved
@@ -11,13 +11,8 @@
  * Copyright (C) 2016      Bahfir abbes         <dolipar@dolipar.org>
  * Copyright (C) 2017      ATM Consulting       <support@atm-consulting.fr>
  * Copyright (C) 2017-2019 Nicolas ZABOURI      <info@inovea-conseil.com>
-<<<<<<< HEAD
  * Copyright (C) 2017      Rui Strecht          <rui.strecht@aliartalentos.com>
- * Copyright (C) 2018-2020 Frédéric France      <frederic.france@netlogic.fr>
-=======
- * Copyright (C) 2017      Rui Strecht		    <rui.strecht@aliartalentos.com>
  * Copyright (C) 2018-2021 Frédéric France      <frederic.france@netlogic.fr>
->>>>>>> d0f64730
  * Copyright (C) 2018      Josep Lluís Amador   <joseplluis@lliuretic.cat>
  * Copyright (C) 2021      Gauthier VERDOL      <gauthier.verdol@atm-consulting.fr>
  *
