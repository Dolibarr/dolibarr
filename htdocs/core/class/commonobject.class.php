--- conflicted
+++ resolved
@@ -6886,12 +6886,6 @@
 						$this->array_options["options_".$key] = $new_array_options["options_".$key];
 					 }
 					 break;*/
-<<<<<<< HEAD
-				case 'price':
-					$new_array_options["options_".$key] = price2num($this->array_options["options_".$key]);
-
-					$this->array_options["options_".$key] = $new_array_options["options_".$key];
-					break;
 				case 'password':
 					$algo = '';
 					if ($this->array_options["options_".$key] != '' && is_array($extrafields->attributes[$this->table_element]['param'][$attributeKey]['options'])) {
@@ -6943,8 +6937,6 @@
 
 					$this->array_options["options_".$key] = $new_array_options["options_".$key];
 					break;
-=======
->>>>>>> b05d1c5f
 				case 'date':
 				case 'datetime':
 					if (empty($this->array_options["options_".$key])) {
