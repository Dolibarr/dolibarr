--- conflicted
+++ resolved
@@ -4486,246 +4486,14 @@
 	protected function commonGenerateDocument($modelspath, $modele, $outputlangs, $hidedetails, $hidedesc, $hideref, $moreparams = null)
 	{
 		global $conf, $langs, $user, $hookmanager;
-		
+
 		$srctemplatepath='';
-<<<<<<< HEAD
-		
+
 		$parameters = array('modelspath'=>$modelspath,'modele'=>$modele,'outputlangs'=>$outputlangs,'hidedetails'=>$hidedetails,'hidedesc'=>$hidedesc,'hideref'=>$hideref, 'moreparams'=>$moreparams);
 		$reshook = $hookmanager->executeHooks('commonGenerateDocument', $parameters, $this, $action); // Note that $action and $object may have been modified by some hooks
 		
 		if(empty($reshook))
 		{
-    		// Increase limit for PDF build
-    		$err=error_reporting();
-    		error_reporting(0);
-    		@set_time_limit(120);
-    		error_reporting($err);
-    
-    		// If selected model is a filename template (then $modele="modelname" or "modelname:filename")
-    		$tmp=explode(':',$modele,2);
-    		if (! empty($tmp[1]))
-    		{
-    			$modele=$tmp[0];
-    			$srctemplatepath=$tmp[1];
-    		}
-    
-    		// Search template files
-    		$file=''; $classname=''; $filefound=0;
-    		$dirmodels=array('/');
-    		if (is_array($conf->modules_parts['models'])) $dirmodels=array_merge($dirmodels,$conf->modules_parts['models']);
-    		foreach($dirmodels as $reldir)
-    		{
-    			foreach(array('doc','pdf') as $prefix)
-    			{
-    				if (in_array(get_class($this), array('Adherent'))) $file = $prefix."_".$modele.".class.php";     // Member module use prefix_module.class.php
-    				else $file = $prefix."_".$modele.".modules.php";
-    
-    				// On verifie l'emplacement du modele
-    				$file=dol_buildpath($reldir.$modelspath.$file,0);
-    				if (file_exists($file))
-    				{
-    					$filefound=1;
-    					$classname=$prefix.'_'.$modele;
-    					break;
-    				}
-    			}
-    			if ($filefound) break;
-    		}
-    
-    		// If generator was found
-    		if ($filefound)
-    		{
-    			global $db;  // Required to solve a conception default in commonstickergenerator.class.php making an include of code using $db
-    
-    			require_once $file;
-    
-    			$obj = new $classname($this->db);
-    
-    			// If generator is ODT, we must have srctemplatepath defined, if not we set it.
-    			if ($obj->type == 'odt' && empty($srctemplatepath))
-    			{
-    				$varfortemplatedir=$obj->scandir;
-    				if ($varfortemplatedir && ! empty($conf->global->$varfortemplatedir))
-    				{
-    					$dirtoscan=$conf->global->$varfortemplatedir;
-    
-    					$listoffiles=array();
-    
-    					// Now we add first model found in directories scanned
-    					$listofdir=explode(',',$dirtoscan);
-    					foreach($listofdir as $key => $tmpdir)
-    					{
-    						$tmpdir=trim($tmpdir);
-    						$tmpdir=preg_replace('/DOL_DATA_ROOT/',DOL_DATA_ROOT,$tmpdir);
-    						if (! $tmpdir) { unset($listofdir[$key]); continue; }
-    						if (is_dir($tmpdir))
-    						{
-    							$tmpfiles=dol_dir_list($tmpdir,'files',0,'\.od(s|t)$','','name',SORT_ASC,0);
-    							if (count($tmpfiles)) $listoffiles=array_merge($listoffiles,$tmpfiles);
-    						}
-    					}
-    
-    					if (count($listoffiles))
-    					{
-    						foreach($listoffiles as $record)
-    						{
-    							$srctemplatepath=$record['fullname'];
-    							break;
-    						}
-    					}
-    				}
-    
-    				if (empty($srctemplatepath))
-    				{
-    					$this->error='ErrorGenerationAskedForOdtTemplateWithSrcFileNotDefined';
-    					return -1;
-    				}
-    			}
-    
-    			if ($obj->type == 'odt' && ! empty($srctemplatepath))
-    			{
-    				if (! dol_is_file($srctemplatepath))
-    				{
-    					$this->error='ErrorGenerationAskedForOdtTemplateWithSrcFileNotFound';
-    					return -1;
-    				}
-    			}
-    
-    			// We save charset_output to restore it because write_file can change it if needed for
-    			// output format that does not support UTF8.
-    			$sav_charset_output=$outputlangs->charset_output;
-    
-    			if (in_array(get_class($this), array('Adherent')))
-    			{
-    				$arrayofrecords = array();   // The write_file of templates of adherent class need this var
-    				$resultwritefile = $obj->write_file($this, $outputlangs, $srctemplatepath, 'member', 1, $moreparams);
-    			}
-    			else
-    			{
-    				$resultwritefile = $obj->write_file($this, $outputlangs, $srctemplatepath, $hidedetails, $hidedesc, $hideref, $moreparams);
-    			}
-    			// After call of write_file $obj->result['fullpath'] is set with generated file. It will be used to update the ECM database index.
-    
-    			if ($resultwritefile > 0)
-    			{
-    				$outputlangs->charset_output=$sav_charset_output;
-    
-    				// We delete old preview
-    				require_once DOL_DOCUMENT_ROOT.'/core/lib/files.lib.php';
-    				dol_delete_preview($this);
-    
-    				// Index file in database
-    				if (! empty($obj->result['fullpath']))
-    				{
-    					$destfull = $obj->result['fullpath'];
-    					$upload_dir = dirname($destfull);
-    					$destfile = basename($destfull);
-    					$rel_dir = preg_replace('/^'.preg_quote(DOL_DATA_ROOT,'/').'/', '', $upload_dir);
-    
-    					if (! preg_match('/[\\/]temp[\\/]|[\\/]thumbs|\.meta$/', $rel_dir))     // If not a tmp dir
-    					{
-    						$filename = basename($destfile);
-    						$rel_dir = preg_replace('/[\\/]$/', '', $rel_dir);
-    						$rel_dir = preg_replace('/^[\\/]/', '', $rel_dir);
-    
-    						include_once DOL_DOCUMENT_ROOT.'/ecm/class/ecmfiles.class.php';
-    						$ecmfile=new EcmFiles($this->db);
-    						$result = $ecmfile->fetch(0, '', ($rel_dir?$rel_dir.'/':'').$filename);
-    
-    						// Set the public "share" key
-    						$setsharekey = false;
-    						if ($this->element == 'propal')
-    						{
-    							$useonlinesignature = $conf->global->MAIN_FEATURES_LEVEL;	// Replace this with 1 when feature to make online signature is ok
-    							if ($useonlinesignature) $setsharekey=true;
-    							if (! empty($conf->global->PROPOSAL_ALLOW_EXTERNAL_DOWNLOAD)) $setsharekey=true;
-    						}
-    						if ($this->element == 'commande' && ! empty($conf->global->ORDER_ALLOW_EXTERNAL_DOWNLOAD))    $setsharekey=true;
-    						if ($this->element == 'facture'  && ! empty($conf->global->INVOICE_ALLOW_EXTERNAL_DOWNLOAD))  $setsharekey=true;
-    						if ($setsharekey)
-    						{
-    							if (empty($ecmfile->share))	// Because object not found or share not set yet
-    							{
-    								require_once DOL_DOCUMENT_ROOT.'/core/lib/security2.lib.php';
-    								$ecmfile->share = getRandomPassword(true);
-    							}
-    						}
-    
-    						if ($result > 0)
-    						{
-    							$ecmfile->label = md5_file(dol_osencode($destfull));	// hash of file content
-    							$ecmfile->fullpath_orig = '';
-    							$ecmfile->gen_or_uploaded = 'generated';
-    							$ecmfile->description = '';    // indexed content
-    							$ecmfile->keyword = '';        // keyword content
-    							$result = $ecmfile->update($user);
-    							if ($result < 0)
-    							{
-    								setEventMessages($ecmfile->error, $ecmfile->errors, 'warnings');
-    							}
-    						}
-    						else
-    						{
-    							$ecmfile->entity = $conf->entity;
-    							$ecmfile->filepath = $rel_dir;
-    							$ecmfile->filename = $filename;
-    							$ecmfile->label = md5_file(dol_osencode($destfull));	// hash of file content
-    							$ecmfile->fullpath_orig = '';
-    							$ecmfile->gen_or_uploaded = 'generated';
-    							$ecmfile->description = '';    // indexed content
-    							$ecmfile->keyword = '';        // keyword content
-    							$result = $ecmfile->create($user);
-    							if ($result < 0)
-    							{
-    								setEventMessages($ecmfile->error, $ecmfile->errors, 'warnings');
-    							}
-    						}
-    
-    						/*$this->result['fullname']=$destfull;
-    						$this->result['filepath']=$ecmfile->filepath;
-    						$this->result['filename']=$ecmfile->filename;*/
-    						//var_dump($obj->update_main_doc_field);exit;
-    
-    						// Update the last_main_doc field into main object (if documenent generator has property ->update_main_doc_field set)
-    						$update_main_doc_field=0;
-    						if (! empty($obj->update_main_doc_field)) $update_main_doc_field=1;
-    						if ($update_main_doc_field && ! empty($this->table_element))
-    						{
-    							$sql = 'UPDATE '.MAIN_DB_PREFIX.$this->table_element." SET last_main_doc = '".($ecmfile->filepath.'/'.$ecmfile->filename)."'";
-    							$sql.= ' WHERE rowid = '.$this->id;
-    							$resql = $this->db->query($sql);
-    							if (! $resql) dol_print_error($this->db);
-    						}
-    					}
-    				}
-    				else
-    				{
-    					dol_syslog('Method ->write_file was called on object '.get_class($obj).' and return a success but the return array ->result["fullpath"] was not set.', LOG_WARNING);
-    				}
-    
-    				// Success in building document. We build meta file.
-    				dol_meta_create($this);
-    
-    				return 1;
-    			}
-    			else
-    			{
-    				$outputlangs->charset_output=$sav_charset_output;
-    				dol_print_error($this->db, "Error generating document for ".__CLASS__.". Error: ".$obj->error, $obj->errors);
-    				return -1;
-    			}
-    
-    		}
-    		else
-    		{
-    			$this->error=$langs->trans("Error")." ".$langs->trans("ErrorFileDoesNotExists",$file);
-    			dol_print_error('',$this->error);
-    			return -1;
-    		}
-		}
-		else return $reshook;
-=======
-
 		// Increase limit for PDF build
 		$err=error_reporting();
 		error_reporting(0);
@@ -4968,7 +4736,8 @@
 			dol_print_error('', $this->error);
 			return -1;
 		}
->>>>>>> 23ce97fb
+		}
+		else return $reshook;
 	}
 
 	/**
