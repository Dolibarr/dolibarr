<?php
/* Copyright (C) 2006-2015 Laurent Destailleur  <eldy@users.sourceforge.net>
 * Copyright (C) 2005-2013 Regis Houssin        <regis.houssin@inodbox.com>
 * Copyright (C) 2010-2020 Juanjo Menent        <jmenent@2byte.es>
 * Copyright (C) 2012-2013 Christophe Battarel  <christophe.battarel@altairis.fr>
 * Copyright (C) 2011-2022 Philippe Grand       <philippe.grand@atoo-net.com>
 * Copyright (C) 2012-2015 Marcos García        <marcosgdf@gmail.com>
 * Copyright (C) 2012-2015 Raphaël Doursenaud   <rdoursenaud@gpcsolutions.fr>
 * Copyright (C) 2012      Cedric Salvador      <csalvador@gpcsolutions.fr>
 * Copyright (C) 2015-2022 Alexandre Spangaro   <aspangaro@open-dsi.fr>
 * Copyright (C) 2016      Bahfir abbes         <dolipar@dolipar.org>
 * Copyright (C) 2017      ATM Consulting       <support@atm-consulting.fr>
 * Copyright (C) 2017-2019 Nicolas ZABOURI      <info@inovea-conseil.com>
 * Copyright (C) 2017      Rui Strecht          <rui.strecht@aliartalentos.com>
 * Copyright (C) 2018-2023 Frédéric France      <frederic.france@netlogic.fr>
 * Copyright (C) 2018      Josep Lluís Amador   <joseplluis@lliuretic.cat>
 * Copyright (C) 2023      Gauthier VERDOL      <gauthier.verdol@atm-consulting.fr>
 * Copyright (C) 2021      Grégory Blémand      <gregory.blemand@atm-consulting.fr>
 * Copyright (C) 2023      Lenin Rivas      	<lenin.rivas777@gmail.com>
 *
 * This program is free software; you can redistribute it and/or modify
 * it under the terms of the GNU General Public License as published by
 * the Free Software Foundation; either version 3 of the License, or
 * (at your option) any later version.
 *
 * This program is distributed in the hope that it will be useful,
 * but WITHOUT ANY WARRANTY; without even the implied warranty of
 * MERCHANTABILITY or FITNESS FOR A PARTICULAR PURPOSE.  See the
 * GNU General Public License for more details.
 *
 * You should have received a copy of the GNU General Public License
 * along with this program. If not, see <https://www.gnu.org/licenses/>.
 */

/**
 *	\file       htdocs/core/class/commonobject.class.php
 *	\ingroup    core
 *	\brief      File of parent class of all other business classes (invoices, contracts, proposals, orders, ...)
 */


/**
 *	Parent class of all other business classes (invoices, contracts, proposals, orders, ...)
 */
abstract class CommonObject
{
	const TRIGGER_PREFIX = ''; // to be overriden in child class implementations, i.e. 'BILL', 'TASK', 'PROPAL', etc.

	/**
	 * @var string ID of module.
	 */
	public $module;

	/**
	 * @var DoliDb		Database handler (result of a new DoliDB)
	 */
	public $db;

	/**
	 * @var int 		The object identifier
	 */
	public $id;

	/**
	 * @var int 		The environment ID when using a multicompany module
	 */
	public $entity;

	/**
	 * @var string 		Error string
	 * @see             $errors
	 */
	public $error;

	/**
	 * @var string 		Error string that is hidden but can be used to store complementatry technical code.
	 */
	public $errorhidden;

	/**
	 * @var string[]	Array of error strings
	 */
	public $errors = array();

	/**
	 * @var array   	To store error results of ->validateField()
	 */
	private $validateFieldsErrors = array();

	/**
	 * @var string 		ID to identify managed object
	 */
	public $element;

	/**
	 * @var int 		The related element
	 */
	public $fk_element;

	/**
	 * @var string 		Name to use for 'features' parameter to check module permissions user->rights->feature with restrictedArea().
	 * 					Undefined means same value than $element. Can be use to force a check on another element for example for class of line, we mention here the parent element.
	 */
	public $element_for_permission;

	/**
	 * @var string 		Name of table without prefix where object is stored
	 */
	public $table_element;

	/**
	 * @var string 		Name of subtable line
	 */
	public $table_element_line = '';

	/**
	 * @var int 		0=No test on entity, 1=Test with field entity, 'field@table'=Test with link by field@table
	 */
	public $ismultientitymanaged;

	/**
	 * @var string		Key value used to track if data is coming from import wizard
	 */
	public $import_key;

	/**
	 * @var mixed		Contains data to manage extrafields
	 */
	public $array_options = array();

	/**
	 * @var array  		Array with all fields and their property. Do not use it as a static var. It may be modified by constructor.
	 */
	public $fields = array();

	/**
	 * @var mixed		Array to store alternative languages values of object
	 */
	public $array_languages = null; // Value is array() when load already tried

	/**
	 * @var array		To store result of ->liste_contact()
	 */
	public $contacts_ids;

	/**
	 * @var mixed		Array of linked objects, set and used when calling ->create() to be able to create links during the creation of object
	 */
	public $linked_objects;

	/**
	 * @var int[][]		Array of linked objects ids. Loaded by ->fetchObjectLinked
	 */
	public $linkedObjectsIds;

	/**
	 * @var mixed		Array of linked objects. Loaded by ->fetchObjectLinked
	 */
	public $linkedObjects;

	/**
	 * @var boolean[]	Array of boolean with object id as key and value as true if linkedObjects full loaded for object id. Loaded by ->fetchObjectLinked. Important for pdf generation time reduction.
	 */
	private $linkedObjectsFullLoaded = array();

	/**
	 * @var CommonObject To store a cloned copy of object before to edit it and keep track of old properties
	 */
	public $oldcopy;
	/**
	 * @var CommonObject To store old value of a modified ref
	 */
	public $oldref;

	/**
	 * @var string		Column name of the ref field.
	 */
	protected $table_ref_field = '';

	/**
	 * @var integer 	0=Default, 1=View may be restricted to sales representative only if no permission to see all or to company of external user if external user
	 */
	public $restrictiononfksoc = 0;


	// Following vars are used by some objects only. We keep this property here in CommonObject to be able to provide common method using them.

	/**
	 * @var array<string,mixed>		Can be used to pass information when only object is provided to method
	 */
	public $context = array();

	// Properties set and used by Agenda trigger
	public $actionmsg;
	public $actionmsg2;

	/**
	 * @var string		Contains canvas name if record is an alternative canvas record
	 */
	public $canvas;

	/**
	 * @var Project 	The related project object
	 * @see fetch_projet()
	 */
	public $project;

	/**
	 * @var int 		The related project ID
	 * @see setProject(), project
	 */
	public $fk_project;

	/**
	 * @var Project 	The related project object
	 * @deprecated
	 * @see project
	 */
	public $projet;

	/**
	 * @deprecated
	 * @see $fk_project
	 */
	public $fk_projet;

	/**
	 * @var Contact 	A related contact object
	 * @see fetch_contact()
	 */
	public $contact;

	/**
	 * @var int 		The related contact ID
	 * @see fetch_contact()
	 */
	public $contact_id;

	/**
	 * @var Societe 	A related thirdparty object
	 * @see fetch_thirdparty()
	 */
	public $thirdparty;

	/**
	 * @var User 		A related user
	 * @see fetch_user()
	 */
	public $user;

	/**
	 * @var string 		The type of originating object ('commande', 'facture', ...). Note: on some object this field is called $origin_type
	 * @see fetch_origin()
	 */
	public $origin;

	/**
	 * @var int 		The id of originating object
	 * @see fetch_origin()
	 */
	public $origin_id;

	/**
	 * @var string 		The object's reference
	 */
	public $ref;

	/**
	 * @var string 		An external reference for the object
	 */
	public $ref_ext;

	/**
	 * @var string 		The object's previous reference
	 */
	public $ref_previous;

	/**
	 * @var string 		The object's next reference
	 */
	public $ref_next;

	/**
	 * @var string 		Ref to store on object to save the new ref to use for example when making a validate() of an object
	 */
	public $newref;

	/**
	 * @var int 		The object's status. Prefer use of status.
	 * @deprecated
	 * @see setStatut()
	 */
	public $statut;

	/**
	 * @var int 		The object's status
	 * @see setStatut()
	 */
	public $status;


	/**
	 * @var string
	 * @see getFullAddress()
	 */
	public $country;

	/**
	 * @var int
	 * @see getFullAddress(), country
	 */
	public $country_id;

	/**
	 * @var string		The ISO country code on 2 chars.
	 * @see getFullAddress(), isInEEC(), country
	 */
	public $country_code;

	/**
	 * @var string
	 * @see getFullAddress()
	 */
	public $state;

	/**
	 * @var int
	 * @see getFullAddress(), state
	 */
	public $state_id;

	/**
	 * @var string
	 * @see getFullAddress(), $state
	 */
	public $state_code;

	/**
	 * @var int
	 * @see getFullAddress(), $region_code, $region
	 */
	public $region_id;

	/**
	 * @var string
	 * @see getFullAddress(), $region_id, $region
	 */
	public $region_code;

	/**
	 * @var string
	 * @see getFullAddress(), $region_id, $region_code
	 */
	public $region;


	/**
	 * @var int
	 * @see fetch_barcode()
	 */
	public $barcode_type;

	/**
	 * @var string
	 * @see fetch_barcode(), barcode_type
	 */
	public $barcode_type_code;

	/**
	 * @var string
	 * @see fetch_barcode(), barcode_type
	 */
	public $barcode_type_label;

	/**
	 * @var string
	 * @see fetch_barcode(), barcode_type
	 */
	public $barcode_type_coder;

	/**
	 * @var int 		Payment method ID (cheque, cash, ...)
	 * @see setPaymentMethods()
	 */
	public $mode_reglement_id;

	/**
	 * @var int 		Payment terms ID
	 * @see setPaymentTerms()
	 */
	public $cond_reglement_id;

	/**
	 * @var int 		Demand reason ID
	 */
	public $demand_reason_id;

	/**
	 * @var int 		Transport mode ID (For module intracomm report)
	 * @see setTransportMode()
	 */
	public $transport_mode_id;

	/**
	 * @var int 		Payment terms ID
	 * @deprecated Kept for compatibility
	 * @see cond_reglement_id;
	 */
	public $cond_reglement;

	/**
	 * @var int 		Delivery address ID
	 * @see setDeliveryAddress()
	 * @deprecated
	 */
	public $fk_delivery_address;

	/**
	 * @var int 		Shipping method ID
	 * @see setShippingMethod()
	 */
	public $shipping_method_id;

	/**
	 * @var string 		Shipping method label
	 * @see setShippingMethod()
	 */
	public $shipping_method;

	/**
	 * @var string multicurrency code
	 */
	public $multicurrency_code;
	/**
	 * @var string multicurrency tx
	 */
	public $multicurrency_tx;
	/**
	 * @var string multicurrency total_ht
	 */
	public $multicurrency_total_ht;
	/**
	 * @var string multicurrency total_tva
	 */
	public $multicurrency_total_tva;
	/**
	 * @var string multicurrency total_ttc
	 */
	public $multicurrency_total_ttc;

	/**
	 * @var string
	 * @see SetDocModel()
	 */
	public $model_pdf;

	/**
	 * @var string
	 * @deprecated
	 * @see $model_pdf
	 */
	public $modelpdf;

	/**
	 * @var string
	 * Contains relative path of last generated main file
	 */
	public $last_main_doc;

	/**
	 * @var int 		Bank account ID sometimes, ID of record into llx_bank sometimes
	 * @deprecated
	 * @see $fk_account
	 */
	public $fk_bank;

	/**
	 * @var int 		Bank account ID
	 * @see SetBankAccount()
	 */
	public $fk_account;

	/**
	 * @var string 		Public note
	 * @see update_note()
	 */
	public $note_public;

	/**
	 * @var string 		Private note
	 * @see update_note()
	 */
	public $note_private;

	/**
	 * @deprecated
	 * @see $note_private
	 */
	public $note;

	/**
	 * @var float 		Total amount before taxes
	 * @see update_price()
	 */
	public $total_ht;

	/**
	 * @var float 		Total VAT amount
	 * @see update_price()
	 */
	public $total_tva;

	/**
	 * @var float 		Total local tax 1 amount
	 * @see update_price()
	 */
	public $total_localtax1;

	/**
	 * @var float 		Total local tax 2 amount
	 * @see update_price()
	 */
	public $total_localtax2;

	/**
	 * @var float 		Total amount with taxes
	 * @see update_price()
	 */
	public $total_ttc;

	/**
	 * @var CommonObjectLine[]
	 */
	public $lines;

	/**
	 * @var mixed		Contains comments
	 * @see fetchComments()
	 */
	public $comments = array();

	/**
	 * @var string 		The name
	 */
	public $name;

	/**
	 * @var string 		The lastname
	 */
	public $lastname;

	/**
	 * @var string 		The firstname
	 */
	public $firstname;

	/**
	 * @var string 		The civility code, not an integer
	 */
	public $civility_id;

	// Dates
	/**
	 * @var integer|string date_creation
	 */
	public $date_creation;

	/**
	 * @var integer|string $date_validation;
	 */
	public $date_validation; // Date validation

	/**
	 * @var integer|string $date_modification;
	 */
	public $date_modification; // Date last change (tms field)

	/**
	 * @var integer|string $date_modification;
	 * @deprecated 		Use date_modification
	 */
	public $date_update;

	/**
	 * @var integer|string $date_cloture;
	 */
	public $date_cloture; // Date closing (tms field)

	/**
	 * @var User|int	User author/creation
	 * @TODO Merge with user_creation
	 */
	public $user_author;

	/**
	 * @var User|int	User author/creation
	 * @TODO Remove type id
	 */
	public $user_creation;

	/**
	 * @var int			User id author/creation
	 */
	public $user_creation_id;

	/**
	 * @var User|int	User of validation
	 * @TODO Merge with user_validation
	 */
	public $user_valid;

	/**
	 * @var User|int	User of validation
	 * @TODO Remove type id
	 */
	public $user_validation;

	/**
	 * @var int			User id of validation
	 */
	public $user_validation_id;

	/**
	 * @var int			User id closing object
	 */
	public $user_closing_id;

	/**
	 * @var User|int	User last modifier
	 * @TODO Remove type id
	 */
	public $user_modification;

	/**
	 * @var int			User id last modifier
	 */
	public $user_modification_id;


	public $next_prev_filter;

	/**
	 * @var int 1 if object is specimen
	 */
	public $specimen = 0;

	/**
	 * @var	int			Id of contact to send object (used by the trigger of module Agenda)
	 */
	public $sendtoid;

	/**
	 * @var	float		Amount already paid (used to show correct status)
	 */
	public $alreadypaid;

	/**
	 * @var array		Array with label of status
	 */
	public $labelStatus;

<<<<<<< HEAD
=======
	/**
	 * @var array array of status string
	 * @deprecated 	Use instead labelStatus
	 */
	public $statuts = array();

	/**
	 * @var array		Array with short label of status
	 */
>>>>>>> a4dd36d9
	protected $labelStatusShort;

	/**
	 * @var array array of short status string
	 * @deprecated 	Use instead labelStatusShort
	 */
	public $statuts_short = array();



	/**
	 * @var int 		show photo on popup
	 */
	public $showphoto_on_popup;

	/**
	 * @var array 		nb used in load_stateboard
	 */
	public $nb = array();


	/**
	 * @var string output
	 */
	public $output;

	/**
	 * @var array 		extra parameters
	 */
	public $extraparams = array();

	/**
	 * @var array		List of child tables. To test if we can delete object.
	 */
	protected $childtables = array();

	/**
	 * @var array    List of child tables. To know object to delete on cascade.
	 *               If name is like '@ClassName:FilePathClass:ParentFkFieldName', it will
	 *               call method deleteByParentField(parentId, ParentFkFieldName) to fetch and delete child object.
	 */
	protected $childtablesoncascade = array();


	// No constructor as it is an abstract class


	/**
	 * Check an object id/ref exists
	 * If you don't need/want to instantiate object and just need to know if object exists, use this method instead of fetch
	 *
	 *  @param	string	$element   	String of element ('product', 'facture', ...)
	 *  @param	int		$id      	Id of object
	 *  @param  string	$ref     	Ref of object to check
	 *  @param	string	$ref_ext	Ref ext of object to check
	 *  @return int     			<0 if KO, 0 if OK but not found, >0 if OK and exists
	 */
	public static function isExistingObject($element, $id, $ref = '', $ref_ext = '')
	{
		global $db, $conf;

		$sql = "SELECT rowid, ref, ref_ext";
		$sql .= " FROM ".$db->prefix().$element;
		$sql .= " WHERE entity IN (".getEntity($element).")";

		if ($id > 0) {
			$sql .= " AND rowid = ".((int) $id);
		} elseif ($ref) {
			$sql .= " AND ref = '".$db->escape($ref)."'";
		} elseif ($ref_ext) {
			$sql .= " AND ref_ext = '".$db->escape($ref_ext)."'";
		} else {
			$error = 'ErrorWrongParameters';
			dol_print_error(get_class()."::isExistingObject ".$error, LOG_ERR);
			return -1;
		}
		if ($ref || $ref_ext) {		// Because the same ref can exists in 2 different entities, we force the current one in priority
			$sql .= " AND entity = ".((int) $conf->entity);
		}

		dol_syslog(get_class()."::isExistingObject", LOG_DEBUG);
		$resql = $db->query($sql);
		if ($resql) {
			$num = $db->num_rows($resql);
			if ($num > 0) {
				return 1;
			} else {
				return 0;
			}
		}
		return -1;
	}

	/**
	 * setErrorsFromObject
	 *
	 * @param CommonObject $object commonobject
	 * @return void
	 */
	public function setErrorsFromObject($object)
	{
		if (!empty($object->error)) {
			$this->error = $object->error;
		}
		if (!empty($object->errors)) {
			$this->errors = array_merge($this->errors, $object->errors);
		}
	}

	/**
	 * Return array of datas to show into a tooltip. This method must be implemented in each object class.
	 *
	 * @since v18
	 * @param array $params params to construct tooltip data
	 * @return array
	 */
	public function getTooltipContentArray($params)
	{
		return [];
	}

	/**
	 * getTooltipContent
	 *
	 * @param array $params params
	 * @since v18
	 * @return string
	 */
	public function getTooltipContent($params)
	{
		global $action, $extrafields, $langs, $hookmanager;

		// If there is too much extrafields, we do not include them into tooltip
		$MAX_EXTRAFIELDS_TO_SHOW_IN_TOOLTIP = getDolGlobalInt('MAX_EXTRAFIELDS_TO_SHOW_IN_TOOLTIP', 3);

		$datas = $this->getTooltipContentArray($params);
		$count = 0;

		// Add extrafields
		if (!empty($extrafields->attributes[$this->table_element]['label'])) {
			foreach ($extrafields->attributes[$this->table_element]['label'] as $key => $val) {
				if ($extrafields->attributes[$this->table_element]['type'][$key] == 'separate') {
					continue;
				}
				if ($count >= abs($MAX_EXTRAFIELDS_TO_SHOW_IN_TOOLTIP)) {
					$datas['more_extrafields'] = '<br>...';
					break;
				}
				$enabled = 1;
				if ($enabled && isset($extrafields->attributes[$this->table_element]['enabled'][$key])) {
					$enabled = dol_eval($extrafields->attributes[$this->table_element]['enabled'][$key], 1, 1, '2');
				}
				if ($enabled && isset($extrafields->attributes[$this->table_element]['list'][$key])) {
					$enabled = dol_eval($extrafields->attributes[$this->table_element]['list'][$key], 1, 1, '2');
				}
				$perms = 1;
				if ($perms && isset($extrafields->attributes[$this->table_element]['perms'][$key])) {
					$perms = dol_eval($extrafields->attributes[$this->table_element]['perms'][$key], 1, 1, '2');
				}
				if (empty($enabled)) {
					continue; // 0 = Never visible field
				}
				if (abs($enabled) != 1 && abs($enabled) != 3 && abs($enabled) != 5 && abs($enabled) != 4) {
					continue; // <> -1 and <> 1 and <> 3 = not visible on forms, only on list <> 4 = not visible at the creation
				}
				if (empty($perms)) {
					continue; // 0 = Not visible
				}
				if (!empty($extrafields->attributes[$this->table_element]['langfile'][$key])) {
					$langs->load($extrafields->attributes[$this->table_element]['langfile'][$key]);
				}
				$labelextra = $langs->trans((string) $extrafields->attributes[$this->table_element]['label'][$key]);
				if ($extrafields->attributes[$this->table_element]['type'][$key] == 'separate') {
					$datas[$key]= '<br><b><u>'. $labelextra . '</u></b>';
				} else {
					$value = (empty($this->array_options['options_' . $key]) ? '' : $this->array_options['options_' . $key]);
					$datas[$key]= '<br><b>'. $labelextra . ':</b> ' . $extrafields->showOutputField($key, $value, '', $this->table_element);
					$count++;
				}
			}
		}

		$hookmanager->initHooks(array($this->element . 'dao'));
		$parameters = array(
			'tooltipcontentarray' => &$datas,
			'params' => $params,
		);
		// Note that $action and $object may have been modified by some hooks
		$hookmanager->executeHooks('getTooltipContent', $parameters, $this, $action);

		//var_dump($datas);
		$label = implode($datas);

		return $label;
	}


	/**
	 * Method to output saved errors
	 *
	 * @return	string		String with errors
	 */
	public function errorsToString()
	{
		return $this->error.(is_array($this->errors) ? (($this->error != '' ? ', ' : '').join(', ', $this->errors)) : '');
	}


	/**
	 * Return customer ref for screen output.
	 *
	 * @param  string      $objref        Customer ref
	 * @return string                     Customer ref formated
	 */
	public function getFormatedCustomerRef($objref)
	{
		global $hookmanager;

		$parameters = array('objref'=>$objref);
		$action = '';
		$reshook = $hookmanager->executeHooks('getFormatedCustomerRef', $parameters, $this, $action); // Note that $action and $object may have been modified by some hooks
		if ($reshook > 0) {
			return $hookmanager->resArray['objref'];
		}
		return $objref.(isset($hookmanager->resArray['objref']) ? $hookmanager->resArray['objref'] : '');
	}

	/**
	 * Return supplier ref for screen output.
	 *
	 * @param  string      $objref        Supplier ref
	 * @return string                     Supplier ref formated
	 */
	public function getFormatedSupplierRef($objref)
	{
		global $hookmanager;

		$parameters = array('objref'=>$objref);
		$action = '';
		$reshook = $hookmanager->executeHooks('getFormatedSupplierRef', $parameters, $this, $action); // Note that $action and $object may have been modified by some hooks
		if ($reshook > 0) {
			return $hookmanager->resArray['objref'];
		}
		return $objref.(isset($hookmanager->resArray['objref']) ? $hookmanager->resArray['objref'] : '');
	}

	/**
	 * 	Return full address of contact
	 *
	 * 	@param		int			$withcountry		1=Add country into address string
	 *  @param		string		$sep				Separator to use to build string
	 *  @param		int		    $withregion			1=Add region into address string
	 *  @param		string		$extralangcode		User extralanguages as value
	 *	@return		string							Full address string
	 */
	public function getFullAddress($withcountry = 0, $sep = "\n", $withregion = 0, $extralangcode = '')
	{
		if ($withcountry && $this->country_id && (empty($this->country_code) || empty($this->country))) {
			require_once DOL_DOCUMENT_ROOT.'/core/lib/company.lib.php';
			$tmparray = getCountry($this->country_id, 'all');
			$this->country_code = $tmparray['code'];
			$this->country = $tmparray['label'];
		}

		if ($withregion && $this->state_id && (empty($this->state_code) || empty($this->state) || empty($this->region) || empty($this->region_code))) {
			require_once DOL_DOCUMENT_ROOT.'/core/lib/company.lib.php';
			$tmparray = getState($this->state_id, 'all', 0, 1);
			$this->state_code   = $tmparray['code'];
			$this->state        = $tmparray['label'];
			$this->region_code  = $tmparray['region_code'];
			$this->region       = $tmparray['region'];
		}

		return dol_format_address($this, $withcountry, $sep, '', 0, $extralangcode);
	}


	/**
	 * Return the link of last main doc file for direct public download.
	 *
	 * @param	string	$modulepart			Module related to document
	 * @param	int		$initsharekey		Init the share key if it was not yet defined
	 * @param	int		$relativelink		0=Return full external link, 1=Return link relative to root of file
	 * @return	string						Link or empty string if there is no download link
	 */
	public function getLastMainDocLink($modulepart, $initsharekey = 0, $relativelink = 0)
	{
		global $user, $dolibarr_main_url_root;

		if (empty($this->last_main_doc)) {
			return ''; // No way to known which document name to use
		}

		include_once DOL_DOCUMENT_ROOT.'/ecm/class/ecmfiles.class.php';
		$ecmfile = new EcmFiles($this->db);
		$result = $ecmfile->fetch(0, '', $this->last_main_doc);
		if ($result < 0) {
			$this->error = $ecmfile->error;
			$this->errors = $ecmfile->errors;
			return -1;
		}

		if (empty($ecmfile->id)) {
			// Add entry into index
			if ($initsharekey) {
				require_once DOL_DOCUMENT_ROOT.'/core/lib/security2.lib.php';

				// TODO We can't, we dont' have full path of file, only last_main_doc and ->element, so we must first rebuild full path $destfull
				/*
				$ecmfile->filepath = $rel_dir;
				$ecmfile->filename = $filename;
				$ecmfile->label = md5_file(dol_osencode($destfull));	// hash of file content
				$ecmfile->fullpath_orig = '';
				$ecmfile->gen_or_uploaded = 'generated';
				$ecmfile->description = '';    // indexed content
				$ecmfile->keywords = '';        // keyword content
				$ecmfile->share = getRandomPassword(true);
				$result = $ecmfile->create($user);
				if ($result < 0)
				{
					$this->error = $ecmfile->error;
					$this->errors = $ecmfile->errors;
				}
				*/
			} else {
				return '';
			}
		} elseif (empty($ecmfile->share)) {
			// Add entry into index
			if ($initsharekey) {
				require_once DOL_DOCUMENT_ROOT.'/core/lib/security2.lib.php';
				$ecmfile->share = getRandomPassword(true);
				$ecmfile->update($user);
			} else {
				return '';
			}
		}
		// Define $urlwithroot
		$urlwithouturlroot = preg_replace('/'.preg_quote(DOL_URL_ROOT, '/').'$/i', '', trim($dolibarr_main_url_root));
		// This is to use external domain name found into config file
		//if (DOL_URL_ROOT && ! preg_match('/\/$/', $urlwithouturlroot) && ! preg_match('/^\//', DOL_URL_ROOT)) $urlwithroot=$urlwithouturlroot.'/'.DOL_URL_ROOT;
		//else
		$urlwithroot = $urlwithouturlroot.DOL_URL_ROOT;
		//$urlwithroot=DOL_MAIN_URL_ROOT;					// This is to use same domain name than current

		$forcedownload = 0;

		$paramlink = '';
		//if (!empty($modulepart)) $paramlink.=($paramlink?'&':'').'modulepart='.$modulepart;		// For sharing with hash (so public files), modulepart is not required.
		//if (!empty($ecmfile->entity)) $paramlink.='&entity='.$ecmfile->entity; 					// For sharing with hash (so public files), entity is not required.
		//$paramlink.=($paramlink?'&':'').'file='.urlencode($filepath);								// No need of name of file for public link, we will use the hash
		if (!empty($ecmfile->share)) {
			$paramlink .= ($paramlink ? '&' : '').'hashp='.$ecmfile->share; // Hash for public share
		}
		if ($forcedownload) {
			$paramlink .= ($paramlink ? '&' : '').'attachment=1';
		}

		if ($relativelink) {
			$linktoreturn = 'document.php'.($paramlink ? '?'.$paramlink : '');
		} else {
			$linktoreturn = $urlwithroot.'/document.php'.($paramlink ? '?'.$paramlink : '');
		}

		// Here $ecmfile->share is defined
		return $linktoreturn;
	}


	// phpcs:disable PEAR.NamingConventions.ValidFunctionName.ScopeNotCamelCaps
	/**
	 *  Add a link between element $this->element and a contact
	 *
	 *  @param	int			$fk_socpeople       Id of thirdparty contact (if source = 'external') or id of user (if souce = 'internal') to link
	 *  @param 	int|string	$type_contact 		Type of contact (code or id). Must be id or code found into table llx_c_type_contact. For example: SALESREPFOLL
	 *  @param  string		$source             external=Contact extern (llx_socpeople), internal=Contact intern (llx_user)
	 *  @param  int			$notrigger			Disable all triggers
	 *  @return int         	        		<0 if KO, 0 if already added or code not valid, >0 if OK
	 */
	public function add_contact($fk_socpeople, $type_contact, $source = 'external', $notrigger = 0)
	{
		// phpcs:enable
		global $user, $langs;


		dol_syslog(get_class($this)."::add_contact $fk_socpeople, $type_contact, $source, $notrigger");

		// Check parameters
		if ($fk_socpeople <= 0) {
			$langs->load("errors");
			$this->error = $langs->trans("ErrorWrongValueForParameterX", "1");
			dol_syslog(get_class($this)."::add_contact ".$this->error, LOG_ERR);
			return -1;
		}
		if (!$type_contact) {
			$langs->load("errors");
			$this->error = $langs->trans("ErrorWrongValueForParameterX", "2");
			dol_syslog(get_class($this)."::add_contact ".$this->error, LOG_ERR);
			return -2;
		}

		$id_type_contact = 0;
		if (is_numeric($type_contact)) {
			$id_type_contact = $type_contact;
		} else {
			// We look for id type_contact
			$sql = "SELECT tc.rowid";
			$sql .= " FROM ".$this->db->prefix()."c_type_contact as tc";
			$sql .= " WHERE tc.element='".$this->db->escape($this->element)."'";
			$sql .= " AND tc.source='".$this->db->escape($source)."'";
			$sql .= " AND tc.code='".$this->db->escape($type_contact)."' AND tc.active=1";
			//print $sql;
			$resql = $this->db->query($sql);
			if ($resql) {
				$obj = $this->db->fetch_object($resql);
				if ($obj) {
					$id_type_contact = $obj->rowid;
				}
			}
		}

		if ($id_type_contact == 0) {
			dol_syslog("CODE_NOT_VALID_FOR_THIS_ELEMENT: Code type of contact '".$type_contact."' does not exists or is not active for element ".$this->element.", we can ignore it");
			return 0;
		}

		$datecreate = dol_now();

		// Socpeople must have already been added by some trigger, then we have to check it to avoid DB_ERROR_RECORD_ALREADY_EXISTS error
		$TListeContacts = $this->liste_contact(-1, $source);
		$already_added = false;
		if (is_array($TListeContacts) && !empty($TListeContacts)) {
			foreach ($TListeContacts as $array_contact) {
				if ($array_contact['status'] == 4 && $array_contact['id'] == $fk_socpeople && $array_contact['fk_c_type_contact'] == $id_type_contact) {
					$already_added = true;
					break;
				}
			}
		}

		if (!$already_added) {
			$this->db->begin();

			// Insert into database
			$sql = "INSERT INTO ".$this->db->prefix()."element_contact";
			$sql .= " (element_id, fk_socpeople, datecreate, statut, fk_c_type_contact) ";
			$sql .= " VALUES (".$this->id.", ".((int) $fk_socpeople)." , ";
			$sql .= "'".$this->db->idate($datecreate)."'";
			$sql .= ", 4, ".((int) $id_type_contact);
			$sql .= ")";

			$resql = $this->db->query($sql);
			if ($resql) {
				if (!$notrigger) {
					$result = $this->call_trigger(strtoupper($this->element).'_ADD_CONTACT', $user);
					if ($result < 0) {
						$this->db->rollback();
						return -1;
					}
				}

				$this->db->commit();
				return 1;
			} else {
				if ($this->db->errno() == 'DB_ERROR_RECORD_ALREADY_EXISTS') {
					$this->error = $this->db->errno();
					$this->db->rollback();
					return -2;
				} else {
					$this->error = $this->db->lasterror();
					$this->db->rollback();
					return -1;
				}
			}
		} else {
			return 0;
		}
	}

	// phpcs:disable PEAR.NamingConventions.ValidFunctionName.ScopeNotCamelCaps
	/**
	 *    Copy contact from one element to current
	 *
	 *    @param    CommonObject    $objFrom    Source element
	 *    @param    string          $source     Nature of contact ('internal' or 'external')
	 *    @return   int                         >0 if OK, <0 if KO
	 */
	public function copy_linked_contact($objFrom, $source = 'internal')
	{
		// phpcs:enable
		$contacts = $objFrom->liste_contact(-1, $source);
		foreach ($contacts as $contact) {
			if ($this->add_contact($contact['id'], $contact['fk_c_type_contact'], $contact['source']) < 0) {
				return -1;
			}
		}
		return 1;
	}

	// phpcs:disable PEAR.NamingConventions.ValidFunctionName.ScopeNotCamelCaps
	/**
	 *      Update a link to contact line
	 *
	 *      @param	int		$rowid              Id of line contact-element
	 * 		@param	int		$statut	            New status of link
	 *      @param  int		$type_contact_id    Id of contact type (not modified if 0)
	 *      @param  int		$fk_socpeople	    Id of soc_people to update (not modified if 0)
	 *      @return int                 		<0 if KO, >= 0 if OK
	 */
	public function update_contact($rowid, $statut, $type_contact_id = 0, $fk_socpeople = 0)
	{
		// phpcs:enable
		// Insert into database
		$sql = "UPDATE ".$this->db->prefix()."element_contact set";
		$sql .= " statut = ".$statut;
		if ($type_contact_id) {
			$sql .= ", fk_c_type_contact = ".((int) $type_contact_id);
		}
		if ($fk_socpeople) {
			$sql .= ", fk_socpeople = ".((int) $fk_socpeople);
		}
		$sql .= " where rowid = ".((int) $rowid);
		$resql = $this->db->query($sql);
		if ($resql) {
			return 0;
		} else {
			$this->error = $this->db->lasterror();
			return -1;
		}
	}

	// phpcs:disable PEAR.NamingConventions.ValidFunctionName.ScopeNotCamelCaps
	/**
	 *    Delete a link to contact line
	 *
	 *    @param	int		$rowid			Id of contact link line to delete
	 *    @param	int		$notrigger		Disable all triggers
	 *    @return   int						>0 if OK, <0 if KO
	 */
	public function delete_contact($rowid, $notrigger = 0)
	{
		// phpcs:enable
		global $user;

		$error = 0;

		$this->db->begin();

		if (!$error && empty($notrigger)) {
			// Call trigger
			$this->context['contact_id'] = ((int) $rowid);
			$result = $this->call_trigger(strtoupper($this->element).'_DELETE_CONTACT', $user);
			if ($result < 0) {
				$error++;
			}
			// End call triggers
		}

		if (!$error) {
			dol_syslog(get_class($this)."::delete_contact", LOG_DEBUG);

			$sql = "DELETE FROM ".MAIN_DB_PREFIX."element_contact";
			$sql .= " WHERE rowid = ".((int) $rowid);

			$result = $this->db->query($sql);
			if (!$result) {
				$error++;
				$this->errors[] = $this->db->lasterror();
			}
		}

		if (!$error) {
			$this->db->commit();
			return 1;
		} else {
			$this->error = $this->db->lasterror();
			$this->db->rollback();
			return -1;
		}
	}

	// phpcs:disable PEAR.NamingConventions.ValidFunctionName.ScopeNotCamelCaps
	/**
	 *    Delete all links between an object $this and all its contacts in llx_element_contact
	 *
	 *	  @param	string	$source		'' or 'internal' or 'external'
	 *	  @param	string	$code		Type of contact (code or id)
	 *    @return   int					<0 if KO, 0=Nothing done, >0 if OK
	 */
	public function delete_linked_contact($source = '', $code = '')
	{
		// phpcs:enable
		$listId = '';
		$temp = array();
		$typeContact = $this->liste_type_contact($source, '', 0, 0, $code);

		if (!empty($typeContact)) {
			foreach ($typeContact as $key => $value) {
				array_push($temp, $key);
			}
			$listId = implode(",", $temp);
		}

		// If $listId is empty, we have not criteria on fk_c_type_contact so we will delete record on element_id for
		// any type or record instead of only the ones of the current object. So we do nothing in such a case.
		if (empty($listId)) {
			return 0;
		}

		$sql = "DELETE FROM ".$this->db->prefix()."element_contact";
		$sql .= " WHERE element_id = ".((int) $this->id);
		$sql .= " AND fk_c_type_contact IN (".$this->db->sanitize($listId).")";

		dol_syslog(get_class($this)."::delete_linked_contact", LOG_DEBUG);
		if ($this->db->query($sql)) {
			return 1;
		} else {
			$this->error = $this->db->lasterror();
			return -1;
		}
	}

	// phpcs:disable PEAR.NamingConventions.ValidFunctionName.ScopeNotCamelCaps
	/**
	 *    Get array of all contacts for an object
	 *
	 *    @param	int			$statusoflink	Status of links to get (-1=all). Not used.
	 *    @param	string		$source			Source of contact: 'external' or 'thirdparty' (llx_socpeople) or 'internal' (llx_user)
	 *    @param	int         $list       	0:Returned array contains all properties, 1:Return array contains just id
	 *    @param    string      $code       	Filter on this code of contact type ('SHIPPING', 'BILLING', ...)
	 *    @param	int			$status			Status of user or company
	 *    @param	array		$arrayoftcids	Array with ID of type of contacts. If we provide this, we can make a ec.fk_c_type_contact in ($arrayoftcids) to avoid link on tc table. TODO Not implemented.
	 *    @return	array|int		        	Array of contacts, -1 if error
	 */
	public function liste_contact($statusoflink = -1, $source = 'external', $list = 0, $code = '', $status = -1, $arrayoftcids = array())
	{
		// phpcs:enable
		global $langs;

		$tab = array();

		$sql = "SELECT ec.rowid, ec.statut as statuslink, ec.fk_socpeople as id, ec.fk_c_type_contact"; // This field contains id of llx_socpeople or id of llx_user
		if ($source == 'internal') {
			$sql .= ", '-1' as socid, t.statut as statuscontact, t.login, t.photo";
		}
		if ($source == 'external' || $source == 'thirdparty') {
			$sql .= ", t.fk_soc as socid, t.statut as statuscontact";
		}
		$sql .= ", t.civility as civility, t.lastname as lastname, t.firstname, t.email";
		$sql .= ", tc.source, tc.element, tc.code, tc.libelle as type_label";
		$sql .= " FROM ".$this->db->prefix()."c_type_contact tc,";
		$sql .= " ".$this->db->prefix()."element_contact ec";
		if ($source == 'internal') {	// internal contact (user)
			$sql .= " LEFT JOIN ".$this->db->prefix()."user t on ec.fk_socpeople = t.rowid";
		}
		if ($source == 'external' || $source == 'thirdparty') {	// external contact (socpeople)
			$sql .= " LEFT JOIN ".$this->db->prefix()."socpeople t on ec.fk_socpeople = t.rowid";
		}
		$sql .= " WHERE ec.element_id = ".((int) $this->id);
		$sql .= " AND ec.fk_c_type_contact = tc.rowid";
		$sql .= " AND tc.element = '".$this->db->escape($this->element)."'";
		if ($code) {
			$sql .= " AND tc.code = '".$this->db->escape($code)."'";
		}
		if ($source == 'internal') {
			$sql .= " AND tc.source = 'internal'";
			if ($status >= 0) {
				$sql .= " AND t.statut = ".((int) $status);
			}
		}
		if ($source == 'external' || $source == 'thirdparty') {
			$sql .= " AND tc.source = 'external'";
			if ($status >= 0) {
				$sql .= " AND t.statut = ".((int) $status);	// t is llx_socpeople
			}
		}
		$sql .= " AND tc.active = 1";
		if ($statusoflink >= 0) {
			$sql .= " AND ec.statut = ".((int) $statusoflink);
		}
		$sql .= " ORDER BY t.lastname ASC";

		dol_syslog(get_class($this)."::liste_contact", LOG_DEBUG);
		$resql = $this->db->query($sql);
		if ($resql) {
			$num = $this->db->num_rows($resql);
			$i = 0;
			while ($i < $num) {
				$obj = $this->db->fetch_object($resql);

				if (!$list) {
					$transkey = "TypeContact_".$obj->element."_".$obj->source."_".$obj->code;
					$libelle_type = ($langs->trans($transkey) != $transkey ? $langs->trans($transkey) : $obj->type_label);
					$tab[$i] = array(
						'parentId' => $this->id,
						'source' => $obj->source,
						'socid' => $obj->socid,
						'id' => $obj->id,
						'nom' => $obj->lastname, // For backward compatibility
						'civility' => $obj->civility,
						'lastname' => $obj->lastname,
						'firstname' => $obj->firstname,
						'email'=>$obj->email,
						'login'=> (empty($obj->login) ? '' : $obj->login),
						'photo' => (empty($obj->photo) ? '' : $obj->photo),
						'statuscontact' => $obj->statuscontact,
						'rowid' => $obj->rowid,
						'code' => $obj->code,
						'libelle' => $libelle_type,
						'status' => $obj->statuslink,
						'fk_c_type_contact' => $obj->fk_c_type_contact
					);
				} else {
					$tab[$i] = $obj->id;
				}

				$i++;
			}

			return $tab;
		} else {
			$this->error = $this->db->lasterror();
			dol_print_error($this->db);
			return -1;
		}
	}


	/**
	 * 		Update status of a contact linked to object
	 *
	 * 		@param	int		$rowid		Id of link between object and contact
	 * 		@return	int					<0 if KO, >=0 if OK
	 */
	public function swapContactStatus($rowid)
	{
		$sql = "SELECT ec.datecreate, ec.statut, ec.fk_socpeople, ec.fk_c_type_contact,";
		$sql .= " tc.code, tc.libelle as type_label";
		$sql .= " FROM (".$this->db->prefix()."element_contact as ec, ".$this->db->prefix()."c_type_contact as tc)";
		$sql .= " WHERE ec.rowid =".((int) $rowid);
		$sql .= " AND ec.fk_c_type_contact=tc.rowid";
		$sql .= " AND tc.element = '".$this->db->escape($this->element)."'";

		dol_syslog(get_class($this)."::swapContactStatus", LOG_DEBUG);
		$resql = $this->db->query($sql);
		if ($resql) {
			$obj = $this->db->fetch_object($resql);
			$newstatut = ($obj->statut == 4) ? 5 : 4;
			$result = $this->update_contact($rowid, $newstatut);
			$this->db->free($resql);
			return $result;
		} else {
			$this->error = $this->db->error();
			dol_print_error($this->db);
			return -1;
		}
	}

	// phpcs:disable PEAR.NamingConventions.ValidFunctionName.ScopeNotCamelCaps
	/**
	 *      Return array with list of possible values for type of contacts
	 *
	 *      @param	string	$source     'internal', 'external' or 'all'
	 *      @param	string	$order		Sort order by : 'position', 'code', 'rowid'...
	 *      @param  int		$option     0=Return array id->label, 1=Return array code->label
	 *      @param  int		$activeonly 0=all status of contact, 1=only the active
	 *		@param	string	$code		Type of contact (Example: 'CUSTOMER', 'SERVICE')
	 *      @return array       		Array list of type of contacts (id->label if option=0, code->label if option=1)
	 */
	public function liste_type_contact($source = 'internal', $order = 'position', $option = 0, $activeonly = 0, $code = '')
	{
		// phpcs:enable
		global $langs;

		if (empty($order)) {
			$order = 'position';
		}
		if ($order == 'position') {
			$order .= ',code';
		}

		$tab = array();
		$sql = "SELECT DISTINCT tc.rowid, tc.code, tc.libelle as type_label, tc.position";
		$sql .= " FROM ".$this->db->prefix()."c_type_contact as tc";
		$sql .= " WHERE tc.element='".$this->db->escape($this->element)."'";
		if ($activeonly == 1) {
			$sql .= " AND tc.active=1"; // only the active types
		}
		if (!empty($source) && $source != 'all') {
			$sql .= " AND tc.source='".$this->db->escape($source)."'";
		}
		if (!empty($code)) {
			$sql .= " AND tc.code='".$this->db->escape($code)."'";
		}
		$sql .= $this->db->order($order, 'ASC');

		//print "sql=".$sql;
		$resql = $this->db->query($sql);
		if ($resql) {
			$num = $this->db->num_rows($resql);
			$i = 0;
			while ($i < $num) {
				$obj = $this->db->fetch_object($resql);

				$transkey = "TypeContact_".$this->element."_".$source."_".$obj->code;
				$libelle_type = ($langs->trans($transkey) != $transkey ? $langs->trans($transkey) : $obj->type_label);
				if (empty($option)) {
					$tab[$obj->rowid] = $libelle_type;
				} else {
					$tab[$obj->code] = $libelle_type;
				}
				$i++;
			}
			return $tab;
		} else {
			$this->error = $this->db->lasterror();
			//dol_print_error($this->db);
			return null;
		}
	}

	/**
	 *      Return array with list of possible values for type of contacts
	 *
	 *      @param	string	$source     		'internal', 'external' or 'all'
	 *      @param  int		$option     		0=Return array id->label, 1=Return array code->label
	 *      @param  int		$activeonly 		0=all status of contact, 1=only the active
	 *		@param	string	$code				Type of contact (Example: 'CUSTOMER', 'SERVICE')
	 *		@param	string	$element			Filter on 1 element type
	 *      @param	string	$excludeelement		Exclude 1 element type. Example: 'agenda'
	 *      @return array       				Array list of type of contacts (id->label if option=0, code->label if option=1)
	 */
	public function listeTypeContacts($source = 'internal', $option = 0, $activeonly = 0, $code = '', $element = '', $excludeelement = '')
	{
		global $langs, $conf;

		$langs->loadLangs(array('bills', 'contracts', 'interventions', 'orders', 'projects', 'propal', 'ticket', 'agenda'));

		$tab = array();

		$sql = "SELECT DISTINCT tc.rowid, tc.code, tc.libelle as type_label, tc.position, tc.element";
		$sql .= " FROM ".$this->db->prefix()."c_type_contact as tc";

		$sqlWhere = array();
		if (!empty($element)) {
			$sqlWhere[] = " tc.element='".$this->db->escape($element)."'";
		}
		if (!empty($excludeelement)) {
			$sqlWhere[] = " tc.element <> '".$this->db->escape($excludeelement)."'";
		}

		if ($activeonly == 1) {
			$sqlWhere[] = " tc.active=1"; // only the active types
		}

		if (!empty($source) && $source != 'all') {
			$sqlWhere[] = " tc.source='".$this->db->escape($source)."'";
		}

		if (!empty($code)) {
			$sqlWhere[] = " tc.code='".$this->db->escape($code)."'";
		}

		if (count($sqlWhere) > 0) {
			$sql .= " WHERE ".implode(' AND ', $sqlWhere);
		}

		$sql .= $this->db->order('tc.element, tc.position', 'ASC');

		dol_syslog(__METHOD__, LOG_DEBUG);
		$resql = $this->db->query($sql);
		if ($resql) {
			$num = $this->db->num_rows($resql);
			if ($num > 0) {
				$langs->loadLangs(array("propal", "orders", "bills", "suppliers", "contracts", "supplier_proposal"));

				while ($obj = $this->db->fetch_object($resql)) {
					$modulename = $obj->element;
					if (strpos($obj->element, 'project') !== false) {
						$modulename = 'projet';
					} elseif ($obj->element == 'contrat') {
						$element = 'contract';
					} elseif ($obj->element == 'action') {
						$modulename = 'agenda';
					} elseif (strpos($obj->element, 'supplier') !== false && $obj->element != 'supplier_proposal') {
						$modulename = 'fournisseur';
					} elseif (strpos($obj->element, 'supplier') !== false && $obj->element != 'supplier_proposal') {
						$modulename = 'fournisseur';
					}
					if (!empty($conf->{$modulename}->enabled)) {
						$libelle_element = $langs->trans('ContactDefault_'.$obj->element);
						$tmpelement = $obj->element;
						$transkey = "TypeContact_".$tmpelement."_".$source."_".$obj->code;
						$libelle_type = ($langs->trans($transkey) != $transkey ? $langs->trans($transkey) : $obj->type_label);
						if (empty($option)) {
							$tab[$obj->rowid] = $libelle_element.' - '.$libelle_type;
						} else {
							$tab[$obj->rowid] = $libelle_element.' - '.$libelle_type;
						}
					}
				}
			}
			return $tab;
		} else {
			$this->error = $this->db->lasterror();
			return null;
		}
	}

	/**
	 *      Return id of contacts for a source and a contact code.
	 *      Example: contact client de facturation ('external', 'BILLING')
	 *      Example: contact client de livraison ('external', 'SHIPPING')
	 *      Example: contact interne suivi paiement ('internal', 'SALESREPFOLL')
	 *
	 *		@param	string	$source		'external' or 'internal'
	 *		@param	string	$code		'BILLING', 'SHIPPING', 'SALESREPFOLL', ...
	 *		@param	int		$status		limited to a certain status
	 *      @return array       		List of id for such contacts
	 */
	public function getIdContact($source, $code, $status = 0)
	{
		global $conf;

		$result = array();
		$i = 0;
		//cas particulier pour les expeditions
		if ($this->element == 'shipping' && $this->origin_id != 0) {
			$id = $this->origin_id;
			$element = 'commande';
		} elseif ($this->element == 'reception' && $this->origin_id != 0) {
			$id = $this->origin_id;
			$element = 'order_supplier';
		} else {
			$id = $this->id;
			$element = $this->element;
		}

		$sql = "SELECT ec.fk_socpeople";
		$sql .= " FROM ".$this->db->prefix()."element_contact as ec,";
		if ($source == 'internal') {
			$sql .= " ".$this->db->prefix()."user as c,";
		}
		if ($source == 'external') {
			$sql .= " ".$this->db->prefix()."socpeople as c,";
		}
		$sql .= " ".$this->db->prefix()."c_type_contact as tc";
		$sql .= " WHERE ec.element_id = ".((int) $id);
		$sql .= " AND ec.fk_socpeople = c.rowid";
		if ($source == 'internal') {
			$sql .= " AND c.entity IN (".getEntity('user').")";
		}
		if ($source == 'external') {
			$sql .= " AND c.entity IN (".getEntity('societe').")";
		}
		$sql .= " AND ec.fk_c_type_contact = tc.rowid";
		$sql .= " AND tc.element = '".$this->db->escape($element)."'";
		$sql .= " AND tc.source = '".$this->db->escape($source)."'";
		if ($code) {
			$sql .= " AND tc.code = '".$this->db->escape($code)."'";
		}
		$sql .= " AND tc.active = 1";
		if ($status) {
			$sql .= " AND ec.statut = ".((int) $status);
		}

		dol_syslog(get_class($this)."::getIdContact", LOG_DEBUG);
		$resql = $this->db->query($sql);
		if ($resql) {
			while ($obj = $this->db->fetch_object($resql)) {
				$result[$i] = $obj->fk_socpeople;
				$i++;
			}
		} else {
			$this->error = $this->db->error();
			return null;
		}

		return $result;
	}

	// phpcs:disable PEAR.NamingConventions.ValidFunctionName.ScopeNotCamelCaps
	/**
	 *		Load object contact with id=$this->contact_id into $this->contact
	 *
	 *		@param	int		$contactid      Id du contact. Use this->contact_id if empty.
	 *		@return	int						<0 if KO, >0 if OK
	 */
	public function fetch_contact($contactid = null)
	{
		// phpcs:enable
		if (empty($contactid)) {
			$contactid = $this->contact_id;
		}

		if (empty($contactid)) {
			return 0;
		}

		require_once DOL_DOCUMENT_ROOT.'/contact/class/contact.class.php';
		$contact = new Contact($this->db);
		$result = $contact->fetch($contactid);
		$this->contact = $contact;
		return $result;
	}

	// phpcs:disable PEAR.NamingConventions.ValidFunctionName.ScopeNotCamelCaps
	/**
	 *    	Load the third party of object, from id $this->socid or $this->fk_soc, into this->thirdparty
	 *
	 *		@param		int		$force_thirdparty_id	Force thirdparty id
	 *		@return		int								<0 if KO, >0 if OK
	 */
	public function fetch_thirdparty($force_thirdparty_id = 0)
	{
		// phpcs:enable
		global $conf;

		if (empty($this->socid) && empty($this->fk_soc) && empty($force_thirdparty_id)) {
			return 0;
		}

		require_once DOL_DOCUMENT_ROOT.'/societe/class/societe.class.php';

		$idtofetch = isset($this->socid) ? $this->socid : (isset($this->fk_soc) ? $this->fk_soc : 0);
		if ($force_thirdparty_id) {
			$idtofetch = $force_thirdparty_id;
		}

		if ($idtofetch) {
			$thirdparty = new Societe($this->db);
			$result = $thirdparty->fetch($idtofetch);
			if ($result<0) {
				$this->errors=array_merge($this->errors, $thirdparty->errors);
			}
			$this->thirdparty = $thirdparty;

			// Use first price level if level not defined for third party
			if (!empty($conf->global->PRODUIT_MULTIPRICES) && empty($this->thirdparty->price_level)) {
				$this->thirdparty->price_level = 1;
			}

			return $result;
		} else {
			return -1;
		}
	}


	/**
	 * Looks for an object with ref matching the wildcard provided
	 * It does only work when $this->table_ref_field is set
	 *
	 * @param 	string 	$ref 	Wildcard
	 * @return 	int 			>1 = OK, 0 = Not found or table_ref_field not defined, <0 = KO
	 */
	public function fetchOneLike($ref)
	{
		if (!$this->table_ref_field) {
			return 0;
		}

		$sql = "SELECT rowid FROM ".$this->db->prefix().$this->table_element." WHERE ".$this->table_ref_field." LIKE '".$this->db->escape($ref)."' LIMIT 1";

		$query = $this->db->query($sql);

		if (!$this->db->num_rows($query)) {
			return 0;
		}

		$result = $this->db->fetch_object($query);

		return $this->fetch($result->rowid);
	}

	// phpcs:disable PEAR.NamingConventions.ValidFunctionName.ScopeNotCamelCaps
	/**
	 *	Load data for barcode into properties ->barcode_type*
	 *	Properties ->barcode_type that is id of barcode. Type is used to find other properties, but
	 *  if it is not defined, ->element must be defined to know default barcode type.
	 *
	 *	@return		int			<0 if KO, 0 if can't guess type of barcode (ISBN, EAN13...), >0 if OK (all barcode properties loaded)
	 */
	public function fetch_barcode()
	{
		// phpcs:enable
		global $conf;

		dol_syslog(get_class($this).'::fetch_barcode this->element='.$this->element.' this->barcode_type='.$this->barcode_type);

		$idtype = $this->barcode_type;
		if (empty($idtype) && $idtype != '0') {	// If type of barcode no set, we try to guess. If set to '0' it means we forced to have type remain not defined
			if ($this->element == 'product' && !empty($conf->global->PRODUIT_DEFAULT_BARCODE_TYPE)) {
				$idtype = $conf->global->PRODUIT_DEFAULT_BARCODE_TYPE;
			} elseif ($this->element == 'societe') {
				$idtype = $conf->global->GENBARCODE_BARCODETYPE_THIRDPARTY;
			} else {
				dol_syslog('Call fetch_barcode with barcode_type not defined and cant be guessed', LOG_WARNING);
			}
		}

		if ($idtype > 0) {
			if (empty($this->barcode_type) || empty($this->barcode_type_code) || empty($this->barcode_type_label) || empty($this->barcode_type_coder)) {    // If data not already loaded
				$sql = "SELECT rowid, code, libelle as label, coder";
				$sql .= " FROM ".$this->db->prefix()."c_barcode_type";
				$sql .= " WHERE rowid = ".((int) $idtype);
				dol_syslog(get_class($this).'::fetch_barcode', LOG_DEBUG);
				$resql = $this->db->query($sql);
				if ($resql) {
					$obj = $this->db->fetch_object($resql);
					$this->barcode_type       = $obj->rowid;
					$this->barcode_type_code  = $obj->code;
					$this->barcode_type_label = $obj->label;
					$this->barcode_type_coder = $obj->coder;
					return 1;
				} else {
					dol_print_error($this->db);
					return -1;
				}
			}
		}
		return 0;
	}

	// phpcs:disable PEAR.NamingConventions.ValidFunctionName.ScopeNotCamelCaps
	/**
	 *		Load the project with id $this->fk_project into this->project
	 *
	 *		@return		int			<0 if KO, >=0 if OK
	 */
	public function fetch_project()
	{
		// phpcs:enable
		return $this->fetch_projet();
	}

	// phpcs:disable PEAR.NamingConventions.ValidFunctionName.ScopeNotCamelCaps
	/**
	 *		Load the project with id $this->fk_project into this->project
	 *
	 *		@return		int			<0 if KO, >=0 if OK
	 */
	public function fetch_projet()
	{
		// phpcs:enable
		include_once DOL_DOCUMENT_ROOT.'/projet/class/project.class.php';

		if (empty($this->fk_project) && !empty($this->fk_projet)) {
			$this->fk_project = $this->fk_projet; // For backward compatibility
		}
		if (empty($this->fk_project)) {
			return 0;
		}

		$project = new Project($this->db);
		$result = $project->fetch($this->fk_project);

		$this->projet = $project; // deprecated
		$this->project = $project;
		return $result;
	}

	// phpcs:disable PEAR.NamingConventions.ValidFunctionName.ScopeNotCamelCaps
	/**
	 *		Load the product with id $this->fk_product into this->product
	 *
	 *		@return		int			<0 if KO, >=0 if OK
	 */
	public function fetch_product()
	{
		// phpcs:enable
		include_once DOL_DOCUMENT_ROOT.'/product/class/product.class.php';

		if (empty($this->fk_product)) {
			return 0;
		}

		$product = new Product($this->db);
		$result = $product->fetch($this->fk_product);

		$this->product = $product;
		return $result;
	}

	// phpcs:disable PEAR.NamingConventions.ValidFunctionName.ScopeNotCamelCaps
	/**
	 *		Load the user with id $userid into this->user
	 *
	 *		@param	int		$userid 		Id du contact
	 *		@return	int						<0 if KO, >0 if OK
	 */
	public function fetch_user($userid)
	{
		// phpcs:enable
		$user = new User($this->db);
		$result = $user->fetch($userid);
		$this->user = $user;
		return $result;
	}

	// phpcs:disable PEAR.NamingConventions.ValidFunctionName.ScopeNotCamelCaps
	/**
	 *	Read linked origin object
	 *
	 *	@return		void
	 */
	public function fetch_origin()
	{
		// phpcs:enable
		if ($this->origin == 'shipping') {
			$this->origin = 'expedition';
		}
		if ($this->origin == 'delivery') {
			$this->origin = 'livraison';
		}
		if ($this->origin == 'order_supplier') {
			$this->origin = 'commandeFournisseur';
		}

		$origin = $this->origin;

		$classname = ucfirst($origin);
		$this->$origin = new $classname($this->db);
		$this->$origin->fetch($this->origin_id);
	}

	/**
	 *  Load object from specific field
	 *
	 *  @param	string	$table		Table element or element line
	 *  @param	string	$field		Field selected
	 *  @param	string	$key		Import key
	 *  @param	string	$element	Element name
	 *	@return	int					<0 if KO, >0 if OK
	 */
	public function fetchObjectFrom($table, $field, $key, $element = null)
	{
		global $conf;

		$result = false;

		$sql = "SELECT rowid FROM ".$this->db->prefix().$table;
		$sql .= " WHERE ".$field." = '".$this->db->escape($key)."'";
		if (!empty($element)) {
			$sql .= " AND entity IN (".getEntity($element).")";
		} else {
			$sql .= " AND entity = ".((int) $conf->entity);
		}

		dol_syslog(get_class($this).'::fetchObjectFrom', LOG_DEBUG);
		$resql = $this->db->query($sql);
		if ($resql) {
			$obj = $this->db->fetch_object($resql);
			// Test for avoid error -1
			if ($obj) {
				$result = $this->fetch($obj->rowid);
			}
		}

		return $result;
	}

	/**
	 *	Getter generic. Load value from a specific field
	 *
	 *	@param	string	$table		Table of element or element line
	 *	@param	int		$id			Element id
	 *	@param	string	$field		Field selected
	 *	@return	int					<0 if KO, >0 if OK
	 */
	public function getValueFrom($table, $id, $field)
	{
		$result = false;
		if (!empty($id) && !empty($field) && !empty($table)) {
			$sql = "SELECT ".$field." FROM ".$this->db->prefix().$table;
			$sql .= " WHERE rowid = ".((int) $id);

			dol_syslog(get_class($this).'::getValueFrom', LOG_DEBUG);
			$resql = $this->db->query($sql);
			if ($resql) {
				$row = $this->db->fetch_row($resql);
				$result = $row[0];
			}
		}
		return $result;
	}

	/**
	 *	Setter generic. Update a specific field into database.
	 *  Warning: Trigger is run only if param trigkey is provided.
	 *
	 *	@param	string		$field			Field to update
	 *	@param	mixed		$value			New value
	 *	@param	string		$table			To force other table element or element line (should not be used)
	 *	@param	int			$id				To force other object id (should not be used)
	 *	@param	string		$format			Data format ('text', 'int', 'date'). 'text' is used if not defined
	 *	@param	string		$id_field		To force rowid field name. 'rowid' is used if not defined
	 *	@param	User|string	$fuser			Update the user of last update field with this user. If not provided, current user is used except if value is 'none'
	 *  @param  string      $trigkey    	Trigger key to run (in most cases something like 'XXX_MODIFY')
	 *  @param	string		$fk_user_field	Name of field to save user id making change
	 *	@return	int							<0 if KO, >0 if OK
	 *  @see updateExtraField()
	 */
	public function setValueFrom($field, $value, $table = '', $id = null, $format = '', $id_field = '', $fuser = null, $trigkey = '', $fk_user_field = 'fk_user_modif')
	{
		global $user;

		if (empty($table)) {
			$table = $this->table_element;
		}
		if (empty($id)) {
			$id = $this->id;
		}
		if (empty($format)) {
			$format = 'text';
		}
		if (empty($id_field)) {
			$id_field = 'rowid';
		}

		// Special case
		if ($table == 'product' && $field == 'note_private') {
			$field = 'note';
		}

		if (in_array($table, array('actioncomm', 'adherent', 'advtargetemailing', 'cronjob', 'establishment'))) {
			$fk_user_field = 'fk_user_mod';
		}
		if (in_array($table, array('prelevement_bons'))) {	// TODO Add a field fk_user_modif into llx_prelevement_bons
			$fk_user_field = '';
		}

		if ($trigkey) {
			$oldvalue = null;

			$sql = "SELECT " . $field;
			$sql .= " FROM " . MAIN_DB_PREFIX . $table;
			$sql .= " WHERE " . $id_field . " = " . ((int) $id);

			$resql = $this->db->query($sql);
			if ($resql) {
				if ($obj = $this->db->fetch_object($resql)) {
					if ($format == 'date') {
						$oldvalue = $this->db->jdate($obj->$field);
					} else {
						$oldvalue = $obj->$field;
					}
				}
			} else {
				$this->error = $this->db->lasterror();
				return -1;
			}
		}

		$error = 0;

		dol_syslog(__METHOD__, LOG_DEBUG);

		$this->db->begin();

		$sql = "UPDATE ".$this->db->prefix().$table." SET ";

		if ($format == 'text') {
			$sql .= $field." = '".$this->db->escape($value)."'";
		} elseif ($format == 'int') {
			$sql .= $field." = ".((int) $value);
		} elseif ($format == 'date') {
			$sql .= $field." = ".($value ? "'".$this->db->idate($value)."'" : "null");
		} elseif ($format == 'dategmt') {
			$sql .= $field." = ".($value ? "'".$this->db->idate($value, 'gmt')."'" : "null");
		}

		if ($fk_user_field) {
			if (!empty($fuser) && is_object($fuser)) {
				$sql .= ", ".$fk_user_field." = ".((int) $fuser->id);
			} elseif (empty($fuser) || $fuser != 'none') {
				$sql .= ", ".$fk_user_field." = ".((int) $user->id);
			}
		}

		$sql .= " WHERE ".$id_field." = ".((int) $id);

		$resql = $this->db->query($sql);
		if ($resql) {
			if ($trigkey) {
				// call trigger with updated object values
				if (method_exists($this, 'fetch')) {
					$result = $this->fetch($id);
				} else {
					$result = $this->fetchCommon($id);
				}
				$this->oldcopy = clone $this;
				if (property_exists($this->oldcopy, $field)) {
					$this->oldcopy->$field = $oldvalue;
				}

				if ($result >= 0) {
					$result = $this->call_trigger($trigkey, (!empty($fuser) && is_object($fuser)) ? $fuser : $user); // This may set this->errors
				}
				if ($result < 0) {
					$error++;
				}
			}

			if (!$error) {
				if (property_exists($this, $field)) {
					$this->$field = $value;
				}
				$this->db->commit();
				return 1;
			} else {
				$this->db->rollback();
				return -2;
			}
		} else {
			if ($this->db->lasterrno() == 'DB_ERROR_RECORD_ALREADY_EXISTS') {
				$this->error = 'DB_ERROR_RECORD_ALREADY_EXISTS';
			} else {
				$this->error = $this->db->lasterror();
			}
			$this->db->rollback();
			return -1;
		}
	}

	// phpcs:disable PEAR.NamingConventions.ValidFunctionName.ScopeNotCamelCaps
	/**
	 *      Load properties id_previous and id_next by comparing $fieldid with $this->ref
	 *
	 *      @param	string	$filter		Optional SQL filter. Example: "(t.field1 = 'aa' OR t.field2 = 'bb')". Do not allow user input data here.
	 *      							Use SQL and not Universal Search Filter. @TODO Replace this with an USF string after changing all ->next_prev_filter
	 *	 	@param  string	$fieldid   	Name of field to use for the select MAX and MIN
	 *		@param	int		$nodbprefix	Do not include DB prefix to forge table name
	 *      @return int         		<0 if KO, >0 if OK
	 */
	public function load_previous_next_ref($filter, $fieldid, $nodbprefix = 0)
	{
		// phpcs:enable
		global $conf, $user;

		if (!$this->table_element) {
			dol_print_error('', get_class($this)."::load_previous_next_ref was called on objet with property table_element not defined");
			return -1;
		}
		if ($fieldid == 'none') {
			return 1;
		}

		// For backward compatibility
		if ($this->table_element == 'facture_rec' && $fieldid == 'title') {
			$fieldid = 'titre';
		}

		// Security on socid
		$socid = 0;
		if ($user->socid > 0) {
			$socid = $user->socid;
		}

		// this->ismultientitymanaged contains
		// 0=No test on entity, 1=Test with field entity, 'field@table'=Test with link by field@table
		$aliastablesociete = 's';
		if ($this->element == 'societe') {
			$aliastablesociete = 'te'; // te as table_element
		}
		$restrictiononfksoc = empty($this->restrictiononfksoc) ? 0 : $this->restrictiononfksoc;
		$sql = "SELECT MAX(te.".$fieldid.")";
		$sql .= " FROM ".(empty($nodbprefix) ?$this->db->prefix():'').$this->table_element." as te";
		if (isset($this->ismultientitymanaged) && !is_numeric($this->ismultientitymanaged)) {
			$tmparray = explode('@', $this->ismultientitymanaged);
			$sql .= ", ".$this->db->prefix().$tmparray[1]." as ".($tmparray[1] == 'societe' ? 's' : 'parenttable'); // If we need to link to this table to limit select to entity
		} elseif ($restrictiononfksoc == 1 && $this->element != 'societe' && !$user->hasRight('societe', 'client', 'voir') && !$socid) {
			$sql .= ", ".$this->db->prefix()."societe as s"; // If we need to link to societe to limit select to socid
		} elseif ($restrictiononfksoc == 2 && $this->element != 'societe' && !$user->hasRight('societe', 'client', 'voir') && !$socid) {
			$sql .= " LEFT JOIN ".$this->db->prefix()."societe as s ON te.fk_soc = s.rowid"; // If we need to link to societe to limit select to socid
		}
		if ($restrictiononfksoc && !$user->hasRight('societe', 'client', 'voir') && !$socid) {
			$sql .= " LEFT JOIN ".$this->db->prefix()."societe_commerciaux as sc ON ".$aliastablesociete.".rowid = sc.fk_soc";
		}
		if ($fieldid == 'rowid') {
			$sql .= " WHERE te.".$fieldid." < ".((int) $this->id);
		} else {
			$sql .= " WHERE te.".$fieldid." < '".$this->db->escape($this->ref)."'"; // ->ref must always be defined (set to id if field does not exists)
		}
		if ($restrictiononfksoc == 1 && !$user->hasRight('societe', 'client', 'voir') && !$socid) {
			$sql .= " AND sc.fk_user = ".((int) $user->id);
		}
		if ($restrictiononfksoc == 2 && !$user->hasRight('societe', 'client', 'voir') && !$socid) {
			$sql .= " AND (sc.fk_user = ".((int) $user->id).' OR te.fk_soc IS NULL)';
		}
		if (!empty($filter)) {
			if (!preg_match('/^\s*AND/i', $filter)) {
				$sql .= " AND ";
			}
			$sql .= $filter;
		}
		if (isset($this->ismultientitymanaged) && !is_numeric($this->ismultientitymanaged)) {
			$tmparray = explode('@', $this->ismultientitymanaged);
			$sql .= " AND te.".$tmparray[0]." = ".($tmparray[1] == "societe" ? "s" : "parenttable").".rowid"; // If we need to link to this table to limit select to entity
		} elseif ($restrictiononfksoc == 1 && $this->element != 'societe' && !$user->hasRight('societe', 'client', 'voir') && !$socid) {
			$sql .= ' AND te.fk_soc = s.rowid'; // If we need to link to societe to limit select to socid
		}
		if (isset($this->ismultientitymanaged) && $this->ismultientitymanaged == 1) {
			if ($this->element == 'user' && getDolGlobalInt('MULTICOMPANY_TRANSVERSE_MODE')) {
				if (!empty($user->admin) && empty($user->entity) && $conf->entity == 1) {
					$sql .= " AND te.entity IS NOT NULL"; // Show all users
				} else {
					$sql .= " AND te.rowid IN (SELECT ug.fk_user FROM ".$this->db->prefix()."usergroup_user as ug WHERE ug.entity IN (".getEntity('usergroup')."))";
				}
			} else {
				$sql .= ' AND te.entity IN ('.getEntity($this->element).')';
			}
		}
		if (isset($this->ismultientitymanaged) && !is_numeric($this->ismultientitymanaged) && $this->element != 'societe') {
			$tmparray = explode('@', $this->ismultientitymanaged);
			$sql .= ' AND parenttable.entity IN ('.getEntity($tmparray[1]).')';
		}
		if ($restrictiononfksoc == 1 && $socid && $this->element != 'societe') {
			$sql .= ' AND te.fk_soc = '.((int) $socid);
		}
		if ($restrictiononfksoc == 2 && $socid && $this->element != 'societe') {
			$sql .= ' AND (te.fk_soc = '.((int) $socid).' OR te.fk_soc IS NULL)';
		}
		if ($restrictiononfksoc && $socid && $this->element == 'societe') {
			$sql .= ' AND te.rowid = '.((int) $socid);
		}
		//print 'socid='.$socid.' restrictiononfksoc='.$restrictiononfksoc.' ismultientitymanaged = '.$this->ismultientitymanaged.' filter = '.$filter.' -> '.$sql."<br>";

		$result = $this->db->query($sql);
		if (!$result) {
			$this->error = $this->db->lasterror();
			return -1;
		}
		$row = $this->db->fetch_row($result);
		$this->ref_previous = $row[0];

		$sql = "SELECT MIN(te.".$fieldid.")";
		$sql .= " FROM ".(empty($nodbprefix) ?$this->db->prefix():'').$this->table_element." as te";
		if (isset($this->ismultientitymanaged) && !is_numeric($this->ismultientitymanaged)) {
			$tmparray = explode('@', $this->ismultientitymanaged);
			$sql .= ", ".$this->db->prefix().$tmparray[1]." as ".($tmparray[1] == 'societe' ? 's' : 'parenttable'); // If we need to link to this table to limit select to entity
		} elseif ($restrictiononfksoc == 1 && $this->element != 'societe' && !$user->hasRight('societe', 'client', 'voir') && !$socid) {
			$sql .= ", ".$this->db->prefix()."societe as s"; // If we need to link to societe to limit select to socid
		} elseif ($restrictiononfksoc == 2 && $this->element != 'societe' && !$user->hasRight('societe', 'client', 'voir') && !$socid) {
			$sql .= " LEFT JOIN ".$this->db->prefix()."societe as s ON te.fk_soc = s.rowid"; // If we need to link to societe to limit select to socid
		}
		if ($restrictiononfksoc && !$user->hasRight('societe', 'client', 'voir') && !$socid) {
			$sql .= " LEFT JOIN ".$this->db->prefix()."societe_commerciaux as sc ON ".$aliastablesociete.".rowid = sc.fk_soc";
		}
		if ($fieldid == 'rowid') {
			$sql .= " WHERE te.".$fieldid." > ".((int) $this->id);
		} else {
			$sql .= " WHERE te.".$fieldid." > '".$this->db->escape($this->ref)."'"; // ->ref must always be defined (set to id if field does not exists)
		}
		if ($restrictiononfksoc == 1 && !$user->hasRight('societe', 'client', 'voir') && !$socid) {
			$sql .= " AND sc.fk_user = ".((int) $user->id);
		}
		if ($restrictiononfksoc == 2 && !$user->hasRight('societe', 'client', 'voir') && !$socid) {
			$sql .= " AND (sc.fk_user = ".((int) $user->id).' OR te.fk_soc IS NULL)';
		}
		if (!empty($filter)) {
			if (!preg_match('/^\s*AND/i', $filter)) {
				$sql .= " AND "; // For backward compatibility
			}
			$sql .= $filter;
		}
		if (isset($this->ismultientitymanaged) && !is_numeric($this->ismultientitymanaged)) {
			$tmparray = explode('@', $this->ismultientitymanaged);
			$sql .= " AND te.".$tmparray[0]." = ".($tmparray[1] == "societe" ? "s" : "parenttable").".rowid"; // If we need to link to this table to limit select to entity
		} elseif ($restrictiononfksoc == 1 && $this->element != 'societe' && !$user->hasRight('societe', 'client', 'voir') && !$socid) {
			$sql .= ' AND te.fk_soc = s.rowid'; // If we need to link to societe to limit select to socid
		}
		if (isset($this->ismultientitymanaged) && $this->ismultientitymanaged == 1) {
			if ($this->element == 'user' && getDolGlobalInt('MULTICOMPANY_TRANSVERSE_MODE')) {
				if (!empty($user->admin) && empty($user->entity) && $conf->entity == 1) {
					$sql .= " AND te.entity IS NOT NULL"; // Show all users
				} else {
					$sql .= " AND te.rowid IN (SELECT ug.fk_user FROM ".$this->db->prefix()."usergroup_user as ug WHERE ug.entity IN (".getEntity('usergroup')."))";
				}
			} else {
				$sql .= ' AND te.entity IN ('.getEntity($this->element).')';
			}
		}
		if (isset($this->ismultientitymanaged) && !is_numeric($this->ismultientitymanaged) && $this->element != 'societe') {
			$tmparray = explode('@', $this->ismultientitymanaged);
			$sql .= ' AND parenttable.entity IN ('.getEntity($tmparray[1]).')';
		}
		if ($restrictiononfksoc == 1 && $socid && $this->element != 'societe') {
			$sql .= ' AND te.fk_soc = '.((int) $socid);
		}
		if ($restrictiononfksoc == 2 && $socid && $this->element != 'societe') {
			$sql .= ' AND (te.fk_soc = '.((int) $socid).' OR te.fk_soc IS NULL)';
		}
		if ($restrictiononfksoc && $socid && $this->element == 'societe') {
			$sql .= ' AND te.rowid = '.((int) $socid);
		}
		//print 'socid='.$socid.' restrictiononfksoc='.$restrictiononfksoc.' ismultientitymanaged = '.$this->ismultientitymanaged.' filter = '.$filter.' -> '.$sql."<br>";
		// Rem: Bug in some mysql version: SELECT MIN(rowid) FROM llx_socpeople WHERE rowid > 1 when one row in database with rowid=1, returns 1 instead of null

		$result = $this->db->query($sql);
		if (!$result) {
			$this->error = $this->db->lasterror();
			return -2;
		}
		$row = $this->db->fetch_row($result);
		$this->ref_next = $row[0];

		return 1;
	}


	/**
	 *      Return list of id of contacts of object
	 *
	 *      @param	string	$source     Source of contact: external (llx_socpeople) or internal (llx_user) or thirdparty (llx_societe)
	 *      @return array				Array of id of contacts (if source=external or internal)
	 * 									Array of id of third parties with at least one contact on object (if source=thirdparty)
	 */
	public function getListContactId($source = 'external')
	{
		$contactAlreadySelected = array();
		$tab = $this->liste_contact(-1, $source);
		$num = count($tab);
		$i = 0;
		while ($i < $num) {
			if ($source == 'thirdparty') {
				$contactAlreadySelected[$i] = $tab[$i]['socid'];
			} else {
				$contactAlreadySelected[$i] = $tab[$i]['id'];
			}
			$i++;
		}
		return $contactAlreadySelected;
	}


	/**
	 *	Link element with a project
	 *
	 *	@param     	int		$projectid		Project id to link element to
	 *  @param		int		$notrigger		Disable the trigger
	 *	@return		int						<0 if KO, >0 if OK
	 */
	public function setProject($projectid, $notrigger = 0)
	{
		global $user;
		$error = 0;

		if (!$this->table_element) {
			dol_syslog(get_class($this)."::setProject was called on objet with property table_element not defined", LOG_ERR);
			return -1;
		}

		$sql = "UPDATE ".$this->db->prefix().$this->table_element;
		if (!empty($this->fields['fk_project'])) {		// Common case
			if ($projectid) {
				$sql .= " SET fk_project = ".((int) $projectid);
			} else {
				$sql .= " SET fk_project = NULL";
			}
			$sql .= ' WHERE rowid = '.((int) $this->id);
		} elseif ($this->table_element == 'actioncomm') {	// Special case for actioncomm
			if ($projectid) {
				$sql .= " SET fk_project = ".((int) $projectid);
			} else {
				$sql .= " SET fk_project = NULL";
			}
			$sql .= ' WHERE id = '.((int) $this->id);
		} else // Special case for old architecture objects
		{
			if ($projectid) {
				$sql .= ' SET fk_projet = '.((int) $projectid);
			} else {
				$sql .= ' SET fk_projet = NULL';
			}
			$sql .= " WHERE rowid = ".((int) $this->id);
		}

		$this->db->begin();

		dol_syslog(get_class($this)."::setProject", LOG_DEBUG);
		if ($this->db->query($sql)) {
			$this->fk_project = ((int) $projectid);
		} else {
			dol_print_error($this->db);
			$error++;
		}

		// Triggers
		if (!$error && !$notrigger) {
			// Call triggers
			$result = $this->call_trigger(strtoupper($this->element) . '_MODIFY', $user);
			if ($result < 0) {
				$error++;
			} //Do also here what you must do to rollback action if trigger fail
			// End call triggers
		}

		// Commit or rollback
		if ($error) {
			$this->db->rollback();
			return -1;
		} else {
			$this->db->commit();
			return 1;
		}
	}

	/**
	 *  Change the payments methods
	 *
	 *  @param		int		$id		Id of new payment method
	 *  @return		int				>0 if OK, <0 if KO
	 */
	public function setPaymentMethods($id)
	{
		global $user;

		$error = 0; $notrigger = 0;

		dol_syslog(get_class($this).'::setPaymentMethods('.$id.')');

		if ($this->statut >= 0 || $this->element == 'societe') {
			// TODO uniformize field name
			$fieldname = 'fk_mode_reglement';
			if ($this->element == 'societe') {
				$fieldname = 'mode_reglement';
			}
			if (get_class($this) == 'Fournisseur') {
				$fieldname = 'mode_reglement_supplier';
			}
			if (get_class($this) == 'Tva') {
				$fieldname = 'fk_typepayment';
			}
			if (get_class($this) == 'Salary') {
				$fieldname = 'fk_typepayment';
			}

			$sql = "UPDATE ".$this->db->prefix().$this->table_element;
			$sql .= " SET ".$fieldname." = ".(($id > 0 || $id == '0') ? ((int) $id) : 'NULL');
			$sql .= ' WHERE rowid='.((int) $this->id);

			if ($this->db->query($sql)) {
				$this->mode_reglement_id = $id;
				// for supplier
				if (get_class($this) == 'Fournisseur') {
					$this->mode_reglement_supplier_id = $id;
				}
				// Triggers
				if (!$error && !$notrigger) {
					// Call triggers
					if (get_class($this) == 'Commande') {
						$result = $this->call_trigger('ORDER_MODIFY', $user);
					} else {
						$result = $this->call_trigger(strtoupper(get_class($this)).'_MODIFY', $user);
					}
					if ($result < 0) {
						$error++;
					}
					// End call triggers
				}
				return 1;
			} else {
				dol_syslog(get_class($this).'::setPaymentMethods Error '.$this->db->error());
				$this->error = $this->db->error();
				return -1;
			}
		} else {
			dol_syslog(get_class($this).'::setPaymentMethods, status of the object is incompatible');
			$this->error = 'Status of the object is incompatible '.$this->statut;
			return -2;
		}
	}

	/**
	 *  Change the multicurrency code
	 *
	 *  @param		string	$code	multicurrency code
	 *  @return		int				>0 if OK, <0 if KO
	 */
	public function setMulticurrencyCode($code)
	{
		dol_syslog(get_class($this).'::setMulticurrencyCode('.$code.')');
		if ($this->statut >= 0 || $this->element == 'societe') {
			$fieldname = 'multicurrency_code';

			$sql = 'UPDATE '.$this->db->prefix().$this->table_element;
			$sql .= " SET ".$fieldname." = '".$this->db->escape($code)."'";
			$sql .= ' WHERE rowid='.((int) $this->id);

			if ($this->db->query($sql)) {
				$this->multicurrency_code = $code;

				list($fk_multicurrency, $rate) = MultiCurrency::getIdAndTxFromCode($this->db, $code);
				if ($rate) {
					$this->setMulticurrencyRate($rate, 2);
				}

				return 1;
			} else {
				dol_syslog(get_class($this).'::setMulticurrencyCode Error '.$sql.' - '.$this->db->error());
				$this->error = $this->db->error();
				return -1;
			}
		} else {
			dol_syslog(get_class($this).'::setMulticurrencyCode, status of the object is incompatible');
			$this->error = 'Status of the object is incompatible '.$this->statut;
			return -2;
		}
	}

	/**
	 *  Change the multicurrency rate
	 *
	 *  @param		double	$rate	multicurrency rate
	 *  @param		int		$mode	mode 1 : amounts in company currency will be recalculated, mode 2 : amounts in foreign currency will be recalculated
	 *  @return		int				>0 if OK, <0 if KO
	 */
	public function setMulticurrencyRate($rate, $mode = 1)
	{
		dol_syslog(get_class($this).'::setMulticurrencyRate('.$rate.','.$mode.')');
		if ($this->statut >= 0 || $this->element == 'societe') {
			$fieldname = 'multicurrency_tx';

			$sql = 'UPDATE '.$this->db->prefix().$this->table_element;
			$sql .= " SET ".$fieldname." = ".((float) $rate);
			$sql .= ' WHERE rowid='.((int) $this->id);

			if ($this->db->query($sql)) {
				$this->multicurrency_tx = $rate;

				// Update line price
				if (!empty($this->lines)) {
					foreach ($this->lines as &$line) {
						// Amounts in company currency will be recalculated
						if ($mode == 1) {
							$line->subprice = 0;
						}

						// Amounts in foreign currency will be recalculated
						if ($mode == 2) {
							$line->multicurrency_subprice = 0;
						}

						switch ($this->element) {
							case 'propal':
								/** @var Propal $this */
								/** @var PropaleLigne $line */
								$this->updateline(
									$line->id,
									$line->subprice,
									$line->qty,
									$line->remise_percent,
									$line->tva_tx,
									$line->localtax1_tx,
									$line->localtax2_tx,
									($line->description ? $line->description : $line->desc),
									'HT',
									$line->info_bits,
									$line->special_code,
									$line->fk_parent_line,
									$line->skip_update_total,
									$line->fk_fournprice,
									$line->pa_ht,
									$line->label,
									$line->product_type,
									$line->date_start,
									$line->date_end,
									$line->array_options,
									$line->fk_unit,
									$line->multicurrency_subprice
								);
								break;
							case 'commande':
								/** @var Commande $this */
								/** @var OrderLine $line */
								$this->updateline(
									$line->id,
									($line->description ? $line->description : $line->desc),
									$line->subprice,
									$line->qty,
									$line->remise_percent,
									$line->tva_tx,
									$line->localtax1_tx,
									$line->localtax2_tx,
									'HT',
									$line->info_bits,
									$line->date_start,
									$line->date_end,
									$line->product_type,
									$line->fk_parent_line,
									$line->skip_update_total,
									$line->fk_fournprice,
									$line->pa_ht,
									$line->label,
									$line->special_code,
									$line->array_options,
									$line->fk_unit,
									$line->multicurrency_subprice
								);
								break;
							case 'facture':
								/** @var Facture $this */
								/** @var FactureLigne $line */
								$this->updateline(
									$line->id,
									($line->description ? $line->description : $line->desc),
									$line->subprice,
									$line->qty,
									$line->remise_percent,
									$line->date_start,
									$line->date_end,
									$line->tva_tx,
									$line->localtax1_tx,
									$line->localtax2_tx,
									'HT',
									$line->info_bits,
									$line->product_type,
									$line->fk_parent_line,
									$line->skip_update_total,
									$line->fk_fournprice,
									$line->pa_ht,
									$line->label,
									$line->special_code,
									$line->array_options,
									$line->situation_percent,
									$line->fk_unit,
									$line->multicurrency_subprice
								);
								break;
							case 'supplier_proposal':
								/** @var SupplierProposal $this */
								/** @var SupplierProposalLine $line */
								$this->updateline(
									$line->id,
									$line->subprice,
									$line->qty,
									$line->remise_percent,
									$line->tva_tx,
									$line->localtax1_tx,
									$line->localtax2_tx,
									($line->description ? $line->description : $line->desc),
									'HT',
									$line->info_bits,
									$line->special_code,
									$line->fk_parent_line,
									$line->skip_update_total,
									$line->fk_fournprice,
									$line->pa_ht,
									$line->label,
									$line->product_type,
									$line->array_options,
									$line->ref_fourn,
									$line->multicurrency_subprice
								);
								break;
							case 'order_supplier':
								/** @var CommandeFournisseur $this */
								/** @var CommandeFournisseurLigne $line */
								$this->updateline(
									$line->id,
									($line->description ? $line->description : $line->desc),
									$line->subprice,
									$line->qty,
									$line->remise_percent,
									$line->tva_tx,
									$line->localtax1_tx,
									$line->localtax2_tx,
									'HT',
									$line->info_bits,
									$line->product_type,
									false,
									$line->date_start,
									$line->date_end,
									$line->array_options,
									$line->fk_unit,
									$line->multicurrency_subprice,
									$line->ref_supplier
								);
								break;
							case 'invoice_supplier':
								/** @var FactureFournisseur $this */
								/** @var SupplierInvoiceLine $line */
								$this->updateline(
									$line->id,
									($line->description ? $line->description : $line->desc),
									$line->subprice,
									$line->tva_tx,
									$line->localtax1_tx,
									$line->localtax2_tx,
									$line->qty,
									0,
									'HT',
									$line->info_bits,
									$line->product_type,
									$line->remise_percent,
									false,
									$line->date_start,
									$line->date_end,
									$line->array_options,
									$line->fk_unit,
									$line->multicurrency_subprice,
									$line->ref_supplier
								);
								break;
							default:
								dol_syslog(get_class($this).'::setMulticurrencyRate no updateline defined', LOG_DEBUG);
								break;
						}
					}
				}

				return 1;
			} else {
				dol_syslog(get_class($this).'::setMulticurrencyRate Error '.$sql.' - '.$this->db->error());
				$this->error = $this->db->error();
				return -1;
			}
		} else {
			dol_syslog(get_class($this).'::setMulticurrencyRate, status of the object is incompatible');
			$this->error = 'Status of the object is incompatible '.$this->statut;
			return -2;
		}
	}

	/**
	 *  Change the payments terms
	 *
	 *  @param		int		$id					Id of new payment terms
	 *  @param		string	$deposit_percent	% of deposit if needed by payment terms
	 *  @return		int							>0 if OK, <0 if KO
	 */
	public function setPaymentTerms($id, $deposit_percent = null)
	{
		dol_syslog(get_class($this).'::setPaymentTerms('.$id.', '.var_export($deposit_percent, true).')');
		if ($this->statut >= 0 || $this->element == 'societe') {
			// TODO uniformize field name
			$fieldname = 'fk_cond_reglement';
			if ($this->element == 'societe') {
				$fieldname = 'cond_reglement';
			}
			if (get_class($this) == 'Fournisseur') {
				$fieldname = 'cond_reglement_supplier';
			}

			if (empty($deposit_percent) || $deposit_percent < 0) {
				$deposit_percent = getDictionaryValue('c_payment_term', 'deposit_percent', $id);
			}

			if ($deposit_percent > 100) {
				$deposit_percent = 100;
			}

			$sql = 'UPDATE '.$this->db->prefix().$this->table_element;
			$sql .= " SET ".$fieldname." = ".(($id > 0 || $id == '0') ? ((int) $id) : 'NULL');
			if (in_array($this->table_element, array('propal', 'commande', 'societe'))) {
				$sql .= " , deposit_percent = " . (empty($deposit_percent) ? 'NULL' : "'".$this->db->escape($deposit_percent)."'");
			}
			$sql .= ' WHERE rowid='.((int) $this->id);

			if ($this->db->query($sql)) {
				$this->cond_reglement_id = $id;
				// for supplier
				if (get_class($this) == 'Fournisseur') {
					$this->cond_reglement_supplier_id = $id;
				}
				$this->cond_reglement = $id; // for compatibility
				$this->deposit_percent = $deposit_percent;
				return 1;
			} else {
				dol_syslog(get_class($this).'::setPaymentTerms Error '.$sql.' - '.$this->db->error());
				$this->error = $this->db->error();
				return -1;
			}
		} else {
			dol_syslog(get_class($this).'::setPaymentTerms, status of the object is incompatible');
			$this->error = 'Status of the object is incompatible '.$this->statut;
			return -2;
		}
	}

	/**
	 *  Change the transport mode methods
	 *
	 *  @param		int		$id		Id of transport mode
	 *  @return		int				>0 if OK, <0 if KO
	 */
	public function setTransportMode($id)
	{
		dol_syslog(get_class($this).'::setTransportMode('.$id.')');
		if ($this->statut >= 0 || $this->element == 'societe') {
			$fieldname = 'fk_transport_mode';
			if ($this->element == 'societe') {
				$fieldname = 'transport_mode';
			}
			if (get_class($this) == 'Fournisseur') {
				$fieldname = 'transport_mode_supplier';
			}

			$sql = 'UPDATE '.$this->db->prefix().$this->table_element;
			$sql .= " SET ".$fieldname." = ".(($id > 0 || $id == '0') ? ((int) $id) : 'NULL');
			$sql .= ' WHERE rowid='.((int) $this->id);

			if ($this->db->query($sql)) {
				$this->transport_mode_id = $id;
				// for supplier
				if (get_class($this) == 'Fournisseur') {
					$this->transport_mode_supplier_id = $id;
				}
				return 1;
			} else {
				dol_syslog(get_class($this).'::setTransportMode Error '.$sql.' - '.$this->db->error());
				$this->error = $this->db->error();
				return -1;
			}
		} else {
			dol_syslog(get_class($this).'::setTransportMode, status of the object is incompatible');
			$this->error = 'Status of the object is incompatible '.$this->statut;
			return -2;
		}
	}

	/**
	 *  Change the retained warranty payments terms
	 *
	 *  @param		int		$id		Id of new payment terms
	 *  @return		int				>0 if OK, <0 if KO
	 */
	public function setRetainedWarrantyPaymentTerms($id)
	{
		dol_syslog(get_class($this).'::setRetainedWarrantyPaymentTerms('.$id.')');
		if ($this->statut >= 0 || $this->element == 'societe') {
			$fieldname = 'retained_warranty_fk_cond_reglement';

			$sql = 'UPDATE '.$this->db->prefix().$this->table_element;
			$sql .= " SET ".$fieldname." = ".((int) $id);
			$sql .= ' WHERE rowid='.((int) $this->id);

			if ($this->db->query($sql)) {
				$this->retained_warranty_fk_cond_reglement = $id;
				return 1;
			} else {
				dol_syslog(get_class($this).'::setRetainedWarrantyPaymentTerms Error '.$sql.' - '.$this->db->error());
				$this->error = $this->db->error();
				return -1;
			}
		} else {
			dol_syslog(get_class($this).'::setRetainedWarrantyPaymentTerms, status of the object is incompatible');
			$this->error = 'Status of the object is incompatible '.$this->statut;
			return -2;
		}
	}

	/**
	 *	Define delivery address
	 *  @deprecated
	 *
	 *	@param      int		$id		Address id
	 *	@return     int				<0 si ko, >0 si ok
	 */
	public function setDeliveryAddress($id)
	{
		$fieldname = 'fk_delivery_address';
		if ($this->element == 'delivery' || $this->element == 'shipping') {
			$fieldname = 'fk_address';
		}

		$sql = "UPDATE ".$this->db->prefix().$this->table_element." SET ".$fieldname." = ".((int) $id);
		$sql .= " WHERE rowid = ".((int) $this->id)." AND fk_statut = 0";

		if ($this->db->query($sql)) {
			$this->fk_delivery_address = $id;
			return 1;
		} else {
			$this->error = $this->db->error();
			dol_syslog(get_class($this).'::setDeliveryAddress Error '.$this->error);
			return -1;
		}
	}


	/**
	 *  Change the shipping method
	 *
	 *  @param      int     $shipping_method_id     Id of shipping method
	 *  @param      bool    $notrigger              false=launch triggers after, true=disable triggers
	 *  @param      User	$userused               Object user
	 *
	 *  @return     int              1 if OK, 0 if KO
	 */
	public function setShippingMethod($shipping_method_id, $notrigger = false, $userused = null)
	{
		global $user;

		if (empty($userused)) {
			$userused = $user;
		}

		$error = 0;

		if (!$this->table_element) {
			dol_syslog(get_class($this)."::setShippingMethod was called on objet with property table_element not defined", LOG_ERR);
			return -1;
		}

		$this->db->begin();

		if ($shipping_method_id < 0) {
			$shipping_method_id = 'NULL';
		}
		dol_syslog(get_class($this).'::setShippingMethod('.$shipping_method_id.')');

		$sql = "UPDATE ".$this->db->prefix().$this->table_element;
		$sql .= " SET fk_shipping_method = ".((int) $shipping_method_id);
		$sql .= " WHERE rowid=".((int) $this->id);
		$resql = $this->db->query($sql);
		if (!$resql) {
			dol_syslog(get_class($this).'::setShippingMethod Error ', LOG_DEBUG);
			$this->error = $this->db->lasterror();
			$error++;
		} else {
			if (!$notrigger) {
				// Call trigger
				$this->context = array('shippingmethodupdate'=>1);
				$result = $this->call_trigger(strtoupper(get_class($this)).'_MODIFY', $userused);
				if ($result < 0) {
					$error++;
				}
				// End call trigger
			}
		}
		if ($error) {
			$this->db->rollback();
			return -1;
		} else {
			$this->shipping_method_id = ($shipping_method_id == 'NULL') ?null:$shipping_method_id;
			$this->db->commit();
			return 1;
		}
	}


	/**
	 *  Change the warehouse
	 *
	 *  @param      int     $warehouse_id     Id of warehouse
	 *  @return     int              1 if OK, 0 if KO
	 */
	public function setWarehouse($warehouse_id)
	{
		if (!$this->table_element) {
			dol_syslog(get_class($this)."::setWarehouse was called on objet with property table_element not defined", LOG_ERR);
			return -1;
		}
		if ($warehouse_id < 0) {
			$warehouse_id = 'NULL';
		}
		dol_syslog(get_class($this).'::setWarehouse('.$warehouse_id.')');

		$sql = "UPDATE ".$this->db->prefix().$this->table_element;
		$sql .= " SET fk_warehouse = ".((int) $warehouse_id);
		$sql .= " WHERE rowid=".((int) $this->id);

		if ($this->db->query($sql)) {
			$this->warehouse_id = ($warehouse_id == 'NULL') ?null:$warehouse_id;
			return 1;
		} else {
			dol_syslog(get_class($this).'::setWarehouse Error ', LOG_DEBUG);
			$this->error = $this->db->error();
			return 0;
		}
	}


	/**
	 *		Set last model used by doc generator
	 *
	 *		@param		User	$user		User object that make change
	 *		@param		string	$modelpdf	Modele name
	 *		@return		int					<0 if KO, >0 if OK
	 */
	public function setDocModel($user, $modelpdf)
	{
		if (!$this->table_element) {
			dol_syslog(get_class($this)."::setDocModel was called on objet with property table_element not defined", LOG_ERR);
			return -1;
		}

		$newmodelpdf = dol_trunc($modelpdf, 255);

		$sql = "UPDATE ".$this->db->prefix().$this->table_element;
		$sql .= " SET model_pdf = '".$this->db->escape($newmodelpdf)."'";
		$sql .= " WHERE rowid = ".((int) $this->id);

		dol_syslog(get_class($this)."::setDocModel", LOG_DEBUG);
		$resql = $this->db->query($sql);
		if ($resql) {
			$this->model_pdf = $modelpdf;
			return 1;
		} else {
			dol_print_error($this->db);
			return 0;
		}
	}


	/**
	 *  Change the bank account
	 *
	 *  @param		int		$fk_account		Id of bank account
	 *  @param      bool    $notrigger      false=launch triggers after, true=disable triggers
	 *  @param      User	$userused		Object user
	 *  @return		int				1 if OK, 0 if KO
	 */
	public function setBankAccount($fk_account, $notrigger = false, $userused = null)
	{
		global $user;

		if (empty($userused)) {
			$userused = $user;
		}

		$error = 0;

		if (!$this->table_element) {
			dol_syslog(get_class($this)."::setBankAccount was called on objet with property table_element not defined", LOG_ERR);
			return -1;
		}
		$this->db->begin();

		if ($fk_account < 0) {
			$fk_account = 'NULL';
		}
		dol_syslog(get_class($this).'::setBankAccount('.$fk_account.')');

		$sql = "UPDATE ".$this->db->prefix().$this->table_element;
		$sql .= " SET fk_account = ".((int) $fk_account);
		$sql .= " WHERE rowid=".((int) $this->id);

		$resql = $this->db->query($sql);
		if (!$resql) {
			dol_syslog(get_class($this).'::setBankAccount Error '.$sql.' - '.$this->db->error());
			$this->error = $this->db->lasterror();
			$error++;
		} else {
			if (!$notrigger) {
				// Call trigger
				$this->context['bankaccountupdate'] = 1;
				$triggerName = strtoupper(get_class($this)).'_MODIFY';
				// Special cases
				if ($triggerName == 'FACTUREREC_MODIFY') {
					$triggerName = 'BILLREC_MODIFY';
				}
				$result = $this->call_trigger($triggerName, $userused);
				if ($result < 0) {
					$error++;
				}
				// End call trigger
			}
		}
		if ($error) {
			$this->db->rollback();
			return -1;
		} else {
			$this->fk_account = ($fk_account == 'NULL') ?null:$fk_account;
			$this->db->commit();
			return 1;
		}
	}


	// TODO: Move line related operations to CommonObjectLine?

	// phpcs:disable PEAR.NamingConventions.ValidFunctionName.ScopeNotCamelCaps
	/**
	 *  Save a new position (field rang) for details lines.
	 *  You can choose to set position for lines with already a position or lines without any position defined.
	 *
	 * 	@param		boolean		$renum			   True to renum all already ordered lines, false to renum only not already ordered lines.
	 * 	@param		string		$rowidorder		   ASC or DESC
	 * 	@param		boolean		$fk_parent_line    Table with fk_parent_line field or not
	 * 	@return		int                            <0 if KO, >0 if OK
	 */
	public function line_order($renum = false, $rowidorder = 'ASC', $fk_parent_line = true)
	{
		// phpcs:enable
		if (!$this->table_element_line) {
			dol_syslog(get_class($this)."::line_order was called on objet with property table_element_line not defined", LOG_ERR);
			return -1;
		}
		if (!$this->fk_element) {
			dol_syslog(get_class($this)."::line_order was called on objet with property fk_element not defined", LOG_ERR);
			return -1;
		}

		$fieldposition = 'rang'; // @todo Rename 'rang' into 'position'
		if (in_array($this->table_element_line, array('bom_bomline', 'ecm_files', 'emailcollector_emailcollectoraction', 'product_attribute_value'))) {
			$fieldposition = 'position';
		}

		// Count number of lines to reorder (according to choice $renum)
		$nl = 0;
		$sql = "SELECT count(rowid) FROM ".$this->db->prefix().$this->table_element_line;
		$sql .= " WHERE ".$this->fk_element." = ".((int) $this->id);
		if (!$renum) {
			$sql .= " AND " . $fieldposition . " = 0";
		}
		if ($renum) {
			$sql .= " AND " . $fieldposition . " <> 0";
		}

		dol_syslog(get_class($this)."::line_order", LOG_DEBUG);
		$resql = $this->db->query($sql);
		if ($resql) {
			$row = $this->db->fetch_row($resql);
			$nl = $row[0];
		} else {
			dol_print_error($this->db);
		}
		if ($nl > 0) {
			// The goal of this part is to reorder all lines, with all children lines sharing the same counter that parents.
			$rows = array();

			// We first search all lines that are parent lines (for multilevel details lines)
			$sql = "SELECT rowid FROM ".$this->db->prefix().$this->table_element_line;
			$sql .= " WHERE ".$this->fk_element." = ".((int) $this->id);
			if ($fk_parent_line) {
				$sql .= ' AND fk_parent_line IS NULL';
			}
			$sql .= " ORDER BY " . $fieldposition . " ASC, rowid " . $rowidorder;

			dol_syslog(get_class($this)."::line_order search all parent lines", LOG_DEBUG);
			$resql = $this->db->query($sql);
			if ($resql) {
				$i = 0;
				$num = $this->db->num_rows($resql);
				while ($i < $num) {
					$row = $this->db->fetch_row($resql);
					$rows[] = $row[0]; // Add parent line into array rows
					$childrens = $this->getChildrenOfLine($row[0]);
					if (!empty($childrens)) {
						foreach ($childrens as $child) {
							array_push($rows, $child);
						}
					}
					$i++;
				}

				// Now we set a new number for each lines (parent and children with children included into parent tree)
				if (!empty($rows)) {
					foreach ($rows as $key => $row) {
						$this->updateRangOfLine($row, ($key + 1));
					}
				}
			} else {
				dol_print_error($this->db);
			}
		}
		return 1;
	}

	/**
	 * 	Get children of line
	 *
	 * 	@param	int		$id		            Id of parent line
	 * 	@param	int		$includealltree		0 = 1st level child, 1 = All level child
	 * 	@return	array			            Array with list of children lines id
	 */
	public function getChildrenOfLine($id, $includealltree = 0)
	{
		$fieldposition = 'rang'; // @todo Rename 'rang' into 'position'
		if (in_array($this->table_element_line, array('bom_bomline', 'ecm_files', 'emailcollector_emailcollectoraction', 'product_attribute_value'))) {
			$fieldposition = 'position';
		}

		$rows = array();

		$sql = "SELECT rowid FROM ".$this->db->prefix().$this->table_element_line;
		$sql .= " WHERE ".$this->fk_element." = ".((int) $this->id);
		$sql .= ' AND fk_parent_line = '.((int) $id);
		$sql .= " ORDER BY " . $fieldposition . " ASC";

		dol_syslog(get_class($this)."::getChildrenOfLine search children lines for line ".$id, LOG_DEBUG);
		$resql = $this->db->query($sql);
		if ($resql) {
			if ($this->db->num_rows($resql) > 0) {
				while ($row = $this->db->fetch_row($resql)) {
					$rows[] = $row[0];
					if (!empty($includealltree)) {
						$rows = array_merge($rows, $this->getChildrenOfLine($row[0]), $includealltree);
					}
				}
			}
		}
		return $rows;
	}

	// phpcs:disable PEAR.NamingConventions.ValidFunctionName.ScopeNotCamelCaps
	/**
	 * 	Update a line to have a lower rank
	 *
	 * 	@param 	int			$rowid				Id of line
	 * 	@param	boolean		$fk_parent_line		Table with fk_parent_line field or not
	 * 	@return	void
	 */
	public function line_up($rowid, $fk_parent_line = true)
	{
		// phpcs:enable
		$this->line_order(false, 'ASC', $fk_parent_line);

		// Get rang of line
		$rang = $this->getRangOfLine($rowid);

		// Update position of line
		$this->updateLineUp($rowid, $rang);
	}

	// phpcs:disable PEAR.NamingConventions.ValidFunctionName.ScopeNotCamelCaps
	/**
	 * 	Update a line to have a higher rank
	 *
	 * 	@param	int			$rowid				Id of line
	 * 	@param	boolean		$fk_parent_line		Table with fk_parent_line field or not
	 * 	@return	void
	 */
	public function line_down($rowid, $fk_parent_line = true)
	{
		// phpcs:enable
		$this->line_order(false, 'ASC', $fk_parent_line);

		// Get rang of line
		$rang = $this->getRangOfLine($rowid);

		// Get max value for rang
		$max = $this->line_max();

		// Update position of line
		$this->updateLineDown($rowid, $rang, $max);
	}

	/**
	 * 	Update position of line (rang)
	 *
	 * 	@param	int		$rowid		Id of line
	 * 	@param	int		$rang		Position
	 * 	@return	int					<0 if KO, >0 if OK
	 */
	public function updateRangOfLine($rowid, $rang)
	{
		global $hookmanager;
		$fieldposition = 'rang'; // @todo Rename 'rang' into 'position'
		if (in_array($this->table_element_line, array('bom_bomline', 'ecm_files', 'emailcollector_emailcollectoraction', 'product_attribute_value'))) {
			$fieldposition = 'position';
		}

		$sql = "UPDATE ".$this->db->prefix().$this->table_element_line." SET ".$fieldposition." = ".((int) $rang);
		$sql .= ' WHERE rowid = '.((int) $rowid);

		dol_syslog(get_class($this)."::updateRangOfLine", LOG_DEBUG);
		if (!$this->db->query($sql)) {
			dol_print_error($this->db);
			return -1;
		} else {
			$parameters=array('rowid'=>$rowid, 'rang'=>$rang, 'fieldposition' => $fieldposition);
			$action='';
			$reshook = $hookmanager->executeHooks('afterRankOfLineUpdate', $parameters, $this, $action);
			return 1;
		}
	}

	// phpcs:disable PEAR.NamingConventions.ValidFunctionName.ScopeNotCamelCaps
	/**
	 * 	Update position of line with ajax (rang)
	 *
	 * 	@param	array	$rows	Array of rows
	 * 	@return	void
	 */
	public function line_ajaxorder($rows)
	{
		// phpcs:enable
		$num = count($rows);
		for ($i = 0; $i < $num; $i++) {
			$this->updateRangOfLine($rows[$i], ($i + 1));
		}
	}

	/**
	 * 	Update position of line up (rang)
	 *
	 * 	@param	int		$rowid		Id of line
	 * 	@param	int		$rang		Position
	 * 	@return	void
	 */
	public function updateLineUp($rowid, $rang)
	{
		if ($rang > 1) {
			$fieldposition = 'rang';
			if (in_array($this->table_element_line, array('ecm_files', 'emailcollector_emailcollectoraction', 'product_attribute_value'))) {
				$fieldposition = 'position';
			}

			$sql = "UPDATE ".$this->db->prefix().$this->table_element_line." SET ".$fieldposition." = ".((int) $rang);
			$sql .= " WHERE ".$this->fk_element." = ".((int) $this->id);
			$sql .= " AND " . $fieldposition . " = " . ((int) ($rang - 1));
			if ($this->db->query($sql)) {
				$sql = "UPDATE ".$this->db->prefix().$this->table_element_line." SET ".$fieldposition." = ".((int) ($rang - 1));
				$sql .= ' WHERE rowid = '.((int) $rowid);
				if (!$this->db->query($sql)) {
					dol_print_error($this->db);
				}
			} else {
				dol_print_error($this->db);
			}
		}
	}

	/**
	 * 	Update position of line down (rang)
	 *
	 * 	@param	int		$rowid		Id of line
	 * 	@param	int		$rang		Position
	 * 	@param	int		$max		Max
	 * 	@return	void
	 */
	public function updateLineDown($rowid, $rang, $max)
	{
		if ($rang < $max) {
			$fieldposition = 'rang';
			if (in_array($this->table_element_line, array('ecm_files', 'emailcollector_emailcollectoraction', 'product_attribute_value'))) {
				$fieldposition = 'position';
			}

			$sql = "UPDATE ".$this->db->prefix().$this->table_element_line." SET ".$fieldposition." = ".((int) $rang);
			$sql .= " WHERE ".$this->fk_element." = ".((int) $this->id);
			$sql .= " AND " . $fieldposition . " = " . ((int) ($rang + 1));
			if ($this->db->query($sql)) {
				$sql = "UPDATE ".$this->db->prefix().$this->table_element_line." SET ".$fieldposition." = ".((int) ($rang + 1));
				$sql .= ' WHERE rowid = '.((int) $rowid);
				if (!$this->db->query($sql)) {
					dol_print_error($this->db);
				}
			} else {
				dol_print_error($this->db);
			}
		}
	}

	/**
	 * 	Get position of line (rang)
	 *
	 * 	@param		int		$rowid		Id of line
	 *  @return		int     			Value of rang in table of lines
	 */
	public function getRangOfLine($rowid)
	{
		$fieldposition = 'rang';
		if (in_array($this->table_element_line, array('ecm_files', 'emailcollector_emailcollectoraction', 'product_attribute_value'))) {
			$fieldposition = 'position';
		}

		$sql = "SELECT " . $fieldposition . " FROM ".$this->db->prefix().$this->table_element_line;
		$sql .= " WHERE rowid = ".((int) $rowid);

		dol_syslog(get_class($this)."::getRangOfLine", LOG_DEBUG);
		$resql = $this->db->query($sql);
		if ($resql) {
			$row = $this->db->fetch_row($resql);
			return $row[0];
		}

		return 0;
	}

	/**
	 * 	Get rowid of the line relative to its position
	 *
	 * 	@param		int		$rang		Rang value
	 *  @return     int     			Rowid of the line
	 */
	public function getIdOfLine($rang)
	{
		$fieldposition = 'rang';
		if (in_array($this->table_element_line, array('ecm_files', 'emailcollector_emailcollectoraction', 'product_attribute_value'))) {
			$fieldposition = 'position';
		}

		$sql = "SELECT rowid FROM ".$this->db->prefix().$this->table_element_line;
		$sql .= " WHERE ".$this->fk_element." = ".((int) $this->id);
		$sql .= " AND " . $fieldposition . " = ".((int) $rang);
		$resql = $this->db->query($sql);
		if ($resql) {
			$row = $this->db->fetch_row($resql);
			return $row[0];
		}

		return 0;
	}

	// phpcs:disable PEAR.NamingConventions.ValidFunctionName.ScopeNotCamelCaps
	/**
	 * 	Get max value used for position of line (rang)
	 *
	 * 	@param		int		$fk_parent_line		Parent line id
	 *  @return     int  			   			Max value of rang in table of lines
	 */
	public function line_max($fk_parent_line = 0)
	{
		// phpcs:enable
		$positionfield = 'rang';
		if (in_array($this->table_element, array('bom_bom', 'product_attribute'))) {
			$positionfield = 'position';
		}

		// Search the last rang with fk_parent_line
		if ($fk_parent_line) {
			$sql = "SELECT max(".$positionfield.") FROM ".$this->db->prefix().$this->table_element_line;
			$sql .= " WHERE ".$this->fk_element." = ".((int) $this->id);
			$sql .= " AND fk_parent_line = ".((int) $fk_parent_line);

			dol_syslog(get_class($this)."::line_max", LOG_DEBUG);
			$resql = $this->db->query($sql);
			if ($resql) {
				$row = $this->db->fetch_row($resql);
				if (!empty($row[0])) {
					return $row[0];
				} else {
					return $this->getRangOfLine($fk_parent_line);
				}
			}
		} else {
			// If not, search the last rang of element
			$sql = "SELECT max(".$positionfield.") FROM ".$this->db->prefix().$this->table_element_line;
			$sql .= " WHERE ".$this->fk_element." = ".((int) $this->id);

			dol_syslog(get_class($this)."::line_max", LOG_DEBUG);
			$resql = $this->db->query($sql);
			if ($resql) {
				$row = $this->db->fetch_row($resql);
				return $row[0];
			}
		}

		return 0;
	}

	// phpcs:disable PEAR.NamingConventions.ValidFunctionName.ScopeNotCamelCaps
	/**
	 *  Update external ref of element
	 *
	 *  @param      string		$ref_ext	Update field ref_ext
	 *  @return     int      		   		<0 if KO, >0 if OK
	 */
	public function update_ref_ext($ref_ext)
	{
		// phpcs:enable
		if (!$this->table_element) {
			dol_syslog(get_class($this)."::update_ref_ext was called on objet with property table_element not defined", LOG_ERR);
			return -1;
		}

		$sql = "UPDATE ".$this->db->prefix().$this->table_element;
		$sql .= " SET ref_ext = '".$this->db->escape($ref_ext)."'";
		$sql .= " WHERE ".(isset($this->table_rowid) ? $this->table_rowid : 'rowid')." = ".((int) $this->id);

		dol_syslog(get_class($this)."::update_ref_ext", LOG_DEBUG);
		if ($this->db->query($sql)) {
			$this->ref_ext = $ref_ext;
			return 1;
		} else {
			$this->error = $this->db->error();
			return -1;
		}
	}

	// phpcs:disable PEAR.NamingConventions.ValidFunctionName.ScopeNotCamelCaps
	/**
	 *  Update note of element
	 *
	 *  @param      string		$note		New value for note
	 *  @param		string		$suffix		'', '_public' or '_private'
	 *  @return     int      		   		<0 if KO, >0 if OK
	 */
	public function update_note($note, $suffix = '')
	{
		// phpcs:enable
		global $user;

		if (!$this->table_element) {
			$this->error = 'update_note was called on objet with property table_element not defined';
			dol_syslog(get_class($this)."::update_note was called on objet with property table_element not defined", LOG_ERR);
			return -1;
		}
		if (!in_array($suffix, array('', '_public', '_private'))) {
			$this->error = 'update_note Parameter suffix must be empty, \'_private\' or \'_public\'';
			dol_syslog(get_class($this)."::update_note Parameter suffix must be empty, '_private' or '_public'", LOG_ERR);
			return -2;
		}

		$newsuffix = $suffix;

		// Special cas
		if ($this->table_element == 'product' && $newsuffix == '_private') {
			$newsuffix = '';
		}
		if (in_array($this->table_element, array('actioncomm', 'adherent', 'advtargetemailing', 'cronjob', 'establishment'))) {
			$fieldusermod =  "fk_user_mod";
		} elseif ($this->table_element == 'ecm_files') {
			$fieldusermod = "fk_user_m";
		} else {
			$fieldusermod = "fk_user_modif";
		}
		$sql = "UPDATE ".$this->db->prefix().$this->table_element;
		$sql .= " SET note".$newsuffix." = ".(!empty($note) ? ("'".$this->db->escape($note)."'") : "NULL");
		$sql .= ", ".$fieldusermod." = ".((int) $user->id);
		$sql .= " WHERE rowid = ".((int) $this->id);

		dol_syslog(get_class($this)."::update_note", LOG_DEBUG);
		if ($this->db->query($sql)) {
			if ($suffix == '_public') {
				$this->note_public = $note;
			} elseif ($suffix == '_private') {
				$this->note_private = $note;
			} else {
				$this->note = $note; // deprecated
				$this->note_private = $note;
			}
			return 1;
		} else {
			$this->error = $this->db->lasterror();
			return -1;
		}
	}

	// phpcs:disable PEAR.NamingConventions.ValidFunctionName.ScopeNotCamelCaps
	/**
	 * 	Update public note (kept for backward compatibility)
	 *
	 * @param      string		$note		New value for note
	 * @return     int      		   		<0 if KO, >0 if OK
	 * @deprecated
	 * @see update_note()
	 */
	public function update_note_public($note)
	{
		// phpcs:enable
		return $this->update_note($note, '_public');
	}

	// phpcs:disable PEAR.NamingConventions.ValidFunctionName.ScopeNotCamelCaps
	/**
	 *	Update total_ht, total_ttc, total_vat, total_localtax1, total_localtax2 for an object (sum of lines).
	 *  Must be called at end of methods addline or updateline.
	 *
	 *	@param	int		$exclspec          	>0 = Exclude special product (product_type=9)
	 *  @param  string	$roundingadjust    	'none'=Do nothing, 'auto'=Use default method (MAIN_ROUNDOFTOTAL_NOT_TOTALOFROUND if defined, or '0'), '0'=Force mode Total of rounding, '1'=Force mode Rounding of total
	 *  @param	int		$nodatabaseupdate	1=Do not update database total fields of the main object. Update only properties in memory. Can be used to save SQL when this method is called several times, so we can do it only once at end.
	 *  @param	Societe	$seller				If roundingadjust is '0' or '1' or maybe 'auto', it means we recalculate total for lines before calculating total for object and for this, we need seller object (used to analyze lines to check corrupted data).
	 *	@return	int    			           	<0 if KO, >0 if OK
	 */
	public function update_price($exclspec = 0, $roundingadjust = 'none', $nodatabaseupdate = 0, $seller = null)
	{
		// phpcs:enable
		global $conf, $hookmanager, $action;

		$parameters = array('exclspec' => $exclspec, 'roundingadjust' => $roundingadjust, 'nodatabaseupdate' => $nodatabaseupdate, 'seller' => $seller);
		$reshook = $hookmanager->executeHooks('updateTotalPrice', $parameters, $this, $action); // Note that $action and $object may have been modified by some hooks
		if ($reshook > 0) {
			return 1; // replacement code
		} elseif ($reshook < 0) {
			return -1; // failure
		} // reshook = 0 => execute normal code

		// Some external module want no update price after a trigger because they have another method to calculate the total (ex: with an extrafield)
		$MODULE = "";
		if ($this->element == 'propal') {
			$MODULE = "MODULE_DISALLOW_UPDATE_PRICE_PROPOSAL";
		} elseif ($this->element == 'commande' || $this->element == 'order') {
			$MODULE = "MODULE_DISALLOW_UPDATE_PRICE_ORDER";
		} elseif ($this->element == 'facture' || $this->element == 'invoice') {
			$MODULE = "MODULE_DISALLOW_UPDATE_PRICE_INVOICE";
		} elseif ($this->element == 'facture_fourn' || $this->element == 'supplier_invoice' || $this->element == 'invoice_supplier' || $this->element == 'invoice_supplier_rec') {
			$MODULE = "MODULE_DISALLOW_UPDATE_PRICE_SUPPLIER_INVOICE";
		} elseif ($this->element == 'order_supplier' || $this->element == 'supplier_order') {
			$MODULE = "MODULE_DISALLOW_UPDATE_PRICE_SUPPLIER_ORDER";
		} elseif ($this->element == 'supplier_proposal') {
			$MODULE = "MODULE_DISALLOW_UPDATE_PRICE_SUPPLIER_PROPOSAL";
		}

		if (!empty($MODULE)) {
			if (!empty($conf->global->$MODULE)) {
				$modsactivated = explode(',', $conf->global->$MODULE);
				foreach ($modsactivated as $mod) {
					if (isModEnabled($mod)) {
						return 1; // update was disabled by specific setup
					}
				}
			}
		}

		include_once DOL_DOCUMENT_ROOT.'/core/lib/price.lib.php';

		$forcedroundingmode = $roundingadjust;
		if ($forcedroundingmode == 'auto' && isset($conf->global->MAIN_ROUNDOFTOTAL_NOT_TOTALOFROUND)) {
			$forcedroundingmode = getDolGlobalString('MAIN_ROUNDOFTOTAL_NOT_TOTALOFROUND');
		} elseif ($forcedroundingmode == 'auto') {
			$forcedroundingmode = '0';
		}

		$error = 0;

		$multicurrency_tx = !empty($this->multicurrency_tx) ? $this->multicurrency_tx : 1;

		// Define constants to find lines to sum (field name int the table_element_line not into table_element)
		$fieldtva = 'total_tva';
		$fieldlocaltax1 = 'total_localtax1';
		$fieldlocaltax2 = 'total_localtax2';
		$fieldup = 'subprice';
		if ($this->element == 'facture_fourn' || $this->element == 'invoice_supplier') {
			$fieldtva = 'tva';
			$fieldup = 'pu_ht';
		}
		if ($this->element == 'invoice_supplier_rec') {
			$fieldup = 'pu_ht';
		}
		if ($this->element == 'expensereport') {
			$fieldup = 'value_unit';
		}

		$sql = "SELECT rowid, qty, ".$fieldup." as up, remise_percent, total_ht, ".$fieldtva." as total_tva, total_ttc, ".$fieldlocaltax1." as total_localtax1, ".$fieldlocaltax2." as total_localtax2,";
		$sql .= ' tva_tx as vatrate, localtax1_tx, localtax2_tx, localtax1_type, localtax2_type, info_bits, product_type';
		if ($this->table_element_line == 'facturedet') {
			$sql .= ', situation_percent';
		}
		$sql .= ', multicurrency_total_ht, multicurrency_total_tva, multicurrency_total_ttc';
		$sql .= " FROM ".$this->db->prefix().$this->table_element_line;
		$sql .= " WHERE ".$this->fk_element." = ".((int) $this->id);
		if ($exclspec) {
			$product_field = 'product_type';
			if ($this->table_element_line == 'contratdet') {
				$product_field = ''; // contratdet table has no product_type field
			}
			if ($product_field) {
				$sql .= " AND ".$product_field." <> 9";
			}
		}
		$sql .= ' ORDER by rowid'; // We want to be sure to always use same order of line to not change lines differently when option MAIN_ROUNDOFTOTAL_NOT_TOTALOFROUND is used

		dol_syslog(get_class($this)."::update_price", LOG_DEBUG);

		$resql = $this->db->query($sql);
		if ($resql) {
			$this->total_ht  = 0;
			$this->total_tva = 0;
			$this->total_localtax1 = 0;
			$this->total_localtax2 = 0;
			$this->total_ttc = 0;
			$total_ht_by_vats  = array();
			$total_tva_by_vats = array();
			$total_ttc_by_vats = array();
			$this->multicurrency_total_ht = 0;
			$this->multicurrency_total_tva	= 0;
			$this->multicurrency_total_ttc	= 0;

			$this->db->begin();

			$num = $this->db->num_rows($resql);
			$i = 0;
			while ($i < $num) {
				$obj = $this->db->fetch_object($resql);

				// Note: There is no check on detail line and no check on total, if $forcedroundingmode = 'none'
				$parameters = array('fk_element' => $obj->rowid);
				$reshook = $hookmanager->executeHooks('changeRoundingMode', $parameters, $this, $action); // Note that $action and $object may have been modified by some hooks

				if (empty($reshook) && $forcedroundingmode == '0') {	// Check if data on line are consistent. This may solve lines that were not consistent because set with $forcedroundingmode='auto'
					// This part of code is to fix data. We should not call it too often.
					$localtax_array = array($obj->localtax1_type, $obj->localtax1_tx, $obj->localtax2_type, $obj->localtax2_tx);
					$tmpcal = calcul_price_total($obj->qty, $obj->up, $obj->remise_percent, $obj->vatrate, $obj->localtax1_tx, $obj->localtax2_tx, 0, 'HT', $obj->info_bits, $obj->product_type, $seller, $localtax_array, (isset($obj->situation_percent) ? $obj->situation_percent : 100), $multicurrency_tx);

					$diff_when_using_price_ht = price2num($tmpcal[1] - $obj->total_tva, 'MT', 1); // If price was set with tax price and unit price HT has a low number of digits, then we may have a diff on recalculation from unit price HT.
					$diff_on_current_total = price2num($obj->total_ttc - $obj->total_ht - $obj->total_tva - $obj->total_localtax1 - $obj->total_localtax2, 'MT', 1);
					//var_dump($obj->total_ht.' '.$obj->total_tva.' '.$obj->total_localtax1.' '.$obj->total_localtax2.' => '.$obj->total_ttc);
					//var_dump($diff_when_using_price_ht.' '.$diff_on_current_total);

					if ($diff_on_current_total) {
						// This should not happen, we should always have in table: total_ttc = total_ht + total_vat + total_localtax1 + total_localtax2
						$sqlfix = "UPDATE ".$this->db->prefix().$this->table_element_line." SET ".$fieldtva." = ".price2num((float) $tmpcal[1]).", total_ttc = ".price2num((float) $tmpcal[2])." WHERE rowid = ".((int) $obj->rowid);
						dol_syslog('We found unconsistent data into detailed line (diff_on_current_total = '.$diff_on_current_total.') for line rowid = '.$obj->rowid." (ht=".$obj->total_ht." vat=".$obj->total_tva." tax1=".$obj->total_localtax1." tax2=".$obj->total_localtax2." ttc=".$obj->total_ttc."). We fix the total_vat and total_ttc of line by running sqlfix = ".$sqlfix, LOG_WARNING);
						$resqlfix = $this->db->query($sqlfix);
						if (!$resqlfix) {
							dol_print_error($this->db, 'Failed to update line');
						}
						$obj->total_tva = $tmpcal[1];
						$obj->total_ttc = $tmpcal[2];
					} elseif ($diff_when_using_price_ht && $roundingadjust == '0') {
						// After calculation from HT, total is consistent but we have found a difference between VAT part in calculation and into database and
						// we ask to force the use of rounding on line (like done on calculation) so we force update of line
						$sqlfix = "UPDATE ".$this->db->prefix().$this->table_element_line." SET ".$fieldtva." = ".price2num((float) $tmpcal[1]).", total_ttc = ".price2num((float) $tmpcal[2])." WHERE rowid = ".((int) $obj->rowid);
						dol_syslog('We found a line with different rounding data into detailed line (diff_when_using_price_ht = '.$diff_when_using_price_ht.' and diff_on_current_total = '.$diff_on_current_total.') for line rowid = '.$obj->rowid." (total vat of line calculated=".$tmpcal[1].", database=".$obj->total_tva."). We fix the total_vat and total_ttc of line by running sqlfix = ".$sqlfix);
						$resqlfix = $this->db->query($sqlfix);
						if (!$resqlfix) {
							dol_print_error($this->db, 'Failed to update line');
						}
						$obj->total_tva = $tmpcal[1];
						$obj->total_ttc = $tmpcal[2];
					}
				}

				$this->total_ht        += $obj->total_ht; // The field visible at end of line detail
				$this->total_tva       += $obj->total_tva;
				$this->total_localtax1 += $obj->total_localtax1;
				$this->total_localtax2 += $obj->total_localtax2;
				$this->total_ttc       += $obj->total_ttc;
				$this->multicurrency_total_ht        += $obj->multicurrency_total_ht; // The field visible at end of line detail
				$this->multicurrency_total_tva       += $obj->multicurrency_total_tva;
				$this->multicurrency_total_ttc       += $obj->multicurrency_total_ttc;

				if (!isset($total_ht_by_vats[$obj->vatrate])) {
					$total_ht_by_vats[$obj->vatrate] = 0;
				}
				if (!isset($total_tva_by_vats[$obj->vatrate])) {
					$total_tva_by_vats[$obj->vatrate] = 0;
				}
				if (!isset($total_ttc_by_vats[$obj->vatrate])) {
					$total_ttc_by_vats[$obj->vatrate] = 0;
				}
				$total_ht_by_vats[$obj->vatrate]  += $obj->total_ht;
				$total_tva_by_vats[$obj->vatrate] += $obj->total_tva;
				$total_ttc_by_vats[$obj->vatrate] += $obj->total_ttc;

				if ($forcedroundingmode == '1') {	// Check if we need adjustement onto line for vat. TODO This works on the company currency but not on foreign currency
					$tmpvat = price2num($total_ht_by_vats[$obj->vatrate] * $obj->vatrate / 100, 'MT', 1);
					$diff = price2num($total_tva_by_vats[$obj->vatrate] - $tmpvat, 'MT', 1);
					//print 'Line '.$i.' rowid='.$obj->rowid.' vat_rate='.$obj->vatrate.' total_ht='.$obj->total_ht.' total_tva='.$obj->total_tva.' total_ttc='.$obj->total_ttc.' total_ht_by_vats='.$total_ht_by_vats[$obj->vatrate].' total_tva_by_vats='.$total_tva_by_vats[$obj->vatrate].' (new calculation = '.$tmpvat.') total_ttc_by_vats='.$total_ttc_by_vats[$obj->vatrate].($diff?" => DIFF":"")."<br>\n";
					if ($diff) {
						if (abs($diff) > (10 * pow(10, -1 * getDolGlobalInt('MAIN_MAX_DECIMALS_TOT', 0)))) {
							// If error is more than 10 times the accurancy of rounding. This should not happen.
							$errmsg = 'A rounding difference was detected into TOTAL but is too high to be corrected. Some data in your lines may be corrupted. Try to edit each line manually to fix this before restarting.';
							dol_syslog($errmsg, LOG_WARNING);
							$this->error = $errmsg;
							$error++;
							break;
						}
						$sqlfix = "UPDATE ".$this->db->prefix().$this->table_element_line." SET ".$fieldtva." = ".price2num($obj->total_tva - $diff).", total_ttc = ".price2num($obj->total_ttc - $diff)." WHERE rowid = ".((int) $obj->rowid);
						dol_syslog('We found a difference of '.$diff.' for line rowid = '.$obj->rowid.". We fix the total_vat and total_ttc of line by running sqlfix = ".$sqlfix);

						$resqlfix = $this->db->query($sqlfix);

						if (!$resqlfix) {
							dol_print_error($this->db, 'Failed to update line');
						}

						$this->total_tva = (float) price2num($this->total_tva - $diff, '', 1);
						$this->total_ttc = (float) price2num($this->total_ttc - $diff, '', 1);
						$total_tva_by_vats[$obj->vatrate] = (float) price2num($total_tva_by_vats[$obj->vatrate] - $diff, '', 1);
						$total_ttc_by_vats[$obj->vatrate] = (float) price2num($total_ttc_by_vats[$obj->vatrate] - $diff, '', 1);
					}
				}

				$i++;
			}

			// Add revenue stamp to total
			$this->total_ttc += isset($this->revenuestamp) ? $this->revenuestamp : 0;
			$this->multicurrency_total_ttc += isset($this->revenuestamp) ? ($this->revenuestamp * $multicurrency_tx) : 0;

			// Situations totals
			if (!empty($this->situation_cycle_ref) && !empty($this->situation_counter) && $this->situation_counter > 1 && method_exists($this, 'get_prev_sits')) {
				include_once DOL_DOCUMENT_ROOT.'/compta/facture/class/facture.class.php';
				if ($this->type != Facture::TYPE_CREDIT_NOTE) {
					$prev_sits = $this->get_prev_sits();

					foreach ($prev_sits as $sit) {				// $sit is an object Facture loaded with a fetch.
						$this->total_ht -= $sit->total_ht;
						$this->total_tva -= $sit->total_tva;
						$this->total_localtax1 -= $sit->total_localtax1;
						$this->total_localtax2 -= $sit->total_localtax2;
						$this->total_ttc -= $sit->total_ttc;
						$this->multicurrency_total_ht -= $sit->multicurrency_total_ht;
						$this->multicurrency_total_tva -= $sit->multicurrency_total_tva;
						$this->multicurrency_total_ttc -= $sit->multicurrency_total_ttc;
					}
				}
			}

			// Clean total
			$this->total_ht = (float) price2num($this->total_ht);
			$this->total_tva = (float) price2num($this->total_tva);
			$this->total_localtax1 = (float) price2num($this->total_localtax1);
			$this->total_localtax2 = (float) price2num($this->total_localtax2);
			$this->total_ttc = (float) price2num($this->total_ttc);

			$this->db->free($resql);

			// Now update global fields total_ht, total_ttc, total_tva, total_localtax1, total_localtax2, multicurrency_total_* of main object
			$fieldht = 'total_ht';
			$fieldtva = 'tva';
			$fieldlocaltax1 = 'localtax1';
			$fieldlocaltax2 = 'localtax2';
			$fieldttc = 'total_ttc';
			// Specific code for backward compatibility with old field names
			if (in_array($this->element, array('propal', 'commande', 'facture', 'facturerec', 'supplier_proposal', 'order_supplier', 'facture_fourn', 'invoice_supplier', 'invoice_supplier_rec', 'expensereport'))) {
				$fieldtva = 'total_tva';
			}

			if (!$error && empty($nodatabaseupdate)) {
				$sql = "UPDATE ".$this->db->prefix().$this->table_element.' SET';
				$sql .= " ".$fieldht." = ".((float) price2num($this->total_ht, 'MT', 1)).",";
				$sql .= " ".$fieldtva." = ".((float) price2num($this->total_tva, 'MT', 1)).",";
				$sql .= " ".$fieldlocaltax1." = ".((float) price2num($this->total_localtax1, 'MT', 1)).",";
				$sql .= " ".$fieldlocaltax2." = ".((float) price2num($this->total_localtax2, 'MT', 1)).",";
				$sql .= " ".$fieldttc." = ".((float) price2num($this->total_ttc, 'MT', 1));
				$sql .= ", multicurrency_total_ht = ".((float) price2num($this->multicurrency_total_ht, 'MT', 1));
				$sql .= ", multicurrency_total_tva = ".((float) price2num($this->multicurrency_total_tva, 'MT', 1));
				$sql .= ", multicurrency_total_ttc = ".((float) price2num($this->multicurrency_total_ttc, 'MT', 1));
				$sql .= " WHERE rowid = ".((int) $this->id);

				dol_syslog(get_class($this)."::update_price", LOG_DEBUG);
				$resql = $this->db->query($sql);

				if (!$resql) {
					$error++;
					$this->error = $this->db->lasterror();
					$this->errors[] = $this->db->lasterror();
				}
			}

			if (!$error) {
				$this->db->commit();
				return 1;
			} else {
				$this->db->rollback();
				return -1;
			}
		} else {
			dol_print_error($this->db, 'Bad request in update_price');
			return -1;
		}
	}

	// phpcs:disable PEAR.NamingConventions.ValidFunctionName.ScopeNotCamelCaps
	/**
	 *	Add an object link into llx_element_element.
	 *
	 *	@param		string	$origin		Linked element type
	 *	@param		int		$origin_id	Linked element id
	 * 	@param		User	$f_user		User that create
	 * 	@param		int		$notrigger	1=Does not execute triggers, 0=execute triggers
	 *	@return		int					<=0 if KO, >0 if OK
	 *	@see		fetchObjectLinked(), updateObjectLinked(), deleteObjectLinked()
	 */
	public function add_object_linked($origin = null, $origin_id = null, $f_user = null, $notrigger = 0)
	{
		// phpcs:enable
		global $user, $hookmanager, $action;
		$origin = (!empty($origin) ? $origin : $this->origin);
		$origin_id = (!empty($origin_id) ? $origin_id : $this->origin_id);
		$f_user = isset($f_user) ? $f_user : $user;

		// Special case
		if ($origin == 'order') {
			$origin = 'commande';
		}
		if ($origin == 'invoice') {
			$origin = 'facture';
		}
		if ($origin == 'invoice_template') {
			$origin = 'facturerec';
		}
		if ($origin == 'supplierorder') {
			$origin = 'order_supplier';
		}

		// Elements of the core modules which have `$module` property but may to which we don't want to prefix module part to the element name for finding the linked object in llx_element_element.
		// It's because an entry for this element may be exist in llx_element_element before this modification (version <=14.2) and ave named only with their element name in fk_source or fk_target.
		$coremodule = array('knowledgemanagement', 'partnership', 'workstation', 'ticket', 'recruitment', 'eventorganization', 'asset');
		// Add module part to target type if object has $module property and isn't in core modules.
		$targettype = ((!empty($this->module) && ! in_array($this->module, $coremodule)) ? $this->module.'_' : '').$this->element;

		$parameters = array('targettype'=>$targettype);
		// Hook for explicitly set the targettype if it must be differtent than $this->element
		$reshook = $hookmanager->executeHooks('setLinkedObjectSourceTargetType', $parameters, $this, $action); // Note that $action and $object may have been modified by some hooks
		if ($reshook > 0) {
			if (!empty($hookmanager->resArray['targettype'])) $targettype = $hookmanager->resArray['targettype'];
		}

		$this->db->begin();
		$error = 0;

		$sql = "INSERT INTO " . $this->db->prefix() . "element_element (";
		$sql .= "fk_source";
		$sql .= ", sourcetype";
		$sql .= ", fk_target";
		$sql .= ", targettype";
		$sql .= ") VALUES (";
		$sql .= ((int) $origin_id);
		$sql .= ", '" . $this->db->escape($origin) . "'";
		$sql .= ", " . ((int) $this->id);
		$sql .= ", '" . $this->db->escape($targettype) . "'";
		$sql .= ")";

		dol_syslog(get_class($this) . "::add_object_linked", LOG_DEBUG);
		if ($this->db->query($sql)) {
			if (!$notrigger) {
				// Call trigger
				$this->context['link_origin'] = $origin;
				$this->context['link_origin_id'] = $origin_id;
				$result = $this->call_trigger('OBJECT_LINK_INSERT', $f_user);
				if ($result < 0) {
					$error++;
				}
				// End call triggers
			}
		} else {
			$this->error = $this->db->lasterror();
			$error++;
		}

		if (!$error) {
			$this->db->commit();
			return 1;
		} else {
			$this->db->rollback();
			return 0;
		}
	}

	/**
	 *	Fetch array of objects linked to current object (object of enabled modules only). Links are loaded into
	 *		this->linkedObjectsIds array +
	 *		this->linkedObjects array if $loadalsoobjects = 1 or $loadalsoobjects = type
	 *  Possible usage for parameters:
	 *  - all parameters empty -> we look all link to current object (current object can be source or target)
	 *  - source id+type -> will get list of targets linked to source
	 *  - target id+type -> will get list of sources linked to target
	 *  - source id+type + target type -> will get list of targets of the type linked to source
	 *  - target id+type + source type -> will get list of sources of the type linked to target
	 *
	 *	@param	int			$sourceid			Object source id (if not defined, $this->id)
	 *	@param  string		$sourcetype			Object source type (if not defined, $this->element)
	 *	@param  int			$targetid			Object target id (if not defined, $this->id)
	 *	@param  string		$targettype			Object target type (if not defined, $this->element)
	 *	@param  string		$clause				'OR' or 'AND' clause used when both source id and target id are provided
	 *  @param  int			$alsosametype		0=Return only links to object that differs from source type. 1=Include also link to objects of same type.
	 *  @param  string		$orderby			SQL 'ORDER BY' clause
	 *  @param	int|string	$loadalsoobjects	Load also array this->linkedObjects. Use 0 to increase performances, Use 1 to load all, Use value of type ('facture', 'facturerec', ...) to load only a type of object.
	 *	@return int								<0 if KO, >0 if OK
	 *  @see	add_object_linked(), updateObjectLinked(), deleteObjectLinked()
	 */
	public function fetchObjectLinked($sourceid = null, $sourcetype = '', $targetid = null, $targettype = '', $clause = 'OR', $alsosametype = 1, $orderby = 'sourcetype', $loadalsoobjects = 1)
	{
		global $conf, $hookmanager, $action;

		// Important for pdf generation time reduction
		// This boolean is true if $this->linkedObjects has already been loaded with all objects linked without filter
		// If you need to force the reload, you can call clearObjectLinkedCache() before calling fetchObjectLinked()
		if ($this->id > 0 && !empty($this->linkedObjectsFullLoaded[$this->id])) {
			return 1;
		}

		$this->linkedObjectsIds = array();
		$this->linkedObjects = array();

		$justsource = false;
		$justtarget = false;
		$withtargettype = false;
		$withsourcetype = false;

		$parameters = array('sourcetype'=>$sourcetype, 'sourceid'=>$sourceid, 'targettype'=>$targettype, 'targetid'=>$targetid);
		// Hook for explicitly set the targettype if it must be differtent than $this->element
		$reshook = $hookmanager->executeHooks('setLinkedObjectSourceTargetType', $parameters, $this, $action); // Note that $action and $object may have been modified by some hooks
		if ($reshook > 0) {
			if (!empty($hookmanager->resArray['sourcetype'])) $sourcetype = $hookmanager->resArray['sourcetype'];
			if (!empty($hookmanager->resArray['sourceid'])) $sourceid = $hookmanager->resArray['sourceid'];
			if (!empty($hookmanager->resArray['targettype'])) $targettype = $hookmanager->resArray['targettype'];
			if (!empty($hookmanager->resArray['targetid'])) $targetid = $hookmanager->resArray['targetid'];
		}

		if (!empty($sourceid) && !empty($sourcetype) && empty($targetid)) {
			$justsource = true; // the source (id and type) is a search criteria
			if (!empty($targettype)) {
				$withtargettype = true;
			}
		}
		if (!empty($targetid) && !empty($targettype) && empty($sourceid)) {
			$justtarget = true; // the target (id and type) is a search criteria
			if (!empty($sourcetype)) {
				$withsourcetype = true;
			}
		}

		$sourceid = (!empty($sourceid) ? $sourceid : $this->id);
		$targetid = (!empty($targetid) ? $targetid : $this->id);
		$sourcetype = (!empty($sourcetype) ? $sourcetype : $this->element);
		$targettype = (!empty($targettype) ? $targettype : $this->element);

		/*if (empty($sourceid) && empty($targetid))
		 {
		 dol_syslog('Bad usage of function. No source nor target id defined (nor as parameter nor as object id)', LOG_ERR);
		 return -1;
		 }*/

		// Links between objects are stored in table element_element
		$sql = "SELECT rowid, fk_source, sourcetype, fk_target, targettype";
		$sql .= " FROM ".$this->db->prefix()."element_element";
		$sql .= " WHERE ";
		if ($justsource || $justtarget) {
			if ($justsource) {
				$sql .= "fk_source = ".((int) $sourceid)." AND sourcetype = '".$this->db->escape($sourcetype)."'";
				if ($withtargettype) {
					$sql .= " AND targettype = '".$this->db->escape($targettype)."'";
				}
			} elseif ($justtarget) {
				$sql .= "fk_target = ".((int) $targetid)." AND targettype = '".$this->db->escape($targettype)."'";
				if ($withsourcetype) {
					$sql .= " AND sourcetype = '".$this->db->escape($sourcetype)."'";
				}
			}
		} else {
			$sql .= "(fk_source = ".((int) $sourceid)." AND sourcetype = '".$this->db->escape($sourcetype)."')";
			$sql .= " ".$clause." (fk_target = ".((int) $targetid)." AND targettype = '".$this->db->escape($targettype)."')";
			if ($loadalsoobjects && $this->id > 0 && $sourceid == $this->id && $sourcetype == $this->element && $targetid == $this->id && $targettype == $this->element && $clause == 'OR') {
				$this->linkedObjectsFullLoaded[$this->id] = true;
			}
		}
		$sql .= " ORDER BY ".$orderby;

		dol_syslog(get_class($this)."::fetchObjectLink", LOG_DEBUG);
		$resql = $this->db->query($sql);
		if ($resql) {
			$num = $this->db->num_rows($resql);
			$i = 0;
			while ($i < $num) {
				$obj = $this->db->fetch_object($resql);
				if ($justsource || $justtarget) {
					if ($justsource) {
						$this->linkedObjectsIds[$obj->targettype][$obj->rowid] = $obj->fk_target;
					} elseif ($justtarget) {
						$this->linkedObjectsIds[$obj->sourcetype][$obj->rowid] = $obj->fk_source;
					}
				} else {
					if ($obj->fk_source == $sourceid && $obj->sourcetype == $sourcetype) {
						$this->linkedObjectsIds[$obj->targettype][$obj->rowid] = $obj->fk_target;
					}
					if ($obj->fk_target == $targetid && $obj->targettype == $targettype) {
						$this->linkedObjectsIds[$obj->sourcetype][$obj->rowid] = $obj->fk_source;
					}
				}
				$i++;
			}

			if (!empty($this->linkedObjectsIds)) {
				$tmparray = $this->linkedObjectsIds;
				foreach ($tmparray as $objecttype => $objectids) {       // $objecttype is a module name ('facture', 'mymodule', ...) or a module name with a suffix ('project_task', 'mymodule_myobj', ...)
					// Parse element/subelement (ex: project_task, cabinetmed_consultation, ...)
					$module = $element = $subelement = $objecttype;
					$regs = array();
					if ($objecttype != 'supplier_proposal' && $objecttype != 'order_supplier' && $objecttype != 'invoice_supplier'
						&& preg_match('/^([^_]+)_([^_]+)/i', $objecttype, $regs)) {
						$module = $element = $regs[1];
						$subelement = $regs[2];
					}

					$classpath = $element.'/class';
					// To work with non standard classpath or module name
					if ($objecttype == 'facture') {
						$classpath = 'compta/facture/class';
					} elseif ($objecttype == 'facturerec') {
						$classpath = 'compta/facture/class';
						$module = 'facture';
					} elseif ($objecttype == 'propal') {
						$classpath = 'comm/propal/class';
					} elseif ($objecttype == 'supplier_proposal') {
						$classpath = 'supplier_proposal/class';
					} elseif ($objecttype == 'shipping') {
						$classpath = 'expedition/class';
						$subelement = 'expedition';
						$module = 'expedition';
					} elseif ($objecttype == 'delivery') {
						$classpath = 'delivery/class';
						$subelement = 'delivery';
						$module = 'delivery_note';
					} elseif ($objecttype == 'invoice_supplier' || $objecttype == 'order_supplier') {
						$classpath = 'fourn/class';
						$module = 'fournisseur';
					} elseif ($objecttype == 'fichinter') {
						$classpath = 'fichinter/class';
						$subelement = 'fichinter';
						$module = 'ficheinter';
					} elseif ($objecttype == 'subscription') {
						$classpath = 'adherents/class';
						$module = 'adherent';
					} elseif ($objecttype == 'contact') {
						 $module = 'societe';
					}
					// Set classfile
					$classfile = strtolower($subelement);
					$classname = ucfirst($subelement);

					if ($objecttype == 'order') {
						$classfile = 'commande';
						$classname = 'Commande';
					} elseif ($objecttype == 'invoice_supplier') {
						$classfile = 'fournisseur.facture';
						$classname = 'FactureFournisseur';
					} elseif ($objecttype == 'order_supplier') {
						$classfile = 'fournisseur.commande';
						$classname = 'CommandeFournisseur';
					} elseif ($objecttype == 'supplier_proposal') {
						$classfile = 'supplier_proposal';
						$classname = 'SupplierProposal';
					} elseif ($objecttype == 'facturerec') {
						$classfile = 'facture-rec';
						$classname = 'FactureRec';
					} elseif ($objecttype == 'subscription') {
						$classfile = 'subscription';
						$classname = 'Subscription';
					} elseif ($objecttype == 'project' || $objecttype == 'projet') {
						$classpath = 'projet/class';
						$classfile = 'project';
						$classname = 'Project';
					} elseif ($objecttype == 'conferenceorboothattendee') {
						$classpath = 'eventorganization/class';
						$classfile = 'conferenceorboothattendee';
						$classname = 'ConferenceOrBoothAttendee';
						$module = 'eventorganization';
					} elseif ($objecttype == 'conferenceorbooth') {
						$classpath = 'eventorganization/class';
						$classfile = 'conferenceorbooth';
						$classname = 'ConferenceOrBooth';
						$module = 'eventorganization';
					} elseif ($objecttype == 'mo') {
						$classpath = 'mrp/class';
						$classfile = 'mo';
						$classname = 'Mo';
						$module = 'mrp';
					}

					// Here $module, $classfile and $classname are set, we can use them.
					if (isModEnabled($module) && (($element != $this->element) || $alsosametype)) {
						if ($loadalsoobjects && (is_numeric($loadalsoobjects) || ($loadalsoobjects === $objecttype))) {
							dol_include_once('/'.$classpath.'/'.$classfile.'.class.php');
							//print '/'.$classpath.'/'.$classfile.'.class.php '.class_exists($classname);
							if (class_exists($classname)) {
								foreach ($objectids as $i => $objectid) {	// $i is rowid into llx_element_element
									$object = new $classname($this->db);
									$ret = $object->fetch($objectid);
									if ($ret >= 0) {
										$this->linkedObjects[$objecttype][$i] = $object;
									}
								}
							}
						}
					} else {
						unset($this->linkedObjectsIds[$objecttype]);
					}
				}
			}
			return 1;
		} else {
			dol_print_error($this->db);
			return -1;
		}
	}

	/**
	 *	Clear the cache saying that all linked object were already loaded. So next fetchObjectLinked will reload all links.
	 *
	 *	@return int						<0 if KO, >0 if OK
	 *  @see	fetchObjectLinked()
	 */
	public function clearObjectLinkedCache()
	{
		if ($this->id > 0 && !empty($this->linkedObjectsFullLoaded[$this->id])) {
			unset($this->linkedObjectsFullLoaded[$this->id]);
		}

		return 1;
	}

	/**
	 *	Update object linked of a current object
	 *
	 *	@param	int		$sourceid		Object source id
	 *	@param  string	$sourcetype		Object source type
	 *	@param  int		$targetid		Object target id
	 *	@param  string	$targettype		Object target type
	 * 	@param	User	$f_user			User that create
	 * 	@param	int		$notrigger		1=Does not execute triggers, 0= execute triggers
	 *	@return							int	>0 if OK, <0 if KO
	 *	@see	add_object_linked(), fetObjectLinked(), deleteObjectLinked()
	 */
	public function updateObjectLinked($sourceid = null, $sourcetype = '', $targetid = null, $targettype = '', $f_user = null, $notrigger = 0)
	{
		global $user;
		$updatesource = false;
		$updatetarget = false;
		$f_user = isset($f_user) ? $f_user : $user;

		if (!empty($sourceid) && !empty($sourcetype) && empty($targetid) && empty($targettype)) {
			$updatesource = true;
		} elseif (empty($sourceid) && empty($sourcetype) && !empty($targetid) && !empty($targettype)) {
			$updatetarget = true;
		}

		$this->db->begin();
		$error = 0;

		$sql = "UPDATE " . $this->db->prefix() . "element_element SET ";
		if ($updatesource) {
			$sql .= "fk_source = " . ((int) $sourceid);
			$sql .= ", sourcetype = '" . $this->db->escape($sourcetype) . "'";
			$sql .= " WHERE fk_target = " . ((int) $this->id);
			$sql .= " AND targettype = '" . $this->db->escape($this->element) . "'";
		} elseif ($updatetarget) {
			$sql .= "fk_target = " . ((int) $targetid);
			$sql .= ", targettype = '" . $this->db->escape($targettype) . "'";
			$sql .= " WHERE fk_source = " . ((int) $this->id);
			$sql .= " AND sourcetype = '" . $this->db->escape($this->element) . "'";
		}

		dol_syslog(get_class($this) . "::updateObjectLinked", LOG_DEBUG);
		if ($this->db->query($sql)) {
			if (!$notrigger) {
				// Call trigger
				$this->context['link_source_id'] = $sourceid;
				$this->context['link_source_type'] = $sourcetype;
				$this->context['link_target_id'] = $targetid;
				$this->context['link_target_type'] = $targettype;
				$result = $this->call_trigger('OBJECT_LINK_MODIFY', $f_user);
				if ($result < 0) {
					$error++;
				}
				// End call triggers
			}
		} else {
			$this->error = $this->db->lasterror();
			$error++;
		}

		if (!$error) {
			$this->db->commit();
			return 1;
		} else {
			$this->db->rollback();
			return -1;
		}
	}

	/**
	 *	Delete all links between an object $this
	 *
	 *	@param	int		$sourceid		Object source id
	 *	@param  string	$sourcetype		Object source type
	 *	@param  int		$targetid		Object target id
	 *	@param  string	$targettype		Object target type
	 *  @param	int		$rowid			Row id of line to delete. If defined, other parameters are not used.
	 * 	@param	User	$f_user			User that create
	 * 	@param	int		$notrigger		1=Does not execute triggers, 0= execute triggers
	 *	@return     					int	>0 if OK, <0 if KO
	 *	@see	add_object_linked(), updateObjectLinked(), fetchObjectLinked()
	 */
	public function deleteObjectLinked($sourceid = null, $sourcetype = '', $targetid = null, $targettype = '', $rowid = '', $f_user = null, $notrigger = 0)
	{
		global $user;
		$deletesource = false;
		$deletetarget = false;
		$f_user = isset($f_user) ? $f_user : $user;

		if (!empty($sourceid) && !empty($sourcetype) && empty($targetid) && empty($targettype)) {
			$deletesource = true;
		} elseif (empty($sourceid) && empty($sourcetype) && !empty($targetid) && !empty($targettype)) {
			$deletetarget = true;
		}

		$sourceid = (!empty($sourceid) ? $sourceid : $this->id);
		$sourcetype = (!empty($sourcetype) ? $sourcetype : $this->element);
		$targetid = (!empty($targetid) ? $targetid : $this->id);
		$targettype = (!empty($targettype) ? $targettype : $this->element);
		$this->db->begin();
		$error = 0;

		if (!$notrigger) {
			// Call trigger
			$this->context['link_id'] = $rowid;
			$this->context['link_source_id'] = $sourceid;
			$this->context['link_source_type'] = $sourcetype;
			$this->context['link_target_id'] = $targetid;
			$this->context['link_target_type'] = $targettype;
			$result = $this->call_trigger('OBJECT_LINK_DELETE', $f_user);
			if ($result < 0) {
				$error++;
			}
			// End call triggers
		}

		if (!$error) {
			$sql = "DELETE FROM " . $this->db->prefix() . "element_element";
			$sql .= " WHERE";
			if ($rowid > 0) {
				$sql .= " rowid = " . ((int) $rowid);
			} else {
				if ($deletesource) {
					$sql .= " fk_source = " . ((int) $sourceid) . " AND sourcetype = '" . $this->db->escape($sourcetype) . "'";
					$sql .= " AND fk_target = " . ((int) $this->id) . " AND targettype = '" . $this->db->escape($this->element) . "'";
				} elseif ($deletetarget) {
					$sql .= " fk_target = " . ((int) $targetid) . " AND targettype = '" . $this->db->escape($targettype) . "'";
					$sql .= " AND fk_source = " . ((int) $this->id) . " AND sourcetype = '" . $this->db->escape($this->element) . "'";
				} else {
					$sql .= " (fk_source = " . ((int) $this->id) . " AND sourcetype = '" . $this->db->escape($this->element) . "')";
					$sql .= " OR";
					$sql .= " (fk_target = " . ((int) $this->id) . " AND targettype = '" . $this->db->escape($this->element) . "')";
				}
			}

			dol_syslog(get_class($this) . "::deleteObjectLinked", LOG_DEBUG);
			if (!$this->db->query($sql)) {
				$this->error = $this->db->lasterror();
				$this->errors[] = $this->error;
				$error++;
			}
		}

		if (!$error) {
			$this->db->commit();
			return 1;
		} else {
			$this->db->rollback();
			return 0;
		}
	}

	/**
	 * Function used to get an array with all items linked to an object id in association table
	 *
	 * @param	int		$fk_object_where		id of object we need to get linked items
	 * @param	string	$field_select			name of field we need to get a list
	 * @param	string	$field_where			name of field of object we need to get linked items
	 * @param	string	$table_element			name of association table
	 * @return 	array|int						Array of record, -1 if empty
	 */
	public static function getAllItemsLinkedByObjectID($fk_object_where, $field_select, $field_where, $table_element)
	{
		if (empty($fk_object_where) || empty($field_where) || empty($table_element)) {
			return -1;
		}
		if (!preg_match('/^[_a-zA-Z0-9]+$/', $field_select)) {
			dol_syslog('Invalid value $field_select for parameter '.$field_select.' in call to getAllItemsLinkedByObjectID(). Must be a single field name.', LOG_ERR);
		}

		global $db;

		$sql = "SELECT ".$field_select." FROM ".$db->prefix().$table_element." WHERE ".$field_where." = ".((int) $fk_object_where);
		$resql = $db->query($sql);

		$TRes = array();
		if (!empty($resql)) {
			while ($res = $db->fetch_object($resql)) {
				$TRes[] = $res->{$field_select};
			}
		}

		return $TRes;
	}

	/**
	 * Count items linked to an object id in association table
	 *
	 * @param	int		$fk_object_where		id of object we need to get linked items
	 * @param	string	$field_where			name of field of object we need to get linked items
	 * @param	string	$table_element			name of association table
	 * @return 	array|int						Array of record, -1 if empty
	 */
	public static function getCountOfItemsLinkedByObjectID($fk_object_where, $field_where, $table_element)
	{
		if (empty($fk_object_where) || empty($field_where) || empty($table_element)) {
			return -1;
		}

		global $db;

		$sql = "SELECT COUNT(*) as nb FROM ".$db->prefix().$table_element." WHERE ".$field_where." = ".((int) $fk_object_where);
		$resql = $db->query($sql);
		$n = 0;
		if ($resql) {
			$res = $db->fetch_object($resql);
			if ($res) {
				$n = $res->nb;
			}
		}

		return $n;
	}

	/**
	 * Function used to remove all items linked to an object id in association table
	 *
	 * @param	int		$fk_object_where		id of object we need to remove linked items
	 * @param	string	$field_where			name of field of object we need to delete linked items
	 * @param	string	$table_element			name of association table
	 * @return 	int								<0 if KO, 0 if nothing done, >0 if OK and something done
	 */
	public static function deleteAllItemsLinkedByObjectID($fk_object_where, $field_where, $table_element)
	{
		if (empty($fk_object_where) || empty($field_where) || empty($table_element)) {
			return -1;
		}

		global $db;

		$sql = "DELETE FROM ".$db->prefix().$table_element." WHERE ".$field_where." = ".((int) $fk_object_where);
		$resql = $db->query($sql);

		if (empty($resql)) {
			return 0;
		}

		return 1;
	}

	/**
	 *      Set status of an object.
	 *
	 *      @param	int		$status			Status to set
	 *      @param	int		$elementId		Id of element to force (use this->id by default if null)
	 *      @param	string	$elementType	Type of element to force (use this->table_element by default)
	 *      @param	string	$trigkey		Trigger key to use for trigger. Use '' means automatic but it is not recommended and is deprecated.
	 *      @param	string	$fieldstatus	Name of status field in this->table_element
	 *      @return int						<0 if KO, >0 if OK
	 */
	public function setStatut($status, $elementId = null, $elementType = '', $trigkey = '', $fieldstatus = 'fk_statut')
	{
		global $user, $langs, $conf;

		$savElementId = $elementId; // To be used later to know if we were using the method using the id of this or not.

		$elementId = (!empty($elementId) ? $elementId : $this->id);
		$elementTable = (!empty($elementType) ? $elementType : $this->table_element);

		$this->db->begin();

		if ($elementTable == 'facture_rec') {
			$fieldstatus = "suspended";
		}
		if ($elementTable == 'mailing') {
			$fieldstatus = "statut";
		}
		if ($elementTable == 'cronjob') {
			$fieldstatus = "status";
		}
		if ($elementTable == 'user') {
			$fieldstatus = "statut";
		}
		if ($elementTable == 'expensereport') {
			$fieldstatus = "fk_statut";
		}
		if ($elementTable == 'commande_fournisseur_dispatch') {
			$fieldstatus = "status";
		}
		if (isset($this->fields) && is_array($this->fields) && array_key_exists('status', $this->fields)) {
			$fieldstatus = 'status';
		}

		$sql = "UPDATE ".$this->db->prefix().$elementTable;
		$sql .= " SET ".$fieldstatus." = ".((int) $status);
		// If status = 1 = validated, update also fk_user_valid
		// TODO Replace the test on $elementTable by doing a test on existence of the field in $this->fields
		if ($status == 1 && in_array($elementTable, array('expensereport', 'inventory'))) {
			$sql .= ", fk_user_valid = ".((int) $user->id);
		}
		if ($status == 1 && in_array($elementTable, array('expensereport'))) {
			$sql .= ", date_valid = '".$this->db->idate(dol_now())."'";
		}
		if ($status == 1 && in_array($elementTable, array('inventory'))) {
			$sql .= ", date_validation = '".$this->db->idate(dol_now())."'";
		}
		$sql .= " WHERE rowid = ".((int) $elementId);
		$sql .= " AND ".$fieldstatus." <> ".((int) $status);	// We avoid update if status already correct

		dol_syslog(get_class($this)."::setStatut", LOG_DEBUG);
		$resql = $this->db->query($sql);
		if ($resql) {
			$error = 0;

			$nb_rows_affected = $this->db->affected_rows($resql);	// should be 1 or 0 if status was already correct

			if ($nb_rows_affected > 0) {
				if (empty($trigkey)) {
					// Try to guess trigkey (for backward compatibility, now we should have trigkey defined into the call of setStatus)
					if ($this->element == 'supplier_proposal' && $status == 2) {
						$trigkey = 'SUPPLIER_PROPOSAL_SIGN'; // 2 = SupplierProposal::STATUS_SIGNED. Can't use constant into this generic class
					}
					if ($this->element == 'supplier_proposal' && $status == 3) {
						$trigkey = 'SUPPLIER_PROPOSAL_REFUSE'; // 3 = SupplierProposal::STATUS_REFUSED. Can't use constant into this generic class
					}
					if ($this->element == 'supplier_proposal' && $status == 4) {
						$trigkey = 'SUPPLIER_PROPOSAL_CLOSE'; // 4 = SupplierProposal::STATUS_CLOSED. Can't use constant into this generic class
					}
					if ($this->element == 'fichinter' && $status == 3) {
						$trigkey = 'FICHINTER_CLASSIFY_DONE';
					}
					if ($this->element == 'fichinter' && $status == 2) {
						$trigkey = 'FICHINTER_CLASSIFY_BILLED';
					}
					if ($this->element == 'fichinter' && $status == 1) {
						$trigkey = 'FICHINTER_CLASSIFY_UNBILLED';
					}
				}

				if ($trigkey) {
					// Call trigger
					$result = $this->call_trigger($trigkey, $user);
					if ($result < 0) {
						$error++;
					}
					// End call triggers
				}
			} else {
				// The status was probably already good. We do nothing more, no triggers.
			}

			if (!$error) {
				$this->db->commit();

				if (empty($savElementId)) {
					// If the element we update is $this (so $elementId was provided as null)
					if ($fieldstatus == 'tosell') {
						$this->status = $status;
					} elseif ($fieldstatus == 'tobuy') {
						$this->status_buy = $status;
					} else {
						$this->statut = $status;
						$this->status = $status;
					}
				}

				return 1;
			} else {
				$this->db->rollback();
				dol_syslog(get_class($this)."::setStatut ".$this->error, LOG_ERR);
				return -1;
			}
		} else {
			$this->error = $this->db->lasterror();
			$this->db->rollback();
			return -1;
		}
	}


	/**
	 *  Load type of canvas of an object if it exists
	 *
	 *  @param      int		$id     Record id
	 *  @param      string	$ref    Record ref
	 *  @return		int				<0 if KO, 0 if nothing done, >0 if OK
	 */
	public function getCanvas($id = 0, $ref = '')
	{
		global $conf;

		if (empty($id) && empty($ref)) {
			return 0;
		}
		if (!empty($conf->global->MAIN_DISABLE_CANVAS)) {
			return 0; // To increase speed. Not enabled by default.
		}

		// Clean parameters
		$ref = trim($ref);

		$sql = "SELECT rowid, canvas";
		$sql .= " FROM ".$this->db->prefix().$this->table_element;
		$sql .= " WHERE entity IN (".getEntity($this->element).")";
		if (!empty($id)) {
			$sql .= " AND rowid = ".((int) $id);
		}
		if (!empty($ref)) {
			$sql .= " AND ref = '".$this->db->escape($ref)."'";
		}

		$resql = $this->db->query($sql);
		if ($resql) {
			$obj = $this->db->fetch_object($resql);
			if ($obj) {
				$this->canvas = $obj->canvas;
				return 1;
			} else {
				return 0;
			}
		} else {
			dol_print_error($this->db);
			return -1;
		}
	}


	/**
	 * 	Get special code of a line
	 *
	 * 	@param	int		$lineid		Id of line
	 * 	@return	int					Special code
	 */
	public function getSpecialCode($lineid)
	{
		$sql = "SELECT special_code FROM ".$this->db->prefix().$this->table_element_line;
		$sql .= " WHERE rowid = ".((int) $lineid);
		$resql = $this->db->query($sql);
		if ($resql) {
			$row = $this->db->fetch_row($resql);
			return $row[0];
		}

		return 0;
	}

	/**
	 *  Function to check if an object is used by others (by children).
	 *  Check is done into this->childtables. There is no check into llx_element_element.
	 *
	 *  @param	int		$id			Force id of object
	 *  @param	int		$entity		Force entity to check
	 *  @return	int					<0 if KO, 0 if not used, >0 if already used
	 */
	public function isObjectUsed($id = 0, $entity = 0)
	{
		global $langs;

		if (empty($id)) {
			$id = $this->id;
		}

		// Check parameters
		if (!isset($this->childtables) || !is_array($this->childtables) || count($this->childtables) == 0) {
			dol_print_error('Called isObjectUsed on a class with property this->childtables not defined');
			return -1;
		}

		$arraytoscan = $this->childtables;		// array('tablename'=>array('fk_element'=>'parentfield'), ...) or array('tablename'=>array('parent'=>table_parent, 'parentkey'=>'nameoffieldforparentfkkey'), ...)
		// For backward compatibility, we check if array is old format array('tablename1', 'tablename2', ...)
		$tmparray = array_keys($this->childtables);
		if (is_numeric($tmparray[0])) {
			$arraytoscan = array_flip($this->childtables);
		}

		// Test if child exists
		$haschild = 0;
		foreach ($arraytoscan as $table => $element) {
			//print $id.'-'.$table.'-'.$elementname.'<br>';
			// Check if element can be deleted
			$sql = "SELECT COUNT(*) as nb";
			$sql.= " FROM ".$this->db->prefix().$table." as c";
			if (!empty($element['parent']) && !empty($element['parentkey'])) {
				$sql.= ", ".$this->db->prefix().$element['parent']." as p";
			}
			if (!empty($element['fk_element'])) {
				$sql.= " WHERE c.".$element['fk_element']." = ".((int) $id);
			} else {
				$sql.= " WHERE c.".$this->fk_element." = ".((int) $id);
			}
			if (!empty($element['parent']) && !empty($element['parentkey'])) {
				$sql.= " AND c.".$element['parentkey']." = p.rowid";
			}
			if (!empty($element['parent']) && !empty($element['parenttypefield']) && !empty($element['parenttypevalue'])) {
				$sql.= " AND c.".$element['parenttypefield']." = '".$this->db->escape($element['parenttypevalue'])."'";
			}
			if (!empty($entity)) {
				if (!empty($element['parent']) && !empty($element['parentkey'])) {
					$sql.= " AND p.entity = ".((int) $entity);
				} else {
					$sql.= " AND c.entity = ".((int) $entity);
				}
			}

			$resql = $this->db->query($sql);
			if ($resql) {
				$obj = $this->db->fetch_object($resql);
				if ($obj->nb > 0) {
					$langs->load("errors");
					//print 'Found into table '.$table.', type '.$langs->transnoentitiesnoconv($elementname).', haschild='.$haschild;
					$haschild += $obj->nb;
					if (is_numeric($element)) {	// very old usage array('table1', 'table2', ...)
						$this->errors[] = $langs->transnoentitiesnoconv("ErrorRecordHasAtLeastOneChildOfType", method_exists($this, 'getNomUrl') ? $this->getNomUrl() : $this->ref, $table);
					} elseif (is_string($element)) { // old usage array('table1' => 'TranslateKey1', 'table2' => 'TranslateKey2', ...)
						$this->errors[] = $langs->transnoentitiesnoconv("ErrorRecordHasAtLeastOneChildOfType",  method_exists($this, 'getNomUrl') ? $this->getNomUrl() : $this->ref, $langs->transnoentitiesnoconv($element));
					} else { // new usage: $element['name']=Translation key
						$this->errors[] = $langs->transnoentitiesnoconv("ErrorRecordHasAtLeastOneChildOfType",  method_exists($this, 'getNomUrl') ? $this->getNomUrl() : $this->ref, $langs->transnoentitiesnoconv($element['name']));
					}
					break; // We found at least one, we stop here
				}
			} else {
				$this->errors[] = $this->db->lasterror();
				return -1;
			}
		}
		if ($haschild > 0) {
			$this->errors[] = "ErrorRecordHasChildren";
			return $haschild;
		} else {
			return 0;
		}
	}

	/**
	 *  Function to say how many lines object contains
	 *
	 *	@param	int		$predefined		-1=All, 0=Count free product/service only, 1=Count predefined product/service only, 2=Count predefined product, 3=Count predefined service
	 *  @return	int						<0 if KO, 0 if no predefined products, nb of lines with predefined products if found
	 */
	public function hasProductsOrServices($predefined = -1)
	{
		$nb = 0;

		foreach ($this->lines as $key => $val) {
			$qualified = 0;
			if ($predefined == -1) {
				$qualified = 1;
			}
			if ($predefined == 1 && $val->fk_product > 0) {
				$qualified = 1;
			}
			if ($predefined == 0 && $val->fk_product <= 0) {
				$qualified = 1;
			}
			if ($predefined == 2 && $val->fk_product > 0 && $val->product_type == 0) {
				$qualified = 1;
			}
			if ($predefined == 3 && $val->fk_product > 0 && $val->product_type == 1) {
				$qualified = 1;
			}
			if ($qualified) {
				$nb++;
			}
		}
		dol_syslog(get_class($this).'::hasProductsOrServices we found '.$nb.' qualified lines of products/servcies');
		return $nb;
	}

	/**
	 * Function that returns the total amount HT of discounts applied for all lines.
	 *
	 * @return 	float|string			Total amout of discount
	 */
	public function getTotalDiscount()
	{
		if (!empty($this->table_element_line) ) {
			$total_discount = 0.00;

			$sql = "SELECT subprice as pu_ht, qty, remise_percent, total_ht";
			$sql .= " FROM ".$this->db->prefix().$this->table_element_line;
			$sql .= " WHERE ".$this->fk_element." = ".((int) $this->id);

			dol_syslog(get_class($this).'::getTotalDiscount', LOG_DEBUG);
			$resql = $this->db->query($sql);
			if ($resql) {
				$num = $this->db->num_rows($resql);
				$i = 0;
				while ($i < $num) {
					$obj = $this->db->fetch_object($resql);

					$pu_ht = $obj->pu_ht;
					$qty = $obj->qty;
					$total_ht = $obj->total_ht;

					$total_discount_line = floatval(price2num(($pu_ht * $qty) - $total_ht, 'MT'));
					$total_discount += $total_discount_line;

					$i++;
				}
			}

			//print $total_discount; exit;
			return price2num($total_discount);
		}

		return null;
	}


	/**
	 * Return into unit=0, the calculated total of weight and volume of all lines * qty
	 * Calculate by adding weight and volume of each product line, so properties ->volume/volume_units/weight/weight_units must be loaded on line.
	 *
	 * @return  array                           array('weight'=>...,'volume'=>...)
	 */
	public function getTotalWeightVolume()
	{
		$totalWeight = 0;
		$totalVolume = 0;
		// defined for shipment only
		$totalOrdered = '';
		// defined for shipment only
		$totalToShip = '';

		foreach ($this->lines as $line) {
			if (isset($line->qty_asked)) {
				if (empty($totalOrdered)) {
					$totalOrdered = 0; // Avoid warning because $totalOrdered is ''
				}
				$totalOrdered += $line->qty_asked; // defined for shipment only
			}
			if (isset($line->qty_shipped)) {
				if (empty($totalToShip)) {
					$totalToShip = 0; // Avoid warning because $totalToShip is ''
				}
				$totalToShip += $line->qty_shipped; // defined for shipment only
			} elseif ($line->element == 'commandefournisseurdispatch' && isset($line->qty)) {
				if (empty($totalToShip)) {
					$totalToShip = 0;
				}
				$totalToShip += $line->qty; // defined for reception only
			}

			// Define qty, weight, volume, weight_units, volume_units
			if ($this->element == 'shipping') {
				// for shipments
				$qty = $line->qty_shipped ? $line->qty_shipped : 0;
			} else {
				$qty = $line->qty ? $line->qty : 0;
			}

			$weight = !empty($line->weight) ? $line->weight : 0;
			($weight == 0 && !empty($line->product->weight)) ? $weight = $line->product->weight : 0;
			$volume = !empty($line->volume) ? $line->volume : 0;
			($volume == 0 && !empty($line->product->volume)) ? $volume = $line->product->volume : 0;

			$weight_units = !empty($line->weight_units) ? $line->weight_units : 0;
			($weight_units == 0 && !empty($line->product->weight_units)) ? $weight_units = $line->product->weight_units : 0;
			$volume_units = !empty($line->volume_units) ? $line->volume_units : 0;
			($volume_units == 0 && !empty($line->product->volume_units)) ? $volume_units = $line->product->volume_units : 0;

			$weightUnit = 0;
			$volumeUnit = 0;
			if (!empty($weight_units)) {
				$weightUnit = $weight_units;
			}
			if (!empty($volume_units)) {
				$volumeUnit = $volume_units;
			}

			if (empty($totalWeight)) {
				$totalWeight = 0; // Avoid warning because $totalWeight is ''
			}
			if (empty($totalVolume)) {
				$totalVolume = 0; // Avoid warning because $totalVolume is ''
			}

			//var_dump($line->volume_units);
			if ($weight_units < 50) {   // < 50 means a standard unit (power of 10 of official unit), > 50 means an exotic unit (like inch)
				$trueWeightUnit = pow(10, $weightUnit);
				$totalWeight += $weight * $qty * $trueWeightUnit;
			} else {
				if ($weight_units == 99) {
					// conversion 1 Pound = 0.45359237 KG
					$trueWeightUnit = 0.45359237;
					$totalWeight += $weight * $qty * $trueWeightUnit;
				} elseif ($weight_units == 98) {
					// conversion 1 Ounce = 0.0283495 KG
					$trueWeightUnit = 0.0283495;
					$totalWeight += $weight * $qty * $trueWeightUnit;
				} else {
					$totalWeight += $weight * $qty; // This may be wrong if we mix different units
				}
			}
			if ($volume_units < 50) {   // >50 means a standard unit (power of 10 of official unit), > 50 means an exotic unit (like inch)
				//print $line->volume."x".$line->volume_units."x".($line->volume_units < 50)."x".$volumeUnit;
				$trueVolumeUnit = pow(10, $volumeUnit);
				//print $line->volume;
				$totalVolume += $volume * $qty * $trueVolumeUnit;
			} else {
				$totalVolume += $volume * $qty; // This may be wrong if we mix different units
			}
		}

		return array('weight'=>$totalWeight, 'volume'=>$totalVolume, 'ordered'=>$totalOrdered, 'toship'=>$totalToShip);
	}


	/**
	 *	Set extra parameters
	 *
	 *	@return	int      <0 if KO, >0 if OK
	 */
	public function setExtraParameters()
	{
		$this->db->begin();

		$extraparams = (!empty($this->extraparams) ? json_encode($this->extraparams) : null);

		$sql = "UPDATE ".$this->db->prefix().$this->table_element;
		$sql .= " SET extraparams = ".(!empty($extraparams) ? "'".$this->db->escape($extraparams)."'" : "null");
		$sql .= " WHERE rowid = ".((int) $this->id);

		dol_syslog(get_class($this)."::setExtraParameters", LOG_DEBUG);
		$resql = $this->db->query($sql);
		if (!$resql) {
			$this->error = $this->db->lasterror();
			$this->db->rollback();
			return -1;
		} else {
			$this->db->commit();
			return 1;
		}
	}


	// --------------------
	// TODO: All functions here must be redesigned and moved as they are not business functions but output functions
	// --------------------

	/* This is to show add lines */

	/**
	 *	Show add free and predefined products/services form
	 *
	 *  @param	int		        $dateSelector       1=Show also date range input fields
	 *  @param	Societe			$seller				Object thirdparty who sell
	 *  @param	Societe			$buyer				Object thirdparty who buy
	 *  @param	string			$defaulttpldir		Directory where to find the template
	 *	@return	void
	 */
	public function formAddObjectLine($dateSelector, $seller, $buyer, $defaulttpldir = '/core/tpl')
	{
		global $conf, $user, $langs, $object, $hookmanager, $extrafields;
		global $form;

		// Line extrafield
		if (!is_object($extrafields)) {
			require_once DOL_DOCUMENT_ROOT.'/core/class/extrafields.class.php';
			$extrafields = new ExtraFields($this->db);
		}
		$extrafields->fetch_name_optionals_label($this->table_element_line);

		// Output template part (modules that overwrite templates must declare this into descriptor)
		// Use global variables + $dateSelector + $seller and $buyer
		// Note: This is deprecated. If you need to overwrite the tpl file, use instead the hook 'formAddObjectLine'.
		$dirtpls = array_merge($conf->modules_parts['tpl'], array($defaulttpldir));
		foreach ($dirtpls as $module => $reldir) {
			if (!empty($module)) {
				$tpl = dol_buildpath($reldir.'/objectline_create.tpl.php');
			} else {
				$tpl = DOL_DOCUMENT_ROOT.$reldir.'/objectline_create.tpl.php';
			}

			if (empty($conf->file->strict_mode)) {
				$res = @include $tpl;
			} else {
				$res = include $tpl; // for debug
			}
			if ($res) {
				break;
			}
		}
	}



	/* This is to show array of line of details */


	/**
	 *	Return HTML table for object lines
	 *	TODO Move this into an output class file (htmlline.class.php)
	 *	If lines are into a template, title must also be into a template
	 *	But for the moment we don't know if it's possible as we keep a method available on overloaded objects.
	 *
	 *	@param	string		$action				Action code
	 *	@param  Societe		$seller            	Object of seller third party
	 *	@param  Societe  	$buyer             	Object of buyer third party
	 *	@param	int			$selected		   	ID line selected
	 *	@param  int	    	$dateSelector      	1=Show also date range input fields
	 *  @param	string		$defaulttpldir		Directory where to find the template
	 *	@return	void
	 */
	public function printObjectLines($action, $seller, $buyer, $selected = 0, $dateSelector = 0, $defaulttpldir = '/core/tpl')
	{
		global $conf, $hookmanager, $langs, $user, $form, $extrafields, $object;
		// TODO We should not use global var for this
		global $inputalsopricewithtax, $usemargins, $disableedit, $disablemove, $disableremove, $outputalsopricetotalwithtax;

		// Define usemargins
		$usemargins = 0;
		if (isModEnabled('margin') && !empty($this->element) && in_array($this->element, array('facture', 'facturerec', 'propal', 'commande'))) {
			$usemargins = 1;
		}

		$num = count($this->lines);

		// Line extrafield
		if (!is_object($extrafields)) {
			require_once DOL_DOCUMENT_ROOT.'/core/class/extrafields.class.php';
			$extrafields = new ExtraFields($this->db);
		}
		$extrafields->fetch_name_optionals_label($this->table_element_line);

		$parameters = array('num'=>$num, 'dateSelector'=>$dateSelector, 'seller'=>$seller, 'buyer'=>$buyer, 'selected'=>$selected, 'table_element_line'=>$this->table_element_line);
		$reshook = $hookmanager->executeHooks('printObjectLineTitle', $parameters, $this, $action); // Note that $action and $object may have been modified by some hooks
		if (empty($reshook)) {
			// Output template part (modules that overwrite templates must declare this into descriptor)
			// Use global variables + $dateSelector + $seller and $buyer
			// Note: This is deprecated. If you need to overwrite the tpl file, use instead the hook.
			$dirtpls = array_merge($conf->modules_parts['tpl'], array($defaulttpldir));
			foreach ($dirtpls as $module => $reldir) {
				$res = 0;
				if (!empty($module)) {
					$tpl = dol_buildpath($reldir.'/objectline_title.tpl.php');
				} else {
					$tpl = DOL_DOCUMENT_ROOT.$reldir.'/objectline_title.tpl.php';
				}
				if (file_exists($tpl)) {
					if (empty($conf->file->strict_mode)) {
						$res = @include $tpl;
					} else {
						$res = include $tpl; // for debug
					}
				}
				if ($res) {
					break;
				}
			}
		}

		$i = 0;

		print "<!-- begin printObjectLines() --><tbody>\n";
		foreach ($this->lines as $line) {
			//Line extrafield
			$line->fetch_optionals();

			//if (is_object($hookmanager) && (($line->product_type == 9 && !empty($line->special_code)) || !empty($line->fk_parent_line)))
			if (is_object($hookmanager)) {   // Old code is commented on preceding line.
				if (empty($line->fk_parent_line)) {
					$parameters = array('line'=>$line, 'num'=>$num, 'i'=>$i, 'dateSelector'=>$dateSelector, 'seller'=>$seller, 'buyer'=>$buyer, 'selected'=>$selected, 'table_element_line'=>$line->table_element, 'defaulttpldir'=>$defaulttpldir);
					$reshook = $hookmanager->executeHooks('printObjectLine', $parameters, $this, $action); // Note that $action and $object may have been modified by some hooks
				} else {
					$parameters = array('line'=>$line, 'num'=>$num, 'i'=>$i, 'dateSelector'=>$dateSelector, 'seller'=>$seller, 'buyer'=>$buyer, 'selected'=>$selected, 'table_element_line'=>$line->table_element, 'fk_parent_line'=>$line->fk_parent_line, 'defaulttpldir'=>$defaulttpldir);
					$reshook = $hookmanager->executeHooks('printObjectSubLine', $parameters, $this, $action); // Note that $action and $object may have been modified by some hooks
				}
			}
			if (empty($reshook)) {
				$this->printObjectLine($action, $line, '', $num, $i, $dateSelector, $seller, $buyer, $selected, $extrafields, $defaulttpldir);
			}

			$i++;
		}
		print "</tbody><!-- end printObjectLines() -->\n";
	}

	/**
	 *	Return HTML content of a detail line
	 *	TODO Move this into an output class file (htmlline.class.php)
	 *
	 *	@param	string      		$action				GET/POST action
	 *	@param  CommonObjectLine 	$line			    Selected object line to output
	 *	@param  string	    		$var               	Not used
	 *	@param  int		    		$num               	Number of line (0)
	 *	@param  int		    		$i					I
	 *	@param  int		    		$dateSelector      	1=Show also date range input fields
	 *	@param  Societe	    		$seller            	Object of seller third party
	 *	@param  Societe	    		$buyer             	Object of buyer third party
	 *	@param	int					$selected		   	ID line selected
	 *  @param  Extrafields			$extrafields		Object of extrafields
	 *  @param	string				$defaulttpldir		Directory where to find the template (deprecated)
	 *	@return	void
	 */
	public function printObjectLine($action, $line, $var, $num, $i, $dateSelector, $seller, $buyer, $selected = 0, $extrafields = null, $defaulttpldir = '/core/tpl')
	{
		global $conf, $langs, $user, $object, $hookmanager;
		global $form;
		global $object_rights, $disableedit, $disablemove, $disableremove; // TODO We should not use global var for this !

		$object_rights = $this->getRights();

		// var used into tpl
		$text = '';
		$description = '';

		// Line in view mode
		if ($action != 'editline' || $selected != $line->id) {
			// Product
			if (!empty($line->fk_product) && $line->fk_product > 0) {
				$product_static = new Product($this->db);
				$product_static->fetch($line->fk_product);

				$product_static->ref = $line->ref; //can change ref in hook
				$product_static->label = !empty($line->label) ? $line->label : ""; //can change label in hook

				$text = $product_static->getNomUrl(1);

				// Define output language and label
				if (getDolGlobalInt('MAIN_MULTILANGS')) {
					if (property_exists($this, 'socid') && !is_object($this->thirdparty)) {
						dol_print_error('', 'Error: Method printObjectLine was called on an object and object->fetch_thirdparty was not done before');
						return;
					}

					$prod = new Product($this->db);
					$prod->fetch($line->fk_product);

					$outputlangs = $langs;
					$newlang = '';
					if (empty($newlang) && GETPOST('lang_id', 'aZ09')) {
						$newlang = GETPOST('lang_id', 'aZ09');
					}
					if (!empty($conf->global->PRODUIT_TEXTS_IN_THIRDPARTY_LANGUAGE) && empty($newlang) && is_object($this->thirdparty)) {
						$newlang = $this->thirdparty->default_lang; // To use language of customer
					}
					if (!empty($newlang)) {
						$outputlangs = new Translate("", $conf);
						$outputlangs->setDefaultLang($newlang);
					}

					$label = (!empty($prod->multilangs[$outputlangs->defaultlang]["label"])) ? $prod->multilangs[$outputlangs->defaultlang]["label"] : $line->product_label;
				} else {
					$label = $line->product_label;
				}

				$text .= ' - '.(!empty($line->label) ? $line->label : $label);
				$description .= (getDolGlobalInt('PRODUIT_DESC_IN_FORM_ACCORDING_TO_DEVICE') ? '' : (!empty($line->description) ? dol_htmlentitiesbr($line->description) : '')); // Description is what to show on popup. We shown nothing if already into desc.
			}

			$line->pu_ttc = price2num((!empty($line->subprice) ? $line->subprice : 0) * (1 + ((!empty($line->tva_tx) ? $line->tva_tx : 0) / 100)), 'MU');

			// Output template part (modules that overwrite templates must declare this into descriptor)
			// Use global variables + $dateSelector + $seller and $buyer
			// Note: This is deprecated. If you need to overwrite the tpl file, use instead the hook printObjectLine and printObjectSubLine.
			$dirtpls = array_merge($conf->modules_parts['tpl'], array($defaulttpldir));
			foreach ($dirtpls as $module => $reldir) {
				$res = 0;
				if (!empty($module)) {
					$tpl = dol_buildpath($reldir.'/objectline_view.tpl.php');
				} else {
					$tpl = DOL_DOCUMENT_ROOT.$reldir.'/objectline_view.tpl.php';
				}
				//var_dump($tpl);
				if (file_exists($tpl)) {
					if (empty($conf->file->strict_mode)) {
						$res = @include $tpl;
					} else {
						$res = include $tpl; // for debug
					}
				}
				if ($res) {
					break;
				}
			}
		}

		// Line in update mode
		if ($this->statut == 0 && $action == 'editline' && $selected == $line->id) {
			$label = (!empty($line->label) ? $line->label : (($line->fk_product > 0) ? $line->product_label : ''));

			$line->pu_ttc = price2num($line->subprice * (1 + ($line->tva_tx / 100)), 'MU');

			// Output template part (modules that overwrite templates must declare this into descriptor)
			// Use global variables + $dateSelector + $seller and $buyer
			// Note: This is deprecated. If you need to overwrite the tpl file, use instead the hook printObjectLine and printObjectSubLine.
			$dirtpls = array_merge($conf->modules_parts['tpl'], array($defaulttpldir));
			foreach ($dirtpls as $module => $reldir) {
				if (!empty($module)) {
					$tpl = dol_buildpath($reldir.'/objectline_edit.tpl.php');
				} else {
					$tpl = DOL_DOCUMENT_ROOT.$reldir.'/objectline_edit.tpl.php';
				}

				if (empty($conf->file->strict_mode)) {
					$res = @include $tpl;
				} else {
					$res = include $tpl; // for debug
				}
				if ($res) {
					break;
				}
			}
		}
	}


	/* This is to show array of line of details of source object */


	/**
	 * 	Return HTML table table of source object lines
	 *  TODO Move this and previous function into output html class file (htmlline.class.php).
	 *  If lines are into a template, title must also be into a template
	 *  But for the moment we don't know if it's possible, so we keep the method available on overloaded objects.
	 *
	 *	@param	string		$restrictlist		''=All lines, 'services'=Restrict to services only
	 *  @param  array       $selectedLines      Array of lines id for selected lines
	 *  @return	void
	 */
	public function printOriginLinesList($restrictlist = '', $selectedLines = array())
	{
		global $langs, $hookmanager, $conf, $form, $action;

		print '<tr class="liste_titre">';
		print '<td class="linecolref">'.$langs->trans('Ref').'</td>';
		print '<td class="linecoldescription">'.$langs->trans('Description').'</td>';
		print '<td class="linecolvat right">'.$langs->trans('VATRate').'</td>';
		print '<td class="linecoluht right">'.$langs->trans('PriceUHT').'</td>';
		if (isModEnabled("multicurrency")) {
			print '<td class="linecoluht_currency right">'.$langs->trans('PriceUHTCurrency').'</td>';
		}
		print '<td class="linecolqty right">'.$langs->trans('Qty').'</td>';
		if (getDolGlobalInt('PRODUCT_USE_UNITS')) {
			print '<td class="linecoluseunit left">'.$langs->trans('Unit').'</td>';
		}
		print '<td class="linecoldiscount right">'.$langs->trans('ReductionShort').'</td>';
		print '<td class="linecolht right">'.$langs->trans('TotalHT').'</td>';
		print '<td class="center">'.$form->showCheckAddButtons('checkforselect', 1).'</td>';
		print '</tr>';
		$i = 0;

		if (!empty($this->lines)) {
			foreach ($this->lines as $line) {
				$reshook = 0;
				//if (is_object($hookmanager) && (($line->product_type == 9 && !empty($line->special_code)) || !empty($line->fk_parent_line))) {
				if (is_object($hookmanager)) {   // Old code is commented on preceding line.
					$parameters = array('line'=>$line, 'i'=>$i, 'restrictlist'=>$restrictlist, 'selectedLines'=> $selectedLines);
					if (!empty($line->fk_parent_line)) { $parameters['fk_parent_line'] = $line->fk_parent_line; }
					$reshook = $hookmanager->executeHooks('printOriginObjectLine', $parameters, $this, $action); // Note that $action and $object may have been modified by some hooks
				}
				if (empty($reshook)) {
					$this->printOriginLine($line, '', $restrictlist, '/core/tpl', $selectedLines);
				}

				$i++;
			}
		}
	}

	/**
	 * 	Return HTML with a line of table array of source object lines
	 *  TODO Move this and previous function into output html class file (htmlline.class.php).
	 *  If lines are into a template, title must also be into a template
	 *  But for the moment we don't know if it's possible as we keep a method available on overloaded objects.
	 *
	 * 	@param	CommonObjectLine	$line				Line
	 * 	@param	string				$var				Not used
	 *	@param	string				$restrictlist		''=All lines, 'services'=Restrict to services only (strike line if not)
	 *  @param	string				$defaulttpldir		Directory where to find the template
	 *  @param  array       		$selectedLines      Array of lines id for selected lines
	 * 	@return	void
	 */
	public function printOriginLine($line, $var, $restrictlist = '', $defaulttpldir = '/core/tpl', $selectedLines = array())
	{
		global $langs, $conf;

		//var_dump($line);
		if (!empty($line->date_start)) {
			$date_start = $line->date_start;
		} else {
			$date_start = $line->date_debut_prevue;
			if ($line->date_debut_reel) {
				$date_start = $line->date_debut_reel;
			}
		}
		if (!empty($line->date_end)) {
			$date_end = $line->date_end;
		} else {
			$date_end = $line->date_fin_prevue;
			if ($line->date_fin_reel) {
				$date_end = $line->date_fin_reel;
			}
		}

		$this->tpl['id'] = $line->id;

		$this->tpl['label'] = '';
		if (!empty($line->fk_parent_line)) {
			$this->tpl['label'] .= img_picto('', 'rightarrow');
		}

		if (($line->info_bits & 2) == 2) {  // TODO Not sure this is used for source object
			$discount = new DiscountAbsolute($this->db);
			$discount->fk_soc = $this->socid;
			$this->tpl['label'] .= $discount->getNomUrl(0, 'discount');
		} elseif (!empty($line->fk_product)) {
			$productstatic = new Product($this->db);
			$productstatic->id = $line->fk_product;
			$productstatic->ref = $line->ref;
			$productstatic->type = $line->fk_product_type;
			if (empty($productstatic->ref)) {
				$line->fetch_product();
				$productstatic = $line->product;
			}

			$this->tpl['label'] .= $productstatic->getNomUrl(1);
			$this->tpl['label'] .= ' - '.(!empty($line->label) ? $line->label : $line->product_label);
			// Dates
			if ($line->product_type == 1 && ($date_start || $date_end)) {
				$this->tpl['label'] .= get_date_range($date_start, $date_end);
			}
		} else {
			$this->tpl['label'] .= ($line->product_type == -1 ? '&nbsp;' : ($line->product_type == 1 ? img_object($langs->trans(''), 'service') : img_object($langs->trans(''), 'product')));
			if (!empty($line->desc)) {
				$this->tpl['label'] .= $line->desc;
			} else {
				$this->tpl['label'] .= ($line->label ? '&nbsp;'.$line->label : '');
			}

			// Dates
			if ($line->product_type == 1 && ($date_start || $date_end)) {
				$this->tpl['label'] .= get_date_range($date_start, $date_end);
			}
		}

		if (!empty($line->desc)) {
			if ($line->desc == '(CREDIT_NOTE)') {  // TODO Not sure this is used for source object
				$discount = new DiscountAbsolute($this->db);
				$discount->fetch($line->fk_remise_except);
				$this->tpl['description'] = $langs->transnoentities("DiscountFromCreditNote", $discount->getNomUrl(0));
			} elseif ($line->desc == '(DEPOSIT)') {  // TODO Not sure this is used for source object
				$discount = new DiscountAbsolute($this->db);
				$discount->fetch($line->fk_remise_except);
				$this->tpl['description'] = $langs->transnoentities("DiscountFromDeposit", $discount->getNomUrl(0));
			} elseif ($line->desc == '(EXCESS RECEIVED)') {
				$discount = new DiscountAbsolute($this->db);
				$discount->fetch($line->fk_remise_except);
				$this->tpl['description'] = $langs->transnoentities("DiscountFromExcessReceived", $discount->getNomUrl(0));
			} elseif ($line->desc == '(EXCESS PAID)') {
				$discount = new DiscountAbsolute($this->db);
				$discount->fetch($line->fk_remise_except);
				$this->tpl['description'] = $langs->transnoentities("DiscountFromExcessPaid", $discount->getNomUrl(0));
			} else {
				$this->tpl['description'] = dol_trunc($line->desc, 60);
			}
		} else {
			$this->tpl['description'] = '&nbsp;';
		}

		// VAT Rate
		$this->tpl['vat_rate'] = vatrate($line->tva_tx, true);
		$this->tpl['vat_rate'] .= (($line->info_bits & 1) == 1) ? '*' : '';
		if (!empty($line->vat_src_code) && !preg_match('/\(/', $this->tpl['vat_rate'])) {
			$this->tpl['vat_rate'] .= ' ('.$line->vat_src_code.')';
		}

		$this->tpl['price'] = price($line->subprice);
		$this->tpl['total_ht'] = price($line->total_ht);
		$this->tpl['multicurrency_price'] = price($line->multicurrency_subprice);
		$this->tpl['qty'] = (($line->info_bits & 2) != 2) ? $line->qty : '&nbsp;';
		if (getDolGlobalInt('PRODUCT_USE_UNITS')) {
			$this->tpl['unit'] = $langs->transnoentities($line->getLabelOfUnit('long'));
		}
		$this->tpl['remise_percent'] = (($line->info_bits & 2) != 2) ? vatrate($line->remise_percent, true) : '&nbsp;';

		// Is the line strike or not
		$this->tpl['strike'] = 0;
		if ($restrictlist == 'services' && $line->product_type != Product::TYPE_SERVICE) {
			$this->tpl['strike'] = 1;
		}

		// Output template part (modules that overwrite templates must declare this into descriptor)
		// Use global variables + $dateSelector + $seller and $buyer
		$dirtpls = array_merge($conf->modules_parts['tpl'], array($defaulttpldir));
		foreach ($dirtpls as $module => $reldir) {
			if (!empty($module)) {
				$tpl = dol_buildpath($reldir.'/originproductline.tpl.php');
			} else {
				$tpl = DOL_DOCUMENT_ROOT.$reldir.'/originproductline.tpl.php';
			}

			if (empty($conf->file->strict_mode)) {
				$res = @include $tpl;
			} else {
				$res = include $tpl; // for debug
			}
			if ($res) {
				break;
			}
		}
	}


	// phpcs:disable PEAR.NamingConventions.ValidFunctionName.ScopeNotCamelCaps
	/**
	 *	Add resources to the current object : add entry into llx_element_resources
	 *	Need $this->element & $this->id
	 *
	 *	@param		int		$resource_id		Resource id
	 *	@param		string	$resource_type		'resource'
	 *	@param		int		$busy				Busy or not
	 *	@param		int		$mandatory			Mandatory or not
	 *	@return		int							<=0 if KO, >0 if OK
	 */
	public function add_element_resource($resource_id, $resource_type, $busy = 0, $mandatory = 0)
	{
		// phpcs:enable
		$this->db->begin();

		$sql = "INSERT INTO ".$this->db->prefix()."element_resources (";
		$sql .= "resource_id";
		$sql .= ", resource_type";
		$sql .= ", element_id";
		$sql .= ", element_type";
		$sql .= ", busy";
		$sql .= ", mandatory";
		$sql .= ") VALUES (";
		$sql .= ((int) $resource_id);
		$sql .= ", '".$this->db->escape($resource_type)."'";
		$sql .= ", '".$this->db->escape($this->id)."'";
		$sql .= ", '".$this->db->escape($this->element)."'";
		$sql .= ", '".$this->db->escape($busy)."'";
		$sql .= ", '".$this->db->escape($mandatory)."'";
		$sql .= ")";

		dol_syslog(get_class($this)."::add_element_resource", LOG_DEBUG);
		if ($this->db->query($sql)) {
			$this->db->commit();
			return 1;
		} else {
			$this->error = $this->db->lasterror();
			$this->db->rollback();
			return  0;
		}
	}

	// phpcs:disable PEAR.NamingConventions.ValidFunctionName.ScopeNotCamelCaps
	/**
	 *    Delete a link to resource line
	 *
	 *    @param	int		$rowid			Id of resource line to delete
	 *    @param	int		$element		element name (for trigger) TODO: use $this->element into commonobject class
	 *    @param	int		$notrigger		Disable all triggers
	 *    @return   int						>0 if OK, <0 if KO
	 */
	public function delete_resource($rowid, $element, $notrigger = 0)
	{
		// phpcs:enable
		global $user;

		$this->db->begin();

		$sql = "DELETE FROM ".$this->db->prefix()."element_resources";
		$sql .= " WHERE rowid = ".((int) $rowid);

		dol_syslog(get_class($this)."::delete_resource", LOG_DEBUG);

		$resql = $this->db->query($sql);
		if (!$resql) {
			$this->error = $this->db->lasterror();
			$this->db->rollback();
			return -1;
		} else {
			if (!$notrigger) {
				$result = $this->call_trigger(strtoupper($element).'_DELETE_RESOURCE', $user);
				if ($result < 0) {
					$this->db->rollback();
					return -1;
				}
			}
			$this->db->commit();
			return 1;
		}
	}


	/**
	 * Overwrite magic function to solve problem of cloning object that are kept as references
	 *
	 * @return void
	 */
	public function __clone()
	{
		// Force a copy of this->lines, otherwise it will point to same object.
		if (isset($this->lines) && is_array($this->lines)) {
			$nboflines = count($this->lines);
			for ($i = 0; $i < $nboflines; $i++) {
				if (is_object($this->lines[$i])) {
					$this->lines[$i] = clone $this->lines[$i];
				}
			}
		}
	}

	/**
	 * Common function for all objects extending CommonObject for generating documents
	 *
	 * @param 	string 		$modelspath 	Relative folder where generators are placed
	 * @param 	string 		$modele 		Generator to use. Caller must set it to obj->model_pdf or GETPOST('model_pdf','alpha') for example.
	 * @param 	Translate 	$outputlangs 	Output language to use
	 * @param 	int 		$hidedetails 	1 to hide details. 0 by default
	 * @param 	int 		$hidedesc 		1 to hide product description. 0 by default
	 * @param 	int 		$hideref 		1 to hide product reference. 0 by default
	 * @param   null|array  $moreparams     Array to provide more information
	 * @return 	int 						>0 if OK, <0 if KO
	 * @see	addFileIntoDatabaseIndex()
	 */
	protected function commonGenerateDocument($modelspath, $modele, $outputlangs, $hidedetails, $hidedesc, $hideref, $moreparams = null)
	{
		global $conf, $langs, $user, $hookmanager, $action;

		$srctemplatepath = '';

		$parameters = array('modelspath'=>$modelspath, 'modele'=>$modele, 'outputlangs'=>$outputlangs, 'hidedetails'=>$hidedetails, 'hidedesc'=>$hidedesc, 'hideref'=>$hideref, 'moreparams'=>$moreparams);
		$reshook = $hookmanager->executeHooks('commonGenerateDocument', $parameters, $this, $action); // Note that $action and $object may have been modified by some hooks

		if (!empty($reshook)) {
			return $reshook;
		}

		dol_syslog("commonGenerateDocument modele=".$modele." outputlangs->defaultlang=".(is_object($outputlangs) ? $outputlangs->defaultlang : 'null'));

		if (empty($modele)) {
			$this->error = 'BadValueForParameterModele';
			return -1;
		}

		// Increase limit for PDF build
		$err = error_reporting();
		error_reporting(0);
		@set_time_limit(120);
		error_reporting($err);

		// If selected model is a filename template (then $modele="modelname" or "modelname:filename")
		$tmp = explode(':', $modele, 2);
		if (!empty($tmp[1])) {
			$modele = $tmp[0];
			$srctemplatepath = $tmp[1];
		}

		// Search template files
		$file = '';
		$classname = '';
		$filefound = '';
		$dirmodels = array('/');
		if (is_array($conf->modules_parts['models'])) {
			$dirmodels = array_merge($dirmodels, $conf->modules_parts['models']);
		}
		foreach ($dirmodels as $reldir) {
			foreach (array('doc', 'pdf') as $prefix) {
				if (in_array(get_class($this), array('Adherent'))) {
					// Member module use prefix_modele.class.php
					$file = $prefix."_".$modele.".class.php";
				} else {
					// Other module use prefix_modele.modules.php
					$file = $prefix."_".$modele.".modules.php";
				}

				// On verifie l'emplacement du modele
				$file = dol_buildpath($reldir.$modelspath.$file, 0);
				if (file_exists($file)) {
					$filefound = $file;
					$classname = $prefix.'_'.$modele;
					break;
				}
			}
			if ($filefound) {
				break;
			}
		}

		if (!$filefound) {
			$this->error = $langs->trans("Error").' Failed to load doc generator with modelpaths='.$modelspath.' - modele='.$modele;
			$this->errors[] = $this->error;
			dol_syslog($this->error, LOG_ERR);
			return -1;
		}

		// If generator was found
		global $db; // Required to solve a conception default making an include of code using $db instead of $this->db just after.

		require_once $file;

		$obj = new $classname($this->db);

		// If generator is ODT, we must have srctemplatepath defined, if not we set it.
		if ($obj->type == 'odt' && empty($srctemplatepath)) {
			$varfortemplatedir = $obj->scandir;
			if ($varfortemplatedir && !empty($conf->global->$varfortemplatedir)) {
				$dirtoscan = $conf->global->$varfortemplatedir;

				$listoffiles = array();

				// Now we add first model found in directories scanned
				$listofdir = explode(',', $dirtoscan);
				foreach ($listofdir as $key => $tmpdir) {
					$tmpdir = trim($tmpdir);
					$tmpdir = preg_replace('/DOL_DATA_ROOT/', DOL_DATA_ROOT, $tmpdir);
					if (!$tmpdir) {
						unset($listofdir[$key]);
						continue;
					}
					if (is_dir($tmpdir)) {
						$tmpfiles = dol_dir_list($tmpdir, 'files', 0, '\.od(s|t)$', '', 'name', SORT_ASC, 0);
						if (count($tmpfiles)) {
							$listoffiles = array_merge($listoffiles, $tmpfiles);
						}
					}
				}

				if (count($listoffiles)) {
					foreach ($listoffiles as $record) {
						$srctemplatepath = $record['fullname'];
						break;
					}
				}
			}

			if (empty($srctemplatepath)) {
				$this->error = 'ErrorGenerationAskedForOdtTemplateWithSrcFileNotDefined';
				return -1;
			}
		}

		if ($obj->type == 'odt' && !empty($srctemplatepath)) {
			if (!dol_is_file($srctemplatepath)) {
				dol_syslog("Failed to locate template file ".$srctemplatepath, LOG_WARNING);
				$this->error = 'ErrorGenerationAskedForOdtTemplateWithSrcFileNotFound';
				return -1;
			}
		}

		// We save charset_output to restore it because write_file can change it if needed for
		// output format that does not support UTF8.
		$sav_charset_output = empty($outputlangs->charset_output) ? '' : $outputlangs->charset_output;

		// update model_pdf in object
		$this->model_pdf = $modele;

		if (in_array(get_class($this), array('Adherent'))) {
			$resultwritefile = $obj->write_file($this, $outputlangs, $srctemplatepath, 'member', 1, 'tmp_cards', $moreparams);
		} else {
			$resultwritefile = $obj->write_file($this, $outputlangs, $srctemplatepath, $hidedetails, $hidedesc, $hideref, $moreparams);
		}
		// After call of write_file $obj->result['fullpath'] is set with generated file. It will be used to update the ECM database index.

		if ($resultwritefile > 0) {
			$outputlangs->charset_output = $sav_charset_output;

			// We delete old preview
			require_once DOL_DOCUMENT_ROOT.'/core/lib/files.lib.php';
			dol_delete_preview($this);

			// Index file in database
			if (!empty($obj->result['fullpath'])) {
				$destfull = $obj->result['fullpath'];

				// Update the last_main_doc field into main object (if document generator has property ->update_main_doc_field set)
				$update_main_doc_field = 0;
				if (!empty($obj->update_main_doc_field)) {
					$update_main_doc_field = 1;
				}

				// Check that the file exists, before indexing it.
				// Hint: It does not exist, if we create a PDF and auto delete the ODT File
				if (dol_is_file($destfull)) {
					$this->indexFile($destfull, $update_main_doc_field);
				}
			} else {
				dol_syslog('Method ->write_file was called on object '.get_class($obj).' and return a success but the return array ->result["fullpath"] was not set.', LOG_WARNING);
			}

			// Success in building document. We build meta file.
			dol_meta_create($this);

			return 1;
		} else {
			$outputlangs->charset_output = $sav_charset_output;
			$this->error = $obj->error;
			$this->errors = $obj->errors;
			dol_syslog("Error generating document for ".__CLASS__.". Error: ".$obj->error, LOG_ERR);
			return -1;
		}
	}

	/**
	 * Index a file into the ECM database
	 *
	 * @param	string	$destfull				Full path of file to index
	 * @param	int		$update_main_doc_field	Update field main_doc fied into the table of object.
	 * 											This param is set when called for a document generation if document generator hase
	 * 											->update_main_doc_field set and returns ->result['fullpath'].
	 * @return	int								<0 if KO, >0 if OK
	 */
	public function indexFile($destfull, $update_main_doc_field)
	{
		global $conf, $user;

		$upload_dir = dirname($destfull);
		$destfile = basename($destfull);
		$rel_dir = preg_replace('/^'.preg_quote(DOL_DATA_ROOT, '/').'/', '', $upload_dir);

		if (!preg_match('/[\\/]temp[\\/]|[\\/]thumbs|\.meta$/', $rel_dir)) {     // If not a tmp dir
			$filename = basename($destfile);
			$rel_dir = preg_replace('/[\\/]$/', '', $rel_dir);
			$rel_dir = preg_replace('/^[\\/]/', '', $rel_dir);

			include_once DOL_DOCUMENT_ROOT.'/ecm/class/ecmfiles.class.php';
			$ecmfile = new EcmFiles($this->db);
			$result = $ecmfile->fetch(0, '', ($rel_dir ? $rel_dir.'/' : '').$filename);

			// Set the public "share" key
			$setsharekey = false;
			if ($this->element == 'propal' || $this->element == 'proposal') {
				if (getDolGlobalInt("PROPOSAL_ALLOW_ONLINESIGN")) {
					$setsharekey = true;	// feature to make online signature is not set or set to on (default)
				}
				if (getDolGlobalInt("PROPOSAL_ALLOW_EXTERNAL_DOWNLOAD")) {
					$setsharekey = true;
				}
			}
			if ($this->element == 'commande' && getDolGlobalInt("ORDER_ALLOW_EXTERNAL_DOWNLOAD")) {
				$setsharekey = true;
			}
			if ($this->element == 'facture' && getDolGlobalInt("INVOICE_ALLOW_EXTERNAL_DOWNLOAD")) {
				$setsharekey = true;
			}
			if ($this->element == 'bank_account' && getDolGlobalInt("BANK_ACCOUNT_ALLOW_EXTERNAL_DOWNLOAD")) {
				$setsharekey = true;
			}
			if ($this->element == 'product' && getDolGlobalInt("PRODUCT_ALLOW_EXTERNAL_DOWNLOAD")) {
				$setsharekey = true;
			}
			if ($this->element == 'contrat' && getDolGlobalInt("CONTRACT_ALLOW_EXTERNAL_DOWNLOAD")) {
				$setsharekey = true;
			}
			if ($this->element == 'fichinter' && getDolGlobalInt("FICHINTER_ALLOW_EXTERNAL_DOWNLOAD")) {
				$setsharekey = true;
			}
			if ($this->element == 'supplier_proposal' && getDolGlobalInt("SUPPLIER_PROPOSAL_ALLOW_EXTERNAL_DOWNLOAD")) {
				$setsharekey = true;
			}
			if ($this->element == 'societe_rib' && getDolGlobalInt("SOCIETE_RIB_ALLOW_ONLINESIGN")) {
				$setsharekey = true;
			}

			if ($setsharekey) {
				if (empty($ecmfile->share)) {	// Because object not found or share not set yet
					require_once DOL_DOCUMENT_ROOT.'/core/lib/security2.lib.php';
					$ecmfile->share = getRandomPassword(true);
				}
			}

			if ($result > 0) {
				$ecmfile->label = md5_file(dol_osencode($destfull)); // hash of file content
				$ecmfile->fullpath_orig = '';
				$ecmfile->gen_or_uploaded = 'generated';
				$ecmfile->description = ''; // indexed content
				$ecmfile->keywords = ''; // keyword content
				$result = $ecmfile->update($user);
				if ($result < 0) {
					setEventMessages($ecmfile->error, $ecmfile->errors, 'warnings');
					return -1;
				}
			} else {
				$ecmfile->entity = $conf->entity;
				$ecmfile->filepath = $rel_dir;
				$ecmfile->filename = $filename;
				$ecmfile->label = md5_file(dol_osencode($destfull)); // hash of file content
				$ecmfile->fullpath_orig = '';
				$ecmfile->gen_or_uploaded = 'generated';
				$ecmfile->description = ''; // indexed content
				$ecmfile->keywords = ''; // keyword content
				$ecmfile->src_object_type = $this->table_element;	// $this->table_name is 'myobject' or 'mymodule_myobject'.
				$ecmfile->src_object_id   = $this->id;

				$result = $ecmfile->create($user);
				if ($result < 0) {
					setEventMessages($ecmfile->error, $ecmfile->errors, 'warnings');
					return -1;
				}
			}

			/*$this->result['fullname']=$destfull;
			 $this->result['filepath']=$ecmfile->filepath;
			 $this->result['filename']=$ecmfile->filename;*/
			//var_dump($obj->update_main_doc_field);exit;

			if ($update_main_doc_field && !empty($this->table_element)) {
				$sql = "UPDATE ".$this->db->prefix().$this->table_element." SET last_main_doc = '".$this->db->escape($ecmfile->filepath."/".$ecmfile->filename)."'";
				$sql .= " WHERE rowid = ".((int) $this->id);

				$resql = $this->db->query($sql);
				if (!$resql) {
					dol_print_error($this->db);
					return -1;
				} else {
					$this->last_main_doc = $ecmfile->filepath.'/'.$ecmfile->filename;
				}
			}
		}

		return 1;
	}

	/**
	 *  Build thumb
	 *  @todo Move this into files.lib.php
	 *
	 *  @param      string	$file           Path file in UTF8 to original file to create thumbs from.
	 *	@return		void
	 */
	public function addThumbs($file)
	{
		$file_osencoded = dol_osencode($file);

		if (file_exists($file_osencoded)) {
			require_once DOL_DOCUMENT_ROOT.'/core/lib/images.lib.php';

			$tmparraysize = getDefaultImageSizes();
			$maxwidthsmall = $tmparraysize['maxwidthsmall'];
			$maxheightsmall = $tmparraysize['maxheightsmall'];
			$maxwidthmini = $tmparraysize['maxwidthmini'];
			$maxheightmini = $tmparraysize['maxheightmini'];
			//$quality = $tmparraysize['quality'];
			$quality = 50;	// For thumbs, we force quality to 50

			// Create small thumbs for company (Ratio is near 16/9)
			// Used on logon for example
			vignette($file_osencoded, $maxwidthsmall, $maxheightsmall, '_small', $quality);

			// Create mini thumbs for company (Ratio is near 16/9)
			// Used on menu or for setup page for example
			vignette($file_osencoded, $maxwidthmini, $maxheightmini, '_mini', $quality);
		}
	}

	/**
	 *  Delete thumbs
	 *  @todo Move this into files.lib.php
	 *
	 *  @param      string	$file           Path file in UTF8 to original file to delete thumbs.
	 *	@return		void
	 */
	public function delThumbs($file)
	{
		$imgThumbName = getImageFileNameForSize($file, '_small'); // Full path of thumb file
		dol_delete_file($imgThumbName);
		$imgThumbName = getImageFileNameForSize($file, '_mini'); // Full path of thumb file
		dol_delete_file($imgThumbName);
	}


	/* Functions common to commonobject and commonobjectline */

	/* For default values */

	/**
	 * Return the default value to use for a field when showing the create form of object.
	 * Return values in this order:
	 * 1) If parameter is available into POST, we return it first.
	 * 2) If not but an alternate value was provided as parameter of function, we return it.
	 * 3) If not but a constant $conf->global->OBJECTELEMENT_FIELDNAME is set, we return it (It is better to use the dedicated table).
	 * 4) Return value found into database (TODO No yet implemented)
	 *
	 * @param   string              $fieldname          Name of field
	 * @param   string              $alternatevalue     Alternate value to use
	 * @param   string              $type    			Type of data
	 * @return  string|string[]                         Default value (can be an array if the GETPOST return an array)
	 **/
	public function getDefaultCreateValueFor($fieldname, $alternatevalue = null, $type = 'alphanohtml')
	{
		global $conf, $_POST;

		// If param here has been posted, we use this value first.
		if (GETPOSTISSET($fieldname)) {
			return GETPOST($fieldname, $type, 3);
		}

		if (isset($alternatevalue)) {
			return $alternatevalue;
		}

		$newelement = $this->element;
		if ($newelement == 'facture') {
			$newelement = 'invoice';
		}
		if ($newelement == 'commande') {
			$newelement = 'order';
		}
		if (empty($newelement)) {
			dol_syslog("Ask a default value using common method getDefaultCreateValueForField on an object with no property ->element defined. Return empty string.", LOG_WARNING);
			return '';
		}

		$keyforfieldname = strtoupper($newelement.'_DEFAULT_'.$fieldname);
		//var_dump($keyforfieldname);
		if (isset($conf->global->$keyforfieldname)) {
			return $conf->global->$keyforfieldname;
		}

		// TODO Ad here a scan into table llx_overwrite_default with a filter on $this->element and $fieldname
		// store content into $conf->cache['overwrite_default']

		return '';
	}


	/* For triggers */


	// phpcs:disable PEAR.NamingConventions.ValidFunctionName.ScopeNotCamelCaps
	/**
	 * Call trigger based on this instance.
	 * Some context information may also be provided into array property this->context.
	 * NB:  Error from trigger are stacked in interface->errors
	 * NB2: If return code of triggers are < 0, action calling trigger should cancel all transaction.
	 *
	 * @param   string    $triggerName   trigger's name to execute
	 * @param   User      $user           Object user
	 * @return  int                       Result of run_triggers
	 */
	public function call_trigger($triggerName, $user)
	{
		// phpcs:enable
		global $langs, $conf;

		if (!empty(self::TRIGGER_PREFIX) && strpos($triggerName, self::TRIGGER_PREFIX . '_') !== 0) {
			dol_print_error('', 'The trigger "' . $triggerName . '" does not start with "' . self::TRIGGER_PREFIX . '_" as required.');
			exit;
		}
		if (!is_object($langs)) {	// If lang was not defined, we set it. It is required by run_triggers().
			include_once DOL_DOCUMENT_ROOT.'/core/class/translate.class.php';
			$langs = new Translate('', $conf);
		}

		include_once DOL_DOCUMENT_ROOT.'/core/class/interfaces.class.php';
		$interface = new Interfaces($this->db);
		$result = $interface->run_triggers($triggerName, $this, $user, $langs, $conf);

		if ($result < 0) {
			if (!empty($this->errors)) {
				$this->errors = array_unique(array_merge($this->errors, $interface->errors)); // We use array_unique because when a trigger call another trigger on same object, this->errors is added twice.
			} else {
				$this->errors = $interface->errors;
			}
		}
		return $result;
	}


	/* Functions for data in other language */


	/**
	 *  Function to get alternative languages of a data into $this->array_languages
	 *  This method is NOT called by method fetch of objects but must be called separately.
	 *
	 *  @return	int						<0 if error, 0 if no values of alternative languages to find nor found, 1 if a value was found and loaded
	 *  @see fetch_optionnals()
	 */
	public function fetchValuesForExtraLanguages()
	{
		// To avoid SQL errors. Probably not the better solution though
		if (!$this->element) {
			return 0;
		}
		if (!($this->id > 0)) {
			return 0;
		}
		if (is_array($this->array_languages)) {
			return 1;
		}

		$this->array_languages = array();

		$element = $this->element;
		if ($element == 'categorie') {
			$element = 'categories'; // For compatibility
		}

		// Request to get translation values for object
		$sql = "SELECT rowid, property, lang , value";
		$sql .= " FROM ".$this->db->prefix()."object_lang";
		$sql .= " WHERE type_object = '".$this->db->escape($element)."'";
		$sql .= " AND fk_object = ".((int) $this->id);

		//dol_syslog(get_class($this)."::fetch_optionals get extrafields data for ".$this->table_element, LOG_DEBUG);		// Too verbose
		$resql = $this->db->query($sql);
		if ($resql) {
			$numrows = $this->db->num_rows($resql);
			if ($numrows) {
				$i = 0;
				while ($i < $numrows) {
					$obj = $this->db->fetch_object($resql);
					$key = $obj->property;
					$value = $obj->value;
					$codelang = $obj->lang;
					$type = $this->fields[$key]['type'];

					// we can add this attribute to object
					if (preg_match('/date/', $type)) {
						$this->array_languages[$key][$codelang] = $this->db->jdate($value);
					} else {
						$this->array_languages[$key][$codelang] = $value;
					}

					$i++;
				}
			}

			$this->db->free($resql);

			if ($numrows) {
				return $numrows;
			} else {
				return 0;
			}
		} else {
			dol_print_error($this->db);
			return -1;
		}
	}

	/**
	 * Fill array_options property of object by extrafields value (using for data sent by forms)
	 *
	 * @param	string	$onlykey		Only the following key is filled. When we make update of only one language field ($action = 'update_languages'), calling page must set this to avoid to have other languages being reset.
	 * @return	int						1 if array_options set, 0 if no value, -1 if error (field required missing for example)
	 */
	public function setValuesForExtraLanguages($onlykey = '')
	{
		global $_POST, $langs;

		// Get extra fields
		foreach ($_POST as $postfieldkey => $postfieldvalue) {
			$tmparray = explode('-', $postfieldkey);
			if ($tmparray[0] != 'field') {
				continue;
			}

			$element = $tmparray[1];
			$key = $tmparray[2];
			$codelang = $tmparray[3];
			//var_dump("postfieldkey=".$postfieldkey." element=".$element." key=".$key." codelang=".$codelang);

			if (!empty($onlykey) && $key != $onlykey) {
				continue;
			}
			if ($element != $this->element) {
				continue;
			}

			$key_type = $this->fields[$key]['type'];

			$enabled = 1;
			if (isset($this->fields[$key]['enabled'])) {
				$enabled = dol_eval($this->fields[$key]['enabled'], 1, 1, '1');
			}
			/*$perms = 1;
			if (isset($this->fields[$key]['perms']))
			{
				$perms = dol_eval($this->fields[$key]['perms'], 1, 1, '1');
			}*/
			if (empty($enabled)) {
				continue;
			}
			//if (empty($perms)) continue;

			if (in_array($key_type, array('date'))) {
				// Clean parameters
				// TODO GMT date in memory must be GMT so we should add gm=true in parameters
				$value_key = dol_mktime(0, 0, 0, GETPOST($postfieldkey."month", 'int'), GETPOST($postfieldkey."day", 'int'), GETPOST($postfieldkey."year", 'int'));
			} elseif (in_array($key_type, array('datetime'))) {
				// Clean parameters
				// TODO GMT date in memory must be GMT so we should add gm=true in parameters
				$value_key = dol_mktime(GETPOST($postfieldkey."hour", 'int'), GETPOST($postfieldkey."min", 'int'), 0, GETPOST($postfieldkey."month", 'int'), GETPOST($postfieldkey."day", 'int'), GETPOST($postfieldkey."year", 'int'));
			} elseif (in_array($key_type, array('checkbox', 'chkbxlst'))) {
				$value_arr = GETPOST($postfieldkey, 'array'); // check if an array
				if (!empty($value_arr)) {
					$value_key = implode(',', $value_arr);
				} else {
					$value_key = '';
				}
			} elseif (in_array($key_type, array('price', 'double'))) {
				$value_arr = GETPOST($postfieldkey, 'alpha');
				$value_key = price2num($value_arr);
			} else {
				$value_key = GETPOST($postfieldkey);
				if (in_array($key_type, array('link')) && $value_key == '-1') {
					$value_key = '';
				}
			}

			$this->array_languages[$key][$codelang] = $value_key;

			/*if ($nofillrequired) {
				$langs->load('errors');
				setEventMessages($langs->trans('ErrorFieldsRequired').' : '.implode(', ', $error_field_required), null, 'errors');
				return -1;
			}*/
		}

		return 1;
	}


	/* Functions for extrafields */

	/**
	 * Function to make a fetch but set environment to avoid to load computed values before.
	 *
	 * @param	int		$id			ID of object
	 * @return	int					>0 if OK, 0 if not found, <0 if KO
	 */
	public function fetchNoCompute($id)
	{
		global $conf;

		$savDisableCompute = $conf->disable_compute;
		$conf->disable_compute = 1;

		$ret = $this->fetch($id);

		$conf->disable_compute = $savDisableCompute;

		return $ret;
	}

	// phpcs:disable PEAR.NamingConventions.ValidFunctionName.ScopeNotCamelCaps
	/**
	 *  Function to get extra fields of an object into $this->array_options
	 *  This method is in most cases called by method fetch of objects but you can call it separately.
	 *
	 *  @param	int		$rowid			Id of line. Use the id of object if not defined. Deprecated. Function must be called without parameters.
	 *  @param  array	$optionsArray   Array resulting of call of extrafields->fetch_name_optionals_label(). Deprecated. Function must be called without parameters.
	 *  @return	int						<0 if error, 0 if no values of extrafield to find nor found, 1 if an attribute is found and value loaded
	 *  @see fetchValuesForExtraLanguages()
	 */
	public function fetch_optionals($rowid = null, $optionsArray = null)
	{
		// phpcs:enable
		global $conf, $extrafields;

		if (empty($rowid)) {
			$rowid = $this->id;
		}
		if (empty($rowid) && isset($this->rowid)) {
			$rowid = $this->rowid; // deprecated
		}

		// To avoid SQL errors. Probably not the better solution though
		if (!$this->table_element) {
			return 0;
		}

		$this->array_options = array();

		if (!is_array($optionsArray)) {
			// If $extrafields is not a known object, we initialize it. Best practice is to have $extrafields defined into card.php or list.php page.
			if (!isset($extrafields) || !is_object($extrafields)) {
				require_once DOL_DOCUMENT_ROOT.'/core/class/extrafields.class.php';
				$extrafields = new ExtraFields($this->db);
			}

			// Load array of extrafields for elementype = $this->table_element
			if (empty($extrafields->attributes[$this->table_element]['loaded'])) {
				$extrafields->fetch_name_optionals_label($this->table_element);
			}
			$optionsArray = (!empty($extrafields->attributes[$this->table_element]['label']) ? $extrafields->attributes[$this->table_element]['label'] : null);
		} else {
			global $extrafields;
			dol_syslog("Warning: fetch_optionals was called with param optionsArray defined when you should pass null now", LOG_WARNING);
		}

		$table_element = $this->table_element;
		if ($table_element == 'categorie') {
			$table_element = 'categories'; // For compatibility
		}

		// Request to get complementary values
		if (is_array($optionsArray) && count($optionsArray) > 0) {
			$sql = "SELECT rowid";
			foreach ($optionsArray as $name => $label) {
				if (empty($extrafields->attributes[$this->table_element]['type'][$name]) || $extrafields->attributes[$this->table_element]['type'][$name] != 'separate') {
					$sql .= ", ".$name;
				}
			}
			$sql .= " FROM ".$this->db->prefix().$table_element."_extrafields";
			$sql .= " WHERE fk_object = ".((int) $rowid);

			//dol_syslog(get_class($this)."::fetch_optionals get extrafields data for ".$this->table_element, LOG_DEBUG);		// Too verbose
			$resql = $this->db->query($sql);
			if ($resql) {
				$numrows = $this->db->num_rows($resql);
				if ($numrows) {
					$tab = $this->db->fetch_array($resql);

					foreach ($tab as $key => $value) {
						// Test fetch_array ! is_int($key) because fetch_array result is a mix table with Key as alpha and Key as int (depend db engine)
						if ($key != 'rowid' && $key != 'tms' && $key != 'fk_member' && !is_int($key)) {
							// we can add this attribute to object
							if (!empty($extrafields->attributes[$this->table_element]) && in_array($extrafields->attributes[$this->table_element]['type'][$key], array('date', 'datetime'))) {
								//var_dump($extrafields->attributes[$this->table_element]['type'][$key]);
								$this->array_options["options_".$key] = $this->db->jdate($value);
							} else {
								$this->array_options["options_".$key] = $value;
							}

							//var_dump('key '.$key.' '.$value.' type='.$extrafields->attributes[$this->table_element]['type'][$key].' '.$this->array_options["options_".$key]);
						}
						if (!empty($extrafields->attributes[$this->table_element]['type'][$key]) && $extrafields->attributes[$this->table_element]['type'][$key] == 'password') {
							if (preg_match('/^dolcrypt:/', $value)) {
								$this->array_options["options_".$key] = dolDecrypt($value);
							}
						}
					}
				}

				// If field is a computed field, value must become result of compute (regardless of whether a row exists
				// in the element's extrafields table)
				if (is_array($extrafields->attributes[$this->table_element]['label'])) {
					foreach ($extrafields->attributes[$this->table_element]['label'] as $key => $val) {
						if (!empty($extrafields->attributes[$this->table_element]) && !empty($extrafields->attributes[$this->table_element]['computed'][$key])) {
							//var_dump($conf->disable_compute);
							if (empty($conf->disable_compute)) {
								global $objectoffield;        // We set a global variable to $objectoffield so
								$objectoffield = $this;        // we can use it inside computed formula
								$this->array_options['options_' . $key] = dol_eval($extrafields->attributes[$this->table_element]['computed'][$key], 1, 0, '2');
							}
						}
					}
				}

				$this->db->free($resql);

				if ($numrows) {
					return $numrows;
				} else {
					return 0;
				}
			} else {
				$this->errors[]=$this->db->lasterror;
				return -1;
			}
		}
		return 0;
	}

	/**
	 *	Delete all extra fields values for the current object.
	 *
	 *  @return	int		<0 if KO, >0 if OK
	 *  @see deleteExtraLanguages(), insertExtraField(), updateExtraField(), setValueFrom()
	 */
	public function deleteExtraFields()
	{
		global $conf;

		if (!empty($conf->global->MAIN_EXTRAFIELDS_DISABLED)) {
			return 0;
		}

		$this->db->begin();

		$table_element = $this->table_element;
		if ($table_element == 'categorie') {
			$table_element = 'categories'; // For compatibility
		}

		dol_syslog(get_class($this)."::deleteExtraFields delete", LOG_DEBUG);

		$sql_del = "DELETE FROM ".$this->db->prefix().$table_element."_extrafields WHERE fk_object = ".((int) $this->id);

		$resql = $this->db->query($sql_del);
		if (!$resql) {
			$this->error = $this->db->lasterror();
			$this->db->rollback();
			return -1;
		} else {
			$this->db->commit();
			return 1;
		}
	}

	/**
	 *	Add/Update all extra fields values for the current object.
	 *  Data to describe values to insert/update are stored into $this->array_options=array('options_codeforfield1'=>'valueforfield1', 'options_codeforfield2'=>'valueforfield2', ...)
	 *  This function delete record with all extrafields and insert them again from the array $this->array_options.
	 *
	 *  @param	string		$trigger		If defined, call also the trigger (for example COMPANY_MODIFY)
	 *  @param	User		$userused		Object user
	 *  @return int 						-1=error, O=did nothing, 1=OK
	 *  @see insertExtraLanguages(), updateExtraField(), deleteExtraField(), setValueFrom()
	 */
	public function insertExtraFields($trigger = '', $userused = null)
	{
		global $conf, $langs, $user;

		if (!empty($conf->global->MAIN_EXTRAFIELDS_DISABLED)) {
			return 0;
		}

		if (empty($userused)) {
			$userused = $user;
		}

		$error = 0;

		if (!empty($this->array_options)) {
			// Check parameters
			$langs->load('admin');
			require_once DOL_DOCUMENT_ROOT.'/core/class/extrafields.class.php';
			$extrafields = new ExtraFields($this->db);
			$target_extrafields = $extrafields->fetch_name_optionals_label($this->table_element);

			// Eliminate copied source object extra fields that do not exist in target object
			$new_array_options = array();
			foreach ($this->array_options as $key => $value) {
				if (in_array(substr($key, 8), array_keys($target_extrafields))) {	// We remove the 'options_' from $key for test
					$new_array_options[$key] = $value;
				} elseif (in_array($key, array_keys($target_extrafields))) {		// We test on $key that does not contain the 'options_' prefix
					$new_array_options['options_'.$key] = $value;
				}
			}

			foreach ($new_array_options as $key => $value) {
				$attributeKey      = substr($key, 8); // Remove 'options_' prefix
				$attributeType     = $extrafields->attributes[$this->table_element]['type'][$attributeKey];
				$attributeLabel    = $extrafields->attributes[$this->table_element]['label'][$attributeKey];
				$attributeParam    = $extrafields->attributes[$this->table_element]['param'][$attributeKey];
				$attributeRequired = $extrafields->attributes[$this->table_element]['required'][$attributeKey];
				$attributeUnique   = $extrafields->attributes[$this->table_element]['unique'][$attributeKey];
				$attrfieldcomputed = $extrafields->attributes[$this->table_element]['computed'][$attributeKey];

				// If we clone, we have to clean unique extrafields to prevent duplicates.
				// This behaviour can be prevented by external code by changing $this->context['createfromclone'] value in createFrom hook
				if (!empty($this->context['createfromclone']) && $this->context['createfromclone'] == 'createfromclone' && !empty($attributeUnique)) {
					$new_array_options[$key] = null;
				}

				// Similar code than into insertExtraFields
				if ($attributeRequired) {
					$v = $this->array_options[$key];
					if (ExtraFields::isEmptyValue($v, $attributeType)) {
						$langs->load("errors");
						dol_syslog("Mandatory field '".$key."' is empty during create and set to required into definition of extrafields");
						$this->errors[] = $langs->trans('ErrorFieldRequired', $attributeLabel);
						return -1;
					}
				}

				//dol_syslog("attributeLabel=".$attributeLabel, LOG_DEBUG);
				//dol_syslog("attributeType=".$attributeType, LOG_DEBUG);

				if (!empty($attrfieldcomputed)) {
					if (!empty($conf->global->MAIN_STORE_COMPUTED_EXTRAFIELDS)) {
						$value = dol_eval($attrfieldcomputed, 1, 0, '2');
						dol_syslog($langs->trans("Extrafieldcomputed")." on ".$attributeLabel."(".$value.")", LOG_DEBUG);
						$new_array_options[$key] = $value;
					} else {
						$new_array_options[$key] = null;
					}
				}

				switch ($attributeType) {
					case 'int':
						if (!is_numeric($value) && $value != '') {
							$this->errors[] = $langs->trans("ExtraFieldHasWrongValue", $attributeLabel);
							return -1;
						} elseif ($value == '') {
							$new_array_options[$key] = null;
						}
						break;
					case 'price':
					case 'double':
						$value = price2num($value);
						if (!is_numeric($value) && $value != '') {
							dol_syslog($langs->trans("ExtraFieldHasWrongValue")." for ".$attributeLabel."(".$value."is not '".$attributeType."')", LOG_DEBUG);
							$this->errors[] = $langs->trans("ExtraFieldHasWrongValue", $attributeLabel);
							return -1;
						} elseif ($value == '') {
							$value = null;
						}
						//dol_syslog("double value"." sur ".$attributeLabel."(".$value." is '".$attributeType."')", LOG_DEBUG);
						$new_array_options[$key] = $value;
						break;
					/*case 'select':	// Not required, we chosed value='0' for undefined values
						 if ($value=='-1')
						 {
							 $this->array_options[$key] = null;
						 }
						 break;*/
					case 'password':
						$algo = '';
						if ($this->array_options[$key] != '' && is_array($extrafields->attributes[$this->table_element]['param'][$attributeKey]['options'])) {
							// If there is an encryption choice, we use it to crypt data before insert
							$tmparrays = array_keys($extrafields->attributes[$this->table_element]['param'][$attributeKey]['options']);
							$algo = reset($tmparrays);
							if ($algo != '') {
								//global $action;		// $action may be 'create', 'update', 'update_extras'...
								//var_dump($action);
								//var_dump($this->oldcopy);exit;
								if (is_object($this->oldcopy)) {	// If this->oldcopy is not defined, we can't know if we change attribute or not, so we must keep value
									//var_dump('iii'.$algo.' '.$this->oldcopy->array_options[$key].' -> '.$this->array_options[$key]);
									if (isset($this->oldcopy->array_options[$key]) && $this->array_options[$key] == $this->oldcopy->array_options[$key]) {
										// If old value crypted in database is same than submited new value, it means we don't change it, so we don't update.
										if ($algo == 'dolcrypt') {	// dolibarr reversible encryption
											if (!preg_match('/^dolcrypt:/', $this->array_options[$key])) {
												$new_array_options[$key] = dolEncrypt($this->array_options[$key]);	// warning, must be called when on the master
											} else {
												$new_array_options[$key] = $this->array_options[$key]; // Value is kept
											}
										} else {
											$new_array_options[$key] = $this->array_options[$key]; // Value is kept
										}
									} else {
										// If value has changed
										if ($algo == 'dolcrypt') {	// dolibarr reversible encryption
											if (!preg_match('/^dolcrypt:/', $this->array_options[$key])) {
												$new_array_options[$key] = dolEncrypt($this->array_options[$key]);	// warning, must be called when on the master
											} else {
												$new_array_options[$key] = $this->array_options[$key]; // Value is kept
											}
										} else {
											$new_array_options[$key] = dol_hash($this->array_options[$key], $algo);
										}
									}
								} else {
									//var_dump('jjj'.$algo.' '.$this->oldcopy->array_options[$key].' -> '.$this->array_options[$key]);
									// If this->oldcopy is not defined, we can't know if we change attribute or not, so we must keep value
									if ($algo == 'dolcrypt' && !preg_match('/^dolcrypt:/', $this->array_options[$key])) {	// dolibarr reversible encryption
										$new_array_options[$key] = dolEncrypt($this->array_options[$key]);	// warning, must be called when on the master
									} else {
										$new_array_options[$key] = $this->array_options[$key]; // Value is kept
									}
								}
							} else {
								// No encryption
								$new_array_options[$key] = $this->array_options[$key]; // Value is kept
							}
						} else { // Common usage
							$new_array_options[$key] = $this->array_options[$key]; // Value is kept
						}
						break;
					case 'date':
					case 'datetime':
						// If data is a string instead of a timestamp, we convert it
						if (!is_numeric($this->array_options[$key]) || $this->array_options[$key] != intval($this->array_options[$key])) {
							$this->array_options[$key] = strtotime($this->array_options[$key]);
						}
						$new_array_options[$key] = $this->db->idate($this->array_options[$key]);
						break;
					case 'datetimegmt':
						// If data is a string instead of a timestamp, we convert it
						if (!is_numeric($this->array_options[$key]) || $this->array_options[$key] != intval($this->array_options[$key])) {
							$this->array_options[$key] = strtotime($this->array_options[$key]);
						}
						$new_array_options[$key] = $this->db->idate($this->array_options[$key], 'gmt');
						break;
					case 'link':
						$param_list = array_keys($attributeParam['options']);
						// 0 : ObjectName
						// 1 : classPath
						$InfoFieldList = explode(":", $param_list[0]);
						dol_include_once($InfoFieldList[1]);
						if ($InfoFieldList[0] && class_exists($InfoFieldList[0])) {
							if ($value == '-1') {	// -1 is key for no defined in combo list of objects
								$new_array_options[$key] = '';
							} elseif ($value) {
								$object = new $InfoFieldList[0]($this->db);
								if (is_numeric($value)) {
									$res = $object->fetch($value); // Common case
								} else {
									$res = $object->fetch('', $value); // For compatibility
								}

								if ($res > 0) {
									$new_array_options[$key] = $object->id;
								} else {
									$this->error = "Id/Ref '".$value."' for object '".$object->element."' not found";
									return -1;
								}
							}
						} else {
							dol_syslog('Error bad setup of extrafield', LOG_WARNING);
						}
						break;
					case 'checkbox':
					case 'chkbxlst':
						if (is_array($this->array_options[$key])) {
							$new_array_options[$key] = implode(',', $this->array_options[$key]);
						} else {
							$new_array_options[$key] = $this->array_options[$key];
						}
						break;
				}
			}

			$this->db->begin();

			$table_element = $this->table_element;
			if ($table_element == 'categorie') {
				$table_element = 'categories'; // For compatibility
			}

			dol_syslog(get_class($this)."::insertExtraFields delete then insert", LOG_DEBUG);

			$sql_del = "DELETE FROM ".$this->db->prefix().$table_element."_extrafields WHERE fk_object = ".((int) $this->id);
			$this->db->query($sql_del);

			$sql = "INSERT INTO ".$this->db->prefix().$table_element."_extrafields (fk_object";
			foreach ($new_array_options as $key => $value) {
				$attributeKey = substr($key, 8); // Remove 'options_' prefix
				// Add field of attribut
				if ($extrafields->attributes[$this->table_element]['type'][$attributeKey] != 'separate') { // Only for other type than separator
					$sql .= ",".$attributeKey;
				}
			}
			// We must insert a default value for fields for other entities that are mandatory to avoid not null error
			if (!empty($extrafields->attributes[$this->table_element]['mandatoryfieldsofotherentities']) && is_array($extrafields->attributes[$this->table_element]['mandatoryfieldsofotherentities'])) {
				foreach ($extrafields->attributes[$this->table_element]['mandatoryfieldsofotherentities'] as $tmpkey => $tmpval) {
					if (!isset($extrafields->attributes[$this->table_element]['type'][$tmpkey])) {    // If field not already added previously
						$sql .= ",".$tmpkey;
					}
				}
			}
			$sql .= ") VALUES (".$this->id;

			foreach ($new_array_options as $key => $value) {
				$attributeKey = substr($key, 8); // Remove 'options_' prefix
				// Add field of attribute
				if ($extrafields->attributes[$this->table_element]['type'][$attributeKey] != 'separate') { // Only for other type than separator)
					if ($new_array_options[$key] != '' || $new_array_options[$key] == '0') {
						$sql .= ",'".$this->db->escape($new_array_options[$key])."'";
					} else {
						$sql .= ",null";
					}
				}
			}
			// We must insert a default value for fields for other entities that are mandatory to avoid not null error
			if (!empty($extrafields->attributes[$this->table_element]['mandatoryfieldsofotherentities']) && is_array($extrafields->attributes[$this->table_element]['mandatoryfieldsofotherentities'])) {
				foreach ($extrafields->attributes[$this->table_element]['mandatoryfieldsofotherentities'] as $tmpkey => $tmpval) {
					if (!isset($extrafields->attributes[$this->table_element]['type'][$tmpkey])) {   // If field not already added previously
						if (in_array($tmpval, array('int', 'double', 'price'))) {
							$sql .= ", 0";
						} else {
							$sql .= ", ''";
						}
					}
				}
			}

			$sql .= ")";

			$resql = $this->db->query($sql);
			if (!$resql) {
				$this->error = $this->db->lasterror();
				$error++;
			}

			if (!$error && $trigger) {
				// Call trigger
				$this->context = array('extrafieldaddupdate'=>1);
				$result = $this->call_trigger($trigger, $userused);
				if ($result < 0) {
					$error++;
				}
				// End call trigger
			}

			if ($error) {
				$this->db->rollback();
				return -1;
			} else {
				$this->db->commit();
				return 1;
			}
		} else {
			return 0;
		}
	}

	/**
	 *	Add/Update all extra fields values for the current object.
	 *  Data to describe values to insert/update are stored into $this->array_options=array('options_codeforfield1'=>'valueforfield1', 'options_codeforfield2'=>'valueforfield2', ...)
	 *  This function delete record with all extrafields and insert them again from the array $this->array_options.
	 *
	 *  @param	string		$trigger		If defined, call also the trigger (for example COMPANY_MODIFY)
	 *  @param	User		$userused		Object user
	 *  @return int 						-1=error, O=did nothing, 1=OK
	 *  @see insertExtraFields(), updateExtraField(), setValueFrom()
	 */
	public function insertExtraLanguages($trigger = '', $userused = null)
	{
		global $conf, $langs, $user;

		if (empty($userused)) {
			$userused = $user;
		}

		$error = 0;

		if (!empty($conf->global->MAIN_EXTRALANGUAGES_DISABLED)) {
			return 0; // For avoid conflicts if trigger used
		}

		if (is_array($this->array_languages)) {
			$new_array_languages = $this->array_languages;

			foreach ($new_array_languages as $key => $value) {
				$attributeKey      = $key;
				$attributeType     = $this->fields[$attributeKey]['type'];
				$attributeLabel    = $this->fields[$attributeKey]['label'];

				//dol_syslog("attributeLabel=".$attributeLabel, LOG_DEBUG);
				//dol_syslog("attributeType=".$attributeType, LOG_DEBUG);

				switch ($attributeType) {
					case 'int':
						if (!is_numeric($value) && $value != '') {
							$this->errors[] = $langs->trans("ExtraLanguageHasWrongValue", $attributeLabel);
							return -1;
						} elseif ($value == '') {
							$new_array_languages[$key] = null;
						}
						break;
					case 'double':
						$value = price2num($value);
						if (!is_numeric($value) && $value != '') {
							dol_syslog($langs->trans("ExtraLanguageHasWrongValue")." sur ".$attributeLabel."(".$value."is not '".$attributeType."')", LOG_DEBUG);
							$this->errors[] = $langs->trans("ExtraLanguageHasWrongValue", $attributeLabel);
							return -1;
						} elseif ($value == '') {
							$new_array_languages[$key] = null;
						} else {
							$new_array_languages[$key] = $value;
						}
						break;
						/*case 'select':	// Not required, we chosed value='0' for undefined values
						 if ($value=='-1')
						 {
						 $this->array_options[$key] = null;
						 }
						 break;*/
				}
			}

			$this->db->begin();

			$table_element = $this->table_element;
			if ($table_element == 'categorie') {
				$table_element = 'categories'; // For compatibility
			}

			dol_syslog(get_class($this)."::insertExtraLanguages delete then insert", LOG_DEBUG);

			foreach ($new_array_languages as $key => $langcodearray) {	// $key = 'name', 'town', ...
				foreach ($langcodearray as $langcode => $value) {
					$sql_del = "DELETE FROM ".$this->db->prefix()."object_lang";
					$sql_del .= " WHERE fk_object = ".((int) $this->id)." AND property = '".$this->db->escape($key)."' AND type_object = '".$this->db->escape($table_element)."'";
					$sql_del .= " AND lang = '".$this->db->escape($langcode)."'";
					$this->db->query($sql_del);

					if ($value !== '') {
						$sql = "INSERT INTO ".$this->db->prefix()."object_lang (fk_object, property, type_object, lang, value";
						$sql .= ") VALUES (".$this->id.", '".$this->db->escape($key)."', '".$this->db->escape($table_element)."', '".$this->db->escape($langcode)."', '".$this->db->escape($value)."'";
						$sql .= ")";

						$resql = $this->db->query($sql);
						if (!$resql) {
							$this->error = $this->db->lasterror();
							$error++;
							break;
						}
					}
				}
			}

			if (!$error && $trigger) {
				// Call trigger
				$this->context = array('extralanguagesaddupdate'=>1);
				$result = $this->call_trigger($trigger, $userused);
				if ($result < 0) {
					$error++;
				}
				// End call trigger
			}

			if ($error) {
				$this->db->rollback();
				return -1;
			} else {
				$this->db->commit();
				return 1;
			}
		} else {
			return 0;
		}
	}

	/**
	 *	Update 1 extra field value for the current object. Keep other fields unchanged.
	 *  Data to describe values to update are stored into $this->array_options=array('options_codeforfield1'=>'valueforfield1', 'options_codeforfield2'=>'valueforfield2', ...)
	 *
	 *  @param  string      $key    		Key of the extrafield to update (without starting 'options_')
	 *  @param	string		$trigger		If defined, call also the trigger (for example COMPANY_MODIFY)
	 *  @param	User		$userused		Object user
	 *  @return int                 		-1=error, O=did nothing, 1=OK
	 *  @see updateExtraLanguages(), insertExtraFields(), deleteExtraFields(), setValueFrom()
	 */
	public function updateExtraField($key, $trigger = null, $userused = null)
	{
		global $conf, $langs, $user;

		if (!empty($conf->global->MAIN_EXTRAFIELDS_DISABLED)) {
			return 0;
		}

		if (empty($userused)) {
			$userused = $user;
		}

		$error = 0;

		if (!empty($this->array_options) && isset($this->array_options["options_".$key])) {
			// Check parameters
			$langs->load('admin');
			require_once DOL_DOCUMENT_ROOT.'/core/class/extrafields.class.php';
			$extrafields = new ExtraFields($this->db);
			$extrafields->fetch_name_optionals_label($this->table_element);

			$value = $this->array_options["options_".$key];

			$attributeKey      = $key;
			$attributeType     = $extrafields->attributes[$this->table_element]['type'][$key];
			$attributeLabel    = $extrafields->attributes[$this->table_element]['label'][$key];
			$attributeParam    = $extrafields->attributes[$this->table_element]['param'][$key];
			$attributeRequired = $extrafields->attributes[$this->table_element]['required'][$key];
			$attributeUnique   = $extrafields->attributes[$this->table_element]['unique'][$attributeKey];
			$attrfieldcomputed = $extrafields->attributes[$this->table_element]['computed'][$key];

			// Similar code than into insertExtraFields
			if ($attributeRequired) {
				$mandatorypb = false;
				if ($attributeType == 'link' && $this->array_options["options_".$key] == '-1') {
					$mandatorypb = true;
				}
				if ($this->array_options["options_".$key] === '') {
					$mandatorypb = true;
				}
				if ($mandatorypb) {
					$langs->load("errors");
					dol_syslog("Mandatory field 'options_".$key."' is empty during update and set to required into definition of extrafields");
					$this->errors[] = $langs->trans('ErrorFieldRequired', $attributeLabel);
					return -1;
				}
			}

			//dol_syslog("attributeLabel=".$attributeLabel, LOG_DEBUG);
			//dol_syslog("attributeType=".$attributeType, LOG_DEBUG);
			if (!empty($attrfieldcomputed)) {
				if (!empty($conf->global->MAIN_STORE_COMPUTED_EXTRAFIELDS)) {
					$value = dol_eval($attrfieldcomputed, 1, 0, '2');
					dol_syslog($langs->trans("Extrafieldcomputed")." sur ".$attributeLabel."(".$value.")", LOG_DEBUG);
					$this->array_options["options_".$key] = $value;
				} else {
					$this->array_options["options_".$key] = null;
				}
			}

			switch ($attributeType) {
				case 'int':
					if (!is_numeric($value) && $value != '') {
						$this->errors[] = $langs->trans("ExtraFieldHasWrongValue", $attributeLabel);
						return -1;
					} elseif ($value === '') {
						$this->array_options["options_".$key] = null;
					}
					break;
				case 'double':
					$value = price2num($value);
					if (!is_numeric($value) && $value != '') {
						dol_syslog($langs->trans("ExtraFieldHasWrongValue")." sur ".$attributeLabel."(".$value."is not '".$attributeType."')", LOG_DEBUG);
						$this->errors[] = $langs->trans("ExtraFieldHasWrongValue", $attributeLabel);
						return -1;
					} elseif ($value === '') {
						$value = null;
					}
					//dol_syslog("double value"." sur ".$attributeLabel."(".$value." is '".$attributeType."')", LOG_DEBUG);
					$this->array_options["options_".$key] = $value;
					break;
				/*case 'select':	// Not required, we chosed value='0' for undefined values
					 if ($value=='-1')
					 {
						 $this->array_options[$key] = null;
					 }
					 break;*/
				case 'price':
					$this->array_options["options_".$key] = price2num($this->array_options["options_".$key]);
					break;
				case 'password':
					$new_array_options = array();
					$algo = '';
					if ($this->array_options["options_".$key] != '' && is_array($extrafields->attributes[$this->table_element]['param'][$attributeKey]['options'])) {
						// If there is an encryption choice, we use it to crypt data before insert
						$tmparrays = array_keys($extrafields->attributes[$this->table_element]['param'][$attributeKey]['options']);
						$algo = reset($tmparrays);
						if ($algo != '') {
							//global $action;		// $action may be 'create', 'update', 'update_extras'...
							//var_dump($action);
							//var_dump($this->oldcopy);exit;
							//var_dump($key.' '.$this->array_options["options_".$key].' '.$algo);
							if (is_object($this->oldcopy)) {		// If this->oldcopy is not defined, we can't know if we change attribute or not, so we must keep value
								//var_dump($this->oldcopy->array_options["options_".$key]); var_dump($this->array_options["options_".$key]);
								if (isset($this->oldcopy->array_options["options_".$key]) && $this->array_options["options_".$key] == $this->oldcopy->array_options["options_".$key]) {	// If old value crypted in database is same than submited new value, it means we don't change it, so we don't update.
									if ($algo == 'dolcrypt') {	// dolibarr reversible encryption
										if (!preg_match('/^dolcrypt:/', $this->array_options["options_".$key])) {
											$new_array_options["options_".$key] = dolEncrypt($this->array_options["options_".$key]);	// warning, must be called when on the master
										} else {
											$new_array_options["options_".$key] = $this->array_options["options_".$key]; // Value is kept
										}
									} else {
										$new_array_options["options_".$key] = $this->array_options["options_".$key]; // Value is kept
									}
								} else {
									if ($algo == 'dolcrypt') {	// dolibarr reversible encryption
										if (!preg_match('/^dolcrypt:/', $this->array_options["options_".$key])) {
											$new_array_options["options_".$key] = dolEncrypt($this->array_options["options_".$key]);
										} else {
											$new_array_options["options_".$key] = $this->array_options["options_".$key]; // Value is kept
										}
									} else {
										$new_array_options["options_".$key] = dol_hash($this->array_options["options_".$key], $algo);
									}
								}
							} else {
								if ($algo == 'dolcrypt' && !preg_match('/^dolcrypt:/', $this->array_options["options_".$key])) {	// dolibarr reversible encryption
									$new_array_options["options_".$key] = dolEncrypt($this->array_options["options_".$key]);	// warning, must be called when on the master
								} else {
									$new_array_options["options_".$key] = $this->array_options["options_".$key]; // Value is kept
								}
							}
						} else {
							// No encryption
							$new_array_options["options_".$key] = $this->array_options["options_".$key]; // Value is kept
						}
					} else { // Common usage
						$new_array_options["options_".$key] = $this->array_options["options_".$key]; // Value is kept
					}

					$this->array_options["options_".$key] = $new_array_options["options_".$key];
					break;
				case 'date':
				case 'datetime':
					if (empty($this->array_options["options_".$key])) {
						$this->array_options["options_".$key] = null;
					} else {
						$this->array_options["options_".$key] = $this->db->idate($this->array_options["options_".$key]);
					}
					break;
				case 'datetimegmt':
					if (empty($this->array_options["options_".$key])) {
						$this->array_options["options_".$key] = null;
					} else {
						$this->array_options["options_".$key] = $this->db->idate($this->array_options["options_".$key], 'gmt');
					}
					break;
				case 'boolean':
					if (empty($this->array_options["options_".$key])) {
						$this->array_options["options_".$key] = null;
					}
					break;
				case 'link':
					if ($this->array_options["options_".$key] === '') {
						$this->array_options["options_".$key] = null;
					}
					break;
				/*
				case 'link':
					$param_list = array_keys($attributeParam['options']);
					// 0 : ObjectName
					// 1 : classPath
					$InfoFieldList = explode(":", $param_list[0]);
					dol_include_once($InfoFieldList[1]);
					if ($InfoFieldList[0] && class_exists($InfoFieldList[0]))
					{
						if ($value == '-1')	// -1 is key for no defined in combo list of objects
						{
							$new_array_options[$key] = '';
						} elseif ($value) {
							$object = new $InfoFieldList[0]($this->db);
							if (is_numeric($value)) $res = $object->fetch($value);	// Common case
							else $res = $object->fetch('', $value);					// For compatibility

							if ($res > 0) $new_array_options[$key] = $object->id;
							else {
								$this->error = "Id/Ref '".$value."' for object '".$object->element."' not found";
								$this->db->rollback();
								return -1;
							}
						}
					} else {
						dol_syslog('Error bad setup of extrafield', LOG_WARNING);
					}
					break;
				*/
				case 'checkbox':
				case 'chkbxlst':
					$new_array_options = array();
					if (is_array($this->array_options["options_".$key])) {
						$new_array_options["options_".$key] = implode(',', $this->array_options["options_".$key]);
					} else {
						$new_array_options["options_".$key] = $this->array_options["options_".$key];
					}

					$this->array_options["options_".$key] = $new_array_options["options_".$key];
					break;
			}

			$this->db->begin();

			$linealreadyfound = 0;

			// Check if there is already a line for this object (in most cases, it is, but sometimes it is not, for example when extra field has been created after), so we must keep this overload)
			$sql = "SELECT COUNT(rowid) as nb FROM ".$this->db->prefix().$this->table_element."_extrafields WHERE fk_object = ".((int) $this->id);
			$resql = $this->db->query($sql);
			if ($resql) {
				$tmpobj = $this->db->fetch_object($resql);
				if ($tmpobj) {
					$linealreadyfound = $tmpobj->nb;
				}
			}

			//var_dump('linealreadyfound='.$linealreadyfound.' sql='.$sql);
			if ($linealreadyfound) {
				if ($this->array_options["options_".$key] === null) {
					$sql = "UPDATE ".$this->db->prefix().$this->table_element."_extrafields SET ".$key." = null";
				} else {
					$sql = "UPDATE ".$this->db->prefix().$this->table_element."_extrafields SET ".$key." = '".$this->db->escape($this->array_options["options_".$key])."'";
				}
				$sql .= " WHERE fk_object = ".((int) $this->id);

				$resql = $this->db->query($sql);
				if (!$resql) {
					$error++;
					$this->error = $this->db->lasterror();
				}
			} else {
				$result = $this->insertExtraFields('', $user);
				if ($result < 0) {
					$error++;
				}
			}

			if (!$error && $trigger) {
				// Call trigger
				$this->context = array('extrafieldupdate'=>1);
				$result = $this->call_trigger($trigger, $userused);
				if ($result < 0) {
					$error++;
				}
				// End call trigger
			}

			if ($error) {
				dol_syslog(__METHOD__.$this->error, LOG_ERR);
				$this->db->rollback();
				return -1;
			} else {
				$this->db->commit();
				return 1;
			}
		} else {
			return 0;
		}
	}

	/**
	 *	Update an extra language value for the current object.
	 *  Data to describe values to update are stored into $this->array_options=array('options_codeforfield1'=>'valueforfield1', 'options_codeforfield2'=>'valueforfield2', ...)
	 *
	 *  @param  string      $key    		Key of the extrafield (without starting 'options_')
	 *  @param	string		$trigger		If defined, call also the trigger (for example COMPANY_MODIFY)
	 *  @param	User		$userused		Object user
	 *  @return int                 		-1=error, O=did nothing, 1=OK
	 *  @see updateExtraFields(), insertExtraLanguages()
	 */
	public function updateExtraLanguages($key, $trigger = null, $userused = null)
	{
		global $conf, $langs, $user;

		if (empty($userused)) {
			$userused = $user;
		}

		$error = 0;

		if (!empty($conf->global->MAIN_EXTRALANGUAGES_DISABLED)) {
			return 0; // For avoid conflicts if trigger used
		}

		return 0;
	}


	/**
	 * Return HTML string to put an input field into a page
	 * Code very similar with showInputField of extra fields
	 *
	 * @param  array|null	$val	       Array of properties for field to show (used only if ->fields not defined)
	 * @param  string  		$key           Key of attribute
	 * @param  string|array	$value         Preselected value to show (for date type it must be in timestamp format, for amount or price it must be a php numeric value, for array type must be array)
	 * @param  string  		$moreparam     To add more parameters on html input tag
	 * @param  string  		$keysuffix     Prefix string to add into name and id of field (can be used to avoid duplicate names)
	 * @param  string  		$keyprefix     Suffix string to add into name and id of field (can be used to avoid duplicate names)
	 * @param  string|int	$morecss       Value for css to define style/length of field. May also be a numeric.
	 * @param  int			$nonewbutton   Force to not show the new button on field that are links to object
	 * @return string
	 */
	public function showInputField($val, $key, $value, $moreparam = '', $keysuffix = '', $keyprefix = '', $morecss = 0, $nonewbutton = 0)
	{
		global $conf, $langs, $form;

		if (!is_object($form)) {
			require_once DOL_DOCUMENT_ROOT.'/core/class/html.form.class.php';
			$form = new Form($this->db);
		}

		if (!empty($this->fields)) {
			$val = $this->fields[$key];
		}

		// Validation tests and output
		$fieldValidationErrorMsg = '';
		$validationClass = '';
		$fieldValidationErrorMsg = $this->getFieldError($key);
		if (!empty($fieldValidationErrorMsg)) {
			$validationClass = ' --error'; // the -- is use as class state in css :  .--error can't be be defined alone it must be define with another class like .my-class.--error or input.--error
		} else {
			$validationClass = ' --success'; // the -- is use as class state in css :  .--success can't be be defined alone it must be define with another class like .my-class.--success or input.--success
		}

		$out = '';
		$type = '';
		$isDependList = 0;
		$param = array();
		$param['options'] = array();
		$reg = array();
		$size = !empty($this->fields[$key]['size']) ? $this->fields[$key]['size'] : 0;
		// Because we work on extrafields
		if (preg_match('/^(integer|link):(.*):(.*):(.*):(.*)/i', $val['type'], $reg)) {
			$param['options'] = array($reg[2].':'.$reg[3].':'.$reg[4].':'.$reg[5] => 'N');
			$type = 'link';
		} elseif (preg_match('/^(integer|link):(.*):(.*):(.*)/i', $val['type'], $reg)) {
			$param['options'] = array($reg[2].':'.$reg[3].':'.$reg[4] => 'N');
			$type = 'link';
		} elseif (preg_match('/^(integer|link):(.*):(.*)/i', $val['type'], $reg)) {
			$param['options'] = array($reg[2].':'.$reg[3] => 'N');
			$type = 'link';
		} elseif (preg_match('/^(sellist):(.*):(.*):(.*):(.*)/i', $val['type'], $reg)) {
			$param['options'] = array($reg[2].':'.$reg[3].':'.$reg[4].':'.$reg[5] => 'N');
			$type = 'sellist';
		} elseif (preg_match('/^(sellist):(.*):(.*):(.*)/i', $val['type'], $reg)) {
			$param['options'] = array($reg[2].':'.$reg[3].':'.$reg[4] => 'N');
			$type = 'sellist';
		} elseif (preg_match('/^(sellist):(.*):(.*)/i', $val['type'], $reg)) {
			$param['options'] = array($reg[2].':'.$reg[3] => 'N');
			$type = 'sellist';
		} elseif (preg_match('/^chkbxlst:(.*)/i', $val['type'], $reg)) {
			$param['options'] = array($reg[1] => 'N');
			$type = 'chkbxlst';
		} elseif (preg_match('/varchar\((\d+)\)/', $val['type'], $reg)) {
			$param['options'] = array();
			$type = 'varchar';
			$size = $reg[1];
		} elseif (preg_match('/varchar/', $val['type'])) {
			$param['options'] = array();
			$type = 'varchar';
		} else {
			$param['options'] = array();
			$type = $this->fields[$key]['type'];
		}

		// Special case that force options and type ($type can be integer, varchar, ...)
		if (!empty($this->fields[$key]['arrayofkeyval']) && is_array($this->fields[$key]['arrayofkeyval'])) {
			$param['options'] = $this->fields[$key]['arrayofkeyval'];
			$type = (($this->fields[$key]['type']=='checkbox')?$this->fields[$key]['type']:'select');
		}

		$label = $this->fields[$key]['label'];
		//$elementtype=$this->fields[$key]['elementtype'];	// Seems not used
		$default = (!empty($this->fields[$key]['default']) ? $this->fields[$key]['default'] : '');
		$computed = (!empty($this->fields[$key]['computed']) ? $this->fields[$key]['computed'] : '');
		$unique = (!empty($this->fields[$key]['unique']) ? $this->fields[$key]['unique'] : 0);
		$required = (!empty($this->fields[$key]['required']) ? $this->fields[$key]['required'] : 0);
		$autofocusoncreate = (!empty($this->fields[$key]['autofocusoncreate']) ? $this->fields[$key]['autofocusoncreate'] : 0);

		$langfile = (!empty($this->fields[$key]['langfile']) ? $this->fields[$key]['langfile'] : '');
		$list = (!empty($this->fields[$key]['list']) ? $this->fields[$key]['list'] : 0);
		$hidden = (in_array(abs($this->fields[$key]['visible']), array(0, 2)) ? 1 : 0);

		$objectid = $this->id;

		if ($computed) {
			if (!preg_match('/^search_/', $keyprefix)) {
				return '<span class="opacitymedium">'.$langs->trans("AutomaticallyCalculated").'</span>';
			} else {
				return '';
			}
		}

		// Set value of $morecss. For this, we use in priority showsize from parameters, then $val['css'] then autodefine
		if (empty($morecss) && !empty($val['css'])) {
			$morecss = $val['css'];
		} elseif (empty($morecss)) {
			if ($type == 'date') {
				$morecss = 'minwidth100imp';
			} elseif ($type == 'datetime' || $type == 'link') {	// link means an foreign key to another primary id
				$morecss = 'minwidth200imp';
			} elseif (in_array($type, array('int', 'integer', 'price')) || preg_match('/^double(\([0-9],[0-9]\)){0,1}/', $type)) {
				$morecss = 'maxwidth75';
			} elseif ($type == 'url') {
				$morecss = 'minwidth400';
			} elseif ($type == 'boolean') {
				$morecss = '';
			} else {
				if (round($size) < 12) {
					$morecss = 'minwidth100';
				} elseif (round($size) <= 48) {
					$morecss = 'minwidth200';
				} else {
					$morecss = 'minwidth400';
				}
			}
		}

		// Add validation state class
		if (!empty($validationClass)) {
			$morecss.= $validationClass;
		}

		if (in_array($type, array('date'))) {
			$tmp = explode(',', $size);
			$newsize = $tmp[0];
			$showtime = 0;

			// Do not show current date when field not required (see selectDate() method)
			if (!$required && $value == '') {
				$value = '-1';
			}

			// TODO Must also support $moreparam
			$out = $form->selectDate($value, $keyprefix.$key.$keysuffix, $showtime, $showtime, $required, '', 1, (($keyprefix != 'search_' && $keyprefix != 'search_options_') ? 1 : 0), 0, 1);
		} elseif (in_array($type, array('datetime'))) {
			$tmp = explode(',', $size);
			$newsize = $tmp[0];
			$showtime = 1;

			// Do not show current date when field not required (see selectDate() method)
			if (!$required && $value == '') $value = '-1';

			// TODO Must also support $moreparam
			$out = $form->selectDate($value, $keyprefix.$key.$keysuffix, $showtime, $showtime, $required, '', 1, (($keyprefix != 'search_' && $keyprefix != 'search_options_') ? 1 : 0), 0, 1, '', '', '', 1, '', '', 'tzuserrel');
		} elseif (in_array($type, array('duration'))) {
			$out = $form->select_duration($keyprefix.$key.$keysuffix, $value, 0, 'text', 0, 1);
		} elseif (in_array($type, array('int', 'integer'))) {
			$tmp = explode(',', $size);
			$newsize = $tmp[0];
			$out = '<input type="text" class="flat '.$morecss.'" name="'.$keyprefix.$key.$keysuffix.'" id="'.$keyprefix.$key.$keysuffix.'"'.($newsize > 0 ? ' maxlength="'.$newsize.'"' : '').' value="'.dol_escape_htmltag($value).'"'.($moreparam ? $moreparam : '').($autofocusoncreate ? ' autofocus' : '').'>';
		} elseif (in_array($type, array('real'))) {
			$out = '<input type="text" class="flat '.$morecss.'" name="'.$keyprefix.$key.$keysuffix.'" id="'.$keyprefix.$key.$keysuffix.'" value="'.dol_escape_htmltag($value).'"'.($moreparam ? $moreparam : '').($autofocusoncreate ? ' autofocus' : '').'>';
		} elseif (preg_match('/varchar/', $type)) {
			$out = '<input type="text" class="flat '.$morecss.'" name="'.$keyprefix.$key.$keysuffix.'" id="'.$keyprefix.$key.$keysuffix.'"'.($size > 0 ? ' maxlength="'.$size.'"' : '').' value="'.dol_escape_htmltag($value).'"'.($moreparam ? $moreparam : '').($autofocusoncreate ? ' autofocus' : '').'>';
		} elseif (in_array($type, array('email', 'mail', 'phone', 'url', 'ip'))) {
			$out = '<input type="text" class="flat '.$morecss.'" name="'.$keyprefix.$key.$keysuffix.'" id="'.$keyprefix.$key.$keysuffix.'" value="'.dol_escape_htmltag($value).'" '.($moreparam ? $moreparam : '').($autofocusoncreate ? ' autofocus' : '').'>';
		} elseif (preg_match('/^text/', $type)) {
			if (!preg_match('/search_/', $keyprefix)) {		// If keyprefix is search_ or search_options_, we must just use a simple text field
				require_once DOL_DOCUMENT_ROOT.'/core/class/doleditor.class.php';
				$doleditor = new DolEditor($keyprefix.$key.$keysuffix, $value, '', 200, 'dolibarr_notes', 'In', false, false, false, ROWS_5, '90%');
				$out = $doleditor->Create(1);
			} else {
				$out = '<input type="text" class="flat '.$morecss.' maxwidthonsmartphone" name="'.$keyprefix.$key.$keysuffix.'" id="'.$keyprefix.$key.$keysuffix.'" value="'.dol_escape_htmltag($value).'" '.($moreparam ? $moreparam : '').'>';
			}
		} elseif (preg_match('/^html/', $type)) {
			if (!preg_match('/search_/', $keyprefix)) {		// If keyprefix is search_ or search_options_, we must just use a simple text field
				require_once DOL_DOCUMENT_ROOT.'/core/class/doleditor.class.php';
				$doleditor = new DolEditor($keyprefix.$key.$keysuffix, $value, '', 200, 'dolibarr_notes', 'In', false, false, isModEnabled('fckeditor') && $conf->global->FCKEDITOR_ENABLE_SOCIETE, ROWS_5, '90%');
				$out = $doleditor->Create(1, '', true, '', '', $moreparam, $morecss);
			} else {
				$out = '<input type="text" class="flat '.$morecss.' maxwidthonsmartphone" name="'.$keyprefix.$key.$keysuffix.'" id="'.$keyprefix.$key.$keysuffix.'" value="'.dol_escape_htmltag($value).'" '.($moreparam ? $moreparam : '').'>';
			}
		} elseif ($type == 'boolean') {
			$checked = '';
			if (!empty($value)) {
				$checked = ' checked value="1" ';
			} else {
				$checked = ' value="1" ';
			}
			$out = '<input type="checkbox" class="flat '.$morecss.' maxwidthonsmartphone" name="'.$keyprefix.$key.$keysuffix.'" id="'.$keyprefix.$key.$keysuffix.'" '.$checked.' '.($moreparam ? $moreparam : '').'>';
		} elseif ($type == 'price') {
			if (!empty($value)) {		// $value in memory is a php numeric, we format it into user number format.
				$value = price($value);
			}
			$out = '<input type="text" class="flat '.$morecss.' maxwidthonsmartphone" name="'.$keyprefix.$key.$keysuffix.'" id="'.$keyprefix.$key.$keysuffix.'" value="'.$value.'" '.($moreparam ? $moreparam : '').'> '.$langs->getCurrencySymbol($conf->currency);
		} elseif (preg_match('/^double(\([0-9],[0-9]\)){0,1}/', $type)) {
			if (!empty($value)) {		// $value in memory is a php numeric, we format it into user number format.
				$value = price($value);
			}
			$out = '<input type="text" class="flat '.$morecss.' maxwidthonsmartphone" name="'.$keyprefix.$key.$keysuffix.'" id="'.$keyprefix.$key.$keysuffix.'" value="'.$value.'" '.($moreparam ? $moreparam : '').'> ';
		} elseif ($type == 'select') {	// combo list
			$out = '';
			if (!empty($conf->use_javascript_ajax) && empty($conf->global->MAIN_EXTRAFIELDS_DISABLE_SELECT2)) {
				include_once DOL_DOCUMENT_ROOT.'/core/lib/ajax.lib.php';
				$out .= ajax_combobox($keyprefix.$key.$keysuffix, array(), 0);
			}

			$out .= '<select class="flat '.$morecss.' maxwidthonsmartphone" name="'.$keyprefix.$key.$keysuffix.'" id="'.$keyprefix.$key.$keysuffix.'" '.($moreparam ? $moreparam : '').'>';
			if ((!isset($this->fields[$key]['default'])) || ($this->fields[$key]['notnull'] != 1)) {
				$out .= '<option value="0">&nbsp;</option>';
			}
			foreach ($param['options'] as $keyb => $valb) {
				if ((string) $keyb == '') {
					continue;
				}
				if (strpos($valb, "|") !== false) {
					list($valb, $parent) = explode('|', $valb);
				}
				$out .= '<option value="'.$keyb.'"';
				$out .= (((string) $value == (string) $keyb) ? ' selected' : '');
				$out .= (!empty($parent) ? ' parent="'.$parent.'"' : '');
				$out .= '>'.$valb.'</option>';
			}
			$out .= '</select>';
		} elseif ($type == 'sellist') {
			$out = '';
			if (!empty($conf->use_javascript_ajax) && empty($conf->global->MAIN_EXTRAFIELDS_DISABLE_SELECT2)) {
				include_once DOL_DOCUMENT_ROOT.'/core/lib/ajax.lib.php';
				$out .= ajax_combobox($keyprefix.$key.$keysuffix, array(), 0);
			}

			$out .= '<select class="flat '.$morecss.' maxwidthonsmartphone" name="'.$keyprefix.$key.$keysuffix.'" id="'.$keyprefix.$key.$keysuffix.'" '.($moreparam ? $moreparam : '').'>';
			if (is_array($param['options'])) {
				$param_list = array_keys($param['options']);
				$InfoFieldList = explode(":", $param_list[0]);
				$parentName = '';
				$parentField = '';

				// 0 : tableName
				// 1 : label field name
				// 2 : key fields name (if differ of rowid)
				// 3 : key field parent (for dependent lists)
				// 4 : where clause filter on column or table extrafield, syntax field='value' or extra.field=value
				// 5 : id category type
				// 6 : ids categories list separated by comma for category root
				// 7 : sort field
				$keyList = (empty($InfoFieldList[2]) ? 'rowid' : $InfoFieldList[2].' as rowid');

				if (count($InfoFieldList) > 4 && !empty($InfoFieldList[4])) {
					if (strpos($InfoFieldList[4], 'extra.') !== false) {
						$keyList = 'main.'.$InfoFieldList[2].' as rowid';
					} else {
						$keyList = $InfoFieldList[2].' as rowid';
					}
				}
				if (count($InfoFieldList) > 3 && !empty($InfoFieldList[3])) {
					list($parentName, $parentField) = explode('|', $InfoFieldList[3]);
					$keyList .= ', '.$parentField;
				}

				$filter_categorie = false;
				if (count($InfoFieldList) > 5) {
					if ($InfoFieldList[0] == 'categorie') {
						$filter_categorie = true;
					}
				}

				if ($filter_categorie === false) {
					$fields_label = explode('|', $InfoFieldList[1]);
					if (is_array($fields_label)) {
						$keyList .= ', ';
						$keyList .= implode(', ', $fields_label);
					}

					$sqlwhere = '';
					$sql = "SELECT " . $keyList;
					$sql .= " FROM " . $this->db->prefix() . $InfoFieldList[0];
					if (!empty($InfoFieldList[4])) {
						// can use SELECT request
						if (strpos($InfoFieldList[4], '$SEL$') !== false) {
							$InfoFieldList[4] = str_replace('$SEL$', 'SELECT', $InfoFieldList[4]);
						}

						// current object id can be use into filter
						if (strpos($InfoFieldList[4], '$ID$') !== false && !empty($objectid)) {
							$InfoFieldList[4] = str_replace('$ID$', $objectid, $InfoFieldList[4]);
						} else {
							$InfoFieldList[4] = str_replace('$ID$', '0', $InfoFieldList[4]);
						}

						//We have to join on extrafield table
						if (strpos($InfoFieldList[4], 'extra') !== false) {
							$sql .= " as main, " . $this->db->prefix() . $InfoFieldList[0] . "_extrafields as extra";
							$sqlwhere .= " WHERE extra.fk_object=main." . $InfoFieldList[2] . " AND " . $InfoFieldList[4];
						} else {
							$sqlwhere .= " WHERE " . $InfoFieldList[4];
						}
					} else {
						$sqlwhere .= ' WHERE 1=1';
					}
					// Some tables may have field, some other not. For the moment we disable it.
					if (in_array($InfoFieldList[0], array('tablewithentity'))) {
						$sqlwhere .= " AND entity = " . ((int) $conf->entity);
					}
					$sql .= $sqlwhere;
					//print $sql;

					// Note: $InfoFieldList can be 'sellist:TableName:LabelFieldName[:KeyFieldName[:KeyFieldParent[:Filter[:CategoryIdType[:CategoryIdList[:Sortfield]]]]]]'
					if (isset($InfoFieldList[7]) && preg_match('/^[a-z0-9_\-,]+$/i', $InfoFieldList[7])) {
						$sql .= " ORDER BY ".$this->db->escape($InfoFieldList[7]);
					} else {
						$sql .= " ORDER BY ".$this->db->sanitize(implode(', ', $fields_label));
					}

					dol_syslog(get_class($this) . '::showInputField type=sellist', LOG_DEBUG);
					$resql = $this->db->query($sql);
					if ($resql) {
						$out .= '<option value="0">&nbsp;</option>';
						$num = $this->db->num_rows($resql);
						$i = 0;
						while ($i < $num) {
							$labeltoshow = '';
							$obj = $this->db->fetch_object($resql);

							// Several field into label (eq table:code|libelle:rowid)
							$notrans = false;
							$fields_label = explode('|', $InfoFieldList[1]);
							if (count($fields_label) > 1) {
								$notrans = true;
								foreach ($fields_label as $field_toshow) {
									$labeltoshow .= $obj->$field_toshow . ' ';
								}
							} else {
								$labeltoshow = $obj->{$InfoFieldList[1]};
							}
							$labeltoshow = dol_trunc($labeltoshow, 45);

							if ($value == $obj->rowid) {
								foreach ($fields_label as $field_toshow) {
									$translabel = $langs->trans($obj->$field_toshow);
									if ($translabel != $obj->$field_toshow) {
										$labeltoshow = dol_trunc($translabel) . ' ';
									} else {
										$labeltoshow = dol_trunc($obj->$field_toshow) . ' ';
									}
								}
								$out .= '<option value="' . $obj->rowid . '" selected>' . $labeltoshow . '</option>';
							} else {
								if (!$notrans) {
									$translabel = $langs->trans($obj->{$InfoFieldList[1]});
									if ($translabel != $obj->{$InfoFieldList[1]}) {
										$labeltoshow = dol_trunc($translabel, 18);
									} else {
										$labeltoshow = dol_trunc($obj->{$InfoFieldList[1]});
									}
								}
								if (empty($labeltoshow)) {
									$labeltoshow = '(not defined)';
								}
								if ($value == $obj->rowid) {
									$out .= '<option value="' . $obj->rowid . '" selected>' . $labeltoshow . '</option>';
								}

								if (!empty($InfoFieldList[3]) && $parentField) {
									$parent = $parentName . ':' . $obj->{$parentField};
									$isDependList = 1;
								}

								$out .= '<option value="' . $obj->rowid . '"';
								$out .= ($value == $obj->rowid ? ' selected' : '');
								$out .= (!empty($parent) ? ' parent="' . $parent . '"' : '');
								$out .= '>' . $labeltoshow . '</option>';
							}

							$i++;
						}
						$this->db->free($resql);
					} else {
						print 'Error in request ' . $sql . ' ' . $this->db->lasterror() . '. Check setup of extra parameters.<br>';
					}
				} else {
					require_once DOL_DOCUMENT_ROOT.'/categories/class/categorie.class.php';
					$data = $form->select_all_categories(Categorie::$MAP_ID_TO_CODE[$InfoFieldList[5]], '', 'parent', 64, $InfoFieldList[6], 1, 1);
					$out .= '<option value="0">&nbsp;</option>';
					foreach ($data as $data_key => $data_value) {
						$out .= '<option value="' . $data_key . '"';
						$out .= ($value == $data_key ? ' selected' : '');
						$out .= '>' . $data_value . '</option>';
					}
				}
			}
			$out .= '</select>';
		} elseif ($type == 'checkbox') {
			$value_arr = explode(',', $value);
			$out = $form->multiselectarray($keyprefix.$key.$keysuffix, (empty($param['options']) ?null:$param['options']), $value_arr, '', 0, $morecss, 0, '100%');
		} elseif ($type == 'radio') {
			$out = '';
			foreach ($param['options'] as $keyopt => $valopt) {
				$out .= '<input class="flat '.$morecss.'" type="radio" name="'.$keyprefix.$key.$keysuffix.'" id="'.$keyprefix.$key.$keysuffix.'" '.($moreparam ? $moreparam : '');
				$out .= ' value="'.$keyopt.'"';
				$out .= ' id="'.$keyprefix.$key.$keysuffix.'_'.$keyopt.'"';
				$out .= ($value == $keyopt ? 'checked' : '');
				$out .= '/><label for="'.$keyprefix.$key.$keysuffix.'_'.$keyopt.'">'.$valopt.'</label><br>';
			}
		} elseif ($type == 'chkbxlst') {
			if (is_array($value)) {
				$value_arr = $value;
			} else {
				$value_arr = explode(',', $value);
			}

			if (is_array($param['options'])) {
				$param_list = array_keys($param['options']);
				$InfoFieldList = explode(":", $param_list[0]);
				$parentName = '';
				$parentField = '';
				// 0 : tableName
				// 1 : label field name
				// 2 : key fields name (if differ of rowid)
				// 3 : key field parent (for dependent lists)
				// 4 : where clause filter on column or table extrafield, syntax field='value' or extra.field=value
				// 5 : id category type
				// 6 : ids categories list separated by comma for category root
				$keyList = (empty($InfoFieldList[2]) ? 'rowid' : $InfoFieldList[2].' as rowid');

				if (count($InfoFieldList) > 3 && !empty($InfoFieldList[3])) {
					list ($parentName, $parentField) = explode('|', $InfoFieldList[3]);
					$keyList .= ', '.$parentField;
				}
				if (count($InfoFieldList) > 4 && !empty($InfoFieldList[4])) {
					if (strpos($InfoFieldList[4], 'extra.') !== false) {
						$keyList = 'main.'.$InfoFieldList[2].' as rowid';
					} else {
						$keyList = $InfoFieldList[2].' as rowid';
					}
				}

				$filter_categorie = false;
				if (count($InfoFieldList) > 5) {
					if ($InfoFieldList[0] == 'categorie') {
						$filter_categorie = true;
					}
				}

				if ($filter_categorie === false) {
					$fields_label = explode('|', $InfoFieldList[1]);
					if (is_array($fields_label)) {
						$keyList .= ', ';
						$keyList .= implode(', ', $fields_label);
					}

					$sqlwhere = '';
					$sql = "SELECT " . $keyList;
					$sql .= ' FROM ' . $this->db->prefix() . $InfoFieldList[0];
					if (!empty($InfoFieldList[4])) {
						// can use SELECT request
						if (strpos($InfoFieldList[4], '$SEL$') !== false) {
							$InfoFieldList[4] = str_replace('$SEL$', 'SELECT', $InfoFieldList[4]);
						}

						// current object id can be use into filter
						if (strpos($InfoFieldList[4], '$ID$') !== false && !empty($objectid)) {
							$InfoFieldList[4] = str_replace('$ID$', $objectid, $InfoFieldList[4]);
						} else {
							$InfoFieldList[4] = str_replace('$ID$', '0', $InfoFieldList[4]);
						}

						// We have to join on extrafield table
						if (strpos($InfoFieldList[4], 'extra') !== false) {
							$sql .= ' as main, ' . $this->db->prefix() . $InfoFieldList[0] . '_extrafields as extra';
							$sqlwhere .= " WHERE extra.fk_object=main." . $InfoFieldList[2] . " AND " . $InfoFieldList[4];
						} else {
							$sqlwhere .= " WHERE " . $InfoFieldList[4];
						}
					} else {
						$sqlwhere .= ' WHERE 1=1';
					}
					// Some tables may have field, some other not. For the moment we disable it.
					if (in_array($InfoFieldList[0], array('tablewithentity'))) {
						$sqlwhere .= " AND entity = " . ((int) $conf->entity);
					}
					// $sql.=preg_replace('/^ AND /','',$sqlwhere);
					// print $sql;

					$sql .= $sqlwhere;
					dol_syslog(get_class($this) . '::showInputField type=chkbxlst', LOG_DEBUG);
					$resql = $this->db->query($sql);
					if ($resql) {
						$num = $this->db->num_rows($resql);
						$i = 0;

						$data = array();

						while ($i < $num) {
							$labeltoshow = '';
							$obj = $this->db->fetch_object($resql);

							$notrans = false;
							// Several field into label (eq table:code|libelle:rowid)
							$fields_label = explode('|', $InfoFieldList[1]);
							if (count($fields_label) > 1) {
								$notrans = true;
								foreach ($fields_label as $field_toshow) {
									$labeltoshow .= $obj->$field_toshow . ' ';
								}
							} else {
								$labeltoshow = $obj->{$InfoFieldList[1]};
							}
							$labeltoshow = dol_trunc($labeltoshow, 45);

							if (is_array($value_arr) && in_array($obj->rowid, $value_arr)) {
								foreach ($fields_label as $field_toshow) {
									$translabel = $langs->trans($obj->$field_toshow);
									if ($translabel != $obj->$field_toshow) {
										$labeltoshow = dol_trunc($translabel, 18) . ' ';
									} else {
										$labeltoshow = dol_trunc($obj->$field_toshow, 18) . ' ';
									}
								}

								$data[$obj->rowid] = $labeltoshow;
							} else {
								if (!$notrans) {
									$translabel = $langs->trans($obj->{$InfoFieldList[1]});
									if ($translabel != $obj->{$InfoFieldList[1]}) {
										$labeltoshow = dol_trunc($translabel, 18);
									} else {
										$labeltoshow = dol_trunc($obj->{$InfoFieldList[1]}, 18);
									}
								}
								if (empty($labeltoshow)) {
									$labeltoshow = '(not defined)';
								}

								if (is_array($value_arr) && in_array($obj->rowid, $value_arr)) {
									$data[$obj->rowid] = $labeltoshow;
								}

								if (!empty($InfoFieldList[3]) && $parentField) {
									$parent = $parentName . ':' . $obj->{$parentField};
									$isDependList = 1;
								}

								$data[$obj->rowid] = $labeltoshow;
							}

							$i++;
						}
						$this->db->free($resql);

						$out = $form->multiselectarray($keyprefix . $key . $keysuffix, $data, $value_arr, '', 0, $morecss, 0, '100%');
					} else {
						print 'Error in request ' . $sql . ' ' . $this->db->lasterror() . '. Check setup of extra parameters.<br>';
					}
				} else {
					require_once DOL_DOCUMENT_ROOT.'/categories/class/categorie.class.php';
					$data = $form->select_all_categories(Categorie::$MAP_ID_TO_CODE[$InfoFieldList[5]], '', 'parent', 64, $InfoFieldList[6], 1, 1);
					$out = $form->multiselectarray($keyprefix . $key . $keysuffix, $data, $value_arr, '', 0, $morecss, 0, '100%');
				}
			}
		} elseif ($type == 'link') {
			$param_list = array_keys($param['options']); // $param_list='ObjectName:classPath[:AddCreateButtonOrNot[:Filter[:Sortfield]]]'
			$param_list_array = explode(':', $param_list[0]);
			$showempty = (($required && $default != '') ? 0 : 1);

			if (!preg_match('/search_/', $keyprefix)) {
				if (!empty($param_list_array[2])) {		// If the entry into $fields is set to add a create button
					if (!empty($this->fields[$key]['picto'])) {
						$morecss .= ' widthcentpercentminusxx';
					} else {
						$morecss .= ' widthcentpercentminusx';
					}
				} else {
					if (!empty($this->fields[$key]['picto'])) {
						$morecss .= ' widthcentpercentminusx';
					}
				}
			}

			$out = $form->selectForForms($param_list[0], $keyprefix.$key.$keysuffix, $value, $showempty, '', '', $morecss, $moreparam, 0, empty($val['disabled']) ? 0 : 1);

			if (!empty($param_list_array[2])) {		// If the entry into $fields is set, we must add a create button
				if ((!GETPOSTISSET('backtopage') || strpos(GETPOST('backtopage'), $_SERVER['PHP_SELF']) === 0)	// // To avoid to open several times the 'Plus' button (we accept only one level)
					&& empty($val['disabled']) && empty($nonewbutton)) {	// and to avoid to show the button if the field is protected by a "disabled".
					list($class, $classfile) = explode(':', $param_list[0]);
					if (file_exists(dol_buildpath(dirname(dirname($classfile)).'/card.php'))) {
						$url_path = dol_buildpath(dirname(dirname($classfile)).'/card.php', 1);
					} else {
						$url_path = dol_buildpath(dirname(dirname($classfile)).'/'.strtolower($class).'_card.php', 1);
					}
					$paramforthenewlink = '';
					$paramforthenewlink .= (GETPOSTISSET('action') ? '&action='.GETPOST('action', 'aZ09') : '');
					$paramforthenewlink .= (GETPOSTISSET('id') ? '&id='.GETPOST('id', 'int') : '');
					$paramforthenewlink .= (GETPOSTISSET('origin') ? '&origin='.GETPOST('origin', 'aZ09') : '');
					$paramforthenewlink .= (GETPOSTISSET('originid') ? '&originid='.GETPOST('originid', 'int') : '');
					$paramforthenewlink .= '&fk_'.strtolower($class).'=--IDFORBACKTOPAGE--';
					// TODO Add Javascript code to add input fields already filled into $paramforthenewlink so we won't loose them when going back to main page
					$out .= '<a class="butActionNew" title="'.$langs->trans("New").'" href="'.$url_path.'?action=create&backtopage='.urlencode($_SERVER['PHP_SELF'].($paramforthenewlink ? '?'.$paramforthenewlink : '')).'"><span class="fa fa-plus-circle valignmiddle"></span></a>';
				}
			}
		} elseif ($type == 'password') {
			// If prefix is 'search_', field is used as a filter, we use a common text field.
			$out = '<input type="'.($keyprefix == 'search_' ? 'text' : 'password').'" class="flat '.$morecss.'" name="'.$keyprefix.$key.$keysuffix.'" id="'.$keyprefix.$key.$keysuffix.'" value="'.$value.'" '.($moreparam ? $moreparam : '').'>';
		} elseif ($type == 'array') {
			$newval = $val;
			$newval['type'] = 'varchar(256)';

			$out = '';
			if (!empty($value)) {
				foreach ($value as $option) {
					$out .= '<span><a class="'.dol_escape_htmltag($keyprefix.$key.$keysuffix).'_del" href="javascript:;"><span class="fa fa-minus-circle valignmiddle"></span></a> ';
					$out .= $this->showInputField($newval, $keyprefix.$key.$keysuffix.'[]', $option, $moreparam, '', '', $morecss).'<br></span>';
				}
			}
			$out .= '<a id="'.dol_escape_htmltag($keyprefix.$key.$keysuffix).'_add" href="javascript:;"><span class="fa fa-plus-circle valignmiddle"></span></a>';

			$newInput = '<span><a class="'.dol_escape_htmltag($keyprefix.$key.$keysuffix).'_del" href="javascript:;"><span class="fa fa-minus-circle valignmiddle"></span></a> ';
			$newInput .= $this->showInputField($newval, $keyprefix.$key.$keysuffix.'[]', '', $moreparam, '', '', $morecss).'<br></span>';

			if (!empty($conf->use_javascript_ajax)) {
				$out .= '
					<script nonce="'.getNonce().'">
					$(document).ready(function() {
						$("a#'.dol_escape_js($keyprefix.$key.$keysuffix).'_add").click(function() {
							$("'.dol_escape_js($newInput).'").insertBefore(this);
						});

						$(document).on("click", "a.'.dol_escape_js($keyprefix.$key.$keysuffix).'_del", function() {
							$(this).parent().remove();
						});
					});
					</script>';
			}
		}
		if (!empty($hidden)) {
			$out = '<input type="hidden" value="'.$value.'" name="'.$keyprefix.$key.$keysuffix.'" id="'.$keyprefix.$key.$keysuffix.'"/>';
		}

		if ($isDependList==1) {
			$out .= $this->getJSListDependancies('_common');
		}
		/* Add comments
		 if ($type == 'date') $out.=' (YYYY-MM-DD)';
		 elseif ($type == 'datetime') $out.=' (YYYY-MM-DD HH:MM:SS)';
		 */

		// Display error message for field
		if (!empty($fieldValidationErrorMsg) && function_exists('getFieldErrorIcon')) {
			$out .= ' '.getFieldErrorIcon($fieldValidationErrorMsg);
		}

		return $out;
	}

	/**
	 * Return HTML string to show a field into a page
	 * Code very similar with showOutputField of extra fields
	 *
	 * @param  array   	$val		       	Array of properties of field to show
	 * @param  string  	$key            	Key of attribute
	 * @param  string  	$value          	Preselected value to show (for date type it must be in timestamp format, for amount or price it must be a php numeric value)
	 * @param  string  	$moreparam      	To add more parameters on html tag
	 * @param  string  	$keysuffix      	Prefix string to add into name and id of field (can be used to avoid duplicate names)
	 * @param  string  	$keyprefix      	Suffix string to add into name and id of field (can be used to avoid duplicate names)
	 * @param  mixed   	$morecss        	Value for CSS to use (Old usage: May also be a numeric to define a size).
	 * @return string
	 */
	public function showOutputField($val, $key, $value, $moreparam = '', $keysuffix = '', $keyprefix = '', $morecss = '')
	{
		global $conf, $langs, $form;

		if (!is_object($form)) {
			require_once DOL_DOCUMENT_ROOT.'/core/class/html.form.class.php';
			$form = new Form($this->db);
		}

		$label = empty($val['label']) ? '' : $val['label'];
		$type  = empty($val['type']) ? '' : $val['type'];
		$size  = empty($val['css']) ? '' : $val['css'];
		$reg = array();

		// Convert var to be able to share same code than showOutputField of extrafields
		if (preg_match('/varchar\((\d+)\)/', $type, $reg)) {
			$type = 'varchar'; // convert varchar(xx) int varchar
			$size = $reg[1];
		} elseif (preg_match('/varchar/', $type)) {
			$type = 'varchar'; // convert varchar(xx) int varchar
		}
		if (!empty($val['arrayofkeyval']) && is_array($val['arrayofkeyval'])) {
			$type = (($this->fields[$key]['type']=='checkbox')?$this->fields[$key]['type']:'select');
		}
		if (preg_match('/^integer:(.*):(.*)/i', $val['type'], $reg)) {
			$type = 'link';
		}

		$default = empty($val['default']) ? '' : $val['default'];
		$computed = empty($val['computed']) ? '' : $val['computed'];
		$unique = empty($val['unique']) ? '' : $val['unique'];
		$required = empty($val['required']) ? '' : $val['required'];
		$param = array();
		$param['options'] = array();

		if (!empty($val['arrayofkeyval']) && is_array($val['arrayofkeyval'])) {
			$param['options'] = $val['arrayofkeyval'];
		}
		if (preg_match('/^integer:([^:]*):([^:]*)/i', $val['type'], $reg)) {	// ex: integer:User:user/class/user.class.php
			$type = 'link';
			$stringforoptions = $reg[1].':'.$reg[2];
			// Special case: Force addition of getnomurlparam1 to -1 for users
			if ($reg[1] == 'User') {
				$stringforoptions .= ':#getnomurlparam1=-1';
			}
			$param['options'] = array($stringforoptions => $stringforoptions);
		} elseif (preg_match('/^sellist:(.*):(.*):(.*):(.*)/i', $val['type'], $reg)) {
			$param['options'] = array($reg[1].':'.$reg[2].':'.$reg[3].':'.$reg[4] => 'N');
			$type = 'sellist';
		} elseif (preg_match('/^sellist:(.*):(.*):(.*)/i', $val['type'], $reg)) {
			$param['options'] = array($reg[1].':'.$reg[2].':'.$reg[3] => 'N');
			$type = 'sellist';
		} elseif (preg_match('/^sellist:(.*):(.*)/i', $val['type'], $reg)) {
			$param['options'] = array($reg[1].':'.$reg[2] => 'N');
			$type = 'sellist';
		} elseif (preg_match('/^chkbxlst:(.*)/i', $val['type'], $reg)) {
			$param['options'] = array($reg[1] => 'N');
			$type = 'chkbxlst';
		}

		$langfile = empty($val['langfile']) ? '' : $val['langfile'];
		$list = (empty($val['list']) ? '' : $val['list']);
		$help = (empty($val['help']) ? '' : $val['help']);
		$hidden = (($val['visible'] == 0) ? 1 : 0); // If zero, we are sure it is hidden, otherwise we show. If it depends on mode (view/create/edit form or list, this must be filtered by caller)

		if ($hidden) {
			return '';
		}

		// If field is a computed field, value must become result of compute
		if ($computed) {
			// Make the eval of compute string
			//var_dump($computed);
			$value = dol_eval($computed, 1, 0, '2');
		}

		if (empty($morecss)) {
			if ($type == 'date') {
				$morecss = 'minwidth100imp';
			} elseif ($type == 'datetime' || $type == 'timestamp') {
				$morecss = 'minwidth200imp';
			} elseif (in_array($type, array('int', 'double', 'price'))) {
				$morecss = 'maxwidth75';
			} elseif ($type == 'url') {
				$morecss = 'minwidth400';
			} elseif ($type == 'boolean') {
				$morecss = '';
			} else {
				if (is_numeric($size) && round($size) < 12) {
					$morecss = 'minwidth100';
				} elseif (is_numeric($size) && round($size) <= 48) {
					$morecss = 'minwidth200';
				} else {
					$morecss = 'minwidth400';
				}
			}
		}

		// Format output value differently according to properties of field
		if (in_array($key, array('rowid', 'ref')) && method_exists($this, 'getNomUrl')) {
			if ($key != 'rowid' || empty($this->fields['ref'])) {	// If we want ref field or if we want ID and there is no ref field, we show the link.
				$value = $this->getNomUrl(1, '', 0, '', 1);
			}
		} elseif ($key == 'status' && method_exists($this, 'getLibStatut')) {
			$value = $this->getLibStatut(3);
		} elseif ($type == 'date') {
			if (!empty($value)) {
				$value = dol_print_date($value, 'day');	// We suppose dates without time are always gmt (storage of course + output)
			} else {
				$value = '';
			}
		} elseif ($type == 'datetime' || $type == 'timestamp') {
			if (!empty($value)) {
				$value = dol_print_date($value, 'dayhour', 'tzuserrel');
			} else {
				$value = '';
			}
		} elseif ($type == 'duration') {
			include_once DOL_DOCUMENT_ROOT.'/core/lib/date.lib.php';
			if (!is_null($value) && $value !== '') {
				$value = convertSecondToTime($value, 'allhourmin');
			}
		} elseif ($type == 'double' || $type == 'real') {
			if (!is_null($value) && $value !== '') {
				$value = price($value);
			}
		} elseif ($type == 'boolean') {
			$checked = '';
			if (!empty($value)) {
				$checked = ' checked ';
			}
			$value = '<input type="checkbox" '.$checked.' '.($moreparam ? $moreparam : '').' readonly disabled>';
		} elseif ($type == 'mail' || $type == 'email') {
			$value = dol_print_email($value, 0, 0, 0, 64, 1, 1);
		} elseif ($type == 'url') {
			$value = dol_print_url($value, '_blank', 32, 1);
		} elseif ($type == 'phone') {
			$value = dol_print_phone($value, '', 0, 0, '', '&nbsp;', 'phone');
		} elseif ($type == 'ip') {
			$value = dol_print_ip($value, 0);
		} elseif ($type == 'price') {
			if (!is_null($value) && $value !== '') {
				$value = price($value, 0, $langs, 0, 0, -1, $conf->currency);
			}
		} elseif ($type == 'select') {
			$value = isset($param['options'][$value])?$param['options'][$value]:'';
		} elseif ($type == 'sellist') {
			$param_list = array_keys($param['options']);
			$InfoFieldList = explode(":", $param_list[0]);

			$selectkey = "rowid";
			$keyList = 'rowid';

			if (count($InfoFieldList) > 4 && !empty($InfoFieldList[4])) {
				$selectkey = $InfoFieldList[2];
				$keyList = $InfoFieldList[2].' as rowid';
			}

			$fields_label = explode('|', $InfoFieldList[1]);
			if (is_array($fields_label)) {
				$keyList .= ', ';
				$keyList .= implode(', ', $fields_label);
			}

			$filter_categorie = false;
			if (count($InfoFieldList) > 5) {
				if ($InfoFieldList[0] == 'categorie') {
					$filter_categorie = true;
				}
			}

			$sql = "SELECT ".$keyList;
			$sql .= ' FROM '.$this->db->prefix().$InfoFieldList[0];
			if (strpos($InfoFieldList[4], 'extra') !== false) {
				$sql .= ' as main';
			}
			if ($selectkey == 'rowid' && empty($value)) {
				$sql .= " WHERE ".$selectkey." = 0";
			} elseif ($selectkey == 'rowid') {
				$sql .= " WHERE ".$selectkey." = ".((int) $value);
			} else {
				$sql .= " WHERE ".$selectkey." = '".$this->db->escape($value)."'";
			}

			//$sql.= ' AND entity = '.$conf->entity;

			dol_syslog(get_class($this).':showOutputField:$type=sellist', LOG_DEBUG);
			$resql = $this->db->query($sql);
			if ($resql) {
				if ($filter_categorie === false) {
					$value = ''; // value was used, so now we reste it to use it to build final output
					$numrows = $this->db->num_rows($resql);
					if ($numrows) {
						$obj = $this->db->fetch_object($resql);

						// Several field into label (eq table:code|libelle:rowid)
						$fields_label = explode('|', $InfoFieldList[1]);

						if (is_array($fields_label) && count($fields_label) > 1) {
							foreach ($fields_label as $field_toshow) {
								$translabel = '';
								if (!empty($obj->$field_toshow)) {
									$translabel = $langs->trans($obj->$field_toshow);
								}
								if ($translabel != $field_toshow) {
									$value .= dol_trunc($translabel, 18) . ' ';
								} else {
									$value .= $obj->$field_toshow . ' ';
								}
							}
						} else {
							$translabel = '';
							if (!empty($obj->{$InfoFieldList[1]})) {
								$translabel = $langs->trans($obj->{$InfoFieldList[1]});
							}
							if ($translabel != $obj->{$InfoFieldList[1]}) {
								$value = dol_trunc($translabel, 18);
							} else {
								$value = $obj->{$InfoFieldList[1]};
							}
						}
					}
				} else {
					require_once DOL_DOCUMENT_ROOT . '/categories/class/categorie.class.php';

					$toprint = array();
					$obj = $this->db->fetch_object($resql);
					$c = new Categorie($this->db);
					$c->fetch($obj->rowid);
					$ways = $c->print_all_ways(); // $ways[0] = "ccc2 >> ccc2a >> ccc2a1" with html formatted text
					foreach ($ways as $way) {
						$toprint[] = '<li class="select2-search-choice-dolibarr noborderoncategories"' . ($c->color ? ' style="background: #' . $c->color . ';"' : ' style="background: #aaa"') . '>' . img_object('', 'category') . ' ' . $way . '</li>';
					}
					$value = '<div class="select2-container-multi-dolibarr" style="width: 90%;"><ul class="select2-choices-dolibarr">'.implode(' ', $toprint).'</ul></div>';
				}
			} else {
				dol_syslog(get_class($this).'::showOutputField error '.$this->db->lasterror(), LOG_WARNING);
			}
		} elseif ($type == 'radio') {
			$value = $param['options'][$value];
		} elseif ($type == 'checkbox') {
			$value_arr = explode(',', $value);
			$value = '';
			if (is_array($value_arr) && count($value_arr) > 0) {
				$toprint = array();
				foreach ($value_arr as $keyval => $valueval) {
					if (!empty($valueval)) {
						$toprint[] = '<li class="select2-search-choice-dolibarr noborderoncategories" style="background: #bbb">' . $param['options'][$valueval] . '</li>';
					}
				}
				if (!empty($toprint)) {
					$value = '<div class="select2-container-multi-dolibarr" style="width: 90%;"><ul class="select2-choices-dolibarr">' . implode(' ', $toprint) . '</ul></div>';
				}
			}
		} elseif ($type == 'chkbxlst') {
			$value_arr = explode(',', $value);

			$param_list = array_keys($param['options']);
			$InfoFieldList = explode(":", $param_list[0]);

			$selectkey = "rowid";
			$keyList = 'rowid';

			if (count($InfoFieldList) >= 3) {
				$selectkey = $InfoFieldList[2];
				$keyList = $InfoFieldList[2].' as rowid';
			}

			$fields_label = explode('|', $InfoFieldList[1]);
			if (is_array($fields_label)) {
				$keyList .= ', ';
				$keyList .= implode(', ', $fields_label);
			}

			$filter_categorie = false;
			if (count($InfoFieldList) > 5) {
				if ($InfoFieldList[0] == 'categorie') {
					$filter_categorie = true;
				}
			}

			$sql = "SELECT ".$keyList;
			$sql .= ' FROM '.$this->db->prefix().$InfoFieldList[0];
			if (strpos($InfoFieldList[4], 'extra') !== false) {
				$sql .= ' as main';
			}
			// $sql.= " WHERE ".$selectkey."='".$this->db->escape($value)."'";
			// $sql.= ' AND entity = '.$conf->entity;

			dol_syslog(get_class($this).':showOutputField:$type=chkbxlst', LOG_DEBUG);
			$resql = $this->db->query($sql);
			if ($resql) {
				if ($filter_categorie === false) {
					$value = ''; // value was used, so now we reste it to use it to build final output
					$toprint = array();
					while ($obj = $this->db->fetch_object($resql)) {
						// Several field into label (eq table:code|libelle:rowid)
						$fields_label = explode('|', $InfoFieldList[1]);
						if (is_array($value_arr) && in_array($obj->rowid, $value_arr)) {
							if (is_array($fields_label) && count($fields_label) > 1) {
								foreach ($fields_label as $field_toshow) {
									$translabel = '';
									if (!empty($obj->$field_toshow)) {
										$translabel = $langs->trans($obj->$field_toshow);
									}
									if ($translabel != $field_toshow) {
										$toprint[] = '<li class="select2-search-choice-dolibarr noborderoncategories" style="background: #bbb">' . dol_trunc($translabel, 18) . '</li>';
									} else {
										$toprint[] = '<li class="select2-search-choice-dolibarr noborderoncategories" style="background: #bbb">' . $obj->$field_toshow . '</li>';
									}
								}
							} else {
								$translabel = '';
								if (!empty($obj->{$InfoFieldList[1]})) {
									$translabel = $langs->trans($obj->{$InfoFieldList[1]});
								}
								if ($translabel != $obj->{$InfoFieldList[1]}) {
									$toprint[] = '<li class="select2-search-choice-dolibarr noborderoncategories" style="background: #bbb">' . dol_trunc($translabel, 18) . '</li>';
								} else {
									$toprint[] = '<li class="select2-search-choice-dolibarr noborderoncategories" style="background: #bbb">' . $obj->{$InfoFieldList[1]} . '</li>';
								}
							}
						}
					}
				} else {
					require_once DOL_DOCUMENT_ROOT . '/categories/class/categorie.class.php';

					$toprint = array();
					while ($obj = $this->db->fetch_object($resql)) {
						if (is_array($value_arr) && in_array($obj->rowid, $value_arr)) {
							$c = new Categorie($this->db);
							$c->fetch($obj->rowid);
							$ways = $c->print_all_ways(); // $ways[0] = "ccc2 >> ccc2a >> ccc2a1" with html formatted text
							foreach ($ways as $way) {
								$toprint[] = '<li class="select2-search-choice-dolibarr noborderoncategories"' . ($c->color ? ' style="background: #' . $c->color . ';"' : ' style="background: #aaa"') . '>' . img_object('', 'category') . ' ' . $way . '</li>';
							}
						}
					}
				}
				$value = '<div class="select2-container-multi-dolibarr" style="width: 90%;"><ul class="select2-choices-dolibarr">'.implode(' ', $toprint).'</ul></div>';
			} else {
				dol_syslog(get_class($this).'::showOutputField error '.$this->db->lasterror(), LOG_WARNING);
			}
		} elseif ($type == 'link') {
			$out = '';

			// only if something to display (perf)
			if ($value) {
				$param_list = array_keys($param['options']);
				// Example: $param_list='ObjectClass:PathToClass[:AddCreateButtonOrNot[:Filter[:Sortfield]]]'
				// Example: $param_list='ObjectClass:PathToClass:#getnomurlparam1=-1#getnomurlparam2=customer'

				$InfoFieldList = explode(":", $param_list[0]);

				$classname = $InfoFieldList[0];
				$classpath = $InfoFieldList[1];

				// Set $getnomurlparam1 et getnomurlparam2
				$getnomurlparam = 3;
				$getnomurlparam2 = '';
				$regtmp = array();
				if (preg_match('/#getnomurlparam1=([^#]*)/', $param_list[0], $regtmp)) {
					$getnomurlparam = $regtmp[1];
				}
				if (preg_match('/#getnomurlparam2=([^#]*)/', $param_list[0], $regtmp)) {
					$getnomurlparam2 = $regtmp[1];
				}

				if (!empty($classpath)) {
					dol_include_once($InfoFieldList[1]);
					if ($classname && class_exists($classname)) {
						$object = new $classname($this->db);
						if ($object->element === 'product') {	// Special case for product because default valut of fetch are wrong
							$result = $object->fetch($value, '', '', '', 0, 1, 1);
						} else {
							$result = $object->fetch($value);
						}
						if ($result > 0) {
							if ($object->element === 'product') {
								$get_name_url_param_arr = array($getnomurlparam, $getnomurlparam2, 0, -1, 0, '', 0);
								if (isset($val['get_name_url_params'])) {
									$get_name_url_params = explode(':', $val['get_name_url_params']);
									if (!empty($get_name_url_params)) {
										$param_num_max = count($get_name_url_param_arr) - 1;
										foreach ($get_name_url_params as $param_num => $param_value) {
											if ($param_num > $param_num_max) {
												break;
											}
											$get_name_url_param_arr[$param_num] = $param_value;
										}
									}
								}

								/**
								 * @var Product $object
								 */
								$value = $object->getNomUrl($get_name_url_param_arr[0], $get_name_url_param_arr[1], $get_name_url_param_arr[2], $get_name_url_param_arr[3], $get_name_url_param_arr[4], $get_name_url_param_arr[5], $get_name_url_param_arr[6]);
							} else {
								$value = $object->getNomUrl($getnomurlparam, $getnomurlparam2);
							}
						} else {
							$value = '';
						}
					}
				} else {
					dol_syslog('Error bad setup of extrafield', LOG_WARNING);
					return 'Error bad setup of extrafield';
				}
			} else {
				$value = '';
			}
		} elseif ($type == 'password') {
			$value = preg_replace('/./i', '*', $value);
		} elseif ($type == 'array') {
			$value = implode('<br>', $value);
		} else {	// text|html|varchar
			$value = dol_htmlentitiesbr($value);
		}

		//print $type.'-'.$size.'-'.$value;
		$out = $value;

		return $out;
	}

	/**
	 * clear validation message result for a field
	 *
	 * @param string $fieldKey Key of attribute to clear
	 * @return void
	 */
	public function clearFieldError($fieldKey)
	{
		$this->error = '';
		unset($this->validateFieldsErrors[$fieldKey]);
	}

	/**
	 * set validation error message a field
	 *
	 * @param string $fieldKey Key of attribute
	 * @param string $msg the field error message
	 * @return void
	 */
	public function setFieldError($fieldKey, $msg = '')
	{
		global $langs;
		if (empty($msg)) {
			$msg = $langs->trans("UnknowError");
		}

		$this->error = $this->validateFieldsErrors[$fieldKey] = $msg;
	}

	/**
	 * get field error message
	 *
	 * @param  string  $fieldKey            Key of attribute
	 * @return string						Error message of validation ('' if no error)
	 */
	public function getFieldError($fieldKey)
	{
		if (!empty($this->validateFieldsErrors[$fieldKey])) {
			return $this->validateFieldsErrors[$fieldKey];
		}
		return '';
	}

	/**
	 * Return validation test result for a field
	 *
	 * @param  array   $fields	       		Array of properties of field to show
	 * @param  string  $fieldKey            Key of attribute
	 * @param  string  $fieldValue          value of attribute
	 * @return bool return false if fail true on success, see $this->error for error message
	 */
	public function validateField($fields, $fieldKey, $fieldValue)
	{
		global $langs;

		if (!class_exists('Validate')) {
			require_once DOL_DOCUMENT_ROOT . '/core/class/validate.class.php';
		}

		$this->clearFieldError($fieldKey);

		if (!isset($fields[$fieldKey])) {
			$this->setFieldError($fieldKey, $langs->trans('FieldNotFoundInObject'));
			return false;
		}

		$val = $fields[$fieldKey];

		$param = array();
		$param['options'] = array();
		$type  = $val['type'];

		$required = false;
		if (isset($val['notnull']) && $val['notnull'] === 1) {
			// 'notnull' is set to 1 if not null in database. Set to -1 if we must set data to null if empty ('' or 0).
			$required = true;
		}

		$maxSize = 0;
		$minSize = 0;

		//
		// PREPARE Elements
		//
		$reg = array();

		// Convert var to be able to share same code than showOutputField of extrafields
		if (preg_match('/varchar\((\d+)\)/', $type, $reg)) {
			$type = 'varchar'; // convert varchar(xx) int varchar
			$maxSize = $reg[1];
		} elseif (preg_match('/varchar/', $type)) {
			$type = 'varchar'; // convert varchar(xx) int varchar
		}

		if (!empty($val['arrayofkeyval']) && is_array($val['arrayofkeyval'])) {
			$type = 'select';
		}

		if (!empty($val['type']) && preg_match('/^integer:(.*):(.*)/i', $val['type'], $reg)) {
			$type = 'link';
		}

		if (!empty($val['arrayofkeyval']) && is_array($val['arrayofkeyval'])) {
			$param['options'] = $val['arrayofkeyval'];
		}

		if (preg_match('/^integer:(.*):(.*)/i', $val['type'], $reg)) {
			$type = 'link';
			$param['options'] = array($reg[1].':'.$reg[2]=>$reg[1].':'.$reg[2]);
		} elseif (preg_match('/^sellist:(.*):(.*):(.*):(.*)/i', $val['type'], $reg)) {
			$param['options'] = array($reg[1].':'.$reg[2].':'.$reg[3].':'.$reg[4] => 'N');
			$type = 'sellist';
		} elseif (preg_match('/^sellist:(.*):(.*):(.*)/i', $val['type'], $reg)) {
			$param['options'] = array($reg[1].':'.$reg[2].':'.$reg[3] => 'N');
			$type = 'sellist';
		} elseif (preg_match('/^sellist:(.*):(.*)/i', $val['type'], $reg)) {
			$param['options'] = array($reg[1].':'.$reg[2] => 'N');
			$type = 'sellist';
		}

		//
		// TEST Value
		//

		// Use Validate class to allow external Modules to use data validation part instead of concentrate all test here (factoring) or just for reuse
		$validate = new Validate($this->db, $langs);


		// little trick : to perform tests with good performances sort tests by quick to low

		//
		// COMMON TESTS
		//

		// Required test and empty value
		if ($required && !$validate->isNotEmptyString($fieldValue)) {
			$this->setFieldError($fieldKey, $validate->error);
			return false;
		} elseif (!$required && !$validate->isNotEmptyString($fieldValue)) {
			// if no value sent and the field is not mandatory, no need to perform tests
			return true;
		}

		// MAX Size test
		if (!empty($maxSize) && !$validate->isMaxLength($fieldValue, $maxSize)) {
			$this->setFieldError($fieldKey, $validate->error);
			return false;
		}

		// MIN Size test
		if (!empty($minSize) && !$validate->isMinLength($fieldValue, $minSize)) {
			$this->setFieldError($fieldKey, $validate->error);
			return false;
		}

		//
		// TESTS for TYPE
		//

		if (in_array($type, array('date', 'datetime', 'timestamp'))) {
			if (!$validate->isTimestamp($fieldValue)) {
				$this->setFieldError($fieldKey, $validate->error);
				return false;
			} else { return true; }
		} elseif ($type == 'duration') {
			if (!$validate->isDuration($fieldValue)) {
				$this->setFieldError($fieldKey, $validate->error);
				return false;
			} else { return true; }
		} elseif (in_array($type, array('double', 'real', 'price'))) {
			// is numeric
			if (!$validate->isNumeric($fieldValue)) {
				$this->setFieldError($fieldKey, $validate->error);
				return false;
			} else { return true; }
		} elseif ($type == 'boolean') {
			if (!$validate->isBool($fieldValue)) {
				$this->setFieldError($fieldKey, $validate->error);
				return false;
			} else { return true; }
		} elseif ($type == 'mail') {
			if (!$validate->isEmail($fieldValue)) {
				$this->setFieldError($fieldKey, $validate->error);
				return false;
			}
		} elseif ($type == 'url') {
			if (!$validate->isUrl($fieldValue)) {
				$this->setFieldError($fieldKey, $validate->error);
				return false;
			} else { return true; }
		} elseif ($type == 'phone') {
			if (!$validate->isPhone($fieldValue)) {
				$this->setFieldError($fieldKey, $validate->error);
				return false;
			} else { return true; }
		} elseif ($type == 'select' || $type == 'radio') {
			if (!isset($param['options'][$fieldValue])) {
				$this->error = $langs->trans('RequireValidValue');
				return false;
			} else { return true; }
		} elseif ($type == 'sellist' || $type == 'chkbxlst') {
			$param_list = array_keys($param['options']);
			$InfoFieldList = explode(":", $param_list[0]);
			$value_arr = explode(',', $fieldValue);
			$value_arr = array_map(array($this->db, 'escape'), $value_arr);

			$selectkey = "rowid";
			if (count($InfoFieldList) > 4 && !empty($InfoFieldList[4])) {
				$selectkey = $InfoFieldList[2];
			}

			if (!$validate->isInDb($value_arr, $InfoFieldList[0], $selectkey)) {
				$this->setFieldError($fieldKey, $validate->error);
				return false;
			} else { return true; }
		} elseif ($type == 'link') {
			$param_list = array_keys($param['options']); // $param_list='ObjectName:classPath'
			$InfoFieldList = explode(":", $param_list[0]);
			$classname = $InfoFieldList[0];
			$classpath = $InfoFieldList[1];
			if (!$validate->isFetchable($fieldValue, $classname, $classpath)) {
				$this->setFieldError($fieldKey, $validate->error);
				return false;
			} else { return true; }
		}

		// if no test failled all is ok
		return true;
	}

	/**
	 * Function to show lines of extrafields with output datas.
	 * This function is responsible to output the <tr> and <td> according to correct number of columns received into $params['colspan'] or <div> according to $display_type
	 *
	 * @param 	Extrafields $extrafields    Extrafield Object
	 * @param 	string      $mode           Show output ('view') or input ('create' or 'edit') for extrafield
	 * @param 	array       $params         Optional parameters. Example: array('style'=>'class="oddeven"', 'colspan'=>$colspan)
	 * @param 	string      $keysuffix      Suffix string to add after name and id of field (can be used to avoid duplicate names)
	 * @param 	string      $keyprefix      Prefix string to add before name and id of field (can be used to avoid duplicate names)
	 * @param	string		$onetrtd		All fields in same tr td. Used by objectline_create.tpl.php for example.
	 * @param	string		$display_type	"card" for form display, "line" for document line display (extrafields on propal line, order line, etc...)
	 * @return 	string						String with html content to show
	 */
	public function showOptionals($extrafields, $mode = 'view', $params = null, $keysuffix = '', $keyprefix = '', $onetrtd = 0, $display_type = 'card')
	{
		global $db, $conf, $langs, $action, $form, $hookmanager;

		if (!is_object($form)) {
			$form = new Form($db);
		}
		if (!is_object($extrafields)) {
			dol_syslog('Bad parameter extrafields for showOptionals', LOG_ERR);
			return 'Bad parameter extrafields for showOptionals';
		}
		if (!is_array($extrafields->attributes[$this->table_element])) {
			dol_syslog("extrafields->attributes was not loaded with extrafields->fetch_name_optionals_label(table_element);", LOG_WARNING);
		}

		$out = '';

		$parameters = array('mode'=>$mode, 'params'=>$params, 'keysuffix'=>$keysuffix, 'keyprefix'=>$keyprefix, 'display_type'=>$display_type);
		$reshook = $hookmanager->executeHooks('showOptionals', $parameters, $this, $action); // Note that $action and $object may have been modified by hook

		if (empty($reshook)) {
			if (is_array($extrafields->attributes[$this->table_element]) && key_exists('label', $extrafields->attributes[$this->table_element]) && is_array($extrafields->attributes[$this->table_element]['label']) && count($extrafields->attributes[$this->table_element]['label']) > 0) {
				$out .= "\n";
				$out .= '<!-- commonobject:showOptionals --> ';
				$out .= "\n";

				$nbofextrafieldsshown = 0;
				$e = 0;	// var to manage the modulo (odd/even)

				$lastseparatorkeyfound = '';
				$extrafields_collapse_num = '';
				$extrafields_collapse_num_old = '';
				$i = 0;

				foreach ($extrafields->attributes[$this->table_element]['label'] as $key => $label) {
					$i++;

					// Show only the key field in params
					if (is_array($params) && array_key_exists('onlykey', $params) && $key != $params['onlykey']) {
						continue;
					}

					// Test on 'enabled' ('enabled' is different than 'list' = 'visibility')
					$enabled = 1;
					if ($enabled && isset($extrafields->attributes[$this->table_element]['enabled'][$key])) {
						$enabled = dol_eval($extrafields->attributes[$this->table_element]['enabled'][$key], 1, 1, '2');
					}
					if (empty($enabled)) {
						continue;
					}

					$visibility = 1;
					if ($visibility && isset($extrafields->attributes[$this->table_element]['list'][$key])) {
						$visibility = dol_eval($extrafields->attributes[$this->table_element]['list'][$key], 1, 1, '2');
					}

					$perms = 1;
					if ($perms && isset($extrafields->attributes[$this->table_element]['perms'][$key])) {
						$perms = dol_eval($extrafields->attributes[$this->table_element]['perms'][$key], 1, 1, '2');
					}

					if (($mode == 'create') && abs($visibility) != 1 && abs($visibility) != 3) {
						continue; // <> -1 and <> 1 and <> 3 = not visible on forms, only on list
					} elseif (($mode == 'edit') && abs($visibility) != 1 && abs($visibility) != 3 && abs($visibility) != 4) {
						continue; // <> -1 and <> 1 and <> 3 = not visible on forms, only on list and <> 4 = not visible at the creation
					} elseif ($mode == 'view' && empty($visibility)) {
						continue;
					}
					if (empty($perms)) {
						continue;
					}

					// Load language if required
					if (!empty($extrafields->attributes[$this->table_element]['langfile'][$key])) {
						$langs->load($extrafields->attributes[$this->table_element]['langfile'][$key]);
					}

					$colspan = 0;
					if (is_array($params) && count($params) > 0 && $display_type=='card') {
						if (array_key_exists('cols', $params)) {
							$colspan = $params['cols'];
						} elseif (array_key_exists('colspan', $params)) {	// For backward compatibility. Use cols instead now.
							$reg = array();
							if (preg_match('/colspan="(\d+)"/', $params['colspan'], $reg)) {
								$colspan = $reg[1];
							} else {
								$colspan = $params['colspan'];
							}
						}
					}
					$colspan = intval($colspan);

					switch ($mode) {
						case "view":
							$value = ((!empty($this->array_options) && array_key_exists("options_".$key.$keysuffix, $this->array_options)) ? $this->array_options["options_".$key.$keysuffix] : null); // Value may be cleaned or formated later
							break;
						case "create":
						case "edit":
							// We get the value of property found with GETPOST so it takes into account:
							// default values overwrite, restore back to list link, ... (but not 'default value in database' of field)
							$check = 'alphanohtml';
							if (in_array($extrafields->attributes[$this->table_element]['type'][$key], array('html', 'text'))) {
								$check = 'restricthtml';
							}
							$getposttemp = GETPOST($keyprefix.'options_'.$key.$keysuffix, $check, 3); // GETPOST can get value from GET, POST or setup of default values overwrite.
							// GETPOST("options_" . $key) can be 'abc' or array(0=>'abc')
							if (is_array($getposttemp) || $getposttemp != '' || GETPOSTISSET($keyprefix.'options_'.$key.$keysuffix)) {
								if (is_array($getposttemp)) {
									// $getposttemp is an array but following code expects a comma separated string
									$value = implode(",", $getposttemp);
								} else {
									$value = $getposttemp;
								}
							} else {
								$value = (!empty($this->array_options["options_".$key]) ? $this->array_options["options_".$key] : ''); // No GET, no POST, no default value, so we take value of object.
							}
							//var_dump($keyprefix.' - '.$key.' - '.$keysuffix.' - '.$keyprefix.'options_'.$key.$keysuffix.' - '.$this->array_options["options_".$key.$keysuffix].' - '.$getposttemp.' - '.$value);
							break;
					}

					$nbofextrafieldsshown++;

					// Output value of the current field
					if ($extrafields->attributes[$this->table_element]['type'][$key] == 'separate') {
						$extrafields_collapse_num = $key;
						/*
						$extrafield_param = $extrafields->attributes[$this->table_element]['param'][$key];
						if (!empty($extrafield_param) && is_array($extrafield_param)) {
							$extrafield_param_list = array_keys($extrafield_param['options']);

							if (count($extrafield_param_list) > 0) {
								$extrafield_collapse_display_value = intval($extrafield_param_list[0]);

								if ($extrafield_collapse_display_value == 1 || $extrafield_collapse_display_value == 2) {
									//$extrafields_collapse_num = $extrafields->attributes[$this->table_element]['pos'][$key];
									$extrafields_collapse_num = $key;
								}
							}
						}
						*/

						// if colspan=0 or 1, the second column is not extended, so the separator must be on 2 columns
						$out .= $extrafields->showSeparator($key, $this, ($colspan ? $colspan + 1 : 2), $display_type, $mode);

						$lastseparatorkeyfound = $key;
					} else {
						$collapse_group = $extrafields_collapse_num.(!empty($this->id) ? '_'.$this->id : '');

						$class = (!empty($extrafields->attributes[$this->table_element]['hidden'][$key]) ? 'hideobject ' : '');
						$csstyle = '';
						if (is_array($params) && count($params) > 0) {
							if (array_key_exists('class', $params)) {
								$class .= $params['class'].' ';
							}
							if (array_key_exists('style', $params)) {
								$csstyle = $params['style'];
							}
						}

						// add html5 elements
						$domData  = ' data-element="extrafield"';
						$domData .= ' data-targetelement="'.$this->element.'"';
						$domData .= ' data-targetid="'.$this->id.'"';

						$html_id = (empty($this->id) ? '' : 'extrarow-'.$this->element.'_'.$key.'_'.$this->id);
						if ($display_type=='card') {
							if (!empty($conf->global->MAIN_EXTRAFIELDS_USE_TWO_COLUMS) && ($e % 2) == 0) {
								$colspan = 0;
							}

							if ($action == 'selectlines') {
								$colspan++;
							}
						}

						// Convert date into timestamp format (value in memory must be a timestamp)
						if (in_array($extrafields->attributes[$this->table_element]['type'][$key], array('date'))) {
							$datenotinstring = null;
							if (array_key_exists('options_'.$key, $this->array_options)) {
								$datenotinstring = $this->array_options['options_'.$key];
								if (!is_numeric($this->array_options['options_'.$key])) {	// For backward compatibility
									$datenotinstring = $this->db->jdate($datenotinstring);
								}
							}
							$datekey = $keyprefix.'options_'.$key.$keysuffix;
							$value = (GETPOSTISSET($datekey)) ? dol_mktime(12, 0, 0, GETPOST($datekey.'month', 'int', 3), GETPOST($datekey.'day', 'int', 3), GETPOST($datekey.'year', 'int', 3)) : $datenotinstring;
						}
						if (in_array($extrafields->attributes[$this->table_element]['type'][$key], array('datetime'))) {
							$datenotinstring = null;
							if (array_key_exists('options_'.$key, $this->array_options)) {
								$datenotinstring = $this->array_options['options_'.$key];
								if (!is_numeric($this->array_options['options_'.$key])) {	// For backward compatibility
									$datenotinstring = $this->db->jdate($datenotinstring);
								}
							}
							$timekey = $keyprefix.'options_'.$key.$keysuffix;
							$value = (GETPOSTISSET($timekey)) ? dol_mktime(GETPOST($timekey.'hour', 'int', 3), GETPOST($timekey.'min', 'int', 3), GETPOST($timekey.'sec', 'int', 3), GETPOST($timekey.'month', 'int', 3), GETPOST($timekey.'day', 'int', 3), GETPOST($timekey.'year', 'int', 3), 'tzuserrel') : $datenotinstring;
						}
						// Convert float submited string into real php numeric (value in memory must be a php numeric)
						if (in_array($extrafields->attributes[$this->table_element]['type'][$key], array('price', 'double'))) {
							if (GETPOSTISSET($keyprefix.'options_'.$key.$keysuffix) || $value) {
								$value = price2num($value);
							} elseif (isset($this->array_options['options_'.$key])) {
								$value = $this->array_options['options_'.$key];
							}
						}

						// HTML, text, select, integer and varchar: take into account default value in database if in create mode
						if (in_array($extrafields->attributes[$this->table_element]['type'][$key], array('html', 'text', 'varchar', 'select', 'int', 'boolean'))) {
							if ($action == 'create') {
								$value = (GETPOSTISSET($keyprefix.'options_'.$key.$keysuffix) || $value) ? $value : $extrafields->attributes[$this->table_element]['default'][$key];
							}
						}

						$labeltoshow = $langs->trans($label);
						$helptoshow = $langs->trans($extrafields->attributes[$this->table_element]['help'][$key]);

						if ($display_type == 'card') {
							$out .= '<tr '.($html_id ? 'id="'.$html_id.'" ' : '').$csstyle.' class="field_options_'.$key.' '.$class.$this->element.'_extras_'.$key.' trextrafields_collapse'.$collapse_group.'" '.$domData.' >';
							if (!empty($conf->global->MAIN_VIEW_LINE_NUMBER) && ($action == 'view' || $action == 'valid' || $action == 'editline' || $action == 'confirm_valid' || $action == 'confirm_cancel')) {
								$out .= '<td></td>';
							}
							$out .= '<td class="'.(empty($params['tdclass']) ? 'titlefieldcreate' : $params['tdclass']).' wordbreak';
						} elseif ($display_type == 'line') {
							$out .= '<div '.($html_id ? 'id="'.$html_id.'" ' : '').$csstyle.' class="fieldline_options_'.$key.' '.$class.$this->element.'_extras_'.$key.' trextrafields_collapse'.$collapse_group.'" '.$domData.' >';
							$out .= '<div style="display: inline-block; padding-right:4px" class="wordbreak';
						}
						//$out .= "titlefield";
						//if (GETPOST('action', 'restricthtml') == 'create') $out.='create';
						// BUG #11554 : For public page, use red dot for required fields, instead of bold label
						$tpl_context = isset($params["tpl_context"]) ? $params["tpl_context"] : "none";
						if ($tpl_context != "public") {	// Public page : red dot instead of fieldrequired characters
							if ($mode != 'view' && !empty($extrafields->attributes[$this->table_element]['required'][$key])) {
								$out .= ' fieldrequired';
							}
						}
						$out .= '">';
						if ($tpl_context == "public") {	// Public page : red dot instead of fieldrequired characters
							if (!empty($extrafields->attributes[$this->table_element]['help'][$key])) {
								$out .= $form->textwithpicto($labeltoshow, $helptoshow);
							} else {
								$out .= $labeltoshow;
							}
							if ($mode != 'view' && !empty($extrafields->attributes[$this->table_element]['required'][$key])) {
								$out .= '&nbsp;<span style="color: red">*</span>';
							}
						} else {
							if (!empty($extrafields->attributes[$this->table_element]['help'][$key])) {
								$out .= $form->textwithpicto($labeltoshow, $helptoshow);
							} else {
								$out .= $labeltoshow;
							}
						}

						$out .= ($display_type == 'card' ? '</td>' : '</div>');

						$html_id = !empty($this->id) ? $this->element.'_extras_'.$key.'_'.$this->id : '';
						if ($display_type == 'card') {
							// a first td column was already output (and may be another on before if MAIN_VIEW_LINE_NUMBER set), so this td is the next one
							$out .= '<td '.($html_id ? 'id="'.$html_id.'" ' : '').' class="valuefieldcreate '.$this->element.'_extras_'.$key.'" '.($colspan ? ' colspan="'.$colspan.'"' : '').'>';
						} elseif ($display_type == 'line') {
							$out .= '<div '.($html_id ? 'id="'.$html_id.'" ' : '').' style="display: inline-block" class="valuefieldcreate '.$this->element.'_extras_'.$key.' extra_inline_'.$extrafields->attributes[$this->table_element]['type'][$key].'">';
						}

						switch ($mode) {
							case "view":
								$out .= $extrafields->showOutputField($key, $value, '', $this->table_element);
								break;
							case "create":
								$out .= $extrafields->showInputField($key, $value, '', $keysuffix, '', 0, $this->id, $this->table_element);
								break;
							case "edit":
								$out .= $extrafields->showInputField($key, $value, '', $keysuffix, '', 0, $this->id, $this->table_element);
								break;
						}

						$out .= ($display_type=='card' ? '</td>' : '</div>');

						if (!empty($conf->global->MAIN_EXTRAFIELDS_USE_TWO_COLUMS) && (($e % 2) == 1)) {
							$out .= ($display_type=='card' ? '</tr>' : '</div>');
						} else {
							$out .= ($display_type=='card' ? '</tr>' : '</div>');
						}

						$e++;
					}
				}
				$out .= "\n";
				// Add code to manage list depending on others
				if (!empty($conf->use_javascript_ajax)) {
					$out .= $this->getJSListDependancies();
				}

				$out .= '<!-- commonobject:showOptionals end --> '."\n";

				if (empty($nbofextrafieldsshown)) {
					$out = '';
				}
			}
		}

		$out .= $hookmanager->resPrint;

		return $out;
	}

	/**
	 * @param 	string 	$type	Type for prefix
	 * @return 	string			Javacript code to manage dependency
	 */
	public function getJSListDependancies($type = '_extra')
	{
		$out = '
					<script nonce="'.getNonce().'">
					jQuery(document).ready(function() {
						function showOptions'.$type.'(child_list, parent_list, orig_select)
						{
							var val = $("select[name=\""+parent_list+"\"]").val();
							var parentVal = parent_list + ":" + val;
							if(typeof val == "string"){
				    		    if(val != "") {
					    			var options = orig_select.find("option[parent=\""+parentVal+"\"]").clone();
									$("select[name=\""+child_list+"\"] option[parent]").remove();
									$("select[name=\""+child_list+"\"]").append(options);
								} else {
									var options = orig_select.find("option[parent]").clone();
									$("select[name=\""+child_list+"\"] option[parent]").remove();
									$("select[name=\""+child_list+"\"]").append(options);
								}
				    		} else if(val > 0) {
								var options = orig_select.find("option[parent=\""+parentVal+"\"]").clone();
								$("select[name=\""+child_list+"\"] option[parent]").remove();
								$("select[name=\""+child_list+"\"]").append(options);
							} else {
								var options = orig_select.find("option[parent]").clone();
								$("select[name=\""+child_list+"\"] option[parent]").remove();
								$("select[name=\""+child_list+"\"]").append(options);
							}
						}
						function setListDependencies'.$type.'() {
							jQuery("select option[parent]").parent().each(function() {
								var orig_select = {};
								var child_list = $(this).attr("name");
								orig_select[child_list] = $(this).clone();
								var parent = $(this).find("option[parent]:first").attr("parent");
								var infos = parent.split(":");
								var parent_list = infos[0];

								//Hide daughters lists
								if ($("#"+child_list).val() == 0 && $("#"+parent_list).val() == 0){
								    $("#"+child_list).hide();
								//Show mother lists
								} else if ($("#"+parent_list).val() != 0){
								    $("#"+parent_list).show();
								}
								//Show the child list if the parent list value is selected
								$("select[name=\""+parent_list+"\"]").click(function() {
								    if ($(this).val() != 0){
								        $("#"+child_list).show()
									}
								});

								//When we change parent list
								$("select[name=\""+parent_list+"\"]").change(function() {
									showOptions'.$type.'(child_list, parent_list, orig_select[child_list]);
									//Select the value 0 on child list after a change on the parent list
									$("#"+child_list).val(0).trigger("change");
									//Hide child lists if the parent value is set to 0
									if ($(this).val() == 0){
								   		$("#"+child_list).hide();
									}
								});
							});
						}

						setListDependencies'.$type.'();
					});
					</script>'."\n";
		return $out;
	}

	/**
	 * Returns the rights used for this class
	 *
	 * @return stdClass		Object of permission for the module
	 */
	public function getRights()
	{
		global $user;

		$module = empty($this->module) ? '' : $this->module;
		$element = $this->element;

		if ($element == 'facturerec') {
			$element = 'facture';
		} elseif ($element == 'invoice_supplier_rec') {
			return !$user->hasRight('fournisseur', 'facture') ? null : $user->hasRight('fournisseur', 'facture');
		} elseif ($module && $user->hasRight($module, $element)) {
			// for modules built with ModuleBuilder
			return $user->hasRight($module, $element);
		}

		return $user->rights->$element;
	}

	/**
	 * Function used to replace a thirdparty id with another one.
	 * This function is meant to be called from replaceThirdparty with the appropriate tables
	 * Column name fk_soc MUST be used to identify thirdparties
	 *
	 * @param  DoliDB 	   $dbs			  Database handler
	 * @param  int 		   $origin_id     Old thirdparty id (the thirdparty to delete)
	 * @param  int 		   $dest_id       New thirdparty id (the thirdparty that will received element of the other)
	 * @param  string[]    $tables        Tables that need to be changed
	 * @param  int         $ignoreerrors  Ignore errors. Return true even if errors. We need this when replacement can fails like for categories (categorie of old thirdparty may already exists on new one)
	 * @return bool						  True if success, False if error
	 */
	public static function commonReplaceThirdparty(DoliDB $dbs, $origin_id, $dest_id, array $tables, $ignoreerrors = 0)
	{
		foreach ($tables as $table) {
			$sql = 'UPDATE '.$dbs->prefix().$table.' SET fk_soc = '.((int) $dest_id).' WHERE fk_soc = '.((int) $origin_id);

			if (!$dbs->query($sql)) {
				if ($ignoreerrors) {
					return true; // TODO Not enough. If there is A-B on kept thirdparty and B-C on old one, we must get A-B-C after merge. Not A-B.
				}
				//$this->errors = $db->lasterror();
				return false;
			}
		}

		return true;
	}

	/**
	 * Function used to replace a product id with another one.
	 * This function is meant to be called from replaceProduct with the appropriate tables
	 * Column name fk_product MUST be used to identify products
	 *
	 * @param  DoliDB 	   $dbs			  Database handler
	 * @param  int 		   $origin_id     Old product id (the product to delete)
	 * @param  int 		   $dest_id       New product id (the product that will received element of the other)
	 * @param  string[]    $tables        Tables that need to be changed
	 * @param  int         $ignoreerrors  Ignore errors. Return true even if errors. We need this when replacement can fails like for categories (categorie of old product may already exists on new one)
	 * @return bool						  True if success, False if error
	 */
	public static function commonReplaceProduct(DoliDB $dbs, $origin_id, $dest_id, array $tables, $ignoreerrors = 0)
	{
		foreach ($tables as $table) {
			$sql = 'UPDATE '.MAIN_DB_PREFIX.$table.' SET fk_product = '.((int) $dest_id).' WHERE fk_product = '.((int) $origin_id);

			if (!$dbs->query($sql)) {
				if ($ignoreerrors) {
					return true; // TODO Not enough. If there is A-B on kept product and B-C on old one, we must get A-B-C after merge. Not A-B.
				}
				//$this->errors = $db->lasterror();
				return false;
			}
		}

		return true;
	}

	/**
	 * Get buy price to use for margin calculation. This function is called when buy price is unknown.
	 *	 Set buy price = sell price if ForceBuyingPriceIfNull configured,
	 *   elseif calculation MARGIN_TYPE = 'costprice' and costprice is defined, use costprice as buyprice
	 *	 elseif calculation MARGIN_TYPE = 'pmp' and pmp is calculated, use pmp as buyprice
	 *	 else set min buy price as buy price
	 *
	 * @param float		$unitPrice		 Product unit price
	 * @param float		$discountPercent Line discount percent
	 * @param int		$fk_product		 Product id
	 * @return	float                    <0 if KO, buyprice if OK
	 */
	public function defineBuyPrice($unitPrice = 0.0, $discountPercent = 0.0, $fk_product = 0)
	{
		global $conf;

		$buyPrice = 0;

		if (($unitPrice > 0) && (isset($conf->global->ForceBuyingPriceIfNull) && $conf->global->ForceBuyingPriceIfNull > 0)) {
			 // When ForceBuyingPriceIfNull is set
			$buyPrice = $unitPrice * (1 - $discountPercent / 100);
		} else {
			// Get cost price for margin calculation
			if (!empty($fk_product) && $fk_product > 0) {
				if (getDolGlobalString('MARGIN_TYPE') == 'costprice') {
					require_once DOL_DOCUMENT_ROOT.'/product/class/product.class.php';
					$product = new Product($this->db);
					$result = $product->fetch($fk_product);
					if ($result <= 0) {
						$this->errors[] = 'ErrorProductIdDoesNotExists';
						return -1;
					}
					if ($product->cost_price > 0) {
						$buyPrice = $product->cost_price;
					} elseif ($product->pmp > 0) {
						$buyPrice = $product->pmp;
					}
				} elseif (getDolGlobalString('MARGIN_TYPE') == 'pmp') {
					require_once DOL_DOCUMENT_ROOT.'/product/class/product.class.php';
					$product = new Product($this->db);
					$result = $product->fetch($fk_product);
					if ($result <= 0) {
						$this->errors[] = 'ErrorProductIdDoesNotExists';
						return -1;
					}
					if ($product->pmp > 0) {
						$buyPrice = $product->pmp;
					}
				}

				if (empty($buyPrice) && isset($conf->global->MARGIN_TYPE) && in_array($conf->global->MARGIN_TYPE, array('1', 'pmp', 'costprice'))) {
					require_once DOL_DOCUMENT_ROOT.'/fourn/class/fournisseur.product.class.php';
					$productFournisseur = new ProductFournisseur($this->db);
					if (($result = $productFournisseur->find_min_price_product_fournisseur($fk_product)) > 0) {
						$buyPrice = $productFournisseur->fourn_unitprice;
					} elseif ($result < 0) {
						$this->errors[] = $productFournisseur->error;
						return -2;
					}
				}
			}
		}
		return $buyPrice;
	}

	// phpcs:disable PEAR.NamingConventions.ValidFunctionName.ScopeNotCamelCaps
	/**
	 *  Show photos of an object (nbmax maximum), into several columns
	 *
	 *  @param		string		$modulepart		'product', 'ticket', ...
	 *  @param      string		$sdir        	Directory to scan (full absolute path)
	 *  @param      int			$size        	0=original size, 1='small' use thumbnail if possible
	 *  @param      int			$nbmax       	Nombre maximum de photos (0=pas de max)
	 *  @param      int			$nbbyrow     	Number of image per line or -1 to use div separator or 0 to use no separator. Used only if size=1 or 'small'.
	 * 	@param		int			$showfilename	1=Show filename
	 * 	@param		int			$showaction		1=Show icon with action links (resize, delete)
	 * 	@param		int			$maxHeight		Max height of original image when size='small' (so we can use original even if small requested). If 0, always use 'small' thumb image.
	 * 	@param		int			$maxWidth		Max width of original image when size='small'
	 *  @param      int     	$nolink         Do not add a href link to view enlarged imaged into a new tab
	 *  @param      int|string  $overwritetitle Do not add title tag on image
	 *  @param		int			$usesharelink	Use the public shared link of image (if not available, the 'nophoto' image will be shown instead)
	 *  @param		string		$cache			A string if we want to use a cached version of image
	 *  @param		string		$addphotorefcss	Add CSS to img of photos
	 *  @return     string						Html code to show photo. Number of photos shown is saved in this->nbphoto
	 */
	public function show_photos($modulepart, $sdir, $size = 0, $nbmax = 0, $nbbyrow = 5, $showfilename = 0, $showaction = 0, $maxHeight = 120, $maxWidth = 160, $nolink = 0, $overwritetitle = 0, $usesharelink = 0, $cache = '', $addphotorefcss = 'photoref')
	{
		// phpcs:enable
		global $conf, $user, $langs;

		include_once DOL_DOCUMENT_ROOT.'/core/lib/files.lib.php';
		include_once DOL_DOCUMENT_ROOT.'/core/lib/images.lib.php';

		$sortfield = 'position_name';
		$sortorder = 'asc';

		$dir = $sdir.'/';
		$pdir = '/';

		$dir .= get_exdir(0, 0, 0, 0, $this, $modulepart);
		$pdir .= get_exdir(0, 0, 0, 0, $this, $modulepart);

		// For backward compatibility
		if ($modulepart == 'product') {
			if (getDolGlobalInt('PRODUCT_USE_OLD_PATH_FOR_PHOTO')) {
				$dir = $sdir.'/'.get_exdir($this->id, 2, 0, 0, $this, $modulepart).$this->id."/photos/";
				$pdir = '/'.get_exdir($this->id, 2, 0, 0, $this, $modulepart).$this->id."/photos/";
			}
		}

		// Defined relative dir to DOL_DATA_ROOT
		$relativedir = '';
		if ($dir) {
			$relativedir = preg_replace('/^'.preg_quote(DOL_DATA_ROOT, '/').'/', '', $dir);
			$relativedir = preg_replace('/^[\\/]/', '', $relativedir);
			$relativedir = preg_replace('/[\\/]$/', '', $relativedir);
		}

		$dirthumb = $dir.'thumbs/';
		$pdirthumb = $pdir.'thumbs/';

		$return = '<!-- Photo -->'."\n";
		$nbphoto = 0;

		$filearray = dol_dir_list($dir, "files", 0, '', '(\.meta|_preview.*\.png)$', $sortfield, (strtolower($sortorder) == 'desc' ?SORT_DESC:SORT_ASC), 1);

		/*if (getDolGlobalInt('PRODUCT_USE_OLD_PATH_FOR_PHOTO'))    // For backward compatiblity, we scan also old dirs
		 {
		 $filearrayold=dol_dir_list($dirold,"files",0,'','(\.meta|_preview.*\.png)$',$sortfield,(strtolower($sortorder)=='desc'?SORT_DESC:SORT_ASC),1);
		 $filearray=array_merge($filearray, $filearrayold);
		 }*/

		completeFileArrayWithDatabaseInfo($filearray, $relativedir);

		if (count($filearray)) {
			if ($sortfield && $sortorder) {
				$filearray = dol_sort_array($filearray, $sortfield, $sortorder);
			}

			foreach ($filearray as $key => $val) {
				$photo = '';
				$file = $val['name'];

				//if (dol_is_file($dir.$file) && image_format_supported($file) >= 0)
				if (image_format_supported($file) >= 0) {
					$nbphoto++;
					$photo = $file;
					$viewfilename = $file;

					if ($size == 1 || $size == 'small') {   // Format vignette
						// Find name of thumb file
						$photo_vignette = basename(getImageFileNameForSize($dir.$file, '_small'));
						if (!dol_is_file($dirthumb.$photo_vignette)) {
							// The thumb does not exists, so we will use the original file
							$dirthumb = $dir;
							$pdirthumb = $pdir;
							$photo_vignette = basename($file);
						}

						// Get filesize of original file
						$imgarray = dol_getImageSize($dir.$photo);

						if ($nbbyrow > 0) {
							if ($nbphoto == 1) {
								$return .= '<table class="valigntop center centpercent" style="border: 0; padding: 2px; border-spacing: 2px; border-collapse: separate;">';
							}

							if ($nbphoto % $nbbyrow == 1) {
								$return .= '<tr class="center valignmiddle" style="border: 1px">';
							}
							$return .= '<td style="width: '.ceil(100 / $nbbyrow).'%" class="photo">'."\n";
						} elseif ($nbbyrow < 0) {
							$return .= '<div class="inline-block">'."\n";
						}

						$relativefile = preg_replace('/^\//', '', $pdir.$photo);
						if (empty($nolink)) {
							$urladvanced = getAdvancedPreviewUrl($modulepart, $relativefile, 0, 'entity='.$this->entity);
							if ($urladvanced) {
								$return .= '<a href="'.$urladvanced.'">';
							} else {
								$return .= '<a href="'.DOL_URL_ROOT.'/viewimage.php?modulepart='.$modulepart.'&entity='.$this->entity.'&file='.urlencode($pdir.$photo).'" class="aphoto" target="_blank" rel="noopener noreferrer">';
							}
						}

						// Show image (width height=$maxHeight)
						// Si fichier vignette disponible et image source trop grande, on utilise la vignette, sinon on utilise photo origine
						$alt = $langs->transnoentitiesnoconv('File').': '.$relativefile;
						$alt .= ' - '.$langs->transnoentitiesnoconv('Size').': '.$imgarray['width'].'x'.$imgarray['height'];
						if ($overwritetitle) {
							if (is_numeric($overwritetitle)) {
								$alt = '';
							} else {
								$alt = $overwritetitle;
							}
						}

						if ($usesharelink) {
							if ($val['share']) {
								if (empty($maxHeight) || ($photo_vignette && $imgarray['height'] > $maxHeight)) {
									$return .= '<!-- Show original file (thumb not yet available with shared links) -->';
									$return .= '<img class="photo photowithmargin'.($addphotorefcss ? ' '.$addphotorefcss : '').'"'.($maxHeight ?' height="'.$maxHeight.'"': '').' src="'.DOL_URL_ROOT.'/viewimage.php?hashp='.urlencode($val['share']).($cache ? '&cache='.urlencode($cache) : '').'" title="'.dol_escape_htmltag($alt).'">';
								} else {
									$return .= '<!-- Show original file -->';
									$return .= '<img class="photo photowithmargin'.($addphotorefcss ? ' '.$addphotorefcss : '').'" height="'.$maxHeight.'" src="'.DOL_URL_ROOT.'/viewimage.php?hashp='.urlencode($val['share']).($cache ? '&cache='.urlencode($cache) : '').'" title="'.dol_escape_htmltag($alt).'">';
								}
							} else {
								$return .= '<!-- Show nophoto file (because file is not shared) -->';
								$return .= '<img class="photo photowithmargin'.($addphotorefcss ? ' '.$addphotorefcss : '').'" height="'.$maxHeight.'" src="'.DOL_URL_ROOT.'/public/theme/common/nophoto.png" title="'.dol_escape_htmltag($alt).'">';
							}
						} else {
							if (empty($maxHeight) || ($photo_vignette && $imgarray['height'] > $maxHeight)) {
								$return .= '<!-- Show thumb -->';
								$return .= '<img class="photo photowithmargin'.($addphotorefcss ? ' '.$addphotorefcss : '').' maxwidth150onsmartphone maxwidth200"'.($maxHeight ?' height="'.$maxHeight.'"': '').' src="'.DOL_URL_ROOT.'/viewimage.php?modulepart='.$modulepart.'&entity='.$this->entity.($cache ? '&cache='.urlencode($cache) : '').'&file='.urlencode($pdirthumb.$photo_vignette).'" title="'.dol_escape_htmltag($alt).'">';
							} else {
								$return .= '<!-- Show original file -->';
								$return .= '<img class="photo photowithmargin'.($addphotorefcss ? ' '.$addphotorefcss : '').'" height="'.$maxHeight.'" src="'.DOL_URL_ROOT.'/viewimage.php?modulepart='.$modulepart.'&entity='.$this->entity.($cache ? '&cache='.urlencode($cache) : '').'&file='.urlencode($pdir.$photo).'" title="'.dol_escape_htmltag($alt).'">';
							}
						}

						if (empty($nolink)) {
							$return .= '</a>';
						}

						if ($showfilename) {
							$return .= '<br>'.$viewfilename;
						}
						if ($showaction) {
							$return .= '<br>';
							// On propose la generation de la vignette si elle n'existe pas et si la taille est superieure aux limites
							if ($photo_vignette && (image_format_supported($photo) > 0) && ($this->imgWidth > $maxWidth || $this->imgHeight > $maxHeight)) {
								$return .= '<a href="'.$_SERVER["PHP_SELF"].'?id='.$this->id.'&action=addthumb&token='.newToken().'&file='.urlencode($pdir.$viewfilename).'">'.img_picto($langs->trans('GenerateThumb'), 'refresh').'&nbsp;&nbsp;</a>';
							}
							// Special cas for product
							if ($modulepart == 'product' && ($user->hasRight('produit', 'creer') || $user->hasRight('service', 'creer'))) {
								// Link to resize
								$return .= '<a href="'.DOL_URL_ROOT.'/core/photos_resize.php?modulepart='.urlencode('produit|service').'&id='.$this->id.'&file='.urlencode($pdir.$viewfilename).'" title="'.dol_escape_htmltag($langs->trans("Resize")).'">'.img_picto($langs->trans("Resize"), 'resize', '').'</a> &nbsp; ';

								// Link to delete
								$return .= '<a href="'.$_SERVER["PHP_SELF"].'?id='.$this->id.'&action=delete&token='.newToken().'&file='.urlencode($pdir.$viewfilename).'">';
								$return .= img_delete().'</a>';
							}
						}
						$return .= "\n";

						if ($nbbyrow > 0) {
							$return .= '</td>';
							if (($nbphoto % $nbbyrow) == 0) {
								$return .= '</tr>';
							}
						} elseif ($nbbyrow < 0) {
							$return .= '</div>'."\n";
						}
					}

					if (empty($size)) {     // Format origine
						$return .= '<img class="photo photowithmargin" src="'.DOL_URL_ROOT.'/viewimage.php?modulepart='.$modulepart.'&entity='.$this->entity.'&file='.urlencode($pdir.$photo).'">';

						if ($showfilename) {
							$return .= '<br>'.$viewfilename;
						}
						if ($showaction) {
							// Special case for product
							if ($modulepart == 'product' && ($user->hasRight('produit', 'creer') || $user->hasRight('service', 'creer'))) {
								// Link to resize
								$return .= '<a href="'.DOL_URL_ROOT.'/core/photos_resize.php?modulepart='.urlencode('produit|service').'&id='.$this->id.'&file='.urlencode($pdir.$viewfilename).'" title="'.dol_escape_htmltag($langs->trans("Resize")).'">'.img_picto($langs->trans("Resize"), 'resize', '').'</a> &nbsp; ';

								// Link to delete
								$return .= '<a href="'.$_SERVER["PHP_SELF"].'?id='.$this->id.'&action=delete&token='.newToken().'&file='.urlencode($pdir.$viewfilename).'">';
								$return .= img_delete().'</a>';
							}
						}
					}

					// On continue ou on arrete de boucler ?
					if ($nbmax && $nbphoto >= $nbmax) {
						break;
					}
				}
			}

			if ($size == 1 || $size == 'small') {
				if ($nbbyrow > 0) {
					// Ferme tableau
					while ($nbphoto % $nbbyrow) {
						$return .= '<td style="width: '.ceil(100 / $nbbyrow).'%">&nbsp;</td>';
						$nbphoto++;
					}

					if ($nbphoto) {
						$return .= '</table>';
					}
				}
			}
		}

		$this->nbphoto = $nbphoto;

		return $return;
	}


	/**
	 * Function test if type is array
	 *
	 * @param   array   $info   content informations of field
	 * @return  bool			true if array
	 */
	protected function isArray($info)
	{
		if (is_array($info)) {
			if (isset($info['type']) && $info['type'] == 'array') {
				return true;
			} else {
				return false;
			}
		}
		return false;
	}

	/**
	 * Function test if type is date
	 *
	 * @param   array   $info   content informations of field
	 * @return  bool			true if date
	 */
	public function isDate($info)
	{
		if (isset($info['type']) && ($info['type'] == 'date' || $info['type'] == 'datetime' || $info['type'] == 'timestamp')) {
			return true;
		}
		return false;
	}

	/**
	 * Function test if type is duration
	 *
	 * @param   array   $info   content informations of field
	 * @return  bool			true if field of type duration
	 */
	public function isDuration($info)
	{
		if (is_array($info)) {
			if (isset($info['type']) && ($info['type'] == 'duration')) {
				return true;
			} else {
				return false;
			}
		} else {
			return false;
		}
	}

	/**
	 * Function test if type is integer
	 *
	 * @param   array   $info   content informations of field
	 * @return  bool			true if integer
	 */
	public function isInt($info)
	{
		if (is_array($info)) {
			if (isset($info['type']) && (preg_match('/(^int|int$)/i', $info['type']))) {
				return true;
			} else {
				return false;
			}
		} else {
			return false;
		}
	}

	/**
	 * Function test if type is float
	 *
	 * @param   array   $info   content informations of field
	 * @return  bool			true if float
	 */
	public function isFloat($info)
	{
		if (is_array($info)) {
			if (isset($info['type']) && (preg_match('/^(double|real|price)/i', $info['type']))) {
				return true;
			} else {
				return false;
			}
		}
		return false;
	}

	/**
	 * Function test if type is text
	 *
	 * @param   array   $info   content informations of field
	 * @return  bool			true if type text
	 */
	public function isText($info)
	{
		if (is_array($info)) {
			if (isset($info['type']) && $info['type'] == 'text') {
				return true;
			} else {
				return false;
			}
		}
		return false;
	}

	/**
	 * Function test if field can be null
	 *
	 * @param   array   $info   content informations of field
	 * @return  bool			true if it can be null
	 */
	protected function canBeNull($info)
	{
		if (is_array($info)) {
			if (isset($info['notnull']) && $info['notnull'] != '1') {
				return true;
			} else {
				return false;
			}
		}
		return true;
	}

	/**
	 * Function test if field is forced to null if zero or empty
	 *
	 * @param   array   $info   content informations of field
	 * @return  bool			true if forced to null
	 */
	protected function isForcedToNullIfZero($info)
	{
		if (is_array($info)) {
			if (isset($info['notnull']) && $info['notnull'] == '-1') {
				return true;
			} else {
				return false;
			}
		}
		return false;
	}

	/**
	 * Function test if is indexed
	 *
	 * @param   array   $info   content informations of field
	 * @return                  bool
	 */
	protected function isIndex($info)
	{
		if (is_array($info)) {
			if (isset($info['index']) && $info['index'] == true) {
				return true;
			} else {
				return false;
			}
		}
		return false;
	}


	/**
	 * Function to prepare a part of the query for insert by returning an array with all properties of object.
	 *
	 * Note $this->${field} are set by the page that make the createCommon() or the updateCommon().
	 * $this->${field} should be a clean and string value (so date are formated for SQL insert).
	 *
	 * @return array		Array with all values of each properties to update
	 */
	protected function setSaveQuery()
	{
		global $conf;

		$queryarray = array();
		foreach ($this->fields as $field => $info) {	// Loop on definition of fields
			// Depending on field type ('datetime', ...)
			if ($this->isDate($info)) {
				if (empty($this->{$field})) {
					$queryarray[$field] = null;
				} else {
					$queryarray[$field] = $this->db->idate($this->{$field});
				}
			} elseif ($this->isDuration($info)) {
				// $this->{$field} may be null, '', 0, '0', 123, '123'
				if ((isset($this->{$field}) && $this->{$field} != '') || !empty($info['notnull'])) {
					if (!isset($this->{$field})) {
						if (!empty($info['default'])) {
							$queryarray[$field] = $info['default'];
						} else {
							$queryarray[$field] = 0;
						}
					} else {
						$queryarray[$field] = (int) $this->{$field};		// If '0', it may be set to null later if $info['notnull'] == -1
					}
				} else {
					$queryarray[$field] = null;
				}
			} elseif ($this->isInt($info) || $this->isFloat($info)) {
				if ($field == 'entity' && is_null($this->{$field})) {
					$queryarray[$field] = ((int) $conf->entity);
				} else {
					// $this->{$field} may be null, '', 0, '0', 123, '123'
					if ((isset($this->{$field}) && $this->{$field} != '') || !empty($info['notnull'])) {
						if (!isset($this->{$field})) {
							$queryarray[$field] = 0;
						} elseif ($this->isInt($info)) {
							$queryarray[$field] = (int) $this->{$field};	// If '0', it may be set to null later if $info['notnull'] == -1
						} elseif ($this->isFloat($info)) {
							$queryarray[$field] = (double) $this->{$field};	// If '0', it may be set to null later if $info['notnull'] == -1
						}
					} else {
						$queryarray[$field] = null;
					}
				}
			} else {
				// Note: If $this->{$field} is not defined, it means there is a bug into definition of ->fields or a missing declaration of property
				// We should keep the warning generated by this because it is a bug somewhere else in code, not here.
				$queryarray[$field] = $this->{$field};
			}

			if ($info['type'] == 'timestamp' && empty($queryarray[$field])) {
				unset($queryarray[$field]);
			}
			if (!empty($info['notnull']) && $info['notnull'] == -1 && empty($queryarray[$field])) {
				$queryarray[$field] = null; // May force 0 to null
			}
		}

		return $queryarray;
	}

	/**
	 * Function to load data from a SQL pointer into properties of current object $this
	 *
	 * @param   stdClass    $obj    Contain data of object from database
	 * @return void
	 */
	public function setVarsFromFetchObj(&$obj)
	{
		global $db;

		foreach ($this->fields as $field => $info) {
			if ($this->isDate($info)) {
				if (is_null($obj->$field) || $obj->$field === '' || $obj->$field === '0000-00-00 00:00:00' || $obj->$field === '1000-01-01 00:00:00') {
					$this->$field = '';
				} else {
					$this->$field = $db->jdate($obj->$field);
				}
			} elseif ($this->isInt($info)) {
				if ($field == 'rowid') {
					$this->id = (int) $obj->$field;
				} else {
					if ($this->isForcedToNullIfZero($info)) {
						if (empty($obj->$field)) {
							$this->$field = null;
						} else {
							$this->$field = (double) $obj->$field;
						}
					} else {
						if (!is_null($obj->$field) || (isset($info['notnull']) && $info['notnull'] == 1)) {
							$this->$field = (int) $obj->$field;
						} else {
							$this->$field = null;
						}
					}
				}
			} elseif ($this->isFloat($info)) {
				if ($this->isForcedToNullIfZero($info)) {
					if (empty($obj->$field)) {
						$this->$field = null;
					} else {
						$this->$field = (double) $obj->$field;
					}
				} else {
					if (!is_null($obj->$field) || (isset($info['notnull']) && $info['notnull'] == 1)) {
						$this->$field = (double) $obj->$field;
					} else {
						$this->$field = null;
					}
				}
			} else {
				$this->$field = isset($obj->$field) ? $obj->$field : null;
			}
		}

		// If there is no 'ref' field, we force property ->ref to ->id for a better compatibility with common functions.
		if (!isset($this->fields['ref']) && isset($this->id)) {
			$this->ref = $this->id;
		}
	}

	/**
	 * Sets all object fields to null. Useful for example in lists, when printing multiple lines and a different object os fetched for each line.
	 * @return void
	 */
	public function emtpyObjectVars()
	{
		foreach ($this->fields as $field => $arr) {
			$this->$field = null;
		}
	}

	/**
	 * Function to concat keys of fields
	 *
	 * @param   string  $alias   		String of alias of table for fields. For example 't'. It is recommended to use '' and set alias into fields defintion.
	 * @param	array	$excludefields	Array of fields to exclude
	 * @return  string					List of alias fields
	 */
	public function getFieldList($alias = '', $excludefields = array())
	{
		$keys = array_keys($this->fields);
		if (!empty($alias)) {
			$keys_with_alias = array();
			foreach ($keys as $fieldname) {
				if (!empty($excludefields)) {
					if (in_array($fieldname, $excludefields)) {	// The field is excluded and must not be in output
						continue;
					}
				}
				$keys_with_alias[] = $alias . '.' . $fieldname;
			}
			return implode(',', $keys_with_alias);
		} else {
			return implode(',', $keys);
		}
	}

	/**
	 * Add quote to field value if necessary
	 *
	 * @param 	string|int	$value			Value to protect
	 * @param	array		$fieldsentry	Properties of field
	 * @return 	string
	 */
	protected function quote($value, $fieldsentry)
	{
		if (is_null($value)) {
			return 'NULL';
		} elseif (preg_match('/^(int|double|real|price)/i', $fieldsentry['type'])) {
			return price2num("$value");
		} elseif (preg_match('/int$/i', $fieldsentry['type'])) {
			return (int) $value;
		} elseif ($fieldsentry['type'] == 'boolean') {
			if ($value) {
				return 'true';
			} else {
				return 'false';
			}
		} else {
			return "'".$this->db->escape($value)."'";
		}
	}


	/**
	 * Create object into database
	 *
	 * @param  User $user      User that creates
	 * @param  bool $notrigger false=launch triggers after, true=disable triggers
	 * @return int             <0 if KO, Id of created object if OK
	 */
	public function createCommon(User $user, $notrigger = false)
	{
		global $langs;
		dol_syslog(get_class($this)."::createCommon create", LOG_DEBUG);

		$error = 0;

		$now = dol_now();

		$fieldvalues = $this->setSaveQuery();

		if (array_key_exists('date_creation', $fieldvalues) && empty($fieldvalues['date_creation'])) {
			$fieldvalues['date_creation'] = $this->db->idate($now);
		}
		if (array_key_exists('fk_user_creat', $fieldvalues) && !($fieldvalues['fk_user_creat'] > 0)) {
			$fieldvalues['fk_user_creat'] = $user->id;
		}
		unset($fieldvalues['rowid']); // The field 'rowid' is reserved field name for autoincrement field so we don't need it into insert.
		if (array_key_exists('ref', $fieldvalues)) {
			$fieldvalues['ref'] = dol_string_nospecial($fieldvalues['ref']); // If field is a ref, we sanitize data
		}

		$keys = array();
		$values = array(); // Array to store string forged for SQL syntax
		foreach ($fieldvalues as $k => $v) {
			$keys[$k] = $k;
			$value = $this->fields[$k];
			$values[$k] = $this->quote($v, $value); // May return string 'NULL' if $value is null
		}

		// Clean and check mandatory
		foreach ($keys as $key) {
			// If field is an implicit foreign key field (so type = 'integer:...')
			if (preg_match('/^integer:/i', $this->fields[$key]['type']) && $values[$key] == '-1') {
				$values[$key] = '';
			}
			if (!empty($this->fields[$key]['foreignkey']) && $values[$key] == '-1') {
				$values[$key] = '';
			}

			if (isset($this->fields[$key]['notnull']) && $this->fields[$key]['notnull'] == 1 && (!isset($values[$key]) || $values[$key] === 'NULL') && is_null($this->fields[$key]['default'])) {
				$error++;
				$langs->load("errors");
				dol_syslog("Mandatory field '".$key."' is empty and required into ->fields definition of class");
				$this->errors[] = $langs->trans("ErrorFieldRequired", $this->fields[$key]['label']);
			}

			// If value is null and there is a default value for field
			if (isset($this->fields[$key]['notnull']) && $this->fields[$key]['notnull'] == 1 && (!isset($values[$key]) || $values[$key] === 'NULL') && !is_null($this->fields[$key]['default'])) {
				$values[$key] = $this->quote($this->fields[$key]['default'], $this->fields[$key]);
			}

			// If field is an implicit foreign key field (so type = 'integer:...')
			if (preg_match('/^integer:/i', $this->fields[$key]['type']) && empty($values[$key])) {
				if (isset($this->fields[$key]['default'])) {
					$values[$key] = ((int) $this->fields[$key]['default']);
				} else {
					$values[$key] = 'null';
				}
			}
			if (!empty($this->fields[$key]['foreignkey']) && empty($values[$key])) {
				$values[$key] = 'null';
			}
		}

		if ($error) {
			return -1;
		}

		$this->db->begin();

		if (!$error) {
			$sql = "INSERT INTO ".$this->db->prefix().$this->table_element;
			$sql .= " (".implode(", ", $keys).')';
			$sql .= " VALUES (".implode(", ", $values).")";		// $values can contains 'abc' or 123

			$res = $this->db->query($sql);
			if (!$res) {
				$error++;
				if ($this->db->lasterrno() == 'DB_ERROR_RECORD_ALREADY_EXISTS') {
					$this->errors[] = "ErrorRefAlreadyExists";
				} else {
					$this->errors[] = $this->db->lasterror();
				}
			}
		}

		if (!$error) {
			$this->id = $this->db->last_insert_id($this->db->prefix().$this->table_element);
		}

		// If we have a field ref with a default value of (PROV)
		if (!$error) {
			if (key_exists('ref', $this->fields) && key_exists('notnull', $this->fields['ref']) && $this->fields['ref']['notnull'] > 0 && key_exists('default', $this->fields['ref']) && $this->fields['ref']['default'] == '(PROV)') {
				$sql = "UPDATE ".$this->db->prefix().$this->table_element." SET ref = '(PROV".((int) $this->id).")' WHERE (ref = '(PROV)' OR ref = '') AND rowid = ".((int) $this->id);
				$resqlupdate = $this->db->query($sql);

				if ($resqlupdate === false) {
					$error++;
					$this->errors[] = $this->db->lasterror();
				} else {
					$this->ref = '(PROV'.$this->id.')';
				}
			}
		}

		// Create extrafields
		if (!$error) {
			$result = $this->insertExtraFields();
			if ($result < 0) {
				$error++;
			}
		}

		// Create lines
		if (!empty($this->table_element_line) && !empty($this->fk_element)) {
			foreach ($this->lines as $line) {
				$keyforparent = $this->fk_element;
				$line->$keyforparent = $this->id;

				// Test and convert into object this->lines[$i]. When coming from REST API, we may still have an array
				//if (! is_object($line)) $line=json_decode(json_encode($line), false);  // convert recursively array into object.
				if (!is_object($line)) {
					$line = (object) $line;
				}

				$result = 0;
				if (method_exists($line, 'insert')) {
					$result = $line->insert($user, 1);
				} elseif (method_exists($line, 'create')) {
					$result = $line->create($user, 1);
				}
				if ($result < 0) {
					$this->error = $line->error;
					$this->db->rollback();
					return -1;
				}
			}
		}

		// Triggers
		if (!$error && !$notrigger) {
			// Call triggers
			$result = $this->call_trigger(strtoupper(get_class($this)).'_CREATE', $user);
			if ($result < 0) {
				$error++;
			}
			// End call triggers
		}

		// Commit or rollback
		if ($error) {
			$this->db->rollback();
			return -1;
		} else {
			$this->db->commit();
			return $this->id;
		}
	}


	/**
	 * Load object in memory from the database
	 *
	 * @param	int    	$id				Id object
	 * @param	string 	$ref			Ref
	 * @param	string	$morewhere		More SQL filters (' AND ...')
	 * @return 	int         			<0 if KO, 0 if not found, >0 if OK
	 */
	public function fetchCommon($id, $ref = null, $morewhere = '')
	{
		if (empty($id) && empty($ref) && empty($morewhere)) {
			return -1;
		}

		$fieldlist = $this->getFieldList('t');
		if (empty($fieldlist)) {
			return 0;
		}

		$sql = "SELECT ".$fieldlist;
		$sql .= " FROM ".$this->db->prefix().$this->table_element.' as t';

		if (!empty($id)) {
			$sql .= ' WHERE t.rowid = '.((int) $id);
		} elseif (!empty($ref)) {
			$sql .= " WHERE t.ref = '".$this->db->escape($ref)."'";
		} else {
			$sql .= ' WHERE 1 = 1'; // usage with empty id and empty ref is very rare
		}
		if (empty($id) && isset($this->ismultientitymanaged) && $this->ismultientitymanaged == 1) {
			$sql .= ' AND t.entity IN ('.getEntity($this->element).')';
		}
		if ($morewhere) {
			$sql .= $morewhere;
		}
		$sql .= ' LIMIT 1'; // This is a fetch, to be sure to get only one record

		$res = $this->db->query($sql);
		if ($res) {
			$obj = $this->db->fetch_object($res);
			if ($obj) {
				$this->setVarsFromFetchObj($obj);

				// Retrieve all extrafield
				// fetch optionals attributes and labels
				$this->fetch_optionals();

				return $this->id;
			} else {
				return 0;
			}
		} else {
			$this->error = $this->db->lasterror();
			$this->errors[] = $this->error;
			return -1;
		}
	}

	/**
	 * Load object in memory from the database
	 *
	 * @param	string	$morewhere		More SQL filters (' AND ...')
	 * @return 	int         			<0 if KO, 0 if not found, >0 if OK
	 */
	public function fetchLinesCommon($morewhere = '')
	{
		$objectlineclassname = get_class($this).'Line';
		if (!class_exists($objectlineclassname)) {
			$this->error = 'Error, class '.$objectlineclassname.' not found during call of fetchLinesCommon';
			return -1;
		}

		$objectline = new $objectlineclassname($this->db);

		$sql = "SELECT ".$objectline->getFieldList('l');
		$sql .= " FROM ".$this->db->prefix().$objectline->table_element." as l";
		$sql .= " WHERE l.fk_".$this->db->escape($this->element)." = ".((int) $this->id);
		if ($morewhere) {
			$sql .= $morewhere;
		}
		if (isset($objectline->fields['position'])) {
			$sql .= $this->db->order('position', 'ASC');
		}

		$resql = $this->db->query($sql);
		if ($resql) {
			$num_rows = $this->db->num_rows($resql);
			$i = 0;
			while ($i < $num_rows) {
				$obj = $this->db->fetch_object($resql);
				if ($obj) {
					$newline = new $objectlineclassname($this->db);
					$newline->setVarsFromFetchObj($obj);

					$this->lines[] = $newline;
				}
				$i++;
			}

			return 1;
		} else {
			$this->error = $this->db->lasterror();
			$this->errors[] = $this->error;
			return -1;
		}
	}

	/**
	 * Update object into database
	 *
	 * @param  User $user      	User that modifies
	 * @param  bool $notrigger 	false=launch triggers after, true=disable triggers
	 * @return int             	<0 if KO, >0 if OK
	 */
	public function updateCommon(User $user, $notrigger = false)
	{
		dol_syslog(get_class($this)."::updateCommon update", LOG_DEBUG);

		$error = 0;

		$now = dol_now();

		// $this->oldcopy should have been set by the caller of update
		//if (empty($this->oldcopy)) {
		//	$this->oldcopy = dol_clone($this);
		//}

		$fieldvalues = $this->setSaveQuery();

		if (array_key_exists('date_modification', $fieldvalues) && empty($fieldvalues['date_modification'])) {
			$fieldvalues['date_modification'] = $this->db->idate($now);
		}
		if (array_key_exists('fk_user_modif', $fieldvalues) && !($fieldvalues['fk_user_modif'] > 0)) {
			$fieldvalues['fk_user_modif'] = $user->id;
		}
		unset($fieldvalues['rowid']); // The field 'rowid' is reserved field name for autoincrement field so we don't need it into update.
		if (array_key_exists('ref', $fieldvalues)) {
			$fieldvalues['ref'] = dol_string_nospecial($fieldvalues['ref']); // If field is a ref, we sanitize data
		}

		// Add quotes and escape on fields with type string
		$keys = array();
		$values = array();
		$tmp = array();
		foreach ($fieldvalues as $k => $v) {
			$keys[$k] = $k;
			$value = $this->fields[$k];
			$values[$k] = $this->quote($v, $value);
			$tmp[] = $k.'='.$this->quote($v, $this->fields[$k]);
		}

		// Clean and check mandatory fields
		foreach ($keys as $key) {
			if (preg_match('/^integer:/i', $this->fields[$key]['type']) && $values[$key] == '-1') {
				$values[$key] = ''; // This is an implicit foreign key field
			}
			if (!empty($this->fields[$key]['foreignkey']) && $values[$key] == '-1') {
				$values[$key] = ''; // This is an explicit foreign key field
			}

			//var_dump($key.'-'.$values[$key].'-'.($this->fields[$key]['notnull'] == 1));
			/*
			if ($this->fields[$key]['notnull'] == 1 && empty($values[$key]))
			{
				$error++;
				$this->errors[]=$langs->trans("ErrorFieldRequired", $this->fields[$key]['label']);
			}*/
		}

		$sql = 'UPDATE '.$this->db->prefix().$this->table_element.' SET '.implode(', ', $tmp).' WHERE rowid='.((int) $this->id);

		$this->db->begin();

		if (!$error) {
			$res = $this->db->query($sql);
			if (!$res) {
				$error++;
				$this->errors[] = $this->db->lasterror();
			}
		}

		// Update extrafield
		if (!$error) {
			$result = $this->insertExtraFields();	// This delete and reinsert extrafields
			if ($result < 0) {
				$error++;
			}
		}

		// Triggers
		if (!$error && !$notrigger) {
			// Call triggers
			$result = $this->call_trigger(strtoupper(get_class($this)).'_MODIFY', $user);
			if ($result < 0) {
				$error++;
			} //Do also here what you must do to rollback action if trigger fail
			// End call triggers
		}

		// Commit or rollback
		if ($error) {
			$this->db->rollback();
			return -1;
		} else {
			$this->db->commit();
			return $this->id;
		}
	}

	/**
	 * Delete object in database
	 *
	 * @param 	User 	$user       			User that deletes
	 * @param 	bool 	$notrigger  			false=launch triggers after, true=disable triggers
	 * @param	int		$forcechilddeletion		0=no, 1=Force deletion of children
	 * @return 	int             				<0 if KO, 0=Nothing done because object has child, >0 if OK
	 */
	public function deleteCommon(User $user, $notrigger = false, $forcechilddeletion = 0)
	{
		dol_syslog(get_class($this)."::deleteCommon delete", LOG_DEBUG);

		$error = 0;

		$this->db->begin();

		if ($forcechilddeletion) {	// Force also delete of childtables that should lock deletion in standard case when option force is off
			foreach ($this->childtables as $table) {
				$sql = "DELETE FROM ".$this->db->prefix().$table." WHERE ".$this->fk_element." = ".((int) $this->id);
				$resql = $this->db->query($sql);
				if (!$resql) {
					$this->error = $this->db->lasterror();
					$this->errors[] = $this->error;
					$this->db->rollback();
					return -1;
				}
			}
		} elseif (!empty($this->childtables)) {	// If object has childs linked with a foreign key field, we check all child tables.
			$objectisused = $this->isObjectUsed($this->id);
			if (!empty($objectisused)) {
				dol_syslog(get_class($this)."::deleteCommon Can't delete record as it has some child", LOG_WARNING);
				$this->error = 'ErrorRecordHasChildren';
				$this->errors[] = $this->error;
				$this->db->rollback();
				return 0;
			}
		}

		// Delete cascade first
		if (is_array($this->childtablesoncascade) && !empty($this->childtablesoncascade)) {
			foreach ($this->childtablesoncascade as $table) {
				$deleteFromObject = explode(':', $table);
				if (count($deleteFromObject) >= 2) {
					$className = str_replace('@', '', $deleteFromObject[0]);
					$filePath = $deleteFromObject[1];
					$columnName = $deleteFromObject[2];
					$TMoreSQL = array();
					$more_sql = $deleteFromObject[3];
					if (!empty($more_sql)) {
						$TMoreSQL['customsql'] = $more_sql;
					}
					if (dol_include_once($filePath)) {
						$childObject = new $className($this->db);
						if (method_exists($childObject, 'deleteByParentField')) {
							$result = $childObject->deleteByParentField($this->id, $columnName, $TMoreSQL);
							if ($result < 0) {
								$error++;
								$this->errors[] = $childObject->error;
								break;
							}
						} else {
							$error++;
							$this->errors[] = "You defined a cascade delete on an object $childObject but there is no method deleteByParentField for it";
							break;
						}
					} else {
						$error++;
						$this->errors[] = 'Cannot include child class file '.$filePath;
						break;
					}
				} else {
					// Delete record in child table
					$sql = "DELETE FROM ".$this->db->prefix().$table." WHERE ".$this->fk_element." = ".((int) $this->id);

					$resql = $this->db->query($sql);
					if (!$resql) {
						$error++;
						$this->error = $this->db->lasterror();
						$this->errors[] = $this->error;
						break;
					}
				}
			}
		}

		if (!$error) {
			if (!$notrigger) {
				// Call triggers
				$result = $this->call_trigger(strtoupper(get_class($this)).'_DELETE', $user);
				if ($result < 0) {
					$error++;
				} // Do also here what you must do to rollback action if trigger fail
				// End call triggers
			}
		}

		// Delete llx_ecm_files
		if (!$error) {
			$res = $this->deleteEcmFiles(1); // Deleting files physically is done later with the dol_delete_dir_recursive
			if (!$res) {
				$error++;
			}
		}

		// Delete linked object
		$res = $this->deleteObjectLinked();
		if ($res < 0) {
			$error++;
		}

		if (!$error && !empty($this->isextrafieldmanaged)) {
			$result = $this->deleteExtraFields();
			if ($result < 0) {
				$error++;
			}
		}

		if (!$error) {
			$sql = 'DELETE FROM '.$this->db->prefix().$this->table_element.' WHERE rowid='.((int) $this->id);

			$resql = $this->db->query($sql);
			if (!$resql) {
				$error++;
				$this->errors[] = $this->db->lasterror();
			}
		}

		// Commit or rollback
		if ($error) {
			$this->db->rollback();
			return -1;
		} else {
			$this->db->commit();
			return 1;
		}
	}

	/**
	 * Delete all child object from a parent ID
	 *
	 * @param		int		$parentId      Parent Id
	 * @param		string	$parentField   Name of Foreign key parent column
	 * @param 		array 	$filter		an array filter
	 * @param		string	$filtermode	AND or OR
	 * @return		int						<0 if KO, >0 if OK
	 * @throws Exception
	 */
	public function deleteByParentField($parentId = 0, $parentField = '', $filter = array(), $filtermode = "AND")
	{
		global $user;

		$error = 0;
		$deleted = 0;

		if (!empty($parentId) && !empty($parentField)) {
			$this->db->begin();

			$sql = "SELECT rowid FROM ".$this->db->prefix().$this->table_element;
			$sql .= " WHERE ".$parentField." = ".(int) $parentId;

			// Manage filters
			$sqlwhere = array();
			if (count($filter) > 0) {
				foreach ($filter as $key => $value) {
					if ($key == 'customsql') {
						$sqlwhere[] = $value;
					} elseif (strpos($value, '%') === false) {
						$sqlwhere[] = $key." IN (".$this->db->sanitize($this->db->escape($value)).")";
					} else {
						$sqlwhere[] = $key." LIKE '%".$this->db->escape($value)."%'";
					}
				}
			}
			if (count($sqlwhere) > 0) {
				$sql .= " AND (".implode(" ".$filtermode." ", $sqlwhere).")";
			}

			$resql = $this->db->query($sql);
			if (!$resql) {
				$this->errors[] = $this->db->lasterror();
				$error++;
			} else {
				while ($obj = $this->db->fetch_object($resql)) {
					$result = $this->fetch($obj->rowid);
					if ($result < 0) {
						$error++;
						$this->errors[] = $this->error;
					} else {
						if (get_class($this) == 'Contact') { // TODO special code because delete() for contact has not been standardized like other delete.
							$result = $this->delete();
						} else {
							$result = $this->delete($user);
						}
						if ($result < 0) {
							$error++;
							$this->errors[] = $this->error;
						} else {
							$deleted++;
						}
					}
				}
			}

			if (empty($error)) {
				$this->db->commit();
				return $deleted;
			} else {
				$this->error = implode(', ', $this->errors);
				$this->db->rollback();
				return $error * -1;
			}
		}

		return $deleted;
	}

	/**
	 *  Delete a line of object in database
	 *
	 *	@param  User	$user       User that delete
	 *  @param	int		$idline		Id of line to delete
	 *  @param 	bool 	$notrigger  false=launch triggers after, true=disable triggers
	 *  @return int         		>0 if OK, <0 if KO
	 */
	public function deleteLineCommon(User $user, $idline, $notrigger = false)
	{
		global $conf;

		$error = 0;

		$tmpforobjectclass = get_class($this);
		$tmpforobjectlineclass = ucfirst($tmpforobjectclass).'Line';

		$this->db->begin();

		// Call trigger
		$result = $this->call_trigger('LINE'.strtoupper($tmpforobjectclass).'_DELETE', $user);
		if ($result < 0) {
			$error++;
		}
		// End call triggers

		if (empty($error)) {
			$sql = "DELETE FROM ".$this->db->prefix().$this->table_element_line;
			$sql .= " WHERE rowid = ".((int) $idline);

			$resql = $this->db->query($sql);
			if (!$resql) {
				$this->error = "Error ".$this->db->lasterror();
				$error++;
			}
		}

		if (empty($error)) {
			// Remove extrafields
			$tmpobjectline = new $tmpforobjectlineclass($this->db);
			if (!isset($tmpobjectline->isextrafieldmanaged) || !empty($tmpobjectline->isextrafieldmanaged)) {
				$tmpobjectline->id = $idline;
				$result = $tmpobjectline->deleteExtraFields();
				if ($result < 0) {
					$error++;
					$this->error = "Error ".get_class($this)."::deleteLineCommon deleteExtraFields error -4 ".$tmpobjectline->error;
				}
			}
		}

		if (empty($error)) {
			$this->db->commit();
			return 1;
		} else {
			dol_syslog(get_class($this)."::deleteLineCommon ERROR:".$this->error, LOG_ERR);
			$this->db->rollback();
			return -1;
		}
	}


	/**
	 *	Set to a status
	 *
	 *	@param	User	$user			Object user that modify
	 *  @param	int		$status			New status to set (often a constant like self::STATUS_XXX)
	 *  @param	int		$notrigger		1=Does not execute triggers, 0=Execute triggers
	 *  @param  string  $triggercode    Trigger code to use
	 *	@return	int						<0 if KO, >0 if OK
	 */
	public function setStatusCommon($user, $status, $notrigger = 0, $triggercode = '')
	{
		$error = 0;

		$this->db->begin();

		$statusfield = 'status';
		if (in_array($this->element, array('don', 'donation', 'shipping'))) {
			$statusfield = 'fk_statut';
		}

		$sql = "UPDATE ".$this->db->prefix().$this->table_element;
		$sql .= " SET ".$statusfield." = ".((int) $status);
		$sql .= " WHERE rowid = ".((int) $this->id);

		if ($this->db->query($sql)) {
			if (!$error) {
				$this->oldcopy = clone $this;
			}

			if (!$error && !$notrigger) {
				// Call trigger
				$result = $this->call_trigger($triggercode, $user);
				if ($result < 0) {
					$error++;
				}
			}

			if (!$error) {
				$this->status = $status;
				$this->db->commit();
				return 1;
			} else {
				$this->db->rollback();
				return -1;
			}
		} else {
			$this->error = $this->db->error();
			$this->db->rollback();
			return -1;
		}
	}


	/**
	 * Initialise object with example values
	 * Id must be 0 if object instance is a specimen
	 *
	 * @return int
	 */
	public function initAsSpecimenCommon()
	{
		global $user;

		$this->id = 0;
		$this->specimen = 1;
		$fields = array(
			'label' => 'This is label',
			'ref' => 'ABCD1234',
			'description' => 'This is a description',
			'qty' => 123.12,
			'note_public' => 'Public note',
			'note_private' => 'Private note',
			'date_creation' => (dol_now() - 3600 * 48),
			'date_modification' => (dol_now() - 3600 * 24),
			'fk_user_creat' => $user->id,
			'fk_user_modif' => $user->id,
			'date' => dol_now(),
		);
		foreach ($fields as $key => $value) {
			if (array_key_exists($key, $this->fields)) {
				$this->{$key} = $value;
			}
		}

		// Force values to default values when known
		if (property_exists($this, 'fields')) {
			foreach ($this->fields as $key => $value) {
				// If fields are already set, do nothing
				if (array_key_exists($key, $fields)) {
					continue;
				}

				if (!empty($value['default'])) {
					$this->$key = $value['default'];
				}
			}
		}

		return 1;
	}


	/* Part for comments */

	/**
	 * Load comments linked with current task
	 *	@return boolean	1 if ok
	 */
	public function fetchComments()
	{
		require_once DOL_DOCUMENT_ROOT.'/core/class/comment.class.php';

		$comment = new Comment($this->db);
		$result = $comment->fetchAllFor($this->element, $this->id);
		if ($result < 0) {
			$this->errors = array_merge($this->errors, $comment->errors);
			return -1;
		} else {
			$this->comments = $comment->comments;
		}
		return count($this->comments);
	}

	/**
	 * Return nb comments already posted
	 *
	 * @return int
	 */
	public function getNbComments()
	{
		return count($this->comments);
	}

	/**
	 * Trim object parameters
	 *
	 * @param string[] $parameters array of parameters to trim
	 * @return void
	 */
	public function trimParameters($parameters)
	{
		if (!is_array($parameters)) {
			return;
		}
		foreach ($parameters as $parameter) {
			if (isset($this->$parameter)) {
				$this->$parameter = trim($this->$parameter);
			}
		}
	}

	/* Part for categories/tags */

	/**
	 * Sets object to given categories.
	 *
	 * Deletes object from existing categories not supplied.
	 * Adds it to non existing supplied categories.
	 * Existing categories are left untouch.
	 *
	 * @param 	string 		$type_categ 	Category type ('customer', 'supplier', 'website_page', ...)
	 * @return	int							Array of category objects or < 0 if KO
	 */
	public function getCategoriesCommon($type_categ)
	{
		require_once DOL_DOCUMENT_ROOT.'/categories/class/categorie.class.php';

		// Get current categories
		$c = new Categorie($this->db);
		$existing = $c->containing($this->id, $type_categ, 'id');

		return $existing;
	}

	/**
	 * Sets object to given categories.
	 *
	 * Adds it to non existing supplied categories.
	 * Deletes object from existing categories not supplied (if remove_existing==true).
	 * Existing categories are left untouch.
	 *
	 * @param 	int[]|int 	$categories 		Category ID or array of Categories IDs
	 * @param 	string 		$type_categ 		Category type ('customer', 'supplier', 'website_page', ...) definied into const class Categorie type
	 * @param 	boolean		$remove_existing 	True: Remove existings categories from Object if not supplies by $categories, False: let them
	 * @return	int								<0 if KO, >0 if OK
	 */
	public function setCategoriesCommon($categories, $type_categ = '', $remove_existing = true)
	{
		// Handle single category
		if (!is_array($categories)) {
			$categories = array($categories);
		}

		dol_syslog(get_class($this)."::setCategoriesCommon Oject Id:".$this->id.' type_categ:'.$type_categ.' nb tag add:'.count($categories), LOG_DEBUG);

		require_once DOL_DOCUMENT_ROOT.'/categories/class/categorie.class.php';

		if (empty($type_categ)) {
			dol_syslog(__METHOD__.': Type '.$type_categ.'is an unknown category type. Done nothing.', LOG_ERR);
			return -1;
		}

		// Get current categories
		$c = new Categorie($this->db);
		$existing = $c->containing($this->id, $type_categ, 'id');
		if ($remove_existing) {
			// Diff
			if (is_array($existing)) {
				$to_del = array_diff($existing, $categories);
				$to_add = array_diff($categories, $existing);
			} else {
				$to_del = array(); // Nothing to delete
				$to_add = $categories;
			}
		} else {
			$to_del = array(); // Nothing to delete
			$to_add = array_diff($categories, $existing);
		}

		$error = 0;
		$ok = 0;

		// Process
		foreach ($to_del as $del) {
			if ($c->fetch($del) > 0) {
				$result=$c->del_type($this, $type_categ);
				if ($result < 0) {
					$error++;
					$this->error = $c->error;
					$this->errors = $c->errors;
					break;
				} else {
					$ok += $result;
				}
			}
		}
		foreach ($to_add as $add) {
			if ($c->fetch($add) > 0) {
				$result = $c->add_type($this, $type_categ);
				if ($result < 0) {
					$error++;
					$this->error = $c->error;
					$this->errors = $c->errors;
					break;
				} else {
					$ok += $result;
				}
			}
		}

		return $error ? (-1 * $error) : $ok;
	}

	/**
	 * Copy related categories to another object
	 *
	 * @param  int		$fromId	Id object source
	 * @param  int		$toId	Id object cible
	 * @param  string	$type	Type of category ('product', ...)
	 * @return int      < 0 if error, > 0 if ok
	 */
	public function cloneCategories($fromId, $toId, $type = '')
	{
		$this->db->begin();

		if (empty($type)) {
			$type = $this->table_element;
		}

		require_once DOL_DOCUMENT_ROOT.'/categories/class/categorie.class.php';
		$categorystatic = new Categorie($this->db);

		$sql = "INSERT INTO ".$this->db->prefix()."categorie_".(empty($categorystatic->MAP_CAT_TABLE[$type]) ? $type : $categorystatic->MAP_CAT_TABLE[$type])." (fk_categorie, fk_product)";
		$sql .= " SELECT fk_categorie, $toId FROM ".$this->db->prefix()."categorie_".(empty($categorystatic->MAP_CAT_TABLE[$type]) ? $type : $categorystatic->MAP_CAT_TABLE[$type]);
		$sql .= " WHERE fk_product = ".((int) $fromId);

		if (!$this->db->query($sql)) {
			$this->error = $this->db->lasterror();
			$this->db->rollback();
			return -1;
		}

		$this->db->commit();
		return 1;
	}

	/**
	 * Delete related files of object in database
	 *
	 * @param	integer		$mode		0=Use path to find record, 1=Use src_object_xxx fields (Mode 1 is recommanded for new objects)
	 * @return 	bool					True if OK, False if KO
	 */
	public function deleteEcmFiles($mode = 0)
	{
		global $conf;

		$this->db->begin();

		// Delete in database with mode 0
		if ($mode == 0) {
			switch ($this->element) {
				case 'propal':
					$element = 'propale';
					break;
				case 'product':
					$element = 'produit';
					break;
				case 'order_supplier':
					$element = 'fournisseur/commande';
					break;
				case 'invoice_supplier':
					$element = 'fournisseur/facture/'.get_exdir($this->id, 2, 0, 1, $this, 'invoice_supplier');
					break;
				case 'shipping':
					$element = 'expedition/sending';
					break;
				default:
					$element = $this->element;
			}

			// Delete ecm_files extrafields
			$sql = "DELETE FROM ".$this->db->prefix()."ecm_files_extrafields WHERE fk_object IN (";
			$sql .= " SELECT rowid FROM ".$this->db->prefix()."ecm_files WHERE filename LIKE '".$this->db->escape($this->ref)."%'";
			$sql .= " AND filepath = '".$this->db->escape($element)."/".$this->db->escape($this->ref)."' AND entity = ".((int) $conf->entity); // No need of getEntity here
			$sql .= ")";

			if (!$this->db->query($sql)) {
				$this->error = $this->db->lasterror();
				$this->db->rollback();
				return false;
			}

			// Delete ecm_files
			$sql = "DELETE FROM ".$this->db->prefix()."ecm_files";
			$sql .= " WHERE filename LIKE '".$this->db->escape($this->ref)."%'";
			$sql .= " AND filepath = '".$this->db->escape($element)."/".$this->db->escape($this->ref)."' AND entity = ".((int) $conf->entity); // No need of getEntity here

			if (!$this->db->query($sql)) {
				$this->error = $this->db->lasterror();
				$this->db->rollback();
				return false;
			}
		}

		// Delete in database with mode 1
		if ($mode == 1) {
			$sql = 'DELETE FROM '.$this->db->prefix()."ecm_files_extrafields";
			$sql .= " WHERE fk_object IN (SELECT rowid FROM ".$this->db->prefix()."ecm_files WHERE src_object_type = '".$this->db->escape($this->table_element.(empty($this->module) ? "" : "@".$this->module))."' AND src_object_id = ".((int) $this->id).")";
			$resql = $this->db->query($sql);
			if (!$resql) {
				$this->error = $this->db->lasterror();
				$this->db->rollback();
				return false;
			}

			$sql = 'DELETE FROM '.$this->db->prefix()."ecm_files";
			$sql .= " WHERE src_object_type = '".$this->db->escape($this->table_element.(empty($this->module) ? "" : "@".$this->module))."' AND src_object_id = ".((int) $this->id);
			$resql = $this->db->query($sql);
			if (!$resql) {
				$this->error = $this->db->lasterror();
				$this->db->rollback();
				return false;
			}
		}

		$this->db->commit();
		return true;
	}
}<|MERGE_RESOLUTION|>--- conflicted
+++ resolved
@@ -659,8 +659,6 @@
 	 */
 	public $labelStatus;
 
-<<<<<<< HEAD
-=======
 	/**
 	 * @var array array of status string
 	 * @deprecated 	Use instead labelStatus
@@ -670,7 +668,6 @@
 	/**
 	 * @var array		Array with short label of status
 	 */
->>>>>>> a4dd36d9
 	protected $labelStatusShort;
 
 	/**
