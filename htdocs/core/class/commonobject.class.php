--- conflicted
+++ resolved
@@ -4110,13 +4110,9 @@
 		$sql = "UPDATE ".MAIN_DB_PREFIX.$elementTable;
 		$sql .= " SET ".$fieldstatus." = ".((int) $status);
 		// If status = 1 = validated, update also fk_user_valid
-<<<<<<< HEAD
 		if ($status == 1 && $elementTable == 'expensereport') {
-			$sql .= ", fk_user_valid = ".$user->id;
-		}
-=======
-		if ($status == 1 && $elementTable == 'expensereport') $sql .= ", fk_user_valid = ".((int) $user->id);
->>>>>>> 0cf21642
+			$sql .= ", fk_user_valid = ".((int) $user->id);
+		}
 		$sql .= " WHERE rowid=".((int) $elementId);
 
 		dol_syslog(get_class($this)."::setStatut", LOG_DEBUG);
