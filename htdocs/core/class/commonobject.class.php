--- conflicted
+++ resolved
@@ -6158,15 +6158,9 @@
 				//print $sql;
 
 				//fix #22571 : order by could be set
-<<<<<<< HEAD
-				//remember to be close to extrafields 'sellist:TableName:LabelFieldName[:KeyFieldName[:KeyFieldParent[:Filter[:CategoryIdType[:CategoryIdList[:Sortfield]]]]]]',
-				if(isset($InfoFieldList[7]) && $InfoFieldList[7] != "") {
-                    $sql .= ' ORDER BY '.$InfoFieldList[7];
-=======
 				//remember 'sellist:TableName:LabelFieldName[:KeyFieldName[:KeyFieldParent[:Filter[:Sortfield]]]]',
 				if(isset($InfoFieldList[5]) && $InfoFieldList[5] != "") {
                     $sql .= " ORDER BY ".$this->db->escape($InfoFieldList[5]);
->>>>>>> ea1a01b3
 				} else {
 					$sql .= " ORDER BY ".$this->db->sanitize(implode(', ', $fields_label));
                 }
