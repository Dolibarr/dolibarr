--- conflicted
+++ resolved
@@ -833,70 +833,6 @@
 					}
 				}
 
-<<<<<<< HEAD
-    /**
-     *      Return id of contacts for a source and a contact code.
-     *      Example: contact client de facturation ('external', 'BILLING')
-     *      Example: contact client de livraison ('external', 'SHIPPING')
-     *      Example: contact interne suivi paiement ('internal', 'SALESREPFOLL')
-     *
-     *		@param	string	$source		'external' or 'internal'
-     *		@param	string	$code		'BILLING', 'SHIPPING', 'SALESREPFOLL', ...
-     *		@param	int		$status		limited to a certain status
-     *      @return array       		List of id for such contacts
-     */
-    function getIdContact($source,$code,$status=0)
-    {
-        global $conf;
-
-        $result=array();
-        $i=0;
-        //cas particulier pour les expeditions
-        if($this->element=='shipping' && $this->origin_id != 0) {
-            $id=$this->origin_id;
-            $element='commande';
-        } else if($this->element=='reception' && $this->origin_id != 0) {
-            $id=$this->origin_id;
-            $element='order_supplier';
-        } else {
-            $id=$this->id;
-            $element=$this->element;
-        }
-
-        $sql = "SELECT ec.fk_socpeople";
-        $sql.= " FROM ".MAIN_DB_PREFIX."element_contact as ec,";
-        if ($source == 'internal') $sql.= " ".MAIN_DB_PREFIX."user as c,";
-        if ($source == 'external') $sql.= " ".MAIN_DB_PREFIX."socpeople as c,";
-        $sql.= " ".MAIN_DB_PREFIX."c_type_contact as tc";
-        $sql.= " WHERE ec.element_id = ".$id;
-        $sql.= " AND ec.fk_socpeople = c.rowid";
-        if ($source == 'internal') $sql.= " AND c.entity IN (0,".$conf->entity.")";
-        if ($source == 'external') $sql.= " AND c.entity IN (".getEntity('societe').")";
-        $sql.= " AND ec.fk_c_type_contact = tc.rowid";
-        $sql.= " AND tc.element = '".$element."'";
-        $sql.= " AND tc.source = '".$source."'";
-        $sql.= " AND tc.code = '".$code."'";
-        $sql.= " AND tc.active = 1";
-        if ($status) $sql.= " AND ec.statut = ".$status;
-		
-        dol_syslog(get_class($this)."::getIdContact", LOG_DEBUG);
-        $resql=$this->db->query($sql);
-        if ($resql)
-        {
-            while ($obj = $this->db->fetch_object($resql))
-            {
-                $result[$i]=$obj->fk_socpeople;
-                $i++;
-            }
-        }
-        else
-        {
-            $this->error=$this->db->error();
-            return null;
-        }
-        return $result;
-    }
-=======
 				$this->db->commit();
 				return 1;
 			}
@@ -972,7 +908,6 @@
 			return -1;
 		}
 	}
->>>>>>> f65df9e5
 
     // phpcs:disable PEAR.NamingConventions.ValidFunctionName.NotCamelCaps
 	/**
@@ -1234,6 +1169,9 @@
 		if($this->element=='shipping' && $this->origin_id != 0) {
 			$id=$this->origin_id;
 			$element='commande';
+        } else if($this->element=='reception' && $this->origin_id != 0) {
+            $id=$this->origin_id;
+            $element='order_supplier';
 		} else {
 			$id=$this->id;
 			$element=$this->element;
@@ -1288,38 +1226,12 @@
 
 		if (empty($contactid)) return 0;
 
-<<<<<<< HEAD
-        $this->projet = $project;	// deprecated
-        $this->project = $project;
-        return $result;
-    }
-	
-	 /**
-     *		Charge le product d'id $this->fk_product dans this->product
-     *
-     *		@return		int			<0 if KO, >=0 if OK
-     */
-    function fetch_product()
-    {
-    	include_once DOL_DOCUMENT_ROOT.'/product/class/product.class.php';
-
-    	if (empty($this->fk_product) && ! empty($this->fk_product)) $this->fk_product = $this->fk_product;	// For backward compatibility
-        if (empty($this->fk_product)) return 0;
-
-        $product = new Product($this->db);
-        $result = $product->fetch($this->fk_product);
-
-        $this->product = $product;
-        return $result;
-    }
-=======
 		require_once DOL_DOCUMENT_ROOT.'/contact/class/contact.class.php';
 		$contact = new Contact($this->db);
 		$result=$contact->fetch($contactid);
 		$this->contact = $contact;
 		return $result;
 	}
->>>>>>> f65df9e5
 
     // phpcs:disable PEAR.NamingConventions.ValidFunctionName.NotCamelCaps
 	/**
@@ -1333,21 +1245,8 @@
         // phpcs:enable
 		global $conf;
 
-<<<<<<< HEAD
-    /**
-     *	Read linked origin object
-     *
-     *	@return		void
-     */
-    function fetch_origin()
-    {
-        if ($this->origin == 'shipping') $this->origin = 'expedition';
-        if ($this->origin == 'delivery') $this->origin = 'livraison';
-        if ($this->origin == 'order_supplier') $this->origin = 'commandeFournisseur';
-=======
 		if (empty($this->socid) && empty($this->fk_soc) && empty($this->fk_thirdparty) && empty($force_thirdparty_id))
 			return 0;
->>>>>>> f65df9e5
 
 		require_once DOL_DOCUMENT_ROOT . '/societe/class/societe.class.php';
 
@@ -1517,6 +1416,7 @@
         // phpcs:enable
 		if ($this->origin == 'shipping') $this->origin = 'expedition';
 		if ($this->origin == 'delivery') $this->origin = 'livraison';
+        if ($this->origin == 'order_supplier') $this->origin = 'commandeFournisseur';
 
 		$origin = $this->origin;
 
@@ -3021,7 +2921,7 @@
 		if ($origin == 'order') $origin='commande';
 		if ($origin == 'invoice') $origin='facture';
 		if ($origin == 'invoice_template') $origin='facturerec';
-
+    	if ($origin == 'supplierorder') $origin='order_supplier';
 		$this->db->begin();
 
 		$sql = "INSERT INTO ".MAIN_DB_PREFIX."element_element (";
@@ -3646,15 +3546,8 @@
 				$qty= $obj->qty;
 				$total_ht = $obj->total_ht;
 
-<<<<<<< HEAD
-    	// Special case
-    	if ($origin == 'order') $origin='commande';
-    	if ($origin == 'invoice') $origin='facture';
-    	if ($origin == 'supplierorder') $origin='order_supplier';
-=======
 				$total_discount_line = floatval(price2num(($pu_ht * $qty) - $total_ht, 'MT'));
 				$total_discount += $total_discount_line;
->>>>>>> f65df9e5
 
 				$i++;
 			}
@@ -3691,6 +3584,10 @@
 			{
 				if (empty($totalToShip)) $totalToShip=0;    // Avoid warning because $totalToShip is ''
 				$totalToShip+=$line->qty_shipped;   // defined for shipment only
+            }else if ($line->element == 'commandefournisseurdispatch' && isset($line->qty))
+            {
+                if (empty($totalToShip)) $totalToShip=0;    
+                $totalToShip+=$line->qty;   // defined for reception only
 			}
 
 			// Define qty, weight, volume, weight_units, volume_units
@@ -3703,10 +3600,14 @@
 			}
 
 			$weight = $line->weight ? $line->weight : 0;
+            ($weight==0 && !empty($line->product->weight))? $weight=$line->product->weight: 0;
 			$volume = $line->volume ? $line->volume : 0;
+			($volume==0 && !empty($line->product->volume))? $volume=$line->product->volume: 0;
 
 			$weight_units=$line->weight_units;
+			($weight_units==0 && !empty($line->product->weight_units))? $weight_units=$line->product->weight_units: 0;
 			$volume_units=$line->volume_units;
+			($volume_units==0 && !empty($line->product->volume_units))? $volume_units=$line->product->volume_units: 0;
 
 			$weightUnit=0;
 			$volumeUnit=0;
@@ -4145,63 +4046,6 @@
 						$outputlangs->setDefaultLang($newlang);
 					}
 
-<<<<<<< HEAD
-    /**
-     * Return into unit=0, the calculated total of weight and volume of all lines * qty
-     * Calculate by adding weight and volume of each product line, so properties ->volume/volume_units/weight/weight_units must be loaded on line.
-     *
-     * @return  array                           array('weight'=>...,'volume'=>...)
-     */
-    function getTotalWeightVolume()
-    {
-        $totalWeight = 0;
-        $totalVolume = 0;
-	    // defined for shipment only
-        $totalOrdered = '';
-	    // defined for shipment only
-        $totalToShip = '';
-
-        foreach ($this->lines as $line)
-        {
-            if (isset($line->qty_asked))
-            {
-                if (empty($totalOrdered)) $totalOrdered=0;  // Avoid warning because $totalOrdered is ''
-                $totalOrdered+=$line->qty_asked;    // defined for shipment only
-            }
-            if (isset($line->qty_shipped))
-            {
-                if (empty($totalToShip)) $totalToShip=0;    // Avoid warning because $totalToShip is ''
-                $totalToShip+=$line->qty_shipped;   // defined for shipment only
-            }else if ($line->element == 'commandefournisseurdispatch' && isset($line->qty))
-            {
-                if (empty($totalToShip)) $totalToShip=0;    
-                $totalToShip+=$line->qty;   // defined for reception only
-            }
-
-			// Define qty, weight, volume, weight_units, volume_units
-	        if ($this->element == 'shipping') {
-		        // for shipments
-		        $qty = $line->qty_shipped ? $line->qty_shipped : 0;
-	        }
-	        else {
-		        $qty = $line->qty ? $line->qty : 0;
-	        }
-
-            $weight = $line->weight ? $line->weight : 0;
-            ($weight==0 && !empty($line->product->weight))? $weight=$line->product->weight: 0;
-            $volume = $line->volume ? $line->volume : 0;
-			($volume==0 && !empty($line->product->volume))? $volume=$line->product->volume: 0;
-
-            $weight_units=$line->weight_units;
-			($weight_units==0 && !empty($line->product->weight_units))? $weight_units=$line->product->weight_units: 0;
-            $volume_units=$line->volume_units;
-			($volume_units==0 && !empty($line->product->volume_units))? $volume_units=$line->product->volume_units: 0;
-			
-            $weightUnit=0;
-            $volumeUnit=0;
-            if (! empty($weight_units)) $weightUnit = $weight_units;
-            if (! empty($volume_units)) $volumeUnit = $volume_units;
-=======
 					$label = (! empty($prod->multilangs[$outputlangs->defaultlang]["label"])) ? $prod->multilangs[$outputlangs->defaultlang]["label"] : $line->product_label;
 				}
 				else
@@ -4235,7 +4079,6 @@
 		{
 			$label = (! empty($line->label) ? $line->label : (($line->fk_product > 0) ? $line->product_label : ''));
 			$placeholder=' placeholder="'.$langs->trans("Label").'"';
->>>>>>> f65df9e5
 
 			$line->pu_ttc = price2num($line->subprice * (1 + ($line->tva_tx/100)), 'MU');
 
@@ -4361,6 +4204,11 @@
 			$productstatic->id = $line->fk_product;
 			$productstatic->ref = $line->ref;
 			$productstatic->type = $line->fk_product_type;
+            if(empty($productstatic->ref)){
+				$line->fetch_product();
+				$productstatic = $line->product;
+			}
+			
 			$this->tpl['label'].= $productstatic->getNomUrl(1);
 			$this->tpl['label'].= ' - '.(! empty($line->label)?$line->label:$line->product_label);
 			// Dates
@@ -4967,47 +4815,6 @@
 		$table_element = $this->table_element;
 		if ($table_element == 'categorie') $table_element = 'categories'; // For compatibility
 
-<<<<<<< HEAD
-        if (($line->info_bits & 2) == 2)  // TODO Not sure this is used for source object
-        {
-            $discount=new DiscountAbsolute($this->db);
-            $discount->fk_soc = $this->socid;
-            $this->tpl['label'].= $discount->getNomUrl(0,'discount');
-        }
-        else if (! empty($line->fk_product))
-        {
-            $productstatic = new Product($this->db);
-			$productstatic->id = $line->fk_product;
-            $productstatic->ref = $line->ref;
-            $productstatic->type = $line->fk_product_type;
-            if(empty($productstatic->ref)){
-				$line->fetch_product();
-				$productstatic = $line->product;
-			}
-			
-            $this->tpl['label'].= $productstatic->getNomUrl(1);
-            $this->tpl['label'].= ' - '.(! empty($line->label)?$line->label:$line->product_label);
-            // Dates
-            if ($line->product_type == 1 && ($date_start || $date_end))
-            {
-                $this->tpl['label'].= get_date_range($date_start,$date_end);
-            }
-        }
-        else
-        {
-            $this->tpl['label'].= ($line->product_type == -1 ? '&nbsp;' : ($line->product_type == 1 ? img_object($langs->trans(''),'service') : img_object($langs->trans(''),'product')));
-            if (!empty($line->desc)) {
-            	$this->tpl['label'].=$line->desc;
-            }else {
-            	$this->tpl['label'].= ($line->label ? '&nbsp;'.$line->label : '');
-            }
-            // Dates
-            if ($line->product_type == 1 && ($date_start || $date_end))
-            {
-                $this->tpl['label'].= get_date_range($date_start,$date_end);
-            }
-        }
-=======
 		// Request to get complementary values
 		if (is_array($optionsArray) && count($optionsArray) > 0)
 		{
@@ -5021,7 +4828,6 @@
 			}
 			$sql.= " FROM ".MAIN_DB_PREFIX.$table_element."_extrafields";
 			$sql.= " WHERE fk_object = ".$rowid;
->>>>>>> f65df9e5
 
 			//dol_syslog(get_class($this)."::fetch_optionals get extrafields data for ".$this->table_element, LOG_DEBUG);		// Too verbose
 			$resql=$this->db->query($sql);
