--- conflicted
+++ resolved
@@ -10,10 +10,7 @@
  * Copyright (C) 2012-2015 Raphaël Doursenaud   <rdoursenaud@gpcsolutions.fr>
  * Copyright (C) 2012      Cedric Salvador      <csalvador@gpcsolutions.fr>
  * Copyright (C) 2015      Alexandre Spangaro   <aspangaro.dolibarr@gmail.com>
-<<<<<<< HEAD
-=======
  * Copyright (C) 2016      Bahfir abbes         <dolipar@dolipar.org>
->>>>>>> 3f5d67d4
  *
  * This program is free software; you can redistribute it and/or modify
  * it under the terms of the GNU General Public License as published by
@@ -134,15 +131,6 @@
 	 * @see fetch_thirdparty()
 	 */
 	public $thirdparty;
-<<<<<<< HEAD
-	/**
-	 * @deprecated
-	 * @var Societe A related customer
-	 * @see thirdparty
-	 */
-	public $client;
-=======
->>>>>>> 3f5d67d4
 
 	/**
 	 * @var User A related user
@@ -603,19 +591,10 @@
             }
         }
 
-<<<<<<< HEAD
-
-
         if(! empty($id_type_contact)) {
 
         	$datecreate = dol_now();
 
-=======
-        if(! empty($id_type_contact)) {
-
-        	$datecreate = dol_now();
-
->>>>>>> 3f5d67d4
         	$this->db->begin();
 
 	        // Insertion dans la base
@@ -3293,30 +3272,13 @@
 
 		// Price HT
 		print '<td class="linecoluht" align="right" width="80">'.$langs->trans('PriceUHT').'</td>';
-<<<<<<< HEAD
-=======
 
 		// Multicurrency
 		if (!empty($conf->multicurrency->enabled)) print '<td class="linecoluht_currency" align="right" width="80">'.$langs->trans('PriceUHTCurrency').'</td>';
->>>>>>> 3f5d67d4
 
 		if ($inputalsopricewithtax) print '<td align="right" width="80">'.$langs->trans('PriceUTTC').'</td>';
 
 		// Qty
-<<<<<<< HEAD
-		print '<td class="linecolqty" align="right" width="50">'.$langs->trans('Qty').'</td>';
-
-		if($conf->global->PRODUCT_USE_UNITS)
-		{
-			print '<td class="linecoluseunit" align="left" width="50">'.$langs->trans('Unit').'</td>';
-		}
-
-		// Reduction short
-		print '<td class="linecoldiscount" align="right" width="50">'.$langs->trans('ReductionShort').'</td>';
-
-		if ($this->situation_cycle_ref) {
-			print '<td class="linecolcycleref" align="right" width="50">' . $langs->trans('Progress') . '</td>';
-=======
 		print '<td class="linecolqty" align="right">'.$langs->trans('Qty').'</td>';
 
 		if($conf->global->PRODUCT_USE_UNITS)
@@ -3329,7 +3291,6 @@
 
 		if ($this->situation_cycle_ref) {
 			print '<td class="linecolcycleref" align="right">' . $langs->trans('Progress') . '</td>';
->>>>>>> 3f5d67d4
 		}
 
 		if ($usemargins && ! empty($conf->margin->enabled) && empty($user->societe_id))
@@ -3346,14 +3307,10 @@
 		}
 
 		// Total HT
-<<<<<<< HEAD
-		print '<td class="linecolht" align="right" width="50">'.$langs->trans('TotalHTShort').'</td>';
-=======
 		print '<td class="linecolht" align="right">'.$langs->trans('TotalHTShort').'</td>';
 
 		// Multicurrency
 		if (!empty($conf->multicurrency->enabled)) print '<td class="linecoltotalht_currency" align="right">'.$langs->trans('TotalHTShortCurrency').'</td>';
->>>>>>> 3f5d67d4
 
 		print '<td class="linecoledit"></td>';  // No width to allow autodim
 
@@ -3993,25 +3950,15 @@
      * 3) If not but a constant $conf->global->OBJECTELEMENT_FIELDNAME is set, we return it (It is better to use the dedicated table).
      * 4) Return value found into database (TODO No yet implemented)
      *
-<<<<<<< HEAD
-     * @param   string      $fieldname          Name of field
-     * @param   string      $alternatevalue     Alternate value to use
-     * @return  string                          Default value
-=======
      * @param   string              $fieldname          Name of field
      * @param   string              $alternatevalue     Alternate value to use
      * @return  string|string[]                         Default value (can be an array if the GETPOST return an array)
->>>>>>> 3f5d67d4
      **/
 	function getDefaultCreateValueFor($fieldname, $alternatevalue=null)
     {
         global $conf, $_POST;
 
-<<<<<<< HEAD
-        // If param is has been posted with use this value first.
-=======
         // If param here has been posted, we use this value first.
->>>>>>> 3f5d67d4
         if (isset($_POST[$fieldname])) return GETPOST($fieldname, 2);
 
         if (isset($alternatevalue)) return $alternatevalue;
@@ -4230,13 +4177,9 @@
     						$object = new $InfoFieldList[0]($this->db);
     						if ($value)
     						{
-<<<<<<< HEAD
-    							$res=$object->fetch(0,$value);
-=======
     							if (is_numeric($value)) $res=$object->fetch($value);
 								else $res=$object->fetch('',$value);
 								
->>>>>>> 3f5d67d4
     							if ($res > 0) $this->array_options[$key]=$object->id;
     							else
     							{
@@ -4565,18 +4508,11 @@
 		return true;
 	}
 
-<<<<<<< HEAD
-	 /**
-	 * define buy price if not defined
-	 *	set buy price = sell price if ForceBuyingPriceIfNull configured,
-	 *	 else if calculation MARGIN_TYPE = 'pmp' and pmp is calculated, set pmp as buyprice
-=======
 	/**
 	 * Get buy price to use for margin calculation. This function is called when buy price is unknown.
 	 *	set buy price = sell price if ForceBuyingPriceIfNull configured,
 	 *   else if calculation MARGIN_TYPE = 'costprice' and costprice is defined, use costprice as buyprice
 	 *	 else if calculation MARGIN_TYPE = 'pmp' and pmp is calculated, use pmp as buyprice
->>>>>>> 3f5d67d4
 	 *	 else set min buy price as buy price
 	 *
 	 * @param float		$unitPrice		 product unit price
@@ -4591,27 +4527,16 @@
 
 		$buyPrice = 0;
 
-<<<<<<< HEAD
-		if (($unitPrice > 0) && (isset($conf->global->ForceBuyingPriceIfNull) && $conf->global->ForceBuyingPriceIfNull == 1))
-=======
 		if (($unitPrice > 0) && (isset($conf->global->ForceBuyingPriceIfNull) && $conf->global->ForceBuyingPriceIfNull == 1)) // In most cases, test here is false
->>>>>>> 3f5d67d4
 		{
 			$buyPrice = $unitPrice * (1 - $discountPercent / 100);
 		}
 		else
 		{
-<<<<<<< HEAD
-			// Get PMP
-			if (! empty($fk_product))
-			{
-				if (isset($conf->global->MARGIN_TYPE) && $conf->global->MARGIN_TYPE == 'pmp')
-=======
 			// Get cost price for margin calculation
 			if (! empty($fk_product))
 			{
 				if (isset($conf->global->MARGIN_TYPE) && $conf->global->MARGIN_TYPE == 'costprice')
->>>>>>> 3f5d67d4
 				{
 					require_once DOL_DOCUMENT_ROOT.'/product/class/product.class.php';
 					$product = new Product($this->db);
@@ -4621,15 +4546,6 @@
 						$this->errors[] = 'ErrorProductIdDoesNotExists';
 						return -1;
 					}
-<<<<<<< HEAD
-					if (($product->pmp > 0))
-					{
-						$buyPrice = $product->pmp;
-					}
-					// TODO add option to set PMP of product
-				}
-				else if (isset($conf->global->MARGIN_TYPE) && $conf->global->MARGIN_TYPE == '1')
-=======
 					if ($product->cost_price > 0)
 					{
 						$buyPrice = $product->cost_price;
@@ -4656,7 +4572,6 @@
 				}
 
 				if (empty($buyPrice) && isset($conf->global->MARGIN_TYPE) && in_array($conf->global->MARGIN_TYPE, array('1','pmp','costprice')))
->>>>>>> 3f5d67d4
 				{
 					require_once DOL_DOCUMENT_ROOT.'/fourn/class/fournisseur.product.class.php';
 					$productFournisseur = new ProductFournisseur($this->db);
