--- conflicted
+++ resolved
@@ -369,11 +369,7 @@
 
 		// We disable some not ready templates
 		unset($arrayofsamples['dynamiccontent']);
-<<<<<<< HEAD
-		unset($arrayofsamples['news']);
-=======
 		//unset($arrayofsamples['news']);
->>>>>>> cc80841a
 
 		$templates = $arrayofsamples;
 
