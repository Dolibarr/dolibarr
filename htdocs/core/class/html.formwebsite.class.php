<?php
/* Copyright (C) 2017 Laurent Destailleur  <eldy@users.sourceforge.net>
 *
 * This program is free software; you can redistribute it and/or modify
 * it under the terms of the GNU General Public License as published by
 * the Free Software Foundation; either version 3 of the License, or
 * (at your option) any later version.
 *
 * This program is distributed in the hope that it will be useful,
 * but WITHOUT ANY WARRANTY; without even the implied warranty of
 * MERCHANTABILITY or FITNESS FOR A PARTICULAR PURPOSE.  See the
 * GNU General Public License for more details.
 *
 * You should have received a copy of the GNU General Public License
 * along with this program. If not, see <https://www.gnu.org/licenses/>.
 */

/**
 *	\file       htdocs/core/class/html.formwebsite.class.php
 *  \ingroup    core
 *	\brief      File of class to manage component html for module website
 */


/**
 *	Class to manage component html for module website
 */
class FormWebsite
{
	private $db;

	/**
	 * @var string Error code (or message)
	 */
	public $error;

	/**
	 * var int		A number of lines
	 */
	public $num;


	/**
	 *	Constructor
	 *
	 *	@param	DoliDB		$db      Database handler
	 */
	public function __construct($db)
	{
		$this->db = $db;
	}


	/**
	 *    Return HTML select list of websites
	 *
	 *    @param    string	$selected          Id modele pre-selectionne
	 *    @param    string	$htmlname          Name of HTML select
	 *    @param    int		$useempty          Show empty value or not
	 *    @return	string					   Html component
	 */
	public function selectWebsite($selected = '', $htmlname = 'exportmodelid', $useempty = 0)
	{
		$out = '';

		$sql = "SELECT rowid, ref";
		$sql .= " FROM ".$this->db->prefix()."website";
		$sql .= " WHERE 1 = 1";
		$sql .= " ORDER BY rowid";
		$result = $this->db->query($sql);
		if ($result) {
			$out .= '<select class="flat minwidth100" name="'.$htmlname.'" id="'.$htmlname.'">';
			if ($useempty) {
				$out .= '<option value="-1">&nbsp;</option>';
			}

			$num = $this->db->num_rows($result);
			$i = 0;
			while ($i < $num) {
				$obj = $this->db->fetch_object($result);
				if ($selected == $obj->rowid) {
					$out .= '<option value="'.$obj->rowid.'" selected>';
				} else {
					$out .= '<option value="'.$obj->rowid.'">';
				}
				$out .= $obj->ref;
				$out .= '</option>';
				$i++;
			}
			$out .= "</select>";
		} else {
			dol_print_error($this->db);
		}

		return $out;
	}


	/**
	 *  Return a HTML select list of type of containers from the dictionary
	 *
	 *  @param  string	$htmlname          	Name of select zone
	 *  @param	string	$selected			Selected value
	 *  @param  int		$useempty          	1=Add an empty value in list, 2=Add an empty value in list only if there is more than 2 entries.
	 *  @param  string  $moreattrib         More attributes on HTML select tag
	 *  @param	int		$addjscombo			Add js combo
	 *  @param	string	$morecss			More CSS
	 * 	@return	void
	 */
	public function selectTypeOfContainer($htmlname, $selected = '', $useempty = 0, $moreattrib = '', $addjscombo = 0, $morecss = 'minwidth200')
	{
		global $langs, $conf, $user;

		$langs->load("admin");

		$sql = "SELECT rowid, code, label, entity";
		$sql .= " FROM ".$this->db->prefix().'c_type_container';
		$sql .= " WHERE active = 1 AND entity IN (".getEntity('c_type_container').")";
		$sql .= " ORDER BY label";

		dol_syslog(get_class($this)."::selectTypeOfContainer", LOG_DEBUG);
		$result = $this->db->query($sql);
		if ($result) {
			$num = $this->db->num_rows($result);
			$i = 0;
			if ($num) {
				print '<select id="select'.$htmlname.'" class="flat selectTypeOfContainer'.($morecss ? ' '.$morecss : '').'" name="'.$htmlname.'"'.($moreattrib ? ' '.$moreattrib : '').'>';
				if ($useempty == 1 || ($useempty == 2 && $num > 1)) {
					print '<option value="-1">&nbsp;</option>';
				}

				while ($i < $num) {
					$obj = $this->db->fetch_object($result);
					if ($selected == $obj->rowid || $selected == $obj->code) {
						print '<option value="'.$obj->code.'" selected>';
					} else {
						print '<option value="'.$obj->code.'">';
					}
					print $obj->label;
					print '</option>';
					$i++;
				}
				print "</select>";
				if ($user->admin) {
					print info_admin($langs->trans("YouCanChangeValuesForThisListFromDictionarySetup"), 1);
				}

				if ($addjscombo) {
					print ajax_combobox('select'.$htmlname);
				}
			} else {
				print $langs->trans("NoTypeOfPagePleaseEditDictionary");
			}
		} else {
			dol_print_error($this->db);
		}
	}


	/**
	 *  Return a HTML select list of samples of containers content
	 *
	 *  @param  string	$htmlname          	Name of select zone
	 *  @param	string	$selected			Selected value
	 *  @param  int		$useempty          	1=Add an empty value in list
	 *  @param  string  $moreattrib         More attributes on HTML select tag
	 *  @param	int		$addjscombo			Add js combo
	 *  @param	string	$morecss			More css
	 * 	@return	string						HTML select component with list of type of containers
	 */
	public function selectSampleOfContainer($htmlname, $selected = '', $useempty = 0, $moreattrib = '', $addjscombo = 0, $morecss = 'minwidth200')
	{
		global $langs, $conf, $user;

		$langs->load("admin");

		$listofsamples = dol_dir_list(DOL_DOCUMENT_ROOT.'/website/samples', 'files', 0, '^page-sample-.*\.html$');

		$arrayofsamples = array();
		$arrayofsamples['empty'] = 'EmptyPage'; // Always this one first
		foreach ($listofsamples as $sample) {
			$reg = array();
			if (preg_match('/^page-sample-(.*)\.html$/', $sample['name'], $reg)) {
				$key = $reg[1];
				$labelkey = ucfirst($key);
				if ($key == 'empty') {
					$labelkey = 'EmptyPage';
				}
				$arrayofsamples[$key] = $labelkey;
			}
		}

		$out = '';
<<<<<<< HEAD
		$out .= '<select id="select'.$htmlname.'" class="selectTypeOfContainer'.($morecss? ' '.$morecss : '').'" name="'.$htmlname.'"'.($moreattrib ? ' '.$moreattrib : '').'>';
=======
		$out .= '<select id="select'.$htmlname.'" class="selectSampleOfContainer'.($morecss? ' '.$morecss : '').'" name="'.$htmlname.'"'.($moreattrib ? ' '.$moreattrib : '').'>';
>>>>>>> f024dcdb

		if ($useempty == 1 || $useempty == 2) {
			$out .= '<option value="-1">&nbsp;</option>';
		}

		foreach ($arrayofsamples as $key => $val) {
			if ($selected == $key) {
				$out .= '<option value="'.$key.'" selected>';
			} else {
				$out .= '<option value="'.$key.'">';
			}
			$out .= $langs->trans($val);
			$out .= '</option>';
		}
		$out .= "</select>";

		if ($addjscombo) {
			$out .= ajax_combobox('select'.$htmlname);
		}

		return $out;
	}


	/**
	 *  Return a HTML select list of containers of a website.
	 *  Note: $website->lines must have been loaded.
	 *
	 *  @param  Website		$website       	Object Website
	 *  @param	string		$htmlname		Name of select zone
	 *  @param	int			$pageid			Preselected container ID
	 *  @param	int			$showempty		Show empty record
	 *  @param	string		$action			Action on page that use this select list
	 *  @param	string		$morecss		More CSS
	 *  @param	array		$excludeids		Exclude some ID in list
	 * 	@return	string						HTML select component with list of block containers
	 */
	public function selectContainer($website, $htmlname = 'pageid', $pageid = 0, $showempty = 0, $action = '', $morecss = 'minwidth200', $excludeids = null)
	{
		$this->num = 0;

		$atleastonepage = (is_array($website->lines) && count($website->lines) > 0);

		$out = '';
		if ($atleastonepage && $action != 'editsource') {
			$out .= '<select name="'.$htmlname.'" id="'.$htmlname.'" class="maxwidth300'.($morecss ? ' '.$morecss : '').'">';
		} else {
			$out .= '<select name="pageidbis" id="pageid" class="maxwidth300'.($morecss ? ' '.$morecss : '').'" disabled="disabled">';
		}

		if ($showempty || !$atleastonepage) {
			$out .= '<option value="-1">&nbsp;</option>';
		}

		if ($atleastonepage) {
			if (empty($pageid) && $action != 'createcontainer') {      // Page id is not defined, we try to take one
				$firstpageid = 0;
				$homepageid = 0;
				foreach ($website->lines as $key => $valpage) {
					if (empty($firstpageid)) {
						$firstpageid = $valpage->id;
					}
					if ($website->fk_default_home && $key == $website->fk_default_home) {
						$homepageid = $valpage->id;
					}
				}
				$pageid = $homepageid ? $homepageid : $firstpageid; // We choose home page and if not defined yet, we take first page
			}

			foreach ($website->lines as $key => $valpage) {
				if (is_array($excludeids) && count($excludeids) && in_array($valpage->id, $excludeids)) {
					continue;
				}

				$valueforoption = '<span class="opacitymedium">['.$valpage->type_container.' '.sprintf("%03d", $valpage->id).']</span> ';
				$valueforoption .= $valpage->pageurl.' - '.$valpage->title;
				if ($website->otherlang) {	// If there is alternative lang for this web site, we show the language code
					if ($valpage->lang) {
						$valueforoption .= ' <span class="opacitymedium">('.$valpage->lang.')</span>';
					}
				}
				if ($website->fk_default_home && $key == $website->fk_default_home) {
					//$valueforoption .= ' <span class="opacitymedium">('.$langs->trans("HomePage").')</span>';
					$valueforoption .= ' <span class="opacitymedium fa fa-home"></span>';
				}

				$out .= '<option value="'.$key.'"';
				if ($pageid > 0 && $pageid == $key) {
					$out .= ' selected'; // To preselect a value
				}
				$out .= ' data-html="'.dol_escape_htmltag($valueforoption).'"';
				$out .= '>';
				$out .= $valueforoption;
				$out .= '</option>';

				++$this->num;
			}
		}
		$out .= '</select>';

		if ($atleastonepage && $action != 'editsource') {
			$out .= ajax_combobox($htmlname);
		} else {
			$out .= '<input type="hidden" name="'.$htmlname.'" value="'.$pageid.'">';
			$out .= ajax_combobox($htmlname);
		}
		return $out;
	}
}<|MERGE_RESOLUTION|>--- conflicted
+++ resolved
@@ -191,11 +191,7 @@
 		}
 
 		$out = '';
-<<<<<<< HEAD
-		$out .= '<select id="select'.$htmlname.'" class="selectTypeOfContainer'.($morecss? ' '.$morecss : '').'" name="'.$htmlname.'"'.($moreattrib ? ' '.$moreattrib : '').'>';
-=======
 		$out .= '<select id="select'.$htmlname.'" class="selectSampleOfContainer'.($morecss? ' '.$morecss : '').'" name="'.$htmlname.'"'.($moreattrib ? ' '.$moreattrib : '').'>';
->>>>>>> f024dcdb
 
 		if ($useempty == 1 || $useempty == 2) {
 			$out .= '<option value="-1">&nbsp;</option>';
