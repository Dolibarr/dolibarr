--- conflicted
+++ resolved
@@ -1641,11 +1641,7 @@
 	 *  @param	int			$nochild		Disable childs. Show only those that have no affect parent.
 	 *	@return	 int|string					<0 if KO, HTML with select string if OK.
 	 */
-<<<<<<< HEAD
-	public function selectcontacts($socid, $selected = '', $htmlname = 'contactid', $showempty = 0, $exclude = '', $limitto = '', $showfunction = 0, $moreclass = '', $options_only = false, $showsoc = 0, $forcecombo = 0, $events = array(), $moreparam = '', $htmlid = '', $multiple = false, $disableifempty = 0, $nochild = '')
-=======
-	public function selectcontacts($socid, $selected = '', $htmlname = 'contactid', $showempty = 0, $exclude = '', $limitto = '', $showfunction = 0, $morecss = '', $options_only = false, $showsoc = 0, $forcecombo = 0, $events = array(), $moreparam = '', $htmlid = '', $multiple = false, $disableifempty = 0)
->>>>>>> 99ddef05
+	public function selectcontacts($socid, $selected = '', $htmlname = 'contactid', $showempty = 0, $exclude = '', $limitto = '', $showfunction = 0, $morecss = '', $options_only = false, $showsoc = 0, $forcecombo = 0, $events = array(), $moreparam = '', $htmlid = '', $multiple = false, $disableifempty = 0, $nochild = '')
 	{
 		global $conf, $langs, $hookmanager, $action;
 
