<?php
/* Copyright (c) 2002-2007  Rodolphe Quiedeville    <rodolphe@quiedeville.org>
 * Copyright (C) 2004-2012  Laurent Destailleur     <eldy@users.sourceforge.net>
 * Copyright (C) 2004       Benoit Mortier          <benoit.mortier@opensides.be>
 * Copyright (C) 2004       Sebastien Di Cintio     <sdicintio@ressource-toi.org>
 * Copyright (C) 2004       Eric Seigne             <eric.seigne@ryxeo.com>
 * Copyright (C) 2005-2017  Regis Houssin           <regis.houssin@capnetworks.com>
 * Copyright (C) 2006       Andre Cianfarani        <acianfa@free.fr>
 * Copyright (C) 2006       Marc Barilley/Ocebo     <marc@ocebo.com>
 * Copyright (C) 2007       Franky Van Liedekerke   <franky.van.liedekerker@telenet.be>
 * Copyright (C) 2007       Patrick Raguin          <patrick.raguin@gmail.com>
 * Copyright (C) 2010       Juanjo Menent           <jmenent@2byte.es>
 * Copyright (C) 2010-2014  Philippe Grand          <philippe.grand@atoo-net.com>
 * Copyright (C) 2011       Herve Prot              <herve.prot@symeos.com>
 * Copyright (C) 2012-2016  Marcos García           <marcosgdf@gmail.com>
 * Copyright (C) 2012       Cedric Salvador         <csalvador@gpcsolutions.fr>
 * Copyright (C) 2012-2015  Raphaël Doursenaud      <rdoursenaud@gpcsolutions.fr>
 * Copyright (C) 2014       Alexandre Spangaro      <aspangaro.dolibarr@gmail.com>
 *
 * This program is free software; you can redistribute it and/or modify
 * it under the terms of the GNU General Public License as published by
 * the Free Software Foundation; either version 3 of the License, or
 * (at your option) any later version.
 *
 * This program is distributed in the hope that it will be useful,
 * but WITHOUT ANY WARRANTY; without even the implied warranty of
 * MERCHANTABILITY or FITNESS FOR A PARTICULAR PURPOSE.  See the
 * GNU General Public License for more details.
 *
 * You should have received a copy of the GNU General Public License
 * along with this program. If not, see <http://www.gnu.org/licenses/>.
 */

/**
 *	\file       htdocs/core/class/html.form.class.php
 *  \ingroup    core
 *	\brief      File of class with all html predefined components
 */


/**
 *	Class to manage generation of HTML components
 *	Only common components must be here.
 *
 *  TODO Merge all function load_cache_* and loadCache* (except load_cache_vatrates) into one generic function loadCacheTable
 */
class Form
{
	var $db;
	var $error;
	var $num;

	// Cache arrays
	var $cache_types_paiements=array();
	var $cache_conditions_paiements=array();
	var $cache_availability=array();
	var $cache_demand_reason=array();
	var $cache_types_fees=array();
	var $cache_vatrates=array();


	/**
	 * Constructor
	 *
	 * @param		DoliDB		$db      Database handler
	 */
	public function __construct($db)
	{
		$this->db = $db;
	}

	/**
	 * Output key field for an editable field
	 *
	 * @param   string	$text			Text of label or key to translate
	 * @param   string	$htmlname		Name of select field ('edit' prefix will be added)
	 * @param   string	$preselected    Value to show/edit (not used in this function)
	 * @param	object	$object			Object
	 * @param	boolean	$perm			Permission to allow button to edit parameter. Set it to 0 to have a not edited field.
	 * @param	string	$typeofdata		Type of data ('string' by default, 'email', 'amount:99', 'numeric:99', 'text' or 'textarea:rows:cols', 'datepicker' ('day' do not work, don't know why), 'ckeditor:dolibarr_zzz:width:height:savemethod:1:rows:cols', 'select;xxx[:class]'...)
	 * @param	string	$moreparam		More param to add on a href URL.
	 * @param   int     $fieldrequired  1 if we want to show field as mandatory using the "fieldrequired" CSS.
	 * @param   int     $notabletag     1=Do not output table tags but output a ':', 2=Do not output table tags and no ':', 3=Do not output table tags but output a ' '
	 * @return	string					HTML edit field
	 */
	function editfieldkey($text, $htmlname, $preselected, $object, $perm, $typeofdata='string', $moreparam='', $fieldrequired=0, $notabletag=0)
	{
		global $conf,$langs;

		$ret='';

		// TODO change for compatibility
		if (! empty($conf->global->MAIN_USE_JQUERY_JEDITABLE) && ! preg_match('/^select;/',$typeofdata))
		{
			if (! empty($perm))
			{
				$tmp=explode(':',$typeofdata);
				$ret.= '<div class="editkey_'.$tmp[0].(! empty($tmp[1]) ? ' '.$tmp[1] : '').'" id="'.$htmlname.'">';
				if ($fieldrequired) $ret.='<span class="fieldrequired">';
				$ret.= $langs->trans($text);
				if ($fieldrequired) $ret.='</span>';
				$ret.= '</div>'."\n";
			}
			else
			{
				if ($fieldrequired) $ret.='<span class="fieldrequired">';
				$ret.= $langs->trans($text);
				if ($fieldrequired) $ret.='</span>';
			}
		}
		else
		{
			if (empty($notabletag) && GETPOST('action','aZ09') != 'edit'.$htmlname && $perm) $ret.='<table class="nobordernopadding" width="100%"><tr><td class="nowrap">';
			if ($fieldrequired) $ret.='<span class="fieldrequired">';
			$ret.=$langs->trans($text);
			if ($fieldrequired) $ret.='</span>';
			if (! empty($notabletag)) $ret.=' ';
			if (empty($notabletag) && GETPOST('action','aZ09') != 'edit'.$htmlname && $perm) $ret.='</td>';
			if (empty($notabletag) && GETPOST('action','aZ09') != 'edit'.$htmlname && $perm) $ret.='<td align="right">';
			if ($htmlname && GETPOST('action','aZ09') != 'edit'.$htmlname && $perm) $ret.='<a href="'.$_SERVER["PHP_SELF"].'?action=edit'.$htmlname.'&amp;id='.$object->id.$moreparam.'">'.img_edit($langs->trans('Edit'), ($notabletag ? 0 : 1)).'</a>';
			if (! empty($notabletag) && $notabletag == 1) $ret.=' : ';
			if (! empty($notabletag) && $notabletag == 3) $ret.=' ';
			if (empty($notabletag) && GETPOST('action','aZ09') != 'edit'.$htmlname && $perm) $ret.='</td>';
			if (empty($notabletag) && GETPOST('action','aZ09') != 'edit'.$htmlname && $perm) $ret.='</tr></table>';
		}

		return $ret;
	}

	/**
	 * Output value of a field for an editable field
	 *
	 * @param	string	$text			Text of label (not used in this function)
	 * @param	string	$htmlname		Name of select field
	 * @param	string	$value			Value to show/edit
	 * @param	object	$object			Object
	 * @param	boolean	$perm			Permission to allow button to edit parameter
	 * @param	string	$typeofdata		Type of data ('string' by default, 'email', 'amount:99', 'numeric:99', 'text' or 'textarea:rows:cols%', 'datepicker' ('day' do not work, don't know why), 'dayhour' or 'datepickerhour', 'ckeditor:dolibarr_zzz:width:height:savemethod:toolbarstartexpanded:rows:cols', 'select:xxx'...)
	 * @param	string	$editvalue		When in edit mode, use this value as $value instead of value (for example, you can provide here a formated price instead of value). Use '' to use same than $value
	 * @param	object	$extObject		External object
	 * @param	mixed	$custommsg		String or Array of custom messages : eg array('success' => 'MyMessage', 'error' => 'MyMessage')
	 * @param	string	$moreparam		More param to add on a href URL
	 * @param   int     $notabletag     Do no output table tags
	 * @param	string	$formatfunc		Call a specific function to output field
	 * @return  string					HTML edit field
	 */
	function editfieldval($text, $htmlname, $value, $object, $perm, $typeofdata='string', $editvalue='', $extObject=null, $custommsg=null, $moreparam='', $notabletag=0, $formatfunc='')
	{
		global $conf,$langs,$db;

		$ret='';

		// Check parameters
		if (empty($typeofdata)) return 'ErrorBadParameter';

		// When option to edit inline is activated
		if (! empty($conf->global->MAIN_USE_JQUERY_JEDITABLE) && ! preg_match('/^select;|datehourpicker/',$typeofdata)) // TODO add jquery timepicker
		{
			$ret.=$this->editInPlace($object, $value, $htmlname, $perm, $typeofdata, $editvalue, $extObject, $custommsg);
		}
		else
		{
			if (GETPOST('action','aZ09') == 'edit'.$htmlname)
			{
				$ret.="\n";
				$ret.='<form method="post" action="'.$_SERVER["PHP_SELF"].($moreparam?'?'.$moreparam:'').'">';
				$ret.='<input type="hidden" name="action" value="set'.$htmlname.'">';
				$ret.='<input type="hidden" name="token" value="'.$_SESSION['newtoken'].'">';
				$ret.='<input type="hidden" name="id" value="'.$object->id.'">';
				if (empty($notabletag)) $ret.='<table class="nobordernopadding" cellpadding="0" cellspacing="0">';
				if (empty($notabletag)) $ret.='<tr><td>';
				if (preg_match('/^(string|email)/',$typeofdata))
				{
					$tmp=explode(':',$typeofdata);
					$ret.='<input type="text" id="'.$htmlname.'" name="'.$htmlname.'" value="'.($editvalue?$editvalue:$value).'"'.($tmp[1]?' size="'.$tmp[1].'"':'').'>';
				}
				else if (preg_match('/^(numeric|amount)/',$typeofdata))
				{
					$tmp=explode(':',$typeofdata);
					$valuetoshow=price2num($editvalue?$editvalue:$value);
					$ret.='<input type="text" id="'.$htmlname.'" name="'.$htmlname.'" value="'.($valuetoshow!=''?price($valuetoshow):'').'"'.($tmp[1]?' size="'.$tmp[1].'"':'').'>';
				}
				else if (preg_match('/^text/',$typeofdata) || preg_match('/^note/',$typeofdata))
				{
					$tmp=explode(':',$typeofdata);
					$cols=$tmp[2];
					$morealt='';
					if (preg_match('/%/',$cols))
					{
						$morealt=' style="width: '.$cols.'"';
						$cols='';
					}
					$ret.='<textarea id="'.$htmlname.'" name="'.$htmlname.'" wrap="soft" rows="'.($tmp[1]?$tmp[1]:'20').'"'.($cols?' cols="'.$cols.'"':'class="quatrevingtpercent"').$morealt.'">'.($editvalue?$editvalue:$value).'</textarea>';
				}
				else if ($typeofdata == 'day' || $typeofdata == 'datepicker')
				{
					$ret.=$this->select_date($value,$htmlname,0,0,1,'form'.$htmlname,1,0,1);
				}
				else if ($typeofdata == 'dayhour' || $typeofdata == 'datehourpicker')
				{
					$ret.=$this->select_date($value,$htmlname,1,1,1,'form'.$htmlname,1,0,1);
				}
				else if (preg_match('/^select;/',$typeofdata))
				{
					 $arraydata=explode(',',preg_replace('/^select;/','',$typeofdata));
					 foreach($arraydata as $val)
					 {
						 $tmp=explode(':',$val);
						 $arraylist[$tmp[0]]=$tmp[1];
					 }
					 $ret.=$this->selectarray($htmlname,$arraylist,$value);
				}
				else if (preg_match('/^ckeditor/',$typeofdata))
				{
					$tmp=explode(':',$typeofdata);		// Example: ckeditor:dolibarr_zzz:width:height:savemethod:toolbarstartexpanded:rows:cols
					require_once DOL_DOCUMENT_ROOT.'/core/class/doleditor.class.php';
					$doleditor=new DolEditor($htmlname, ($editvalue?$editvalue:$value), ($tmp[2]?$tmp[2]:''), ($tmp[3]?$tmp[3]:'100'), ($tmp[1]?$tmp[1]:'dolibarr_notes'), 'In', ($tmp[5]?$tmp[5]:0), true, true, ($tmp[6]?$tmp[6]:'20'), ($tmp[7]?$tmp[7]:'100'));
					$ret.=$doleditor->Create(1);
				}
				if (empty($notabletag)) $ret.='</td>';

				if (empty($notabletag)) $ret.='<td align="left">';
				//else $ret.='<div class="clearboth"></div>';
			   	$ret.='<input type="submit" class="button'.(empty($notabletag)?'':' ').'" name="modify" value="'.$langs->trans("Modify").'">';
			   	if (preg_match('/ckeditor|textarea/',$typeofdata) && empty($notabletag)) $ret.='<br>'."\n";
			   	$ret.='<input type="submit" class="button'.(empty($notabletag)?'':' ').'" name="cancel" value="'.$langs->trans("Cancel").'">';
			   	if (empty($notabletag)) $ret.='</td>';

			   	if (empty($notabletag)) $ret.='</tr></table>'."\n";
				$ret.='</form>'."\n";
			}
			else
			{
				if (preg_match('/^(email)/',$typeofdata))              $ret.=dol_print_email($value,0,0,0,0,1);
				elseif (preg_match('/^(amount|numeric)/',$typeofdata)) $ret.=($value != '' ? price($value,'',$langs,0,-1,-1,$conf->currency) : '');
				elseif (preg_match('/^text/',$typeofdata) || preg_match('/^note/',$typeofdata))  $ret.=dol_htmlentitiesbr($value);
				elseif ($typeofdata == 'day' || $typeofdata == 'datepicker') $ret.=dol_print_date($value,'day');
				elseif ($typeofdata == 'dayhour' || $typeofdata == 'datehourpicker') $ret.=dol_print_date($value,'dayhour');
				else if (preg_match('/^select;/',$typeofdata))
				{
					$arraydata=explode(',',preg_replace('/^select;/','',$typeofdata));
					foreach($arraydata as $val)
					{
						$tmp=explode(':',$val);
						$arraylist[$tmp[0]]=$tmp[1];
					}
					$ret.=$arraylist[$value];
				}
				else if (preg_match('/^ckeditor/',$typeofdata))
				{
					$tmpcontent=dol_htmlentitiesbr($value);
					if (! empty($conf->global->MAIN_DISABLE_NOTES_TAB))
					{
						$firstline=preg_replace('/<br>.*/','',$tmpcontent);
						$firstline=preg_replace('/[\n\r].*/','',$firstline);
						$tmpcontent=$firstline.((strlen($firstline) != strlen($tmpcontent))?'...':'');
					}
					$ret.=$tmpcontent;
				}
				else $ret.=$value;

				if ($formatfunc && method_exists($object, $formatfunc))
				{
					$ret=$object->$formatfunc($ret);
				}
			}
		}
		return $ret;
	}

	/**
	 * Output edit in place form
	 *
	 * @param	object	$object			Object
	 * @param	string	$value			Value to show/edit
	 * @param	string	$htmlname		DIV ID (field name)
	 * @param	int		$condition		Condition to edit
	 * @param	string	$inputType		Type of input ('string', 'numeric', 'datepicker' ('day' do not work, don't know why), 'textarea:rows:cols', 'ckeditor:dolibarr_zzz:width:height:?:1:rows:cols', 'select:xxx')
	 * @param	string	$editvalue		When in edit mode, use this value as $value instead of value
	 * @param	object	$extObject		External object
	 * @param	mixed	$custommsg		String or Array of custom messages : eg array('success' => 'MyMessage', 'error' => 'MyMessage')
	 * @return	string   		      	HTML edit in place
	 */
	private function editInPlace($object, $value, $htmlname, $condition, $inputType='textarea', $editvalue=null, $extObject=null, $custommsg=null)
	{
		global $conf;

		$out='';

		// Check parameters
		if ($inputType == 'textarea') $value = dol_nl2br($value);
		else if (preg_match('/^numeric/',$inputType)) $value = price($value);
		else if ($inputType == 'day' || $inputType == 'datepicker') $value = dol_print_date($value, 'day');

		if ($condition)
		{
			$element		= false;
			$table_element	= false;
			$fk_element		= false;
			$loadmethod		= false;
			$savemethod		= false;
			$ext_element	= false;
			$button_only	= false;
			$inputOption    = '';

			if (is_object($object))
			{
				$element = $object->element;
				$table_element = $object->table_element;
				$fk_element = $object->id;
			}

			if (is_object($extObject))
			{
				$ext_element = $extObject->element;
			}

			if (preg_match('/^(string|email|numeric)/',$inputType))
			{
				$tmp=explode(':',$inputType);
				$inputType=$tmp[0];
				if (! empty($tmp[1])) $inputOption=$tmp[1];
				if (! empty($tmp[2])) $savemethod=$tmp[2];
				$out.= '<input id="width_'.$htmlname.'" value="'.$inputOption.'" type="hidden"/>'."\n";
			}
			else if ((preg_match('/^day$/',$inputType)) || (preg_match('/^datepicker/',$inputType)) || (preg_match('/^datehourpicker/',$inputType)))
			{
				$tmp=explode(':',$inputType);
				$inputType=$tmp[0];
				if (! empty($tmp[1])) $inputOption=$tmp[1];
				if (! empty($tmp[2])) $savemethod=$tmp[2];

				$out.= '<input id="timestamp" type="hidden"/>'."\n"; // Use for timestamp format
			}
			else if (preg_match('/^(select|autocomplete)/',$inputType))
			{
				$tmp=explode(':',$inputType);
				$inputType=$tmp[0]; $loadmethod=$tmp[1];
				if (! empty($tmp[2])) $savemethod=$tmp[2];
				if (! empty($tmp[3])) $button_only=true;
			}
			else if (preg_match('/^textarea/',$inputType))
			{
				$tmp=explode(':',$inputType);
				$inputType=$tmp[0];
				$rows=(empty($tmp[1])?'8':$tmp[1]);
				$cols=(empty($tmp[2])?'80':$tmp[2]);
			}
			else if (preg_match('/^ckeditor/',$inputType))
			{
				$tmp=explode(':',$inputType);
				$inputType=$tmp[0]; $toolbar=$tmp[1];
				if (! empty($tmp[2])) $width=$tmp[2];
				if (! empty($tmp[3])) $heigth=$tmp[3];
				if (! empty($tmp[4])) $savemethod=$tmp[4];

				if (! empty($conf->fckeditor->enabled))
				{
					$out.= '<input id="ckeditor_toolbar" value="'.$toolbar.'" type="hidden"/>'."\n";
				}
				else
				{
					$inputType = 'textarea';
				}
			}

			$out.= '<input id="element_'.$htmlname.'" value="'.$element.'" type="hidden"/>'."\n";
			$out.= '<input id="table_element_'.$htmlname.'" value="'.$table_element.'" type="hidden"/>'."\n";
			$out.= '<input id="fk_element_'.$htmlname.'" value="'.$fk_element.'" type="hidden"/>'."\n";
			$out.= '<input id="loadmethod_'.$htmlname.'" value="'.$loadmethod.'" type="hidden"/>'."\n";
			if (! empty($savemethod))	$out.= '<input id="savemethod_'.$htmlname.'" value="'.$savemethod.'" type="hidden"/>'."\n";
			if (! empty($ext_element))	$out.= '<input id="ext_element_'.$htmlname.'" value="'.$ext_element.'" type="hidden"/>'."\n";
			if (! empty($custommsg))
			{
				if (is_array($custommsg))
				{
					if (!empty($custommsg['success']))
						$out.= '<input id="successmsg_'.$htmlname.'" value="'.$custommsg['success'].'" type="hidden"/>'."\n";
					if (!empty($custommsg['error']))
						$out.= '<input id="errormsg_'.$htmlname.'" value="'.$custommsg['error'].'" type="hidden"/>'."\n";
				}
				else
					$out.= '<input id="successmsg_'.$htmlname.'" value="'.$custommsg.'" type="hidden"/>'."\n";
			}
			if ($inputType == 'textarea') {
				$out.= '<input id="textarea_'.$htmlname.'_rows" value="'.$rows.'" type="hidden"/>'."\n";
				$out.= '<input id="textarea_'.$htmlname.'_cols" value="'.$cols.'" type="hidden"/>'."\n";
			}
			$out.= '<span id="viewval_'.$htmlname.'" class="viewval_'.$inputType.($button_only ? ' inactive' : ' active').'">'.$value.'</span>'."\n";
			$out.= '<span id="editval_'.$htmlname.'" class="editval_'.$inputType.($button_only ? ' inactive' : ' active').' hideobject">'.(! empty($editvalue) ? $editvalue : $value).'</span>'."\n";
		}
		else
		{
			$out = $value;
		}

		return $out;
	}

	/**
	 *	Show a text and picto with tooltip on text or picto.
	 *  Can be called by an instancied $form->textwithtooltip or by a static call Form::textwithtooltip
	 *
	 *	@param	string		$text				Text to show
	 *	@param	string		$htmltext			HTML content of tooltip. Must be HTML/UTF8 encoded.
	 *	@param	int			$tooltipon			1=tooltip on text, 2=tooltip on image, 3=tooltip sur les 2
	 *	@param	int			$direction			-1=image is before, 0=no image, 1=image is after
	 *	@param	string		$img				Html code for image (use img_xxx() function to get it)
	 *	@param	string		$extracss			Add a CSS style to td tags
	 *	@param	int			$notabs				0=Include table and tr tags, 1=Do not include table and tr tags, 2=use div, 3=use span
	 *	@param	string		$incbefore			Include code before the text
	 *	@param	int			$noencodehtmltext	Do not encode into html entity the htmltext
	 *  @param  string      $tooltiptrigger		''=Tooltip on hover, 'abc'=Tooltip on click (abc is a unique key)
	 *  @param	int			$forcenowrap		Force no wrap between text and picto (works with notabs=2 only)
	 *	@return	string							Code html du tooltip (texte+picto)
	 *	@see	Use function textwithpicto if you can.
	 *  TODO Move this as static as soon as everybody use textwithpicto or @Form::textwithtooltip
	 */
	function textwithtooltip($text, $htmltext, $tooltipon = 1, $direction = 0, $img = '', $extracss = '', $notabs = 2, $incbefore = '', $noencodehtmltext = 0, $tooltiptrigger='', $forcenowrap=0)
	{
		global $conf;

		if ($incbefore) $text = $incbefore.$text;
		if (! $htmltext) return $text;

		$tag='td';
		if ($notabs == 2) $tag='div';
		if ($notabs == 3) $tag='span';
		// Sanitize tooltip
		$htmltext=str_replace("\\","\\\\",$htmltext);
		$htmltext=str_replace("\r","",$htmltext);
		$htmltext=str_replace("\n","",$htmltext);

		$extrastyle='';
		if ($direction < 0) { $extracss=($extracss?$extracss.' ':'').'inline-block'; $extrastyle='padding: 0px; padding-left: 3px !important;'; }
		if ($direction > 0) { $extracss=($extracss?$extracss.' ':'').'inline-block'; $extrastyle='padding: 0px; padding-right: 3px !important;'; }

		$classfortooltip='classfortooltip';

		$s='';$textfordialog='';

		if ($tooltiptrigger == '')
		{
			$htmltext=str_replace('"',"&quot;",$htmltext);
		}
		else
		{
			$classfortooltip='classfortooltiponclick';
			$textfordialog.='<div style="display: none;" id="idfortooltiponclick_'.$tooltiptrigger.'" class="classfortooltiponclicktext">'.$htmltext.'</div>';
		}
		if ($tooltipon == 2 || $tooltipon == 3)
		{
			$paramfortooltipimg=' class="'.$classfortooltip.' inline-block'.($extracss?' '.$extracss:'').'" style="padding: 0px;'.($extrastyle?' '.$extrastyle:'').'"';
			if ($tooltiptrigger == '') $paramfortooltipimg.=' title="'.($noencodehtmltext?$htmltext:dol_escape_htmltag($htmltext,1)).'"'; // Attribut to put on img tag to store tooltip
			else $paramfortooltipimg.=' dolid="'.$tooltiptrigger.'"';
		}
		else $paramfortooltipimg =($extracss?' class="'.$extracss.'"':'').($extrastyle?' style="'.$extrastyle.'"':''); // Attribut to put on td text tag
		if ($tooltipon == 1 || $tooltipon == 3)
		{
			$paramfortooltiptd=' class="'.($tooltipon == 3 ? 'cursorpointer ' : '').$classfortooltip.' inline-block'.($extracss?' '.$extracss:'').'" style="padding: 0px;'.($extrastyle?' '.$extrastyle:'').'" ';
			if ($tooltiptrigger == '') $paramfortooltiptd.=' title="'.($noencodehtmltext?$htmltext:dol_escape_htmltag($htmltext,1)).'"'; // Attribut to put on td tag to store tooltip
			else $paramfortooltiptd.=' dolid="'.$tooltiptrigger.'"';
		}
		else $paramfortooltiptd =($extracss?' class="'.$extracss.'"':'').($extrastyle?' style="'.$extrastyle.'"':''); // Attribut to put on td text tag
		if (empty($notabs)) $s.='<table class="nobordernopadding" summary=""><tr style="height: auto;">';
		elseif ($notabs == 2) $s.='<div class="inline-block'.($forcenowrap?' nowrap':'').'">';
		// Define value if value is before
		if ($direction < 0) {
			$s.='<'.$tag.$paramfortooltipimg;
			if ($tag == 'td') {
				$s .= ' valign="top" width="14"';
			}
			$s.= '>'.$textfordialog.$img.'</'.$tag.'>';
		}
		// Use another method to help avoid having a space in value in order to use this value with jquery
		// Define label
		if ((string) $text != '') $s.='<'.$tag.$paramfortooltiptd.'>'.$text.'</'.$tag.'>';
		// Define value if value is after
		if ($direction > 0) {
			$s.='<'.$tag.$paramfortooltipimg;
			if ($tag == 'td') $s .= ' valign="middle" width="14"';
			$s.= '>'.$textfordialog.$img.'</'.$tag.'>';
		}
		if (empty($notabs)) $s.='</tr></table>';
		elseif ($notabs == 2) $s.='</div>';

		return $s;
	}

	/**
	 *	Show a text with a picto and a tooltip on picto
	 *
	 *	@param	string	$text				Text to show
	 *	@param  string	$htmltext	     	Content of tooltip
	 *	@param	int		$direction			1=Icon is after text, -1=Icon is before text, 0=no icon
	 * 	@param	string	$type				Type of picto ('info', 'help', 'warning', 'superadmin', 'mypicto@mymodule', ...) or image filepath
	 *  @param  string	$extracss           Add a CSS style to td, div or span tag
	 *  @param  int		$noencodehtmltext   Do not encode into html entity the htmltext
	 *  @param	int		$notabs				0=Include table and tr tags, 1=Do not include table and tr tags, 2=use div, 3=use span
	 *  @param  string  $tooltiptrigger     ''=Tooltip on hover, 'abc'=Tooltip on click (abc is a unique key)
	 *  @param	int		$forcenowrap		Force no wrap between text and picto (works with notabs=2 only)
	 * 	@return	string						HTML code of text, picto, tooltip
	 */
	function textwithpicto($text, $htmltext, $direction = 1, $type = 'help', $extracss = '', $noencodehtmltext = 0, $notabs = 2, $tooltiptrigger='', $forcenowrap=0)
	{
		global $conf, $langs;

		$alt = '';
		if ($tooltiptrigger) $alt=$langs->transnoentitiesnoconv("ClickToShowHelp");

		//For backwards compatibility
		if ($type == '0') $type = 'info';
		elseif ($type == '1') $type = 'help';

		// If info or help with no javascript, show only text
		if (empty($conf->use_javascript_ajax))
		{
			if ($type == 'info' || $type == 'help')	return $text;
			else
			{
				$alt = $htmltext;
				$htmltext = '';
			}
		}

		// If info or help with smartphone, show only text (tooltip hover can't works)
		if (! empty($conf->dol_no_mouse_hover) && empty($tooltiptrigger))
		{
			if ($type == 'info' || $type == 'help') return $text;
		}
		// If info or help with smartphone, show only text (tooltip on lick does not works with dialog on smaprtphone)
		if (! empty($conf->dol_no_mouse_hover) && ! empty($tooltiptrigger))
		{
			if ($type == 'info' || $type == 'help') return $text;
		}

		if ($type == 'info') $img = img_help(0, $alt);
		elseif ($type == 'help') $img = img_help(($tooltiptrigger != '' ? 2 : 1), $alt);
		elseif ($type == 'superadmin') $img = img_picto($alt, 'redstar');
		elseif ($type == 'admin') $img = img_picto($alt, 'star');
		elseif ($type == 'warning') $img = img_warning($alt);
		else $img = img_picto($alt, $type);

		return $this->textwithtooltip($text, $htmltext, (($tooltiptrigger && ! $img)?3:2), $direction, $img, $extracss, $notabs, '', $noencodehtmltext, $tooltiptrigger, $forcenowrap);
	}

	/**
	 * Generate select HTML to choose massaction
	 *
	 * @param	string	$selected		Value auto selected when at least one record is selected. Not a preselected value. Use '0' by default.
	 * @param	int		$arrayofaction	array('code'=>'label', ...). The code is the key stored into the GETPOST('massaction') when submitting action.
	 * @param   int     $alwaysvisible  1=select button always visible
	 * @return	string					Select list
	 */
	function selectMassAction($selected, $arrayofaction, $alwaysvisible=0)
	{
		global $conf,$langs,$hookmanager;

		if (count($arrayofaction) == 0) return;

		$disabled=0;
		$ret='<div class="centpercent center">';
		$ret.='<select class="flat'.(empty($conf->use_javascript_ajax)?'':' hideobject').' massaction massactionselect" name="massaction"'.($disabled?' disabled="disabled"':'').'>';

		// Complete list with data from external modules. THe module can use $_SERVER['PHP_SELF'] to know on which page we are, or use the $parameters['currentcontext'] completed by executeHooks.
		$parameters=array();
		$reshook=$hookmanager->executeHooks('addMoreMassActions',$parameters);    // Note that $action and $object may have been modified by hook
		if (empty($reshook))
		{
			$ret.='<option value="0"'.($disabled?' disabled="disabled"':'').'>-- '.$langs->trans("SelectAction").' --</option>';
			foreach($arrayofaction as $code => $label)
			{
				$ret.='<option value="'.$code.'"'.($disabled?' disabled="disabled"':'').'>'.$label.'</option>';
			}
		}
		$ret.=$hookmanager->resPrint;

		$ret.='</select>';
		// Warning: if you set submit button to disabled, post using 'Enter' will no more work if there is no another input submit. So we add a hidden button
		$ret.='<input type="submit" name="confirmmassactioninvisible" style="display: none" tabindex="-1">';	// Hidden button BEFORE so it is the one used when we submit with ENTER.
		$ret.='<input type="submit" disabled name="confirmmassaction" class="button'.(empty($conf->use_javascript_ajax)?'':' hideobject').' massaction massactionconfirmed" value="'.dol_escape_htmltag($langs->trans("Confirm")).'">';
		$ret.='</div>';

		if (! empty($conf->use_javascript_ajax))
		{
			$ret.='<!-- JS CODE TO ENABLE mass action select -->
    		<script type="text/javascript">
        		function initCheckForSelect(mode)	/* mode is 0 during init of page or click all, 1 when we click on 1 checkbox */
        		{
        			atleastoneselected=0;
    	    		jQuery(".checkforselect").each(function( index ) {
    	  				/* console.log( index + ": " + $( this ).text() ); */
    	  				if ($(this).is(\':checked\')) atleastoneselected++;
    	  			});
					console.log("initCheckForSelect mode="+mode+" atleastoneselected="+atleastoneselected);
    	  			if (atleastoneselected || '.$alwaysvisible.')
    	  			{
    	  				jQuery(".massaction").show();
        			    '.($selected ? 'if (atleastoneselected) { jQuery(".massactionselect").val("'.$selected.'"); jQuery(".massactionconfirmed").prop(\'disabled\', false); }' : '').'
        			    '.($selected ? 'if (! atleastoneselected) { jQuery(".massactionselect").val("0"); jQuery(".massactionconfirmed").prop(\'disabled\', true); } ' : '').'
    	  			}
    	  			else
    	  			{
    	  				jQuery(".massaction").hide();
    	            }
        		}

        	jQuery(document).ready(function () {
        		initCheckForSelect(0);
        		jQuery(".checkforselect").click(function() {
        			initCheckForSelect(1);
    	  		});
    	  		jQuery(".massactionselect").change(function() {
        			var massaction = $( this ).val();
        			var urlform = $( this ).closest("form").attr("action").replace("#show_files","");
        			if (massaction == "builddoc")
                    {
                        urlform = urlform + "#show_files";
    	            }
        			$( this ).closest("form").attr("action", urlform);
                    console.log("we select a mass action "+massaction+" - "+urlform);
        	        /* Warning: if you set submit button to disabled, post using Enter will no more work if there is no other button */
        			if ($(this).val() != \'0\')
    	  			{
    	  				jQuery(".massactionconfirmed").prop(\'disabled\', false);
    	  			}
    	  			else
    	  			{
    	  				jQuery(".massactionconfirmed").prop(\'disabled\', true);
    	  			}
    	        });
        	});
    		</script>
        	';
		}

		return $ret;
	}

	/**
	 *  Return combo list of activated countries, into language of user
	 *
	 *  @param	string	$selected       Id or Code or Label of preselected country
	 *  @param  string	$htmlname       Name of html select object
	 *  @param  string	$htmloption     Options html on select object
	 *  @param	integer	$maxlength		Max length for labels (0=no limit)
	 *  @param	string	$morecss		More css class
	 *  @param	string	$usecodeaskey	'code3'=Use code on 3 alpha as key, 'code2"=Use code on 2 alpha as key
	 *  @return string           		HTML string with select
	 */
	function select_country($selected='',$htmlname='country_id',$htmloption='',$maxlength=0,$morecss='minwidth300',$usecodeaskey='')
	{
		global $conf,$langs;

		$langs->load("dict");

		$out='';
		$countryArray=array();
		$favorite=array();
		$label=array();
		$atleastonefavorite=0;

		$sql = "SELECT rowid, code as code_iso, code_iso as code_iso3, label, favorite";
		$sql.= " FROM ".MAIN_DB_PREFIX."c_country";
		$sql.= " WHERE active > 0";
		//$sql.= " ORDER BY code ASC";

		dol_syslog(get_class($this)."::select_country", LOG_DEBUG);
		$resql=$this->db->query($sql);
		if ($resql)
		{
			$out.= '<select id="select'.$htmlname.'" class="flat maxwidth200onsmartphone selectcountry'.($morecss?' '.$morecss:'').'" name="'.$htmlname.'" '.$htmloption.'>';
			$num = $this->db->num_rows($resql);
			$i = 0;
			if ($num)
			{
				$foundselected=false;

				while ($i < $num)
				{
					$obj = $this->db->fetch_object($resql);
					$countryArray[$i]['rowid'] 		= $obj->rowid;
					$countryArray[$i]['code_iso'] 	= $obj->code_iso;
					$countryArray[$i]['code_iso3'] 	= $obj->code_iso3;
					$countryArray[$i]['label']		= ($obj->code_iso && $langs->transnoentitiesnoconv("Country".$obj->code_iso)!="Country".$obj->code_iso?$langs->transnoentitiesnoconv("Country".$obj->code_iso):($obj->label!='-'?$obj->label:''));
					$countryArray[$i]['favorite']   = $obj->favorite;
					$favorite[$i]					= $obj->favorite;
					$label[$i] = dol_string_unaccent($countryArray[$i]['label']);
					$i++;
				}

				array_multisort($favorite, SORT_DESC, $label, SORT_ASC, $countryArray);

				foreach ($countryArray as $row)
				{
					if ($row['favorite'] && $row['code_iso']) $atleastonefavorite++;
					if (empty($row['favorite']) && $atleastonefavorite)
					{
						$atleastonefavorite=0;
						$out.= '<option a value="" disabled class="selectoptiondisabledwhite">----------------------</option>';
					}
					if ($selected && $selected != '-1' && ($selected == $row['rowid'] || $selected == $row['code_iso'] || $selected == $row['code_iso3'] || $selected == $row['label']) )
					{
						$foundselected=true;
						$out.= '<option b value="'.($usecodeaskey?($usecodeaskey=='code2'?$row['code_iso']:$row['code_iso3']):$row['rowid']).'" selected>';
					}
					else
					{
						$out.= '<option c value="'.($usecodeaskey?($usecodeaskey=='code2'?$row['code_iso']:$row['code_iso3']):$row['rowid']).'">';
					}
					if ($row['label']) $out.= dol_trunc($row['label'],$maxlength,'middle');
					else $out.= '&nbsp;';
					if ($row['code_iso']) $out.= ' ('.$row['code_iso'] . ')';
					$out.= '</option>';
				}
			}
			$out.= '</select>';
		}
		else
		{
			dol_print_error($this->db);
		}

		// Make select dynamic
		include_once DOL_DOCUMENT_ROOT . '/core/lib/ajax.lib.php';
		$out .= ajax_combobox('select'.$htmlname);

		return $out;
	}

	/**
	 *  Return select list of incoterms
	 *
	 *  @param	string	$selected       		Id or Code of preselected incoterm
	 *  @param	string	$location_incoterms     Value of input location
	 *  @param	string	$page       			Defined the form action
	 *  @param  string	$htmlname       		Name of html select object
	 *  @param  string	$htmloption     		Options html on select object
	 * 	@param	int		$forcecombo				Force to load all values and output a standard combobox (with no beautification)
	 *  @param	array	$events					Event options to run on change. Example: array(array('method'=>'getContacts', 'url'=>dol_buildpath('/core/ajax/contacts.php',1), 'htmlname'=>'contactid', 'params'=>array('add-customer-contact'=>'disabled')))
	 *  @return string           				HTML string with select and input
	 */
	function select_incoterms($selected='', $location_incoterms='', $page='', $htmlname='incoterm_id', $htmloption='', $forcecombo=1, $events=array())
	{
		global $conf,$langs;

		$langs->load("dict");

		$out='';
		$incotermArray=array();

		$sql = "SELECT rowid, code";
		$sql.= " FROM ".MAIN_DB_PREFIX."c_incoterms";
		$sql.= " WHERE active > 0";
		$sql.= " ORDER BY code ASC";

		dol_syslog(get_class($this)."::select_incoterm", LOG_DEBUG);
		$resql=$this->db->query($sql);
		if ($resql)
		{
			if ($conf->use_javascript_ajax && ! $forcecombo)
			{
				include_once DOL_DOCUMENT_ROOT . '/core/lib/ajax.lib.php';
				$out .= ajax_combobox($htmlname, $events);
			}

			if (!empty($page))
			{
				$out .= '<form method="post" action="'.$page.'">';
				$out .= '<input type="hidden" name="action" value="set_incoterms">';
				$out .= '<input type="hidden" name="token" value="'.$_SESSION['newtoken'].'">';
			}

			$out.= '<select id="'.$htmlname.'" class="flat selectincoterm minwidth100imp noenlargeonsmartphone" name="'.$htmlname.'" '.$htmloption.'>';
			$out.= '<option value="0">&nbsp;</option>';
			$num = $this->db->num_rows($resql);
			$i = 0;
			if ($num)
			{
				$foundselected=false;

				while ($i < $num)
				{
					$obj = $this->db->fetch_object($resql);
					$incotermArray[$i]['rowid'] = $obj->rowid;
					$incotermArray[$i]['code'] = $obj->code;
					$i++;
				}

				foreach ($incotermArray as $row)
				{
					if ($selected && ($selected == $row['rowid'] || $selected == $row['code']))
					{
						$out.= '<option value="'.$row['rowid'].'" selected>';
					}
					else
					{
						$out.= '<option value="'.$row['rowid'].'">';
					}

					if ($row['code']) $out.= $row['code'];

					$out.= '</option>';
				}
			}
			$out.= '</select>';

			$out .= '<input id="location_incoterms" class="maxwidth100onsmartphone" name="location_incoterms" value="'.$location_incoterms.'">';

			if (!empty($page))
			{
				$out .= '<input type="submit" class="button valignmiddle" value="'.$langs->trans("Modify").'"></form>';
			}
		}
		else
		{
			dol_print_error($this->db);
		}

		return $out;
	}

	/**
	 *	Return list of types of lines (product or service)
	 * 	Example: 0=product, 1=service, 9=other (for external module)
	 *
	 *	@param  string	$selected       Preselected type
	 *	@param  string	$htmlname       Name of field in html form
	 * 	@param	int		$showempty		Add an empty field
	 * 	@param	int		$hidetext		Do not show label 'Type' before combo box (used only if there is at least 2 choices to select)
	 * 	@param	integer	$forceall		1=Force to show products and services in combo list, whatever are activated modules, 0=No force, -1=Force none (and set hidden field to 'service')
	 *  @return	void
	 */
	function select_type_of_lines($selected='',$htmlname='type',$showempty=0,$hidetext=0,$forceall=0)
	{
		global $db,$langs,$user,$conf;

		// If product & services are enabled or both disabled.
		if ($forceall > 0 || (empty($forceall) && ! empty($conf->product->enabled) && ! empty($conf->service->enabled))
		|| (empty($forceall) && empty($conf->product->enabled) && empty($conf->service->enabled)) )
		{
			if (empty($hidetext)) print $langs->trans("Type").': ';
			print '<select class="flat" id="select_'.$htmlname.'" name="'.$htmlname.'">';
			if ($showempty)
			{
				print '<option value="-1"';
				if ($selected == -1) print ' selected';
				print '>&nbsp;</option>';
			}

			print '<option value="0"';
			if (0 == $selected) print ' selected';
			print '>'.$langs->trans("Product");

			print '<option value="1"';
			if (1 == $selected) print ' selected';
			print '>'.$langs->trans("Service");

			print '</select>';
			//if ($user->admin) print info_admin($langs->trans("YouCanChangeValuesForThisListFromDictionarySetup"),1);
		}
		if (empty($forceall) && empty($conf->product->enabled) && ! empty($conf->service->enabled))
		{
			print $langs->trans("Service");
			print '<input type="hidden" name="'.$htmlname.'" value="1">';
		}
		if (empty($forceall) && ! empty($conf->product->enabled) && empty($conf->service->enabled))
		{
			print $langs->trans("Product");
			print '<input type="hidden" name="'.$htmlname.'" value="0">';
		}
		if ($forceall < 0)	// This should happened only for contracts when both predefined product and service are disabled.
		{
			print '<input type="hidden" name="'.$htmlname.'" value="1">';	// By default we set on service for contract. If CONTRACT_SUPPORT_PRODUCTS is set, forceall should be 1 not -1
		}
	}

	/**
	 *	Load into cache cache_types_fees, array of types of fees
	 *
	 *	@return     int             Nb of lines loaded, <0 if KO
	 */
	function load_cache_types_fees()
	{
		global $langs;

		$num = count($this->cache_types_fees);
		if ($num > 0) return 0;    // Cache already loaded

		dol_syslog(__METHOD__, LOG_DEBUG);

		$langs->load("trips");

		$sql = "SELECT c.code, c.label";
		$sql.= " FROM ".MAIN_DB_PREFIX."c_type_fees as c";
		$sql.= " WHERE active > 0";

		$resql=$this->db->query($sql);
		if ($resql)
		{
			$num = $this->db->num_rows($resql);
			$i = 0;

			while ($i < $num)
			{
				$obj = $this->db->fetch_object($resql);

				// Si traduction existe, on l'utilise, sinon on prend le libelle par defaut
				$label=($obj->code != $langs->trans($obj->code) ? $langs->trans($obj->code) : $langs->trans($obj->label));
				$this->cache_types_fees[$obj->code] = $label;
				$i++;
			}

			asort($this->cache_types_fees);

			return $num;
		}
		else
		{
			dol_print_error($this->db);
			return -1;
		}
	}

	/**
	 *	Return list of types of notes
	 *
	 *	@param	string		$selected		Preselected type
	 *	@param  string		$htmlname		Name of field in form
	 * 	@param	int			$showempty		Add an empty field
	 * 	@return	void
	 */
	function select_type_fees($selected='',$htmlname='type',$showempty=0)
	{
		global $user, $langs;

		dol_syslog(__METHOD__." selected=".$selected.", htmlname=".$htmlname, LOG_DEBUG);

		$this->load_cache_types_fees();

		print '<select class="flat" name="'.$htmlname.'">';
		if ($showempty)
		{
			print '<option value="-1"';
			if ($selected == -1) print ' selected';
			print '>&nbsp;</option>';
		}

		foreach($this->cache_types_fees as $key => $value)
		{
			print '<option value="'.$key.'"';
			if ($key == $selected) print ' selected';
			print '>';
			print $value;
			print '</option>';
		}

		print '</select>';
		if ($user->admin) print info_admin($langs->trans("YouCanChangeValuesForThisListFromDictionarySetup"),1);
	}


	/**
	 *  Return HTML code to select a company.
	 *
	 *  @param		int			$selected				Preselected products
	 *  @param		string		$htmlname				Name of HTML select field (must be unique in page)
	 *  @param		int			$filter					Filter on thirdparty
	 *  @param		int			$limit					Limit on number of returned lines
	 *  @param		array		$ajaxoptions			Options for ajax_autocompleter
	 * 	@param		int			$forcecombo				Force to load all values and output a standard combobox (with no beautification)
	 *  @return		string								Return select box for thirdparty.
	 *  @deprecated	3.8 Use select_company instead. For exemple $form->select_thirdparty(GETPOST('socid'),'socid','',0) => $form->select_company(GETPOST('socid'),'socid','',1,0,0,array(),0)
	 */
	function select_thirdparty($selected='', $htmlname='socid', $filter='', $limit=20, $ajaxoptions=array(), $forcecombo=0)
	{
   		return $this->select_thirdparty_list($selected,$htmlname,$filter,1,0,$forcecombo,array(),'',0, $limit);
	}

	/**
	 *  Output html form to select a third party
	 *
	 *	@param	string	$selected       		Preselected type
	 *	@param  string	$htmlname       		Name of field in form
	 *  @param  string	$filter         		optional filters criteras (example: 's.rowid <> x', 's.client IN (1,3)')
	 *	@param	string	$showempty				Add an empty field (Can be '1' or text key to use on empty line like 'SelectThirdParty')
	 * 	@param	int		$showtype				Show third party type in combolist (customer, prospect or supplier)
	 * 	@param	int		$forcecombo				Force to load all values and output a standard combobox (with no beautification)
	 *  @param	array	$events					Ajax event options to run on change. Example: array(array('method'=>'getContacts', 'url'=>dol_buildpath('/core/ajax/contacts.php',1), 'htmlname'=>'contactid', 'params'=>array('add-customer-contact'=>'disabled')))
	 *	@param	int		$limit					Maximum number of elements
	 *  @param	string	$morecss				Add more css styles to the SELECT component
	 *	@param  string	$moreparam      		Add more parameters onto the select tag. For example 'style="width: 95%"' to avoid select2 component to go over parent container
	 *	@param	string	$selected_input_value	Value of preselected input text (for use with ajax)
	 *  @param	int		$hidelabel				Hide label (0=no, 1=yes, 2=show search icon (before) and placeholder, 3 search icon after)
	 *  @param	array	$ajaxoptions			Options for ajax_autocompleter
	 * 	@return	string							HTML string with select box for thirdparty.
	 */
	function select_company($selected='', $htmlname='socid', $filter='', $showempty='', $showtype=0, $forcecombo=0, $events=array(), $limit=0, $morecss='minwidth100', $moreparam='', $selected_input_value='', $hidelabel=1, $ajaxoptions=array())
	{
		global $conf,$user,$langs;

		$out='';

		if (! empty($conf->use_javascript_ajax) && ! empty($conf->global->COMPANY_USE_SEARCH_TO_SELECT) && ! $forcecombo)
		{
			// No immediate load of all database
			$placeholder='';
			if ($selected && empty($selected_input_value))
			{
				require_once DOL_DOCUMENT_ROOT.'/societe/class/societe.class.php';
				$societetmp = new Societe($this->db);
				$societetmp->fetch($selected);
				$selected_input_value=$societetmp->name;
				unset($societetmp);
			}
			// mode 1
			$urloption='htmlname='.$htmlname.'&outjson=1&filter='.$filter.($showtype?'&showtype='.$showtype:'');
			$out.=  ajax_autocompleter($selected, $htmlname, DOL_URL_ROOT.'/societe/ajax/company.php', $urloption, $conf->global->COMPANY_USE_SEARCH_TO_SELECT, 0, $ajaxoptions);
			$out.='<style type="text/css">.ui-autocomplete { z-index: 250; }</style>';
			if (empty($hidelabel)) print $langs->trans("RefOrLabel").' : ';
			else if ($hidelabel > 1) {
				$placeholder=' placeholder="'.$langs->trans("RefOrLabel").'"';
				if ($hidelabel == 2) {
					$out.=  img_picto($langs->trans("Search"), 'search');
				}
			}
			$out.= '<input type="text" class="'.$morecss.'" name="search_'.$htmlname.'" id="search_'.$htmlname.'" value="'.$selected_input_value.'"'.$placeholder.' '.(!empty($conf->global->THIRDPARTY_SEARCH_AUTOFOCUS) ? 'autofocus' : '').' />';
			if ($hidelabel == 3) {
				$out.=  img_picto($langs->trans("Search"), 'search');
			}
		}
		else
		{
			// Immediate load of all database
			$out.=$this->select_thirdparty_list($selected, $htmlname, $filter, $showempty, $showtype, $forcecombo, $events, '', 0, $limit, $morecss, $moreparam);
		}

		return $out;
	}

	/**
	 *  Output html form to select a third party.
	 *  Note, you must use the select_company to get the component to select a third party. This function must only be called by select_company.
	 *
	 *	@param	string	$selected       Preselected type
	 *	@param  string	$htmlname       Name of field in form
	 *  @param  string	$filter         optional filters criteras (example: 's.rowid <> x', 's.client in (1,3)')
	 *	@param	string	$showempty		Add an empty field (Can be '1' or text to use on empty line like 'SelectThirdParty')
	 * 	@param	int		$showtype		Show third party type in combolist (customer, prospect or supplier)
	 * 	@param	int		$forcecombo		Force to use standard HTML select component without beautification
	 *  @param	array	$events			Event options. Example: array(array('method'=>'getContacts', 'url'=>dol_buildpath('/core/ajax/contacts.php',1), 'htmlname'=>'contactid', 'params'=>array('add-customer-contact'=>'disabled')))
	 *  @param	string	$filterkey		Filter on key value
	 *  @param	int		$outputmode		0=HTML select string, 1=Array
	 *  @param	int		$limit			Limit number of answers
	 *  @param	string	$morecss		Add more css styles to the SELECT component
	 *	@param  string	$moreparam      Add more parameters onto the select tag. For example 'style="width: 95%"' to avoid select2 component to go over parent container
	 * 	@return	string					HTML string with
	 */
	function select_thirdparty_list($selected='',$htmlname='socid',$filter='',$showempty='', $showtype=0, $forcecombo=0, $events=array(), $filterkey='', $outputmode=0, $limit=0, $morecss='minwidth100', $moreparam='')
	{
		global $conf,$user,$langs;

		$out='';
		$num=0;
		$outarray=array();

		// On recherche les societes
		$sql = "SELECT s.rowid, s.nom as name, s.name_alias, s.client, s.fournisseur, s.code_client, s.code_fournisseur";
		$sql.= " FROM ".MAIN_DB_PREFIX ."societe as s";
		if (!$user->rights->societe->client->voir && !$user->societe_id) $sql .= ", ".MAIN_DB_PREFIX."societe_commerciaux as sc";
		$sql.= " WHERE s.entity IN (".getEntity('societe').")";
		if (! empty($user->societe_id)) $sql.= " AND s.rowid = ".$user->societe_id;
		if ($filter) $sql.= " AND (".$filter.")";
		if (!$user->rights->societe->client->voir && !$user->societe_id) $sql.= " AND s.rowid = sc.fk_soc AND sc.fk_user = " .$user->id;
		if (! empty($conf->global->COMPANY_HIDE_INACTIVE_IN_COMBOBOX)) $sql.= " AND s.status <> 0";
		// Add criteria
		if ($filterkey && $filterkey != '')
		{
			$sql.=" AND (";
			$prefix=empty($conf->global->COMPANY_DONOTSEARCH_ANYWHERE)?'%':'';	// Can use index if COMPANY_DONOTSEARCH_ANYWHERE is on
			// For natural search
			$scrit = explode(' ', $filterkey);
			$i=0;
			if (count($scrit) > 1) $sql.="(";
			foreach ($scrit as $crit) {
				if ($i > 0) $sql.=" AND ";
				$sql.="(s.nom LIKE '".$this->db->escape($prefix.$crit)."%')";
				$i++;
			}
			if (count($scrit) > 1) $sql.=")";
			if (! empty($conf->barcode->enabled))
			{
				$sql .= " OR s.barcode LIKE '".$this->db->escape($filterkey)."%'";
			}
			$sql.=")";
		}
		$sql.=$this->db->order("nom","ASC");
		$sql.=$this->db->plimit($limit, 0);

		// Build output string
		dol_syslog(get_class($this)."::select_thirdparty_list", LOG_DEBUG);
		$resql=$this->db->query($sql);
		if ($resql)
		{
		   	if (! $forcecombo)
			{
				include_once DOL_DOCUMENT_ROOT . '/core/lib/ajax.lib.php';
				$out .= ajax_combobox($htmlname, $events, $conf->global->COMPANY_USE_SEARCH_TO_SELECT);
			}

			// Construct $out and $outarray
			$out.= '<select id="'.$htmlname.'" class="flat'.($morecss?' '.$morecss:'').'"'.($moreparam?' '.$moreparam:'').' name="'.$htmlname.'">'."\n";

			$textifempty='';
			// Do not use textifempty = ' ' or '&nbsp;' here, or search on key will search on ' key'.
			//if (! empty($conf->use_javascript_ajax) || $forcecombo) $textifempty='';
			if (! empty($conf->global->COMPANY_USE_SEARCH_TO_SELECT))
			{
				if ($showempty && ! is_numeric($showempty)) $textifempty=$langs->trans($showempty);
				else $textifempty.=$langs->trans("All");
			}
			if ($showempty) $out.= '<option value="-1">'.$textifempty.'</option>'."\n";

			$num = $this->db->num_rows($resql);
			$i = 0;
			if ($num)
			{
				while ($i < $num)
				{
					$obj = $this->db->fetch_object($resql);
					$label='';
					if ($conf->global->SOCIETE_ADD_REF_IN_LIST) {
						if (($obj->client) && (!empty($obj->code_client))) {
							$label = $obj->code_client. ' - ';
						}
						if (($obj->fournisseur) && (!empty($obj->code_fournisseur))) {
							$label .= $obj->code_fournisseur. ' - ';
						}
						$label.=' '.$obj->name;
					}
					else
					{
						$label=$obj->name;
					}

					if(!empty($obj->name_alias)) {
						$label.=' ('.$obj->name_alias.')';
					}

					if ($showtype)
					{
						if ($obj->client || $obj->fournisseur) $label.=' (';
						if ($obj->client == 1 || $obj->client == 3) $label.=$langs->trans("Customer");
						if ($obj->client == 2 || $obj->client == 3) $label.=($obj->client==3?', ':'').$langs->trans("Prospect");
						if ($obj->fournisseur) $label.=($obj->client?', ':'').$langs->trans("Supplier");
						if ($obj->client || $obj->fournisseur) $label.=')';
					}

					if (empty($outputmode))
					{
						if ($selected > 0 && $selected == $obj->rowid)
						{
							$out.= '<option value="'.$obj->rowid.'" selected>'.$label.'</option>';
						}
						else
						{
							$out.= '<option value="'.$obj->rowid.'">'.$label.'</option>';
						}
					}
					else
					{
						array_push($outarray, array('key'=>$obj->rowid, 'value'=>$label, 'label'=>$label));
					}

					$i++;
					if (($i % 10) == 0) $out.="\n";
				}
			}
			$out.= '</select>'."\n";
		}
		else
		{
			dol_print_error($this->db);
		}

		$this->result=array('nbofthirdparties'=>$num);

		if ($outputmode) return $outarray;
		return $out;
	}


	/**
	 *    	Return HTML combo list of absolute discounts
	 *
	 *    	@param	string	$selected       Id remise fixe pre-selectionnee
	 *    	@param  string	$htmlname       Nom champ formulaire
	 *    	@param  string	$filter         Criteres optionnels de filtre
	 * 		@param	int		$socid			Id of thirdparty
	 * 		@param	int		$maxvalue		Max value for lines that can be selected
	 * 		@return	int						Return number of qualifed lines in list
	 */
	function select_remises($selected, $htmlname, $filter, $socid, $maxvalue=0)
	{
		global $langs,$conf;

		// On recherche les remises
		$sql = "SELECT re.rowid, re.amount_ht, re.amount_tva, re.amount_ttc,";
		$sql.= " re.description, re.fk_facture_source";
		$sql.= " FROM ".MAIN_DB_PREFIX ."societe_remise_except as re";
		$sql.= " WHERE re.fk_soc = ".(int) $socid;
		$sql.= " AND re.entity = " . $conf->entity;
		if ($filter) $sql.= " AND ".$filter;
		$sql.= " ORDER BY re.description ASC";

		dol_syslog(get_class($this)."::select_remises", LOG_DEBUG);
		$resql=$this->db->query($sql);
		if ($resql)
		{
			print '<select class="flat maxwidthonsmartphone" name="'.$htmlname.'">';
			$num = $this->db->num_rows($resql);

			$qualifiedlines=$num;

			$i = 0;
			if ($num)
			{
				print '<option value="0">&nbsp;</option>';
				while ($i < $num)
				{
					$obj = $this->db->fetch_object($resql);
					$desc=dol_trunc($obj->description,40);
					if (preg_match('/\(CREDIT_NOTE\)/', $desc)) $desc=preg_replace('/\(CREDIT_NOTE\)/', $langs->trans("CreditNote"), $desc);
					if (preg_match('/\(DEPOSIT\)/', $desc)) $desc=preg_replace('/\(DEPOSIT\)/', $langs->trans("Deposit"), $desc);
					if (preg_match('/\(EXCESS RECEIVED\)/', $desc)) $desc=preg_replace('/\(EXCESS RECEIVED\)/', $langs->trans("ExcessReceived"), $desc);

					$selectstring='';
					if ($selected > 0 && $selected == $obj->rowid) $selectstring=' selected';

					$disabled='';
					if ($maxvalue > 0 && $obj->amount_ttc > $maxvalue)
					{
						$qualifiedlines--;
						$disabled=' disabled';
					}

					if (!empty($conf->global->MAIN_SHOW_FACNUMBER_IN_DISCOUNT_LIST) && !empty($obj->fk_facture_source))
					{
						$tmpfac = new Facture($this->db);
						if ($tmpfac->fetch($obj->fk_facture_source) > 0) $desc=$desc.' - '.$tmpfac->ref;
					}

					print '<option value="'.$obj->rowid.'"'.$selectstring.$disabled.'>'.$desc.' ('.price($obj->amount_ht).' '.$langs->trans("HT").' - '.price($obj->amount_ttc).' '.$langs->trans("TTC").')</option>';
					$i++;
				}
			}
			print '</select>';
			return $qualifiedlines;
		}
		else
		{
			dol_print_error($this->db);
			return -1;
		}
	}

	/**
	 *	Return list of all contacts (for a third party or all)
	 *
	 *	@param	int		$socid      	Id ot third party or 0 for all
	 *	@param  string	$selected   	Id contact pre-selectionne
	 *	@param  string	$htmlname  	    Name of HTML field ('none' for a not editable field)
	 *	@param  int		$showempty      0=no empty value, 1=add an empty value
	 *	@param  string	$exclude        List of contacts id to exclude
	 *	@param	string	$limitto		Disable answers that are not id in this array list
	 *	@param	integer	$showfunction   Add function into label
	 *	@param	string	$moreclass		Add more class to class style
	 *	@param	integer	$showsoc	    Add company into label
	 * 	@param	int		$forcecombo		Force to use combo box
	 *  @param	array	$events			Event options. Example: array(array('method'=>'getContacts', 'url'=>dol_buildpath('/core/ajax/contacts.php',1), 'htmlname'=>'contactid', 'params'=>array('add-customer-contact'=>'disabled')))
	 *  @param	bool	$options_only	Return options only (for ajax treatment)
	 *  @param	string	$moreparam		Add more parameters onto the select tag. For example 'style="width: 95%"' to avoid select2 component to go over parent container
	 *  @param	string	$htmlid			Html id to use instead of htmlname
	 *	@return	int						<0 if KO, Nb of contact in list if OK
	 *  @deprected						You can use selectcontacts directly (warning order of param was changed)
	 */
	function select_contacts($socid,$selected='',$htmlname='contactid',$showempty=0,$exclude='',$limitto='',$showfunction=0, $moreclass='', $showsoc=0, $forcecombo=0, $events=array(), $options_only=false, $moreparam='', $htmlid='')
	{
		print $this->selectcontacts($socid,$selected,$htmlname,$showempty,$exclude,$limitto,$showfunction, $moreclass, $options_only, $showsoc, $forcecombo, $events, $moreparam, $htmlid);
		return $this->num;
	}

	/**
	 *	Return HTML code of the SELECT of list of all contacts (for a third party or all).
	 *  This also set the number of contacts found into $this->num
	 *
	 *	@param	int			$socid      	Id ot third party or 0 for all
	 *	@param  array|int	$selected   	Array of ID of pre-selected contact id
	 *	@param  string		$htmlname  	    Name of HTML field ('none' for a not editable field)
	 *	@param  int			$showempty     	0=no empty value, 1=add an empty value, 2=add line 'Internal' (used by user edit)
	 *	@param  string		$exclude        List of contacts id to exclude
	 *	@param	string		$limitto		Disable answers that are not id in this array list
	 *	@param	integer		$showfunction   Add function into label
	 *	@param	string		$moreclass		Add more class to class style
	 *	@param	bool		$options_only	Return options only (for ajax treatment)
	 *	@param	integer		$showsoc	    Add company into label
	 * 	@param	int			$forcecombo		Force to use combo box
	 *  @param	array		$events			Event options. Example: array(array('method'=>'getContacts', 'url'=>dol_buildpath('/core/ajax/contacts.php',1), 'htmlname'=>'contactid', 'params'=>array('add-customer-contact'=>'disabled')))
	 *  @param	string		$moreparam		Add more parameters onto the select tag. For example 'style="width: 95%"' to avoid select2 component to go over parent container
	 *  @param	string		$htmlid			Html id to use instead of htmlname
	 *	@return	 int						<0 if KO, Nb of contact in list if OK
	 */
	function selectcontacts($socid, $selected='', $htmlname='contactid', $showempty=0, $exclude='', $limitto='', $showfunction=0, $moreclass='', $options_only=false, $showsoc=0, $forcecombo=0, $events=array(), $moreparam='', $htmlid='')
	{
		global $conf,$langs;

		$langs->load('companies');

		if (empty($htmlid)) $htmlid = $htmlname;
        $out='';

		// On recherche les societes
		$sql = "SELECT sp.rowid, sp.lastname, sp.statut, sp.firstname, sp.poste";
		if ($showsoc > 0) $sql.= " , s.nom as company";
		$sql.= " FROM ".MAIN_DB_PREFIX ."socpeople as sp";
		if ($showsoc > 0) $sql.= " LEFT OUTER JOIN  ".MAIN_DB_PREFIX ."societe as s ON s.rowid=sp.fk_soc";
		$sql.= " WHERE sp.entity IN (".getEntity('societe').")";
		if ($socid > 0) $sql.= " AND sp.fk_soc=".$socid;
		if (! empty($conf->global->CONTACT_HIDE_INACTIVE_IN_COMBOBOX)) $sql.= " AND sp.statut <> 0";
		$sql.= " ORDER BY sp.lastname ASC";

		dol_syslog(get_class($this)."::select_contacts", LOG_DEBUG);
		$resql=$this->db->query($sql);
		if ($resql)
		{
			$num=$this->db->num_rows($resql);

			if ($conf->use_javascript_ajax && ! $forcecombo && ! $options_only)
			{
				include_once DOL_DOCUMENT_ROOT . '/core/lib/ajax.lib.php';
				$out .= ajax_combobox($htmlid, $events, $conf->global->CONTACT_USE_SEARCH_TO_SELECT);
			}

			if ($htmlname != 'none' || $options_only) $out.= '<select class="flat'.($moreclass?' '.$moreclass:'').'" id="'.$htmlid.'" name="'.$htmlname.'" '.(!empty($moreparam) ? $moreparam : '').'>';
			if ($showempty == 1) $out.= '<option value="0"'.($selected=='0'?' selected':'').'>&nbsp;</option>';
			if ($showempty == 2) $out.= '<option value="0"'.($selected=='0'?' selected':'').'>'.$langs->trans("Internal").'</option>';
			$num = $this->db->num_rows($resql);
			$i = 0;
			if ($num)
			{
				include_once DOL_DOCUMENT_ROOT.'/contact/class/contact.class.php';
				$contactstatic=new Contact($this->db);

				if (!is_array($selected)) $selected = array($selected);
				while ($i < $num)
				{
					$obj = $this->db->fetch_object($resql);

					$contactstatic->id=$obj->rowid;
					$contactstatic->lastname=$obj->lastname;
					$contactstatic->firstname=$obj->firstname;
					if ($obj->statut == 1){
					if ($htmlname != 'none')
					{
						$disabled=0;
						if (is_array($exclude) && count($exclude) && in_array($obj->rowid,$exclude)) $disabled=1;
						if (is_array($limitto) && count($limitto) && ! in_array($obj->rowid,$limitto)) $disabled=1;
						if (!empty($selected) && in_array($obj->rowid, $selected))
						{
							$out.= '<option value="'.$obj->rowid.'"';
							if ($disabled) $out.= ' disabled';
							$out.= ' selected>';
							$out.= $contactstatic->getFullName($langs);
							if ($showfunction && $obj->poste) $out.= ' ('.$obj->poste.')';
							if (($showsoc > 0) && $obj->company) $out.= ' - ('.$obj->company.')';
							$out.= '</option>';
						}
						else
						{
							$out.= '<option value="'.$obj->rowid.'"';
							if ($disabled) $out.= ' disabled';
							$out.= '>';
							$out.= $contactstatic->getFullName($langs);
							if ($showfunction && $obj->poste) $out.= ' ('.$obj->poste.')';
							if (($showsoc > 0) && $obj->company) $out.= ' - ('.$obj->company.')';
							$out.= '</option>';
						}
					}
					else
					{
						if (in_array($obj->rowid, $selected))
						{
							$out.= $contactstatic->getFullName($langs);
							if ($showfunction && $obj->poste) $out.= ' ('.$obj->poste.')';
							if (($showsoc > 0) && $obj->company) $out.= ' - ('.$obj->company.')';
						}
					}
				}
					$i++;
				}
			}
			else
			{
				$out.= '<option value="-1"'.($showempty==2?'':' selected').' disabled>'.$langs->trans($socid?"NoContactDefinedForThirdParty":"NoContactDefined").'</option>';
			}
			if ($htmlname != 'none' || $options_only)
			{
				$out.= '</select>';
			}

			$this->num = $num;
			return $out;
		}
		else
		{
			dol_print_error($this->db);
			return -1;
		}
	}

	/**
	 *	Return select list of users
	 *
	 *  @param	string	$selected       Id user preselected
	 *  @param  string	$htmlname       Field name in form
	 *  @param  int		$show_empty     0=liste sans valeur nulle, 1=ajoute valeur inconnue
	 *  @param  array	$exclude        Array list of users id to exclude
	 * 	@param	int		$disabled		If select list must be disabled
	 *  @param  array	$include        Array list of users id to include
	 * 	@param	int		$enableonly		Array list of users id to be enabled. All other must be disabled
	 *  @param	int		$force_entity	0 or Id of environment to force
	 * 	@return	void
	 *  @deprecated		Use select_dolusers instead
	 *  @see select_dolusers()
	 */
	function select_users($selected='',$htmlname='userid',$show_empty=0,$exclude=null,$disabled=0,$include='',$enableonly='',$force_entity=0)
	{
		print $this->select_dolusers($selected,$htmlname,$show_empty,$exclude,$disabled,$include,$enableonly,$force_entity);
	}

	/**
	 *	Return select list of users
	 *
	 *  @param	string	$selected       User id or user object of user preselected. If 0 or < -2, we use id of current user. If -1, keep unselected (if empty is allowed)
	 *  @param  string	$htmlname       Field name in form
	 *  @param  int		$show_empty     0=list with no empty value, 1=add also an empty value into list
	 *  @param  array	$exclude        Array list of users id to exclude
	 * 	@param	int		$disabled		If select list must be disabled
	 *  @param  array|string	$include        Array list of users id to include or 'hierarchy' to have only supervised users or 'hierarchyme' to have supervised + me
	 * 	@param	array	$enableonly		Array list of users id to be enabled. If defined, it means that others will be disabled
	 *  @param	int		$force_entity	0 or Id of environment to force
	 *  @param	int		$maxlength		Maximum length of string into list (0=no limit)
	 *  @param	int		$showstatus		0=show user status only if status is disabled, 1=always show user status into label, -1=never show user status
	 *  @param	string	$morefilter		Add more filters into sql request (Example: 'employee = 1')
	 *  @param	integer	$show_every		0=default list, 1=add also a value "Everybody" at beginning of list
	 *  @param	string	$enableonlytext	If option $enableonlytext is set, we use this text to explain into label why record is disabled. Not used if enableonly is empty.
	 *  @param	string	$morecss		More css
	 *  @param  int     $noactive       Show only active users (this will also happened whatever is this option if USER_HIDE_INACTIVE_IN_COMBOBOX is on).
	 * 	@return	string					HTML select string
	 *  @see select_dolgroups
	 */
	function select_dolusers($selected='', $htmlname='userid', $show_empty=0, $exclude=null, $disabled=0, $include='', $enableonly='', $force_entity=0, $maxlength=0, $showstatus=0, $morefilter='', $show_every=0, $enableonlytext='', $morecss='', $noactive=0)
	{
		global $conf,$user,$langs;

		// If no preselected user defined, we take current user
		if ((is_numeric($selected) && ($selected < -2 || empty($selected))) && empty($conf->global->SOCIETE_DISABLE_DEFAULT_SALESREPRESENTATIVE)) $selected=$user->id;

		$excludeUsers=null;
		$includeUsers=null;

		// Permettre l'exclusion d'utilisateurs
		if (is_array($exclude))	$excludeUsers = implode(",",$exclude);
		// Permettre l'inclusion d'utilisateurs
		if (is_array($include))	$includeUsers = implode(",",$include);
		else if ($include == 'hierarchy')
		{
			// Build list includeUsers to have only hierarchy
			$includeUsers = implode(",",$user->getAllChildIds(0));
		}
		else if ($include == 'hierarchyme')
		{
			// Build list includeUsers to have only hierarchy and current user
			$includeUsers = implode(",",$user->getAllChildIds(1));
		}

		$out='';

		// Forge request to select users
		$sql = "SELECT DISTINCT u.rowid, u.lastname as lastname, u.firstname, u.statut, u.login, u.admin, u.entity";
		if (! empty($conf->multicompany->enabled) && $conf->entity == 1 && $user->admin && ! $user->entity)
		{
			$sql.= ", e.label";
		}
		$sql.= " FROM ".MAIN_DB_PREFIX ."user as u";
		if (! empty($conf->multicompany->enabled) && $conf->entity == 1 && $user->admin && ! $user->entity)
		{
			$sql.= " LEFT JOIN ".MAIN_DB_PREFIX ."entity as e ON e.rowid=u.entity";
			if ($force_entity) $sql.= " WHERE u.entity IN (0,".$force_entity.")";
			else $sql.= " WHERE u.entity IS NOT NULL";
		}
		else
	   {
			if (! empty($conf->global->MULTICOMPANY_TRANSVERSE_MODE))
			{
				$sql.= " LEFT JOIN ".MAIN_DB_PREFIX."usergroup_user as ug";
				$sql.= " ON ug.fk_user = u.rowid";
				$sql.= " WHERE ug.entity = ".$conf->entity;
			}
			else
			{
				$sql.= " WHERE u.entity IN (0,".$conf->entity.")";
			}
		}
		if (! empty($user->societe_id)) $sql.= " AND u.fk_soc = ".$user->societe_id;
		if (is_array($exclude) && $excludeUsers) $sql.= " AND u.rowid NOT IN (".$excludeUsers.")";
		if ($includeUsers) $sql.= " AND u.rowid IN (".$includeUsers.")";
		if (! empty($conf->global->USER_HIDE_INACTIVE_IN_COMBOBOX) || $noactive) $sql.= " AND u.statut <> 0";
		if (! empty($morefilter)) $sql.=" ".$morefilter;

		if(empty($conf->global->MAIN_FIRSTNAME_NAME_POSITION)){
			$sql.= " ORDER BY u.firstname ASC";
		}else{
			$sql.= " ORDER BY u.lastname ASC";
		}

		dol_syslog(get_class($this)."::select_dolusers", LOG_DEBUG);
		$resql=$this->db->query($sql);
		if ($resql)
		{
			$num = $this->db->num_rows($resql);
			$i = 0;
			if ($num)
			{
		   		// Enhance with select2
				include_once DOL_DOCUMENT_ROOT . '/core/lib/ajax.lib.php';
				$out .= ajax_combobox($htmlname);

				// do not use maxwidthonsmartphone by default. Set it by caller so auto size to 100% will work when not defined
				$out.= '<select class="flat'.($morecss?' minwidth100 '.$morecss:' minwidth200').'" id="'.$htmlname.'" name="'.$htmlname.'"'.($disabled?' disabled':'').'>';
				if ($show_empty) $out.= '<option value="-1"'.((empty($selected) || $selected==-1)?' selected':'').'>&nbsp;</option>'."\n";
				if ($show_every) $out.= '<option value="-2"'.(($selected==-2)?' selected':'').'>-- '.$langs->trans("Everybody").' --</option>'."\n";

				$userstatic=new User($this->db);

				while ($i < $num)
				{
					$obj = $this->db->fetch_object($resql);

					$userstatic->id=$obj->rowid;
					$userstatic->lastname=$obj->lastname;
					$userstatic->firstname=$obj->firstname;

					$disableline='';
					if (is_array($enableonly) && count($enableonly) && ! in_array($obj->rowid,$enableonly)) $disableline=($enableonlytext?$enableonlytext:'1');

					if ((is_object($selected) && $selected->id == $obj->rowid) || (! is_object($selected) && $selected == $obj->rowid))
					{
						$out.= '<option value="'.$obj->rowid.'"';
						if ($disableline) $out.= ' disabled';
						$out.= ' selected>';
					}
					else
					{
						$out.= '<option value="'.$obj->rowid.'"';
						if ($disableline) $out.= ' disabled';
						$out.= '>';
					}

					$fullNameMode = 0; //Lastname + firstname
					if(empty($conf->global->MAIN_FIRSTNAME_NAME_POSITION)){
						$fullNameMode = 1; //firstname + lastname
					}
					$out.= $userstatic->getFullName($langs, $fullNameMode, -1, $maxlength);

					// Complete name with more info
					$moreinfo=0;
					if (! empty($conf->global->MAIN_SHOW_LOGIN))
					{
						$out.= ($moreinfo?' - ':' (').$obj->login;
						$moreinfo++;
					}
					if ($showstatus >= 0)
					{
						if ($obj->statut == 1 && $showstatus == 1)
						{
							$out.=($moreinfo?' - ':' (').$langs->trans('Enabled');
							$moreinfo++;
						}
						if ($obj->statut == 0)
						{
							$out.=($moreinfo?' - ':' (').$langs->trans('Disabled');
							$moreinfo++;
						}
					}
					if (! empty($conf->multicompany->enabled) && empty($conf->global->MULTICOMPANY_TRANSVERSE_MODE) && $conf->entity == 1 && $user->admin && ! $user->entity)
					{
						if ($obj->admin && ! $obj->entity)
						{
							$out.=($moreinfo?' - ':' (').$langs->trans("AllEntities");
							$moreinfo++;
						}
						else
					 {
							$out.=($moreinfo?' - ':' (').($obj->label?$obj->label:$langs->trans("EntityNameNotDefined"));
							$moreinfo++;
					 	}
					}
					$out.=($moreinfo?')':'');
					if ($disableline && $disableline != '1')
					{
						$out.=' - '.$disableline;	// This is text from $enableonlytext parameter
					}
					$out.= '</option>';

					$i++;
				}
			}
			else
			{
				$out.= '<select class="flat" id="'.$htmlname.'" name="'.$htmlname.'" disabled>';
				$out.= '<option value="">'.$langs->trans("None").'</option>';
			}
			$out.= '</select>';
		}
		else
		{
			dol_print_error($this->db);
		}

		return $out;
	}


	/**
	 *	Return select list of users. Selected users are stored into session.
	 *  List of users are provided into $_SESSION['assignedtouser'].
	 *
	 *  @param  string	$action         Value for $action
	 *  @param  string	$htmlname       Field name in form
	 *  @param  int		$show_empty     0=list without the empty value, 1=add empty value
	 *  @param  array	$exclude        Array list of users id to exclude
	 * 	@param	int		$disabled		If select list must be disabled
	 *  @param  array	$include        Array list of users id to include or 'hierarchy' to have only supervised users
	 * 	@param	array	$enableonly		Array list of users id to be enabled. All other must be disabled
	 *  @param	int		$force_entity	0 or Id of environment to force
	 *  @param	int		$maxlength		Maximum length of string into list (0=no limit)
	 *  @param	int		$showstatus		0=show user status only if status is disabled, 1=always show user status into label, -1=never show user status
	 *  @param	string	$morefilter		Add more filters into sql request
	 *  @param	int		$showproperties		Show properties of each attendees
	 *  @param	array	$listofuserid		Array with properties of each user
	 *  @param	array	$listofcontactid	Array with properties of each contact
	 *  @param	array	$listofotherid		Array with properties of each other contact
	 * 	@return	string					HTML select string
	 *  @see select_dolgroups
	 */
	function select_dolusers_forevent($action='', $htmlname='userid', $show_empty=0, $exclude=null, $disabled=0, $include='', $enableonly='', $force_entity=0, $maxlength=0, $showstatus=0, $morefilter='', $showproperties=0, $listofuserid=array(), $listofcontactid=array(), $listofotherid=array())
	{
		global $conf, $user, $langs;

		$userstatic=new User($this->db);
		$out='';

		// Method with no ajax
		//$out.='<form method="POST" action="'.$_SERVER["PHP_SELF"].'">';
		if ($action == 'view')
		{
			$out.='';
		}
		else
		{
			$out.='<input type="hidden" class="removedassignedhidden" name="removedassigned" value="">';
			$out.='<script type="text/javascript" language="javascript">jQuery(document).ready(function () {    jQuery(".removedassigned").click(function() {        jQuery(".removedassignedhidden").val(jQuery(this).val());    });})</script>';
			$out.=$this->select_dolusers('', $htmlname, $show_empty, $exclude, $disabled, $include, $enableonly, $force_entity, $maxlength, $showstatus, $morefilter);
			$out.=' <input type="submit" class="button valignmiddle" name="'.$action.'assignedtouser" value="'.dol_escape_htmltag($langs->trans("Add")).'">';
			$out.='<br>';
		}
		$assignedtouser=array();
		if (!empty($_SESSION['assignedtouser']))
		{
			$assignedtouser=json_decode($_SESSION['assignedtouser'], true);
		}
		$nbassignetouser=count($assignedtouser);

		if ($nbassignetouser && $action != 'view') $out.='<br>';
		if ($nbassignetouser) $out.='<ul class="attendees">';
		$i=0; $ownerid=0;
		foreach($assignedtouser as $key => $value)
		{
			if ($value['id'] == $ownerid) continue;

			$out.='<li>';
			$userstatic->fetch($value['id']);
			$out.= $userstatic->getNomUrl(-1);
			if ($i == 0) { $ownerid = $value['id']; $out.=' ('.$langs->trans("Owner").')'; }
			if ($nbassignetouser > 1 && $action != 'view') $out.=' <input type="image" style="border: 0px;" src="'.img_picto($langs->trans("Remove"), 'delete', '', 0, 1).'" value="'.$userstatic->id.'" class="removedassigned" id="removedassigned_'.$userstatic->id.'" name="removedassigned_'.$userstatic->id.'">';
			// Show my availability
			if ($showproperties)
			{
				if ($ownerid == $value['id'] && is_array($listofuserid) && count($listofuserid) && in_array($ownerid, array_keys($listofuserid)))
				{
					$out.='<div class="myavailability inline-block">';
					$out.='&nbsp;-&nbsp;<span class="opacitymedium">'.$langs->trans("Availability").':</span>  <input id="transparency" class="marginleftonly marginrightonly" '.($action == 'view'?'disabled':'').' type="checkbox" name="transparency"'.($listofuserid[$ownerid]['transparency']?' checked':'').'>'.$langs->trans("Busy");
					$out.='</div>';
				}
			}
			//$out.=' '.($value['mandatory']?$langs->trans("Mandatory"):$langs->trans("Optional"));
			//$out.=' '.($value['transparency']?$langs->trans("Busy"):$langs->trans("NotBusy"));

			$out.='</li>';
			$i++;
		}
		if ($nbassignetouser) $out.='</ul>';

		//$out.='</form>';
		return $out;
	}


	/**
	 *  Return list of products for customer in Ajax if Ajax activated or go to select_produits_list
	 *
	 *  @param		int			$selected				Preselected products
	 *  @param		string		$htmlname				Name of HTML select field (must be unique in page)
	 *  @param		int			$filtertype				Filter on product type (''=nofilter, 0=product, 1=service)
	 *  @param		int			$limit					Limit on number of returned lines
	 *  @param		int			$price_level			Level of price to show
	 *  @param		int			$status					-1=Return all products, 0=Products not on sell, 1=Products on sell
	 *  @param		int			$finished				2=all, 1=finished, 0=raw material
	 *  @param		string		$selected_input_value	Value of preselected input text (for use with ajax)
	 *  @param		int			$hidelabel				Hide label (0=no, 1=yes, 2=show search icon (before) and placeholder, 3 search icon after)
	 *  @param		array		$ajaxoptions			Options for ajax_autocompleter
	 *  @param      int			$socid					Thirdparty Id (to get also price dedicated to this customer)
	 *  @param		string		$showempty				'' to not show empty line. Translation key to show an empty line. '1' show empty line with no text.
	 * 	@param		int			$forcecombo				Force to use combo box
	 *  @param      string      $morecss                Add more css on select
	 *  @param      int         $hidepriceinlabel       1=Hide prices in label
	 *  @param      string      $warehouseStatus        warehouse status filter, following comma separated filter options can be used
	 *										            'warehouseopen' = select products from open warehouses,
	 *										            'warehouseclosed' = select products from closed warehouses,
	 *										            'warehouseinternal' = select products from warehouses for internal correct/transfer only
	 *  @param array $selected_combinations Selected combinations. Format: array([attrid] => attrval, [...])
	 *  @return		void
	 */
	function select_produits($selected='', $htmlname='productid', $filtertype='', $limit=20, $price_level=0, $status=1, $finished=2, $selected_input_value='', $hidelabel=0, $ajaxoptions=array(), $socid=0, $showempty='1', $forcecombo=0, $morecss='', $hidepriceinlabel=0, $warehouseStatus='', $selected_combinations = array())
	{
		global $langs,$conf;

		$price_level = (! empty($price_level) ? $price_level : 0);

		if (! empty($conf->use_javascript_ajax) && ! empty($conf->global->PRODUIT_USE_SEARCH_TO_SELECT))
		{
			$placeholder='';

			if ($selected && empty($selected_input_value))
			{
				require_once DOL_DOCUMENT_ROOT.'/product/class/product.class.php';
				$producttmpselect = new Product($this->db);
				$producttmpselect->fetch($selected);
				$selected_input_value=$producttmpselect->ref;
				unset($producttmpselect);
			}
			// mode=1 means customers products
			$urloption='htmlname='.$htmlname.'&outjson=1&price_level='.$price_level.'&type='.$filtertype.'&mode=1&status='.$status.'&finished='.$finished.'&hidepriceinlabel='.$hidepriceinlabel.'&warehousestatus='.$warehouseStatus;
			//Price by customer
			if (! empty($conf->global->PRODUIT_CUSTOMER_PRICES) && !empty($socid)) {
				$urloption.='&socid='.$socid;
			}
			print ajax_autocompleter($selected, $htmlname, DOL_URL_ROOT.'/product/ajax/products.php', $urloption, $conf->global->PRODUIT_USE_SEARCH_TO_SELECT, 0, $ajaxoptions);

			if (!empty($conf->variants->enabled)) {
				?>
				<script>

					selected = <?php echo json_encode($selected_combinations) ?>;
					combvalues = {};

					jQuery(document).ready(function () {

						jQuery("input[name='prod_entry_mode']").change(function () {
							if (jQuery(this).val() == 'free') {
								jQuery('div#attributes_box').empty();
							}
						});

						jQuery("input#<?php echo $htmlname ?>").change(function () {

							if (!jQuery(this).val()) {
								jQuery('div#attributes_box').empty();
								return;
							}

							jQuery.getJSON("<?php echo dol_buildpath('/variants/ajax/getCombinations.php', 2) ?>", {
								id: jQuery(this).val()
							}, function (data) {
								jQuery('div#attributes_box').empty();

								jQuery.each(data, function (key, val) {

									combvalues[val.id] = val.values;

									var span = jQuery(document.createElement('div')).css({
										'display': 'table-row'
									});

									span.append(
										jQuery(document.createElement('div')).text(val.label).css({
											'font-weight': 'bold',
											'display': 'table-cell',
											'text-align': 'right'
										})
									);

									var html = jQuery(document.createElement('select')).attr('name', 'combinations[' + val.id + ']').css({
										'margin-left': '15px',
										'white-space': 'pre'
									}).append(
										jQuery(document.createElement('option')).val('')
									);

									jQuery.each(combvalues[val.id], function (key, val) {
										var tag = jQuery(document.createElement('option')).val(val.id).html(val.value);

										if (selected[val.fk_product_attribute] == val.id) {
											tag.attr('selected', 'selected');
										}

										html.append(tag);
									});

									span.append(html);
									jQuery('div#attributes_box').append(span);
								});
							})
						});

						<?php if ($selected): ?>
						jQuery("input#<?php echo $htmlname ?>").change();
						<?php endif ?>
					});
				</script>
                <?php
			}
			if (empty($hidelabel)) print $langs->trans("RefOrLabel").' : ';
			else if ($hidelabel > 1) {
				$placeholder=' placeholder="'.$langs->trans("RefOrLabel").'"';
				if ($hidelabel == 2) {
					print img_picto($langs->trans("Search"), 'search');
				}
			}
			print '<input type="text" class="minwidth100" name="search_'.$htmlname.'" id="search_'.$htmlname.'" value="'.$selected_input_value.'"'.$placeholder.' '.(!empty($conf->global->PRODUCT_SEARCH_AUTOFOCUS) ? 'autofocus' : '').' />';
			if ($hidelabel == 3) {
				print img_picto($langs->trans("Search"), 'search');
			}
		}
		else
		{
			print $this->select_produits_list($selected,$htmlname,$filtertype,$limit,$price_level,'',$status,$finished,0,$socid,$showempty,$forcecombo,$morecss,$hidepriceinlabel, $warehouseStatus);
		}
	}

	/**
	 *	Return list of products for a customer
	 *
	 *	@param      int		$selected           Preselected product
	 *	@param      string	$htmlname           Name of select html
	 *  @param		string	$filtertype         Filter on product type (''=nofilter, 0=product, 1=service)
	 *	@param      int		$limit              Limit on number of returned lines
	 *	@param      int		$price_level        Level of price to show
	 * 	@param      string	$filterkey          Filter on product
	 *	@param		int		$status             -1=Return all products, 0=Products not on sell, 1=Products on sell
	 *  @param      int		$finished           Filter on finished field: 2=No filter
	 *  @param      int		$outputmode         0=HTML select string, 1=Array
	 *  @param      int		$socid     		    Thirdparty Id (to get also price dedicated to this customer)
	 *  @param		string	$showempty		    '' to not show empty line. Translation key to show an empty line. '1' show empty line with no text.
	 * 	@param		int		$forcecombo		    Force to use combo box
	 *  @param      string  $morecss            Add more css on select
	 *  @param      int     $hidepriceinlabel   1=Hide prices in label
	 *  @param      string  $warehouseStatus    warehouse status filter, following comma separated filter options can be used
	 *										    'warehouseopen' = select products from open warehouses,
	 *										    'warehouseclosed' = select products from closed warehouses,
	 *										    'warehouseinternal' = select products from warehouses for internal correct/transfer only
	 *  @return     array    				    Array of keys for json
	 */
	function select_produits_list($selected='',$htmlname='productid',$filtertype='',$limit=20,$price_level=0,$filterkey='',$status=1,$finished=2,$outputmode=0,$socid=0,$showempty='1',$forcecombo=0,$morecss='',$hidepriceinlabel=0, $warehouseStatus='')
	{
		global $langs,$conf,$user,$db;

		$out='';
		$outarray=array();

		$warehouseStatusArray = array();
		if (! empty($warehouseStatus))
		{
			require_once DOL_DOCUMENT_ROOT.'/product/stock/class/entrepot.class.php';
			if (preg_match('/warehouseclosed/', $warehouseStatus))
			{
				$warehouseStatusArray[] = Entrepot::STATUS_CLOSED;
			}
			if (preg_match('/warehouseopen/', $warehouseStatus))
			{
				$warehouseStatusArray[] = Entrepot::STATUS_OPEN_ALL;
			}
			if (preg_match('/warehouseinternal/', $warehouseStatus))
			{
				$warehouseStatusArray[] = Entrepot::STATUS_OPEN_INTERNAL;
			}
		}

		$selectFields = " p.rowid, p.label, p.ref, p.description, p.barcode, p.fk_product_type, p.price, p.price_ttc, p.price_base_type, p.tva_tx, p.duration, p.fk_price_expression";
		(count($warehouseStatusArray)) ? $selectFieldsGrouped = ", sum(ps.reel) as stock" : $selectFieldsGrouped = ", p.stock";

		$sql = "SELECT ";
		$sql.= $selectFields . $selectFieldsGrouped;
		//Price by customer
		if (! empty($conf->global->PRODUIT_CUSTOMER_PRICES) && !empty($socid))
		{
			$sql.=', pcp.rowid as idprodcustprice, pcp.price as custprice, pcp.price_ttc as custprice_ttc,';
			$sql.=' pcp.price_base_type as custprice_base_type, pcp.tva_tx as custtva_tx';
			$selectFields.= ", idprodcustprice, custprice, custprice_ttc, custprice_base_type, custtva_tx";
		}

		// Multilang : we add translation
		if (! empty($conf->global->MAIN_MULTILANGS))
		{
			$sql.= ", pl.label as label_translated";
			$selectFields.= ", label_translated";
		}
		// Price by quantity
		if (! empty($conf->global->PRODUIT_CUSTOMER_PRICES_BY_QTY))
		{
			$sql.= ", (SELECT pp.rowid FROM ".MAIN_DB_PREFIX."product_price as pp WHERE pp.fk_product = p.rowid";
			if ($price_level >= 1 && !empty($conf->global->PRODUIT_CUSTOMER_PRICES_BY_QTY_MULTIPRICES)) $sql.= " AND price_level=".$price_level;
			$sql.= " ORDER BY date_price";
			$sql.= " DESC LIMIT 1) as price_rowid";
			$sql.= ", (SELECT pp.price_by_qty FROM ".MAIN_DB_PREFIX."product_price as pp WHERE pp.fk_product = p.rowid";	// price_by_qty is 1 if some prices by qty exists in subtable
			if ($price_level >= 1 && !empty($conf->global->PRODUIT_CUSTOMER_PRICES_BY_QTY_MULTIPRICES)) $sql.= " AND price_level=".$price_level;
			$sql.= " ORDER BY date_price";
			$sql.= " DESC LIMIT 1) as price_by_qty";
			$selectFields.= ", price_rowid, price_by_qty";
		}
		$sql.= " FROM ".MAIN_DB_PREFIX."product as p";
		if (count($warehouseStatusArray))
		{
			$sql.= " LEFT JOIN ".MAIN_DB_PREFIX."product_stock as ps on ps.fk_product = p.rowid";
			$sql.= " LEFT JOIN ".MAIN_DB_PREFIX."entrepot as e on ps.fk_entrepot = e.rowid";
		}

		//Price by customer
		if (! empty($conf->global->PRODUIT_CUSTOMER_PRICES) && !empty($socid)) {
			$sql.=" LEFT JOIN  ".MAIN_DB_PREFIX."product_customer_price as pcp ON pcp.fk_soc=".$socid." AND pcp.fk_product=p.rowid";
		}
		// Multilang : we add translation
		if (! empty($conf->global->MAIN_MULTILANGS))
		{
			$sql.= " LEFT JOIN ".MAIN_DB_PREFIX."product_lang as pl ON pl.fk_product = p.rowid AND pl.lang='". $langs->getDefaultLang() ."'";
		}

		if (!empty($conf->global->PRODUIT_ATTRIBUTES_HIDECHILD)) {
			$sql .= " LEFT JOIN ".MAIN_DB_PREFIX."product_attribute_combination pac ON pac.fk_product_child = p.rowid";
		}

		$sql.= ' WHERE p.entity IN ('.getEntity('product').')';
		if (count($warehouseStatusArray))
		{
			$sql.= ' AND (p.fk_product_type = 1 OR e.statut IN ('.$this->db->escape(implode(',',$warehouseStatusArray)).'))';
		}

		if (!empty($conf->global->PRODUIT_ATTRIBUTES_HIDECHILD)) {
			$sql .= " AND pac.rowid IS NULL";
		}

		if ($finished == 0)
		{
			$sql.= " AND p.finished = ".$finished;
		}
		elseif ($finished == 1)
		{
			$sql.= " AND p.finished = ".$finished;
			if ($status >= 0)  $sql.= " AND p.tosell = ".$status;
		}
		elseif ($status >= 0)
		{
			$sql.= " AND p.tosell = ".$status;
		}
		if (strval($filtertype) != '') $sql.=" AND p.fk_product_type=".$filtertype;
		// Add criteria on ref/label
		if ($filterkey != '')
		{
			$sql.=' AND (';
			$prefix=empty($conf->global->PRODUCT_DONOTSEARCH_ANYWHERE)?'%':'';	// Can use index if PRODUCT_DONOTSEARCH_ANYWHERE is on
			// For natural search
			$scrit = explode(' ', $filterkey);
			$i=0;
			if (count($scrit) > 1) $sql.="(";
			foreach ($scrit as $crit)
			{
				if ($i > 0) $sql.=" AND ";
				$sql.="(p.ref LIKE '".$db->escape($prefix.$crit)."%' OR p.label LIKE '".$db->escape($prefix.$crit)."%'";
				if (! empty($conf->global->MAIN_MULTILANGS)) $sql.=" OR pl.label LIKE '".$db->escape($prefix.$crit)."%'";
				$sql.=")";
				$i++;
			}
			if (count($scrit) > 1) $sql.=")";
		  	if (! empty($conf->barcode->enabled)) $sql.= " OR p.barcode LIKE '".$db->escape($prefix.$filterkey)."%'";
			$sql.=')';
		}
		if (count($warehouseStatusArray))
		{
			$sql.= ' GROUP BY'.$selectFields;
		}
		$sql.= $db->order("p.ref");
		$sql.= $db->plimit($limit, 0);

		// Build output string
		dol_syslog(get_class($this)."::select_produits_list search product", LOG_DEBUG);
		$result=$this->db->query($sql);
		if ($result)
		{
			require_once DOL_DOCUMENT_ROOT.'/product/class/product.class.php';
			require_once DOL_DOCUMENT_ROOT.'/product/dynamic_price/class/price_parser.class.php';
			$num = $this->db->num_rows($result);

			$events=null;

			if (! $forcecombo)
			{
				include_once DOL_DOCUMENT_ROOT . '/core/lib/ajax.lib.php';
				$out .= ajax_combobox($htmlname, $events, $conf->global->PRODUIT_USE_SEARCH_TO_SELECT);
			}

			$out.='<select class="flat'.($morecss?' '.$morecss:'').'" name="'.$htmlname.'" id="'.$htmlname.'">';

			$textifempty='';
			// Do not use textifempty = ' ' or '&nbsp;' here, or search on key will search on ' key'.
			//if (! empty($conf->use_javascript_ajax) || $forcecombo) $textifempty='';
			if (! empty($conf->global->PRODUIT_USE_SEARCH_TO_SELECT))
			{
				if ($showempty && ! is_numeric($showempty)) $textifempty=$langs->trans($showempty);
				else $textifempty.=$langs->trans("All");
			}
			if ($showempty) $out.='<option value="0" selected>'.$textifempty.'</option>';

			$i = 0;
			while ($num && $i < $num)
			{
				$opt = '';
				$optJson = array();
				$objp = $this->db->fetch_object($result);

				if (!empty($conf->global->PRODUIT_CUSTOMER_PRICES_BY_QTY) && !empty($objp->price_by_qty) && $objp->price_by_qty == 1)
				{ // Price by quantity will return many prices for the same product
					$sql = "SELECT rowid, quantity, price, unitprice, remise_percent, remise, price_base_type";
					$sql.= " FROM ".MAIN_DB_PREFIX."product_price_by_qty";
					$sql.= " WHERE fk_product_price=".$objp->price_rowid;
					$sql.= " ORDER BY quantity ASC";

					dol_syslog(get_class($this)."::select_produits_list search price by qty", LOG_DEBUG);
					$result2 = $this->db->query($sql);
					if ($result2)
					{
						$nb_prices = $this->db->num_rows($result2);
						$j = 0;
						while ($nb_prices && $j < $nb_prices) {
							$objp2 = $this->db->fetch_object($result2);

							$objp->price_by_qty_rowid = $objp2->rowid;
							$objp->price_by_qty_price_base_type = $objp2->price_base_type;
							$objp->price_by_qty_quantity = $objp2->quantity;
							$objp->price_by_qty_unitprice = $objp2->unitprice;
							$objp->price_by_qty_remise_percent = $objp2->remise_percent;
							// For backward compatibility
							$objp->quantity = $objp2->quantity;
							$objp->price = $objp2->price;
							$objp->unitprice = $objp2->unitprice;
							$objp->remise_percent = $objp2->remise_percent;
							$objp->remise = $objp2->remise;

							$this->constructProductListOption($objp, $opt, $optJson, 0, $selected, $hidepriceinlabel);

							$j++;

							// Add new entry
							// "key" value of json key array is used by jQuery automatically as selected value
							// "label" value of json key array is used by jQuery automatically as text for combo box
							$out.=$opt;
							array_push($outarray, $optJson);
						}
					}
				}
				else
				{
					if (!empty($conf->dynamicprices->enabled) && !empty($objp->fk_price_expression)) {
						$price_product = new Product($this->db);
						$price_product->fetch($objp->rowid, '', '', 1);
						$priceparser = new PriceParser($this->db);
						$price_result = $priceparser->parseProduct($price_product);
						if ($price_result >= 0) {
							$objp->price = $price_result;
							$objp->unitprice = $price_result;
							//Calculate the VAT
							$objp->price_ttc = price2num($objp->price) * (1 + ($objp->tva_tx / 100));
							$objp->price_ttc = price2num($objp->price_ttc,'MU');
						}
					}
					$this->constructProductListOption($objp, $opt, $optJson, $price_level, $selected, $hidepriceinlabel);
					// Add new entry
					// "key" value of json key array is used by jQuery automatically as selected value
					// "label" value of json key array is used by jQuery automatically as text for combo box
					$out.=$opt;
					array_push($outarray, $optJson);
				}

				$i++;
			}

			$out.='</select>';

			$this->db->free($result);

			if (empty($outputmode)) return $out;
			return $outarray;
		}
		else
		{
			dol_print_error($db);
		}
	}

	/**
	 * constructProductListOption
	 *
	 * @param 	resultset	$objp			    Resultset of fetch
	 * @param 	string		$opt			    Option (var used for returned value in string option format)
	 * @param 	string		$optJson		    Option (var used for returned value in json format)
	 * @param 	int			$price_level	    Price level
	 * @param 	string		$selected		    Preselected value
	 * @param   int         $hidepriceinlabel   Hide price in label
	 * @return	void
	 */
	private function constructProductListOption(&$objp, &$opt, &$optJson, $price_level, $selected, $hidepriceinlabel=0)
	{
		global $langs,$conf,$user,$db;

		$outkey='';
		$outval='';
		$outref='';
		$outlabel='';
		$outdesc='';
		$outbarcode='';
		$outtype='';
		$outprice_ht='';
		$outprice_ttc='';
		$outpricebasetype='';
		$outtva_tx='';
		$outqty=1;
		$outdiscount=0;

		$maxlengtharticle=(empty($conf->global->PRODUCT_MAX_LENGTH_COMBO)?48:$conf->global->PRODUCT_MAX_LENGTH_COMBO);

		$label=$objp->label;
		if (! empty($objp->label_translated)) $label=$objp->label_translated;
		if (! empty($filterkey) && $filterkey != '') $label=preg_replace('/('.preg_quote($filterkey).')/i','<strong>$1</strong>',$label,1);

		$outkey=$objp->rowid;
		$outref=$objp->ref;
		$outlabel=$objp->label;
		$outdesc=$objp->description;
		$outbarcode=$objp->barcode;

		$outtype=$objp->fk_product_type;
		$outdurationvalue=$outtype == Product::TYPE_SERVICE?substr($objp->duration,0,dol_strlen($objp->duration)-1):'';
		$outdurationunit=$outtype == Product::TYPE_SERVICE?substr($objp->duration,-1):'';

		$opt = '<option value="'.$objp->rowid.'"';
		$opt.= ($objp->rowid == $selected)?' selected':'';
		if (!empty($objp->price_by_qty_rowid) && $objp->price_by_qty_rowid > 0)
		{
			$opt.= ' pbq="'.$objp->price_by_qty_rowid.'" data-pbq="'.$objp->price_by_qty_rowid.'" data-pbqqty="'.$objp->price_by_qty_quantity.'" data-pbqpercent="'.$objp->price_by_qty_remise_percent.'"';
		}
		if (! empty($conf->stock->enabled) && $objp->fk_product_type == 0 && isset($objp->stock))
		{
			if ($objp->stock > 0) $opt.= ' class="product_line_stock_ok"';
			else if ($objp->stock <= 0) $opt.= ' class="product_line_stock_too_low"';
		}
		$opt.= '>';
		$opt.= $objp->ref;
		if ($outbarcode) $opt.=' ('.$outbarcode.')';
		$opt.=' - '.dol_trunc($label,$maxlengtharticle);

		$objRef = $objp->ref;
		if (! empty($filterkey) && $filterkey != '') $objRef=preg_replace('/('.preg_quote($filterkey).')/i','<strong>$1</strong>',$objRef,1);
		$outval.=$objRef;
		if ($outbarcode) $outval.=' ('.$outbarcode.')';
		$outval.=' - '.dol_trunc($label,$maxlengtharticle);

		$found=0;

		// Multiprice
		if (empty($hidepriceinlabel) && $price_level >= 1 && $conf->global->PRODUIT_MULTIPRICES)		// If we need a particular price level (from 1 to 6)
		{
			$sql = "SELECT price, price_ttc, price_base_type, tva_tx";
			$sql.= " FROM ".MAIN_DB_PREFIX."product_price";
			$sql.= " WHERE fk_product='".$objp->rowid."'";
			$sql.= " AND entity IN (".getEntity('productprice').")";
			$sql.= " AND price_level=".$price_level;
			$sql.= " ORDER BY date_price DESC, rowid DESC"; // Warning DESC must be both on date_price and rowid.
			$sql.= " LIMIT 1";

			dol_syslog(get_class($this).'::constructProductListOption search price for level '.$price_level.'', LOG_DEBUG);
			$result2 = $this->db->query($sql);
			if ($result2)
			{
				$objp2 = $this->db->fetch_object($result2);
				if ($objp2)
				{
					$found=1;
					if ($objp2->price_base_type == 'HT')
					{
						$opt.= ' - '.price($objp2->price,1,$langs,0,0,-1,$conf->currency).' '.$langs->trans("HT");
						$outval.= ' - '.price($objp2->price,0,$langs,0,0,-1,$conf->currency).' '.$langs->transnoentities("HT");
					}
					else
					{
						$opt.= ' - '.price($objp2->price_ttc,1,$langs,0,0,-1,$conf->currency).' '.$langs->trans("TTC");
						$outval.= ' - '.price($objp2->price_ttc,0,$langs,0,0,-1,$conf->currency).' '.$langs->transnoentities("TTC");
					}
					$outprice_ht=price($objp2->price);
					$outprice_ttc=price($objp2->price_ttc);
					$outpricebasetype=$objp2->price_base_type;
					$outtva_tx=$objp2->tva_tx;
				}
			}
			else
			{
				dol_print_error($this->db);
			}
		}

		// Price by quantity
		if (empty($hidepriceinlabel) && !empty($objp->quantity) && $objp->quantity >= 1 && ! empty($conf->global->PRODUIT_CUSTOMER_PRICES_BY_QTY))
		{
			$found = 1;
			$outqty=$objp->quantity;
			$outdiscount=$objp->remise_percent;
			if ($objp->quantity == 1)
			{
				$opt.= ' - '.price($objp->unitprice,1,$langs,0,0,-1,$conf->currency)."/";
				$outval.= ' - '.price($objp->unitprice,0,$langs,0,0,-1,$conf->currency)."/";
				$opt.= $langs->trans("Unit");	// Do not use strtolower because it breaks utf8 encoding
				$outval.=$langs->transnoentities("Unit");
			}
			else
			{
				$opt.= ' - '.price($objp->price,1,$langs,0,0,-1,$conf->currency)."/".$objp->quantity;
				$outval.= ' - '.price($objp->price,0,$langs,0,0,-1,$conf->currency)."/".$objp->quantity;
				$opt.= $langs->trans("Units");	// Do not use strtolower because it breaks utf8 encoding
				$outval.=$langs->transnoentities("Units");
			}

			$outprice_ht=price($objp->unitprice);
			$outprice_ttc=price($objp->unitprice * (1 + ($objp->tva_tx / 100)));
			$outpricebasetype=$objp->price_base_type;
			$outtva_tx=$objp->tva_tx;
		}
		if (empty($hidepriceinlabel) && !empty($objp->quantity) && $objp->quantity >= 1)
		{
			$opt.=" (".price($objp->unitprice,1,$langs,0,0,-1,$conf->currency)."/".$langs->trans("Unit").")";	// Do not use strtolower because it breaks utf8 encoding
			$outval.=" (".price($objp->unitprice,0,$langs,0,0,-1,$conf->currency)."/".$langs->transnoentities("Unit").")";	// Do not use strtolower because it breaks utf8 encoding
		}
		if (empty($hidepriceinlabel) && !empty($objp->remise_percent) && $objp->remise_percent >= 1)
		{
			$opt.=" - ".$langs->trans("Discount")." : ".vatrate($objp->remise_percent).' %';
			$outval.=" - ".$langs->transnoentities("Discount")." : ".vatrate($objp->remise_percent).' %';
		}

		// Price by customer
		if (empty($hidepriceinlabel) && !empty($conf->global->PRODUIT_CUSTOMER_PRICES))
		{
			if (!empty($objp->idprodcustprice))
			{
				$found = 1;

				if ($objp->custprice_base_type == 'HT')
				{
					$opt.= ' - '.price($objp->custprice,1,$langs,0,0,-1,$conf->currency).' '.$langs->trans("HT");
					$outval.= ' - '.price($objp->custprice,0,$langs,0,0,-1,$conf->currency).' '.$langs->transnoentities("HT");
				}
				else
				{
					$opt.= ' - '.price($objp->custprice_ttc,1,$langs,0,0,-1,$conf->currency).' '.$langs->trans("TTC");
					$outval.= ' - '.price($objp->custprice_ttc,0,$langs,0,0,-1,$conf->currency).' '.$langs->transnoentities("TTC");
				}

				$outprice_ht=price($objp->custprice);
				$outprice_ttc=price($objp->custprice_ttc);
				$outpricebasetype=$objp->custprice_base_type;
				$outtva_tx=$objp->custtva_tx;
			}
		}

		// If level no defined or multiprice not found, we used the default price
		if (empty($hidepriceinlabel) && ! $found)
		{
			if ($objp->price_base_type == 'HT')
			{
				$opt.= ' - '.price($objp->price,1,$langs,0,0,-1,$conf->currency).' '.$langs->trans("HT");
				$outval.= ' - '.price($objp->price,0,$langs,0,0,-1,$conf->currency).' '.$langs->transnoentities("HT");
			}
			else
			{
				$opt.= ' - '.price($objp->price_ttc,1,$langs,0,0,-1,$conf->currency).' '.$langs->trans("TTC");
				$outval.= ' - '.price($objp->price_ttc,0,$langs,0,0,-1,$conf->currency).' '.$langs->transnoentities("TTC");
			}
			$outprice_ht=price($objp->price);
			$outprice_ttc=price($objp->price_ttc);
			$outpricebasetype=$objp->price_base_type;
			$outtva_tx=$objp->tva_tx;
		}

		if (! empty($conf->stock->enabled) && isset($objp->stock) && $objp->fk_product_type == 0)
		{
			$opt.= ' - '.$langs->trans("Stock").':'.$objp->stock;

			if ($objp->stock > 0) {
				$outval.= ' - <span class="product_line_stock_ok">'.$langs->transnoentities("Stock").':'.$objp->stock.'</span>';
			}elseif ($objp->stock <= 0) {
				$outval.= ' - <span class="product_line_stock_too_low">'.$langs->transnoentities("Stock").':'.$objp->stock.'</span>';
			}
		}

		if ($outdurationvalue && $outdurationunit)
		{
			$da=array("h"=>$langs->trans("Hour"),"d"=>$langs->trans("Day"),"w"=>$langs->trans("Week"),"m"=>$langs->trans("Month"),"y"=>$langs->trans("Year"));
			if (isset($da[$outdurationunit]))
			{
				$key = $da[$outdurationunit].($outdurationvalue > 1?'s':'');
				$opt.= ' - '.$outdurationvalue.' '.$langs->trans($key);
				$outval.=' - '.$outdurationvalue.' '.$langs->transnoentities($key);
			}
		}

		$opt.= "</option>\n";
		$optJson = array('key'=>$outkey, 'value'=>$outref, 'label'=>$outval, 'label2'=>$outlabel, 'desc'=>$outdesc, 'type'=>$outtype, 'price_ht'=>$outprice_ht, 'price_ttc'=>$outprice_ttc, 'pricebasetype'=>$outpricebasetype, 'tva_tx'=>$outtva_tx, 'qty'=>$outqty, 'discount'=>$outdiscount, 'duration_value'=>$outdurationvalue, 'duration_unit'=>$outdurationunit);
	}

	/**
	 *	Return list of products for customer (in Ajax if Ajax activated or go to select_produits_fournisseurs_list)
	 *
	 *	@param	int		$socid			Id third party
	 *	@param  string	$selected       Preselected product
	 *	@param  string	$htmlname       Name of HTML Select
	 *  @param	string	$filtertype     Filter on product type (''=nofilter, 0=product, 1=service)
	 *	@param  string	$filtre			For a SQL filter
	 *	@param	array	$ajaxoptions	Options for ajax_autocompleter
	 *  @param	int		$hidelabel		Hide label (0=no, 1=yes)
	 *  @param  int     $alsoproductwithnosupplierprice    1=Add also product without supplier prices
	 *	@return	void
	 */
	function select_produits_fournisseurs($socid, $selected='', $htmlname='productid', $filtertype='', $filtre='', $ajaxoptions=array(), $hidelabel=0, $alsoproductwithnosupplierprice=0)
	{
		global $langs,$conf;
		global $price_level, $status, $finished;

		$selected_input_value='';
		if (! empty($conf->use_javascript_ajax) && ! empty($conf->global->PRODUIT_USE_SEARCH_TO_SELECT))
		{
			if ($selected > 0)
			{
				require_once DOL_DOCUMENT_ROOT.'/product/class/product.class.php';
				$producttmpselect = new Product($this->db);
				$producttmpselect->fetch($selected);
				$selected_input_value=$producttmpselect->ref;
				unset($producttmpselect);
			}

			// mode=2 means suppliers products
			$urloption=($socid > 0?'socid='.$socid.'&':'').'htmlname='.$htmlname.'&outjson=1&price_level='.$price_level.'&type='.$filtertype.'&mode=2&status='.$status.'&finished='.$finished.'&alsoproductwithnosupplierprice='.$alsoproductwithnosupplierprice;
			print ajax_autocompleter($selected, $htmlname, DOL_URL_ROOT.'/product/ajax/products.php', $urloption, $conf->global->PRODUIT_USE_SEARCH_TO_SELECT, 0, $ajaxoptions);
			print ($hidelabel?'':$langs->trans("RefOrLabel").' : ').'<input type="text" size="20" name="search_'.$htmlname.'" id="search_'.$htmlname.'" value="'.$selected_input_value.'">';
		}
		else
		{
			print $this->select_produits_fournisseurs_list($socid,$selected,$htmlname,$filtertype,$filtre,'',-1,0,0,$alsoproductwithnosupplierprice);
		}
	}

	/**
	 *	Return list of suppliers products
	 *
	 *	@param	int		$socid   		Id societe fournisseur (0 pour aucun filtre)
	 *	@param  int		$selected       Produit pre-selectionne
	 *	@param  string	$htmlname       Nom de la zone select
	 *  @param	string	$filtertype     Filter on product type (''=nofilter, 0=product, 1=service)
	 *	@param  string	$filtre         Pour filtre sql
	 *	@param  string	$filterkey      Filtre des produits
	 *  @param  int		$statut         -1=Return all products, 0=Products not on sell, 1=Products on sell (not used here, a filter on tobuy is already hard coded in request)
	 *  @param  int		$outputmode     0=HTML select string, 1=Array
	 *  @param  int     $limit          Limit of line number
	 *  @param  int     $alsoproductwithnosupplierprice    1=Add also product without supplier prices
	 *  @return array           		Array of keys for json
	 */
	function select_produits_fournisseurs_list($socid,$selected='',$htmlname='productid',$filtertype='',$filtre='',$filterkey='',$statut=-1,$outputmode=0,$limit=100,$alsoproductwithnosupplierprice=0)
	{
		global $langs,$conf,$db;

		$out='';
		$outarray=array();

		$langs->load('stocks');

		$sql = "SELECT p.rowid, p.label, p.ref, p.price, p.duration, p.fk_product_type,";
		$sql.= " pfp.ref_fourn, pfp.rowid as idprodfournprice, pfp.price as fprice, pfp.quantity, pfp.remise_percent, pfp.remise, pfp.unitprice,";
		$sql.= " pfp.fk_supplier_price_expression, pfp.fk_product, pfp.tva_tx, pfp.fk_soc, s.nom as name,";
		$sql.= " pfp.supplier_reputation";
		$sql.= " FROM ".MAIN_DB_PREFIX."product as p";
		$sql.= " LEFT JOIN ".MAIN_DB_PREFIX."product_fournisseur_price as pfp ON p.rowid = pfp.fk_product";
		if ($socid) $sql.= " AND pfp.fk_soc = ".$socid;
		$sql.= " LEFT JOIN ".MAIN_DB_PREFIX."societe as s ON pfp.fk_soc = s.rowid";
		$sql.= " WHERE p.entity IN (".getEntity('product').")";
		$sql.= " AND p.tobuy = 1";
		if (strval($filtertype) != '') $sql.=" AND p.fk_product_type=".$this->db->escape($filtertype);
		if (! empty($filtre)) $sql.=" ".$filtre;
		// Add criteria on ref/label
		if ($filterkey != '')
		{
			$sql.=' AND (';
			$prefix=empty($conf->global->PRODUCT_DONOTSEARCH_ANYWHERE)?'%':'';	// Can use index if PRODUCT_DONOTSEARCH_ANYWHERE is on
			// For natural search
			$scrit = explode(' ', $filterkey);
			$i=0;
			if (count($scrit) > 1) $sql.="(";
			foreach ($scrit as $crit)
			{
				if ($i > 0) $sql.=" AND ";
				$sql.="(pfp.ref_fourn LIKE '".$this->db->escape($prefix.$crit)."%' OR p.ref LIKE '".$this->db->escape($prefix.$crit)."%' OR p.label LIKE '".$this->db->escape($prefix.$crit)."%')";
				$i++;
			}
			if (count($scrit) > 1) $sql.=")";
			if (! empty($conf->barcode->enabled)) $sql.= " OR p.barcode LIKE '".$this->db->escape($prefix.$filterkey)."%'";
			$sql.=')';
		}
		$sql.= " ORDER BY pfp.ref_fourn DESC, pfp.quantity ASC";
		$sql.= $db->plimit($limit, 0);

		// Build output string

		dol_syslog(get_class($this)."::select_produits_fournisseurs_list", LOG_DEBUG);
		$result=$this->db->query($sql);
		if ($result)
		{
			require_once DOL_DOCUMENT_ROOT.'/product/dynamic_price/class/price_parser.class.php';

			$num = $this->db->num_rows($result);

			//$out.='<select class="flat" id="select'.$htmlname.'" name="'.$htmlname.'">';	// remove select to have id same with combo and ajax
			$out.='<select class="flat maxwidthonsmartphone" id="'.$htmlname.'" name="'.$htmlname.'">';
			if (! $selected) $out.='<option value="0" selected>&nbsp;</option>';
			else $out.='<option value="0">&nbsp;</option>';

			$i = 0;
			while ($i < $num)
			{
				$objp = $this->db->fetch_object($result);

				$outkey=$objp->idprodfournprice;                                                    // id in table of price
				if (! $outkey && $alsoproductwithnosupplierprice) $outkey='idprod_'.$objp->rowid;   // id of product

				$outref=$objp->ref;
				$outval='';
				$outqty=1;
				$outdiscount=0;
				$outtype=$objp->fk_product_type;
				$outdurationvalue=$outtype == Product::TYPE_SERVICE?substr($objp->duration,0,dol_strlen($objp->duration)-1):'';
				$outdurationunit=$outtype == Product::TYPE_SERVICE?substr($objp->duration,-1):'';

				$opt = '<option value="'.$outkey.'"';
				if ($selected && $selected == $objp->idprodfournprice) $opt.= ' selected';
				if (empty($objp->idprodfournprice) && empty($alsoproductwithnosupplierprice)) $opt.=' disabled';
				$opt.= '>';

				$objRef = $objp->ref;
				if ($filterkey && $filterkey != '') $objRef=preg_replace('/('.preg_quote($filterkey).')/i','<strong>$1</strong>',$objRef,1);
				$objRefFourn = $objp->ref_fourn;
				if ($filterkey && $filterkey != '') $objRefFourn=preg_replace('/('.preg_quote($filterkey).')/i','<strong>$1</strong>',$objRefFourn,1);
				$label = $objp->label;
				if ($filterkey && $filterkey != '') $label=preg_replace('/('.preg_quote($filterkey).')/i','<strong>$1</strong>',$label,1);

				$opt.=$objp->ref;
				if (! empty($objp->idprodfournprice) && ($objp->ref != $objp->ref_fourn))
					$opt.=' ('.$objp->ref_fourn.')';
				$opt.=' - ';
				$outval.=$objRef;
				if (! empty($objp->idprodfournprice) && ($objp->ref != $objp->ref_fourn))
					$outval.=' ('.$objRefFourn.')';
				$outval.=' - ';
				$opt.=dol_trunc($label, 72).' - ';
				$outval.=dol_trunc($label, 72).' - ';

				if (! empty($objp->idprodfournprice))
				{
					$outqty=$objp->quantity;
					$outdiscount=$objp->remise_percent;
					if (!empty($conf->dynamicprices->enabled) && !empty($objp->fk_supplier_price_expression)) {
						$prod_supplier = new ProductFournisseur($this->db);
						$prod_supplier->product_fourn_price_id = $objp->idprodfournprice;
						$prod_supplier->id = $objp->fk_product;
						$prod_supplier->fourn_qty = $objp->quantity;
						$prod_supplier->fourn_tva_tx = $objp->tva_tx;
						$prod_supplier->fk_supplier_price_expression = $objp->fk_supplier_price_expression;
						$priceparser = new PriceParser($this->db);
						$price_result = $priceparser->parseProductSupplier($prod_supplier);
						if ($price_result >= 0) {
							$objp->fprice = $price_result;
							if ($objp->quantity >= 1)
							{
								$objp->unitprice = $objp->fprice / $objp->quantity;
							}
						}
					}
					if ($objp->quantity == 1)
					{
						$opt.= price($objp->fprice,1,$langs,0,0,-1,$conf->currency)."/";
						$outval.= price($objp->fprice,0,$langs,0,0,-1,$conf->currency)."/";
						$opt.= $langs->trans("Unit");	// Do not use strtolower because it breaks utf8 encoding
						$outval.=$langs->transnoentities("Unit");
					}
					else
					{
						$opt.= price($objp->fprice,1,$langs,0,0,-1,$conf->currency)."/".$objp->quantity;
						$outval.= price($objp->fprice,0,$langs,0,0,-1,$conf->currency)."/".$objp->quantity;
						$opt.= ' '.$langs->trans("Units");	// Do not use strtolower because it breaks utf8 encoding
						$outval.= ' '.$langs->transnoentities("Units");
					}

					if ($objp->quantity >= 1)
					{
						$opt.=" (".price($objp->unitprice,1,$langs,0,0,-1,$conf->currency)."/".$langs->trans("Unit").")";	// Do not use strtolower because it breaks utf8 encoding
						$outval.=" (".price($objp->unitprice,0,$langs,0,0,-1,$conf->currency)."/".$langs->transnoentities("Unit").")";	// Do not use strtolower because it breaks utf8 encoding
					}
					if ($objp->remise_percent >= 1)
					{
						$opt.=" - ".$langs->trans("Discount")." : ".vatrate($objp->remise_percent).' %';
						$outval.=" - ".$langs->transnoentities("Discount")." : ".vatrate($objp->remise_percent).' %';
					}
					if ($objp->duration)
					{
						$opt .= " - ".$objp->duration;
						$outval.=" - ".$objp->duration;
					}
					if (! $socid)
					{
						$opt .= " - ".dol_trunc($objp->name,8);
						$outval.=" - ".dol_trunc($objp->name,8);
					}
					if ($objp->supplier_reputation)
					{
						//TODO dictionary
						$reputations=array(''=>$langs->trans('Standard'),'FAVORITE'=>$langs->trans('Favorite'),'NOTTHGOOD'=>$langs->trans('NotTheGoodQualitySupplier'), 'DONOTORDER'=>$langs->trans('DoNotOrderThisProductToThisSupplier'));

						$opt .= " - ".$reputations[$objp->supplier_reputation];
						$outval.=" - ".$reputations[$objp->supplier_reputation];
					}
				}
				else
				{
					if (empty($alsoproductwithnosupplierprice))     // No supplier price defined for couple product/supplier
					{
						$opt.= $langs->trans("NoPriceDefinedForThisSupplier");
						$outval.=$langs->transnoentities("NoPriceDefinedForThisSupplier");
					}
					else                                            // No supplier price defined for product, even on other suppliers
					{
						$opt.= $langs->trans("NoPriceDefinedForThisSupplier");
						$outval.=$langs->transnoentities("NoPriceDefinedForThisSupplier");
					}
				}
				$opt .= "</option>\n";


				// Add new entry
				// "key" value of json key array is used by jQuery automatically as selected value
				// "label" value of json key array is used by jQuery automatically as text for combo box
				$out.=$opt;
				array_push($outarray, array('key'=>$outkey, 'value'=>$outref, 'label'=>$outval, 'qty'=>$outqty, 'discount'=>$outdiscount, 'type'=>$outtype, 'duration_value'=>$outdurationvalue, 'duration_unit'=>$outdurationunit, 'disabled'=>(empty($objp->idprodfournprice)?true:false)));
				// Exemple of var_dump $outarray
				// array(1) {[0]=>array(6) {[key"]=>string(1) "2" ["value"]=>string(3) "ppp"
				//           ["label"]=>string(76) "ppp (<strong>f</strong>ff2) - ppp - 20,00 Euros/1unité (20,00 Euros/unité)"
				//      	 ["qty"]=>string(1) "1" ["discount"]=>string(1) "0" ["disabled"]=>bool(false)
				//}
				//var_dump($outval); var_dump(utf8_check($outval)); var_dump(json_encode($outval));
				//$outval=array('label'=>'ppp (<strong>f</strong>ff2) - ppp - 20,00 Euros/ Unité (20,00 Euros/unité)');
				//var_dump($outval); var_dump(utf8_check($outval)); var_dump(json_encode($outval));

<<<<<<< HEAD
				$i++;
			}
			$out.='</select>';
=======
                $i++;
            }
            $out.='</select>';

            $this->db->free($result);

            if (empty($outputmode)) return $out;
            return $outarray;
        }
        else
        {
            dol_print_error($this->db);
        }
    }

    /**
     *	Return list of suppliers prices for a product
     *
     *  @param	    int		$productid       	Id of product
     *  @param      string	$htmlname        	Name of HTML field
     *  @param      int		$selected_supplier  Pre-selected supplier if more than 1 result
     *  @return	    void
     */
    function select_product_fourn_price($productid, $htmlname='productfournpriceid', $selected_supplier='')
    {
        global $langs,$conf;

        $langs->load('stocks');

        $sql = "SELECT p.rowid, p.label, p.ref, p.price, p.duration, pfp.fk_soc,";
        $sql.= " pfp.ref_fourn, pfp.rowid as idprodfournprice, pfp.price as fprice, pfp.quantity, pfp.unitprice,";
        $sql.= " pfp.fk_supplier_price_expression, pfp.fk_product, pfp.tva_tx, s.nom as name";
        $sql.= " FROM ".MAIN_DB_PREFIX."product as p";
        $sql.= " LEFT JOIN ".MAIN_DB_PREFIX."product_fournisseur_price as pfp ON p.rowid = pfp.fk_product";
        $sql.= " LEFT JOIN ".MAIN_DB_PREFIX."societe as s ON pfp.fk_soc = s.rowid";
        $sql.= " WHERE pfp.entity IN (".getEntity('productprice').")";
        $sql.= " AND p.tobuy = 1";
        $sql.= " AND s.fournisseur = 1";
        $sql.= " AND p.rowid = ".$productid;
        $sql.= " ORDER BY s.nom, pfp.ref_fourn DESC";

        dol_syslog(get_class($this)."::select_product_fourn_price", LOG_DEBUG);
        $result=$this->db->query($sql);

        if ($result)
        {
            $num = $this->db->num_rows($result);

            $form = '<select class="flat" name="'.$htmlname.'">';

            if (! $num)
            {
                $form.= '<option value="0">-- '.$langs->trans("NoSupplierPriceDefinedForThisProduct").' --</option>';
            }
            else
            {
                require_once DOL_DOCUMENT_ROOT.'/product/dynamic_price/class/price_parser.class.php';
                $form.= '<option value="0">&nbsp;</option>';

                $i = 0;
                while ($i < $num)
                {
                    $objp = $this->db->fetch_object($result);

                    $opt = '<option value="'.$objp->idprodfournprice.'"';
                    //if there is only one supplier, preselect it
                    if($num == 1 || ($selected_supplier > 0 && $objp->fk_soc == $selected_supplier)) {
                        $opt .= ' selected';
                    }
                    $opt.= '>'.$objp->name.' - '.$objp->ref_fourn.' - ';

                    if (!empty($conf->dynamicprices->enabled) && !empty($objp->fk_supplier_price_expression)) {
                        $prod_supplier = new ProductFournisseur($this->db);
                        $prod_supplier->product_fourn_price_id = $objp->idprodfournprice;
                        $prod_supplier->id = $productid;
                        $prod_supplier->fourn_qty = $objp->quantity;
                        $prod_supplier->fourn_tva_tx = $objp->tva_tx;
                        $prod_supplier->fk_supplier_price_expression = $objp->fk_supplier_price_expression;
                        $priceparser = new PriceParser($this->db);
                        $price_result = $priceparser->parseProductSupplier($prod_supplier);
                        if ($price_result >= 0) {
                            $objp->fprice = $price_result;
                            if ($objp->quantity >= 1)
                            {
                                $objp->unitprice = $objp->fprice / $objp->quantity;
                            }
                        }
                    }
                    if ($objp->quantity == 1)
                    {
                        $opt.= price($objp->fprice,1,$langs,0,0,-1,$conf->currency)."/";
                    }
>>>>>>> 09c92b7c

			$this->db->free($result);

			include_once DOL_DOCUMENT_ROOT . '/core/lib/ajax.lib.php';
			$out.=ajax_combobox($htmlname);

			if (empty($outputmode)) return $out;
			return $outarray;
		}
		else
		{
			dol_print_error($this->db);
		}
	}

	/**
	 *	Return list of suppliers prices for a product
	 *
	 *  @param	    int		$productid       	Id of product
	 *  @param      string	$htmlname        	Name of HTML field
	 *  @param      int		$selected_supplier  Pre-selected supplier if more than 1 result
	 *  @return	    void
	 */
	function select_product_fourn_price($productid, $htmlname='productfournpriceid', $selected_supplier='')
	{
		global $langs,$conf;

		$langs->load('stocks');

		$sql = "SELECT p.rowid, p.label, p.ref, p.price, p.duration, pfp.fk_soc,";
		$sql.= " pfp.ref_fourn, pfp.rowid as idprodfournprice, pfp.price as fprice, pfp.quantity, pfp.unitprice,";
		$sql.= " pfp.fk_supplier_price_expression, pfp.fk_product, pfp.tva_tx, s.nom as name";
		$sql.= " FROM ".MAIN_DB_PREFIX."product as p";
		$sql.= " LEFT JOIN ".MAIN_DB_PREFIX."product_fournisseur_price as pfp ON p.rowid = pfp.fk_product";
		$sql.= " LEFT JOIN ".MAIN_DB_PREFIX."societe as s ON pfp.fk_soc = s.rowid";
		$sql.= " WHERE p.entity IN (".getEntity('productprice').")";
		$sql.= " AND p.tobuy = 1";
		$sql.= " AND s.fournisseur = 1";
		$sql.= " AND p.rowid = ".$productid;
		$sql.= " ORDER BY s.nom, pfp.ref_fourn DESC";

		dol_syslog(get_class($this)."::select_product_fourn_price", LOG_DEBUG);
		$result=$this->db->query($sql);

		if ($result)
		{
			$num = $this->db->num_rows($result);

			$form = '<select class="flat" name="'.$htmlname.'">';

			if (! $num)
			{
				$form.= '<option value="0">-- '.$langs->trans("NoSupplierPriceDefinedForThisProduct").' --</option>';
			}
			else
			{
				require_once DOL_DOCUMENT_ROOT.'/product/dynamic_price/class/price_parser.class.php';
				$form.= '<option value="0">&nbsp;</option>';

				$i = 0;
				while ($i < $num)
				{
					$objp = $this->db->fetch_object($result);

					$opt = '<option value="'.$objp->idprodfournprice.'"';
					//if there is only one supplier, preselect it
					if($num == 1 || ($selected_supplier > 0 && $objp->fk_soc == $selected_supplier)) {
						$opt .= ' selected';
					}
					$opt.= '>'.$objp->name.' - '.$objp->ref_fourn.' - ';

					if (!empty($conf->dynamicprices->enabled) && !empty($objp->fk_supplier_price_expression)) {
						$prod_supplier = new ProductFournisseur($this->db);
						$prod_supplier->product_fourn_price_id = $objp->idprodfournprice;
						$prod_supplier->id = $productid;
						$prod_supplier->fourn_qty = $objp->quantity;
						$prod_supplier->fourn_tva_tx = $objp->tva_tx;
						$prod_supplier->fk_supplier_price_expression = $objp->fk_supplier_price_expression;
						$priceparser = new PriceParser($this->db);
						$price_result = $priceparser->parseProductSupplier($prod_supplier);
						if ($price_result >= 0) {
							$objp->fprice = $price_result;
							if ($objp->quantity >= 1)
							{
								$objp->unitprice = $objp->fprice / $objp->quantity;
							}
						}
					}
					if ($objp->quantity == 1)
					{
						$opt.= price($objp->fprice,1,$langs,0,0,-1,$conf->currency)."/";
					}

					$opt.= $objp->quantity.' ';

					if ($objp->quantity == 1)
					{
						$opt.= $langs->trans("Unit");
					}
					else
					{
						$opt.= $langs->trans("Units");
					}
					if ($objp->quantity > 1)
					{
						$opt.=" - ";
						$opt.= price($objp->unitprice,1,$langs,0,0,-1,$conf->currency)."/".$langs->trans("Unit");
					}
					if ($objp->duration) $opt .= " - ".$objp->duration;
					$opt .= "</option>\n";

					$form.= $opt;
					$i++;
				}
			}

			$form.= '</select>';
			$this->db->free($result);
			return $form;
		}
		else
		{
			dol_print_error($this->db);
		}
	}

	/**
	 *    Return list of delivery address
	 *
	 *    @param    string	$selected          	Id contact pre-selectionn
	 *    @param    int		$socid				Id of company
	 *    @param    string	$htmlname          	Name of HTML field
	 *    @param    int		$showempty         	Add an empty field
	 *    @return	integer|null
	 */
	function select_address($selected, $socid, $htmlname='address_id',$showempty=0)
	{
		// On recherche les utilisateurs
		$sql = "SELECT a.rowid, a.label";
		$sql .= " FROM ".MAIN_DB_PREFIX ."societe_address as a";
		$sql .= " WHERE a.fk_soc = ".$socid;
		$sql .= " ORDER BY a.label ASC";

		dol_syslog(get_class($this)."::select_address", LOG_DEBUG);
		$resql=$this->db->query($sql);
		if ($resql)
		{
			print '<select class="flat" name="'.$htmlname.'">';
			if ($showempty) print '<option value="0">&nbsp;</option>';
			$num = $this->db->num_rows($resql);
			$i = 0;
			if ($num)
			{
				while ($i < $num)
				{
					$obj = $this->db->fetch_object($resql);

					if ($selected && $selected == $obj->rowid)
					{
						print '<option value="'.$obj->rowid.'" selected>'.$obj->label.'</option>';
					}
					else
					{
						print '<option value="'.$obj->rowid.'">'.$obj->label.'</option>';
					}
					$i++;
				}
			}
			print '</select>';
			return $num;
		}
		else
		{
			dol_print_error($this->db);
		}
	}


	/**
	 *      Load into cache list of payment terms
	 *
	 *      @return     int             Nb of lines loaded, <0 if KO
	 */
	function load_cache_conditions_paiements()
	{
		global $langs;

		$num = count($this->cache_conditions_paiements);
		if ($num > 0) return 0;    // Cache already loaded

		dol_syslog(__METHOD__, LOG_DEBUG);

		$sql = "SELECT rowid, code, libelle as label";
		$sql.= " FROM ".MAIN_DB_PREFIX.'c_payment_term';
		$sql.= " WHERE entity = " . getEntity('c_payment_term');
		$sql.= " AND active > 0";
		$sql.= " ORDER BY sortorder";

		$resql = $this->db->query($sql);
		if ($resql)
		{
			$num = $this->db->num_rows($resql);
			$i = 0;
			while ($i < $num)
			{
				$obj = $this->db->fetch_object($resql);

				// Si traduction existe, on l'utilise, sinon on prend le libelle par defaut
				$label=($langs->trans("PaymentConditionShort".$obj->code)!=("PaymentConditionShort".$obj->code)?$langs->trans("PaymentConditionShort".$obj->code):($obj->label!='-'?$obj->label:''));
				$this->cache_conditions_paiements[$obj->rowid]['code'] =$obj->code;
				$this->cache_conditions_paiements[$obj->rowid]['label']=$label;
				$i++;
			}

			//$this->cache_conditions_paiements=dol_sort_array($this->cache_conditions_paiements, 'label', 'asc', 0, 0, 1);		// We use the field sortorder of table

			return $num;
		}
		else
		{
			dol_print_error($this->db);
			return -1;
		}
	}

	/**
	 *      Charge dans cache la liste des délais de livraison possibles
	 *
	 *      @return     int             Nb of lines loaded, <0 if KO
	 */
	function load_cache_availability()
	{
		global $langs;

		$num = count($this->cache_availability);
		if ($num > 0) return 0;    // Cache already loaded

		dol_syslog(__METHOD__, LOG_DEBUG);

		$langs->load('propal');

		$sql = "SELECT rowid, code, label";
		$sql.= " FROM ".MAIN_DB_PREFIX.'c_availability';
		$sql.= " WHERE active > 0";

		$resql = $this->db->query($sql);
		if ($resql)
		{
			$num = $this->db->num_rows($resql);
			$i = 0;
			while ($i < $num)
			{
				$obj = $this->db->fetch_object($resql);

				// Si traduction existe, on l'utilise, sinon on prend le libelle par defaut
				$label=($langs->trans("AvailabilityType".$obj->code)!=("AvailabilityType".$obj->code)?$langs->trans("AvailabilityType".$obj->code):($obj->label!='-'?$obj->label:''));
				$this->cache_availability[$obj->rowid]['code'] =$obj->code;
				$this->cache_availability[$obj->rowid]['label']=$label;
				$i++;
			}

			$this->cache_availability = dol_sort_array($this->cache_availability, 'label', 'asc', 0, 0, 1);

			return $num;
		}
		else
		{
			dol_print_error($this->db);
			return -1;
		}
	}

	/**
	 *      Retourne la liste des types de delais de livraison possibles
	 *
	 *      @param	int		$selected        Id du type de delais pre-selectionne
	 *      @param  string	$htmlname        Nom de la zone select
	 *      @param  string	$filtertype      To add a filter
	 *		@param	int		$addempty		Add empty entry
	 *		@return	void
	 */
	function selectAvailabilityDelay($selected='',$htmlname='availid',$filtertype='',$addempty=0)
	{
		global $langs,$user;

		$this->load_cache_availability();

		dol_syslog(__METHOD__." selected=".$selected.", htmlname=".$htmlname, LOG_DEBUG);

		print '<select class="flat" name="'.$htmlname.'">';
		if ($addempty) print '<option value="0">&nbsp;</option>';
		foreach($this->cache_availability as $id => $arrayavailability)
		{
			if ($selected == $id)
			{
				print '<option value="'.$id.'" selected>';
			}
			else
			{
				print '<option value="'.$id.'">';
			}
			print $arrayavailability['label'];
			print '</option>';
		}
		print '</select>';
		if ($user->admin) print info_admin($langs->trans("YouCanChangeValuesForThisListFromDictionarySetup"),1);
	}

	/**
	 *      Load into cache cache_demand_reason, array of input reasons
	 *
	 *      @return     int             Nb of lines loaded, <0 if KO
	 */
	function loadCacheInputReason()
	{
		global $langs;

		$num = count($this->cache_demand_reason);
		if ($num > 0) return 0;    // Cache already loaded

		$sql = "SELECT rowid, code, label";
		$sql.= " FROM ".MAIN_DB_PREFIX.'c_input_reason';
		$sql.= " WHERE active > 0";

		$resql = $this->db->query($sql);
		if ($resql)
		{
			$num = $this->db->num_rows($resql);
			$i = 0;
			$tmparray=array();
			while ($i < $num)
			{
				$obj = $this->db->fetch_object($resql);

				// Si traduction existe, on l'utilise, sinon on prend le libelle par defaut
				$label=($langs->trans("DemandReasonType".$obj->code)!=("DemandReasonType".$obj->code)?$langs->trans("DemandReasonType".$obj->code):($obj->label!='-'?$obj->label:''));
				$tmparray[$obj->rowid]['id']   =$obj->rowid;
				$tmparray[$obj->rowid]['code'] =$obj->code;
				$tmparray[$obj->rowid]['label']=$label;
				$i++;
			}

			$this->cache_demand_reason=dol_sort_array($tmparray, 'label', 'asc', 0, 0, 1);

			unset($tmparray);
			return $num;
		}
		else
		{
			dol_print_error($this->db);
			return -1;
		}
	}

	/**
	 *	Return list of input reason (events that triggered an object creation, like after sending an emailing, making an advert, ...)
	 *  List found into table c_input_reason loaded by loadCacheInputReason
	 *
	 *  @param	int		$selected        Id or code of type origin to select by default
	 *  @param  string	$htmlname        Nom de la zone select
	 *  @param  string	$exclude         To exclude a code value (Example: SRC_PROP)
	 *	@param	int		$addempty		 Add an empty entry
	 *	@return	void
	 */
	function selectInputReason($selected='',$htmlname='demandreasonid',$exclude='',$addempty=0)
	{
		global $langs,$user;

		$this->loadCacheInputReason();

		print '<select class="flat" name="'.$htmlname.'">';
		if ($addempty) print '<option value="0"'.(empty($selected)?' selected':'').'>&nbsp;</option>';
		foreach($this->cache_demand_reason as $id => $arraydemandreason)
		{
			if ($arraydemandreason['code']==$exclude) continue;

			if ($selected && ($selected == $arraydemandreason['id'] || $selected == $arraydemandreason['code']))
			{
				print '<option value="'.$arraydemandreason['id'].'" selected>';
			}
			else
			{
				print '<option value="'.$arraydemandreason['id'].'">';
			}
			print $arraydemandreason['label'];
			print '</option>';
		}
		print '</select>';
		if ($user->admin) print info_admin($langs->trans("YouCanChangeValuesForThisListFromDictionarySetup"),1);
	}

	/**
	 *      Charge dans cache la liste des types de paiements possibles
	 *
	 *      @return     int                 Nb of lines loaded, <0 if KO
	 */
	function load_cache_types_paiements()
	{
		global $langs;

		$num=count($this->cache_types_paiements);
		if ($num > 0) return $num;    // Cache already loaded

		dol_syslog(__METHOD__, LOG_DEBUG);

		$this->cache_types_paiements = array();

		$sql = "SELECT id, code, libelle as label, type, active";
		$sql.= " FROM ".MAIN_DB_PREFIX."c_paiement";
		$sql.= " WHERE entity IN (".getEntity('c_paiement').")";
		//if ($active >= 0) $sql.= " AND active = ".$active;

		$resql = $this->db->query($sql);
		if ($resql)
		{
			$num = $this->db->num_rows($resql);
			$i = 0;
			while ($i < $num)
			{
				$obj = $this->db->fetch_object($resql);

				// Si traduction existe, on l'utilise, sinon on prend le libelle par defaut
				$label=($langs->transnoentitiesnoconv("PaymentTypeShort".$obj->code)!=("PaymentTypeShort".$obj->code)?$langs->transnoentitiesnoconv("PaymentTypeShort".$obj->code):($obj->label!='-'?$obj->label:''));
				$this->cache_types_paiements[$obj->id]['id'] =$obj->id;
				$this->cache_types_paiements[$obj->id]['code'] =$obj->code;
				$this->cache_types_paiements[$obj->id]['label']=$label;
				$this->cache_types_paiements[$obj->id]['type'] =$obj->type;
				$this->cache_types_paiements[$obj->id]['active'] =$obj->active;
				$i++;
			}

			$this->cache_types_paiements = dol_sort_array($this->cache_types_paiements, 'label', 'asc', 0, 0, 1);

			return $num;
		}
		else
		{
			dol_print_error($this->db);
			return -1;
		}
	}


	/**
	 *      Return list of payment modes.
	 *      Constant MAIN_DEFAULT_PAYMENT_TERM_ID can used to set default value but scope is all application, probably not what you want.
	 *      See instead to force the default value by the caller.
	 *
	 *      @param	int		$selected		Id of payment term to preselect by default
	 *      @param	string	$htmlname		Nom de la zone select
	 *      @param	int		$filtertype		Not used
	 *		@param	int		$addempty		Add an empty entry
	 * 		@param	int		$noinfoadmin		0=Add admin info, 1=Disable admin info
	 * 		@param	string	$morecss			Add more CSS on select tag
	 *		@return	void
	 */
	function select_conditions_paiements($selected=0, $htmlname='condid', $filtertype=-1, $addempty=0, $noinfoadmin=0, $morecss='')
	{
		global $langs, $user, $conf;

		dol_syslog(__METHOD__." selected=".$selected.", htmlname=".$htmlname, LOG_DEBUG);

		$this->load_cache_conditions_paiements();

		// Set default value if not already set by caller
		if (empty($selected) && ! empty($conf->global->MAIN_DEFAULT_PAYMENT_TERM_ID)) $selected = $conf->global->MAIN_DEFAULT_PAYMENT_TERM_ID;

		print '<select id="'.$htmlname.'" class="flat selectpaymentterms'.($morecss?' '.$morecss:'').'" name="'.$htmlname.'">';
		if ($addempty) print '<option value="0">&nbsp;</option>';
		foreach($this->cache_conditions_paiements as $id => $arrayconditions)
		{
			if ($selected == $id)
			{
				print '<option value="'.$id.'" selected>';
			}
			else
			{
				print '<option value="'.$id.'">';
			}
			print $arrayconditions['label'];
			print '</option>';
		}
		print '</select>';
		if ($user->admin && empty($noinfoadmin)) print info_admin($langs->trans("YouCanChangeValuesForThisListFromDictionarySetup"),1);
	}


	/**
	 *      Return list of payment methods
	 *
	 *      @param	string	$selected       Id du mode de paiement pre-selectionne
	 *      @param  string	$htmlname       Nom de la zone select
	 *      @param  string	$filtertype     To filter on field type in llx_c_paiement ('CRDT' or 'DBIT' or array('code'=>xx,'label'=>zz))
	 *      @param  int		$format         0=id+libelle, 1=code+code, 2=code+libelle, 3=id+code
	 *      @param  int		$empty			1=peut etre vide, 0 sinon
	 * 		@param	int		$noadmininfo	0=Add admin info, 1=Disable admin info
	 *      @param  int		$maxlength      Max length of label
	 *      @param  int     $active         Active or not, -1 = all
	 *      @param  string  $morecss        Add more CSS on select tag
	 * 		@return	void
	 */
	function select_types_paiements($selected='', $htmlname='paiementtype', $filtertype='', $format=0, $empty=0, $noadmininfo=0, $maxlength=0, $active=1, $morecss='')
	{
		global $langs,$user;

		dol_syslog(__METHOD__." ".$selected.", ".$htmlname.", ".$filtertype.", ".$format, LOG_DEBUG);

		$filterarray=array();
		if ($filtertype == 'CRDT')  	$filterarray=array(0,2,3);
		elseif ($filtertype == 'DBIT') 	$filterarray=array(1,2,3);
		elseif ($filtertype != '' && $filtertype != '-1') $filterarray=explode(',',$filtertype);

		$this->load_cache_types_paiements();

		print '<select id="select'.$htmlname.'" class="flat selectpaymenttypes'.($morecss?' '.$morecss:'').'" name="'.$htmlname.'">';
		if ($empty) print '<option value="">&nbsp;</option>';
		foreach($this->cache_types_paiements as $id => $arraytypes)
		{
			// If not good status
			if ($active >= 0 && $arraytypes['active'] != $active) continue;

			// On passe si on a demande de filtrer sur des modes de paiments particuliers
			if (count($filterarray) && ! in_array($arraytypes['type'],$filterarray)) continue;

			// We discard empty line if showempty is on because an empty line has already been output.
			if ($empty && empty($arraytypes['code'])) continue;

			if ($format == 0) print '<option value="'.$id.'"';
			if ($format == 1) print '<option value="'.$arraytypes['code'].'"';
			if ($format == 2) print '<option value="'.$arraytypes['code'].'"';
			if ($format == 3) print '<option value="'.$id.'"';
			// Si selected est text, on compare avec code, sinon avec id
			if (preg_match('/[a-z]/i', $selected) && $selected == $arraytypes['code']) print ' selected';
			elseif ($selected == $id) print ' selected';
			print '>';
			if ($format == 0) $value=($maxlength?dol_trunc($arraytypes['label'],$maxlength):$arraytypes['label']);
			if ($format == 1) $value=$arraytypes['code'];
			if ($format == 2) $value=($maxlength?dol_trunc($arraytypes['label'],$maxlength):$arraytypes['label']);
			if ($format == 3) $value=$arraytypes['code'];
			print $value?$value:'&nbsp;';
			print '</option>';
		}
		print '</select>';
		if ($user->admin && ! $noadmininfo) print info_admin($langs->trans("YouCanChangeValuesForThisListFromDictionarySetup"),1);
	}


	/**
	 *  Selection HT or TTC
	 *
	 *  @param	string	$selected       Id pre-selectionne
	 *  @param  string	$htmlname       Nom de la zone select
	 * 	@return	string					Code of HTML select to chose tax or not
	 */
	function selectPriceBaseType($selected='',$htmlname='price_base_type')
	{
		global $langs;

		$return='';

		$return.= '<select class="flat" name="'.$htmlname.'">';
		$options = array(
			'HT'=>$langs->trans("HT"),
			'TTC'=>$langs->trans("TTC")
		);
		foreach($options as $id => $value)
		{
			if ($selected == $id)
			{
				$return.= '<option value="'.$id.'" selected>'.$value;
			}
			else
			{
				$return.= '<option value="'.$id.'">'.$value;
			}
			$return.= '</option>';
		}
		$return.= '</select>';

		return $return;
	}

	/**
	 *  Return a HTML select list of shipping mode
	 *
	 *  @param	string	$selected          Id shipping mode pre-selected
	 *  @param  string	$htmlname          Name of select zone
	 *  @param  string	$filtre            To filter list
	 *  @param  int		$useempty          1=Add an empty value in list, 2=Add an empty value in list only if there is more than 2 entries.
	 *  @param  string	$moreattrib        To add more attribute on select
	 * 	@return	void
	 */
	function selectShippingMethod($selected='',$htmlname='shipping_method_id',$filtre='',$useempty=0,$moreattrib='')
	{
		global $langs, $conf, $user;

		$langs->load("admin");
		$langs->load("deliveries");

		$sql = "SELECT rowid, code, libelle as label";
		$sql.= " FROM ".MAIN_DB_PREFIX."c_shipment_mode";
		$sql.= " WHERE active > 0";
		if ($filtre) $sql.=" AND ".$filtre;
		$sql.= " ORDER BY libelle ASC";

		dol_syslog(get_class($this)."::selectShippingMode", LOG_DEBUG);
		$result = $this->db->query($sql);
		if ($result) {
			$num = $this->db->num_rows($result);
			$i = 0;
			if ($num) {
				print '<select id="select'.$htmlname.'" class="flat selectshippingmethod" name="'.$htmlname.'"'.($moreattrib?' '.$moreattrib:'').'>';
				if ($useempty == 1 || ($useempty == 2 && $num > 1)) {
					print '<option value="-1">&nbsp;</option>';
				}
				while ($i < $num) {
					$obj = $this->db->fetch_object($result);
					if ($selected == $obj->rowid) {
						print '<option value="'.$obj->rowid.'" selected>';
					} else {
						print '<option value="'.$obj->rowid.'">';
					}
					print ($langs->trans("SendingMethod".strtoupper($obj->code)) != "SendingMethod".strtoupper($obj->code)) ? $langs->trans("SendingMethod".strtoupper($obj->code)) : $obj->label;
					print '</option>';
					$i++;
				}
				print "</select>";
				if ($user->admin) print info_admin($langs->trans("YouCanChangeValuesForThisListFromDictionarySetup"),1);
			} else {
				print $langs->trans("NoShippingMethodDefined");
			}
		} else {
			dol_print_error($this->db);
		}
	}

	/**
	 *    Display form to select shipping mode
	 *
	 *    @param	string	$page        Page
	 *    @param    int		$selected    Id of shipping mode
	 *    @param    string	$htmlname    Name of select html field
	 *    @param    int		$addempty    1=Add an empty value in list, 2=Add an empty value in list only if there is more than 2 entries.
	 *    @return	void
	 */
	function formSelectShippingMethod($page, $selected='', $htmlname='shipping_method_id', $addempty=0)
	{
		global $langs, $db;

		$langs->load("deliveries");

		if ($htmlname != "none") {
			print '<form method="POST" action="'.$page.'">';
			print '<input type="hidden" name="action" value="setshippingmethod">';
			print '<input type="hidden" name="token" value="'.$_SESSION['newtoken'].'">';
			$this->selectShippingMethod($selected, $htmlname, '', $addempty);
			print '<input type="submit" class="button valignmiddle" value="'.$langs->trans("Modify").'">';
			print '</form>';
		} else {
			if ($selected) {
				$code=$langs->getLabelFromKey($db, $selected, 'c_shipment_mode', 'rowid', 'code');
				print $langs->trans("SendingMethod".strtoupper($code));
			} else {
				print "&nbsp;";
			}
		}
	}

	/**
	 * Creates HTML last in cycle situation invoices selector
	 *
	 * @param     string  $selected   		Preselected ID
	 * @param     int     $socid      		Company ID
	 *
	 * @return    string                     HTML select
	 */
	function selectSituationInvoices($selected = '', $socid = 0)
	{
		global $langs;

		$langs->load('bills');

		$opt = '<option value ="" selected></option>';
		$sql = 'SELECT rowid, facnumber, situation_cycle_ref, situation_counter, situation_final, fk_soc FROM ' . MAIN_DB_PREFIX . 'facture WHERE situation_counter>=1';
		$sql.= ' ORDER by situation_cycle_ref, situation_counter desc';
		$resql = $this->db->query($sql);
		if ($resql && $this->db->num_rows($resql) > 0) {
			// Last seen cycle
			$ref = 0;
			while ($res = $this->db->fetch_array($resql, MYSQL_NUM)) {
				//Same company ?
				if ($socid == $res[5]) {
					//Same cycle ?
					if ($res[2] != $ref) {
						// Just seen this cycle
						$ref = $res[2];
						//not final ?
						if ($res[4] != 1) {
							//Not prov?
							if (substr($res[1], 1, 4) != 'PROV') {
								if ($selected == $res[0]) {
									$opt .= '<option value="' . $res[0] . '" selected>' . $res[1] . '</option>';
								} else {
									$opt .= '<option value="' . $res[0] . '">' . $res[1] . '</option>';
								}
							}
						}
					}
				}
			}
		}
		else
		{
				dol_syslog("Error sql=" . $sql . ", error=" . $this->error, LOG_ERR);
		}
		if ($opt == '<option value ="" selected></option>')
		{
			$opt = '<option value ="0" selected>' . $langs->trans('NoSituations') . '</option>';
		}
		return $opt;
	}

	/**
	 *      Creates HTML units selector (code => label)
	 *
	 *      @param	string	$selected       Preselected Unit ID
	 *      @param  string	$htmlname       Select name
	 *      @param	int		$showempty		Add a nempty line
	 * 		@return	string                  HTML select
	 */
	function selectUnits($selected = '', $htmlname = 'units', $showempty=0)
	{
		global $langs;

		$langs->load('products');

		$return= '<select class="flat" id="'.$htmlname.'" name="'.$htmlname.'">';

		$sql = 'SELECT rowid, label, code from '.MAIN_DB_PREFIX.'c_units';
		$sql.= ' WHERE active > 0';

		$resql = $this->db->query($sql);
		if($resql && $this->db->num_rows($resql) > 0)
		{
			if ($showempty) $return .= '<option value="none"></option>';

			while($res = $this->db->fetch_object($resql))
			{
				if ($selected == $res->rowid)
				{
					$return.='<option value="'.$res->rowid.'" selected>'.($langs->trans('unit'.$res->code)!=$res->label?$langs->trans('unit'.$res->code):$res->label).'</option>';
				}
				else
				{
					$return.='<option value="'.$res->rowid.'">'.($langs->trans('unit'.$res->code)!=$res->label?$langs->trans('unit'.$res->code):$res->label).'</option>';
				}
			}
			$return.='</select>';
		}
		return $return;
	}

	/**
	 *  Return a HTML select list of bank accounts
	 *
	 *  @param	string	$selected           Id account pre-selected
	 *  @param  string	$htmlname           Name of select zone
	 *  @param  int		$statut             Status of searched accounts (0=open, 1=closed, 2=both)
	 *  @param  string	$filtre             To filter list
	 *  @param  int		$useempty           1=Add an empty value in list, 2=Add an empty value in list only if there is more than 2 entries.
	 *  @param  string	$moreattrib         To add more attribute on select
	 *  @param	int		$showcurrency		Show currency in label
	 * 	@return	void
	 */
	function select_comptes($selected='',$htmlname='accountid',$statut=0,$filtre='',$useempty=0,$moreattrib='',$showcurrency=0)
	{
		global $langs, $conf;

		$langs->load("admin");

		$sql = "SELECT rowid, label, bank, clos as status, currency_code";
		$sql.= " FROM ".MAIN_DB_PREFIX."bank_account";
		$sql.= " WHERE entity IN (".getEntity('bank_account').")";
		if ($statut != 2) $sql.= " AND clos = '".$statut."'";
		if ($filtre) $sql.=" AND ".$filtre;
		$sql.= " ORDER BY label";

		dol_syslog(get_class($this)."::select_comptes", LOG_DEBUG);
		$result = $this->db->query($sql);
		if ($result)
		{
			$num = $this->db->num_rows($result);
			$i = 0;
			if ($num)
			{
				print '<select id="select'.$htmlname.'" class="flat selectbankaccount" name="'.$htmlname.'"'.($moreattrib?' '.$moreattrib:'').'>';
				if ($useempty == 1 || ($useempty == 2 && $num > 1))
				{
					print '<option value="-1">&nbsp;</option>';
				}

				while ($i < $num)
				{
					$obj = $this->db->fetch_object($result);
					if ($selected == $obj->rowid)
					{
						print '<option value="'.$obj->rowid.'" selected>';
					}
					else
					{
						print '<option value="'.$obj->rowid.'">';
					}
					print trim($obj->label);
					if ($showcurrency) print ' ('.$obj->currency_code.')';
					if ($statut == 2 && $obj->status == 1) print ' ('.$langs->trans("Closed").')';
					print '</option>';
					$i++;
				}
				print "</select>";
			}
			else
			{
				print $langs->trans("NoActiveBankAccountDefined");
			}
		}
		else {
			dol_print_error($this->db);
		}
	}

	/**
	 *    Display form to select bank account
	 *
	 *    @param	string	$page        Page
	 *    @param    int		$selected    Id of bank account
	 *    @param    string	$htmlname    Name of select html field
	 *    @param    int		$addempty    1=Add an empty value in list, 2=Add an empty value in list only if there is more than 2 entries.
	 *    @return	void
	 */
	function formSelectAccount($page, $selected='', $htmlname='fk_account', $addempty=0)
	{
		global $langs;
		if ($htmlname != "none") {
			print '<form method="POST" action="'.$page.'">';
			print '<input type="hidden" name="action" value="setbankaccount">';
			print '<input type="hidden" name="token" value="'.$_SESSION['newtoken'].'">';
			$this->select_comptes($selected, $htmlname, 0, '', $addempty);
			print '<input type="submit" class="button valignmiddle" value="'.$langs->trans("Modify").'">';
			print '</form>';
		} else {

			$langs->load('banks');

			if ($selected) {
				require_once DOL_DOCUMENT_ROOT .'/compta/bank/class/account.class.php';
				$bankstatic=new Account($this->db);
				$bankstatic->fetch($selected);
				print $bankstatic->getNomUrl(1);
			} else {
				print "&nbsp;";
			}
		}
	}

	/**
	 *    Return list of categories having choosed type
	 *
	 *    @param	string|int	$type				Type of category ('customer', 'supplier', 'contact', 'product', 'member'). Old mode (0, 1, 2, ...) is deprecated.
	 *    @param    string		$selected    		Id of category preselected or 'auto' (autoselect category if there is only one element)
	 *    @param    string		$htmlname			HTML field name
	 *    @param    int			$maxlength      	Maximum length for labels
	 *    @param    int			$excludeafterid 	Exclude all categories after this leaf in category tree.
	 *    @param	int			$outputmode			0=HTML select string, 1=Array
	 *    @return	string
	 *    @see select_categories
	 */
	function select_all_categories($type, $selected='', $htmlname="parent", $maxlength=64, $excludeafterid=0, $outputmode=0)
	{
		global $conf, $langs;
		$langs->load("categories");

		include_once DOL_DOCUMENT_ROOT.'/categories/class/categorie.class.php';

		// For backward compatibility
		if (is_numeric($type))
		{
			dol_syslog(__METHOD__ . ': using numeric value for parameter type is deprecated. Use string code instead.', LOG_WARNING);
		}

		if ($type === Categorie::TYPE_BANK_LINE)
		{
			// TODO Move this into common category feature
			$categids=array();
			$sql = "SELECT c.label, c.rowid";
			$sql.= " FROM ".MAIN_DB_PREFIX."bank_categ as c";
			$sql.= " WHERE entity = ".$conf->entity;
			$sql.= " ORDER BY c.label";
			$result = $this->db->query($sql);
			if ($result)
			{
				$num = $this->db->num_rows($result);
				$i = 0;
				while ($i < $num)
				{
					$objp = $this->db->fetch_object($result);
					if ($objp) $cate_arbo[$objp->rowid]=array('id'=>$objp->rowid, 'fulllabel'=>$objp->label);
					$i++;
				}
				$this->db->free($result);
			}
			else dol_print_error($this->db);
		}
		else
		{
			$cat = new Categorie($this->db);
			$cate_arbo = $cat->get_full_arbo($type, $excludeafterid);
		}

		$output = '<select class="flat" name="'.$htmlname.'" id="'.$htmlname.'">';
		$outarray=array();
		if (is_array($cate_arbo))
		{
			if (! count($cate_arbo)) $output.= '<option value="-1" disabled>'.$langs->trans("NoCategoriesDefined").'</option>';
			else
			{
				$output.= '<option value="-1">&nbsp;</option>';
				foreach($cate_arbo as $key => $value)
				{
					if ($cate_arbo[$key]['id'] == $selected || ($selected == 'auto' && count($cate_arbo) == 1))
					{
						$add = 'selected ';
					}
					else
					{
						$add = '';
					}
					$output.= '<option '.$add.'value="'.$cate_arbo[$key]['id'].'">'.dol_trunc($cate_arbo[$key]['fulllabel'],$maxlength,'middle').'</option>';

					$outarray[$cate_arbo[$key]['id']] = $cate_arbo[$key]['fulllabel'];
				}
			}
		}
		$output.= '</select>';
		$output.= "\n";

		if ($outputmode) return $outarray;
		return $output;
	}

	/**
	 *     Show a confirmation HTML form or AJAX popup
	 *
	 *     @param	string		$page        	   	Url of page to call if confirmation is OK
	 *     @param	string		$title       	   	Title
	 *     @param	string		$question    	   	Question
	 *     @param 	string		$action      	   	Action
	 *	   @param	array		$formquestion	   	An array with forms complementary inputs
	 * 	   @param	string		$selectedchoice		"" or "no" or "yes"
	 * 	   @param	int			$useajax		   	0=No, 1=Yes, 2=Yes but submit page with &confirm=no if choice is No, 'xxx'=preoutput confirm box with div id=dialog-confirm-xxx
	 *     @param	int			$height          	Force height of box
	 *     @param	int			$width				Force width of box
	 *     @return 	void
	 *     @deprecated
	 *     @see formconfirm()
	 */
	function form_confirm($page, $title, $question, $action, $formquestion='', $selectedchoice="", $useajax=0, $height=170, $width=500)
	{
		print $this->formconfirm($page, $title, $question, $action, $formquestion, $selectedchoice, $useajax, $height, $width);
	}

	/**
	 *     Show a confirmation HTML form or AJAX popup.
	 *     Easiest way to use this is with useajax=1.
	 *     If you use useajax='xxx', you must also add jquery code to trigger opening of box (with correct parameters)
	 *     just after calling this method. For example:
	 *       print '<script type="text/javascript">'."\n";
	 *       print 'jQuery(document).ready(function() {'."\n";
	 *       print 'jQuery(".xxxlink").click(function(e) { jQuery("#aparamid").val(jQuery(this).attr("rel")); jQuery("#dialog-confirm-xxx").dialog("open"); return false; });'."\n";
	 *       print '});'."\n";
	 *       print '</script>'."\n";
	 *
	 *     @param  	string		$page        	   	Url of page to call if confirmation is OK. Can contains paramaters (param 'action' and 'confirm' will be reformated)
	 *     @param	string		$title       	   	Title
	 *     @param	string		$question    	   	Question
	 *     @param 	string		$action      	   	Action
	 *	   @param  	array		$formquestion	   	An array with complementary inputs to add into forms: array(array('label'=> ,'type'=> , ))
	 *												type can be 'hidden', 'text', 'password', 'checkbox', 'radio', 'date', ...
	 * 	   @param  	string		$selectedchoice  	"" or "no" or "yes"
	 * 	   @param  	int			$useajax		   	0=No, 1=Yes, 2=Yes but submit page with &confirm=no if choice is No, 'xxx'=Yes and preoutput confirm box with div id=dialog-confirm-xxx
	 *     @param  	int			$height          	Force height of box
	 *     @param	int			$width				Force width of box ('999' or '90%'). Ignored and forced to 90% on smartphones.
	 *     @param	int			$disableformtag		1=Disable form tag. Can be used if we are already inside a <form> section.
	 *     @return 	string      	    			HTML ajax code if a confirm ajax popup is required, Pure HTML code if it's an html form
	 */
	function formconfirm($page, $title, $question, $action, $formquestion='', $selectedchoice='', $useajax=0, $height=200, $width=500, $disableformtag=0)
	{
		global $langs,$conf;
		global $useglobalvars;

		$more='';
		$formconfirm='';
		$inputok=array();
		$inputko=array();

		// Clean parameters
		$newselectedchoice=empty($selectedchoice)?"no":$selectedchoice;
		if ($conf->browser->layout == 'phone') $width='95%';

		if (is_array($formquestion) && ! empty($formquestion))
		{
			// First add hidden fields and value
			foreach ($formquestion as $key => $input)
			{
				if (is_array($input) && ! empty($input))
				{
					if ($input['type'] == 'hidden')
					{
						$more.='<input type="hidden" id="'.$input['name'].'" name="'.$input['name'].'" value="'.dol_escape_htmltag($input['value']).'">'."\n";
					}
				}
			}

			// Now add questions
			$more.='<table class="paddingtopbottomonly" width="100%">'."\n";
			$more.='<tr><td colspan="3">'.(! empty($formquestion['text'])?$formquestion['text']:'').'</td></tr>'."\n";
			foreach ($formquestion as $key => $input)
			{
				if (is_array($input) && ! empty($input))
				{
					$size=(! empty($input['size'])?' size="'.$input['size'].'"':'');
					$moreattr=(! empty($input['moreattr'])?' '.$input['moreattr']:'');
					$morecss=(! empty($input['morecss'])?' '.$input['morecss']:'');

					if ($input['type'] == 'text')
					{
						$more.='<tr><td>'.$input['label'].'</td><td colspan="2" align="left"><input type="text" class="flat'.$morecss.'" id="'.$input['name'].'" name="'.$input['name'].'"'.$size.' value="'.$input['value'].'"'.$moreattr.' /></td></tr>'."\n";
					}
					else if ($input['type'] == 'password')
					{
						$more.='<tr><td>'.$input['label'].'</td><td colspan="2" align="left"><input type="password" class="flat'.$morecss.'" id="'.$input['name'].'" name="'.$input['name'].'"'.$size.' value="'.$input['value'].'"'.$moreattr.' /></td></tr>'."\n";
					}
					else if ($input['type'] == 'select')
					{
						$more.='<tr><td>';
						if (! empty($input['label'])) $more.=$input['label'].'</td><td valign="top" colspan="2" align="left">';
						$more.=$this->selectarray($input['name'],$input['values'],$input['default'],1,0,0,$moreattr,0,0,0,'',$morecss);
						$more.='</td></tr>'."\n";
					}
					else if ($input['type'] == 'checkbox')
					{
						$more.='<tr>';
						$more.='<td>'.$input['label'].' </td><td align="left">';
						$more.='<input type="checkbox" class="flat'.$morecss.'" id="'.$input['name'].'" name="'.$input['name'].'"'.$moreattr;
						if (! is_bool($input['value']) && $input['value'] != 'false') $more.=' checked';
						if (is_bool($input['value']) && $input['value']) $more.=' checked';
						if (isset($input['disabled'])) $more.=' disabled';
						$more.=' /></td>';
						$more.='<td align="left">&nbsp;</td>';
						$more.='</tr>'."\n";
					}
					else if ($input['type'] == 'radio')
					{
						$i=0;
						foreach($input['values'] as $selkey => $selval)
						{
							$more.='<tr>';
							if ($i==0) $more.='<td class="tdtop">'.$input['label'].'</td>';
							else $more.='<td>&nbsp;</td>';
							$more.='<td width="20"><input type="radio" class="flat'.$morecss.'" id="'.$input['name'].'" name="'.$input['name'].'" value="'.$selkey.'"'.$moreattr;
							if ($input['disabled']) $more.=' disabled';
							$more.=' /></td>';
							$more.='<td align="left">';
							$more.=$selval;
							$more.='</td></tr>'."\n";
							$i++;
						}
					}
					else if ($input['type'] == 'date')
					{
						$more.='<tr><td>'.$input['label'].'</td>';
						$more.='<td colspan="2" align="left">';
						$more.=$this->select_date($input['value'],$input['name'],0,0,0,'',1,0,1);
						$more.='</td></tr>'."\n";
						$formquestion[] = array('name'=>$input['name'].'day');
						$formquestion[] = array('name'=>$input['name'].'month');
						$formquestion[] = array('name'=>$input['name'].'year');
						$formquestion[] = array('name'=>$input['name'].'hour');
						$formquestion[] = array('name'=>$input['name'].'min');
					}
					else if ($input['type'] == 'other')
					{
						$more.='<tr><td>';
						if (! empty($input['label'])) $more.=$input['label'].'</td><td colspan="2" align="left">';
						$more.=$input['value'];
						$more.='</td></tr>'."\n";
					}

					else if ($input['type'] == 'onecolumn')
					{
						$more.='<tr><td colspan="3" align="left">';
						$more.=$input['value'];
						$more.='</td></tr>'."\n";
					}
				}
			}
			$more.='</table>'."\n";
		}

		// JQUI method dialog is broken with jmobile, we use standard HTML.
		// Note: When using dol_use_jmobile or no js, you must also check code for button use a GET url with action=xxx and check that you also output the confirm code when action=xxx
		// See page product/card.php for example
		if (! empty($conf->dol_use_jmobile)) $useajax=0;
		if (empty($conf->use_javascript_ajax)) $useajax=0;

		if ($useajax)
		{
			$autoOpen=true;
			$dialogconfirm='dialog-confirm';
			$button='';
			if (! is_numeric($useajax))
			{
				$button=$useajax;
				$useajax=1;
				$autoOpen=false;
				$dialogconfirm.='-'.$button;
			}
			$pageyes=$page.(preg_match('/\?/',$page)?'&':'?').'action='.$action.'&confirm=yes';
			$pageno=($useajax == 2 ? $page.(preg_match('/\?/',$page)?'&':'?').'confirm=no':'');
			// Add input fields into list of fields to read during submit (inputok and inputko)
			if (is_array($formquestion))
			{
				foreach ($formquestion as $key => $input)
				{
					//print "xx ".$key." rr ".is_array($input)."<br>\n";
					if (is_array($input) && isset($input['name'])) array_push($inputok,$input['name']);
					if (isset($input['inputko']) && $input['inputko'] == 1) array_push($inputko,$input['name']);
				}
			}
			// Show JQuery confirm box. Note that global var $useglobalvars is used inside this template
			$formconfirm.= '<div id="'.$dialogconfirm.'" title="'.dol_escape_htmltag($title).'" style="display: none;">';
			if (! empty($more)) {
				$formconfirm.= '<div class="confirmquestions">'.$more.'</div>';
			}
			$formconfirm.= ($question ? '<div class="confirmmessage">'.img_help('','').' '.$question . '</div>': '');
			$formconfirm.= '</div>'."\n";

			$formconfirm.= "\n<!-- begin ajax form_confirm page=".$page." -->\n";
			$formconfirm.= '<script type="text/javascript">'."\n";
			$formconfirm.= 'jQuery(document).ready(function() {
            $(function() {
            	$( "#'.$dialogconfirm.'" ).dialog(
            	{
                    autoOpen: '.($autoOpen ? "true" : "false").',';
					if ($newselectedchoice == 'no')
					{
						$formconfirm.='
						open: function() {
            				$(this).parent().find("button.ui-button:eq(2)").focus();
						},';
					}
					$formconfirm.='
                    resizable: false,
                    height: "'.$height.'",
                    width: "'.$width.'",
                    modal: true,
                    closeOnEscape: false,
                    buttons: {
                        "'.dol_escape_js($langs->transnoentities("Yes")).'": function() {
                        	var options="";
                        	var inputok = '.json_encode($inputok).';
                         	var pageyes = "'.dol_escape_js(! empty($pageyes)?$pageyes:'').'";
                         	if (inputok.length>0) {
                         		$.each(inputok, function(i, inputname) {
                         			var more = "";
                         			if ($("#" + inputname).attr("type") == "checkbox") { more = ":checked"; }
                         		    if ($("#" + inputname).attr("type") == "radio") { more = ":checked"; }
                         			var inputvalue = $("#" + inputname + more).val();
                         			if (typeof inputvalue == "undefined") { inputvalue=""; }
                         			options += "&" + inputname + "=" + inputvalue;
                         		});
                         	}
                         	var urljump = pageyes + (pageyes.indexOf("?") < 0 ? "?" : "") + options;
                         	//alert(urljump);
            				if (pageyes.length > 0) { location.href = urljump; }
                            $(this).dialog("close");
                        },
                        "'.dol_escape_js($langs->transnoentities("No")).'": function() {
                        	var options = "";
                         	var inputko = '.json_encode($inputko).';
                         	var pageno="'.dol_escape_js(! empty($pageno)?$pageno:'').'";
                         	if (inputko.length>0) {
                         		$.each(inputko, function(i, inputname) {
                         			var more = "";
                         			if ($("#" + inputname).attr("type") == "checkbox") { more = ":checked"; }
                         			var inputvalue = $("#" + inputname + more).val();
                         			if (typeof inputvalue == "undefined") { inputvalue=""; }
                         			options += "&" + inputname + "=" + inputvalue;
                         		});
                         	}
                         	var urljump=pageno + (pageno.indexOf("?") < 0 ? "?" : "") + options;
                         	//alert(urljump);
            				if (pageno.length > 0) { location.href = urljump; }
                            $(this).dialog("close");
                        }
                    }
                }
                );

            	var button = "'.$button.'";
            	if (button.length > 0) {
                	$( "#" + button ).click(function() {
                		$("#'.$dialogconfirm.'").dialog("open");
        			});
                }
            });
            });
            </script>';
			$formconfirm.= "<!-- end ajax form_confirm -->\n";
		}
		else
		{
			$formconfirm.= "\n<!-- begin form_confirm page=".$page." -->\n";

			if (empty($disableformtag)) $formconfirm.= '<form method="POST" action="'.$page.'" class="notoptoleftroright">'."\n";

			$formconfirm.= '<input type="hidden" name="action" value="'.$action.'">'."\n";
			if (empty($disableformtag)) $formconfirm.= '<input type="hidden" name="token" value="'.$_SESSION['newtoken'].'">'."\n";

			$formconfirm.= '<table width="100%" class="valid">'."\n";

			// Line title
			$formconfirm.= '<tr class="validtitre"><td class="validtitre" colspan="3">'.img_picto('','recent').' '.$title.'</td></tr>'."\n";

			// Line form fields
			if ($more)
			{
				$formconfirm.='<tr class="valid"><td class="valid" colspan="3">'."\n";
				$formconfirm.=$more;
				$formconfirm.='</td></tr>'."\n";
			}

			// Line with question
			$formconfirm.= '<tr class="valid">';
			$formconfirm.= '<td class="valid">'.$question.'</td>';
			$formconfirm.= '<td class="valid">';
			$formconfirm.= $this->selectyesno("confirm",$newselectedchoice);
			$formconfirm.= '</td>';
			$formconfirm.= '<td class="valid" align="center"><input class="button valignmiddle" type="submit" value="'.$langs->trans("Validate").'"></td>';
			$formconfirm.= '</tr>'."\n";

			$formconfirm.= '</table>'."\n";

			if (empty($disableformtag)) $formconfirm.= "</form>\n";
			$formconfirm.= '<br>';

			$formconfirm.= "<!-- end form_confirm -->\n";
		}

		return $formconfirm;
	}


	/**
	 *    Show a form to select a project
	 *
	 *    @param	int		$page        		Page
	 *    @param	int		$socid       		Id third party (-1=all, 0=only projects not linked to a third party, id=projects not linked or linked to third party id)
	 *    @param    int		$selected    		Id pre-selected project
	 *    @param    string	$htmlname    		Name of select field
	 *    @param	int		$discard_closed		Discard closed projects (0=Keep,1=hide completely except $selected,2=Disable)
	 *    @param	int		$maxlength			Max length
	 *    @param	int		$forcefocus			Force focus on field (works with javascript only)
	 *    @param    int     $nooutput           No print is done. String is returned.
	 *    @return	string                      Return html content
	 */
	function form_project($page, $socid, $selected='', $htmlname='projectid', $discard_closed=0, $maxlength=20, $forcefocus=0, $nooutput=0)
	{
		global $langs;

		require_once DOL_DOCUMENT_ROOT.'/core/lib/project.lib.php';
		require_once DOL_DOCUMENT_ROOT.'/core/class/html.formprojet.class.php';

		$out='';

		$formproject=new FormProjets($this->db);

		$langs->load("project");
		if ($htmlname != "none")
		{
			$out.="\n";
			$out.='<form method="post" action="'.$page.'">';
			$out.='<input type="hidden" name="action" value="classin">';
			$out.='<input type="hidden" name="token" value="'.$_SESSION['newtoken'].'">';
			$out.=$formproject->select_projects($socid, $selected, $htmlname, $maxlength, 0, 1, $discard_closed, $forcefocus, 0, 0, '', 1);
			$out.='<input type="submit" class="button" value="'.$langs->trans("Modify").'">';
			$out.='</form>';
		}
		else
		{
			if ($selected)
			{
				$projet = new Project($this->db);
				$projet->fetch($selected);
				//print '<a href="'.DOL_URL_ROOT.'/projet/card.php?id='.$selected.'">'.$projet->title.'</a>';
				$out.=$projet->getNomUrl(0,'',1);
			}
			else
			{
				$out.="&nbsp;";
			}
		}

		if (empty($nooutput))
		{
			print $out;
			return '';
		}
		return $out;
	}

	/**
	 *	Show a form to select payment conditions
	 *
	 *  @param	int		$page        	Page
	 *  @param  string	$selected    	Id condition pre-selectionne
	 *  @param  string	$htmlname    	Name of select html field
	 *	@param	int		$addempty		Add empty entry
	 *  @return	void
	 */
	function form_conditions_reglement($page, $selected='', $htmlname='cond_reglement_id', $addempty=0)
	{
		global $langs;
		if ($htmlname != "none")
		{
			print '<form method="post" action="'.$page.'">';
			print '<input type="hidden" name="action" value="setconditions">';
			print '<input type="hidden" name="token" value="'.$_SESSION['newtoken'].'">';
			$this->select_conditions_paiements($selected,$htmlname,-1,$addempty);
			print '<input type="submit" class="button valignmiddle" value="'.$langs->trans("Modify").'">';
			print '</form>';
		}
		else
		{
			if ($selected)
			{
				$this->load_cache_conditions_paiements();
				print $this->cache_conditions_paiements[$selected]['label'];
			} else {
				print "&nbsp;";
			}
		}
	}

	/**
	 *  Show a form to select a delivery delay
	 *
	 *  @param  int		$page        	Page
	 *  @param  string	$selected    	Id condition pre-selectionne
	 *  @param  string	$htmlname    	Name of select html field
	 *	@param	int		$addempty		Ajoute entree vide
	 *  @return	void
	 */
	function form_availability($page, $selected='', $htmlname='availability', $addempty=0)
	{
		global $langs;
		if ($htmlname != "none")
		{
			print '<form method="post" action="'.$page.'">';
			print '<input type="hidden" name="action" value="setavailability">';
			print '<input type="hidden" name="token" value="'.$_SESSION['newtoken'].'">';
			$this->selectAvailabilityDelay($selected,$htmlname,-1,$addempty);
			print '<input type="submit" class="button" value="'.$langs->trans("Modify").'">';
			print '</form>';
		}
		else
		{
			if ($selected)
			{
				$this->load_cache_availability();
				print $this->cache_availability[$selected]['label'];
			} else {
				print "&nbsp;";
			}
		}
	}

	/**
	 *	Output HTML form to select list of input reason (events that triggered an object creation, like after sending an emailing, making an advert, ...)
	 *  List found into table c_input_reason loaded by loadCacheInputReason
	 *
	 *  @param  string	$page        	Page
	 *  @param  string	$selected    	Id condition pre-selectionne
	 *  @param  string	$htmlname    	Name of select html field
	 *	@param	int		$addempty		Add empty entry
	 *  @return	void
	 */
	function formInputReason($page, $selected='', $htmlname='demandreason', $addempty=0)
	{
		global $langs;
		if ($htmlname != "none")
		{
			print '<form method="post" action="'.$page.'">';
			print '<input type="hidden" name="action" value="setdemandreason">';
			print '<input type="hidden" name="token" value="'.$_SESSION['newtoken'].'">';
			$this->selectInputReason($selected,$htmlname,-1,$addempty);
			print '<input type="submit" class="button" value="'.$langs->trans("Modify").'">';
			print '</form>';
		}
		else
		{
			if ($selected)
			{
				$this->loadCacheInputReason();
				foreach ($this->cache_demand_reason as $key => $val)
				{
					if ($val['id'] == $selected)
					{
						print $val['label'];
						break;
					}
				}
			} else {
				print "&nbsp;";
			}
		}
	}

	/**
	 *    Show a form + html select a date
	 *
	 *    @param	string		$page        	Page
	 *    @param	string		$selected    	Date preselected
	 *    @param    string		$htmlname    	Html name of date input fields or 'none'
	 *    @param    int			$displayhour 	Display hour selector
	 *    @param    int			$displaymin		Display minutes selector
	 *    @param	int			$nooutput		1=No print output, return string
	 *    @return	string
	 *    @see		select_date
	 */
	function form_date($page, $selected, $htmlname, $displayhour=0, $displaymin=0, $nooutput=0)
	{
		global $langs;

		$ret='';

		if ($htmlname != "none")
		{
			$ret.='<form method="post" action="'.$page.'" name="form'.$htmlname.'">';
			$ret.='<input type="hidden" name="action" value="set'.$htmlname.'">';
			$ret.='<input type="hidden" name="token" value="'.$_SESSION['newtoken'].'">';
			$ret.='<table class="nobordernopadding" cellpadding="0" cellspacing="0">';
			$ret.='<tr><td>';
			$ret.=$this->select_date($selected,$htmlname,$displayhour,$displaymin,1,'form'.$htmlname,1,0,1);
			$ret.='</td>';
			$ret.='<td align="left"><input type="submit" class="button" value="'.$langs->trans("Modify").'"></td>';
			$ret.='</tr></table></form>';
		}
		else
		{
			if ($displayhour) $ret.=dol_print_date($selected,'dayhour');
			else $ret.=dol_print_date($selected,'day');
		}

		if (empty($nooutput)) print $ret;
		return $ret;
	}


	/**
	 *  Show a select form to choose a user
	 *
	 *  @param	string	$page        	Page
	 *  @param  string	$selected    	Id of user preselected
	 *  @param  string	$htmlname    	Name of input html field. If 'none', we just output the user link.
	 *  @param  array	$exclude		List of users id to exclude
	 *  @param  array	$include        List of users id to include
	 *  @return	void
	 */
	function form_users($page, $selected='', $htmlname='userid', $exclude='', $include='')
	{
		global $langs;

		if ($htmlname != "none")
		{
			print '<form method="POST" action="'.$page.'" name="form'.$htmlname.'">';
			print '<input type="hidden" name="action" value="set'.$htmlname.'">';
			print '<input type="hidden" name="token" value="'.$_SESSION['newtoken'].'">';
			print $this->select_dolusers($selected,$htmlname,1,$exclude,0,$include);
			print '<input type="submit" class="button valignmiddle" value="'.$langs->trans("Modify").'">';
			print '</form>';
		}
		else
		{
			if ($selected)
			{
				require_once DOL_DOCUMENT_ROOT .'/user/class/user.class.php';
				$theuser=new User($this->db);
				$theuser->fetch($selected);
				print $theuser->getNomUrl(1);
			} else {
				print "&nbsp;";
			}
		}
	}


	/**
	 *    Show form with payment mode
	 *
	 *    @param	string	$page        	Page
	 *    @param    int		$selected    	Id mode pre-selectionne
	 *    @param    string	$htmlname    	Name of select html field
	 *    @param  	string	$filtertype		To filter on field type in llx_c_paiement (array('code'=>xx,'label'=>zz))
	 *    @param    int     $active         Active or not, -1 = all
	 *    @return	void
	 */
	function form_modes_reglement($page, $selected='', $htmlname='mode_reglement_id', $filtertype='', $active=1)
	{
		global $langs;
		if ($htmlname != "none")
		{
			print '<form method="POST" action="'.$page.'">';
			print '<input type="hidden" name="action" value="setmode">';
			print '<input type="hidden" name="token" value="'.$_SESSION['newtoken'].'">';
			$this->select_types_paiements($selected,$htmlname,$filtertype,0,0,0,0,$active);
			print '<input type="submit" class="button valignmiddle" value="'.$langs->trans("Modify").'">';
			print '</form>';
		}
		else
		{
			if ($selected)
			{
				$this->load_cache_types_paiements();
				print $this->cache_types_paiements[$selected]['label'];
			} else {
				print "&nbsp;";
			}
		}
	}

	/**
	 *    Show form with multicurrency code
	 *
	 *    @param	string	$page        	Page
	 *    @param    string	$selected    	code pre-selectionne
	 *    @param    string	$htmlname    	Name of select html field
	 *    @return	void
	 */
	function form_multicurrency_code($page, $selected='', $htmlname='multicurrency_code')
	{
		global $langs;
		if ($htmlname != "none")
		{
			print '<form method="POST" action="'.$page.'">';
			print '<input type="hidden" name="action" value="setmulticurrencycode">';
			print '<input type="hidden" name="token" value="'.$_SESSION['newtoken'].'">';
			print $this->selectMultiCurrency($selected, $htmlname, 0);
			print '<input type="submit" class="button valignmiddle" value="'.$langs->trans("Modify").'">';
			print '</form>';
		}
		else
		{
			dol_include_once('/core/lib/company.lib.php');
			print !empty($selected) ? currency_name($selected,1) : '&nbsp;';
		}
	}

	/**
	 *    Show form with multicurrency rate
	 *
	 *    @param	string	$page        	Page
	 *    @param    double	$rate	    	Current rate
	 *    @param    string	$htmlname    	Name of select html field
	 *    @param    string  $currency       Currency code to explain the rate
	 *    @return	void
	 */
	function form_multicurrency_rate($page, $rate='', $htmlname='multicurrency_tx', $currency='')
	{
		global $langs, $mysoc, $conf;

		if ($htmlname != "none")
		{
			print '<form method="POST" action="'.$page.'">';
			print '<input type="hidden" name="action" value="setmulticurrencyrate">';
			print '<input type="hidden" name="token" value="'.$_SESSION['newtoken'].'">';
			print '<input type="text" name="'.$htmlname.'" value="'.(!empty($rate) ? price($rate) : 1).'" size="10" /> ';
			print '<select name="calculation_mode">';
			print '<option value="1">'.$currency.' > '.$conf->currency.'</option>';
			print '<option value="2">'.$conf->currency.' > '.$currency.'</option>';
			print '</select> ';
			print '<input type="submit" class="button valignmiddle" value="'.$langs->trans("Modify").'">';
			print '</form>';
		}
		else
		{
			if (! empty($rate))
			{
				print price($rate, 1, $langs, 1, 0);
				if ($currency && $rate != 1) print ' &nbsp; ('.price($rate, 1, $langs, 1, 0).' '.$currency.' = 1 '.$conf->currency.')';
			}
			else
			{
				print 1;
			}
		}
	}


	/**
	 *	Show a select box with available absolute discounts
	 *
	 *  @param  string	$page        	Page URL where form is shown
	 *  @param  int		$selected    	Value pre-selected
	 *	@param  string	$htmlname    	Name of SELECT component. If 'none', not changeable. Example 'remise_id'.
	 *	@param	int		$socid			Third party id
	 * 	@param	float	$amount			Total amount available
	 * 	@param	string	$filter			SQL filter on discounts
	 * 	@param	int		$maxvalue		Max value for lines that can be selected
	 *  @param  string	$more           More string to add
	 *  @param  int     $hidelist       1=Hide list
	 *  @return	void
	 */
	function form_remise_dispo($page, $selected, $htmlname, $socid, $amount, $filter='', $maxvalue=0, $more='', $hidelist=0)
	{
		global $conf,$langs;
		if ($htmlname != "none")
		{
			print '<form method="post" action="'.$page.'">';
			print '<input type="hidden" name="action" value="setabsolutediscount">';
			print '<input type="hidden" name="token" value="'.$_SESSION['newtoken'].'">';
			print '<div class="inline-block">';
			if (! empty($conf->global->FACTURE_DEPOSITS_ARE_JUST_PAYMENTS))
			{
				if (! $filter || $filter=="fk_facture_source IS NULL") print $langs->trans("CompanyHasAbsoluteDiscount",price($amount,0,$langs,0,0,-1,$conf->currency));    // If we want deposit to be substracted to payments only and not to total of final invoice
				else print $langs->trans("CompanyHasCreditNote",price($amount,0,$langs,0,0,-1,$conf->currency));
			}
			else
			{
				if (! $filter || $filter=="fk_facture_source IS NULL OR (fk_facture_source IS NOT NULL AND (description LIKE '(DEPOSIT)%' OR description LIKE '(EXCESS RECEIVED)%'))") print $langs->trans("CompanyHasAbsoluteDiscount",price($amount,0,$langs,0,0,-1,$conf->currency));
				else print $langs->trans("CompanyHasCreditNote",price($amount,0,$langs,0,0,-1,$conf->currency));
			}
			if (empty($hidelist)) print ': ';
			print '</div>';
			if (empty($hidelist))
			{
				print '<div class="inline-block" style="padding-right: 10px">';
				$newfilter='fk_facture IS NULL AND fk_facture_line IS NULL';	// Remises disponibles
				if ($filter) $newfilter.=' AND ('.$filter.')';
				$nbqualifiedlines=$this->select_remises($selected,$htmlname,$newfilter,$socid,$maxvalue);
				if ($nbqualifiedlines > 0)
				{
					print ' &nbsp; <input type="submit" class="button" value="'.dol_escape_htmltag($langs->trans("UseLine")).'"';
					if ($filter && $filter != "fk_facture_source IS NULL OR (fk_facture_source IS NOT NULL AND description LIKE '(DEPOSIT)%')") print ' title="'.$langs->trans("UseCreditNoteInInvoicePayment").'"';
					print '>';
				}
				print '</div>';
			}
			if ($more)
			{
				print '<div class="inline-block">';
				print $more;
				print '</div>';
			}
			print '</form>';
		}
		else
		{
			if ($selected)
			{
				print $selected;
			}
			else
			{
				print "0";
			}
		}
	}


	/**
	 *    Show forms to select a contact
	 *
	 *    @param	string		$page        	Page
	 *    @param	Societe		$societe		Filter on third party
	 *    @param    int			$selected    	Id contact pre-selectionne
	 *    @param    string		$htmlname    	Name of HTML select. If 'none', we just show contact link.
	 *    @return	void
	 */
	function form_contacts($page, $societe, $selected='', $htmlname='contactid')
	{
		global $langs, $conf;

		if ($htmlname != "none")
		{
			print '<form method="post" action="'.$page.'">';
			print '<input type="hidden" name="action" value="set_contact">';
			print '<input type="hidden" name="token" value="'.$_SESSION['newtoken'].'">';
			print '<table class="nobordernopadding" cellpadding="0" cellspacing="0">';
			print '<tr><td>';
			$num=$this->select_contacts($societe->id, $selected, $htmlname);
			if ($num==0)
			{
				$addcontact = (! empty($conf->global->SOCIETE_ADDRESSES_MANAGEMENT) ? $langs->trans("AddContact") : $langs->trans("AddContactAddress"));
				print '<a href="'.DOL_URL_ROOT.'/contact/card.php?socid='.$societe->id.'&amp;action=create&amp;backtoreferer=1">'.$addcontact.'</a>';
			}
			print '</td>';
			print '<td align="left"><input type="submit" class="button" value="'.$langs->trans("Modify").'"></td>';
			print '</tr></table></form>';
		}
		else
		{
			if ($selected)
			{
				require_once DOL_DOCUMENT_ROOT .'/contact/class/contact.class.php';
				$contact=new Contact($this->db);
				$contact->fetch($selected);
				print $contact->getFullName($langs);
			} else {
				print "&nbsp;";
			}
		}
	}

	/**
	 *  Output html select to select thirdparty
	 *
	 *  @param	string	$page       	Page
	 *  @param  string	$selected   	Id preselected
	 *  @param  string	$htmlname		Name of HTML select
	 *  @param  string	$filter         optional filters criteras
	 *	@param	int		$showempty		Add an empty field
	 * 	@param	int		$showtype		Show third party type in combolist (customer, prospect or supplier)
	 * 	@param	int		$forcecombo		Force to use combo box
	 *  @param	array	$events			Event options. Example: array(array('method'=>'getContacts', 'url'=>dol_buildpath('/core/ajax/contacts.php',1), 'htmlname'=>'contactid', 'params'=>array('add-customer-contact'=>'disabled')))
	 *  @return	void
	 */
	function form_thirdparty($page, $selected='', $htmlname='socid', $filter='',$showempty=0, $showtype=0, $forcecombo=0, $events=array())
	{
		global $langs;

		if ($htmlname != "none")
		{
			print '<form method="post" action="'.$page.'">';
			print '<input type="hidden" name="action" value="set_thirdparty">';
			print '<input type="hidden" name="token" value="'.$_SESSION['newtoken'].'">';
			print $this->select_company($selected, $htmlname, $filter, $showempty, $showtype, $forcecombo, $events);
			print '<input type="submit" class="button valignmiddle" value="'.$langs->trans("Modify").'">';
			print '</form>';
		}
		else
		{
			if ($selected)
			{
				require_once DOL_DOCUMENT_ROOT .'/societe/class/societe.class.php';
				$soc = new Societe($this->db);
				$soc->fetch($selected);
				print $soc->getNomUrl($langs);
			}
			else
			{
				print "&nbsp;";
			}
		}
	}

	/**
	 *    Retourne la liste des devises, dans la langue de l'utilisateur
	 *
	 *    @param	string	$selected    preselected currency code
	 *    @param    string	$htmlname    name of HTML select list
	 *    @return	void
	 */
	function select_currency($selected='',$htmlname='currency_id')
	{
		print $this->selectCurrency($selected,$htmlname);
	}

	/**
	 *  Retourne la liste des devises, dans la langue de l'utilisateur
	 *
	 *  @param	string	$selected    preselected currency code
	 *  @param  string	$htmlname    name of HTML select list
	 * 	@return	string
	 */
	function selectCurrency($selected='',$htmlname='currency_id')
	{
		global $conf,$langs,$user;

		$langs->loadCacheCurrencies('');

		$out='';

		if ($selected=='euro' || $selected=='euros') $selected='EUR';   // Pour compatibilite

		$out.= '<select class="flat maxwidth200onsmartphone minwidth300" name="'.$htmlname.'" id="'.$htmlname.'">';
		foreach ($langs->cache_currencies as $code_iso => $currency)
		{
			if ($selected && $selected == $code_iso)
			{
				$out.= '<option value="'.$code_iso.'" selected>';
			}
			else
			{
				$out.= '<option value="'.$code_iso.'">';
			}
			$out.= $currency['label'];
			$out.= ' ('.$langs->getCurrencySymbol($code_iso).')';
			$out.= '</option>';
		}
		$out.= '</select>';
		if ($user->admin) $out.= info_admin($langs->trans("YouCanChangeValuesForThisListFromDictionarySetup"),1);

		// Make select dynamic
		include_once DOL_DOCUMENT_ROOT . '/core/lib/ajax.lib.php';
		$out .= ajax_combobox($htmlname);

		return $out;
	}

	/**
	 *	Return array of currencies in user language
	 *
	 *  @param	string	$selected    preselected currency code
	 *  @param  string	$htmlname    name of HTML select list
	 *  @param  integer	$useempty    1=Add empty line
	 * 	@return	string
	 */
	function selectMultiCurrency($selected='', $htmlname='multicurrency_code', $useempty=0)
	{
		global $db,$conf,$langs,$user;

		$langs->loadCacheCurrencies('');        // Load ->cache_currencies

		$TCurrency = array();

		$sql = 'SELECT code FROM '.MAIN_DB_PREFIX.'multicurrency';
		$sql.= " WHERE entity IN ('".getEntity('mutlicurrency')."')";
		$resql = $db->query($sql);
		if ($resql)
		{
			while ($obj = $db->fetch_object($resql)) $TCurrency[$obj->code] = $obj->code;
		}

		$out='';
		$out.= '<select class="flat" name="'.$htmlname.'" id="'.$htmlname.'">';
		if ($useempty) $out .= '<option value=""></option>';
		// If company current currency not in table, we add it into list. Should always be available.
		if (! in_array($conf->currency, $TCurrency))
		{
			$TCurrency[$conf->currency] = $conf->currency;
		}
		if (count($TCurrency) > 0)
		{
			foreach ($langs->cache_currencies as $code_iso => $currency)
			{
				if (isset($TCurrency[$code_iso]))
				{
					if (!empty($selected) && $selected == $code_iso) $out.= '<option value="'.$code_iso.'" selected="selected">';
					else $out.= '<option value="'.$code_iso.'">';

					$out.= $currency['label'];
					$out.= ' ('.$langs->getCurrencySymbol($code_iso).')';
					$out.= '</option>';
				}
			}

		}

		$out.= '</select>';
		// Make select dynamic
		include_once DOL_DOCUMENT_ROOT . '/core/lib/ajax.lib.php';
		$out.= ajax_combobox($htmlname);

		return $out;
	}

	/**
	 *	Load into the cache vat rates of a country
	 *
	 *	@param	string	$country_code		Country code with quotes ("'CA'", or "'CA,IN,...'")
	 *	@return	int							Nb of loaded lines, 0 if already loaded, <0 if KO
	 */
	function load_cache_vatrates($country_code)
	{
		global $langs;

		$num = count($this->cache_vatrates);
		if ($num > 0) return $num;    // Cache already loaded

		dol_syslog(__METHOD__, LOG_DEBUG);

		$sql  = "SELECT DISTINCT t.rowid, t.code, t.taux, t.localtax1, t.localtax1_type, t.localtax2, t.localtax2_type, t.recuperableonly";
		$sql.= " FROM ".MAIN_DB_PREFIX."c_tva as t, ".MAIN_DB_PREFIX."c_country as c";
		$sql.= " WHERE t.fk_pays = c.rowid";
		$sql.= " AND t.active > 0";
		$sql.= " AND c.code IN (".$country_code.")";
		$sql.= " ORDER BY t.code ASC, t.taux ASC, t.recuperableonly ASC";

		$resql=$this->db->query($sql);
		if ($resql)
		{
			$num = $this->db->num_rows($resql);
			if ($num)
			{
				for ($i = 0; $i < $num; $i++)
				{
					$obj = $this->db->fetch_object($resql);
					$this->cache_vatrates[$i]['rowid']	= $obj->rowid;
					$this->cache_vatrates[$i]['code']	= $obj->code;
					$this->cache_vatrates[$i]['txtva']	= $obj->taux;
					$this->cache_vatrates[$i]['nprtva']	= $obj->recuperableonly;
					$this->cache_vatrates[$i]['localtax1']	    = $obj->localtax1;
					$this->cache_vatrates[$i]['localtax1_type']	= $obj->localtax1_type;
					$this->cache_vatrates[$i]['localtax2']	    = $obj->localtax2;
					$this->cache_vatrates[$i]['localtax2_type']	= $obj->localtax1_type;

					$this->cache_vatrates[$i]['label']	= $obj->taux.'%'.($obj->code?' ('.$obj->code.')':'');   // Label must contains only 0-9 , . % or *
					$this->cache_vatrates[$i]['labelallrates'] = $obj->taux.'/'.($obj->localtax1?$obj->localtax1:'0').'/'.($obj->localtax2?$obj->localtax2:'0').($obj->code?' ('.$obj->code.')':'');	// Must never be used as key, only label
					$positiverates='';
					if ($obj->taux) $positiverates.=($positiverates?'/':'').$obj->taux;
					if ($obj->localtax1) $positiverates.=($positiverates?'/':'').$obj->localtax1;
					if ($obj->localtax2) $positiverates.=($positiverates?'/':'').$obj->localtax2;
					if (empty($positiverates)) $positiverates='0';
					$this->cache_vatrates[$i]['labelpositiverates'] = $positiverates.($obj->code?' ('.$obj->code.')':'');	// Must never be used as key, only label
				}

				return $num;
			}
			else
			{
				$this->error = '<font class="error">'.$langs->trans("ErrorNoVATRateDefinedForSellerCountry",$country_code).'</font>';
				return -1;
			}
		}
		else
		{
			$this->error = '<font class="error">'.$this->db->error().'</font>';
			return -2;
		}
	}

	/**
	 *  Output an HTML select vat rate.
	 *  The name of this function should be selectVat. We keep bad name for compatibility purpose.
	 *
	 *  @param	string	      $htmlname           Name of HTML select field
	 *  @param  float|string  $selectedrate       Force preselected vat rate. Can be '8.5' or '8.5 (NOO)' for example. Use '' for no forcing.
	 *  @param  Societe	      $societe_vendeuse   Thirdparty seller
	 *  @param  Societe	      $societe_acheteuse  Thirdparty buyer
	 *  @param  int		      $idprod             Id product. O if unknown of NA.
	 *  @param  int		      $info_bits          Miscellaneous information on line (1 for NPR)
	 *  @param  int|string    $type               ''=Unknown, 0=Product, 1=Service (Used if idprod not defined)
	 *                  		                  Si vendeur non assujeti a TVA, TVA par defaut=0. Fin de regle.
	 *                  					      Si le (pays vendeur = pays acheteur) alors la TVA par defaut=TVA du produit vendu. Fin de regle.
	 *                  					      Si (vendeur et acheteur dans Communaute europeenne) et bien vendu = moyen de transports neuf (auto, bateau, avion), TVA par defaut=0 (La TVA doit etre paye par l'acheteur au centre d'impots de son pays et non au vendeur). Fin de regle.
	 *                                            Si vendeur et acheteur dans Communauté européenne et acheteur= particulier alors TVA par défaut=TVA du produit vendu. Fin de règle.
	 *                                            Si vendeur et acheteur dans Communauté européenne et acheteur= entreprise alors TVA par défaut=0. Fin de règle.
	 *                  					      Sinon la TVA proposee par defaut=0. Fin de regle.
	 *  @param	bool	     $options_only		  Return HTML options lines only (for ajax treatment)
	 *  @param  int          $mode                0=Use vat rate as key in combo list, 1=Add VAT code after vat rate into key, -1=Use id of vat line as key
	 *  @return	string
	 */
	function load_tva($htmlname='tauxtva', $selectedrate='', $societe_vendeuse='', $societe_acheteuse='', $idprod=0, $info_bits=0, $type='', $options_only=false, $mode=0)
	{
		global $langs,$conf,$mysoc;

		$langs->load('errors');

		$return='';

		// Define defaultnpr, defaultttx and defaultcode
		$defaultnpr=($info_bits & 0x01);
		$defaultnpr=(preg_match('/\*/',$selectedrate) ? 1 : $defaultnpr);
		$defaulttx=str_replace('*','',$selectedrate);
		$defaultcode='';
		if (preg_match('/\((.*)\)/', $defaulttx, $reg))
		{
			$defaultcode=$reg[1];
			$defaulttx=preg_replace('/\s*\(.*\)/','',$defaulttx);
		}
		//var_dump($selectedrate.'-'.$defaulttx.'-'.$defaultnpr.'-'.$defaultcode);

		// Check parameters
		if (is_object($societe_vendeuse) && ! $societe_vendeuse->country_code)
		{
			if ($societe_vendeuse->id == $mysoc->id)
			{
				$return.= '<font class="error">'.$langs->trans("ErrorYourCountryIsNotDefined").'</div>';
			}
			else
			{
				$return.= '<font class="error">'.$langs->trans("ErrorSupplierCountryIsNotDefined").'</div>';
			}
			return $return;
		}

		//var_dump($societe_acheteuse);
		//print "name=$name, selectedrate=$selectedrate, seller=".$societe_vendeuse->country_code." buyer=".$societe_acheteuse->country_code." buyer is company=".$societe_acheteuse->isACompany()." idprod=$idprod, info_bits=$info_bits type=$type";
		//exit;

		// Define list of countries to use to search VAT rates to show
		// First we defined code_country to use to find list
		if (is_object($societe_vendeuse))
		{
			$code_country="'".$societe_vendeuse->country_code."'";
		}
		else
		{
			$code_country="'".$mysoc->country_code."'";   // Pour compatibilite ascendente
		}
		if (! empty($conf->global->SERVICE_ARE_ECOMMERCE_200238EC))    // If option to have vat for end customer for services is on
		{
			require_once DOL_DOCUMENT_ROOT.'/core/lib/company.lib.php';
			if (! isInEEC($societe_vendeuse) && (! is_object($societe_acheteuse) || (isInEEC($societe_acheteuse) && ! $societe_acheteuse->isACompany())))
			{
				// We also add the buyer
				if (is_numeric($type))
				{
					if ($type == 1) // We know product is a service
					{
						$code_country.=",'".$societe_acheteuse->country_code."'";
					}
				}
				else if (! $idprod)  // We don't know type of product
				{
					$code_country.=",'".$societe_acheteuse->country_code."'";
				}
				else
				{
					$prodstatic=new Product($this->db);
					$prodstatic->fetch($idprod);
					if ($prodstatic->type == Product::TYPE_SERVICE)   // We know product is a service
					{
						$code_country.=",'".$societe_acheteuse->country_code."'";
					}
				}
			}
		}

		// Now we get list
		$num = $this->load_cache_vatrates($code_country);   // If no vat defined, return -1 with message into this->error

		if ($num > 0)
		{
			// Definition du taux a pre-selectionner (si defaulttx non force et donc vaut -1 ou '')
			if ($defaulttx < 0 || dol_strlen($defaulttx) == 0)
			{
				$tmpthirdparty=new Societe($this->db);
				$defaulttx=get_default_tva($societe_vendeuse, (is_object($societe_acheteuse)?$societe_acheteuse:$tmpthirdparty), $idprod);
				$defaultnpr=get_default_npr($societe_vendeuse, (is_object($societe_acheteuse)?$societe_acheteuse:$tmpthirdparty), $idprod);
				if (empty($defaulttx)) $defaultnpr=0;
			}

			// Si taux par defaut n'a pu etre determine, on prend dernier de la liste.
			// Comme ils sont tries par ordre croissant, dernier = plus eleve = taux courant
			if ($defaulttx < 0 || dol_strlen($defaulttx) == 0)
			{
				if (empty($conf->global->MAIN_VAT_DEFAULT_IF_AUTODETECT_FAILS)) $defaulttx = $this->cache_vatrates[$num-1]['txtva'];
				else $defaulttx=($conf->global->MAIN_VAT_DEFAULT_IF_AUTODETECT_FAILS == 'none' ? '' : $conf->global->MAIN_VAT_DEFAULT_IF_AUTODETECT_FAILS);
			}

			// Disabled if seller is not subject to VAT
			$disabled=false; $title='';
			if (is_object($societe_vendeuse) && $societe_vendeuse->id == $mysoc->id && $societe_vendeuse->tva_assuj == "0")
			{
				$title=' title="'.$langs->trans('VATIsNotUsed').'"';
				$disabled=true;
			}

			if (! $options_only) $return.= '<select class="flat minwidth75imp" id="'.$htmlname.'" name="'.$htmlname.'"'.($disabled?' disabled':'').$title.'>';

			$selectedfound=false;
			foreach ($this->cache_vatrates as $rate)
			{
				// Keep only 0 if seller is not subject to VAT
				if ($disabled && $rate['txtva'] != 0) continue;

				// Define key to use into select list
				$key = $rate['txtva'];
				$key.= $rate['nprtva'] ? '*': '';
				if ($mode > 0 && $rate['code']) $key.=' ('.$rate['code'].')';
				if ($mode < 0) $key = $rate['rowid'];

				$return.= '<option value="'.$key.'"';
				if (! $selectedfound)
				{
					if ($defaultcode) // If defaultcode is defined, we used it in priority to select combo option instead of using rate+npr flag
					{
						if ($defaultcode == $rate['code'])
						{
							$return.= ' selected';
							$selectedfound=true;
						}
					}
					elseif ($rate['txtva'] == $defaulttx && $rate['nprtva'] == $defaultnpr)
			   		{
			   			$return.= ' selected';
			   			$selectedfound=true;
					}
				}
				$return.= '>';
				//if (! empty($conf->global->MAIN_VAT_SHOW_POSITIVE_RATES))
				if ($mysoc->country_code == 'IN' || ! empty($conf->global->MAIN_VAT_LABEL_IS_POSITIVE_RATES))
				{
					$return.= $rate['labelpositiverates'];
				}
				else
				{
					$return.= vatrate($rate['label']);
				}
				//$return.=($rate['code']?' '.$rate['code']:'');
				$return.= (empty($rate['code']) && $rate['nprtva']) ? ' *': '';         // We show the *  (old behaviour only if new vat code is not used)

				$return.= '</option>';
			}

			if (! $options_only) $return.= '</select>';
		}
		else
		{
			$return.= $this->error;
		}

		$this->num = $num;
		return $return;
	}


	/**
	 *	Show a HTML widget to input a date or combo list for day, month, years and optionaly hours and minutes.
	 *  Fields are preselected with :
	 *            	- set_time date (must be a local PHP server timestamp or string date with format 'YYYY-MM-DD' or 'YYYY-MM-DD HH:MM')
	 *            	- local date in user area, if set_time is '' (so if set_time is '', output may differs when done from two different location)
	 *            	- Empty (fields empty), if set_time is -1 (in this case, parameter empty must also have value 1)
	 *
	 *	@param	timestamp	$set_time 		Pre-selected date (must be a local PHP server timestamp), -1 to keep date not preselected, '' to use current date (emptydate must be 0).
	 *	@param	string		$prefix			Prefix for fields name
	 *	@param	int			$h				1=Show also hours (-1 has same effect, but hour and minutes are prefilled with 23:59 if $set_time = -1)
	 *	@param	int			$m				1=Show also minutes
	 *	@param	int			$empty			0=Fields required, 1=Empty inputs are allowed, 2=Empty inputs are allowed for hours only
	 *	@param	string		$form_name 		Not used
	 *	@param	int			$d				1=Show days, month, years
	 * 	@param	int			$addnowlink		Add a link "Now"
	 * 	@param	int			$nooutput		Do not output html string but return it
	 * 	@param 	int			$disabled		Disable input fields
	 *  @param  int			$fullday        When a checkbox with this html name is on, hour and day are set with 00:00 or 23:59
	 *  @param	string		$addplusone		Add a link "+1 hour". Value must be name of another select_date field.
	 *  @param  datetime    $adddateof      Add a link "Date of invoice" using the following date.
	 * 	@return	string|null						Nothing or string if nooutput is 1
	 *  @see	form_date
	 */
	function select_date($set_time='', $prefix='re', $h=0, $m=0, $empty=0, $form_name="", $d=1, $addnowlink=0, $nooutput=0, $disabled=0, $fullday='', $addplusone='', $adddateof='')
	{
		global $conf,$langs;

		$retstring='';

		if($prefix=='') $prefix='re';
		if($h == '') $h=0;
		if($m == '') $m=0;
		$emptydate=0;
		$emptyhours=0;
		if ($empty == 1) { $emptydate=1; $emptyhours=1; }
		if ($empty == 2) { $emptydate=0; $emptyhours=1; }
		$orig_set_time=$set_time;

		if ($set_time === '' && $emptydate == 0)
		{
			include_once DOL_DOCUMENT_ROOT.'/core/lib/date.lib.php';
			$set_time = dol_now('tzuser')-(getServerTimeZoneInt('now')*3600); // set_time must be relative to PHP server timezone
		}

		// Analysis of the pre-selection date
		if (preg_match('/^([0-9]+)\-([0-9]+)\-([0-9]+)\s?([0-9]+)?:?([0-9]+)?/',$set_time,$reg))
		{
			// Date format 'YYYY-MM-DD' or 'YYYY-MM-DD HH:MM:SS'
			$syear	= (! empty($reg[1])?$reg[1]:'');
			$smonth	= (! empty($reg[2])?$reg[2]:'');
			$sday	= (! empty($reg[3])?$reg[3]:'');
			$shour	= (! empty($reg[4])?$reg[4]:'');
			$smin	= (! empty($reg[5])?$reg[5]:'');
		}
		elseif (strval($set_time) != '' && $set_time != -1)
		{
			// set_time est un timestamps (0 possible)
			$syear = dol_print_date($set_time, "%Y");
			$smonth = dol_print_date($set_time, "%m");
			$sday = dol_print_date($set_time, "%d");
			if ($orig_set_time != '')
			{
				$shour = dol_print_date($set_time, "%H");
				$smin = dol_print_date($set_time, "%M");
				$ssec = dol_print_date($set_time, "%S");
			}
			else
			{
				$shour = '';
				$smin = '';
				$ssec = '';
			}
		}
		else
		{
			// Date est '' ou vaut -1
			$syear = '';
			$smonth = '';
			$sday = '';
			$shour = !isset($conf->global->MAIN_DEFAULT_DATE_HOUR) ? ($h == -1 ? '23' : '') : $conf->global->MAIN_DEFAULT_DATE_HOUR;
			$smin = !isset($conf->global->MAIN_DEFAULT_DATE_MIN) ? ($h == -1 ? '59' : '') : $conf->global->MAIN_DEFAULT_DATE_MIN;
			$ssec = !isset($conf->global->MAIN_DEFAULT_DATE_SEC) ? ($h == -1 ? '59' : '') : $conf->global->MAIN_DEFAULT_DATE_SEC;
		}

		// You can set MAIN_POPUP_CALENDAR to 'eldy' or 'jquery'
		$usecalendar='combo';
		if (! empty($conf->use_javascript_ajax) && (empty($conf->global->MAIN_POPUP_CALENDAR) || $conf->global->MAIN_POPUP_CALENDAR != "none")) {
			$usecalendar = ((empty($conf->global->MAIN_POPUP_CALENDAR) || $conf->global->MAIN_POPUP_CALENDAR == 'eldy')?'jquery':$conf->global->MAIN_POPUP_CALENDAR);
		}
		//if (! empty($conf->browser->phone)) $usecalendar='combo';

		if ($d)
		{
			// Show date with popup
			if ($usecalendar != 'combo')
			{
				$formated_date='';
				//print "e".$set_time." t ".$conf->format_date_short;
				if (strval($set_time) != '' && $set_time != -1)
				{
					//$formated_date=dol_print_date($set_time,$conf->format_date_short);
					$formated_date=dol_print_date($set_time,$langs->trans("FormatDateShortInput"));  // FormatDateShortInput for dol_print_date / FormatDateShortJavaInput that is same for javascript
				}

				// Calendrier popup version eldy
				if ($usecalendar == "eldy")
				{
					// Zone de saisie manuelle de la date
					$retstring.='<input id="'.$prefix.'" name="'.$prefix.'" type="text" class="maxwidth75" maxlength="11" value="'.$formated_date.'"';
					$retstring.=($disabled?' disabled':'');
					$retstring.=' onChange="dpChangeDay(\''.$prefix.'\',\''.$langs->trans("FormatDateShortJavaInput").'\'); "';  // FormatDateShortInput for dol_print_date / FormatDateShortJavaInput that is same for javascript
					$retstring.='>';

					// Icone calendrier
					if (! $disabled)
					{
						$retstring.='<button id="'.$prefix.'Button" type="button" class="dpInvisibleButtons"';
						$base=DOL_URL_ROOT.'/core/';
						$retstring.=' onClick="showDP(\''.$base.'\',\''.$prefix.'\',\''.$langs->trans("FormatDateShortJavaInput").'\',\''.$langs->defaultlang.'\');"';
						$retstring.='>'.img_object($langs->trans("SelectDate"),'calendarday','class="datecallink"').'</button>';
					}
					else $retstring.='<button id="'.$prefix.'Button" type="button" class="dpInvisibleButtons">'.img_object($langs->trans("Disabled"),'calendarday','class="datecallink"').'</button>';

					$retstring.='<input type="hidden" id="'.$prefix.'day"   name="'.$prefix.'day"   value="'.$sday.'">'."\n";
					$retstring.='<input type="hidden" id="'.$prefix.'month" name="'.$prefix.'month" value="'.$smonth.'">'."\n";
					$retstring.='<input type="hidden" id="'.$prefix.'year"  name="'.$prefix.'year"  value="'.$syear.'">'."\n";
				}
				elseif ($usecalendar == 'jquery')
				{
					if (! $disabled)
					{
						// Output javascript for datepicker
						$retstring.="<script type='text/javascript'>";
						$retstring.="$(function(){ $('#".$prefix."').datepicker({
							dateFormat: '".$langs->trans("FormatDateShortJQueryInput")."',
							autoclose: true,
							todayHighlight: true,";
							if (! empty($conf->dol_use_jmobile))
							{
								$retstring.="
								beforeShow: function (input, datePicker) {
									input.disabled = true;
								},
								onClose: function (dateText, datePicker) {
									this.disabled = false;
								},
								";
							}
							// Note: We don't need monthNames, monthNamesShort, dayNames, dayNamesShort, dayNamesMin, they are set globally on datepicker component in lib_head.js.php
							if (empty($conf->global->MAIN_POPUP_CALENDAR_ON_FOCUS))
							{
							$retstring.="
								showOn: 'button',
								buttonImage: '".DOL_URL_ROOT."/theme/".$conf->theme."/img/object_calendarday.png',
								buttonImageOnly: true";
							}
							$retstring.="
							}) });";
						$retstring.="</script>";
					}

					// Zone de saisie manuelle de la date
					$retstring.='<input id="'.$prefix.'" name="'.$prefix.'" type="text" class="maxwidth75" maxlength="11" value="'.$formated_date.'"';
					$retstring.=($disabled?' disabled':'');
					$retstring.=' onChange="dpChangeDay(\''.$prefix.'\',\''.$langs->trans("FormatDateShortJavaInput").'\'); "';  // FormatDateShortInput for dol_print_date / FormatDateShortJavaInput that is same for javascript
					$retstring.='>';

					// Icone calendrier
					if (! $disabled)
					{
						/* Not required. Managed by option buttonImage of jquery
                		$retstring.=img_object($langs->trans("SelectDate"),'calendarday','id="'.$prefix.'id" class="datecallink"');
                		$retstring.="<script type='text/javascript'>";
                		$retstring.="jQuery(document).ready(function() {";
                		$retstring.='	jQuery("#'.$prefix.'id").click(function() {';
                		$retstring.="    	jQuery('#".$prefix."').focus();";
                		$retstring.='    });';
                		$retstring.='});';
                		$retstring.="</script>";*/
					}
					else
					{
						$retstring.='<button id="'.$prefix.'Button" type="button" class="dpInvisibleButtons">'.img_object($langs->trans("Disabled"),'calendarday','class="datecallink"').'</button>';
					}

					$retstring.='<input type="hidden" id="'.$prefix.'day"   name="'.$prefix.'day"   value="'.$sday.'">'."\n";
					$retstring.='<input type="hidden" id="'.$prefix.'month" name="'.$prefix.'month" value="'.$smonth.'">'."\n";
					$retstring.='<input type="hidden" id="'.$prefix.'year"  name="'.$prefix.'year"  value="'.$syear.'">'."\n";
				}
				else
				{
					$retstring.="Bad value of MAIN_POPUP_CALENDAR";
				}
			}
			// Show date with combo selects
			else
			{
				//$retstring.='<div class="inline-block">';
				// Day
				$retstring.='<select'.($disabled?' disabled':'').' class="flat valignmiddle maxwidth50imp" id="'.$prefix.'day" name="'.$prefix.'day">';

				if ($emptydate || $set_time == -1)
				{
					$retstring.='<option value="0" selected>&nbsp;</option>';
				}

				for ($day = 1 ; $day <= 31; $day++)
				{
					$retstring.='<option value="'.$day.'"'.($day == $sday ? ' selected':'').'>'.$day.'</option>';
				}

				$retstring.="</select>";

				$retstring.='<select'.($disabled?' disabled':'').' class="flat valignmiddle maxwidth75imp" id="'.$prefix.'month" name="'.$prefix.'month">';
				if ($emptydate || $set_time == -1)
				{
					$retstring.='<option value="0" selected>&nbsp;</option>';
				}

				// Month
				for ($month = 1 ; $month <= 12 ; $month++)
				{
					$retstring.='<option value="'.$month.'"'.($month == $smonth?' selected':'').'>';
					$retstring.=dol_print_date(mktime(12,0,0,$month,1,2000),"%b");
					$retstring.="</option>";
				}
				$retstring.="</select>";

				// Year
				if ($emptydate || $set_time == -1)
				{
					$retstring.='<input'.($disabled?' disabled':'').' placeholder="'.dol_escape_htmltag($langs->trans("Year")).'" class="flat maxwidth50imp valignmiddle" type="number" min="0" max="3000" maxlength="4" id="'.$prefix.'year" name="'.$prefix.'year" value="'.$syear.'">';
				}
				else
				{
					$retstring.='<select'.($disabled?' disabled':'').' class="flat valignmiddle maxwidth75imp" id="'.$prefix.'year" name="'.$prefix.'year">';

					for ($year = $syear - 10; $year < $syear + 10 ; $year++)
					{
						$retstring.='<option value="'.$year.'"'.($year == $syear ? ' selected':'').'>'.$year.'</option>';
					}
					$retstring.="</select>\n";
				}
				//$retstring.='</div>';
			}
		}

		if ($d && $h) $retstring.=($h==2?'<br>':' ');

		if ($h)
		{
			// Show hour
			$retstring.='<select'.($disabled?' disabled':'').' class="flat valignmiddle maxwidth50 '.($fullday?$fullday.'hour':'').'" id="'.$prefix.'hour" name="'.$prefix.'hour">';
			if ($emptyhours) $retstring.='<option value="-1">&nbsp;</option>';
			for ($hour = 0; $hour < 24; $hour++)
			{
				if (strlen($hour) < 2) $hour = "0" . $hour;
				$retstring.='<option value="'.$hour.'"'.(($hour == $shour)?' selected':'').'>'.$hour.(empty($conf->dol_optimize_smallscreen)?'':'H').'</option>';
			}
			$retstring.='</select>';
			if ($m && empty($conf->dol_optimize_smallscreen)) $retstring.=":";
		}

		if ($m)
		{
			// Show minutes
			$retstring.='<select'.($disabled?' disabled':'').' class="flat valignmiddle maxwidth50 '.($fullday?$fullday.'min':'').'" id="'.$prefix.'min" name="'.$prefix.'min">';
			if ($emptyhours) $retstring.='<option value="-1">&nbsp;</option>';
			for ($min = 0; $min < 60 ; $min++)
			{
				if (strlen($min) < 2) $min = "0" . $min;
				$retstring.='<option value="'.$min.'"'.(($min == $smin)?' selected':'').'>'.$min.(empty($conf->dol_optimize_smallscreen)?'':'').'</option>';
			}
			$retstring.='</select>';

			$retstring.='<input type="hidden" name="'.$prefix.'sec" value="'.$ssec.'">';
		}

		// Add a "Now" link
		if ($conf->use_javascript_ajax && $addnowlink)
		{
			// Script which will be inserted in the onClick of the "Now" link
			$reset_scripts = "";

			// Generate the date part, depending on the use or not of the javascript calendar
			$reset_scripts .= 'jQuery(\'#'.$prefix.'\').val(\''.dol_print_date(dol_now(),'day').'\');';
			$reset_scripts .= 'jQuery(\'#'.$prefix.'day\').val(\''.dol_print_date(dol_now(),'%d').'\');';
			$reset_scripts .= 'jQuery(\'#'.$prefix.'month\').val(\''.dol_print_date(dol_now(),'%m').'\');';
			$reset_scripts .= 'jQuery(\'#'.$prefix.'year\').val(\''.dol_print_date(dol_now(),'%Y').'\');';
			/*if ($usecalendar == "eldy")
            {
                $base=DOL_URL_ROOT.'/core/';
                $reset_scripts .= 'resetDP(\''.$base.'\',\''.$prefix.'\',\''.$langs->trans("FormatDateShortJavaInput").'\',\''.$langs->defaultlang.'\');';
            }
            else
            {
                $reset_scripts .= 'this.form.elements[\''.$prefix.'day\'].value=formatDate(new Date(), \'d\'); ';
                $reset_scripts .= 'this.form.elements[\''.$prefix.'month\'].value=formatDate(new Date(), \'M\'); ';
                $reset_scripts .= 'this.form.elements[\''.$prefix.'year\'].value=formatDate(new Date(), \'yyyy\'); ';
            }*/
			// Update the hour part
			if ($h)
			{
				if ($fullday) $reset_scripts .= " if (jQuery('#fullday:checked').val() == null) {";
				//$reset_scripts .= 'this.form.elements[\''.$prefix.'hour\'].value=formatDate(new Date(), \'HH\'); ';
				$reset_scripts .= 'jQuery(\'#'.$prefix.'hour\').val(\''.dol_print_date(dol_now(),'%H').'\');';
				if ($fullday) $reset_scripts .= ' } ';
			}
			// Update the minute part
			if ($m)
			{
				if ($fullday) $reset_scripts .= " if (jQuery('#fullday:checked').val() == null) {";
				//$reset_scripts .= 'this.form.elements[\''.$prefix.'min\'].value=formatDate(new Date(), \'mm\'); ';
				$reset_scripts .= 'jQuery(\'#'.$prefix.'min\').val(\''.dol_print_date(dol_now(),'%M').'\');';
				if ($fullday) $reset_scripts .= ' } ';
			}
			// If reset_scripts is not empty, print the link with the reset_scripts in the onClick
			if ($reset_scripts && empty($conf->dol_optimize_smallscreen))
			{
				$retstring.=' <button class="dpInvisibleButtons datenowlink" id="'.$prefix.'ButtonNow" type="button" name="_useless" value="now" onClick="'.$reset_scripts.'">';
				$retstring.=$langs->trans("Now");
				$retstring.='</button> ';
			}
		}

		// Add a "Plus one hour" link
		if ($conf->use_javascript_ajax && $addplusone)
		{
			// Script which will be inserted in the onClick of the "Add plusone" link
			$reset_scripts = "";

			// Generate the date part, depending on the use or not of the javascript calendar
			$reset_scripts .= 'jQuery(\'#'.$prefix.'\').val(\''.dol_print_date(dol_now(),'day').'\');';
			$reset_scripts .= 'jQuery(\'#'.$prefix.'day\').val(\''.dol_print_date(dol_now(),'%d').'\');';
			$reset_scripts .= 'jQuery(\'#'.$prefix.'month\').val(\''.dol_print_date(dol_now(),'%m').'\');';
			$reset_scripts .= 'jQuery(\'#'.$prefix.'year\').val(\''.dol_print_date(dol_now(),'%Y').'\');';
			// Update the hour part
			if ($h)
			{
				if ($fullday) $reset_scripts .= " if (jQuery('#fullday:checked').val() == null) {";
				$reset_scripts .= 'jQuery(\'#'.$prefix.'hour\').val(\''.dol_print_date(dol_now(),'%H').'\');';
				if ($fullday) $reset_scripts .= ' } ';
			}
			// Update the minute part
			if ($m)
			{
				if ($fullday) $reset_scripts .= " if (jQuery('#fullday:checked').val() == null) {";
				$reset_scripts .= 'jQuery(\'#'.$prefix.'min\').val(\''.dol_print_date(dol_now(),'%M').'\');';
				if ($fullday) $reset_scripts .= ' } ';
			}
			// If reset_scripts is not empty, print the link with the reset_scripts in the onClick
			if ($reset_scripts && empty($conf->dol_optimize_smallscreen))
			{
				$retstring.=' <button class="dpInvisibleButtons datenowlink" id="'.$prefix.'ButtonPlusOne" type="button" name="_useless2" value="plusone" onClick="'.$reset_scripts.'">';
				$retstring.=$langs->trans("DateStartPlusOne");
				$retstring.='</button> ';
			}
		}

		// Add a "Plus one hour" link
		if ($conf->use_javascript_ajax && $adddateof)
		{
			$tmparray=dol_getdate($adddateof);
			$retstring.=' - <button class="dpInvisibleButtons datenowlink" id="dateofinvoice" type="button" name="_dateofinvoice" value="now" onclick="jQuery(\'#re\').val(\''.dol_print_date($adddateof,'day').'\');jQuery(\'#reday\').val(\''.$tmparray['mday'].'\');jQuery(\'#remonth\').val(\''.$tmparray['mon'].'\');jQuery(\'#reyear\').val(\''.$tmparray['year'].'\');">'.$langs->trans("DateInvoice").'</a>';
		}

		if (! empty($nooutput)) return $retstring;

		print $retstring;
		return;
	}

	/**
	 *	Function to show a form to select a duration on a page
	 *
	 *	@param	string	$prefix   		Prefix for input fields
	 *	@param  int	$iSecond  		    Default preselected duration (number of seconds or '')
	 * 	@param	int	$disabled           Disable the combo box
	 * 	@param	string	$typehour		If 'select' then input hour and input min is a combo,
	 *						            if 'text' input hour is in text and input min is a text,
	 *						            if 'textselect' input hour is in text and input min is a combo
	 *  @param	integer	$minunderhours	If 1, show minutes selection under the hours
	 * 	@param	int	$nooutput		    Do not output html string but return it
	 *  @return	string|null
	 */
	function select_duration($prefix, $iSecond='', $disabled=0, $typehour='select', $minunderhours=0, $nooutput=0)
	{
		global $langs;

		$retstring='';

		$hourSelected=0; $minSelected=0;

		// Hours
		if ($iSecond != '')
		{
			require_once DOL_DOCUMENT_ROOT.'/core/lib/date.lib.php';

			$hourSelected = convertSecondToTime($iSecond,'allhour');
			$minSelected = convertSecondToTime($iSecond,'min');
		}

		if ($typehour=='select' )
		{
			$retstring.='<select class="flat" name="'.$prefix.'hour"'.($disabled?' disabled':'').'>';
			for ($hour = 0; $hour < 25; $hour++)	// For a duration, we allow 24 hours
			{
				$retstring.='<option value="'.$hour.'"';
				if ($hourSelected == $hour)
				{
					$retstring.=" selected";
				}
				$retstring.=">".$hour."</option>";
			}
			$retstring.="</select>";
		}
		elseif ($typehour=='text' || $typehour=='textselect')
		{
			$retstring.='<input placeholder="'.$langs->trans('HourShort').'" type="number" min="0" size="1" name="'.$prefix.'hour"'.($disabled?' disabled':'').' class="flat maxwidth50 inputhour" value="'.(($hourSelected != '')?((int) $hourSelected):'').'">';
		}
		else return 'BadValueForParameterTypeHour';

		if ($typehour!='text') $retstring.=' '.$langs->trans('HourShort');
		else $retstring.='<span class="hideonsmartphone">:</span>';

		// Minutes
		if ($minunderhours) $retstring.='<br>';
		else $retstring.='<span class="hideonsmartphone">&nbsp;</span>';

		if ($typehour=='select' || $typehour=='textselect')
		{
			$retstring.='<select class="flat" name="'.$prefix.'min"'.($disabled?' disabled':'').'>';
			for ($min = 0; $min <= 55; $min=$min+5)
			{
				$retstring.='<option value="'.$min.'"';
				if ($minSelected == $min) $retstring.=' selected';
				$retstring.='>'.$min.'</option>';
			}
			$retstring.="</select>";
		}
		elseif ($typehour=='text' )
		{
			$retstring.='<input placeholder="'.$langs->trans('MinuteShort').'" type="number" min="0" size="1" name="'.$prefix.'min"'.($disabled?' disabled':'').' class="flat maxwidth50 inputminute" value="'.(($minSelected != '')?((int) $minSelected):'').'">';
		}

		if ($typehour!='text') $retstring.=' '.$langs->trans('MinuteShort');

		//$retstring.="&nbsp;";

		if (! empty($nooutput)) return $retstring;

		print $retstring;
		return;
	}


	/**
	 * Generic method to select a component from a combo list.
	 * This is the generic method that will replace all specific existing methods.
	 *
	 * @param 	string			$objectdesc			Objectclassname:Objectclasspath
	 * @param	string			$htmlname			Name of HTML select component
	 * @param	int				$preselectedvalue	Preselected value (ID of element)
	 * @param	string			$showempty			''=empty values not allowed, 'string'=value show if we allow empty values (for example 'All', ...)
	 * @param	string			$searchkey			Search criteria
	 * @param	string			$placeholder		Place holder
	 * @param	string			$morecss			More CSS
	 * @param	string			$moreparams			More params provided to ajax call
	 * @param	int				$forcecombo			Force to load all values and output a standard combobox (with no beautification)
	 * @return	string								Return HTML string
	 * @see selectForFormsList select_thirdparty
	 */
	function selectForForms($objectdesc, $htmlname, $preselectedvalue, $showempty='', $searchkey='', $placeholder='', $morecss='', $moreparams='', $forcecombo=0)
	{
		global $conf, $user;

		$objecttmp = null;

		$InfoFieldList = explode(":", $objectdesc);
		$classname=$InfoFieldList[0];
		$classpath=$InfoFieldList[1];
		if (! empty($classpath))
		{
			dol_include_once($classpath);
			if ($classname && class_exists($classname))
			{
				$objecttmp = new $classname($this->db);
			}
		}
		if (! is_object($objecttmp))
		{
			dol_syslog('Error bad setup of type for field '.$InfoFieldList, LOG_WARNING);
			return 'Error bad setup of type for field '.join(',', $InfoFieldList);
		}

		$prefixforautocompletemode=$objecttmp->element;
		if ($prefixforautocompletemode == 'societe') $prefixforautocompletemode='company';
		$confkeyforautocompletemode=strtoupper($prefixforautocompletemode).'_USE_SEARCH_TO_SELECT';	// For example COMPANY_USE_SEARCH_TO_SELECT

		dol_syslog(get_class($this)."::selectForForms", LOG_DEBUG);

		$out='';
		if (! empty($conf->use_javascript_ajax) && ! empty($conf->global->$confkeyforautocompletemode) && ! $forcecombo)
		{
			$objectdesc=$classname.':'.$classpath;
			$urlforajaxcall = DOL_URL_ROOT.'/core/ajax/selectobject.php';
			//if ($objecttmp->element == 'societe') $urlforajaxcall = DOL_URL_ROOT.'/societe/ajax/company.php';

			// No immediate load of all database
			$urloption='htmlname='.$htmlname.'&outjson=1&objectdesc='.$objectdesc.($moreparams?$moreparams:'');
			// Activate the auto complete using ajax call.
			$out.=  ajax_autocompleter($preselectedvalue, $htmlname, $urlforajaxcall, $urloption, $conf->global->$confkeyforautocompletemode, 0, array());
			$out.= '<style type="text/css">.ui-autocomplete { z-index: 250; }</style>';
			if ($placeholder) $placeholder=' placeholder="'.$placeholder.'"';
			$out.= '<input type="text" class="'.$morecss.'" name="search_'.$htmlname.'" id="search_'.$htmlname.'" value="'.$preselectedvalue.'"'.$placeholder.' />';
		}
		else
		{
			// Immediate load of all database
			$out.=$this->selectForFormsList($objecttmp, $htmlname, $preselectedvalue, $showempty, $searchkey, $placeholder, $morecss, $moreparams, $forcecombo);
		}

		return $out;
	}

	/**
	 * Output html form to select an object.
	 * Note, this function is called by selectForForms or by ajax selectobject.php
	 *
	 * @param 	Object			$objecttmp			Object
	 * @param	string			$htmlname			Name of HTML select component
	 * @param	int				$preselectedvalue	Preselected value (ID of element)
	 * @param	string			$showempty			''=empty values not allowed, 'string'=value show if we allow empty values (for example 'All', ...)
	 * @param	string			$searchkey			Search value
	 * @param	string			$placeholder		Place holder
	 * @param	string			$morecss			More CSS
	 * @param	string			$moreparams			More params provided to ajax call
	 * @param	int				$forcecombo			Force to load all values and output a standard combobox (with no beautification)
	 * @param	int				$outputmode			0=HTML select string, 1=Array
	 * @return	string								Return HTML string
	 * @see selectForForms
	 */
	function selectForFormsList($objecttmp, $htmlname, $preselectedvalue, $showempty='', $searchkey='', $placeholder='', $morecss='', $moreparams='', $forcecombo=0, $outputmode=0)
	{
		global $conf, $langs, $user;

		$prefixforautocompletemode=$objecttmp->element;
		if ($prefixforautocompletemode == 'societe') $prefixforautocompletemode='company';
		$confkeyforautocompletemode=strtoupper($prefixforautocompletemode).'_USE_SEARCH_TO_SELECT';	// For example COMPANY_USE_SEARCH_TO_SELECT

		$fieldstoshow='t.ref';
		if (! empty($objecttmp->fields))	// For object that declare it, it is better to use declared fields ( like societe, contact, ...)
		{
			$tmpfieldstoshow='';
			foreach($objecttmp->fields as $key => $val)
			{
				if ($val['showoncombobox']) $tmpfieldstoshow.=($tmpfieldstoshow?',':'').'t.'.$key;
			}
			if ($tmpfieldstoshow) $fieldstoshow = $tmpfieldstoshow;
		}

		$out='';
		$outarray=array();

		$num=0;

		// Search data
		$sql = "SELECT t.rowid, ".$fieldstoshow." FROM ".MAIN_DB_PREFIX .$objecttmp->table_element." as t";
		if ($objecttmp->ismultientitymanaged == 2)
			if (!$user->rights->societe->client->voir && !$user->societe_id) $sql .= ", ".MAIN_DB_PREFIX."societe_commerciaux as sc";
		$sql.= " WHERE 1=1";
		if(! empty($objecttmp->ismultientitymanaged)) $sql.= " AND t.entity IN (".getEntity($objecttmp->table_element).")";
		if ($objecttmp->ismultientitymanaged == 1 && ! empty($user->societe_id))
		{
			if ($objecttmp->element == 'societe') $sql.= " AND t.rowid = ".$user->societe_id;
				else $sql.= " AND t.fk_soc = ".$user->societe_id;
		}
		if ($searchkey != '') $sql.=natural_search(explode(',',$fieldstoshow), $searchkey);
		if ($objecttmp->ismultientitymanaged == 2)
			if (!$user->rights->societe->client->voir && !$user->societe_id) $sql.= " AND t.rowid = sc.fk_soc AND sc.fk_user = " .$user->id;
		$sql.=$this->db->order($fieldstoshow,"ASC");
		//$sql.=$this->db->plimit($limit, 0);

		// Build output string
		$resql=$this->db->query($sql);
		if ($resql)
		{
			if (! $forcecombo)
			{
				include_once DOL_DOCUMENT_ROOT . '/core/lib/ajax.lib.php';
				$out .= ajax_combobox($htmlname, null, $conf->global->$confkeyforautocompletemode);
			}

			// Construct $out and $outarray
			$out.= '<select id="'.$htmlname.'" class="flat'.($morecss?' '.$morecss:'').'"'.($moreparams?' '.$moreparams:'').' name="'.$htmlname.'">'."\n";

			// Warning: Do not use textifempty = ' ' or '&nbsp;' here, or search on key will search on ' key'. Seems it is no more true with selec2 v4
			$textifempty='&nbsp;';

			//if (! empty($conf->use_javascript_ajax) || $forcecombo) $textifempty='';
			if (! empty($conf->global->$confkeyforautocompletemode))
			{
				if ($showempty && ! is_numeric($showempty)) $textifempty=$langs->trans($showempty);
				else $textifempty.=$langs->trans("All");
			}
			if ($showempty) $out.= '<option value="-1">'.$textifempty.'</option>'."\n";

			$num = $this->db->num_rows($resql);
			$i = 0;
			if ($num)
			{
				while ($i < $num)
				{
					$obj = $this->db->fetch_object($resql);
					$label='';
					$tmparray=explode(',', $fieldstoshow);
					foreach($tmparray as $key => $val)
					{
						$val = preg_replace('/t\./','',$val);
						$label .= (($label && $obj->$val)?' - ':'').$obj->$val;
					}
					if (empty($outputmode))
					{
						if ($preselectedvalue > 0 && $preselectedvalue == $obj->rowid)
						{
							$out.= '<option value="'.$obj->rowid.'" selected>'.$label.'</option>';
						}
						else
						{
							$out.= '<option value="'.$obj->rowid.'">'.$label.'</option>';
						}
					}
					else
					{
						array_push($outarray, array('key'=>$obj->rowid, 'value'=>$label, 'label'=>$label));
					}

					$i++;
					if (($i % 10) == 0) $out.="\n";
				}
			}

			$out.= '</select>'."\n";
		}
		else
		{
			dol_print_error($this->db);
		}

		$this->result=array('nbofelement'=>$num);

		if ($outputmode) return $outarray;
		return $out;
	}


	/**
	 *	Return a HTML select string, built from an array of key+value.
	 *  Note: Do not apply langs->trans function on returned content, content may be entity encoded twice.
	 *
	 *	@param	string			$htmlname       Name of html select area. Must start with "multi" if this is a multiselect
	 *	@param	array			$array          Array (key => value)
	 *	@param	string|string[]	$id             Preselected key or preselected keys for multiselect
	 *	@param	int|string		$show_empty     0 no empty value allowed, 1 or string to add an empty value into list (key is -1 and value is '' or '&nbsp;' if 1, key is -1 and value is text if string), <0 to add an empty value with key that is this value.
	 *	@param	int				$key_in_label   1 to show key into label with format "[key] value"
	 *	@param	int				$value_as_key   1 to use value as key
	 *	@param  string			$moreparam      Add more parameters onto the select tag. For example 'style="width: 95%"' to avoid select2 component to go over parent container
	 *	@param  int				$translate		1=Translate and encode value
	 * 	@param	int				$maxlen			Length maximum for labels
	 * 	@param	int				$disabled		Html select box is disabled
	 *  @param	string			$sort			'ASC' or 'DESC' = Sort on label, '' or 'NONE' or 'POS' = Do not sort, we keep original order
	 *  @param	string			$morecss		Add more class to css styles
	 *  @param	int				$addjscombo		    Add js combo
	 *  @param  string          $moreparamonempty   Add more param on the empty option line. Not used if show_empty not set
	 *  @param  int             $disablebademail    Check if an email is found into value and if not disable and colorize entry
	 *  @param  int             $nohtmlescape       No html escaping.
	 * 	@return	string							    HTML select string.
	 *  @see multiselectarray
	 */
	static function selectarray($htmlname, $array, $id='', $show_empty=0, $key_in_label=0, $value_as_key=0, $moreparam='', $translate=0, $maxlen=0, $disabled=0, $sort='', $morecss='', $addjscombo=0, $moreparamonempty='',$disablebademail=0, $nohtmlescape=0)
	{
		global $conf, $langs;

		// Do we want a multiselect ?
		//$jsbeautify = 0;
		//if (preg_match('/^multi/',$htmlname)) $jsbeautify = 1;
		$jsbeautify = 1;

		if ($value_as_key) $array=array_combine($array, $array);

		$out='';

		// Add code for jquery to use multiselect
		if ($addjscombo && $jsbeautify)
		{
			$minLengthToAutocomplete=0;
			$tmpplugin=empty($conf->global->MAIN_USE_JQUERY_MULTISELECT)?(constant('REQUIRE_JQUERY_MULTISELECT')?constant('REQUIRE_JQUERY_MULTISELECT'):'select2'):$conf->global->MAIN_USE_JQUERY_MULTISELECT;

			// Enhance with select2
			include_once DOL_DOCUMENT_ROOT . '/core/lib/ajax.lib.php';
			$out .= ajax_combobox($htmlname);
		}

		$out.='<select id="'.preg_replace('/^\./','',$htmlname).'" '.($disabled?'disabled ':'').'class="flat '.(preg_replace('/^\./','',$htmlname)).($morecss?' '.$morecss:'').'"';
		$out.=' name="'.preg_replace('/^\./','',$htmlname).'" '.($moreparam?$moreparam:'');
		$out.='>';

		if ($show_empty)
		{
			$textforempty=' ';
			if (! empty($conf->use_javascript_ajax)) $textforempty='&nbsp;';	// If we use ajaxcombo, we need &nbsp; here to avoid to have an empty element that is too small.
			if (! is_numeric($show_empty)) $textforempty=$show_empty;
			$out.='<option class="optiongrey" '.($moreparamonempty?$moreparamonempty.' ':'').'value="'.($show_empty < 0 ? $show_empty : -1).'"'.($id == $show_empty ?' selected':'').'>'.$textforempty.'</option>'."\n";
		}

		if (is_array($array))
		{
			// Translate
			if ($translate)
			{
				foreach($array as $key => $value)
				{
					$array[$key]=$langs->trans($value);
				}
			}

			// Sort
			if ($sort == 'ASC') asort($array);
			elseif ($sort == 'DESC') arsort($array);

			foreach($array as $key => $value)
			{
				$disabled=''; $style='';
				if (! empty($disablebademail))
				{
					if (! preg_match('/&lt;.+@.+&gt;/', $value))
					{
						//$value=preg_replace('/'.preg_quote($a,'/').'/', $b, $value);
						$disabled=' disabled';
						$style=' class="warning"';
					}
				}

				if ($key_in_label)
				{
					if (empty($nohtmlescape)) $selectOptionValue = dol_escape_htmltag($key.' - '.($maxlen?dol_trunc($value,$maxlen):$value));
					else $selectOptionValue = $key.' - '.($maxlen?dol_trunc($value,$maxlen):$value);
				}
				else
				{
					if (empty($nohtmlescape)) $selectOptionValue = dol_escape_htmltag($maxlen?dol_trunc($value,$maxlen):$value);
					else $selectOptionValue = $maxlen?dol_trunc($value,$maxlen):$value;
					if ($value == '' || $value == '-') $selectOptionValue='&nbsp;';
				}

				$out.='<option value="'.$key.'"';
				$out.=$style.$disabled;
				if ($id != '' && $id == $key && ! $disabled) $out.=' selected';		// To preselect a value
				if ($nohtmlescape) $out.=' data-html="'.dol_escape_htmltag($selectOptionValue).'"';
				$out.='>';
				//var_dump($selectOptionValue);
				$out.=$selectOptionValue;
				$out.="</option>\n";
			}
		}

		$out.="</select>";
		return $out;
	}


	/**
	 *	Return a HTML select string, built from an array of key+value but content returned into select come from an Ajax call of an URL.
	 *  Note: Do not apply langs->trans function on returned content of Ajax service, content may be entity encoded twice.
	 *
	 *	@param	string	$htmlname       		Name of html select area
	 *	@param	string	$url					Url. Must return a json_encode of array(key=>array('text'=>'A text', 'url'=>'An url'), ...)
	 *	@param	string	$id             		Preselected key
	 *	@param  string	$moreparam      		Add more parameters onto the select tag
	 *	@param  string	$moreparamtourl 		Add more parameters onto the Ajax called URL
	 * 	@param	int		$disabled				Html select box is disabled
	 *  @param	int		$minimumInputLength		Minimum Input Length
	 *  @param	string	$morecss				Add more class to css styles
	 *  @param  int     $callurlonselect        If set to 1, some code is added so an url return by the ajax is called when value is selected.
	 *  @param  string  $placeholder            String to use as placeholder
	 *  @param  integer $acceptdelayedhtml      1 if caller request to have html js content not returned but saved into global $delayedhtmlcontent (so caller can show it at end of page to avoid flash FOUC effect)
	 * 	@return	string   						HTML select string
	 *  @see ajax_combobox in ajax.lib.php
	 */
	static function selectArrayAjax($htmlname, $url, $id='', $moreparam='', $moreparamtourl='', $disabled=0, $minimumInputLength=1, $morecss='', $callurlonselect=0, $placeholder='', $acceptdelayedhtml=0)
	{
		global $conf, $langs;
		global $delayedhtmlcontent;

		// TODO Use an internal dolibarr component instead of select2
		if (empty($conf->global->MAIN_USE_JQUERY_MULTISELECT) && ! defined('REQUIRE_JQUERY_MULTISELECT')) return '';

		$out='<select type="text" class="'.$htmlname.($morecss?' '.$morecss:'').'" '.($moreparam?$moreparam.' ':'').'name="'.$htmlname.'"></select>';

		$tmpplugin='select2';
		$outdelayed="\n".'<!-- JS CODE TO ENABLE '.$tmpplugin.' for id '.$htmlname.' -->
	    	<script type="text/javascript">
	    	$(document).ready(function () {

    	        '.($callurlonselect ? 'var saveRemoteData = [];':'').'

                $(".'.$htmlname.'").select2({
			    	ajax: {
				    	dir: "ltr",
				    	url: "'.$url.'",
				    	dataType: \'json\',
				    	delay: 250,
				    	data: function (params) {
				    		return {
						    	q: params.term, 	// search term
				    			page: params.page
				    		};
			    		},
			    		processResults: function (data) {
			    			// parse the results into the format expected by Select2.
			    			// since we are using custom formatting functions we do not need to alter the remote JSON data
			    			//console.log(data);
							saveRemoteData = data;
				    	    /* format json result for select2 */
				    	    result = []
				    	    $.each( data, function( key, value ) {
				    	       result.push({id: key, text: value.text});
                            });
			    			//return {results:[{id:\'none\', text:\'aa\'}, {id:\'rrr\', text:\'Red\'},{id:\'bbb\', text:\'Search a into projects\'}], more:false}
			    			//console.log(result);
			    			return {results: result, more: false}
			    		},
			    		cache: true
			    	},
	 				language: select2arrayoflanguage,
					containerCssClass: \':all:\',					/* Line to add class of origin SELECT propagated to the new <span class="select2-selection...> tag */
				    placeholder: "'.dol_escape_js($placeholder).'",
			    	escapeMarkup: function (markup) { return markup; }, 	// let our custom formatter work
			    	minimumInputLength: '.$minimumInputLength.',
			        formatResult: function(result, container, query, escapeMarkup) {
                        return escapeMarkup(result.text);
                    },
			    });

                '.($callurlonselect ? '
                /* Code to execute a GET when we select a value */
                $(".'.$htmlname.'").change(function() {
			    	var selected = $(".'.$htmlname.'").val();
                	console.log("We select "+selected)
			        $(".'.$htmlname.'").val("");  /* reset visible combo value */
    			    $.each( saveRemoteData, function( key, value ) {
    				        if (key == selected)
    			            {
    			                 console.log("selectArrayAjax - Do a redirect to "+value.url)
    			                 location.assign(value.url);
    			            }
                    });
    			});' : '' ) . '

    	   });
	       </script>';

		if ($acceptdelayedhtml)
		{
			$delayedhtmlcontent.=$outdelayed;
		}
		else
		{
			$out.=$outdelayed;
		}
		return $out;
	}

	/**
	 *	Show a multiselect form from an array.
	 *
	 *	@param	string	$htmlname		Name of select
	 *	@param	array	$array			Array with key+value
	 *	@param	array	$selected		Array with key+value preselected
	 *	@param	int		$key_in_label   1 pour afficher la key dans la valeur "[key] value"
	 *	@param	int		$value_as_key   1 to use value as key
	 *	@param  string	$morecss        Add more css style
	 *	@param  int		$translate		Translate and encode value
	 *  @param	int		$width			Force width of select box. May be used only when using jquery couch. Example: 250, 95%
	 *  @param	string	$moreattrib		Add more options on select component. Example: 'disabled'
	 *  @param	string	$elemtype		Type of element we show ('category', ...)
	 *	@return	string					HTML multiselect string
	 *  @see selectarray
	 */
	static function multiselectarray($htmlname, $array, $selected=array(), $key_in_label=0, $value_as_key=0, $morecss='', $translate=0, $width=0, $moreattrib='',$elemtype='')
	{
		global $conf, $langs;

		$out = '';

		// Add code for jquery to use multiselect
		if (! empty($conf->global->MAIN_USE_JQUERY_MULTISELECT) || defined('REQUIRE_JQUERY_MULTISELECT'))
		{
			$tmpplugin=empty($conf->global->MAIN_USE_JQUERY_MULTISELECT)?constant('REQUIRE_JQUERY_MULTISELECT'):$conf->global->MAIN_USE_JQUERY_MULTISELECT;
   			$out.="\n".'<!-- JS CODE TO ENABLE '.$tmpplugin.' for id '.$htmlname.' -->
    			<script type="text/javascript">
	    			function formatResult(record) {'."\n";
						if ($elemtype == 'category')
						{
							$out.='	//return \'<span><img src="'.DOL_URL_ROOT.'/theme/eldy/img/object_category.png'.'"> <a href="'.DOL_URL_ROOT.'/categories/viewcat.php?type=0&id=\'+record.id+\'">\'+record.text+\'</a></span>\';
								  	return \'<span><img src="'.DOL_URL_ROOT.'/theme/eldy/img/object_category.png'.'"> \'+record.text+\'</span>\';';
						}
						else
						{
							$out.='return record.text;';
						}
			$out.= '	};
    				function formatSelection(record) {'."\n";
						if ($elemtype == 'category')
						{
							$out.='	//return \'<span><img src="'.DOL_URL_ROOT.'/theme/eldy/img/object_category.png'.'"> <a href="'.DOL_URL_ROOT.'/categories/viewcat.php?type=0&id=\'+record.id+\'">\'+record.text+\'</a></span>\';
								  	return \'<span><img src="'.DOL_URL_ROOT.'/theme/eldy/img/object_category.png'.'"> \'+record.text+\'</span>\';';
						}
						else
						{
							$out.='return record.text;';
						}
			$out.= '	};
	    			$(document).ready(function () {
    					$(\'#'.$htmlname.'\').'.$tmpplugin.'({
    						dir: \'ltr\',
							// Specify format function for dropdown item
							formatResult: formatResult,
    					 	templateResult: formatResult,		/* For 4.0 */
							// Specify format function for selected item
							formatSelection: formatSelection,
    					 	templateResult: formatSelection		/* For 4.0 */
    					});
    				});
    			</script>';
		}

		// Try also magic suggest

		$out .= '<select id="'.$htmlname.'" class="multiselect'.($morecss?' '.$morecss:'').'" multiple name="'.$htmlname.'[]"'.($moreattrib?' '.$moreattrib:'').($width?' style="width: '.(preg_match('/%/',$width)?$width:$width.'px').'"':'').'>'."\n";
		if (is_array($array) && ! empty($array))
		{
			if ($value_as_key) $array=array_combine($array, $array);

			if (! empty($array))
			{
				foreach ($array as $key => $value)
				{
					$out.= '<option value="'.$key.'"';
					if (is_array($selected) && ! empty($selected) && in_array($key, $selected) && !empty($key))
					{
						$out.= ' selected';
					}
					$out.= '>';

					$newval = ($translate ? $langs->trans($value) : $value);
					$newval = ($key_in_label ? $key.' - '.$newval : $newval);
					$out.= dol_htmlentitiesbr($newval);
					$out.= '</option>'."\n";
				}
			}
		}
		$out.= '</select>'."\n";

		return $out;
	}


	/**
	 *	Show a multiselect dropbox from an array.
	 *
	 *	@param	string	$htmlname		Name of HTML field
	 *	@param	array	$array			Array with array of fields we could show. This array may be modified according to setup of user.
	 *  @param  string  $varpage        Id of context for page. Can be set by caller with $varpage=(empty($contextpage)?$_SERVER["PHP_SELF"]:$contextpage);
	 *	@return	string					HTML multiselect string
	 *  @see selectarray
	 */
	static function multiSelectArrayWithCheckbox($htmlname, &$array, $varpage)
	{
		global $conf,$langs,$user;

		if (! empty($conf->global->MAIN_OPTIMIZEFORTEXTBROWSER)) return '';

		$tmpvar="MAIN_SELECTEDFIELDS_".$varpage;
		if (! empty($user->conf->$tmpvar))
		{
			$tmparray=explode(',', $user->conf->$tmpvar);
			foreach($array as $key => $val)
			{
				//var_dump($key);
				//var_dump($tmparray);
				if (in_array($key, $tmparray)) $array[$key]['checked']=1;
				else $array[$key]['checked']=0;
			}
		}
		//var_dump($array);

		$lis='';
		$listcheckedstring='';

		foreach($array as $key => $val)
		{
		   /* var_dump($val);
            var_dump(array_key_exists('enabled', $val));
            var_dump(!$val['enabled']);*/
		   if (array_key_exists('enabled', $val) && isset($val['enabled']) && ! $val['enabled'])
		   {
			   unset($array[$key]);     // We don't want this field
			   continue;
		   }
		   if ($val['label'])
		   {
			   $lis.='<li><input type="checkbox" value="'.$key.'"'.(empty($val['checked'])?'':' checked="checked"').'/>'.dol_escape_htmltag($langs->trans($val['label'])).'</li>';
			   $listcheckedstring.=(empty($val['checked'])?'':$key.',');
		   }
		}

		$out ='<!-- Component multiSelectArrayWithCheckbox '.$htmlname.' -->

        <dl class="dropdown">
            <dt>
            <a href="#">
              '.img_picto('','list').'
            </a>
            <input type="hidden" class="'.$htmlname.'" name="'.$htmlname.'" value="'.$listcheckedstring.'">
            </dt>
            <dd class="dropowndd">
                <div class="multiselectcheckbox'.$htmlname.'">
                    <ul class="ul'.$htmlname.'">
                    '.$lis.'
                    </ul>
                </div>
            </dd>
        </dl>

        <script type="text/javascript">
          jQuery(document).ready(function () {
              $(\'.multiselectcheckbox'.$htmlname.' input[type="checkbox"]\').on(\'click\', function () {
                  console.log("A new field was added/removed")
                  $("input:hidden[name=formfilteraction]").val(\'listafterchangingselectedfields\')
                  var title = $(this).val() + ",";
                  if ($(this).is(\':checked\')) {
                      $(\'.'.$htmlname.'\').val(title + $(\'.'.$htmlname.'\').val());
                  }
                  else {
                      $(\'.'.$htmlname.'\').val( $(\'.'.$htmlname.'\').val().replace(title, \'\') )
                  }
                  // Now, we submit page
                  $(this).parents(\'form:first\').submit();
              });
           });
        </script>

        ';
		return $out;
	}

	/**
	 * 	Render list of categories linked to object with id $id and type $type
	 *
	 * 	@param		int		$id				Id of object
	 * 	@param		string	$type			Type of category ('member', 'customer', 'supplier', 'product', 'contact'). Old mode (0, 1, 2, ...) is deprecated.
	 *  @param		int		$rendermode		0=Default, use multiselect. 1=Emulate multiselect (recommended)
	 * 	@return		string					String with categories
	 */
	function showCategories($id, $type, $rendermode=0)
	{
		global $db;

		include_once DOL_DOCUMENT_ROOT.'/categories/class/categorie.class.php';

		$cat = new Categorie($db);
		$categories = $cat->containing($id, $type);

		if ($rendermode == 1)
		{
			$toprint = array();
			foreach($categories as $c)
			{
				$ways = $c->print_all_ways();       // $ways[0] = "ccc2 >> ccc2a >> ccc2a1" with html formated text
				foreach($ways as $way)
				{
					$toprint[] = '<li class="select2-search-choice-dolibarr noborderoncategories"'.($c->color?' style="background: #'.$c->color.';"':' style="background: #aaa"').'>'.img_object('','category').' '.$way.'</li>';
				}
			}
			return '<div class="select2-container-multi-dolibarr" style="width: 90%;"><ul class="select2-choices-dolibarr">'.implode(' ', $toprint).'</ul></div>';
		}

		if ($rendermode == 0)
		{
			$cate_arbo = $this->select_all_categories($type, '', 'parent', 64, 0, 1);
			foreach($categories as $c) {
				$arrayselected[] = $c->id;
			}

			return $this->multiselectarray('categories', $cate_arbo, $arrayselected, '', 0, '', 0, '100%', 'disabled', 'category');
		}

		return 'ErrorBadValueForParameterRenderMode';	// Should not happened
	}


	/**
	 *  Show linked object block.
	 *
	 *  @param	CommonObject	$object		      Object we want to show links to
	 *  @param  string          $morehtmlright    More html to show on right of title
	 *  @return	int							      <0 if KO, >=0 if OK
	 */
	function showLinkedObjectBlock($object, $morehtmlright='')
	{
		global $conf,$langs,$hookmanager;
		global $bc;

		$object->fetchObjectLinked();

		// Bypass the default method
		$hookmanager->initHooks(array('commonobject'));
		$parameters=array();
		$reshook=$hookmanager->executeHooks('showLinkedObjectBlock',$parameters,$object,$action);    // Note that $action and $object may have been modified by hook

		if (empty($reshook))
		{
			$nbofdifferenttypes = count($object->linkedObjects);

			print '<!-- showLinkedObjectBlock -->';
			print load_fiche_titre($langs->trans('RelatedObjects'), $morehtmlright, '', 0, 0, 'showlinkedobjectblock');


			print '<div class="div-table-responsive-no-min">';
			print '<table class="noborder allwidth">';

			print '<tr class="liste_titre">';
			print '<td>'.$langs->trans("Type").'</td>';
			print '<td>'.$langs->trans("Ref").'</td>';
			print '<td align="center"></td>';
			print '<td align="center">'.$langs->trans("Date").'</td>';
			print '<td align="right">'.$langs->trans("AmountHTShort").'</td>';
			print '<td align="right">'.$langs->trans("Status").'</td>';
			print '<td></td>';
			print '</tr>';

			$nboftypesoutput=0;

			foreach($object->linkedObjects as $objecttype => $objects)
			{
				$tplpath = $element = $subelement = $objecttype;

				if ($objecttype != 'supplier_proposal' && preg_match('/^([^_]+)_([^_]+)/i',$objecttype,$regs))
				{
					$element = $regs[1];
					$subelement = $regs[2];
					$tplpath = $element.'/'.$subelement;
				}
				$tplname='linkedobjectblock';

				// To work with non standard path
				if ($objecttype == 'facture')          {
					$tplpath = 'compta/'.$element;
					if (empty($conf->facture->enabled)) continue;	// Do not show if module disabled
				}
				else if ($objecttype == 'facturerec')          {
					$tplpath = 'compta/facture';
					$tplname = 'linkedobjectblockForRec';
					if (empty($conf->facture->enabled)) continue;	// Do not show if module disabled
				}
				else if ($objecttype == 'propal')           {
					$tplpath = 'comm/'.$element;
					if (empty($conf->propal->enabled)) continue;	// Do not show if module disabled
				}
				else if ($objecttype == 'supplier_proposal')           {
					if (empty($conf->supplier_proposal->enabled)) continue;	// Do not show if module disabled
				}
				else if ($objecttype == 'shipping' || $objecttype == 'shipment') {
					$tplpath = 'expedition';
					if (empty($conf->expedition->enabled)) continue;	// Do not show if module disabled
				}
				else if ($objecttype == 'delivery')         {
					$tplpath = 'livraison';
					if (empty($conf->expedition->enabled)) continue;	// Do not show if module disabled
				}
				else if ($objecttype == 'invoice_supplier') {
					$tplpath = 'fourn/facture';
				}
				else if ($objecttype == 'order_supplier')   {
					$tplpath = 'fourn/commande';
				}
				else if ($objecttype == 'expensereport')   {
					$tplpath = 'expensereport';
				}
				else if ($objecttype == 'subscription')   {
					$tplpath = 'adherents';
				}

				global $linkedObjectBlock;
				$linkedObjectBlock = $objects;


				// Output template part (modules that overwrite templates must declare this into descriptor)
				$dirtpls=array_merge($conf->modules_parts['tpl'],array('/'.$tplpath.'/tpl'));
				foreach($dirtpls as $reldir)
				{
					if ($nboftypesoutput == ($nbofdifferenttypes - 1))    // No more type to show after
					{
						global $noMoreLinkedObjectBlockAfter;
						$noMoreLinkedObjectBlockAfter=1;
					}

					$res=@include dol_buildpath($reldir.'/'.$tplname.'.tpl.php');
					if ($res)
					{
						$nboftypesoutput++;
						break;
					}
				}
			}

			if (! $nboftypesoutput)
			{
				print '<tr><td class="impair opacitymedium" colspan="7">'.$langs->trans("None").'</td></tr>';
			}

			print '</table>';
			print '</div>';

			return $nbofdifferenttypes;
		}
	}

	/**
	 *  Show block with links to link to other objects.
	 *
	 *  @param	CommonObject	$object				Object we want to show links to
	 *  @param	array			$restrictlinksto	Restrict links to some elements, for exemple array('order') or array('supplier_order'). null or array() if no restriction.
	 *  @param	array			$excludelinksto		Do not show links of this type, for exemple array('order') or array('supplier_order'). null or array() if no exclusion.
	 *  @return	string								<0 if KO, >0 if OK
	 */
	function showLinkToObjectBlock($object, $restrictlinksto=array(), $excludelinksto=array())
	{
		global $conf, $langs, $hookmanager;
		global $bc;

		$linktoelem='';
		$linktoelemlist='';

		if (! is_object($object->thirdparty)) $object->fetch_thirdparty();

		$possiblelinks=array();
		if (is_object($object->thirdparty) && ! empty($object->thirdparty->id) && $object->thirdparty->id > 0)
		{
			$listofidcompanytoscan=$object->thirdparty->id;
			if (($object->thirdparty->parent > 0) && ! empty($conf->global->THIRDPARTY_INCLUDE_PARENT_IN_LINKTO)) $listofidcompanytoscan.=','.$object->thirdparty->parent;
			if (($object->fk_project > 0) && ! empty($conf->global->THIRDPARTY_INCLUDE_PROJECT_THIRDPARY_IN_LINKTO))
			{
				include_once DOL_DOCUMENT_ROOT.'/projet/class/project.class.php';
				$tmpproject=new Project($this->db);
				$tmpproject->fetch($object->fk_project);
				if ($tmpproject->socid > 0 && ($tmpproject->socid != $object->thirdparty->id)) $listofidcompanytoscan.=','.$tmpproject->socid;
				unset($tmpproject);
			}

			$possiblelinks=array(
				'propal'=>array('enabled'=>$conf->propal->enabled, 'perms'=>1, 'label'=>'LinkToProposal', 'sql'=>"SELECT s.rowid as socid, s.nom as name, s.client, t.rowid, t.ref, t.ref_client, t.total_ht FROM ".MAIN_DB_PREFIX."societe as s, ".MAIN_DB_PREFIX."propal as t WHERE t.fk_soc = s.rowid AND t.fk_soc IN (".$listofidcompanytoscan.') AND t.entity IN ('.getEntity('propal').')'),
				'order'=>array('enabled'=>$conf->commande->enabled, 'perms'=>1, 'label'=>'LinkToOrder', 'sql'=>"SELECT s.rowid as socid, s.nom as name, s.client, t.rowid, t.ref, t.ref_client, t.total_ht FROM ".MAIN_DB_PREFIX."societe as s, ".MAIN_DB_PREFIX."commande as t WHERE t.fk_soc = s.rowid AND t.fk_soc IN (".$listofidcompanytoscan.') AND t.entity IN ('.getEntity('commande').')'),
				'invoice'=>array('enabled'=>$conf->facture->enabled, 'perms'=>1, 'label'=>'LinkToInvoice', 'sql'=>"SELECT s.rowid as socid, s.nom as name, s.client, t.rowid, t.facnumber as ref, t.ref_client, t.total as total_ht FROM ".MAIN_DB_PREFIX."societe as s, ".MAIN_DB_PREFIX."facture as t WHERE t.fk_soc = s.rowid AND t.fk_soc IN (".$listofidcompanytoscan.') AND t.entity IN ('.getEntity('facture').')'),
				'contrat'=>array('enabled'=>$conf->contrat->enabled , 'perms'=>1, 'label'=>'LinkToContract', 'sql'=>"SELECT s.rowid as socid, s.nom as name, s.client, t.rowid, t.ref, t.ref_supplier, '' as total_ht FROM ".MAIN_DB_PREFIX."societe as s, ".MAIN_DB_PREFIX."contrat as t WHERE t.fk_soc = s.rowid AND t.fk_soc IN (".$listofidcompanytoscan.') AND t.entity IN ('.getEntity('contract').')'),
				'fichinter'=>array('enabled'=>$conf->ficheinter->enabled, 'perms'=>1, 'label'=>'LinkToIntervention', 'sql'=>"SELECT s.rowid as socid, s.nom as name, s.client, t.rowid, t.ref FROM ".MAIN_DB_PREFIX."societe as s, ".MAIN_DB_PREFIX."fichinter as t WHERE t.fk_soc = s.rowid AND t.fk_soc IN (".$listofidcompanytoscan.') AND t.entity IN ('.getEntity('intervention').')'),
				'supplier_proposal'=>array('enabled'=>$conf->supplier_proposal->enabled , 'perms'=>1, 'label'=>'LinkToSupplierProposal', 'sql'=>"SELECT s.rowid as socid, s.nom as name, s.client, t.rowid, t.ref, '' as ref_supplier, t.total_ht FROM ".MAIN_DB_PREFIX."societe as s, ".MAIN_DB_PREFIX."supplier_proposal as t WHERE t.fk_soc = s.rowid AND t.fk_soc IN (".$listofidcompanytoscan.') AND t.entity IN ('.getEntity('supplier_proposal').')'),
				'order_supplier'=>array('enabled'=>$conf->supplier_order->enabled , 'perms'=>1, 'label'=>'LinkToSupplierOrder', 'sql'=>"SELECT s.rowid as socid, s.nom as name, s.client, t.rowid, t.ref, t.ref_supplier, t.total_ht FROM ".MAIN_DB_PREFIX."societe as s, ".MAIN_DB_PREFIX."commande_fournisseur as t WHERE t.fk_soc = s.rowid AND t.fk_soc IN (".$listofidcompanytoscan.') AND t.entity IN ('.getEntity('commande_fournisseur').')'),
				'invoice_supplier'=>array('enabled'=>$conf->supplier_invoice->enabled , 'perms'=>1, 'label'=>'LinkToSupplierInvoice', 'sql'=>"SELECT s.rowid as socid, s.nom as name, s.client, t.rowid, t.ref, t.ref_supplier, t.total_ht FROM ".MAIN_DB_PREFIX."societe as s, ".MAIN_DB_PREFIX."facture_fourn as t WHERE t.fk_soc = s.rowid AND t.fk_soc IN (".$listofidcompanytoscan.') AND t.entity IN ('.getEntity('facture_fourn').')')
			);
		}

		global $action;

		// Can complete the possiblelink array
		$hookmanager->initHooks(array('commonobject'));
		$parameters=array();
		$reshook=$hookmanager->executeHooks('showLinkToObjectBlock',$parameters,$object,$action);    // Note that $action and $object may have been modified by hook
		if (empty($reshook))
		{
			if (is_array($hookmanager->resArray) && count($hookmanager->resArray))
			{
				$possiblelinks=array_merge($possiblelinks, $hookmanager->resArray);
			}
		}
		else if ($reshook > 0)
		{
			if (is_array($hookmanager->resArray) && count($hookmanager->resArray))
			{
				$possiblelinks=$hookmanager->resArray;
			}
		}

		foreach($possiblelinks as $key => $possiblelink)
		{
			$num = 0;

			if (empty($possiblelink['enabled'])) continue;

			if (! empty($possiblelink['perms']) && (empty($restrictlinksto) || in_array($key, $restrictlinksto)) && (empty($excludelinksto) || ! in_array($key, $excludelinksto)))
			{
				print '<div id="'.$key.'list"'.(empty($conf->global->MAIN_OPTIMIZEFORTEXTBROWSER)?' style="display:none"':'').'>';
				$sql = $possiblelink['sql'];

				$resqllist = $this->db->query($sql);
				if ($resqllist)
				{
					$num = $this->db->num_rows($resqllist);
					$i = 0;

					print '<br><form action="'.$_SERVER["PHP_SELF"].'" method="POST" name="formlinked'.$key.'">';
					print '<input type="hidden" name="id" value="'.$object->id.'">';
					print '<input type="hidden" name="action" value="addlink">';
					print '<input type="hidden" name="addlink" value="'.$key.'">';
					print '<table class="noborder">';
					print '<tr class="liste_titre">';
					print '<td class="nowrap"></td>';
					print '<td align="center">' . $langs->trans("Ref") . '</td>';
					print '<td align="left">' . $langs->trans("RefCustomer") . '</td>';
					print '<td align="right">' . $langs->trans("AmountHTShort") . '</td>';
					print '<td align="left">' . $langs->trans("Company") . '</td>';
					print '</tr>';
					while ($i < $num)
					{
						$objp = $this->db->fetch_object($resqlorderlist);

						$var = ! $var;
						print '<tr ' . $bc [$var] . '>';
						print '<td aling="left">';
						print '<input type="radio" name="idtolinkto" value=' . $objp->rowid . '>';
						print '</td>';
						print '<td align="center">' . $objp->ref . '</td>';
						print '<td>' . $objp->ref_client . '</td>';
						print '<td align="right">' . price($objp->total_ht) . '</td>';
						print '<td>' . $objp->name . '</td>';
						print '</tr>';
						$i++;
					}
					print '</table>';
					print '<div class="center"><input type="submit" class="button valignmiddle" value="' . $langs->trans('ToLink') . '">&nbsp;&nbsp;&nbsp;&nbsp;&nbsp;<input type="submit" class="button" name="cancel" value="' . $langs->trans('Cancel') . '"></div>';

					print '</form>';
					$this->db->free($resqllist);
				} else {
					dol_print_error($this->db);
				}
				print '</div>';
				if ($num > 0)
				{
				}

				//$linktoelem.=($linktoelem?' &nbsp; ':'');
				if ($num > 0) $linktoelemlist.='<li><a href="#linkto'.$key.'" class="linkto dropdowncloseonclick" rel="'.$key.'">' . $langs->trans($possiblelink['label']) .' ('.$num.')</a></li>';
				//else $linktoelem.=$langs->trans($possiblelink['label']);
				else $linktoelemlist.='<li><span class="linktodisabled">' . $langs->trans($possiblelink['label']) . ' (0)</span></li>';
			}
		}

		if ($linktoelemlist)
		{
			$linktoelem='
    		<dl class="dropdown" id="linktoobjectname">
    		<dt><a href="#linktoobjectname">'.$langs->trans("LinkTo").'...</a></dt>
    		<dd>
    		<div class="multiselectlinkto">
    		<ul class="ulselectedfields">'.$linktoelemlist.'
    		</ul>
    		</div>
    		</dd>
    		</dl>';
		}
		else
		{
			$linktoelem='';
		}

		print '<!-- Add js to show linkto box -->
				<script type="text/javascript" language="javascript">
				jQuery(document).ready(function() {
					jQuery(".linkto").click(function() {
						console.log("We choose to show/hide link for rel="+jQuery(this).attr(\'rel\'));
					    jQuery("#"+jQuery(this).attr(\'rel\')+"list").toggle();
						jQuery(this).toggle();
					});
				});
				</script>
		';

		return $linktoelem;
	}

	/**
	 *	Return an html string with a select combo box to choose yes or no
	 *
	 *	@param	string		$htmlname		Name of html select field
	 *	@param	string		$value			Pre-selected value
	 *	@param	int			$option			0 return yes/no, 1 return 1/0
	 *	@param	bool		$disabled		true or false
	 *  @param	int      	$useempty		1=Add empty line
	 *	@return	string						See option
	 */
	function selectyesno($htmlname, $value='', $option=0, $disabled=false, $useempty='')
	{
		global $langs;

		$yes="yes"; $no="no";
		if ($option)
		{
			$yes="1";
			$no="0";
		}

		$disabled = ($disabled ? ' disabled' : '');

		$resultyesno = '<select class="flat" id="'.$htmlname.'" name="'.$htmlname.'"'.$disabled.'>'."\n";
		if ($useempty) $resultyesno .= '<option value="-1"'.(($value < 0)?' selected':'').'>&nbsp;</option>'."\n";
		if (("$value" == 'yes') || ($value == 1))
		{
			$resultyesno .= '<option value="'.$yes.'" selected>'.$langs->trans("Yes").'</option>'."\n";
			$resultyesno .= '<option value="'.$no.'">'.$langs->trans("No").'</option>'."\n";
		}
		else
	   {
	   		$selected=(($useempty && $value != '0' && $value != 'no')?'':' selected');
			$resultyesno .= '<option value="'.$yes.'">'.$langs->trans("Yes").'</option>'."\n";
			$resultyesno .= '<option value="'.$no.'"'.$selected.'>'.$langs->trans("No").'</option>'."\n";
		}
		$resultyesno .= '</select>'."\n";
		return $resultyesno;
	}



	/**
	 *  Return list of export templates
	 *
	 *  @param	string	$selected          Id modele pre-selectionne
	 *  @param  string	$htmlname          Name of HTML select
	 *  @param  string	$type              Type of searched templates
	 *  @param  int		$useempty          Affiche valeur vide dans liste
	 *  @return	void
	 */
	function select_export_model($selected='',$htmlname='exportmodelid',$type='',$useempty=0)
	{

		$sql = "SELECT rowid, label";
		$sql.= " FROM ".MAIN_DB_PREFIX."export_model";
		$sql.= " WHERE type = '".$type."'";
		$sql.= " ORDER BY rowid";
		$result = $this->db->query($sql);
		if ($result)
		{
			print '<select class="flat" name="'.$htmlname.'">';
			if ($useempty)
			{
				print '<option value="-1">&nbsp;</option>';
			}

			$num = $this->db->num_rows($result);
			$i = 0;
			while ($i < $num)
			{
				$obj = $this->db->fetch_object($result);
				if ($selected == $obj->rowid)
				{
					print '<option value="'.$obj->rowid.'" selected>';
				}
				else
				{
					print '<option value="'.$obj->rowid.'">';
				}
				print $obj->label;
				print '</option>';
				$i++;
			}
			print "</select>";
		}
		else {
			dol_print_error($this->db);
		}
	}

	/**
	 *    Return a HTML area with the reference of object and a navigation bar for a business object
	 *    Note: To complete search with a particular filter on select, you can set $object->next_prev_filter set to define SQL criterias.
	 *
	 *    @param	object	$object			Object to show.
	 *    @param	string	$paramid   		Name of parameter to use to name the id into the URL next/previous link.
	 *    @param	string	$morehtml  		More html content to output just before the nav bar.
	 *    @param	int		$shownav	  	Show Condition (navigation is shown if value is 1).
	 *    @param	string	$fieldid   		Name of field id into database to use for select next and previous (we make the select max and min on this field compared to $object->ref). Use 'none' to disable next/prev.
	 *    @param	string	$fieldref   	Name of field ref of object (object->ref) to show or 'none' to not show ref.
	 *    @param	string	$morehtmlref  	More html to show after ref.
	 *    @param	string	$moreparam  	More param to add in nav link url. Must start with '&...'.
	 *	  @param	int		$nodbprefix		Do not include DB prefix to forge table name.
	 *	  @param	string	$morehtmlleft	More html code to show before ref.
	 *	  @param	string	$morehtmlstatus	More html code to show under navigation arrows (status place).
	 *	  @param	string	$morehtmlright	More html code to show after ref.
	 * 	  @return	string    				Portion HTML with ref + navigation buttons
	 */
	function showrefnav($object,$paramid,$morehtml='',$shownav=1,$fieldid='rowid',$fieldref='ref',$morehtmlref='',$moreparam='',$nodbprefix=0,$morehtmlleft='',$morehtmlstatus='',$morehtmlright='')
	{
		global $langs,$conf,$hookmanager;

		$ret='';
		if (empty($fieldid))  $fieldid='rowid';
		if (empty($fieldref)) $fieldref='ref';

		// Add where from hooks
		if (is_object($hookmanager))
		{
			$parameters=array();
			$reshook=$hookmanager->executeHooks('printFieldListWhere',$parameters, $object);    // Note that $action and $object may have been modified by hook
			$object->next_prev_filter.=$hookmanager->resPrint;
		}
		$previous_ref = $next_ref = '';
		if ($shownav)
		{
			//print "paramid=$paramid,morehtml=$morehtml,shownav=$shownav,$fieldid,$fieldref,$morehtmlref,$moreparam";
			$object->load_previous_next_ref((isset($object->next_prev_filter)?$object->next_prev_filter:''), $fieldid, $nodbprefix);

			$navurl = $_SERVER["PHP_SELF"];
			// Special case for project/task page
			if ($paramid == 'project_ref')
			{
				$navurl = preg_replace('/\/tasks\/(task|contact|time|note|document)\.php/','/tasks.php',$navurl);
				$paramid='ref';
			}

			// accesskey is for Windows or Linux:  ALT + key for chrome, ALT + SHIFT + KEY for firefox
			// accesskey is for Mac:               CTRL + key for all browsers
			$previous_ref = $object->ref_previous?'<a accesskey="p" href="'.$navurl.'?'.$paramid.'='.urlencode($object->ref_previous).$moreparam.'"><i class="fa fa-chevron-left"></i></a>':'<span class="inactive"><i class="fa fa-chevron-left opacitymedium"></i></span>';
			$next_ref     = $object->ref_next?'<a accesskey="n" href="'.$navurl.'?'.$paramid.'='.urlencode($object->ref_next).$moreparam.'"><i class="fa fa-chevron-right"></i></a>':'<span class="inactive"><i class="fa fa-chevron-right opacitymedium"></i></span>';
		}

		//print "xx".$previous_ref."x".$next_ref;
		$ret.='<!-- Start banner content --><div style="vertical-align: middle">';

		// Right part of banner
		if ($morehtmlright) $ret.='<div class="inline-block floatleft">'.$morehtmlright.'</div>';

		if ($previous_ref || $next_ref || $morehtml)
		{
			$ret.='<div class="pagination paginationref"><ul class="right">';
		}
		if ($morehtml)
		{
			$ret.='<li class="noborder litext">'.$morehtml.'</li>';
		}
		if ($shownav && ($previous_ref || $next_ref))
		{
			$ret.='<li class="pagination">'.$previous_ref.'</li>';
			$ret.='<li class="pagination">'.$next_ref.'</li>';
		}
		if ($previous_ref || $next_ref || $morehtml)
		{
			$ret.='</ul></div>';
		}
		if ($morehtmlstatus) $ret.='<div class="statusref">'.$morehtmlstatus.'</div>';

		// Left part of banner
		if ($morehtmlleft)
		{
			if ($conf->browser->layout == 'phone') $ret.='<div class="floatleft">'.$morehtmlleft.'</div>';    // class="center" to have photo in middle
			else $ret.='<div class="inline-block floatleft">'.$morehtmlleft.'</div>';
		}

		//if ($conf->browser->layout == 'phone') $ret.='<div class="clearboth"></div>';
		$ret.='<div class="inline-block floatleft valignmiddle refid'.(($shownav && ($previous_ref || $next_ref))?' refidpadding':'').'">';

		// For thirdparty, contact, user, member, the ref is the id, so we show something else
		if ($object->element == 'societe')
		{
			$ret.=dol_htmlentities($object->name);
		}
		else if ($object->element == 'member')
		{
			$fullname=$object->getFullName($langs);
			if ($object->morphy == 'mor') {
				$ret.= dol_htmlentities($object->societe) . ((! empty($fullname) && $object->societe != $fullname)?' ('.dol_htmlentities($fullname).')':'');
			} else {
				$ret.= dol_htmlentities($fullname) . ((! empty($object->societe) && $object->societe != $fullname)?' ('.dol_htmlentities($object->societe).')':'');
			}
		}
		else if (in_array($object->element, array('contact', 'user', 'usergroup')))
		{
			$ret.=dol_htmlentities($object->getFullName($langs));
		}
		else if (in_array($object->element, array('action', 'agenda')))
		{
			$ret.=$object->ref.'<br>'.$object->label;
		}
		else if (in_array($object->element, array('adherent_type')))
		{
			$ret.=$object->label;
		}
		else if ($object->element == 'ecm_directories')
		{
			$ret.='';
		}
		else if ($fieldref != 'none') $ret.=dol_htmlentities($object->$fieldref);


		if ($morehtmlref)
		{
			$ret.=' '.$morehtmlref;
		}
		$ret.='</div>';

		$ret.='</div><!-- End banner content -->';

		return $ret;
	}


	/**
	 *    	Return HTML code to output a barcode
	 *
	 *     	@param	Object	$object		Object containing data to retrieve file name
	 * 		@param	int		$width			Width of photo
	 * 	  	@return string    				HTML code to output barcode
	 */
	function showbarcode(&$object,$width=100)
	{
		global $conf;

		//Check if barcode is filled in the card
		if (empty($object->barcode)) return '';

		// Complete object if not complete
		if (empty($object->barcode_type_code) || empty($object->barcode_type_coder))
		{
			$result = $object->fetch_barcode();
			//Check if fetch_barcode() failed
			if ($result < 1) return '<!-- ErrorFetchBarcode -->';
		}

		// Barcode image
		$url=DOL_URL_ROOT.'/viewimage.php?modulepart=barcode&generator='.urlencode($object->barcode_type_coder).'&code='.urlencode($object->barcode).'&encoding='.urlencode($object->barcode_type_code);
		$out ='<!-- url barcode = '.$url.' -->';
		$out.='<img src="'.$url.'">';
		return $out;
	}

	/**
	 *    	Return HTML code to output a photo
	 *
	 *    	@param	string		$modulepart			Key to define module concerned ('societe', 'userphoto', 'memberphoto')
	 *     	@param  object		$object				Object containing data to retrieve file name
	 * 		@param	int			$width				Width of photo
	 * 		@param	int			$height				Height of photo (auto if 0)
	 * 		@param	int			$caneditfield		Add edit fields
	 * 		@param	string		$cssclass			CSS name to use on img for photo
	 * 		@param	string		$imagesize		    'mini', 'small' or '' (original)
	 *      @param  int         $addlinktofullsize  Add link to fullsize image
	 *      @param  int         $cache              1=Accept to use image in cache
	 * 	  	@return string    						HTML code to output photo
	 */
	static function showphoto($modulepart, $object, $width=100, $height=0, $caneditfield=0, $cssclass='photowithmargin', $imagesize='', $addlinktofullsize=1, $cache=0)
	{
		global $conf,$langs;

		$entity = (! empty($object->entity) ? $object->entity : $conf->entity);
		$id = (! empty($object->id) ? $object->id : $object->rowid);

		$ret='';$dir='';$file='';$originalfile='';$altfile='';$email='';
		if ($modulepart=='societe')
		{
			$dir=$conf->societe->multidir_output[$entity];
			if (! empty($object->logo))
			{
				if ((string) $imagesize == 'mini') $file=get_exdir(0, 0, 0, 0, $object, 'thirdparty').'/logos/'.getImageFileNameForSize($object->logo, '_mini');             // getImageFileNameForSize include the thumbs
				else if ((string) $imagesize == 'small') $file=get_exdir(0, 0, 0, 0, $object, 'thirdparty').'/logos/'.getImageFileNameForSize($object->logo, '_small');
				else $file=get_exdir(0, 0, 0, 0, $object, 'thirdparty').'/logos/'.$object->logo;
				$originalfile=get_exdir(0, 0, 0, 0, $object, 'thirdparty').'/logos/'.$object->logo;
			}
			$email=$object->email;
		}
		else if ($modulepart=='contact')
		{
			$dir=$conf->societe->multidir_output[$entity].'/contact';
			if (! empty($object->photo))
			{
				if ((string) $imagesize == 'mini') $file=get_exdir(0, 0, 0, 0, $object, 'contact').'/photos/'.getImageFileNameForSize($object->photo, '_mini');
				else if ((string) $imagesize == 'small') $file=get_exdir(0, 0, 0, 0, $object, 'contact').'/photos/'.getImageFileNameForSize($object->photo, '_small');
				else $file=get_exdir(0, 0, 0, 0, $object, 'contact').'/photos/'.$object->photo;
				$originalfile=get_exdir(0, 0, 0, 0, $object, 'contact').'/photos/'.$object->photo;
			}
			$email=$object->email;
		}
		else if ($modulepart=='userphoto')
		{
			$dir=$conf->user->dir_output;
			if (! empty($object->photo))
			{
				if ((string) $imagesize == 'mini') $file=get_exdir($id, 2, 0, 0, $object, 'user').getImageFileNameForSize($object->photo, '_mini');
				else if ((string) $imagesize == 'small') $file=get_exdir($id, 2, 0, 0, $object, 'user').getImageFileNameForSize($object->photo, '_small');
				else $file=get_exdir($id, 2, 0, 0, $object, 'user').$object->photo;
				$originalfile=get_exdir($id, 2, 0, 0, $object, 'user').$object->photo;
			}
			if (! empty($conf->global->MAIN_OLD_IMAGE_LINKS)) $altfile=$object->id.".jpg";	// For backward compatibility
			$email=$object->email;
		}
		else if ($modulepart=='memberphoto')
		{
			$dir=$conf->adherent->dir_output;
			if (! empty($object->photo))
			{
				if ((string) $imagesize == 'mini') $file=get_exdir(0, 0, 0, 0, $object, 'member').'photos/'.getImageFileNameForSize($object->photo, '_mini');
				else if ((string) $imagesize == 'small') $file=get_exdir(0, 0, 0, 0, $object, 'member').'photos/'.getImageFileNameForSize($object->photo, '_small');
				else $file=get_exdir(0, 0, 0, 0, $object, 'member').'photos/'.$object->photo;
				$originalfile=get_exdir(0, 0, 0, 0, $object, 'member').'photos/'.$object->photo;
			}
			if (! empty($conf->global->MAIN_OLD_IMAGE_LINKS)) $altfile=$object->id.".jpg";	// For backward compatibility
			$email=$object->email;
		}
		else
		{
			// Generic case to show photos
			$dir=$conf->$modulepart->dir_output;
			if (! empty($object->photo))
			{
				if ((string) $imagesize == 'mini') $file=get_exdir($id, 2, 0, 0, $object, $modulepart).'photos/'.getImageFileNameForSize($object->photo, '_mini');
				else if ((string) $imagesize == 'small') $file=get_exdir($id, 2, 0, 0, $object, $modulepart).'photos/'.getImageFileNameForSize($object->photo, '_small');
				else $file=get_exdir($id, 2, 0, 0, $object, $modulepart).'photos/'.$object->photo;
				$originalfile=get_exdir($id, 2, 0, 0, $object, $modulepart).'photos/'.$object->photo;
			}
			if (! empty($conf->global->MAIN_OLD_IMAGE_LINKS)) $altfile=$object->id.".jpg";	// For backward compatibility
			$email=$object->email;
		}

		if ($dir)
		{
			if ($file && file_exists($dir."/".$file))
			{
				if ($addlinktofullsize)
				{
					$urladvanced=getAdvancedPreviewUrl($modulepart, $originalfile, 0, '&entity='.$entity);
					if ($urladvanced) $ret.='<a href="'.$urladvanced.'">';
					else $ret.='<a href="'.DOL_URL_ROOT.'/viewimage.php?modulepart='.$modulepart.'&entity='.$entity.'&file='.urlencode($originalfile).'&cache='.$cache.'">';
				}
				$ret.='<img class="photo'.$modulepart.($cssclass?' '.$cssclass:'').'" alt="Photo" id="photologo'.(preg_replace('/[^a-z]/i','_',$file)).'" '.($width?' width="'.$width.'"':'').($height?' height="'.$height.'"':'').' src="'.DOL_URL_ROOT.'/viewimage.php?modulepart='.$modulepart.'&entity='.$entity.'&file='.urlencode($file).'&cache='.$cache.'">';
				if ($addlinktofullsize) $ret.='</a>';
			}
			else if ($altfile && file_exists($dir."/".$altfile))
			{
				if ($addlinktofullsize)
				{
					$urladvanced=getAdvancedPreviewUrl($modulepart, $originalfile, 0, '&entity='.$entity);
					if ($urladvanced) $ret.='<a href="'.$urladvanced.'">';
					else $ret.='<a href="'.DOL_URL_ROOT.'/viewimage.php?modulepart='.$modulepart.'&entity='.$entity.'&file='.urlencode($originalfile).'&cache='.$cache.'">';
				}
				$ret.='<img class="photo'.$modulepart.($cssclass?' '.$cssclass:'').'" alt="Photo alt" id="photologo'.(preg_replace('/[^a-z]/i','_',$file)).'" class="'.$cssclass.'" '.($width?' width="'.$width.'"':'').($height?' height="'.$height.'"':'').' src="'.DOL_URL_ROOT.'/viewimage.php?modulepart='.$modulepart.'&entity='.$entity.'&file='.urlencode($altfile).'&cache='.$cache.'">';
				if ($addlinktofullsize) $ret.='</a>';
			}
			else
			{
				$nophoto='/public/theme/common/nophoto.png';
				if (in_array($modulepart,array('userphoto','contact')))	// For module that are "physical" users
				{
					$nophoto='/public/theme/common/user_anonymous.png';
					if ($object->gender == 'man') $nophoto='/public/theme/common/user_man.png';
					if ($object->gender == 'woman') $nophoto='/public/theme/common/user_woman.png';
				}

				if (! empty($conf->gravatar->enabled) && $email)
				{
					/**
					 * @see https://gravatar.com/site/implement/images/php/
					 */
					global $dolibarr_main_url_root;
					$ret.='<!-- Put link to gravatar -->';
					//$defaultimg=urlencode(dol_buildpath($nophoto,3));
					$defaultimg='mm';
					$ret.='<img class="photo'.$modulepart.($cssclass?' '.$cssclass:'').'" alt="Gravatar avatar" title="'.$email.' Gravatar avatar" '.($width?' width="'.$width.'"':'').($height?' height="'.$height.'"':'').' src="https://www.gravatar.com/avatar/'.dol_hash(strtolower(trim($email)),3).'?s='.$width.'&d='.$defaultimg.'">';	// gravatar need md5 hash
				}
				else
				{
					$ret.='<img class="photo'.$modulepart.($cssclass?' '.$cssclass:'').'" alt="No photo" '.($width?' width="'.$width.'"':'').($height?' height="'.$height.'"':'').' src="'.DOL_URL_ROOT.$nophoto.'">';
				}
			}

			if ($caneditfield)
			{
				if ($object->photo) $ret.="<br>\n";
				$ret.='<table class="nobordernopadding centpercent">';
				if ($object->photo) $ret.='<tr><td><input type="checkbox" class="flat photodelete" name="deletephoto" id="photodelete"> '.$langs->trans("Delete").'<br><br></td></tr>';
				$ret.='<tr><td class="tdoverflow"><input type="file" class="flat maxwidth200onsmartphone" name="photo" id="photoinput"></td></tr>';
				$ret.='</table>';
			}

		}
		else dol_print_error('','Call of showphoto with wrong parameters modulepart='.$modulepart);

		return $ret;
	}

	/**
	 *	Return select list of groups
	 *
	 *  @param	string	$selected       Id group preselected
	 *  @param  string	$htmlname       Field name in form
	 *  @param  int		$show_empty     0=liste sans valeur nulle, 1=ajoute valeur inconnue
	 *  @param  string	$exclude        Array list of groups id to exclude
	 * 	@param	int		$disabled		If select list must be disabled
	 *  @param  string	$include        Array list of groups id to include
	 * 	@param	int		$enableonly		Array list of groups id to be enabled. All other must be disabled
	 * 	@param	int		$force_entity	0 or Id of environment to force
	 *  @return	string
	 *  @see select_dolusers
	 */
	function select_dolgroups($selected='', $htmlname='groupid', $show_empty=0, $exclude='', $disabled=0, $include='', $enableonly='', $force_entity=0)
	{
		global $conf,$user,$langs;

		// Permettre l'exclusion de groupes
		if (is_array($exclude))	$excludeGroups = implode("','",$exclude);
		// Permettre l'inclusion de groupes
		if (is_array($include))	$includeGroups = implode("','",$include);

		$out='';

		// On recherche les groupes
		$sql = "SELECT ug.rowid, ug.nom as name";
		if (! empty($conf->multicompany->enabled) && $conf->entity == 1 && $user->admin && ! $user->entity)
		{
			$sql.= ", e.label";
		}
		$sql.= " FROM ".MAIN_DB_PREFIX."usergroup as ug ";
		if (! empty($conf->multicompany->enabled) && $conf->entity == 1 && $user->admin && ! $user->entity)
		{
			$sql.= " LEFT JOIN ".MAIN_DB_PREFIX."entity as e ON e.rowid=ug.entity";
			if ($force_entity) $sql.= " WHERE ug.entity IN (0,".$force_entity.")";
			else $sql.= " WHERE ug.entity IS NOT NULL";
		}
		else
		{
			$sql.= " WHERE ug.entity IN (0,".$conf->entity.")";
		}
		if (is_array($exclude) && $excludeGroups) $sql.= " AND ug.rowid NOT IN ('".$excludeGroups."')";
		if (is_array($include) && $includeGroups) $sql.= " AND ug.rowid IN ('".$includeGroups."')";
		$sql.= " ORDER BY ug.nom ASC";

		dol_syslog(get_class($this)."::select_dolgroups", LOG_DEBUG);
		$resql=$this->db->query($sql);
		if ($resql)
		{
			// Enhance with select2
			include_once DOL_DOCUMENT_ROOT . '/core/lib/ajax.lib.php';
		   	$out .= ajax_combobox($htmlname);

			$out.= '<select class="flat minwidth200" id="'.$htmlname.'" name="'.$htmlname.'"'.($disabled?' disabled':'').'>';

			$num = $this->db->num_rows($resql);
			$i = 0;
			if ($num)
			{
				if ($show_empty) $out.= '<option value="-1"'.($selected==-1?' selected':'').'>&nbsp;</option>'."\n";

				while ($i < $num)
				{
					$obj = $this->db->fetch_object($resql);
					$disableline=0;
					if (is_array($enableonly) && count($enableonly) && ! in_array($obj->rowid,$enableonly)) $disableline=1;

					$out.= '<option value="'.$obj->rowid.'"';
					if ($disableline) $out.= ' disabled';
					if ((is_object($selected) && $selected->id == $obj->rowid) || (! is_object($selected) && $selected == $obj->rowid))
					{
						$out.= ' selected';
					}
					$out.= '>';

					$out.= $obj->name;
					if (! empty($conf->multicompany->enabled) && empty($conf->global->MULTICOMPANY_TRANSVERSE_MODE) && $conf->entity == 1)
					{
						$out.= " (".$obj->label.")";
					}

					$out.= '</option>';
					$i++;
				}
			}
			else
			{
				if ($show_empty) $out.= '<option value="-1"'.($selected==-1?' selected':'').'></option>'."\n";
				$out.= '<option value="" disabled>'.$langs->trans("NoUserGroupDefined").'</option>';
			}
			$out.= '</select>';
		}
		else
		{
			dol_print_error($this->db);
		}

		return $out;
	}


	/**
	 *	Return HTML to show the search and clear seach button
	 *
	 *  @return	string
	 */
	function showFilterButtons()
	{
		global $conf, $langs;

		$out='<div class="nowrap">';
		$out.='<input type="image" class="liste_titre" name="button_search" src="'.img_picto($langs->trans("Search"),'search.png','','',1).'" value="'.dol_escape_htmltag($langs->trans("Search")).'" title="'.dol_escape_htmltag($langs->trans("Search")).'">';
		$out.='<input type="image" class="liste_titre" name="button_removefilter" src="'.img_picto($langs->trans("Search"),'searchclear.png','','',1).'" value="'.dol_escape_htmltag($langs->trans("RemoveFilter")).'" title="'.dol_escape_htmltag($langs->trans("RemoveFilter")).'">';
		$out.='</div>';

		return $out;
	}

	/**
	 *	Return HTML to show the search and clear seach button
	 *
	 *  @param  string  $cssclass                  CSS class
	 *  @param  int     $calljsfunction            0=default. 1=call function initCheckForSelect() after changing status of checkboxes
	 *  @return	string
	 */
	function showCheckAddButtons($cssclass='checkforaction', $calljsfunction=0)
	{
		global $conf, $langs;

		$out='';
		if (! empty($conf->use_javascript_ajax)) $out.='<div class="inline-block checkallactions"><input type="checkbox" id="checkallactions" name="checkallactions" class="checkallactions"></div>';
		$out.='<script type="text/javascript">
            $(document).ready(function() {
            	$("#checkallactions").click(function() {
                    if($(this).is(\':checked\')){
                        console.log("We check all");
                		$(".'.$cssclass.'").prop(\'checked\', true);
                    }
                    else
                    {
                        console.log("We uncheck all");
                		$(".'.$cssclass.'").prop(\'checked\', false);
                    }'."\n";
		if ($calljsfunction) $out.='if (typeof initCheckForSelect == \'function\') { initCheckForSelect(0); } else { console.log("No function initCheckForSelect found. Call won\'t be done."); }';
		$out.='         });
                });
            </script>';

		return $out;
	}

	/**
	 *	Return HTML to show the search and clear seach button
	 *
	 *  @param	int  	$addcheckuncheckall        Add the check all/uncheck all checkbox (use javascript) and code to manage this
	 *  @param  string  $cssclass                  CSS class
	 *  @param  int     $calljsfunction            0=default. 1=call function initCheckForSelect() after changing status of checkboxes
	 *  @return	string
	 */
	function showFilterAndCheckAddButtons($addcheckuncheckall=0, $cssclass='checkforaction', $calljsfunction=0)
	{
		$out.=$this->showFilterButtons();
		if ($addcheckuncheckall)
		{
			$out.=$this->showCheckAddButtons($cssclass, $calljsfunction);
		}
		return $out;
	}

	/**
	 * Return HTML to show the select categories of expense category
	 *
	 * @param	string	$selected              preselected category
	 * @param	string	$htmlname              name of HTML select list
	 * @param	integer	$useempty              1=Add empty line
	 * @param	array	$excludeid             id to exclude
	 * @param	string	$target                htmlname of target select to bind event
	 * @param	int		$default_selected      default category to select if fk_c_type_fees change = EX_KME
	 * @param	array	$params                param to give
	 * @return	string
	 */
	function selectExpenseCategories($selected='', $htmlname='fk_c_exp_tax_cat', $useempty=0, $excludeid=array(), $target='', $default_selected=0, $params=array())
	{
		global $db, $conf, $langs, $user;

		$sql = 'SELECT rowid, label FROM '.MAIN_DB_PREFIX.'c_exp_tax_cat WHERE active = 1';
		$sql.= ' AND entity IN (0,'.getEntity('').')';
		if (!empty($excludeid)) $sql.= ' AND rowid NOT IN ('.implode(',', $excludeid).')';
		$sql.= ' ORDER BY label';

		$resql = $db->query($sql);
		if ($resql)
		{
			$out = '<select name="'.$htmlname.'" class="'.$htmlname.' flat minwidth75imp">';
			if ($useempty) $out.= '<option value="0">&nbsp;</option>';

			while ($obj = $db->fetch_object($resql))
			{
				$out.= '<option '.($selected == $obj->rowid ? 'selected="selected"' : '').' value="'.$obj->rowid.'">'.$langs->trans($obj->label).'</option>';
			}
			$out.= '</select>';
			if (! empty($htmlname) && $user->admin) $out .= ' '.info_admin($langs->trans("YouCanChangeValuesForThisListFromDictionarySetup"),1);

			if (!empty($target))
			{
				$sql = "SELECT c.id FROM ".MAIN_DB_PREFIX."c_type_fees as c WHERE c.code = 'EX_KME' AND c.active = 1";
				$resql = $db->query($sql);
				if ($resql)
				{
					if ($db->num_rows($resql) > 0)
					{
						$obj = $db->fetch_object($resql);
						$out.= '<script type="text/javascript">
							$(function() {
								$("select[name='.$target.']").on("change", function() {
									var current_val = $(this).val();
									if (current_val == '.$obj->id.') {';
						if (!empty($default_selected) || !empty($selected)) $out.= '$("select[name='.$htmlname.']").val("'.($default_selected > 0 ? $default_selected : $selected).'");';

						$out.= '
										$("select[name='.$htmlname.']").change();
									}
								});

								$("select[name='.$htmlname.']").change(function() {

									if ($("select[name='.$target.']").val() == '.$obj->id.') {
										// get price of kilometer to fill the unit price
										var data = '.json_encode($params).';
										data.fk_c_exp_tax_cat = $(this).val();

										$.ajax({
											method: "POST",
											dataType: "json",
											data: data,
											url: "'.(DOL_URL_ROOT.'/expensereport/ajax/ajaxik.php').'",
										}).done(function( data, textStatus, jqXHR ) {
											console.log(data);
											if (typeof data.up != "undefined") {
												$("input[name=value_unit]").val(data.up);
												$("select[name='.$htmlname.']").attr("title", data.title);
											} else {
												$("input[name=value_unit]").val("");
												$("select[name='.$htmlname.']").attr("title", "");
											}
										});
									}
								});
							});
						</script>';
					}
				}
			}
		}
		else
		{
			dol_print_error($db);
		}

		return $out;
	}

	/**
	 * Return HTML to show the select ranges of expense range
	 *
	 * @param	string	$selected    preselected category
	 * @param	string	$htmlname    name of HTML select list
	 * @param	integer	$useempty    1=Add empty line
	 * @return	string
	 */
	function selectExpenseRanges($selected='', $htmlname='fk_range', $useempty=0)
	{
		global $db,$conf,$langs;

		$sql = 'SELECT rowid, range_ik FROM '.MAIN_DB_PREFIX.'c_exp_tax_range';
		$sql.= ' WHERE entity = '.$conf->entity.' AND active = 1';

		$resql = $db->query($sql);
		if ($resql)
		{
			$out = '<select name="'.$htmlname.'" class="'.$htmlname.' flat minwidth75imp">';
			if ($useempty) $out.= '<option value="0"></option>';

			while ($obj = $db->fetch_object($resql))
			{
				$out.= '<option '.($selected == $obj->rowid ? 'selected="selected"' : '').' value="'.$obj->rowid.'">'.price($obj->range_ik, 0, $langs, 1, 0).'</option>';
			}
			$out.= '</select>';
		}
		else
		{
			dol_print_error($db);
		}

		return $out;
	}

	/**
	 * Return HTML to show a select of expense
	 *
	 * @param	string	$selected    preselected category
	 * @param	string	$htmlname    name of HTML select list
	 * @param	integer	$useempty    1=Add empty choice
	 * @param	integer	$allchoice   1=Add all choice
	 * @param	integer	$useid       0=use 'code' as key, 1=use 'id' as key
	 * @return	string
	 */
	function selectExpense($selected='', $htmlname='fk_c_type_fees', $useempty=0, $allchoice=1, $useid=0)
	{
		global $db,$langs;

		$sql = 'SELECT id, code, label FROM '.MAIN_DB_PREFIX.'c_type_fees';
		$sql.= ' WHERE active = 1';

		$resql = $db->query($sql);
		if ($resql)
		{
			$out = '<select name="'.$htmlname.'" class="'.$htmlname.' flat minwidth75imp">';
			if ($useempty) $out.= '<option value="0"></option>';
			if ($allchoice) $out.= '<option value="-1">'.$langs->trans('AllExpenseReport').'</option>';

			$field = 'code';
			if ($useid) $field = 'id';

			while ($obj = $db->fetch_object($resql))
			{
				$key = $langs->trans($obj->code);
				$out.= '<option '.($selected == $obj->{$field} ? 'selected="selected"' : '').' value="'.$obj->{$field}.'">'.($key != $obj->code ? $key : $obj->label).'</option>';
			}
			$out.= '</select>';
		}
		else
		{
			dol_print_error($db);
		}

		return $out;
	}

}
<|MERGE_RESOLUTION|>--- conflicted
+++ resolved
@@ -2592,104 +2592,9 @@
 				//$outval=array('label'=>'ppp (<strong>f</strong>ff2) - ppp - 20,00 Euros/ Unité (20,00 Euros/unité)');
 				//var_dump($outval); var_dump(utf8_check($outval)); var_dump(json_encode($outval));
 
-<<<<<<< HEAD
 				$i++;
 			}
 			$out.='</select>';
-=======
-                $i++;
-            }
-            $out.='</select>';
-
-            $this->db->free($result);
-
-            if (empty($outputmode)) return $out;
-            return $outarray;
-        }
-        else
-        {
-            dol_print_error($this->db);
-        }
-    }
-
-    /**
-     *	Return list of suppliers prices for a product
-     *
-     *  @param	    int		$productid       	Id of product
-     *  @param      string	$htmlname        	Name of HTML field
-     *  @param      int		$selected_supplier  Pre-selected supplier if more than 1 result
-     *  @return	    void
-     */
-    function select_product_fourn_price($productid, $htmlname='productfournpriceid', $selected_supplier='')
-    {
-        global $langs,$conf;
-
-        $langs->load('stocks');
-
-        $sql = "SELECT p.rowid, p.label, p.ref, p.price, p.duration, pfp.fk_soc,";
-        $sql.= " pfp.ref_fourn, pfp.rowid as idprodfournprice, pfp.price as fprice, pfp.quantity, pfp.unitprice,";
-        $sql.= " pfp.fk_supplier_price_expression, pfp.fk_product, pfp.tva_tx, s.nom as name";
-        $sql.= " FROM ".MAIN_DB_PREFIX."product as p";
-        $sql.= " LEFT JOIN ".MAIN_DB_PREFIX."product_fournisseur_price as pfp ON p.rowid = pfp.fk_product";
-        $sql.= " LEFT JOIN ".MAIN_DB_PREFIX."societe as s ON pfp.fk_soc = s.rowid";
-        $sql.= " WHERE pfp.entity IN (".getEntity('productprice').")";
-        $sql.= " AND p.tobuy = 1";
-        $sql.= " AND s.fournisseur = 1";
-        $sql.= " AND p.rowid = ".$productid;
-        $sql.= " ORDER BY s.nom, pfp.ref_fourn DESC";
-
-        dol_syslog(get_class($this)."::select_product_fourn_price", LOG_DEBUG);
-        $result=$this->db->query($sql);
-
-        if ($result)
-        {
-            $num = $this->db->num_rows($result);
-
-            $form = '<select class="flat" name="'.$htmlname.'">';
-
-            if (! $num)
-            {
-                $form.= '<option value="0">-- '.$langs->trans("NoSupplierPriceDefinedForThisProduct").' --</option>';
-            }
-            else
-            {
-                require_once DOL_DOCUMENT_ROOT.'/product/dynamic_price/class/price_parser.class.php';
-                $form.= '<option value="0">&nbsp;</option>';
-
-                $i = 0;
-                while ($i < $num)
-                {
-                    $objp = $this->db->fetch_object($result);
-
-                    $opt = '<option value="'.$objp->idprodfournprice.'"';
-                    //if there is only one supplier, preselect it
-                    if($num == 1 || ($selected_supplier > 0 && $objp->fk_soc == $selected_supplier)) {
-                        $opt .= ' selected';
-                    }
-                    $opt.= '>'.$objp->name.' - '.$objp->ref_fourn.' - ';
-
-                    if (!empty($conf->dynamicprices->enabled) && !empty($objp->fk_supplier_price_expression)) {
-                        $prod_supplier = new ProductFournisseur($this->db);
-                        $prod_supplier->product_fourn_price_id = $objp->idprodfournprice;
-                        $prod_supplier->id = $productid;
-                        $prod_supplier->fourn_qty = $objp->quantity;
-                        $prod_supplier->fourn_tva_tx = $objp->tva_tx;
-                        $prod_supplier->fk_supplier_price_expression = $objp->fk_supplier_price_expression;
-                        $priceparser = new PriceParser($this->db);
-                        $price_result = $priceparser->parseProductSupplier($prod_supplier);
-                        if ($price_result >= 0) {
-                            $objp->fprice = $price_result;
-                            if ($objp->quantity >= 1)
-                            {
-                                $objp->unitprice = $objp->fprice / $objp->quantity;
-                            }
-                        }
-                    }
-                    if ($objp->quantity == 1)
-                    {
-                        $opt.= price($objp->fprice,1,$langs,0,0,-1,$conf->currency)."/";
-                    }
->>>>>>> 09c92b7c
 
 			$this->db->free($result);
 
@@ -2725,7 +2630,7 @@
 		$sql.= " FROM ".MAIN_DB_PREFIX."product as p";
 		$sql.= " LEFT JOIN ".MAIN_DB_PREFIX."product_fournisseur_price as pfp ON p.rowid = pfp.fk_product";
 		$sql.= " LEFT JOIN ".MAIN_DB_PREFIX."societe as s ON pfp.fk_soc = s.rowid";
-		$sql.= " WHERE p.entity IN (".getEntity('productprice').")";
+		$sql.= " WHERE pfp.entity IN (".getEntity('productprice').")";
 		$sql.= " AND p.tobuy = 1";
 		$sql.= " AND s.fournisseur = 1";
 		$sql.= " AND p.rowid = ".$productid;
