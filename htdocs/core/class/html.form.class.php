--- conflicted
+++ resolved
@@ -4683,7 +4683,6 @@
 		}
 	}
 
-<<<<<<< HEAD
     /**
      *    Show form with transport mode
      *
@@ -4718,9 +4717,6 @@
     }
 
     // phpcs:disable PEAR.NamingConventions.ValidFunctionName.ScopeNotCamelCaps
-=======
-	// phpcs:disable PEAR.NamingConventions.ValidFunctionName.ScopeNotCamelCaps
->>>>>>> 7766676f
 	/**
 	 *    Show form with multicurrency code
 	 *
