--- conflicted
+++ resolved
@@ -7816,50 +7816,6 @@
 		return $out;
 	}
 
-<<<<<<< HEAD
-	/**
-	 * Function to forge a SQL criteria from a Dolibarr filter syntax string.
-	 *
-	 * @param  array    $matches       Array of found string by regex search. Example: "t.ref:like:'SO-%'" or "t.date_creation:<:'20160101'" or "t.nature:is:NULL"
-	 * @return string                  Forged criteria. Example: "t.field like 'abc%'"
-	 */
-	protected static function forgeCriteriaCallback($matches)
-	{
-		global $db;
-
-		//dol_syslog("Convert matches ".$matches[1]);
-		if (empty($matches[1])) {
-			return '';
-		}
-		$tmp = explode(':', $matches[1]);
-		if (count($tmp) < 3) {
-			return '1=2';	// An always false request
-		}
-
-		$tmpescaped = $tmp[2];
-		$regbis = array();
-
-		if (preg_match('/^\'(.*)\'$/', $tmpescaped, $regbis)) {
-			$tmpescaped = "'".$db->escape($regbis[1])."'";
-		} else {
-			$tmpescaped = $db->escape($tmpescaped);
-		}
-
-		if ($tmp[1] == '!=') {
-			$tmp[1] = '<>';
-		}
-
-		if (preg_match('/[\(\)]/', $tmp[0])) {
-			return '1=2';	// An always false request
-		}
-		if (! in_array($tmp[1], array('<', '>', '<>', 'is', 'isnot', '=', 'like'))) {
-			return '1=2';	// An always false request
-		}
-
-		return $db->escape($tmp[0]).' '.strtoupper($db->escape($tmp[1])).' '.$tmpescaped;
-	}
-=======
->>>>>>> cbb6ca07
 
 	/**
 	 * Output html form to select an object.
