<?php
/* Copyright (c) 2002-2007  Rodolphe Quiedeville    <rodolphe@quiedeville.org>
 * Copyright (C) 2004-2012  Laurent Destailleur     <eldy@users.sourceforge.net>
 * Copyright (C) 2004       Benoit Mortier          <benoit.mortier@opensides.be>
 * Copyright (C) 2004       Sebastien Di Cintio     <sdicintio@ressource-toi.org>
 * Copyright (C) 2004       Eric Seigne             <eric.seigne@ryxeo.com>
 * Copyright (C) 2005-2017  Regis Houssin           <regis.houssin@inodbox.com>
 * Copyright (C) 2006       Andre Cianfarani        <acianfa@free.fr>
 * Copyright (C) 2006       Marc Barilley/Ocebo     <marc@ocebo.com>
 * Copyright (C) 2007       Franky Van Liedekerke   <franky.van.liedekerker@telenet.be>
 * Copyright (C) 2007       Patrick Raguin          <patrick.raguin@gmail.com>
 * Copyright (C) 2010       Juanjo Menent           <jmenent@2byte.es>
 * Copyright (C) 2010-2021  Philippe Grand          <philippe.grand@atoo-net.com>
 * Copyright (C) 2011       Herve Prot              <herve.prot@symeos.com>
 * Copyright (C) 2012-2016  Marcos García           <marcosgdf@gmail.com>
 * Copyright (C) 2012       Cedric Salvador         <csalvador@gpcsolutions.fr>
 * Copyright (C) 2012-2015  Raphaël Doursenaud      <rdoursenaud@gpcsolutions.fr>
 * Copyright (C) 2014-2020  Alexandre Spangaro      <aspangaro@open-dsi.fr>
 * Copyright (C) 2018-2022  Ferran Marcet           <fmarcet@2byte.es>
 * Copyright (C) 2018-2021  Frédéric France         <frederic.france@netlogic.fr>
 * Copyright (C) 2018       Nicolas ZABOURI	        <info@inovea-conseil.com>
 * Copyright (C) 2018       Christophe Battarel     <christophe@altairis.fr>
 * Copyright (C) 2018       Josep Lluis Amador      <joseplluis@lliuretic.cat>
 *
 * This program is free software; you can redistribute it and/or modify
 * it under the terms of the GNU General Public License as published by
 * the Free Software Foundation; either version 3 of the License, or
 * (at your option) any later version.
 *
 * This program is distributed in the hope that it will be useful,
 * but WITHOUT ANY WARRANTY; without even the implied warranty of
 * MERCHANTABILITY or FITNESS FOR A PARTICULAR PURPOSE.  See the
 * GNU General Public License for more details.
 *
 * You should have received a copy of the GNU General Public License
 * along with this program. If not, see <https://www.gnu.org/licenses/>.
 */

/**
 *    \file       htdocs/core/class/html.form.class.php
 *  \ingroup    core
 *    \brief      File of class with all html predefined components
 */


/**
 *    Class to manage generation of HTML components
 *    Only common components must be here.
 *
 *  TODO Merge all function load_cache_* and loadCache* (except load_cache_vatrates) into one generic function loadCacheTable
 */
class Form
{
	/**
	 * @var DoliDB Database handler.
	 */
	public $db;

	/**
	 * @var string Error code (or message)
	 */
	public $error = '';

	/**
	 * @var string[]    Array of error strings
	 */
	public $errors = array();

	public $num;

	// Cache arrays
	public $cache_types_paiements = array();
	public $cache_conditions_paiements = array();
	public $cache_transport_mode = array();
	public $cache_availability = array();
	public $cache_demand_reason = array();
	public $cache_types_fees = array();
	public $cache_vatrates = array();


	/**
	 * Constructor
	 *
	 * @param DoliDB $db Database handler
	 */
	public function __construct($db)
	{
		$this->db = $db;
	}

	/**
	 * Output key field for an editable field
	 *
	 * @param string $text Text of label or key to translate
	 * @param string $htmlname Name of select field ('edit' prefix will be added)
	 * @param string $preselected Value to show/edit (not used in this function)
	 * @param object $object Object (on the page we show)
	 * @param boolean $perm Permission to allow button to edit parameter. Set it to 0 to have a not edited field.
	 * @param string $typeofdata Type of data ('string' by default, 'email', 'amount:99', 'numeric:99', 'text' or 'textarea:rows:cols', 'datepicker' ('day' do not work, don't know why), 'dayhour' or 'datehourpicker' 'checkbox:ckeditor:dolibarr_zzz:width:height:savemethod:1:rows:cols', 'select;xxx[:class]'...)
	 * @param string $moreparam More param to add on a href URL.
	 * @param int $fieldrequired 1 if we want to show field as mandatory using the "fieldrequired" CSS.
	 * @param int $notabletag 1=Do not output table tags but output a ':', 2=Do not output table tags and no ':', 3=Do not output table tags but output a ' '
	 * @param string $paramid Key of parameter for id ('id', 'socid')
	 * @param string $help Tooltip help
	 * @return    string                    HTML edit field
	 */
	public function editfieldkey($text, $htmlname, $preselected, $object, $perm, $typeofdata = 'string', $moreparam = '', $fieldrequired = 0, $notabletag = 0, $paramid = 'id', $help = '')
	{
		global $conf, $langs;

		$ret = '';

		// TODO change for compatibility
		if (!empty($conf->global->MAIN_USE_JQUERY_JEDITABLE) && !preg_match('/^select;/', $typeofdata)) {
			if (!empty($perm)) {
				$tmp = explode(':', $typeofdata);
				$ret .= '<div class="editkey_' . $tmp[0] . (!empty($tmp[1]) ? ' ' . $tmp[1] : '') . '" id="' . $htmlname . '">';
				if ($fieldrequired) {
					$ret .= '<span class="fieldrequired">';
				}
				if ($help) {
					$ret .= $this->textwithpicto($langs->trans($text), $help);
				} else {
					$ret .= $langs->trans($text);
				}
				if ($fieldrequired) {
					$ret .= '</span>';
				}
				$ret .= '</div>' . "\n";
			} else {
				if ($fieldrequired) {
					$ret .= '<span class="fieldrequired">';
				}
				if ($help) {
					$ret .= $this->textwithpicto($langs->trans($text), $help);
				} else {
					$ret .= $langs->trans($text);
				}
				if ($fieldrequired) {
					$ret .= '</span>';
				}
			}
		} else {
			if (empty($notabletag) && $perm) {
				$ret .= '<table class="nobordernopadding centpercent"><tr><td class="nowrap">';
			}
			if ($fieldrequired) {
				$ret .= '<span class="fieldrequired">';
			}
			if ($help) {
				$ret .= $this->textwithpicto($langs->trans($text), $help);
			} else {
				$ret .= $langs->trans($text);
			}
			if ($fieldrequired) {
				$ret .= '</span>';
			}
			if (!empty($notabletag)) {
				$ret .= ' ';
			}
			if (empty($notabletag) && $perm) {
				$ret .= '</td>';
			}
			if (empty($notabletag) && $perm) {
				$ret .= '<td class="right">';
			}
			if ($htmlname && GETPOST('action', 'aZ09') != 'edit' . $htmlname && $perm) {
				$ret .= '<a class="editfielda reposition" href="' . $_SERVER["PHP_SELF"] . '?action=edit' . $htmlname . '&token=' . newToken() . '&' . $paramid . '=' . $object->id . $moreparam . '">' . img_edit($langs->trans('Edit'), ($notabletag ? 0 : 1)) . '</a>';
			}
			if (!empty($notabletag) && $notabletag == 1) {
				if ($text) {
					$ret .= ' : ';
				} else {
					$ret .= ' ';
				}
			}
			if (!empty($notabletag) && $notabletag == 3) {
				$ret .= ' ';
			}
			if (empty($notabletag) && $perm) {
				$ret .= '</td>';
			}
			if (empty($notabletag) && $perm) {
				$ret .= '</tr></table>';
			}
		}

		return $ret;
	}

	/**
	 * Output value of a field for an editable field
	 *
	 * @param string $text Text of label (not used in this function)
	 * @param string $htmlname Name of select field
	 * @param string $value Value to show/edit
	 * @param object $object Object (that we want to show)
	 * @param boolean $perm Permission to allow button to edit parameter
	 * @param string $typeofdata Type of data ('string' by default, 'email', 'amount:99', 'numeric:99', 'text' or 'textarea:rows:cols%', 'datepicker' ('day' do not work, don't know why), 'dayhour' or 'datehourpicker', 'ckeditor:dolibarr_zzz:width:height:savemethod:toolbarstartexpanded:rows:cols', 'select;xkey:xval,ykey:yval,...')
	 * @param string $editvalue When in edit mode, use this value as $value instead of value (for example, you can provide here a formated price instead of numeric value). Use '' to use same than $value
	 * @param object $extObject External object ???
	 * @param mixed $custommsg String or Array of custom messages : eg array('success' => 'MyMessage', 'error' => 'MyMessage')
	 * @param string $moreparam More param to add on the form on action href URL parameter
	 * @param int $notabletag Do no output table tags
	 * @param string $formatfunc Call a specific function to output field in view mode (For example: 'dol_print_email')
	 * @param string $paramid Key of parameter for id ('id', 'socid')
	 * @param string $gm 'auto' or 'tzuser' or 'tzuserrel' or 'tzserver' (when $typeofdata is a date)
	 * @param array $moreoptions Array with more options. For example array('addnowlink'=>1), array('valuealreadyhtmlescaped'=>1)
	 * @param string $editaction [=''] use GETPOST default action or set action to edit mode
	 * @return  string                    HTML edit field
	 */
	public function editfieldval($text, $htmlname, $value, $object, $perm, $typeofdata = 'string', $editvalue = '', $extObject = null, $custommsg = null, $moreparam = '', $notabletag = 1, $formatfunc = '', $paramid = 'id', $gm = 'auto', $moreoptions = array(), $editaction = '')
	{
		global $conf, $langs;

		$ret = '';

		// Check parameters
		if (empty($typeofdata)) {
			return 'ErrorBadParameter typeofdata is empty';
		}
		// Clean paramater $typeofdata
		if ($typeofdata == 'datetime') {
			$typeofdata = 'dayhour';
		}
		$reg = array();
		if (preg_match('/^(\w+)\((\d+)\)$/', $typeofdata, $reg)) {
			if ($reg[1] == 'varchar') {
				$typeofdata = 'string';
			} elseif ($reg[1] == 'int') {
				$typeofdata = 'numeric';
			} else {
				return 'ErrorBadParameter ' . $typeofdata;
			}
		}

		// When option to edit inline is activated
		if (!empty($conf->global->MAIN_USE_JQUERY_JEDITABLE) && !preg_match('/^select;|day|datepicker|dayhour|datehourpicker/', $typeofdata)) { // TODO add jquery timepicker and support select
			$ret .= $this->editInPlace($object, $value, $htmlname, $perm, $typeofdata, $editvalue, $extObject, $custommsg);
		} else {
			if ($editaction == '') {
				$editaction = GETPOST('action', 'aZ09');
			}
			$editmode = ($editaction == 'edit' . $htmlname);
			if ($editmode) {
				$ret .= "\n";
				$ret .= '<form method="post" action="' . $_SERVER["PHP_SELF"] . ($moreparam ? '?' . $moreparam : '') . '">';
				$ret .= '<input type="hidden" name="action" value="set' . $htmlname . '">';
				$ret .= '<input type="hidden" name="token" value="' . newToken() . '">';
				$ret .= '<input type="hidden" name="' . $paramid . '" value="' . $object->id . '">';
				if (empty($notabletag)) {
					$ret .= '<table class="nobordernopadding centpercent">';
				}
				if (empty($notabletag)) {
					$ret .= '<tr><td>';
				}
				if (preg_match('/^(string|safehtmlstring|email)/', $typeofdata)) {
					$tmp = explode(':', $typeofdata);
					$ret .= '<input type="text" id="' . $htmlname . '" name="' . $htmlname . '" value="' . ($editvalue ? $editvalue : $value) . '"' . (empty($tmp[1]) ? '' : ' size="' . $tmp[1] . '"') . ' autofocus>';
				} elseif (preg_match('/^(integer)/', $typeofdata)) {
					$tmp = explode(':', $typeofdata);
					$valuetoshow = price2num($editvalue ? $editvalue : $value, 0);
					$ret .= '<input type="text" id="' . $htmlname . '" name="' . $htmlname . '" value="' . $valuetoshow . '"' . (empty($tmp[1]) ? '' : ' size="' . $tmp[1] . '"') . ' autofocus>';
				} elseif (preg_match('/^(numeric|amount)/', $typeofdata)) {
					$tmp = explode(':', $typeofdata);
					$valuetoshow = price2num($editvalue ? $editvalue : $value);
					$ret .= '<input type="text" id="' . $htmlname . '" name="' . $htmlname . '" value="' . ($valuetoshow != '' ? price($valuetoshow) : '') . '"' . (empty($tmp[1]) ? '' : ' size="' . $tmp[1] . '"') . ' autofocus>';
				} elseif (preg_match('/^(checkbox)/', $typeofdata)) {
					$tmp = explode(':', $typeofdata);
					$ret .= '<input type="checkbox" id="' . $htmlname . '" name="' . $htmlname . '" value="' . $value . '"' . (empty($tmp[1]) ? '' : $tmp[1]) . '/>';
				} elseif (preg_match('/^text/', $typeofdata) || preg_match('/^note/', $typeofdata)) {    // if wysiwyg is enabled $typeofdata = 'ckeditor'
					$tmp = explode(':', $typeofdata);
					$cols = (empty($tmp[2]) ? '' : $tmp[2]);
					$morealt = '';
					if (preg_match('/%/', $cols)) {
						$morealt = ' style="width: ' . $cols . '"';
						$cols = '';
					}

					$valuetoshow = ($editvalue ? $editvalue : $value);
					$ret .= '<textarea id="' . $htmlname . '" name="' . $htmlname . '" wrap="soft" rows="' . (empty($tmp[1]) ? '20' : $tmp[1]) . '"' . ($cols ? ' cols="' . $cols . '"' : 'class="quatrevingtpercent"') . $morealt . '" autofocus>';
					// textarea convert automatically entities chars into simple chars.
					// So we convert & into &amp; so a string like 'a &lt; <b>b</b><br>é<br>&lt;script&gt;alert('X');&lt;script&gt;' stay a correct html and is not converted by textarea component when wysiwig is off.
					$valuetoshow = str_replace('&', '&amp;', $valuetoshow);
					$ret .= dol_string_neverthesehtmltags($valuetoshow, array('textarea'));
					$ret .= '</textarea>';
				} elseif ($typeofdata == 'day' || $typeofdata == 'datepicker') {
					$addnowlink = empty($moreoptions['addnowlink']) ? 0 : $moreoptions['addnowlink'];
					$adddateof = empty($moreoptions['adddateof']) ? '' : $moreoptions['adddateof'];
					$labeladddateof = empty($moreoptions['labeladddateof']) ? '' : $moreoptions['labeladddateof'];
					$ret .= $this->selectDate($value, $htmlname, 0, 0, 1, 'form' . $htmlname, 1, $addnowlink, 0, '', '', $adddateof, '', 1, $labeladddateof, '', $gm);
				} elseif ($typeofdata == 'dayhour' || $typeofdata == 'datehourpicker') {
					$addnowlink = empty($moreoptions['addnowlink']) ? 0 : $moreoptions['addnowlink'];
					$adddateof = empty($moreoptions['adddateof']) ? '' : $moreoptions['adddateof'];
					$labeladddateof = empty($moreoptions['labeladddateof']) ? '' : $moreoptions['labeladddateof'];
					$ret .= $this->selectDate($value, $htmlname, 1, 1, 1, 'form' . $htmlname, 1, $addnowlink, 0, '', '', $adddateof, '', 1, $labeladddateof, '', $gm);
				} elseif (preg_match('/^select;/', $typeofdata)) {
					$arraydata = explode(',', preg_replace('/^select;/', '', $typeofdata));
					$arraylist = array();
					foreach ($arraydata as $val) {
						$tmp = explode(':', $val);
						$tmpkey = str_replace('|', ':', $tmp[0]);
						$arraylist[$tmpkey] = $tmp[1];
					}
					$ret .= $this->selectarray($htmlname, $arraylist, $value);
				} elseif (preg_match('/^link/', $typeofdata)) {
					// TODO Not yet implemented. See code for extrafields
				} elseif (preg_match('/^ckeditor/', $typeofdata)) {
					$tmp = explode(':', $typeofdata); // Example: ckeditor:dolibarr_zzz:width:height:savemethod:toolbarstartexpanded:rows:cols:uselocalbrowser
					require_once DOL_DOCUMENT_ROOT . '/core/class/doleditor.class.php';
					$doleditor = new DolEditor($htmlname, ($editvalue ? $editvalue : $value), (empty($tmp[2]) ? '' : $tmp[2]), (empty($tmp[3]) ? '100' : $tmp[3]), (empty($tmp[1]) ? 'dolibarr_notes' : $tmp[1]), 'In', (empty($tmp[5]) ? 0 : $tmp[5]), (isset($tmp[8]) ? ($tmp[8] ? true : false) : true), true, (empty($tmp[6]) ? '20' : $tmp[6]), (empty($tmp[7]) ? '100' : $tmp[7]));
					$ret .= $doleditor->Create(1);
				}
				if (empty($notabletag)) {
					$ret .= '</td>';
				}

				// Button save-cancel
				if (empty($notabletag)) {
					$ret .= '<td>';
				}
				//else $ret.='<div class="clearboth"></div>';
				$ret .= '<input type="submit" class="smallpaddingimp button' . (empty($notabletag) ? '' : ' ') . '" name="modify" value="' . $langs->trans("Modify") . '">';
				if (preg_match('/ckeditor|textarea/', $typeofdata) && empty($notabletag)) {
					$ret .= '<br>' . "\n";
				}
				$ret .= '<input type="submit" class="smallpaddingimp button button-cancel' . (empty($notabletag) ? '' : ' ') . '" name="cancel" value="' . $langs->trans("Cancel") . '">';
				if (empty($notabletag)) {
					$ret .= '</td>';
				}

				if (empty($notabletag)) {
					$ret .= '</tr></table>' . "\n";
				}
				$ret .= '</form>' . "\n";
			} else {
				if (preg_match('/^(email)/', $typeofdata)) {
					$ret .= dol_print_email($value, 0, 0, 0, 0, 1);
				} elseif (preg_match('/^(amount|numeric)/', $typeofdata)) {
					$ret .= ($value != '' ? price($value, '', $langs, 0, -1, -1, $conf->currency) : '');
				} elseif (preg_match('/^(checkbox)/', $typeofdata)) {
					$tmp = explode(':', $typeofdata);
					$ret .= '<input type="checkbox" disabled id="' . $htmlname . '" name="' . $htmlname . '" value="' . $value . '"' . ($tmp[1] ? $tmp[1] : '') . '/>';
				} elseif (preg_match('/^text/', $typeofdata) || preg_match('/^note/', $typeofdata)) {
					$ret .= dol_htmlentitiesbr($value);
				} elseif (preg_match('/^safehtmlstring/', $typeofdata)) {
					$ret .= dol_string_onlythesehtmltags($value);
				} elseif (preg_match('/^restricthtml/', $typeofdata)) {
					$ret .= dol_string_onlythesehtmltags($value);
				} elseif ($typeofdata == 'day' || $typeofdata == 'datepicker') {
					$ret .= '<span class="valuedate">' . dol_print_date($value, 'day', $gm) . '</span>';
				} elseif ($typeofdata == 'dayhour' || $typeofdata == 'datehourpicker') {
					$ret .= '<span class="valuedate">' . dol_print_date($value, 'dayhour', $gm) . '</span>';
				} elseif (preg_match('/^select;/', $typeofdata)) {
					$arraydata = explode(',', preg_replace('/^select;/', '', $typeofdata));
					$arraylist = array();
					foreach ($arraydata as $val) {
						$tmp = explode(':', $val);
						$arraylist[$tmp[0]] = $tmp[1];
					}
					$ret .= $arraylist[$value];
					if ($htmlname == 'fk_product_type') {
						if ($value == 0) {
							$ret = img_picto($langs->trans("Product"), 'product', 'class="paddingleftonly paddingrightonly colorgrey"') . $ret;
						} else {
							$ret = img_picto($langs->trans("Service"), 'service', 'class="paddingleftonly paddingrightonly colorgrey"') . $ret;
						}
					}
				} elseif (preg_match('/^ckeditor/', $typeofdata)) {
					$tmpcontent = dol_htmlentitiesbr($value);
					if (!empty($conf->global->MAIN_DISABLE_NOTES_TAB)) {
						$firstline = preg_replace('/<br>.*/', '', $tmpcontent);
						$firstline = preg_replace('/[\n\r].*/', '', $firstline);
						$tmpcontent = $firstline . ((strlen($firstline) != strlen($tmpcontent)) ? '...' : '');
					}
					// We dont use dol_escape_htmltag to get the html formating active, but this need we must also
					// clean data from some dangerous html
					$ret .= dol_string_onlythesehtmltags(dol_htmlentitiesbr($tmpcontent));
				} else {
					if (empty($moreoptions['valuealreadyhtmlescaped'])) {
						$ret .= dol_escape_htmltag($value);
					} else {
						$ret .= $value;        // $value must be already html escaped.
					}
				}

				if ($formatfunc && method_exists($object, $formatfunc)) {
					$ret = $object->$formatfunc($ret);
				}
			}
		}
		return $ret;
	}

	/**
	 * Output edit in place form
	 *
	 * @param string $fieldname Name of the field
	 * @param object $object Object
	 * @param boolean $perm Permission to allow button to edit parameter. Set it to 0 to have a not edited field.
	 * @param string $typeofdata Type of data ('string' by default, 'email', 'amount:99', 'numeric:99', 'text' or 'textarea:rows:cols', 'datepicker' ('day' do not work, don't know why), 'ckeditor:dolibarr_zzz:width:height:savemethod:1:rows:cols', 'select;xxx[:class]'...)
	 * @param string $check Same coe than $check parameter of GETPOST()
	 * @param string $morecss More CSS
	 * @return    string                HTML code for the edit of alternative language
	 */
	public function widgetForTranslation($fieldname, $object, $perm, $typeofdata = 'string', $check = '', $morecss = '')
	{
		global $conf, $langs, $extralanguages;

		$result = '';

		// List of extra languages
		$arrayoflangcode = array();
		if (!empty($conf->global->PDF_USE_ALSO_LANGUAGE_CODE)) {
			$arrayoflangcode[] = $conf->global->PDF_USE_ALSO_LANGUAGE_CODE;
		}

		if (is_array($arrayoflangcode) && count($arrayoflangcode)) {
			if (!is_object($extralanguages)) {
				include_once DOL_DOCUMENT_ROOT . '/core/class/extralanguages.class.php';
				$extralanguages = new ExtraLanguages($this->db);
			}
			$extralanguages->fetch_name_extralanguages('societe');

			if (!is_array($extralanguages->attributes[$object->element]) || empty($extralanguages->attributes[$object->element][$fieldname])) {
				return ''; // No extralang field to show
			}

			$result .= '<!-- Widget for translation -->' . "\n";
			$result .= '<div class="inline-block paddingleft image-' . $object->element . '-' . $fieldname . '">';
			$s = img_picto($langs->trans("ShowOtherLanguages"), 'language', '', false, 0, 0, '', 'fa-15 editfieldlang');
			$result .= $s;
			$result .= '</div>';

			$result .= '<div class="inline-block hidden field-' . $object->element . '-' . $fieldname . '">';

			$resultforextrlang = '';
			foreach ($arrayoflangcode as $langcode) {
				$valuetoshow = GETPOSTISSET('field-' . $object->element . "-" . $fieldname . "-" . $langcode) ? GETPOST('field-' . $object->element . '-' . $fieldname . "-" . $langcode, $check) : '';
				if (empty($valuetoshow)) {
					$object->fetchValuesForExtraLanguages();
					//var_dump($object->array_languages);
					$valuetoshow = $object->array_languages[$fieldname][$langcode];
				}

				$s = picto_from_langcode($langcode, 'class="pictoforlang paddingright"');
				$resultforextrlang .= $s;

				// TODO Use the showInputField() method of ExtraLanguages object
				if ($typeofdata == 'textarea') {
					$resultforextrlang .= '<textarea name="field-' . $object->element . "-" . $fieldname . "-" . $langcode . '" id="' . $fieldname . "-" . $langcode . '" class="' . $morecss . '" rows="' . ROWS_2 . '" wrap="soft">';
					$resultforextrlang .= $valuetoshow;
					$resultforextrlang .= '</textarea>';
				} else {
					$resultforextrlang .= '<input type="text" class="inputfieldforlang ' . ($morecss ? ' ' . $morecss : '') . '" name="field-' . $object->element . '-' . $fieldname . '-' . $langcode . '" value="' . $valuetoshow . '">';
				}
			}
			$result .= $resultforextrlang;

			$result .= '</div>';
			$result .= '<script nonce="' . getNonce() . '">$(".image-' . $object->element . '-' . $fieldname . '").click(function() { console.log("Toggle lang widget"); jQuery(".field-' . $object->element . '-' . $fieldname . '").toggle(); });</script>';
		}

		return $result;
	}

	/**
	 * Output edit in place form
	 *
	 * @param object $object Object
	 * @param string $value Value to show/edit
	 * @param string $htmlname DIV ID (field name)
	 * @param int $condition Condition to edit
	 * @param string $inputType Type of input ('string', 'numeric', 'datepicker' ('day' do not work, don't know why), 'textarea:rows:cols', 'ckeditor:dolibarr_zzz:width:height:?:1:rows:cols', 'select:loadmethod:savemethod:buttononly')
	 * @param string $editvalue When in edit mode, use this value as $value instead of value
	 * @param object $extObject External object
	 * @param mixed $custommsg String or Array of custom messages : eg array('success' => 'MyMessage', 'error' => 'MyMessage')
	 * @return    string                HTML edit in place
	 */
	protected function editInPlace($object, $value, $htmlname, $condition, $inputType = 'textarea', $editvalue = null, $extObject = null, $custommsg = null)
	{
		global $conf;

		$out = '';

		// Check parameters
		if (preg_match('/^text/', $inputType)) {
			$value = dol_nl2br($value);
		} elseif (preg_match('/^numeric/', $inputType)) {
			$value = price($value);
		} elseif ($inputType == 'day' || $inputType == 'datepicker') {
			$value = dol_print_date($value, 'day');
		}

		if ($condition) {
			$element = false;
			$table_element = false;
			$fk_element = false;
			$loadmethod = false;
			$savemethod = false;
			$ext_element = false;
			$button_only = false;
			$inputOption = '';
			$rows = '';
			$cols = '';

			if (is_object($object)) {
				$element = $object->element;
				$table_element = $object->table_element;
				$fk_element = $object->id;
			}

			if (is_object($extObject)) {
				$ext_element = $extObject->element;
			}

			if (preg_match('/^(string|email|numeric)/', $inputType)) {
				$tmp = explode(':', $inputType);
				$inputType = $tmp[0];
				if (!empty($tmp[1])) {
					$inputOption = $tmp[1];
				}
				if (!empty($tmp[2])) {
					$savemethod = $tmp[2];
				}
				$out .= '<input id="width_' . $htmlname . '" value="' . $inputOption . '" type="hidden"/>' . "\n";
			} elseif ((preg_match('/^day$/', $inputType)) || (preg_match('/^datepicker/', $inputType)) || (preg_match('/^datehourpicker/', $inputType))) {
				$tmp = explode(':', $inputType);
				$inputType = $tmp[0];
				if (!empty($tmp[1])) {
					$inputOption = $tmp[1];
				}
				if (!empty($tmp[2])) {
					$savemethod = $tmp[2];
				}

				$out .= '<input id="timestamp" type="hidden"/>' . "\n"; // Use for timestamp format
			} elseif (preg_match('/^(select|autocomplete)/', $inputType)) {
				$tmp = explode(':', $inputType);
				$inputType = $tmp[0];
				$loadmethod = $tmp[1];
				if (!empty($tmp[2])) {
					$savemethod = $tmp[2];
				}
				if (!empty($tmp[3])) {
					$button_only = true;
				}
			} elseif (preg_match('/^textarea/', $inputType)) {
				$tmp = explode(':', $inputType);
				$inputType = $tmp[0];
				$rows = (empty($tmp[1]) ? '8' : $tmp[1]);
				$cols = (empty($tmp[2]) ? '80' : $tmp[2]);
			} elseif (preg_match('/^ckeditor/', $inputType)) {
				$tmp = explode(':', $inputType);
				$inputType = $tmp[0];
				$toolbar = $tmp[1];
				if (!empty($tmp[2])) {
					$width = $tmp[2];
				}
				if (!empty($tmp[3])) {
					$heigth = $tmp[3];
				}
				if (!empty($tmp[4])) {
					$savemethod = $tmp[4];
				}

				if (isModEnabled('fckeditor')) {
					$out .= '<input id="ckeditor_toolbar" value="' . $toolbar . '" type="hidden"/>' . "\n";
				} else {
					$inputType = 'textarea';
				}
			}

			$out .= '<input id="element_' . $htmlname . '" value="' . $element . '" type="hidden"/>' . "\n";
			$out .= '<input id="table_element_' . $htmlname . '" value="' . $table_element . '" type="hidden"/>' . "\n";
			$out .= '<input id="fk_element_' . $htmlname . '" value="' . $fk_element . '" type="hidden"/>' . "\n";
			$out .= '<input id="loadmethod_' . $htmlname . '" value="' . $loadmethod . '" type="hidden"/>' . "\n";
			if (!empty($savemethod)) {
				$out .= '<input id="savemethod_' . $htmlname . '" value="' . $savemethod . '" type="hidden"/>' . "\n";
			}
			if (!empty($ext_element)) {
				$out .= '<input id="ext_element_' . $htmlname . '" value="' . $ext_element . '" type="hidden"/>' . "\n";
			}
			if (!empty($custommsg)) {
				if (is_array($custommsg)) {
					if (!empty($custommsg['success'])) {
						$out .= '<input id="successmsg_' . $htmlname . '" value="' . $custommsg['success'] . '" type="hidden"/>' . "\n";
					}
					if (!empty($custommsg['error'])) {
						$out .= '<input id="errormsg_' . $htmlname . '" value="' . $custommsg['error'] . '" type="hidden"/>' . "\n";
					}
				} else {
					$out .= '<input id="successmsg_' . $htmlname . '" value="' . $custommsg . '" type="hidden"/>' . "\n";
				}
			}
			if ($inputType == 'textarea') {
				$out .= '<input id="textarea_' . $htmlname . '_rows" value="' . $rows . '" type="hidden"/>' . "\n";
				$out .= '<input id="textarea_' . $htmlname . '_cols" value="' . $cols . '" type="hidden"/>' . "\n";
			}
			$out .= '<span id="viewval_' . $htmlname . '" class="viewval_' . $inputType . ($button_only ? ' inactive' : ' active') . '">' . $value . '</span>' . "\n";
			$out .= '<span id="editval_' . $htmlname . '" class="editval_' . $inputType . ($button_only ? ' inactive' : ' active') . ' hideobject">' . (!empty($editvalue) ? $editvalue : $value) . '</span>' . "\n";
		} else {
			$out = $value;
		}

		return $out;
	}

	/**
	 *    Show a text and picto with tooltip on text or picto.
	 *  Can be called by an instancied $form->textwithtooltip or by a static call Form::textwithtooltip
	 *
	 * @param string $text Text to show
	 * @param string $htmltext HTML content of tooltip. Must be HTML/UTF8 encoded.
	 * @param int $tooltipon 1=tooltip on text, 2=tooltip on image, 3=tooltip sur les 2
	 * @param int $direction -1=image is before, 0=no image, 1=image is after
	 * @param string $img Html code for image (use img_xxx() function to get it)
	 * @param string $extracss Add a CSS style to td tags
	 * @param int $notabs 0=Include table and tr tags, 1=Do not include table and tr tags, 2=use div, 3=use span
	 * @param string $incbefore Include code before the text
	 * @param int $noencodehtmltext Do not encode into html entity the htmltext
	 * @param string $tooltiptrigger ''=Tooltip on hover, 'abc'=Tooltip on click (abc is a unique key)
	 * @param int $forcenowrap Force no wrap between text and picto (works with notabs=2 only)
	 * @return    string                            Code html du tooltip (texte+picto)
	 * @see    textwithpicto() Use thisfunction if you can.
	 */
	public function textwithtooltip($text, $htmltext, $tooltipon = 1, $direction = 0, $img = '', $extracss = '', $notabs = 3, $incbefore = '', $noencodehtmltext = 0, $tooltiptrigger = '', $forcenowrap = 0)
	{
		if ($incbefore) {
			$text = $incbefore . $text;
		}
		if (!$htmltext) {
			return $text;
		}
		$direction = (int) $direction;    // For backward compatibility when $direction was set to '' instead of 0

		$tag = 'td';
		if ($notabs == 2) {
			$tag = 'div';
		}
		if ($notabs == 3) {
			$tag = 'span';
		}
		// Sanitize tooltip
		$htmltext = str_replace(array("\r", "\n"), '', $htmltext);

		$extrastyle = '';
		if ($direction < 0) {
			$extracss = ($extracss ? $extracss . ' ' : '') . ($notabs != 3 ? 'inline-block' : '');
			$extrastyle = 'padding: 0px; padding-left: 3px;';
		}
		if ($direction > 0) {
			$extracss = ($extracss ? $extracss . ' ' : '') . ($notabs != 3 ? 'inline-block' : '');
			$extrastyle = 'padding: 0px; padding-right: 3px;';
		}

		$classfortooltip = 'classfortooltip';

		$s = '';
		$textfordialog = '';

		if ($tooltiptrigger == '') {
			$htmltext = str_replace('"', '&quot;', $htmltext);
		} else {
			$classfortooltip = 'classfortooltiponclick';
			$textfordialog .= '<div style="display: none;" id="idfortooltiponclick_' . $tooltiptrigger . '" class="classfortooltiponclicktext">' . $htmltext . '</div>';
		}
		if ($tooltipon == 2 || $tooltipon == 3) {
			$paramfortooltipimg = ' class="' . $classfortooltip . ($notabs != 3 ? ' inline-block' : '') . ($extracss ? ' ' . $extracss : '') . '" style="padding: 0px;' . ($extrastyle ? ' ' . $extrastyle : '') . '"';
			if ($tooltiptrigger == '') {
				$paramfortooltipimg .= ' title="' . ($noencodehtmltext ? $htmltext : dol_escape_htmltag($htmltext, 1)) . '"'; // Attribut to put on img tag to store tooltip
			} else {
				$paramfortooltipimg .= ' dolid="' . $tooltiptrigger . '"';
			}
		} else {
			$paramfortooltipimg = ($extracss ? ' class="' . $extracss . '"' : '') . ($extrastyle ? ' style="' . $extrastyle . '"' : ''); // Attribut to put on td text tag
		}
		if ($tooltipon == 1 || $tooltipon == 3) {
			$paramfortooltiptd = ' class="' . ($tooltipon == 3 ? 'cursorpointer ' : '') . $classfortooltip . ' inline-block' . ($extracss ? ' ' . $extracss : '') . '" style="padding: 0px;' . ($extrastyle ? ' ' . $extrastyle : '') . '" ';
			if ($tooltiptrigger == '') {
				$paramfortooltiptd .= ' title="' . ($noencodehtmltext ? $htmltext : dol_escape_htmltag($htmltext, 1)) . '"'; // Attribut to put on td tag to store tooltip
			} else {
				$paramfortooltiptd .= ' dolid="' . $tooltiptrigger . '"';
			}
		} else {
			$paramfortooltiptd = ($extracss ? ' class="' . $extracss . '"' : '') . ($extrastyle ? ' style="' . $extrastyle . '"' : ''); // Attribut to put on td text tag
		}
		if (empty($notabs)) {
			$s .= '<table class="nobordernopadding"><tr style="height: auto;">';
		} elseif ($notabs == 2) {
			$s .= '<div class="inline-block' . ($forcenowrap ? ' nowrap' : '') . '">';
		}
		// Define value if value is before
		if ($direction < 0) {
			$s .= '<' . $tag . $paramfortooltipimg;
			if ($tag == 'td') {
				$s .= ' class="valigntop" width="14"';
			}
			$s .= '>' . $textfordialog . $img . '</' . $tag . '>';
		}
		// Use another method to help avoid having a space in value in order to use this value with jquery
		// Define label
		if ((string) $text != '') {
			$s .= '<' . $tag . $paramfortooltiptd . '>' . $text . '</' . $tag . '>';
		}
		// Define value if value is after
		if ($direction > 0) {
			$s .= '<' . $tag . $paramfortooltipimg;
			if ($tag == 'td') {
				$s .= ' class="valignmiddle" width="14"';
			}
			$s .= '>' . $textfordialog . $img . '</' . $tag . '>';
		}
		if (empty($notabs)) {
			$s .= '</tr></table>';
		} elseif ($notabs == 2) {
			$s .= '</div>';
		}

		return $s;
	}

	/**
	 *    Show a text with a picto and a tooltip on picto
	 *
	 * @param string $text Text to show
	 * @param string $htmltext Content of tooltip
	 * @param int $direction 1=Icon is after text, -1=Icon is before text, 0=no icon
	 * @param string $type Type of picto ('info', 'infoclickable', 'help', 'helpclickable', 'warning', 'superadmin', 'mypicto@mymodule', ...) or image filepath or 'none'
	 * @param string $extracss Add a CSS style to td, div or span tag
	 * @param int $noencodehtmltext Do not encode into html entity the htmltext
	 * @param int $notabs 0=Include table and tr tags, 1=Do not include table and tr tags, 2=use div, 3=use span
	 * @param string $tooltiptrigger ''=Tooltip on hover and hidden on smartphone, 'abconsmartphone'=Tooltip on hover and on click on smartphone, 'abc'=Tooltip on click (abc is a unique key, clickable link is on image or on link if param $type='none' or on both if $type='xxxclickable')
	 * @param int $forcenowrap Force no wrap between text and picto (works with notabs=2 only)
	 * @return    string                        HTML code of text, picto, tooltip
	 */
	public function textwithpicto($text, $htmltext, $direction = 1, $type = 'help', $extracss = '', $noencodehtmltext = 0, $notabs = 3, $tooltiptrigger = '', $forcenowrap = 0)
	{
		global $conf, $langs;

		//For backwards compatibility
		if ($type == '0') {
			$type = 'info';
		} elseif ($type == '1') {
			$type = 'help';
		}

		if (preg_match('/onsmartphone$/', $tooltiptrigger) && empty($conf->dol_no_mouse_hover)) {
			$tooltiptrigger = preg_replace('/^.*onsmartphone$/', '', $tooltiptrigger);
		}

		$alt = '';
		if ($tooltiptrigger) {
			$alt = $langs->transnoentitiesnoconv("ClickToShowHelp");
		}

		// If info or help with no javascript, show only text
		if (empty($conf->use_javascript_ajax)) {
			if ($type == 'info' || $type == 'infoclickable' || $type == 'help' || $type == 'helpclickable') {
				return $text;
			} else {
				$alt = $htmltext;
				$htmltext = '';
			}
		}

		// If info or help with smartphone, show only text (tooltip hover can't works)
		if (!empty($conf->dol_no_mouse_hover) && empty($tooltiptrigger)) {
			if ($type == 'info' || $type == 'infoclickable' || $type == 'help' || $type == 'helpclickable') {
				return $text;
			}
		}
		// If info or help with smartphone, show only text (tooltip on click does not works with dialog on smaprtphone)
		//if (!empty($conf->dol_no_mouse_hover) && !empty($tooltiptrigger))
		//{
		//if ($type == 'info' || $type == 'help') return '<a href="'..'">'.$text.'</a>';
		//}

		$img = '';
		if ($type == 'info') {
			$img = img_help(0, $alt);
		} elseif ($type == 'help') {
			$img = img_help(($tooltiptrigger != '' ? 2 : 1), $alt);
		} elseif ($type == 'helpclickable') {
			$img = img_help(($tooltiptrigger != '' ? 2 : 1), $alt);
		} elseif ($type == 'superadmin') {
			$img = img_picto($alt, 'redstar');
		} elseif ($type == 'admin') {
			$img = img_picto($alt, 'star');
		} elseif ($type == 'warning') {
			$img = img_warning($alt);
		} elseif ($type != 'none') {
			$img = img_picto($alt, $type); // $type can be an image path
		}

		return $this->textwithtooltip($text, $htmltext, ((($tooltiptrigger && !$img) || strpos($type, 'clickable')) ? 3 : 2), $direction, $img, $extracss, $notabs, '', $noencodehtmltext, $tooltiptrigger, $forcenowrap);
	}

	/**
	 * Generate select HTML to choose massaction
	 *
	 * @param string $selected Value auto selected when at least one record is selected. Not a preselected value. Use '0' by default.
	 * @param array $arrayofaction array('code'=>'label', ...). The code is the key stored into the GETPOST('massaction') when submitting action.
	 * @param int $alwaysvisible 1=select button always visible
	 * @param string $name Name for massaction
	 * @param string $cssclass CSS class used to check for select
	 * @return    string|void                Select list
	 */
	public function selectMassAction($selected, $arrayofaction, $alwaysvisible = 0, $name = 'massaction', $cssclass = 'checkforselect')
	{
		global $conf, $langs, $hookmanager;


		$disabled = 0;
		$ret = '<div class="centpercent center">';
		$ret .= '<select class="flat' . (empty($conf->use_javascript_ajax) ? '' : ' hideobject') . ' ' . $name . ' ' . $name . 'select valignmiddle alignstart" id="' . $name . '" name="' . $name . '"' . ($disabled ? ' disabled="disabled"' : '') . '>';

		// Complete list with data from external modules. THe module can use $_SERVER['PHP_SELF'] to know on which page we are, or use the $parameters['currentcontext'] completed by executeHooks.
		$parameters = array();
		$reshook = $hookmanager->executeHooks('addMoreMassActions', $parameters); // Note that $action and $object may have been modified by hook
		// check if there is a mass action
		if (count($arrayofaction) == 0 && empty($hookmanager->resPrint)) {
			return;
		}
		if (empty($reshook)) {
			$ret .= '<option value="0"' . ($disabled ? ' disabled="disabled"' : '') . '>-- ' . $langs->trans("SelectAction") . ' --</option>';
			foreach ($arrayofaction as $code => $label) {
				$ret .= '<option value="' . $code . '"' . ($disabled ? ' disabled="disabled"' : '') . ' data-html="' . dol_escape_htmltag($label) . '">' . $label . '</option>';
			}
		}
		$ret .= $hookmanager->resPrint;

		$ret .= '</select>';

		if (empty($conf->dol_optimize_smallscreen)) {
			$ret .= ajax_combobox('.' . $name . 'select');
		}

		// Warning: if you set submit button to disabled, post using 'Enter' will no more work if there is no another input submit. So we add a hidden button
		$ret .= '<input type="submit" name="confirmmassactioninvisible" style="display: none" tabindex="-1">'; // Hidden button BEFORE so it is the one used when we submit with ENTER.
		$ret .= '<input type="submit" disabled name="confirmmassaction"' . (empty($conf->use_javascript_ajax) ? '' : ' style="display: none"') . ' class="button smallpaddingimp' . (empty($conf->use_javascript_ajax) ? '' : ' hideobject') . ' ' . $name . ' ' . $name . 'confirmed" value="' . dol_escape_htmltag($langs->trans("Confirm")) . '">';
		$ret .= '</div>';

		if (!empty($conf->use_javascript_ajax)) {
			$ret .= '<!-- JS CODE TO ENABLE mass action select -->
    		<script nonce="' . getNonce() . '">
                        function initCheckForSelect(mode, name, cssclass)	/* mode is 0 during init of page or click all, 1 when we click on 1 checkboxi, "name" refers to the class of the massaction button, "cssclass" to the class of the checkfor select boxes */
        		{
        			atleastoneselected=0;
                                jQuery("."+cssclass).each(function( index ) {
    	  				/* console.log( index + ": " + $( this ).text() ); */
    	  				if ($(this).is(\':checked\')) atleastoneselected++;
    	  			});

					console.log("initCheckForSelect mode="+mode+" name="+name+" cssclass="+cssclass+" atleastoneselected="+atleastoneselected);

    	  			if (atleastoneselected || ' . $alwaysvisible . ')
    	  			{
                                    jQuery("."+name).show();
        			    ' . ($selected ? 'if (atleastoneselected) { jQuery("."+name+"select").val("' . $selected . '").trigger(\'change\'); jQuery("."+name+"confirmed").prop(\'disabled\', false); }' : '') . '
        			    ' . ($selected ? 'if (! atleastoneselected) { jQuery("."+name+"select").val("0").trigger(\'change\'); jQuery("."+name+"confirmed").prop(\'disabled\', true); } ' : '') . '
    	  			}
    	  			else
    	  			{
                                    jQuery("."+name).hide();
                                    jQuery("."+name+"other").hide();
    	            }
        		}

        	jQuery(document).ready(function () {
                    initCheckForSelect(0, "' . $name . '", "' . $cssclass . '");
                    jQuery(".' . $cssclass . '").click(function() {
                        initCheckForSelect(1, "' . $name . '", "' . $cssclass . '");
                    });
                        jQuery(".' . $name . 'select").change(function() {
        			var massaction = $( this ).val();
        			var urlform = $( this ).closest("form").attr("action").replace("#show_files","");
        			if (massaction == "builddoc")
                    {
                        urlform = urlform + "#show_files";
    	            }
        			$( this ).closest("form").attr("action", urlform);
                    console.log("we select a mass action name=' . $name . ' massaction="+massaction+" - "+urlform);
        	        /* Warning: if you set submit button to disabled, post using Enter will no more work if there is no other button */
        			if ($(this).val() != \'0\')
    	  			{
                                        jQuery(".' . $name . 'confirmed").prop(\'disabled\', false);
										jQuery(".' . $name . 'other").hide();	/* To disable if another div was open */
                                        jQuery(".' . $name . '"+massaction).show();
    	  			}
    	  			else
    	  			{
                                        jQuery(".' . $name . 'confirmed").prop(\'disabled\', true);
										jQuery(".' . $name . 'other").hide();	/* To disable any div open */
    	  			}
    	        });
        	});
    		</script>
        	';
		}

		return $ret;
	}

	// phpcs:disable PEAR.NamingConventions.ValidFunctionName.ScopeNotCamelCaps

	/**
	 *  Return combo list of activated countries, into language of user
	 *
	 * @param string $selected Id or Code or Label of preselected country
	 * @param string $htmlname Name of html select object
	 * @param string $htmloption More html options on select object
	 * @param integer $maxlength Max length for labels (0=no limit)
	 * @param string $morecss More css class
	 * @param string $usecodeaskey ''=Use id as key (default), 'code3'=Use code on 3 alpha as key, 'code2"=Use code on 2 alpha as key
	 * @param int|string $showempty Show empty choice
	 * @param int $disablefavorites 1=Disable favorites,
	 * @param int $addspecialentries 1=Add dedicated entries for group of countries (like 'European Economic Community', ...)
	 * @param array $exclude_country_code Array of country code (iso2) to exclude
	 * @param int $hideflags Hide flags
	 * @return string                        HTML string with select
	 */
	public function select_country($selected = '', $htmlname = 'country_id', $htmloption = '', $maxlength = 0, $morecss = 'minwidth300', $usecodeaskey = '', $showempty = 1, $disablefavorites = 0, $addspecialentries = 0, $exclude_country_code = array(), $hideflags = 0)
	{
		// phpcs:enable
		global $conf, $langs, $mysoc;

		$langs->load("dict");

		$out = '';
		$countryArray = array();
		$favorite = array();
		$label = array();
		$atleastonefavorite = 0;

		$sql = "SELECT rowid, code as code_iso, code_iso as code_iso3, label, favorite, eec";
		$sql .= " FROM " . $this->db->prefix() . "c_country";
		$sql .= " WHERE active > 0";
		//$sql.= " ORDER BY code ASC";

		dol_syslog(get_class($this) . "::select_country", LOG_DEBUG);
		$resql = $this->db->query($sql);
		if ($resql) {
			$out .= '<select id="select' . $htmlname . '" class="flat maxwidth200onsmartphone selectcountry' . ($morecss ? ' ' . $morecss : '') . '" name="' . $htmlname . '" ' . $htmloption . '>';
			$num = $this->db->num_rows($resql);
			$i = 0;
			if ($num) {
				while ($i < $num) {
					$obj = $this->db->fetch_object($resql);

					$countryArray[$i]['rowid'] = $obj->rowid;
					$countryArray[$i]['code_iso'] = $obj->code_iso;
					$countryArray[$i]['code_iso3'] = $obj->code_iso3;
					$countryArray[$i]['label'] = ($obj->code_iso && $langs->transnoentitiesnoconv("Country" . $obj->code_iso) != "Country" . $obj->code_iso ? $langs->transnoentitiesnoconv("Country" . $obj->code_iso) : ($obj->label != '-' ? $obj->label : ''));
					$countryArray[$i]['favorite'] = $obj->favorite;
					$countryArray[$i]['eec'] = $obj->eec;
					$favorite[$i] = $obj->favorite;
					$label[$i] = dol_string_unaccent($countryArray[$i]['label']);
					$i++;
				}

				if (empty($disablefavorites)) {
					$array1_sort_order = SORT_DESC;
					$array2_sort_order = SORT_ASC;
					array_multisort($favorite, $array1_sort_order, $label, $array2_sort_order, $countryArray);
				} else {
					$countryArray = dol_sort_array($countryArray, 'label');
				}

				if ($showempty) {
					if (is_numeric($showempty)) {
						$out .= '<option value="">&nbsp;</option>' . "\n";
					} else {
						$out .= '<option value="">' . $langs->trans($showempty) . '</option>' . "\n";
					}
				}

				if ($addspecialentries) {    // Add dedicated entries for groups of countries
					//if ($showempty) $out.= '<option value="" disabled class="selectoptiondisabledwhite">--------------</option>';
					$out .= '<option value="special_allnotme"' . ($selected == 'special_allnotme' ? ' selected' : '') . '>' . $langs->trans("CountriesExceptMe", $langs->transnoentitiesnoconv("Country" . $mysoc->country_code)) . '</option>';
					$out .= '<option value="special_eec"' . ($selected == 'special_eec' ? ' selected' : '') . '>' . $langs->trans("CountriesInEEC") . '</option>';
					if ($mysoc->isInEEC()) {
						$out .= '<option value="special_eecnotme"' . ($selected == 'special_eecnotme' ? ' selected' : '') . '>' . $langs->trans("CountriesInEECExceptMe", $langs->transnoentitiesnoconv("Country" . $mysoc->country_code)) . '</option>';
					}
					$out .= '<option value="special_noteec"' . ($selected == 'special_noteec' ? ' selected' : '') . '>' . $langs->trans("CountriesNotInEEC") . '</option>';
					$out .= '<option value="" disabled class="selectoptiondisabledwhite">------------</option>';
				}

				foreach ($countryArray as $row) {
					//if (empty($showempty) && empty($row['rowid'])) continue;
					if (empty($row['rowid'])) {
						continue;
					}
					if (is_array($exclude_country_code) && count($exclude_country_code) && in_array($row['code_iso'], $exclude_country_code)) {
						continue; // exclude some countries
					}

					if (empty($disablefavorites) && $row['favorite'] && $row['code_iso']) {
						$atleastonefavorite++;
					}
					if (empty($row['favorite']) && $atleastonefavorite) {
						$atleastonefavorite = 0;
						$out .= '<option value="" disabled class="selectoptiondisabledwhite">------------</option>';
					}

					$labeltoshow = '';
					if ($row['label']) {
						$labeltoshow .= dol_trunc($row['label'], $maxlength, 'middle');
					} else {
						$labeltoshow .= '&nbsp;';
					}
					if ($row['code_iso']) {
						$labeltoshow .= ' <span class="opacitymedium">(' . $row['code_iso'] . ')</span>';
						if (empty($hideflags)) {
							$tmpflag = picto_from_langcode($row['code_iso'], 'class="saturatemedium paddingrightonly"', 1);
							$labeltoshow = $tmpflag . ' ' . $labeltoshow;
						}
					}

					if ($selected && $selected != '-1' && ($selected == $row['rowid'] || $selected == $row['code_iso'] || $selected == $row['code_iso3'] || $selected == $row['label'])) {
						$out .= '<option value="' . ($usecodeaskey ? ($usecodeaskey == 'code2' ? $row['code_iso'] : $row['code_iso3']) : $row['rowid']) . '" selected data-html="' . dol_escape_htmltag($labeltoshow) . '" data-eec="' . ((int) $row['eec']) . '">';
					} else {
						$out .= '<option value="' . ($usecodeaskey ? ($usecodeaskey == 'code2' ? $row['code_iso'] : $row['code_iso3']) : $row['rowid']) . '" data-html="' . dol_escape_htmltag($labeltoshow) . '" data-eec="' . ((int) $row['eec']) . '">';
					}
					$out .= $labeltoshow;
					$out .= '</option>' . "\n";
				}
			}
			$out .= '</select>';
		} else {
			dol_print_error($this->db);
		}

		// Make select dynamic
		include_once DOL_DOCUMENT_ROOT . '/core/lib/ajax.lib.php';
		$out .= ajax_combobox('select' . $htmlname, array(), 0, 0, 'resolve');

		return $out;
	}

	// phpcs:disable PEAR.NamingConventions.ValidFunctionName.ScopeNotCamelCaps

	/**
	 *  Return select list of incoterms
	 *
	 * @param string $selected Id or Code of preselected incoterm
	 * @param string $location_incoterms Value of input location
	 * @param string $page Defined the form action
	 * @param string $htmlname Name of html select object
	 * @param string $htmloption Options html on select object
	 * @param int $forcecombo Force to load all values and output a standard combobox (with no beautification)
	 * @param array $events Event options to run on change. Example: array(array('method'=>'getContacts', 'url'=>dol_buildpath('/core/ajax/contacts.php',1), 'htmlname'=>'contactid', 'params'=>array('add-customer-contact'=>'disabled')))
	 * @param array $disableautocomplete Disable autocomplete
	 * @return string                        HTML string with select and input
	 */
	public function select_incoterms($selected = '', $location_incoterms = '', $page = '', $htmlname = 'incoterm_id', $htmloption = '', $forcecombo = 1, $events = array(), $disableautocomplete = 0)
	{
		// phpcs:enable
		global $conf, $langs;

		$langs->load("dict");

		$out = '';
		$moreattrib = '';
		$incotermArray = array();

		$sql = "SELECT rowid, code";
		$sql .= " FROM " . $this->db->prefix() . "c_incoterms";
		$sql .= " WHERE active > 0";
		$sql .= " ORDER BY code ASC";

		dol_syslog(get_class($this) . "::select_incoterm", LOG_DEBUG);
		$resql = $this->db->query($sql);
		if ($resql) {
			if ($conf->use_javascript_ajax && !$forcecombo) {
				include_once DOL_DOCUMENT_ROOT . '/core/lib/ajax.lib.php';
				$out .= ajax_combobox($htmlname, $events);
			}

			if (!empty($page)) {
				$out .= '<form method="post" action="' . $page . '">';
				$out .= '<input type="hidden" name="action" value="set_incoterms">';
				$out .= '<input type="hidden" name="token" value="' . newToken() . '">';
			}

			$out .= '<select id="' . $htmlname . '" class="flat selectincoterm width75" name="' . $htmlname . '" ' . $htmloption . '>';
			$out .= '<option value="0">&nbsp;</option>';
			$num = $this->db->num_rows($resql);
			$i = 0;
			if ($num) {
				while ($i < $num) {
					$obj = $this->db->fetch_object($resql);
					$incotermArray[$i]['rowid'] = $obj->rowid;
					$incotermArray[$i]['code'] = $obj->code;
					$i++;
				}

				foreach ($incotermArray as $row) {
					if ($selected && ($selected == $row['rowid'] || $selected == $row['code'])) {
						$out .= '<option value="' . $row['rowid'] . '" selected>';
					} else {
						$out .= '<option value="' . $row['rowid'] . '">';
					}

					if ($row['code']) {
						$out .= $row['code'];
					}

					$out .= '</option>';
				}
			}
			$out .= '</select>';

			if ($conf->use_javascript_ajax && empty($disableautocomplete)) {
				$out .= ajax_multiautocompleter('location_incoterms', '', DOL_URL_ROOT . '/core/ajax/locationincoterms.php') . "\n";
				$moreattrib .= ' autocomplete="off"';
			}
			$out .= '<input id="location_incoterms" class="maxwidthonsmartphone type="text" name="location_incoterms" value="' . $location_incoterms . '">' . "\n";

			if (!empty($page)) {
				$out .= '<input type="submit" class="button valignmiddle smallpaddingimp nomargintop nomarginbottom" value="' . $langs->trans("Modify") . '"></form>';
			}
		} else {
			dol_print_error($this->db);
		}

		return $out;
	}

	// phpcs:disable PEAR.NamingConventions.ValidFunctionName.ScopeNotCamelCaps

	/**
	 *    Return list of types of lines (product or service)
	 *    Example: 0=product, 1=service, 9=other (for external module)
	 *
	 * @param string $selected Preselected type
	 * @param string $htmlname Name of field in html form
	 * @param int $showempty Add an empty field
	 * @param int $hidetext Do not show label 'Type' before combo box (used only if there is at least 2 choices to select)
	 * @param integer $forceall 1=Force to show products and services in combo list, whatever are activated modules, 0=No force, 2=Force to show only Products, 3=Force to show only services, -1=Force none (and set hidden field to 'service')
	 * @return    void
	 */
	public function select_type_of_lines($selected = '', $htmlname = 'type', $showempty = 0, $hidetext = 0, $forceall = 0)
	{
		// phpcs:enable
		global $langs, $conf;

		// If product & services are enabled or both disabled.
		if ($forceall == 1 || (empty($forceall) && isModEnabled("product") && isModEnabled("service"))
			|| (empty($forceall) && !isModEnabled('product') && !isModEnabled('service'))) {
			if (empty($hidetext)) {
				print $langs->trans("Type") . ': ';
			}
			print '<select class="flat" id="select_' . $htmlname . '" name="' . $htmlname . '">';
			if ($showempty) {
				print '<option value="-1"';
				if ($selected == -1) {
					print ' selected';
				}
				print '>&nbsp;</option>';
			}

			print '<option value="0"';
			if (0 == $selected || ($selected == -1 && getDolGlobalString('MAIN_FREE_PRODUCT_CHECKED_BY_DEFAULT') == 'product')) {
				print ' selected';
			}
			print '>' . $langs->trans("Product");

			print '<option value="1"';
			if (1 == $selected || ($selected == -1 && getDolGlobalString('MAIN_FREE_PRODUCT_CHECKED_BY_DEFAULT') == 'service')) {
				print ' selected';
			}
			print '>' . $langs->trans("Service");

			print '</select>';
			print ajax_combobox('select_' . $htmlname);
			//if ($user->admin) print info_admin($langs->trans("YouCanChangeValuesForThisListFromDictionarySetup"),1);
		}
		if ((empty($forceall) && !isModEnabled('product') && isModEnabled("service")) || $forceall == 3) {
			print $langs->trans("Service");
			print '<input type="hidden" name="' . $htmlname . '" value="1">';
		}
		if ((empty($forceall) && isModEnabled("product") && !isModEnabled('service')) || $forceall == 2) {
			print $langs->trans("Product");
			print '<input type="hidden" name="' . $htmlname . '" value="0">';
		}
		if ($forceall < 0) {    // This should happened only for contracts when both predefined product and service are disabled.
			print '<input type="hidden" name="' . $htmlname . '" value="1">'; // By default we set on service for contract. If CONTRACT_SUPPORT_PRODUCTS is set, forceall should be 1 not -1
		}
	}

	// phpcs:disable PEAR.NamingConventions.ValidFunctionName.ScopeNotCamelCaps

	/**
	 *    Load into cache cache_types_fees, array of types of fees
	 *
	 * @return     int             Nb of lines loaded, <0 if KO
	 */
	public function load_cache_types_fees()
	{
		// phpcs:enable
		global $langs;

		$num = count($this->cache_types_fees);
		if ($num > 0) {
			return 0; // Cache already loaded
		}

		dol_syslog(__METHOD__, LOG_DEBUG);

		$langs->load("trips");

		$sql = "SELECT c.code, c.label";
		$sql .= " FROM " . $this->db->prefix() . "c_type_fees as c";
		$sql .= " WHERE active > 0";

		$resql = $this->db->query($sql);
		if ($resql) {
			$num = $this->db->num_rows($resql);
			$i = 0;

			while ($i < $num) {
				$obj = $this->db->fetch_object($resql);

				// Si traduction existe, on l'utilise, sinon on prend le libelle par defaut
				$label = ($obj->code != $langs->trans($obj->code) ? $langs->trans($obj->code) : $langs->trans($obj->label));
				$this->cache_types_fees[$obj->code] = $label;
				$i++;
			}

			asort($this->cache_types_fees);

			return $num;
		} else {
			dol_print_error($this->db);
			return -1;
		}
	}

	// phpcs:disable PEAR.NamingConventions.ValidFunctionName.ScopeNotCamelCaps

	/**
	 *    Return list of types of notes
	 *
	 * @param string $selected Preselected type
	 * @param string $htmlname Name of field in form
	 * @param int $showempty Add an empty field
	 * @return    void
	 */
	public function select_type_fees($selected = '', $htmlname = 'type', $showempty = 0)
	{
		// phpcs:enable
		global $user, $langs;

		dol_syslog(__METHOD__ . " selected=" . $selected . ", htmlname=" . $htmlname, LOG_DEBUG);

		$this->load_cache_types_fees();

		print '<select id="select_' . $htmlname . '" class="flat" name="' . $htmlname . '">';
		if ($showempty) {
			print '<option value="-1"';
			if ($selected == -1) {
				print ' selected';
			}
			print '>&nbsp;</option>';
		}

		foreach ($this->cache_types_fees as $key => $value) {
			print '<option value="' . $key . '"';
			if ($key == $selected) {
				print ' selected';
			}
			print '>';
			print $value;
			print '</option>';
		}

		print '</select>';
		if ($user->admin) {
			print info_admin($langs->trans("YouCanChangeValuesForThisListFromDictionarySetup"), 1);
		}
	}


	// phpcs:disable PEAR.NamingConventions.ValidFunctionName.ScopeNotCamelCaps

	/**
	 *  Output html form to select a third party
	 *
	 * @param string $selected Preselected type
	 * @param string $htmlname Name of field in form
	 * @param string $filter Optional filters criteras. WARNING: To avoid SQL injection, only few chars [.a-z0-9 =<>] are allowed here (example: 's.rowid <> x', 's.client IN (1,3)')
	 * @param string $showempty Add an empty field (Can be '1' or text key to use on empty line like 'SelectThirdParty')
	 * @param int $showtype Show third party type in combolist (customer, prospect or supplier)
	 * @param int $forcecombo Force to load all values and output a standard combobox (with no beautification)
	 * @param array $events Ajax event options to run on change. Example: array(array('method'=>'getContacts', 'url'=>dol_buildpath('/core/ajax/contacts.php',1), 'htmlname'=>'contactid', 'params'=>array('add-customer-contact'=>'disabled')))
	 * @param int $limit Maximum number of elements
	 * @param string $morecss Add more css styles to the SELECT component
	 * @param string $moreparam Add more parameters onto the select tag. For example 'style="width: 95%"' to avoid select2 component to go over parent container
	 * @param string $selected_input_value Value of preselected input text (for use with ajax)
	 * @param int $hidelabel Hide label (0=no, 1=yes, 2=show search icon (before) and placeholder, 3 search icon after)
	 * @param array $ajaxoptions Options for ajax_autocompleter
	 * @param bool $multiple add [] in the name of element and add 'multiple' attribut (not working with ajax_autocompleter)
	 * @param array $excludeids Exclude IDs from the select combo
	 * @param int $showcode Show code
	 * @return    string                            HTML string with select box for thirdparty.
	 */
	public function select_company($selected = '', $htmlname = 'socid', $filter = '', $showempty = '', $showtype = 0, $forcecombo = 0, $events = array(), $limit = 0, $morecss = 'minwidth100', $moreparam = '', $selected_input_value = '', $hidelabel = 1, $ajaxoptions = array(), $multiple = false, $excludeids = array(), $showcode = 0)
	{
		// phpcs:enable
		global $conf, $user, $langs;

		$out = '';

		if (!empty($conf->use_javascript_ajax) && !empty($conf->global->COMPANY_USE_SEARCH_TO_SELECT) && !$forcecombo) {
			if (is_null($ajaxoptions)) {
				$ajaxoptions = array();
			}

			require_once DOL_DOCUMENT_ROOT . '/core/lib/ajax.lib.php';

			// No immediate load of all database
			$placeholder = '';
			if ($selected && empty($selected_input_value)) {
				require_once DOL_DOCUMENT_ROOT . '/societe/class/societe.class.php';
				$societetmp = new Societe($this->db);
				$societetmp->fetch($selected);
				$selected_input_value = $societetmp->name;
				unset($societetmp);
			}

			// mode 1
			$urloption = 'htmlname=' . urlencode(str_replace('.', '_', $htmlname)) . '&outjson=1&filter=' . urlencode($filter) . (empty($excludeids) ? '' : '&excludeids=' . join(',', $excludeids)) . ($showtype ? '&showtype=' . urlencode($showtype) : '') . ($showcode ? '&showcode=' . urlencode($showcode) : '');

			$out .= '<style type="text/css">.ui-autocomplete { z-index: 1003; }</style>';
			if (empty($hidelabel)) {
				print $langs->trans("RefOrLabel") . ' : ';
			} elseif ($hidelabel > 1) {
				$placeholder = $langs->trans("RefOrLabel");
				if ($hidelabel == 2) {
					$out .= img_picto($langs->trans("Search"), 'search');
				}
			}
			$out .= '<input type="text" class="' . $morecss . '" name="search_' . $htmlname . '" id="search_' . $htmlname . '" value="' . $selected_input_value . '"' . ($placeholder ? ' placeholder="' . dol_escape_htmltag($placeholder) . '"' : '') . ' ' . (!empty($conf->global->THIRDPARTY_SEARCH_AUTOFOCUS) ? 'autofocus' : '') . ' />';
			if ($hidelabel == 3) {
				$out .= img_picto($langs->trans("Search"), 'search');
			}

			$out .= ajax_autocompleter($selected, $htmlname, DOL_URL_ROOT . '/societe/ajax/company.php', $urloption, $conf->global->COMPANY_USE_SEARCH_TO_SELECT, 0, $ajaxoptions);
		} else {
			// Immediate load of all database
			$out .= $this->select_thirdparty_list($selected, $htmlname, $filter, $showempty, $showtype, $forcecombo, $events, '', 0, $limit, $morecss, $moreparam, $multiple, $excludeids, $showcode);
		}

		return $out;
	}

	// phpcs:disable PEAR.NamingConventions.ValidFunctionName.ScopeNotCamelCaps

	/**
	 *  Output html form to select a third party.
	 *  Note, you must use the select_company to get the component to select a third party. This function must only be called by select_company.
	 *
	 * @param string $selected Preselected type
	 * @param string $htmlname Name of field in form
	 * @param string $filter Optional filters criteras (example: 's.rowid NOT IN (x)', 's.client IN (1,3)'). Do not use a filter coming from input of users.
	 * @param string $showempty Add an empty field (Can be '1' or text to use on empty line like 'SelectThirdParty')
	 * @param int $showtype Show third party type in combolist (customer, prospect or supplier)
	 * @param int $forcecombo Force to use standard HTML select component without beautification
	 * @param array $events Event options. Example: array(array('method'=>'getContacts', 'url'=>dol_buildpath('/core/ajax/contacts.php',1), 'htmlname'=>'contactid', 'params'=>array('add-customer-contact'=>'disabled')))
	 * @param string $filterkey Filter on key value
	 * @param int $outputmode 0=HTML select string, 1=Array
	 * @param int $limit Limit number of answers
	 * @param string $morecss Add more css styles to the SELECT component
	 * @param string $moreparam Add more parameters onto the select tag. For example 'style="width: 95%"' to avoid select2 component to go over parent container
	 * @param bool $multiple add [] in the name of element and add 'multiple' attribut
	 * @param array $excludeids Exclude IDs from the select combo
	 * @param int $showcode Show code in list
	 * @return    array|string            HTML string with
	 */
	public function select_thirdparty_list($selected = '', $htmlname = 'socid', $filter = '', $showempty = '', $showtype = 0, $forcecombo = 0, $events = array(), $filterkey = '', $outputmode = 0, $limit = 0, $morecss = 'minwidth100', $moreparam = '', $multiple = false, $excludeids = array(), $showcode = 0)
	{
		// phpcs:enable
		global $conf, $user, $langs;
		global $hookmanager;

		$out = '';
		$num = 0;
		$outarray = array();

		if ($selected === '') {
			$selected = array();
		} elseif (!is_array($selected)) {
			$selected = array($selected);
		}

		// Clean $filter that may contains sql conditions so sql code
		if (function_exists('testSqlAndScriptInject')) {
			if (testSqlAndScriptInject($filter, 3) > 0) {
				$filter = '';
			}
		}

		// We search companies
		$sql = "SELECT s.rowid, s.nom as name, s.name_alias, s.tva_intra, s.client, s.fournisseur, s.code_client, s.code_fournisseur";
		if (!empty($conf->global->COMPANY_SHOW_ADDRESS_SELECTLIST)) {
			$sql .= ", s.address, s.zip, s.town";
			$sql .= ", dictp.code as country_code";
		}
		$sql .= " FROM " . $this->db->prefix() . "societe as s";
		if (!empty($conf->global->COMPANY_SHOW_ADDRESS_SELECTLIST)) {
			$sql .= " LEFT JOIN " . $this->db->prefix() . "c_country as dictp ON dictp.rowid = s.fk_pays";
		}
		if (empty($user->rights->societe->client->voir) && !$user->socid) {
			$sql .= ", " . $this->db->prefix() . "societe_commerciaux as sc";
		}
		$sql .= " WHERE s.entity IN (" . getEntity('societe') . ")";
		if (!empty($user->socid)) {
			$sql .= " AND s.rowid = " . ((int) $user->socid);
		}
		if ($filter) {
			$sql .= " AND (" . $filter . ")";
		}
		if (empty($user->rights->societe->client->voir) && !$user->socid) {
			$sql .= " AND s.rowid = sc.fk_soc AND sc.fk_user = " . ((int) $user->id);
		}
		if (!empty($conf->global->COMPANY_HIDE_INACTIVE_IN_COMBOBOX)) {
			$sql .= " AND s.status <> 0";
		}
		if (!empty($excludeids)) {
			$sql .= " AND s.rowid NOT IN (" . $this->db->sanitize(join(',', $excludeids)) . ")";
		}
		// Add where from hooks
		$parameters = array();
		$reshook = $hookmanager->executeHooks('selectThirdpartyListWhere', $parameters); // Note that $action and $object may have been modified by hook
		$sql .= $hookmanager->resPrint;
		// Add criteria
		if ($filterkey && $filterkey != '') {
			$sql .= " AND (";
			$prefix = empty($conf->global->COMPANY_DONOTSEARCH_ANYWHERE) ? '%' : ''; // Can use index if COMPANY_DONOTSEARCH_ANYWHERE is on
			// For natural search
			$scrit = explode(' ', $filterkey);
			$i = 0;
			if (count($scrit) > 1) {
				$sql .= "(";
			}
			foreach ($scrit as $crit) {
				if ($i > 0) {
					$sql .= " AND ";
				}
				$sql .= "(s.nom LIKE '" . $this->db->escape($prefix . $crit) . "%')";
				$i++;
			}
			if (count($scrit) > 1) {
				$sql .= ")";
			}
			if (isModEnabled('barcode')) {
				$sql .= " OR s.barcode LIKE '" . $this->db->escape($prefix . $filterkey) . "%'";
			}
			$sql .= " OR s.code_client LIKE '" . $this->db->escape($prefix . $filterkey) . "%' OR s.code_fournisseur LIKE '" . $this->db->escape($prefix . $filterkey) . "%'";
			$sql .= " OR s.name_alias LIKE '" . $this->db->escape($prefix . $filterkey) . "%' OR s.tva_intra LIKE '" . $this->db->escape($prefix . $filterkey) . "%'";
			$sql .= ")";
		}
		$sql .= $this->db->order("nom", "ASC");
		$sql .= $this->db->plimit($limit, 0);

		// Build output string
		dol_syslog(get_class($this) . "::select_thirdparty_list", LOG_DEBUG);
		$resql = $this->db->query($sql);
		if ($resql) {
			if (!$forcecombo) {
				include_once DOL_DOCUMENT_ROOT . '/core/lib/ajax.lib.php';
				$out .= ajax_combobox($htmlname, $events, getDolGlobalString("COMPANY_USE_SEARCH_TO_SELECT"));
			}

			// Construct $out and $outarray
			$out .= '<select id="' . $htmlname . '" class="flat' . ($morecss ? ' ' . $morecss : '') . '"' . ($moreparam ? ' ' . $moreparam : '') . ' name="' . $htmlname . ($multiple ? '[]' : '') . '" ' . ($multiple ? 'multiple' : '') . '>' . "\n";

			$textifempty = (($showempty && !is_numeric($showempty)) ? $langs->trans($showempty) : '');
			if (!empty($conf->global->COMPANY_USE_SEARCH_TO_SELECT)) {
				// Do not use textifempty = ' ' or '&nbsp;' here, or search on key will search on ' key'.
				//if (!empty($conf->use_javascript_ajax) || $forcecombo) $textifempty='';
				if ($showempty && !is_numeric($showempty)) {
					$textifempty = $langs->trans($showempty);
				} else {
					$textifempty .= $langs->trans("All");
				}
			}
			if ($showempty) {
				$out .= '<option value="-1" data-html="' . dol_escape_htmltag('<span class="opacitymedium">' . ($textifempty ? $textifempty : '&nbsp;') . '</span>') . '">' . $textifempty . '</option>' . "\n";
			}

			$companytemp = new Societe($this->db);

			$num = $this->db->num_rows($resql);
			$i = 0;
			if ($num) {
				while ($i < $num) {
					$obj = $this->db->fetch_object($resql);
					$label = '';
					if ($showcode || !empty($conf->global->SOCIETE_ADD_REF_IN_LIST)) {
						if (($obj->client) && (!empty($obj->code_client))) {
							$label = $obj->code_client . ' - ';
						}
						if (($obj->fournisseur) && (!empty($obj->code_fournisseur))) {
							$label .= $obj->code_fournisseur . ' - ';
						}
						$label .= ' ' . $obj->name;
					} else {
						$label = $obj->name;
					}

					if (!empty($obj->name_alias)) {
						$label .= ' (' . $obj->name_alias . ')';
					}

					if (!empty($conf->global->SOCIETE_SHOW_VAT_IN_LIST) && !empty($obj->tva_intra)) {
						$label .= ' - '.$obj->tva_intra;
					}

					$labelhtml = $label;

					if ($showtype) {
						$companytemp->id = $obj->rowid;
						$companytemp->client = $obj->client;
						$companytemp->fournisseur = $obj->fournisseur;
						$tmptype = $companytemp->getTypeUrl(1, '', 0, 'span');
						if ($tmptype) {
							$labelhtml .= ' ' . $tmptype;
						}

						if ($obj->client || $obj->fournisseur) {
							$label .= ' (';
						}
						if ($obj->client == 1 || $obj->client == 3) {
							$label .= $langs->trans("Customer");
						}
						if ($obj->client == 2 || $obj->client == 3) {
							$label .= ($obj->client == 3 ? ', ' : '') . $langs->trans("Prospect");
						}
						if ($obj->fournisseur) {
							$label .= ($obj->client ? ', ' : '') . $langs->trans("Supplier");
						}
						if ($obj->client || $obj->fournisseur) {
							$label .= ')';
						}
					}

					if (!empty($conf->global->COMPANY_SHOW_ADDRESS_SELECTLIST)) {
						$s = ($obj->address ? ' - ' . $obj->address : '') . ($obj->zip ? ' - ' . $obj->zip : '') . ($obj->town ? ' ' . $obj->town : '');
						if (!empty($obj->country_code)) {
							$s .= ', ' . $langs->trans('Country' . $obj->country_code);
						}
						$label .= $s;
						$labelhtml .= $s;
					}

					if (empty($outputmode)) {
						if (in_array($obj->rowid, $selected)) {
							$out .= '<option value="' . $obj->rowid . '" selected data-html="' . dol_escape_htmltag($labelhtml) . '">' . $label . '</option>';
						} else {
							$out .= '<option value="' . $obj->rowid . '" data-html="' . dol_escape_htmltag($labelhtml) . '">' . $label . '</option>';
						}
					} else {
						array_push($outarray, array('key' => $obj->rowid, 'value' => $label, 'label' => $label, 'labelhtml' => $labelhtml));
					}

					$i++;
					if (($i % 10) == 0) {
						$out .= "\n";
					}
				}
			}
			$out .= '</select>' . "\n";
		} else {
			dol_print_error($this->db);
		}

		$this->result = array('nbofthirdparties' => $num);

		if ($outputmode) {
			return $outarray;
		}
		return $out;
	}


	// phpcs:disable PEAR.NamingConventions.ValidFunctionName.ScopeNotCamelCaps

	/**
	 *  Return HTML combo list of absolute discounts
	 *
	 * @param string $selected Id remise fixe pre-selectionnee
	 * @param string $htmlname Nom champ formulaire
	 * @param string $filter Criteres optionnels de filtre
	 * @param int $socid Id of thirdparty
	 * @param int $maxvalue Max value for lines that can be selected
	 * @return    int                        Return number of qualifed lines in list
	 */
	public function select_remises($selected, $htmlname, $filter, $socid, $maxvalue = 0)
	{
		// phpcs:enable
		global $langs, $conf;

		// On recherche les remises
		$sql = "SELECT re.rowid, re.amount_ht, re.amount_tva, re.amount_ttc,";
		$sql .= " re.description, re.fk_facture_source";
		$sql .= " FROM " . $this->db->prefix() . "societe_remise_except as re";
		$sql .= " WHERE re.fk_soc = " . (int) $socid;
		$sql .= " AND re.entity = " . $conf->entity;
		if ($filter) {
			$sql .= " AND " . $filter;
		}
		$sql .= " ORDER BY re.description ASC";

		dol_syslog(get_class($this) . "::select_remises", LOG_DEBUG);
		$resql = $this->db->query($sql);
		if ($resql) {
			print '<select id="select_' . $htmlname . '" class="flat maxwidthonsmartphone" name="' . $htmlname . '">';
			$num = $this->db->num_rows($resql);

			$qualifiedlines = $num;

			$i = 0;
			if ($num) {
				print '<option value="0">&nbsp;</option>';
				while ($i < $num) {
					$obj = $this->db->fetch_object($resql);
					$desc = dol_trunc($obj->description, 40);
					if (preg_match('/\(CREDIT_NOTE\)/', $desc)) {
						$desc = preg_replace('/\(CREDIT_NOTE\)/', $langs->trans("CreditNote"), $desc);
					}
					if (preg_match('/\(DEPOSIT\)/', $desc)) {
						$desc = preg_replace('/\(DEPOSIT\)/', $langs->trans("Deposit"), $desc);
					}
					if (preg_match('/\(EXCESS RECEIVED\)/', $desc)) {
						$desc = preg_replace('/\(EXCESS RECEIVED\)/', $langs->trans("ExcessReceived"), $desc);
					}
					if (preg_match('/\(EXCESS PAID\)/', $desc)) {
						$desc = preg_replace('/\(EXCESS PAID\)/', $langs->trans("ExcessPaid"), $desc);
					}

					$selectstring = '';
					if ($selected > 0 && $selected == $obj->rowid) {
						$selectstring = ' selected';
					}

					$disabled = '';
					if ($maxvalue > 0 && $obj->amount_ttc > $maxvalue) {
						$qualifiedlines--;
						$disabled = ' disabled';
					}

					if (!empty($conf->global->MAIN_SHOW_FACNUMBER_IN_DISCOUNT_LIST) && !empty($obj->fk_facture_source)) {
						$tmpfac = new Facture($this->db);
						if ($tmpfac->fetch($obj->fk_facture_source) > 0) {
							$desc = $desc . ' - ' . $tmpfac->ref;
						}
					}

					print '<option value="' . $obj->rowid . '"' . $selectstring . $disabled . '>' . $desc . ' (' . price($obj->amount_ht) . ' ' . $langs->trans("HT") . ' - ' . price($obj->amount_ttc) . ' ' . $langs->trans("TTC") . ')</option>';
					$i++;
				}
			}
			print '</select>';
			print ajax_combobox('select_' . $htmlname);

			return $qualifiedlines;
		} else {
			dol_print_error($this->db);
			return -1;
		}
	}

	// phpcs:disable PEAR.NamingConventions.ValidFunctionName.ScopeNotCamelCaps

	/**
	 *  Return list of all contacts (for a third party or all)
	 *
	 * @param int $socid Id ot third party or 0 for all
	 * @param string $selected Id contact pre-selectionne
	 * @param string $htmlname Name of HTML field ('none' for a not editable field)
	 * @param int $showempty 0=no empty value, 1=add an empty value, 2=add line 'Internal' (used by user edit), 3=add an empty value only if more than one record into list
	 * @param string $exclude List of contacts id to exclude
	 * @param string $limitto Disable answers that are not id in this array list
	 * @param integer $showfunction Add function into label
	 * @param string $morecss Add more class to class style
	 * @param integer $showsoc Add company into label
	 * @param int $forcecombo Force to use combo box
	 * @param array $events Event options. Example: array(array('method'=>'getContacts', 'url'=>dol_buildpath('/core/ajax/contacts.php',1), 'htmlname'=>'contactid', 'params'=>array('add-customer-contact'=>'disabled')))
	 * @param bool $options_only Return options only (for ajax treatment)
	 * @param string $moreparam Add more parameters onto the select tag. For example 'style="width: 95%"' to avoid select2 component to go over parent container
	 * @param string $htmlid Html id to use instead of htmlname
	 * @return    int                        <0 if KO, Nb of contact in list if OK
	 * @deprecated                        You can use selectcontacts directly (warning order of param was changed)
	 */
	public function select_contacts($socid, $selected = '', $htmlname = 'contactid', $showempty = 0, $exclude = '', $limitto = '', $showfunction = 0, $morecss = '', $showsoc = 0, $forcecombo = 0, $events = array(), $options_only = false, $moreparam = '', $htmlid = '')
	{
		// phpcs:enable
		print $this->selectcontacts($socid, $selected, $htmlname, $showempty, $exclude, $limitto, $showfunction, $morecss, $options_only, $showsoc, $forcecombo, $events, $moreparam, $htmlid);
		return $this->num;
	}

	/**
	 *    Return HTML code of the SELECT of list of all contacts (for a third party or all).
	 *  This also set the number of contacts found into $this->num
	 *
	 * @since 9.0 Add afterSelectContactOptions hook
	 *
	 * @param int $socid Id ot third party or 0 for all or -1 for empty list
	 * @param array|int $selected Array of ID of pre-selected contact id
	 * @param string $htmlname Name of HTML field ('none' for a not editable field)
	 * @param int|string $showempty 0=no empty value, 1=add an empty value, 2=add line 'Internal' (used by user edit), 3=add an empty value only if more than one record into list
	 * @param string $exclude List of contacts id to exclude
	 * @param string $limitto Disable answers that are not id in this array list
	 * @param integer $showfunction Add function into label
	 * @param string $morecss Add more class to class style
	 * @param bool $options_only Return options only (for ajax treatment)
	 * @param integer $showsoc Add company into label
	 * @param int $forcecombo Force to use combo box (so no ajax beautify effect)
	 * @param array $events Event options. Example: array(array('method'=>'getContacts', 'url'=>dol_buildpath('/core/ajax/contacts.php',1), 'htmlname'=>'contactid', 'params'=>array('add-customer-contact'=>'disabled')))
	 * @param string $moreparam Add more parameters onto the select tag. For example 'style="width: 95%"' to avoid select2 component to go over parent container
	 * @param string $htmlid Html id to use instead of htmlname
	 * @param bool $multiple add [] in the name of element and add 'multiple' attribut
	 * @param integer $disableifempty Set tag 'disabled' on select if there is no choice
	 * @return     int|string                    <0 if KO, HTML with select string if OK.
	 */
	public function selectcontacts($socid, $selected = '', $htmlname = 'contactid', $showempty = 0, $exclude = '', $limitto = '', $showfunction = 0, $morecss = '', $options_only = false, $showsoc = 0, $forcecombo = 0, $events = array(), $moreparam = '', $htmlid = '', $multiple = false, $disableifempty = 0)
	{
		global $conf, $langs, $hookmanager, $action;

		$langs->load('companies');

		if (empty($htmlid)) {
			$htmlid = $htmlname;
		}
		$num = 0;

		if ($selected === '') {
			$selected = array();
		} elseif (!is_array($selected)) {
			$selected = array($selected);
		}
		$out = '';

		if (!is_object($hookmanager)) {
			include_once DOL_DOCUMENT_ROOT . '/core/class/hookmanager.class.php';
			$hookmanager = new HookManager($this->db);
		}

		// We search third parties
		$sql = "SELECT sp.rowid, sp.lastname, sp.statut, sp.firstname, sp.poste, sp.email, sp.phone, sp.phone_perso, sp.phone_mobile, sp.town AS contact_town";
		if ($showsoc > 0 || !empty($conf->global->CONTACT_SHOW_EMAIL_PHONE_TOWN_SELECTLIST)) {
			$sql .= ", s.nom as company, s.town AS company_town";
		}
		$sql .= " FROM " . $this->db->prefix() . "socpeople as sp";
		if ($showsoc > 0 || !empty($conf->global->CONTACT_SHOW_EMAIL_PHONE_TOWN_SELECTLIST)) {
			$sql .= " LEFT OUTER JOIN  " . $this->db->prefix() . "societe as s ON s.rowid=sp.fk_soc";
		}
		$sql .= " WHERE sp.entity IN (" . getEntity('contact') . ")";
		if ($socid > 0 || $socid == -1) {
			$sql .= " AND sp.fk_soc = " . ((int) $socid);
		}
		if (!empty($conf->global->CONTACT_HIDE_INACTIVE_IN_COMBOBOX)) {
			$sql .= " AND sp.statut <> 0";
		}
		// Add where from hooks
		$parameters = array();
		$reshook = $hookmanager->executeHooks('selectContactListWhere', $parameters); // Note that $action and $object may have been modified by hook
		$sql .= $hookmanager->resPrint;
		$sql .= " ORDER BY sp.lastname ASC";

		dol_syslog(get_class($this) . "::selectcontacts", LOG_DEBUG);
		$resql = $this->db->query($sql);
		if ($resql) {
			$num = $this->db->num_rows($resql);

			if ($htmlname != 'none' && !$options_only) {
				$out .= '<select class="flat' . ($morecss ? ' ' . $morecss : '') . '" id="' . $htmlid . '" name="' . $htmlname . (($num || empty($disableifempty)) ? '' : ' disabled') . ($multiple ? '[]' : '') . '" ' . ($multiple ? 'multiple' : '') . ' ' . (!empty($moreparam) ? $moreparam : '') . '>';
			}

			if ($showempty && !is_numeric($showempty)) {
				$textforempty = $showempty;
				$out .= '<option class="optiongrey" value="-1"' . (in_array(-1, $selected) ? ' selected' : '') . '>' . $textforempty . '</option>';
			} else {
				if (($showempty == 1 || ($showempty == 3 && $num > 1)) && !$multiple) {
					$out .= '<option value="0"' . (in_array(0, $selected) ? ' selected' : '') . '>&nbsp;</option>';
				}
				if ($showempty == 2) {
					$out .= '<option value="0"' . (in_array(0, $selected) ? ' selected' : '') . '>-- ' . $langs->trans("Internal") . ' --</option>';
				}
			}

			$i = 0;
			if ($num) {
				include_once DOL_DOCUMENT_ROOT . '/contact/class/contact.class.php';
				$contactstatic = new Contact($this->db);

				while ($i < $num) {
					$obj = $this->db->fetch_object($resql);

					// Set email (or phones) and town extended infos
					$extendedInfos = '';
					if (!empty($conf->global->CONTACT_SHOW_EMAIL_PHONE_TOWN_SELECTLIST)) {
						$extendedInfos = array();
						$email = trim($obj->email);
						if (!empty($email)) {
							$extendedInfos[] = $email;
						} else {
							$phone = trim($obj->phone);
							$phone_perso = trim($obj->phone_perso);
							$phone_mobile = trim($obj->phone_mobile);
							if (!empty($phone)) {
								$extendedInfos[] = $phone;
							}
							if (!empty($phone_perso)) {
								$extendedInfos[] = $phone_perso;
							}
							if (!empty($phone_mobile)) {
								$extendedInfos[] = $phone_mobile;
							}
						}
						$contact_town = trim($obj->contact_town);
						$company_town = trim($obj->company_town);
						if (!empty($contact_town)) {
							$extendedInfos[] = $contact_town;
						} elseif (!empty($company_town)) {
							$extendedInfos[] = $company_town;
						}
						$extendedInfos = implode(' - ', $extendedInfos);
						if (!empty($extendedInfos)) {
							$extendedInfos = ' - ' . $extendedInfos;
						}
					}

					$contactstatic->id = $obj->rowid;
					$contactstatic->lastname = $obj->lastname;
					$contactstatic->firstname = $obj->firstname;
					if ($obj->statut == 1) {
						if ($htmlname != 'none') {
							$disabled = 0;
							if (is_array($exclude) && count($exclude) && in_array($obj->rowid, $exclude)) {
								$disabled = 1;
							}
							if (is_array($limitto) && count($limitto) && !in_array($obj->rowid, $limitto)) {
								$disabled = 1;
							}
							if (!empty($selected) && in_array($obj->rowid, $selected)) {
								$out .= '<option value="' . $obj->rowid . '"';
								if ($disabled) {
									$out .= ' disabled';
								}
								$out .= ' selected>';
								$out .= $contactstatic->getFullName($langs) . $extendedInfos;
								if ($showfunction && $obj->poste) {
									$out .= ' (' . $obj->poste . ')';
								}
								if (($showsoc > 0) && $obj->company) {
									$out .= ' - (' . $obj->company . ')';
								}
								$out .= '</option>';
							} else {
								$out .= '<option value="' . $obj->rowid . '"';
								if ($disabled) {
									$out .= ' disabled';
								}
								$out .= '>';
								$out .= $contactstatic->getFullName($langs) . $extendedInfos;
								if ($showfunction && $obj->poste) {
									$out .= ' (' . $obj->poste . ')';
								}
								if (($showsoc > 0) && $obj->company) {
									$out .= ' - (' . $obj->company . ')';
								}
								$out .= '</option>';
							}
						} else {
							if (in_array($obj->rowid, $selected)) {
								$out .= $contactstatic->getFullName($langs) . $extendedInfos;
								if ($showfunction && $obj->poste) {
									$out .= ' (' . $obj->poste . ')';
								}
								if (($showsoc > 0) && $obj->company) {
									$out .= ' - (' . $obj->company . ')';
								}
							}
						}
					}
					$i++;
				}
			} else {
				$labeltoshow = ($socid != -1) ? ($langs->trans($socid ? "NoContactDefinedForThirdParty" : "NoContactDefined")) : $langs->trans('SelectAThirdPartyFirst');
				$out .= '<option class="disabled" value="-1"' . (($showempty == 2 || $multiple) ? '' : ' selected') . ' disabled="disabled">';
				$out .= $labeltoshow;
				$out .= '</option>';
			}

			$parameters = array(
				'socid' => $socid,
				'htmlname' => $htmlname,
				'resql' => $resql,
				'out' => &$out,
				'showfunction' => $showfunction,
				'showsoc' => $showsoc,
			);

			$reshook = $hookmanager->executeHooks('afterSelectContactOptions', $parameters, $this, $action); // Note that $action and $object may have been modified by some hooks

			if ($htmlname != 'none' && !$options_only) {
				$out .= '</select>';
			}

			if ($conf->use_javascript_ajax && !$forcecombo && !$options_only) {
				include_once DOL_DOCUMENT_ROOT . '/core/lib/ajax.lib.php';
				$out .= ajax_combobox($htmlid, $events, getDolGlobalString("CONTACT_USE_SEARCH_TO_SELECT"));
			}

			$this->num = $num;
			return $out;
		} else {
			dol_print_error($this->db);
			return -1;
		}
	}

	// phpcs:disable PEAR.NamingConventions.ValidFunctionName.ScopeNotCamelCaps

	/**
	 *    Return the HTML select list of users
	 *
	 * @param string $selected Id user preselected
	 * @param string $htmlname Field name in form
	 * @param int $show_empty 0=liste sans valeur nulle, 1=ajoute valeur inconnue
	 * @param array $exclude Array list of users id to exclude
	 * @param int $disabled If select list must be disabled
	 * @param array|string $include Array list of users id to include. User '' for all users or 'hierarchy' to have only supervised users or 'hierarchyme' to have supervised + me
	 * @param int $enableonly Array list of users id to be enabled. All other must be disabled
	 * @param string $force_entity '0' or Ids of environment to force
	 * @return    void
	 * @deprecated        Use select_dolusers instead
	 * @see select_dolusers()
	 */
	public function select_users($selected = '', $htmlname = 'userid', $show_empty = 0, $exclude = null, $disabled = 0, $include = '', $enableonly = '', $force_entity = '0')
	{
		// phpcs:enable
		print $this->select_dolusers($selected, $htmlname, $show_empty, $exclude, $disabled, $include, $enableonly, $force_entity);
	}

	// phpcs:disable PEAR.NamingConventions.ValidFunctionName.ScopeNotCamelCaps

	/**
	 *    Return select list of users
	 *
	 * @param string $selected User id or user object of user preselected. If 0 or < -2, we use id of current user. If -1, keep unselected (if empty is allowed)
	 * @param string $htmlname Field name in form
	 * @param int|string $show_empty 0=list with no empty value, 1=add also an empty value into list
	 * @param array $exclude Array list of users id to exclude
	 * @param int $disabled If select list must be disabled
	 * @param array|string $include Array list of users id to include. User '' for all users or 'hierarchy' to have only supervised users or 'hierarchyme' to have supervised + me
	 * @param array $enableonly Array list of users id to be enabled. If defined, it means that others will be disabled
	 * @param string $force_entity '0' or Ids of environment to force
	 * @param int $maxlength Maximum length of string into list (0=no limit)
	 * @param int $showstatus 0=show user status only if status is disabled, 1=always show user status into label, -1=never show user status
	 * @param string $morefilter Add more filters into sql request (Example: 'employee = 1'). This value must not come from user input.
	 * @param integer $show_every 0=default list, 1=add also a value "Everybody" at beginning of list
	 * @param string $enableonlytext If option $enableonlytext is set, we use this text to explain into label why record is disabled. Not used if enableonly is empty.
	 * @param string $morecss More css
	 * @param int $notdisabled Show only active users (this will also happened whatever is this option if USER_HIDE_INACTIVE_IN_COMBOBOX is on).
	 * @param int $outputmode 0=HTML select string, 1=Array
	 * @param bool $multiple add [] in the name of element and add 'multiple' attribut
	 * @param int $forcecombo Force the component to be a simple combo box without ajax
	 * @return    array|string                    HTML select string
	 * @see select_dolgroups()
	 */
	public function select_dolusers($selected = '', $htmlname = 'userid', $show_empty = 0, $exclude = null, $disabled = 0, $include = '', $enableonly = '', $force_entity = '0', $maxlength = 0, $showstatus = 0, $morefilter = '', $show_every = 0, $enableonlytext = '', $morecss = '', $notdisabled = 0, $outputmode = 0, $multiple = false, $forcecombo = 0)
	{
		// phpcs:enable
		global $conf, $user, $langs, $hookmanager;
		global $action;

		// If no preselected user defined, we take current user
		if ((is_numeric($selected) && ($selected < -2 || empty($selected))) && empty($conf->global->SOCIETE_DISABLE_DEFAULT_SALESREPRESENTATIVE)) {
			$selected = $user->id;
		}

		if ($selected === '') {
			$selected = array();
		} elseif (!is_array($selected)) {
			$selected = array($selected);
		}

		$excludeUsers = null;
		$includeUsers = null;

		// Permettre l'exclusion d'utilisateurs
		if (is_array($exclude)) {
			$excludeUsers = implode(",", $exclude);
		}
		// Permettre l'inclusion d'utilisateurs
		if (is_array($include)) {
			$includeUsers = implode(",", $include);
		} elseif ($include == 'hierarchy') {
			// Build list includeUsers to have only hierarchy
			$includeUsers = implode(",", $user->getAllChildIds(0));
		} elseif ($include == 'hierarchyme') {
			// Build list includeUsers to have only hierarchy and current user
			$includeUsers = implode(",", $user->getAllChildIds(1));
		}

		$out = '';
		$outarray = array();

		// Forge request to select users
		$sql = "SELECT DISTINCT u.rowid, u.lastname as lastname, u.firstname, u.statut as status, u.login, u.admin, u.entity, u.photo";
		if (isModEnabled('multicompany') && $conf->entity == 1 && $user->admin && !$user->entity) {
			$sql .= ", e.label";
		}
		$sql .= " FROM " . $this->db->prefix() . "user as u";
		if (isModEnabled('multicompany') && $conf->entity == 1 && $user->admin && !$user->entity) {
			$sql .= " LEFT JOIN " . $this->db->prefix() . "entity as e ON e.rowid = u.entity";
			if ($force_entity) {
				$sql .= " WHERE u.entity IN (0, " . $this->db->sanitize($force_entity) . ")";
			} else {
				$sql .= " WHERE u.entity IS NOT NULL";
			}
		} else {
			if (isModEnabled('multicompany') && !empty($conf->global->MULTICOMPANY_TRANSVERSE_MODE)) {
				$sql .= " LEFT JOIN " . $this->db->prefix() . "usergroup_user as ug";
				$sql .= " ON ug.fk_user = u.rowid";
				$sql .= " WHERE ug.entity = " . $conf->entity;
			} else {
				$sql .= " WHERE u.entity IN (0, " . $conf->entity . ")";
			}
		}
		if (!empty($user->socid)) {
			$sql .= " AND u.fk_soc = " . ((int) $user->socid);
		}
		if (is_array($exclude) && $excludeUsers) {
			$sql .= " AND u.rowid NOT IN (" . $this->db->sanitize($excludeUsers) . ")";
		}
		if ($includeUsers) {
			$sql .= " AND u.rowid IN (" . $this->db->sanitize($includeUsers) . ")";
		}
		if (!empty($conf->global->USER_HIDE_INACTIVE_IN_COMBOBOX) || $notdisabled) {
			$sql .= " AND u.statut <> 0";
		}
		if (!empty($morefilter)) {
			$sql .= " " . $morefilter;
		}

		//Add hook to filter on user (for exemple on usergroup define in custom modules)
		$reshook = $hookmanager->executeHooks('addSQLWhereFilterOnSelectUsers', array(), $this, $action);
		if (!empty($reshook)) {
			$sql .= $hookmanager->resPrint;
		}

		if (empty($conf->global->MAIN_FIRSTNAME_NAME_POSITION)) {    // MAIN_FIRSTNAME_NAME_POSITION is 0 means firstname+lastname
			$sql .= " ORDER BY u.statut DESC, u.firstname ASC, u.lastname ASC";
		} else {
			$sql .= " ORDER BY u.statut DESC, u.lastname ASC, u.firstname ASC";
		}

		dol_syslog(get_class($this) . "::select_dolusers", LOG_DEBUG);

		$resql = $this->db->query($sql);
		if ($resql) {
			$num = $this->db->num_rows($resql);
			$i = 0;
			if ($num) {
				// do not use maxwidthonsmartphone by default. Set it by caller so auto size to 100% will work when not defined
				$out .= '<select class="flat' . ($morecss ? ' ' . $morecss : ' minwidth200') . '" id="' . $htmlname . '" name="' . $htmlname . ($multiple ? '[]' : '') . '" ' . ($multiple ? 'multiple' : '') . ' ' . ($disabled ? ' disabled' : '') . '>';
				if ($show_empty && !$multiple) {
					$textforempty = ' ';
					if (!empty($conf->use_javascript_ajax)) {
						$textforempty = '&nbsp;'; // If we use ajaxcombo, we need &nbsp; here to avoid to have an empty element that is too small.
					}
					if (!is_numeric($show_empty)) {
						$textforempty = $show_empty;
					}
					$out .= '<option class="optiongrey" value="' . ($show_empty < 0 ? $show_empty : -1) . '"' . ((empty($selected) || in_array(-1, $selected)) ? ' selected' : '') . '>' . $textforempty . '</option>' . "\n";
				}
				if ($show_every) {
					$out .= '<option value="-2"' . ((in_array(-2, $selected)) ? ' selected' : '') . '>-- ' . $langs->trans("Everybody") . ' --</option>' . "\n";
				}

				$userstatic = new User($this->db);

				while ($i < $num) {
					$obj = $this->db->fetch_object($resql);

					$userstatic->id = $obj->rowid;
					$userstatic->lastname = $obj->lastname;
					$userstatic->firstname = $obj->firstname;
					$userstatic->photo = $obj->photo;
					$userstatic->statut = $obj->status;
					$userstatic->entity = $obj->entity;
					$userstatic->admin = $obj->admin;

					$disableline = '';
					if (is_array($enableonly) && count($enableonly) && !in_array($obj->rowid, $enableonly)) {
						$disableline = ($enableonlytext ? $enableonlytext : '1');
					}

					$labeltoshow = '';
					$labeltoshowhtml = '';

					// $fullNameMode is 0=Lastname+Firstname (MAIN_FIRSTNAME_NAME_POSITION=1), 1=Firstname+Lastname (MAIN_FIRSTNAME_NAME_POSITION=0)
					$fullNameMode = 0;
					if (empty($conf->global->MAIN_FIRSTNAME_NAME_POSITION)) {
						$fullNameMode = 1; //Firstname+lastname
					}
					$labeltoshow .= $userstatic->getFullName($langs, $fullNameMode, -1, $maxlength);
					$labeltoshowhtml .= $userstatic->getFullName($langs, $fullNameMode, -1, $maxlength);
					if (empty($obj->firstname) && empty($obj->lastname)) {
						$labeltoshow .= $obj->login;
						$labeltoshowhtml .= $obj->login;
					}

					// Complete name with a more info string like: ' (info1 - info2 - ...)'
					$moreinfo = '';
					$moreinfohtml = '';
					if (!empty($conf->global->MAIN_SHOW_LOGIN)) {
						$moreinfo .= ($moreinfo ? ' - ' : ' (');
						$moreinfohtml .= ($moreinfohtml ? ' - ' : ' <span class="opacitymedium">(');
						$moreinfo .= $obj->login;
						$moreinfohtml .= $obj->login;
					}
					if ($showstatus >= 0) {
						if ($obj->status == 1 && $showstatus == 1) {
							$moreinfo .= ($moreinfo ? ' - ' : ' (') . $langs->trans('Enabled');
							$moreinfohtml .= ($moreinfohtml ? ' - ' : ' <span class="opacitymedium">(') . $langs->trans('Enabled');
						}
						if ($obj->status == 0 && $showstatus == 1) {
							$moreinfo .= ($moreinfo ? ' - ' : ' (') . $langs->trans('Disabled');
							$moreinfohtml .= ($moreinfohtml ? ' - ' : ' <span class="opacitymedium">(') . $langs->trans('Disabled');
						}
					}
					if (isModEnabled('multicompany') && empty($conf->global->MULTICOMPANY_TRANSVERSE_MODE) && $conf->entity == 1 && $user->admin && !$user->entity) {
						if (!$obj->entity) {
							$moreinfo .= ($moreinfo ? ' - ' : ' (') . $langs->trans("AllEntities");
							$moreinfohtml .= ($moreinfohtml ? ' - ' : ' <span class="opacitymedium">(') . $langs->trans("AllEntities");
						} else {
							if ($obj->entity != $conf->entity) {
								$moreinfo .= ($moreinfo ? ' - ' : ' (') . ($obj->label ? $obj->label : $langs->trans("EntityNameNotDefined"));
								$moreinfohtml .= ($moreinfohtml ? ' - ' : ' <span class="opacitymedium">(') . ($obj->label ? $obj->label : $langs->trans("EntityNameNotDefined"));
							}
						}
					}
					$moreinfo .= ($moreinfo ? ')' : '');
					$moreinfohtml .= ($moreinfohtml ? ')' : '');
					if ($disableline && $disableline != '1') {
						// Add text from $enableonlytext parameter
						$moreinfo .= ' - ' . $disableline;
						$moreinfohtml .= ' - ' . $disableline;
					}
					$labeltoshow .= $moreinfo;
					$labeltoshowhtml .= $moreinfohtml;

					$out .= '<option value="' . $obj->rowid . '"';
					if ($disableline) {
						$out .= ' disabled';
					}
					if ((is_object($selected) && $selected->id == $obj->rowid) || (!is_object($selected) && in_array($obj->rowid, $selected))) {
						$out .= ' selected';
					}
					$out .= ' data-html="';
					$outhtml = $userstatic->getNomUrl(-3, '', 0, 1, 24, 1, 'login', '', 1) . ' ';
					if ($showstatus >= 0 && $obj->status == 0) {
						$outhtml .= '<strike class="opacitymediumxxx">';
					}
					$outhtml .= $labeltoshowhtml;
					if ($showstatus >= 0 && $obj->status == 0) {
						$outhtml .= '</strike>';
					}
					$out .= dol_escape_htmltag($outhtml);
					$out .= '">';
					$out .= $labeltoshow;
					$out .= '</option>';

					$outarray[$userstatic->id] = $userstatic->getFullName($langs, $fullNameMode, -1, $maxlength) . $moreinfo;

					$i++;
				}
			} else {
				$out .= '<select class="flat" id="' . $htmlname . '" name="' . $htmlname . '" disabled>';
				$out .= '<option value="">' . $langs->trans("None") . '</option>';
			}
			$out .= '</select>';

			if ($num && !$forcecombo) {
				// Enhance with select2
				include_once DOL_DOCUMENT_ROOT . '/core/lib/ajax.lib.php';
				$out .= ajax_combobox($htmlname);
			}
		} else {
			dol_print_error($this->db);
		}

		if ($outputmode) {
			return $outarray;
		}

		return $out;
	}


	// phpcs:disable PEAR.NamingConventions.ValidFunctionName.ScopeNotCamelCaps

	/**
	 *    Return select list of users. Selected users are stored into session.
	 *  List of users are provided into $_SESSION['assignedtouser'].
	 *
	 * @param string $action Value for $action
	 * @param string $htmlname Field name in form
	 * @param int $show_empty 0=list without the empty value, 1=add empty value
	 * @param array $exclude Array list of users id to exclude
	 * @param int $disabled If select list must be disabled
	 * @param array $include Array list of users id to include or 'hierarchy' to have only supervised users
	 * @param array $enableonly Array list of users id to be enabled. All other must be disabled
	 * @param int $force_entity '0' or Ids of environment to force
	 * @param int $maxlength Maximum length of string into list (0=no limit)
	 * @param int $showstatus 0=show user status only if status is disabled, 1=always show user status into label, -1=never show user status
	 * @param string $morefilter Add more filters into sql request
	 * @param int $showproperties Show properties of each attendees
	 * @param array $listofuserid Array with properties of each user
	 * @param array $listofcontactid Array with properties of each contact
	 * @param array $listofotherid Array with properties of each other contact
	 * @return    string                    HTML select string
	 * @see select_dolgroups()
	 */
	public function select_dolusers_forevent($action = '', $htmlname = 'userid', $show_empty = 0, $exclude = null, $disabled = 0, $include = '', $enableonly = '', $force_entity = '0', $maxlength = 0, $showstatus = 0, $morefilter = '', $showproperties = 0, $listofuserid = array(), $listofcontactid = array(), $listofotherid = array())
	{
		// phpcs:enable
		global $conf, $user, $langs;

		$userstatic = new User($this->db);
		$out = '';


		$assignedtouser = array();
		if (!empty($_SESSION['assignedtouser'])) {
			$assignedtouser = json_decode($_SESSION['assignedtouser'], true);
		}
		$nbassignetouser = count($assignedtouser);

		//if ($nbassignetouser && $action != 'view') $out .= '<br>';
		if ($nbassignetouser) {
			$out .= '<ul class="attendees">';
		}
		$i = 0;
		$ownerid = 0;
		foreach ($assignedtouser as $key => $value) {
			if ($value['id'] == $ownerid) {
				continue;
			}

			$out .= '<li>';
			$userstatic->fetch($value['id']);
			$out .= $userstatic->getNomUrl(-1);
			if ($i == 0) {
				$ownerid = $value['id'];
				$out .= ' (' . $langs->trans("Owner") . ')';
			}
			if ($nbassignetouser > 1 && $action != 'view') {
				$out .= ' <input type="image" style="border: 0px;" src="' . img_picto($langs->trans("Remove"), 'delete', '', 0, 1) . '" value="' . $userstatic->id . '" class="removedassigned reposition" id="removedassigned_' . $userstatic->id . '" name="removedassigned_' . $userstatic->id . '">';
			}
			// Show my availability
			if ($showproperties) {
				if ($ownerid == $value['id'] && is_array($listofuserid) && count($listofuserid) && in_array($ownerid, array_keys($listofuserid))) {
					$out .= '<div class="myavailability inline-block">';
					$out .= '<span class="hideonsmartphone">&nbsp;-&nbsp;<span class="opacitymedium">' . $langs->trans("Availability") . ':</span>  </span><input id="transparency" class="paddingrightonly" ' . ($action == 'view' ? 'disabled' : '') . ' type="checkbox" name="transparency"' . ($listofuserid[$ownerid]['transparency'] ? ' checked' : '') . '><label for="transparency">' . $langs->trans("Busy") . '</label>';
					$out .= '</div>';
				}
			}
			//$out.=' '.($value['mandatory']?$langs->trans("Mandatory"):$langs->trans("Optional"));
			//$out.=' '.($value['transparency']?$langs->trans("Busy"):$langs->trans("NotBusy"));

			$out .= '</li>';
			$i++;
		}
		if ($nbassignetouser) {
			$out .= '</ul>';
		}

		// Method with no ajax
		if ($action != 'view') {
			$out .= '<input type="hidden" class="removedassignedhidden" name="removedassigned" value="">';
			$out .= '<script nonce="' . getNonce() . '" type="text/javascript">jQuery(document).ready(function () {';
			$out .= 'jQuery(".removedassigned").click(function() { jQuery(".removedassignedhidden").val(jQuery(this).val()); });';
			$out .= 'jQuery(".assignedtouser").change(function() { console.log(jQuery(".assignedtouser option:selected").val());';
			$out .= ' if (jQuery(".assignedtouser option:selected").val() > 0) { jQuery("#' . $action . 'assignedtouser").attr("disabled", false); }';
			$out .= ' else { jQuery("#' . $action . 'assignedtouser").attr("disabled", true); }';
			$out .= '});';
			$out .= '})</script>';
			$out .= $this->select_dolusers('', $htmlname, $show_empty, $exclude, $disabled, $include, $enableonly, $force_entity, $maxlength, $showstatus, $morefilter);
			$out .= ' <input type="submit" disabled class="button valignmiddle smallpaddingimp reposition" id="' . $action . 'assignedtouser" name="' . $action . 'assignedtouser" value="' . dol_escape_htmltag($langs->trans("Add")) . '">';
			$out .= '<br>';
		}

		return $out;
	}


	// phpcs:disable PEAR.NamingConventions.ValidFunctionName.ScopeNotCamelCaps

	/**
	 *  Return list of products for customer in Ajax if Ajax activated or go to select_produits_list
	 *
	 * @param int $selected Preselected products
	 * @param string $htmlname Name of HTML select field (must be unique in page).
	 * @param int|string $filtertype Filter on product type (''=nofilter, 0=product, 1=service)
	 * @param int $limit Limit on number of returned lines
	 * @param int $price_level Level of price to show
	 * @param int $status Sell status -1=Return all products, 0=Products not on sell, 1=Products on sell
	 * @param int $finished 2=all, 1=finished, 0=raw material
	 * @param string $selected_input_value Value of preselected input text (for use with ajax)
	 * @param int $hidelabel Hide label (0=no, 1=yes, 2=show search icon (before) and placeholder, 3 search icon after)
	 * @param array $ajaxoptions Options for ajax_autocompleter
	 * @param int $socid Thirdparty Id (to get also price dedicated to this customer)
	 * @param string $showempty '' to not show empty line. Translation key to show an empty line. '1' show empty line with no text.
	 * @param int $forcecombo Force to use combo box
	 * @param string $morecss Add more css on select
	 * @param int $hidepriceinlabel 1=Hide prices in label
	 * @param string $warehouseStatus Warehouse status filter to count the quantity in stock. Following comma separated filter options can be used
	 *                                'warehouseopen' = count products from open warehouses,
	 *                                'warehouseclosed' = count products from closed warehouses,
	 *                                'warehouseinternal' = count products from warehouses for internal correct/transfer only
	 * @param array $selected_combinations Selected combinations. Format: array([attrid] => attrval, [...])
	 * @param string $nooutput No print, return the output into a string
	 * @param int $status_purchase Purchase status -1=Return all products, 0=Products not on purchase, 1=Products on purchase
	 * @return        void|string
	 */
	public function select_produits($selected = '', $htmlname = 'productid', $filtertype = '', $limit = 0, $price_level = 0, $status = 1, $finished = 2, $selected_input_value = '', $hidelabel = 0, $ajaxoptions = array(), $socid = 0, $showempty = '1', $forcecombo = 0, $morecss = '', $hidepriceinlabel = 0, $warehouseStatus = '', $selected_combinations = null, $nooutput = 0, $status_purchase = -1)
	{
		// phpcs:enable
		global $langs, $conf;

		$out = '';

		// check parameters
		$price_level = (!empty($price_level) ? $price_level : 0);
		if (is_null($ajaxoptions)) {
			$ajaxoptions = array();
		}

		if (strval($filtertype) === '' && (isModEnabled("product") || isModEnabled("service"))) {
			if (isModEnabled("product") && !isModEnabled('service')) {
				$filtertype = '0';
			} elseif (!isModEnabled('product') && isModEnabled("service")) {
				$filtertype = '1';
			}
		}

		if (!empty($conf->use_javascript_ajax) && !empty($conf->global->PRODUIT_USE_SEARCH_TO_SELECT)) {
			$placeholder = '';

			if ($selected && empty($selected_input_value)) {
				require_once DOL_DOCUMENT_ROOT . '/product/class/product.class.php';
				$producttmpselect = new Product($this->db);
				$producttmpselect->fetch($selected);
				$selected_input_value = $producttmpselect->ref;
				unset($producttmpselect);
			}
			// handle case where product or service module is disabled + no filter specified
			if ($filtertype == '') {
				if (!isModEnabled('product')) { // when product module is disabled, show services only
					$filtertype = 1;
				} elseif (!isModEnabled('service')) { // when service module is disabled, show products only
					$filtertype = 0;
				}
			}
			// mode=1 means customers products
			$urloption = ($socid > 0 ? 'socid=' . $socid . '&' : '') . 'htmlname=' . $htmlname . '&outjson=1&price_level=' . $price_level . '&type=' . $filtertype . '&mode=1&status=' . $status . '&status_purchase=' . $status_purchase . '&finished=' . $finished . '&hidepriceinlabel=' . $hidepriceinlabel . '&warehousestatus=' . $warehouseStatus;
			$out .= ajax_autocompleter($selected, $htmlname, DOL_URL_ROOT . '/product/ajax/products.php', $urloption, $conf->global->PRODUIT_USE_SEARCH_TO_SELECT, 1, $ajaxoptions);

			if (isModEnabled('variants') && is_array($selected_combinations)) {
				// Code to automatically insert with javascript the select of attributes under the select of product
				// when a parent of variant has been selected.
				$out .= '
				<!-- script to auto show attributes select tags if a variant was selected -->
				<script nonce="' . getNonce() . '">
					// auto show attributes fields
					selected = ' . json_encode($selected_combinations) . ';
					combvalues = {};

					jQuery(document).ready(function () {

						jQuery("input[name=\'prod_entry_mode\']").change(function () {
							if (jQuery(this).val() == \'free\') {
								jQuery(\'div#attributes_box\').empty();
							}
						});

						jQuery("input#' . $htmlname . '").change(function () {

							if (!jQuery(this).val()) {
								jQuery(\'div#attributes_box\').empty();
								return;
							}

							console.log("A change has started. We get variants fields to inject html select");

							jQuery.getJSON("' . DOL_URL_ROOT . '/variants/ajax/getCombinations.php", {
								id: jQuery(this).val()
							}, function (data) {
								jQuery(\'div#attributes_box\').empty();

								jQuery.each(data, function (key, val) {

									combvalues[val.id] = val.values;

									var span = jQuery(document.createElement(\'div\')).css({
										\'display\': \'table-row\'
									});

									span.append(
										jQuery(document.createElement(\'div\')).text(val.label).css({
											\'font-weight\': \'bold\',
											\'display\': \'table-cell\'
										})
									);

									var html = jQuery(document.createElement(\'select\')).attr(\'name\', \'combinations[\' + val.id + \']\').css({
										\'margin-left\': \'15px\',
										\'white-space\': \'pre\'
									}).append(
										jQuery(document.createElement(\'option\')).val(\'\')
									);

									jQuery.each(combvalues[val.id], function (key, val) {
										var tag = jQuery(document.createElement(\'option\')).val(val.id).html(val.value);

										if (selected[val.fk_product_attribute] == val.id) {
											tag.attr(\'selected\', \'selected\');
										}

										html.append(tag);
									});

									span.append(html);
									jQuery(\'div#attributes_box\').append(span);
								});
							})
						});

						' . ($selected ? 'jQuery("input#' . $htmlname . '").change();' : '') . '
					});
				</script>
                ';
			}

			if (empty($hidelabel)) {
				$out .= $langs->trans("RefOrLabel") . ' : ';
			} elseif ($hidelabel > 1) {
				$placeholder = ' placeholder="' . $langs->trans("RefOrLabel") . '"';
				if ($hidelabel == 2) {
					$out .= img_picto($langs->trans("Search"), 'search');
				}
			}
			$out .= '<input type="text" class="minwidth100' . ($morecss ? ' ' . $morecss : '') . '" name="search_' . $htmlname . '" id="search_' . $htmlname . '" value="' . $selected_input_value . '"' . $placeholder . ' ' . (!empty($conf->global->PRODUCT_SEARCH_AUTOFOCUS) ? 'autofocus' : '') . ' />';
			if ($hidelabel == 3) {
				$out .= img_picto($langs->trans("Search"), 'search');
			}
		} else {
			$out .= $this->select_produits_list($selected, $htmlname, $filtertype, $limit, $price_level, '', $status, $finished, 0, $socid, $showempty, $forcecombo, $morecss, $hidepriceinlabel, $warehouseStatus, $status_purchase);
		}

		if (empty($nooutput)) {
			print $out;
		} else {
			return $out;
		}
	}

	// phpcs:disable PEAR.NamingConventions.ValidFunctionName.ScopeNotCamelCaps

	/**
	 *  Return list of BOM for customer in Ajax if Ajax activated or go to select_produits_list
	 *
	 * @param int $selected Preselected BOM id
	 * @param string $htmlname Name of HTML select field (must be unique in page).
	 * @param int $limit Limit on number of returned lines
	 * @param int $status Sell status -1=Return all bom, 0=Draft BOM, 1=Validated BOM
	 * @param int $type type of the BOM (-1=Return all BOM, 0=Return disassemble BOM, 1=Return manufacturing BOM)
	 * @param string $showempty '' to not show empty line. Translation key to show an empty line. '1' show empty line with no text.
	 * @param string $morecss Add more css on select
	 * @param string $nooutput No print, return the output into a string
	 * @param int $forcecombo Force to use combo box
	 * @param array $TProducts Add filter on a defined product
	 * @return        void|string
	 */
	public function select_bom($selected = '', $htmlname = 'bom_id', $limit = 0, $status = 1, $type = 0, $showempty = '1', $morecss = '', $nooutput = '', $forcecombo = 0, $TProducts = [])
	{
		// phpcs:enable
		global $conf, $user, $langs, $db;

		require_once DOL_DOCUMENT_ROOT . '/product/class/product.class.php';

		$error = 0;
		$out = '';

		if (!$forcecombo) {
			include_once DOL_DOCUMENT_ROOT . '/core/lib/ajax.lib.php';
			$events = array();
			$out .= ajax_combobox($htmlname, $events, getDolGlobalInt("PRODUIT_USE_SEARCH_TO_SELECT"));
		}

		$out .= '<select class="flat' . ($morecss ? ' ' . $morecss : '') . '" name="' . $htmlname . '" id="' . $htmlname . '">';

		$sql = 'SELECT b.rowid, b.ref, b.label, b.fk_product';
		$sql .= ' FROM ' . MAIN_DB_PREFIX . 'bom_bom as b';
		$sql .= ' WHERE b.entity IN (' . getEntity('bom') . ')';
		if (!empty($status)) $sql .= ' AND status = ' . (int) $status;
		if (!empty($type)) $sql .= ' AND bomtype = ' . (int) $type;
		if (!empty($TProducts)) $sql .= ' AND fk_product IN (' . $this->db->sanitize(implode(',', $TProducts)) . ')';
		if (!empty($limit)) $sql .= ' LIMIT ' . (int) $limit;
		$resql = $db->query($sql);
		if ($resql) {
			if ($showempty) {
				$out .= '<option value="-1"';
				if (empty($selected)) $out .= ' selected';
				$out .= '>&nbsp;</option>';
			}
			while ($obj = $db->fetch_object($resql)) {
				$product = new Product($db);
				$res = $product->fetch($obj->fk_product);
				$out .= '<option value="' . $obj->rowid . '"';
				if ($obj->rowid == $selected) $out .= 'selected';
				$out .= '>' . $obj->ref . ' - ' . $product->label . ' - ' . $obj->label . '</option>';
			}
		} else {
			$error++;
			dol_print_error($db);
		}
		if (empty($nooutput)) {
			print $out;
		} else {
			return $out;
		}
	}

	// phpcs:disable PEAR.NamingConventions.ValidFunctionName.ScopeNotCamelCaps

	/**
	 *    Return list of products for a customer.
	 *  Called by select_produits.
	 *
	 * @param int $selected Preselected product
	 * @param string $htmlname Name of select html
	 * @param string $filtertype Filter on product type (''=nofilter, 0=product, 1=service)
	 * @param int $limit Limit on number of returned lines
	 * @param int $price_level Level of price to show
	 * @param string $filterkey Filter on product
	 * @param int $status -1=Return all products, 0=Products not on sell, 1=Products on sell
	 * @param int $finished Filter on finished field: 2=No filter
	 * @param int $outputmode 0=HTML select string, 1=Array
	 * @param int $socid Thirdparty Id (to get also price dedicated to this customer)
	 * @param string $showempty '' to not show empty line. Translation key to show an empty line. '1' show empty line with no text.
	 * @param int $forcecombo Force to use combo box
	 * @param string $morecss Add more css on select
	 * @param int $hidepriceinlabel 1=Hide prices in label
	 * @param string $warehouseStatus Warehouse status filter to group/count stock. Following comma separated filter options can be used.
	 *                                'warehouseopen' = count products from open warehouses,
	 *                                'warehouseclosed' = count products from closed warehouses,
	 *                                'warehouseinternal' = count products from warehouses for internal correct/transfer only
	 * @param int $status_purchase Purchase status -1=Return all products, 0=Products not on purchase, 1=Products on purchase
	 * @return     array|string                Array of keys for json
	 */
	public function select_produits_list($selected = '', $htmlname = 'productid', $filtertype = '', $limit = 20, $price_level = 0, $filterkey = '', $status = 1, $finished = 2, $outputmode = 0, $socid = 0, $showempty = '1', $forcecombo = 0, $morecss = '', $hidepriceinlabel = 0, $warehouseStatus = '', $status_purchase = -1)
	{
		// phpcs:enable
		global $langs, $conf;
		global $hookmanager;

		$out = '';
		$outarray = array();

		// Units
		if (getDolGlobalInt('PRODUCT_USE_UNITS')) {
			$langs->load('other');
		}

		$warehouseStatusArray = array();
		if (!empty($warehouseStatus)) {
			require_once DOL_DOCUMENT_ROOT . '/product/stock/class/entrepot.class.php';
			if (preg_match('/warehouseclosed/', $warehouseStatus)) {
				$warehouseStatusArray[] = Entrepot::STATUS_CLOSED;
			}
			if (preg_match('/warehouseopen/', $warehouseStatus)) {
				$warehouseStatusArray[] = Entrepot::STATUS_OPEN_ALL;
			}
			if (preg_match('/warehouseinternal/', $warehouseStatus)) {
				$warehouseStatusArray[] = Entrepot::STATUS_OPEN_INTERNAL;
			}
		}

		$selectFields = " p.rowid, p.ref, p.label, p.description, p.barcode, p.fk_country, p.fk_product_type, p.price, p.price_ttc, p.price_base_type, p.tva_tx, p.default_vat_code, p.duration, p.fk_price_expression";
		if (count($warehouseStatusArray)) {
			$selectFieldsGrouped = ", sum(" . $this->db->ifsql("e.statut IS NULL", "0", "ps.reel") . ") as stock"; // e.statut is null if there is no record in stock
		} else {
			$selectFieldsGrouped = ", " . $this->db->ifsql("p.stock IS NULL", 0, "p.stock") . " AS stock";
		}

		$sql = "SELECT ";
<<<<<<< HEAD
		// Add select from hooks
		$parameters = array();
		$reshook = $hookmanager->executeHooks('selectProductsListSelect', $parameters); // Note that $action and $object may have been modified by hook
		$sql .= $selectFields.$selectFieldsGrouped.$hookmanager->resPrint;
=======
		$sql .= $selectFields . $selectFieldsGrouped;
>>>>>>> 534f1868

		if (!empty($conf->global->PRODUCT_SORT_BY_CATEGORY)) {
			//Product category
			$sql .= ", (SELECT " . $this->db->prefix() . "categorie_product.fk_categorie
						FROM " . $this->db->prefix() . "categorie_product
						WHERE " . $this->db->prefix() . "categorie_product.fk_product=p.rowid
						LIMIT 1
				) AS categorie_product_id ";
		}

		//Price by customer
		if (!empty($conf->global->PRODUIT_CUSTOMER_PRICES) && !empty($socid)) {
			$sql .= ', pcp.rowid as idprodcustprice, pcp.price as custprice, pcp.price_ttc as custprice_ttc,';
			$sql .= ' pcp.price_base_type as custprice_base_type, pcp.tva_tx as custtva_tx, pcp.default_vat_code as custdefault_vat_code, pcp.ref_customer as custref';
			$selectFields .= ", idprodcustprice, custprice, custprice_ttc, custprice_base_type, custtva_tx, custdefault_vat_code, custref";
		}
		// Units
		if (getDolGlobalInt('PRODUCT_USE_UNITS')) {
			$sql .= ", u.label as unit_long, u.short_label as unit_short, p.weight, p.weight_units, p.length, p.length_units, p.width, p.width_units, p.height, p.height_units, p.surface, p.surface_units, p.volume, p.volume_units";
			$selectFields .= ', unit_long, unit_short, p.weight, p.weight_units, p.length, p.length_units, p.width, p.width_units, p.height, p.height_units, p.surface, p.surface_units, p.volume, p.volume_units';
		}

		// Multilang : we add translation
		if (getDolGlobalInt('MAIN_MULTILANGS')) {
			$sql .= ", pl.label as label_translated";
			$sql .= ", pl.description as description_translated";
			$selectFields .= ", label_translated";
			$selectFields .= ", description_translated";
		}
		// Price by quantity
		if (!empty($conf->global->PRODUIT_CUSTOMER_PRICES_BY_QTY) || !empty($conf->global->PRODUIT_CUSTOMER_PRICES_BY_QTY_MULTIPRICES)) {
			$sql .= ", (SELECT pp.rowid FROM " . $this->db->prefix() . "product_price as pp WHERE pp.fk_product = p.rowid";
			if ($price_level >= 1 && !empty($conf->global->PRODUIT_CUSTOMER_PRICES_BY_QTY_MULTIPRICES)) {
				$sql .= " AND price_level = " . ((int) $price_level);
			}
			$sql .= " ORDER BY date_price";
			$sql .= " DESC LIMIT 1) as price_rowid";
			$sql .= ", (SELECT pp.price_by_qty FROM " . $this->db->prefix() . "product_price as pp WHERE pp.fk_product = p.rowid"; // price_by_qty is 1 if some prices by qty exists in subtable
			if ($price_level >= 1 && !empty($conf->global->PRODUIT_CUSTOMER_PRICES_BY_QTY_MULTIPRICES)) {
				$sql .= " AND price_level = " . ((int) $price_level);
			}
			$sql .= " ORDER BY date_price";
			$sql .= " DESC LIMIT 1) as price_by_qty";
			$selectFields .= ", price_rowid, price_by_qty";
		}
<<<<<<< HEAD
		$sql .= " FROM ".$this->db->prefix()."product as p";
		// Add from (left join) from hooks
		$parameters = array();
		$reshook = $hookmanager->executeHooks('selectProductsListFrom', $parameters); // Note that $action and $object may have been modified by hook
		$sql .= $hookmanager->resPrint;
=======
		$sql .= " FROM " . $this->db->prefix() . "product as p";
>>>>>>> 534f1868
		if (count($warehouseStatusArray)) {
			$sql .= " LEFT JOIN " . $this->db->prefix() . "product_stock as ps on ps.fk_product = p.rowid";
			$sql .= " LEFT JOIN " . $this->db->prefix() . "entrepot as e on ps.fk_entrepot = e.rowid AND e.entity IN (" . getEntity('stock') . ")";
			$sql .= ' AND e.statut IN (' . $this->db->sanitize($this->db->escape(implode(',', $warehouseStatusArray))) . ')'; // Return line if product is inside the selected stock. If not, an empty line will be returned so we will count 0.
		}

		// include search in supplier ref
		if (!empty($conf->global->MAIN_SEARCH_PRODUCT_BY_FOURN_REF)) {
			$sql .= " LEFT JOIN " . $this->db->prefix() . "product_fournisseur_price as pfp ON p.rowid = pfp.fk_product";
		}

		//Price by customer
		if (!empty($conf->global->PRODUIT_CUSTOMER_PRICES) && !empty($socid)) {
			$sql .= " LEFT JOIN  " . $this->db->prefix() . "product_customer_price as pcp ON pcp.fk_soc=" . ((int) $socid) . " AND pcp.fk_product=p.rowid";
		}
		// Units
		if (getDolGlobalInt('PRODUCT_USE_UNITS')) {
			$sql .= " LEFT JOIN " . $this->db->prefix() . "c_units u ON u.rowid = p.fk_unit";
		}
		// Multilang : we add translation
		if (getDolGlobalInt('MAIN_MULTILANGS')) {
			$sql .= " LEFT JOIN " . $this->db->prefix() . "product_lang as pl ON pl.fk_product = p.rowid ";
			if (!empty($conf->global->PRODUIT_TEXTS_IN_THIRDPARTY_LANGUAGE) && !empty($socid)) {
				require_once DOL_DOCUMENT_ROOT . '/societe/class/societe.class.php';
				$soc = new Societe($this->db);
				$result = $soc->fetch($socid);
				if ($result > 0 && !empty($soc->default_lang)) {
					$sql .= " AND pl.lang = '" . $this->db->escape($soc->default_lang) . "'";
				} else {
					$sql .= " AND pl.lang = '" . $this->db->escape($langs->getDefaultLang()) . "'";
				}
			} else {
				$sql .= " AND pl.lang = '" . $this->db->escape($langs->getDefaultLang()) . "'";
			}
		}

		if (!empty($conf->global->PRODUIT_ATTRIBUTES_HIDECHILD)) {
			$sql .= " LEFT JOIN " . $this->db->prefix() . "product_attribute_combination pac ON pac.fk_product_child = p.rowid";
		}

		$sql .= ' WHERE p.entity IN (' . getEntity('product') . ')';

		if (!empty($conf->global->PRODUIT_ATTRIBUTES_HIDECHILD)) {
			$sql .= " AND pac.rowid IS NULL";
		}

		if ($finished == 0) {
			$sql .= " AND p.finished = " . ((int) $finished);
		} elseif ($finished == 1) {
			$sql .= " AND p.finished = " . ((int) $finished);
			if ($status >= 0) {
				$sql .= " AND p.tosell = " . ((int) $status);
			}
		} elseif ($status >= 0) {
			$sql .= " AND p.tosell = " . ((int) $status);
		}
		if ($status_purchase >= 0) {
			$sql .= " AND p.tobuy = " . ((int) $status_purchase);
		}
		// Filter by product type
		if (strval($filtertype) != '') {
			$sql .= " AND p.fk_product_type = " . ((int) $filtertype);
		} elseif (!isModEnabled('product')) { // when product module is disabled, show services only
			$sql .= " AND p.fk_product_type = 1";
		} elseif (!isModEnabled('service')) { // when service module is disabled, show products only
			$sql .= " AND p.fk_product_type = 0";
		}
		// Add where from hooks
		$parameters = array();
		$reshook = $hookmanager->executeHooks('selectProductsListWhere', $parameters); // Note that $action and $object may have been modified by hook
		$sql .= $hookmanager->resPrint;
		// Add criteria on ref/label
		if ($filterkey != '') {
			$sql .= ' AND (';
			$prefix = empty($conf->global->PRODUCT_DONOTSEARCH_ANYWHERE) ? '%' : ''; // Can use index if PRODUCT_DONOTSEARCH_ANYWHERE is on
			// For natural search
			$scrit = explode(' ', $filterkey);
			$i = 0;
			if (count($scrit) > 1) {
				$sql .= "(";
			}
			foreach ($scrit as $crit) {
				if ($i > 0) {
					$sql .= " AND ";
				}
				$sql .= "(p.ref LIKE '" . $this->db->escape($prefix . $crit) . "%' OR p.label LIKE '" . $this->db->escape($prefix . $crit) . "%'";
				if (getDolGlobalInt('MAIN_MULTILANGS')) {
					$sql .= " OR pl.label LIKE '" . $this->db->escape($prefix . $crit) . "%'";
				}
				if (!empty($conf->global->PRODUIT_CUSTOMER_PRICES) && !empty($socid)) {
					$sql .= " OR pcp.ref_customer LIKE '" . $this->db->escape($prefix . $crit) . "%'";
				}
				if (!empty($conf->global->PRODUCT_AJAX_SEARCH_ON_DESCRIPTION)) {
					$sql .= " OR p.description LIKE '" . $this->db->escape($prefix . $crit) . "%'";
					if (getDolGlobalInt('MAIN_MULTILANGS')) {
						$sql .= " OR pl.description LIKE '" . $this->db->escape($prefix . $crit) . "%'";
					}
				}
				if (!empty($conf->global->MAIN_SEARCH_PRODUCT_BY_FOURN_REF)) {
					$sql .= " OR pfp.ref_fourn LIKE '" . $this->db->escape($prefix . $crit) . "%'";
				}
				$sql .= ")";
				$i++;
			}
			if (count($scrit) > 1) {
				$sql .= ")";
			}
			if (isModEnabled('barcode')) {
				$sql .= " OR p.barcode LIKE '" . $this->db->escape($prefix . $filterkey) . "%'";
			}
			$sql .= ')';
		}
		if (count($warehouseStatusArray)) {
			$sql .= " GROUP BY " . $selectFields;
		}

		//Sort by category
		if (!empty($conf->global->PRODUCT_SORT_BY_CATEGORY)) {
			$sql .= " ORDER BY categorie_product_id ";
			//ASC OR DESC order
			($conf->global->PRODUCT_SORT_BY_CATEGORY == 1) ? $sql .= "ASC" : $sql .= "DESC";
		} else {
			$sql .= $this->db->order("p.ref");
		}

		$sql .= $this->db->plimit($limit, 0);

		// Build output string
		dol_syslog(get_class($this) . "::select_produits_list search products", LOG_DEBUG);
		$result = $this->db->query($sql);
		if ($result) {
			require_once DOL_DOCUMENT_ROOT . '/product/class/product.class.php';
			require_once DOL_DOCUMENT_ROOT . '/product/dynamic_price/class/price_parser.class.php';
			require_once DOL_DOCUMENT_ROOT . '/core/lib/product.lib.php';

			$num = $this->db->num_rows($result);

			$events = null;

			if (!$forcecombo) {
				include_once DOL_DOCUMENT_ROOT . '/core/lib/ajax.lib.php';
				$out .= ajax_combobox($htmlname, $events, getDolGlobalInt("PRODUIT_USE_SEARCH_TO_SELECT"));
			}

			$out .= '<select class="flat' . ($morecss ? ' ' . $morecss : '') . '" name="' . $htmlname . '" id="' . $htmlname . '">';

			$textifempty = '';
			// Do not use textifempty = ' ' or '&nbsp;' here, or search on key will search on ' key'.
			//if (!empty($conf->use_javascript_ajax) || $forcecombo) $textifempty='';
			if (!empty($conf->global->PRODUIT_USE_SEARCH_TO_SELECT)) {
				if ($showempty && !is_numeric($showempty)) {
					$textifempty = $langs->trans($showempty);
				} else {
					$textifempty .= $langs->trans("All");
				}
			} else {
				if ($showempty && !is_numeric($showempty)) {
					$textifempty = $langs->trans($showempty);
				}
			}
			if ($showempty) {
				$out .= '<option value="-1" selected>' . ($textifempty ? $textifempty : '&nbsp;') . '</option>';
			}

			$i = 0;
			while ($num && $i < $num) {
				$opt = '';
				$optJson = array();
				$objp = $this->db->fetch_object($result);

				if ((!empty($conf->global->PRODUIT_CUSTOMER_PRICES_BY_QTY) || !empty($conf->global->PRODUIT_CUSTOMER_PRICES_BY_QTY_MULTIPRICES)) && !empty($objp->price_by_qty) && $objp->price_by_qty == 1) { // Price by quantity will return many prices for the same product
					$sql = "SELECT rowid, quantity, price, unitprice, remise_percent, remise, price_base_type";
					$sql .= " FROM " . $this->db->prefix() . "product_price_by_qty";
					$sql .= " WHERE fk_product_price = " . ((int) $objp->price_rowid);
					$sql .= " ORDER BY quantity ASC";

					dol_syslog(get_class($this) . "::select_produits_list search prices by qty", LOG_DEBUG);
					$result2 = $this->db->query($sql);
					if ($result2) {
						$nb_prices = $this->db->num_rows($result2);
						$j = 0;
						while ($nb_prices && $j < $nb_prices) {
							$objp2 = $this->db->fetch_object($result2);

							$objp->price_by_qty_rowid = $objp2->rowid;
							$objp->price_by_qty_price_base_type = $objp2->price_base_type;
							$objp->price_by_qty_quantity = $objp2->quantity;
							$objp->price_by_qty_unitprice = $objp2->unitprice;
							$objp->price_by_qty_remise_percent = $objp2->remise_percent;
							// For backward compatibility
							$objp->quantity = $objp2->quantity;
							$objp->price = $objp2->price;
							$objp->unitprice = $objp2->unitprice;
							$objp->remise_percent = $objp2->remise_percent;

							//$objp->tva_tx is not overwritten by $objp2 value
							//$objp->default_vat_code is not overwritten by $objp2 value

							$this->constructProductListOption($objp, $opt, $optJson, 0, $selected, $hidepriceinlabel, $filterkey);

							$j++;

							// Add new entry
							// "key" value of json key array is used by jQuery automatically as selected value
							// "label" value of json key array is used by jQuery automatically as text for combo box
							$out .= $opt;
							array_push($outarray, $optJson);
						}
					}
				} else {
					if (isModEnabled('dynamicprices') && !empty($objp->fk_price_expression)) {
						$price_product = new Product($this->db);
						$price_product->fetch($objp->rowid, '', '', 1);

						require_once DOL_DOCUMENT_ROOT . '/product/dynamic_price/class/price_parser.class.php';
						$priceparser = new PriceParser($this->db);
						$price_result = $priceparser->parseProduct($price_product);
						if ($price_result >= 0) {
							$objp->price = $price_result;
							$objp->unitprice = $price_result;
							//Calculate the VAT
							$objp->price_ttc = price2num($objp->price) * (1 + ($objp->tva_tx / 100));
							$objp->price_ttc = price2num($objp->price_ttc, 'MU');
						}
					}

					$this->constructProductListOption($objp, $opt, $optJson, $price_level, $selected, $hidepriceinlabel, $filterkey);
					// Add new entry
					// "key" value of json key array is used by jQuery automatically as selected value
					// "label" value of json key array is used by jQuery automatically as text for combo box
					$out .= $opt;
					array_push($outarray, $optJson);
				}

				$i++;
			}

			$out .= '</select>';

			$this->db->free($result);

			if (empty($outputmode)) {
				return $out;
			}

			return $outarray;
		} else {
			dol_print_error($this->db);
		}

		return '';
	}

	/**
	 * Function to forge the string with OPTIONs of SELECT.
	 * This define value for &$opt and &$optJson.
	 * This function is called by select_produits_list().
	 *
	 * @param object $objp Resultset of fetch
	 * @param string $opt Option (var used for returned value in string option format)
	 * @param string $optJson Option (var used for returned value in json format)
	 * @param int $price_level Price level
	 * @param string $selected Preselected value
	 * @param int $hidepriceinlabel Hide price in label
	 * @param string $filterkey Filter key to highlight
	 * @param int $novirtualstock Do not load virtual stock, even if slow option STOCK_SHOW_VIRTUAL_STOCK_IN_PRODUCTS_COMBO is on.
	 * @return    void
	 */
	protected function constructProductListOption(&$objp, &$opt, &$optJson, $price_level, $selected, $hidepriceinlabel = 0, $filterkey = '', $novirtualstock = 0)
	{
		global $langs, $conf, $user;
		global $hookmanager;

		$outkey = '';
		$outval = '';
		$outref = '';
		$outlabel = '';
		$outlabel_translated = '';
		$outdesc = '';
		$outdesc_translated = '';
		$outbarcode = '';
		$outorigin = '';
		$outtype = '';
		$outprice_ht = '';
		$outprice_ttc = '';
		$outpricebasetype = '';
		$outtva_tx = '';
		$outdefault_vat_code = '';
		$outqty = 1;
		$outdiscount = 0;

		$maxlengtharticle = (empty($conf->global->PRODUCT_MAX_LENGTH_COMBO) ? 48 : $conf->global->PRODUCT_MAX_LENGTH_COMBO);

		$label = $objp->label;
		if (!empty($objp->label_translated)) {
			$label = $objp->label_translated;
		}
		if (!empty($filterkey) && $filterkey != '') {
			$label = preg_replace('/(' . preg_quote($filterkey, '/') . ')/i', '<strong>$1</strong>', $label, 1);
		}

		$outkey = $objp->rowid;
		$outref = $objp->ref;
		$outrefcust = empty($objp->custref) ? '' : $objp->custref;
		$outlabel = $objp->label;
		$outdesc = $objp->description;
		if (getDolGlobalInt('MAIN_MULTILANGS')) {
			$outlabel_translated = $objp->label_translated;
			$outdesc_translated = $objp->description_translated;
		}
		$outbarcode = $objp->barcode;
		$outorigin = $objp->fk_country;
		$outpbq = empty($objp->price_by_qty_rowid) ? '' : $objp->price_by_qty_rowid;

		$outtype = $objp->fk_product_type;
		$outdurationvalue = $outtype == Product::TYPE_SERVICE ? substr($objp->duration, 0, dol_strlen($objp->duration) - 1) : '';
		$outdurationunit = $outtype == Product::TYPE_SERVICE ? substr($objp->duration, -1) : '';

		if ($outorigin && !empty($conf->global->PRODUCT_SHOW_ORIGIN_IN_COMBO)) {
			require_once DOL_DOCUMENT_ROOT . '/core/lib/company.lib.php';
		}

		// Units
		$outvalUnits = '';
		if (getDolGlobalInt('PRODUCT_USE_UNITS')) {
			if (!empty($objp->unit_short)) {
				$outvalUnits .= ' - ' . $objp->unit_short;
			}
		}
		if (!empty($conf->global->PRODUCT_SHOW_DIMENSIONS_IN_COMBO)) {
			if (!empty($objp->weight) && $objp->weight_units !== null) {
				$unitToShow = showDimensionInBestUnit($objp->weight, $objp->weight_units, 'weight', $langs);
				$outvalUnits .= ' - ' . $unitToShow;
			}
			if ((!empty($objp->length) || !empty($objp->width) || !empty($objp->height)) && $objp->length_units !== null) {
				$unitToShow = $objp->length . ' x ' . $objp->width . ' x ' . $objp->height . ' ' . measuringUnitString(0, 'size', $objp->length_units);
				$outvalUnits .= ' - ' . $unitToShow;
			}
			if (!empty($objp->surface) && $objp->surface_units !== null) {
				$unitToShow = showDimensionInBestUnit($objp->surface, $objp->surface_units, 'surface', $langs);
				$outvalUnits .= ' - ' . $unitToShow;
			}
			if (!empty($objp->volume) && $objp->volume_units !== null) {
				$unitToShow = showDimensionInBestUnit($objp->volume, $objp->volume_units, 'volume', $langs);
				$outvalUnits .= ' - ' . $unitToShow;
			}
		}
		if ($outdurationvalue && $outdurationunit) {
			$da = array(
				'h' => $langs->trans('Hour'),
				'd' => $langs->trans('Day'),
				'w' => $langs->trans('Week'),
				'm' => $langs->trans('Month'),
				'y' => $langs->trans('Year')
			);
			if (isset($da[$outdurationunit])) {
				$outvalUnits .= ' - ' . $outdurationvalue . ' ' . $langs->transnoentities($da[$outdurationunit] . ($outdurationvalue > 1 ? 's' : ''));
			}
		}

		$opt = '<option value="' . $objp->rowid . '"';
		$opt .= ($objp->rowid == $selected) ? ' selected' : '';
		if (!empty($objp->price_by_qty_rowid) && $objp->price_by_qty_rowid > 0) {
			$opt .= ' pbq="' . $objp->price_by_qty_rowid . '" data-pbq="' . $objp->price_by_qty_rowid . '" data-pbqup="' . $objp->price_by_qty_unitprice . '" data-pbqbase="' . $objp->price_by_qty_price_base_type . '" data-pbqqty="' . $objp->price_by_qty_quantity . '" data-pbqpercent="' . $objp->price_by_qty_remise_percent . '"';
		}
		if (isModEnabled('stock') && isset($objp->stock) && ($objp->fk_product_type == Product::TYPE_PRODUCT || !empty($conf->global->STOCK_SUPPORTS_SERVICES))) {
			if (!empty($user->rights->stock->lire)) {
				if ($objp->stock > 0) {
					$opt .= ' class="product_line_stock_ok"';
				} elseif ($objp->stock <= 0) {
					$opt .= ' class="product_line_stock_too_low"';
				}
			}
		}
		if (!empty($conf->global->PRODUIT_TEXTS_IN_THIRDPARTY_LANGUAGE)) {
			$opt .= ' data-labeltrans="' . $outlabel_translated . '"';
			$opt .= ' data-desctrans="' . dol_escape_htmltag($outdesc_translated) . '"';
		}
		$opt .= '>';
		$opt .= $objp->ref;
		if (!empty($objp->custref)) {
			$opt .= ' (' . $objp->custref . ')';
		}
		if ($outbarcode) {
			$opt .= ' (' . $outbarcode . ')';
		}
		$opt .= ' - ' . dol_trunc($label, $maxlengtharticle);
		if ($outorigin && !empty($conf->global->PRODUCT_SHOW_ORIGIN_IN_COMBO)) {
			$opt .= ' (' . getCountry($outorigin, 1) . ')';
		}

		$objRef = $objp->ref;
		if (!empty($objp->custref)) {
			$objRef .= ' (' . $objp->custref . ')';
		}
		if (!empty($filterkey) && $filterkey != '') {
			$objRef = preg_replace('/(' . preg_quote($filterkey, '/') . ')/i', '<strong>$1</strong>', $objRef, 1);
		}
		$outval .= $objRef;
		if ($outbarcode) {
			$outval .= ' (' . $outbarcode . ')';
		}
		$outval .= ' - ' . dol_trunc($label, $maxlengtharticle);
		if ($outorigin && !empty($conf->global->PRODUCT_SHOW_ORIGIN_IN_COMBO)) {
			$outval .= ' (' . getCountry($outorigin, 1) . ')';
		}

		// Units
		$opt .= $outvalUnits;
		$outval .= $outvalUnits;

		$found = 0;

		// Multiprice
		// If we need a particular price level (from 1 to n)
		if (empty($hidepriceinlabel) && $price_level >= 1 && (!empty($conf->global->PRODUIT_MULTIPRICES) || !empty($conf->global->PRODUIT_CUSTOMER_PRICES_BY_QTY_MULTIPRICES))) {
			$sql = "SELECT price, price_ttc, price_base_type, tva_tx, default_vat_code";
			$sql .= " FROM " . $this->db->prefix() . "product_price";
			$sql .= " WHERE fk_product = " . ((int) $objp->rowid);
			$sql .= " AND entity IN (" . getEntity('productprice') . ")";
			$sql .= " AND price_level = " . ((int) $price_level);
			$sql .= " ORDER BY date_price DESC, rowid DESC"; // Warning DESC must be both on date_price and rowid.
			$sql .= " LIMIT 1";

			dol_syslog(get_class($this) . '::constructProductListOption search price for product ' . $objp->rowid . ' AND level ' . $price_level, LOG_DEBUG);
			$result2 = $this->db->query($sql);
			if ($result2) {
				$objp2 = $this->db->fetch_object($result2);
				if ($objp2) {
					$found = 1;
					if ($objp2->price_base_type == 'HT') {
						$opt .= ' - ' . price($objp2->price, 1, $langs, 0, 0, -1, $conf->currency) . ' ' . $langs->trans("HT");
						$outval .= ' - ' . price($objp2->price, 0, $langs, 0, 0, -1, $conf->currency) . ' ' . $langs->transnoentities("HT");
					} else {
						$opt .= ' - ' . price($objp2->price_ttc, 1, $langs, 0, 0, -1, $conf->currency) . ' ' . $langs->trans("TTC");
						$outval .= ' - ' . price($objp2->price_ttc, 0, $langs, 0, 0, -1, $conf->currency) . ' ' . $langs->transnoentities("TTC");
					}
					$outprice_ht = price($objp2->price);
					$outprice_ttc = price($objp2->price_ttc);
					$outpricebasetype = $objp2->price_base_type;
					if (!empty($conf->global->PRODUIT_MULTIPRICES_USE_VAT_PER_LEVEL)) {  // using this option is a bug. kept for backward compatibility
						$outtva_tx = $objp2->tva_tx;                        // We use the vat rate on line of multiprice
						$outdefault_vat_code = $objp2->default_vat_code;    // We use the vat code on line of multiprice
					} else {
						$outtva_tx = $objp->tva_tx;                            // We use the vat rate of product, not the one on line of multiprice
						$outdefault_vat_code = $objp->default_vat_code;        // We use the vat code or product, not the one on line of multiprice
					}
				}
			} else {
				dol_print_error($this->db);
			}
		}

		// Price by quantity
		if (empty($hidepriceinlabel) && !empty($objp->quantity) && $objp->quantity >= 1 && (!empty($conf->global->PRODUIT_CUSTOMER_PRICES_BY_QTY) || !empty($conf->global->PRODUIT_CUSTOMER_PRICES_BY_QTY_MULTIPRICES))) {
			$found = 1;
			$outqty = $objp->quantity;
			$outdiscount = $objp->remise_percent;
			if ($objp->quantity == 1) {
				$opt .= ' - ' . price($objp->unitprice, 1, $langs, 0, 0, -1, $conf->currency) . "/";
				$outval .= ' - ' . price($objp->unitprice, 0, $langs, 0, 0, -1, $conf->currency) . "/";
				$opt .= $langs->trans("Unit"); // Do not use strtolower because it breaks utf8 encoding
				$outval .= $langs->transnoentities("Unit");
			} else {
				$opt .= ' - ' . price($objp->price, 1, $langs, 0, 0, -1, $conf->currency) . "/" . $objp->quantity;
				$outval .= ' - ' . price($objp->price, 0, $langs, 0, 0, -1, $conf->currency) . "/" . $objp->quantity;
				$opt .= $langs->trans("Units"); // Do not use strtolower because it breaks utf8 encoding
				$outval .= $langs->transnoentities("Units");
			}

			$outprice_ht = price($objp->unitprice);
			$outprice_ttc = price($objp->unitprice * (1 + ($objp->tva_tx / 100)));
			$outpricebasetype = $objp->price_base_type;
			$outtva_tx = $objp->tva_tx;                            // This value is the value on product when constructProductListOption is called by select_produits_list even if other field $objp-> are from table price_by_qty
			$outdefault_vat_code = $objp->default_vat_code;        // This value is the value on product when constructProductListOption is called by select_produits_list even if other field $objp-> are from table price_by_qty
		}
		if (empty($hidepriceinlabel) && !empty($objp->quantity) && $objp->quantity >= 1) {
			$opt .= " (" . price($objp->unitprice, 1, $langs, 0, 0, -1, $conf->currency) . "/" . $langs->trans("Unit") . ")"; // Do not use strtolower because it breaks utf8 encoding
			$outval .= " (" . price($objp->unitprice, 0, $langs, 0, 0, -1, $conf->currency) . "/" . $langs->transnoentities("Unit") . ")"; // Do not use strtolower because it breaks utf8 encoding
		}
		if (empty($hidepriceinlabel) && !empty($objp->remise_percent) && $objp->remise_percent >= 1) {
			$opt .= " - " . $langs->trans("Discount") . " : " . vatrate($objp->remise_percent) . ' %';
			$outval .= " - " . $langs->transnoentities("Discount") . " : " . vatrate($objp->remise_percent) . ' %';
		}

		// Price by customer
		if (empty($hidepriceinlabel) && !empty($conf->global->PRODUIT_CUSTOMER_PRICES)) {
			if (!empty($objp->idprodcustprice)) {
				$found = 1;

				if ($objp->custprice_base_type == 'HT') {
					$opt .= ' - ' . price($objp->custprice, 1, $langs, 0, 0, -1, $conf->currency) . ' ' . $langs->trans("HT");
					$outval .= ' - ' . price($objp->custprice, 0, $langs, 0, 0, -1, $conf->currency) . ' ' . $langs->transnoentities("HT");
				} else {
					$opt .= ' - ' . price($objp->custprice_ttc, 1, $langs, 0, 0, -1, $conf->currency) . ' ' . $langs->trans("TTC");
					$outval .= ' - ' . price($objp->custprice_ttc, 0, $langs, 0, 0, -1, $conf->currency) . ' ' . $langs->transnoentities("TTC");
				}

				$outprice_ht = price($objp->custprice);
				$outprice_ttc = price($objp->custprice_ttc);
				$outpricebasetype = $objp->custprice_base_type;
				$outtva_tx = $objp->custtva_tx;
				$outdefault_vat_code = $objp->custdefault_vat_code;
			}
		}

		// If level no defined or multiprice not found, we used the default price
		if (empty($hidepriceinlabel) && !$found) {
			if ($objp->price_base_type == 'HT') {
				$opt .= ' - ' . price($objp->price, 1, $langs, 0, 0, -1, $conf->currency) . ' ' . $langs->trans("HT");
				$outval .= ' - ' . price($objp->price, 0, $langs, 0, 0, -1, $conf->currency) . ' ' . $langs->transnoentities("HT");
			} else {
				$opt .= ' - ' . price($objp->price_ttc, 1, $langs, 0, 0, -1, $conf->currency) . ' ' . $langs->trans("TTC");
				$outval .= ' - ' . price($objp->price_ttc, 0, $langs, 0, 0, -1, $conf->currency) . ' ' . $langs->transnoentities("TTC");
			}
			$outprice_ht = price($objp->price);
			$outprice_ttc = price($objp->price_ttc);
			$outpricebasetype = $objp->price_base_type;
			$outtva_tx = $objp->tva_tx;
			$outdefault_vat_code = $objp->default_vat_code;
		}

		if (isModEnabled('stock') && isset($objp->stock) && ($objp->fk_product_type == Product::TYPE_PRODUCT || !empty($conf->global->STOCK_SUPPORTS_SERVICES))) {
			if (!empty($user->rights->stock->lire)) {
				$opt .= ' - ' . $langs->trans("Stock") . ': ' . price(price2num($objp->stock, 'MS'));

				if ($objp->stock > 0) {
					$outval .= ' - <span class="product_line_stock_ok">';
				} elseif ($objp->stock <= 0) {
					$outval .= ' - <span class="product_line_stock_too_low">';
				}
				$outval .= $langs->transnoentities("Stock") . ': ' . price(price2num($objp->stock, 'MS'));
				$outval .= '</span>';
				if (empty($novirtualstock) && !empty($conf->global->STOCK_SHOW_VIRTUAL_STOCK_IN_PRODUCTS_COMBO)) {  // Warning, this option may slow down combo list generation
					$langs->load("stocks");

					$tmpproduct = new Product($this->db);
					$tmpproduct->fetch($objp->rowid, '', '', '', 1, 1, 1); // Load product without lang and prices arrays (we just need to make ->virtual_stock() after)
					$tmpproduct->load_virtual_stock();
					$virtualstock = $tmpproduct->stock_theorique;

					$opt .= ' - ' . $langs->trans("VirtualStock") . ':' . $virtualstock;

					$outval .= ' - ' . $langs->transnoentities("VirtualStock") . ':';
					if ($virtualstock > 0) {
						$outval .= '<span class="product_line_stock_ok">';
					} elseif ($virtualstock <= 0) {
						$outval .= '<span class="product_line_stock_too_low">';
					}
					$outval .= $virtualstock;
					$outval .= '</span>';

					unset($tmpproduct);
				}
			}
		}

		$parameters = array('objp'=>$objp);
		$reshook = $hookmanager->executeHooks('constructProductListOption', $parameters); // Note that $action and $object may have been modified by hook
		if (!empty($reshook)) {
			$opt = $hookmanager->resPrint;
		} else {
			$opt .= $hookmanager->resPrint;
		}

		$opt .= "</option>\n";
		$optJson = array(
			'key' => $outkey,
			'value' => $outref,
			'label' => $outval,
			'label2' => $outlabel,
			'desc' => $outdesc,
			'type' => $outtype,
			'price_ht' => price2num($outprice_ht),
			'price_ttc' => price2num($outprice_ttc),
			'price_ht_locale' => price(price2num($outprice_ht)),
			'price_ttc_locale' => price(price2num($outprice_ttc)),
			'pricebasetype' => $outpricebasetype,
			'tva_tx' => $outtva_tx,
			'default_vat_code' => $outdefault_vat_code,
			'qty' => $outqty,
			'discount' => $outdiscount,
			'duration_value' => $outdurationvalue,
			'duration_unit' => $outdurationunit,
			'pbq' => $outpbq,
			'labeltrans' => $outlabel_translated,
			'desctrans' => $outdesc_translated,
			'ref_customer' => $outrefcust
		);
	}

	// phpcs:disable PEAR.NamingConventions.ValidFunctionName.ScopeNotCamelCaps

	/**
	 *    Return list of products for customer (in Ajax if Ajax activated or go to select_produits_fournisseurs_list)
	 *
	 * @param int $socid Id third party
	 * @param string $selected Preselected product
	 * @param string $htmlname Name of HTML Select
	 * @param string $filtertype Filter on product type (''=nofilter, 0=product, 1=service)
	 * @param string $filtre For a SQL filter
	 * @param array $ajaxoptions Options for ajax_autocompleter
	 * @param int $hidelabel Hide label (0=no, 1=yes)
	 * @param int $alsoproductwithnosupplierprice 1=Add also product without supplier prices
	 * @param string $morecss More CSS
	 * @param string $placeholder Placeholder
	 * @return    void
	 */
	public function select_produits_fournisseurs($socid, $selected = '', $htmlname = 'productid', $filtertype = '', $filtre = '', $ajaxoptions = array(), $hidelabel = 0, $alsoproductwithnosupplierprice = 0, $morecss = '', $placeholder = '')
	{
		// phpcs:enable
		global $langs, $conf;
		global $price_level, $status, $finished;

		if (!isset($status)) {
			$status = 1;
		}

		$selected_input_value = '';
		if (!empty($conf->use_javascript_ajax) && !empty($conf->global->PRODUIT_USE_SEARCH_TO_SELECT)) {
			if ($selected > 0) {
				require_once DOL_DOCUMENT_ROOT . '/product/class/product.class.php';
				$producttmpselect = new Product($this->db);
				$producttmpselect->fetch($selected);
				$selected_input_value = $producttmpselect->ref;
				unset($producttmpselect);
			}

			// mode=2 means suppliers products
			$urloption = ($socid > 0 ? 'socid=' . $socid . '&' : '') . 'htmlname=' . $htmlname . '&outjson=1&price_level=' . $price_level . '&type=' . $filtertype . '&mode=2&status=' . $status . '&finished=' . $finished . '&alsoproductwithnosupplierprice=' . $alsoproductwithnosupplierprice;
			print ajax_autocompleter($selected, $htmlname, DOL_URL_ROOT . '/product/ajax/products.php', $urloption, $conf->global->PRODUIT_USE_SEARCH_TO_SELECT, 0, $ajaxoptions);

			print ($hidelabel ? '' : $langs->trans("RefOrLabel") . ' : ') . '<input type="text" class="minwidth300" name="search_' . $htmlname . '" id="search_' . $htmlname . '" value="' . $selected_input_value . '"' . ($placeholder ? ' placeholder="' . $placeholder . '"' : '') . '>';
		} else {
			print $this->select_produits_fournisseurs_list($socid, $selected, $htmlname, $filtertype, $filtre, '', $status, 0, 0, $alsoproductwithnosupplierprice, $morecss, 0, $placeholder);
		}
	}

	// phpcs:disable PEAR.NamingConventions.ValidFunctionName.ScopeNotCamelCaps

	/**
	 *    Return list of suppliers products
	 *
	 * @param int $socid Id of supplier thirdparty (0 = no filter)
	 * @param int $selected Product price pre-selected (must be 'id' in product_fournisseur_price or 'idprod_IDPROD')
	 * @param string $htmlname Name of HTML select
	 * @param string $filtertype Filter on product type (''=nofilter, 0=product, 1=service)
	 * @param string $filtre Generic filter. Data must not come from user input.
	 * @param string $filterkey Filter of produdts
	 * @param int $statut -1=Return all products, 0=Products not on buy, 1=Products on buy
	 * @param int $outputmode 0=HTML select string, 1=Array
	 * @param int $limit Limit of line number
	 * @param int $alsoproductwithnosupplierprice 1=Add also product without supplier prices
	 * @param string $morecss Add more CSS
	 * @param int $showstockinlist Show stock information (slower).
	 * @param string $placeholder Placeholder
	 * @return array|string                Array of keys for json or HTML component
	 */
	public function select_produits_fournisseurs_list($socid, $selected = '', $htmlname = 'productid', $filtertype = '', $filtre = '', $filterkey = '', $statut = -1, $outputmode = 0, $limit = 100, $alsoproductwithnosupplierprice = 0, $morecss = '', $showstockinlist = 0, $placeholder = '')
	{
		// phpcs:enable
		global $langs, $conf, $user;
		global $hookmanager;

		$out = '';
		$outarray = array();

		$maxlengtharticle = (empty($conf->global->PRODUCT_MAX_LENGTH_COMBO) ? 48 : $conf->global->PRODUCT_MAX_LENGTH_COMBO);

		$langs->load('stocks');
		// Units
		if (getDolGlobalInt('PRODUCT_USE_UNITS')) {
			$langs->load('other');
		}

		$sql = "SELECT p.rowid, p.ref, p.label, p.price, p.duration, p.fk_product_type, p.stock, p.tva_tx as tva_tx_sale, p.default_vat_code as default_vat_code_sale,";
		$sql .= " pfp.ref_fourn, pfp.rowid as idprodfournprice, pfp.price as fprice, pfp.quantity, pfp.remise_percent, pfp.remise, pfp.unitprice,";
		$sql .= " pfp.fk_supplier_price_expression, pfp.fk_product, pfp.tva_tx, pfp.default_vat_code, pfp.fk_soc, s.nom as name,";
		$sql .= " pfp.supplier_reputation";
		// if we use supplier description of the products
		if (!empty($conf->global->PRODUIT_FOURN_TEXTS)) {
			$sql .= ", pfp.desc_fourn as description";
		} else {
			$sql .= ", p.description";
		}
		// Units
		if (getDolGlobalInt('PRODUCT_USE_UNITS')) {
			$sql .= ", u.label as unit_long, u.short_label as unit_short, p.weight, p.weight_units, p.length, p.length_units, p.width, p.width_units, p.height, p.height_units, p.surface, p.surface_units, p.volume, p.volume_units";
		}
		if (isModEnabled('barcode')) {
			$sql .= ", pfp.barcode";
		}
		$sql .= " FROM " . $this->db->prefix() . "product as p";
		$sql .= " LEFT JOIN " . $this->db->prefix() . "product_fournisseur_price as pfp ON ( p.rowid = pfp.fk_product AND pfp.entity IN (" . getEntity('product') . ") )";
		if ($socid > 0) {
			$sql .= " AND pfp.fk_soc = " . ((int) $socid);
		}
		$sql .= " LEFT JOIN " . $this->db->prefix() . "societe as s ON pfp.fk_soc = s.rowid";
		// Units
		if (getDolGlobalInt('PRODUCT_USE_UNITS')) {
			$sql .= " LEFT JOIN " . $this->db->prefix() . "c_units u ON u.rowid = p.fk_unit";
		}
		$sql .= " WHERE p.entity IN (" . getEntity('product') . ")";
		if ($statut != -1) {
			$sql .= " AND p.tobuy = " . ((int) $statut);
		}
		if (strval($filtertype) != '') {
			$sql .= " AND p.fk_product_type = " . ((int) $filtertype);
		}
		if (!empty($filtre)) {
			$sql .= " " . $filtre;
		}
		// Add where from hooks
		$parameters = array();
		$reshook = $hookmanager->executeHooks('selectSuppliersProductsListWhere', $parameters); // Note that $action and $object may have been modified by hook
		$sql .= $hookmanager->resPrint;
		// Add criteria on ref/label
		if ($filterkey != '') {
			$sql .= ' AND (';
			$prefix = empty($conf->global->PRODUCT_DONOTSEARCH_ANYWHERE) ? '%' : ''; // Can use index if PRODUCT_DONOTSEARCH_ANYWHERE is on
			// For natural search
			$scrit = explode(' ', $filterkey);
			$i = 0;
			if (count($scrit) > 1) {
				$sql .= "(";
			}
			foreach ($scrit as $crit) {
				if ($i > 0) {
					$sql .= " AND ";
				}
				$sql .= "(pfp.ref_fourn LIKE '" . $this->db->escape($prefix . $crit) . "%' OR p.ref LIKE '" . $this->db->escape($prefix . $crit) . "%' OR p.label LIKE '" . $this->db->escape($prefix . $crit) . "%'";
				if (!empty($conf->global->PRODUIT_FOURN_TEXTS)) {
					$sql .= " OR pfp.desc_fourn LIKE '" . $this->db->escape($prefix . $crit) . "%'";
				}
				$sql .= ")";
				$i++;
			}
			if (count($scrit) > 1) {
				$sql .= ")";
			}
			if (isModEnabled('barcode')) {
				$sql .= " OR p.barcode LIKE '" . $this->db->escape($prefix . $filterkey) . "%'";
				$sql .= " OR pfp.barcode LIKE '" . $this->db->escape($prefix . $filterkey) . "%'";
			}
			$sql .= ')';
		}
		$sql .= " ORDER BY pfp.ref_fourn DESC, pfp.quantity ASC";
		$sql .= $this->db->plimit($limit, 0);

		// Build output string

		dol_syslog(get_class($this) . "::select_produits_fournisseurs_list", LOG_DEBUG);
		$result = $this->db->query($sql);
		if ($result) {
			require_once DOL_DOCUMENT_ROOT . '/product/dynamic_price/class/price_parser.class.php';
			require_once DOL_DOCUMENT_ROOT . '/core/lib/product.lib.php';

			$num = $this->db->num_rows($result);

			//$out.='<select class="flat" id="select'.$htmlname.'" name="'.$htmlname.'">';	// remove select to have id same with combo and ajax
			$out .= '<select class="flat ' . ($morecss ? ' ' . $morecss : '') . '" id="' . $htmlname . '" name="' . $htmlname . '">';
			if (!$selected) {
				$out .= '<option value="-1" selected>' . ($placeholder ? $placeholder : '&nbsp;') . '</option>';
			} else {
				$out .= '<option value="-1">' . ($placeholder ? $placeholder : '&nbsp;') . '</option>';
			}

			$i = 0;
			while ($i < $num) {
				$objp = $this->db->fetch_object($result);

				if (is_null($objp->idprodfournprice)) {
					// There is no supplier price found, we will use the vat rate for sale
					$objp->tva_tx = $objp->tva_tx_sale;
					$objp->default_vat_code = $objp->default_vat_code_sale;
				}

				$outkey = $objp->idprodfournprice; // id in table of price
				if (!$outkey && $alsoproductwithnosupplierprice) {
					$outkey = 'idprod_' . $objp->rowid; // id of product
				}

				$outref = $objp->ref;
				$outbarcode = $objp->barcode;
				$outqty = 1;
				$outdiscount = 0;
				$outtype = $objp->fk_product_type;
				$outdurationvalue = $outtype == Product::TYPE_SERVICE ? substr($objp->duration, 0, dol_strlen($objp->duration) - 1) : '';
				$outdurationunit = $outtype == Product::TYPE_SERVICE ? substr($objp->duration, -1) : '';

				// Units
				$outvalUnits = '';
				if (getDolGlobalInt('PRODUCT_USE_UNITS')) {
					if (!empty($objp->unit_short)) {
						$outvalUnits .= ' - ' . $objp->unit_short;
					}
					if (!empty($objp->weight) && $objp->weight_units !== null) {
						$unitToShow = showDimensionInBestUnit($objp->weight, $objp->weight_units, 'weight', $langs);
						$outvalUnits .= ' - ' . $unitToShow;
					}
					if ((!empty($objp->length) || !empty($objp->width) || !empty($objp->height)) && $objp->length_units !== null) {
						$unitToShow = $objp->length . ' x ' . $objp->width . ' x ' . $objp->height . ' ' . measuringUnitString(0, 'size', $objp->length_units);
						$outvalUnits .= ' - ' . $unitToShow;
					}
					if (!empty($objp->surface) && $objp->surface_units !== null) {
						$unitToShow = showDimensionInBestUnit($objp->surface, $objp->surface_units, 'surface', $langs);
						$outvalUnits .= ' - ' . $unitToShow;
					}
					if (!empty($objp->volume) && $objp->volume_units !== null) {
						$unitToShow = showDimensionInBestUnit($objp->volume, $objp->volume_units, 'volume', $langs);
						$outvalUnits .= ' - ' . $unitToShow;
					}
					if ($outdurationvalue && $outdurationunit) {
						$da = array(
							'h' => $langs->trans('Hour'),
							'd' => $langs->trans('Day'),
							'w' => $langs->trans('Week'),
							'm' => $langs->trans('Month'),
							'y' => $langs->trans('Year')
						);
						if (isset($da[$outdurationunit])) {
							$outvalUnits .= ' - ' . $outdurationvalue . ' ' . $langs->transnoentities($da[$outdurationunit] . ($outdurationvalue > 1 ? 's' : ''));
						}
					}
				}

				$objRef = $objp->ref;
				if ($filterkey && $filterkey != '') {
					$objRef = preg_replace('/(' . preg_quote($filterkey, '/') . ')/i', '<strong>$1</strong>', $objRef, 1);
				}
				$objRefFourn = $objp->ref_fourn;
				if ($filterkey && $filterkey != '') {
					$objRefFourn = preg_replace('/(' . preg_quote($filterkey, '/') . ')/i', '<strong>$1</strong>', $objRefFourn, 1);
				}
				$label = $objp->label;
				if ($filterkey && $filterkey != '') {
					$label = preg_replace('/(' . preg_quote($filterkey, '/') . ')/i', '<strong>$1</strong>', $label, 1);
				}

				$optlabel = $objp->ref;
				if (!empty($objp->idprodfournprice) && ($objp->ref != $objp->ref_fourn)) {
					$optlabel .= ' <span class="opacitymedium">(' . $objp->ref_fourn . ')</span>';
				}
				if (isModEnabled('barcode') && !empty($objp->barcode)) {
					$optlabel .= ' (' . $outbarcode . ')';
				}
				$optlabel .= ' - ' . dol_trunc($label, $maxlengtharticle);

				$outvallabel = $objRef;
				if (!empty($objp->idprodfournprice) && ($objp->ref != $objp->ref_fourn)) {
					$outvallabel .= ' (' . $objRefFourn . ')';
				}
				if (isModEnabled('barcode') && !empty($objp->barcode)) {
					$outvallabel .= ' (' . $outbarcode . ')';
				}
				$outvallabel .= ' - ' . dol_trunc($label, $maxlengtharticle);

				// Units
				$optlabel .= $outvalUnits;
				$outvallabel .= $outvalUnits;

				if (!empty($objp->idprodfournprice)) {
					$outqty = $objp->quantity;
					$outdiscount = $objp->remise_percent;
					if (isModEnabled('dynamicprices') && !empty($objp->fk_supplier_price_expression)) {
						$prod_supplier = new ProductFournisseur($this->db);
						$prod_supplier->product_fourn_price_id = $objp->idprodfournprice;
						$prod_supplier->id = $objp->fk_product;
						$prod_supplier->fourn_qty = $objp->quantity;
						$prod_supplier->fourn_tva_tx = $objp->tva_tx;
						$prod_supplier->fk_supplier_price_expression = $objp->fk_supplier_price_expression;

						require_once DOL_DOCUMENT_ROOT . '/product/dynamic_price/class/price_parser.class.php';
						$priceparser = new PriceParser($this->db);
						$price_result = $priceparser->parseProductSupplier($prod_supplier);
						if ($price_result >= 0) {
							$objp->fprice = $price_result;
							if ($objp->quantity >= 1) {
								$objp->unitprice = $objp->fprice / $objp->quantity; // Replace dynamically unitprice
							}
						}
					}
					if ($objp->quantity == 1) {
						$optlabel .= ' - ' . price($objp->fprice * (!empty($conf->global->DISPLAY_DISCOUNTED_SUPPLIER_PRICE) ? (1 - $objp->remise_percent / 100) : 1), 1, $langs, 0, 0, -1, $conf->currency) . "/";
						$outvallabel .= ' - ' . price($objp->fprice * (!empty($conf->global->DISPLAY_DISCOUNTED_SUPPLIER_PRICE) ? (1 - $objp->remise_percent / 100) : 1), 0, $langs, 0, 0, -1, $conf->currency) . "/";
						$optlabel .= $langs->trans("Unit"); // Do not use strtolower because it breaks utf8 encoding
						$outvallabel .= $langs->transnoentities("Unit");
					} else {
						$optlabel .= ' - ' . price($objp->fprice * (!empty($conf->global->DISPLAY_DISCOUNTED_SUPPLIER_PRICE) ? (1 - $objp->remise_percent / 100) : 1), 1, $langs, 0, 0, -1, $conf->currency) . "/" . $objp->quantity;
						$outvallabel .= ' - ' . price($objp->fprice * (!empty($conf->global->DISPLAY_DISCOUNTED_SUPPLIER_PRICE) ? (1 - $objp->remise_percent / 100) : 1), 0, $langs, 0, 0, -1, $conf->currency) . "/" . $objp->quantity;
						$optlabel .= ' ' . $langs->trans("Units"); // Do not use strtolower because it breaks utf8 encoding
						$outvallabel .= ' ' . $langs->transnoentities("Units");
					}

					if ($objp->quantity > 1) {
						$optlabel .= " (" . price($objp->unitprice * (!empty($conf->global->DISPLAY_DISCOUNTED_SUPPLIER_PRICE) ? (1 - $objp->remise_percent / 100) : 1), 1, $langs, 0, 0, -1, $conf->currency) . "/" . $langs->trans("Unit") . ")"; // Do not use strtolower because it breaks utf8 encoding
						$outvallabel .= " (" . price($objp->unitprice * (!empty($conf->global->DISPLAY_DISCOUNTED_SUPPLIER_PRICE) ? (1 - $objp->remise_percent / 100) : 1), 0, $langs, 0, 0, -1, $conf->currency) . "/" . $langs->transnoentities("Unit") . ")"; // Do not use strtolower because it breaks utf8 encoding
					}
					if ($objp->remise_percent >= 1) {
						$optlabel .= " - " . $langs->trans("Discount") . " : " . vatrate($objp->remise_percent) . ' %';
						$outvallabel .= " - " . $langs->transnoentities("Discount") . " : " . vatrate($objp->remise_percent) . ' %';
					}
					if ($objp->duration) {
						$optlabel .= " - " . $objp->duration;
						$outvallabel .= " - " . $objp->duration;
					}
					if (!$socid) {
						$optlabel .= " - " . dol_trunc($objp->name, 8);
						$outvallabel .= " - " . dol_trunc($objp->name, 8);
					}
					if ($objp->supplier_reputation) {
						//TODO dictionary
						$reputations = array('' => $langs->trans('Standard'), 'FAVORITE' => $langs->trans('Favorite'), 'NOTTHGOOD' => $langs->trans('NotTheGoodQualitySupplier'), 'DONOTORDER' => $langs->trans('DoNotOrderThisProductToThisSupplier'));

						$optlabel .= " - " . $reputations[$objp->supplier_reputation];
						$outvallabel .= " - " . $reputations[$objp->supplier_reputation];
					}
				} else {
					if (empty($alsoproductwithnosupplierprice)) {     // No supplier price defined for couple product/supplier
						$optlabel .= " - <span class='opacitymedium'>" . $langs->trans("NoPriceDefinedForThisSupplier") . '</span>';
						$outvallabel .= ' - ' . $langs->transnoentities("NoPriceDefinedForThisSupplier");
					} else // No supplier price defined for product, even on other suppliers
					{
						$optlabel .= " - <span class='opacitymedium'>" . $langs->trans("NoPriceDefinedForThisSupplier") . '</span>';
						$outvallabel .= ' - ' . $langs->transnoentities("NoPriceDefinedForThisSupplier");
					}
				}

				if (isModEnabled('stock') && $showstockinlist && isset($objp->stock) && ($objp->fk_product_type == Product::TYPE_PRODUCT || !empty($conf->global->STOCK_SUPPORTS_SERVICES))) {
					$novirtualstock = ($showstockinlist == 2);

					if (!empty($user->rights->stock->lire)) {
						$outvallabel .= ' - ' . $langs->trans("Stock") . ': ' . price(price2num($objp->stock, 'MS'));

						if ($objp->stock > 0) {
							$optlabel .= ' - <span class="product_line_stock_ok">';
						} elseif ($objp->stock <= 0) {
							$optlabel .= ' - <span class="product_line_stock_too_low">';
						}
						$optlabel .= $langs->transnoentities("Stock") . ':' . price(price2num($objp->stock, 'MS'));
						$optlabel .= '</span>';
						if (empty($novirtualstock) && !empty($conf->global->STOCK_SHOW_VIRTUAL_STOCK_IN_PRODUCTS_COMBO)) {  // Warning, this option may slow down combo list generation
							$langs->load("stocks");

							$tmpproduct = new Product($this->db);
							$tmpproduct->fetch($objp->rowid, '', '', '', 1, 1, 1); // Load product without lang and prices arrays (we just need to make ->virtual_stock() after)
							$tmpproduct->load_virtual_stock();
							$virtualstock = $tmpproduct->stock_theorique;

							$outvallabel .= ' - ' . $langs->trans("VirtualStock") . ':' . $virtualstock;

							$optlabel .= ' - ' . $langs->transnoentities("VirtualStock") . ':';
							if ($virtualstock > 0) {
								$optlabel .= '<span class="product_line_stock_ok">';
							} elseif ($virtualstock <= 0) {
								$optlabel .= '<span class="product_line_stock_too_low">';
							}
							$optlabel .= $virtualstock;
							$optlabel .= '</span>';

							unset($tmpproduct);
						}
					}
				}

				$optstart = '<option value="' . $outkey . '"';
				if ($selected && $selected == $objp->idprodfournprice) {
					$optstart .= ' selected';
				}
				if (empty($objp->idprodfournprice) && empty($alsoproductwithnosupplierprice)) {
					$optstart .= ' disabled';
				}

				if (!empty($objp->idprodfournprice) && $objp->idprodfournprice > 0) {
					$optstart .= ' data-product-id="' . dol_escape_htmltag($objp->rowid) . '"';
					$optstart .= ' data-price-id="' . dol_escape_htmltag($objp->idprodfournprice) . '"';
					$optstart .= ' data-qty="' . dol_escape_htmltag($objp->quantity) . '"';
					$optstart .= ' data-up="' . dol_escape_htmltag(price2num($objp->unitprice)) . '"';
					$optstart .= ' data-up-locale="' . dol_escape_htmltag(price($objp->unitprice)) . '"';
					$optstart .= ' data-discount="' . dol_escape_htmltag($outdiscount) . '"';
					$optstart .= ' data-tvatx="' . dol_escape_htmltag(price2num($objp->tva_tx)) . '"';
					$optstart .= ' data-tvatx-formated="' . dol_escape_htmltag(price($objp->tva_tx, 0, $langs, 1, -1, 2)) . '"';
					$optstart .= ' data-default-vat-code="' . dol_escape_htmltag($objp->default_vat_code) . '"';
				}
				$optstart .= ' data-description="' . dol_escape_htmltag($objp->description, 0, 1) . '"';

				$outarrayentry = array(
					'key' => $outkey,
					'value' => $outref,
					'label' => $outvallabel,
					'qty' => $outqty,
					'price_qty_ht' => price2num($objp->fprice, 'MU'),    // Keep higher resolution for price for the min qty
					'price_unit_ht' => price2num($objp->unitprice, 'MU'),    // This is used to fill the Unit Price
					'price_ht' => price2num($objp->unitprice, 'MU'),        // This is used to fill the Unit Price (for compatibility)
					'tva_tx_formated' => price($objp->tva_tx, 0, $langs, 1, -1, 2),
					'tva_tx' => price2num($objp->tva_tx),
					'default_vat_code' => $objp->default_vat_code,
					'discount' => $outdiscount,
					'type' => $outtype,
					'duration_value' => $outdurationvalue,
					'duration_unit' => $outdurationunit,
					'disabled' => (empty($objp->idprodfournprice) ? true : false),
					'description' => $objp->description
				);

				$parameters = array(
					'objp' => &$objp,
					'optstart' => &$optstart,
					'optlabel' => &$optlabel,
					'outvallabel' => &$outvallabel,
					'outarrayentry' => &$outarrayentry
				);
				$reshook = $hookmanager->executeHooks('selectProduitsFournisseurListOption', $parameters, $this);


				// Add new entry
				// "key" value of json key array is used by jQuery automatically as selected value. Example: 'type' = product or service, 'price_ht' = unit price without tax
				// "label" value of json key array is used by jQuery automatically as text for combo box
				$out .= $optstart . ' data-html="' . dol_escape_htmltag($optlabel) . '">' . $optlabel . "</option>\n";
				array_push(
					$outarray,
					array('key' => $outkey,
						'value' => $outref,
						'label' => $outvallabel,
						'qty' => $outqty,
						'price_qty_ht' => price2num($objp->fprice, 'MU'),        // Keep higher resolution for price for the min qty
						'price_qty_ht_locale' => price($objp->fprice),
						'price_unit_ht' => price2num($objp->unitprice, 'MU'),    // This is used to fill the Unit Price
						'price_unit_ht_locale' => price($objp->unitprice),
						'price_ht' => price2num($objp->unitprice, 'MU'),        // This is used to fill the Unit Price (for compatibility)
						'tva_tx_formated' => price($objp->tva_tx),
						'tva_tx' => price2num($objp->tva_tx),
						'default_vat_code' => $objp->default_vat_code,
						'discount' => $outdiscount,
						'type' => $outtype,
						'duration_value' => $outdurationvalue,
						'duration_unit' => $outdurationunit,
						'disabled' => (empty($objp->idprodfournprice) ? true : false),
						'description' => $objp->description
					)
				);
				// Exemple of var_dump $outarray
				// array(1) {[0]=>array(6) {[key"]=>string(1) "2" ["value"]=>string(3) "ppp"
				//           ["label"]=>string(76) "ppp (<strong>f</strong>ff2) - ppp - 20,00 Euros/1unité (20,00 Euros/unité)"
				//      	 ["qty"]=>string(1) "1" ["discount"]=>string(1) "0" ["disabled"]=>bool(false)
				//}
				//var_dump($outval); var_dump(utf8_check($outval)); var_dump(json_encode($outval));
				//$outval=array('label'=>'ppp (<strong>f</strong>ff2) - ppp - 20,00 Euros/ Unité (20,00 Euros/unité)');
				//var_dump($outval); var_dump(utf8_check($outval)); var_dump(json_encode($outval));

				$i++;
			}
			$out .= '</select>';

			$this->db->free($result);

			include_once DOL_DOCUMENT_ROOT . '/core/lib/ajax.lib.php';
			$out .= ajax_combobox($htmlname);
		} else {
			dol_print_error($this->db);
		}

		if (empty($outputmode)) {
			return $out;
		}
		return $outarray;
	}

	// phpcs:disable PEAR.NamingConventions.ValidFunctionName.ScopeNotCamelCaps

	/**
	 *    Return list of suppliers prices for a product
	 *
	 * @param int $productid Id of product
	 * @param string $htmlname Name of HTML field
	 * @param int $selected_supplier Pre-selected supplier if more than 1 result
	 * @return        string
	 */
	public function select_product_fourn_price($productid, $htmlname = 'productfournpriceid', $selected_supplier = '')
	{
		// phpcs:enable
		global $langs, $conf;

		$langs->load('stocks');

		$sql = "SELECT p.rowid, p.ref, p.label, p.price, p.duration, pfp.fk_soc,";
		$sql .= " pfp.ref_fourn, pfp.rowid as idprodfournprice, pfp.price as fprice, pfp.remise_percent, pfp.quantity, pfp.unitprice,";
		$sql .= " pfp.fk_supplier_price_expression, pfp.fk_product, pfp.tva_tx, s.nom as name";
		$sql .= " FROM " . $this->db->prefix() . "product as p";
		$sql .= " LEFT JOIN " . $this->db->prefix() . "product_fournisseur_price as pfp ON p.rowid = pfp.fk_product";
		$sql .= " LEFT JOIN " . $this->db->prefix() . "societe as s ON pfp.fk_soc = s.rowid";
		$sql .= " WHERE pfp.entity IN (" . getEntity('productsupplierprice') . ")";
		$sql .= " AND p.tobuy = 1";
		$sql .= " AND s.fournisseur = 1";
		$sql .= " AND p.rowid = " . ((int) $productid);
		if (empty($conf->global->PRODUCT_BEST_SUPPLIER_PRICE_PRESELECTED)) {
			$sql .= " ORDER BY s.nom, pfp.ref_fourn DESC";
		} else {
			$sql .= " ORDER BY pfp.unitprice ASC";
		}

		dol_syslog(get_class($this) . "::select_product_fourn_price", LOG_DEBUG);
		$result = $this->db->query($sql);

		if ($result) {
			$num = $this->db->num_rows($result);

			$form = '<select class="flat" id="select_' . $htmlname . '" name="' . $htmlname . '">';

			if (!$num) {
				$form .= '<option value="0">-- ' . $langs->trans("NoSupplierPriceDefinedForThisProduct") . ' --</option>';
			} else {
				require_once DOL_DOCUMENT_ROOT . '/product/dynamic_price/class/price_parser.class.php';
				$form .= '<option value="0">&nbsp;</option>';

				$i = 0;
				while ($i < $num) {
					$objp = $this->db->fetch_object($result);

					$opt = '<option value="' . $objp->idprodfournprice . '"';
					//if there is only one supplier, preselect it
					if ($num == 1 || ($selected_supplier > 0 && $objp->fk_soc == $selected_supplier) || ($i == 0 && !empty($conf->global->PRODUCT_BEST_SUPPLIER_PRICE_PRESELECTED))) {
						$opt .= ' selected';
					}
					$opt .= '>' . $objp->name . ' - ' . $objp->ref_fourn . ' - ';

					if (isModEnabled('dynamicprices') && !empty($objp->fk_supplier_price_expression)) {
						$prod_supplier = new ProductFournisseur($this->db);
						$prod_supplier->product_fourn_price_id = $objp->idprodfournprice;
						$prod_supplier->id = $productid;
						$prod_supplier->fourn_qty = $objp->quantity;
						$prod_supplier->fourn_tva_tx = $objp->tva_tx;
						$prod_supplier->fk_supplier_price_expression = $objp->fk_supplier_price_expression;

						require_once DOL_DOCUMENT_ROOT . '/product/dynamic_price/class/price_parser.class.php';
						$priceparser = new PriceParser($this->db);
						$price_result = $priceparser->parseProductSupplier($prod_supplier);
						if ($price_result >= 0) {
							$objp->fprice = $price_result;
							if ($objp->quantity >= 1) {
								$objp->unitprice = $objp->fprice / $objp->quantity;
							}
						}
					}
					if ($objp->quantity == 1) {
						$opt .= price($objp->fprice * (!empty($conf->global->DISPLAY_DISCOUNTED_SUPPLIER_PRICE) ? (1 - $objp->remise_percent / 100) : 1), 1, $langs, 0, 0, -1, $conf->currency) . "/";
					}

					$opt .= $objp->quantity . ' ';

					if ($objp->quantity == 1) {
						$opt .= $langs->trans("Unit");
					} else {
						$opt .= $langs->trans("Units");
					}
					if ($objp->quantity > 1) {
						$opt .= " - ";
						$opt .= price($objp->unitprice * (!empty($conf->global->DISPLAY_DISCOUNTED_SUPPLIER_PRICE) ? (1 - $objp->remise_percent / 100) : 1), 1, $langs, 0, 0, -1, $conf->currency) . "/" . $langs->trans("Unit");
					}
					if ($objp->duration) {
						$opt .= " - " . $objp->duration;
					}
					$opt .= "</option>\n";

					$form .= $opt;
					$i++;
				}
			}

			$form .= '</select>';
			$this->db->free($result);
			return $form;
		} else {
			dol_print_error($this->db);
			return '';
		}
	}

	// phpcs:disable PEAR.NamingConventions.ValidFunctionName.ScopeNotCamelCaps

	/**
	 *    Return list of delivery address
	 *
	 * @param string $selected Id contact pre-selectionn
	 * @param int $socid Id of company
	 * @param string $htmlname Name of HTML field
	 * @param int $showempty Add an empty field
	 * @return    integer
	 */
	public function select_address($selected, $socid, $htmlname = 'address_id', $showempty = 0)
	{
		// phpcs:enable
		// looking for users
		$sql = "SELECT a.rowid, a.label";
		$sql .= " FROM " . $this->db->prefix() . "societe_address as a";
		$sql .= " WHERE a.fk_soc = " . ((int) $socid);
		$sql .= " ORDER BY a.label ASC";

		dol_syslog(get_class($this) . "::select_address", LOG_DEBUG);
		$resql = $this->db->query($sql);
		if ($resql) {
			print '<select class="flat" id="select_' . $htmlname . '" name="' . $htmlname . '">';
			if ($showempty) {
				print '<option value="0">&nbsp;</option>';
			}
			$num = $this->db->num_rows($resql);
			$i = 0;
			if ($num) {
				while ($i < $num) {
					$obj = $this->db->fetch_object($resql);

					if ($selected && $selected == $obj->rowid) {
						print '<option value="' . $obj->rowid . '" selected>' . $obj->label . '</option>';
					} else {
						print '<option value="' . $obj->rowid . '">' . $obj->label . '</option>';
					}
					$i++;
				}
			}
			print '</select>';
			return $num;
		} else {
			dol_print_error($this->db);
			return -1;
		}
	}

	// phpcs:disable PEAR.NamingConventions.ValidFunctionName.ScopeNotCamelCaps

	/**
	 *      Load into cache list of payment terms
	 *
	 * @return     int             Nb of lines loaded, <0 if KO
	 */
	public function load_cache_conditions_paiements()
	{
		// phpcs:enable
		global $langs;

		$num = count($this->cache_conditions_paiements);
		if ($num > 0) {
			return 0; // Cache already loaded
		}

		dol_syslog(__METHOD__, LOG_DEBUG);

		$sql = "SELECT rowid, code, libelle as label, deposit_percent";
		$sql .= " FROM " . $this->db->prefix() . 'c_payment_term';
		$sql .= " WHERE entity IN (" . getEntity('c_payment_term') . ")";
		$sql .= " AND active > 0";
		$sql .= " ORDER BY sortorder";

		$resql = $this->db->query($sql);
		if ($resql) {
			$num = $this->db->num_rows($resql);
			$i = 0;
			while ($i < $num) {
				$obj = $this->db->fetch_object($resql);

				// Si traduction existe, on l'utilise, sinon on prend le libelle par defaut
				$label = ($langs->trans("PaymentConditionShort" . $obj->code) != ("PaymentConditionShort" . $obj->code) ? $langs->trans("PaymentConditionShort" . $obj->code) : ($obj->label != '-' ? $obj->label : ''));
				$this->cache_conditions_paiements[$obj->rowid]['code'] = $obj->code;
				$this->cache_conditions_paiements[$obj->rowid]['label'] = $label;
				$this->cache_conditions_paiements[$obj->rowid]['deposit_percent'] = $obj->deposit_percent;
				$i++;
			}

			//$this->cache_conditions_paiements=dol_sort_array($this->cache_conditions_paiements, 'label', 'asc', 0, 0, 1);		// We use the field sortorder of table

			return $num;
		} else {
			dol_print_error($this->db);
			return -1;
		}
	}

	// phpcs:disable PEAR.NamingConventions.ValidFunctionName.ScopeNotCamelCaps

	/**
	 *      Load int a cache property th elist of possible delivery delays.
	 *
	 * @return     int             Nb of lines loaded, <0 if KO
	 */
	public function load_cache_availability()
	{
		// phpcs:enable
		global $langs;

		$num = count($this->cache_availability);    // TODO Use $conf->cache['availability'] instead of $this->cache_availability
		if ($num > 0) {
			return 0; // Cache already loaded
		}

		dol_syslog(__METHOD__, LOG_DEBUG);

		$langs->load('propal');

		$sql = "SELECT rowid, code, label, position";
		$sql .= " FROM " . $this->db->prefix() . 'c_availability';
		$sql .= " WHERE active > 0";

		$resql = $this->db->query($sql);
		if ($resql) {
			$num = $this->db->num_rows($resql);
			$i = 0;
			while ($i < $num) {
				$obj = $this->db->fetch_object($resql);

				// Si traduction existe, on l'utilise, sinon on prend le libelle par defaut
				$label = ($langs->trans("AvailabilityType" . $obj->code) != ("AvailabilityType" . $obj->code) ? $langs->trans("AvailabilityType" . $obj->code) : ($obj->label != '-' ? $obj->label : ''));
				$this->cache_availability[$obj->rowid]['code'] = $obj->code;
				$this->cache_availability[$obj->rowid]['label'] = $label;
				$this->cache_availability[$obj->rowid]['position'] = $obj->position;
				$i++;
			}

			$this->cache_availability = dol_sort_array($this->cache_availability, 'position', 'asc', 0, 0, 1);

			return $num;
		} else {
			dol_print_error($this->db);
			return -1;
		}
	}

	/**
	 *      Retourne la liste des types de delais de livraison possibles
	 *
	 * @param int $selected Id du type de delais pre-selectionne
	 * @param string $htmlname Nom de la zone select
	 * @param string $filtertype To add a filter
	 * @param int $addempty Add empty entry
	 * @param string $morecss More CSS
	 * @return    void
	 */
	public function selectAvailabilityDelay($selected = '', $htmlname = 'availid', $filtertype = '', $addempty = 0, $morecss = '')
	{
		global $langs, $user;

		$this->load_cache_availability();

		dol_syslog(__METHOD__ . " selected=" . $selected . ", htmlname=" . $htmlname, LOG_DEBUG);

		print '<select id="' . $htmlname . '" class="flat' . ($morecss ? ' ' . $morecss : '') . '" name="' . $htmlname . '">';
		if ($addempty) {
			print '<option value="0">&nbsp;</option>';
		}
		foreach ($this->cache_availability as $id => $arrayavailability) {
			if ($selected == $id) {
				print '<option value="' . $id . '" selected>';
			} else {
				print '<option value="' . $id . '">';
			}
			print dol_escape_htmltag($arrayavailability['label']);
			print '</option>';
		}
		print '</select>';
		if ($user->admin) {
			print info_admin($langs->trans("YouCanChangeValuesForThisListFromDictionarySetup"), 1);
		}
		print ajax_combobox($htmlname);
	}

	/**
	 *      Load into cache cache_demand_reason, array of input reasons
	 *
	 * @return     int             Nb of lines loaded, <0 if KO
	 */
	public function loadCacheInputReason()
	{
		global $langs;

		$num = count($this->cache_demand_reason);    // TODO Use $conf->cache['input_reason'] instead of $this->cache_demand_reason
		if ($num > 0) {
			return 0; // Cache already loaded
		}

		$sql = "SELECT rowid, code, label";
		$sql .= " FROM " . $this->db->prefix() . 'c_input_reason';
		$sql .= " WHERE active > 0";

		$resql = $this->db->query($sql);
		if ($resql) {
			$num = $this->db->num_rows($resql);
			$i = 0;
			$tmparray = array();
			while ($i < $num) {
				$obj = $this->db->fetch_object($resql);

				// Si traduction existe, on l'utilise, sinon on prend le libelle par defaut
				$label = ($obj->label != '-' ? $obj->label : '');
				if ($langs->trans("DemandReasonType" . $obj->code) != ("DemandReasonType" . $obj->code)) {
					$label = $langs->trans("DemandReasonType" . $obj->code); // So translation key DemandReasonTypeSRC_XXX will work
				}
				if ($langs->trans($obj->code) != $obj->code) {
					$label = $langs->trans($obj->code); // So translation key SRC_XXX will work
				}

				$tmparray[$obj->rowid]['id'] = $obj->rowid;
				$tmparray[$obj->rowid]['code'] = $obj->code;
				$tmparray[$obj->rowid]['label'] = $label;
				$i++;
			}

			$this->cache_demand_reason = dol_sort_array($tmparray, 'label', 'asc', 0, 0, 1);

			unset($tmparray);
			return $num;
		} else {
			dol_print_error($this->db);
			return -1;
		}
	}

	/**
	 *    Return list of input reason (events that triggered an object creation, like after sending an emailing, making an advert, ...)
	 *  List found into table c_input_reason loaded by loadCacheInputReason
	 *
	 * @param int $selected Id or code of type origin to select by default
	 * @param string $htmlname Nom de la zone select
	 * @param string $exclude To exclude a code value (Example: SRC_PROP)
	 * @param int $addempty Add an empty entry
	 * @param string $morecss Add more css to the HTML select component
	 * @param int $notooltip Do not show the tooltip for admin
	 * @return    void
	 */
	public function selectInputReason($selected = '', $htmlname = 'demandreasonid', $exclude = '', $addempty = 0, $morecss = '', $notooltip = 0)
	{
		global $langs, $user;

		$this->loadCacheInputReason();

		print '<select class="flat' . ($morecss ? ' ' . $morecss : '') . '" id="select_' . $htmlname . '" name="' . $htmlname . '">';
		if ($addempty) {
			print '<option value="0"' . (empty($selected) ? ' selected' : '') . '>&nbsp;</option>';
		}
		foreach ($this->cache_demand_reason as $id => $arraydemandreason) {
			if ($arraydemandreason['code'] == $exclude) {
				continue;
			}

			if ($selected && ($selected == $arraydemandreason['id'] || $selected == $arraydemandreason['code'])) {
				print '<option value="' . $arraydemandreason['id'] . '" selected>';
			} else {
				print '<option value="' . $arraydemandreason['id'] . '">';
			}
			$label = $arraydemandreason['label']; // Translation of label was already done into the ->loadCacheInputReason
			print $langs->trans($label);
			print '</option>';
		}
		print '</select>';
		if ($user->admin && empty($notooltip)) {
			print info_admin($langs->trans("YouCanChangeValuesForThisListFromDictionarySetup"), 1);
		}
		print ajax_combobox('select_' . $htmlname);
	}

	// phpcs:disable PEAR.NamingConventions.ValidFunctionName.ScopeNotCamelCaps

	/**
	 *      Charge dans cache la liste des types de paiements possibles
	 *
	 * @return     int                 Nb of lines loaded, <0 if KO
	 */
	public function load_cache_types_paiements()
	{
		// phpcs:enable
		global $langs;

		$num = count($this->cache_types_paiements);        // TODO Use $conf->cache['payment_mode'] instead of $this->cache_types_paiements
		if ($num > 0) {
			return $num; // Cache already loaded
		}

		dol_syslog(__METHOD__, LOG_DEBUG);

		$this->cache_types_paiements = array();

		$sql = "SELECT id, code, libelle as label, type, active";
		$sql .= " FROM " . $this->db->prefix() . "c_paiement";
		$sql .= " WHERE entity IN (" . getEntity('c_paiement') . ")";

		$resql = $this->db->query($sql);
		if ($resql) {
			$num = $this->db->num_rows($resql);
			$i = 0;
			while ($i < $num) {
				$obj = $this->db->fetch_object($resql);

				// Si traduction existe, on l'utilise, sinon on prend le libelle par defaut
				$label = ($langs->transnoentitiesnoconv("PaymentTypeShort" . $obj->code) != ("PaymentTypeShort" . $obj->code) ? $langs->transnoentitiesnoconv("PaymentTypeShort" . $obj->code) : ($obj->label != '-' ? $obj->label : ''));
				$this->cache_types_paiements[$obj->id]['id'] = $obj->id;
				$this->cache_types_paiements[$obj->id]['code'] = $obj->code;
				$this->cache_types_paiements[$obj->id]['label'] = $label;
				$this->cache_types_paiements[$obj->id]['type'] = $obj->type;
				$this->cache_types_paiements[$obj->id]['active'] = $obj->active;
				$i++;
			}

			$this->cache_types_paiements = dol_sort_array($this->cache_types_paiements, 'label', 'asc', 0, 0, 1);

			return $num;
		} else {
			dol_print_error($this->db);
			return -1;
		}
	}


	// phpcs:disable PEAR.NamingConventions.ValidFunctionName.ScopeNotCamelCaps

	/**
	 *    print list of payment modes.
	 *    Constant MAIN_DEFAULT_PAYMENT_TERM_ID can used to set default value but scope is all application, probably not what you want.
	 *    See instead to force the default value by the caller.
	 *
	 * @param int $selected Id of payment term to preselect by default
	 * @param string $htmlname Nom de la zone select
	 * @param int $filtertype If > 0, include payment terms with deposit percentage (for objects other than invoices and invoice templates)
	 * @param int $addempty Add an empty entry
	 * @param int $noinfoadmin 0=Add admin info, 1=Disable admin info
	 * @param string $morecss Add more CSS on select tag
	 * @param string $deposit_percent < 0 : deposit_percent input makes no sense (for example, in list filters)
	 *                                0 : use default deposit percentage from entry
	 *                                > 0 : force deposit percentage (for example, from company object)
	 * @return    void
	 * @deprecated
	 */
	public function select_conditions_paiements($selected = 0, $htmlname = 'condid', $filtertype = -1, $addempty = 0, $noinfoadmin = 0, $morecss = '', $deposit_percent = -1)
	{
		// phpcs:enable
		print $this->getSelectConditionsPaiements($selected, $htmlname, $filtertype, $addempty, $noinfoadmin, $morecss, $deposit_percent);
	}


	/**
	 *    Return list of payment modes.
	 *    Constant MAIN_DEFAULT_PAYMENT_TERM_ID can used to set default value but scope is all application, probably not what you want.
	 *    See instead to force the default value by the caller.
	 *
	 * @param int $selected Id of payment term to preselect by default
	 * @param string $htmlname Nom de la zone select
	 * @param int $filtertype If > 0, include payment terms with deposit percentage (for objects other than invoices and invoice templates)
	 * @param int $addempty Add an empty entry
	 * @param int $noinfoadmin 0=Add admin info, 1=Disable admin info
	 * @param string $morecss Add more CSS on select tag
	 * @param string $deposit_percent < 0 : deposit_percent input makes no sense (for example, in list filters)
	 *                                0 : use default deposit percentage from entry
	 *                                > 0 : force deposit percentage (for example, from company object)
	 * @return    string                        String for the HTML select component
	 */
	public function getSelectConditionsPaiements($selected = 0, $htmlname = 'condid', $filtertype = -1, $addempty = 0, $noinfoadmin = 0, $morecss = '', $deposit_percent = -1)
	{
		global $langs, $user, $conf;

		$out = '';
		dol_syslog(__METHOD__ . " selected=" . $selected . ", htmlname=" . $htmlname, LOG_DEBUG);

		$this->load_cache_conditions_paiements();

		// Set default value if not already set by caller
		if (empty($selected) && !empty($conf->global->MAIN_DEFAULT_PAYMENT_TERM_ID)) {
			$selected = $conf->global->MAIN_DEFAULT_PAYMENT_TERM_ID;
		}

		$out .= '<select id="' . $htmlname . '" class="flat selectpaymentterms' . ($morecss ? ' ' . $morecss : '') . '" name="' . $htmlname . '">';
		if ($addempty) {
			$out .= '<option value="0">&nbsp;</option>';
		}

		$selectedDepositPercent = null;

		foreach ($this->cache_conditions_paiements as $id => $arrayconditions) {
			if ($filtertype <= 0 && !empty($arrayconditions['deposit_percent'])) {
				continue;
			}

			if ($selected == $id) {
				$selectedDepositPercent = $deposit_percent > 0 ? $deposit_percent : $arrayconditions['deposit_percent'];
				$out .= '<option value="' . $id . '" data-deposit_percent="' . $arrayconditions['deposit_percent'] . '" selected>';
			} else {
				$out .= '<option value="' . $id . '" data-deposit_percent="' . $arrayconditions['deposit_percent'] . '">';
			}
			$label = $arrayconditions['label'];

			if (!empty($arrayconditions['deposit_percent'])) {
				$label = str_replace('__DEPOSIT_PERCENT__', $deposit_percent > 0 ? $deposit_percent : $arrayconditions['deposit_percent'], $label);
			}

			$out .= $label;
			$out .= '</option>';
		}
		$out .= '</select>';
		if ($user->admin && empty($noinfoadmin)) {
			$out .= info_admin($langs->trans("YouCanChangeValuesForThisListFromDictionarySetup"), 1);
		}
		$out .= ajax_combobox($htmlname);

		if ($deposit_percent >= 0) {
			$out .= ' <span id="' . $htmlname . '_deposit_percent_container"' . (empty($selectedDepositPercent) ? ' style="display: none"' : '') . '>';
			$out .= $langs->trans('DepositPercent') . ' : ';
			$out .= '<input id="' . $htmlname . '_deposit_percent" name="' . $htmlname . '_deposit_percent" class="maxwidth50" value="' . $deposit_percent . '" />';
			$out .= '</span>';
			$out .= '
				<script nonce="' . getNonce() . '">
					$(document).ready(function () {
						$("#' . $htmlname . '").change(function () {
							let $selected = $(this).find("option:selected");
							let depositPercent = $selected.attr("data-deposit_percent");

							if (depositPercent.length > 0) {
								$("#' . $htmlname . '_deposit_percent_container").show().find("#' . $htmlname . '_deposit_percent").val(depositPercent);
							} else {
								$("#' . $htmlname . '_deposit_percent_container").hide();
							}

							return true;
						});
					});
				</script>';
		}

		return $out;
	}


	// phpcs:disable PEAR.NamingConventions.ValidFunctionName.ScopeNotCamelCaps

	/**
	 *      Return list of payment methods
	 *      Constant MAIN_DEFAULT_PAYMENT_TYPE_ID can used to set default value but scope is all application, probably not what you want.
	 *
	 * @param string $selected Id or code or preselected payment mode
	 * @param string $htmlname Name of select field
	 * @param string $filtertype To filter on field type in llx_c_paiement ('CRDT' or 'DBIT' or array('code'=>xx,'label'=>zz))
	 * @param int $format 0=id+label, 1=code+code, 2=code+label, 3=id+code
	 * @param int $empty 1=can be empty, 0 otherwise
	 * @param int $noadmininfo 0=Add admin info, 1=Disable admin info
	 * @param int $maxlength Max length of label
	 * @param int $active Active or not, -1 = all
	 * @param string $morecss Add more CSS on select tag
	 * @param int $nooutput 1=Return string, do not send to output
	 * @return    string|void                String for the HTML select component
	 */
	public function select_types_paiements($selected = '', $htmlname = 'paiementtype', $filtertype = '', $format = 0, $empty = 1, $noadmininfo = 0, $maxlength = 0, $active = 1, $morecss = '', $nooutput = 0)
	{
		// phpcs:enable
		global $langs, $user, $conf;

		$out = '';

		dol_syslog(__METHOD__ . " " . $selected . ", " . $htmlname . ", " . $filtertype . ", " . $format, LOG_DEBUG);

		$filterarray = array();
		if ($filtertype == 'CRDT') {
			$filterarray = array(0, 2, 3);
		} elseif ($filtertype == 'DBIT') {
			$filterarray = array(1, 2, 3);
		} elseif ($filtertype != '' && $filtertype != '-1') {
			$filterarray = explode(',', $filtertype);
		}

		$this->load_cache_types_paiements();

		// Set default value if not already set by caller
		if (empty($selected) && !empty($conf->global->MAIN_DEFAULT_PAYMENT_TYPE_ID)) {
			$selected = $conf->global->MAIN_DEFAULT_PAYMENT_TYPE_ID;
		}

		$out .= '<select id="select' . $htmlname . '" class="flat selectpaymenttypes' . ($morecss ? ' ' . $morecss : '') . '" name="' . $htmlname . '">';
		if ($empty) {
			$out .= '<option value="">&nbsp;</option>';
		}
		foreach ($this->cache_types_paiements as $id => $arraytypes) {
			// If not good status
			if ($active >= 0 && $arraytypes['active'] != $active) {
				continue;
			}

			// On passe si on a demande de filtrer sur des modes de paiments particuliers
			if (count($filterarray) && !in_array($arraytypes['type'], $filterarray)) {
				continue;
			}

			// We discard empty line if showempty is on because an empty line has already been output.
			if ($empty && empty($arraytypes['code'])) {
				continue;
			}

			if ($format == 0) {
				$out .= '<option value="' . $id . '"';
			} elseif ($format == 1) {
				$out .= '<option value="' . $arraytypes['code'] . '"';
			} elseif ($format == 2) {
				$out .= '<option value="' . $arraytypes['code'] . '"';
			} elseif ($format == 3) {
				$out .= '<option value="' . $id . '"';
			}
			// Print attribute selected or not
			if ($format == 1 || $format == 2) {
				if ($selected == $arraytypes['code']) {
					$out .= ' selected';
				}
			} else {
				if ($selected == $id) {
					$out .= ' selected';
				}
			}
			$out .= '>';
			$value = '';
			if ($format == 0) {
				$value = ($maxlength ? dol_trunc($arraytypes['label'], $maxlength) : $arraytypes['label']);
			} elseif ($format == 1) {
				$value = $arraytypes['code'];
			} elseif ($format == 2) {
				$value = ($maxlength ? dol_trunc($arraytypes['label'], $maxlength) : $arraytypes['label']);
			} elseif ($format == 3) {
				$value = $arraytypes['code'];
			}
			$out .= $value ? $value : '&nbsp;';
			$out .= '</option>';
		}
		$out .= '</select>';
		if ($user->admin && !$noadmininfo) {
			$out .= info_admin($langs->trans("YouCanChangeValuesForThisListFromDictionarySetup"), 1);
		}
		$out .= ajax_combobox('select' . $htmlname);

		if (empty($nooutput)) {
			print $out;
		} else {
			return $out;
		}
	}


	/**
	 *  Selection HT or TTC
	 *
	 * @param string $selected Id pre-selectionne
	 * @param string $htmlname Nom de la zone select
	 * @param string $addjscombo Add js combo
	 * @return    string                    Code of HTML select to chose tax or not
	 */
	public function selectPriceBaseType($selected = '', $htmlname = 'price_base_type', $addjscombo = 0)
	{
		global $langs;

		$return = '<select class="flat maxwidth100" id="select_' . $htmlname . '" name="' . $htmlname . '">';
		$options = array(
			'HT' => $langs->trans("HT"),
			'TTC' => $langs->trans("TTC")
		);
		foreach ($options as $id => $value) {
			if ($selected == $id) {
				$return .= '<option value="' . $id . '" selected>' . $value;
			} else {
				$return .= '<option value="' . $id . '">' . $value;
			}
			$return .= '</option>';
		}
		$return .= '</select>';
		if ($addjscombo) {
			$return .= ajax_combobox('select_' . $htmlname);
		}

		return $return;
	}

	// phpcs:disable PEAR.NamingConventions.ValidFunctionName.ScopeNotCamelCaps

	/**
	 *      Load in cache list of transport mode
	 *
	 * @return     int                 Nb of lines loaded, <0 if KO
	 */
	public function load_cache_transport_mode()
	{
		// phpcs:enable
		global $langs;

		$num = count($this->cache_transport_mode);        // TODO Use $conf->cache['payment_mode'] instead of $this->cache_transport_mode
		if ($num > 0) {
			return $num; // Cache already loaded
		}

		dol_syslog(__METHOD__, LOG_DEBUG);

		$this->cache_transport_mode = array();

		$sql = "SELECT rowid, code, label, active";
		$sql .= " FROM " . $this->db->prefix() . "c_transport_mode";
		$sql .= " WHERE entity IN (" . getEntity('c_transport_mode') . ")";

		$resql = $this->db->query($sql);
		if ($resql) {
			$num = $this->db->num_rows($resql);
			$i = 0;
			while ($i < $num) {
				$obj = $this->db->fetch_object($resql);

				// If traduction exist, we use it else we take the default label
				$label = ($langs->transnoentitiesnoconv("PaymentTypeShort" . $obj->code) != ("PaymentTypeShort" . $obj->code) ? $langs->transnoentitiesnoconv("PaymentTypeShort" . $obj->code) : ($obj->label != '-' ? $obj->label : ''));
				$this->cache_transport_mode[$obj->rowid]['rowid'] = $obj->rowid;
				$this->cache_transport_mode[$obj->rowid]['code'] = $obj->code;
				$this->cache_transport_mode[$obj->rowid]['label'] = $label;
				$this->cache_transport_mode[$obj->rowid]['active'] = $obj->active;
				$i++;
			}

			$this->cache_transport_mode = dol_sort_array($this->cache_transport_mode, 'label', 'asc', 0, 0, 1);

			return $num;
		} else {
			dol_print_error($this->db);
			return -1;
		}
	}

	/**
	 *      Return list of transport mode for intracomm report
	 *
	 * @param string $selected Id of the transport mode pre-selected
	 * @param string $htmlname Name of the select field
	 * @param int $format 0=id+label, 1=code+code, 2=code+label, 3=id+code
	 * @param int $empty 1=can be empty, 0 else
	 * @param int $noadmininfo 0=Add admin info, 1=Disable admin info
	 * @param int $maxlength Max length of label
	 * @param int $active Active or not, -1 = all
	 * @param string $morecss Add more CSS on select tag
	 * @return    void
	 */
	public function selectTransportMode($selected = '', $htmlname = 'transportmode', $format = 0, $empty = 1, $noadmininfo = 0, $maxlength = 0, $active = 1, $morecss = '')
	{
		global $langs, $user;

		dol_syslog(__METHOD__ . " " . $selected . ", " . $htmlname . ", " . $format, LOG_DEBUG);

		$this->load_cache_transport_mode();

		print '<select id="select' . $htmlname . '" class="flat selectmodetransport' . ($morecss ? ' ' . $morecss : '') . '" name="' . $htmlname . '">';
		if ($empty) {
			print '<option value="">&nbsp;</option>';
		}
		foreach ($this->cache_transport_mode as $id => $arraytypes) {
			// If not good status
			if ($active >= 0 && $arraytypes['active'] != $active) {
				continue;
			}

			// We discard empty line if showempty is on because an empty line has already been output.
			if ($empty && empty($arraytypes['code'])) {
				continue;
			}

			if ($format == 0) {
				print '<option value="' . $id . '"';
			} elseif ($format == 1) {
				print '<option value="' . $arraytypes['code'] . '"';
			} elseif ($format == 2) {
				print '<option value="' . $arraytypes['code'] . '"';
			} elseif ($format == 3) {
				print '<option value="' . $id . '"';
			}
			// If text is selected, we compare with code, else with id
			if (preg_match('/[a-z]/i', $selected) && $selected == $arraytypes['code']) {
				print ' selected';
			} elseif ($selected == $id) {
				print ' selected';
			}
			print '>';
			$value = '';
			if ($format == 0) {
				$value = ($maxlength ? dol_trunc($arraytypes['label'], $maxlength) : $arraytypes['label']);
			} elseif ($format == 1) {
				$value = $arraytypes['code'];
			} elseif ($format == 2) {
				$value = ($maxlength ? dol_trunc($arraytypes['label'], $maxlength) : $arraytypes['label']);
			} elseif ($format == 3) {
				$value = $arraytypes['code'];
			}
			print $value ? $value : '&nbsp;';
			print '</option>';
		}
		print '</select>';
		if ($user->admin && !$noadmininfo) {
			print info_admin($langs->trans("YouCanChangeValuesForThisListFromDictionarySetup"), 1);
		}
	}

	/**
	 *  Return a HTML select list of shipping mode
	 *
	 * @param string $selected Id shipping mode pre-selected
	 * @param string $htmlname Name of select zone
	 * @param string $filtre To filter list. This parameter must not come from input of users
	 * @param int $useempty 1=Add an empty value in list, 2=Add an empty value in list only if there is more than 2 entries.
	 * @param string $moreattrib To add more attribute on select
	 * @param int $noinfoadmin 0=Add admin info, 1=Disable admin info
	 * @param string $morecss More CSS
	 * @return    void
	 */
	public function selectShippingMethod($selected = '', $htmlname = 'shipping_method_id', $filtre = '', $useempty = 0, $moreattrib = '', $noinfoadmin = 0, $morecss = '')
	{
		global $langs, $conf, $user;

		$langs->load("admin");
		$langs->load("deliveries");

		$sql = "SELECT rowid, code, libelle as label";
		$sql .= " FROM " . $this->db->prefix() . "c_shipment_mode";
		$sql .= " WHERE active > 0";
		if ($filtre) {
			$sql .= " AND " . $filtre;
		}
		$sql .= " ORDER BY libelle ASC";

		dol_syslog(get_class($this) . "::selectShippingMode", LOG_DEBUG);
		$result = $this->db->query($sql);
		if ($result) {
			$num = $this->db->num_rows($result);
			$i = 0;
			if ($num) {
				print '<select id="select' . $htmlname . '" class="flat selectshippingmethod' . ($morecss ? ' ' . $morecss : '') . '" name="' . $htmlname . '"' . ($moreattrib ? ' ' . $moreattrib : '') . '>';
				if ($useempty == 1 || ($useempty == 2 && $num > 1)) {
					print '<option value="-1">&nbsp;</option>';
				}
				while ($i < $num) {
					$obj = $this->db->fetch_object($result);
					if ($selected == $obj->rowid) {
						print '<option value="' . $obj->rowid . '" selected>';
					} else {
						print '<option value="' . $obj->rowid . '">';
					}
					print ($langs->trans("SendingMethod" . strtoupper($obj->code)) != "SendingMethod" . strtoupper($obj->code)) ? $langs->trans("SendingMethod" . strtoupper($obj->code)) : $obj->label;
					print '</option>';
					$i++;
				}
				print "</select>";
				if ($user->admin && empty($noinfoadmin)) {
					print info_admin($langs->trans("YouCanChangeValuesForThisListFromDictionarySetup"), 1);
				}

				print ajax_combobox('select' . $htmlname);
			} else {
				print $langs->trans("NoShippingMethodDefined");
			}
		} else {
			dol_print_error($this->db);
		}
	}

	/**
	 *    Display form to select shipping mode
	 *
	 * @param string $page Page
	 * @param int $selected Id of shipping mode
	 * @param string $htmlname Name of select html field
	 * @param int $addempty 1=Add an empty value in list, 2=Add an empty value in list only if there is more than 2 entries.
	 * @return    void
	 */
	public function formSelectShippingMethod($page, $selected = '', $htmlname = 'shipping_method_id', $addempty = 0)
	{
		global $langs;

		$langs->load("deliveries");

		if ($htmlname != "none") {
			print '<form method="POST" action="' . $page . '">';
			print '<input type="hidden" name="action" value="setshippingmethod">';
			print '<input type="hidden" name="token" value="' . newToken() . '">';
			$this->selectShippingMethod($selected, $htmlname, '', $addempty);
			print '<input type="submit" class="button valignmiddle" value="' . $langs->trans("Modify") . '">';
			print '</form>';
		} else {
			if ($selected) {
				$code = $langs->getLabelFromKey($this->db, $selected, 'c_shipment_mode', 'rowid', 'code');
				print $langs->trans("SendingMethod" . strtoupper($code));
			} else {
				print "&nbsp;";
			}
		}
	}

	/**
	 * Creates HTML last in cycle situation invoices selector
	 *
	 * @param string $selected Preselected ID
	 * @param int $socid Company ID
	 *
	 * @return    string                     HTML select
	 */
	public function selectSituationInvoices($selected = '', $socid = 0)
	{
		global $langs;

		$langs->load('bills');

		$opt = '<option value="" selected></option>';
		$sql = "SELECT rowid, ref, situation_cycle_ref, situation_counter, situation_final, fk_soc";
		$sql .= ' FROM ' . $this->db->prefix() . 'facture';
		$sql .= ' WHERE entity IN (' . getEntity('invoice') . ')';
		$sql .= ' AND situation_counter >= 1';
		$sql .= ' AND fk_soc = ' . (int) $socid;
		$sql .= ' AND type <> 2';
		$sql .= ' ORDER by situation_cycle_ref, situation_counter desc';
		$resql = $this->db->query($sql);

		if ($resql && $this->db->num_rows($resql) > 0) {
			// Last seen cycle
			$ref = 0;
			while ($obj = $this->db->fetch_object($resql)) {
				//Same cycle ?
				if ($obj->situation_cycle_ref != $ref) {
					// Just seen this cycle
					$ref = $obj->situation_cycle_ref;
					//not final ?
					if ($obj->situation_final != 1) {
						//Not prov?
						if (substr($obj->ref, 1, 4) != 'PROV') {
							if ($selected == $obj->rowid) {
								$opt .= '<option value="' . $obj->rowid . '" selected>' . $obj->ref . '</option>';
							} else {
								$opt .= '<option value="' . $obj->rowid . '">' . $obj->ref . '</option>';
							}
						}
					}
				}
			}
		} else {
			dol_syslog("Error sql=" . $sql . ", error=" . $this->error, LOG_ERR);
		}
		if ($opt == '<option value ="" selected></option>') {
			$opt = '<option value ="0" selected>' . $langs->trans('NoSituations') . '</option>';
		}
		return $opt;
	}

	/**
	 *      Creates HTML units selector (code => label)
	 *
	 * @param string $selected Preselected Unit ID
	 * @param string $htmlname Select name
	 * @param int $showempty Add a nempty line
	 * @param string $unit_type Restrict to one given unit type
	 * @return    string                  HTML select
	 */
	public function selectUnits($selected = '', $htmlname = 'units', $showempty = 0, $unit_type = '')
	{
		global $langs;

		$langs->load('products');

		$return = '<select class="flat" id="' . $htmlname . '" name="' . $htmlname . '">';

		$sql = "SELECT rowid, label, code FROM " . $this->db->prefix() . "c_units";
		$sql .= ' WHERE active > 0';
		if (!empty($unit_type)) {
			$sql .= " AND unit_type = '" . $this->db->escape($unit_type) . "'";
		}
		$sql .= " ORDER BY sortorder";

		$resql = $this->db->query($sql);
		if ($resql && $this->db->num_rows($resql) > 0) {
			if ($showempty) {
				$return .= '<option value="none"></option>';
			}

			while ($res = $this->db->fetch_object($resql)) {
				$unitLabel = $res->label;
				if (!empty($langs->tab_translate['unit' . $res->code])) {    // check if Translation is available before
					$unitLabel = $langs->trans('unit' . $res->code) != $res->label ? $langs->trans('unit' . $res->code) : $res->label;
				}

				if ($selected == $res->rowid) {
					$return .= '<option value="' . $res->rowid . '" selected>' . $unitLabel . '</option>';
				} else {
					$return .= '<option value="' . $res->rowid . '">' . $unitLabel . '</option>';
				}
			}
			$return .= '</select>';
		}
		return $return;
	}

	// phpcs:disable PEAR.NamingConventions.ValidFunctionName.ScopeNotCamelCaps

	/**
	 *  Return a HTML select list of bank accounts
	 *
	 * @param string $selected Id account pre-selected
	 * @param string $htmlname Name of select zone
	 * @param int $status Status of searched accounts (0=open, 1=closed, 2=both)
	 * @param string $filtre To filter list. This parameter must not come from input of users
	 * @param int $useempty 1=Add an empty value in list, 2=Add an empty value in list only if there is more than 2 entries.
	 * @param string $moreattrib To add more attribute on select
	 * @param int $showcurrency Show currency in label
	 * @param string $morecss More CSS
	 * @param int $nooutput 1=Return string, do not send to output
	 * @return    int                            <0 if error, Num of bank account found if OK (0, 1, 2, ...)
	 */
	public function select_comptes($selected = '', $htmlname = 'accountid', $status = 0, $filtre = '', $useempty = 0, $moreattrib = '', $showcurrency = 0, $morecss = '', $nooutput = 0)
	{
		// phpcs:enable
		global $langs, $conf;

		$out = '';

		$langs->load("admin");
		$num = 0;

		$sql = "SELECT rowid, label, bank, clos as status, currency_code";
		$sql .= " FROM " . $this->db->prefix() . "bank_account";
		$sql .= " WHERE entity IN (" . getEntity('bank_account') . ")";
		if ($status != 2) {
			$sql .= " AND clos = " . (int) $status;
		}
		if ($filtre) {
			$sql .= " AND " . $filtre;
		}
		$sql .= " ORDER BY label";

		dol_syslog(get_class($this) . "::select_comptes", LOG_DEBUG);
		$result = $this->db->query($sql);
		if ($result) {
			$num = $this->db->num_rows($result);
			$i = 0;
			if ($num) {
				$out .= '<select id="select' . $htmlname . '" class="flat selectbankaccount' . ($morecss ? ' ' . $morecss : '') . '" name="' . $htmlname . '"' . ($moreattrib ? ' ' . $moreattrib : '') . '>';
				if ($useempty == 1 || ($useempty == 2 && $num > 1)) {
					$out .= '<option value="-1">&nbsp;</option>';
				}

				while ($i < $num) {
					$obj = $this->db->fetch_object($result);
					if ($selected == $obj->rowid || ($useempty == 2 && $num == 1 && empty($selected))) {
						$out .= '<option value="' . $obj->rowid . '" data-currency-code="' . $obj->currency_code . '" selected>';
					} else {
						$out .= '<option value="' . $obj->rowid . '" data-currency-code="' . $obj->currency_code . '">';
					}
					$out .= trim($obj->label);
					if ($showcurrency) {
						$out .= ' (' . $obj->currency_code . ')';
					}
					if ($status == 2 && $obj->status == 1) {
						$out .= ' (' . $langs->trans("Closed") . ')';
					}
					$out .= '</option>';
					$i++;
				}
				$out .= "</select>";
				$out .= ajax_combobox('select' . $htmlname);
			} else {
				if ($status == 0) {
					$out .= '<span class="opacitymedium">' . $langs->trans("NoActiveBankAccountDefined") . '</span>';
				} else {
					$out .= '<span class="opacitymedium">' . $langs->trans("NoBankAccountFound") . '</span>';
				}
			}
		} else {
			dol_print_error($this->db);
		}

		// Output or return
		if (empty($nooutput)) {
			print $out;
		} else {
			return $out;
		}

		return $num;
	}

	/**
	 *  Return a HTML select list of establishment
	 *
	 * @param string $selected Id establishment pre-selected
	 * @param string $htmlname Name of select zone
	 * @param int $status Status of searched establishment (0=open, 1=closed, 2=both)
	 * @param string $filtre To filter list. This parameter must not come from input of users
	 * @param int $useempty 1=Add an empty value in list, 2=Add an empty value in list only if there is more than 2 entries.
	 * @param string $moreattrib To add more attribute on select
	 * @return    int                            <0 if error, Num of establishment found if OK (0, 1, 2, ...)
	 */
	public function selectEstablishments($selected = '', $htmlname = 'entity', $status = 0, $filtre = '', $useempty = 0, $moreattrib = '')
	{
		global $langs, $conf;

		$langs->load("admin");
		$num = 0;

		$sql = "SELECT rowid, name, fk_country, status, entity";
		$sql .= " FROM " . $this->db->prefix() . "establishment";
		$sql .= " WHERE 1=1";
		if ($status != 2) {
			$sql .= " AND status = " . (int) $status;
		}
		if ($filtre) {
			$sql .= " AND " . $filtre;
		}
		$sql .= " ORDER BY name";

		dol_syslog(get_class($this) . "::select_establishment", LOG_DEBUG);
		$result = $this->db->query($sql);
		if ($result) {
			$num = $this->db->num_rows($result);
			$i = 0;
			if ($num) {
				print '<select id="select' . $htmlname . '" class="flat selectestablishment" name="' . $htmlname . '"' . ($moreattrib ? ' ' . $moreattrib : '') . '>';
				if ($useempty == 1 || ($useempty == 2 && $num > 1)) {
					print '<option value="-1">&nbsp;</option>';
				}

				while ($i < $num) {
					$obj = $this->db->fetch_object($result);
					if ($selected == $obj->rowid) {
						print '<option value="' . $obj->rowid . '" selected>';
					} else {
						print '<option value="' . $obj->rowid . '">';
					}
					print trim($obj->name);
					if ($status == 2 && $obj->status == 1) {
						print ' (' . $langs->trans("Closed") . ')';
					}
					print '</option>';
					$i++;
				}
				print "</select>";
			} else {
				if ($status == 0) {
					print '<span class="opacitymedium">' . $langs->trans("NoActiveEstablishmentDefined") . '</span>';
				} else {
					print '<span class="opacitymedium">' . $langs->trans("NoEstablishmentFound") . '</span>';
				}
			}
		} else {
			dol_print_error($this->db);
			return -1;
		}
	}

	/**
	 *    Display form to select bank account
	 *
	 * @param string $page Page
	 * @param int $selected Id of bank account
	 * @param string $htmlname Name of select html field
	 * @param int $addempty 1=Add an empty value in list, 2=Add an empty value in list only if there is more than 2 entries.
	 * @return    void
	 */
	public function formSelectAccount($page, $selected = '', $htmlname = 'fk_account', $addempty = 0)
	{
		global $langs;
		if ($htmlname != "none") {
			print '<form method="POST" action="' . $page . '">';
			print '<input type="hidden" name="action" value="setbankaccount">';
			print '<input type="hidden" name="token" value="' . newToken() . '">';
			print img_picto('', 'bank_account', 'class="pictofixedwidth"');
			$nbaccountfound = $this->select_comptes($selected, $htmlname, 0, '', $addempty);
			if ($nbaccountfound > 0) {
				print '<input type="submit" class="button smallpaddingimp valignmiddle" value="' . $langs->trans("Modify") . '">';
			}
			print '</form>';
		} else {
			$langs->load('banks');

			if ($selected) {
				require_once DOL_DOCUMENT_ROOT . '/compta/bank/class/account.class.php';
				$bankstatic = new Account($this->db);
				$result = $bankstatic->fetch($selected);
				if ($result) {
					print $bankstatic->getNomUrl(1);
				}
			} else {
				print "&nbsp;";
			}
		}
	}

	// phpcs:disable PEAR.NamingConventions.ValidFunctionName.ScopeNotCamelCaps

	/**
	 *    Return list of categories having choosed type
	 *
	 * @param string|int $type Type of category ('customer', 'supplier', 'contact', 'product', 'member'). Old mode (0, 1, 2, ...) is deprecated.
	 * @param string $selected Id of category preselected or 'auto' (autoselect category if there is only one element). Not used if $outputmode = 1.
	 * @param string $htmlname HTML field name
	 * @param int $maxlength Maximum length for labels
	 * @param int|string|array $markafterid Keep only or removed all categories including the leaf $markafterid in category tree (exclude) or Keep only of category is inside the leaf starting with this id.
	 *                                      $markafterid can be an :
	 *                                      - int (id of category)
	 *                                      - string (categories ids seprated by comma)
	 *                                      - array (list of categories ids)
	 * @param int $outputmode 0=HTML select string, 1=Array, 2=Array extended
	 * @param int $include [=0] Removed or 1=Keep only
	 * @param string $morecss More CSS
	 * @return    string|array
	 * @see select_categories()
	 */
	public function select_all_categories($type, $selected = '', $htmlname = "parent", $maxlength = 64, $markafterid = 0, $outputmode = 0, $include = 0, $morecss = '')
	{
		// phpcs:enable
		global $conf, $langs;
		$langs->load("categories");

		include_once DOL_DOCUMENT_ROOT . '/categories/class/categorie.class.php';

		// For backward compatibility
		if (is_numeric($type)) {
			dol_syslog(__METHOD__ . ': using numeric value for parameter type is deprecated. Use string code instead.', LOG_WARNING);
		}

		if ($type === Categorie::TYPE_BANK_LINE) {
			// TODO Move this into common category feature
			$cate_arbo = array();
			$sql = "SELECT c.label, c.rowid";
			$sql .= " FROM " . $this->db->prefix() . "bank_categ as c";
			$sql .= " WHERE entity = " . $conf->entity;
			$sql .= " ORDER BY c.label";
			$result = $this->db->query($sql);
			if ($result) {
				$num = $this->db->num_rows($result);
				$i = 0;
				while ($i < $num) {
					$objp = $this->db->fetch_object($result);
					if ($objp) {
						$cate_arbo[$objp->rowid] = array('id' => $objp->rowid, 'fulllabel' => $objp->label, 'color' => '', 'picto' => 'category');
					}
					$i++;
				}
				$this->db->free($result);
			} else {
				dol_print_error($this->db);
			}
		} else {
			$cat = new Categorie($this->db);
			$cate_arbo = $cat->get_full_arbo($type, $markafterid, $include);
		}

		$outarray = array();

		$output = '<select class="flat' . ($morecss ? ' ' . $morecss : '') . '" name="' . $htmlname . '" id="' . $htmlname . '">';
		if (is_array($cate_arbo)) {
			if (!count($cate_arbo)) {
				$output .= '<option value="-1" disabled>' . $langs->trans("NoCategoriesDefined") . '</option>';
			} else {
				$output .= '<option value="-1">&nbsp;</option>';
				foreach ($cate_arbo as $key => $value) {
					if ($cate_arbo[$key]['id'] == $selected || ($selected === 'auto' && count($cate_arbo) == 1)) {
						$add = 'selected ';
					} else {
						$add = '';
					}
					$output .= '<option ' . $add . 'value="' . $cate_arbo[$key]['id'] . '"';
					$output .= ' data-html="' . dol_escape_htmltag(img_picto('', 'category', 'class="pictofixedwidth" style="color: #' . $cate_arbo[$key]['color'] . '"') . dol_trunc($cate_arbo[$key]['fulllabel'], $maxlength, 'middle')) . '"';
					$output .= '>';
					$output .= dol_trunc($cate_arbo[$key]['fulllabel'], $maxlength, 'middle');
					$output .= '</option>';

					$outarray[$cate_arbo[$key]['id']] = $cate_arbo[$key]['fulllabel'];
				}
			}
		}
		$output .= '</select>';
		$output .= "\n";

		if ($outputmode == 2) {
			return $cate_arbo;
		} elseif ($outputmode) {
			return $outarray;
		}
		return $output;
	}

	// phpcs:disable PEAR.NamingConventions.ValidFunctionName.ScopeNotCamelCaps

	/**
	 *     Show a confirmation HTML form or AJAX popup
	 *
	 * @param string $page Url of page to call if confirmation is OK
	 * @param string $title Title
	 * @param string $question Question
	 * @param string $action Action
	 * @param array $formquestion An array with forms complementary inputs
	 * @param string $selectedchoice "" or "no" or "yes"
	 * @param int|string $useajax 0=No, 1=Yes use Ajax to show the popup, 2=Yes and also submit page with &confirm=no if choice is No, 'xxx'=Yes and preoutput confirm box with div id=dialog-confirm-xxx
	 * @param int $height Force height of box
	 * @param int $width Force width of box
	 * @return    void
	 * @deprecated
	 * @see formconfirm()
	 */
	public function form_confirm($page, $title, $question, $action, $formquestion = '', $selectedchoice = "", $useajax = 0, $height = 170, $width = 500)
	{
		// phpcs:enable
		dol_syslog(__METHOD__ . ': using form_confirm is deprecated. Use formconfim instead.', LOG_WARNING);
		print $this->formconfirm($page, $title, $question, $action, $formquestion, $selectedchoice, $useajax, $height, $width);
	}

	/**
	 *     Show a confirmation HTML form or AJAX popup.
	 *     Easiest way to use this is with useajax=1.
	 *     If you use useajax='xxx', you must also add jquery code to trigger opening of box (with correct parameters)
	 *     just after calling this method. For example:
	 *       print '<script nonce="'.getNonce().'" type="text/javascript">'."\n";
	 *       print 'jQuery(document).ready(function() {'."\n";
	 *       print 'jQuery(".xxxlink").click(function(e) { jQuery("#aparamid").val(jQuery(this).attr("rel")); jQuery("#dialog-confirm-xxx").dialog("open"); return false; });'."\n";
	 *       print '});'."\n";
	 *       print '</script>'."\n";
	 *
	 * @param string $page Url of page to call if confirmation is OK. Can contains parameters (param 'action' and 'confirm' will be reformated)
	 * @param string $title Title
	 * @param string $question Question
	 * @param string $action Action
	 * @param array|string $formquestion An array with complementary inputs to add into forms: array(array('label'=> ,'type'=> , 'size'=>, 'morecss'=>, 'moreattr'=>'autofocus' or 'style=...'))
	 *                                   'type' can be 'text', 'password', 'checkbox', 'radio', 'date', 'datetime', 'select', 'multiselect', 'morecss',
	 *                                   'other', 'onecolumn' or 'hidden'...
	 * @param int|string $selectedchoice '' or 'no', or 'yes' or '1', 1, '0' or 0
	 * @param int|string $useajax 0=No, 1=Yes use Ajax to show the popup, 2=Yes and also submit page with &confirm=no if choice is No, 'xxx'=Yes and preoutput confirm box with div id=dialog-confirm-xxx
	 * @param int|string $height Force height of box (0 = auto)
	 * @param int $width Force width of box ('999' or '90%'). Ignored and forced to 90% on smartphones.
	 * @param int $disableformtag 1=Disable form tag. Can be used if we are already inside a <form> section.
	 * @param string $labelbuttonyes Label for Yes
	 * @param string $labelbuttonno Label for No
	 * @return    string                            HTML ajax code if a confirm ajax popup is required, Pure HTML code if it's an html form
	 */
	public function formconfirm($page, $title, $question, $action, $formquestion = '', $selectedchoice = '', $useajax = 0, $height = 0, $width = 500, $disableformtag = 0, $labelbuttonyes = 'Yes', $labelbuttonno = 'No')
	{
		global $langs, $conf;

		$more = '<!-- formconfirm - before call, page=' . dol_escape_htmltag($page) . ' -->';
		$formconfirm = '';
		$inputok = array();
		$inputko = array();

		// Clean parameters
		$newselectedchoice = empty($selectedchoice) ? "no" : $selectedchoice;
		if ($conf->browser->layout == 'phone') {
			$width = '95%';
		}

		// Set height automatically if not defined
		if (empty($height)) {
			$height = 220;
			if (is_array($formquestion) && count($formquestion) > 2) {
				$height += ((count($formquestion) - 2) * 24);
			}
		}

		if (is_array($formquestion) && !empty($formquestion)) {
			// First add hidden fields and value
			foreach ($formquestion as $key => $input) {
				if (is_array($input) && !empty($input)) {
					if ($input['type'] == 'hidden') {
						$moreattr = (!empty($input['moreattr']) ? ' ' . $input['moreattr'] : '');
						$morecss = (!empty($input['morecss']) ? ' ' . $input['morecss'] : '');

						$more .= '<input type="hidden" id="' . dol_escape_htmltag($input['name']) . '" name="' . dol_escape_htmltag($input['name']) . '" value="' . dol_escape_htmltag($input['value']) . '" class="' . $morecss . '"' . $moreattr . '>' . "\n";
					}
				}
			}

			// Now add questions
			$moreonecolumn = '';
			$more .= '<div class="tagtable paddingtopbottomonly centpercent noborderspacing">' . "\n";
			foreach ($formquestion as $key => $input) {
				if (is_array($input) && !empty($input)) {
					$size = (!empty($input['size']) ? ' size="' . $input['size'] . '"' : '');    // deprecated. Use morecss instead.
					$moreattr = (!empty($input['moreattr']) ? ' ' . $input['moreattr'] : '');
					$morecss = (!empty($input['morecss']) ? ' ' . $input['morecss'] : '');

					if ($input['type'] == 'text') {
						$more .= '<div class="tagtr"><div class="tagtd' . (empty($input['tdclass']) ? '' : (' ' . $input['tdclass'])) . '">' . $input['label'] . '</div><div class="tagtd"><input type="text" class="flat' . $morecss . '" id="' . dol_escape_htmltag($input['name']) . '" name="' . dol_escape_htmltag($input['name']) . '"' . $size . ' value="' . (empty($input['value']) ? '' : $input['value']) . '"' . $moreattr . ' /></div></div>' . "\n";
					} elseif ($input['type'] == 'password') {
						$more .= '<div class="tagtr"><div class="tagtd' . (empty($input['tdclass']) ? '' : (' ' . $input['tdclass'])) . '">' . $input['label'] . '</div><div class="tagtd"><input type="password" class="flat' . $morecss . '" id="' . dol_escape_htmltag($input['name']) . '" name="' . dol_escape_htmltag($input['name']) . '"' . $size . ' value="' . (empty($input['value']) ? '' : $input['value']) . '"' . $moreattr . ' /></div></div>' . "\n";
					} elseif ($input['type'] == 'textarea') {
						/*$more .= '<div class="tagtr"><div class="tagtd'.(empty($input['tdclass']) ? '' : (' '.$input['tdclass'])).'">'.$input['label'].'</div><div class="tagtd">';
						$more .= '<textarea name="'.$input['name'].'" class="'.$morecss.'"'.$moreattr.'>';
						$more .= $input['value'];
						$more .= '</textarea>';
						$more .= '</div></div>'."\n";*/
						$moreonecolumn .= '<div class="margintoponly">';
						$moreonecolumn .= $input['label'] . '<br>';
						$moreonecolumn .= '<textarea name="' . dol_escape_htmltag($input['name']) . '" id="' . dol_escape_htmltag($input['name']) . '" class="' . $morecss . '"' . $moreattr . '>';
						$moreonecolumn .= $input['value'];
						$moreonecolumn .= '</textarea>';
						$moreonecolumn .= '</div>';
					} elseif (in_array($input['type'], ['select', 'multiselect'])) {
						if (empty($morecss)) {
							$morecss = 'minwidth100';
						}

						$show_empty = isset($input['select_show_empty']) ? $input['select_show_empty'] : 1;
						$key_in_label = isset($input['select_key_in_label']) ? $input['select_key_in_label'] : 0;
						$value_as_key = isset($input['select_value_as_key']) ? $input['select_value_as_key'] : 0;
						$translate = isset($input['select_translate']) ? $input['select_translate'] : 0;
						$maxlen = isset($input['select_maxlen']) ? $input['select_maxlen'] : 0;
						$disabled = isset($input['select_disabled']) ? $input['select_disabled'] : 0;
						$sort = isset($input['select_sort']) ? $input['select_sort'] : '';

						$more .= '<div class="tagtr"><div class="tagtd' . (empty($input['tdclass']) ? '' : (' ' . $input['tdclass'])) . '">';
						if (!empty($input['label'])) {
							$more .= $input['label'] . '</div><div class="tagtd left">';
						}
						if ($input['type'] == 'select') {
							$more .= $this->selectarray($input['name'], $input['values'], !empty($input['default']) ? $input['default'] : '-1', $show_empty, $key_in_label, $value_as_key, $moreattr, $translate, $maxlen, $disabled, $sort, $morecss);
						} else {
							$more .= $this->multiselectarray($input['name'], $input['values'], is_array($input['default']) ? $input['default'] : [$input['default']], $key_in_label, $value_as_key, $morecss, $translate, $maxlen, $moreattr);
						}
						$more .= '</div></div>' . "\n";
					} elseif ($input['type'] == 'checkbox') {
						$more .= '<div class="tagtr">';
						$more .= '<div class="tagtd' . (empty($input['tdclass']) ? '' : (' ' . $input['tdclass'])) . '"><label for="' . dol_escape_htmltag($input['name']) . '">' . $input['label'] . '</label></div><div class="tagtd">';
						$more .= '<input type="checkbox" class="flat' . ($morecss ? ' ' . $morecss : '') . '" id="' . dol_escape_htmltag($input['name']) . '" name="' . dol_escape_htmltag($input['name']) . '"' . $moreattr;
						if (!is_bool($input['value']) && $input['value'] != 'false' && $input['value'] != '0' && $input['value'] != '') {
							$more .= ' checked';
						}
						if (is_bool($input['value']) && $input['value']) {
							$more .= ' checked';
						}
						if (isset($input['disabled'])) {
							$more .= ' disabled';
						}
						$more .= ' /></div>';
						$more .= '</div>' . "\n";
					} elseif ($input['type'] == 'radio') {
						$i = 0;
						foreach ($input['values'] as $selkey => $selval) {
							$more .= '<div class="tagtr">';
							if (isset($input['label'])) {
								if ($i == 0) {
									$more .= '<div class="tagtd' . (empty($input['tdclass']) ? ' tdtop' : (' tdtop ' . $input['tdclass'])) . '">' . $input['label'] . '</div>';
								} else {
									$more .= '<div clas="tagtd' . (empty($input['tdclass']) ? '' : (' "' . $input['tdclass'])) . '">&nbsp;</div>';
								}
							}
							$more .= '<div class="tagtd' . ($i == 0 ? ' tdtop' : '') . '"><input type="radio" class="flat' . $morecss . '" id="' . dol_escape_htmltag($input['name'] . $selkey) . '" name="' . dol_escape_htmltag($input['name']) . '" value="' . $selkey . '"' . $moreattr;
							if (!empty($input['disabled'])) {
								$more .= ' disabled';
							}
							if (isset($input['default']) && $input['default'] === $selkey) {
								$more .= ' checked="checked"';
							}
							$more .= ' /> ';
							$more .= '<label for="' . dol_escape_htmltag($input['name'] . $selkey) . '" class="valignmiddle">' . $selval . '</label>';
							$more .= '</div></div>' . "\n";
							$i++;
						}
					} elseif ($input['type'] == 'date' || $input['type'] == 'datetime') {
						$more .= '<div class="tagtr"><div class="tagtd' . (empty($input['tdclass']) ? '' : (' ' . $input['tdclass'])) . '">' . $input['label'] . '</div>';
						$more .= '<div class="tagtd">';
						$addnowlink = (empty($input['datenow']) ? 0 : 1);
						$more .= $this->selectDate($input['value'], $input['name'], ($input['type'] == 'datetime' ? 1 : 0), ($input['type'] == 'datetime' ? 1 : 0), 0, '', 1, $addnowlink);
						$more .= '</div></div>' . "\n";
						$formquestion[] = array('name' => $input['name'] . 'day');
						$formquestion[] = array('name' => $input['name'] . 'month');
						$formquestion[] = array('name' => $input['name'] . 'year');
						$formquestion[] = array('name' => $input['name'] . 'hour');
						$formquestion[] = array('name' => $input['name'] . 'min');
					} elseif ($input['type'] == 'other') {    // can be 1 column or 2 depending if label is set or not
						$more .= '<div class="tagtr"><div class="tagtd' . (empty($input['tdclass']) ? '' : (' ' . $input['tdclass'])) . '">';
						if (!empty($input['label'])) {
							$more .= $input['label'] . '</div><div class="tagtd">';
						}
						$more .= $input['value'];
						$more .= '</div></div>' . "\n";
					} elseif ($input['type'] == 'onecolumn') {
						$moreonecolumn .= '<div class="margintoponly">';
						$moreonecolumn .= $input['value'];
						$moreonecolumn .= '</div>' . "\n";
					} elseif ($input['type'] == 'hidden') {
						// Do nothing more, already added by a previous loop
					} elseif ($input['type'] == 'separator') {
						$more .= '<br>';
					} else {
						$more .= 'Error type ' . $input['type'] . ' for the confirm box is not a supported type';
					}
				}
			}
			$more .= '</div>' . "\n";
			$more .= $moreonecolumn;
		}

		// JQUERY method dialog is broken with smartphone, we use standard HTML.
		// Note: When using dol_use_jmobile or no js, you must also check code for button use a GET url with action=xxx and check that you also output the confirm code when action=xxx
		// See page product/card.php for example
		if (!empty($conf->dol_use_jmobile)) {
			$useajax = 0;
		}
		if (empty($conf->use_javascript_ajax)) {
			$useajax = 0;
		}

		if ($useajax) {
			$autoOpen = true;
			$dialogconfirm = 'dialog-confirm';
			$button = '';
			if (!is_numeric($useajax)) {
				$button = $useajax;
				$useajax = 1;
				$autoOpen = false;
				$dialogconfirm .= '-' . $button;
			}
			$pageyes = $page . (preg_match('/\?/', $page) ? '&' : '?') . 'action=' . urlencode($action) . '&confirm=yes';
			$pageno = ($useajax == 2 ? $page . (preg_match('/\?/', $page) ? '&' : '?') . 'action=' . urlencode($action) . '&confirm=no' : '');

			// Add input fields into list of fields to read during submit (inputok and inputko)
			if (is_array($formquestion)) {
				foreach ($formquestion as $key => $input) {
					//print "xx ".$key." rr ".is_array($input)."<br>\n";
					// Add name of fields to propagate with the GET when submitting the form with button OK.
					if (is_array($input) && isset($input['name'])) {
						if (strpos($input['name'], ',') > 0) {
							$inputok = array_merge($inputok, explode(',', $input['name']));
						} else {
							array_push($inputok, $input['name']);
						}
					}
					// Add name of fields to propagate with the GET when submitting the form with button KO.
					if (isset($input['inputko']) && $input['inputko'] == 1) {
						array_push($inputko, $input['name']);
					}
				}
			}

			// Show JQuery confirm box.
			$formconfirm .= '<div id="' . $dialogconfirm . '" title="' . dol_escape_htmltag($title) . '" style="display: none;">';
			if (is_array($formquestion) && !empty($formquestion['text'])) {
				$formconfirm .= '<div class="confirmtext">' . $formquestion['text'] . '</div>' . "\n";
			}
			if (!empty($more)) {
				$formconfirm .= '<div class="confirmquestions">' . $more . '</div>' . "\n";
			}
			$formconfirm .= ($question ? '<div class="confirmmessage">' . img_help('', '') . ' ' . $question . '</div>' : '');
			$formconfirm .= '</div>' . "\n";

			$formconfirm .= "\n<!-- begin code of popup for formconfirm page=" . $page . " -->\n";
			$formconfirm .= '<script nonce="' . getNonce() . '" type="text/javascript">' . "\n";
			$formconfirm .= "/* Code for the jQuery('#dialogforpopup').dialog() */\n";
			$formconfirm .= 'jQuery(document).ready(function() {
            $(function() {
            	$( "#' . $dialogconfirm . '" ).dialog(
            	{
                    autoOpen: ' . ($autoOpen ? "true" : "false") . ',';
			if ($newselectedchoice == 'no') {
				$formconfirm .= '
						open: function() {
            				$(this).parent().find("button.ui-button:eq(2)").focus();
						},';
			}

			$jsforcursor = '';
			if ($useajax == 1) {
				$jsforcursor = '// The call to urljump can be slow, so we set the wait cursor' . "\n";
				$jsforcursor .= 'jQuery("html,body,#id-container").addClass("cursorwait");' . "\n";
			}

			$postconfirmas = 'GET';

			$formconfirm .= '
                    resizable: false,
                    height: "' . $height . '",
                    width: "' . $width . '",
                    modal: true,
                    closeOnEscape: false,
                    buttons: {
                        "' . dol_escape_js($langs->transnoentities($labelbuttonyes)) . '": function() {
							var options = "token=' . urlencode(newToken()) . '";
                        	var inputok = ' . json_encode($inputok) . ';	/* List of fields into form */
							var page = "' . dol_escape_js(!empty($page) ? $page : '') . '";
                         	var pageyes = "' . dol_escape_js(!empty($pageyes) ? $pageyes : '') . '";

                         	if (inputok.length > 0) {
                         		$.each(inputok, function(i, inputname) {
                         			var more = "";
									var inputvalue;
                         			if ($("input[name=\'" + inputname + "\']").attr("type") == "radio") {
										inputvalue = $("input[name=\'" + inputname + "\']:checked").val();
									} else {
                         		    	if ($("#" + inputname).attr("type") == "checkbox") { more = ":checked"; }
                         				inputvalue = $("#" + inputname + more).val();
									}
                         			if (typeof inputvalue == "undefined") { inputvalue=""; }
									console.log("formconfirm check inputname="+inputname+" inputvalue="+inputvalue);
                         			options += "&" + inputname + "=" + encodeURIComponent(inputvalue);
                         		});
                         	}
                         	var urljump = pageyes + (pageyes.indexOf("?") < 0 ? "?" : "&") + options;
            				if (pageyes.length > 0) {';
			if ($postconfirmas == 'GET') {
				$formconfirm .= 'location.href = urljump;';
			} else {
				$formconfirm .= $jsforcursor;
				$formconfirm .= 'var post = $.post(
									pageyes,
									options,
									function(data) { $("body").html(data); jQuery("html,body,#id-container").removeClass("cursorwait"); }
								);';
			}
			$formconfirm .= '
								console.log("after post ok");
							}
	                        $(this).dialog("close");
                        },
                        "' . dol_escape_js($langs->transnoentities($labelbuttonno)) . '": function() {
                        	var options = "token=' . urlencode(newToken()) . '";
                         	var inputko = ' . json_encode($inputko) . ';	/* List of fields into form */
							var page = "' . dol_escape_js(!empty($page) ? $page : '') . '";
                         	var pageno="' . dol_escape_js(!empty($pageno) ? $pageno : '') . '";
                         	if (inputko.length > 0) {
                         		$.each(inputko, function(i, inputname) {
                         			var more = "";
                         			if ($("#" + inputname).attr("type") == "checkbox") { more = ":checked"; }
                         			var inputvalue = $("#" + inputname + more).val();
                         			if (typeof inputvalue == "undefined") { inputvalue=""; }
                         			options += "&" + inputname + "=" + encodeURIComponent(inputvalue);
                         		});
                         	}
                         	var urljump=pageno + (pageno.indexOf("?") < 0 ? "?" : "&") + options;
                         	//alert(urljump);
            				if (pageno.length > 0) {';
			if ($postconfirmas == 'GET') {
				$formconfirm .= 'location.href = urljump;';
			} else {
				$formconfirm .= $jsforcursor;
				$formconfirm .= 'var post = $.post(
									pageno,
									options,
									function(data) { $("body").html(data); jQuery("html,body,#id-container").removeClass("cursorwait"); }
								);';
			}
			$formconfirm .= '
								console.log("after post ko");
							}
                            $(this).dialog("close");
                        }
                    }
                }
                );

            	var button = "' . $button . '";
            	if (button.length > 0) {
                	$( "#" + button ).click(function() {
                		$("#' . $dialogconfirm . '").dialog("open");
        			});
                }
            });
            });
            </script>';
			$formconfirm .= "<!-- end ajax formconfirm -->\n";
		} else {
			$formconfirm .= "\n<!-- begin formconfirm page=" . dol_escape_htmltag($page) . " -->\n";

			if (empty($disableformtag)) {
				$formconfirm .= '<form method="POST" action="' . $page . '" class="notoptoleftroright">' . "\n";
			}

			$formconfirm .= '<input type="hidden" name="action" value="' . $action . '">' . "\n";
			$formconfirm .= '<input type="hidden" name="token" value="' . newToken() . '">' . "\n";

			$formconfirm .= '<table class="valid centpercent">' . "\n";

			// Line title
			$formconfirm .= '<tr class="validtitre"><td class="validtitre" colspan="2">';
			$formconfirm .= img_picto('', 'pictoconfirm') . ' ' . $title;
			$formconfirm .= '</td></tr>' . "\n";

			// Line text
			if (is_array($formquestion) && !empty($formquestion['text'])) {
				$formconfirm .= '<tr class="valid"><td class="valid" colspan="2">' . $formquestion['text'] . '</td></tr>' . "\n";
			}

			// Line form fields
			if ($more) {
				$formconfirm .= '<tr class="valid"><td class="valid" colspan="2">' . "\n";
				$formconfirm .= $more;
				$formconfirm .= '</td></tr>' . "\n";
			}

			// Line with question
			$formconfirm .= '<tr class="valid">';
			$formconfirm .= '<td class="valid">' . $question . '</td>';
			$formconfirm .= '<td class="valid center">';
			$formconfirm .= $this->selectyesno("confirm", $newselectedchoice, 0, false, 0, 0, 'marginleftonly marginrightonly', $labelbuttonyes, $labelbuttonno);
			$formconfirm .= '<input class="button valignmiddle confirmvalidatebutton small" type="submit" value="' . $langs->trans("Validate") . '">';
			$formconfirm .= '</td>';
			$formconfirm .= '</tr>' . "\n";

			$formconfirm .= '</table>' . "\n";

			if (empty($disableformtag)) {
				$formconfirm .= "</form>\n";
			}
			$formconfirm .= '<br>';

			if (!empty($conf->use_javascript_ajax)) {
				$formconfirm .= '<!-- code to disable button to avoid double clic -->';
				$formconfirm .= '<script nonce="' . getNonce() . '" type="text/javascript">' . "\n";
				$formconfirm .= '
				$(document).ready(function () {
					$(".confirmvalidatebutton").on("click", function() {
						console.log("We click on button");
						$(this).attr("disabled", "disabled");
						setTimeout(\'$(".confirmvalidatebutton").removeAttr("disabled")\', 3000);
						//console.log($(this).closest("form"));
						$(this).closest("form").submit();
					});
				});
				';
				$formconfirm .= '</script>' . "\n";
			}

			$formconfirm .= "<!-- end formconfirm -->\n";
		}

		return $formconfirm;
	}


	// phpcs:disable PEAR.NamingConventions.ValidFunctionName.ScopeNotCamelCaps

	/**
	 *    Show a form to select a project
	 *
	 * @param int $page Page
	 * @param int $socid Id third party (-1=all, 0=only projects not linked to a third party, id=projects not linked or linked to third party id)
	 * @param int $selected Id pre-selected project
	 * @param string $htmlname Name of select field
	 * @param int $discard_closed Discard closed projects (0=Keep,1=hide completely except $selected,2=Disable)
	 * @param int $maxlength Max length
	 * @param int $forcefocus Force focus on field (works with javascript only)
	 * @param int $nooutput No print is done. String is returned.
	 * @param string $textifnoproject Text to show if no project
	 * @param string $morecss More CSS
	 * @return    string                      Return html content
	 */
	public function form_project($page, $socid, $selected = '', $htmlname = 'projectid', $discard_closed = 0, $maxlength = 20, $forcefocus = 0, $nooutput = 0, $textifnoproject = '', $morecss = '')
	{
		// phpcs:enable
		global $langs;

		require_once DOL_DOCUMENT_ROOT . '/core/lib/project.lib.php';
		require_once DOL_DOCUMENT_ROOT . '/core/class/html.formprojet.class.php';

		$out = '';

		$formproject = new FormProjets($this->db);

		$langs->load("project");
		if ($htmlname != "none") {
			$out .= '<form method="post" action="' . $page . '">';
			$out .= '<input type="hidden" name="action" value="classin">';
			$out .= '<input type="hidden" name="token" value="' . newToken() . '">';
			$out .= $formproject->select_projects($socid, $selected, $htmlname, $maxlength, 0, 1, $discard_closed, $forcefocus, 0, 0, '', 1, 0, $morecss);
			$out .= '<input type="submit" class="button smallpaddingimp" value="' . $langs->trans("Modify") . '">';
			$out .= '</form>';
		} else {
			$out .= '<span class="project_head_block">';
			if ($selected) {
				$projet = new Project($this->db);
				$projet->fetch($selected);
				$out .= $projet->getNomUrl(0, '', 1);
			} else {
				$out .= '<span class="opacitymedium">' . $textifnoproject . '</span>';
			}
			$out .= '</span>';
		}

		if (empty($nooutput)) {
			print $out;
			return '';
		}
		return $out;
	}

	// phpcs:disable PEAR.NamingConventions.ValidFunctionName.ScopeNotCamelCaps

	/**
	 *    Show a form to select payment conditions
	 *
	 * @param int $page Page
	 * @param string $selected Id condition pre-selectionne
	 * @param string $htmlname Name of select html field
	 * @param int $addempty Add empty entry
	 * @param string $type Type ('direct-debit' or 'bank-transfer')
	 * @param int $filtertype If > 0, include payment terms with deposit percentage (for objects other than invoices and invoice templates)
	 * @param string $deposit_percent < 0 : deposit_percent input makes no sense (for example, in list filters)
	 *                                0 : use default deposit percentage from entry
	 *                                > 0 : force deposit percentage (for example, from company object)
	 * @param int $nooutput No print is done. String is returned.
	 * @return    string                        HTML output or ''
	 */
	public function form_conditions_reglement($page, $selected = '', $htmlname = 'cond_reglement_id', $addempty = 0, $type = '', $filtertype = -1, $deposit_percent = -1, $nooutput = 0)
	{
		// phpcs:enable
		global $langs;

		$out = '';

		if ($htmlname != "none") {
			$out .= '<form method="POST" action="' . $page . '">';
			$out .= '<input type="hidden" name="action" value="setconditions">';
			$out .= '<input type="hidden" name="token" value="' . newToken() . '">';
			if ($type) {
				$out .= '<input type="hidden" name="type" value="' . dol_escape_htmltag($type) . '">';
			}
			$out .= $this->getSelectConditionsPaiements($selected, $htmlname, $filtertype, $addempty, 0, '', $deposit_percent);
			$out .= '<input type="submit" class="button valignmiddle smallpaddingimp" value="' . $langs->trans("Modify") . '">';
			$out .= '</form>';
		} else {
			if ($selected) {
				$this->load_cache_conditions_paiements();
				if (isset($this->cache_conditions_paiements[$selected])) {
					$label = $this->cache_conditions_paiements[$selected]['label'];

					if (!empty($this->cache_conditions_paiements[$selected]['deposit_percent'])) {
						$label = str_replace('__DEPOSIT_PERCENT__', $deposit_percent > 0 ? $deposit_percent : $this->cache_conditions_paiements[$selected]['deposit_percent'], $label);
					}

					$out .= $label;
				} else {
					$langs->load('errors');
					$out .= $langs->trans('ErrorNotInDictionaryPaymentConditions');
				}
			} else {
				$out .= '&nbsp;';
			}
		}

		if (empty($nooutput)) {
			print $out;
			return '';
		}
		return $out;
	}

	// phpcs:disable PEAR.NamingConventions.ValidFunctionName.ScopeNotCamelCaps

	/**
	 *  Show a form to select a delivery delay
	 *
	 * @param int $page Page
	 * @param string $selected Id condition pre-selectionne
	 * @param string $htmlname Name of select html field
	 * @param int $addempty Ajoute entree vide
	 * @return    void
	 */
	public function form_availability($page, $selected = '', $htmlname = 'availability', $addempty = 0)
	{
		// phpcs:enable
		global $langs;
		if ($htmlname != "none") {
			print '<form method="post" action="' . $page . '">';
			print '<input type="hidden" name="action" value="setavailability">';
			print '<input type="hidden" name="token" value="' . newToken() . '">';
			$this->selectAvailabilityDelay($selected, $htmlname, -1, $addempty);
			print '<input type="submit" name="modify" class="button smallpaddingimp" value="' . $langs->trans("Modify") . '">';
			print '<input type="submit" name="cancel" class="button smallpaddingimp" value="' . $langs->trans("Cancel") . '">';
			print '</form>';
		} else {
			if ($selected) {
				$this->load_cache_availability();
				print $this->cache_availability[$selected]['label'];
			} else {
				print "&nbsp;";
			}
		}
	}

	/**
	 *  Output HTML form to select list of input reason (events that triggered an object creation, like after sending an emailing, making an advert, ...)
	 *  List found into table c_input_reason loaded by loadCacheInputReason
	 *
	 * @param string $page Page
	 * @param string $selected Id condition pre-selectionne
	 * @param string $htmlname Name of select html field
	 * @param int $addempty Add empty entry
	 * @return    void
	 */
	public function formInputReason($page, $selected = '', $htmlname = 'demandreason', $addempty = 0)
	{
		global $langs;
		if ($htmlname != "none") {
			print '<form method="post" action="' . $page . '">';
			print '<input type="hidden" name="action" value="setdemandreason">';
			print '<input type="hidden" name="token" value="' . newToken() . '">';
			$this->selectInputReason($selected, $htmlname, -1, $addempty);
			print '<input type="submit" class="button smallpaddingimp" value="' . $langs->trans("Modify") . '">';
			print '</form>';
		} else {
			if ($selected) {
				$this->loadCacheInputReason();
				foreach ($this->cache_demand_reason as $key => $val) {
					if ($val['id'] == $selected) {
						print $val['label'];
						break;
					}
				}
			} else {
				print "&nbsp;";
			}
		}
	}

	// phpcs:disable PEAR.NamingConventions.ValidFunctionName.ScopeNotCamelCaps

	/**
	 *    Show a form + html select a date
	 *
	 * @param string $page Page
	 * @param string $selected Date preselected
	 * @param string $htmlname Html name of date input fields or 'none'
	 * @param int $displayhour Display hour selector
	 * @param int $displaymin Display minutes selector
	 * @param int $nooutput 1=No print output, return string
	 * @param string $type 'direct-debit' or 'bank-transfer'
	 * @return    string
	 * @see        selectDate()
	 */
	public function form_date($page, $selected, $htmlname, $displayhour = 0, $displaymin = 0, $nooutput = 0, $type = '')
	{
		// phpcs:enable
		global $langs;

		$ret = '';

		if ($htmlname != "none") {
			$ret .= '<form method="POST" action="' . $page . '" name="form' . $htmlname . '">';
			$ret .= '<input type="hidden" name="action" value="set' . $htmlname . '">';
			$ret .= '<input type="hidden" name="token" value="' . newToken() . '">';
			if ($type) {
				$ret .= '<input type="hidden" name="type" value="' . dol_escape_htmltag($type) . '">';
			}
			$ret .= '<table class="nobordernopadding">';
			$ret .= '<tr><td>';
			$ret .= $this->selectDate($selected, $htmlname, $displayhour, $displaymin, 1, 'form' . $htmlname, 1, 0);
			$ret .= '</td>';
			$ret .= '<td class="left"><input type="submit" class="button smallpaddingimp" value="' . $langs->trans("Modify") . '"></td>';
			$ret .= '</tr></table></form>';
		} else {
			if ($displayhour) {
				$ret .= dol_print_date($selected, 'dayhour');
			} else {
				$ret .= dol_print_date($selected, 'day');
			}
		}

		if (empty($nooutput)) {
			print $ret;
		}
		return $ret;
	}


	// phpcs:disable PEAR.NamingConventions.ValidFunctionName.ScopeNotCamelCaps

	/**
	 *  Show a select form to choose a user
	 *
	 * @param string $page Page
	 * @param string $selected Id of user preselected
	 * @param string $htmlname Name of input html field. If 'none', we just output the user link.
	 * @param array $exclude List of users id to exclude
	 * @param array $include List of users id to include
	 * @return    void
	 */
	public function form_users($page, $selected = '', $htmlname = 'userid', $exclude = '', $include = '')
	{
		// phpcs:enable
		global $langs;

		if ($htmlname != "none") {
			print '<form method="POST" action="' . $page . '" name="form' . $htmlname . '">';
			print '<input type="hidden" name="action" value="set' . $htmlname . '">';
			print '<input type="hidden" name="token" value="' . newToken() . '">';
			print $this->select_dolusers($selected, $htmlname, 1, $exclude, 0, $include);
			print '<input type="submit" class="button smallpaddingimp valignmiddle" value="' . $langs->trans("Modify") . '">';
			print '</form>';
		} else {
			if ($selected) {
				require_once DOL_DOCUMENT_ROOT . '/user/class/user.class.php';
				$theuser = new User($this->db);
				$theuser->fetch($selected);
				print $theuser->getNomUrl(1);
			} else {
				print "&nbsp;";
			}
		}
	}


	// phpcs:disable PEAR.NamingConventions.ValidFunctionName.ScopeNotCamelCaps

	/**
	 *    Show form with payment mode
	 *
	 * @param string $page Page
	 * @param int $selected Id mode pre-selectionne
	 * @param string $htmlname Name of select html field
	 * @param string $filtertype To filter on field type in llx_c_paiement ('CRDT' or 'DBIT' or array('code'=>xx,'label'=>zz))
	 * @param int $active Active or not, -1 = all
	 * @param int $addempty 1=Add empty entry
	 * @param string $type Type ('direct-debit' or 'bank-transfer')
	 * @param int $nooutput 1=Return string, no output
	 * @return    string                    HTML output or ''
	 */
	public function form_modes_reglement($page, $selected = '', $htmlname = 'mode_reglement_id', $filtertype = '', $active = 1, $addempty = 0, $type = '', $nooutput = 0)
	{
		// phpcs:enable
		global $langs;

		$out = '';
		if ($htmlname != "none") {
			$out .= '<form method="POST" action="' . $page . '">';
			$out .= '<input type="hidden" name="action" value="setmode">';
			$out .= '<input type="hidden" name="token" value="' . newToken() . '">';
			if ($type) {
				$out .= '<input type="hidden" name="type" value="' . dol_escape_htmltag($type) . '">';
			}
			$out .= $this->select_types_paiements($selected, $htmlname, $filtertype, 0, $addempty, 0, 0, $active, '', 1);
			$out .= '<input type="submit" class="button smallpaddingimp valignmiddle" value="' . $langs->trans("Modify") . '">';
			$out .= '</form>';
		} else {
			if ($selected) {
				$this->load_cache_types_paiements();
				$out .= $this->cache_types_paiements[$selected]['label'];
			} else {
				$out .= "&nbsp;";
			}
		}

		if ($nooutput) {
			return $out;
		} else {
			print $out;
		}
		return '';
	}

	/**
	 *    Show form with transport mode
	 *
	 * @param string $page Page
	 * @param int $selected Id mode pre-select
	 * @param string $htmlname Name of select html field
	 * @param int $active Active or not, -1 = all
	 * @param int $addempty 1=Add empty entry
	 * @return    void
	 */
	public function formSelectTransportMode($page, $selected = '', $htmlname = 'transport_mode_id', $active = 1, $addempty = 0)
	{
		global $langs;
		if ($htmlname != "none") {
			print '<form method="POST" action="' . $page . '">';
			print '<input type="hidden" name="action" value="settransportmode">';
			print '<input type="hidden" name="token" value="' . newToken() . '">';
			$this->selectTransportMode($selected, $htmlname, 0, $addempty, 0, 0, $active);
			print '<input type="submit" class="button smallpaddingimp valignmiddle" value="' . $langs->trans("Modify") . '">';
			print '</form>';
		} else {
			if ($selected) {
				$this->load_cache_transport_mode();
				print $this->cache_transport_mode[$selected]['label'];
			} else {
				print "&nbsp;";
			}
		}
	}

	// phpcs:disable PEAR.NamingConventions.ValidFunctionName.ScopeNotCamelCaps

	/**
	 *    Show form with multicurrency code
	 *
	 * @param string $page Page
	 * @param string $selected code pre-selectionne
	 * @param string $htmlname Name of select html field
	 * @return    void
	 */
	public function form_multicurrency_code($page, $selected = '', $htmlname = 'multicurrency_code')
	{
		// phpcs:enable
		global $langs;
		if ($htmlname != "none") {
			print '<form method="POST" action="' . $page . '">';
			print '<input type="hidden" name="action" value="setmulticurrencycode">';
			print '<input type="hidden" name="token" value="' . newToken() . '">';
			print $this->selectMultiCurrency($selected, $htmlname, 0);
			print '<input type="submit" class="button smallpaddingimp valignmiddle" value="' . $langs->trans("Modify") . '">';
			print '</form>';
		} else {
			dol_include_once('/core/lib/company.lib.php');
			print !empty($selected) ? currency_name($selected, 1) : '&nbsp;';
		}
	}

	// phpcs:disable PEAR.NamingConventions.ValidFunctionName.ScopeNotCamelCaps

	/**
	 *    Show form with multicurrency rate
	 *
	 * @param string $page Page
	 * @param double $rate Current rate
	 * @param string $htmlname Name of select html field
	 * @param string $currency Currency code to explain the rate
	 * @return    void
	 */
	public function form_multicurrency_rate($page, $rate = '', $htmlname = 'multicurrency_tx', $currency = '')
	{
		// phpcs:enable
		global $langs, $mysoc, $conf;

		if ($htmlname != "none") {
			print '<form method="POST" action="' . $page . '">';
			print '<input type="hidden" name="action" value="setmulticurrencyrate">';
			print '<input type="hidden" name="token" value="' . newToken() . '">';
			print '<input type="text" class="maxwidth100" name="' . $htmlname . '" value="' . (!empty($rate) ? price(price2num($rate, 'CU')) : 1) . '" /> ';
			print '<select name="calculation_mode">';
			print '<option value="1">Change ' . $langs->trans("PriceUHT") . ' of lines</option>';
			print '<option value="2">Change ' . $langs->trans("PriceUHTCurrency") . ' of lines</option>';
			print '</select> ';
			print '<input type="submit" class="button smallpaddingimp valignmiddle" value="' . $langs->trans("Modify") . '">';
			print '</form>';
		} else {
			if (!empty($rate)) {
				print price($rate, 1, $langs, 1, 0);
				if ($currency && $rate != 1) {
					print ' &nbsp; (' . price($rate, 1, $langs, 1, 0) . ' ' . $currency . ' = 1 ' . $conf->currency . ')';
				}
			} else {
				print 1;
			}
		}
	}


	// phpcs:disable PEAR.NamingConventions.ValidFunctionName.ScopeNotCamelCaps

	/**
	 *    Show a select box with available absolute discounts
	 *
	 * @param string $page Page URL where form is shown
	 * @param int $selected Value pre-selected
	 * @param string $htmlname Name of SELECT component. If 'none', not changeable. Example 'remise_id'.
	 * @param int $socid Third party id
	 * @param float $amount Total amount available
	 * @param string $filter SQL filter on discounts
	 * @param int $maxvalue Max value for lines that can be selected
	 * @param string $more More string to add
	 * @param int $hidelist 1=Hide list
	 * @param int $discount_type 0 => customer discount, 1 => supplier discount
	 * @return    void
	 */
	public function form_remise_dispo($page, $selected, $htmlname, $socid, $amount, $filter = '', $maxvalue = 0, $more = '', $hidelist = 0, $discount_type = 0)
	{
		// phpcs:enable
		global $conf, $langs;
		if ($htmlname != "none") {
			print '<form method="post" action="' . $page . '">';
			print '<input type="hidden" name="action" value="setabsolutediscount">';
			print '<input type="hidden" name="token" value="' . newToken() . '">';
			print '<div class="inline-block">';
			if (!empty($discount_type)) {
				if (!empty($conf->global->FACTURE_SUPPLIER_DEPOSITS_ARE_JUST_PAYMENTS)) {
					if (!$filter || $filter == "fk_invoice_supplier_source IS NULL") {
						$translationKey = 'HasAbsoluteDiscountFromSupplier'; // If we want deposit to be substracted to payments only and not to total of final invoice
					} else {
						$translationKey = 'HasCreditNoteFromSupplier';
					}
				} else {
					if (!$filter || $filter == "fk_invoice_supplier_source IS NULL OR (description LIKE '(DEPOSIT)%' AND description NOT LIKE '(EXCESS PAID)%')") {
						$translationKey = 'HasAbsoluteDiscountFromSupplier';
					} else {
						$translationKey = 'HasCreditNoteFromSupplier';
					}
				}
			} else {
				if (!empty($conf->global->FACTURE_DEPOSITS_ARE_JUST_PAYMENTS)) {
					if (!$filter || $filter == "fk_facture_source IS NULL") {
						$translationKey = 'CompanyHasAbsoluteDiscount'; // If we want deposit to be substracted to payments only and not to total of final invoice
					} else {
						$translationKey = 'CompanyHasCreditNote';
					}
				} else {
					if (!$filter || $filter == "fk_facture_source IS NULL OR (description LIKE '(DEPOSIT)%' AND description NOT LIKE '(EXCESS RECEIVED)%')") {
						$translationKey = 'CompanyHasAbsoluteDiscount';
					} else {
						$translationKey = 'CompanyHasCreditNote';
					}
				}
			}
			print $langs->trans($translationKey, price($amount, 0, $langs, 0, 0, -1, $conf->currency));
			if (empty($hidelist)) {
				print ' ';
			}
			print '</div>';
			if (empty($hidelist)) {
				print '<div class="inline-block" style="padding-right: 10px">';
				$newfilter = 'discount_type=' . intval($discount_type);
				if (!empty($discount_type)) {
					$newfilter .= ' AND fk_invoice_supplier IS NULL AND fk_invoice_supplier_line IS NULL'; // Supplier discounts available
				} else {
					$newfilter .= ' AND fk_facture IS NULL AND fk_facture_line IS NULL'; // Customer discounts available
				}
				if ($filter) {
					$newfilter .= ' AND (' . $filter . ')';
				}
				// output the combo of discounts
				$nbqualifiedlines = $this->select_remises($selected, $htmlname, $newfilter, $socid, $maxvalue);
				if ($nbqualifiedlines > 0) {
					print ' &nbsp; <input type="submit" class="button smallpaddingimp" value="' . dol_escape_htmltag($langs->trans("UseLine")) . '"';
					if (!empty($discount_type) && $filter && $filter != "fk_invoice_supplier_source IS NULL OR (description LIKE '(DEPOSIT)%' AND description NOT LIKE '(EXCESS PAID)%')") {
						print ' title="' . $langs->trans("UseCreditNoteInInvoicePayment") . '"';
					}
					if (empty($discount_type) && $filter && $filter != "fk_facture_source IS NULL OR (description LIKE '(DEPOSIT)%' AND description NOT LIKE '(EXCESS RECEIVED)%')") {
						print ' title="' . $langs->trans("UseCreditNoteInInvoicePayment") . '"';
					}

					print '>';
				}
				print '</div>';
			}
			if ($more) {
				print '<div class="inline-block">';
				print $more;
				print '</div>';
			}
			print '</form>';
		} else {
			if ($selected) {
				print $selected;
			} else {
				print "0";
			}
		}
	}


	// phpcs:disable PEAR.NamingConventions.ValidFunctionName.ScopeNotCamelCaps

	/**
	 *  Show forms to select a contact
	 *
	 * @param string $page Page
	 * @param Societe $societe Filter on third party
	 * @param int $selected Id contact pre-selectionne
	 * @param string $htmlname Name of HTML select. If 'none', we just show contact link.
	 * @return    void
	 */
	public function form_contacts($page, $societe, $selected = '', $htmlname = 'contactid')
	{
		// phpcs:enable
		global $langs, $conf;

		if ($htmlname != "none") {
			print '<form method="post" action="' . $page . '">';
			print '<input type="hidden" name="action" value="set_contact">';
			print '<input type="hidden" name="token" value="' . newToken() . '">';
			print '<table class="nobordernopadding">';
			print '<tr><td>';
			print $this->selectcontacts($societe->id, $selected, $htmlname);
			$num = $this->num;
			if ($num == 0) {
				$addcontact = (!empty($conf->global->SOCIETE_ADDRESSES_MANAGEMENT) ? $langs->trans("AddContact") : $langs->trans("AddContactAddress"));
				print '<a href="' . DOL_URL_ROOT . '/contact/card.php?socid=' . $societe->id . '&amp;action=create&amp;backtoreferer=1">' . $addcontact . '</a>';
			}
			print '</td>';
			print '<td class="left"><input type="submit" class="button smallpaddingimp" value="' . $langs->trans("Modify") . '"></td>';
			print '</tr></table></form>';
		} else {
			if ($selected) {
				require_once DOL_DOCUMENT_ROOT . '/contact/class/contact.class.php';
				$contact = new Contact($this->db);
				$contact->fetch($selected);
				print $contact->getFullName($langs);
			} else {
				print "&nbsp;";
			}
		}
	}

	// phpcs:disable PEAR.NamingConventions.ValidFunctionName.ScopeNotCamelCaps

	/**
	 *  Output html select to select thirdparty
	 *
	 * @param string $page Page
	 * @param string $selected Id preselected
	 * @param string $htmlname Name of HTML select
	 * @param string $filter Optional filters criteras. Do not use a filter coming from input of users.
	 * @param int $showempty Add an empty field
	 * @param int $showtype Show third party type in combolist (customer, prospect or supplier)
	 * @param int $forcecombo Force to use combo box
	 * @param array $events Event options. Example: array(array('method'=>'getContacts', 'url'=>dol_buildpath('/core/ajax/contacts.php',1), 'htmlname'=>'contactid', 'params'=>array('add-customer-contact'=>'disabled')))
	 * @param int $nooutput No print output. Return it only.
	 * @param array $excludeids Exclude IDs from the select combo
	 * @param string $textifnothirdparty Text to show if no thirdparty
	 * @return    string                            HTML output or ''
	 */
	public function form_thirdparty($page, $selected = '', $htmlname = 'socid', $filter = '', $showempty = 0, $showtype = 0, $forcecombo = 0, $events = array(), $nooutput = 0, $excludeids = array(), $textifnothirdparty = '')
	{
		// phpcs:enable
		global $langs;

		$out = '';
		if ($htmlname != "none") {
			$out .= '<form method="post" action="' . $page . '">';
			$out .= '<input type="hidden" name="action" value="set_thirdparty">';
			$out .= '<input type="hidden" name="token" value="' . newToken() . '">';
			$out .= $this->select_company($selected, $htmlname, $filter, $showempty, $showtype, $forcecombo, $events, 0, 'minwidth100', '', '', 1, array(), false, $excludeids);
			$out .= '<input type="submit" class="button smallpaddingimp valignmiddle" value="' . $langs->trans("Modify") . '">';
			$out .= '</form>';
		} else {
			if ($selected) {
				require_once DOL_DOCUMENT_ROOT . '/societe/class/societe.class.php';
				$soc = new Societe($this->db);
				$soc->fetch($selected);
				$out .= $soc->getNomUrl(0, '');
			} else {
				$out .= '<span class="opacitymedium">' . $textifnothirdparty . '</span>';
			}
		}

		if ($nooutput) {
			return $out;
		} else {
			print $out;
		}

		return '';
	}

	// phpcs:disable PEAR.NamingConventions.ValidFunctionName.ScopeNotCamelCaps

	/**
	 *    Retourne la liste des devises, dans la langue de l'utilisateur
	 *
	 * @param string $selected preselected currency code
	 * @param string $htmlname name of HTML select list
	 * @deprecated
	 * @return    void
	 */
	public function select_currency($selected = '', $htmlname = 'currency_id')
	{
		// phpcs:enable
		print $this->selectCurrency($selected, $htmlname);
	}

	/**
	 *  Retourne la liste des devises, dans la langue de l'utilisateur
	 *
	 * @param string $selected preselected currency code
	 * @param string $htmlname name of HTML select list
	 * @param string $mode 0 = Add currency symbol into label, 1 = Add 3 letter iso code
	 * @param string $useempty '1'=Allow empty value
	 * @return    string
	 */
	public function selectCurrency($selected = '', $htmlname = 'currency_id', $mode = 0, $useempty = '')
	{
		global $conf, $langs, $user;

		$langs->loadCacheCurrencies('');

		$out = '';

		if ($selected == 'euro' || $selected == 'euros') {
			$selected = 'EUR'; // Pour compatibilite
		}

		$out .= '<select class="flat maxwidth200onsmartphone minwidth300" name="' . $htmlname . '" id="' . $htmlname . '">';
		if ($useempty) {
			$out .= '<option value="-1" selected></option>';
		}
		foreach ($langs->cache_currencies as $code_iso => $currency) {
			$labeltoshow = $currency['label'];
			if ($mode == 1) {
				$labeltoshow .= ' <span class="opacitymedium">(' . $code_iso . ')</span>';
			} else {
				$labeltoshow .= ' <span class="opacitymedium">(' . $langs->getCurrencySymbol($code_iso) . ')</span>';
			}

			if ($selected && $selected == $code_iso) {
				$out .= '<option value="' . $code_iso . '" selected data-html="' . dol_escape_htmltag($labeltoshow) . '">';
			} else {
				$out .= '<option value="' . $code_iso . '" data-html="' . dol_escape_htmltag($labeltoshow) . '">';
			}
			$out .= $labeltoshow;
			$out .= '</option>';
		}
		$out .= '</select>';
		if ($user->admin) {
			$out .= info_admin($langs->trans("YouCanChangeValuesForThisListFromDictionarySetup"), 1);
		}

		// Make select dynamic
		include_once DOL_DOCUMENT_ROOT . '/core/lib/ajax.lib.php';
		$out .= ajax_combobox($htmlname);

		return $out;
	}

	/**
	 *    Return array of currencies in user language
	 *
	 * @param string $selected Preselected currency code
	 * @param string $htmlname Name of HTML select list
	 * @param integer $useempty 1=Add empty line
	 * @param string $filter Optional filters criteras (example: 'code <> x', ' in (1,3)')
	 * @param bool $excludeConfCurrency false = If company current currency not in table, we add it into list. Should always be available.
	 *                                  true = we are in currency_rate update , we don't want to see conf->currency in select
	 * @param string $morecss More css
	 * @return    string
	 */
	public function selectMultiCurrency($selected = '', $htmlname = 'multicurrency_code', $useempty = 0, $filter = '', $excludeConfCurrency = false, $morecss = '')
	{
		global $conf, $langs;

		$langs->loadCacheCurrencies(''); // Load ->cache_currencies

		$TCurrency = array();

		$sql = "SELECT code FROM " . $this->db->prefix() . "multicurrency";
		$sql .= " WHERE entity IN ('" . getEntity('mutlicurrency') . "')";
		if ($filter) {
			$sql .= " AND " . $filter;
		}
		$resql = $this->db->query($sql);
		if ($resql) {
			while ($obj = $this->db->fetch_object($resql)) {
				$TCurrency[$obj->code] = $obj->code;
			}
		}

		$out = '';
		$out .= '<select class="flat' . ($morecss ? ' ' . $morecss : '') . '" name="' . $htmlname . '" id="' . $htmlname . '">';
		if ($useempty) {
			$out .= '<option value="">&nbsp;</option>';
		}
		// If company current currency not in table, we add it into list. Should always be available.
		if (!in_array($conf->currency, $TCurrency) && !$excludeConfCurrency) {
			$TCurrency[$conf->currency] = $conf->currency;
		}
		if (count($TCurrency) > 0) {
			foreach ($langs->cache_currencies as $code_iso => $currency) {
				if (isset($TCurrency[$code_iso])) {
					if (!empty($selected) && $selected == $code_iso) {
						$out .= '<option value="' . $code_iso . '" selected="selected">';
					} else {
						$out .= '<option value="' . $code_iso . '">';
					}

					$out .= $currency['label'];
					$out .= ' (' . $langs->getCurrencySymbol($code_iso) . ')';
					$out .= '</option>';
				}
			}
		}

		$out .= '</select>';

		// Make select dynamic
		include_once DOL_DOCUMENT_ROOT . '/core/lib/ajax.lib.php';
		$out .= ajax_combobox($htmlname);

		return $out;
	}

	// phpcs:disable PEAR.NamingConventions.ValidFunctionName.ScopeNotCamelCaps

	/**
	 *  Load into the cache vat rates of a country
	 *
	 * @param string $country_code Country code with quotes ("'CA'", or "'CA,IN,...'")
	 * @return    int                            Nb of loaded lines, 0 if already loaded, <0 if KO
	 */
	public function load_cache_vatrates($country_code)
	{
		// phpcs:enable
		global $langs;

		$num = count($this->cache_vatrates);
		if ($num > 0) {
			return $num; // Cache already loaded
		}

		dol_syslog(__METHOD__, LOG_DEBUG);

		$sql = "SELECT DISTINCT t.rowid, t.code, t.taux, t.localtax1, t.localtax1_type, t.localtax2, t.localtax2_type, t.recuperableonly";
		$sql .= " FROM " . $this->db->prefix() . "c_tva as t, " . $this->db->prefix() . "c_country as c";
		$sql .= " WHERE t.fk_pays = c.rowid";
		$sql .= " AND t.active > 0";
		$sql .= " AND c.code IN (" . $this->db->sanitize($country_code, 1) . ")";
		$sql .= " ORDER BY t.code ASC, t.taux ASC, t.recuperableonly ASC";

		$resql = $this->db->query($sql);
		if ($resql) {
			$num = $this->db->num_rows($resql);
			if ($num) {
				for ($i = 0; $i < $num; $i++) {
					$obj = $this->db->fetch_object($resql);
					$this->cache_vatrates[$i]['rowid'] = $obj->rowid;
					$this->cache_vatrates[$i]['code'] = $obj->code;
					$this->cache_vatrates[$i]['txtva'] = $obj->taux;
					$this->cache_vatrates[$i]['nprtva'] = $obj->recuperableonly;
					$this->cache_vatrates[$i]['localtax1'] = $obj->localtax1;
					$this->cache_vatrates[$i]['localtax1_type'] = $obj->localtax1_type;
					$this->cache_vatrates[$i]['localtax2'] = $obj->localtax2;
					$this->cache_vatrates[$i]['localtax2_type'] = $obj->localtax1_type;

					$this->cache_vatrates[$i]['label'] = $obj->taux . '%' . ($obj->code ? ' (' . $obj->code . ')' : ''); // Label must contains only 0-9 , . % or *
					$this->cache_vatrates[$i]['labelallrates'] = $obj->taux . '/' . ($obj->localtax1 ? $obj->localtax1 : '0') . '/' . ($obj->localtax2 ? $obj->localtax2 : '0') . ($obj->code ? ' (' . $obj->code . ')' : ''); // Must never be used as key, only label
					$positiverates = '';
					if ($obj->taux) {
						$positiverates .= ($positiverates ? '/' : '') . $obj->taux;
					}
					if ($obj->localtax1) {
						$positiverates .= ($positiverates ? '/' : '') . $obj->localtax1;
					}
					if ($obj->localtax2) {
						$positiverates .= ($positiverates ? '/' : '') . $obj->localtax2;
					}
					if (empty($positiverates)) {
						$positiverates = '0';
					}
					$this->cache_vatrates[$i]['labelpositiverates'] = $positiverates . ($obj->code ? ' (' . $obj->code . ')' : ''); // Must never be used as key, only label
				}

				return $num;
			} else {
				$this->error = '<span class="error">' . $langs->trans("ErrorNoVATRateDefinedForSellerCountry", $country_code) . '</span>';
				return -1;
			}
		} else {
			$this->error = '<span class="error">' . $this->db->error() . '</span>';
			return -2;
		}
	}

	// phpcs:disable PEAR.NamingConventions.ValidFunctionName.ScopeNotCamelCaps

	/**
	 *  Output an HTML select vat rate.
	 *  The name of this function should be selectVat. We keep bad name for compatibility purpose.
	 *
	 * @param string $htmlname Name of HTML select field
	 * @param float|string $selectedrate Force preselected vat rate. Can be '8.5' or '8.5 (NOO)' for example. Use '' for no forcing.
	 * @param Societe $societe_vendeuse Thirdparty seller
	 * @param Societe $societe_acheteuse Thirdparty buyer
	 * @param int $idprod Id product. O if unknown of NA.
	 * @param int $info_bits Miscellaneous information on line (1 for NPR)
	 * @param int|string $type ''=Unknown, 0=Product, 1=Service (Used if idprod not defined)
	 *                         Si vendeur non assujeti a TVA, TVA par defaut=0. Fin de regle.
	 *                         Si le (pays vendeur = pays acheteur) alors la TVA par defaut=TVA du produit vendu. Fin de regle.
	 *                         Si (vendeur et acheteur dans Communaute europeenne) et bien vendu = moyen de transports neuf (auto, bateau, avion), TVA par defaut=0 (La TVA doit etre paye par l'acheteur au centre d'impots de son pays et non au vendeur). Fin de regle.
	 *                         Si vendeur et acheteur dans Communauté européenne et acheteur= particulier alors TVA par défaut=TVA du produit vendu. Fin de règle.
	 *                         Si vendeur et acheteur dans Communauté européenne et acheteur= entreprise alors TVA par défaut=0. Fin de règle.
	 *                         Sinon la TVA proposee par defaut=0. Fin de regle.
	 * @param bool $options_only Return HTML options lines only (for ajax treatment)
	 * @param int $mode 0=Use vat rate as key in combo list, 1=Add VAT code after vat rate into key, -1=Use id of vat line as key
	 * @return    string
	 */
	public function load_tva($htmlname = 'tauxtva', $selectedrate = '', $societe_vendeuse = '', $societe_acheteuse = '', $idprod = 0, $info_bits = 0, $type = '', $options_only = false, $mode = 0)
	{
		// phpcs:enable
		global $langs, $conf, $mysoc;

		$langs->load('errors');

		$return = '';

		// Define defaultnpr, defaultttx and defaultcode
		$defaultnpr = ($info_bits & 0x01);
		$defaultnpr = (preg_match('/\*/', $selectedrate) ? 1 : $defaultnpr);
		$defaulttx = str_replace('*', '', $selectedrate);
		$defaultcode = '';
		$reg = array();
		if (preg_match('/\((.*)\)/', $defaulttx, $reg)) {
			$defaultcode = $reg[1];
			$defaulttx = preg_replace('/\s*\(.*\)/', '', $defaulttx);
		}
		//var_dump($selectedrate.'-'.$defaulttx.'-'.$defaultnpr.'-'.$defaultcode);

		// Check parameters
		if (is_object($societe_vendeuse) && !$societe_vendeuse->country_code) {
			if ($societe_vendeuse->id == $mysoc->id) {
				$return .= '<span class="error">' . $langs->trans("ErrorYourCountryIsNotDefined") . '</span>';
			} else {
				$return .= '<span class="error">' . $langs->trans("ErrorSupplierCountryIsNotDefined") . '</span>';
			}
			return $return;
		}

		//var_dump($societe_acheteuse);
		//print "name=$name, selectedrate=$selectedrate, seller=".$societe_vendeuse->country_code." buyer=".$societe_acheteuse->country_code." buyer is company=".$societe_acheteuse->isACompany()." idprod=$idprod, info_bits=$info_bits type=$type";
		//exit;

		// Define list of countries to use to search VAT rates to show
		// First we defined code_country to use to find list
		if (is_object($societe_vendeuse)) {
			$code_country = "'" . $societe_vendeuse->country_code . "'";
		} else {
			$code_country = "'" . $mysoc->country_code . "'"; // Pour compatibilite ascendente
		}
		if (!empty($conf->global->SERVICE_ARE_ECOMMERCE_200238EC)) {    // If option to have vat for end customer for services is on
			require_once DOL_DOCUMENT_ROOT . '/core/lib/company.lib.php';
			if (!isInEEC($societe_vendeuse) && (!is_object($societe_acheteuse) || (isInEEC($societe_acheteuse) && !$societe_acheteuse->isACompany()))) {
				// We also add the buyer country code
				if (is_numeric($type)) {
					if ($type == 1) { // We know product is a service
						$code_country .= ",'" . $societe_acheteuse->country_code . "'";
					}
				} elseif (!$idprod) {  // We don't know type of product
					$code_country .= ",'" . $societe_acheteuse->country_code . "'";
				} else {
					$prodstatic = new Product($this->db);
					$prodstatic->fetch($idprod);
					if ($prodstatic->type == Product::TYPE_SERVICE) {   // We know product is a service
						$code_country .= ",'" . $societe_acheteuse->country_code . "'";
					}
				}
			}
		}

		// Now we get list
		$num = $this->load_cache_vatrates($code_country); // If no vat defined, return -1 with message into this->error

		if ($num > 0) {
			// Definition du taux a pre-selectionner (si defaulttx non force et donc vaut -1 ou '')
			if ($defaulttx < 0 || dol_strlen($defaulttx) == 0) {
				$tmpthirdparty = new Societe($this->db);

				$defaulttx = get_default_tva($societe_vendeuse, (is_object($societe_acheteuse) ? $societe_acheteuse : $tmpthirdparty), $idprod);
				$defaultnpr = get_default_npr($societe_vendeuse, (is_object($societe_acheteuse) ? $societe_acheteuse : $tmpthirdparty), $idprod);

				if (preg_match('/\((.*)\)/', $defaulttx, $reg)) {
					$defaultcode = $reg[1];
					$defaulttx = preg_replace('/\s*\(.*\)/', '', $defaulttx);
				}
				if (empty($defaulttx)) {
					$defaultnpr = 0;
				}
			}

			// If we fails to find a default vat rate, we take the last one in list
			// Because they are sorted in ascending order, the last one will be the higher one (we suppose the higher one is the current rate)
			if ($defaulttx < 0 || dol_strlen($defaulttx) == 0) {
				if (empty($conf->global->MAIN_VAT_DEFAULT_IF_AUTODETECT_FAILS)) {
					// We take the last one found in list
					$defaulttx = $this->cache_vatrates[$num - 1]['txtva'];
				} else {
					// We will use the rate defined into MAIN_VAT_DEFAULT_IF_AUTODETECT_FAILS
					$defaulttx = '';
					if ($conf->global->MAIN_VAT_DEFAULT_IF_AUTODETECT_FAILS != 'none') {
						$defaulttx = $conf->global->MAIN_VAT_DEFAULT_IF_AUTODETECT_FAILS;
					}
					if (preg_match('/\((.*)\)/', $defaulttx, $reg)) {
						$defaultcode = $reg[1];
						$defaulttx = preg_replace('/\s*\(.*\)/', '', $defaulttx);
					}
				}
			}

			// Disabled if seller is not subject to VAT
			$disabled = false;
			$title = '';
			if (is_object($societe_vendeuse) && $societe_vendeuse->id == $mysoc->id && $societe_vendeuse->tva_assuj == "0") {
				// Override/enable VAT for expense report regardless of global setting - needed if expense report used for business expenses instead
				// of using supplier invoices (this is a very bad idea !)
				if (empty($conf->global->EXPENSEREPORT_OVERRIDE_VAT)) {
					$title = ' title="' . dol_escape_htmltag($langs->trans('VATIsNotUsed')) . '"';
					$disabled = true;
				}
			}

			if (!$options_only) {
				$return .= '<select class="flat minwidth50imp maxwidth100" id="' . $htmlname . '" name="' . $htmlname . '"' . ($disabled ? ' disabled' : '') . $title . '>';
			}

			$selectedfound = false;
			foreach ($this->cache_vatrates as $rate) {
				// Keep only 0 if seller is not subject to VAT
				if ($disabled && $rate['txtva'] != 0) {
					continue;
				}

				// Define key to use into select list
				$key = $rate['txtva'];
				$key .= $rate['nprtva'] ? '*' : '';
				if ($mode > 0 && $rate['code']) {
					$key .= ' (' . $rate['code'] . ')';
				}
				if ($mode < 0) {
					$key = $rate['rowid'];
				}

				$return .= '<option value="' . $key . '"';
				if (!$selectedfound) {
					if ($defaultcode) { // If defaultcode is defined, we used it in priority to select combo option instead of using rate+npr flag
						if ($defaultcode == $rate['code']) {
							$return .= ' selected';
							$selectedfound = true;
						}
					} elseif ($rate['txtva'] == $defaulttx && $rate['nprtva'] == $defaultnpr) {
						$return .= ' selected';
						$selectedfound = true;
					}
				}
				$return .= '>';

				// Show label of VAT
				if ($mysoc->country_code == 'IN' || !empty($conf->global->MAIN_VAT_LABEL_IS_POSITIVE_RATES)) {
					// Label with all localtax and code. For example:  x.y / a.b / c.d (CODE)'
					$return .= $rate['labelpositiverates'];
				} else {
					// Simple label
					$return .= vatrate($rate['label']);
				}

				//$return.=($rate['code']?' '.$rate['code']:'');
				$return .= (empty($rate['code']) && $rate['nprtva']) ? ' *' : ''; // We show the *  (old behaviour only if new vat code is not used)

				$return .= '</option>';
			}

			if (!$options_only) {
				$return .= '</select>';
				//$return .= ajax_combobox($htmlname);		// This break for the moment the dynamic autoselection of a value when selecting a product in object lines
			}
		} else {
			$return .= $this->error;
		}

		$this->num = $num;
		return $return;
	}


	// phpcs:disable PEAR.NamingConventions.ValidFunctionName.ScopeNotCamelCaps

	/**
	 *  Show a HTML widget to input a date or combo list for day, month, years and optionaly hours and minutes.
	 *  Fields are preselected with :
	 *                - set_time date (must be a local PHP server timestamp or string date with format 'YYYY-MM-DD' or 'YYYY-MM-DD HH:MM')
	 *                - local date in user area, if set_time is '' (so if set_time is '', output may differs when done from two different location)
	 *                - Empty (fields empty), if set_time is -1 (in this case, parameter empty must also have value 1)
	 *
	 * @param integer $set_time Pre-selected date (must be a local PHP server timestamp), -1 to keep date not preselected, '' to use current date with 00:00 hour (Parameter 'empty' must be 0 or 2).
	 * @param string $prefix Prefix for fields name
	 * @param int $h 1 or 2=Show also hours (2=hours on a new line), -1 has same effect but hour and minutes are prefilled with 23:59 if date is empty, 3 show hour always empty
	 * @param int $m 1=Show also minutes, -1 has same effect but hour and minutes are prefilled with 23:59 if date is empty, 3 show minutes always empty
	 * @param int $empty 0=Fields required, 1=Empty inputs are allowed, 2=Empty inputs are allowed for hours only
	 * @param string $form_name Not used
	 * @param int $d 1=Show days, month, years
	 * @param int $addnowlink Add a link "Now"
	 * @param int $nooutput Do not output html string but return it
	 * @param int $disabled Disable input fields
	 * @param int $fullday When a checkbox with this html name is on, hour and day are set with 00:00 or 23:59
	 * @param string $addplusone Add a link "+1 hour". Value must be name of another select_date field.
	 * @param datetime $adddateof Add a link "Date of invoice" using the following date.
	 * @return    string                        '' or HTML component string if nooutput is 1
	 * @deprecated
	 * @see    selectDate(), form_date(), select_month(), select_year(), select_dayofweek()
	 */
	public function select_date($set_time = '', $prefix = 're', $h = 0, $m = 0, $empty = 0, $form_name = "", $d = 1, $addnowlink = 0, $nooutput = 0, $disabled = 0, $fullday = '', $addplusone = '', $adddateof = '')
	{
		// phpcs:enable
		$retstring = $this->selectDate($set_time, $prefix, $h, $m, $empty, $form_name, $d, $addnowlink, $disabled, $fullday, $addplusone, $adddateof);
		if (!empty($nooutput)) {
			return $retstring;
		}
		print $retstring;

		return '';
	}

	/**
	 *  Show 2 HTML widget to input a date or combo list for day, month, years and optionaly hours and minutes.
	 *  Fields are preselected with :
	 *              - set_time date (must be a local PHP server timestamp or string date with format 'YYYY-MM-DD' or 'YYYY-MM-DD HH:MM')
	 *              - local date in user area, if set_time is '' (so if set_time is '', output may differs when done from two different location)
	 *              - Empty (fields empty), if set_time is -1 (in this case, parameter empty must also have value 1)
	 *
	 * @param integer $set_time Pre-selected date (must be a local PHP server timestamp), -1 to keep date not preselected, '' to use current date with 00:00 hour (Parameter 'empty' must be 0 or 2).
	 * @param integer $set_time_end Pre-selected date (must be a local PHP server timestamp), -1 to keep date not preselected, '' to use current date with 00:00 hour (Parameter 'empty' must be 0 or 2).
	 * @param string $prefix Prefix for fields name
	 * @param string $empty 0=Fields required, 1=Empty inputs are allowed, 2=Empty inputs are allowed for hours only
	 * @param string $forcenewline Force new line between the 2 dates.
	 * @return string                        Html for selectDate
	 * @see    form_date(), select_month(), select_year(), select_dayofweek()
	 */
	public function selectDateToDate($set_time = '', $set_time_end = '', $prefix = 're', $empty = 0, $forcenewline = 0)
	{
		global $langs;

		$ret = $this->selectDate($set_time, $prefix . '_start', 0, 0, $empty, '', 1, 0, 0, '', '', '', '', 1, '', $langs->trans("from"), 'tzuserrel');
		if ($forcenewline) {
			$ret .= '<br>';
		}
		$ret .= $this->selectDate($set_time_end, $prefix . '_end', 0, 0, $empty, '', 1, 0, 0, '', '', '', '', 1, '', $langs->trans("to"), 'tzuserrel');
		return $ret;
	}

	/**
	 *  Show a HTML widget to input a date or combo list for day, month, years and optionaly hours and minutes.
	 *  Fields are preselected with :
	 *              - set_time date (must be a local PHP server timestamp or string date with format 'YYYY-MM-DD' or 'YYYY-MM-DD HH:MM')
	 *              - local date in user area, if set_time is '' (so if set_time is '', output may differs when done from two different location)
	 *              - Empty (fields empty), if set_time is -1 (in this case, parameter empty must also have value 1)
	 *
	 * @param integer|string $set_time Pre-selected date (must be a local PHP server timestamp), -1 to keep date not preselected, '' to use current date with 00:00 hour (Parameter 'empty' must be 0 or 2).
	 * @param string $prefix Prefix for fields name
	 * @param int $h 1 or 2=Show also hours (2=hours on a new line), -1 has same effect but hour and minutes are prefilled with 23:59 if date is empty, 3 show hour always empty
	 * @param int $m 1=Show also minutes, -1 has same effect but hour and minutes are prefilled with 23:59 if date is empty, 3 show minutes always empty
	 * @param int $empty 0=Fields required, 1=Empty inputs are allowed, 2=Empty inputs are allowed for hours only
	 * @param string $form_name Not used
	 * @param int $d 1=Show days, month, years
	 * @param int $addnowlink Add a link "Now", 1 with server time, 2 with local computer time
	 * @param int $disabled Disable input fields
	 * @param int $fullday When a checkbox with id #fullday is checked, hours are set with 00:00 (if value if 'fulldaystart') or 23:59 (if value is 'fulldayend')
	 * @param string $addplusone Add a link "+1 hour". Value must be name of another selectDate field.
	 * @param datetime|string $adddateof Add a link "Date of ..." using the following date. See also $labeladddateof for the label used.
	 * @param string $openinghours Specify hour start and hour end for the select ex 8,20
	 * @param int $stepminutes Specify step for minutes between 1 and 30
	 * @param string $labeladddateof Label to use for the $adddateof parameter.
	 * @param string $placeholder Placeholder
	 * @param mixed $gm 'auto' (for backward compatibility, avoid this), 'gmt' or 'tzserver' or 'tzuserrel'
	 * @return string                        Html for selectDate
	 * @see    form_date(), select_month(), select_year(), select_dayofweek()
	 */
	public function selectDate($set_time = '', $prefix = 're', $h = 0, $m = 0, $empty = 0, $form_name = "", $d = 1, $addnowlink = 0, $disabled = 0, $fullday = '', $addplusone = '', $adddateof = '', $openinghours = '', $stepminutes = 1, $labeladddateof = '', $placeholder = '', $gm = 'auto')
	{
		global $conf, $langs;

		if ($gm === 'auto') {
			$gm = (empty($conf) ? 'tzserver' : $conf->tzuserinputkey);
		}

		$retstring = '';

		if ($prefix == '') {
			$prefix = 're';
		}
		if ($h == '') {
			$h = 0;
		}
		if ($m == '') {
			$m = 0;
		}
		$emptydate = 0;
		$emptyhours = 0;
		if ($stepminutes <= 0 || $stepminutes > 30) {
			$stepminutes = 1;
		}
		if ($empty == 1) {
			$emptydate = 1;
			$emptyhours = 1;
		}
		if ($empty == 2) {
			$emptydate = 0;
			$emptyhours = 1;
		}
		$orig_set_time = $set_time;

		if ($set_time === '' && $emptydate == 0) {
			include_once DOL_DOCUMENT_ROOT . '/core/lib/date.lib.php';
			if ($gm == 'tzuser' || $gm == 'tzuserrel') {
				$set_time = dol_now($gm);
			} else {
				$set_time = dol_now('tzuser') - (getServerTimeZoneInt('now') * 3600); // set_time must be relative to PHP server timezone
			}
		}

		// Analysis of the pre-selection date
		$reg = array();
		$shour = '';
		$smin = '';
		$ssec = '';
		if (preg_match('/^([0-9]+)\-([0-9]+)\-([0-9]+)\s?([0-9]+)?:?([0-9]+)?/', $set_time, $reg)) {    // deprecated usage
			// Date format 'YYYY-MM-DD' or 'YYYY-MM-DD HH:MM:SS'
			$syear = (!empty($reg[1]) ? $reg[1] : '');
			$smonth = (!empty($reg[2]) ? $reg[2] : '');
			$sday = (!empty($reg[3]) ? $reg[3] : '');
			$shour = (!empty($reg[4]) ? $reg[4] : '');
			$smin = (!empty($reg[5]) ? $reg[5] : '');
		} elseif (strval($set_time) != '' && $set_time != -1) {
			// set_time est un timestamps (0 possible)
			$syear = dol_print_date($set_time, "%Y", $gm);
			$smonth = dol_print_date($set_time, "%m", $gm);
			$sday = dol_print_date($set_time, "%d", $gm);
			if ($orig_set_time != '') {
				$shour = dol_print_date($set_time, "%H", $gm);
				$smin = dol_print_date($set_time, "%M", $gm);
				$ssec = dol_print_date($set_time, "%S", $gm);
			}
		} else {
			// Date est '' ou vaut -1
			$syear = '';
			$smonth = '';
			$sday = '';
			$shour = !isset($conf->global->MAIN_DEFAULT_DATE_HOUR) ? ($h == -1 ? '23' : '') : $conf->global->MAIN_DEFAULT_DATE_HOUR;
			$smin = !isset($conf->global->MAIN_DEFAULT_DATE_MIN) ? ($h == -1 ? '59' : '') : $conf->global->MAIN_DEFAULT_DATE_MIN;
			$ssec = !isset($conf->global->MAIN_DEFAULT_DATE_SEC) ? ($h == -1 ? '59' : '') : $conf->global->MAIN_DEFAULT_DATE_SEC;
		}
		if ($h == 3) {
			$shour = '';
		}
		if ($m == 3) {
			$smin = '';
		}

		$nowgmt = dol_now('gmt');
		//var_dump(dol_print_date($nowgmt, 'dayhourinputnoreduce', 'tzuserrel'));

		// You can set MAIN_POPUP_CALENDAR to 'eldy' or 'jquery'
		$usecalendar = 'combo';
		if (!empty($conf->use_javascript_ajax) && (empty($conf->global->MAIN_POPUP_CALENDAR) || $conf->global->MAIN_POPUP_CALENDAR != "none")) {
			$usecalendar = ((empty($conf->global->MAIN_POPUP_CALENDAR) || $conf->global->MAIN_POPUP_CALENDAR == 'eldy') ? 'jquery' : $conf->global->MAIN_POPUP_CALENDAR);
		}

		if ($d) {
			// Show date with popup
			if ($usecalendar != 'combo') {
				$formated_date = '';
				//print "e".$set_time." t ".$conf->format_date_short;
				if (strval($set_time) != '' && $set_time != -1) {
					//$formated_date=dol_print_date($set_time,$conf->format_date_short);
					$formated_date = dol_print_date($set_time, $langs->trans("FormatDateShortInput"), $gm); // FormatDateShortInput for dol_print_date / FormatDateShortJavaInput that is same for javascript
				}

				// Calendrier popup version eldy
				if ($usecalendar == "eldy") {
					// Input area to enter date manually
					$retstring .= '<input id="' . $prefix . '" name="' . $prefix . '" type="text" class="maxwidthdate" maxlength="11" value="' . $formated_date . '"';
					$retstring .= ($disabled ? ' disabled' : '');
					$retstring .= ' onChange="dpChangeDay(\'' . $prefix . '\',\'' . $langs->trans("FormatDateShortJavaInput") . '\'); "'; // FormatDateShortInput for dol_print_date / FormatDateShortJavaInput that is same for javascript
					$retstring .= '>';

					// Icon calendar
					$retstringbuttom = '';
					if (!$disabled) {
						$retstringbuttom = '<button id="' . $prefix . 'Button" type="button" class="dpInvisibleButtons"';
						$base = DOL_URL_ROOT . '/core/';
						$retstringbuttom .= ' onClick="showDP(\'' . $base . '\',\'' . $prefix . '\',\'' . $langs->trans("FormatDateShortJavaInput") . '\',\'' . $langs->defaultlang . '\');"';
						$retstringbuttom .= '>' . img_object($langs->trans("SelectDate"), 'calendarday', 'class="datecallink"') . '</button>';
					} else {
						$retstringbuttom = '<button id="' . $prefix . 'Button" type="button" class="dpInvisibleButtons">' . img_object($langs->trans("Disabled"), 'calendarday', 'class="datecallink"') . '</button>';
					}
					$retstring = $retstringbuttom . $retstring;

					$retstring .= '<input type="hidden" id="' . $prefix . 'day"   name="' . $prefix . 'day"   value="' . $sday . '">' . "\n";
					$retstring .= '<input type="hidden" id="' . $prefix . 'month" name="' . $prefix . 'month" value="' . $smonth . '">' . "\n";
					$retstring .= '<input type="hidden" id="' . $prefix . 'year"  name="' . $prefix . 'year"  value="' . $syear . '">' . "\n";
				} elseif ($usecalendar == 'jquery') {
					if (!$disabled) {
						// Output javascript for datepicker
						$minYear = getDolGlobalInt('MIN_YEAR_SELECT_DATE', (date('Y') - 100));
						$maxYear = getDolGlobalInt('MAX_YEAR_SELECT_DATE', (date('Y') + 100));

						$retstring .= '<script nonce="' . getNonce() . '" type="text/javascript">';
						$retstring .= "$(function(){ $('#" . $prefix . "').datepicker({
							dateFormat: '" . $langs->trans("FormatDateShortJQueryInput") . "',
							autoclose: true,
							todayHighlight: true,
							yearRange: '" . $minYear . ":" . $maxYear . "',";
						if (!empty($conf->dol_use_jmobile)) {
							$retstring .= "
								beforeShow: function (input, datePicker) {
									input.disabled = true;
								},
								onClose: function (dateText, datePicker) {
									this.disabled = false;
								},
								";
						}
						// Note: We don't need monthNames, monthNamesShort, dayNames, dayNamesShort, dayNamesMin, they are set globally on datepicker component in lib_head.js.php
						if (empty($conf->global->MAIN_POPUP_CALENDAR_ON_FOCUS)) {
							$retstring .= "
								showOn: 'button',	/* both has problem with autocompletion */
								buttonImage: '" . DOL_URL_ROOT . "/theme/" . dol_escape_js($conf->theme) . "/img/object_calendarday.png',
								buttonImageOnly: true";
						}
						$retstring .= "
							}) });";
						$retstring .= "</script>";
					}

					// Zone de saisie manuelle de la date
					$retstring .= '<div class="nowrap inline-block divfordateinput">';
					$retstring .= '<input id="' . $prefix . '" name="' . $prefix . '" type="text" class="maxwidthdate" maxlength="11" value="' . $formated_date . '"';
					$retstring .= ($disabled ? ' disabled' : '');
					$retstring .= ($placeholder ? ' placeholder="' . dol_escape_htmltag($placeholder) . '"' : '');
					$retstring .= ' onChange="dpChangeDay(\'' . dol_escape_js($prefix) . '\',\'' . dol_escape_js($langs->trans("FormatDateShortJavaInput")) . '\'); "'; // FormatDateShortInput for dol_print_date / FormatDateShortJavaInput that is same for javascript
					$retstring .= '>';

					// Icone calendrier
					if (!$disabled) {
						/* Not required. Managed by option buttonImage of jquery
						$retstring.=img_object($langs->trans("SelectDate"),'calendarday','id="'.$prefix.'id" class="datecallink"');
						$retstring.='<script nonce="'.getNonce().'" type="text/javascript">';
						$retstring.="jQuery(document).ready(function() {";
						$retstring.='	jQuery("#'.$prefix.'id").click(function() {';
						$retstring.="    	jQuery('#".$prefix."').focus();";
						$retstring.='    });';
						$retstring.='});';
						$retstring.="</script>";*/
					} else {
						$retstringbutton = '<button id="' . $prefix . 'Button" type="button" class="dpInvisibleButtons">' . img_object($langs->trans("Disabled"), 'calendarday', 'class="datecallink"') . '</button>';
						$retsring = $retstringbutton . $retstring;
					}

					$retstring .= '</div>';
					$retstring .= '<input type="hidden" id="' . $prefix . 'day"   name="' . $prefix . 'day"   value="' . $sday . '">' . "\n";
					$retstring .= '<input type="hidden" id="' . $prefix . 'month" name="' . $prefix . 'month" value="' . $smonth . '">' . "\n";
					$retstring .= '<input type="hidden" id="' . $prefix . 'year"  name="' . $prefix . 'year"  value="' . $syear . '">' . "\n";
				} else {
					$retstring .= "Bad value of MAIN_POPUP_CALENDAR";
				}
			} else {
				// Show date with combo selects
				// Day
				$retstring .= '<select' . ($disabled ? ' disabled' : '') . ' class="flat valignmiddle maxwidth50imp" id="' . $prefix . 'day" name="' . $prefix . 'day">';

				if ($emptydate || $set_time == -1) {
					$retstring .= '<option value="0" selected>&nbsp;</option>';
				}

				for ($day = 1; $day <= 31; $day++) {
					$retstring .= '<option value="' . $day . '"' . ($day == $sday ? ' selected' : '') . '>' . $day . '</option>';
				}

				$retstring .= "</select>";

				$retstring .= '<select' . ($disabled ? ' disabled' : '') . ' class="flat valignmiddle maxwidth75imp" id="' . $prefix . 'month" name="' . $prefix . 'month">';
				if ($emptydate || $set_time == -1) {
					$retstring .= '<option value="0" selected>&nbsp;</option>';
				}

				// Month
				for ($month = 1; $month <= 12; $month++) {
					$retstring .= '<option value="' . $month . '"' . ($month == $smonth ? ' selected' : '') . '>';
					$retstring .= dol_print_date(mktime(12, 0, 0, $month, 1, 2000), "%b");
					$retstring .= "</option>";
				}
				$retstring .= "</select>";

				// Year
				if ($emptydate || $set_time == -1) {
					$retstring .= '<input' . ($disabled ? ' disabled' : '') . ' placeholder="' . dol_escape_htmltag($langs->trans("Year")) . '" class="flat maxwidth50imp valignmiddle" type="number" min="0" max="3000" maxlength="4" id="' . $prefix . 'year" name="' . $prefix . 'year" value="' . $syear . '">';
				} else {
					$retstring .= '<select' . ($disabled ? ' disabled' : '') . ' class="flat valignmiddle maxwidth75imp" id="' . $prefix . 'year" name="' . $prefix . 'year">';

					for ($year = $syear - 10; $year < $syear + 10; $year++) {
						$retstring .= '<option value="' . $year . '"' . ($year == $syear ? ' selected' : '') . '>' . $year . '</option>';
					}
					$retstring .= "</select>\n";
				}
			}
		}

		if ($d && $h) {
			$retstring .= ($h == 2 ? '<br>' : ' ');
			$retstring .= '<span class="nowraponall">';
		}

		if ($h) {
			$hourstart = 0;
			$hourend = 24;
			if ($openinghours != '') {
				$openinghours = explode(',', $openinghours);
				$hourstart = $openinghours[0];
				$hourend = $openinghours[1];
				if ($hourend < $hourstart) {
					$hourend = $hourstart;
				}
			}
			// Show hour
			$retstring .= '<select' . ($disabled ? ' disabled' : '') . ' class="flat valignmiddle maxwidth50 ' . ($fullday ? $fullday . 'hour' : '') . '" id="' . $prefix . 'hour" name="' . $prefix . 'hour">';
			if ($emptyhours) {
				$retstring .= '<option value="-1">&nbsp;</option>';
			}
			for ($hour = $hourstart; $hour < $hourend; $hour++) {
				if (strlen($hour) < 2) {
					$hour = "0" . $hour;
				}
				$retstring .= '<option value="' . $hour . '"' . (($hour == $shour) ? ' selected' : '') . '>' . $hour;
				//$retstring .= (empty($conf->dol_optimize_smallscreen) ? '' : 'H');
				$retstring .= '</option>';
			}
			$retstring .= '</select>';
			//if ($m && empty($conf->dol_optimize_smallscreen)) $retstring .= ":";
			if ($m) {
				$retstring .= ":";
			}
		}

		if ($m) {
			// Show minutes
			$retstring .= '<select' . ($disabled ? ' disabled' : '') . ' class="flat valignmiddle maxwidth50 ' . ($fullday ? $fullday . 'min' : '') . '" id="' . $prefix . 'min" name="' . $prefix . 'min">';
			if ($emptyhours) {
				$retstring .= '<option value="-1">&nbsp;</option>';
			}
			for ($min = 0; $min < 60; $min += $stepminutes) {
				if (strlen($min) < 2) {
					$min = "0" . $min;
				}
				$retstring .= '<option value="' . $min . '"' . (($min == $smin) ? ' selected' : '') . '>' . $min . (empty($conf->dol_optimize_smallscreen) ? '' : '') . '</option>';
			}
			$retstring .= '</select>';

			$retstring .= '<input type="hidden" name="' . $prefix . 'sec" value="' . $ssec . '">';
		}

		if ($d && $h) {
			$retstring .= '</span>';
		}

		// Add a "Now" link
		if (!empty($conf->use_javascript_ajax) && $addnowlink) {
			// Script which will be inserted in the onClick of the "Now" link
			$reset_scripts = "";
			if ($addnowlink == 2) { // local computer time
				// pad add leading 0 on numbers
				$reset_scripts .= "Number.prototype.pad = function(size) {
                        var s = String(this);
                        while (s.length < (size || 2)) {s = '0' + s;}
                        return s;
                    };
                    var d = new Date();";
			}

			// Generate the date part, depending on the use or not of the javascript calendar
			if ($addnowlink == 1) { // server time expressed in user time setup
				$reset_scripts .= 'jQuery(\'#' . $prefix . '\').val(\'' . dol_print_date($nowgmt, 'day', 'tzuserrel') . '\');';
				$reset_scripts .= 'jQuery(\'#' . $prefix . 'day\').val(\'' . dol_print_date($nowgmt, '%d', 'tzuserrel') . '\');';
				$reset_scripts .= 'jQuery(\'#' . $prefix . 'month\').val(\'' . dol_print_date($nowgmt, '%m', 'tzuserrel') . '\');';
				$reset_scripts .= 'jQuery(\'#' . $prefix . 'year\').val(\'' . dol_print_date($nowgmt, '%Y', 'tzuserrel') . '\');';
			} elseif ($addnowlink == 2) {
				/* Disabled because the output does not use the string format defined by FormatDateShort key to forge the value into #prefix.
				 * This break application for foreign languages.
				$reset_scripts .= 'jQuery(\'#'.$prefix.'\').val(d.toLocaleDateString(\''.str_replace('_', '-', $langs->defaultlang).'\'));';
				$reset_scripts .= 'jQuery(\'#'.$prefix.'day\').val(d.getDate().pad());';
				$reset_scripts .= 'jQuery(\'#'.$prefix.'month\').val(parseInt(d.getMonth().pad()) + 1);';
				$reset_scripts .= 'jQuery(\'#'.$prefix.'year\').val(d.getFullYear());';
				*/
				$reset_scripts .= 'jQuery(\'#' . $prefix . '\').val(\'' . dol_print_date($nowgmt, 'day', 'tzuserrel') . '\');';
				$reset_scripts .= 'jQuery(\'#' . $prefix . 'day\').val(\'' . dol_print_date($nowgmt, '%d', 'tzuserrel') . '\');';
				$reset_scripts .= 'jQuery(\'#' . $prefix . 'month\').val(\'' . dol_print_date($nowgmt, '%m', 'tzuserrel') . '\');';
				$reset_scripts .= 'jQuery(\'#' . $prefix . 'year\').val(\'' . dol_print_date($nowgmt, '%Y', 'tzuserrel') . '\');';
			}
			/*if ($usecalendar == "eldy")
			{
				$base=DOL_URL_ROOT.'/core/';
				$reset_scripts .= 'resetDP(\''.$base.'\',\''.$prefix.'\',\''.$langs->trans("FormatDateShortJavaInput").'\',\''.$langs->defaultlang.'\');';
			}
			else
			{
				$reset_scripts .= 'this.form.elements[\''.$prefix.'day\'].value=formatDate(new Date(), \'d\'); ';
				$reset_scripts .= 'this.form.elements[\''.$prefix.'month\'].value=formatDate(new Date(), \'M\'); ';
				$reset_scripts .= 'this.form.elements[\''.$prefix.'year\'].value=formatDate(new Date(), \'yyyy\'); ';
			}*/
			// Update the hour part
			if ($h) {
				if ($fullday) {
					$reset_scripts .= " if (jQuery('#fullday:checked').val() == null) {";
				}
				//$reset_scripts .= 'this.form.elements[\''.$prefix.'hour\'].value=formatDate(new Date(), \'HH\'); ';
				if ($addnowlink == 1) {
					$reset_scripts .= 'jQuery(\'#' . $prefix . 'hour\').val(\'' . dol_print_date($nowgmt, '%H', 'tzuserrel') . '\');';
					$reset_scripts .= 'jQuery(\'#' . $prefix . 'hour\').change();';
				} elseif ($addnowlink == 2) {
					$reset_scripts .= 'jQuery(\'#' . $prefix . 'hour\').val(d.getHours().pad());';
					$reset_scripts .= 'jQuery(\'#' . $prefix . 'hour\').change();';
				}

				if ($fullday) {
					$reset_scripts .= ' } ';
				}
			}
			// Update the minute part
			if ($m) {
				if ($fullday) {
					$reset_scripts .= " if (jQuery('#fullday:checked').val() == null) {";
				}
				//$reset_scripts .= 'this.form.elements[\''.$prefix.'min\'].value=formatDate(new Date(), \'mm\'); ';
				if ($addnowlink == 1) {
					$reset_scripts .= 'jQuery(\'#' . $prefix . 'min\').val(\'' . dol_print_date($nowgmt, '%M', 'tzuserrel') . '\');';
					$reset_scripts .= 'jQuery(\'#' . $prefix . 'min\').change();';
				} elseif ($addnowlink == 2) {
					$reset_scripts .= 'jQuery(\'#' . $prefix . 'min\').val(d.getMinutes().pad());';
					$reset_scripts .= 'jQuery(\'#' . $prefix . 'min\').change();';
				}
				if ($fullday) {
					$reset_scripts .= ' } ';
				}
			}
			// If reset_scripts is not empty, print the link with the reset_scripts in the onClick
			if ($reset_scripts && empty($conf->global->MAIN_OPTIMIZEFORTEXTBROWSER)) {
				$retstring .= ' <button class="dpInvisibleButtons datenowlink" id="' . $prefix . 'ButtonNow" type="button" name="_useless" value="now" onClick="' . $reset_scripts . '">';
				$retstring .= $langs->trans("Now");
				$retstring .= '</button> ';
			}
		}

		// Add a "Plus one hour" link
		if ($conf->use_javascript_ajax && $addplusone) {
			// Script which will be inserted in the onClick of the "Add plusone" link
			$reset_scripts = "";

			// Generate the date part, depending on the use or not of the javascript calendar
			$reset_scripts .= 'jQuery(\'#' . $prefix . '\').val(\'' . dol_print_date($nowgmt, 'dayinputnoreduce', 'tzuserrel') . '\');';
			$reset_scripts .= 'jQuery(\'#' . $prefix . 'day\').val(\'' . dol_print_date($nowgmt, '%d', 'tzuserrel') . '\');';
			$reset_scripts .= 'jQuery(\'#' . $prefix . 'month\').val(\'' . dol_print_date($nowgmt, '%m', 'tzuserrel') . '\');';
			$reset_scripts .= 'jQuery(\'#' . $prefix . 'year\').val(\'' . dol_print_date($nowgmt, '%Y', 'tzuserrel') . '\');';
			// Update the hour part
			if ($h) {
				if ($fullday) {
					$reset_scripts .= " if (jQuery('#fullday:checked').val() == null) {";
				}
				$reset_scripts .= 'jQuery(\'#' . $prefix . 'hour\').val(\'' . dol_print_date($nowgmt, '%H', 'tzuserrel') . '\');';
				if ($fullday) {
					$reset_scripts .= ' } ';
				}
			}
			// Update the minute part
			if ($m) {
				if ($fullday) {
					$reset_scripts .= " if (jQuery('#fullday:checked').val() == null) {";
				}
				$reset_scripts .= 'jQuery(\'#' . $prefix . 'min\').val(\'' . dol_print_date($nowgmt, '%M', 'tzuserrel') . '\');';
				if ($fullday) {
					$reset_scripts .= ' } ';
				}
			}
			// If reset_scripts is not empty, print the link with the reset_scripts in the onClick
			if ($reset_scripts && empty($conf->dol_optimize_smallscreen)) {
				$retstring .= ' <button class="dpInvisibleButtons datenowlink" id="' . $prefix . 'ButtonPlusOne" type="button" name="_useless2" value="plusone" onClick="' . $reset_scripts . '">';
				$retstring .= $langs->trans("DateStartPlusOne");
				$retstring .= '</button> ';
			}
		}

		// Add a link to set data
		if ($conf->use_javascript_ajax && $adddateof) {
			$tmparray = dol_getdate($adddateof);
			if (empty($labeladddateof)) {
				$labeladddateof = $langs->trans("DateInvoice");
			}
			$retstring .= ' - <button class="dpInvisibleButtons datenowlink" id="dateofinvoice" type="button" name="_dateofinvoice" value="now" onclick="console.log(\'Click on now link\'); jQuery(\'#re\').val(\'' . dol_print_date($adddateof, 'dayinputnoreduce') . '\');jQuery(\'#reday\').val(\'' . $tmparray['mday'] . '\');jQuery(\'#remonth\').val(\'' . $tmparray['mon'] . '\');jQuery(\'#reyear\').val(\'' . $tmparray['year'] . '\');">' . $labeladddateof . '</a>';
		}

		return $retstring;
	}

	/**
	 * selectTypeDuration
	 *
	 * @param string $prefix Prefix
	 * @param string $selected Selected duration type
	 * @param array $excludetypes Array of duration types to exclude. Example array('y', 'm')
	 * @return  string                    HTML select string
	 */
	public function selectTypeDuration($prefix, $selected = 'i', $excludetypes = array())
	{
		global $langs;

		$TDurationTypes = array(
			'y' => $langs->trans('Years'),
			'm' => $langs->trans('Month'),
			'w' => $langs->trans('Weeks'),
			'd' => $langs->trans('Days'),
			'h' => $langs->trans('Hours'),
			'i' => $langs->trans('Minutes')
		);

		// Removed undesired duration types
		foreach ($excludetypes as $value) {
			unset($TDurationTypes[$value]);
		}

		$retstring = '<select class="flat minwidth75 maxwidth100" id="select_' . $prefix . 'type_duration" name="' . $prefix . 'type_duration">';
		foreach ($TDurationTypes as $key => $typeduration) {
			$retstring .= '<option value="' . $key . '"';
			if ($key == $selected) {
				$retstring .= " selected";
			}
			$retstring .= ">" . $typeduration . "</option>";
		}
		$retstring .= "</select>";

		$retstring .= ajax_combobox('select_' . $prefix . 'type_duration');

		return $retstring;
	}

	// phpcs:disable PEAR.NamingConventions.ValidFunctionName.ScopeNotCamelCaps

	/**
	 *  Function to show a form to select a duration on a page
	 *
	 * @param string $prefix Prefix for input fields
	 * @param int $iSecond Default preselected duration (number of seconds or '')
	 * @param int $disabled Disable the combo box
	 * @param string $typehour If 'select' then input hour and input min is a combo,
	 *                         If 'text' input hour is in text and input min is a text,
	 *                         If 'textselect' input hour is in text and input min is a combo
	 * @param integer $minunderhours If 1, show minutes selection under the hours
	 * @param int $nooutput Do not output html string but return it
	 * @return    string                        HTML component
	 */
	public function select_duration($prefix, $iSecond = '', $disabled = 0, $typehour = 'select', $minunderhours = 0, $nooutput = 0)
	{
		// phpcs:enable
		global $langs;

		$retstring = '<span class="nowraponall">';

		$hourSelected = '';
		$minSelected = '';

		// Hours
		if ($iSecond != '') {
			require_once DOL_DOCUMENT_ROOT . '/core/lib/date.lib.php';

			$hourSelected = convertSecondToTime($iSecond, 'allhour');
			$minSelected = convertSecondToTime($iSecond, 'min');
		}

		if ($typehour == 'select') {
			$retstring .= '<select class="flat" id="select_' . $prefix . 'hour" name="' . $prefix . 'hour"' . ($disabled ? ' disabled' : '') . '>';
			for ($hour = 0; $hour < 25; $hour++) {    // For a duration, we allow 24 hours
				$retstring .= '<option value="' . $hour . '"';
				if (is_numeric($hourSelected) && $hourSelected == $hour) {
					$retstring .= " selected";
				}
				$retstring .= ">" . $hour . "</option>";
			}
			$retstring .= "</select>";
		} elseif ($typehour == 'text' || $typehour == 'textselect') {
			$retstring .= '<input placeholder="' . $langs->trans('HourShort') . '" type="number" min="0" name="' . $prefix . 'hour"' . ($disabled ? ' disabled' : '') . ' class="flat maxwidth50 inputhour right" value="' . (($hourSelected != '') ? ((int) $hourSelected) : '') . '">';
		} else {
			return 'BadValueForParameterTypeHour';
		}

		if ($typehour != 'text') {
			$retstring .= ' ' . $langs->trans('HourShort');
		} else {
			$retstring .= '<span class="">:</span>';
		}

		// Minutes
		if ($minunderhours) {
			$retstring .= '<br>';
		} else {
			if ($typehour != 'text') {
				$retstring .= '<span class="hideonsmartphone">&nbsp;</span>';
			}
		}

		if ($typehour == 'select' || $typehour == 'textselect') {
			$retstring .= '<select class="flat" id="select_' . $prefix . 'min" name="' . $prefix . 'min"' . ($disabled ? ' disabled' : '') . '>';
			for ($min = 0; $min <= 55; $min = $min + 5) {
				$retstring .= '<option value="' . $min . '"';
				if (is_numeric($minSelected) && $minSelected == $min) {
					$retstring .= ' selected';
				}
				$retstring .= '>' . $min . '</option>';
			}
			$retstring .= "</select>";
		} elseif ($typehour == 'text') {
			$retstring .= '<input placeholder="' . $langs->trans('MinuteShort') . '" type="number" min="0" name="' . $prefix . 'min"' . ($disabled ? ' disabled' : '') . ' class="flat maxwidth50 inputminute right" value="' . (($minSelected != '') ? ((int) $minSelected) : '') . '">';
		}

		if ($typehour != 'text') {
			$retstring .= ' ' . $langs->trans('MinuteShort');
		}

		$retstring .= "</span>";

		if (!empty($nooutput)) {
			return $retstring;
		}

		print $retstring;

		return '';
	}

	/**
	 *  Return list of tickets in Ajax if Ajax activated or go to selectTicketsList
	 *
	 * @param int $selected Preselected tickets
	 * @param string $htmlname Name of HTML select field (must be unique in page).
	 * @param string $filtertype To add a filter
	 * @param int $limit Limit on number of returned lines
	 * @param int $status Ticket status
	 * @param string $selected_input_value Value of preselected input text (for use with ajax)
	 * @param int $hidelabel Hide label (0=no, 1=yes, 2=show search icon (before) and placeholder, 3 search icon after)
	 * @param array $ajaxoptions Options for ajax_autocompleter
	 * @param int $socid Thirdparty Id (to get also price dedicated to this customer)
	 * @param string $showempty '' to not show empty line. Translation key to show an empty line. '1' show empty line with no text.
	 * @param int $forcecombo Force to use combo box
	 * @param string $morecss Add more css on select
	 * @param array $selected_combinations Selected combinations. Format: array([attrid] => attrval, [...])
	 * @param string $nooutput No print, return the output into a string
	 * @return        string
	 */
	public function selectTickets($selected = '', $htmlname = 'ticketid', $filtertype = '', $limit = 0, $status = 1, $selected_input_value = '', $hidelabel = 0, $ajaxoptions = array(), $socid = 0, $showempty = '1', $forcecombo = 0, $morecss = '', $selected_combinations = null, $nooutput = 0)
	{
		global $langs, $conf;

		$out = '';

		// check parameters
		if (is_null($ajaxoptions)) $ajaxoptions = array();

		if (!empty($conf->use_javascript_ajax) && !empty($conf->global->TICKET_USE_SEARCH_TO_SELECT)) {
			$placeholder = '';

			if ($selected && empty($selected_input_value)) {
				require_once DOL_DOCUMENT_ROOT . '/ticket/class/ticket.class.php';
				$tickettmpselect = new Ticket($this->db);
				$tickettmpselect->fetch($selected);
				$selected_input_value = $tickettmpselect->ref;
				unset($tickettmpselect);
			}

			$urloption = '';
			$out .= ajax_autocompleter($selected, $htmlname, DOL_URL_ROOT . '/ticket/ajax/tickets.php', $urloption, $conf->global->PRODUIT_USE_SEARCH_TO_SELECT, 1, $ajaxoptions);

			if (empty($hidelabel)) $out .= $langs->trans("RefOrLabel") . ' : ';
			elseif ($hidelabel > 1) {
				$placeholder = ' placeholder="' . $langs->trans("RefOrLabel") . '"';
				if ($hidelabel == 2) {
					$out .= img_picto($langs->trans("Search"), 'search');
				}
			}
			$out .= '<input type="text" class="minwidth100" name="search_' . $htmlname . '" id="search_' . $htmlname . '" value="' . $selected_input_value . '"' . $placeholder . ' ' . (!empty($conf->global->PRODUCT_SEARCH_AUTOFOCUS) ? 'autofocus' : '') . ' />';
			if ($hidelabel == 3) {
				$out .= img_picto($langs->trans("Search"), 'search');
			}
		} else {
			$out .= $this->selectTicketsList($selected, $htmlname, $filtertype, $limit, $status, 0, $socid, $showempty, $forcecombo, $morecss);
		}

		if (empty($nooutput)) {
			print $out;
		} else {
			return $out;
		}
		return '';
	}


	/**
	 *    Return list of tickets.
	 *  Called by selectTickets.
	 *
	 * @param int $selected Preselected ticket
	 * @param string $htmlname Name of select html
	 * @param string $filtertype Filter on ticket type
	 * @param int $limit Limit on number of returned lines
	 * @param string $filterkey Filter on ticket ref or subject
	 * @param int $status Ticket status
	 * @param int $outputmode 0=HTML select string, 1=Array
	 * @param string $showempty '' to not show empty line. Translation key to show an empty line. '1' show empty line with no text.
	 * @param int $forcecombo Force to use combo box
	 * @param string $morecss Add more css on select
	 * @return     array|string                Array of keys for json or HTML component
	 */
	public function selectTicketsList($selected = '', $htmlname = 'ticketid', $filtertype = '', $limit = 20, $filterkey = '', $status = 1, $outputmode = 0, $showempty = '1', $forcecombo = 0, $morecss = '')
	{
		global $langs, $conf;

		$out = '';
		$outarray = array();

		$selectFields = " p.rowid, p.ref, p.message";

		$sql = "SELECT ";
		$sql .= $selectFields;
		$sql .= " FROM " . $this->db->prefix() . "ticket as p";
		$sql .= ' WHERE p.entity IN (' . getEntity('ticket') . ')';

		// Add criteria on ref/label
		if ($filterkey != '') {
			$sql .= ' AND (';
			$prefix = empty($conf->global->TICKET_DONOTSEARCH_ANYWHERE) ? '%' : ''; // Can use index if PRODUCT_DONOTSEARCH_ANYWHERE is on
			// For natural search
			$scrit = explode(' ', $filterkey);
			$i = 0;
			if (count($scrit) > 1) $sql .= "(";
			foreach ($scrit as $crit) {
				if ($i > 0) $sql .= " AND ";
				$sql .= "(p.ref LIKE '" . $this->db->escape($prefix . $crit) . "%' OR p.subject LIKE '" . $this->db->escape($prefix . $crit) . "%'";
				$sql .= ")";
				$i++;
			}
			if (count($scrit) > 1) $sql .= ")";
			$sql .= ')';
		}

		$sql .= $this->db->plimit($limit, 0);

		// Build output string
		dol_syslog(get_class($this) . "::selectTicketsList search tickets", LOG_DEBUG);
		$result = $this->db->query($sql);
		if ($result) {
			require_once DOL_DOCUMENT_ROOT . '/ticket/class/ticket.class.php';
			require_once DOL_DOCUMENT_ROOT . '/core/lib/ticket.lib.php';

			$num = $this->db->num_rows($result);

			$events = null;

			if (!$forcecombo) {
				include_once DOL_DOCUMENT_ROOT . '/core/lib/ajax.lib.php';
				$out .= ajax_combobox($htmlname, $events, $conf->global->TICKET_USE_SEARCH_TO_SELECT);
			}

			$out .= '<select class="flat' . ($morecss ? ' ' . $morecss : '') . '" name="' . $htmlname . '" id="' . $htmlname . '">';

			$textifempty = '';
			// Do not use textifempty = ' ' or '&nbsp;' here, or search on key will search on ' key'.
			//if (!empty($conf->use_javascript_ajax) || $forcecombo) $textifempty='';
			if (!empty($conf->global->TICKET_USE_SEARCH_TO_SELECT)) {
				if ($showempty && !is_numeric($showempty)) $textifempty = $langs->trans($showempty);
				else $textifempty .= $langs->trans("All");
			} else {
				if ($showempty && !is_numeric($showempty)) $textifempty = $langs->trans($showempty);
			}
			if ($showempty) $out .= '<option value="0" selected>' . $textifempty . '</option>';

			$i = 0;
			while ($num && $i < $num) {
				$opt = '';
				$optJson = array();
				$objp = $this->db->fetch_object($result);

				$this->constructTicketListOption($objp, $opt, $optJson, $selected, $filterkey);
				// Add new entry
				// "key" value of json key array is used by jQuery automatically as selected value
				// "label" value of json key array is used by jQuery automatically as text for combo box
				$out .= $opt;
				array_push($outarray, $optJson);

				$i++;
			}

			$out .= '</select>';

			$this->db->free($result);

			if (empty($outputmode)) {
				return $out;
			}
			return $outarray;
		} else {
			dol_print_error($this->db);
		}

		return array();
	}

	/**
	 * constructTicketListOption.
	 * This define value for &$opt and &$optJson.
	 *
	 * @param object $objp Result set of fetch
	 * @param string $opt Option (var used for returned value in string option format)
	 * @param string $optJson Option (var used for returned value in json format)
	 * @param string $selected Preselected value
	 * @param string $filterkey Filter key to highlight
	 * @return    void
	 */
	protected function constructTicketListOption(&$objp, &$opt, &$optJson, $selected, $filterkey = '')
	{
		$outkey = '';
		$outref = '';
		$outtype = '';

		$outkey = $objp->rowid;
		$outref = $objp->ref;
		$outtype = $objp->fk_product_type;

		$opt = '<option value="' . $objp->rowid . '"';
		$opt .= ($objp->rowid == $selected) ? ' selected' : '';
		$opt .= '>';
		$opt .= $objp->ref;
		$objRef = $objp->ref;
		if (!empty($filterkey) && $filterkey != '') $objRef = preg_replace('/(' . preg_quote($filterkey, '/') . ')/i', '<strong>$1</strong>', $objRef, 1);

		$opt .= "</option>\n";
		$optJson = array('key' => $outkey, 'value' => $outref, 'type' => $outtype);
	}

	/**
	 *  Return list of projects in Ajax if Ajax activated or go to selectTicketsList
	 *
	 * @param int $selected Preselected tickets
	 * @param string $htmlname Name of HTML select field (must be unique in page).
	 * @param string $filtertype To add a filter
	 * @param int $limit Limit on number of returned lines
	 * @param int $status Ticket status
	 * @param string $selected_input_value Value of preselected input text (for use with ajax)
	 * @param int $hidelabel Hide label (0=no, 1=yes, 2=show search icon (before) and placeholder, 3 search icon after)
	 * @param array $ajaxoptions Options for ajax_autocompleter
	 * @param int $socid Thirdparty Id (to get also price dedicated to this customer)
	 * @param string $showempty '' to not show empty line. Translation key to show an empty line. '1' show empty line with no text.
	 * @param int $forcecombo Force to use combo box
	 * @param string $morecss Add more css on select
	 * @param array $selected_combinations Selected combinations. Format: array([attrid] => attrval, [...])
	 * @param string $nooutput No print, return the output into a string
	 * @return        string
	 */
	public function selectProjects($selected = '', $htmlname = 'projectid', $filtertype = '', $limit = 0, $status = 1, $selected_input_value = '', $hidelabel = 0, $ajaxoptions = array(), $socid = 0, $showempty = '1', $forcecombo = 0, $morecss = '', $selected_combinations = null, $nooutput = 0)
	{
		global $langs, $conf;

		$out = '';

		// check parameters
		if (is_null($ajaxoptions)) $ajaxoptions = array();

		if (!empty($conf->use_javascript_ajax) && !empty($conf->global->TICKET_USE_SEARCH_TO_SELECT)) {
			$placeholder = '';

			if ($selected && empty($selected_input_value)) {
				require_once DOL_DOCUMENT_ROOT . '/projet/class/project.class.php';
				$projecttmpselect = new Project($this->db);
				$projecttmpselect->fetch($selected);
				$selected_input_value = $projecttmpselect->ref;
				unset($projecttmpselect);
			}

			$out .= ajax_autocompleter($selected, $htmlname, DOL_URL_ROOT . '/projet/ajax/projects.php', $urloption, $conf->global->PRODUIT_USE_SEARCH_TO_SELECT, 1, $ajaxoptions);

			if (empty($hidelabel)) $out .= $langs->trans("RefOrLabel") . ' : ';
			elseif ($hidelabel > 1) {
				$placeholder = ' placeholder="' . $langs->trans("RefOrLabel") . '"';
				if ($hidelabel == 2) {
					$out .= img_picto($langs->trans("Search"), 'search');
				}
			}
			$out .= '<input type="text" class="minwidth100" name="search_' . $htmlname . '" id="search_' . $htmlname . '" value="' . $selected_input_value . '"' . $placeholder . ' ' . (!empty($conf->global->PRODUCT_SEARCH_AUTOFOCUS) ? 'autofocus' : '') . ' />';
			if ($hidelabel == 3) {
				$out .= img_picto($langs->trans("Search"), 'search');
			}
		} else {
			$out .= $this->selectProjectsList($selected, $htmlname, $filtertype, $limit, $status, 0, $socid, $showempty, $forcecombo, $morecss);
		}

		if (empty($nooutput)) {
			print $out;
		} else {
			return $out;
		}
		return '';
	}

	/**
	 *    Return list of projects.
	 *  Called by selectProjects.
	 *
	 * @param int $selected Preselected project
	 * @param string $htmlname Name of select html
	 * @param string $filtertype Filter on project type
	 * @param int $limit Limit on number of returned lines
	 * @param string $filterkey Filter on project ref or subject
	 * @param int $status Ticket status
	 * @param int $outputmode 0=HTML select string, 1=Array
	 * @param string $showempty '' to not show empty line. Translation key to show an empty line. '1' show empty line with no text.
	 * @param int $forcecombo Force to use combo box
	 * @param string $morecss Add more css on select
	 * @return     array|string                Array of keys for json or HTML component
	 */
	public function selectProjectsList($selected = '', $htmlname = 'projectid', $filtertype = '', $limit = 20, $filterkey = '', $status = 1, $outputmode = 0, $showempty = '1', $forcecombo = 0, $morecss = '')
	{
		global $langs, $conf;

		$out = '';
		$outarray = array();

		$selectFields = " p.rowid, p.ref";

		$sql = "SELECT ";
		$sql .= $selectFields;
		$sql .= " FROM " . $this->db->prefix() . "projet as p";
		$sql .= ' WHERE p.entity IN (' . getEntity('project') . ')';

		// Add criteria on ref/label
		if ($filterkey != '') {
			$sql .= ' AND (';
			$prefix = empty($conf->global->TICKET_DONOTSEARCH_ANYWHERE) ? '%' : ''; // Can use index if PRODUCT_DONOTSEARCH_ANYWHERE is on
			// For natural search
			$scrit = explode(' ', $filterkey);
			$i = 0;
			if (count($scrit) > 1) $sql .= "(";
			foreach ($scrit as $crit) {
				if ($i > 0) $sql .= " AND ";
				$sql .= "p.ref LIKE '" . $this->db->escape($prefix . $crit) . "%'";
				$sql .= "";
				$i++;
			}
			if (count($scrit) > 1) $sql .= ")";
			$sql .= ')';
		}

		$sql .= $this->db->plimit($limit, 0);

		// Build output string
		dol_syslog(get_class($this) . "::selectProjectsList search projects", LOG_DEBUG);
		$result = $this->db->query($sql);
		if ($result) {
			require_once DOL_DOCUMENT_ROOT . '/projet/class/project.class.php';
			require_once DOL_DOCUMENT_ROOT . '/core/lib/project.lib.php';

			$num = $this->db->num_rows($result);

			$events = null;

			if (!$forcecombo) {
				include_once DOL_DOCUMENT_ROOT . '/core/lib/ajax.lib.php';
				$out .= ajax_combobox($htmlname, $events, $conf->global->PROJECT_USE_SEARCH_TO_SELECT);
			}

			$out .= '<select class="flat' . ($morecss ? ' ' . $morecss : '') . '" name="' . $htmlname . '" id="' . $htmlname . '">';

			$textifempty = '';
			// Do not use textifempty = ' ' or '&nbsp;' here, or search on key will search on ' key'.
			//if (!empty($conf->use_javascript_ajax) || $forcecombo) $textifempty='';
			if (!empty($conf->global->PROJECT_USE_SEARCH_TO_SELECT)) {
				if ($showempty && !is_numeric($showempty)) $textifempty = $langs->trans($showempty);
				else $textifempty .= $langs->trans("All");
			} else {
				if ($showempty && !is_numeric($showempty)) $textifempty = $langs->trans($showempty);
			}
			if ($showempty) $out .= '<option value="0" selected>' . $textifempty . '</option>';

			$i = 0;
			while ($num && $i < $num) {
				$opt = '';
				$optJson = array();
				$objp = $this->db->fetch_object($result);

				$this->constructProjectListOption($objp, $opt, $optJson, $selected, $filterkey);
				// Add new entry
				// "key" value of json key array is used by jQuery automatically as selected value
				// "label" value of json key array is used by jQuery automatically as text for combo box
				$out .= $opt;
				array_push($outarray, $optJson);

				$i++;
			}

			$out .= '</select>';

			$this->db->free($result);

			if (empty($outputmode)) {
				return $out;
			}
			return $outarray;
		} else {
			dol_print_error($this->db);
		}

		return array();
	}

	/**
	 * constructProjectListOption.
	 * This define value for &$opt and &$optJson.
	 *
	 * @param object $objp Result set of fetch
	 * @param string $opt Option (var used for returned value in string option format)
	 * @param string $optJson Option (var used for returned value in json format)
	 * @param string $selected Preselected value
	 * @param string $filterkey Filter key to highlight
	 * @return    void
	 */
	protected function constructProjectListOption(&$objp, &$opt, &$optJson, $selected, $filterkey = '')
	{
		$outkey = '';
		$outref = '';
		$outtype = '';

		$label = $objp->label;

		$outkey = $objp->rowid;
		$outref = $objp->ref;
		$outlabel = $objp->label;
		$outtype = $objp->fk_product_type;

		$opt = '<option value="' . $objp->rowid . '"';
		$opt .= ($objp->rowid == $selected) ? ' selected' : '';
		$opt .= '>';
		$opt .= $objp->ref;
		$objRef = $objp->ref;
		if (!empty($filterkey) && $filterkey != '') $objRef = preg_replace('/(' . preg_quote($filterkey, '/') . ')/i', '<strong>$1</strong>', $objRef, 1);

		$opt .= "</option>\n";
		$optJson = array('key' => $outkey, 'value' => $outref, 'type' => $outtype);
	}


	/**
	 *  Return list of members in Ajax if Ajax activated or go to selectTicketsList
	 *
	 * @param int $selected Preselected tickets
	 * @param string $htmlname Name of HTML select field (must be unique in page).
	 * @param string $filtertype To add a filter
	 * @param int $limit Limit on number of returned lines
	 * @param int $status Ticket status
	 * @param string $selected_input_value Value of preselected input text (for use with ajax)
	 * @param int $hidelabel Hide label (0=no, 1=yes, 2=show search icon before and placeholder, 3 search icon after)
	 * @param array $ajaxoptions Options for ajax_autocompleter
	 * @param int $socid Thirdparty Id (to get also price dedicated to this customer)
	 * @param string $showempty '' to not show empty line. Translation key to show an empty line. '1' show empty line with no text.
	 * @param int $forcecombo Force to use combo box
	 * @param string $morecss Add more css on select
	 * @param array $selected_combinations Selected combinations. Format: array([attrid] => attrval, [...])
	 * @param string $nooutput No print, return the output into a string
	 * @return        string
	 */
	public function selectMembers($selected = '', $htmlname = 'adherentid', $filtertype = '', $limit = 0, $status = 1, $selected_input_value = '', $hidelabel = 0, $ajaxoptions = array(), $socid = 0, $showempty = '1', $forcecombo = 0, $morecss = '', $selected_combinations = null, $nooutput = 0)
	{
		global $langs, $conf;

		$out = '';

		// check parameters
		if (is_null($ajaxoptions)) $ajaxoptions = array();

		if (!empty($conf->use_javascript_ajax) && !empty($conf->global->TICKET_USE_SEARCH_TO_SELECT)) {
			$placeholder = '';
			$urloption = '';

			if ($selected && empty($selected_input_value)) {
				require_once DOL_DOCUMENT_ROOT . '/adherents/class/adherent.class.php';
				$adherenttmpselect = new Adherent($this->db);
				$adherenttmpselect->fetch($selected);
				$selected_input_value = $adherenttmpselect->ref;
				unset($adherenttmpselect);
			}

			$urloption = '';

			$out .= ajax_autocompleter($selected, $htmlname, DOL_URL_ROOT . '/adherents/ajax/adherents.php', $urloption, $conf->global->PRODUIT_USE_SEARCH_TO_SELECT, 1, $ajaxoptions);

			if (empty($hidelabel)) $out .= $langs->trans("RefOrLabel") . ' : ';
			elseif ($hidelabel > 1) {
				$placeholder = ' placeholder="' . $langs->trans("RefOrLabel") . '"';
				if ($hidelabel == 2) {
					$out .= img_picto($langs->trans("Search"), 'search');
				}
			}
			$out .= '<input type="text" class="minwidth100" name="search_' . $htmlname . '" id="search_' . $htmlname . '" value="' . $selected_input_value . '"' . $placeholder . ' ' . (!empty($conf->global->PRODUCT_SEARCH_AUTOFOCUS) ? 'autofocus' : '') . ' />';
			if ($hidelabel == 3) {
				$out .= img_picto($langs->trans("Search"), 'search');
			}
		} else {
			$filterkey = '';

			$out .= $this->selectMembersList($selected, $htmlname, $filtertype, $limit, $filterkey, $status, 0, $showempty, $forcecombo, $morecss);
		}

		if (empty($nooutput)) {
			print $out;
		} else {
			return $out;
		}
		return '';
	}

	/**
	 *    Return list of adherents.
	 *  Called by selectMembers.
	 *
	 * @param int $selected Preselected adherent
	 * @param string $htmlname Name of select html
	 * @param string $filtertype Filter on adherent type
	 * @param int $limit Limit on number of returned lines
	 * @param string $filterkey Filter on member status
	 * @param int $status Member status
	 * @param int $outputmode 0=HTML select string, 1=Array
	 * @param string $showempty '' to not show empty line. Translation key to show an empty line. '1' show empty line with no text.
	 * @param int $forcecombo Force to use combo box
	 * @param string $morecss Add more css on select
	 * @return     array|string                Array of keys for json or HTML string component
	 */
	public function selectMembersList($selected = '', $htmlname = 'adherentid', $filtertype = '', $limit = 20, $filterkey = '', $status = 1, $outputmode = 0, $showempty = '1', $forcecombo = 0, $morecss = '')
	{
		global $langs, $conf;

		$out = '';
		$outarray = array();

		$selectFields = " p.rowid, p.ref, p.firstname, p.lastname";

		$sql = "SELECT ";
		$sql .= $selectFields;
		$sql .= " FROM " . $this->db->prefix() . "adherent as p";
		$sql .= ' WHERE p.entity IN (' . getEntity('adherent') . ')';

		// Add criteria on ref/label
		if ($filterkey != '') {
			$sql .= ' AND (';
			$prefix = empty($conf->global->MEMBER_DONOTSEARCH_ANYWHERE) ? '%' : ''; // Can use index if PRODUCT_DONOTSEARCH_ANYWHERE is on
			// For natural search
			$scrit = explode(' ', $filterkey);
			$i = 0;
			if (count($scrit) > 1) $sql .= "(";
			foreach ($scrit as $crit) {
				if ($i > 0) $sql .= " AND ";
				$sql .= "(p.firstname LIKE '" . $this->db->escape($prefix . $crit) . "%'";
				$sql .= " OR p.lastname LIKE '" . $this->db->escape($prefix . $crit) . "%')";
				$i++;
			}
			if (count($scrit) > 1) $sql .= ")";
			$sql .= ')';
		}
		if ($status != -1) {
			$sql .= ' AND statut = ' . ((int) $status);
		}
		$sql .= $this->db->plimit($limit, 0);

		// Build output string
		dol_syslog(get_class($this) . "::selectMembersList search adherents", LOG_DEBUG);
		$result = $this->db->query($sql);
		if ($result) {
			require_once DOL_DOCUMENT_ROOT . '/adherents/class/adherent.class.php';
			require_once DOL_DOCUMENT_ROOT . '/core/lib/member.lib.php';

			$num = $this->db->num_rows($result);

			$events = null;

			if (!$forcecombo) {
				include_once DOL_DOCUMENT_ROOT . '/core/lib/ajax.lib.php';
				$out .= ajax_combobox($htmlname, $events, $conf->global->PROJECT_USE_SEARCH_TO_SELECT);
			}

			$out .= '<select class="flat' . ($morecss ? ' ' . $morecss : '') . '" name="' . $htmlname . '" id="' . $htmlname . '">';

			$textifempty = '';
			// Do not use textifempty = ' ' or '&nbsp;' here, or search on key will search on ' key'.
			//if (!empty($conf->use_javascript_ajax) || $forcecombo) $textifempty='';
			if (!empty($conf->global->PROJECT_USE_SEARCH_TO_SELECT)) {
				if ($showempty && !is_numeric($showempty)) $textifempty = $langs->trans($showempty);
				else $textifempty .= $langs->trans("All");
			} else {
				if ($showempty && !is_numeric($showempty)) $textifempty = $langs->trans($showempty);
			}
			if ($showempty) {
				$out .= '<option value="-1" selected>' . $textifempty . '</option>';
			}

			$i = 0;
			while ($num && $i < $num) {
				$opt = '';
				$optJson = array();
				$objp = $this->db->fetch_object($result);

				$this->constructMemberListOption($objp, $opt, $optJson, $selected, $filterkey);

				// Add new entry
				// "key" value of json key array is used by jQuery automatically as selected value
				// "label" value of json key array is used by jQuery automatically as text for combo box
				$out .= $opt;
				array_push($outarray, $optJson);

				$i++;
			}

			$out .= '</select>';

			$this->db->free($result);

			if (empty($outputmode)) {
				return $out;
			}
			return $outarray;
		} else {
			dol_print_error($this->db);
		}

		return array();
	}

	/**
	 * constructMemberListOption.
	 * This define value for &$opt and &$optJson.
	 *
	 * @param object $objp Result set of fetch
	 * @param string $opt Option (var used for returned value in string option format)
	 * @param string $optJson Option (var used for returned value in json format)
	 * @param string $selected Preselected value
	 * @param string $filterkey Filter key to highlight
	 * @return    void
	 */
	protected function constructMemberListOption(&$objp, &$opt, &$optJson, $selected, $filterkey = '')
	{
		$outkey = '';
		$outlabel = '';
		$outtype = '';

		$outkey = $objp->rowid;
		$outlabel = dolGetFirstLastname($objp->firstname, $objp->lastname);
		$outtype = $objp->fk_adherent_type;

		$opt = '<option value="' . $objp->rowid . '"';
		$opt .= ($objp->rowid == $selected) ? ' selected' : '';
		$opt .= '>';
		if (!empty($filterkey) && $filterkey != '') {
			$outlabel = preg_replace('/(' . preg_quote($filterkey, '/') . ')/i', '<strong>$1</strong>', $outlabel, 1);
		}
		$opt .= $outlabel;
		$opt .= "</option>\n";

		$optJson = array('key' => $outkey, 'value' => $outlabel, 'type' => $outtype);
	}

	/**
	 * Generic method to select a component from a combo list.
	 * Can use autocomplete with ajax after x key pressed or a full combo, depending on setup.
	 * This is the generic method that will replace all specific existing methods.
	 *
	 * @param string $objectdesc ObjectClass:PathToClass[:AddCreateButtonOrNot[:Filter[:Sortfield]]]
	 * @param string $htmlname Name of HTML select component
	 * @param int $preselectedvalue Preselected value (ID of element)
	 * @param string $showempty ''=empty values not allowed, 'string'=value show if we allow empty values (for example 'All', ...)
	 * @param string $searchkey Search criteria
	 * @param string $placeholder Place holder
	 * @param string $morecss More CSS
	 * @param string $moreparams More params provided to ajax call
	 * @param int $forcecombo Force to load all values and output a standard combobox (with no beautification)
	 * @param int $disabled 1=Html component is disabled
	 * @param string $selected_input_value Value of preselected input text (for use with ajax)
	 * @return    string                                Return HTML string
	 * @see selectForFormsList() select_thirdparty_list()
	 */
	public function selectForForms($objectdesc, $htmlname, $preselectedvalue, $showempty = '', $searchkey = '', $placeholder = '', $morecss = '', $moreparams = '', $forcecombo = 0, $disabled = 0, $selected_input_value = '')
	{
		global $conf, $user;

		$objecttmp = null;

		// Example of value for $objectdec:
		// Bom:bom/class/bom.class.php:0:t.status=1
		// Bom:bom/class/bom.class.php:0:t.status=1:ref
		// Bom:bom/class/bom.class.php:0:(t.status:=:1):ref
		$InfoFieldList = explode(":", $objectdesc, 4);
		$vartmp = (empty($InfoFieldList[3]) ? '' : $InfoFieldList[3]);
		$reg = array();
		if (preg_match('/^.*:(\w*)$/', $vartmp, $reg)) {
			$InfoFieldList[4] = $reg[1];    // take the sort field
		}
		$InfoFieldList[3] = preg_replace('/:\w*$/', '', $vartmp);    // take the filter field

		$classname = $InfoFieldList[0];
		$classpath = $InfoFieldList[1];
		$addcreatebuttonornot = empty($InfoFieldList[2]) ? 0 : $InfoFieldList[2];
		$filter = empty($InfoFieldList[3]) ? '' : $InfoFieldList[3];
		$sortfield = empty($InfoFieldList[4]) ? '' : $InfoFieldList[4];

		if (!empty($classpath)) {
			dol_include_once($classpath);

			if ($classname && class_exists($classname)) {
				$objecttmp = new $classname($this->db);

				// Make some replacement
				$sharedentities = getEntity(strtolower($classname));
				$filter = str_replace(
					array('__ENTITY__', '__SHARED_ENTITIES__', '__USER_ID__'),
					array($conf->entity, $sharedentities, $user->id),
					$filter
				);
			}
		}
		if (!is_object($objecttmp)) {
			dol_syslog('Error bad setup of type for field ' . join(',', $InfoFieldList), LOG_WARNING);
			return 'Error bad setup of type for field ' . join(',', $InfoFieldList);
		}

		//var_dump($filter);
		$prefixforautocompletemode = $objecttmp->element;
		if ($prefixforautocompletemode == 'societe') {
			$prefixforautocompletemode = 'company';
		}
		if ($prefixforautocompletemode == 'product') {
			$prefixforautocompletemode = 'produit';
		}
		$confkeyforautocompletemode = strtoupper($prefixforautocompletemode) . '_USE_SEARCH_TO_SELECT'; // For example COMPANY_USE_SEARCH_TO_SELECT

		dol_syslog(get_class($this) . "::selectForForms filter=" . $filter, LOG_DEBUG);
		$out = '';
		if (!empty($conf->use_javascript_ajax) && !empty($conf->global->$confkeyforautocompletemode) && !$forcecombo) {
			// No immediate load of all database
			$placeholder = '';
			if ($preselectedvalue && empty($selected_input_value)) {
				$objecttmp->fetch($preselectedvalue);
				$selected_input_value = ($prefixforautocompletemode == 'company' ? $objecttmp->name : $objecttmp->ref);
				//unset($objecttmp);
			}

			$objectdesc = $classname . ':' . $classpath . ':' . $addcreatebuttonornot . ':' . $filter;
			$urlforajaxcall = DOL_URL_ROOT . '/core/ajax/selectobject.php';

			// No immediate load of all database
			$urloption = 'htmlname=' . urlencode($htmlname) . '&outjson=1&objectdesc=' . urlencode($objectdesc) . '&filter=' . urlencode($filter) . ($sortfield ? '&sortfield=' . urlencode($sortfield) : '');
			// Activate the auto complete using ajax call.
			$out .= ajax_autocompleter($preselectedvalue, $htmlname, $urlforajaxcall, $urloption, $conf->global->$confkeyforautocompletemode, 0, array());
			$out .= '<style type="text/css">.ui-autocomplete { z-index: 1003; }</style>';
			$out .= '<input type="text" class="' . $morecss . '"' . ($disabled ? ' disabled="disabled"' : '') . ' name="search_' . $htmlname . '" id="search_' . $htmlname . '" value="' . $selected_input_value . '"' . ($placeholder ? ' placeholder="' . dol_escape_htmltag($placeholder) . '"' : '') . ' />';
		} else {
			// Immediate load of table record.
			$out .= $this->selectForFormsList($objecttmp, $htmlname, $preselectedvalue, $showempty, $searchkey, $placeholder, $morecss, $moreparams, $forcecombo, 0, $disabled, $sortfield, $filter);
		}

		return $out;
	}


	/**
	 * Output html form to select an object.
	 * Note, this function is called by selectForForms or by ajax selectobject.php
	 *
	 * @param Object $objecttmp Object to knwo the table to scan for combo.
	 * @param string $htmlname Name of HTML select component
	 * @param int $preselectedvalue Preselected value (ID of element)
	 * @param string $showempty ''=empty values not allowed, 'string'=value show if we allow empty values (for example 'All', ...)
	 * @param string $searchkey Search value
	 * @param string $placeholder Place holder
	 * @param string $morecss More CSS
	 * @param string $moreparams More params provided to ajax call
	 * @param int $forcecombo Force to load all values and output a standard combobox (with no beautification)
	 * @param int $outputmode 0=HTML select string, 1=Array
	 * @param int $disabled 1=Html component is disabled
	 * @param string $sortfield Sort field
	 * @param string $filter Add more filter
	 * @return    string|array                        Return HTML string
	 * @see selectForForms()
	 */
	public function selectForFormsList($objecttmp, $htmlname, $preselectedvalue, $showempty = '', $searchkey = '', $placeholder = '', $morecss = '', $moreparams = '', $forcecombo = 0, $outputmode = 0, $disabled = 0, $sortfield = '', $filter = '')
	{
		global $conf, $langs, $user, $hookmanager;

		//print "$htmlname, $preselectedvalue, $showempty, $searchkey, $placeholder, $morecss, $moreparams, $forcecombo, $outputmode, $disabled";

		$prefixforautocompletemode = $objecttmp->element;
		if ($prefixforautocompletemode == 'societe') {
			$prefixforautocompletemode = 'company';
		}
		$confkeyforautocompletemode = strtoupper($prefixforautocompletemode) . '_USE_SEARCH_TO_SELECT'; // For example COMPANY_USE_SEARCH_TO_SELECT

		if (!empty($objecttmp->fields)) {    // For object that declare it, it is better to use declared fields (like societe, contact, ...)
			$tmpfieldstoshow = '';
			foreach ($objecttmp->fields as $key => $val) {
				if (!dol_eval($val['enabled'], 1, 1, '1')) {
					continue;
				}
				if (!empty($val['showoncombobox'])) {
					$tmpfieldstoshow .= ($tmpfieldstoshow ? ',' : '') . 't.' . $key;
				}
			}
			if ($tmpfieldstoshow) {
				$fieldstoshow = $tmpfieldstoshow;
			}
		} else {
			// For backward compatibility
			$objecttmp->fields['ref'] = array('type' => 'varchar(30)', 'label' => 'Ref', 'showoncombobox' => 1);
		}

		if (empty($fieldstoshow)) {
			if (isset($objecttmp->fields['ref'])) {
				$fieldstoshow = 't.ref';
			} else {
				$langs->load("errors");
				$this->error = $langs->trans("ErrorNoFieldWithAttributeShowoncombobox");
				return $langs->trans('ErrorNoFieldWithAttributeShowoncombobox');
			}
		}

		$out = '';
		$outarray = array();
		$tmparray = array();

		$num = 0;

		// Search data
		$sql = "SELECT t.rowid, " . $fieldstoshow . " FROM " . $this->db->prefix() . $objecttmp->table_element . " as t";
		if (isset($objecttmp->ismultientitymanaged)) {
			if (!is_numeric($objecttmp->ismultientitymanaged)) {
				$tmparray = explode('@', $objecttmp->ismultientitymanaged);
				$sql .= " INNER JOIN " . $this->db->prefix() . $tmparray[1] . " as parenttable ON parenttable.rowid = t." . $tmparray[0];
			}
			if ($objecttmp->ismultientitymanaged === 'fk_soc@societe') {
				if (empty($user->rights->societe->client->voir) && !$user->socid) {
					$sql .= ", " . $this->db->prefix() . "societe_commerciaux as sc";
				}
			}
		}

		// Add where from hooks
		$parameters = array();
		$reshook = $hookmanager->executeHooks('selectForFormsListWhere', $parameters); // Note that $action and $object may have been modified by hook
		if (!empty($hookmanager->resPrint)) {
			$sql .= $hookmanager->resPrint;
		} else {
			$sql .= " WHERE 1=1";
			if (isset($objecttmp->ismultientitymanaged)) {
				if ($objecttmp->ismultientitymanaged == 1) {
					$sql .= " AND t.entity IN (" . getEntity($objecttmp->table_element) . ")";
				}
				if (!is_numeric($objecttmp->ismultientitymanaged)) {
					$sql .= " AND parenttable.entity = t." . $tmparray[0];
				}
				if ($objecttmp->ismultientitymanaged == 1 && !empty($user->socid)) {
					if ($objecttmp->element == 'societe') {
						$sql .= " AND t.rowid = " . ((int) $user->socid);
					} else {
						$sql .= " AND t.fk_soc = " . ((int) $user->socid);
					}
				}
				if ($objecttmp->ismultientitymanaged === 'fk_soc@societe') {
					if (empty($user->rights->societe->client->voir) && !$user->socid) {
						$sql .= " AND t.rowid = sc.fk_soc AND sc.fk_user = " . ((int) $user->id);
					}
				}
			}
			if ($searchkey != '') {
				$sql .= natural_search(explode(',', $fieldstoshow), $searchkey);
			}

			if ($filter) {     // Syntax example "(t.ref:like:'SO-%') and (t.date_creation:<:'20160101')"
				$errormessage = '';
				$sql .= forgeSQLFromUniversalSearchCriteria($filter, $errormessage);
				if ($errormessage) {
					return 'Error forging a SQL request from an universal criteria: ' . $errormessage;
				}
			}
		}
		$sql .= $this->db->order($sortfield ? $sortfield : $fieldstoshow, "ASC");
		//$sql.=$this->db->plimit($limit, 0);
		//print $sql;

		// Build output string
		$resql = $this->db->query($sql);
		if ($resql) {
			// Construct $out and $outarray
			$out .= '<select id="' . $htmlname . '" class="flat' . ($morecss ? ' ' . $morecss : '') . '"' . ($disabled ? ' disabled="disabled"' : '') . ($moreparams ? ' ' . $moreparams : '') . ' name="' . $htmlname . '">' . "\n";

			// Warning: Do not use textifempty = ' ' or '&nbsp;' here, or search on key will search on ' key'. Seems it is no more true with selec2 v4
			$textifempty = '&nbsp;';

			//if (!empty($conf->use_javascript_ajax) || $forcecombo) $textifempty='';
			if (!empty($conf->global->$confkeyforautocompletemode)) {
				if ($showempty && !is_numeric($showempty)) {
					$textifempty = $langs->trans($showempty);
				} else {
					$textifempty .= $langs->trans("All");
				}
			}
			if ($showempty) {
				$out .= '<option value="-1">' . $textifempty . '</option>' . "\n";
			}

			$num = $this->db->num_rows($resql);
			$i = 0;
			if ($num) {
				while ($i < $num) {
					$obj = $this->db->fetch_object($resql);
					$label = '';
					$tmparray = explode(',', $fieldstoshow);
					$oldvalueforshowoncombobox = 0;
					foreach ($tmparray as $key => $val) {
						$val = preg_replace('/t\./', '', $val);
						$label .= (($label && $obj->$val) ? ($oldvalueforshowoncombobox != $objecttmp->fields[$val]['showoncombobox'] ? ' - ' : ' ') : '');
						$label .= $obj->$val;
						$oldvalueforshowoncombobox = !empty($objecttmp->fields[$val]['showoncombobox']) ? $objecttmp->fields[$val]['showoncombobox'] : 0;
					}
					if (empty($outputmode)) {
						if ($preselectedvalue > 0 && $preselectedvalue == $obj->rowid) {
							$out .= '<option value="' . $obj->rowid . '" selected>' . $label . '</option>';
						} else {
							$out .= '<option value="' . $obj->rowid . '">' . $label . '</option>';
						}
					} else {
						array_push($outarray, array('key' => $obj->rowid, 'value' => $label, 'label' => $label));
					}

					$i++;
					if (($i % 10) == 0) {
						$out .= "\n";
					}
				}
			}

			$out .= '</select>' . "\n";

			if (!$forcecombo) {
				include_once DOL_DOCUMENT_ROOT . '/core/lib/ajax.lib.php';
				$out .= ajax_combobox($htmlname, null, (!empty($conf->global->$confkeyforautocompletemode) ? $conf->global->$confkeyforautocompletemode : 0));
			}
		} else {
			dol_print_error($this->db);
		}

		$this->result = array('nbofelement' => $num);

		if ($outputmode) {
			return $outarray;
		}
		return $out;
	}


	/**
	 *    Return a HTML select string, built from an array of key+value.
	 *  Note: Do not apply langs->trans function on returned content, content may be entity encoded twice.
	 *
	 * @param string $htmlname Name of html select area. Must start with "multi" if this is a multiselect
	 * @param array $array Array like array(key => value) or array(key=>array('label'=>..., 'data-...'=>..., 'disabled'=>..., 'css'=>...))
	 * @param string|string[] $id Preselected key or preselected keys for multiselect. Use 'ifone' to autoselect record if there is only one record.
	 * @param int|string $show_empty 0 no empty value allowed, 1 or string to add an empty value into list (If 1: key is -1 and value is '' or '&nbsp;', If placeholder string: key is -1 and value is the string), <0 to add an empty value with key that is this value.
	 * @param int $key_in_label 1 to show key into label with format "[key] value"
	 * @param int $value_as_key 1 to use value as key
	 * @param string $moreparam Add more parameters onto the select tag. For example 'style="width: 95%"' to avoid select2 component to go over parent container
	 * @param int $translate 1=Translate and encode value
	 * @param int $maxlen Length maximum for labels
	 * @param int $disabled Html select box is disabled
	 * @param string $sort 'ASC' or 'DESC' = Sort on label, '' or 'NONE' or 'POS' = Do not sort, we keep original order
	 * @param string $morecss Add more class to css styles
	 * @param int $addjscombo Add js combo
	 * @param string $moreparamonempty Add more param on the empty option line. Not used if show_empty not set
	 * @param int $disablebademail 1=Check if a not valid email, 2=Check string '---', and if found into value, disable and colorize entry
	 * @param int $nohtmlescape No html escaping.
	 * @return    string                                HTML select string.
	 * @see multiselectarray(), selectArrayAjax(), selectArrayFilter()
	 */
	public static function selectarray($htmlname, $array, $id = '', $show_empty = 0, $key_in_label = 0, $value_as_key = 0, $moreparam = '', $translate = 0, $maxlen = 0, $disabled = 0, $sort = '', $morecss = 'minwidth75', $addjscombo = 1, $moreparamonempty = '', $disablebademail = 0, $nohtmlescape = 0)
	{
		global $conf, $langs;

		// Do we want a multiselect ?
		//$jsbeautify = 0;
		//if (preg_match('/^multi/',$htmlname)) $jsbeautify = 1;
		$jsbeautify = 1;

		if ($value_as_key) {
			$array = array_combine($array, $array);
		}

		$out = '';

		if ($addjscombo < 0) {
			if (empty($conf->global->MAIN_OPTIMIZEFORTEXTBROWSER)) {
				$addjscombo = 1;
			} else {
				$addjscombo = 0;
			}
		}

		$idname = str_replace(array('[', ']'), array('', ''), $htmlname);
		$out .= '<select id="' . preg_replace('/^\./', '', $idname) . '" ' . ($disabled ? 'disabled="disabled" ' : '') . 'class="flat ' . (preg_replace('/^\./', '', $htmlname)) . ($morecss ? ' ' . $morecss : '') . '"';
		$out .= ' name="' . preg_replace('/^\./', '', $htmlname) . '" ' . ($moreparam ? $moreparam : '');
		$out .= '>';

		if ($show_empty) {
			$textforempty = ' ';
			if (!empty($conf->use_javascript_ajax)) {
				$textforempty = '&nbsp;'; // If we use ajaxcombo, we need &nbsp; here to avoid to have an empty element that is too small.
			}
			if (!is_numeric($show_empty)) {
				$textforempty = $show_empty;
			}
			$out .= '<option class="optiongrey" ' . ($moreparamonempty ? $moreparamonempty . ' ' : '') . 'value="' . ($show_empty < 0 ? $show_empty : -1) . '"' . ($id == $show_empty ? ' selected' : '') . '>' . $textforempty . '</option>' . "\n";
		}

		if (is_array($array)) {
			// Translate
			if ($translate) {
				foreach ($array as $key => $value) {
					if (!is_array($value)) {
						$array[$key] = $langs->trans($value);
					} else {
						$array[$key]['label'] = $langs->trans($value['label']);
					}
				}
			}

			// Sort
			if ($sort == 'ASC') {
				asort($array);
			} elseif ($sort == 'DESC') {
				arsort($array);
			}

			foreach ($array as $key => $tmpvalue) {
				if (is_array($tmpvalue)) {
					$value = $tmpvalue['label'];
					$disabled = empty($tmpvalue['disabled']) ? '' : ' disabled';
					$style = empty($tmpvalue['css']) ? '' : ' class="' . $tmpvalue['css'] . '"';
				} else {
					$value = $tmpvalue;
					$disabled = '';
					$style = '';
				}
				if (!empty($disablebademail)) {
					if (($disablebademail == 1 && !preg_match('/&lt;.+@.+&gt;/', $value))
						|| ($disablebademail == 2 && preg_match('/---/', $value))) {
						$disabled = ' disabled';
						$style = ' class="warning"';
					}
				}

				if ($key_in_label) {
					if (empty($nohtmlescape)) {
						$selectOptionValue = dol_escape_htmltag($key . ' - ' . ($maxlen ? dol_trunc($value, $maxlen) : $value));
					} else {
						$selectOptionValue = $key . ' - ' . ($maxlen ? dol_trunc($value, $maxlen) : $value);
					}
				} else {
					if (empty($nohtmlescape)) {
						$selectOptionValue = dol_escape_htmltag($maxlen ? dol_trunc($value, $maxlen) : $value);
					} else {
						$selectOptionValue = $maxlen ? dol_trunc($value, $maxlen) : $value;
					}
					if ($value == '' || $value == '-') {
						$selectOptionValue = '&nbsp;';
					}
				}

				$out .= '<option value="' . $key . '"';
				$out .= $style . $disabled;
				if (is_array($id)) {
					if (in_array($key, $id) && !$disabled) {
						$out .= ' selected'; // To preselect a value
					}
				} else {
					$id = (string) $id; // if $id = 0, then $id = '0'
					if ($id != '' && ($id == $key || ($id == 'ifone' && count($array) == 1)) && !$disabled) {
						$out .= ' selected'; // To preselect a value
					}
				}
				if ($nohtmlescape) {
					$out .= ' data-html="' . dol_escape_htmltag($selectOptionValue) . '"';
				}
				if (is_array($tmpvalue)) {
					foreach ($tmpvalue as $keyforvalue => $valueforvalue) {
						if (preg_match('/^data-/', $keyforvalue)) {
							$out .= ' ' . $keyforvalue . '="' . $valueforvalue . '"';
						}
					}
				}
				$out .= '>';
				//var_dump($selectOptionValue);
				$out .= $selectOptionValue;
				$out .= "</option>\n";
			}
		}

		$out .= "</select>";

		// Add code for jquery to use multiselect
		if ($addjscombo && $jsbeautify) {
			// Enhance with select2
			include_once DOL_DOCUMENT_ROOT . '/core/lib/ajax.lib.php';
			$out .= ajax_combobox($idname, array(), 0, 0, 'resolve', ($show_empty < 0 ? (string) $show_empty : '-1'), $morecss);
		}

		return $out;
	}


	/**
	 *    Return a HTML select string, built from an array of key+value, but content returned into select come from an Ajax call of an URL.
	 *  Note: Do not apply langs->trans function on returned content of Ajax service, content may be entity encoded twice.
	 *
	 * @param string $htmlname Name of html select area
	 * @param string $url Url. Must return a json_encode of array(key=>array('text'=>'A text', 'url'=>'An url'), ...)
	 * @param string $id Preselected key
	 * @param string $moreparam Add more parameters onto the select tag
	 * @param string $moreparamtourl Add more parameters onto the Ajax called URL
	 * @param int $disabled Html select box is disabled
	 * @param int $minimumInputLength Minimum Input Length
	 * @param string $morecss Add more class to css styles
	 * @param int $callurlonselect If set to 1, some code is added so an url return by the ajax is called when value is selected.
	 * @param string $placeholder String to use as placeholder
	 * @param integer $acceptdelayedhtml 1 = caller is requesting to have html js content not returned but saved into global $delayedhtmlcontent (so caller can show it at end of page to avoid flash FOUC effect)
	 * @return    string                        HTML select string
	 * @see selectArrayFilter(), ajax_combobox() in ajax.lib.php
	 */
	public static function selectArrayAjax($htmlname, $url, $id = '', $moreparam = '', $moreparamtourl = '', $disabled = 0, $minimumInputLength = 1, $morecss = '', $callurlonselect = 0, $placeholder = '', $acceptdelayedhtml = 0)
	{
		global $conf, $langs;
		global $delayedhtmlcontent;    // Will be used later outside of this function

		// TODO Use an internal dolibarr component instead of select2
		if (empty($conf->global->MAIN_USE_JQUERY_MULTISELECT) && !defined('REQUIRE_JQUERY_MULTISELECT')) {
			return '';
		}

		$out = '<select type="text" class="' . $htmlname . ($morecss ? ' ' . $morecss : '') . '" ' . ($moreparam ? $moreparam . ' ' : '') . 'name="' . $htmlname . '"></select>';

		$outdelayed = '';
		if (!empty($conf->use_javascript_ajax)) {
			$tmpplugin = 'select2';
			$outdelayed = "\n" . '<!-- JS CODE TO ENABLE ' . $tmpplugin . ' for id ' . $htmlname . ' -->
		    	<script nonce="' . getNonce() . '">
		    	$(document).ready(function () {

	    	        ' . ($callurlonselect ? 'var saveRemoteData = [];' : '') . '

	                $(".' . $htmlname . '").select2({
				    	ajax: {
					    	dir: "ltr",
					    	url: "' . $url . '",
					    	dataType: \'json\',
					    	delay: 250,
					    	data: function (params) {
					    		return {
							    	q: params.term, 	// search term
					    			page: params.page
					    		}
				    		},
				    		processResults: function (data) {
				    			// parse the results into the format expected by Select2.
				    			// since we are using custom formatting functions we do not need to alter the remote JSON data
				    			//console.log(data);
								saveRemoteData = data;
					    	    /* format json result for select2 */
					    	    result = []
					    	    $.each( data, function( key, value ) {
					    	       result.push({id: key, text: value.text});
	                            });
				    			//return {results:[{id:\'none\', text:\'aa\'}, {id:\'rrr\', text:\'Red\'},{id:\'bbb\', text:\'Search a into projects\'}], more:false}
				    			//console.log(result);
				    			return {results: result, more: false}
				    		},
				    		cache: true
				    	},
		 				language: select2arrayoflanguage,
						containerCssClass: \':all:\',					/* Line to add class of origin SELECT propagated to the new <span class="select2-selection...> tag */
					    placeholder: "' . dol_escape_js($placeholder) . '",
				    	escapeMarkup: function (markup) { return markup; }, 	// let our custom formatter work
				    	minimumInputLength: ' . ((int) $minimumInputLength) . ',
				        formatResult: function(result, container, query, escapeMarkup) {
	                        return escapeMarkup(result.text);
	                    },
				    });

	                ' . ($callurlonselect ? '
	                /* Code to execute a GET when we select a value */
	                $(".' . $htmlname . '").change(function() {
				    	var selected = $(".' . $htmlname . '").val();
	                	console.log("We select in selectArrayAjax the entry "+selected)
				        $(".' . $htmlname . '").val("");  /* reset visible combo value */
	    			    $.each( saveRemoteData, function( key, value ) {
	    				        if (key == selected)
	    			            {
	    			                 console.log("selectArrayAjax - Do a redirect to "+value.url)
	    			                 location.assign(value.url);
	    			            }
	                    });
	    			});' : '') . '

	    	   });
		       </script>';
		}

		if ($acceptdelayedhtml) {
			$delayedhtmlcontent .= $outdelayed;
		} else {
			$out .= $outdelayed;
		}
		return $out;
	}

	/**
	 *  Return a HTML select string, built from an array of key+value, but content returned into select is defined into $array parameter.
	 *  Note: Do not apply langs->trans function on returned content of Ajax service, content may be entity encoded twice.
	 *
	 * @param string $htmlname Name of html select area
	 * @param array $array Array (key=>array('text'=>'A text', 'url'=>'An url'), ...)
	 * @param string $id Preselected key
	 * @param string $moreparam Add more parameters onto the select tag
	 * @param int $disableFiltering If set to 1, results are not filtered with searched string
	 * @param int $disabled Html select box is disabled
	 * @param int $minimumInputLength Minimum Input Length
	 * @param string $morecss Add more class to css styles
	 * @param int $callurlonselect If set to 1, some code is added so an url return by the ajax is called when value is selected.
	 * @param string $placeholder String to use as placeholder
	 * @param integer $acceptdelayedhtml 1 = caller is requesting to have html js content not returned but saved into global $delayedhtmlcontent (so caller can show it at end of page to avoid flash FOUC effect)
	 * @return    string                        HTML select string
	 * @see selectArrayAjax(), ajax_combobox() in ajax.lib.php
	 */
	public static function selectArrayFilter($htmlname, $array, $id = '', $moreparam = '', $disableFiltering = 0, $disabled = 0, $minimumInputLength = 1, $morecss = '', $callurlonselect = 0, $placeholder = '', $acceptdelayedhtml = 0)
	{
		global $conf, $langs;
		global $delayedhtmlcontent;    // Will be used later outside of this function

		// TODO Use an internal dolibarr component instead of select2
		if (empty($conf->global->MAIN_USE_JQUERY_MULTISELECT) && !defined('REQUIRE_JQUERY_MULTISELECT')) {
			return '';
		}

		$out = '<select type="text" class="' . $htmlname . ($morecss ? ' ' . $morecss : '') . '" ' . ($moreparam ? $moreparam . ' ' : '') . 'name="' . $htmlname . '"><option></option></select>';

		$formattedarrayresult = array();

		foreach ($array as $key => $value) {
			$o = new stdClass();
			$o->id = $key;
			$o->text = $value['text'];
			$o->url = $value['url'];
			$formattedarrayresult[] = $o;
		}

		$outdelayed = '';
		if (!empty($conf->use_javascript_ajax)) {
			$tmpplugin = 'select2';
			$outdelayed = "\n" . '<!-- JS CODE TO ENABLE ' . $tmpplugin . ' for id ' . $htmlname . ' -->
				<script nonce="' . getNonce() . '">
				$(document).ready(function () {
					var data = ' . json_encode($formattedarrayresult) . ';

					' . ($callurlonselect ? 'var saveRemoteData = ' . json_encode($array) . ';' : '') . '

					$(".' . $htmlname . '").select2({
						data: data,
						language: select2arrayoflanguage,
						containerCssClass: \':all:\',					/* Line to add class of origin SELECT propagated to the new <span class="select2-selection...> tag */
						placeholder: "' . dol_escape_js($placeholder) . '",
						escapeMarkup: function (markup) { return markup; }, 	// let our custom formatter work
						minimumInputLength: ' . $minimumInputLength . ',
						formatResult: function(result, container, query, escapeMarkup) {
							return escapeMarkup(result.text);
						},
						matcher: function (params, data) {

							if(! data.id) return null;';

			if ($callurlonselect) {
				// We forge the url with 'sall='
				$outdelayed .= '

							var urlBase = data.url;
							var separ = urlBase.indexOf("?") >= 0 ? "&" : "?";
							/* console.log("params.term="+params.term); */
							/* console.log("params.term encoded="+encodeURIComponent(params.term)); */
							saveRemoteData[data.id].url = urlBase + separ + "search_all=" + encodeURIComponent(params.term.replace(/\"/g, ""));';
			}

			if (!$disableFiltering) {
				$outdelayed .= '

							if(data.text.match(new RegExp(params.term))) {
								return data;
							}

							return null;';
			} else {
				$outdelayed .= '

							return data;';
			}

			$outdelayed .= '
						}
					});

					' . ($callurlonselect ? '
					/* Code to execute a GET when we select a value */
					$(".' . $htmlname . '").change(function() {
						var selected = $(".' . $htmlname . '").val();
						console.log("We select "+selected)

						$(".' . $htmlname . '").val("");  /* reset visible combo value */
						$.each( saveRemoteData, function( key, value ) {
							if (key == selected)
							{
								console.log("selectArrayFilter - Do a redirect to "+value.url)
								location.assign(value.url);
							}
						});
					});' : '') . '

				});
				</script>';
		}

		if ($acceptdelayedhtml) {
			$delayedhtmlcontent .= $outdelayed;
		} else {
			$out .= $outdelayed;
		}
		return $out;
	}

	/**
	 *    Show a multiselect form from an array. WARNING: Use this only for short lists.
	 *
	 * @param string $htmlname Name of select
	 * @param array $array Array(key=>value) or Array(key=>array('id'=> , 'label'=> ))
	 * @param array $selected Array of keys preselected
	 * @param int $key_in_label 1 to show key like in "[key] value"
	 * @param int $value_as_key 1 to use value as key
	 * @param string $morecss Add more css style
	 * @param int $translate Translate and encode value
	 * @param int|string $width Force width of select box. May be used only when using jquery couch. Example: 250, '95%'
	 * @param string $moreattrib Add more options on select component. Example: 'disabled'
	 * @param string $elemtype Type of element we show ('category', ...). Will execute a formating function on it. To use in readonly mode if js component support HTML formatting.
	 * @param string $placeholder String to use as placeholder
	 * @param int $addjscombo Add js combo
	 * @return    string                        HTML multiselect string
	 * @see selectarray(), selectArrayAjax(), selectArrayFilter()
	 */
	public static function multiselectarray($htmlname, $array, $selected = array(), $key_in_label = 0, $value_as_key = 0, $morecss = '', $translate = 0, $width = 0, $moreattrib = '', $elemtype = '', $placeholder = '', $addjscombo = -1)
	{
		global $conf, $langs;

		$out = '';

		if ($addjscombo < 0) {
			if (empty($conf->global->MAIN_OPTIMIZEFORTEXTBROWSER)) {
				$addjscombo = 1;
			} else {
				$addjscombo = 0;
			}
		}

		$useenhancedmultiselect = 0;
		if (!empty($conf->use_javascript_ajax) && !empty($conf->global->MAIN_USE_JQUERY_MULTISELECT) || defined('REQUIRE_JQUERY_MULTISELECT')) {
			$useenhancedmultiselect = 1;
		}

		// Output select component
		$out .= '<select id="' . $htmlname . '" class="multiselect' . ($useenhancedmultiselect ? ' multiselectononeline' : '') . ($morecss ? ' ' . $morecss : '') . '" multiple name="' . $htmlname . '[]"' . ($moreattrib ? ' ' . $moreattrib : '') . ($width ? ' style="width: ' . (preg_match('/%/', $width) ? $width : $width . 'px') . '"' : '') . '>' . "\n";
		if (is_array($array) && !empty($array)) {
			if ($value_as_key) {
				$array = array_combine($array, $array);
			}

			if (!empty($array)) {
				foreach ($array as $key => $value) {
					$tmpkey = $key;
					$tmpvalue = $value;
					$tmpcolor = '';
					$tmppicto = '';
					if (is_array($value) && array_key_exists('id', $value) && array_key_exists('label', $value)) {
						$tmpkey = $value['id'];
						$tmpvalue = $value['label'];
						$tmpcolor = $value['color'];
						$tmppicto = $value['picto'];
					}
					$newval = ($translate ? $langs->trans($tmpvalue) : $tmpvalue);
					$newval = ($key_in_label ? $tmpkey . ' - ' . $newval : $newval);

					$out .= '<option value="' . $tmpkey . '"';
					if (is_array($selected) && !empty($selected) && in_array((string) $tmpkey, $selected) && ((string) $tmpkey != '')) {
						$out .= ' selected';
					}
					$out .= ' data-html="' . dol_escape_htmltag(($tmppicto ? img_picto('', $tmppicto, 'class="pictofixedwidth" style="color: #' . $tmpcolor . '"') : '') . $newval) . '"';
					$out .= '>';
					$out .= dol_htmlentitiesbr($newval);
					$out .= '</option>' . "\n";
				}
			}
		}
		$out .= '</select>' . "\n";

		// Add code for jquery to use multiselect
		if (!empty($conf->use_javascript_ajax) && !empty($conf->global->MAIN_USE_JQUERY_MULTISELECT) || defined('REQUIRE_JQUERY_MULTISELECT')) {
			$out .= "\n" . '<!-- JS CODE TO ENABLE select for id ' . $htmlname . ', addjscombo=' . $addjscombo . ' -->';
			$out .= "\n" . '<script nonce="' . getNonce() . '">' . "\n";
			if ($addjscombo == 1) {
				$tmpplugin = empty($conf->global->MAIN_USE_JQUERY_MULTISELECT) ? constant('REQUIRE_JQUERY_MULTISELECT') : $conf->global->MAIN_USE_JQUERY_MULTISELECT;
				$out .= 'function formatResult(record, container) {' . "\n";
				$out .= '	if ($(record.element).attr("data-html") != undefined) return htmlEntityDecodeJs($(record.element).attr("data-html"));		// If property html set, we decode html entities and use this' . "\n";
				$out .= '	return record.text;';
				$out .= '}' . "\n";
				$out .= 'function formatSelection(record) {' . "\n";
				if ($elemtype == 'category') {
					$out .= 'return \'<span><img src="' . DOL_URL_ROOT . '/theme/eldy/img/object_category.png"> \'+record.text+\'</span>\';';
				} else {
					$out .= 'return record.text;';
				}
				$out .= '}' . "\n";
				$out .= '$(document).ready(function () {
							$(\'#' . $htmlname . '\').' . $tmpplugin . '({';
				if ($placeholder) {
					$out .= '
								placeholder: {
								    id: \'-1\',
								    text: \'' . dol_escape_js($placeholder) . '\'
								  },';
				}
				$out .= '		dir: \'ltr\',
								containerCssClass: \':all:\',					/* Line to add class of origin SELECT propagated to the new <span class="select2-selection...> tag (ko with multiselect) */
								dropdownCssClass: \'' . $morecss . '\',				/* Line to add class on the new <span class="select2-selection...> tag (ok with multiselect) */
								// Specify format function for dropdown item
								formatResult: formatResult,
							 	templateResult: formatResult,		/* For 4.0 */
								escapeMarkup: function (markup) { return markup; }, 	// let our custom formatter work
								// Specify format function for selected item
								formatSelection: formatSelection,
							 	templateSelection: formatSelection		/* For 4.0 */
							});

							/* Add also morecss to the css .select2 that is after the #htmlname, for component that are show dynamically after load, because select2 set
								 the size only if component is not hidden by default on load */
							$(\'#' . $htmlname . ' + .select2\').addClass(\'' . $morecss . '\');
						});' . "\n";
			} elseif ($addjscombo == 2 && !defined('DISABLE_MULTISELECT')) {
				// Add other js lib
				// TODO external lib multiselect/jquery.multi-select.js must have been loaded to use this multiselect plugin
				// ...
				$out .= 'console.log(\'addjscombo=2 for htmlname=' . $htmlname . '\');';
				$out .= '$(document).ready(function () {
							$(\'#' . $htmlname . '\').multiSelect({
								containerHTML: \'<div class="multi-select-container">\',
								menuHTML: \'<div class="multi-select-menu">\',
								buttonHTML: \'<span class="multi-select-button ' . $morecss . '">\',
								menuItemHTML: \'<label class="multi-select-menuitem">\',
								activeClass: \'multi-select-container--open\',
								noneText: \'' . $placeholder . '\'
							});
						})';
			}
			$out .= '</script>';
		}

		return $out;
	}


	/**
	 *    Show a multiselect dropbox from an array. If a saved selection of fields exists for user (into $user->conf->MAIN_SELECTEDFIELDS_contextofpage), we use this one instead of default.
	 *
	 * @param string $htmlname Name of HTML field
	 * @param array $array Array with array of fields we could show. This array may be modified according to setup of user.
	 * @param string $varpage Id of context for page. Can be set by caller with $varpage=(empty($contextpage)?$_SERVER["PHP_SELF"]:$contextpage);
	 * @param string $pos Position colon on liste value 'left' or '' (meaning 'right').
	 * @return    string                    HTML multiselect string
	 * @see selectarray()
	 */
	public static function multiSelectArrayWithCheckbox($htmlname, &$array, $varpage, $pos = '')
	{
		global $conf, $langs, $user, $extrafields;

		if (!empty($conf->global->MAIN_OPTIMIZEFORTEXTBROWSER)) {
			return '';
		}
		if (empty($array)) {
			return '';
		}

		$tmpvar = "MAIN_SELECTEDFIELDS_" . $varpage; // To get list of saved selected fields to show

		if (!empty($user->conf->$tmpvar)) {        // A list of fields was already customized for user
			$tmparray = explode(',', $user->conf->$tmpvar);
			foreach ($array as $key => $val) {
				//var_dump($key);
				//var_dump($tmparray);
				if (in_array($key, $tmparray)) {
					$array[$key]['checked'] = 1;
				} else {
					$array[$key]['checked'] = 0;
				}
			}
		} else {                                // There is no list of fields already customized for user
			foreach ($array as $key => $val) {
				if (!empty($array[$key]['checked']) && $array[$key]['checked'] < 0) {
					$array[$key]['checked'] = 0;
				}
			}
		}

		$listoffieldsforselection = '';
		$listcheckedstring = '';

		foreach ($array as $key => $val) {
			// var_dump($val);
			// var_dump(array_key_exists('enabled', $val));
			// var_dump(!$val['enabled']);
			if (array_key_exists('enabled', $val) && isset($val['enabled']) && !$val['enabled']) {
				unset($array[$key]); // We don't want this field
				continue;
			}
			if (!empty($val['type']) && $val['type'] == 'separate') {
				// Field remains in array but we don't add it into $listoffieldsforselection
				//$listoffieldsforselection .= '<li>-----</li>';
				continue;
			}
			if ($val['label']) {
				if (!empty($val['langfile']) && is_object($langs)) {
					$langs->load($val['langfile']);
				}

				// Note: $val['checked'] <> 0 means we must show the field into the combo list
				$listoffieldsforselection .= '<li><input type="checkbox" id="checkbox' . $key . '" value="' . $key . '"' . ((empty($val['checked']) || $val['checked'] == '-1') ? '' : ' checked="checked"') . '/><label for="checkbox' . $key . '">' . dol_escape_htmltag($langs->trans($val['label'])) . '</label></li>';
				$listcheckedstring .= (empty($val['checked']) ? '' : $key . ',');
			}
		}

		$out = '<!-- Component multiSelectArrayWithCheckbox ' . $htmlname . ' -->

        <dl class="dropdown">
            <dt>
            <a href="#' . $htmlname . '">
              ' . img_picto('', 'list') . '
            </a>
            <input type="hidden" class="' . $htmlname . '" name="' . $htmlname . '" value="' . $listcheckedstring . '">
            </dt>
            <dd class="dropdowndd">
                <div class="multiselectcheckbox' . $htmlname . '">
                    <ul class="' . $htmlname . ($pos == '1' ? 'left' : '') . '">
                    ' . $listoffieldsforselection . '
                    </ul>
                </div>
            </dd>
        </dl>

        <script nonce="' . getNonce() . '" type="text/javascript">
          jQuery(document).ready(function () {
              $(\'.multiselectcheckbox' . $htmlname . ' input[type="checkbox"]\').on(\'click\', function () {
                  console.log("A new field was added/removed, we edit field input[name=formfilteraction]");

                  $("input:hidden[name=formfilteraction]").val(\'listafterchangingselectedfields\');	// Update field so we know we changed something on selected fields after POST

                  var title = $(this).val() + ",";
                  if ($(this).is(\':checked\')) {
                      $(\'.' . $htmlname . '\').val(title + $(\'.' . $htmlname . '\').val());
                  }
                  else {
                      $(\'.' . $htmlname . '\').val( $(\'.' . $htmlname . '\').val().replace(title, \'\') )
                  }
                  // Now, we submit page
                  //$(this).parents(\'form:first\').submit();
              });


           });
        </script>

        ';
		return $out;
	}

	/**
	 *    Render list of categories linked to object with id $id and type $type
	 *
	 * @param int $id Id of object
	 * @param string $type Type of category ('member', 'customer', 'supplier', 'product', 'contact'). Old mode (0, 1, 2, ...) is deprecated.
	 * @param int $rendermode 0=Default, use multiselect. 1=Emulate multiselect (recommended)
	 * @param int $nolink 1=Do not add html links
	 * @return        string                    String with categories
	 */
	public function showCategories($id, $type, $rendermode = 0, $nolink = 0)
	{
		include_once DOL_DOCUMENT_ROOT . '/categories/class/categorie.class.php';

		$cat = new Categorie($this->db);
		$categories = $cat->containing($id, $type);

		if ($rendermode == 1) {
			$toprint = array();
			foreach ($categories as $c) {
				$ways = $c->print_all_ways(' &gt;&gt; ', ($nolink ? 'none' : ''), 0, 1); // $ways[0] = "ccc2 >> ccc2a >> ccc2a1" with html formated text
				foreach ($ways as $way) {
					$toprint[] = '<li class="select2-search-choice-dolibarr noborderoncategories"' . ($c->color ? ' style="background: #' . $c->color . ';"' : ' style="background: #bbb"') . '>' . $way . '</li>';
				}
			}
			return '<div class="select2-container-multi-dolibarr"><ul class="select2-choices-dolibarr">' . implode(' ', $toprint) . '</ul></div>';
		}

		if ($rendermode == 0) {
			$arrayselected = array();
			$cate_arbo = $this->select_all_categories($type, '', 'parent', 64, 0, 1);
			foreach ($categories as $c) {
				$arrayselected[] = $c->id;
			}

			return $this->multiselectarray('categories', $cate_arbo, $arrayselected, '', 0, '', 0, '100%', 'disabled', 'category');
		}

		return 'ErrorBadValueForParameterRenderMode'; // Should not happened
	}

	/**
	 *  Show linked object block.
	 *
	 * @param CommonObject $object Object we want to show links to
	 * @param string $morehtmlright More html to show on right of title
	 * @param array $compatibleImportElementsList Array of compatibles elements object for "import from" action
	 * @param string $title Title
	 * @return    int                                                <0 if KO, >=0 if OK
	 */
	public function showLinkedObjectBlock($object, $morehtmlright = '', $compatibleImportElementsList = false, $title = 'RelatedObjects')
	{
		global $conf, $langs, $hookmanager;
		global $bc, $action;

		$object->fetchObjectLinked();

		// Bypass the default method
		$hookmanager->initHooks(array('commonobject'));
		$parameters = array(
			'morehtmlright' => $morehtmlright,
			'compatibleImportElementsList' => &$compatibleImportElementsList,
		);
		$reshook = $hookmanager->executeHooks('showLinkedObjectBlock', $parameters, $object, $action); // Note that $action and $object may have been modified by hook

		if (empty($reshook)) {
			$nbofdifferenttypes = count($object->linkedObjects);

			print '<!-- showLinkedObjectBlock -->';
			print load_fiche_titre($langs->trans($title), $morehtmlright, '', 0, 0, 'showlinkedobjectblock');


			print '<div class="div-table-responsive-no-min">';
			print '<table class="noborder allwidth" data-block="showLinkedObject" data-element="' . $object->element . '"  data-elementid="' . $object->id . '"   >';

			print '<tr class="liste_titre">';
			print '<td>' . $langs->trans("Type") . '</td>';
			print '<td>' . $langs->trans("Ref") . '</td>';
			print '<td class="center"></td>';
			print '<td class="center">' . $langs->trans("Date") . '</td>';
			print '<td class="right">' . $langs->trans("AmountHTShort") . '</td>';
			print '<td class="right">' . $langs->trans("Status") . '</td>';
			print '<td></td>';
			print '</tr>';

			$nboftypesoutput = 0;

			foreach ($object->linkedObjects as $objecttype => $objects) {
				$tplpath = $element = $subelement = $objecttype;

				// to display inport button on tpl
				$showImportButton = false;
				if (!empty($compatibleImportElementsList) && in_array($element, $compatibleImportElementsList)) {
					$showImportButton = true;
				}

				$regs = array();
				if ($objecttype != 'supplier_proposal' && preg_match('/^([^_]+)_([^_]+)/i', $objecttype, $regs)) {
					$element = $regs[1];
					$subelement = $regs[2];
					$tplpath = $element . '/' . $subelement;
				}
				$tplname = 'linkedobjectblock';

				// To work with non standard path
				if ($objecttype == 'facture') {
					$tplpath = 'compta/' . $element;
					if (!isModEnabled('facture')) {
						continue; // Do not show if module disabled
					}
				} elseif ($objecttype == 'facturerec') {
					$tplpath = 'compta/facture';
					$tplname = 'linkedobjectblockForRec';
					if (!isModEnabled('facture')) {
						continue; // Do not show if module disabled
					}
				} elseif ($objecttype == 'propal') {
					$tplpath = 'comm/' . $element;
					if (!isModEnabled('propal')) {
						continue; // Do not show if module disabled
					}
				} elseif ($objecttype == 'supplier_proposal') {
					if (!isModEnabled('supplier_proposal')) {
						continue; // Do not show if module disabled
					}
				} elseif ($objecttype == 'shipping' || $objecttype == 'shipment' || $objecttype == 'expedition') {
					$tplpath = 'expedition';
					if (!isModEnabled('expedition')) {
						continue; // Do not show if module disabled
					}
				} elseif ($objecttype == 'reception') {
					$tplpath = 'reception';
					if (!isModEnabled('reception')) {
						continue; // Do not show if module disabled
					}
				} elseif ($objecttype == 'delivery') {
					$tplpath = 'delivery';
					if (!isModEnabled('expedition')) {
						continue; // Do not show if module disabled
					}
				} elseif ($objecttype == 'ficheinter') {
					$tplpath = 'fichinter';
					if (!isModEnabled('ficheinter')) {
						continue; // Do not show if module disabled
					}
				} elseif ($objecttype == 'invoice_supplier') {
					$tplpath = 'fourn/facture';
				} elseif ($objecttype == 'order_supplier') {
					$tplpath = 'fourn/commande';
				} elseif ($objecttype == 'expensereport') {
					$tplpath = 'expensereport';
				} elseif ($objecttype == 'subscription') {
					$tplpath = 'adherents';
				} elseif ($objecttype == 'conferenceorbooth') {
					$tplpath = 'eventorganization';
				} elseif ($objecttype == 'conferenceorboothattendee') {
					$tplpath = 'eventorganization';
				} elseif ($objecttype == 'mo') {
					$tplpath = 'mrp';
					if (!isModEnabled('mrp')) {
						continue; // Do not show if module disabled
					}
				}

				global $linkedObjectBlock;
				$linkedObjectBlock = $objects;

				// Output template part (modules that overwrite templates must declare this into descriptor)
				$dirtpls = array_merge($conf->modules_parts['tpl'], array('/' . $tplpath . '/tpl'));
				foreach ($dirtpls as $reldir) {
					if ($nboftypesoutput == ($nbofdifferenttypes - 1)) {    // No more type to show after
						global $noMoreLinkedObjectBlockAfter;
						$noMoreLinkedObjectBlockAfter = 1;
					}

					$res = @include dol_buildpath($reldir . '/' . $tplname . '.tpl.php');
					if ($res) {
						$nboftypesoutput++;
						break;
					}
				}
			}

			if (!$nboftypesoutput) {
				print '<tr><td class="impair" colspan="7"><span class="opacitymedium">' . $langs->trans("None") . '</span></td></tr>';
			}

			print '</table>';

			if (!empty($compatibleImportElementsList)) {
				$res = @include dol_buildpath('core/tpl/objectlinked_lineimport.tpl.php');
			}


			print '</div>';

			return $nbofdifferenttypes;
		}
	}

	/**
	 *  Show block with links to link to other objects.
	 *
	 * @param CommonObject $object Object we want to show links to
	 * @param array $restrictlinksto Restrict links to some elements, for exemple array('order') or array('supplier_order'). null or array() if no restriction.
	 * @param array $excludelinksto Do not show links of this type, for exemple array('order') or array('supplier_order'). null or array() if no exclusion.
	 * @return    string                                <0 if KO, >0 if OK
	 */
	public function showLinkToObjectBlock($object, $restrictlinksto = array(), $excludelinksto = array())
	{
		global $conf, $langs, $hookmanager;
		global $action;

		$linktoelem = '';
		$linktoelemlist = '';
		$listofidcompanytoscan = '';

		if (!is_object($object->thirdparty)) {
			$object->fetch_thirdparty();
		}

		$possiblelinks = array();
		if (is_object($object->thirdparty) && !empty($object->thirdparty->id) && $object->thirdparty->id > 0) {
			$listofidcompanytoscan = $object->thirdparty->id;
			if (($object->thirdparty->parent > 0) && !empty($conf->global->THIRDPARTY_INCLUDE_PARENT_IN_LINKTO)) {
				$listofidcompanytoscan .= ',' . $object->thirdparty->parent;
			}
			if (($object->fk_project > 0) && !empty($conf->global->THIRDPARTY_INCLUDE_PROJECT_THIRDPARY_IN_LINKTO)) {
				include_once DOL_DOCUMENT_ROOT . '/projet/class/project.class.php';
				$tmpproject = new Project($this->db);
				$tmpproject->fetch($object->fk_project);
				if ($tmpproject->socid > 0 && ($tmpproject->socid != $object->thirdparty->id)) {
					$listofidcompanytoscan .= ',' . $tmpproject->socid;
				}
				unset($tmpproject);
			}

			$possiblelinks = array(
				'propal' => array(
					'enabled' => isModEnabled('propal'),
					'perms' => 1,
					'label' => 'LinkToProposal',
					'sql' => "SELECT s.rowid as socid, s.nom as name, s.client, t.rowid, t.ref, t.ref_client, t.total_ht FROM " . $this->db->prefix() . "societe as s, " . $this->db->prefix() . "propal as t WHERE t.fk_soc = s.rowid AND t.fk_soc IN (" . $this->db->sanitize($listofidcompanytoscan) . ') AND t.entity IN (' . getEntity('propal') . ')'),
				'shipping' => array(
					'enabled' => isModEnabled('expedition'),
					'perms' => 1,
					'label' => 'LinkToExpedition',
					'sql' => "SELECT s.rowid as socid, s.nom as name, s.client, t.rowid, t.ref FROM " . $this->db->prefix() . "societe as s, " . $this->db->prefix() . "expedition as t WHERE t.fk_soc = s.rowid AND t.fk_soc IN (" . $this->db->sanitize($listofidcompanytoscan) . ') AND t.entity IN (' . getEntity('shipping') . ')'),
				'order' => array(
					'enabled' => isModEnabled('commande'),
					'perms' => 1,
					'label' => 'LinkToOrder',
					'sql' => "SELECT s.rowid as socid, s.nom as name, s.client, t.rowid, t.ref, t.ref_client, t.total_ht FROM " . $this->db->prefix() . "societe as s, " . $this->db->prefix() . "commande as t WHERE t.fk_soc = s.rowid AND t.fk_soc IN (" . $this->db->sanitize($listofidcompanytoscan) . ') AND t.entity IN (' . getEntity('commande') . ')'),
				'invoice' => array(
					'enabled' => isModEnabled('facture'),
					'perms' => 1,
					'label' => 'LinkToInvoice',
					'sql' => "SELECT s.rowid as socid, s.nom as name, s.client, t.rowid, t.ref, t.ref_client, t.total_ht FROM " . $this->db->prefix() . "societe as s, " . $this->db->prefix() . "facture as t WHERE t.fk_soc = s.rowid AND t.fk_soc IN (" . $this->db->sanitize($listofidcompanytoscan) . ') AND t.entity IN (' . getEntity('invoice') . ')'),
				'invoice_template' => array(
					'enabled' => isModEnabled('facture'),
					'perms' => 1,
					'label' => 'LinkToTemplateInvoice',
					'sql' => "SELECT s.rowid as socid, s.nom as name, s.client, t.rowid, t.titre as ref, t.total_ht FROM " . $this->db->prefix() . "societe as s, " . $this->db->prefix() . "facture_rec as t WHERE t.fk_soc = s.rowid AND t.fk_soc IN (" . $this->db->sanitize($listofidcompanytoscan) . ') AND t.entity IN (' . getEntity('invoice') . ')'),
				'contrat' => array(
					'enabled' => isModEnabled('contrat'),
					'perms' => 1,
					'label' => 'LinkToContract',
					'sql' => "SELECT s.rowid as socid, s.nom as name, s.client, t.rowid, t.ref, t.ref_customer as ref_client, t.ref_supplier, SUM(td.total_ht) as total_ht
							FROM " . $this->db->prefix() . "societe as s, " . $this->db->prefix() . "contrat as t, " . $this->db->prefix() . "contratdet as td WHERE t.fk_soc = s.rowid AND td.fk_contrat = t.rowid AND t.fk_soc IN (" . $this->db->sanitize($listofidcompanytoscan) . ') AND t.entity IN (' . getEntity('contract') . ') GROUP BY s.rowid, s.nom, s.client, t.rowid, t.ref, t.ref_customer, t.ref_supplier'
				),
				'fichinter' => array(
					'enabled' => isModEnabled('ficheinter'),
					'perms' => 1,
					'label' => 'LinkToIntervention',
					'sql' => "SELECT s.rowid as socid, s.nom as name, s.client, t.rowid, t.ref FROM " . $this->db->prefix() . "societe as s, " . $this->db->prefix() . "fichinter as t WHERE t.fk_soc = s.rowid AND t.fk_soc IN (" . $this->db->sanitize($listofidcompanytoscan) . ') AND t.entity IN (' . getEntity('intervention') . ')'),
				'supplier_proposal' => array(
					'enabled' => (isModEnabled('supplier_proposal') ? $conf->supplier_proposal->enabled : 0),
					'perms' => 1,
					'label' => 'LinkToSupplierProposal',
					'sql' => "SELECT s.rowid as socid, s.nom as name, s.client, t.rowid, t.ref, '' as ref_supplier, t.total_ht FROM " . $this->db->prefix() . "societe as s, " . $this->db->prefix() . "supplier_proposal as t WHERE t.fk_soc = s.rowid AND t.fk_soc IN (" . $this->db->sanitize($listofidcompanytoscan) . ') AND t.entity IN (' . getEntity('supplier_proposal') . ')'),
				'order_supplier' => array(
					'enabled' => (isModEnabled("supplier_order") ? $conf->supplier_order->enabled : 0),
					'perms' => 1,
					'label' => 'LinkToSupplierOrder',
					'sql' => "SELECT s.rowid as socid, s.nom as name, s.client, t.rowid, t.ref, t.ref_supplier, t.total_ht FROM " . $this->db->prefix() . "societe as s, " . $this->db->prefix() . "commande_fournisseur as t WHERE t.fk_soc = s.rowid AND t.fk_soc IN (" . $this->db->sanitize($listofidcompanytoscan) . ') AND t.entity IN (' . getEntity('commande_fournisseur') . ')'),
				'invoice_supplier' => array(
					'enabled' => (isModEnabled("supplier_invoice") ? $conf->supplier_invoice->enabled : 0),
					'perms' => 1, 'label' => 'LinkToSupplierInvoice',
					'sql' => "SELECT s.rowid as socid, s.nom as name, s.client, t.rowid, t.ref, t.ref_supplier, t.total_ht FROM " . $this->db->prefix() . "societe as s, " . $this->db->prefix() . "facture_fourn as t WHERE t.fk_soc = s.rowid AND t.fk_soc IN (" . $this->db->sanitize($listofidcompanytoscan) . ') AND t.entity IN (' . getEntity('facture_fourn') . ')'),
				'ticket' => array(
					'enabled' => isModEnabled('ticket'),
					'perms' => 1,
					'label' => 'LinkToTicket',
					'sql' => "SELECT s.rowid as socid, s.nom as name, s.client, t.rowid, t.ref, t.track_id, '0' as total_ht FROM " . $this->db->prefix() . "societe as s, " . $this->db->prefix() . "ticket as t WHERE t.fk_soc = s.rowid AND t.fk_soc IN (" . $this->db->sanitize($listofidcompanytoscan) . ') AND t.entity IN (' . getEntity('ticket') . ')'),
				'mo' => array(
					'enabled' => isModEnabled('mrp'),
					'perms' => 1,
					'label' => 'LinkToMo',
					'sql' => "SELECT s.rowid as socid, s.nom as name, s.client, t.rowid, t.ref, t.rowid, '0' as total_ht FROM " . $this->db->prefix() . "societe as s INNER JOIN " . $this->db->prefix() . "mrp_mo as t ON t.fk_soc = s.rowid  WHERE  t.fk_soc IN (" . $this->db->sanitize($listofidcompanytoscan) . ') AND t.entity IN (' . getEntity('mo') . ')')
			);
		}

		if ($object->table_element == 'commande_fournisseur') {
			$possiblelinks['mo']['sql'] = "SELECT s.rowid as socid, s.nom as name, s.client, t.rowid, t.ref, t.rowid, '0' as total_ht FROM ".$this->db->prefix()."societe as s INNER JOIN ".$this->db->prefix().'mrp_mo as t ON t.fk_soc = s.rowid  WHERE t.entity IN ('.getEntity('mo').')';
		} elseif ($object->table_element == 'mrp_mo') {
			$possiblelinks['order_supplier']['sql'] = "SELECT s.rowid as socid, s.nom as name, s.client, t.rowid, t.ref, t.ref_supplier, t.total_ht FROM ".$this->db->prefix()."societe as s, ".$this->db->prefix().'commande_fournisseur as t WHERE t.fk_soc = s.rowid AND t.entity IN ('.getEntity('commande_fournisseur').')';
		}

		if (!empty($listofidcompanytoscan)) {  // If empty, we don't have criteria to scan the object we can link to
			// Can complete the possiblelink array
			$hookmanager->initHooks(array('commonobject'));
			$parameters = array('listofidcompanytoscan' => $listofidcompanytoscan, 'possiblelinks' => $possiblelinks);
			$reshook = $hookmanager->executeHooks('showLinkToObjectBlock', $parameters, $object, $action); // Note that $action and $object may have been modified by hook
		}

		if (empty($reshook)) {
			if (is_array($hookmanager->resArray) && count($hookmanager->resArray)) {
				$possiblelinks = array_merge($possiblelinks, $hookmanager->resArray);
			}
		} elseif ($reshook > 0) {
			if (is_array($hookmanager->resArray) && count($hookmanager->resArray)) {
				$possiblelinks = $hookmanager->resArray;
			}
		}

		foreach ($possiblelinks as $key => $possiblelink) {
			$num = 0;

			if (empty($possiblelink['enabled'])) {
				continue;
			}

			if (!empty($possiblelink['perms']) && (empty($restrictlinksto) || in_array($key, $restrictlinksto)) && (empty($excludelinksto) || !in_array($key, $excludelinksto))) {
				print '<div id="' . $key . 'list"' . (empty($conf->use_javascript_ajax) ? '' : ' style="display:none"') . '>';

				if (!empty($conf->global->MAIN_LINK_BY_REF_IN_LINKTO)) {
					print '<br><form action="' . $_SERVER["PHP_SELF"] . '" method="POST" name="formlinkedbyref' . $key . '">';
					print '<input type="hidden" name="id" value="' . $object->id . '">';
					print '<input type="hidden" name="action" value="addlinkbyref">';
					print '<input type="hidden" name="token" value="' . newToken() . '">';
					print '<input type="hidden" name="addlink" value="' . $key . '">';
					print '<table class="noborder">';
					print '<tr>';
					print '<td>' . $langs->trans("Ref") . '</td>';
					print '<td><input type="text" name="reftolinkto" value="' . dol_escape_htmltag(GETPOST('reftolinkto', 'alpha')) . '">&nbsp;';
					print '<input type="submit" class="button smallpaddingimp valignmiddle" value="' . $langs->trans('ToLink') . '">&nbsp;';
					print '<input type="submit" class="button smallpaddingimp" name="cancel" value="' . $langs->trans('Cancel') . '"></td>';
					print '</tr>';
					print '</table>';
					print '</form>';
				}

				$sql = $possiblelink['sql'];

				$resqllist = $this->db->query($sql);
				if ($resqllist) {
					$num = $this->db->num_rows($resqllist);
					$i = 0;

					print '<br>';
					print '<form action="' . $_SERVER["PHP_SELF"] . '" method="POST" name="formlinked' . $key . '">';
					print '<input type="hidden" name="action" value="addlink">';
					print '<input type="hidden" name="token" value="' . newToken() . '">';
					print '<input type="hidden" name="id" value="' . $object->id . '">';
					print '<input type="hidden" name="addlink" value="' . $key . '">';
					print '<table class="noborder">';
					print '<tr class="liste_titre">';
					print '<td class="nowrap"></td>';
					print '<td class="center">' . $langs->trans("Ref") . '</td>';
					print '<td class="left">' . $langs->trans("RefCustomer") . '</td>';
					print '<td class="right">' . $langs->trans("AmountHTShort") . '</td>';
					print '<td class="left">' . $langs->trans("Company") . '</td>';
					print '</tr>';
					while ($i < $num) {
						$objp = $this->db->fetch_object($resqllist);

						print '<tr class="oddeven">';
						print '<td class="left">';
						print '<input type="radio" name="idtolinkto" id="' . $key . '_' . $objp->rowid . '" value="' . $objp->rowid . '">';
						print '</td>';
						print '<td class="center"><label for="' . $key . '_' . $objp->rowid . '">' . $objp->ref . '</label></td>';
						print '<td>' . (!empty($objp->ref_client) ? $objp->ref_client : (!empty($objp->ref_supplier) ? $objp->ref_supplier : '')) . '</td>';
						print '<td class="right">';
						if ($possiblelink['label'] == 'LinkToContract') {
							$form = new Form($this->db);
							print $form->textwithpicto('', $langs->trans("InformationOnLinkToContract")) . ' ';
						}
						print '<span class="amount">' . (isset($objp->total_ht) ? price($objp->total_ht) : '') . '</span>';
						print '</td>';
						print '<td>' . $objp->name . '</td>';
						print '</tr>';
						$i++;
					}
					print '</table>';
					print '<div class="center">';
					print '<input type="submit" class="button valignmiddle marginleftonly marginrightonly" value="' . $langs->trans('ToLink') . '">';
					if (empty($conf->use_javascript_ajax)) {
						print '<input type="submit" class="button button-cancel marginleftonly marginrightonly" name="cancel" value="' . $langs->trans("Cancel") . '"></div>';
					} else {
						print '<input type="submit"; onclick="javascript:jQuery(\'#' . $key . 'list\').toggle(); return false;" class="button button-cancel marginleftonly marginrightonly" name="cancel" value="' . $langs->trans("Cancel") . '"></div>';
					}
					print '</form>';
					$this->db->free($resqllist);
				} else {
					dol_print_error($this->db);
				}
				print '</div>';

				//$linktoelem.=($linktoelem?' &nbsp; ':'');
				if ($num > 0 || !empty($conf->global->MAIN_LINK_BY_REF_IN_LINKTO)) {
					$linktoelemlist .= '<li><a href="#linkto' . $key . '" class="linkto dropdowncloseonclick" rel="' . $key . '">' . $langs->trans($possiblelink['label']) . ' (' . $num . ')</a></li>';
					// } else $linktoelem.=$langs->trans($possiblelink['label']);
				} else {
					$linktoelemlist .= '<li><span class="linktodisabled">' . $langs->trans($possiblelink['label']) . ' (0)</span></li>';
				}
			}
		}

		if ($linktoelemlist) {
			$linktoelem = '
    		<dl class="dropdown" id="linktoobjectname">
    		';
			if (!empty($conf->use_javascript_ajax)) {
				$linktoelem .= '<dt><a href="#linktoobjectname"><span class="fas fa-link paddingrightonly"></span>' . $langs->trans("LinkTo") . '...</a></dt>';
			}
			$linktoelem .= '<dd>
    		<div class="multiselectlinkto">
    		<ul class="ulselectedfields">' . $linktoelemlist . '
    		</ul>
    		</div>
    		</dd>
    		</dl>';
		} else {
			$linktoelem = '';
		}

		if (!empty($conf->use_javascript_ajax)) {
			print '<!-- Add js to show linkto box -->
				<script nonce="' . getNonce() . '">
				jQuery(document).ready(function() {
					jQuery(".linkto").click(function() {
						console.log("We choose to show/hide links for rel="+jQuery(this).attr(\'rel\')+" so #"+jQuery(this).attr(\'rel\')+"list");
					    jQuery("#"+jQuery(this).attr(\'rel\')+"list").toggle();
					});
				});
				</script>
		    ';
		}

		return $linktoelem;
	}

	/**
	 *    Return an html string with a select combo box to choose yes or no
	 *
	 * @param string $htmlname Name of html select field
	 * @param string $value Pre-selected value
	 * @param int $option 0 return yes/no, 1 return 1/0
	 * @param bool $disabled true or false
	 * @param int $useempty 1=Add empty line
	 * @param int $addjscombo 1=Add js beautifier on combo box
	 * @param string $morecss More CSS
	 * @param string $labelyes Label for Yes
	 * @param string $labelno Label for No
	 * @return    string                        See option
	 */
	public function selectyesno($htmlname, $value = '', $option = 0, $disabled = false, $useempty = 0, $addjscombo = 0, $morecss = '', $labelyes = 'Yes', $labelno = 'No')
	{
		global $langs;

		$yes = "yes";
		$no = "no";
		if ($option) {
			$yes = "1";
			$no = "0";
		}

		$disabled = ($disabled ? ' disabled' : '');

		$resultyesno = '<select class="flat width75' . ($morecss ? ' ' . $morecss : '') . '" id="' . $htmlname . '" name="' . $htmlname . '"' . $disabled . '>' . "\n";
		if ($useempty) {
			$resultyesno .= '<option value="-1"' . (($value < 0) ? ' selected' : '') . '>&nbsp;</option>' . "\n";
		}
		if (("$value" == 'yes') || ($value == 1)) {
			$resultyesno .= '<option value="' . $yes . '" selected>' . $langs->trans($labelyes) . '</option>' . "\n";
			$resultyesno .= '<option value="' . $no . '">' . $langs->trans($labelno) . '</option>' . "\n";
		} else {
			$selected = (($useempty && $value != '0' && $value != 'no') ? '' : ' selected');
			$resultyesno .= '<option value="' . $yes . '">' . $langs->trans($labelyes) . '</option>' . "\n";
			$resultyesno .= '<option value="' . $no . '"' . $selected . '>' . $langs->trans($labelno) . '</option>' . "\n";
		}
		$resultyesno .= '</select>' . "\n";

		if ($addjscombo) {
			$resultyesno .= ajax_combobox($htmlname, array(), 0, 0, 'resolve', ($useempty < 0 ? (string) $useempty : '-1'), $morecss);
		}

		return $resultyesno;
	}

	// phpcs:disable PEAR.NamingConventions.ValidFunctionName.ScopeNotCamelCaps

	/**
	 *  Return list of export templates
	 *
	 * @param string $selected Id modele pre-selectionne
	 * @param string $htmlname Name of HTML select
	 * @param string $type Type of searched templates
	 * @param int $useempty Affiche valeur vide dans liste
	 * @return    void
	 */
	public function select_export_model($selected = '', $htmlname = 'exportmodelid', $type = '', $useempty = 0)
	{
		// phpcs:enable
		$sql = "SELECT rowid, label";
		$sql .= " FROM " . $this->db->prefix() . "export_model";
		$sql .= " WHERE type = '" . $this->db->escape($type) . "'";
		$sql .= " ORDER BY rowid";
		$result = $this->db->query($sql);
		if ($result) {
			print '<select class="flat" id="select_' . $htmlname . '" name="' . $htmlname . '">';
			if ($useempty) {
				print '<option value="-1">&nbsp;</option>';
			}

			$num = $this->db->num_rows($result);
			$i = 0;
			while ($i < $num) {
				$obj = $this->db->fetch_object($result);
				if ($selected == $obj->rowid) {
					print '<option value="' . $obj->rowid . '" selected>';
				} else {
					print '<option value="' . $obj->rowid . '">';
				}
				print $obj->label;
				print '</option>';
				$i++;
			}
			print "</select>";
		} else {
			dol_print_error($this->db);
		}
	}

	/**
	 *    Return a HTML area with the reference of object and a navigation bar for a business object
	 *    Note: To complete search with a particular filter on select, you can set $object->next_prev_filter set to define SQL criterias.
	 *
	 * @param object $object Object to show.
	 * @param string $paramid Name of parameter to use to name the id into the URL next/previous link.
	 * @param string $morehtml More html content to output just before the nav bar.
	 * @param int $shownav Show Condition (navigation is shown if value is 1).
	 * @param string $fieldid Name of field id into database to use for select next and previous (we make the select max and min on this field compared to $object->ref). Use 'none' to disable next/prev.
	 * @param string $fieldref Name of field ref of object (object->ref) to show or 'none' to not show ref.
	 * @param string $morehtmlref More html to show after ref.
	 * @param string $moreparam More param to add in nav link url. Must start with '&...'.
	 * @param int $nodbprefix Do not include DB prefix to forge table name.
	 * @param string $morehtmlleft More html code to show before ref.
	 * @param string $morehtmlstatus More html code to show under navigation arrows (status place).
	 * @param string $morehtmlright More html code to show after ref.
	 * @return    string                    Portion HTML with ref + navigation buttons
	 */
	public function showrefnav($object, $paramid, $morehtml = '', $shownav = 1, $fieldid = 'rowid', $fieldref = 'ref', $morehtmlref = '', $moreparam = '', $nodbprefix = 0, $morehtmlleft = '', $morehtmlstatus = '', $morehtmlright = '')
	{
		global $conf, $langs, $hookmanager, $extralanguages;

		$ret = '';
		if (empty($fieldid)) {
			$fieldid = 'rowid';
		}
		if (empty($fieldref)) {
			$fieldref = 'ref';
		}

		// Preparing gender's display if there is one
		$addgendertxt = '';
		if (property_exists($object, 'gender') && !empty($object->gender)) {
			$addgendertxt = ' ';
			switch ($object->gender) {
				case 'man':
					$addgendertxt .= '<i class="fas fa-mars"></i>';
					break;
				case 'woman':
					$addgendertxt .= '<i class="fas fa-venus"></i>';
					break;
				case 'other':
					$addgendertxt .= '<i class="fas fa-transgender"></i>';
					break;
			}
		}

		/*
		$addadmin = '';
		if (property_exists($object, 'admin')) {
			if (isModEnabled('multicompany') && !empty($object->admin) && empty($object->entity)) {
				$addadmin .= img_picto($langs->trans("SuperAdministratorDesc"), "redstar", 'class="paddingleft"');
			} elseif (!empty($object->admin)) {
				$addadmin .= img_picto($langs->trans("AdministratorDesc"), "star", 'class="paddingleft"');
			}
		}*/

		// Add where from hooks
		if (is_object($hookmanager)) {
			$parameters = array('showrefnav' => true);
			$reshook = $hookmanager->executeHooks('printFieldListWhere', $parameters, $object); // Note that $action and $object may have been modified by hook
			$object->next_prev_filter .= $hookmanager->resPrint;
		}
		$previous_ref = $next_ref = '';
		if ($shownav) {
			//print "paramid=$paramid,morehtml=$morehtml,shownav=$shownav,$fieldid,$fieldref,$morehtmlref,$moreparam";
			$object->load_previous_next_ref((isset($object->next_prev_filter) ? $object->next_prev_filter : ''), $fieldid, $nodbprefix);

			$navurl = $_SERVER["PHP_SELF"];
			// Special case for project/task page
			if ($paramid == 'project_ref') {
				if (preg_match('/\/tasks\/(task|contact|note|document)\.php/', $navurl)) {     // TODO Remove this when nav with project_ref on task pages are ok
					$navurl = preg_replace('/\/tasks\/(task|contact|time|note|document)\.php/', '/tasks.php', $navurl);
					$paramid = 'ref';
				}
			}

			// accesskey is for Windows or Linux:  ALT + key for chrome, ALT + SHIFT + KEY for firefox
			// accesskey is for Mac:               CTRL + key for all browsers
			$stringforfirstkey = $langs->trans("KeyboardShortcut");
			if ($conf->browser->name == 'chrome') {
				$stringforfirstkey .= ' ALT +';
			} elseif ($conf->browser->name == 'firefox') {
				$stringforfirstkey .= ' ALT + SHIFT +';
			} else {
				$stringforfirstkey .= ' CTL +';
			}

			$previous_ref = $object->ref_previous ? '<a accesskey="p" title="' . $stringforfirstkey . ' p" class="classfortooltip" href="' . $navurl . '?' . $paramid . '=' . urlencode($object->ref_previous) . $moreparam . '"><i class="fa fa-chevron-left"></i></a>' : '<span class="inactive"><i class="fa fa-chevron-left opacitymedium"></i></span>';
			$next_ref = $object->ref_next ? '<a accesskey="n" title="' . $stringforfirstkey . ' n" class="classfortooltip" href="' . $navurl . '?' . $paramid . '=' . urlencode($object->ref_next) . $moreparam . '"><i class="fa fa-chevron-right"></i></a>' : '<span class="inactive"><i class="fa fa-chevron-right opacitymedium"></i></span>';
		}

		//print "xx".$previous_ref."x".$next_ref;
		$ret .= '<!-- Start banner content --><div style="vertical-align: middle">';

		// Right part of banner
		if ($morehtmlright) {
			$ret .= '<div class="inline-block floatleft">' . $morehtmlright . '</div>';
		}

		if ($previous_ref || $next_ref || $morehtml) {
			$ret .= '<div class="pagination paginationref"><ul class="right">';
		}
		if ($morehtml) {
			$ret .= '<li class="noborder litext' . (($shownav && $previous_ref && $next_ref) ? ' clearbothonsmartphone' : '') . '">' . $morehtml . '</li>';
		}
		if ($shownav && ($previous_ref || $next_ref)) {
			$ret .= '<li class="pagination">' . $previous_ref . '</li>';
			$ret .= '<li class="pagination">' . $next_ref . '</li>';
		}
		if ($previous_ref || $next_ref || $morehtml) {
			$ret .= '</ul></div>';
		}

		$parameters = array();
		$reshook = $hookmanager->executeHooks('moreHtmlStatus', $parameters, $object); // Note that $action and $object may have been modified by hook
		if (empty($reshook)) {
			$morehtmlstatus .= $hookmanager->resPrint;
		} else {
			$morehtmlstatus = $hookmanager->resPrint;
		}
		if ($morehtmlstatus) {
			$ret .= '<div class="statusref">' . $morehtmlstatus . '</div>';
		}

		$parameters = array();
		$reshook = $hookmanager->executeHooks('moreHtmlRef', $parameters, $object); // Note that $action and $object may have been modified by hook
		if (empty($reshook)) {
			$morehtmlref .= $hookmanager->resPrint;
		} elseif ($reshook > 0) {
			$morehtmlref = $hookmanager->resPrint;
		}

		// Left part of banner
		if ($morehtmlleft) {
			if ($conf->browser->layout == 'phone') {
				$ret .= '<!-- morehtmlleft --><div class="floatleft">' . $morehtmlleft . '</div>';
			} else {
				$ret .= '<!-- morehtmlleft --><div class="inline-block floatleft">' . $morehtmlleft . '</div>';
			}
		}

		//if ($conf->browser->layout == 'phone') $ret.='<div class="clearboth"></div>';
		$ret .= '<div class="inline-block floatleft valignmiddle maxwidth750 marginbottomonly refid' . (($shownav && ($previous_ref || $next_ref)) ? ' refidpadding' : '') . '">';

		// For thirdparty, contact, user, member, the ref is the id, so we show something else
		if ($object->element == 'societe') {
			$ret .= dol_htmlentities($object->name);

			// List of extra languages
			$arrayoflangcode = array();
			if (!empty($conf->global->PDF_USE_ALSO_LANGUAGE_CODE)) {
				$arrayoflangcode[] = $conf->global->PDF_USE_ALSO_LANGUAGE_CODE;
			}

			if (is_array($arrayoflangcode) && count($arrayoflangcode)) {
				if (!is_object($extralanguages)) {
					include_once DOL_DOCUMENT_ROOT . '/core/class/extralanguages.class.php';
					$extralanguages = new ExtraLanguages($this->db);
				}
				$extralanguages->fetch_name_extralanguages('societe');

				if (!empty($extralanguages->attributes['societe']['name'])) {
					$object->fetchValuesForExtraLanguages();

					$htmltext = '';
					// If there is extra languages
					foreach ($arrayoflangcode as $extralangcode) {
						$htmltext .= picto_from_langcode($extralangcode, 'class="pictoforlang paddingright"');
						if ($object->array_languages['name'][$extralangcode]) {
							$htmltext .= $object->array_languages['name'][$extralangcode];
						} else {
							$htmltext .= '<span class="opacitymedium">' . $langs->trans("SwitchInEditModeToAddTranslation") . '</span>';
						}
					}
					$ret .= '<!-- Show translations of name -->' . "\n";
					$ret .= $this->textwithpicto('', $htmltext, -1, 'language', 'opacitymedium paddingleft');
				}
			}
		} elseif ($object->element == 'member') {
			$ret .= $object->ref . '<br>';
			$fullname = $object->getFullName($langs);
			if ($object->morphy == 'mor' && $object->societe) {
				$ret .= dol_htmlentities($object->societe) . ((!empty($fullname) && $object->societe != $fullname) ? ' (' . dol_htmlentities($fullname) . $addgendertxt . ')' : '');
			} else {
				$ret .= dol_htmlentities($fullname) . $addgendertxt . ((!empty($object->societe) && $object->societe != $fullname) ? ' (' . dol_htmlentities($object->societe) . ')' : '');
			}
		} elseif (in_array($object->element, array('contact', 'user', 'usergroup'))) {
			$ret .= dol_htmlentities($object->getFullName($langs)) . $addgendertxt;
		} elseif (in_array($object->element, array('action', 'agenda'))) {
			$ret .= $object->ref . '<br>' . $object->label;
		} elseif (in_array($object->element, array('adherent_type'))) {
			$ret .= $object->label;
		} elseif ($object->element == 'ecm_directories') {
			$ret .= '';
		} elseif ($fieldref != 'none') {
			$ret .= dol_htmlentities(!empty($object->$fieldref) ? $object->$fieldref : "");
		}

		if ($morehtmlref) {
			// don't add a additional space, when "$morehtmlref" starts with a HTML div tag
			if (substr($morehtmlref, 0, 4) != '<div') {
				$ret .= ' ';
			}

			$ret .= $morehtmlref;
		}

		$ret .= '</div>';

		$ret .= '</div><!-- End banner content -->';

		return $ret;
	}


	/**
	 *  Return HTML code to output a barcode
	 *
	 * @param Object $object Object containing data to retrieve file name
	 * @param int $width Width of photo
	 * @param string $morecss More CSS on img of barcode
	 * @return string                    HTML code to output barcode
	 */
	public function showbarcode(&$object, $width = 100, $morecss = '')
	{
		global $conf;

		//Check if barcode is filled in the card
		if (empty($object->barcode)) {
			return '';
		}

		// Complete object if not complete
		if (empty($object->barcode_type_code) || empty($object->barcode_type_coder)) {
			$result = $object->fetch_barcode();
			//Check if fetch_barcode() failed
			if ($result < 1) {
				return '<!-- ErrorFetchBarcode -->';
			}
		}

		// Barcode image
		$url = DOL_URL_ROOT . '/viewimage.php?modulepart=barcode&generator=' . urlencode($object->barcode_type_coder) . '&code=' . urlencode($object->barcode) . '&encoding=' . urlencode($object->barcode_type_code);
		$out = '<!-- url barcode = ' . $url . ' -->';
		$out .= '<img src="' . $url . '"' . ($morecss ? ' class="' . $morecss . '"' : '') . '>';

		return $out;
	}

	/**
	 *        Return HTML code to output a photo
	 *
	 * @param string $modulepart Key to define module concerned ('societe', 'userphoto', 'memberphoto')
	 * @param object $object Object containing data to retrieve file name
	 * @param int $width Width of photo
	 * @param int $height Height of photo (auto if 0)
	 * @param int $caneditfield Add edit fields
	 * @param string $cssclass CSS name to use on img for photo
	 * @param string $imagesize 'mini', 'small' or '' (original)
	 * @param int $addlinktofullsize Add link to fullsize image
	 * @param int $cache 1=Accept to use image in cache
	 * @param string $forcecapture '', 'user' or 'environment'. Force parameter capture on HTML input file element to ask a smartphone to allow to open camera to take photo. Auto if ''.
	 * @param int $noexternsourceoverwrite No overwrite image with extern source (like 'gravatar' or other module)
	 * @return string                            HTML code to output photo
	 */
	public static function showphoto($modulepart, $object, $width = 100, $height = 0, $caneditfield = 0, $cssclass = 'photowithmargin', $imagesize = '', $addlinktofullsize = 1, $cache = 0, $forcecapture = '', $noexternsourceoverwrite = 0)
	{
		global $conf, $langs;

		$entity = (!empty($object->entity) ? $object->entity : $conf->entity);
		$id = (!empty($object->id) ? $object->id : $object->rowid);

		$ret = '';
		$dir = '';
		$file = '';
		$originalfile = '';
		$altfile = '';
		$email = '';
		$capture = '';
		if ($modulepart == 'societe') {
			$dir = $conf->societe->multidir_output[$entity];
			if (!empty($object->logo)) {
				if (dolIsAllowedForPreview($object->logo)) {
					if ((string) $imagesize == 'mini') {
						$file = get_exdir(0, 0, 0, 0, $object, 'thirdparty') . 'logos/' . getImageFileNameForSize($object->logo, '_mini'); // getImageFileNameForSize include the thumbs
					} elseif ((string) $imagesize == 'small') {
						$file = get_exdir(0, 0, 0, 0, $object, 'thirdparty') . 'logos/' . getImageFileNameForSize($object->logo, '_small');
					} else {
						$file = get_exdir(0, 0, 0, 0, $object, 'thirdparty') . 'logos/' . $object->logo;
					}
					$originalfile = get_exdir(0, 0, 0, 0, $object, 'thirdparty') . 'logos/' . $object->logo;
				}
			}
			$email = $object->email;
		} elseif ($modulepart == 'contact') {
			$dir = $conf->societe->multidir_output[$entity] . '/contact';
			if (!empty($object->photo)) {
				if (dolIsAllowedForPreview($object->photo)) {
					if ((string) $imagesize == 'mini') {
						$file = get_exdir(0, 0, 0, 0, $object, 'contact') . 'photos/' . getImageFileNameForSize($object->photo, '_mini');
					} elseif ((string) $imagesize == 'small') {
						$file = get_exdir(0, 0, 0, 0, $object, 'contact') . 'photos/' . getImageFileNameForSize($object->photo, '_small');
					} else {
						$file = get_exdir(0, 0, 0, 0, $object, 'contact') . 'photos/' . $object->photo;
					}
					$originalfile = get_exdir(0, 0, 0, 0, $object, 'contact') . 'photos/' . $object->photo;
				}
			}
			$email = $object->email;
			$capture = 'user';
		} elseif ($modulepart == 'userphoto') {
			$dir = $conf->user->dir_output;
			if (!empty($object->photo)) {
				if (dolIsAllowedForPreview($object->photo)) {
					if ((string) $imagesize == 'mini') {
						$file = get_exdir(0, 0, 0, 0, $object, 'user') . 'photos/' . getImageFileNameForSize($object->photo, '_mini');
					} elseif ((string) $imagesize == 'small') {
						$file = get_exdir(0, 0, 0, 0, $object, 'user') . 'photos/' . getImageFileNameForSize($object->photo, '_small');
					} else {
						$file = get_exdir(0, 0, 0, 0, $object, 'user') . 'photos/' . $object->photo;
					}
					$originalfile = get_exdir(0, 0, 0, 0, $object, 'user') . 'photos/' . $object->photo;
				}
			}
			if (!empty($conf->global->MAIN_OLD_IMAGE_LINKS)) {
				$altfile = $object->id . ".jpg"; // For backward compatibility
			}
			$email = $object->email;
			$capture = 'user';
		} elseif ($modulepart == 'memberphoto') {
			$dir = $conf->adherent->dir_output;
			if (!empty($object->photo)) {
				if (dolIsAllowedForPreview($object->photo)) {
					if ((string) $imagesize == 'mini') {
						$file = get_exdir(0, 0, 0, 0, $object, 'member') . 'photos/' . getImageFileNameForSize($object->photo, '_mini');
					} elseif ((string) $imagesize == 'small') {
						$file = get_exdir(0, 0, 0, 0, $object, 'member') . 'photos/' . getImageFileNameForSize($object->photo, '_small');
					} else {
						$file = get_exdir(0, 0, 0, 0, $object, 'member') . 'photos/' . $object->photo;
					}
					$originalfile = get_exdir(0, 0, 0, 0, $object, 'member') . 'photos/' . $object->photo;
				}
			}
			if (!empty($conf->global->MAIN_OLD_IMAGE_LINKS)) {
				$altfile = $object->id . ".jpg"; // For backward compatibility
			}
			$email = $object->email;
			$capture = 'user';
		} else {
			// Generic case to show photos
			$dir = $conf->$modulepart->dir_output;
			if (!empty($object->photo)) {
				if (dolIsAllowedForPreview($object->photo)) {
					if ((string) $imagesize == 'mini') {
						$file = get_exdir($id, 2, 0, 0, $object, $modulepart) . 'photos/' . getImageFileNameForSize($object->photo, '_mini');
					} elseif ((string) $imagesize == 'small') {
						$file = get_exdir($id, 2, 0, 0, $object, $modulepart) . 'photos/' . getImageFileNameForSize($object->photo, '_small');
					} else {
						$file = get_exdir($id, 2, 0, 0, $object, $modulepart) . 'photos/' . $object->photo;
					}
					$originalfile = get_exdir($id, 2, 0, 0, $object, $modulepart) . 'photos/' . $object->photo;
				}
			}
			if (!empty($conf->global->MAIN_OLD_IMAGE_LINKS)) {
				$altfile = $object->id . ".jpg"; // For backward compatibility
			}
			$email = $object->email;
		}

		if ($forcecapture) {
			$capture = $forcecapture;
		}

		if ($dir) {
			if ($file && file_exists($dir . "/" . $file)) {
				if ($addlinktofullsize) {
					$urladvanced = getAdvancedPreviewUrl($modulepart, $originalfile, 0, '&entity=' . $entity);
					if ($urladvanced) {
						$ret .= '<a href="' . $urladvanced . '">';
					} else {
						$ret .= '<a href="' . DOL_URL_ROOT . '/viewimage.php?modulepart=' . $modulepart . '&entity=' . $entity . '&file=' . urlencode($originalfile) . '&cache=' . $cache . '">';
					}
				}
				$ret .= '<img alt="Photo" class="photo' . $modulepart . ($cssclass ? ' ' . $cssclass : '') . ' photologo' . (preg_replace('/[^a-z]/i', '_', $file)) . '" ' . ($width ? ' width="' . $width . '"' : '') . ($height ? ' height="' . $height . '"' : '') . ' src="' . DOL_URL_ROOT . '/viewimage.php?modulepart=' . $modulepart . '&entity=' . $entity . '&file=' . urlencode($file) . '&cache=' . $cache . '">';
				if ($addlinktofullsize) {
					$ret .= '</a>';
				}
			} elseif ($altfile && file_exists($dir . "/" . $altfile)) {
				if ($addlinktofullsize) {
					$urladvanced = getAdvancedPreviewUrl($modulepart, $originalfile, 0, '&entity=' . $entity);
					if ($urladvanced) {
						$ret .= '<a href="' . $urladvanced . '">';
					} else {
						$ret .= '<a href="' . DOL_URL_ROOT . '/viewimage.php?modulepart=' . $modulepart . '&entity=' . $entity . '&file=' . urlencode($originalfile) . '&cache=' . $cache . '">';
					}
				}
				$ret .= '<img class="photo' . $modulepart . ($cssclass ? ' ' . $cssclass : '') . '" alt="Photo alt" id="photologo' . (preg_replace('/[^a-z]/i', '_', $file)) . '" class="' . $cssclass . '" ' . ($width ? ' width="' . $width . '"' : '') . ($height ? ' height="' . $height . '"' : '') . ' src="' . DOL_URL_ROOT . '/viewimage.php?modulepart=' . $modulepart . '&entity=' . $entity . '&file=' . urlencode($altfile) . '&cache=' . $cache . '">';
				if ($addlinktofullsize) {
					$ret .= '</a>';
				}
			} else {
				$nophoto = '/public/theme/common/nophoto.png';
				$defaultimg = 'identicon';        // For gravatar
				if (in_array($modulepart, array('societe', 'userphoto', 'contact', 'memberphoto'))) {    // For modules that need a special image when photo not found
					if ($modulepart == 'societe' || ($modulepart == 'memberphoto' && strpos($object->morphy, 'mor')) !== false) {
						$nophoto = 'company';
					} else {
						$nophoto = '/public/theme/common/user_anonymous.png';
						if (!empty($object->gender) && $object->gender == 'man') {
							$nophoto = '/public/theme/common/user_man.png';
						}
						if (!empty($object->gender) && $object->gender == 'woman') {
							$nophoto = '/public/theme/common/user_woman.png';
						}
					}
				}

				if (isModEnabled('gravatar') && $email && empty($noexternsourceoverwrite)) {
					// see https://gravatar.com/site/implement/images/php/
					$ret .= '<!-- Put link to gravatar -->';
					$ret .= '<img class="photo' . $modulepart . ($cssclass ? ' ' . $cssclass : '') . '" alt="" title="' . $email . ' Gravatar avatar" ' . ($width ? ' width="' . $width . '"' : '') . ($height ? ' height="' . $height . '"' : '') . ' src="https://www.gravatar.com/avatar/' . md5(strtolower(trim($email))) . '?s=' . $width . '&d=' . $defaultimg . '">'; // gravatar need md5 hash
				} else {
					if ($nophoto == 'company') {
						$ret .= '<div class="divforspanimg photo' . $modulepart . ($cssclass ? ' ' . $cssclass : '') . '" alt="" ' . ($width ? ' width="' . $width . '"' : '') . ($height ? ' height="' . $height . '"' : '') . '>' . img_picto('', 'company') . '</div>';
						$ret .= '<div class="difforspanimgright"></div>';
					} else {
						$ret .= '<img class="photo' . $modulepart . ($cssclass ? ' ' . $cssclass : '') . '" alt="" ' . ($width ? ' width="' . $width . '"' : '') . ($height ? ' height="' . $height . '"' : '') . ' src="' . DOL_URL_ROOT . $nophoto . '">';
					}
				}
			}

			if ($caneditfield) {
				if ($object->photo) {
					$ret .= "<br>\n";
				}
				$ret .= '<table class="nobordernopadding centpercent">';
				if ($object->photo) {
					$ret .= '<tr><td><input type="checkbox" class="flat photodelete" name="deletephoto" id="photodelete"> <label for="photodelete">' . $langs->trans("Delete") . '</label><br><br></td></tr>';
				}
				$ret .= '<tr><td class="tdoverflow">';
				$maxfilesizearray = getMaxFileSizeArray();
				$maxmin = $maxfilesizearray['maxmin'];
				if ($maxmin > 0) {
					$ret .= '<input type="hidden" name="MAX_FILE_SIZE" value="' . ($maxmin * 1024) . '">';    // MAX_FILE_SIZE must precede the field type=file
				}
				$ret .= '<input type="file" class="flat maxwidth200onsmartphone" name="photo" id="photoinput" accept="image/*"' . ($capture ? ' capture="' . $capture . '"' : '') . '>';
				$ret .= '</td></tr>';
				$ret .= '</table>';
			}
		} else {
			dol_print_error('', 'Call of showphoto with wrong parameters modulepart=' . $modulepart);
		}

		return $ret;
	}

	// phpcs:disable PEAR.NamingConventions.ValidFunctionName.ScopeNotCamelCaps

	/**
	 *    Return select list of groups
	 *
	 * @param string|object $selected Id group or group preselected
	 * @param string $htmlname Field name in form
	 * @param int $show_empty 0=liste sans valeur nulle, 1=ajoute valeur inconnue
	 * @param string|array $exclude Array list of groups id to exclude
	 * @param int $disabled If select list must be disabled
	 * @param string|array $include Array list of groups id to include
	 * @param int $enableonly Array list of groups id to be enabled. All other must be disabled
	 * @param string $force_entity '0' or Ids of environment to force
	 * @param bool $multiple add [] in the name of element and add 'multiple' attribut (not working with ajax_autocompleter)
	 * @param string $morecss More css to add to html component
	 * @return    string
	 * @see select_dolusers()
	 */
	public function select_dolgroups($selected = '', $htmlname = 'groupid', $show_empty = 0, $exclude = '', $disabled = 0, $include = '', $enableonly = '', $force_entity = '0', $multiple = false, $morecss = '')
	{
		// phpcs:enable
		global $conf, $user, $langs;

		// Permettre l'exclusion de groupes
		$excludeGroups = null;
		if (is_array($exclude)) {
			$excludeGroups = implode(",", $exclude);
		}
		// Permettre l'inclusion de groupes
		$includeGroups = null;
		if (is_array($include)) {
			$includeGroups = implode(",", $include);
		}

		if (!is_array($selected)) {
			$selected = array($selected);
		}

		$out = '';

		// On recherche les groupes
		$sql = "SELECT ug.rowid, ug.nom as name";
		if (isModEnabled('multicompany') && $conf->entity == 1 && $user->admin && !$user->entity) {
			$sql .= ", e.label";
		}
		$sql .= " FROM " . $this->db->prefix() . "usergroup as ug ";
		if (isModEnabled('multicompany') && $conf->entity == 1 && $user->admin && !$user->entity) {
			$sql .= " LEFT JOIN " . $this->db->prefix() . "entity as e ON e.rowid=ug.entity";
			if ($force_entity) {
				$sql .= " WHERE ug.entity IN (0, " . $force_entity . ")";
			} else {
				$sql .= " WHERE ug.entity IS NOT NULL";
			}
		} else {
			$sql .= " WHERE ug.entity IN (0, " . $conf->entity . ")";
		}
		if (is_array($exclude) && $excludeGroups) {
			$sql .= " AND ug.rowid NOT IN (" . $this->db->sanitize($excludeGroups) . ")";
		}
		if (is_array($include) && $includeGroups) {
			$sql .= " AND ug.rowid IN (" . $this->db->sanitize($includeGroups) . ")";
		}
		$sql .= " ORDER BY ug.nom ASC";

		dol_syslog(get_class($this) . "::select_dolgroups", LOG_DEBUG);
		$resql = $this->db->query($sql);
		if ($resql) {
			// Enhance with select2
			include_once DOL_DOCUMENT_ROOT . '/core/lib/ajax.lib.php';

			$out .= '<select class="flat minwidth200' . ($morecss ? ' ' . $morecss : '') . '" id="' . $htmlname . '" name="' . $htmlname . ($multiple ? '[]' : '') . '" ' . ($multiple ? 'multiple' : '') . ' ' . ($disabled ? ' disabled' : '') . '>';

			$num = $this->db->num_rows($resql);
			$i = 0;
			if ($num) {
				if ($show_empty && !$multiple) {
					$out .= '<option value="-1"' . (in_array(-1, $selected) ? ' selected' : '') . '>&nbsp;</option>' . "\n";
				}

				while ($i < $num) {
					$obj = $this->db->fetch_object($resql);
					$disableline = 0;
					if (is_array($enableonly) && count($enableonly) && !in_array($obj->rowid, $enableonly)) {
						$disableline = 1;
					}

					$out .= '<option value="' . $obj->rowid . '"';
					if ($disableline) {
						$out .= ' disabled';
					}
					if ((isset($selected[0]) && is_object($selected[0]) && $selected[0]->id == $obj->rowid) || ((!isset($selected[0]) || !is_object($selected[0])) && !empty($selected) && in_array($obj->rowid, $selected))) {
						$out .= ' selected';
					}
					$out .= '>';

					$out .= $obj->name;
					if (isModEnabled('multicompany') && empty($conf->global->MULTICOMPANY_TRANSVERSE_MODE) && $conf->entity == 1) {
						$out .= " (" . $obj->label . ")";
					}

					$out .= '</option>';
					$i++;
				}
			} else {
				if ($show_empty) {
					$out .= '<option value="-1"' . (in_array(-1, $selected) ? ' selected' : '') . '></option>' . "\n";
				}
				$out .= '<option value="" disabled>' . $langs->trans("NoUserGroupDefined") . '</option>';
			}
			$out .= '</select>';

			$out .= ajax_combobox($htmlname);
		} else {
			dol_print_error($this->db);
		}

		return $out;
	}


	/**
	 *    Return HTML to show the search and clear seach button
	 *
	 * @param string $pos Position of colon on the list. Value 'left' or 'right'
	 * @return    string
	 */
	public function showFilterButtons($pos = '')
	{
		$out = '<div class="nowraponall">';
		if ($pos == 'left') {
			$out .= '<button type="submit" class="liste_titre button_removefilter reposition" name="button_removefilter_x" value="x"><span class="fa fa-remove"></span></button>';
			$out .= '<button type="submit" class="liste_titre button_search reposition" name="button_search_x" value="x"><span class="fa fa-search"></span></button>';
		} else {
			$out .= '<button type="submit" class="liste_titre button_search reposition" name="button_search_x" value="x"><span class="fa fa-search"></span></button>';
			$out .= '<button type="submit" class="liste_titre button_removefilter reposition" name="button_removefilter_x" value="x"><span class="fa fa-remove"></span></button>';
		}
		$out .= '</div>';

		return $out;
	}

	/**
	 *    Return HTML to show the search and clear search button
	 *
	 * @param string $cssclass CSS class
	 * @param int $calljsfunction 0=default. 1=call function initCheckForSelect() after changing status of checkboxes
	 * @param string $massactionname Mass action button name that will launch an action on the selected items
	 * @return    string
	 */
	public function showCheckAddButtons($cssclass = 'checkforaction', $calljsfunction = 0, $massactionname = "massaction")
	{
		global $conf, $langs;

		$out = '';

		if (!empty($conf->use_javascript_ajax)) {
			$out .= '<div class="inline-block checkallactions"><input type="checkbox" id="' . $cssclass . 's" name="' . $cssclass . 's" class="checkallactions"></div>';
		}
		$out .= '<script nonce="' . getNonce() . '">
            $(document).ready(function() {
                $("#' . $cssclass . 's").click(function() {
                    if($(this).is(\':checked\')){
                        console.log("We check all ' . $cssclass . ' and trigger the change method");
                		$(".' . $cssclass . '").prop(\'checked\', true).trigger(\'change\');
                    }
                    else
                    {
                        console.log("We uncheck all");
                		$(".' . $cssclass . '").prop(\'checked\', false).trigger(\'change\');
                    }' . "\n";
		if ($calljsfunction) {
			$out .= 'if (typeof initCheckForSelect == \'function\') { initCheckForSelect(0, "' . $massactionname . '", "' . $cssclass . '"); } else { console.log("No function initCheckForSelect found. Call won\'t be done."); }';
		}
		$out .= '         });
        	        $(".' . $cssclass . '").change(function() {
					$(this).closest("tr").toggleClass("highlight", this.checked);
				});
		 	});
    	</script>';

		return $out;
	}

	/**
	 *    Return HTML to show the search and clear seach button
	 *
	 * @param int $addcheckuncheckall Add the check all/uncheck all checkbox (use javascript) and code to manage this
	 * @param string $cssclass CSS class
	 * @param int $calljsfunction 0=default. 1=call function initCheckForSelect() after changing status of checkboxes
	 * @param string $massactionname Mass action name
	 * @return    string
	 */
	public function showFilterAndCheckAddButtons($addcheckuncheckall = 0, $cssclass = 'checkforaction', $calljsfunction = 0, $massactionname = "massaction")
	{
		$out = $this->showFilterButtons();
		if ($addcheckuncheckall) {
			$out .= $this->showCheckAddButtons($cssclass, $calljsfunction, $massactionname);
		}
		return $out;
	}

	/**
	 * Return HTML to show the select of expense categories
	 *
	 * @param string $selected preselected category
	 * @param string $htmlname name of HTML select list
	 * @param integer $useempty 1=Add empty line
	 * @param array $excludeid id to exclude
	 * @param string $target htmlname of target select to bind event
	 * @param int $default_selected default category to select if fk_c_type_fees change = EX_KME
	 * @param array $params param to give
	 * @param int $info_admin Show the tooltip help picto to setup list
	 * @return    string
	 */
	public function selectExpenseCategories($selected = '', $htmlname = 'fk_c_exp_tax_cat', $useempty = 0, $excludeid = array(), $target = '', $default_selected = 0, $params = array(), $info_admin = 1)
	{
		global $langs, $user;

		$out = '';
		$sql = "SELECT rowid, label FROM " . $this->db->prefix() . "c_exp_tax_cat WHERE active = 1";
		$sql .= " AND entity IN (0," . getEntity('exp_tax_cat') . ")";
		if (!empty($excludeid)) {
			$sql .= " AND rowid NOT IN (" . $this->db->sanitize(implode(',', $excludeid)) . ")";
		}
		$sql .= " ORDER BY label";

		$resql = $this->db->query($sql);
		if ($resql) {
			$out = '<select id="select_' . $htmlname . '" name="' . $htmlname . '" class="' . $htmlname . ' flat minwidth75imp maxwidth200">';
			if ($useempty) {
				$out .= '<option value="0">&nbsp;</option>';
			}

			while ($obj = $this->db->fetch_object($resql)) {
				$out .= '<option ' . ($selected == $obj->rowid ? 'selected="selected"' : '') . ' value="' . $obj->rowid . '">' . $langs->trans($obj->label) . '</option>';
			}
			$out .= '</select>';
			$out .= ajax_combobox('select_' . $htmlname);

			if (!empty($htmlname) && $user->admin && $info_admin) {
				$out .= ' ' . info_admin($langs->trans("YouCanChangeValuesForThisListFromDictionarySetup"), 1);
			}

			if (!empty($target)) {
				$sql = "SELECT c.id FROM " . $this->db->prefix() . "c_type_fees as c WHERE c.code = 'EX_KME' AND c.active = 1";
				$resql = $this->db->query($sql);
				if ($resql) {
					if ($this->db->num_rows($resql) > 0) {
						$obj = $this->db->fetch_object($resql);
						$out .= '<script nonce="' . getNonce() . '">
							$(function() {
								$("select[name=' . $target . ']").on("change", function() {
									var current_val = $(this).val();
									if (current_val == ' . $obj->id . ') {';
						if (!empty($default_selected) || !empty($selected)) {
							$out .= '$("select[name=' . $htmlname . ']").val("' . ($default_selected > 0 ? $default_selected : $selected) . '");';
						}

						$out .= '
										$("select[name=' . $htmlname . ']").change();
									}
								});

								$("select[name=' . $htmlname . ']").change(function() {

									if ($("select[name=' . $target . ']").val() == ' . $obj->id . ') {
										// get price of kilometer to fill the unit price
										$.ajax({
											method: "POST",
											dataType: "json",
											data: { fk_c_exp_tax_cat: $(this).val(), token: \'' . currentToken() . '\' },
											url: "' . (DOL_URL_ROOT . '/expensereport/ajax/ajaxik.php?' . join('&', $params)) . '",
										}).done(function( data, textStatus, jqXHR ) {
											console.log(data);
											if (typeof data.up != "undefined") {
												$("input[name=value_unit]").val(data.up);
												$("select[name=' . $htmlname . ']").attr("title", data.title);
											} else {
												$("input[name=value_unit]").val("");
												$("select[name=' . $htmlname . ']").attr("title", "");
											}
										});
									}
								});
							});
						</script>';
					}
				}
			}
		} else {
			dol_print_error($this->db);
		}

		return $out;
	}

	/**
	 * Return HTML to show the select ranges of expense range
	 *
	 * @param string $selected preselected category
	 * @param string $htmlname name of HTML select list
	 * @param integer $useempty 1=Add empty line
	 * @return    string
	 */
	public function selectExpenseRanges($selected = '', $htmlname = 'fk_range', $useempty = 0)
	{
		global $conf, $langs;

		$out = '';
		$sql = "SELECT rowid, range_ik FROM " . $this->db->prefix() . "c_exp_tax_range";
		$sql .= " WHERE entity = " . $conf->entity . " AND active = 1";

		$resql = $this->db->query($sql);
		if ($resql) {
			$out = '<select id="select_' . $htmlname . '" name="' . $htmlname . '" class="' . $htmlname . ' flat minwidth75imp">';
			if ($useempty) {
				$out .= '<option value="0"></option>';
			}

			while ($obj = $this->db->fetch_object($resql)) {
				$out .= '<option ' . ($selected == $obj->rowid ? 'selected="selected"' : '') . ' value="' . $obj->rowid . '">' . price($obj->range_ik, 0, $langs, 1, 0) . '</option>';
			}
			$out .= '</select>';
		} else {
			dol_print_error($this->db);
		}

		return $out;
	}

	/**
	 * Return HTML to show a select of expense
	 *
	 * @param string $selected preselected category
	 * @param string $htmlname name of HTML select list
	 * @param integer $useempty 1=Add empty choice
	 * @param integer $allchoice 1=Add all choice
	 * @param integer $useid 0=use 'code' as key, 1=use 'id' as key
	 * @return    string
	 */
	public function selectExpense($selected = '', $htmlname = 'fk_c_type_fees', $useempty = 0, $allchoice = 1, $useid = 0)
	{
		global $langs;

		$out = '';
		$sql = "SELECT id, code, label FROM " . $this->db->prefix() . "c_type_fees";
		$sql .= " WHERE active = 1";

		$resql = $this->db->query($sql);
		if ($resql) {
			$out = '<select id="select_' . $htmlname . '" name="' . $htmlname . '" class="' . $htmlname . ' flat minwidth75imp">';
			if ($useempty) {
				$out .= '<option value="0"></option>';
			}
			if ($allchoice) {
				$out .= '<option value="-1">' . $langs->trans('AllExpenseReport') . '</option>';
			}

			$field = 'code';
			if ($useid) {
				$field = 'id';
			}

			while ($obj = $this->db->fetch_object($resql)) {
				$key = $langs->trans($obj->code);
				$out .= '<option ' . ($selected == $obj->{$field} ? 'selected="selected"' : '') . ' value="' . $obj->{$field} . '">' . ($key != $obj->code ? $key : $obj->label) . '</option>';
			}
			$out .= '</select>';
		} else {
			dol_print_error($this->db);
		}

		return $out;
	}

	/**
	 *  Output a combo list with invoices qualified for a third party
	 *
	 * @param int $socid Id third party (-1=all, 0=only projects not linked to a third party, id=projects not linked or linked to third party id)
	 * @param int $selected Id invoice preselected
	 * @param string $htmlname Name of HTML select
	 * @param int $maxlength Maximum length of label
	 * @param int $option_only Return only html options lines without the select tag
	 * @param string $show_empty Add an empty line ('1' or string to show for empty line)
	 * @param int $discard_closed Discard closed projects (0=Keep,1=hide completely,2=Disable)
	 * @param int $forcefocus Force focus on field (works with javascript only)
	 * @param int $disabled Disabled
	 * @param string $morecss More css added to the select component
	 * @param string $projectsListId ''=Automatic filter on project allowed. List of id=Filter on project ids.
	 * @param string $showproject 'all' = Show project info, ''=Hide project info
	 * @param User $usertofilter User object to use for filtering
	 * @return string            HTML Select Invoice
	 */
	public function selectInvoice($socid = -1, $selected = '', $htmlname = 'invoiceid', $maxlength = 24, $option_only = 0, $show_empty = '1', $discard_closed = 0, $forcefocus = 0, $disabled = 0, $morecss = 'maxwidth500', $projectsListId = '', $showproject = 'all', $usertofilter = null)
	{
		global $user, $conf, $langs;

		require_once DOL_DOCUMENT_ROOT . '/projet/class/project.class.php';

		if (is_null($usertofilter)) {
			$usertofilter = $user;
		}

		$out = '';

		$hideunselectables = false;
		if (!empty($conf->global->PROJECT_HIDE_UNSELECTABLES)) {
			$hideunselectables = true;
		}

		if (empty($projectsListId)) {
			if (empty($usertofilter->rights->projet->all->lire)) {
				$projectstatic = new Project($this->db);
				$projectsListId = $projectstatic->getProjectsAuthorizedForUser($usertofilter, 0, 1);
			}
		}

		// Search all projects
		$sql = "SELECT f.rowid, f.ref as fref, 'nolabel' as flabel, p.rowid as pid, f.ref,
            p.title, p.fk_soc, p.fk_statut, p.public,";
		$sql .= ' s.nom as name';
		$sql .= ' FROM ' . $this->db->prefix() . 'projet as p';
		$sql .= ' LEFT JOIN ' . $this->db->prefix() . 'societe as s ON s.rowid = p.fk_soc,';
		$sql .= ' ' . $this->db->prefix() . 'facture as f';
		$sql .= " WHERE p.entity IN (" . getEntity('project') . ")";
		$sql .= " AND f.fk_projet = p.rowid AND f.fk_statut=0"; //Brouillons seulement
		//if ($projectsListId) $sql.= " AND p.rowid IN (".$this->db->sanitize($projectsListId).")";
		//if ($socid == 0) $sql.= " AND (p.fk_soc=0 OR p.fk_soc IS NULL)";
		//if ($socid > 0)  $sql.= " AND (p.fk_soc=".((int) $socid)." OR p.fk_soc IS NULL)";
		$sql .= " ORDER BY p.ref, f.ref ASC";

		$resql = $this->db->query($sql);
		if ($resql) {
			// Use select2 selector
			if (!empty($conf->use_javascript_ajax)) {
				include_once DOL_DOCUMENT_ROOT . '/core/lib/ajax.lib.php';
				$comboenhancement = ajax_combobox($htmlname, '', 0, $forcefocus);
				$out .= $comboenhancement;
				$morecss = 'minwidth200imp maxwidth500';
			}

			if (empty($option_only)) {
				$out .= '<select class="valignmiddle flat' . ($morecss ? ' ' . $morecss : '') . '"' . ($disabled ? ' disabled="disabled"' : '') . ' id="' . $htmlname . '" name="' . $htmlname . '">';
			}
			if (!empty($show_empty)) {
				$out .= '<option value="0" class="optiongrey">';
				if (!is_numeric($show_empty)) {
					$out .= $show_empty;
				} else {
					$out .= '&nbsp;';
				}
				$out .= '</option>';
			}
			$num = $this->db->num_rows($resql);
			$i = 0;
			if ($num) {
				while ($i < $num) {
					$obj = $this->db->fetch_object($resql);
					// If we ask to filter on a company and user has no permission to see all companies and project is linked to another company, we hide project.
					if ($socid > 0 && (empty($obj->fk_soc) || $obj->fk_soc == $socid) && empty($usertofilter->rights->societe->lire)) {
						// Do nothing
					} else {
						if ($discard_closed == 1 && $obj->fk_statut == Project::STATUS_CLOSED) {
							$i++;
							continue;
						}

						$labeltoshow = '';

						if ($showproject == 'all') {
							$labeltoshow .= dol_trunc($obj->ref, 18); // Invoice ref
							if ($obj->name) {
								$labeltoshow .= ' - ' . $obj->name; // Soc name
							}

							$disabled = 0;
							if ($obj->fk_statut == Project::STATUS_DRAFT) {
								$disabled = 1;
								$labeltoshow .= ' - ' . $langs->trans("Draft");
							} elseif ($obj->fk_statut == Project::STATUS_CLOSED) {
								if ($discard_closed == 2) {
									$disabled = 1;
								}
								$labeltoshow .= ' - ' . $langs->trans("Closed");
							} elseif ($socid > 0 && (!empty($obj->fk_soc) && $obj->fk_soc != $socid)) {
								$disabled = 1;
								$labeltoshow .= ' - ' . $langs->trans("LinkedToAnotherCompany");
							}
						}

						if (!empty($selected) && $selected == $obj->rowid) {
							$out .= '<option value="' . $obj->rowid . '" selected';
							//if ($disabled) $out.=' disabled';						// with select2, field can't be preselected if disabled
							$out .= '>' . $labeltoshow . '</option>';
						} else {
							if ($hideunselectables && $disabled && ($selected != $obj->rowid)) {
								$resultat = '';
							} else {
								$resultat = '<option value="' . $obj->rowid . '"';
								if ($disabled) {
									$resultat .= ' disabled';
								}
								//if ($obj->public) $labeltoshow.=' ('.$langs->trans("Public").')';
								//else $labeltoshow.=' ('.$langs->trans("Private").')';
								$resultat .= '>';
								$resultat .= $labeltoshow;
								$resultat .= '</option>';
							}
							$out .= $resultat;
						}
					}
					$i++;
				}
			}
			if (empty($option_only)) {
				$out .= '</select>';
			}

			return $out;

			$this->db->free($resql);
		} else {
			dol_print_error($this->db);
			return '';
		}
	}

	/**
	 *  Output a combo list with invoices qualified for a third party
	 *
	 * @param int $selected Id invoice preselected
	 * @param string $htmlname Name of HTML select
	 * @param int $maxlength Maximum length of label
	 * @param int $option_only Return only html options lines without the select tag
	 * @param string $show_empty Add an empty line ('1' or string to show for empty line)
	 * @param int $forcefocus Force focus on field (works with javascript only)
	 * @param int $disabled Disabled
	 * @param string $morecss More css added to the select component
	 * @return int                    Nbr of project if OK, <0 if KO
	 */
	public function selectInvoiceRec($selected = '', $htmlname = 'facrecid', $maxlength = 24, $option_only = 0, $show_empty = '1', $forcefocus = 0, $disabled = 0, $morecss = 'maxwidth500')
	{
		global $user, $conf, $langs;

		$out = '';

		dol_syslog('FactureRec::fetch', LOG_DEBUG);

		$sql = 'SELECT f.rowid, f.entity, f.titre as title, f.suspended, f.fk_soc';
		//$sql.= ', el.fk_source';
		$sql .= ' FROM ' . MAIN_DB_PREFIX . 'facture_rec as f';
		$sql .= " WHERE f.entity IN (" . getEntity('invoice') . ")";
		$sql .= " ORDER BY f.titre ASC";

		$resql = $this->db->query($sql);
		if ($resql) {
			// Use select2 selector
			if (!empty($conf->use_javascript_ajax)) {
				include_once DOL_DOCUMENT_ROOT . '/core/lib/ajax.lib.php';
				$comboenhancement = ajax_combobox($htmlname, '', 0, $forcefocus);
				$out .= $comboenhancement;
				$morecss = 'minwidth200imp maxwidth500';
			}

			if (empty($option_only)) {
				$out .= '<select class="valignmiddle flat' . ($morecss ? ' ' . $morecss : '') . '"' . ($disabled ? ' disabled="disabled"' : '') . ' id="' . $htmlname . '" name="' . $htmlname . '">';
			}
			if (!empty($show_empty)) {
				$out .= '<option value="0" class="optiongrey">';
				if (!is_numeric($show_empty)) {
					$out .= $show_empty;
				} else {
					$out .= '&nbsp;';
				}
				$out .= '</option>';
			}
			$num = $this->db->num_rows($resql);
			if ($num) {
				while ($obj = $this->db->fetch_object($resql)) {
					$labeltoshow = dol_trunc($obj->title, 18); // Invoice ref

					$disabled = 0;
					if (!empty($obj->suspended)) {
						$disabled = 1;
						$labeltoshow .= ' - ' . $langs->trans("Closed");
					}


					if (!empty($selected) && $selected == $obj->rowid) {
						$out .= '<option value="' . $obj->rowid . '" selected';
						//if ($disabled) $out.=' disabled';						// with select2, field can't be preselected if disabled
						$out .= '>' . $labeltoshow . '</option>';
					} else {
						if ($disabled && ($selected != $obj->rowid)) {
							$resultat = '';
						} else {
							$resultat = '<option value="' . $obj->rowid . '"';
							if ($disabled) {
								$resultat .= ' disabled';
							}
							$resultat .= '>';
							$resultat .= $labeltoshow;
							$resultat .= '</option>';
						}
						$out .= $resultat;
					}
				}
			}
			if (empty($option_only)) {
				$out .= '</select>';
			}

			print $out;

			$this->db->free($resql);
			return $num;
		} else {
			$this->errors[] = $this->db->lasterror;
			return -1;
		}
	}

	/**
	 * Output the component to make advanced search criteries
	 *
	 * @param array $arrayofcriterias Array of available search criterias. Example: array($object->element => $object->fields, 'otherfamily' => otherarrayoffields, ...)
	 * @param array $search_component_params Array of selected search criterias
	 * @param array $arrayofinputfieldsalreadyoutput Array of input fields already inform. The component will not generate a hidden input field if it is in this list.
	 * @param string $search_component_params_hidden String with $search_component_params criterias
	 * @return    string                                              HTML component for advanced search
	 */
	public function searchComponent($arrayofcriterias, $search_component_params, $arrayofinputfieldsalreadyoutput = array(), $search_component_params_hidden = '')
	{
		global $langs;

		$ret = '';

		$ret .= '<div class="divadvancedsearchfieldcomp inline-block">';
		//$ret .= '<button type="submit" class="liste_titre button_removefilter" name="button_removefilter_x" value="x"><span class="fa fa-remove"></span></button>';
		$ret .= '<a href="#" class="dropdownsearch-toggle unsetcolor">';
		$ret .= '<span class="fas fa-filter linkobject boxfilter paddingright pictofixedwidth" title="' . dol_escape_htmltag($langs->trans("Filters")) . '" id="idsubimgproductdistribution"></span>';
		//$ret .= $langs->trans("Filters");
		$ret .= '</a>';

		$ret .= '<div class="divadvancedsearchfieldcompinput inline-block minwidth500 maxwidth300onsmartphone">';

		// Show select fields as tags.
		$ret .= '<div name="divsearch_component_params" class="noborderbottom search_component_params inline-block valignmiddle">';

		if ($search_component_params_hidden) {
			if (!preg_match('/^\(.*\)$/', $search_component_params_hidden)) {    // If $search_component_params_hidden does not start and end with ()
				$search_component_params_hidden .= '(' . $search_component_params_hidden . ')';
			}
			$errormessage = '';
			$searchtags = forgeSQLFromUniversalSearchCriteria($search_component_params_hidden, $errormessage);
			if ($errormessage) {
				print 'ERROR in parsing search string: ' . dol_escape_htmltag($errormessage);
			}
			//var_dump($searchtags);
			$ret .= '<span class="marginleftonlyshort valignmiddle tagsearch"><span class="tagsearchdelete select2-selection__choice__remove">x</span> ' . dol_escape_htmltag($searchtags) . '</span>';
		}

		//$ret .= '<button type="submit" class="liste_titre button_search paddingleftonly" name="button_search_x" value="x"><span class="fa fa-search"></span></button>';

		//$ret .= search_component_params
		//$texttoshow = '<div class="opacitymedium inline-block search_component_searchtext">'.$langs->trans("Search").'</div>';
		//$ret .= '<div class="search_component inline-block valignmiddle">'.$texttoshow.'</div>';

		$show_search_component_params_hidden = 1;
		if ($show_search_component_params_hidden) {
			$ret .= '<input type="hidden" name="show_search_component_params_hidden" value="1">';
		}
		$ret .= "<!-- We store the full search string into this field. For example: (t.ref:like:'SO-%') and ((t.ref:like:'CO-%') or (t.ref:like:'AA%')) -->";
		$ret .= '<input type="hidden" name="search_component_params_hidden" value="' . dol_escape_htmltag($search_component_params_hidden) . '">';
		// For compatibility with forms that show themself the search criteria in addition of this component, we output the fields
		foreach ($arrayofcriterias as $criterias) {
			foreach ($criterias as $criteriafamilykey => $criteriafamilyval) {
				if (in_array('search_' . $criteriafamilykey, $arrayofinputfieldsalreadyoutput)) {
					continue;
				}
				if (in_array($criteriafamilykey, array('rowid', 'ref_ext', 'entity', 'extraparams'))) {
					continue;
				}
				if (in_array($criteriafamilyval['type'], array('date', 'datetime', 'timestamp'))) {
					$ret .= '<input type="hidden" name="search_' . $criteriafamilykey . '_start">';
					$ret .= '<input type="hidden" name="search_' . $criteriafamilykey . '_startyear">';
					$ret .= '<input type="hidden" name="search_' . $criteriafamilykey . '_startmonth">';
					$ret .= '<input type="hidden" name="search_' . $criteriafamilykey . '_startday">';
					$ret .= '<input type="hidden" name="search_' . $criteriafamilykey . '_end">';
					$ret .= '<input type="hidden" name="search_' . $criteriafamilykey . '_endyear">';
					$ret .= '<input type="hidden" name="search_' . $criteriafamilykey . '_endmonth">';
					$ret .= '<input type="hidden" name="search_' . $criteriafamilykey . '_endday">';
				} else {
					$ret .= '<input type="hidden" name="search_' . $criteriafamilykey . '">';
				}
			}
		}

		$ret .= '</div>';

		$ret .= "<!-- Syntax of Generic filter string: t.ref:like:'SO-%', t.date_creation:<:'20160101', t.date_creation:<:'2016-01-01 12:30:00', t.nature:is:NULL, t.field2:isnot:NULL -->\n";
		$ret .= '<input type="text" placeholder="' . $langs->trans("Search") . '" name="search_component_params_input" class="noborderbottom search_component_input" value="">';

		$ret .= '</div>';
		$ret .= '</div>';

		return $ret;
	}

	/**
	 * selectModelMail
	 *
	 * @param string $prefix Prefix
	 * @param string $modelType Model type
	 * @param int $default 1=Show also Default mail template
	 * @param int $addjscombo Add js combobox
	 * @return  string                HTML select string
	 */
	public function selectModelMail($prefix, $modelType = '', $default = 0, $addjscombo = 0)
	{
		global $langs, $user;

		$retstring = '';

		$TModels = array();

		include_once DOL_DOCUMENT_ROOT . '/core/class/html.formmail.class.php';
		$formmail = new FormMail($this->db);
		$result = $formmail->fetchAllEMailTemplate($modelType, $user, $langs);

		if ($default) {
			$TModels[0] = $langs->trans('DefaultMailModel');
		}
		if ($result > 0) {
			foreach ($formmail->lines_model as $model) {
				$TModels[$model->id] = $model->label;
			}
		}

		$retstring .= '<select class="flat" id="select_' . $prefix . 'model_mail" name="' . $prefix . 'model_mail">';

		foreach ($TModels as $id_model => $label_model) {
			$retstring .= '<option value="' . $id_model . '"';
			$retstring .= ">" . $label_model . "</option>";
		}

		$retstring .= "</select>";

		if ($addjscombo) {
			$retstring .= ajax_combobox('select_' . $prefix . 'model_mail');
		}

		return $retstring;
	}

	/**
	 * Output the buttons to submit a creation/edit form
	 *
	 * @param string $save_label Alternative label for save button
	 * @param string $cancel_label Alternative label for cancel button
	 * @param array $morebuttons Add additional buttons between save and cancel
	 * @param bool $withoutdiv Option to remove enclosing centered div
	 * @param string $morecss More CSS
	 * @param string $dol_openinpopup If the button are shown in a context of a page shown inside a popup, we put here the string name of popup.
	 * @return    string                        Html code with the buttons
	 */
	public function buttonsSaveCancel($save_label = 'Save', $cancel_label = 'Cancel', $morebuttons = array(), $withoutdiv = 0, $morecss = '', $dol_openinpopup = '')
	{
		global $langs;

		$buttons = array();

		$save = array(
			'name' => 'save',
			'label_key' => $save_label,
		);

		if ($save_label == 'Create' || $save_label == 'Add') {
			$save['name'] = 'add';
		} elseif ($save_label == 'Modify') {
			$save['name'] = 'edit';
		}

		$cancel = array(
			'name' => 'cancel',
			'label_key' => 'Cancel',
		);

		!empty($save_label) ? $buttons[] = $save : '';

		if (!empty($morebuttons)) {
			$buttons[] = $morebuttons;
		}

		!empty($cancel_label) ? $buttons[] = $cancel : '';

		$retstring = $withoutdiv ? '' : '<div class="center">';

		foreach ($buttons as $button) {
			$addclass = empty($button['addclass']) ? '' : $button['addclass'];
			$retstring .= '<input type="submit" class="button button-' . $button['name'] . ($morecss ? ' ' . $morecss : '') . ' ' . $addclass . '" name="' . $button['name'] . '" value="' . dol_escape_htmltag($langs->trans($button['label_key'])) . '">';
		}
		$retstring .= $withoutdiv ? '' : '</div>';

		if ($dol_openinpopup) {
			$retstring .= '<!-- buttons are shown into a $dol_openinpopup=' . $dol_openinpopup . ' context, so we enable the close of dialog on cancel -->' . "\n";
			$retstring .= '<script nonce="' . getNonce() . '">';
			$retstring .= 'jQuery(".button-cancel").click(function(e) {
				e.preventDefault(); console.log(\'We click on cancel in iframe popup ' . $dol_openinpopup . '\');
				window.parent.jQuery(\'#idfordialog' . $dol_openinpopup . '\').dialog(\'close\');
				 });';
			$retstring .= '</script>';
		}

		return $retstring;
	}
}<|MERGE_RESOLUTION|>--- conflicted
+++ resolved
@@ -2602,14 +2602,16 @@
 		}
 
 		$sql = "SELECT ";
-<<<<<<< HEAD
+
+
 		// Add select from hooks
 		$parameters = array();
 		$reshook = $hookmanager->executeHooks('selectProductsListSelect', $parameters); // Note that $action and $object may have been modified by hook
-		$sql .= $selectFields.$selectFieldsGrouped.$hookmanager->resPrint;
-=======
-		$sql .= $selectFields . $selectFieldsGrouped;
->>>>>>> 534f1868
+    if ($reshook > 0) {
+		  $sql .= $selectFields.$selectFieldsGrouped.$hookmanager->resPrint;
+    } else {
+      $sql .= $hookmanager->resPrint;
+    }
 
 		if (!empty($conf->global->PRODUCT_SORT_BY_CATEGORY)) {
 			//Product category
@@ -2655,15 +2657,13 @@
 			$sql .= " DESC LIMIT 1) as price_by_qty";
 			$selectFields .= ", price_rowid, price_by_qty";
 		}
-<<<<<<< HEAD
+
 		$sql .= " FROM ".$this->db->prefix()."product as p";
 		// Add from (left join) from hooks
 		$parameters = array();
 		$reshook = $hookmanager->executeHooks('selectProductsListFrom', $parameters); // Note that $action and $object may have been modified by hook
 		$sql .= $hookmanager->resPrint;
-=======
-		$sql .= " FROM " . $this->db->prefix() . "product as p";
->>>>>>> 534f1868
+
 		if (count($warehouseStatusArray)) {
 			$sql .= " LEFT JOIN " . $this->db->prefix() . "product_stock as ps on ps.fk_product = p.rowid";
 			$sql .= " LEFT JOIN " . $this->db->prefix() . "entrepot as e on ps.fk_entrepot = e.rowid AND e.entity IN (" . getEntity('stock') . ")";
