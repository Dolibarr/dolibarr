<?php
/* Copyright (c) 2002-2007 Rodolphe Quiedeville  <rodolphe@quiedeville.org>
 * Copyright (C) 2004-2012 Laurent Destailleur   <eldy@users.sourceforge.net>
 * Copyright (C) 2004      Benoit Mortier        <benoit.mortier@opensides.be>
 * Copyright (C) 2004      Sebastien Di Cintio   <sdicintio@ressource-toi.org>
 * Copyright (C) 2004      Eric Seigne           <eric.seigne@ryxeo.com>
 * Copyright (C) 2005-2012 Regis Houssin         <regis@dolibarr.fr>
 * Copyright (C) 2006      Andre Cianfarani      <acianfa@free.fr>
 * Copyright (C) 2006      Marc Barilley/Ocebo   <marc@ocebo.com>
 * Copyright (C) 2007      Franky Van Liedekerke <franky.van.liedekerker@telenet.be>
 * Copyright (C) 2007      Patrick Raguin        <patrick.raguin@gmail.com>
 * Copyright (C) 2010      Juanjo Menent         <jmenent@2byte.es>
 * Copyright (C) 2010      Philippe Grand        <philippe.grand@atoo-net.com>
 * Copyright (C) 2011      Herve Prot            <herve.prot@symeos.com>
 *
 * This program is free software; you can redistribute it and/or modify
 * it under the terms of the GNU General Public License as published by
 * the Free Software Foundation; either version 2 of the License, or
 * (at your option) any later version.
 *
 * This program is distributed in the hope that it will be useful,
 * but WITHOUT ANY WARRANTY; without even the implied warranty of
 * MERCHANTABILITY or FITNESS FOR A PARTICULAR PURPOSE.  See the
 * GNU General Public License for more details.
 *
 * You should have received a copy of the GNU General Public License
 * along with this program. If not, see <http://www.gnu.org/licenses/>.
 */

/**
 *	\file       htdocs/core/class/html.form.class.php
 *  \ingroup    core
 *	\brief      File of class with all html predefined components
 */


/**
 *	Class to manage generation of HTML components
 *	Only common components must be here.
 */
class Form
{
    var $db;
    var $error;
    var $num;

    // Cache arrays
    var $cache_types_paiements=array();
    var $cache_conditions_paiements=array();
    var $cache_availability=array();
    var $cache_demand_reason=array();
    var $cache_type_fees=array();
    var $cache_currencies=array();
    var $cache_vatrates=array();

    var $tva_taux_value;
    var $tva_taux_libelle;


    /**
     * Constructor
     *
     * @param		DoliDB		$db      Database handler
     */
    public function __construct($db)
    {
        $this->db = $db;
    }

    /**
     * Output key field for an editable field
     *
     * @param   string	$text			Text of label or key to translate
     * @param   string	$htmlname		Name of select field
     * @param   string	$preselected	Name of Value to show/edit (not used in this function)
     * @param	object	$object			Object
     * @param	boolean	$perm			Permission to allow button to edit parameter
     * @param	string	$typeofdata		Type of data ('string' by default, 'email', 'numeric:99', 'text' or 'textarea:rows:cols', 'day' or 'datepicker', 'ckeditor:dolibarr_zzz:width:height:savemethod:1:rows:cols', 'select:xxx'...)
     * @param	string	$moreparam		More param to add on a href URL
     * @return	string					HTML edit field
     */
    function editfieldkey($text, $htmlname, $preselected, $object, $perm, $typeofdata='string', $moreparam='')
    {
        global $conf,$langs;

        $ret='';

        // TODO change for compatibility
        if (! empty($conf->global->MAIN_USE_JQUERY_JEDITABLE) && ! preg_match('/^select;/',$typeofdata))
        {
            if ($perm)
            {
                $tmp=explode(':',$typeofdata);
                $ret.= '<div class="editkey_'.$tmp[0].' '.$tmp[1].'" id="'.$htmlname.'">';
                $ret.= $langs->trans($text);
                $ret.= '</div>'."\n";
            }
            else
            {
                $ret.= $langs->trans($text);
            }
        }
        else
        {
            $ret.='<table class="nobordernopadding" width="100%"><tr><td nowrap="nowrap">';
            $ret.=$langs->trans($text);
            $ret.='</td>';
            if (GETPOST('action') != 'edit'.$htmlname && $perm) $ret.='<td align="right"><a href="'.$_SERVER["PHP_SELF"].'?action=edit'.$htmlname.'&amp;id='.$object->id.$moreparam.'">'.img_edit($langs->trans('Edit'),1).'</a></td>';
            $ret.='</tr></table>';
        }

        return $ret;
    }

    /**
     * Output val field for an editable field
     *
     * @param	string	$text			Text of label (not used in this function)
     * @param	string	$htmlname		Name of select field
     * @param	string	$value			Value to show/edit
     * @param	object	$object			Object
     * @param	boolean	$perm			Permission to allow button to edit parameter
     * @param	string	$typeofdata		Type of data ('string' by default, 'email', 'numeric:99', 'text' or 'textarea:rows:cols', 'day' or 'datepicker', 'ckeditor:dolibarr_zzz:width:height:savemethod:toolbarstartexpanded:rows:cols', 'select:xxx'...)
     * @param	string	$editvalue		When in edit mode, use this value as $value instead of value
     * @param	object	$extObject		External object
     * @param	string	$success		Success message
     * @param	string	$moreparam		More param to add on a href URL
     * @return  string					HTML edit field
     */
    function editfieldval($text, $htmlname, $value, $object, $perm, $typeofdata='string', $editvalue='', $extObject=null, $success=null, $moreparam='')
    {
        global $conf,$langs,$db;

        $ret='';

        // When option to edit inline is activated
        // TODO change for compatibility
        if (! empty($conf->global->MAIN_USE_JQUERY_JEDITABLE) && ! preg_match('/^select;/',$typeofdata))
        {
            $ret.=$this->editInPlace($object, $value, $htmlname, $perm, $typeofdata, $editvalue, $extObject, $success);
        }
        else
        {
            if (GETPOST('action') == 'edit'.$htmlname)
            {
                $ret.="\n";
                $ret.='<form method="post" action="'.$_SERVER["PHP_SELF"].($moreparam?'?'.$moreparam:'').'">';
                $ret.='<input type="hidden" name="action" value="set'.$htmlname.'">';
                $ret.='<input type="hidden" name="token" value="'.$_SESSION['newtoken'].'">';
                $ret.='<input type="hidden" name="id" value="'.$object->id.'">';
                $ret.='<table class="nobordernopadding" cellpadding="0" cellspacing="0">';
                $ret.='<tr><td>';
                if (preg_match('/^(string|email|numeric)/',$typeofdata))
                {
                    $tmp=explode(':',$typeofdata);
                    $ret.='<input type="text" id="'.$htmlname.'" name="'.$htmlname.'" value="'.($editvalue?$editvalue:$value).'"'.($tmp[1]?' size="'.$tmp[1].'"':'').'>';
                }
                else if (preg_match('/^text/',$typeofdata) || preg_match('/^note/',$typeofdata))
                {
                    $tmp=explode(':',$typeofdata);
                    $ret.='<textarea id="'.$htmlname.'" name="'.$htmlname.'" wrap="soft" rows="'.($tmp[1]?$tmp[1]:'20').'" cols="'.($tmp[2]?$tmp[2]:'100').'">'.($editvalue?$editvalue:$value).'</textarea>';
                }
                else if ($typeofdata == 'day' || $typeofdata == 'datepicker')
                {
                    $ret.=$this->form_date($_SERVER['PHP_SELF'].'?id='.$object->id,$value,$htmlname);
                }
                else if (preg_match('/^select;/',$typeofdata))
                {
                     $arraydata=explode(',',preg_replace('/^select;/','',$typeofdata));
                     foreach($arraydata as $val)
                     {
                         $tmp=explode(':',$val);
                         $arraylist[$tmp[0]]=$tmp[1];
                     }
                     $ret.=$this->selectarray($htmlname,$arraylist,$value);
                }
                else if (preg_match('/^ckeditor/',$typeofdata))
                {
                    $tmp=explode(':',$typeofdata);
                    require_once(DOL_DOCUMENT_ROOT."/core/class/doleditor.class.php");
                    $doleditor=new DolEditor($htmlname, ($editvalue?$editvalue:$value), ($tmp[2]?$tmp[2]:''), ($tmp[3]?$tmp[3]:'100'), ($tmp[1]?$tmp[1]:'dolibarr_notes'), 'In', ($tmp[5]?$tmp[5]:0), true, true, ($tmp[6]?$tmp[6]:'20'), ($tmp[7]?$tmp[7]:'100'));
                    $ret.=$doleditor->Create(1);
                }
                $ret.='</td>';
                if ($typeofdata != 'day' && $typeofdata != 'datepicker') $ret.='<td align="left"><input type="submit" class="button" value="'.$langs->trans("Modify").'"></td>';
                $ret.='</tr></table>'."\n";
                $ret.='</form>'."\n";
            }
            else
            {
                if ($typeofdata == 'email')   $ret.=dol_print_email($value,0,0,0,0,1);
                elseif (preg_match('/^text/',$typeofdata) || preg_match('/^note/',$typeofdata))  $ret.=dol_htmlentitiesbr($value);
                elseif ($typeofdata == 'day' || $typeofdata == 'datepicker') $ret.=dol_print_date($value,'day');
                else if (preg_match('/^select;/',$typeofdata))
                {
                    $arraydata=explode(',',preg_replace('/^select;/','',$typeofdata));
                    foreach($arraydata as $val)
                    {
                        $tmp=explode(':',$val);
                        $arraylist[$tmp[0]]=$tmp[1];
                    }
                    $ret.=$arraylist[$value];
                }
                else if (preg_match('/^ckeditor/',$typeofdata))
                {
                    $tmpcontent=dol_htmlentitiesbr($value);
                    if (! empty($conf->global->MAIN_DISABLE_NOTES_TAB))
                    {
                        $firstline=preg_replace('/<br>.*/','',$tmpcontent);
                        $firstline=preg_replace('/[\n\r].*/','',$firstline);
                        $tmpcontent=$firstline.((strlen($firstline) != strlen($tmpcontent))?'...':'');
                    }
                    $ret.=$tmpcontent;
                }
                else $ret.=$value;
            }
        }
        return $ret;
    }

    /**
     * Output edit in place form
     *
     * @param	object	$object			Object
     * @param	string	$value			Value to show/edit
     * @param	string	$htmlname		DIV ID (field name)
     * @param	int		$condition		Condition to edit
     * @param	string	$inputType		Type of input ('numeric', 'datepicker', 'textarea:rows:cols', 'ckeditor:dolibarr_zzz:width:height:?:1:rows:cols', 'select:xxx')
     * @param	string	$editvalue		When in edit mode, use this value as $value instead of value
     * @param	object	$extObject		External object
     * @param	string	$success		Success message
     * @return	string   		      	HTML edit in place
     */
    private function editInPlace($object, $value, $htmlname, $condition, $inputType='textarea', $editvalue=null, $extObject=null, $success=null)
    {
        global $conf;

        $out='';

        // Check parameters
        if ($inputType == 'textarea') $value = dol_nl2br($value);
        else if (preg_match('/^numeric/',$inputType)) $value = price($value);
        else if ($inputType == 'datepicker') $value = dol_print_date($value, 'day');

        if ($condition)
        {
            $element		= false;
            $table_element	= false;
            $fk_element		= false;
            $loadmethod		= false;
            $savemethod		= false;
            $ext_element	= false;
            $button_only	= false;

            if (is_object($object))
            {
                $element = $object->element;
                $table_element = $object->table_element;
                $fk_element = $object->id;
            }

            if (is_object($extObject))
            {
                $ext_element = $extObject->element;
            }

            if (preg_match('/^(string|email|numeric)/',$inputType))
            {
                $tmp=explode(':',$inputType);
                $inputType=$tmp[0]; $inputOption=$tmp[1];
                if (! empty($tmp[2])) $savemethod=$tmp[2];
            }
            else if (preg_match('/^datepicker/',$inputType))
            {
                $tmp=explode(':',$inputType);
                $inputType=$tmp[0]; $inputOption=$tmp[1];
                if (! empty($tmp[2])) $savemethod=$tmp[2];

                $out.= '<input id="timestamp" type="hidden"/>'."\n"; // Use for timestamp format
            }
            else if (preg_match('/^(select|autocomplete)/',$inputType))
            {
                $tmp=explode(':',$inputType);
                $inputType=$tmp[0]; $loadmethod=$tmp[1];
                if (! empty($tmp[2])) $savemethod=$tmp[2];
                if (! empty($tmp[3])) $button_only=true;
            }
            else if (preg_match('/^textarea/',$inputType))
            {
            	$tmp=explode(':',$inputType);
            	$inputType=$tmp[0];
            	if (! empty($tmp[1])) $rows=$tmp[1];
            	if (! empty($tmp[2])) $cols=$tmp[2];
            }
            else if (preg_match('/^ckeditor/',$inputType))
            {
                $tmp=explode(':',$inputType);
                $inputType=$tmp[0]; $toolbar=$tmp[1];
                if (! empty($tmp[2])) $width=$tmp[2];
                if (! empty($tmp[3])) $heigth=$tmp[3];
                if (! empty($tmp[4])) $savemethod=$tmp[4];

                if (! empty($conf->fckeditor->enabled))
                {
                    $out.= '<input id="ckeditor_toolbar" value="'.$toolbar.'" type="hidden"/>'."\n";
                }
                else
                {
                    $inputType = 'textarea';
                }
            }

            $out.= '<input id="element_'.$htmlname.'" value="'.$element.'" type="hidden"/>'."\n";
            $out.= '<input id="table_element_'.$htmlname.'" value="'.$table_element.'" type="hidden"/>'."\n";
            $out.= '<input id="fk_element_'.$htmlname.'" value="'.$fk_element.'" type="hidden"/>'."\n";
            $out.= '<input id="loadmethod_'.$htmlname.'" value="'.$loadmethod.'" type="hidden"/>'."\n";
            if (! empty($savemethod))	$out.= '<input id="savemethod_'.$htmlname.'" value="'.$savemethod.'" type="hidden"/>'."\n";
            if (! empty($ext_element))	$out.= '<input id="ext_element_'.$htmlname.'" value="'.$ext_element.'" type="hidden"/>'."\n";
            if (! empty($success))		$out.= '<input id="success_'.$htmlname.'" value="'.$success.'" type="hidden"/>'."\n";

            $out.= '<div id="viewval_'.$htmlname.'" class="viewval_'.$inputType.($button_only ? ' inactive' : ' active').'">'.$value.'</div>'."\n";
            $out.= '<div id="editval_'.$htmlname.'" class="editval_'.$inputType.($button_only ? ' inactive' : ' active').' hideobject">'.(! empty($editvalue) ? $editvalue : $value).'</div>'."\n";
        }
        else
        {
            $out = $value;
        }

        return $out;
    }

    /**
     *	Show a text and picto with tooltip on text or picto
     *
     *	@param	string		$text				Text to show
     *	@param	string		$htmltext			Content html of tooltip. Must be HTML/UTF8 encoded.
     *	@param	int			$tooltipon			1=tooltip sur texte, 2=tooltip sur picto, 3=tooltip sur les 2
     *	@param	int			$direction			-1=Le picto est avant, 0=pas de picto, 1=le picto est apres
     *	@param	string		$img				Code img du picto (use img_xxx() function to get it)
     *	@param	string		$extracss			Add a CSS style to td tags
     *	@param	int			$notabs				Do not include table and tr tags
     *	@param	string		$incbefore			Include code before the text
     *	@param	int			$noencodehtmltext	Do not encode into html entity the htmltext
     *	@return	string							Code html du tooltip (texte+picto)
     *	@see	Use function textwithpicto if you can.
     */
    function textwithtooltip($text,$htmltext,$tooltipon=1,$direction=0,$img='',$extracss='',$notabs=0,$incbefore='',$noencodehtmltext=0)
    {
        global $conf;

        if ($incbefore) $text = $incbefore.$text;
        if (! $htmltext) return $text;

        // Sanitize tooltip
        $htmltext=str_replace("\\","\\\\",$htmltext);
        $htmltext=str_replace("\r","",$htmltext);
        $htmltext=str_replace("\n","",$htmltext);

        $htmltext=str_replace('"',"&quot;",$htmltext);
        if ($tooltipon == 2 || $tooltipon == 3) $paramfortooltipimg=' class="classfortooltip'.($extracss?' '.$extracss:'').'" title="'.($noencodehtmltext?$htmltext:dol_escape_htmltag($htmltext,1)).'"'; // Attribut to put on td img tag to store tooltip
        else $paramfortooltipimg =($extracss?' class="'.$extracss.'"':''); // Attribut to put on td text tag
        if ($tooltipon == 1 || $tooltipon == 3) $paramfortooltiptd=' class="classfortooltip'.($extracss?' '.$extracss:'').'" title="'.($noencodehtmltext?$htmltext:dol_escape_htmltag($htmltext,1)).'"'; // Attribut to put on td tag to store tooltip
        else $paramfortooltiptd =($extracss?' class="'.$extracss.'"':''); // Attribut to put on td text tag

        $s="";
        if (empty($notabs)) $s.='<table class="nobordernopadding" summary=""><tr>';
        if ($direction > 0)
        {
            if ($text != '')
            {
                $s.='<td'.$paramfortooltiptd.'>'.$text;
                if ($direction) $s.='&nbsp;';
                $s.='</td>';
            }
            if ($direction) $s.='<td'.$paramfortooltipimg.' valign="top" width="14">'.$img.'</td>';
        }
        else
        {
            if ($direction) $s.='<td'.$paramfortooltipimg.' valign="top" width="14">'.$img.'</td>';
            if ($text != '')
            {
                $s.='<td'.$paramfortooltiptd.'>';
                if ($direction) $s.='&nbsp;';
                $s.=$text.'</td>';
            }
        }
        if (empty($notabs)) $s.='</tr></table>';

        return $s;
    }

    /**
     *	Show a text with a picto and a tooltip on picto
     *
     *	@param	string	$text				Text to show
     *	@param  string	$htmltext	     	Content of tooltip
     *	@param	int		$direction			1=Icon is after text, -1=Icon is before text, 0=no icon
     * 	@param	string	$type				Type of picto (info, help, warning, superadmin...)
     *  @param  string	$extracss           Add a CSS style to td tags
     *  @param  int		$noencodehtmltext   Do not encode into html entity the htmltext
     * 	@return	string						HTML code of text, picto, tooltip
     */
    function textwithpicto($text,$htmltext,$direction=1,$type='help',$extracss='',$noencodehtmltext=0)
    {
        global $conf;

        if ("$type" == "0") $type='info';	// For backward compatibility

        $alt='';
        // If info or help with no javascript, show only text
        if (empty($conf->use_javascript_ajax))
        {
            if ($type == 'info' || $type == 'help')	return $text;
            else { $alt=$htmltext; $htmltext='';
            }
        }
        // If info or help with smartphone, show only text
        if (! empty($conf->browser->phone))
        {
            if ($type == 'info' || $type == 'help') return $text;
        }
        // Info or help
        if ($type == 'info') 				$img=img_help(0,$alt);
        if ($type == 'help' || $type ==1)	$img=img_help(1,$alt);
        if ($type == 'superadmin') 			$img=img_picto($alt,"redstar");
        if ($type == 'admin')				$img=img_picto($alt,"star");
        // Warnings
        if ($type == 'warning') 			$img=img_warning($alt);

        return $this->textwithtooltip($text,$htmltext,2,$direction,$img,$extracss,0,'',$noencodehtmltext);
    }

    /**
     *  Return combo list of activated countries, into language of user
     *
     *  @param	string	$selected       Id or Code or Label of preselected country
     *  @param  string	$htmlname       Name of html select object
     *  @param  string	$htmloption     Options html on select object
     *  @return	void
     */
    function select_pays($selected='',$htmlname='pays_id',$htmloption='')
    {
        print $this->select_country($selected,$htmlname,$htmloption);
    }

    /**
     *  Return combo list of activated countries, into language of user
     *
     *  @param	string	$selected       Id or Code or Label of preselected country
     *  @param  string	$htmlname       Name of html select object
     *  @param  string	$htmloption     Options html on select object
     *  @return string           		HTML string with select
     */
    function select_country($selected='',$htmlname='pays_id',$htmloption='')
    {
        global $conf,$langs;

        $langs->load("dict");

        $out='';
        $countryArray=array();
        $label=array();

        $sql = "SELECT rowid, code as code_iso, libelle as label";
        $sql.= " FROM ".MAIN_DB_PREFIX."c_pays";
        $sql.= " WHERE active = 1";
        $sql.= " ORDER BY code ASC";

        dol_syslog(get_class($this)."::select_country sql=".$sql);
        $resql=$this->db->query($sql);
        if ($resql)
        {
            $out.= '<select id="select'.$htmlname.'" class="flat selectpays" name="'.$htmlname.'" '.$htmloption.'>';
            $num = $this->db->num_rows($resql);
            $i = 0;
            if ($num)
            {
                $foundselected=false;

                while ($i < $num)
                {
                    $obj = $this->db->fetch_object($resql);
                    $countryArray[$i]['rowid'] 		= $obj->rowid;
                    $countryArray[$i]['code_iso'] 	= $obj->code_iso;
                    $countryArray[$i]['label']		= ($obj->code_iso && $langs->transnoentitiesnoconv("Country".$obj->code_iso)!="Country".$obj->code_iso?$langs->transnoentitiesnoconv("Country".$obj->code_iso):($obj->label!='-'?$obj->label:''));
                    $label[$i] 	= $countryArray[$i]['label'];
                    $i++;
                }

                array_multisort($label, SORT_ASC, $countryArray);

                foreach ($countryArray as $row)
                {
                    //print 'rr'.$selected.'-'.$row['label'].'-'.$row['code_iso'].'<br>';
                    if ($selected && $selected != '-1' && ($selected == $row['rowid'] || $selected == $row['code_iso'] || $selected == $row['label']) )
                    {
                        $foundselected=true;
                        $out.= '<option value="'.$row['rowid'].'" selected="selected">';
                    }
                    else
                    {
                        $out.= '<option value="'.$row['rowid'].'">';
                    }
                    $out.= $row['label'];
                    if ($row['code_iso']) $out.= ' ('.$row['code_iso'] . ')';
                    $out.= '</option>';
                }
            }
            $out.= '</select>';
        }
        else
        {
            dol_print_error($this->db);
        }

        return $out;
    }

    /**
     *	Return list of types of lines (product or service)
     * 	Example: 0=product, 1=service, 9=other (for external module)
     *
     *	@param  string	$selected       Preselected type
     *	@param  string	$htmlname       Name of field in html form
     * 	@param	int		$showempty		Add an empty field
     * 	@param	int		$hidetext		Do not show label before combo box
     * 	@param	string	$forceall		Force to show products and services in combo list, whatever are activated modules
     *  @return	void
     */
    function select_type_of_lines($selected='',$htmlname='type',$showempty=0,$hidetext=0,$forceall=0)
    {
        global $db,$langs,$user,$conf;

        // If product & services are enabled or both disabled.
        if ($forceall || ($conf->product->enabled && $conf->service->enabled)
        || (empty($conf->product->enabled) && empty($conf->service->enabled)))
        {
            if (empty($hidetext)) print $langs->trans("Type").': ';
            print '<select class="flat" name="'.$htmlname.'">';
            if ($showempty)
            {
                print '<option value="-1"';
                if ($selected == -1) print ' selected="selected"';
                print '>&nbsp;</option>';
            }

            print '<option value="0"';
            if (0 == $selected) print ' selected="selected"';
            print '>'.$langs->trans("Product");

            print '<option value="1"';
            if (1 == $selected) print ' selected="selected"';
            print '>'.$langs->trans("Service");

            print '</select>';
            //if ($user->admin) print info_admin($langs->trans("YouCanChangeValuesForThisListFromDictionnarySetup"),1);
        }
        if (! $forceall && empty($conf->product->enabled) && $conf->service->enabled)
        {
            print '<input type="hidden" name="'.$htmlname.'" value="1">';
        }
        if (! $forceall && $conf->product->enabled && empty($conf->service->enabled))
        {
            print '<input type="hidden" name="'.$htmlname.'" value="0">';
        }

    }

    /**
     *	Load into cache cache_types_fees, array of types of fees
     *
     *	@return     int             Nb of lines loaded, 0 if already loaded, <0 if ko
     *	TODO move in DAO class
     */
    function load_cache_types_fees()
    {
        global $langs;

        $langs->load("trips");

        if (count($this->cache_types_fees)) return 0;    // Cache already load

        $sql = "SELECT c.code, c.libelle as label";
        $sql.= " FROM ".MAIN_DB_PREFIX."c_type_fees as c";
        $sql.= " ORDER BY lower(c.libelle) ASC";

        dol_syslog(get_class($this).'::load_cache_types_fees sql='.$sql, LOG_DEBUG);
        $resql=$this->db->query($sql);
        if ($resql)
        {
            $num = $this->db->num_rows($resql);
            $i = 0;

            while ($i < $num)
            {
                $obj = $this->db->fetch_object($resql);

                // Si traduction existe, on l'utilise, sinon on prend le libelle par defaut
                $label=($obj->code != $langs->trans($obj->code) ? $langs->trans($obj->code) : $langs->trans($obj->label));
                $this->cache_types_fees[$obj->code] = $label;
                $i++;
            }
            return $num;
        }
        else
        {
            dol_print_error($this->db);
            return -1;
        }
    }

    /**
     *	Return list of types of notes
     *
     *	@param	string		$selected		Preselected type
     *	@param  string		$htmlname		Name of field in form
     * 	@param	int			$showempty		Add an empty field
     * 	@return	void
     */
    function select_type_fees($selected='',$htmlname='type',$showempty=0)
    {
        global $user, $langs;

        dol_syslog(get_class($this)."::select_type_fees ".$selected.", ".$htmlname, LOG_DEBUG);

        $this->load_cache_types_fees();

        print '<select class="flat" name="'.$htmlname.'">';
        if ($showempty)
        {
            print '<option value="-1"';
            if ($selected == -1) print ' selected="selected"';
            print '>&nbsp;</option>';
        }

        foreach($this->cache_types_fees as $key => $value)
        {
            print '<option value="'.$key.'"';
            if ($key == $selected) print ' selected="selected"';
            print '>';
            print $value;
            print '</option>';
        }

        print '</select>';
        if ($user->admin) print info_admin($langs->trans("YouCanChangeValuesForThisListFromDictionnarySetup"),1);
    }

    /**
     *  Output html form to select a third party
     *
     *	@param	string	$selected       Preselected type
     *	@param  string	$htmlname       Name of field in form
     *  @param  string	$filter         Optionnal filters criteras
     *	@param	int		$showempty		Add an empty field
     * 	@param	int		$showtype		Show third party type in combolist (customer, prospect or supplier)
     * 	@param	int		$forcecombo		Force to use combo box
     *  @param	array	$event			Event options
     * 	@return	string					HTML string with
     */
    function select_company($selected='',$htmlname='socid',$filter='',$showempty=0, $showtype=0, $forcecombo=0, $event=array())
    {
        global $conf,$user,$langs;

        $out='';

        // On recherche les societes
        $sql = "SELECT s.rowid, s.nom, s.client, s.fournisseur, s.code_client, s.code_fournisseur";
        $sql.= " FROM ".MAIN_DB_PREFIX ."societe as s";
        if (!$user->rights->societe->client->voir && !$user->societe_id) $sql .= ", ".MAIN_DB_PREFIX."societe_commerciaux as sc";
        $sql.= " WHERE s.entity IN (".getEntity('societe', 1).")";
        if ($filter) $sql.= " AND ".$filter;
        if (!$user->rights->societe->client->voir && !$user->societe_id) $sql.= " AND s.rowid = sc.fk_soc AND sc.fk_user = " .$user->id;
        $sql.= " ORDER BY nom ASC";

        dol_syslog(get_class($this)."::select_company sql=".$sql);
        $resql=$this->db->query($sql);
        if ($resql)
        {
            if ($conf->use_javascript_ajax && $conf->global->COMPANY_USE_SEARCH_TO_SELECT && ! $forcecombo)
            {
                //$minLength = (is_numeric($conf->global->COMPANY_USE_SEARCH_TO_SELECT)?$conf->global->COMPANY_USE_SEARCH_TO_SELECT:2);

                $out.= ajax_combobox($htmlname, $event);
            }

            $out.= '<select id="'.$htmlname.'" class="flat" name="'.$htmlname.'">';
            if ($showempty) $out.= '<option value="-1"></option>';
            $num = $this->db->num_rows($resql);
            $i = 0;
            if ($num)
            {
                while ($i < $num)
                {
                    $obj = $this->db->fetch_object($resql);
                    $label=$obj->nom;
                    if ($showtype)
                    {
                        if ($obj->client || $obj->fournisseur) $label.=' (';
                        if ($obj->client == 1 || $obj->client == 3) $label.=$langs->trans("Customer");
                        if ($obj->client == 2 || $obj->client == 3) $label.=($obj->client==3?', ':'').$langs->trans("Prospect");
                        if ($obj->fournisseur) $label.=($obj->client?', ':'').$langs->trans("Supplier");
                        if ($obj->client || $obj->fournisseur) $label.=')';
                    }
                    if ($selected > 0 && $selected == $obj->rowid)
                    {
                        $out.= '<option value="'.$obj->rowid.'" selected="selected">'.$label.'</option>';
                    }
                    else
                    {
                        $out.= '<option value="'.$obj->rowid.'">'.$label.'</option>';
                    }
                    $i++;
                }
            }
            $out.= '</select>';
        }
        else
        {
            dol_print_error($this->db);
        }

        return $out;
    }


    /**
     *    	Return HTML combo list of absolute discounts
     *
     *    	@param	string	$selected       Id remise fixe pre-selectionnee
     *    	@param  string	$htmlname       Nom champ formulaire
     *    	@param  string	$filter         Criteres optionnels de filtre
     * 		@param	int		$socid			Id of thirdparty
     * 		@param	int		$maxvalue		Max value for lines that can be selected
     * 		@return	int						Return number of qualifed lines in list
     */
    function select_remises($selected, $htmlname, $filter, $socid, $maxvalue=0)
    {
        global $langs,$conf;

        // On recherche les remises
        $sql = "SELECT re.rowid, re.amount_ht, re.amount_tva, re.amount_ttc,";
        $sql.= " re.description, re.fk_facture_source";
        $sql.= " FROM ".MAIN_DB_PREFIX ."societe_remise_except as re";
        $sql.= " WHERE fk_soc = ".$socid;
        if ($filter) $sql.= " AND ".$filter;
        $sql.= " ORDER BY re.description ASC";

        dol_syslog(get_class($this)."::select_remises sql=".$sql);
        $resql=$this->db->query($sql);
        if ($resql)
        {
            print '<select class="flat" name="'.$htmlname.'">';
            $num = $this->db->num_rows($resql);

            $qualifiedlines=$num;

            $i = 0;
            if ($num)
            {
                print '<option value="0">&nbsp;</option>';
                while ($i < $num)
                {
                    $obj = $this->db->fetch_object($resql);
                    $desc=dol_trunc($obj->description,40);
                    if ($desc=='(CREDIT_NOTE)') $desc=$langs->trans("CreditNote");
                    if ($desc=='(DEPOSIT)')     $desc=$langs->trans("Deposit");

                    $selectstring='';
                    if ($selected > 0 && $selected == $obj->rowid) $selectstring=' selected="selected"';

                    $disabled='';
                    if ($maxvalue > 0 && $obj->amount_ttc > $maxvalue)
                    {
                        $qualifiedlines--;
                        $disabled=' disabled="disabled"';
                    }

                    print '<option value="'.$obj->rowid.'"'.$selectstring.$disabled.'>'.$desc.' ('.price($obj->amount_ht).' '.$langs->trans("HT").' - '.price($obj->amount_ttc).' '.$langs->trans("TTC").')</option>';
                    $i++;
                }
            }
            print '</select>';
            return $qualifiedlines;
        }
        else
        {
            dol_print_error($this->db);
            return -1;
        }
    }

    /**
     *	Return list of all contacts (for a third party or all)
     *
     *	@param	int		$socid      	Id ot third party or 0 for all
     *	@param  string	$selected   	Id contact pre-selectionne
     *	@param  string	$htmlname  	    Name of HTML field ('none' for a not editable field)
     *	@param  int		$showempty      0=no empty value, 1=add an empty value
     *	@param  string	$exclude        List of contacts id to exclude
     *	@param	string	$limitto		Disable answers that are not id in this array list
     *	@param	string	$showfunction   Add function into label
     *	@param	string	$moreclass		Add more class to class style
     *	@return	int						<0 if KO, Nb of contact in list if OK
     */
    function select_contacts($socid,$selected='',$htmlname='contactid',$showempty=0,$exclude='',$limitto='',$showfunction=0, $moreclass='')
    {
    	print $this->selectcontacts($socid,$selected,$htmlname,$showempty,$exclude,$limitto,$showfunction, $moreclass);
    	return $this->num;
    }

    /**
     *	Return list of all contacts (for a third party or all)
     *
     *	@param	int		$socid      	Id ot third party or 0 for all
     *	@param  string	$selected   	Id contact pre-selectionne
     *	@param  string	$htmlname  	    Name of HTML field ('none' for a not editable field)
     *	@param  int		$showempty     	0=no empty value, 1=add an empty value
     *	@param  string	$exclude        List of contacts id to exclude
     *	@param	string	$limitto		Disable answers that are not id in this array list
     *	@param	string	$showfunction   Add function into label
     *	@param	string	$moreclass		Add more class to class style
     *	@param	bool	$options_only	Return options only (for ajax treatment)
     *	@return	int						<0 if KO, Nb of contact in list if OK
     */
    function selectcontacts($socid,$selected='',$htmlname='contactid',$showempty=0,$exclude='',$limitto='',$showfunction=0, $moreclass='', $options_only=false)
    {
        global $conf,$langs;

        $langs->load('companies');

        $out='';

        // On recherche les societes
        $sql = "SELECT sp.rowid, sp.name as name, sp.firstname, sp.poste";
        $sql.= " FROM ".MAIN_DB_PREFIX ."socpeople as sp";
        $sql.= " WHERE sp.entity IN (".getEntity('societe', 1).")";
        if ($socid > 0) $sql.= " AND sp.fk_soc=".$socid;
        $sql.= " ORDER BY sp.name ASC";

        dol_syslog(get_class($this)."::select_contacts sql=".$sql);
        $resql=$this->db->query($sql);
        if ($resql)
        {
            $num=$this->db->num_rows($resql);

            if ($htmlname != 'none' || $options_only) $out.= '<select class="flat'.($moreclass?' '.$moreclass:'').'" id="'.$htmlname.'" name="'.$htmlname.'">';
            if ($showempty) $out.= '<option value="0"></option>';
            $num = $this->db->num_rows($resql);
            $i = 0;
            if ($num)
            {
                include_once(DOL_DOCUMENT_ROOT.'/contact/class/contact.class.php');
                $contactstatic=new Contact($this->db);

                while ($i < $num)
                {
                    $obj = $this->db->fetch_object($resql);

                    $contactstatic->id=$obj->rowid;
                    $contactstatic->name=$obj->name;
                    $contactstatic->lastname=$obj->name;
                    $contactstatic->firstname=$obj->firstname;

                    if ($htmlname != 'none')
                    {
                        $disabled=0;
                        if (is_array($exclude) && count($exclude) && in_array($obj->rowid,$exclude)) $disabled=1;
                        if (is_array($limitto) && count($limitto) && ! in_array($obj->rowid,$limitto)) $disabled=1;
                        if ($selected && $selected == $obj->rowid)
                        {
                            $out.= '<option value="'.$obj->rowid.'"';
                            if ($disabled) $out.= ' disabled="disabled"';
                            $out.= ' selected="selected">';
                            $out.= $contactstatic->getFullName($langs);
                            if ($showfunction && $obj->poste) $out.= ' ('.$obj->poste.')';
                            $out.= '</option>';
                        }
                        else
                        {
                            $out.= '<option value="'.$obj->rowid.'"';
                            if ($disabled) $out.= ' disabled="disabled"';
                            $out.= '>';
                            $out.= $contactstatic->getFullName($langs);
                            if ($showfunction && $obj->poste) $out.= ' ('.$obj->poste.')';
                            $out.= '</option>';
                        }
                    }
                    else
                    {
                        if ($selected == $obj->rowid)
                        {
                            $out.= $contactstatic->getFullName($langs);
                            if ($showfunction && $obj->poste) $out.= ' ('.$obj->poste.')';
                        }
                    }
                    $i++;
                }
            }
            else
            {
            	$out.= '<option value="-1" selected="selected" disabled="disabled">'.$langs->trans("NoContactDefined").'</option>';
            }
            if ($htmlname != 'none' || $options_only)
            {
                $out.= '</select>';
            }

            $this->num = $num;
            return $out;
        }
        else
        {
            dol_print_error($this->db);
            return -1;
        }
    }

    /**
     *	Return select list of users
     *
     *  @param	string	$selected       Id user preselected
     *  @param  string	$htmlname       Field name in form
     *  @param  int		$show_empty     0=liste sans valeur nulle, 1=ajoute valeur inconnue
     *  @param  array	$exclude        Array list of users id to exclude
     * 	@param	int		$disabled		If select list must be disabled
     *  @param  array	$include        Array list of users id to include
     * 	@param	int		$enableonly		Array list of users id to be enabled. All other must be disabled
     *  @param	int		$force_entity	Possibility to force entity
     * 	@return	void
     */
    function select_users($selected='',$htmlname='userid',$show_empty=0,$exclude='',$disabled=0,$include='',$enableonly='',$force_entity=0)
    {
        print $this->select_dolusers($selected,$htmlname,$show_empty,$exclude,$disabled,$include,$enableonly,$force_entity);
    }

    /**
     *	Return select list of users
     *
     *  @param	string	$selected       User id or user object of user preselected. If -1, we use id of current user.
     *  @param  string	$htmlname       Field name in form
     *  @param  int		$show_empty     0=liste sans valeur nulle, 1=ajoute valeur inconnue
     *  @param  array	$exclude        Array list of users id to exclude
     * 	@param	int		$disabled		If select list must be disabled
     *  @param  array	$include        Array list of users id to include
     * 	@param	int		$enableonly		Array list of users id to be enabled. All other must be disabled
     *  @param	int		$force_entity	Possibility to force entity
     * 	@return	string					HTML select string
     */
    function select_dolusers($selected='',$htmlname='userid',$show_empty=0,$exclude='',$disabled=0,$include='',$enableonly='',$force_entity=0)
    {
        global $conf,$user,$langs;

        // If no preselected user defined, we take current user
        if ($selected < -1 && empty($conf->global->SOCIETE_DISABLE_DEFAULT_SALESREPRESENTATIVE)) $selected=$user->id;

        // Permettre l'exclusion d'utilisateurs
        if (is_array($exclude))	$excludeUsers = implode("','",$exclude);
        // Permettre l'inclusion d'utilisateurs
        if (is_array($include))	$includeUsers = implode("','",$include);

        $out='';

        // On recherche les utilisateurs
        $sql = "SELECT u.rowid, u.name as lastname, u.firstname, u.login, u.admin, u.entity";
        if(! empty($conf->multicompany->enabled) && $conf->entity == 1 && $user->admin && ! $user->entity)
        {
            $sql.= ", e.label";
        }
        $sql.= " FROM ".MAIN_DB_PREFIX ."user as u";
        if(! empty($conf->multicompany->enabled) && $conf->entity == 1 && $user->admin && ! $user->entity)
        {
            $sql.= " LEFT JOIN ".MAIN_DB_PREFIX ."entity as e on e.rowid=u.entity";
            if ($force_entity) $sql.= " WHERE u.entity IN (0,".$force_entity.")";
            else $sql.= " WHERE u.entity IS NOT NULL";
        }
        else
        {
            $sql.= " WHERE u.entity IN (0,".$conf->entity.")";
        }
        if (is_array($exclude) && $excludeUsers) $sql.= " AND u.rowid NOT IN ('".$excludeUsers."')";
        if (is_array($include) && $includeUsers) $sql.= " AND u.rowid IN ('".$includeUsers."')";
        $sql.= " ORDER BY u.name ASC";

        dol_syslog(get_class($this)."::select_dolusers sql=".$sql);
        $resql=$this->db->query($sql);
        if ($resql)
        {
            $num = $this->db->num_rows($resql);
            $i = 0;
            if ($num)
            {
                $out.= '<select class="flat" id="'.$htmlname.'" name="'.$htmlname.'"'.($disabled?' disabled="disabled"':'').'>';
                if ($show_empty) $out.= '<option value="-1"'.($selected==-1?' selected="selected"':'').'>&nbsp;</option>'."\n";

                $userstatic=new User($this->db);

                while ($i < $num)
                {
                    $obj = $this->db->fetch_object($resql);

                    $userstatic->id=$obj->rowid;
                    $userstatic->lastname=$obj->lastname;
                    $userstatic->firstname=$obj->firstname;

                    $disableline=0;
                    if (is_array($enableonly) && count($enableonly) && ! in_array($obj->rowid,$enableonly)) $disableline=1;

                    if ((is_object($selected) && $selected->id == $obj->rowid) || (! is_object($selected) && $selected == $obj->rowid))
                    {
                        $out.= '<option value="'.$obj->rowid.'"';
                        if ($disableline) $out.= ' disabled="disabled"';
                        $out.= ' selected="selected">';
                    }
                    else
                    {
                        $out.= '<option value="'.$obj->rowid.'"';
                        if ($disableline) $out.= ' disabled="disabled"';
                        $out.= '>';
                    }
                    $out.= $userstatic->getFullName($langs);

                    if(! empty($conf->multicompany->enabled) && empty($conf->multicompany->transverse_mode) && $conf->entity == 1 && $user->admin && ! $user->entity)
                    {
                        if ($obj->admin && ! $obj->entity) $out.=" (".$langs->trans("AllEntities").")";
                        else $out.=" (".$obj->label.")";
                    }

                    //if ($obj->admin) $out.= ' *';
                    if ($conf->global->MAIN_SHOW_LOGIN) $out.= ' ('.$obj->login.')';
                    $out.= '</option>';
                    $i++;
                }
            }
            else
            {
                $out.= '<select class="flat" name="'.$htmlname.'" disabled="disabled">';
                $out.= '<option value="">'.$langs->trans("None").'</option>';
            }
            $out.= '</select>';
        }
        else
        {
            dol_print_error($this->db);
        }

        return $out;
    }


    /**
     *  Return list of products for customer in Ajax if Ajax activated or go to select_produits_do
     *
     *  @param		int			$selected				Preselected products
     *  @param		string		$htmlname				Name of HTML seletc field (must be unique in page)
     *  @param		int			$filtertype				Filter on product type (''=nofilter, 0=product, 1=service)
     *  @param		int			$limit					Limit on number of returned lines
     *  @param		int			$price_level			Level of price to show
     *  @param		int			$status					-1=Return all products, 0=Products not on sell, 1=Products on sell
     *  @param		int			$finished				2=all, 1=finished, 0=raw material
     *  @param		string		$selected_input_value	Value of preselected input text (with ajax)
     *  @param		int			$hidelabel				Hide label
     *  @return		void
     */
    function select_produits($selected='',$htmlname='productid',$filtertype='',$limit=20,$price_level=0,$status=1,$finished=2,$selected_input_value='',$hidelabel=0)
    {
        global $langs,$conf;

        $price_level = (! empty($price_level) ? $price_level : 0);

        if ($conf->global->PRODUIT_USE_SEARCH_TO_SELECT)
        {
            if ($selected && empty($selected_input_value))
            {
                require_once(DOL_DOCUMENT_ROOT."/product/class/product.class.php");
                $product = new Product($this->db);
                $product->fetch($selected);
                $selected_input_value=$product->ref;
            }
            // mode=1 means customers products
            print ajax_autocompleter($selected, $htmlname, DOL_URL_ROOT.'/product/ajaxproducts.php', 'htmlname='.$htmlname.'&outjson=1&price_level='.$price_level.'&type='.$filtertype.'&mode=1&status='.$status.'&finished='.$finished, $conf->global->PRODUIT_USE_SEARCH_TO_SELECT);
            if (! $hidelabel) print $langs->trans("RefOrLabel").' : ';
            print '<input type="text" size="20" name="search_'.$htmlname.'" id="search_'.$htmlname.'" value="'.$selected_input_value.'" />';
        }
        else
        {
            $this->select_produits_do($selected,$htmlname,$filtertype,$limit,$price_level,'',$status,$finished,0);
        }

        print '<br>';
    }

    /**
     *	Return list of products for a customer
     *
     *	@param      int		$selected       Preselected product
     *	@param      string	$htmlname       Name of select html
     *  @param		string	$filtertype     Filter on product type (''=nofilter, 0=product, 1=service)
     *	@param      int		$limit          Limite sur le nombre de lignes retournees
     *	@param      int		$price_level    Level of price to show
     * 	@param      string	$filterkey      Filter on product
     *	@param		int		$status         -1=Return all products, 0=Products not on sell, 1=Products on sell
     *  @param      int		$finished       Filter on finished field: 2=No filter
     *  @param      int		$disableout     Disable print output
     *  @return     array    				Array of keys for json
     */
    function select_produits_do($selected='',$htmlname='productid',$filtertype='',$limit=20,$price_level=0,$filterkey='',$status=1,$finished=2,$disableout=0)
    {
        global $langs,$conf,$user,$db;

        $sql = "SELECT ";
        $sql.= " p.rowid, p.label, p.ref, p.fk_product_type, p.price, p.price_ttc, p.price_base_type, p.duration, p.stock";
        // Multilang : we add translation
        if ($conf->global->MAIN_MULTILANGS)
        {
            $sql.= ", pl.label as label_translated";
        }
        $sql.= " FROM ".MAIN_DB_PREFIX."product as p";
        // Multilang : we add translation
        if ($conf->global->MAIN_MULTILANGS)
        {
            $sql.= " LEFT JOIN ".MAIN_DB_PREFIX."product_lang as pl ON pl.fk_product = p.rowid AND pl.lang='". $langs->getDefaultLang() ."'";
        }
        $sql.= ' WHERE p.entity IN ('.getEntity('product', 1).')';
        if ($finished == 0)
        {
            $sql.= " AND p.finished = ".$finished;
        }
        elseif ($finished == 1)
        {
            $sql.= " AND p.finished = ".$finished;
            if ($status >= 0)  $sql.= " AND p.tosell = ".$status;
        }
        elseif ($status >= 0)
        {
            $sql.= " AND p.tosell = ".$status;
        }
        if (strval($filtertype) != '') $sql.=" AND p.fk_product_type=".$filtertype;
        // Add criteria on ref/label
        if ($filterkey && $filterkey != '')
        {
            if (! empty($conf->global->PRODUCT_DONOTSEARCH_ANYWHERE))   // Can use index
            {
                $sql.=" AND (p.ref LIKE '".$filterkey."%' OR p.label LIKE '".$filterkey."%'";
                if ($conf->global->MAIN_MULTILANGS) $sql.=" OR pl.label LIKE '".$filterkey."%'";
                $sql.=")";
            }
            else
            {
                $sql.=" AND (p.ref LIKE '%".$filterkey."%' OR p.label LIKE '%".$filterkey."%'";
                if ($conf->global->MAIN_MULTILANGS) $sql.=" OR pl.label LIKE '%".$filterkey."%'";
                $sql.=")";
            }
        }
        $sql.= $db->order("p.ref");
        $sql.= $db->plimit($limit);

        // Build output string
        $outselect='';
        $outjson=array();

        dol_syslog(get_class($this)."::select_produits_do search product sql=".$sql, LOG_DEBUG);
        $result=$this->db->query($sql);
        if ($result)
        {
            $num = $this->db->num_rows($result);

            $outselect.='<select class="flat" name="'.$htmlname.'" id="'.$htmlname.'">';
            $outselect.='<option value="0" selected="selected">&nbsp;</option>';

            $i = 0;
            while ($num && $i < $num)
            {
                $outkey='';
                $outval='';
                $outref='';

                $objp = $this->db->fetch_object($result);

                $label=$objp->label;
                if (! empty($objp->label_translated)) $label=$objp->label_translated;
                if ($filterkey && $filterkey != '') $label=preg_replace('/('.preg_quote($filterkey).')/i','<strong>$1</strong>',$label,1);

                $outkey=$objp->rowid;
                $outref=$objp->ref;

                $opt = '<option value="'.$objp->rowid.'"';
                $opt.= ($objp->rowid == $selected)?' selected="selected"':'';
                if ($conf->stock->enabled && $objp->fk_product_type == 0 && isset($objp->stock))
                {
                    if ($objp->stock > 0)
                    {
                        $opt.= ' style="background-color:#32CD32; color:#F5F5F5;"';
                    }
                    else if ($objp->stock <= 0)
                    {
                        $opt.= ' style="background-color:#FF0000; color:#F5F5F5;"';
                    }
                }
                $opt.= '>';
                $opt.= $objp->ref.' - '.dol_trunc($label,32).' - ';

                $objRef = $objp->ref;
                if ($filterkey && $filterkey != '') $objRef=preg_replace('/('.preg_quote($filterkey).')/i','<strong>$1</strong>',$objRef,1);
                $outval.=$objRef.' - '.dol_trunc($label,32).' - ';

                $found=0;
                $currencytext=$langs->trans("Currency".$conf->currency);
                $currencytextnoent=$langs->transnoentities("Currency".$conf->currency);
                if (dol_strlen($currencytext) > 10) $currencytext=$conf->currency;	// If text is too long, we use the short code
                if (dol_strlen($currencytextnoent) > 10) $currencytextnoent=$conf->currency;   // If text is too long, we use the short code

                // Multiprice
                if ($price_level >= 1)		// If we need a particular price level (from 1 to 6)
                {
                    $sql= "SELECT price, price_ttc, price_base_type ";
                    $sql.= "FROM ".MAIN_DB_PREFIX."product_price ";
                    $sql.= "WHERE fk_product='".$objp->rowid."'";
                    $sql.= " AND price_level=".$price_level;
                    $sql.= " ORDER BY date_price";
                    $sql.= " DESC LIMIT 1";

                    dol_syslog(get_class($this)."::select_produits_do search price for level '.$price_level.' sql=".$sql);
                    $result2 = $this->db->query($sql);
                    if ($result2)
                    {
                        $objp2 = $this->db->fetch_object($result2);
                        if ($objp2)
                        {
                            $found=1;
                            if ($objp2->price_base_type == 'HT')
                            {
                                $opt.= price($objp2->price,1).' '.$currencytext.' '.$langs->trans("HT");
                                $outval.= price($objp2->price,1).' '.$currencytextnoent.' '.$langs->transnoentities("HT");
                            }
                            else
                            {
                                $opt.= price($objp2->price_ttc,1).' '.$currencytext.' '.$langs->trans("TTC");
                                $outval.= price($objp2->price_ttc,1).' '.$currencytextnoent.' '.$langs->transnoentities("TTC");
                            }
                        }
                    }
                    else
                    {
                        dol_print_error($this->db);
                    }
                }

                // If level no defined or multiprice not found, we used the default price
                if (! $found)
                {
                    if ($objp->price_base_type == 'HT')
                    {
                        $opt.= price($objp->price,1).' '.$currencytext.' '.$langs->trans("HT");
                        $outval.= price($objp->price,1).' '.$currencytextnoent.' '.$langs->transnoentities("HT");
                    }
                    else
                    {
                        $opt.= price($objp->price_ttc,1).' '.$currencytext.' '.$langs->trans("TTC");
                        $outval.= price($objp->price_ttc,1).' '.$currencytextnoent.' '.$langs->transnoentities("TTC");
                    }
                }

                if ($conf->stock->enabled && isset($objp->stock) && $objp->fk_product_type == 0)
                {
                    $opt.= ' - '.$langs->trans("Stock").':'.$objp->stock;
                    $outval.=' - '.$langs->transnoentities("Stock").':'.$objp->stock;
                }

                if ($objp->duration)
                {
                    $duration_value = substr($objp->duration,0,dol_strlen($objp->duration)-1);
                    $duration_unit = substr($objp->duration,-1);
                    if ($duration_value > 1)
                    {
                        $dur=array("h"=>$langs->trans("Hours"),"d"=>$langs->trans("Days"),"w"=>$langs->trans("Weeks"),"m"=>$langs->trans("Months"),"y"=>$langs->trans("Years"));
                    }
                    else
                    {
                        $dur=array("h"=>$langs->trans("Hour"),"d"=>$langs->trans("Day"),"w"=>$langs->trans("Week"),"m"=>$langs->trans("Month"),"y"=>$langs->trans("Year"));
                    }
                    $opt.= ' - '.$duration_value.' '.$langs->trans($dur[$duration_unit]);
                    $outval.=' - '.$duration_value.' '.$langs->transnoentities($dur[$duration_unit]);
                }

                $opt.= "</option>\n";

                // Add new entry
                // "key" value of json key array is used by jQuery automatically as selected value
                // "label" value of json key array is used by jQuery automatically as text for combo box
                $outselect.=$opt;
                array_push($outjson,array('key'=>$outkey,'value'=>$outref,'label'=>$outval));

                $i++;
            }

            $outselect.='</select>';

            $this->db->free($result);

            if (empty($disableout)) print $outselect;
            return $outjson;
        }
        else
        {
            dol_print_error($db);
        }
    }

    /**
     *	Return list of products for customer (in Ajax if Ajax activated or go to select_produits_fournisseurs_do)
     *
     *	@param	int		$socid			Id third party
     *	@param  string	$selected       Preselected product
     *	@param  string	$htmlname       Name of HTML Select
     *  @param	string	$filtertype     Filter on product type (''=nofilter, 0=product, 1=service)
     *	@param  string	$filtre			For a SQL filter
     *	@return	void
     */
    function select_produits_fournisseurs($socid,$selected='',$htmlname='productid',$filtertype='',$filtre='')
    {
        global $langs,$conf;
        global $price_level, $status, $finished;

        if ($conf->global->PRODUIT_USE_SEARCH_TO_SELECT)
        {
            // mode=2 means suppliers products
            print ajax_autocompleter('', $htmlname, DOL_URL_ROOT.'/product/ajaxproducts.php', ($socid > 0?'socid='.$socid.'&':'').'htmlname='.$htmlname.'&outjson=1&price_level='.$price_level.'&type='.$filtertype.'&mode=2&status='.$status.'&finished='.$finished, $conf->global->PRODUIT_USE_SEARCH_TO_SELECT);
            print $langs->trans("RefOrLabel").' : <input type="text" size="16" name="search_'.$htmlname.'" id="search_'.$htmlname.'">';
            print '<br>';
        }
        else
        {
            $this->select_produits_fournisseurs_do($socid,$selected,$htmlname,$filtertype,$filtre,'',-1,0);
        }
    }

    /**
     *	Return list of suppliers products
     *
     *	@param	int		$socid   		Id societe fournisseur (0 pour aucun filtre)
     *	@param  int		$selected       Produit pre-selectionne
     *	@param  string	$htmlname       Nom de la zone select
     *  @param	string	$filtertype     Filter on product type (''=nofilter, 0=product, 1=service)
     *	@param  string	$filtre         Pour filtre sql
     *	@param  string	$filterkey      Filtre des produits
     *  @param  int		$statut         -1=Return all products, 0=Products not on sell, 1=Products on sell
     *  @param  int		$disableout     Disable print output
     *  @return array           		Array of keys for json
     */
    function select_produits_fournisseurs_do($socid,$selected='',$htmlname='productid',$filtertype='',$filtre='',$filterkey='',$statut=-1,$disableout=0)
    {
        global $langs,$conf;

        $langs->load('stocks');

        $sql = "SELECT p.rowid, p.label, p.ref, p.price, p.duration,";
        $sql.= " pfp.ref_fourn, pfp.rowid as idprodfournprice, pfp.price as fprice, pfp.quantity, pfp.unitprice,";
        $sql.= " s.nom";
        $sql.= " FROM ".MAIN_DB_PREFIX."product as p";
        $sql.= " LEFT JOIN ".MAIN_DB_PREFIX."product_fournisseur_price as pfp ON p.rowid = pfp.fk_product";
        $sql.= " LEFT JOIN ".MAIN_DB_PREFIX."societe as s ON pfp.fk_soc = s.rowid";
        $sql.= " WHERE p.entity IN (".getEntity('product', 1).")";
        $sql.= " AND p.tobuy = 1";
        if ($socid) $sql.= " AND pfp.fk_soc = ".$socid;
        if (strval($filtertype) != '') $sql.=" AND p.fk_product_type=".$filtertype;
        if (! empty($filtre)) $sql.=" ".$filtre;
        // Add criteria on ref/label
        if ($filterkey && $filterkey != '')
        {
            if (! empty($conf->global->PRODUCT_DONOTSEARCH_ANYWHERE))
            {
                $sql.=" AND (pfp.ref_fourn LIKE '".$filterkey."%' OR p.ref LIKE '".$filterkey."%' OR p.label LIKE '".$filterkey."%')";
            }
            else
            {
                $sql.=" AND (pfp.ref_fourn LIKE '%".$filterkey."%' OR p.ref LIKE '%".$filterkey."%' OR p.label LIKE '%".$filterkey."%')";
            }
        }
        $sql.= " ORDER BY pfp.ref_fourn DESC";

        // Build output string
        $outselect='';
        $outjson=array();

        dol_syslog(get_class($this)."::select_produits_fournisseurs_do sql=".$sql,LOG_DEBUG);
        $result=$this->db->query($sql);
        if ($result)
        {

            $num = $this->db->num_rows($result);

            $outselect.='<select class="flat" id="select'.$htmlname.'" name="'.$htmlname.'">';
            if (! $selected) $outselect.='<option value="0" selected="selected">&nbsp;</option>';
            else $outselect.='<option value="0">&nbsp;</option>';

            $i = 0;
            while ($i < $num)
            {
                $objp = $this->db->fetch_object($result);

                $outkey=$objp->idprodfournprice;
                $outref=$objp->ref;
                $outval='';

                $opt = '<option value="'.$objp->idprodfournprice.'"';
                if ($selected == $objp->idprodfournprice) $opt.= ' selected="selected"';
                if ($objp->fprice == '') $opt.=' disabled="disabled"';
                $opt.= '>';

                $objRef = $objp->ref;
                if ($filterkey && $filterkey != '') $objRef=preg_replace('/('.preg_quote($filterkey).')/i','<strong>$1</strong>',$objRef,1);
                $objRefFourn = $objp->ref_fourn;
                if ($filterkey && $filterkey != '') $objRefFourn=preg_replace('/('.preg_quote($filterkey).')/i','<strong>$1</strong>',$objRefFourn,1);
                $label = $objp->label;
                if ($filterkey && $filterkey != '') $label=preg_replace('/('.preg_quote($filterkey).')/i','<strong>$1</strong>',$label,1);

                $opt.=$objp->ref.' ('.$objp->ref_fourn.') - ';
                $outval.=$objRef.' ('.$objRefFourn.') - ';
                $opt.=dol_trunc($objp->label,18).' - ';
                $outval.=dol_trunc($label,18).' - ';

                if ($objp->fprice != '') 	// Keep != ''
                {
                    $currencytext=$langs->trans("Currency".$conf->currency);
                    $currencytextnoent=$langs->transnoentities("Currency".$conf->currency);
                    if (dol_strlen($currencytext) > 10) $currencytext=$conf->currency;   // If text is too long, we use the short code
                    if (dol_strlen($currencytextnoent) > 10) $currencytextnoent=$conf->currency;   // If text is too long, we use the short code

                    $opt.= price($objp->fprice).' '.$currencytext."/".$objp->quantity;
                    $outval.= price($objp->fprice).' '.$currencytextnoent."/".$objp->quantity;
                    if ($objp->quantity == 1)
                    {
                        $opt.= strtolower($langs->trans("Unit"));
                        $outval.=strtolower($langs->transnoentities("Unit"));
                    }
                    else
                    {
                        $opt.= strtolower($langs->trans("Units"));
                        $outval.=strtolower($langs->transnoentities("Units"));
                    }
                    if ($objp->quantity >= 1)
                    {
                        $opt.=" (".price($objp->unitprice).' '.$currencytext."/".strtolower($langs->trans("Unit")).")";
                        $outval.=" (".price($objp->unitprice).' '.$currencytextnoent."/".strtolower($langs->transnoentities("Unit")).")";
                    }
                    if ($objp->duration)
                    {
                        $opt .= " - ".$objp->duration;
                        $outval.=" - ".$objp->duration;
                    }
                    if (! $socid)
                    {
                        $opt .= " - ".dol_trunc($objp->nom,8);
                        $outval.=" - ".dol_trunc($objp->nom,8);
                    }
                }
                else
                {
                    $opt.= $langs->trans("NoPriceDefinedForThisSupplier");
                    $outval.=$langs->transnoentities("NoPriceDefinedForThisSupplier");
                }
                $opt .= "</option>\n";

                // Add new entry
                // "key" value of json key array is used by jQuery automatically as selected value
                // "label" value of json key array is used by jQuery automatically as text for combo box
                $outselect.=$opt;
                array_push($outjson,array('key'=>$outkey,'value'=>$outref,'label'=>$outval));

                $i++;
            }
            $outselect.='</select>';

            $this->db->free($result);

            if (empty($disableout)) print $outselect;
            return $outjson;
        }
        else
        {
            dol_print_error($this->db);
        }
    }

    /**
     *	Return list of suppliers prices for a product
     *
     *  @param		int		$productid       Id of product
     *  @param      string	$htmlname        Name of HTML field
     *  @return		void
     */
    function select_product_fourn_price($productid,$htmlname='productfournpriceid')
    {
        global $langs,$conf;

        $langs->load('stocks');

        $sql = "SELECT p.rowid, p.label, p.ref, p.price, p.duration,";
        $sql.= " pfp.ref_fourn, pfp.rowid as idprodfournprice, pfp.price as fprice, pfp.quantity, pfp.unitprice,";
        $sql.= " s.nom";
        $sql.= " FROM ".MAIN_DB_PREFIX."product as p";
        $sql.= " LEFT JOIN ".MAIN_DB_PREFIX."product_fournisseur_price as pfp ON p.rowid = pfp.fk_product";
        $sql.= " LEFT JOIN ".MAIN_DB_PREFIX."societe as s ON pfp.fk_soc = s.rowid";
        $sql.= " WHERE p.entity IN (".getEntity('product', 1).")";
        $sql.= " AND p.tobuy = 1";
        $sql.= " AND s.fournisseur = 1";
        $sql.= " AND p.rowid = ".$productid;
        $sql.= " ORDER BY s.nom, pfp.ref_fourn DESC";

        dol_syslog(get_class($this)."::select_product_fourn_price sql=".$sql,LOG_DEBUG);
        $result=$this->db->query($sql);

        if ($result)
        {
            $num = $this->db->num_rows($result);

            $form = '<select class="flat" name="'.$htmlname.'">';

            if (! $num)
            {
                $form.= '<option value="0">-- '.$langs->trans("NoSupplierPriceDefinedForThisProduct").' --</option>';
            }
            else
            {
                $form.= '<option value="0">&nbsp;</option>';

                $i = 0;
                while ($i < $num)
                {
                    $objp = $this->db->fetch_object($result);

                    $opt = '<option value="'.$objp->idprodfournprice.'"';
                    $opt.= '>'.$objp->nom.' - '.$objp->ref_fourn.' - ';

                    if ($objp->quantity == 1)
                    {
                        $opt.= price($objp->fprice);
                        $opt.= $langs->trans("Currency".$conf->currency)."/";
                    }

                    $opt.= $objp->quantity.' ';

                    if ($objp->quantity == 1)
                    {
                        $opt.= strtolower($langs->trans("Unit"));
                    }
                    else
                    {
                        $opt.= strtolower($langs->trans("Units"));
                    }
                    if ($objp->quantity > 1)
                    {
                        $opt.=" - ";
                        $opt.= price($objp->unitprice).$langs->trans("Currency".$conf->currency)."/".strtolower($langs->trans("Unit"));
                    }
                    if ($objp->duration) $opt .= " - ".$objp->duration;
                    $opt .= "</option>\n";

                    $form.= $opt;
                    $i++;
                }
                $form.= '</select>';

                $this->db->free($result);
            }
            return $form;
        }
        else
        {
            dol_print_error($this->db);
        }
    }

    /**
     *    Return list of delivery address
     *
     *    @param    string	$selected          	Id contact pre-selectionn
     *    @param    int		$socid				Id of company
     *    @param    string	$htmlname          	Name of HTML field
     *    @param    int		$showempty         	Add an empty field
     *    @return	void
     */
    function select_address($selected, $socid, $htmlname='address_id',$showempty=0)
    {
        // On recherche les utilisateurs
        $sql = "SELECT a.rowid, a.label";
        $sql .= " FROM ".MAIN_DB_PREFIX ."societe_address as a";
        $sql .= " WHERE a.fk_soc = ".$socid;
        $sql .= " ORDER BY a.label ASC";

        dol_syslog(get_class($this)."::select_address sql=".$sql);
        $resql=$this->db->query($sql);
        if ($resql)
        {
            print '<select class="flat" name="'.$htmlname.'">';
            if ($showempty) print '<option value="0">&nbsp;</option>';
            $num = $this->db->num_rows($resql);
            $i = 0;
            if ($num)
            {
                while ($i < $num)
                {
                    $obj = $this->db->fetch_object($resql);

                    if ($selected && $selected == $obj->rowid)
                    {
                        print '<option value="'.$obj->rowid.'" selected="selected">'.$obj->label.'</option>';
                    }
                    else
                    {
                        print '<option value="'.$obj->rowid.'">'.$obj->label.'</option>';
                    }
                    $i++;
                }
            }
            print '</select>';
            return $num;
        }
        else
        {
            dol_print_error($this->db);
        }
    }


    /**
     *      Charge dans cache la liste des conditions de paiements possibles
     *
     *      @return     int             Nb lignes chargees, 0 si deja chargees, <0 si ko
     */
    function load_cache_conditions_paiements()
    {
        global $langs;

        if (count($this->cache_conditions_paiements)) return 0;    // Cache deja charge

        $sql = "SELECT rowid, code, libelle";
        $sql.= " FROM ".MAIN_DB_PREFIX.'c_payment_term';
        $sql.= " WHERE active=1";
        $sql.= " ORDER BY sortorder";
        dol_syslog(get_class($this).'::load_cache_conditions_paiements sql='.$sql,LOG_DEBUG);
        $resql = $this->db->query($sql);
        if ($resql)
        {
            $num = $this->db->num_rows($resql);
            $i = 0;
            while ($i < $num)
            {
                $obj = $this->db->fetch_object($resql);

                // Si traduction existe, on l'utilise, sinon on prend le libelle par defaut
                $libelle=($langs->trans("PaymentConditionShort".$obj->code)!=("PaymentConditionShort".$obj->code)?$langs->trans("PaymentConditionShort".$obj->code):($obj->libelle!='-'?$obj->libelle:''));
                $this->cache_conditions_paiements[$obj->rowid]['code'] =$obj->code;
                $this->cache_conditions_paiements[$obj->rowid]['label']=$libelle;
                $i++;
            }
            return 1;
        }
        else {
            dol_print_error($this->db);
            return -1;
        }
    }

    /**
     *      Charge dans cache la liste des délais de livraison possibles
     *
     *      @return     int             Nb lignes chargees, 0 si deja chargees, <0 si ko
     */
    function load_cache_availability()
    {
        global $langs;

        if (count($this->cache_availability)) return 0;    // Cache deja charge

        $sql = "SELECT rowid, code, label";
        $sql.= " FROM ".MAIN_DB_PREFIX.'c_availability';
        $sql.= " WHERE active=1";
        $sql.= " ORDER BY rowid";
        dol_syslog(get_class($this).'::load_cache_availability sql='.$sql,LOG_DEBUG);
        $resql = $this->db->query($sql);
        if ($resql)
        {
            $num = $this->db->num_rows($resql);
            $i = 0;
            while ($i < $num)
            {
                $obj = $this->db->fetch_object($resql);

                // Si traduction existe, on l'utilise, sinon on prend le libelle par defaut
                $label=($langs->trans("AvailabilityType".$obj->code)!=("AvailabilityType".$obj->code)?$langs->trans("AvailabilityType".$obj->code):($obj->label!='-'?$obj->label:''));
                $this->cache_availability[$obj->rowid]['code'] =$obj->code;
                $this->cache_availability[$obj->rowid]['label']=$label;
                $i++;
            }
            return 1;
        }
        else {
            dol_print_error($this->db);
            return -1;
        }
    }

    /**
     *      Retourne la liste des types de delais de livraison possibles
     *
     *      @param	int		$selected        Id du type de delais pre-selectionne
     *      @param  string	$htmlname        Nom de la zone select
     *      @param  string	$filtertype      To add a filter
     *		@param	int		$addempty		Add empty entry
     *		@return	void
     */
    function select_availability($selected='',$htmlname='availid',$filtertype='',$addempty=0)
    {
        global $langs,$user;

        $this->load_cache_availability();

        print '<select class="flat" name="'.$htmlname.'">';
        if ($addempty) print '<option value="0">&nbsp;</option>';
        foreach($this->cache_availability as $id => $arrayavailability)
        {
            if ($selected == $id)
            {
                print '<option value="'.$id.'" selected="selected">';
            }
            else
            {
                print '<option value="'.$id.'">';
            }
            print $arrayavailability['label'];
            print '</option>';
        }
        print '</select>';
        if ($user->admin) print info_admin($langs->trans("YouCanChangeValuesForThisListFromDictionnarySetup"),1);
    }

    /**
     *      Load into cache cache_demand_reason, array of input reasons
     *
     *      @return     int             Nb of lines loaded, 0 if already loaded, <0 if ko
     */
    function load_cache_demand_reason()
    {
        global $langs;

        if (count($this->cache_demand_reason)) return 0;    // Cache already loaded

        $sql = "SELECT rowid, code, label";
        $sql.= " FROM ".MAIN_DB_PREFIX.'c_input_reason';
        $sql.= " WHERE active=1";
        $sql.= " ORDER BY rowid";
        dol_syslog(get_class($this)."::load_cache_demand_reason sql=".$sql,LOG_DEBUG);
        $resql = $this->db->query($sql);
        if ($resql)
        {
            $num = $this->db->num_rows($resql);
            $i = 0;
            $tmparray=array();
            while ($i < $num)
            {
                $obj = $this->db->fetch_object($resql);

                // Si traduction existe, on l'utilise, sinon on prend le libelle par defaut
                $label=($langs->trans("DemandReasonType".$obj->code)!=("DemandReasonType".$obj->code)?$langs->trans("DemandReasonType".$obj->code):($obj->label!='-'?$obj->label:''));
                $tmparray[$obj->rowid]['id']   =$obj->rowid;
                $tmparray[$obj->rowid]['code'] =$obj->code;
                $tmparray[$obj->rowid]['label']=$label;
                $i++;
            }
            $this->cache_demand_reason=dol_sort_array($tmparray, 'label', 'asc');

            unset($tmparray);
            return 1;
        }
        else {
            dol_print_error($this->db);
            return -1;
        }
    }

    /**
     *      Return list of events that triggered an object creation
     *
     *      @param	int		$selected        Id du type d'origine pre-selectionne
     *      @param  string	$htmlname        Nom de la zone select
     *      @param  string	$exclude         To exclude a code value (Example: SRC_PROP)
     *		@param	int		$addempty		Add an empty entry
     *		@return	void
     */
    function select_demand_reason($selected='',$htmlname='demandreasonid',$exclude='',$addempty=0)
    {
        global $langs,$user;

        $this->load_cache_demand_reason();

        print '<select class="flat" name="'.$htmlname.'">';
        if ($addempty) print '<option value="0"'.(empty($selected)?' selected="selected"':'').'>&nbsp;</option>';
        foreach($this->cache_demand_reason as $id => $arraydemandreason)
        {
            if ($arraydemandreason['code']==$exclude) continue;

            if ($selected == $arraydemandreason['id'])
            {
                print '<option value="'.$arraydemandreason['id'].'" selected="selected">';
            }
            else
            {
                print '<option value="'.$arraydemandreason['id'].'">';
            }
            print $arraydemandreason['label'];
            print '</option>';
        }
        print '</select>';
        if ($user->admin) print info_admin($langs->trans("YouCanChangeValuesForThisListFromDictionnarySetup"),1);
    }

    /**
     *      Charge dans cache la liste des types de paiements possibles
     *
     *      @return     int             Nb lignes chargees, 0 si deja chargees, <0 si ko
     */
    function load_cache_types_paiements()
    {
        global $langs;

        if (count($this->cache_types_paiements)) return 0;    // Cache deja charge

        $sql = "SELECT id, code, libelle, type";
        $sql.= " FROM ".MAIN_DB_PREFIX."c_paiement";
        $sql.= " WHERE active > 0";
        $sql.= " ORDER BY id";
        dol_syslog(get_class($this)."::load_cache_types_paiements sql=".$sql,LOG_DEBUG);
        $resql = $this->db->query($sql);
        if ($resql)
        {
            $num = $this->db->num_rows($resql);
            $i = 0;
            while ($i < $num)
            {
                $obj = $this->db->fetch_object($resql);

                // Si traduction existe, on l'utilise, sinon on prend le libelle par defaut
                $libelle=($langs->trans("PaymentTypeShort".$obj->code)!=("PaymentTypeShort".$obj->code)?$langs->trans("PaymentTypeShort".$obj->code):($obj->libelle!='-'?$obj->libelle:''));
                $this->cache_types_paiements[$obj->id]['code'] =$obj->code;
                $this->cache_types_paiements[$obj->id]['label']=$libelle;
                $this->cache_types_paiements[$obj->id]['type'] =$obj->type;
                $i++;
            }
            return $num;
        }
        else
        {
            dol_print_error($this->db);
            return -1;
        }
    }


    /**
     *      Retourne la liste des types de paiements possibles
     *
     *      @param	string	$selected        Id du type de paiement pre-selectionne
     *      @param  string	$htmlname        Nom de la zone select
     *      @param  string	$filtertype      Pour filtre
     *		@param	int		$addempty		Ajoute entree vide
     *		@return	void
     */
    function select_conditions_paiements($selected='',$htmlname='condid',$filtertype=-1,$addempty=0)
    {
        global $langs,$user;

        $this->load_cache_conditions_paiements();

        print '<select class="flat" name="'.$htmlname.'">';
        if ($addempty) print '<option value="0">&nbsp;</option>';
        foreach($this->cache_conditions_paiements as $id => $arrayconditions)
        {
            if ($selected == $id)
            {
                print '<option value="'.$id.'" selected="selected">';
            }
            else
            {
                print '<option value="'.$id.'">';
            }
            print $arrayconditions['label'];
            print '</option>';
        }
        print '</select>';
        if ($user->admin) print info_admin($langs->trans("YouCanChangeValuesForThisListFromDictionnarySetup"),1);
    }


    /**
     *      Return list of payment methods
     *
     *      @param	string	$selected       Id du mode de paiement pre-selectionne
     *      @param  string	$htmlname       Nom de la zone select
     *      @param  string	$filtertype     To filter on field type in llx_c_paiement (array('code'=>xx,'label'=>zz))
     *      @param  int		$format         0=id+libelle, 1=code+code, 2=code+libelle, 3=id+code
     *      @param  int		$empty			1=peut etre vide, 0 sinon
     * 		@param	int		$noadmininfo	0=Add admin info, 1=Disable admin info
     *      @param  int		$maxlength      Max length of label
     * 		@return	void
     */
    function select_types_paiements($selected='',$htmlname='paiementtype',$filtertype='',$format=0, $empty=0, $noadmininfo=0,$maxlength=0)
    {
        global $langs,$user;

        dol_syslog(get_class($this)."::select_type_paiements ".$selected.", ".$htmlname.", ".$filtertype.", ".$format,LOG_DEBUG);

        $filterarray=array();
        if ($filtertype == 'CRDT')  	$filterarray=array(0,2);
        elseif ($filtertype == 'DBIT') 	$filterarray=array(1,2);
        elseif ($filtertype != '' && $filtertype != '-1') $filterarray=explode(',',$filtertype);

        $this->load_cache_types_paiements();

        print '<select id="select'.$htmlname.'" class="flat selectpaymenttypes" name="'.$htmlname.'">';
        if ($empty) print '<option value="">&nbsp;</option>';
        foreach($this->cache_types_paiements as $id => $arraytypes)
        {
            // On passe si on a demande de filtrer sur des modes de paiments particuliers
            if (count($filterarray) && ! in_array($arraytypes['type'],$filterarray)) continue;

            // We discard empty line if showempty is on because an empty line has already been output.
            if ($empty && empty($arraytypes['code'])) continue;

            if ($format == 0) print '<option value="'.$id.'"';
            if ($format == 1) print '<option value="'.$arraytypes['code'].'"';
            if ($format == 2) print '<option value="'.$arraytypes['code'].'"';
            if ($format == 3) print '<option value="'.$id.'"';
            // Si selected est text, on compare avec code, sinon avec id
            if (preg_match('/[a-z]/i', $selected) && $selected == $arraytypes['code']) print ' selected="selected"';
            elseif ($selected == $id) print ' selected="selected"';
            print '>';
            if ($format == 0) $value=($maxlength?dol_trunc($arraytypes['label'],$maxlength):$arraytypes['label']);
            if ($format == 1) $value=$arraytypes['code'];
            if ($format == 2) $value=($maxlength?dol_trunc($arraytypes['label'],$maxlength):$arraytypes['label']);
            if ($format == 3) $value=$arraytypes['code'];
            print $value?$value:'&nbsp;';
            print '</option>';
        }
        print '</select>';
        if ($user->admin && ! $noadmininfo) print info_admin($langs->trans("YouCanChangeValuesForThisListFromDictionnarySetup"),1);
    }


    /**
     *      Selection HT or TTC
     *
     *      @param	string	$selected        Id pre-selectionne
     *      @param  string	$htmlname        Nom de la zone select
     * 		@return	void
     */
    function select_PriceBaseType($selected='',$htmlname='price_base_type')
    {
        print $this->load_PriceBaseType($selected,$htmlname);
    }


    /**
     *      Selection HT or TTC
     *
     *      @param	string	$selected        Id pre-selectionne
     *      @param  string	$htmlname        Nom de la zone select
     * 		@return	void
     */
    function load_PriceBaseType($selected='',$htmlname='price_base_type')
    {
        global $langs;

        $return='';

        $return.= '<select class="flat" name="'.$htmlname.'">';
        $options = array(
			'HT'=>$langs->trans("HT"),
			'TTC'=>$langs->trans("TTC")
        );
        foreach($options as $id => $value)
        {
            if ($selected == $id)
            {
                $return.= '<option value="'.$id.'" selected="selected">'.$value;
            }
            else
            {
                $return.= '<option value="'.$id.'">'.$value;
            }
            $return.= '</option>';
        }
        $return.= '</select>';

        return $return;
    }

    /**
     *  Return a HTML select list of bank accounts
     *
     *  @param	string	$selected          Id account pre-selected
     *  @param  string	$htmlname          Name of select zone
     *  @param  int		$statut            Status of searched accounts (0=open, 1=closed)
     *  @param  string	$filtre            To filter list
     *  @param  int		$useempty          1=Add an empty value in list, 2=Add an empty value in list only if there is more than 2 entries.
     *  @param  string	$moreattrib        To add more attribute on select
     * 	@return	void
     */
    function select_comptes($selected='',$htmlname='accountid',$statut=0,$filtre='',$useempty=0,$moreattrib='')
    {
        global $langs, $conf;

        $langs->load("admin");

        $sql = "SELECT rowid, label, bank";
        $sql.= " FROM ".MAIN_DB_PREFIX."bank_account";
        $sql.= " WHERE clos = '".$statut."'";
        $sql.= " AND entity = ".$conf->entity;
        if ($filtre) $sql.=" AND ".$filtre;
        $sql.= " ORDER BY label";

        dol_syslog(get_class($this)."::select_comptes sql=".$sql);
        $result = $this->db->query($sql);
        if ($result)
        {
            $num = $this->db->num_rows($result);
            $i = 0;
            if ($num)
            {
                print '<select id="select'.$htmlname.'" class="flat selectbankaccount" name="'.$htmlname.'"'.($moreattrib?' '.$moreattrib:'').'>';
                if ($useempty == 1 || ($useempty == 2 && $num > 1))
                {
                    print '<option value="'.$obj->rowid.'">&nbsp;</option>';
                }

                while ($i < $num)
                {
                    $obj = $this->db->fetch_object($result);
                    if ($selected == $obj->rowid)
                    {
                        print '<option value="'.$obj->rowid.'" selected="selected">';
                    }
                    else
                    {
                        print '<option value="'.$obj->rowid.'">';
                    }
                    print $obj->label;
                    print '</option>';
                    $i++;
                }
                print "</select>";
            }
            else
            {
                print $langs->trans("NoActiveBankAccountDefined");
            }
        }
        else {
            dol_print_error($this->db);
        }
    }

    /**
     *    Return list of categories having choosed type
     *
     *    @param	int		$type				Type de categories (0=product, 1=supplier, 2=customer, 3=member)
     *    @param    string	$selected    		Id of category preselected
     *    @param    string	$select_name		HTML field name
     *    @param    int		$maxlength      	Maximum length for labels
     *    @param    int		$excludeafterid 	Exclude all categories after this leaf in category tree.
     *    @return	void
     */
    function select_all_categories($type, $selected='', $select_name="", $maxlength=64, $excludeafterid=0)
    {
        global $langs;
        $langs->load("categories");

        if ($select_name=="") $select_name="catMere";

        $cat = new Categorie($this->db);
        $cate_arbo = $cat->get_full_arbo($type,$excludeafterid);

        $output = '<select class="flat" name="'.$select_name.'">';
        if (is_array($cate_arbo))
        {
            if (! count($cate_arbo)) $output.= '<option value="-1" disabled="disabled">'.$langs->trans("NoCategoriesDefined").'</option>';
            else
            {
                $output.= '<option value="-1">&nbsp;</option>';
                foreach($cate_arbo as $key => $value)
                {
                    if ($cate_arbo[$key]['id'] == $selected)
                    {
                        $add = 'selected="selected" ';
                    }
                    else
                    {
                        $add = '';
                    }
                    $output.= '<option '.$add.'value="'.$cate_arbo[$key]['id'].'">'.dol_trunc($cate_arbo[$key]['fulllabel'],$maxlength,'middle').'</option>';
                }
            }
        }
        $output.= '</select>';
        $output.= "\n";
        return $output;
    }

    /**
     *     Show a confirmation HTML form or AJAX popup
     *
     *     @param	string		$page        	   	Url of page to call if confirmation is OK
     *     @param	string		$title       	   	Title
     *     @param	string		$question    	   	Question
     *     @param 	string		$action      	   	Action
     *	   @param	array		$formquestion	   	An array with forms complementary inputs
     * 	   @param	string		$selectedchoice		"" or "no" or "yes"
     * 	   @param	int			$useajax		   	0=No, 1=Yes, 2=Yes but submit page with &confirm=no if choice is No
     *     @param	int			$height          	Force height of box
     *     @param	int			$width				Force width of box
     *     @return 	void
     */
    function form_confirm($page, $title, $question, $action, $formquestion='', $selectedchoice="", $useajax=0, $height=170, $width=500)
    {
        print $this->formconfirm($page, $title, $question, $action, $formquestion, $selectedchoice, $useajax, $height, $width);
    }

    /**
     *     Show a confirmation HTML form or AJAX popup
     *
     *     @param  	string		$page        	   	Url of page to call if confirmation is OK
     *     @param	string		$title       	   	Title
     *     @param	string		$question    	   	Question
     *     @param 	string		$action      	   	Action
     *	   @param  	array		$formquestion	   	An array with complementary inputs to add into forms: array(array('label'=> ,'type'=> , ))
     * 	   @param  	string		$selectedchoice  	"" or "no" or "yes"
     * 	   @param  	int			$useajax		   	0=No, 1=Yes, 2=Yes but submit page with &confirm=no if choice is No, 'xxx'=preoutput confirm box with div id=dialog-confirm-xxx
     *     @param  	int			$height          	Force height of box
     *     @param	int			$width				Force width of bow
     *     @return 	string      	    			HTML ajax code if a confirm ajax popup is required, Pure HTML code if it's an html form
     */
    function formconfirm($page, $title, $question, $action, $formquestion='', $selectedchoice="", $useajax=0, $height=170, $width=500)
    {
        global $langs,$conf;

        $more='';
        $formconfirm='';
        $inputok=array();
        $inputko=array();

        if (is_array($formquestion) && count($formquestion) > 0)
        {
            $more.='<table class="paddingrightonly" width="100%">'."\n";
            $more.='<tr><td colspan="3" valign="top">'.$formquestion['text'].'</td></tr>'."\n";
            foreach ($formquestion as $key => $input)
            {
                if (is_array($input))
                {
                    if ($input['type'] == 'text')
                    {
                        $more.='<tr><td valign="top">'.$input['label'].'</td><td valign="top" colspan="2" align="left"><input type="text" class="flat" id="'.$input['name'].'" name="'.$input['name'].'" size="'.$input['size'].'" value="'.$input['value'].'" /></td></tr>'."\n";
                    }
                    else if ($input['type'] == 'password')
                    {
                        $more.='<tr><td valign="top">'.$input['label'].'</td><td valign="top" colspan="2" align="left"><input type="password" class="flat" id="'.$input['name'].'" name="'.$input['name'].'" size="'.$input['size'].'" value="'.$input['value'].'" /></td></tr>'."\n";
                    }
                    else if ($input['type'] == 'select')
                    {
                        $more.='<tr><td valign="top" style="padding: 4px !important;">';
                        if (! empty($input['label'])) $more.=$input['label'].'</td><td valign="top" colspan="2" align="left" style="padding: 4px !important;">';
                        $more.=$this->selectarray($input['name'],$input['values'],$input['default'],1);
                        $more.='</td></tr>'."\n";
                    }
                    else if ($input['type'] == 'checkbox')
                    {
                        $more.='<tr>';
                        $more.='<td valign="top">'.$input['label'].' </td><td valign="top" align="left">';
                        $more.='<input type="checkbox" class="flat" id="'.$input['name'].'" name="'.$input['name'].'"';
                        if (! is_bool($input['value']) && $input['value'] != 'false') $more.=' checked="checked"';
                        if (is_bool($input['value']) && $input['value']) $more.=' checked="checked"';
                        if ($input['disabled']) $more.=' disabled="disabled"';
                        $more.=' /></td>';
                        $more.='<td valign="top" align="left">&nbsp;</td>';
                        $more.='</tr>'."\n";
                    }
                    else if ($input['type'] == 'radio')
                    {
                        $i=0;
                        foreach($input['values'] as $selkey => $selval)
                        {
                            $more.='<tr>';
                            if ($i==0) $more.='<td valign="top">'.$input['label'].'</td>';
                            else $more.='<td>&nbsp;</td>';
                            $more.='<td valign="top" width="20"><input type="radio" class="flat" id="'.$input['name'].'" name="'.$input['name'].'" value="'.$selkey.'"';
                            if ($input['disabled']) $more.=' disabled="disabled"';
                            $more.=' /></td>';
                            $more.='<td valign="top" align="left">';
                            $more.=$selval;
                            $more.='</td></tr>'."\n";
                            $i++;
                        }
                    }
                    else if ($input['type'] == 'other')
                    {
                        $more.='<tr><td valign="top">';
                        if (! empty($input['label'])) $more.=$input['label'].'</td><td valign="top" colspan="2" align="left">';
                        $more.=$input['value'];
                        $more.='</td></tr>'."\n";
                    }
                    else if ($input['type'] == 'hidden')
                    {
                        $more.='<input type="hidden" id="'.$input['name'].'" name="'.$input['name'].'" value="'.$input['value'].'">';
                    }
                }
            }
            $more.='</table>'."\n";
        }

        if ($useajax && $conf->use_javascript_ajax)
        {
            $autoOpen=true;
            $dialogconfirm='dialog-confirm';
            $button='';
            if (! is_int($useajax))
            {
                $button=$useajax;
                $useajax=1;
                $autoOpen=false;
                $dialogconfirm.='-'.$button;
            }
            $pageyes=$page.'&action='.$action.'&confirm=yes';
            $pageno=($useajax == 2?$page.'&confirm=no':'');
            // Add input fields into list of fields to read during submit (inputok and inputko)
            if (is_array($formquestion))
            {
                foreach ($formquestion as $key => $input)
                {
                    array_push($inputok,$input['name']);
                    if ($input['inputko'] == 1) array_push($inputko,$input['name']);
                }
            }

            // New code using jQuery only
<<<<<<< HEAD
            $formconfirm.= '<div id="'.$dialogconfirm.'" title="'.dol_escape_htmltag($title).'" style="display: none;">';
            if (! empty($more)) $formconfirm.= '<p>'.$more.'</p>';
            $formconfirm.= img_help('','').' '.$question;
            $formconfirm.= '</div>'."\n";
            $formconfirm.= '<script type="text/javascript">
			/* Warning: This function is loaded once and not overwritten if loaded by another ajax page */
            $(function() {
            	$( "#'.$dialogconfirm.'" ).dialog({
			        autoOpen: '.($autoOpen?'true':'false').',
			        resizable: false,
			        height:'.$height.',
			        width:'.$width.',
			        modal: true,
			        closeOnEscape: false,
			        close: function(event, ui) {
            			if (choice == \'ok\') {
			             	var options="";
			             	var inputok='.json_encode($inputok).';
			             	var pageyes=\''.dol_escape_js($pageyes?$pageyes:'').'\';
			             	if (inputok.length>0) {
			             		$.each(inputok, function() {
			             			var inputname = this; var more = \'\';
			             			if ($("#" + this).attr("type") == \'checkbox\') { more = \':checked\'; }
			             			var inputvalue = $("#" + this + more).val();
			             			if (typeof inputvalue == \'undefined\') { inputvalue=\'\'; }
			             			options += \'&\' + inputname + \'=\' + inputvalue;
			             		});
			             	}
			             	var urljump=pageyes + (pageyes.indexOf(\'?\')<0?\'?\':\'\') + options;
			             	//alert(urljump);
            				if (pageyes.length > 0) { location.href=urljump; }
        				}
			            if (choice == \'ko\') {
			             	var options="";
			             	var inputko='.json_encode($inputko).';
			             	var pageno=\''.dol_escape_js($pageno?$pageno:'').'\';
			             	if (inputko.length>0) {
			             		$.each(inputko, function() {
			             			var inputname = this; var more = \'\';
			             			if ($("#" + this).attr("type") == \'checkbox\') { more = \':checked\'; }
			             			var inputvalue = $("#" + this + more).val();
			             			if (typeof inputvalue == \'undefined\') { inputvalue=\'\'; }
			             			options += \'&\' + inputname + \'=\' + inputvalue;
			             		});
			             	}
			             	var urljump=pageno + (pageno.indexOf(\'?\')<0?\'?\':\'\') + options;
			             	//alert(urljump);
            				if (pageno.length > 0) { location.href=urljump; }
			            }
			        },
			        buttons: {
			            \''.dol_escape_js($langs->transnoentities("Yes")).'\': function() {
			                choice=\'ok\';
			                $(this).dialog(\'close\');
			            },
			            \''.dol_escape_js($langs->transnoentities("No")).'\': function() {
			            	choice=\'ko\';
			                $(this).dialog(\'close\');
			            }
			        }
			    });

				var button=\''.$button.'\';
	            if (button.length > 0) {
			    	$( "#" + button ).click(function() {
			    		$("#'.$dialogconfirm.'").dialog(\'open\');
			    	});
			    }
			});
			</script>';

            $formconfirm.= "\n";
=======
            include(DOL_DOCUMENT_ROOT.'/core/tpl/ajax/formconfirm.tpl.php');
>>>>>>> bd6f5c4c
        }
        else
        {
        	$formconfirm.= "\n<!-- begin form_confirm page=".$page." -->\n";
        	
            $formconfirm.= '<form method="POST" action="'.$page.'" class="notoptoleftroright">'."\n";
            $formconfirm.= '<input type="hidden" name="action" value="'.$action.'">';
            $formconfirm.= '<input type="hidden" name="token" value="'.$_SESSION['newtoken'].'">'."\n";

            $formconfirm.= '<table width="100%" class="valid">'."\n";

            // Line title
            $formconfirm.= '<tr class="validtitre"><td class="validtitre" colspan="3">'.img_picto('','recent').' '.$title.'</td></tr>'."\n";

            // Line form fields
            if ($more)
            {
                $formconfirm.='<tr class="valid"><td class="valid" colspan="3">'."\n";
                $formconfirm.=$more;
                $formconfirm.='</td></tr>'."\n";
            }

            // Line with question
            $formconfirm.= '<tr class="valid">';
            $formconfirm.= '<td class="valid">'.$question.'</td>';
            $formconfirm.= '<td class="valid">';
            $newselectedchoice=empty($selectedchoice)?"no":$selectedchoice;
            $formconfirm.= $this->selectyesno("confirm",$newselectedchoice);
            $formconfirm.= '</td>';
            $formconfirm.= '<td class="valid" align="center"><input class="button" type="submit" value="'.$langs->trans("Validate").'"></td>';
            $formconfirm.= '</tr>'."\n";

            $formconfirm.= '</table>'."\n";

            $formconfirm.= "</form>\n";
            $formconfirm.= '<br>';
            
            $formconfirm.= "<!-- end form_confirm -->\n";
        }

        return $formconfirm;
    }


    /**
     *    Show a form to select a project
     *
     *    @param	int		$page        Page
     *    @param	int		$socid       Id third party
     *    @param    int		$selected    Id pre-selected project
     *    @param    string	$htmlname    Name of select field
     *    @return	void
     */
    function form_project($page, $socid, $selected='', $htmlname='projectid')
    {
        global $langs;

        require_once(DOL_DOCUMENT_ROOT."/core/lib/project.lib.php");

        $langs->load("project");
        if ($htmlname != "none")
        {
            print '<form method="post" action="'.$page.'">';
            print '<input type="hidden" name="action" value="classin">';
            print '<input type="hidden" name="token" value="'.$_SESSION['newtoken'].'">';
            print '<table class="nobordernopadding" cellpadding="0" cellspacing="0">';
            print '<tr><td>';
            //print "$socid,$selected,$htmlname";
            select_projects($socid,$selected,$htmlname);
            print '</td>';
            print '<td align="left"><input type="submit" class="button" value="'.$langs->trans("Modify").'"></td>';
            print '</tr></table></form>';
        }
        else
        {
            if ($selected)
            {
                $projet = new Project($this->db);
                $projet->fetch($selected);
                //print '<a href="'.DOL_URL_ROOT.'/projet/fiche.php?id='.$selected.'">'.$projet->title.'</a>';
                print $projet->getNomUrl(0,'',1);
            }
            else
            {
                print "&nbsp;";
            }
        }
    }

    /**
     *	Show a form to select payment conditions
     *
     *  @param	int		$page        	Page
     *  @param  string	$selected    	Id condition pre-selectionne
     *  @param  string	$htmlname    	Name of select html field
     *	@param	int		$addempty		Ajoute entree vide
     *  @return	void
     */
    function form_conditions_reglement($page, $selected='', $htmlname='cond_reglement_id', $addempty=0)
    {
        global $langs;
        if ($htmlname != "none")
        {
            print '<form method="post" action="'.$page.'">';
            print '<input type="hidden" name="action" value="setconditions">';
            print '<input type="hidden" name="token" value="'.$_SESSION['newtoken'].'">';
            print '<table class="nobordernopadding" cellpadding="0" cellspacing="0">';
            print '<tr><td>';
            $this->select_conditions_paiements($selected,$htmlname,-1,$addempty);
            print '</td>';
            print '<td align="left"><input type="submit" class="button" value="'.$langs->trans("Modify").'"></td>';
            print '</tr></table></form>';
        }
        else
        {
            if ($selected)
            {
                $this->load_cache_conditions_paiements();
                print $this->cache_conditions_paiements[$selected]['label'];
            } else {
                print "&nbsp;";
            }
        }
    }

    /**
     *  Show a form to select a delivery delay
     *
     *  @param  int		$page        	Page
     *  @param  string	$selected    	Id condition pre-selectionne
     *  @param  string	$htmlname    	Name of select html field
     *	@param	int		$addempty		Ajoute entree vide
     *  @return	void
     */
    function form_availability($page, $selected='', $htmlname='availability', $addempty=0)
    {
        global $langs;
        if ($htmlname != "none")
        {
            print '<form method="post" action="'.$page.'">';
            print '<input type="hidden" name="action" value="setavailability">';
            print '<input type="hidden" name="token" value="'.$_SESSION['newtoken'].'">';
            print '<table class="nobordernopadding" cellpadding="0" cellspacing="0">';
            print '<tr><td>';
            $this->select_availability($selected,$htmlname,-1,$addempty);
            print '</td>';
            print '<td align="left"><input type="submit" class="button" value="'.$langs->trans("Modify").'"></td>';
            print '</tr></table></form>';
        }
        else
        {
            if ($selected)
            {
                $this->load_cache_availability();
                print $this->cache_availability[$selected]['label'];
            } else {
                print "&nbsp;";
            }
        }
    }

    /**
     *  Show a select form to select origin
     *
     *  @param  string	$page        	Page
     *  @param  string	$selected    	Id condition pre-selectionne
     *  @param  string	$htmlname    	Name of select html field
     *	@param	int		$addempty		Add empty entry
     *  @return	void
     */
    function form_demand_reason($page, $selected='', $htmlname='demandreason', $addempty=0)
    {
        global $langs;
        if ($htmlname != "none")
        {
            print '<form method="post" action="'.$page.'">';
            print '<input type="hidden" name="action" value="setdemandreason">';
            print '<input type="hidden" name="token" value="'.$_SESSION['newtoken'].'">';
            print '<table class="nobordernopadding" cellpadding="0" cellspacing="0">';
            print '<tr><td>';
            $this->select_demand_reason($selected,$htmlname,-1,$addempty);
            print '</td>';
            print '<td align="left"><input type="submit" class="button" value="'.$langs->trans("Modify").'"></td>';
            print '</tr></table></form>';
        }
        else
        {
            if ($selected)
            {
                $this->load_cache_demand_reason();
                foreach ($this->cache_demand_reason as $key => $val)
                {
                    if ($val['id'] == $selected)
                    {
                        print $val['label'];
                        break;
                    }
                }
            } else {
                print "&nbsp;";
            }
        }
    }

    /**
     *    Show a form to select a date
     *
     *    @param	string		$page        Page
     *    @param	string		$selected    Date preselected
     *    @param    string		$htmlname    Name of input html field
     *    @return	void
     */
    function form_date($page, $selected, $htmlname)
    {
        global $langs;

        if ($htmlname != "none")
        {
            print '<form method="post" action="'.$page.'" name="form'.$htmlname.'">';
            print '<input type="hidden" name="action" value="set'.$htmlname.'">';
            print '<input type="hidden" name="token" value="'.$_SESSION['newtoken'].'">';
            print '<table class="nobordernopadding" cellpadding="0" cellspacing="0">';
            print '<tr><td>';
            print $this->select_date($selected,$htmlname,0,0,1,'form'.$htmlname);
            print '</td>';
            print '<td align="left"><input type="submit" class="button" value="'.$langs->trans("Modify").'"></td>';
            print '</tr></table></form>';
        }
        else
        {
            if ($selected)
            {
                $this->load_cache_types_paiements();
                print $this->cache_types_paiements[$selected]['label'];
            } else {
                print "&nbsp;";
            }
        }
    }


    /**
     *  Show a select form to choose a user
     *
     *  @param	string	$page        	Page
     *  @param  string	$selected    	Id of user preselected
     *  @param  string	$htmlname    	Name of input html field
     *  @param  array	$exclude         List of users id to exclude
     *  @param  array	$include         List of users id to include
     *  @return	void
     */
    function form_users($page, $selected='', $htmlname='userid', $exclude='', $include='')
    {
        global $langs;

        if ($htmlname != "none")
        {
            print '<form method="POST" action="'.$page.'" name="form'.$htmlname.'">';
            print '<input type="hidden" name="action" value="set'.$htmlname.'">';
            print '<input type="hidden" name="token" value="'.$_SESSION['newtoken'].'">';
            print '<table class="nobordernopadding" cellpadding="0" cellspacing="0">';
            print '<tr><td>';
            print $this->select_users($selected,$htmlname,1,$exclude,0,$include);
            print '</td>';
            print '<td align="left"><input type="submit" class="button" value="'.$langs->trans("Modify").'"></td>';
            print '</tr></table></form>';
        }
        else
        {
            if ($selected)
            {
                require_once(DOL_DOCUMENT_ROOT ."/user/class/user.class.php");
                //$this->load_cache_contacts();
                //print $this->cache_contacts[$selected];
                $theuser=new User($this->db);
                $theuser->fetch($selected);
                print $theuser->getNomUrl(1);
            } else {
                print "&nbsp;";
            }
        }
    }


    /**
     *    Affiche formulaire de selection des modes de reglement
     *
     *    @param	string	$page        Page
     *    @param    int		$selected    Id mode pre-selectionne
     *    @param    string	$htmlname    Name of select html field
     *    @return	void
     */
    function form_modes_reglement($page, $selected='', $htmlname='mode_reglement_id')
    {
        global $langs;
        if ($htmlname != "none")
        {
            print '<form method="POST" action="'.$page.'">';
            print '<input type="hidden" name="action" value="setmode">';
            print '<input type="hidden" name="token" value="'.$_SESSION['newtoken'].'">';
            print '<table class="nobordernopadding" cellpadding="0" cellspacing="0">';
            print '<tr><td>';
            $this->select_types_paiements($selected,$htmlname);
            print '</td>';
            print '<td align="left"><input type="submit" class="button" value="'.$langs->trans("Modify").'"></td>';
            print '</tr></table></form>';
        }
        else
        {
            if ($selected)
            {
                $this->load_cache_types_paiements();
                print $this->cache_types_paiements[$selected]['label'];
            } else {
                print "&nbsp;";
            }
        }
    }


    /**
     *	Show a select box with available absolute discounts
     *
     *  @param  string	$page        	Page URL where form is shown
     *  @param  int		$selected    	Value pre-selected
     *	@param  string	$htmlname    	Nom du formulaire select. Si 'none', non modifiable. Example 'remise_id'.
     *	@param	int		$socid			Third party id
     * 	@param	float	$amount			Total amount available
     * 	@param	string	$filter			SQL filter on discounts
     * 	@param	int		$maxvalue		Max value for lines that can be selected
     *  @param  string	$more           More string to add
     *  @return	void
     */
    function form_remise_dispo($page, $selected, $htmlname, $socid, $amount, $filter='', $maxvalue=0, $more='')
    {
        global $conf,$langs;
        if ($htmlname != "none")
        {
            print '<form method="post" action="'.$page.'">';
            print '<input type="hidden" name="action" value="setabsolutediscount">';
            print '<input type="hidden" name="token" value="'.$_SESSION['newtoken'].'">';
            print '<table class="nobordernopadding" cellpadding="0" cellspacing="0">';
            print '<tr><td nowrap="nowrap">';
            if (! empty($conf->global->FACTURE_DEPOSITS_ARE_JUST_PAYMENTS))
            {
                if (! $filter || $filter=="fk_facture_source IS NULL") print $langs->trans("CompanyHasAbsoluteDiscount",price($amount),$langs->transnoentities("Currency".$conf->currency)).': ';    // If we want deposit to be substracted to payments only and not to total of final invoice
                else print $langs->trans("CompanyHasCreditNote",price($amount),$langs->transnoentities("Currency".$conf->currency)).': ';
            }
            else
            {
                if (! $filter || $filter=="fk_facture_source IS NULL OR (fk_facture_source IS NOT NULL AND description='(DEPOSIT)')") print $langs->trans("CompanyHasAbsoluteDiscount",price($amount),$langs->transnoentities("Currency".$conf->currency)).': ';
                else print $langs->trans("CompanyHasCreditNote",price($amount),$langs->transnoentities("Currency".$conf->currency)).': ';
            }
            $newfilter='fk_facture IS NULL AND fk_facture_line IS NULL';	// Remises disponibles
            if ($filter) $newfilter.=' AND ('.$filter.')';
            $nbqualifiedlines=$this->select_remises($selected,$htmlname,$newfilter,$socid,$maxvalue);
            print '</td>';
            print '<td>';
            if ($nbqualifiedlines > 0)
            {
                print ' &nbsp; <input type="submit" class="button" value="'.$langs->trans("UseLine").'"';
                if ($filter && $filter != "fk_facture_source IS NULL OR (fk_facture_source IS NOT NULL AND description='(DEPOSIT)')") print '" title="'.$langs->trans("UseCreditNoteInInvoicePayment");
                print '">';
            }
            if ($more) print $more;
            print '</td>';
            print '</tr></table></form>';
        }
        else
        {
            if ($selected)
            {
                print $selected;
            }
            else
            {
                print "0";
            }
        }
    }


    /**
     *    Affiche formulaire de selection des contacts
     *
     *    @param	string	$page        	Page
     *    @param	Societe	$societe		Third party
     *    @param    int		$selected    	Id contact pre-selectionne
     *    @param    string	$htmlname    	Nom du formulaire select
     *    @return	void
     */
    function form_contacts($page, $societe, $selected='', $htmlname='contactidp')
    {
        global $langs;

        if ($htmlname != "none")
        {
            print '<form method="post" action="'.$page.'">';
            print '<input type="hidden" name="action" value="set_contact">';
            print '<input type="hidden" name="token" value="'.$_SESSION['newtoken'].'">';
            print '<table class="nobordernopadding" cellpadding="0" cellspacing="0">';
            print '<tr><td>';
            $num=$this->select_contacts($societe->id, $selected, $htmlname);
            if ($num==0)
            {
            	$addcontact = (! empty($conf->global->SOCIETE_ADDRESSES_MANAGEMENT) ? $langs->trans("AddContact") : $langs->trans("AddContactAddress"));
                print '<font class="error">Cette societe n\'a pas de contact, veuillez en cr�er un avant de faire votre proposition commerciale</font><br>';
                print '<a href="'.DOL_URL_ROOT.'/contact/fiche.php?socid='.$societe->id.'&amp;action=create&amp;backtoreferer=1">'.$addcontact.'</a>';
            }
            print '</td>';
            print '<td align="left"><input type="submit" class="button" value="'.$langs->trans("Modify").'"></td>';
            print '</tr></table></form>';
        }
        else
        {
            if ($selected)
            {
                require_once(DOL_DOCUMENT_ROOT ."/contact/class/contact.class.php");
                //$this->load_cache_contacts();
                //print $this->cache_contacts[$selected];
                $contact=new Contact($this->db);
                $contact->fetch($selected);
                print $contact->getFullName($langs);
            } else {
                print "&nbsp;";
            }
        }
    }

    /**
     *    Output html select to select thirdparty
     *
     *    @param	string	$page       Page
     *    @param    string	$selected   Id preselected
     *    @param    string	$htmlname	Name of HTML select
     *    @return	void
     */
    function form_thirdparty($page, $selected='', $htmlname='socid')
    {
        global $langs;

        if ($htmlname != "none")
        {
            print '<form method="post" action="'.$page.'">';
            print '<input type="hidden" name="action" value="set_thirdparty">';
            print '<input type="hidden" name="token" value="'.$_SESSION['newtoken'].'">';
            print '<table class="nobordernopadding" cellpadding="0" cellspacing="0">';
            print '<tr><td>';
            print $this->select_company($selected, $htmlname);
            print '</td>';
            print '<td align="left"><input type="submit" class="button" value="'.$langs->trans("Modify").'"></td>';
            print '</tr></table></form>';
        }
        else
        {
            if ($selected)
            {
                require_once(DOL_DOCUMENT_ROOT ."/societe/class/societe.class.php");
                $soc = new Societe($this->db);
                $soc->fetch($selected);
                print $soc->getNomUrl($langs);
            }
            else
            {
                print "&nbsp;";
            }
        }
    }

    /**
     *    Retourne la liste des devises, dans la langue de l'utilisateur
     *
     *    @param	string	$selected    preselected currency code
     *    @param    string	$htmlname    name of HTML select list
     *    @return	void
     */
    function select_currency($selected='',$htmlname='currency_id')
    {
        print $this->selectcurrency($selected,$htmlname);
    }

    /**
     *      Load into the cache all currencies
     *
     *      @return     int             Nb of loaded lines, 0 if already loaded, <0 if KO
     */
    function load_cache_currencies()
    {
    	global $langs;

    	$langs->load("dict");

    	if (count($this->cache_currencies)) return 0;    // Cache deja charge

    	$sql = "SELECT code_iso, label, unicode";
        $sql.= " FROM ".MAIN_DB_PREFIX."c_currencies";
        $sql.= " WHERE active = 1";
        $sql.= " ORDER BY code_iso ASC";

    	dol_syslog(get_class($this).'::load_cache_currencies sql='.$sql, LOG_DEBUG);
    	$resql = $this->db->query($sql);
    	if ($resql)
    	{
    		$num = $this->db->num_rows($resql);
    		$i = 0;
    		while ($i < $num)
    		{
    			$obj = $this->db->fetch_object($resql);

    			// Si traduction existe, on l'utilise, sinon on prend le libelle par defaut
    			$this->cache_currencies[$obj->code_iso]['label'] = ($obj->code_iso && $langs->trans("Currency".$obj->code_iso)!="Currency".$obj->code_iso?$langs->trans("Currency".$obj->code_iso):($obj->label!='-'?$obj->label:''));
    			$this->cache_currencies[$obj->code_iso]['unicode'] = (array) json_decode($obj->unicode, true);
    			$label[$obj->code_iso] = $this->cache_currencies[$obj->code_iso]['label'];
    			$i++;
    		}

    		array_multisort($label, SORT_ASC, $this->cache_currencies);

    		return $num;
    	}
    	else
    	{
    		dol_print_error($this->db);
    		return -1;
    	}
    }

    /**
     *  Retourne la liste des devises, dans la langue de l'utilisateur
     *
     *  @param	string	$selected    preselected currency code
     *  @param  string	$htmlname    name of HTML select list
     * 	@return	void
     */
    function selectcurrency($selected='',$htmlname='currency_id')
    {
        global $conf,$langs,$user;

        $langs->load("dict");

        $this->load_cache_currencies();

        $out='';

        if ($selected=='euro' || $selected=='euros') $selected='EUR';   // Pour compatibilite

        $out.= '<select class="flat" name="'.$htmlname.'">';
        foreach ($this->cache_currencies as $code_iso => $currency)
        {
        	if ($selected && $selected == $code_iso)
        	{
        		$out.= '<option value="'.$code_iso.'" selected="selected">';
        	}
        	else
        	{
        		$out.= '<option value="'.$code_iso.'">';
        	}
        	$out.= $currency['label'];
        	$out.= ' ('.getCurrencySymbol($code_iso).')';
        	$out.= '</option>';
        }
        $out.= '</select>';
        if ($user->admin) $out.= info_admin($langs->trans("YouCanChangeValuesForThisListFromDictionnarySetup"),1);
        return $out;
    }

    /**
     *  Output an HTML select vat rate
     *
     *  @param	string	$htmlname           Nom champ html
     *  @param  float	$selectedrate       Forcage du taux tva pre-selectionne. Mettre '' pour aucun forcage.
     *  @param  Societe	$societe_vendeuse   Object societe vendeuse
     *  @param  Societe	$societe_acheteuse  Object societe acheteuse
     *  @param  int		$idprod             Id product
     *  @param  int		$info_bits          Miscellaneous information on line
     *  @param  string	$type      			''=Unknown, 0=Product, 1=Service (Used if idprod not defined)
     *  						            Si vendeur non assujeti a TVA, TVA par defaut=0. Fin de regle.
     *              						Si le (pays vendeur = pays acheteur) alors la TVA par defaut=TVA du produit vendu. Fin de regle.
     *              						Si (vendeur et acheteur dans Communaute europeenne) et bien vendu = moyen de transports neuf (auto, bateau, avion), TVA par defaut=0 (La TVA doit etre paye par l'acheteur au centre d'impots de son pays et non au vendeur). Fin de regle.
     *              						Si (vendeur et acheteur dans Communaute europeenne) et bien vendu autre que transport neuf alors la TVA par defaut=TVA du produit vendu. Fin de regle.
     *              						Sinon la TVA proposee par defaut=0. Fin de regle.
     *  @return	void
     *  @deprecated
     */
    function select_tva($htmlname='tauxtva', $selectedrate='', $societe_vendeuse='', $societe_acheteuse='', $idprod=0, $info_bits=0, $type='')
    {
        print $this->load_tva($htmlname, $selectedrate, $societe_vendeuse, $societe_acheteuse, $idprod, $info_bits, $type);
    }

    /**
     *	Load into the cache vat rates of a country
     *
     *	@param	string	$country_code		Country code
     *	@return	int							Nb of loaded lines, 0 if already loaded, <0 if KO
     */
    function load_cache_vatrates($country_code)
    {
    	global $langs;

    	$num = count($this->cache_vatrates);
    	if ($num > 0) return $num;    // Cache deja charge

    	$sql  = "SELECT DISTINCT t.taux, t.recuperableonly";
    	$sql.= " FROM ".MAIN_DB_PREFIX."c_tva as t, ".MAIN_DB_PREFIX."c_pays as p";
    	$sql.= " WHERE t.fk_pays = p.rowid";
    	$sql.= " AND t.active = 1";
    	$sql.= " AND p.code IN (".$country_code.")";
    	$sql.= " ORDER BY t.taux ASC, t.recuperableonly ASC";

    	$resql=$this->db->query($sql);
    	if ($resql)
    	{
    		$num = $this->db->num_rows($resql);
    		if ($num)
    		{
    			for ($i = 0; $i < $num; $i++)
    			{
    				$obj = $this->db->fetch_object($resql);
    				$this->cache_vatrates[$i]['txtva']	= $obj->taux;
    				$this->cache_vatrates[$i]['libtva']	= $obj->taux.'%';
    				$this->cache_vatrates[$i]['nprtva']	= $obj->recuperableonly;
    			}

    			return $num;
    		}
    		else
    		{
    			$this->error = '<font class="error">'.$langs->trans("ErrorNoVATRateDefinedForSellerCountry",$country_code).'</font>';
    			return -1;
    		}
    	}
    	else
    	{
    		$this->error = '<font class="error">'.$this->db->error().'</font>';
    		return -2;
    	}
    }

    /**
     *  Output an HTML select vat rate
     *
     *  @param	string	$htmlname           Nom champ html
     *  @param  float	$selectedrate       Forcage du taux tva pre-selectionne. Mettre '' pour aucun forcage.
     *  @param  Societe	$societe_vendeuse   Objet societe vendeuse
     *  @param  Societe	$societe_acheteuse  Objet societe acheteuse
     *  @param  int		$idprod             Id product
     *  @param  int		$info_bits          Miscellaneous information on line (1 for NPR)
     *  @param  int		$type               ''=Unknown, 0=Product, 1=Service (Used if idprod not defined)
     *                  					Si vendeur non assujeti a TVA, TVA par defaut=0. Fin de regle.
     *                  					Si le (pays vendeur = pays acheteur) alors la TVA par defaut=TVA du produit vendu. Fin de regle.
     *                  					Si (vendeur et acheteur dans Communaute europeenne) et bien vendu = moyen de transports neuf (auto, bateau, avion), TVA par defaut=0 (La TVA doit etre paye par l'acheteur au centre d'impots de son pays et non au vendeur). Fin de regle.
     *                  					Si (vendeur et acheteur dans Communaute europeenne) et bien vendu autre que transport neuf alors la TVA par defaut=TVA du produit vendu. Fin de regle.
     *                  					Sinon la TVA proposee par defaut=0. Fin de regle.
     *  @param	bool	$options_only		Return options only (for ajax treatment)
     *  @return	void
     */
    function load_tva($htmlname='tauxtva', $selectedrate='', $societe_vendeuse='', $societe_acheteuse='', $idprod=0, $info_bits=0, $type='', $options_only=false)
    {
        global $langs,$conf,$mysoc;

        $return='';
        $txtva=array();
        $libtva=array();
        $nprtva=array();

        // Define defaultnpr and defaultttx
        $defaultnpr=($info_bits & 0x01);
        $defaultnpr=(preg_match('/\*/',$selectedrate) ? 1 : $defaultnpr);
        $defaulttx=str_replace('*','',$selectedrate);

        // Check parameters
        if (is_object($societe_vendeuse) && ! $societe_vendeuse->country_code)
        {
            if ($societe_vendeuse->id == $mysoc->id)
            {
                $return.= '<font class="error">'.$langs->trans("ErrorYourCountryIsNotDefined").'</div>';
            }
            else
            {
                $return.= '<font class="error">'.$langs->trans("ErrorSupplierCountryIsNotDefined").'</div>';
            }
            return $return;
        }

        //var_dump($societe_acheteuse);
        //print "name=$name, selectedrate=$selectedrate, seller=".$societe_vendeuse->country_code." buyer=".$societe_acheteuse->country_code." buyer is company=".$societe_acheteuse->isACompany()." idprod=$idprod, info_bits=$info_bits type=$type";
        //exit;

        // Get list of all VAT rates to show
        // First we defined code_pays to use to find list
        if (is_object($societe_vendeuse))
        {
            $code_pays="'".$societe_vendeuse->country_code."'";
        }
        else
        {
            $code_pays="'".$mysoc->country_code."'";   // Pour compatibilite ascendente
        }
        if (! empty($conf->global->SERVICE_ARE_ECOMMERCE_200238EC))    // If option to have vat for end customer for services is on
        {
            if (! $societe_vendeuse->isInEEC() && $societe_acheteuse->isInEEC() && ! $societe_acheteuse->isACompany())
            {
                // We also add the buyer
                if (is_numeric($type))
                {
                    if ($type == 1) // We know product is a service
                    {
                        $code_pays.=",'".$societe_acheteuse->country_code."'";
                    }
                }
                else if (! $idprod)  // We don't know type of product
                {
                    $code_pays.=",'".$societe_acheteuse->country_code."'";
                }
                else
                {
                    $prodstatic=new Product($this->db);
                    $prodstatic->fetch($idprod);
                    if ($prodstatic->type == 1)   // We know product is a service
                    {
                        $code_pays.=",'".$societe_acheteuse->country_code."'";
                    }
                }
            }
        }

        // Now we get list
        $num = $this->load_cache_vatrates($code_pays);

        if ($num > 0)
        {
        	// Definition du taux a pre-selectionner (si defaulttx non force et donc vaut -1 ou '')
        	if ($defaulttx < 0 || dol_strlen($defaulttx) == 0)
        	{
        		$defaulttx=get_default_tva($societe_vendeuse,$societe_acheteuse,$idprod);
        		$defaultnpr=get_default_npr($societe_vendeuse,$societe_acheteuse,$idprod);
        	}

        	// Si taux par defaut n'a pu etre determine, on prend dernier de la liste.
        	// Comme ils sont tries par ordre croissant, dernier = plus eleve = taux courant
        	if ($defaulttx < 0 || dol_strlen($defaulttx) == 0)
        	{
        		$defaulttx = $this->cache_vatrates[$num-1]['txtva'];
        	}

        	if (! $options_only) $return.= '<select class="flat" id="'.$htmlname.'" name="'.$htmlname.'">';

        	foreach ($this->cache_vatrates as $rate)
        	{
        		$return.= '<option value="'.$rate['txtva'];
        		$return.= $rate['nprtva'] ? '*': '';
        		$return.= '"';
        		if ($rate['txtva'] == $defaulttx && $rate['nprtva'] == $defaultnpr)
        		{
        			$return.= ' selected="selected"';
        		}
        		$return.= '>'.vatrate($rate['libtva']);
        		$return.= $rate['nprtva'] ? ' *': '';
        		$return.= '</option>';

        		$this->tva_taux_value[]		= $rate['txtva'];
        		$this->tva_taux_libelle[]	= $rate['libtva'];
        		$this->tva_taux_npr[]		= $rate['nprtva'];
        	}

        	if (! $options_only) $return.= '</select>';
        }
        else
        {
            $return.= $this->error;
        }

        $this->num = $num;
        return $return;
    }


    /**
     *	Show a HTML widget to input a date or combo list for day, month, years and optionnaly hours and minutes
     *  Fields are preselected with :
     *            	- set_time date (Local PHP server timestamps or date format YYYY-MM-DD or YYYY-MM-DD HH:MM)
     *            	- local date of PHP server if set_time is ''
     *            	- Empty (fields empty) if set_time is -1 (in this case, parameter empty must also have value 1)
     *
     *	@param	timestamp	$set_time 		Pre-selected date (must be a local PHP server timestamp)
     *	@param	string		$prefix			Prefix for fields name
     *	@param	int			$h				1=Show also hours
     *	@param	int			$m				1=Show also minutes
     *	@param	int			$empty			0=Fields required, 1=Empty input is allowed
     *	@param	string		$form_name 		Form name. Used by popup dates.
     *	@param	int			$d				1=Show days, month, years
     * 	@param	int			$addnowbutton	Add a button "Now"
     * 	@param	int			$nooutput		Do not output html string but return it
     * 	@param 	int			$disabled		Disable input fields
     *  @param  int			$fullday        When a checkbox with this html name is on, hour and day are set with 00:00 or 23:59
     * 	@return	mixed						Nothing or string if nooutput is 1
     */
    function select_date($set_time='', $prefix='re', $h=0, $m=0, $empty=0, $form_name="", $d=1, $addnowbutton=0, $nooutput=0, $disabled=0, $fullday='')
    {
        global $conf,$langs;

        $retstring='';

        if($prefix=='') $prefix='re';
        if($h == '') $h=0;
        if($m == '') $m=0;
        if($empty == '') $empty=0;

        if (! $set_time && $empty == 0) $set_time = dol_now('tzuser');

        // Analysis of the pre-selection date
        if (preg_match('/^([0-9]+)\-([0-9]+)\-([0-9]+)\s?([0-9]+)?:?([0-9]+)?/',$set_time,$reg))
        {
            // Date format 'YYYY-MM-DD' or 'YYYY-MM-DD HH:MM:SS'
            $syear = $reg[1];
            $smonth = $reg[2];
            $sday = $reg[3];
            $shour = $reg[4];
            $smin = $reg[5];
        }
        elseif (strval($set_time) != '' && $set_time != -1)
        {
            // set_time est un timestamps (0 possible)
            $syear = dol_print_date($set_time, "%Y");
            $smonth = dol_print_date($set_time, "%m");
            $sday = dol_print_date($set_time, "%d");
            $shour = dol_print_date($set_time, "%H");
            $smin = dol_print_date($set_time, "%M");
        }
        else
        {
            // Date est '' ou vaut -1
            $syear = '';
            $smonth = '';
            $sday = '';
            $shour = '';
            $smin = '';
        }

        if ($d)
        {
            // Show date with popup
            if ($conf->use_javascript_ajax && (empty($conf->global->MAIN_POPUP_CALENDAR) || $conf->global->MAIN_POPUP_CALENDAR != "none"))
            {
                //print "e".$set_time." t ".$conf->format_date_short;
                if (strval($set_time) != '' && $set_time != -1)
                {
                    //$formated_date=dol_print_date($set_time,$conf->format_date_short);
                    $formated_date=dol_print_date($set_time,$langs->trans("FormatDateShort"));  // FormatDateShort for dol_print_date/FormatDateShortJava that is same for javascript
                }

                // Calendrier popup version eldy
                if (empty($conf->global->MAIN_POPUP_CALENDAR) || $conf->global->MAIN_POPUP_CALENDAR == "eldy")
                {
                    // Zone de saisie manuelle de la date
                    $retstring.='<input id="'.$prefix.'" name="'.$prefix.'" type="text" size="9" maxlength="11" value="'.$formated_date.'"';
                    $retstring.=($disabled?' disabled="disabled"':'');
                    $retstring.=' onChange="dpChangeDay(\''.$prefix.'\',\''.$langs->trans("FormatDateShortJava").'\'); "';  // FormatDateShort for dol_print_date/FormatDateShortJava that is same for javascript
                    $retstring.='>';

                    // Icone calendrier
                    if (! $disabled)
                    {
                        $retstring.='<button id="'.$prefix.'Button" type="button" class="dpInvisibleButtons"';
                        $base=DOL_URL_ROOT.'/core/';
                        $retstring.=' onClick="showDP(\''.$base.'\',\''.$prefix.'\',\''.$langs->trans("FormatDateShortJava").'\',\''.$langs->defaultlang.'\');">'.img_object($langs->trans("SelectDate"),'calendarday','class="datecallink"').'</button>';
                    }
                    else $retstring.='<button id="'.$prefix.'Button" type="button" class="dpInvisibleButtons">'.img_object($langs->trans("Disabled"),'calendarday','class="datecallink"').'</button>';

                    $retstring.='<input type="hidden" id="'.$prefix.'day"   name="'.$prefix.'day"   value="'.$sday.'">'."\n";
                    $retstring.='<input type="hidden" id="'.$prefix.'month" name="'.$prefix.'month" value="'.$smonth.'">'."\n";
                    $retstring.='<input type="hidden" id="'.$prefix.'year"  name="'.$prefix.'year"  value="'.$syear.'">'."\n";
                }
                else
                {
                    print "Bad value of calendar";
                }
            }

            // Show date with combo selects
            if (empty($conf->use_javascript_ajax) || $conf->global->MAIN_POPUP_CALENDAR == "none")
            {
                // Day
                $retstring.='<select'.($disabled?' disabled="disabled"':'').' class="flat" name="'.$prefix.'day">';

                if ($empty || $set_time == -1)
                {
                    $retstring.='<option value="0" selected="selected">&nbsp;</option>';
                }

                for ($day = 1 ; $day <= 31; $day++)
                {
                    if ($day == $sday)
                    {
                        $retstring.="<option value=\"$day\" selected=\"selected\">$day";
                    }
                    else
                    {
                        $retstring.="<option value=\"$day\">$day";
                    }
                    $retstring.="</option>";
                }

                $retstring.="</select>";

                $retstring.='<select'.($disabled?' disabled="disabled"':'').' class="flat" name="'.$prefix.'month">';
                if ($empty || $set_time == -1)
                {
                    $retstring.='<option value="0" selected="selected">&nbsp;</option>';
                }

                // Month
                for ($month = 1 ; $month <= 12 ; $month++)
                {
                    $retstring.='<option value="'.$month.'"'.($month == $smonth?' selected="selected"':'').'>';
                    $retstring.=dol_print_date(mktime(12,0,0,$month,1,2000),"%b");
                    $retstring.="</option>";
                }
                $retstring.="</select>";

                // Year
                if ($empty || $set_time == -1)
                {
                    $retstring.='<input'.($disabled?' disabled="disabled"':'').' class="flat" type="text" size="3" maxlength="4" name="'.$prefix.'year" value="'.$syear.'">';
                }
                else
                {
                    $retstring.='<select'.($disabled?' disabled="disabled"':'').' class="flat" name="'.$prefix.'year">';

                    for ($year = $syear - 5; $year < $syear + 10 ; $year++)
                    {
                        if ($year == $syear)
                        {
                            $retstring.="<option value=\"$year\" selected=\"true\">".$year;
                        }
                        else
                        {
                            $retstring.="<option value=\"$year\">".$year;
                        }
                        $retstring.="</option>";
                    }
                    $retstring.="</select>\n";
                }
            }
        }

        if ($d && $h) $retstring.='&nbsp;';

        if ($h)
        {
            // Show hour
            $retstring.='<select'.($disabled?' disabled="disabled"':'').' class="flat '.($fullday?$fullday.'hour':'').'" name="'.$prefix.'hour">';
            if ($empty) $retstring.='<option value="-1">&nbsp;</option>';
            for ($hour = 0; $hour < 24; $hour++)
            {
                if (dol_strlen($hour) < 2)
                {
                    $hour = "0" . $hour;
                }
                if ($hour == $shour)
                {
                    $retstring.="<option value=\"$hour\" selected=\"true\">$hour</option>";
                }
                else
                {
                    $retstring.="<option value=\"$hour\">$hour</option>";
                }
            }
            $retstring.="</select>";
            $retstring.="H\n";
        }

        if ($m)
        {
            // Show minutes
            $retstring.='<select'.($disabled?' disabled="disabled"':'').' class="flat '.($fullday?$fullday.'min':'').'" name="'.$prefix.'min">';
            if ($empty) $retstring.='<option value="-1">&nbsp;</option>';
            for ($min = 0; $min < 60 ; $min++)
            {
                if (dol_strlen($min) < 2)
                {
                    $min = "0" . $min;
                }
                if ($min == $smin)
                {
                    $retstring.="<option value=\"$min\" selected=\"true\">$min</option>";
                }
                else
                {
                    $retstring.="<option value=\"$min\">$min</option>";
                }
            }
            $retstring.="</select>";
            $retstring.="M\n";
        }

        // Add a "Now" button
        if ($conf->use_javascript_ajax && $addnowbutton)
        {
            // Script which will be inserted in the OnClick of the "Now" button
            $reset_scripts = "";

            // Generate the date part, depending on the use or not of the javascript calendar
            if (empty($conf->global->MAIN_POPUP_CALENDAR) || $conf->global->MAIN_POPUP_CALENDAR == "eldy")
            {
                $base=DOL_URL_ROOT.'/core/lib/';
                $reset_scripts .= 'resetDP(\''.$base.'\',\''.$prefix.'\',\''.$langs->trans("FormatDateShortJava").'\',\''.$langs->defaultlang.'\');';
            }
            else
            {
                $reset_scripts .= 'this.form.elements[\''.$prefix.'day\'].value=formatDate(new Date(), \'d\'); ';
                $reset_scripts .= 'this.form.elements[\''.$prefix.'month\'].value=formatDate(new Date(), \'M\'); ';
                $reset_scripts .= 'this.form.elements[\''.$prefix.'year\'].value=formatDate(new Date(), \'yyyy\'); ';
            }
            // Generate the hour part
            if ($h)
            {
                if ($fullday) $reset_scripts .= " if (jQuery('#fullday:checked').val() == null) {";
                $reset_scripts .= 'this.form.elements[\''.$prefix.'hour\'].value=formatDate(new Date(), \'HH\'); ';
                if ($fullday) $reset_scripts .= ' } ';
            }
            // Generate the minute part
            if ($m)
            {
                if ($fullday) $reset_scripts .= " if (jQuery('#fullday:checked').val() == null) {";
                $reset_scripts .= 'this.form.elements[\''.$prefix.'min\'].value=formatDate(new Date(), \'mm\'); ';
                if ($fullday) $reset_scripts .= ' } ';
            }
            // If reset_scripts is not empty, print the button with the reset_scripts in OnClick
            if ($reset_scripts)
            {
                $retstring.='<button class="dpInvisibleButtons datenowlink" id="'.$prefix.'ButtonNow" type="button" name="_useless" value="Now" onClick="'.$reset_scripts.'">';
                $retstring.=$langs->trans("Now");
                $retstring.='</button> ';
            }
        }

        if (! empty($nooutput)) return $retstring;

        print $retstring;
        return;
    }

    /**
     *	Function to show a form to select a duration on a page
     *
     *	@param	string	$prefix   	prefix
     *	@param  int		$iSecond  	Default preselected duration (number of seconds)
     * 	@param	int		$disabled	Disable the combo box
     *  @return	void
     */
    function select_duration($prefix,$iSecond='',$disabled=0)
    {
        if ($iSecond)
        {
            require_once(DOL_DOCUMENT_ROOT."/core/lib/date.lib.php");

            $hourSelected = convertSecondToTime($iSecond,'hour');
            $minSelected = convertSecondToTime($iSecond,'min');
        }

        print '<select class="flat" name="'.$prefix.'hour"'.($disabled?' disabled="disabled"':'').'>';
        for ($hour = 0; $hour < 24; $hour++)
        {
            print '<option value="'.$hour.'"';
            if ($hourSelected == $hour)
            {
                print " selected=\"true\"";
            }
            print ">".$hour."</option>";
        }
        print "</select>";
        print "H &nbsp;";
        print '<select class="flat" name="'.$prefix.'min"'.($disabled?' disabled="disabled"':'').'>';
        for ($min = 0; $min <= 55; $min=$min+5)
        {
            print '<option value="'.$min.'"';
            if ($minSelected == $min) print ' selected="selected"';
            print '>'.$min.'</option>';
        }
        print "</select>";
        print "M&nbsp;";
    }


    /**
     *	Show a select form from an array
     *
     *	@param	string	$htmlname       Name of html select area
     *	@param	array	$array          Array with key+value
     *	@param	int		$id             Preselected key
     *	@param	int		$show_empty     1 si il faut ajouter une valeur vide dans la liste, 0 sinon
     *	@param	int		$key_in_label   1 pour afficher la key dans la valeur "[key] value"
     *	@param	int		$value_as_key   1 to use value as key
     *	@param  string	$option         Valeur de l'option en fonction du type choisi
     *	@param  int		$translate		Translate and encode value
     * 	@param	int		$maxlen			Length maximum for labels
     * 	@param	int		$disabled		Html select box is disabled
     * 	@return	string					HTML select string
     */
    function selectarray($htmlname, $array, $id='', $show_empty=0, $key_in_label=0, $value_as_key=0, $option='', $translate=0, $maxlen=0, $disabled=0)
    {
        global $langs;

        if ($value_as_key) $array=array_combine($array, $array);

        $out='<select id="'.$htmlname.'" '.($disabled?'disabled="disabled" ':'').'class="flat" name="'.$htmlname.'" '.($option != ''?$option:'').'>';

        if ($show_empty)
        {
            $out.='<option value="-1"'.($id==-1?' selected="selected"':'').'>&nbsp;</option>'."\n";
        }

        if (is_array($array))
        {
            foreach($array as $key => $value)
            {
                $out.='<option value="'.$key.'"';
                // Si il faut pre-selectionner une valeur
                if ($id != '' && $id == $key)
                {
                    $out.=' selected="selected"';
                }

                $out.='>';

                $newval=($translate?$langs->trans(ucfirst($value)):$value);
                if ($key_in_label)
                {
                    $selectOptionValue = dol_htmlentitiesbr($key.' - '.($maxlen?dol_trunc($newval,$maxlen):$newval));
                }
                else
                {
                    $selectOptionValue = dol_htmlentitiesbr($maxlen?dol_trunc($newval,$maxlen):$newval);
                    if ($value == '' || $value == '-') {
                        $selectOptionValue='&nbsp;';
                    }
                }
                $out.=$selectOptionValue;
                $out.="</option>\n";
            }
        }

        $out.="</select>";
        return $out;
    }

    /**
     *	Show a multiselect form from an array.
     *
     *	@param	string	$htmlname		Name of select
     *	@param	array	$array			Array with key+value
     *	@param	array	$selected		Preselected keys
     *	@param	int		$key_in_label   1 pour afficher la key dans la valeur "[key] value"
     *	@param	int		$value_as_key   1 to use value as key
     *	@param  string	$option         Valeur de l'option en fonction du type choisi
     *	@param  int		$translate		Translate and encode value
     *	@return	string					HTML multiselect string
     */
    function multiselectarray($htmlname, $array, $selected=array(), $key_in_label=0, $value_as_key=0, $option='', $translate=0)
    {
    	global $conf, $langs;

    	$out = '<select id="'.$htmlname.'" class="multiselect" multiple="multiple" name="'.$htmlname.'[]"'.$option.'>'."\n";
    	if (is_array($array) && ! empty($array))
    	{
    		if ($value_as_key) $array=array_combine($array, $array);

    		if (! empty($conf->global->MAIN_USE_JQUERY_MULTISELECT) && is_array($selected) && ! empty($selected))
    		{
    			foreach ($selected as $selected_value)
    			{
    				foreach($array as $key => $value)
    				{
    					if ($selected_value == $key)
    					{
    						$value=$array[$selected_value];
    						$out.= '<option value="'.$key.'" selected="selected">';
    						$newval = ($translate ? $langs->trans(ucfirst($value)) : $value);
    						$newval = ($key_in_label ? $key.' - '.$newval : $newval);
    						$out.= dol_htmlentitiesbr($newval);
    						$out.= '</option>'."\n";
    						unset($array[$key]);
    					}
    				}
    			}

    			if (! empty($array))
    			{
    				foreach ($array as $key => $value)
    				{
    					$out.= '<option value="'.$key.'">';
    					$newval = ($translate ? $langs->trans(ucfirst($value)) : $value);
    					$newval = ($key_in_label ? $key.' - '.$newval : $newval);
    					$out.= dol_htmlentitiesbr($newval);
    					$out.= '</option>'."\n";
    				}
    			}
    		}
    		else
    		{
    			foreach ($array as $key => $value)
    			{
    				$out.= '<option value="'.$key.'"';
    				if (is_array($selected) && ! empty($selected) && in_array($key, $selected))
    				{
    					$out.= ' selected="selected"';
    				}
    				$out.= '>';

    				$newval = ($translate ? $langs->trans(ucfirst($value)) : $value);
    				$newval = ($key_in_label ? $key.' - '.$newval : $newval);
    				$out.= dol_htmlentitiesbr($newval);
    				$out.= '</option>'."\n";
    			}
    		}
    	}
    	$out.= '</select>'."\n";

    	return $out;
    }


    /**
     *	Return an html string with a select combo box to choose yes or no
     *
     *	@param	string	$htmlname		Name of html select field
     *	@param	string	$value			Pre-selected value
     *	@param	int		$option			0 return yes/no, 1 return 1/0
     *	@param	bool	$disabled		true or false
     *	@return	mixed					See option
     */
    function selectyesno($htmlname,$value='',$option=0,$disabled=false)
    {
        global $langs;

        $yes="yes"; $no="no";

        if ($option)
        {
            $yes="1";
            $no="0";
        }

        $disabled = ($disabled ? ' disabled="disabled"' : '');

        $resultyesno = '<select class="flat" id="'.$htmlname.'" name="'.$htmlname.'"'.$disabled.'>'."\n";
        if (("$value" == 'yes') || ($value == 1))
        {
            $resultyesno .= '<option value="'.$yes.'" selected="selected">'.$langs->trans("Yes").'</option>'."\n";
            $resultyesno .= '<option value="'.$no.'">'.$langs->trans("No").'</option>'."\n";
        }
        else
        {
            $resultyesno .= '<option value="'.$yes.'">'.$langs->trans("Yes").'</option>'."\n";
            $resultyesno .= '<option value="'.$no.'" selected="selected">'.$langs->trans("No").'</option>'."\n";
        }
        $resultyesno .= '</select>'."\n";
        return $resultyesno;
    }



    /**
     *  Return list of export templates
     *
     *  @param	string	$selected          Id modele pre-selectionne
     *  @param  string	$htmlname          Name of HTML select
     *  @param  string	$type              Type of searched templates
     *  @param  int		$useempty          Affiche valeur vide dans liste
     *  @return	void
     */
    function select_export_model($selected='',$htmlname='exportmodelid',$type='',$useempty=0)
    {

        $sql = "SELECT rowid, label";
        $sql.= " FROM ".MAIN_DB_PREFIX."export_model";
        $sql.= " WHERE type = '".$type."'";
        $sql.= " ORDER BY rowid";
        $result = $this->db->query($sql);
        if ($result)
        {
            print '<select class="flat" name="'.$htmlname.'">';
            if ($useempty)
            {
                print '<option value="-1">&nbsp;</option>';
            }

            $num = $this->db->num_rows($result);
            $i = 0;
            while ($i < $num)
            {
                $obj = $this->db->fetch_object($result);
                if ($selected == $obj->rowid)
                {
                    print '<option value="'.$obj->rowid.'" selected="selected">';
                }
                else
                {
                    print '<option value="'.$obj->rowid.'">';
                }
                print $obj->label;
                print '</option>';
                $i++;
            }
            print "</select>";
        }
        else {
            dol_print_error($this->db);
        }
    }

    /**
     *    Return a HTML area with the reference of object and a navigation bar for a business object
     *    To add a particular filter on select, you must set $object->next_prev_filter to SQL criteria.
     *
     *    @param	Object	$object			Object to show
     *    @param    int		$paramid   		Name of parameter to use to name the id into the URL link
     *    @param    string	$morehtml  		More html content to output just before the nav bar
     *    @param	int		$shownav	  	Show Condition (navigation is shown if value is 1)
     *    @param    int		$fieldid   		Nom du champ en base a utiliser pour select next et previous
     *    @param    string	$fieldref   	Nom du champ objet ref (object->ref) a utiliser pour select next et previous
     *    @param    string	$morehtmlref  	Code html supplementaire a afficher apres ref
     *    @param    string	$moreparam  	More param to add in nav link url.
     * 	  @return   tring    				Portion HTML avec ref + boutons nav
     */
    function showrefnav($object,$paramid,$morehtml='',$shownav=1,$fieldid='rowid',$fieldref='ref',$morehtmlref='',$moreparam='')
    {
        $ret='';

        //print "paramid=$paramid,morehtml=$morehtml,shownav=$shownav,$fieldid,$fieldref,$morehtmlref,$moreparam";
        $object->load_previous_next_ref((isset($object->next_prev_filter)?$object->next_prev_filter:''),$fieldid);
        $previous_ref = $object->ref_previous?'<a href="'.$_SERVER["PHP_SELF"].'?'.$paramid.'='.urlencode($object->ref_previous).$moreparam.'">'.img_previous().'</a>':'';
        $next_ref     = $object->ref_next?'<a href="'.$_SERVER["PHP_SELF"].'?'.$paramid.'='.urlencode($object->ref_next).$moreparam.'">'.img_next().'</a>':'';

        //print "xx".$previous_ref."x".$next_ref;
        if ($previous_ref || $next_ref || $morehtml) {
            $ret.='<table class="nobordernopadding" width="100%"><tr class="nobordernopadding"><td class="nobordernopadding">';
        }

        $ret.=$object->$fieldref;
        if ($morehtmlref)
        {
            $ret.=' '.$morehtmlref;
        }

        if ($morehtml)
        {
            $ret.='</td><td class="nobordernopadding" align="right">'.$morehtml;
        }
        if ($shownav && ($previous_ref || $next_ref))
        {
            $ret.='</td><td class="nobordernopadding" align="center" width="20">'.$previous_ref.'</td>';
            $ret.='<td class="nobordernopadding" align="center" width="20">'.$next_ref;
        }
        if ($previous_ref || $next_ref || $morehtml)
        {
            $ret.='</td></tr></table>';
        }
        return $ret;
    }


    /**
     *    	Return HTML code to output a barcode
     *
     *     	@param	Object	&$object		Object containing data to retrieve file name
     * 		@param	int		$width			Width of photo
     * 	  	@return string    				HTML code to output barcode
     */
    function showbarcode(&$object,$width=100)
    {
        global $conf;

        if (empty($object->barcode)) return '';

        // Complete object if not complete
        if (empty($object->barcode_type_code) || empty($object->barcode_type_coder))
        {
            $object->fetch_barcode();
        }

        // Barcode image
        $url=DOL_URL_ROOT.'/viewimage.php?modulepart=barcode&generator='.urlencode($object->barcode_type_coder).'&code='.urlencode($object->barcode).'&encoding='.urlencode($object->barcode_type_code);
        $out ='<!-- url barcode = '.$url.' -->';
        $out.='<img src="'.$url.'">';
        return $out;
    }

    /**
     *    	Return HTML code to output a photo
     *
     *    	@param	string		$modulepart		Key to define module concerned ('societe', 'userphoto', 'memberphoto')
     *     	@param  Object		$object			Object containing data to retrieve file name
     * 		@param	int			$width			Width of photo
     * 	  	@return string    					HTML code to output photo
     */
    function showphoto($modulepart,$object,$width=100)
    {
        global $conf;

        $ret='';$dir='';$file='';$altfile='';$email='';

        if ($modulepart=='societe')
        {
            $dir=$conf->societe->multidir_output[$object->entity];
            $smallfile=$object->logo;
            $smallfile=preg_replace('/(\.png|\.gif|\.jpg|\.jpeg|\.bmp)/i','_small\\1',$smallfile);
            if ($object->logo) $file=$object->id.'/logos/thumbs/'.$smallfile;
        }
        else if ($modulepart=='userphoto')
        {
            $dir=$conf->user->dir_output;
            if ($object->photo) $file=get_exdir($object->id,2).$object->photo;
            if (! empty($conf->global->MAIN_OLD_IMAGE_LINKS)) $altfile=$object->id.".jpg";	// For backward compatibility
            $email=$object->email;
        }
        else if ($modulepart=='memberphoto')
        {
            $dir=$conf->adherent->dir_output;
            if ($object->photo) $file=get_exdir($object->id,2).'photos/'.$object->photo;
            if (! empty($conf->global->MAIN_OLD_IMAGE_LINKS)) $altfile=$object->id.".jpg";	// For backward compatibility
            $email=$object->email;
        }

        if ($dir)
        {
            $cache='0';
            if ($file && file_exists($dir."/".$file))
            {
                // TODO Link to large image
                $ret.='<a href="'.DOL_URL_ROOT.'/viewimage.php?modulepart='.$modulepart.'&entity='.$object->entity.'&file='.urlencode($file).'&cache='.$cache.'">';
                $ret.='<img alt="Photo" id="photologo'.(preg_replace('/[^a-z]/i','_',$file)).'" class="photologo" border="0" width="'.$width.'" src="'.DOL_URL_ROOT.'/viewimage.php?modulepart='.$modulepart.'&entity='.$object->entity.'&file='.urlencode($file).'&cache='.$cache.'">';
                $ret.='</a>';
            }
            else if ($altfile && file_exists($dir."/".$altfile))
            {
                $ret.='<a href="'.DOL_URL_ROOT.'/viewimage.php?modulepart='.$modulepart.'&entity='.$object->entity.'&file='.urlencode($file).'&cache='.$cache.'">';
                $ret.='<img alt="Photo alt" id="photologo'.(preg_replace('/[^a-z]/i','_',$file)).'" class="photologo" border="0" width="'.$width.'" src="'.DOL_URL_ROOT.'/viewimage.php?modulepart='.$modulepart.'&entity='.$object->entity.'&file='.urlencode($altfile).'&cache='.$cache.'">';
                $ret.='</a>';
            }
            else
            {
                if ($conf->gravatar->enabled && $email)
                {
                    global $dolibarr_main_url_root;
                    $ret.='<!-- Put link to gravatar -->';
                    $ret.='<img alt="Photo found on Gravatar" title="Photo Gravatar.com - email '.$email.'" border="0" width="'.$width.'" src="http://www.gravatar.com/avatar/'.dol_hash($email).'?s='.$width.'&d='.urlencode(dol_buildpath('/theme/common/nophoto.jpg',2)).'">';
                }
                else
                {
                    $ret.='<img alt="No photo" border="0" width="'.$width.'" src="'.DOL_URL_ROOT.'/theme/common/nophoto.jpg">';
                }
            }
        }
        else dol_print_error('','Call of showphoto with wrong parameters');

        /* Disabled. lightbox seems to not work. I don't know why.
         $ret.="\n<script type=\"text/javascript\">
        jQuery(function() {
        jQuery('.photologo').lightBox();
        });
        </script>\n";

        $ret.="\n<script type=\"text/javascript\">
        jQuery(function() {
        jQuery('.photologo').lightBox({
        overlayBgColor: '#FFF',
        overlayOpacity: 0.6,
        imageLoading: '".DOL_URL_ROOT."/includes/jquery/plugins/lightbox/images/lightbox-ico-loading.gif',
        imageBtnClose: '".DOL_URL_ROOT."/includes/jquery/plugins/lightbox/images/lightbox-btn-close.gif',
        imageBtnPrev: '".DOL_URL_ROOT."/includes/jquery/plugins/lightbox/images/lightbox-btn-prev.gif',
        imageBtnNext: '".DOL_URL_ROOT."/includes/jquery/plugins/lightbox/images/lightbox-btn-next.gif',
        containerResizeSpeed: 350,
        txtImage: 'Imagem',
        txtOf: 'de'
        });
        });
        </script>\n";
        */

        return $ret;
    }

    /**
     *	Return select list of groups
     *
     *  @param	string	$selected        Id group preselected
     *  @param  string	$htmlname        Field name in form
     *  @param  int		$show_empty      0=liste sans valeur nulle, 1=ajoute valeur inconnue
     *  @param  string	$exclude         Array list of groups id to exclude
     * 	@param	int		$disabled		If select list must be disabled
     *  @param  string	$include         Array list of groups id to include
     * 	@param	int		$enableonly		Array list of groups id to be enabled. All other must be disabled
     * 	@param	int		$force_entity	Possibility to force entity
     *  @return	void
     */
    function select_dolgroups($selected='',$htmlname='groupid',$show_empty=0,$exclude='',$disabled=0,$include='',$enableonly='',$force_entity='')
    {
        global $conf,$user,$langs;

        // Permettre l'exclusion de groupes
        if (is_array($exclude))	$excludeGroups = implode("','",$exclude);
        // Permettre l'inclusion de groupes
        if (is_array($include))	$includeGroups = implode("','",$include);

        $out='';

        // On recherche les groupes
        $sql = "SELECT ug.rowid, ug.nom ";
        if(! empty($conf->multicompany->enabled) && $conf->entity == 1 && $user->admin && ! $user->entity)
        {
            $sql.= ", e.label";
        }
        $sql.= " FROM ".MAIN_DB_PREFIX."usergroup as ug ";
        if(! empty($conf->multicompany->enabled) && $conf->entity == 1 && $user->admin && ! $user->entity)
        {
            $sql.= " LEFT JOIN ".MAIN_DB_PREFIX."entity as e on e.rowid=ug.entity";
            if ($force_entity) $sql.= " WHERE ug.entity IN (0,".$force_entity.")";
            else $sql.= " WHERE ug.entity IS NOT NULL";
        }
        else
        {
            $sql.= " WHERE ug.entity IN (0,".$conf->entity.")";
        }
        if (is_array($exclude) && $excludeGroups) $sql.= " AND ug.rowid NOT IN ('".$excludeGroups."')";
        if (is_array($include) && $includeGroups) $sql.= " AND ug.rowid IN ('".$includeGroups."')";
        $sql.= " ORDER BY ug.nom ASC";

        dol_syslog(get_class($this)."::select_dolgroups sql=".$sql);
        $resql=$this->db->query($sql);
        if ($resql)
        {
            $num = $this->db->num_rows($resql);
            $i = 0;
            if ($num)
            {
                $out.= '<select class="flat" name="'.$htmlname.'"'.($disabled?' disabled="disabled"':'').'>';
                if ($show_empty) $out.= '<option value="-1"'.($selected==-1?' selected="selected"':'').'>&nbsp;</option>'."\n";

                while ($i < $num)
                {
                    $obj = $this->db->fetch_object($resql);
                    $disableline=0;
                    if (is_array($enableonly) && count($enableonly) && ! in_array($obj->rowid,$enableonly)) $disableline=1;

                    $out.= '<option value="'.$obj->rowid.'"';
                    if ($disableline) $out.= ' disabled="disabled"';
                    if ((is_object($selected) && $selected->id == $obj->rowid) || (! is_object($selected) && $selected == $obj->rowid))
                    {
                        $out.= ' selected="selected"';
                    }
                    $out.= '>';

                    $out.= $obj->nom;
                    if(! empty($conf->multicompany->enabled) && empty($conf->multicompany->transverse_mode) && $conf->entity == 1)
                    {
                        $out.= " (".$obj->label.")";
                    }

                    $out.= '</option>';
                    $i++;
                }
            }
            else
            {
                $out.= '<select class="flat" name="'.$htmlname.'" disabled="disabled">';
                $out.= '<option value="">'.$langs->trans("None").'</option>';
            }
            $out.= '</select>';
        }
        else
        {
            dol_print_error($this->db);
        }

        return $out;
    }

}

?><|MERGE_RESOLUTION|>--- conflicted
+++ resolved
@@ -285,12 +285,12 @@
                 if (! empty($tmp[2])) $savemethod=$tmp[2];
                 if (! empty($tmp[3])) $button_only=true;
             }
-            else if (preg_match('/^textarea/',$inputType))
-            {
-            	$tmp=explode(':',$inputType);
+            else if (preg_match('/^textarea/',$inputType))
+            {
+            	$tmp=explode(':',$inputType);
             	$inputType=$tmp[0];
-            	if (! empty($tmp[1])) $rows=$tmp[1];
-            	if (! empty($tmp[2])) $cols=$tmp[2];
+            	if (! empty($tmp[1])) $rows=$tmp[1];
+            	if (! empty($tmp[2])) $cols=$tmp[2];
             }
             else if (preg_match('/^ckeditor/',$inputType))
             {
@@ -790,20 +790,20 @@
         }
     }
 
-    /**
-     *	Return list of all contacts (for a third party or all)
-     *
-     *	@param	int		$socid      	Id ot third party or 0 for all
-     *	@param  string	$selected   	Id contact pre-selectionne
-     *	@param  string	$htmlname  	    Name of HTML field ('none' for a not editable field)
-     *	@param  int		$showempty      0=no empty value, 1=add an empty value
-     *	@param  string	$exclude        List of contacts id to exclude
-     *	@param	string	$limitto		Disable answers that are not id in this array list
-     *	@param	string	$showfunction   Add function into label
-     *	@param	string	$moreclass		Add more class to class style
-     *	@return	int						<0 if KO, Nb of contact in list if OK
-     */
-    function select_contacts($socid,$selected='',$htmlname='contactid',$showempty=0,$exclude='',$limitto='',$showfunction=0, $moreclass='')
+    /**
+     *	Return list of all contacts (for a third party or all)
+     *
+     *	@param	int		$socid      	Id ot third party or 0 for all
+     *	@param  string	$selected   	Id contact pre-selectionne
+     *	@param  string	$htmlname  	    Name of HTML field ('none' for a not editable field)
+     *	@param  int		$showempty      0=no empty value, 1=add an empty value
+     *	@param  string	$exclude        List of contacts id to exclude
+     *	@param	string	$limitto		Disable answers that are not id in this array list
+     *	@param	string	$showfunction   Add function into label
+     *	@param	string	$moreclass		Add more class to class style
+     *	@return	int						<0 if KO, Nb of contact in list if OK
+     */
+    function select_contacts($socid,$selected='',$htmlname='contactid',$showempty=0,$exclude='',$limitto='',$showfunction=0, $moreclass='')
     {
     	print $this->selectcontacts($socid,$selected,$htmlname,$showempty,$exclude,$limitto,$showfunction, $moreclass);
     	return $this->num;
@@ -2242,82 +2242,7 @@
             }
 
             // New code using jQuery only
-<<<<<<< HEAD
-            $formconfirm.= '<div id="'.$dialogconfirm.'" title="'.dol_escape_htmltag($title).'" style="display: none;">';
-            if (! empty($more)) $formconfirm.= '<p>'.$more.'</p>';
-            $formconfirm.= img_help('','').' '.$question;
-            $formconfirm.= '</div>'."\n";
-            $formconfirm.= '<script type="text/javascript">
-			/* Warning: This function is loaded once and not overwritten if loaded by another ajax page */
-            $(function() {
-            	$( "#'.$dialogconfirm.'" ).dialog({
-			        autoOpen: '.($autoOpen?'true':'false').',
-			        resizable: false,
-			        height:'.$height.',
-			        width:'.$width.',
-			        modal: true,
-			        closeOnEscape: false,
-			        close: function(event, ui) {
-            			if (choice == \'ok\') {
-			             	var options="";
-			             	var inputok='.json_encode($inputok).';
-			             	var pageyes=\''.dol_escape_js($pageyes?$pageyes:'').'\';
-			             	if (inputok.length>0) {
-			             		$.each(inputok, function() {
-			             			var inputname = this; var more = \'\';
-			             			if ($("#" + this).attr("type") == \'checkbox\') { more = \':checked\'; }
-			             			var inputvalue = $("#" + this + more).val();
-			             			if (typeof inputvalue == \'undefined\') { inputvalue=\'\'; }
-			             			options += \'&\' + inputname + \'=\' + inputvalue;
-			             		});
-			             	}
-			             	var urljump=pageyes + (pageyes.indexOf(\'?\')<0?\'?\':\'\') + options;
-			             	//alert(urljump);
-            				if (pageyes.length > 0) { location.href=urljump; }
-        				}
-			            if (choice == \'ko\') {
-			             	var options="";
-			             	var inputko='.json_encode($inputko).';
-			             	var pageno=\''.dol_escape_js($pageno?$pageno:'').'\';
-			             	if (inputko.length>0) {
-			             		$.each(inputko, function() {
-			             			var inputname = this; var more = \'\';
-			             			if ($("#" + this).attr("type") == \'checkbox\') { more = \':checked\'; }
-			             			var inputvalue = $("#" + this + more).val();
-			             			if (typeof inputvalue == \'undefined\') { inputvalue=\'\'; }
-			             			options += \'&\' + inputname + \'=\' + inputvalue;
-			             		});
-			             	}
-			             	var urljump=pageno + (pageno.indexOf(\'?\')<0?\'?\':\'\') + options;
-			             	//alert(urljump);
-            				if (pageno.length > 0) { location.href=urljump; }
-			            }
-			        },
-			        buttons: {
-			            \''.dol_escape_js($langs->transnoentities("Yes")).'\': function() {
-			                choice=\'ok\';
-			                $(this).dialog(\'close\');
-			            },
-			            \''.dol_escape_js($langs->transnoentities("No")).'\': function() {
-			            	choice=\'ko\';
-			                $(this).dialog(\'close\');
-			            }
-			        }
-			    });
-
-				var button=\''.$button.'\';
-	            if (button.length > 0) {
-			    	$( "#" + button ).click(function() {
-			    		$("#'.$dialogconfirm.'").dialog(\'open\');
-			    	});
-			    }
-			});
-			</script>';
-
-            $formconfirm.= "\n";
-=======
             include(DOL_DOCUMENT_ROOT.'/core/tpl/ajax/formconfirm.tpl.php');
->>>>>>> bd6f5c4c
         }
         else
         {
@@ -2799,50 +2724,50 @@
         print $this->selectcurrency($selected,$htmlname);
     }
 
-    /**
-     *      Load into the cache all currencies
-     *
-     *      @return     int             Nb of loaded lines, 0 if already loaded, <0 if KO
-     */
-    function load_cache_currencies()
-    {
+    /**
+     *      Load into the cache all currencies
+     *
+     *      @return     int             Nb of loaded lines, 0 if already loaded, <0 if KO
+     */
+    function load_cache_currencies()
+    {
     	global $langs;
 
-    	$langs->load("dict");
-
-    	if (count($this->cache_currencies)) return 0;    // Cache deja charge
-
+    	$langs->load("dict");
+
+    	if (count($this->cache_currencies)) return 0;    // Cache deja charge
+
     	$sql = "SELECT code_iso, label, unicode";
         $sql.= " FROM ".MAIN_DB_PREFIX."c_currencies";
         $sql.= " WHERE active = 1";
         $sql.= " ORDER BY code_iso ASC";
-
-    	dol_syslog(get_class($this).'::load_cache_currencies sql='.$sql, LOG_DEBUG);
-    	$resql = $this->db->query($sql);
-    	if ($resql)
-    	{
-    		$num = $this->db->num_rows($resql);
-    		$i = 0;
-    		while ($i < $num)
-    		{
-    			$obj = $this->db->fetch_object($resql);
-
-    			// Si traduction existe, on l'utilise, sinon on prend le libelle par defaut
-    			$this->cache_currencies[$obj->code_iso]['label'] = ($obj->code_iso && $langs->trans("Currency".$obj->code_iso)!="Currency".$obj->code_iso?$langs->trans("Currency".$obj->code_iso):($obj->label!='-'?$obj->label:''));
+
+    	dol_syslog(get_class($this).'::load_cache_currencies sql='.$sql, LOG_DEBUG);
+    	$resql = $this->db->query($sql);
+    	if ($resql)
+    	{
+    		$num = $this->db->num_rows($resql);
+    		$i = 0;
+    		while ($i < $num)
+    		{
+    			$obj = $this->db->fetch_object($resql);
+
+    			// Si traduction existe, on l'utilise, sinon on prend le libelle par defaut
+    			$this->cache_currencies[$obj->code_iso]['label'] = ($obj->code_iso && $langs->trans("Currency".$obj->code_iso)!="Currency".$obj->code_iso?$langs->trans("Currency".$obj->code_iso):($obj->label!='-'?$obj->label:''));
     			$this->cache_currencies[$obj->code_iso]['unicode'] = (array) json_decode($obj->unicode, true);
     			$label[$obj->code_iso] = $this->cache_currencies[$obj->code_iso]['label'];
-    			$i++;
+    			$i++;
     		}
 
     		array_multisort($label, SORT_ASC, $this->cache_currencies);
-
-    		return $num;
-    	}
-    	else
-    	{
-    		dol_print_error($this->db);
-    		return -1;
-    	}
+
+    		return $num;
+    	}
+    	else
+    	{
+    		dol_print_error($this->db);
+    		return -1;
+    	}
     }
 
     /**
@@ -2907,33 +2832,33 @@
         print $this->load_tva($htmlname, $selectedrate, $societe_vendeuse, $societe_acheteuse, $idprod, $info_bits, $type);
     }
 
-    /**
+    /**
      *	Load into the cache vat rates of a country
      *
-     *	@param	string	$country_code		Country code
-     *	@return	int							Nb of loaded lines, 0 if already loaded, <0 if KO
-     */
-    function load_cache_vatrates($country_code)
+     *	@param	string	$country_code		Country code
+     *	@return	int							Nb of loaded lines, 0 if already loaded, <0 if KO
+     */
+    function load_cache_vatrates($country_code)
     {
     	global $langs;
 
-    	$num = count($this->cache_vatrates);
+    	$num = count($this->cache_vatrates);
     	if ($num > 0) return $num;    // Cache deja charge
 
-    	$sql  = "SELECT DISTINCT t.taux, t.recuperableonly";
-    	$sql.= " FROM ".MAIN_DB_PREFIX."c_tva as t, ".MAIN_DB_PREFIX."c_pays as p";
-    	$sql.= " WHERE t.fk_pays = p.rowid";
-    	$sql.= " AND t.active = 1";
-    	$sql.= " AND p.code IN (".$country_code.")";
-    	$sql.= " ORDER BY t.taux ASC, t.recuperableonly ASC";
-
-    	$resql=$this->db->query($sql);
-    	if ($resql)
-    	{
-    		$num = $this->db->num_rows($resql);
-    		if ($num)
-    		{
-    			for ($i = 0; $i < $num; $i++)
+    	$sql  = "SELECT DISTINCT t.taux, t.recuperableonly";
+    	$sql.= " FROM ".MAIN_DB_PREFIX."c_tva as t, ".MAIN_DB_PREFIX."c_pays as p";
+    	$sql.= " WHERE t.fk_pays = p.rowid";
+    	$sql.= " AND t.active = 1";
+    	$sql.= " AND p.code IN (".$country_code.")";
+    	$sql.= " ORDER BY t.taux ASC, t.recuperableonly ASC";
+
+    	$resql=$this->db->query($sql);
+    	if ($resql)
+    	{
+    		$num = $this->db->num_rows($resql);
+    		if ($num)
+    		{
+    			for ($i = 0; $i < $num; $i++)
     			{
     				$obj = $this->db->fetch_object($resql);
     				$this->cache_vatrates[$i]['txtva']	= $obj->taux;
@@ -2953,7 +2878,7 @@
     	{
     		$this->error = '<font class="error">'.$this->db->error().'</font>';
     		return -2;
-    	}
+    	}
     }
 
     /**
@@ -3049,32 +2974,32 @@
 
         if ($num > 0)
         {
-        	// Definition du taux a pre-selectionner (si defaulttx non force et donc vaut -1 ou '')
-        	if ($defaulttx < 0 || dol_strlen($defaulttx) == 0)
-        	{
-        		$defaulttx=get_default_tva($societe_vendeuse,$societe_acheteuse,$idprod);
-        		$defaultnpr=get_default_npr($societe_vendeuse,$societe_acheteuse,$idprod);
-        	}
-
-        	// Si taux par defaut n'a pu etre determine, on prend dernier de la liste.
-        	// Comme ils sont tries par ordre croissant, dernier = plus eleve = taux courant
-        	if ($defaulttx < 0 || dol_strlen($defaulttx) == 0)
-        	{
-        		$defaulttx = $this->cache_vatrates[$num-1]['txtva'];
+        	// Definition du taux a pre-selectionner (si defaulttx non force et donc vaut -1 ou '')
+        	if ($defaulttx < 0 || dol_strlen($defaulttx) == 0)
+        	{
+        		$defaulttx=get_default_tva($societe_vendeuse,$societe_acheteuse,$idprod);
+        		$defaultnpr=get_default_npr($societe_vendeuse,$societe_acheteuse,$idprod);
+        	}
+
+        	// Si taux par defaut n'a pu etre determine, on prend dernier de la liste.
+        	// Comme ils sont tries par ordre croissant, dernier = plus eleve = taux courant
+        	if ($defaulttx < 0 || dol_strlen($defaulttx) == 0)
+        	{
+        		$defaulttx = $this->cache_vatrates[$num-1]['txtva'];
         	}
 
         	if (! $options_only) $return.= '<select class="flat" id="'.$htmlname.'" name="'.$htmlname.'">';
 
         	foreach ($this->cache_vatrates as $rate)
         	{
-        		$return.= '<option value="'.$rate['txtva'];
-        		$return.= $rate['nprtva'] ? '*': '';
+        		$return.= '<option value="'.$rate['txtva'];
+        		$return.= $rate['nprtva'] ? '*': '';
         		$return.= '"';
         		if ($rate['txtva'] == $defaulttx && $rate['nprtva'] == $defaultnpr)
         		{
         			$return.= ' selected="selected"';
-        		}
-        		$return.= '>'.vatrate($rate['libtva']);
+        		}
+        		$return.= '>'.vatrate($rate['libtva']);
         		$return.= $rate['nprtva'] ? ' *': '';
         		$return.= '</option>';
 
@@ -3465,79 +3390,79 @@
         return $out;
     }
 
-    /**
-     *	Show a multiselect form from an array.
-     *
+    /**
+     *	Show a multiselect form from an array.
+     *
      *	@param	string	$htmlname		Name of select
-     *	@param	array	$array			Array with key+value
+     *	@param	array	$array			Array with key+value
      *	@param	array	$selected		Preselected keys
      *	@param	int		$key_in_label   1 pour afficher la key dans la valeur "[key] value"
      *	@param	int		$value_as_key   1 to use value as key
      *	@param  string	$option         Valeur de l'option en fonction du type choisi
-     *	@param  int		$translate		Translate and encode value
-     *	@return	string					HTML multiselect string
-     */
-    function multiselectarray($htmlname, $array, $selected=array(), $key_in_label=0, $value_as_key=0, $option='', $translate=0)
-    {
+     *	@param  int		$translate		Translate and encode value
+     *	@return	string					HTML multiselect string
+     */
+    function multiselectarray($htmlname, $array, $selected=array(), $key_in_label=0, $value_as_key=0, $option='', $translate=0)
+    {
     	global $conf, $langs;
-
-    	$out = '<select id="'.$htmlname.'" class="multiselect" multiple="multiple" name="'.$htmlname.'[]"'.$option.'>'."\n";
-    	if (is_array($array) && ! empty($array))
+
+    	$out = '<select id="'.$htmlname.'" class="multiselect" multiple="multiple" name="'.$htmlname.'[]"'.$option.'>'."\n";
+    	if (is_array($array) && ! empty($array))
     	{
     		if ($value_as_key) $array=array_combine($array, $array);
 
-    		if (! empty($conf->global->MAIN_USE_JQUERY_MULTISELECT) && is_array($selected) && ! empty($selected))
+    		if (! empty($conf->global->MAIN_USE_JQUERY_MULTISELECT) && is_array($selected) && ! empty($selected))
     		{
     			foreach ($selected as $selected_value)
     			{
     				foreach($array as $key => $value)
     				{
-    					if ($selected_value == $key)
-    					{
-    						$value=$array[$selected_value];
-    						$out.= '<option value="'.$key.'" selected="selected">';
-    						$newval = ($translate ? $langs->trans(ucfirst($value)) : $value);
-    						$newval = ($key_in_label ? $key.' - '.$newval : $newval);
-    						$out.= dol_htmlentitiesbr($newval);
-    						$out.= '</option>'."\n";
-    						unset($array[$key]);
+    					if ($selected_value == $key)
+    					{
+    						$value=$array[$selected_value];
+    						$out.= '<option value="'.$key.'" selected="selected">';
+    						$newval = ($translate ? $langs->trans(ucfirst($value)) : $value);
+    						$newval = ($key_in_label ? $key.' - '.$newval : $newval);
+    						$out.= dol_htmlentitiesbr($newval);
+    						$out.= '</option>'."\n";
+    						unset($array[$key]);
     					}
     				}
     			}
 
     			if (! empty($array))
     			{
-    				foreach ($array as $key => $value)
+    				foreach ($array as $key => $value)
     				{
-    					$out.= '<option value="'.$key.'">';
-    					$newval = ($translate ? $langs->trans(ucfirst($value)) : $value);
-    					$newval = ($key_in_label ? $key.' - '.$newval : $newval);
-    					$out.= dol_htmlentitiesbr($newval);
-    					$out.= '</option>'."\n";
+    					$out.= '<option value="'.$key.'">';
+    					$newval = ($translate ? $langs->trans(ucfirst($value)) : $value);
+    					$newval = ($key_in_label ? $key.' - '.$newval : $newval);
+    					$out.= dol_htmlentitiesbr($newval);
+    					$out.= '</option>'."\n";
     				}
     			}
     		}
     		else
     		{
-    			foreach ($array as $key => $value)
-    			{
-    				$out.= '<option value="'.$key.'"';
-    				if (is_array($selected) && ! empty($selected) && in_array($key, $selected))
-    				{
-    					$out.= ' selected="selected"';
-    				}
-    				$out.= '>';
-
-    				$newval = ($translate ? $langs->trans(ucfirst($value)) : $value);
-    				$newval = ($key_in_label ? $key.' - '.$newval : $newval);
-    				$out.= dol_htmlentitiesbr($newval);
-    				$out.= '</option>'."\n";
+    			foreach ($array as $key => $value)
+    			{
+    				$out.= '<option value="'.$key.'"';
+    				if (is_array($selected) && ! empty($selected) && in_array($key, $selected))
+    				{
+    					$out.= ' selected="selected"';
+    				}
+    				$out.= '>';
+
+    				$newval = ($translate ? $langs->trans(ucfirst($value)) : $value);
+    				$newval = ($key_in_label ? $key.' - '.$newval : $newval);
+    				$out.= dol_htmlentitiesbr($newval);
+    				$out.= '</option>'."\n";
     			}
-    		}
-    	}
-    	$out.= '</select>'."\n";
-
-    	return $out;
+    		}
+    	}
+    	$out.= '</select>'."\n";
+
+    	return $out;
     }
 
 
