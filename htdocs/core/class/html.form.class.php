--- conflicted
+++ resolved
@@ -4908,8 +4908,8 @@
 
 
     // phpcs:disable PEAR.NamingConventions.ValidFunctionName.NotCamelCaps
-	/**
-	 *	Show a HTML widget to input a date or combo list for day, month, years and optionaly hours and minutes.
+    /**
+     *  Show a HTML widget to input a date or combo list for day, month, years and optionaly hours and minutes.
 	 *  Fields are preselected with :
 	 *            	- set_time date (must be a local PHP server timestamp or string date with format 'YYYY-MM-DD' or 'YYYY-MM-DD HH:MM')
 	 *            	- local date in user area, if set_time is '' (so if set_time is '', output may differs when done from two different location)
@@ -4932,15 +4932,16 @@
      *  @deprecated
 	 *  @see    form_date, select_month, select_year, select_dayofweek
 	 */
-<<<<<<< HEAD
-    // phpcs:ignore PEAR.NamingConventions.ValidFunctionName.NotCamelCaps
     function select_date($set_time='', $prefix='re', $h=0, $m=0, $empty=0, $form_name="", $d=1, $addnowlink=0, $nooutput=0, $disabled=0, $fullday='', $addplusone='', $adddateof='')
     {
-        $retstring = selectDate($set_time='', $prefix='re', $h=0, $m=0, $empty=0, $form_name="", $d=1, $addnowlink=0, $disabled=0, $fullday='', $addplusone='', $adddateof='');
-        if (! empty($nooutput)) return $retstring;
-
-		print $retstring;
-		return;
+        // phpcs:enable
+        $retstring = $this->selectDate($set_time='', $prefix='re', $h=0, $m=0, $empty=0, $form_name="", $d=1, $addnowlink=0, $disabled=0, $fullday='', $addplusone='', $adddateof='');
+        if (! empty($nooutput)) {
+            return $retstring;
+        }
+
+        print $retstring;
+        return;
     }
 
     /**
@@ -4966,18 +4967,14 @@
 	 *  @see    form_date, select_month, select_year, select_dayofweek
 	 */
 	function selectDate($set_time='', $prefix='re', $h=0, $m=0, $empty=0, $form_name="", $d=1, $addnowlink=0, $disabled=0, $fullday='', $addplusone='', $adddateof='')
-=======
-	function select_date($set_time='', $prefix='re', $h=0, $m=0, $empty=0, $form_name="", $d=1, $addnowlink=0, $nooutput=0, $disabled=0, $fullday='', $addplusone='', $adddateof='')
->>>>>>> 963d5eed
-	{
-        // phpcs:enable
+	{
 		global $conf,$langs;
 
 		$retstring='';
 
-		if($prefix=='') $prefix='re';
-		if($h == '') $h=0;
-		if($m == '') $m=0;
+		if ($prefix=='') $prefix='re';
+		if ($h == '') $h=0;
+		if ($m == '') $m=0;
 		$emptydate=0;
 		$emptyhours=0;
 		if ($empty == 1) { $emptydate=1; $emptyhours=1; }
@@ -7050,11 +7047,11 @@
                     }'."\n";
 		if ($calljsfunction) $out.='if (typeof initCheckForSelect == \'function\') { initCheckForSelect(0); } else { console.log("No function initCheckForSelect found. Call won\'t be done."); }';
 		$out.='         });
-                            
+
         	$(".checkforselect").change(function() {
 				$(this).closest("tr").toggleClass("highlight", this.checked);
 			});
- 		
+
  	});
     </script>';
 
