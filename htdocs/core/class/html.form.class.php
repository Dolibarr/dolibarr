<?php
/* Copyright (c) 2002-2007  Rodolphe Quiedeville    <rodolphe@quiedeville.org>
 * Copyright (C) 2004-2012  Laurent Destailleur     <eldy@users.sourceforge.net>
 * Copyright (C) 2004       Benoit Mortier          <benoit.mortier@opensides.be>
 * Copyright (C) 2004       Sebastien Di Cintio     <sdicintio@ressource-toi.org>
 * Copyright (C) 2004       Eric Seigne             <eric.seigne@ryxeo.com>
 * Copyright (C) 2005-2017  Regis Houssin           <regis.houssin@inodbox.com>
 * Copyright (C) 2006       Andre Cianfarani        <acianfa@free.fr>
 * Copyright (C) 2006       Marc Barilley/Ocebo     <marc@ocebo.com>
 * Copyright (C) 2007       Franky Van Liedekerke   <franky.van.liedekerker@telenet.be>
 * Copyright (C) 2007       Patrick Raguin          <patrick.raguin@gmail.com>
 * Copyright (C) 2010       Juanjo Menent           <jmenent@2byte.es>
 * Copyright (C) 2010-2019  Philippe Grand          <philippe.grand@atoo-net.com>
 * Copyright (C) 2011       Herve Prot              <herve.prot@symeos.com>
 * Copyright (C) 2012-2016  Marcos García           <marcosgdf@gmail.com>
 * Copyright (C) 2012       Cedric Salvador         <csalvador@gpcsolutions.fr>
 * Copyright (C) 2012-2015  Raphaël Doursenaud      <rdoursenaud@gpcsolutions.fr>
 * Copyright (C) 2014       Alexandre Spangaro      <aspangaro@open-dsi.fr>
 * Copyright (C) 2018       Ferran Marcet           <fmarcet@2byte.es>
 * Copyright (C) 2018-2019  Frédéric France         <frederic.france@netlogic.fr>
 * Copyright (C) 2018       Nicolas ZABOURI	        <info@inovea-conseil.com>
 * Copyright (C) 2018       Christophe Battarel     <christophe@altairis.fr>
 * Copyright (C) 2018       Josep Lluis Amador      <joseplluis@lliuretic.cat>
 *
 * This program is free software; you can redistribute it and/or modify
 * it under the terms of the GNU General Public License as published by
 * the Free Software Foundation; either version 3 of the License, or
 * (at your option) any later version.
 *
 * This program is distributed in the hope that it will be useful,
 * but WITHOUT ANY WARRANTY; without even the implied warranty of
 * MERCHANTABILITY or FITNESS FOR A PARTICULAR PURPOSE.  See the
 * GNU General Public License for more details.
 *
 * You should have received a copy of the GNU General Public License
 * along with this program. If not, see <https://www.gnu.org/licenses/>.
 */

/**
 *	\file       htdocs/core/class/html.form.class.php
 *  \ingroup    core
 *	\brief      File of class with all html predefined components
 */


/**
 *	Class to manage generation of HTML components
 *	Only common components must be here.
 *
 *  TODO Merge all function load_cache_* and loadCache* (except load_cache_vatrates) into one generic function loadCacheTable
 */
class Form
{
	/**
	 * @var DoliDB Database handler.
	 */
	public $db;

	/**
	 * @var string Error code (or message)
	 */
	public $error = '';

	/**
	 * @var string[]    Array of error strings
	 */
	public $errors = array();

	public $num;

	// Cache arrays
	public $cache_types_paiements = array();
	public $cache_conditions_paiements = array();
	public $cache_availability = array();
	public $cache_demand_reason = array();
	public $cache_types_fees = array();
	public $cache_vatrates = array();


	/**
	 * Constructor
	 *
	 * @param		DoliDB		$db      Database handler
	 */
	public function __construct($db)
	{
		$this->db = $db;
	}

	/**
	 * Output key field for an editable field
	 *
	 * @param   string	$text			Text of label or key to translate
	 * @param   string	$htmlname		Name of select field ('edit' prefix will be added)
	 * @param   string	$preselected    Value to show/edit (not used in this function)
	 * @param	object	$object			Object
	 * @param	boolean	$perm			Permission to allow button to edit parameter. Set it to 0 to have a not edited field.
	 * @param	string	$typeofdata		Type of data ('string' by default, 'email', 'amount:99', 'numeric:99', 'text' or 'textarea:rows:cols', 'datepicker' ('day' do not work, don't know why), 'ckeditor:dolibarr_zzz:width:height:savemethod:1:rows:cols', 'select;xxx[:class]'...)
	 * @param	string	$moreparam		More param to add on a href URL.
	 * @param   int     $fieldrequired  1 if we want to show field as mandatory using the "fieldrequired" CSS.
	 * @param   int     $notabletag     1=Do not output table tags but output a ':', 2=Do not output table tags and no ':', 3=Do not output table tags but output a ' '
	 * @param	string	$paramid		Key of parameter for id ('id', 'socid')
	 * @param	string	$help			Tooltip help
	 * @return	string					HTML edit field
	 */
	public function editfieldkey($text, $htmlname, $preselected, $object, $perm, $typeofdata = 'string', $moreparam = '', $fieldrequired = 0, $notabletag = 0, $paramid = 'id', $help = '')
	{
		global $conf, $langs;

		$ret = '';

		// TODO change for compatibility
		if (!empty($conf->global->MAIN_USE_JQUERY_JEDITABLE) && !preg_match('/^select;/', $typeofdata))
		{
			if (!empty($perm))
			{
				$tmp = explode(':', $typeofdata);
				$ret .= '<div class="editkey_'.$tmp[0].(!empty($tmp[1]) ? ' '.$tmp[1] : '').'" id="'.$htmlname.'">';
				if ($fieldrequired) $ret .= '<span class="fieldrequired">';
				if ($help) {
					$ret .= $this->textwithpicto($langs->trans($text), $help);
				} else {
					$ret .= $langs->trans($text);
				}
				if ($fieldrequired) $ret .= '</span>';
				$ret .= '</div>'."\n";
			} else {
				if ($fieldrequired) $ret .= '<span class="fieldrequired">';
				if ($help) {
					$ret .= $this->textwithpicto($langs->trans($text), $help);
				} else {
					$ret .= $langs->trans($text);
				}
				if ($fieldrequired) $ret .= '</span>';
			}
		} else {
			if (empty($notabletag) && GETPOST('action', 'aZ09') != 'edit'.$htmlname && $perm) $ret .= '<table class="nobordernopadding centpercent"><tr><td class="nowrap">';
			if ($fieldrequired) $ret .= '<span class="fieldrequired">';
			if ($help) {
				$ret .= $this->textwithpicto($langs->trans($text), $help);
			} else {
				$ret .= $langs->trans($text);
			}
			if ($fieldrequired) $ret .= '</span>';
			if (!empty($notabletag)) $ret .= ' ';
			if (empty($notabletag) && GETPOST('action', 'aZ09') != 'edit'.$htmlname && $perm) $ret .= '</td>';
			if (empty($notabletag) && GETPOST('action', 'aZ09') != 'edit'.$htmlname && $perm) $ret .= '<td class="right">';
			if ($htmlname && GETPOST('action', 'aZ09') != 'edit'.$htmlname && $perm) $ret .= '<a class="editfielda" href="'.$_SERVER["PHP_SELF"].'?action=edit'.$htmlname.'&amp;'.$paramid.'='.$object->id.$moreparam.'">'.img_edit($langs->trans('Edit'), ($notabletag ? 0 : 1)).'</a>';
			if (!empty($notabletag) && $notabletag == 1) $ret .= ' : ';
			if (!empty($notabletag) && $notabletag == 3) $ret .= ' ';
			if (empty($notabletag) && GETPOST('action', 'aZ09') != 'edit'.$htmlname && $perm) $ret .= '</td>';
			if (empty($notabletag) && GETPOST('action', 'aZ09') != 'edit'.$htmlname && $perm) $ret .= '</tr></table>';
		}

		return $ret;
	}

	/**
	 * Output value of a field for an editable field
	 *
	 * @param	string	$text			Text of label (not used in this function)
	 * @param	string	$htmlname		Name of select field
	 * @param	string	$value			Value to show/edit
	 * @param	object	$object			Object
	 * @param	boolean	$perm			Permission to allow button to edit parameter
	 * @param	string	$typeofdata		Type of data ('string' by default, 'email', 'amount:99', 'numeric:99', 'text' or 'textarea:rows:cols%', 'datepicker' ('day' do not work, don't know why), 'dayhour' or 'datepickerhour', 'ckeditor:dolibarr_zzz:width:height:savemethod:toolbarstartexpanded:rows:cols', 'select;xkey:xval,ykey:yval,...')
	 * @param	string	$editvalue		When in edit mode, use this value as $value instead of value (for example, you can provide here a formated price instead of value). Use '' to use same than $value
	 * @param	object	$extObject		External object
	 * @param	mixed	$custommsg		String or Array of custom messages : eg array('success' => 'MyMessage', 'error' => 'MyMessage')
	 * @param	string	$moreparam		More param to add on the form action href URL
	 * @param   int     $notabletag     Do no output table tags
	 * @param	string	$formatfunc		Call a specific function to output field
	 * @param	string	$paramid		Key of parameter for id ('id', 'socid')
	 * @return  string					HTML edit field
	 */
	public function editfieldval($text, $htmlname, $value, $object, $perm, $typeofdata = 'string', $editvalue = '', $extObject = null, $custommsg = null, $moreparam = '', $notabletag = 0, $formatfunc = '', $paramid = 'id')
	{
		global $conf, $langs, $db;

		$ret = '';

		// Check parameters
		if (empty($typeofdata)) return 'ErrorBadParameter';

		// When option to edit inline is activated
		if (!empty($conf->global->MAIN_USE_JQUERY_JEDITABLE) && !preg_match('/^select;|datehourpicker/', $typeofdata)) // TODO add jquery timepicker and support select
		{
			$ret .= $this->editInPlace($object, $value, $htmlname, $perm, $typeofdata, $editvalue, $extObject, $custommsg);
		} else {
			if (GETPOST('action', 'aZ09') == 'edit'.$htmlname)
			{
				$ret .= "\n";
				$ret .= '<form method="post" action="'.$_SERVER["PHP_SELF"].($moreparam ? '?'.$moreparam : '').'">';
				$ret .= '<input type="hidden" name="action" value="set'.$htmlname.'">';
				$ret .= '<input type="hidden" name="token" value="'.newToken().'">';
				$ret .= '<input type="hidden" name="'.$paramid.'" value="'.$object->id.'">';
				if (empty($notabletag)) $ret .= '<table class="nobordernopadding centpercent" cellpadding="0" cellspacing="0">';
				if (empty($notabletag)) $ret .= '<tr><td>';
				if (preg_match('/^(string|safehtmlstring|email)/', $typeofdata))
				{
					$tmp = explode(':', $typeofdata);
					$ret .= '<input type="text" id="'.$htmlname.'" name="'.$htmlname.'" value="'.($editvalue ? $editvalue : $value).'"'.($tmp[1] ? ' size="'.$tmp[1].'"' : '').'>';
				} elseif (preg_match('/^(numeric|amount)/', $typeofdata))
				{
					$tmp = explode(':', $typeofdata);
					$valuetoshow = price2num($editvalue ? $editvalue : $value);
					$ret .= '<input type="text" id="'.$htmlname.'" name="'.$htmlname.'" value="'.($valuetoshow != '' ?price($valuetoshow) : '').'"'.($tmp[1] ? ' size="'.$tmp[1].'"' : '').'>';
				} elseif (preg_match('/^text/', $typeofdata) || preg_match('/^note/', $typeofdata))	// if wysiwyg is enabled $typeofdata = 'ckeditor'
				{
					$tmp = explode(':', $typeofdata);
					$cols = $tmp[2];
					$morealt = '';
					if (preg_match('/%/', $cols))
					{
						$morealt = ' style="width: '.$cols.'"';
						$cols = '';
					}

					$valuetoshow = ($editvalue ? $editvalue : $value);
					$ret .= '<textarea id="'.$htmlname.'" name="'.$htmlname.'" wrap="soft" rows="'.($tmp[1] ? $tmp[1] : '20').'"'.($cols ? ' cols="'.$cols.'"' : 'class="quatrevingtpercent"').$morealt.'">';
					// textarea convert automatically entities chars into simple chars.
					// So we convert & into &amp; so a string like 'a &lt; <b>b</b><br>é<br>&lt;script&gt;alert('X');&lt;script&gt;' stay a correct html and is not converted by textarea component when wysiwig is off.
					$valuetoshow = str_replace('&', '&amp;', $valuetoshow);
					$ret .= dol_string_neverthesehtmltags($valuetoshow, array('textarea'));
					$ret .= '</textarea>';
				} elseif ($typeofdata == 'day' || $typeofdata == 'datepicker')
				{
					$ret .= $this->selectDate($value, $htmlname, 0, 0, 1, 'form'.$htmlname, 1, 0);
				} elseif ($typeofdata == 'dayhour' || $typeofdata == 'datehourpicker')
				{
					$ret .= $this->selectDate($value, $htmlname, 1, 1, 1, 'form'.$htmlname, 1, 0);
				} elseif (preg_match('/^select;/', $typeofdata))
				{
					$arraydata = explode(',', preg_replace('/^select;/', '', $typeofdata));
					$arraylist = array();
					foreach ($arraydata as $val)
					{
						$tmp = explode(':', $val);
						$tmpkey = str_replace('|', ':', $tmp[0]);
						$arraylist[$tmpkey] = $tmp[1];
					}
					$ret .= $this->selectarray($htmlname, $arraylist, $value);
				} elseif (preg_match('/^ckeditor/', $typeofdata))
				{
					$tmp = explode(':', $typeofdata); // Example: ckeditor:dolibarr_zzz:width:height:savemethod:toolbarstartexpanded:rows:cols:uselocalbrowser
					require_once DOL_DOCUMENT_ROOT.'/core/class/doleditor.class.php';
					$doleditor = new DolEditor($htmlname, ($editvalue ? $editvalue : $value), ($tmp[2] ? $tmp[2] : ''), ($tmp[3] ? $tmp[3] : '100'), ($tmp[1] ? $tmp[1] : 'dolibarr_notes'), 'In', ($tmp[5] ? $tmp[5] : 0), (isset($tmp[8]) ? ($tmp[8] ?true:false) : true), true, ($tmp[6] ? $tmp[6] : '20'), ($tmp[7] ? $tmp[7] : '100'));
					$ret .= $doleditor->Create(1);
				}
				if (empty($notabletag)) $ret .= '</td>';

				if (empty($notabletag)) $ret .= '<td class="left">';
				//else $ret.='<div class="clearboth"></div>';
				$ret .= '<input type="submit" class="button'.(empty($notabletag) ? '' : ' ').'" name="modify" value="'.$langs->trans("Modify").'">';
				if (preg_match('/ckeditor|textarea/', $typeofdata) && empty($notabletag)) $ret .= '<br>'."\n";
				$ret .= '<input type="submit" class="button'.(empty($notabletag) ? '' : ' ').'" name="cancel" value="'.$langs->trans("Cancel").'">';
				if (empty($notabletag)) $ret .= '</td>';

				if (empty($notabletag)) $ret .= '</tr></table>'."\n";
				$ret .= '</form>'."\n";
			} else {
				if (preg_match('/^(email)/', $typeofdata))              $ret .= dol_print_email($value, 0, 0, 0, 0, 1);
				elseif (preg_match('/^(amount|numeric)/', $typeofdata)) $ret .= ($value != '' ? price($value, '', $langs, 0, -1, -1, $conf->currency) : '');
				elseif (preg_match('/^text/', $typeofdata) || preg_match('/^note/', $typeofdata))  $ret .= dol_htmlentitiesbr($value);
				elseif (preg_match('/^safehtmlstring/', $typeofdata)) $ret .= dol_string_onlythesehtmltags($value);
				elseif ($typeofdata == 'day' || $typeofdata == 'datepicker') $ret .= dol_print_date($value, 'day');
				elseif ($typeofdata == 'dayhour' || $typeofdata == 'datehourpicker') $ret .= dol_print_date($value, 'dayhour');
				elseif (preg_match('/^select;/', $typeofdata))
				{
					$arraydata = explode(',', preg_replace('/^select;/', '', $typeofdata));
					$arraylist = array();
					foreach ($arraydata as $val)
					{
						$tmp = explode(':', $val);
						$arraylist[$tmp[0]] = $tmp[1];
					}
					$ret .= $arraylist[$value];
				} elseif (preg_match('/^ckeditor/', $typeofdata))
				{
					$tmpcontent = dol_htmlentitiesbr($value);
					if (!empty($conf->global->MAIN_DISABLE_NOTES_TAB))
					{
						$firstline = preg_replace('/<br>.*/', '', $tmpcontent);
						$firstline = preg_replace('/[\n\r].*/', '', $firstline);
						$tmpcontent = $firstline.((strlen($firstline) != strlen($tmpcontent)) ? '...' : '');
					}
					// We dont use dol_escape_htmltag to get the html formating active, but this need we must also
					// clean data from some dangerous html
					$ret .= dol_string_onlythesehtmltags(dol_htmlentitiesbr($tmpcontent));
				} else {
					$ret .= dol_escape_htmltag($value);
				}

				if ($formatfunc && method_exists($object, $formatfunc))
				{
					$ret = $object->$formatfunc($ret);
				}
			}
		}
		return $ret;
	}

	/**
	 * Output edit in place form
	 *
	 * @param   string	$fieldname		Name of the field
	 * @param	object	$object			Object
	 * @param	boolean	$perm			Permission to allow button to edit parameter. Set it to 0 to have a not edited field.
	 * @param	string	$typeofdata		Type of data ('string' by default, 'email', 'amount:99', 'numeric:99', 'text' or 'textarea:rows:cols', 'datepicker' ('day' do not work, don't know why), 'ckeditor:dolibarr_zzz:width:height:savemethod:1:rows:cols', 'select;xxx[:class]'...)
	 * @param	string	$check			Same coe than $check parameter of GETPOST()
	 * @param	string	$morecss		More CSS
	 * @return	string   		      	HTML code for the edit of alternative language
	 */
	public function widgetForTranslation($fieldname, $object, $perm, $typeofdata = 'string', $check = '', $morecss = '')
	{
		global $conf, $langs, $extralanguages;

		$result = '';

		// List of extra languages
		$arrayoflangcode = array();
		if (!empty($conf->global->PDF_USE_ALSO_LANGUAGE_CODE)) $arrayoflangcode[] = $conf->global->PDF_USE_ALSO_LANGUAGE_CODE;

		if (is_array($arrayoflangcode) && count($arrayoflangcode)) {
			if (!is_object($extralanguages)) {
				include_once DOL_DOCUMENT_ROOT.'/core/class/extralanguages.class.php';
				$extralanguages = new ExtraLanguages($this->db);
			}
			$extralanguages->fetch_name_extralanguages('societe');

			if (!is_array($extralanguages->attributes[$object->element]) || empty($extralanguages->attributes[$object->element][$fieldname])) {
				return ''; // No extralang field to show
			}

			$result .= '<!-- Widget for translation -->'."\n";
			$result .= '<div class="inline-block paddingleft image-'.$object->element.'-'.$fieldname.'">';
			$s = img_picto($langs->trans("ShowOtherLanguages"), 'language', '', false, 0, 0, '', 'fa-15 editfieldlang');
			$result .= $s;
			$result .= '</div>';

			$result .= '<div class="inline-block hidden field-'.$object->element.'-'.$fieldname.'">';

			$resultforextrlang = '';
			foreach ($arrayoflangcode as $langcode)
			{
				$valuetoshow = GETPOSTISSET('field-'.$object->element."-".$fieldname."-".$langcode) ? GETPOST('field-'.$object->element.'-'.$fieldname."-".$langcode, $check) : '';
				if (empty($valuetoshow)) {
					$object->fetchValuesForExtraLanguages();
					//var_dump($object->array_languages);
					$valuetoshow = $object->array_languages[$fieldname][$langcode];
				}

				$s = picto_from_langcode($langcode, 'class="pictoforlang paddingright"');
				$resultforextrlang .= $s;

				// TODO Use the showInputField() method of ExtraLanguages object
				if ($typeofdata == 'textarea') {
					$resultforextrlang .= '<textarea name="field-'.$object->element."-".$fieldname."-".$langcode.'" id="'.$fieldname."-".$langcode.'" class="'.$morecss.'" rows="'.ROWS_2.'" wrap="soft">';
					$resultforextrlang .= $valuetoshow;
					$resultforextrlang .= '</textarea>';
				} else {
					$resultforextrlang .= '<input type="text" class="inputfieldforlang '.($morecss ? ' '.$morecss : '').'" name="field-'.$object->element.'-'.$fieldname.'-'.$langcode.'" value="'.$valuetoshow.'">';
				}
			}
			$result .= $resultforextrlang;

			$result .= '</div>';
			$result .= '<script>$(".image-'.$object->element.'-'.$fieldname.'").click(function() { console.log("Toggle lang widget"); jQuery(".field-'.$object->element.'-'.$fieldname.'").toggle(); });</script>';
		}

		return $result;
	}

	/**
	 * Output edit in place form
	 *
	 * @param	object	$object			Object
	 * @param	string	$value			Value to show/edit
	 * @param	string	$htmlname		DIV ID (field name)
	 * @param	int		$condition		Condition to edit
	 * @param	string	$inputType		Type of input ('string', 'numeric', 'datepicker' ('day' do not work, don't know why), 'textarea:rows:cols', 'ckeditor:dolibarr_zzz:width:height:?:1:rows:cols', 'select:loadmethod:savemethod:buttononly')
	 * @param	string	$editvalue		When in edit mode, use this value as $value instead of value
	 * @param	object	$extObject		External object
	 * @param	mixed	$custommsg		String or Array of custom messages : eg array('success' => 'MyMessage', 'error' => 'MyMessage')
	 * @return	string   		      	HTML edit in place
	 */
	protected function editInPlace($object, $value, $htmlname, $condition, $inputType = 'textarea', $editvalue = null, $extObject = null, $custommsg = null)
	{
		global $conf;

		$out = '';

		// Check parameters
		if (preg_match('/^text/', $inputType)) $value = dol_nl2br($value);
		elseif (preg_match('/^numeric/', $inputType)) $value = price($value);
		elseif ($inputType == 'day' || $inputType == 'datepicker') $value = dol_print_date($value, 'day');

		if ($condition)
		{
			$element = false;
			$table_element = false;
			$fk_element		= false;
			$loadmethod		= false;
			$savemethod		= false;
			$ext_element	= false;
			$button_only	= false;
			$inputOption = '';

			if (is_object($object))
			{
				$element = $object->element;
				$table_element = $object->table_element;
				$fk_element = $object->id;
			}

			if (is_object($extObject))
			{
				$ext_element = $extObject->element;
			}

			if (preg_match('/^(string|email|numeric)/', $inputType))
			{
				$tmp = explode(':', $inputType);
				$inputType = $tmp[0];
				if (!empty($tmp[1])) $inputOption = $tmp[1];
				if (!empty($tmp[2])) $savemethod = $tmp[2];
				$out .= '<input id="width_'.$htmlname.'" value="'.$inputOption.'" type="hidden"/>'."\n";
			} elseif ((preg_match('/^day$/', $inputType)) || (preg_match('/^datepicker/', $inputType)) || (preg_match('/^datehourpicker/', $inputType)))
			{
				$tmp = explode(':', $inputType);
				$inputType = $tmp[0];
				if (!empty($tmp[1])) $inputOption = $tmp[1];
				if (!empty($tmp[2])) $savemethod = $tmp[2];

				$out .= '<input id="timestamp" type="hidden"/>'."\n"; // Use for timestamp format
			} elseif (preg_match('/^(select|autocomplete)/', $inputType))
			{
				$tmp = explode(':', $inputType);
				$inputType = $tmp[0]; $loadmethod = $tmp[1];
				if (!empty($tmp[2])) $savemethod = $tmp[2];
				if (!empty($tmp[3])) $button_only = true;
			} elseif (preg_match('/^textarea/', $inputType))
			{
				$tmp = explode(':', $inputType);
				$inputType = $tmp[0];
				$rows = (empty($tmp[1]) ? '8' : $tmp[1]);
				$cols = (empty($tmp[2]) ? '80' : $tmp[2]);
			} elseif (preg_match('/^ckeditor/', $inputType))
			{
				$tmp = explode(':', $inputType);
				$inputType = $tmp[0]; $toolbar = $tmp[1];
				if (!empty($tmp[2])) $width = $tmp[2];
				if (!empty($tmp[3])) $heigth = $tmp[3];
				if (!empty($tmp[4])) $savemethod = $tmp[4];

				if (!empty($conf->fckeditor->enabled))
				{
					$out .= '<input id="ckeditor_toolbar" value="'.$toolbar.'" type="hidden"/>'."\n";
				} else {
					$inputType = 'textarea';
				}
			}

			$out .= '<input id="element_'.$htmlname.'" value="'.$element.'" type="hidden"/>'."\n";
			$out .= '<input id="table_element_'.$htmlname.'" value="'.$table_element.'" type="hidden"/>'."\n";
			$out .= '<input id="fk_element_'.$htmlname.'" value="'.$fk_element.'" type="hidden"/>'."\n";
			$out .= '<input id="loadmethod_'.$htmlname.'" value="'.$loadmethod.'" type="hidden"/>'."\n";
			if (!empty($savemethod))	$out .= '<input id="savemethod_'.$htmlname.'" value="'.$savemethod.'" type="hidden"/>'."\n";
			if (!empty($ext_element))	$out .= '<input id="ext_element_'.$htmlname.'" value="'.$ext_element.'" type="hidden"/>'."\n";
			if (!empty($custommsg))
			{
				if (is_array($custommsg))
				{
					if (!empty($custommsg['success']))
						$out .= '<input id="successmsg_'.$htmlname.'" value="'.$custommsg['success'].'" type="hidden"/>'."\n";
						if (!empty($custommsg['error']))
							$out .= '<input id="errormsg_'.$htmlname.'" value="'.$custommsg['error'].'" type="hidden"/>'."\n";
				} else $out .= '<input id="successmsg_'.$htmlname.'" value="'.$custommsg.'" type="hidden"/>'."\n";
			}
			if ($inputType == 'textarea') {
				$out .= '<input id="textarea_'.$htmlname.'_rows" value="'.$rows.'" type="hidden"/>'."\n";
				$out .= '<input id="textarea_'.$htmlname.'_cols" value="'.$cols.'" type="hidden"/>'."\n";
			}
			$out .= '<span id="viewval_'.$htmlname.'" class="viewval_'.$inputType.($button_only ? ' inactive' : ' active').'">'.$value.'</span>'."\n";
			$out .= '<span id="editval_'.$htmlname.'" class="editval_'.$inputType.($button_only ? ' inactive' : ' active').' hideobject">'.(!empty($editvalue) ? $editvalue : $value).'</span>'."\n";
		} else {
			$out = $value;
		}

		return $out;
	}

	/**
	 *	Show a text and picto with tooltip on text or picto.
	 *  Can be called by an instancied $form->textwithtooltip or by a static call Form::textwithtooltip
	 *
	 *	@param	string		$text				Text to show
	 *	@param	string		$htmltext			HTML content of tooltip. Must be HTML/UTF8 encoded.
	 *	@param	int			$tooltipon			1=tooltip on text, 2=tooltip on image, 3=tooltip sur les 2
	 *	@param	int			$direction			-1=image is before, 0=no image, 1=image is after
	 *	@param	string		$img				Html code for image (use img_xxx() function to get it)
	 *	@param	string		$extracss			Add a CSS style to td tags
	 *	@param	int			$notabs				0=Include table and tr tags, 1=Do not include table and tr tags, 2=use div, 3=use span
	 *	@param	string		$incbefore			Include code before the text
	 *	@param	int			$noencodehtmltext	Do not encode into html entity the htmltext
	 *  @param  string      $tooltiptrigger		''=Tooltip on hover, 'abc'=Tooltip on click (abc is a unique key)
	 *  @param	int			$forcenowrap		Force no wrap between text and picto (works with notabs=2 only)
	 *	@return	string							Code html du tooltip (texte+picto)
	 *	@see	textwithpicto() Use thisfunction if you can.
	 *  TODO Move this as static as soon as everybody use textwithpicto or @Form::textwithtooltip
	 */
	public function textwithtooltip($text, $htmltext, $tooltipon = 1, $direction = 0, $img = '', $extracss = '', $notabs = 3, $incbefore = '', $noencodehtmltext = 0, $tooltiptrigger = '', $forcenowrap = 0)
	{
		if ($incbefore) $text = $incbefore.$text;
		if (!$htmltext) return $text;

		$tag = 'td';
		if ($notabs == 2) $tag = 'div';
		if ($notabs == 3) $tag = 'span';
		// Sanitize tooltip
		$htmltext = str_replace(array("\r", "\n"), '', $htmltext);

		$extrastyle = '';
		if ($direction < 0) { $extracss = ($extracss ? $extracss.' ' : '').($notabs != 3 ? 'inline-block' : ''); $extrastyle = 'padding: 0px; padding-left: 3px !important;'; }
		if ($direction > 0) { $extracss = ($extracss ? $extracss.' ' : '').($notabs != 3 ? 'inline-block' : ''); $extrastyle = 'padding: 0px; padding-right: 3px !important;'; }

		$classfortooltip = 'classfortooltip';

		$s = ''; $textfordialog = '';

		if ($tooltiptrigger == '')
		{
			$htmltext = str_replace('"', '&quot;', $htmltext);
		} else {
			$classfortooltip = 'classfortooltiponclick';
			$textfordialog .= '<div style="display: none;" id="idfortooltiponclick_'.$tooltiptrigger.'" class="classfortooltiponclicktext">'.$htmltext.'</div>';
		}
		if ($tooltipon == 2 || $tooltipon == 3)
		{
			$paramfortooltipimg = ' class="'.$classfortooltip.($notabs != 3 ? ' inline-block' : '').($extracss ? ' '.$extracss : '').'" style="padding: 0px;'.($extrastyle ? ' '.$extrastyle : '').'"';
			if ($tooltiptrigger == '') $paramfortooltipimg .= ' title="'.($noencodehtmltext ? $htmltext : dol_escape_htmltag($htmltext, 1)).'"'; // Attribut to put on img tag to store tooltip
			else $paramfortooltipimg .= ' dolid="'.$tooltiptrigger.'"';
		} else $paramfortooltipimg = ($extracss ? ' class="'.$extracss.'"' : '').($extrastyle ? ' style="'.$extrastyle.'"' : ''); // Attribut to put on td text tag
		if ($tooltipon == 1 || $tooltipon == 3)
		{
			$paramfortooltiptd = ' class="'.($tooltipon == 3 ? 'cursorpointer ' : '').$classfortooltip.' inline-block'.($extracss ? ' '.$extracss : '').'" style="padding: 0px;'.($extrastyle ? ' '.$extrastyle : '').'" ';
			if ($tooltiptrigger == '') $paramfortooltiptd .= ' title="'.($noencodehtmltext ? $htmltext : dol_escape_htmltag($htmltext, 1)).'"'; // Attribut to put on td tag to store tooltip
			else $paramfortooltiptd .= ' dolid="'.$tooltiptrigger.'"';
		} else $paramfortooltiptd = ($extracss ? ' class="'.$extracss.'"' : '').($extrastyle ? ' style="'.$extrastyle.'"' : ''); // Attribut to put on td text tag
		if (empty($notabs)) $s .= '<table class="nobordernopadding"><tr style="height: auto;">';
		elseif ($notabs == 2) $s .= '<div class="inline-block'.($forcenowrap ? ' nowrap' : '').'">';
		// Define value if value is before
		if ($direction < 0) {
			$s .= '<'.$tag.$paramfortooltipimg;
			if ($tag == 'td') {
				$s .= ' class=valigntop" width="14"';
			}
			$s .= '>'.$textfordialog.$img.'</'.$tag.'>';
		}
		// Use another method to help avoid having a space in value in order to use this value with jquery
		// Define label
		if ((string) $text != '') $s .= '<'.$tag.$paramfortooltiptd.'>'.$text.'</'.$tag.'>';
		// Define value if value is after
		if ($direction > 0) {
			$s .= '<'.$tag.$paramfortooltipimg;
			if ($tag == 'td') $s .= ' class="valignmiddle" width="14"';
			$s .= '>'.$textfordialog.$img.'</'.$tag.'>';
		}
		if (empty($notabs)) $s .= '</tr></table>';
		elseif ($notabs == 2) $s .= '</div>';

		return $s;
	}

	/**
	 *	Show a text with a picto and a tooltip on picto
	 *
	 *	@param	string	$text				Text to show
	 *	@param  string	$htmltext	     	Content of tooltip
	 *	@param	int		$direction			1=Icon is after text, -1=Icon is before text, 0=no icon
	 * 	@param	string	$type				Type of picto ('info', 'infoclickable', 'help', 'helpclickable', 'warning', 'superadmin', 'mypicto@mymodule', ...) or image filepath or 'none'
	 *  @param  string	$extracss           Add a CSS style to td, div or span tag
	 *  @param  int		$noencodehtmltext   Do not encode into html entity the htmltext
	 *  @param	int		$notabs				0=Include table and tr tags, 1=Do not include table and tr tags, 2=use div, 3=use span
	 *  @param  string  $tooltiptrigger     ''=Tooltip on hover, 'abc'=Tooltip on click (abc is a unique key, clickable link is on image or on link if param $type='none' or on both if $type='xxxclickable')
	 *  @param	int		$forcenowrap		Force no wrap between text and picto (works with notabs=2 only)
	 * 	@return	string						HTML code of text, picto, tooltip
	 */
	public function textwithpicto($text, $htmltext, $direction = 1, $type = 'help', $extracss = '', $noencodehtmltext = 0, $notabs = 3, $tooltiptrigger = '', $forcenowrap = 0)
	{
		global $conf, $langs;

		$alt = '';
		if ($tooltiptrigger) $alt = $langs->transnoentitiesnoconv("ClickToShowHelp");

		//For backwards compatibility
		if ($type == '0') $type = 'info';
		elseif ($type == '1') $type = 'help';

		// If info or help with no javascript, show only text
		if (empty($conf->use_javascript_ajax))
		{
			if ($type == 'info' || $type == 'infoclickable' || $type == 'help' || $type == 'helpclickable')	return $text;
			else {
				$alt = $htmltext;
				$htmltext = '';
			}
		}

		// If info or help with smartphone, show only text (tooltip hover can't works)
		if (!empty($conf->dol_no_mouse_hover) && empty($tooltiptrigger))
		{
			if ($type == 'info' || $type == 'infoclickable' || $type == 'help' || $type == 'helpclickable') return $text;
		}
		// If info or help with smartphone, show only text (tooltip on click does not works with dialog on smaprtphone)
		//if (! empty($conf->dol_no_mouse_hover) && ! empty($tooltiptrigger))
		//{
		//if ($type == 'info' || $type == 'help') return '<a href="'..'">'.$text.''</a>';
		//}

		$img = '';
		if ($type == 'info') $img = img_help(0, $alt);
		elseif ($type == 'help') $img = img_help(($tooltiptrigger != '' ? 2 : 1), $alt);
		elseif ($type == 'helpclickable') $img = img_help(($tooltiptrigger != '' ? 2 : 1), $alt);
		elseif ($type == 'superadmin') $img = img_picto($alt, 'redstar');
		elseif ($type == 'admin') $img = img_picto($alt, 'star');
		elseif ($type == 'warning') $img = img_warning($alt);
		elseif ($type != 'none') $img = img_picto($alt, $type); // $type can be an image path

		return $this->textwithtooltip($text, $htmltext, ((($tooltiptrigger && !$img) || strpos($type, 'clickable')) ? 3 : 2), $direction, $img, $extracss, $notabs, '', $noencodehtmltext, $tooltiptrigger, $forcenowrap);
	}

	/**
	 * Generate select HTML to choose massaction
	 *
	 * @param	string	$selected		Value auto selected when at least one record is selected. Not a preselected value. Use '0' by default.
	 * @param	array		$arrayofaction	array('code'=>'label', ...). The code is the key stored into the GETPOST('massaction') when submitting action.
	 * @param   int     $alwaysvisible  1=select button always visible
         * @param       string  $name     Name for massaction
         * @param       string  $cssclass CSS class used to check for select
	 * @return	string|void					Select list
	 */
	public function selectMassAction($selected, $arrayofaction, $alwaysvisible = 0, $name = 'massaction', $cssclass = 'checkforselect')
	{
		global $conf, $langs, $hookmanager;


		$disabled = 0;
		$ret = '<div class="centpercent center">';
                $ret .= '<select class="flat'.(empty($conf->use_javascript_ajax) ? '' : ' hideobject').' ' . $name . ' ' . $name . 'select valignmiddle alignstart" name="' . $name . '"'.($disabled ? ' disabled="disabled"' : '').'>';

		// Complete list with data from external modules. THe module can use $_SERVER['PHP_SELF'] to know on which page we are, or use the $parameters['currentcontext'] completed by executeHooks.
		$parameters = array();
		$reshook = $hookmanager->executeHooks('addMoreMassActions', $parameters); // Note that $action and $object may have been modified by hook
		// check if there is a mass action
		if (count($arrayofaction) == 0 && empty($hookmanager->resPrint)) return;
		if (empty($reshook))
		{
			$ret .= '<option value="0"'.($disabled ? ' disabled="disabled"' : '').'>-- '.$langs->trans("SelectAction").' --</option>';
			foreach ($arrayofaction as $code => $label)
			{
				$ret .= '<option value="'.$code.'"'.($disabled ? ' disabled="disabled"' : '').' data-html="'.dol_escape_htmltag($label).'">'.$label.'</option>';
			}
		}
		$ret .= $hookmanager->resPrint;

		$ret .= '</select>';

                if (empty($conf->dol_optimize_smallscreen)) $ret .= ajax_combobox('.' . $name . 'select');

		// Warning: if you set submit button to disabled, post using 'Enter' will no more work if there is no another input submit. So we add a hidden button
		$ret .= '<input type="submit" name="confirmmassactioninvisible" style="display: none" tabindex="-1">'; // Hidden button BEFORE so it is the one used when we submit with ENTER.
                $ret .= '<input type="submit" disabled name="confirmmassaction" class="button'.(empty($conf->use_javascript_ajax) ? '' : ' hideobject').' ' . $name . ' ' . $name . 'confirmed" value="'.dol_escape_htmltag($langs->trans("Confirm")).'">';
		$ret .= '</div>';

		if (!empty($conf->use_javascript_ajax))
		{
			$ret .= '<!-- JS CODE TO ENABLE mass action select -->
    		<script>
                        function initCheckForSelect(mode, name, cssclass)	/* mode is 0 during init of page or click all, 1 when we click on 1 checkboxi, "name" refers to the class of the massaction button, "cssclass" to the class of the checkfor select boxes */
        		{
        			atleastoneselected=0;
                                jQuery("."+cssclass).each(function( index ) {
    	  				/* console.log( index + ": " + $( this ).text() ); */
    	  				if ($(this).is(\':checked\')) atleastoneselected++;
    	  			});

					console.log("initCheckForSelect mode="+mode+" name="+name+" cssclass="+cssclass+" atleastoneselected="+atleastoneselected);

    	  			if (atleastoneselected || '.$alwaysvisible.')
    	  			{
                                    jQuery("."+name).show();
        			    '.($selected ? 'if (atleastoneselected) { jQuery("."+name+"select").val("'.$selected.'").trigger(\'change\'); jQuery("."+name+"confirmed").prop(\'disabled\', false); }' : '').'
        			    '.($selected ? 'if (! atleastoneselected) { jQuery("."+name+"select").val("0").trigger(\'change\'); jQuery("."+name+"confirmed").prop(\'disabled\', true); } ' : '').'
    	  			}
    	  			else
    	  			{
                                    jQuery("."+name).hide();
                                    jQuery("."+name+"other").hide();
    	            }
        		}

        	jQuery(document).ready(function () {
                    initCheckForSelect(0, "' . $name . '", "' . $cssclass . '");
                    jQuery(".' . $cssclass . '").click(function() {
                        initCheckForSelect(1, "'.$name.'", "' . $cssclass . '");
                    });
                        jQuery(".' . $name . 'select").change(function() {
        			var massaction = $( this ).val();
        			var urlform = $( this ).closest("form").attr("action").replace("#show_files","");
        			if (massaction == "builddoc")
                    {
                        urlform = urlform + "#show_files";
    	            }
        			$( this ).closest("form").attr("action", urlform);
                    console.log("we select a mass action name='.$name.' massaction="+massaction+" - "+urlform);
        	        /* Warning: if you set submit button to disabled, post using Enter will no more work if there is no other button */
        			if ($(this).val() != \'0\')
    	  			{
                                        jQuery(".' . $name . 'confirmed").prop(\'disabled\', false);
										jQuery(".' . $name . 'other").hide();	/* To disable if another div was open */
                                        jQuery(".' . $name . '"+massaction).show();
    	  			}
    	  			else
    	  			{
                                        jQuery(".' . $name . 'confirmed").prop(\'disabled\', true);
										jQuery(".' . $name . 'other").hide();	/* To disable any div open */
    	  			}
    	        });
        	});
    		</script>
        	';
		}

		return $ret;
	}

	// phpcs:disable PEAR.NamingConventions.ValidFunctionName.ScopeNotCamelCaps
	/**
	 *  Return combo list of activated countries, into language of user
	 *
	 *  @param	string	$selected       		Id or Code or Label of preselected country
	 *  @param  string	$htmlname       		Name of html select object
	 *  @param  string	$htmloption     		More html options on select object
	 *  @param	integer	$maxlength				Max length for labels (0=no limit)
	 *  @param	string	$morecss				More css class
	 *  @param	string	$usecodeaskey			''=Use id as key (default), 'code3'=Use code on 3 alpha as key, 'code2"=Use code on 2 alpha as key
	 *  @param	int		$showempty				Show empty choice
	 *  @param	int		$disablefavorites		1=Disable favorites,
	 *  @param	int		$addspecialentries		1=Add dedicated entries for group of countries (like 'European Economic Community', ...)
	 *  @param	array	$exclude_country_code	Array of country code (iso2) to exclude
	 *  @return string           				HTML string with select
	 */
	public function select_country($selected = '', $htmlname = 'country_id', $htmloption = '', $maxlength = 0, $morecss = 'minwidth300', $usecodeaskey = '', $showempty = 1, $disablefavorites = 0, $addspecialentries = 0, $exclude_country_code = array())
	{
		// phpcs:enable
		global $conf, $langs, $mysoc;

		$langs->load("dict");

		$out = '';
		$countryArray = array();
		$favorite = array();
		$label = array();
		$atleastonefavorite = 0;

		$sql = "SELECT rowid, code as code_iso, code_iso as code_iso3, label, favorite";
		$sql .= " FROM ".MAIN_DB_PREFIX."c_country";
		$sql .= " WHERE active > 0";
		//$sql.= " ORDER BY code ASC";

		dol_syslog(get_class($this)."::select_country", LOG_DEBUG);
		$resql = $this->db->query($sql);
		if ($resql)
		{
			$out .= '<select id="select'.$htmlname.'" class="flat maxwidth200onsmartphone selectcountry'.($morecss ? ' '.$morecss : '').'" name="'.$htmlname.'" '.$htmloption.'>';
			$num = $this->db->num_rows($resql);
			$i = 0;
			if ($num)
			{
				$foundselected = false;

				while ($i < $num)
				{
					$obj = $this->db->fetch_object($resql);

					$countryArray[$i]['rowid'] = $obj->rowid;
					$countryArray[$i]['code_iso'] = $obj->code_iso;
					$countryArray[$i]['code_iso3'] 	= $obj->code_iso3;
					$countryArray[$i]['label'] = ($obj->code_iso && $langs->transnoentitiesnoconv("Country".$obj->code_iso) != "Country".$obj->code_iso ? $langs->transnoentitiesnoconv("Country".$obj->code_iso) : ($obj->label != '-' ? $obj->label : ''));
					$countryArray[$i]['favorite']   = $obj->favorite;
					$favorite[$i] = $obj->favorite;
					$label[$i] = dol_string_unaccent($countryArray[$i]['label']);
					$i++;
				}

				if (empty($disablefavorites)) array_multisort($favorite, SORT_DESC, $label, SORT_ASC, $countryArray);
				else $countryArray = dol_sort_array($countryArray, 'label');

				if ($showempty)
				{
					$out .= '<option value="">&nbsp;</option>'."\n";
				}

				if ($addspecialentries)	// Add dedicated entries for groups of countries
				{
					//if ($showempty) $out.= '<option value="" disabled class="selectoptiondisabledwhite">--------------</option>';
					$out .= '<option value="special_allnotme"'.($selected == 'special_allnotme' ? ' selected' : '').'>'.$langs->trans("CountriesExceptMe", $langs->transnoentitiesnoconv("Country".$mysoc->country_code)).'</option>';
					$out .= '<option value="special_eec"'.($selected == 'special_eec' ? ' selected' : '').'>'.$langs->trans("CountriesInEEC").'</option>';
					if ($mysoc->isInEEC()) $out .= '<option value="special_eecnotme"'.($selected == 'special_eecnotme' ? ' selected' : '').'>'.$langs->trans("CountriesInEECExceptMe", $langs->transnoentitiesnoconv("Country".$mysoc->country_code)).'</option>';
					$out .= '<option value="special_noteec"'.($selected == 'special_noteec' ? ' selected' : '').'>'.$langs->trans("CountriesNotInEEC").'</option>';
					$out .= '<option value="" disabled class="selectoptiondisabledwhite">--------------</option>';
				}

				foreach ($countryArray as $row)
				{
					//if (empty($showempty) && empty($row['rowid'])) continue;
					if (empty($row['rowid'])) continue;
					if (is_array($exclude_country_code) && count($exclude_country_code) && in_array($row['code_iso'], $exclude_country_code)) continue; // exclude some countries

					if (empty($disablefavorites) && $row['favorite'] && $row['code_iso']) $atleastonefavorite++;
					if (empty($row['favorite']) && $atleastonefavorite)
					{
						$atleastonefavorite = 0;
						$out .= '<option value="" disabled class="selectoptiondisabledwhite">--------------</option>';
					}
					if ($selected && $selected != '-1' && ($selected == $row['rowid'] || $selected == $row['code_iso'] || $selected == $row['code_iso3'] || $selected == $row['label']))
					{
						$foundselected = true;
						$out .= '<option value="'.($usecodeaskey ? ($usecodeaskey == 'code2' ? $row['code_iso'] : $row['code_iso3']) : $row['rowid']).'" selected>';
					} else {
						$out .= '<option value="'.($usecodeaskey ? ($usecodeaskey == 'code2' ? $row['code_iso'] : $row['code_iso3']) : $row['rowid']).'">';
					}
					if ($row['label']) $out .= dol_trunc($row['label'], $maxlength, 'middle');
					else $out .= '&nbsp;';
					if ($row['code_iso']) $out .= ' ('.$row['code_iso'].')';
					$out .= '</option>';
				}
			}
			$out .= '</select>';
		} else {
			dol_print_error($this->db);
		}

		// Make select dynamic
		include_once DOL_DOCUMENT_ROOT.'/core/lib/ajax.lib.php';
		$out .= ajax_combobox('select'.$htmlname);

		return $out;
	}

	// phpcs:disable PEAR.NamingConventions.ValidFunctionName.ScopeNotCamelCaps
	/**
	 *  Return select list of incoterms
	 *
	 *  @param	string	$selected       		Id or Code of preselected incoterm
	 *  @param	string	$location_incoterms     Value of input location
	 *  @param	string	$page       			Defined the form action
	 *  @param  string	$htmlname       		Name of html select object
	 *  @param  string	$htmloption     		Options html on select object
	 * 	@param	int		$forcecombo				Force to load all values and output a standard combobox (with no beautification)
	 *  @param	array	$events					Event options to run on change. Example: array(array('method'=>'getContacts', 'url'=>dol_buildpath('/core/ajax/contacts.php',1), 'htmlname'=>'contactid', 'params'=>array('add-customer-contact'=>'disabled')))
	 *  @return string           				HTML string with select and input
	 */
	public function select_incoterms($selected = '', $location_incoterms = '', $page = '', $htmlname = 'incoterm_id', $htmloption = '', $forcecombo = 1, $events = array())
	{
		// phpcs:enable
		global $conf, $langs;

		$langs->load("dict");

		$out = '';
		$incotermArray = array();

		$sql = "SELECT rowid, code";
		$sql .= " FROM ".MAIN_DB_PREFIX."c_incoterms";
		$sql .= " WHERE active > 0";
		$sql .= " ORDER BY code ASC";

		dol_syslog(get_class($this)."::select_incoterm", LOG_DEBUG);
		$resql = $this->db->query($sql);
		if ($resql)
		{
			if ($conf->use_javascript_ajax && !$forcecombo)
			{
				include_once DOL_DOCUMENT_ROOT.'/core/lib/ajax.lib.php';
				$out .= ajax_combobox($htmlname, $events);
			}

			if (!empty($page))
			{
				$out .= '<form method="post" action="'.$page.'">';
				$out .= '<input type="hidden" name="action" value="set_incoterms">';
				$out .= '<input type="hidden" name="token" value="'.newToken().'">';
			}

			$out .= '<select id="'.$htmlname.'" class="flat selectincoterm minwidth100imp noenlargeonsmartphone" name="'.$htmlname.'" '.$htmloption.'>';
			$out .= '<option value="0">&nbsp;</option>';
			$num = $this->db->num_rows($resql);
			$i = 0;
			if ($num)
			{
				$foundselected = false;

				while ($i < $num)
				{
					$obj = $this->db->fetch_object($resql);
					$incotermArray[$i]['rowid'] = $obj->rowid;
					$incotermArray[$i]['code'] = $obj->code;
					$i++;
				}

				foreach ($incotermArray as $row)
				{
					if ($selected && ($selected == $row['rowid'] || $selected == $row['code']))
					{
						$out .= '<option value="'.$row['rowid'].'" selected>';
					} else {
						$out .= '<option value="'.$row['rowid'].'">';
					}

					if ($row['code']) $out .= $row['code'];

					$out .= '</option>';
				}
			}
			$out .= '</select>';

			$out .= '<input id="location_incoterms" class="maxwidth100onsmartphone" name="location_incoterms" value="'.$location_incoterms.'">';

			if (!empty($page))
			{
				$out .= '<input type="submit" class="button valignmiddle" value="'.$langs->trans("Modify").'"></form>';
			}
		} else {
			dol_print_error($this->db);
		}

		return $out;
	}

	// phpcs:disable PEAR.NamingConventions.ValidFunctionName.ScopeNotCamelCaps
	/**
	 *	Return list of types of lines (product or service)
	 * 	Example: 0=product, 1=service, 9=other (for external module)
	 *
	 *	@param  string	$selected       Preselected type
	 *	@param  string	$htmlname       Name of field in html form
	 * 	@param	int		$showempty		Add an empty field
	 * 	@param	int		$hidetext		Do not show label 'Type' before combo box (used only if there is at least 2 choices to select)
	 * 	@param	integer	$forceall		1=Force to show products and services in combo list, whatever are activated modules, 0=No force, 2=Force to show only Products, 3=Force to show only services, -1=Force none (and set hidden field to 'service')
	 *  @return	void
	 */
	public function select_type_of_lines($selected = '', $htmlname = 'type', $showempty = 0, $hidetext = 0, $forceall = 0)
	{
		// phpcs:enable
		global $db, $langs, $user, $conf;

		// If product & services are enabled or both disabled.
		if ($forceall == 1 || (empty($forceall) && !empty($conf->product->enabled) && !empty($conf->service->enabled))
			|| (empty($forceall) && empty($conf->product->enabled) && empty($conf->service->enabled)))
		{
			if (empty($hidetext)) print $langs->trans("Type").': ';
			print '<select class="flat" id="select_'.$htmlname.'" name="'.$htmlname.'">';
			if ($showempty)
			{
				print '<option value="-1"';
				if ($selected == -1) print ' selected';
				print '>&nbsp;</option>';
			}

			print '<option value="0"';
			if (0 == $selected) print ' selected';
			print '>'.$langs->trans("Product");

			print '<option value="1"';
			if (1 == $selected) print ' selected';
			print '>'.$langs->trans("Service");

			print '</select>';
			//if ($user->admin) print info_admin($langs->trans("YouCanChangeValuesForThisListFromDictionarySetup"),1);
		}
		if ((empty($forceall) && empty($conf->product->enabled) && !empty($conf->service->enabled)) || $forceall == 3)
		{
			print $langs->trans("Service");
			print '<input type="hidden" name="'.$htmlname.'" value="1">';
		}
		if ((empty($forceall) && !empty($conf->product->enabled) && empty($conf->service->enabled)) || $forceall == 2)
		{
			print $langs->trans("Product");
			print '<input type="hidden" name="'.$htmlname.'" value="0">';
		}
		if ($forceall < 0)	// This should happened only for contracts when both predefined product and service are disabled.
		{
			print '<input type="hidden" name="'.$htmlname.'" value="1">'; // By default we set on service for contract. If CONTRACT_SUPPORT_PRODUCTS is set, forceall should be 1 not -1
		}
	}

	// phpcs:disable PEAR.NamingConventions.ValidFunctionName.ScopeNotCamelCaps
	/**
	 *	Load into cache cache_types_fees, array of types of fees
	 *
	 *	@return     int             Nb of lines loaded, <0 if KO
	 */
	public function load_cache_types_fees()
	{
		// phpcs:enable
		global $langs;

		$num = count($this->cache_types_fees);
		if ($num > 0) return 0; // Cache already loaded

		dol_syslog(__METHOD__, LOG_DEBUG);

		$langs->load("trips");

		$sql = "SELECT c.code, c.label";
		$sql .= " FROM ".MAIN_DB_PREFIX."c_type_fees as c";
		$sql .= " WHERE active > 0";

		$resql = $this->db->query($sql);
		if ($resql)
		{
			$num = $this->db->num_rows($resql);
			$i = 0;

			while ($i < $num)
			{
				$obj = $this->db->fetch_object($resql);

				// Si traduction existe, on l'utilise, sinon on prend le libelle par defaut
				$label = ($obj->code != $langs->trans($obj->code) ? $langs->trans($obj->code) : $langs->trans($obj->label));
				$this->cache_types_fees[$obj->code] = $label;
				$i++;
			}

			asort($this->cache_types_fees);

			return $num;
		} else {
			dol_print_error($this->db);
			return -1;
		}
	}

	// phpcs:disable PEAR.NamingConventions.ValidFunctionName.ScopeNotCamelCaps
	/**
	 *	Return list of types of notes
	 *
	 *	@param	string		$selected		Preselected type
	 *	@param  string		$htmlname		Name of field in form
	 * 	@param	int			$showempty		Add an empty field
	 * 	@return	void
	 */
	public function select_type_fees($selected = '', $htmlname = 'type', $showempty = 0)
	{
		// phpcs:enable
		global $user, $langs;

		dol_syslog(__METHOD__." selected=".$selected.", htmlname=".$htmlname, LOG_DEBUG);

		$this->load_cache_types_fees();

		print '<select id="select_'.$htmlname.'" class="flat" name="'.$htmlname.'">';
		if ($showempty)
		{
			print '<option value="-1"';
			if ($selected == -1) print ' selected';
			print '>&nbsp;</option>';
		}

		foreach ($this->cache_types_fees as $key => $value)
		{
			print '<option value="'.$key.'"';
			if ($key == $selected) print ' selected';
			print '>';
			print $value;
			print '</option>';
		}

		print '</select>';
		if ($user->admin) print info_admin($langs->trans("YouCanChangeValuesForThisListFromDictionarySetup"), 1);
	}


	// phpcs:disable PEAR.NamingConventions.ValidFunctionName.ScopeNotCamelCaps
	/**
	 *  Return HTML code to select a company.
	 *
	 *  @param		int			$selected				Preselected products
	 *  @param		string		$htmlname				Name of HTML select field (must be unique in page)
	 *  @param		int			$filter					Filter on thirdparty
	 *  @param		int			$limit					Limit on number of returned lines
	 *  @param		array		$ajaxoptions			Options for ajax_autocompleter
	 * 	@param		int			$forcecombo				Force to load all values and output a standard combobox (with no beautification)
	 *  @return		string								Return select box for thirdparty.
	 *  @deprecated	3.8 Use select_company instead. For exemple $form->select_thirdparty(GETPOST('socid'),'socid','',0) => $form->select_company(GETPOST('socid'),'socid','',1,0,0,array(),0)
	 */
	public function select_thirdparty($selected = '', $htmlname = 'socid', $filter = '', $limit = 20, $ajaxoptions = array(), $forcecombo = 0)
	{
		// phpcs:enable
		return $this->select_thirdparty_list($selected, $htmlname, $filter, 1, 0, $forcecombo, array(), '', 0, $limit);
	}

	// phpcs:disable PEAR.NamingConventions.ValidFunctionName.ScopeNotCamelCaps
	/**
	 *  Output html form to select a third party
	 *
	 *	@param	string	$selected       		Preselected type
	 *	@param  string	$htmlname       		Name of field in form
	 *  @param  string	$filter         		Optional filters criteras. WARNING: To avoid SQL injection, only few chars [.a-z0-9 =<>] are allowed here (example: 's.rowid <> x', 's.client IN (1,3)')
	 *	@param	string	$showempty				Add an empty field (Can be '1' or text key to use on empty line like 'SelectThirdParty')
	 * 	@param	int		$showtype				Show third party type in combolist (customer, prospect or supplier)
	 * 	@param	int		$forcecombo				Force to load all values and output a standard combobox (with no beautification)
	 *  @param	array	$events					Ajax event options to run on change. Example: array(array('method'=>'getContacts', 'url'=>dol_buildpath('/core/ajax/contacts.php',1), 'htmlname'=>'contactid', 'params'=>array('add-customer-contact'=>'disabled')))
	 *	@param	int		$limit					Maximum number of elements
	 *  @param	string	$morecss				Add more css styles to the SELECT component
	 *	@param  string	$moreparam      		Add more parameters onto the select tag. For example 'style="width: 95%"' to avoid select2 component to go over parent container
	 *	@param	string	$selected_input_value	Value of preselected input text (for use with ajax)
	 *  @param	int		$hidelabel				Hide label (0=no, 1=yes, 2=show search icon (before) and placeholder, 3 search icon after)
	 *  @param	array	$ajaxoptions			Options for ajax_autocompleter
	 * 	@param  bool	$multiple				add [] in the name of element and add 'multiple' attribut (not working with ajax_autocompleter)
	 * 	@return	string							HTML string with select box for thirdparty.
	 */
	public function select_company($selected = '', $htmlname = 'socid', $filter = '', $showempty = '', $showtype = 0, $forcecombo = 0, $events = array(), $limit = 0, $morecss = 'minwidth100', $moreparam = '', $selected_input_value = '', $hidelabel = 1, $ajaxoptions = array(), $multiple = false)
	{
		// phpcs:enable
		global $conf, $user, $langs;

		$out = '';

		if (!empty($conf->use_javascript_ajax) && !empty($conf->global->COMPANY_USE_SEARCH_TO_SELECT) && !$forcecombo)
		{
			// No immediate load of all database
			$placeholder = '';
			if ($selected && empty($selected_input_value))
			{
				require_once DOL_DOCUMENT_ROOT.'/societe/class/societe.class.php';
				$societetmp = new Societe($this->db);
				$societetmp->fetch($selected);
				$selected_input_value = $societetmp->name;
				unset($societetmp);
			}
			// mode 1
			$urloption = 'htmlname='.urlencode($htmlname).'&outjson=1&filter='.urlencode($filter).($showtype ? '&showtype='.urlencode($showtype) : '');
			$out .= ajax_autocompleter($selected, $htmlname, DOL_URL_ROOT.'/societe/ajax/company.php', $urloption, $conf->global->COMPANY_USE_SEARCH_TO_SELECT, 0, $ajaxoptions);
			$out .= '<style type="text/css">.ui-autocomplete { z-index: 250; }</style>';
			if (empty($hidelabel)) print $langs->trans("RefOrLabel").' : ';
			elseif ($hidelabel > 1) {
				$placeholder = ' placeholder="'.$langs->trans("RefOrLabel").'"';
				if ($hidelabel == 2) {
					$out .= img_picto($langs->trans("Search"), 'search');
				}
			}
			$out .= '<input type="text" class="'.$morecss.'" name="search_'.$htmlname.'" id="search_'.$htmlname.'" value="'.$selected_input_value.'"'.$placeholder.' '.(!empty($conf->global->THIRDPARTY_SEARCH_AUTOFOCUS) ? 'autofocus' : '').' />';
			if ($hidelabel == 3) {
				$out .= img_picto($langs->trans("Search"), 'search');
			}
		} else {
			// Immediate load of all database
			$out .= $this->select_thirdparty_list($selected, $htmlname, $filter, $showempty, $showtype, $forcecombo, $events, '', 0, $limit, $morecss, $moreparam, $multiple);
		}

		return $out;
	}

	// phpcs:disable PEAR.NamingConventions.ValidFunctionName.ScopeNotCamelCaps
	/**
	 *  Output html form to select a third party.
	 *  Note, you must use the select_company to get the component to select a third party. This function must only be called by select_company.
	 *
	 *	@param	string	$selected       Preselected type
	 *	@param  string	$htmlname       Name of field in form
	 *  @param  string	$filter         Optional filters criteras (example: 's.rowid <> x', 's.client in (1,3)')
	 *	@param	string	$showempty		Add an empty field (Can be '1' or text to use on empty line like 'SelectThirdParty')
	 * 	@param	int		$showtype		Show third party type in combolist (customer, prospect or supplier)
	 * 	@param	int		$forcecombo		Force to use standard HTML select component without beautification
	 *  @param	array	$events			Event options. Example: array(array('method'=>'getContacts', 'url'=>dol_buildpath('/core/ajax/contacts.php',1), 'htmlname'=>'contactid', 'params'=>array('add-customer-contact'=>'disabled')))
	 *  @param	string	$filterkey		Filter on key value
	 *  @param	int		$outputmode		0=HTML select string, 1=Array
	 *  @param	int		$limit			Limit number of answers
	 *  @param	string	$morecss		Add more css styles to the SELECT component
	 *	@param  string	$moreparam      Add more parameters onto the select tag. For example 'style="width: 95%"' to avoid select2 component to go over parent container
	 *	@param  bool	$multiple       add [] in the name of element and add 'multiple' attribut
	 * 	@return	string					HTML string with
	 */
	public function select_thirdparty_list($selected = '', $htmlname = 'socid', $filter = '', $showempty = '', $showtype = 0, $forcecombo = 0, $events = array(), $filterkey = '', $outputmode = 0, $limit = 0, $morecss = 'minwidth100', $moreparam = '', $multiple = false)
	{
		// phpcs:enable
		global $conf, $user, $langs;

		$out = '';
		$num = 0;
		$outarray = array();

		if ($selected === '') $selected = array();
		elseif (!is_array($selected)) $selected = array($selected);

		// Clean $filter that may contains sql conditions so sql code
		if (function_exists('testSqlAndScriptInject')) {
			if (testSqlAndScriptInject($filter, 3) > 0) {
				$filter = '';
			}
		}

		// On recherche les societes
		$sql = "SELECT s.rowid, s.nom as name, s.name_alias, s.client, s.fournisseur, s.code_client, s.code_fournisseur";

		if ($conf->global->COMPANY_SHOW_ADDRESS_SELECTLIST) {
			$sql .= ", s.address, s.zip, s.town";
			$sql .= ", dictp.code as country_code";
		}

		$sql .= " FROM ".MAIN_DB_PREFIX."societe as s";
		if (!$user->rights->societe->client->voir && !$user->socid) $sql .= ", ".MAIN_DB_PREFIX."societe_commerciaux as sc";
		if ($conf->global->COMPANY_SHOW_ADDRESS_SELECTLIST) {
			$sql .= " LEFT OUTER JOIN ".MAIN_DB_PREFIX."c_country as dictp ON dictp.rowid=s.fk_pays";
		}
		$sql .= " WHERE s.entity IN (".getEntity('societe').")";
		if (!empty($user->socid)) $sql .= " AND s.rowid = ".$user->socid;
		if ($filter) $sql .= " AND (".$filter.")";
		if (!$user->rights->societe->client->voir && !$user->socid) $sql .= " AND s.rowid = sc.fk_soc AND sc.fk_user = ".$user->id;
		if (!empty($conf->global->COMPANY_HIDE_INACTIVE_IN_COMBOBOX)) $sql .= " AND s.status <> 0";
		// Add criteria
		if ($filterkey && $filterkey != '')
		{
			$sql .= " AND (";
			$prefix = empty($conf->global->COMPANY_DONOTSEARCH_ANYWHERE) ? '%' : ''; // Can use index if COMPANY_DONOTSEARCH_ANYWHERE is on
			// For natural search
			$scrit = explode(' ', $filterkey);
			$i = 0;
			if (count($scrit) > 1) $sql .= "(";
			foreach ($scrit as $crit) {
				if ($i > 0) $sql .= " AND ";
				$sql .= "(s.nom LIKE '".$this->db->escape($prefix.$crit)."%')";
				$i++;
			}
			if (count($scrit) > 1) $sql .= ")";
			if (!empty($conf->barcode->enabled))
			{
				$sql .= " OR s.barcode LIKE '".$this->db->escape($prefix.$filterkey)."%'";
			}
			$sql .= " OR s.code_client LIKE '".$this->db->escape($prefix.$filterkey)."%' OR s.code_fournisseur LIKE '".$this->db->escape($prefix.$filterkey)."%'";
			$sql .= ")";
		}
		$sql .= $this->db->order("nom", "ASC");
		$sql .= $this->db->plimit($limit, 0);

		// Build output string
		dol_syslog(get_class($this)."::select_thirdparty_list", LOG_DEBUG);
		$resql = $this->db->query($sql);
		if ($resql)
		{
			if (!$forcecombo)
			{
				include_once DOL_DOCUMENT_ROOT.'/core/lib/ajax.lib.php';
				$out .= ajax_combobox($htmlname, $events, $conf->global->COMPANY_USE_SEARCH_TO_SELECT);
			}

			// Construct $out and $outarray
			$out .= '<select id="'.$htmlname.'" class="flat'.($morecss ? ' '.$morecss : '').'"'.($moreparam ? ' '.$moreparam : '').' name="'.$htmlname.($multiple ? '[]' : '').'" '.($multiple ? 'multiple' : '').'>'."\n";

			$textifempty = (($showempty && !is_numeric($showempty)) ? $langs->trans($showempty) : '');
			if (!empty($conf->global->COMPANY_USE_SEARCH_TO_SELECT))
			{
				// Do not use textifempty = ' ' or '&nbsp;' here, or search on key will search on ' key'.
				//if (! empty($conf->use_javascript_ajax) || $forcecombo) $textifempty='';
				if ($showempty && !is_numeric($showempty)) $textifempty = $langs->trans($showempty);
				else $textifempty .= $langs->trans("All");
			}
			if ($showempty) $out .= '<option value="-1">'.$textifempty.'</option>'."\n";

			$num = $this->db->num_rows($resql);
			$i = 0;
			if ($num)
			{
				while ($i < $num)
				{
					$obj = $this->db->fetch_object($resql);
					$label = '';
					if ($conf->global->SOCIETE_ADD_REF_IN_LIST) {
						if (($obj->client) && (!empty($obj->code_client))) {
							$label = $obj->code_client.' - ';
						}
						if (($obj->fournisseur) && (!empty($obj->code_fournisseur))) {
							$label .= $obj->code_fournisseur.' - ';
						}
						$label .= ' '.$obj->name;
					} else {
						$label = $obj->name;
					}

					if (!empty($obj->name_alias)) {
						$label .= ' ('.$obj->name_alias.')';
					}

					if ($showtype)
					{
						if ($obj->client || $obj->fournisseur) $label .= ' (';
						if ($obj->client == 1 || $obj->client == 3) $label .= $langs->trans("Customer");
						if ($obj->client == 2 || $obj->client == 3) $label .= ($obj->client == 3 ? ', ' : '').$langs->trans("Prospect");
						if ($obj->fournisseur) $label .= ($obj->client ? ', ' : '').$langs->trans("Supplier");
						if ($obj->client || $obj->fournisseur) $label .= ')';
					}

					if ($conf->global->COMPANY_SHOW_ADDRESS_SELECTLIST) {
						$label .= '-'.$obj->address.'-'.$obj->zip.' '.$obj->town;
						if (!empty($obj->country_code)) {
							$label .= ' '.$langs->trans('Country'.$obj->country_code);
						}
					}

					if (empty($outputmode))
					{
						if (in_array($obj->rowid, $selected))
						{
							$out .= '<option value="'.$obj->rowid.'" selected>'.$label.'</option>';
						} else {
							$out .= '<option value="'.$obj->rowid.'">'.$label.'</option>';
						}
					} else {
						array_push($outarray, array('key'=>$obj->rowid, 'value'=>$label, 'label'=>$label));
					}

					$i++;
					if (($i % 10) == 0) $out .= "\n";
				}
			}
			$out .= '</select>'."\n";
		} else {
			dol_print_error($this->db);
		}

		$this->result = array('nbofthirdparties'=>$num);

		if ($outputmode) return $outarray;
		return $out;
	}


	// phpcs:disable PEAR.NamingConventions.ValidFunctionName.ScopeNotCamelCaps
	/**
	 *  Return HTML combo list of absolute discounts
	 *
	 *  @param	string	$selected       Id remise fixe pre-selectionnee
	 *  @param  string	$htmlname       Nom champ formulaire
	 *  @param  string	$filter         Criteres optionnels de filtre
	 *  @param	int		$socid			Id of thirdparty
	 *  @param	int		$maxvalue		Max value for lines that can be selected
	 *  @return	int						Return number of qualifed lines in list
	 */
	public function select_remises($selected, $htmlname, $filter, $socid, $maxvalue = 0)
	{
		// phpcs:enable
		global $langs, $conf;

		// On recherche les remises
		$sql = "SELECT re.rowid, re.amount_ht, re.amount_tva, re.amount_ttc,";
		$sql .= " re.description, re.fk_facture_source";
		$sql .= " FROM ".MAIN_DB_PREFIX."societe_remise_except as re";
		$sql .= " WHERE re.fk_soc = ".(int) $socid;
		$sql .= " AND re.entity = ".$conf->entity;
		if ($filter) $sql .= " AND ".$filter;
		$sql .= " ORDER BY re.description ASC";

		dol_syslog(get_class($this)."::select_remises", LOG_DEBUG);
		$resql = $this->db->query($sql);
		if ($resql)
		{
			print '<select id="select_'.$htmlname.'" class="flat maxwidthonsmartphone" name="'.$htmlname.'">';
			$num = $this->db->num_rows($resql);

			$qualifiedlines = $num;

			$i = 0;
			if ($num)
			{
				print '<option value="0">&nbsp;</option>';
				while ($i < $num)
				{
					$obj = $this->db->fetch_object($resql);
					$desc = dol_trunc($obj->description, 40);
					if (preg_match('/\(CREDIT_NOTE\)/', $desc)) $desc = preg_replace('/\(CREDIT_NOTE\)/', $langs->trans("CreditNote"), $desc);
					if (preg_match('/\(DEPOSIT\)/', $desc)) $desc = preg_replace('/\(DEPOSIT\)/', $langs->trans("Deposit"), $desc);
					if (preg_match('/\(EXCESS RECEIVED\)/', $desc)) $desc = preg_replace('/\(EXCESS RECEIVED\)/', $langs->trans("ExcessReceived"), $desc);
					if (preg_match('/\(EXCESS PAID\)/', $desc)) $desc = preg_replace('/\(EXCESS PAID\)/', $langs->trans("ExcessPaid"), $desc);

					$selectstring = '';
					if ($selected > 0 && $selected == $obj->rowid) $selectstring = ' selected';

					$disabled = '';
					if ($maxvalue > 0 && $obj->amount_ttc > $maxvalue)
					{
						$qualifiedlines--;
						$disabled = ' disabled';
					}

					if (!empty($conf->global->MAIN_SHOW_FACNUMBER_IN_DISCOUNT_LIST) && !empty($obj->fk_facture_source))
					{
						$tmpfac = new Facture($this->db);
						if ($tmpfac->fetch($obj->fk_facture_source) > 0) $desc = $desc.' - '.$tmpfac->ref;
					}

					print '<option value="'.$obj->rowid.'"'.$selectstring.$disabled.'>'.$desc.' ('.price($obj->amount_ht).' '.$langs->trans("HT").' - '.price($obj->amount_ttc).' '.$langs->trans("TTC").')</option>';
					$i++;
				}
			}
			print '</select>';
			return $qualifiedlines;
		} else {
			dol_print_error($this->db);
			return -1;
		}
	}

	// phpcs:disable PEAR.NamingConventions.ValidFunctionName.ScopeNotCamelCaps
	/**
	 *  Return list of all contacts (for a third party or all)
	 *
	 *  @param	int		$socid      	Id ot third party or 0 for all
	 *  @param  string	$selected   	Id contact pre-selectionne
	 *  @param  string	$htmlname  	    Name of HTML field ('none' for a not editable field)
	 *  @param  int		$showempty      0=no empty value, 1=add an empty value, 2=add line 'Internal' (used by user edit), 3=add an empty value only if more than one record into list
	 *  @param  string	$exclude        List of contacts id to exclude
	 *  @param	string	$limitto		Disable answers that are not id in this array list
	 *  @param	integer	$showfunction   Add function into label
	 *  @param	string	$moreclass		Add more class to class style
	 *  @param	integer	$showsoc	    Add company into label
	 *  @param	int		$forcecombo		Force to use combo box
	 *  @param	array	$events			Event options. Example: array(array('method'=>'getContacts', 'url'=>dol_buildpath('/core/ajax/contacts.php',1), 'htmlname'=>'contactid', 'params'=>array('add-customer-contact'=>'disabled')))
	 *  @param	bool	$options_only	Return options only (for ajax treatment)
	 *  @param	string	$moreparam		Add more parameters onto the select tag. For example 'style="width: 95%"' to avoid select2 component to go over parent container
	 *  @param	string	$htmlid			Html id to use instead of htmlname
	 *  @return	int						<0 if KO, Nb of contact in list if OK
	 *  @deprected						You can use selectcontacts directly (warning order of param was changed)
	 */
	public function select_contacts($socid, $selected = '', $htmlname = 'contactid', $showempty = 0, $exclude = '', $limitto = '', $showfunction = 0, $moreclass = '', $showsoc = 0, $forcecombo = 0, $events = array(), $options_only = false, $moreparam = '', $htmlid = '')
	{
		// phpcs:enable
		print $this->selectcontacts($socid, $selected, $htmlname, $showempty, $exclude, $limitto, $showfunction, $moreclass, $options_only, $showsoc, $forcecombo, $events, $moreparam, $htmlid);
		return $this->num;
	}

	/**
	 *	Return HTML code of the SELECT of list of all contacts (for a third party or all).
	 *  This also set the number of contacts found into $this->num
	 *
	 * @since 9.0 Add afterSelectContactOptions hook
	 *
	 *	@param	int			$socid      	Id ot third party or 0 for all or -1 for empty list
	 *	@param  array|int	$selected   	Array of ID of pre-selected contact id
	 *	@param  string		$htmlname  	    Name of HTML field ('none' for a not editable field)
	 *	@param  int			$showempty     	0=no empty value, 1=add an empty value, 2=add line 'Internal' (used by user edit), 3=add an empty value only if more than one record into list
	 *	@param  string		$exclude        List of contacts id to exclude
	 *	@param	string		$limitto		Disable answers that are not id in this array list
	 *	@param	integer		$showfunction   Add function into label
	 *	@param	string		$moreclass		Add more class to class style
	 *	@param	bool		$options_only	Return options only (for ajax treatment)
	 *	@param	integer		$showsoc	    Add company into label
	 * 	@param	int			$forcecombo		Force to use combo box (so no ajax beautify effect)
	 *  @param	array		$events			Event options. Example: array(array('method'=>'getContacts', 'url'=>dol_buildpath('/core/ajax/contacts.php',1), 'htmlname'=>'contactid', 'params'=>array('add-customer-contact'=>'disabled')))
	 *  @param	string		$moreparam		Add more parameters onto the select tag. For example 'style="width: 95%"' to avoid select2 component to go over parent container
	 *  @param	string		$htmlid			Html id to use instead of htmlname
	 *  @param	bool		$multiple		add [] in the name of element and add 'multiple' attribut
	 *	@return	 int						<0 if KO, Nb of contact in list if OK
	 */
	public function selectcontacts($socid, $selected = '', $htmlname = 'contactid', $showempty = 0, $exclude = '', $limitto = '', $showfunction = 0, $moreclass = '', $options_only = false, $showsoc = 0, $forcecombo = 0, $events = array(), $moreparam = '', $htmlid = '', $multiple = false)
	{
		global $conf, $langs, $hookmanager, $action;

		$langs->load('companies');

		if (empty($htmlid)) $htmlid = $htmlname;

		if ($selected === '') $selected = array();
		elseif (!is_array($selected)) $selected = array($selected);
		$out = '';

		if (!is_object($hookmanager))
		{
			include_once DOL_DOCUMENT_ROOT.'/core/class/hookmanager.class.php';
			$hookmanager = new HookManager($this->db);
		}

		// We search third parties
		$sql = "SELECT sp.rowid, sp.lastname, sp.statut, sp.firstname, sp.poste";
		if ($showsoc > 0) $sql .= " , s.nom as company";
		$sql .= " FROM ".MAIN_DB_PREFIX."socpeople as sp";
		if ($showsoc > 0) $sql .= " LEFT OUTER JOIN  ".MAIN_DB_PREFIX."societe as s ON s.rowid=sp.fk_soc";
		$sql .= " WHERE sp.entity IN (".getEntity('socpeople').")";
		if ($socid > 0 || $socid == -1) $sql .= " AND sp.fk_soc=".$socid;
		if (!empty($conf->global->CONTACT_HIDE_INACTIVE_IN_COMBOBOX)) $sql .= " AND sp.statut <> 0";
		$sql .= " ORDER BY sp.lastname ASC";

		dol_syslog(get_class($this)."::select_contacts", LOG_DEBUG);
		$resql = $this->db->query($sql);
		if ($resql)
		{
			$num = $this->db->num_rows($resql);

			if ($conf->use_javascript_ajax && !$forcecombo && !$options_only)
			{
				include_once DOL_DOCUMENT_ROOT.'/core/lib/ajax.lib.php';
				$out .= ajax_combobox($htmlid, $events, $conf->global->CONTACT_USE_SEARCH_TO_SELECT);
			}

			if ($htmlname != 'none' && !$options_only) $out .= '<select class="flat'.($moreclass ? ' '.$moreclass : '').'" id="'.$htmlid.'" name="'.$htmlname.($multiple ? '[]' : '').'" '.($multiple ? 'multiple' : '').' '.(!empty($moreparam) ? $moreparam : '').'>';
			if (($showempty == 1 || ($showempty == 3 && $num > 1)) && !$multiple) $out .= '<option value="0"'.(in_array(0, $selected) ? ' selected' : '').'>&nbsp;</option>';
			if ($showempty == 2) $out .= '<option value="0"'.(in_array(0, $selected) ? ' selected' : '').'>-- '.$langs->trans("Internal").' --</option>';

			$num = $this->db->num_rows($resql);
			$i = 0;
			if ($num)
			{
				include_once DOL_DOCUMENT_ROOT.'/contact/class/contact.class.php';
				$contactstatic = new Contact($this->db);

				while ($i < $num)
				{
					$obj = $this->db->fetch_object($resql);

					$contactstatic->id = $obj->rowid;
					$contactstatic->lastname = $obj->lastname;
					$contactstatic->firstname = $obj->firstname;
					if ($obj->statut == 1) {
						if ($htmlname != 'none')
						{
							$disabled = 0;
							if (is_array($exclude) && count($exclude) && in_array($obj->rowid, $exclude)) $disabled = 1;
							if (is_array($limitto) && count($limitto) && !in_array($obj->rowid, $limitto)) $disabled = 1;
							if (!empty($selected) && in_array($obj->rowid, $selected))
							{
								$out .= '<option value="'.$obj->rowid.'"';
								if ($disabled) $out .= ' disabled';
								$out .= ' selected>';
								$out .= $contactstatic->getFullName($langs);
								if ($showfunction && $obj->poste) $out .= ' ('.$obj->poste.')';
								if (($showsoc > 0) && $obj->company) $out .= ' - ('.$obj->company.')';
								$out .= '</option>';
							} else {
								$out .= '<option value="'.$obj->rowid.'"';
								if ($disabled) $out .= ' disabled';
								$out .= '>';
								$out .= $contactstatic->getFullName($langs);
								if ($showfunction && $obj->poste) $out .= ' ('.$obj->poste.')';
								if (($showsoc > 0) && $obj->company) $out .= ' - ('.$obj->company.')';
								$out .= '</option>';
							}
						} else {
							if (in_array($obj->rowid, $selected))
							{
								$out .= $contactstatic->getFullName($langs);
								if ($showfunction && $obj->poste) $out .= ' ('.$obj->poste.')';
								if (($showsoc > 0) && $obj->company) $out .= ' - ('.$obj->company.')';
							}
						}
					}
					$i++;
				}
			} else {
				$out .= '<option value="-1"'.(($showempty == 2 || $multiple) ? '' : ' selected').' disabled>';
				$out .= ($socid != -1) ? ($langs->trans($socid ? "NoContactDefinedForThirdParty" : "NoContactDefined")) : $langs->trans('SelectAThirdPartyFirst');
				$out .= '</option>';
			}

			$parameters = array(
				'socid'=>$socid,
				'htmlname'=>$htmlname,
				'resql'=>$resql,
				'out'=>&$out,
				'showfunction'=>$showfunction,
				'showsoc'=>$showsoc,
			);

			$reshook = $hookmanager->executeHooks('afterSelectContactOptions', $parameters, $this, $action); // Note that $action and $object may have been modified by some hooks

			if ($htmlname != 'none' && !$options_only)
			{
				$out .= '</select>';
			}

			$this->num = $num;
			return $out;
		} else {
			dol_print_error($this->db);
			return -1;
		}
	}

	// phpcs:disable PEAR.NamingConventions.ValidFunctionName.ScopeNotCamelCaps
	/**
	 *	Return the HTML select list of users
	 *
	 *  @param	string			$selected       Id user preselected
	 *  @param  string			$htmlname       Field name in form
	 *  @param  int				$show_empty     0=liste sans valeur nulle, 1=ajoute valeur inconnue
	 *  @param  array			$exclude        Array list of users id to exclude
	 * 	@param	int				$disabled		If select list must be disabled
	 *  @param  array|string	$include        Array list of users id to include. User '' for all users or 'hierarchy' to have only supervised users or 'hierarchyme' to have supervised + me
	 * 	@param	int				$enableonly		Array list of users id to be enabled. All other must be disabled
	 *  @param	string			$force_entity	'0' or Ids of environment to force
	 * 	@return	void
	 *  @deprecated		Use select_dolusers instead
	 *  @see select_dolusers()
	 */
	public function select_users($selected = '', $htmlname = 'userid', $show_empty = 0, $exclude = null, $disabled = 0, $include = '', $enableonly = '', $force_entity = '0')
	{
		// phpcs:enable
		print $this->select_dolusers($selected, $htmlname, $show_empty, $exclude, $disabled, $include, $enableonly, $force_entity);
	}

	// phpcs:disable PEAR.NamingConventions.ValidFunctionName.ScopeNotCamelCaps
	/**
	 *	Return select list of users
	 *
	 *  @param	string			$selected       User id or user object of user preselected. If 0 or < -2, we use id of current user. If -1, keep unselected (if empty is allowed)
	 *  @param  string			$htmlname       Field name in form
	 *  @param  int				$show_empty     0=list with no empty value, 1=add also an empty value into list
	 *  @param  array			$exclude        Array list of users id to exclude
	 * 	@param	int				$disabled		If select list must be disabled
	 *  @param  array|string	$include        Array list of users id to include. User '' for all users or 'hierarchy' to have only supervised users or 'hierarchyme' to have supervised + me
	 * 	@param	array			$enableonly		Array list of users id to be enabled. If defined, it means that others will be disabled
	 *  @param	string			$force_entity	'0' or Ids of environment to force
	 *  @param	int				$maxlength		Maximum length of string into list (0=no limit)
	 *  @param	int				$showstatus		0=show user status only if status is disabled, 1=always show user status into label, -1=never show user status
	 *  @param	string			$morefilter		Add more filters into sql request (Example: 'employee = 1')
	 *  @param	integer			$show_every		0=default list, 1=add also a value "Everybody" at beginning of list
	 *  @param	string			$enableonlytext	If option $enableonlytext is set, we use this text to explain into label why record is disabled. Not used if enableonly is empty.
	 *  @param	string			$morecss		More css
	 *  @param  int     		$noactive       Show only active users (this will also happened whatever is this option if USER_HIDE_INACTIVE_IN_COMBOBOX is on).
	 *  @param  int				$outputmode     0=HTML select string, 1=Array
	 *  @param  bool			$multiple       add [] in the name of element and add 'multiple' attribut
	 * 	@return	string							HTML select string
	 *  @see select_dolgroups()
	 */
	public function select_dolusers($selected = '', $htmlname = 'userid', $show_empty = 0, $exclude = null, $disabled = 0, $include = '', $enableonly = '', $force_entity = '0', $maxlength = 0, $showstatus = 0, $morefilter = '', $show_every = 0, $enableonlytext = '', $morecss = '', $noactive = 0, $outputmode = 0, $multiple = false)
	{
		// phpcs:enable
		global $conf, $user, $langs, $hookmanager;

		// If no preselected user defined, we take current user
		if ((is_numeric($selected) && ($selected < -2 || empty($selected))) && empty($conf->global->SOCIETE_DISABLE_DEFAULT_SALESREPRESENTATIVE)) $selected = $user->id;

		if ($selected === '') $selected = array();
		elseif (!is_array($selected)) $selected = array($selected);

		$excludeUsers = null;
		$includeUsers = null;

		// Permettre l'exclusion d'utilisateurs
		if (is_array($exclude))	$excludeUsers = implode(",", $exclude);
		// Permettre l'inclusion d'utilisateurs
		if (is_array($include))	$includeUsers = implode(",", $include);
		elseif ($include == 'hierarchy')
		{
			// Build list includeUsers to have only hierarchy
			$includeUsers = implode(",", $user->getAllChildIds(0));
		} elseif ($include == 'hierarchyme')
		{
			// Build list includeUsers to have only hierarchy and current user
			$includeUsers = implode(",", $user->getAllChildIds(1));
		}

		$out = '';
		$outarray = array();

		// Forge request to select users
		$sql = "SELECT DISTINCT u.rowid, u.lastname as lastname, u.firstname, u.statut, u.login, u.admin, u.entity";
		if (!empty($conf->multicompany->enabled) && $conf->entity == 1 && $user->admin && !$user->entity)
		{
			$sql .= ", e.label";
		}
		$sql .= " FROM ".MAIN_DB_PREFIX."user as u";
		if (!empty($conf->multicompany->enabled) && $conf->entity == 1 && $user->admin && !$user->entity)
		{
			$sql .= " LEFT JOIN ".MAIN_DB_PREFIX."entity as e ON e.rowid=u.entity";
			if ($force_entity) $sql .= " WHERE u.entity IN (0,".$force_entity.")";
			else $sql .= " WHERE u.entity IS NOT NULL";
		} else {
			if (!empty($conf->global->MULTICOMPANY_TRANSVERSE_MODE))
			{
				$sql .= " LEFT JOIN ".MAIN_DB_PREFIX."usergroup_user as ug";
				$sql .= " ON ug.fk_user = u.rowid";
				$sql .= " WHERE ug.entity = ".$conf->entity;
			} else {
				$sql .= " WHERE u.entity IN (0,".$conf->entity.")";
			}
		}
		if (!empty($user->socid)) $sql .= " AND u.fk_soc = ".$user->socid;
		if (is_array($exclude) && $excludeUsers) $sql .= " AND u.rowid NOT IN (".$excludeUsers.")";
		if ($includeUsers) $sql .= " AND u.rowid IN (".$includeUsers.")";
		if (!empty($conf->global->USER_HIDE_INACTIVE_IN_COMBOBOX) || $noactive) $sql .= " AND u.statut <> 0";
		if (!empty($morefilter)) $sql .= " ".$morefilter;

		//Add hook to filter on user (for exemple on usergroup define in custom modules)
		$reshook = $hookmanager->executeHooks('addSQLWhereFilterOnSelectUsers', array(), $this, $action);
		if (!empty($reshook)) $sql .= $hookmanager->resPrint;

		if (empty($conf->global->MAIN_FIRSTNAME_NAME_POSITION))	// MAIN_FIRSTNAME_NAME_POSITION is 0 means firstname+lastname
		{
			$sql .= " ORDER BY u.firstname ASC";
		} else {
			$sql .= " ORDER BY u.lastname ASC";
		}

		dol_syslog(get_class($this)."::select_dolusers", LOG_DEBUG);
		$resql = $this->db->query($sql);
		if ($resql)
		{
			$num = $this->db->num_rows($resql);
			$i = 0;
			if ($num)
			{
				// Enhance with select2
				include_once DOL_DOCUMENT_ROOT.'/core/lib/ajax.lib.php';
				$out .= ajax_combobox($htmlname);

				// do not use maxwidthonsmartphone by default. Set it by caller so auto size to 100% will work when not defined
				$out .= '<select class="flat'.($morecss ? ' minwidth100imp '.$morecss : ' minwidth200').'" id="'.$htmlname.'" name="'.$htmlname.($multiple ? '[]' : '').'" '.($multiple ? 'multiple' : '').' '.($disabled ? ' disabled' : '').'>';
				if ($show_empty && !$multiple) $out .= '<option value="-1"'.((empty($selected) || in_array(-1, $selected)) ? ' selected' : '').'>&nbsp;</option>'."\n";
				if ($show_every) $out .= '<option value="-2"'.((in_array(-2, $selected)) ? ' selected' : '').'>-- '.$langs->trans("Everybody").' --</option>'."\n";

				$userstatic = new User($this->db);

				while ($i < $num)
				{
					$obj = $this->db->fetch_object($resql);

					$userstatic->id = $obj->rowid;
					$userstatic->lastname = $obj->lastname;
					$userstatic->firstname = $obj->firstname;

					$disableline = '';
					if (is_array($enableonly) && count($enableonly) && !in_array($obj->rowid, $enableonly)) $disableline = ($enableonlytext ? $enableonlytext : '1');

					if ((is_object($selected) && $selected->id == $obj->rowid) || (!is_object($selected) && in_array($obj->rowid, $selected)))
					{
						$out .= '<option value="'.$obj->rowid.'"';
						if ($disableline) $out .= ' disabled';
						$out .= ' selected>';
					} else {
						$out .= '<option value="'.$obj->rowid.'"';
						if ($disableline) $out .= ' disabled';
						$out .= '>';
					}

					// $fullNameMode is 0=Lastname+Firstname (MAIN_FIRSTNAME_NAME_POSITION=1), 1=Firstname+Lastname (MAIN_FIRSTNAME_NAME_POSITION=0)
					$fullNameMode = 0;
					if (empty($conf->global->MAIN_FIRSTNAME_NAME_POSITION))
					{
						$fullNameMode = 1; //Firstname+lastname
					}
					$out .= $userstatic->getFullName($langs, $fullNameMode, -1, $maxlength);

					// Complete name with more info
					$moreinfo = 0;
					if (!empty($conf->global->MAIN_SHOW_LOGIN))
					{
						$out .= ($moreinfo ? ' - ' : ' (').$obj->login;
						$moreinfo++;
					}
					if ($showstatus >= 0)
					{
						if ($obj->statut == 1 && $showstatus == 1)
						{
							$out .= ($moreinfo ? ' - ' : ' (').$langs->trans('Enabled');
							$moreinfo++;
						}
						if ($obj->statut == 0)
						{
							$out .= ($moreinfo ? ' - ' : ' (').$langs->trans('Disabled');
							$moreinfo++;
						}
					}
					if (!empty($conf->multicompany->enabled) && empty($conf->global->MULTICOMPANY_TRANSVERSE_MODE) && $conf->entity == 1 && $user->admin && !$user->entity)
					{
						if (!$obj->entity)
						{
							$out .= ($moreinfo ? ' - ' : ' (').$langs->trans("AllEntities");
							$moreinfo++;
						} else {
							$out .= ($moreinfo ? ' - ' : ' (').($obj->label ? $obj->label : $langs->trans("EntityNameNotDefined"));
							$moreinfo++;
						}
					}
					$out .= ($moreinfo ? ')' : '');
					if ($disableline && $disableline != '1')
					{
						$out .= ' - '.$disableline; // This is text from $enableonlytext parameter
					}
					$out .= '</option>';
					$outarray[$userstatic->id] = $userstatic->getFullName($langs, $fullNameMode, -1, $maxlength);

					$i++;
				}
			} else {
				$out .= '<select class="flat" id="'.$htmlname.'" name="'.$htmlname.'" disabled>';
				$out .= '<option value="">'.$langs->trans("None").'</option>';
			}
			$out .= '</select>';
		} else {
			dol_print_error($this->db);
		}

		if ($outputmode) return $outarray;
		return $out;
	}


	// phpcs:disable PEAR.NamingConventions.ValidFunctionName.ScopeNotCamelCaps
	/**
	 *	Return select list of users. Selected users are stored into session.
	 *  List of users are provided into $_SESSION['assignedtouser'].
	 *
	 *  @param  string	$action         Value for $action
	 *  @param  string	$htmlname       Field name in form
	 *  @param  int		$show_empty     0=list without the empty value, 1=add empty value
	 *  @param  array	$exclude        Array list of users id to exclude
	 * 	@param	int		$disabled		If select list must be disabled
	 *  @param  array	$include        Array list of users id to include or 'hierarchy' to have only supervised users
	 * 	@param	array	$enableonly		Array list of users id to be enabled. All other must be disabled
	 *  @param	int		$force_entity	'0' or Ids of environment to force
	 *  @param	int		$maxlength		Maximum length of string into list (0=no limit)
	 *  @param	int		$showstatus		0=show user status only if status is disabled, 1=always show user status into label, -1=never show user status
	 *  @param	string	$morefilter		Add more filters into sql request
	 *  @param	int		$showproperties		Show properties of each attendees
	 *  @param	array	$listofuserid		Array with properties of each user
	 *  @param	array	$listofcontactid	Array with properties of each contact
	 *  @param	array	$listofotherid		Array with properties of each other contact
	 * 	@return	string					HTML select string
	 *  @see select_dolgroups()
	 */
	public function select_dolusers_forevent($action = '', $htmlname = 'userid', $show_empty = 0, $exclude = null, $disabled = 0, $include = '', $enableonly = '', $force_entity = '0', $maxlength = 0, $showstatus = 0, $morefilter = '', $showproperties = 0, $listofuserid = array(), $listofcontactid = array(), $listofotherid = array())
	{
		// phpcs:enable
		global $conf, $user, $langs;

		$userstatic = new User($this->db);
		$out = '';

		// Method with no ajax
		//$out.='<form method="POST" action="'.$_SERVER["PHP_SELF"].'">';
		if ($action == 'view')
		{
			$out .= '';
		} else {
			$out .= '<input type="hidden" class="removedassignedhidden" name="removedassigned" value="">';
			$out .= '<script type="text/javascript" language="javascript">jQuery(document).ready(function () {    jQuery(".removedassigned").click(function() {        jQuery(".removedassignedhidden").val(jQuery(this).val());    });})</script>';
			$out .= $this->select_dolusers('', $htmlname, $show_empty, $exclude, $disabled, $include, $enableonly, $force_entity, $maxlength, $showstatus, $morefilter);
			$out .= ' <input type="submit" class="button valignmiddle" name="'.$action.'assignedtouser" value="'.dol_escape_htmltag($langs->trans("Add")).'">';
			$out .= '<br>';
		}
		$assignedtouser = array();
		if (!empty($_SESSION['assignedtouser']))
		{
			$assignedtouser = json_decode($_SESSION['assignedtouser'], true);
		}
		$nbassignetouser = count($assignedtouser);

		if ($nbassignetouser && $action != 'view') $out .= '<br>';
		if ($nbassignetouser) $out .= '<ul class="attendees">';
		$i = 0; $ownerid = 0;
		foreach ($assignedtouser as $key => $value)
		{
			if ($value['id'] == $ownerid) continue;

			$out .= '<li>';
			$userstatic->fetch($value['id']);
			$out .= $userstatic->getNomUrl(-1);
			if ($i == 0) { $ownerid = $value['id']; $out .= ' ('.$langs->trans("Owner").')'; }
			if ($nbassignetouser > 1 && $action != 'view')
			{
				$out .= ' <input type="image" style="border: 0px;" src="'.img_picto($langs->trans("Remove"), 'delete', '', 0, 1).'" value="'.$userstatic->id.'" class="removedassigned" id="removedassigned_'.$userstatic->id.'" name="removedassigned_'.$userstatic->id.'">';
			}
			// Show my availability
			if ($showproperties)
			{
				if ($ownerid == $value['id'] && is_array($listofuserid) && count($listofuserid) && in_array($ownerid, array_keys($listofuserid)))
				{
					$out .= '<div class="myavailability inline-block">';
					$out .= '&nbsp;-&nbsp;<span class="opacitymedium">'.$langs->trans("Availability").':</span>  <input id="transparency" class="marginleftonly marginrightonly" '.($action == 'view' ? 'disabled' : '').' type="checkbox" name="transparency"'.($listofuserid[$ownerid]['transparency'] ? ' checked' : '').'>'.$langs->trans("Busy");
					$out .= '</div>';
				}
			}
			//$out.=' '.($value['mandatory']?$langs->trans("Mandatory"):$langs->trans("Optional"));
			//$out.=' '.($value['transparency']?$langs->trans("Busy"):$langs->trans("NotBusy"));

			$out .= '</li>';
			$i++;
		}
		if ($nbassignetouser) $out .= '</ul>';

		//$out.='</form>';
		return $out;
	}


	// phpcs:disable PEAR.NamingConventions.ValidFunctionName.ScopeNotCamelCaps
	/**
	 *  Return list of products for customer in Ajax if Ajax activated or go to select_produits_list
	 *
	 *  @param		int			$selected				Preselected products
	 *  @param		string		$htmlname				Name of HTML select field (must be unique in page)
	 *  @param		int			$filtertype				Filter on product type (''=nofilter, 0=product, 1=service)
	 *  @param		int			$limit					Limit on number of returned lines
	 *  @param		int			$price_level			Level of price to show
	 *  @param		int			$status					Sell status -1=Return all products, 0=Products not on sell, 1=Products on sell
	 *  @param		int			$finished				2=all, 1=finished, 0=raw material
	 *  @param		string		$selected_input_value	Value of preselected input text (for use with ajax)
	 *  @param		int			$hidelabel				Hide label (0=no, 1=yes, 2=show search icon (before) and placeholder, 3 search icon after)
	 *  @param		array		$ajaxoptions			Options for ajax_autocompleter
	 *  @param      int			$socid					Thirdparty Id (to get also price dedicated to this customer)
	 *  @param		string		$showempty				'' to not show empty line. Translation key to show an empty line. '1' show empty line with no text.
	 * 	@param		int			$forcecombo				Force to use combo box
	 *  @param      string      $morecss                Add more css on select
	 *  @param      int         $hidepriceinlabel       1=Hide prices in label
	 *  @param      string      $warehouseStatus        Warehouse status filter to count the quantity in stock. Following comma separated filter options can be used
	 *										            'warehouseopen' = count products from open warehouses,
	 *										            'warehouseclosed' = count products from closed warehouses,
	 *										            'warehouseinternal' = count products from warehouses for internal correct/transfer only
	 *  @param 		array 		$selected_combinations 	Selected combinations. Format: array([attrid] => attrval, [...])
	 *  @return		void
	 */
	public function select_produits($selected = '', $htmlname = 'productid', $filtertype = '', $limit = 20, $price_level = 0, $status = 1, $finished = 2, $selected_input_value = '', $hidelabel = 0, $ajaxoptions = array(), $socid = 0, $showempty = '1', $forcecombo = 0, $morecss = '', $hidepriceinlabel = 0, $warehouseStatus = '', $selected_combinations = array())
	{
		// phpcs:enable
		global $langs, $conf;

		// check parameters
		$price_level = (!empty($price_level) ? $price_level : 0);
		if (is_null($ajaxoptions)) $ajaxoptions = array();

		if (strval($filtertype) === '' && (!empty($conf->product->enabled) || !empty($conf->service->enabled))) {
			if (!empty($conf->product->enabled) && empty($conf->service->enabled)) {
				$filtertype = '0';
			} elseif (empty($conf->product->enabled) && !empty($conf->service->enabled)) {
				$filtertype = '1';
			}
		}

		if (!empty($conf->use_javascript_ajax) && !empty($conf->global->PRODUIT_USE_SEARCH_TO_SELECT))
		{
			$placeholder = '';

			if ($selected && empty($selected_input_value))
			{
				require_once DOL_DOCUMENT_ROOT.'/product/class/product.class.php';
				$producttmpselect = new Product($this->db);
				$producttmpselect->fetch($selected);
				$selected_input_value = $producttmpselect->ref;
				unset($producttmpselect);
			}
			// handle case where product or service module is disabled + no filter specified
			if ($filtertype == '')
			{
				if (empty($conf->product->enabled)) { // when product module is disabled, show services only
					$filtertype = 1;
				} elseif (empty($conf->service->enabled)) { // when service module is disabled, show products only
					$filtertype = 0;
				}
			}
			// mode=1 means customers products
			$urloption = 'htmlname='.$htmlname.'&outjson=1&price_level='.$price_level.'&type='.$filtertype.'&mode=1&status='.$status.'&finished='.$finished.'&hidepriceinlabel='.$hidepriceinlabel.'&warehousestatus='.$warehouseStatus;
			//Price by customer
			if (!empty($conf->global->PRODUIT_CUSTOMER_PRICES) && !empty($socid)) {
				$urloption .= '&socid='.$socid;
			}
			print ajax_autocompleter($selected, $htmlname, DOL_URL_ROOT.'/product/ajax/products.php', $urloption, $conf->global->PRODUIT_USE_SEARCH_TO_SELECT, 0, $ajaxoptions);

			if (!empty($conf->variants->enabled)) {
				?>
				<script>

					selected = <?php echo json_encode($selected_combinations) ?>;
					combvalues = {};

					jQuery(document).ready(function () {

						jQuery("input[name='prod_entry_mode']").change(function () {
							if (jQuery(this).val() == 'free') {
								jQuery('div#attributes_box').empty();
							}
						});

						jQuery("input#<?php echo $htmlname ?>").change(function () {

							if (!jQuery(this).val()) {
								jQuery('div#attributes_box').empty();
								return;
							}

							jQuery.getJSON("<?php echo dol_buildpath('/variants/ajax/getCombinations.php', 2) ?>", {
								id: jQuery(this).val()
							}, function (data) {
								jQuery('div#attributes_box').empty();

								jQuery.each(data, function (key, val) {

									combvalues[val.id] = val.values;

									var span = jQuery(document.createElement('div')).css({
										'display': 'table-row'
									});

									span.append(
										jQuery(document.createElement('div')).text(val.label).css({
											'font-weight': 'bold',
											'display': 'table-cell',
											'text-align': 'right'
										})
									);

									var html = jQuery(document.createElement('select')).attr('name', 'combinations[' + val.id + ']').css({
										'margin-left': '15px',
										'white-space': 'pre'
									}).append(
										jQuery(document.createElement('option')).val('')
									);

									jQuery.each(combvalues[val.id], function (key, val) {
										var tag = jQuery(document.createElement('option')).val(val.id).html(val.value);

										if (selected[val.fk_product_attribute] == val.id) {
											tag.attr('selected', 'selected');
										}

										html.append(tag);
									});

									span.append(html);
									jQuery('div#attributes_box').append(span);
								});
							})
						});

						<?php if ($selected): ?>
						jQuery("input#<?php echo $htmlname ?>").change();
						<?php endif ?>
					});
				</script>
                <?php
			}
			if (empty($hidelabel)) print $langs->trans("RefOrLabel").' : ';
			elseif ($hidelabel > 1) {
				$placeholder = ' placeholder="'.$langs->trans("RefOrLabel").'"';
				if ($hidelabel == 2) {
					print img_picto($langs->trans("Search"), 'search');
				}
			}
			print '<input type="text" class="minwidth100" name="search_'.$htmlname.'" id="search_'.$htmlname.'" value="'.$selected_input_value.'"'.$placeholder.' '.(!empty($conf->global->PRODUCT_SEARCH_AUTOFOCUS) ? 'autofocus' : '').' />';
			if ($hidelabel == 3) {
				print img_picto($langs->trans("Search"), 'search');
			}
		} else {
			print $this->select_produits_list($selected, $htmlname, $filtertype, $limit, $price_level, '', $status, $finished, 0, $socid, $showempty, $forcecombo, $morecss, $hidepriceinlabel, $warehouseStatus);
		}
	}

    // phpcs:disable PEAR.NamingConventions.ValidFunctionName.ScopeNotCamelCaps
	/**
	 *	Return list of products for a customer
	 *
	 *	@param      int		$selected           Preselected product
	 *	@param      string	$htmlname           Name of select html
	 *  @param		string	$filtertype         Filter on product type (''=nofilter, 0=product, 1=service)
	 *	@param      int		$limit              Limit on number of returned lines
	 *	@param      int		$price_level        Level of price to show
	 * 	@param      string	$filterkey          Filter on product
	 *	@param		int		$status             -1=Return all products, 0=Products not on sell, 1=Products on sell
	 *  @param      int		$finished           Filter on finished field: 2=No filter
	 *  @param      int		$outputmode         0=HTML select string, 1=Array
	 *  @param      int		$socid     		    Thirdparty Id (to get also price dedicated to this customer)
	 *  @param		string	$showempty		    '' to not show empty line. Translation key to show an empty line. '1' show empty line with no text.
	 * 	@param		int		$forcecombo		    Force to use combo box
	 *  @param      string  $morecss            Add more css on select
	 *  @param      int     $hidepriceinlabel   1=Hide prices in label
	 *  @param      string  $warehouseStatus    Warehouse status filter to group/count stock. Following comma separated filter options can be used.
	 *										    'warehouseopen' = count products from open warehouses,
	 *										    'warehouseclosed' = count products from closed warehouses,
	 *										    'warehouseinternal' = count products from warehouses for internal correct/transfer only
	 *  @return     array    				    Array of keys for json
	 */
    public function select_produits_list($selected = '', $htmlname = 'productid', $filtertype = '', $limit = 20, $price_level = 0, $filterkey = '', $status = 1, $finished = 2, $outputmode = 0, $socid = 0, $showempty = '1', $forcecombo = 0, $morecss = '', $hidepriceinlabel = 0, $warehouseStatus = '')
	{
        // phpcs:enable
		global $langs, $conf, $user, $db;

		$out = '';
		$outarray = array();

        // Units
        if ($conf->global->PRODUCT_USE_UNITS) {
            $langs->load('other');
        }

		$warehouseStatusArray = array();
		if (!empty($warehouseStatus))
		{
			require_once DOL_DOCUMENT_ROOT.'/product/stock/class/entrepot.class.php';
			if (preg_match('/warehouseclosed/', $warehouseStatus))
			{
				$warehouseStatusArray[] = Entrepot::STATUS_CLOSED;
			}
			if (preg_match('/warehouseopen/', $warehouseStatus))
			{
				$warehouseStatusArray[] = Entrepot::STATUS_OPEN_ALL;
			}
			if (preg_match('/warehouseinternal/', $warehouseStatus))
			{
				$warehouseStatusArray[] = Entrepot::STATUS_OPEN_INTERNAL;
			}
		}

		$selectFields = " p.rowid, p.ref, p.label, p.description, p.barcode, p.fk_country, p.fk_product_type, p.price, p.price_ttc, p.price_base_type, p.tva_tx, p.duration, p.fk_price_expression";
		if (count($warehouseStatusArray))
		{
		    $selectFieldsGrouped = ", sum(".$db->ifsql("e.statut IS NULL", "0", "ps.reel").") as stock"; // e.statut is null if there is no record in stock
		} else {
		    $selectFieldsGrouped = ", ".$db->ifsql("p.stock IS NULL", 0, "p.stock")." AS stock";
		}

		$sql = "SELECT ";
		$sql .= $selectFields.$selectFieldsGrouped;

		if (!empty($conf->global->PRODUCT_SORT_BY_CATEGORY))
		{
			//Product category
			$sql .= ", (SELECT ".MAIN_DB_PREFIX."categorie_product.fk_categorie
						FROM ".MAIN_DB_PREFIX."categorie_product
						WHERE ".MAIN_DB_PREFIX."categorie_product.fk_product=p.rowid
						LIMIT 1
				) AS categorie_product_id ";
		}

		//Price by customer
		if (!empty($conf->global->PRODUIT_CUSTOMER_PRICES) && !empty($socid))
		{
			$sql .= ', pcp.rowid as idprodcustprice, pcp.price as custprice, pcp.price_ttc as custprice_ttc,';
			$sql .= ' pcp.price_base_type as custprice_base_type, pcp.tva_tx as custtva_tx';
			$selectFields .= ", idprodcustprice, custprice, custprice_ttc, custprice_base_type, custtva_tx";
		}
        // Units
        if (!empty($conf->global->PRODUCT_USE_UNITS)) {
            $sql .= ", u.label as unit_long, u.short_label as unit_short, p.weight, p.weight_units, p.length, p.length_units, p.width, p.width_units, p.height, p.height_units, p.surface, p.surface_units, p.volume, p.volume_units";
            $selectFields .= ', unit_long, unit_short, p.weight, p.weight_units, p.length, p.length_units, p.width, p.width_units, p.height, p.height_units, p.surface, p.surface_units, p.volume, p.volume_units';
        }

		// Multilang : we add translation
		if (!empty($conf->global->MAIN_MULTILANGS))
		{
			$sql .= ", pl.label as label_translated";
			$selectFields .= ", label_translated";
		}
		// Price by quantity
		if (!empty($conf->global->PRODUIT_CUSTOMER_PRICES_BY_QTY) || !empty($conf->global->PRODUIT_CUSTOMER_PRICES_BY_QTY_MULTIPRICES))
		{
			$sql .= ", (SELECT pp.rowid FROM ".MAIN_DB_PREFIX."product_price as pp WHERE pp.fk_product = p.rowid";
			if ($price_level >= 1 && !empty($conf->global->PRODUIT_CUSTOMER_PRICES_BY_QTY_MULTIPRICES)) $sql .= " AND price_level=".$price_level;
			$sql .= " ORDER BY date_price";
			$sql .= " DESC LIMIT 1) as price_rowid";
			$sql .= ", (SELECT pp.price_by_qty FROM ".MAIN_DB_PREFIX."product_price as pp WHERE pp.fk_product = p.rowid"; // price_by_qty is 1 if some prices by qty exists in subtable
			if ($price_level >= 1 && !empty($conf->global->PRODUIT_CUSTOMER_PRICES_BY_QTY_MULTIPRICES)) $sql .= " AND price_level=".$price_level;
			$sql .= " ORDER BY date_price";
			$sql .= " DESC LIMIT 1) as price_by_qty";
			$selectFields .= ", price_rowid, price_by_qty";
		}
		$sql .= " FROM ".MAIN_DB_PREFIX."product as p";
		if (count($warehouseStatusArray))
		{
			$sql .= " LEFT JOIN ".MAIN_DB_PREFIX."product_stock as ps on ps.fk_product = p.rowid";
			$sql .= " LEFT JOIN ".MAIN_DB_PREFIX."entrepot as e on ps.fk_entrepot = e.rowid AND e.entity IN (".getEntity('stock').")";
			$sql .= ' AND e.statut IN ('.$this->db->escape(implode(',', $warehouseStatusArray)).')'; // Return line if product is inside the selected stock. If not, an empty line will be returned so we will count 0.
		}

		// include search in supplier ref
		if (!empty($conf->global->MAIN_SEARCH_PRODUCT_BY_FOURN_REF))
		{
            $sql .= " LEFT JOIN ".MAIN_DB_PREFIX."product_fournisseur_price as pfp ON p.rowid = pfp.fk_product";
		}

		//Price by customer
		if (!empty($conf->global->PRODUIT_CUSTOMER_PRICES) && !empty($socid)) {
			$sql .= " LEFT JOIN  ".MAIN_DB_PREFIX."product_customer_price as pcp ON pcp.fk_soc=".$socid." AND pcp.fk_product=p.rowid";
		}
        // Units
        if (!empty($conf->global->PRODUCT_USE_UNITS)) {
            $sql .= " LEFT JOIN ".MAIN_DB_PREFIX."c_units u ON u.rowid = p.fk_unit";
        }
		// Multilang : we add translation
		if (!empty($conf->global->MAIN_MULTILANGS))
		{
			$sql .= " LEFT JOIN ".MAIN_DB_PREFIX."product_lang as pl ON pl.fk_product = p.rowid AND pl.lang='".$langs->getDefaultLang()."'";
		}

		if (!empty($conf->global->PRODUIT_ATTRIBUTES_HIDECHILD)) {
			$sql .= " LEFT JOIN ".MAIN_DB_PREFIX."product_attribute_combination pac ON pac.fk_product_child = p.rowid";
		}

		$sql .= ' WHERE p.entity IN ('.getEntity('product').')';

		if (!empty($conf->global->PRODUIT_ATTRIBUTES_HIDECHILD)) {
			$sql .= " AND pac.rowid IS NULL";
		}

		if ($finished == 0)
		{
			$sql .= " AND p.finished = ".$finished;
		} elseif ($finished == 1)
		{
			$sql .= " AND p.finished = ".$finished;
			if ($status >= 0)  $sql .= " AND p.tosell = ".$status;
		} elseif ($status >= 0)
		{
			$sql .= " AND p.tosell = ".$status;
		}
		// Filter by product type
		if (strval($filtertype) != '') $sql .= " AND p.fk_product_type = ".$filtertype;
		elseif (empty($conf->product->enabled)) { // when product module is disabled, show services only
			$sql .= " AND p.fk_product_type = 1";
		} elseif (empty($conf->service->enabled)) { // when service module is disabled, show products only
			$sql .= " AND p.fk_product_type = 0";
		}
		// Add criteria on ref/label
		if ($filterkey != '')
		{
			$sql .= ' AND (';
			$prefix = empty($conf->global->PRODUCT_DONOTSEARCH_ANYWHERE) ? '%' : ''; // Can use index if PRODUCT_DONOTSEARCH_ANYWHERE is on
			// For natural search
			$scrit = explode(' ', $filterkey);
			$i = 0;
			if (count($scrit) > 1) $sql .= "(";
			foreach ($scrit as $crit)
			{
				if ($i > 0) $sql .= " AND ";
				$sql .= "(p.ref LIKE '".$db->escape($prefix.$crit)."%' OR p.label LIKE '".$db->escape($prefix.$crit)."%'";
				if (!empty($conf->global->MAIN_MULTILANGS)) $sql .= " OR pl.label LIKE '".$db->escape($prefix.$crit)."%'";
				if (!empty($conf->global->PRODUCT_AJAX_SEARCH_ON_DESCRIPTION))
				{
					$sql .= " OR p.description LIKE '".$db->escape($prefix.$crit)."%'";
					if (!empty($conf->global->MAIN_MULTILANGS)) $sql .= " OR pl.description LIKE '".$db->escape($prefix.$crit)."%'";
				}
				if (!empty($conf->global->MAIN_SEARCH_PRODUCT_BY_FOURN_REF)) $sql .= " OR pfp.ref_fourn LIKE '".$db->escape($prefix.$crit)."%'";
				$sql .= ")";
				$i++;
			}
			if (count($scrit) > 1) $sql .= ")";
		  	if (!empty($conf->barcode->enabled)) $sql .= " OR p.barcode LIKE '".$db->escape($prefix.$filterkey)."%'";
			$sql .= ')';
		}
		if (count($warehouseStatusArray))
		{
			$sql .= ' GROUP BY'.$selectFields;
		}

		//Sort by category
		if (!empty($conf->global->PRODUCT_SORT_BY_CATEGORY))
		{
			$sql .= " ORDER BY categorie_product_id ";
			//ASC OR DESC order
			($conf->global->PRODUCT_SORT_BY_CATEGORY == 1) ? $sql .= "ASC" : $sql .= "DESC";
		} else {
			$sql .= $db->order("p.ref");
		}

		$sql .= $db->plimit($limit, 0);

		// Build output string
		dol_syslog(get_class($this)."::select_produits_list search product", LOG_DEBUG);
		$result = $this->db->query($sql);
		if ($result)
		{
			require_once DOL_DOCUMENT_ROOT.'/product/class/product.class.php';
			require_once DOL_DOCUMENT_ROOT.'/product/dynamic_price/class/price_parser.class.php';
			require_once DOL_DOCUMENT_ROOT.'/core/lib/product.lib.php';

			$num = $this->db->num_rows($result);

			$events = null;

			if (!$forcecombo)
			{
				include_once DOL_DOCUMENT_ROOT.'/core/lib/ajax.lib.php';
				$out .= ajax_combobox($htmlname, $events, $conf->global->PRODUIT_USE_SEARCH_TO_SELECT);
			}

			$out .= '<select class="flat'.($morecss ? ' '.$morecss : '').'" name="'.$htmlname.'" id="'.$htmlname.'">';

			$textifempty = '';
			// Do not use textifempty = ' ' or '&nbsp;' here, or search on key will search on ' key'.
			//if (! empty($conf->use_javascript_ajax) || $forcecombo) $textifempty='';
			if (!empty($conf->global->PRODUIT_USE_SEARCH_TO_SELECT))
			{
				if ($showempty && !is_numeric($showempty)) $textifempty = $langs->trans($showempty);
				else $textifempty .= $langs->trans("All");
			} else {
			    if ($showempty && !is_numeric($showempty)) $textifempty = $langs->trans($showempty);
			}
			if ($showempty) $out .= '<option value="0" selected>'.$textifempty.'</option>';

			$i = 0;
			while ($num && $i < $num)
			{
				$opt = '';
				$optJson = array();
				$objp = $this->db->fetch_object($result);

				if ((!empty($conf->global->PRODUIT_CUSTOMER_PRICES_BY_QTY) || !empty($conf->global->PRODUIT_CUSTOMER_PRICES_BY_QTY_MULTIPRICES)) && !empty($objp->price_by_qty) && $objp->price_by_qty == 1)
				{ // Price by quantity will return many prices for the same product
					$sql = "SELECT rowid, quantity, price, unitprice, remise_percent, remise, price_base_type";
					$sql .= " FROM ".MAIN_DB_PREFIX."product_price_by_qty";
					$sql .= " WHERE fk_product_price=".$objp->price_rowid;
					$sql .= " ORDER BY quantity ASC";

					dol_syslog(get_class($this)."::select_produits_list search price by qty", LOG_DEBUG);
					$result2 = $this->db->query($sql);
					if ($result2)
					{
						$nb_prices = $this->db->num_rows($result2);
						$j = 0;
						while ($nb_prices && $j < $nb_prices) {
							$objp2 = $this->db->fetch_object($result2);

							$objp->price_by_qty_rowid = $objp2->rowid;
							$objp->price_by_qty_price_base_type = $objp2->price_base_type;
							$objp->price_by_qty_quantity = $objp2->quantity;
							$objp->price_by_qty_unitprice = $objp2->unitprice;
							$objp->price_by_qty_remise_percent = $objp2->remise_percent;
							// For backward compatibility
							$objp->quantity = $objp2->quantity;
							$objp->price = $objp2->price;
							$objp->unitprice = $objp2->unitprice;
							$objp->remise_percent = $objp2->remise_percent;
							$objp->remise = $objp2->remise;

							$this->constructProductListOption($objp, $opt, $optJson, 0, $selected, $hidepriceinlabel, $filterkey);

							$j++;

							// Add new entry
							// "key" value of json key array is used by jQuery automatically as selected value
							// "label" value of json key array is used by jQuery automatically as text for combo box
							$out .= $opt;
							array_push($outarray, $optJson);
						}
					}
				} else {
					if (!empty($conf->dynamicprices->enabled) && !empty($objp->fk_price_expression)) {
						$price_product = new Product($this->db);
						$price_product->fetch($objp->rowid, '', '', 1);
						$priceparser = new PriceParser($this->db);
						$price_result = $priceparser->parseProduct($price_product);
						if ($price_result >= 0) {
							$objp->price = $price_result;
							$objp->unitprice = $price_result;
							//Calculate the VAT
							$objp->price_ttc = price2num($objp->price) * (1 + ($objp->tva_tx / 100));
							$objp->price_ttc = price2num($objp->price_ttc, 'MU');
						}
					}

					$this->constructProductListOption($objp, $opt, $optJson, $price_level, $selected, $hidepriceinlabel, $filterkey);
					// Add new entry
					// "key" value of json key array is used by jQuery automatically as selected value
					// "label" value of json key array is used by jQuery automatically as text for combo box
					$out .= $opt;
					array_push($outarray, $optJson);
				}

				$i++;
			}

			$out .= '</select>';

			$this->db->free($result);

			if (empty($outputmode)) return $out;
			return $outarray;
		} else {
			dol_print_error($db);
		}
	}

	/**
	 * constructProductListOption.
	 * This define value for &$opt and &$optJson.
	 *
	 * @param 	resource	$objp			    Resultset of fetch
	 * @param 	string		$opt			    Option (var used for returned value in string option format)
	 * @param 	string		$optJson		    Option (var used for returned value in json format)
	 * @param 	int			$price_level	    Price level
	 * @param 	string		$selected		    Preselected value
	 * @param   int         $hidepriceinlabel   Hide price in label
	 * @param   string      $filterkey          Filter key to highlight
	 * @param	int			$novirtualstock 	Do not load virtual stock, even if slow option STOCK_SHOW_VIRTUAL_STOCK_IN_PRODUCTS_COMBO is on.
	 * @return	void
	 */
	protected function constructProductListOption(&$objp, &$opt, &$optJson, $price_level, $selected, $hidepriceinlabel = 0, $filterkey = '', $novirtualstock = 0)
	{
		global $langs, $conf, $user, $db;

		$outkey = '';
		$outval = '';
		$outref = '';
		$outlabel = '';
		$outdesc = '';
		$outbarcode = '';
		$outorigin = '';
		$outtype = '';
		$outprice_ht = '';
		$outprice_ttc = '';
		$outpricebasetype = '';
		$outtva_tx = '';
		$outqty = 1;
		$outdiscount = 0;

		$maxlengtharticle = (empty($conf->global->PRODUCT_MAX_LENGTH_COMBO) ? 48 : $conf->global->PRODUCT_MAX_LENGTH_COMBO);

		$label = $objp->label;
		if (!empty($objp->label_translated)) $label = $objp->label_translated;
		if (!empty($filterkey) && $filterkey != '') $label = preg_replace('/('.preg_quote($filterkey, '/').')/i', '<strong>$1</strong>', $label, 1);

		$outkey = $objp->rowid;
		$outref = $objp->ref;
		$outlabel = $objp->label;
		$outdesc = $objp->description;
		$outbarcode = $objp->barcode;
		$outorigin = $objp->fk_country;
		$outpbq = empty($objp->price_by_qty_rowid) ? '' : $objp->price_by_qty_rowid;

		$outtype = $objp->fk_product_type;
		$outdurationvalue = $outtype == Product::TYPE_SERVICE ?substr($objp->duration, 0, dol_strlen($objp->duration) - 1) : '';
		$outdurationunit = $outtype == Product::TYPE_SERVICE ?substr($objp->duration, -1) : '';

        // Units
        $outvalUnits = '';
        if (!empty($conf->global->PRODUCT_USE_UNITS)) {
            if (!empty($objp->unit_short)) {
                $outvalUnits .= ' - '.$objp->unit_short;
            }
        }
        if (!empty($conf->global->PRODUCT_SHOW_DIMENSIONS_IN_COMBO)) {
            if (!empty($objp->weight) && $objp->weight_units !== null) {
                $unitToShow = showDimensionInBestUnit($objp->weight, $objp->weight_units, 'weight', $langs);
                $outvalUnits .= ' - '.$unitToShow;
            }
            if ((!empty($objp->length) || !empty($objp->width) || !empty($objp->height)) && $objp->length_units !== null) {
            	$unitToShow = $objp->length.' x '.$objp->width.' x '.$objp->height.' '.measuringUnitString(0, 'size', $objp->length_units);
                $outvalUnits .= ' - '.$unitToShow;
            }
            if (!empty($objp->surface) && $objp->surface_units !== null) {
                $unitToShow = showDimensionInBestUnit($objp->surface, $objp->surface_units, 'surface', $langs);
                $outvalUnits .= ' - '.$unitToShow;
            }
            if (!empty($objp->volume) && $objp->volume_units !== null) {
                $unitToShow = showDimensionInBestUnit($objp->volume, $objp->volume_units, 'volume', $langs);
                $outvalUnits .= ' - '.$unitToShow;
            }
        }
        if ($outdurationvalue && $outdurationunit) {
            $da = array(
                'h' => $langs->trans('Hour'),
                'd' => $langs->trans('Day'),
                'w' => $langs->trans('Week'),
                'm' => $langs->trans('Month'),
                'y' => $langs->trans('Year')
            );
            if (isset($da[$outdurationunit])) {
                $outvalUnits .= ' - '.$outdurationvalue.' '.$langs->transnoentities($da[$outdurationunit].($outdurationvalue > 1 ? 's' : ''));
            }
        }

		$opt = '<option value="'.$objp->rowid.'"';
		$opt .= ($objp->rowid == $selected) ? ' selected' : '';
		if (!empty($objp->price_by_qty_rowid) && $objp->price_by_qty_rowid > 0)
		{
			$opt .= ' pbq="'.$objp->price_by_qty_rowid.'" data-pbq="'.$objp->price_by_qty_rowid.'" data-pbqup="'.$objp->price_by_qty_unitprice.'" data-pbqbase="'.$objp->price_by_qty_price_base_type.'" data-pbqqty="'.$objp->price_by_qty_quantity.'" data-pbqpercent="'.$objp->price_by_qty_remise_percent.'"';
		}
		if (!empty($conf->stock->enabled) && isset($objp->stock) && ($objp->fk_product_type == Product::TYPE_PRODUCT || !empty($conf->global->STOCK_SUPPORTS_SERVICES)))
		{
		    if (!empty($user->rights->stock->lire)) {
    			if ($objp->stock > 0) $opt .= ' class="product_line_stock_ok"';
	       		elseif ($objp->stock <= 0) $opt .= ' class="product_line_stock_too_low"';
		    }
		}
		$opt .= '>';
		$opt .= $objp->ref;
		if ($outbarcode) $opt .= ' ('.$outbarcode.')';
		$opt .= ' - '.dol_trunc($label, $maxlengtharticle);
		if ($outorigin && !empty($conf->global->PRODUCT_SHOW_ORIGIN_IN_COMBO)) $opt .= ' ('.getCountry($outorigin, 1).')';

		$objRef = $objp->ref;
		if (!empty($filterkey) && $filterkey != '') $objRef = preg_replace('/('.preg_quote($filterkey, '/').')/i', '<strong>$1</strong>', $objRef, 1);
		$outval .= $objRef;
		if ($outbarcode) $outval .= ' ('.$outbarcode.')';
		$outval .= ' - '.dol_trunc($label, $maxlengtharticle);
		if ($outorigin && !empty($conf->global->PRODUCT_SHOW_ORIGIN_IN_COMBO)) $outval .= ' ('.getCountry($outorigin, 1).')';

        // Units
        $opt .= $outvalUnits;
        $outval .= $outvalUnits;

		$found = 0;

		// Multiprice
		// If we need a particular price level (from 1 to 6)
		if (empty($hidepriceinlabel) && $price_level >= 1 && (!empty($conf->global->PRODUIT_MULTIPRICES) || !empty($conf->global->PRODUIT_CUSTOMER_PRICES_BY_QTY_MULTIPRICES)))
		{
			$sql = "SELECT price, price_ttc, price_base_type, tva_tx";
			$sql .= " FROM ".MAIN_DB_PREFIX."product_price";
			$sql .= " WHERE fk_product='".$objp->rowid."'";
			$sql .= " AND entity IN (".getEntity('productprice').")";
			$sql .= " AND price_level=".$price_level;
			$sql .= " ORDER BY date_price DESC, rowid DESC"; // Warning DESC must be both on date_price and rowid.
			$sql .= " LIMIT 1";

			dol_syslog(get_class($this).'::constructProductListOption search price for product '.$objp->rowid.' AND level '.$price_level.'', LOG_DEBUG);
			$result2 = $this->db->query($sql);
			if ($result2)
			{
				$objp2 = $this->db->fetch_object($result2);
				if ($objp2)
				{
					$found = 1;
					if ($objp2->price_base_type == 'HT')
					{
						$opt .= ' - '.price($objp2->price, 1, $langs, 0, 0, -1, $conf->currency).' '.$langs->trans("HT");
						$outval .= ' - '.price($objp2->price, 0, $langs, 0, 0, -1, $conf->currency).' '.$langs->transnoentities("HT");
					} else {
						$opt .= ' - '.price($objp2->price_ttc, 1, $langs, 0, 0, -1, $conf->currency).' '.$langs->trans("TTC");
						$outval .= ' - '.price($objp2->price_ttc, 0, $langs, 0, 0, -1, $conf->currency).' '.$langs->transnoentities("TTC");
					}
					$outprice_ht = price($objp2->price);
					$outprice_ttc = price($objp2->price_ttc);
					$outpricebasetype = $objp2->price_base_type;
					$outtva_tx = $objp2->tva_tx;
				}
			} else {
				dol_print_error($this->db);
			}
		}

		// Price by quantity
		if (empty($hidepriceinlabel) && !empty($objp->quantity) && $objp->quantity >= 1 && (!empty($conf->global->PRODUIT_CUSTOMER_PRICES_BY_QTY) || !empty($conf->global->PRODUIT_CUSTOMER_PRICES_BY_QTY_MULTIPRICES)))
		{
			$found = 1;
			$outqty = $objp->quantity;
			$outdiscount = $objp->remise_percent;
			if ($objp->quantity == 1)
			{
				$opt .= ' - '.price($objp->unitprice, 1, $langs, 0, 0, -1, $conf->currency)."/";
				$outval .= ' - '.price($objp->unitprice, 0, $langs, 0, 0, -1, $conf->currency)."/";
				$opt .= $langs->trans("Unit"); // Do not use strtolower because it breaks utf8 encoding
				$outval .= $langs->transnoentities("Unit");
			} else {
				$opt .= ' - '.price($objp->price, 1, $langs, 0, 0, -1, $conf->currency)."/".$objp->quantity;
				$outval .= ' - '.price($objp->price, 0, $langs, 0, 0, -1, $conf->currency)."/".$objp->quantity;
				$opt .= $langs->trans("Units"); // Do not use strtolower because it breaks utf8 encoding
				$outval .= $langs->transnoentities("Units");
			}

			$outprice_ht = price($objp->unitprice);
			$outprice_ttc = price($objp->unitprice * (1 + ($objp->tva_tx / 100)));
			$outpricebasetype = $objp->price_base_type;
			$outtva_tx = $objp->tva_tx;
		}
		if (empty($hidepriceinlabel) && !empty($objp->quantity) && $objp->quantity >= 1)
		{
			$opt .= " (".price($objp->unitprice, 1, $langs, 0, 0, -1, $conf->currency)."/".$langs->trans("Unit").")"; // Do not use strtolower because it breaks utf8 encoding
			$outval .= " (".price($objp->unitprice, 0, $langs, 0, 0, -1, $conf->currency)."/".$langs->transnoentities("Unit").")"; // Do not use strtolower because it breaks utf8 encoding
		}
		if (empty($hidepriceinlabel) && !empty($objp->remise_percent) && $objp->remise_percent >= 1)
		{
			$opt .= " - ".$langs->trans("Discount")." : ".vatrate($objp->remise_percent).' %';
			$outval .= " - ".$langs->transnoentities("Discount")." : ".vatrate($objp->remise_percent).' %';
		}

		// Price by customer
		if (empty($hidepriceinlabel) && !empty($conf->global->PRODUIT_CUSTOMER_PRICES))
		{
			if (!empty($objp->idprodcustprice))
			{
				$found = 1;

				if ($objp->custprice_base_type == 'HT')
				{
					$opt .= ' - '.price($objp->custprice, 1, $langs, 0, 0, -1, $conf->currency).' '.$langs->trans("HT");
					$outval .= ' - '.price($objp->custprice, 0, $langs, 0, 0, -1, $conf->currency).' '.$langs->transnoentities("HT");
				} else {
					$opt .= ' - '.price($objp->custprice_ttc, 1, $langs, 0, 0, -1, $conf->currency).' '.$langs->trans("TTC");
					$outval .= ' - '.price($objp->custprice_ttc, 0, $langs, 0, 0, -1, $conf->currency).' '.$langs->transnoentities("TTC");
				}

				$outprice_ht = price($objp->custprice);
				$outprice_ttc = price($objp->custprice_ttc);
				$outpricebasetype = $objp->custprice_base_type;
				$outtva_tx = $objp->custtva_tx;
			}
		}

		// If level no defined or multiprice not found, we used the default price
		if (empty($hidepriceinlabel) && !$found)
		{
			if ($objp->price_base_type == 'HT')
			{
				$opt .= ' - '.price($objp->price, 1, $langs, 0, 0, -1, $conf->currency).' '.$langs->trans("HT");
				$outval .= ' - '.price($objp->price, 0, $langs, 0, 0, -1, $conf->currency).' '.$langs->transnoentities("HT");
			} else {
				$opt .= ' - '.price($objp->price_ttc, 1, $langs, 0, 0, -1, $conf->currency).' '.$langs->trans("TTC");
				$outval .= ' - '.price($objp->price_ttc, 0, $langs, 0, 0, -1, $conf->currency).' '.$langs->transnoentities("TTC");
			}
			$outprice_ht = price($objp->price);
			$outprice_ttc = price($objp->price_ttc);
			$outpricebasetype = $objp->price_base_type;
			$outtva_tx = $objp->tva_tx;
		}

		if (!empty($conf->stock->enabled) && isset($objp->stock) && ($objp->fk_product_type == Product::TYPE_PRODUCT || !empty($conf->global->STOCK_SUPPORTS_SERVICES)))
		{
	        if (!empty($user->rights->stock->lire)) {
                $opt .= ' - '.$langs->trans("Stock").':'.$objp->stock;

    			if ($objp->stock > 0) {
    				$outval .= ' - <span class="product_line_stock_ok">';
    			} elseif ($objp->stock <= 0) {
    				$outval .= ' - <span class="product_line_stock_too_low">';
    			}
    			$outval .= $langs->transnoentities("Stock").':'.$objp->stock;
    			$outval .= '</span>';
    			if (empty($novirtualstock) && !empty($conf->global->STOCK_SHOW_VIRTUAL_STOCK_IN_PRODUCTS_COMBO))  // Warning, this option may slow down combo list generation
    			{
    			    $langs->load("stocks");

    			    $tmpproduct = new Product($this->db);
    			    $tmpproduct->fetch($objp->rowid, '', '', '', 1, 1, 1); // Load product without lang and prices arrays (we just need to make ->virtual_stock() after)
    			    $tmpproduct->load_virtual_stock();
    			    $virtualstock = $tmpproduct->stock_theorique;

    			    $opt .= ' - '.$langs->trans("VirtualStock").':'.$virtualstock;

    			    $outval .= ' - '.$langs->transnoentities("VirtualStock").':';
    			    if ($virtualstock > 0) {
    			        $outval .= ' - <span class="product_line_stock_ok">';
    			    } elseif ($virtualstock <= 0) {
    			        $outval .= ' - <span class="product_line_stock_too_low">';
    			    }
    			    $outval .= $virtualstock;
    			    $outval .= '</span>';

    			    unset($tmpproduct);
    			}
	        }
		}

		$opt .= "</option>\n";
		$optJson = array('key'=>$outkey, 'value'=>$outref, 'label'=>$outval, 'label2'=>$outlabel, 'desc'=>$outdesc, 'type'=>$outtype, 'price_ht'=>price2num($outprice_ht), 'price_ttc'=>price2num($outprice_ttc), 'pricebasetype'=>$outpricebasetype, 'tva_tx'=>$outtva_tx, 'qty'=>$outqty, 'discount'=>$outdiscount, 'duration_value'=>$outdurationvalue, 'duration_unit'=>$outdurationunit, 'pbq'=>$outpbq);
	}

    // phpcs:disable PEAR.NamingConventions.ValidFunctionName.ScopeNotCamelCaps
	/**
	 *	Return list of products for customer (in Ajax if Ajax activated or go to select_produits_fournisseurs_list)
	 *
	 *	@param	int		$socid			Id third party
	 *	@param  string	$selected       Preselected product
	 *	@param  string	$htmlname       Name of HTML Select
	 *  @param	string	$filtertype     Filter on product type (''=nofilter, 0=product, 1=service)
	 *	@param  string	$filtre			For a SQL filter
	 *	@param	array	$ajaxoptions	Options for ajax_autocompleter
	 *  @param	int		$hidelabel		Hide label (0=no, 1=yes)
	 *  @param  int     $alsoproductwithnosupplierprice    1=Add also product without supplier prices
	 *  @param	string	$morecss		More CSS
	 *	@return	void
	 */
    public function select_produits_fournisseurs($socid, $selected = '', $htmlname = 'productid', $filtertype = '', $filtre = '', $ajaxoptions = array(), $hidelabel = 0, $alsoproductwithnosupplierprice = 0, $morecss = '')
	{
        // phpcs:enable
		global $langs, $conf;
		global $price_level, $status, $finished;

		$selected_input_value = '';
		if (!empty($conf->use_javascript_ajax) && !empty($conf->global->PRODUIT_USE_SEARCH_TO_SELECT))
		{
			if ($selected > 0)
			{
				require_once DOL_DOCUMENT_ROOT.'/product/class/product.class.php';
				$producttmpselect = new Product($this->db);
				$producttmpselect->fetch($selected);
				$selected_input_value = $producttmpselect->ref;
				unset($producttmpselect);
			}

			// mode=2 means suppliers products
			$urloption = ($socid > 0 ? 'socid='.$socid.'&' : '').'htmlname='.$htmlname.'&outjson=1&price_level='.$price_level.'&type='.$filtertype.'&mode=2&status='.$status.'&finished='.$finished.'&alsoproductwithnosupplierprice='.$alsoproductwithnosupplierprice;
			print ajax_autocompleter($selected, $htmlname, DOL_URL_ROOT.'/product/ajax/products.php', $urloption, $conf->global->PRODUIT_USE_SEARCH_TO_SELECT, 0, $ajaxoptions);
			print ($hidelabel ? '' : $langs->trans("RefOrLabel").' : ').'<input type="text" size="20" name="search_'.$htmlname.'" id="search_'.$htmlname.'" value="'.$selected_input_value.'">';
		} else {
			print $this->select_produits_fournisseurs_list($socid, $selected, $htmlname, $filtertype, $filtre, '', -1, 0, 0, $alsoproductwithnosupplierprice, $morecss);
		}
	}

    // phpcs:disable PEAR.NamingConventions.ValidFunctionName.ScopeNotCamelCaps
	/**
	 *	Return list of suppliers products
	 *
	 *	@param	int		$socid   		Id societe fournisseur (0 pour aucun filtre)
	 *	@param  int		$selected       Product price pre-selected (must be 'id' in product_fournisseur_price or 'idprod_IDPROD')
	 *	@param  string	$htmlname       Nom de la zone select
	 *  @param	string	$filtertype     Filter on product type (''=nofilter, 0=product, 1=service)
	 *	@param  string	$filtre         Pour filtre sql
	 *	@param  string	$filterkey      Filtre des produits
	 *  @param  int		$statut         -1=Return all products, 0=Products not on sell, 1=Products on sell (not used here, a filter on tobuy is already hard coded in request)
	 *  @param  int		$outputmode     0=HTML select string, 1=Array
	 *  @param  int     $limit          Limit of line number
	 *  @param  int     $alsoproductwithnosupplierprice    1=Add also product without supplier prices
	 *  @param	string	$morecss		Add more CSS
	 *  @return array           		Array of keys for json
	 */
    public function select_produits_fournisseurs_list($socid, $selected = '', $htmlname = 'productid', $filtertype = '', $filtre = '', $filterkey = '', $statut = -1, $outputmode = 0, $limit = 100, $alsoproductwithnosupplierprice = 0, $morecss = '')
	{
        // phpcs:enable
		global $langs, $conf, $db;

		$out = '';
		$outarray = array();

		$maxlengtharticle = (empty($conf->global->PRODUCT_MAX_LENGTH_COMBO) ? 48 : $conf->global->PRODUCT_MAX_LENGTH_COMBO);

		$langs->load('stocks');
        // Units
        if ($conf->global->PRODUCT_USE_UNITS) {
            $langs->load('other');
        }

		$sql = "SELECT p.rowid, p.ref, p.label, p.price, p.duration, p.fk_product_type,";
		$sql .= " pfp.ref_fourn, pfp.rowid as idprodfournprice, pfp.price as fprice, pfp.quantity, pfp.remise_percent, pfp.remise, pfp.unitprice,";
		$sql .= " pfp.fk_supplier_price_expression, pfp.fk_product, pfp.tva_tx, pfp.fk_soc, s.nom as name,";
		$sql .= " pfp.supplier_reputation";
        // Units
        if ($conf->global->PRODUCT_USE_UNITS) {
            $sql .= ", u.label as unit_long, u.short_label as unit_short, p.weight, p.weight_units, p.length, p.length_units, p.width, p.width_units, p.height, p.height_units, p.surface, p.surface_units, p.volume, p.volume_units";
        }
        if (!empty($conf->barcode->enabled)) $sql .= ", pfp.barcode";
		$sql .= " FROM ".MAIN_DB_PREFIX."product as p";
		$sql .= " LEFT JOIN ".MAIN_DB_PREFIX."product_fournisseur_price as pfp ON ( p.rowid = pfp.fk_product AND pfp.entity IN (".getEntity('product').") )";
		if ($socid) $sql .= " AND pfp.fk_soc = ".$socid;
		$sql .= " LEFT JOIN ".MAIN_DB_PREFIX."societe as s ON pfp.fk_soc = s.rowid";
        // Units
        if ($conf->global->PRODUCT_USE_UNITS) {
            $sql .= " LEFT JOIN ".MAIN_DB_PREFIX."c_units u ON u.rowid = p.fk_unit";
        }
		$sql .= " WHERE p.entity IN (".getEntity('product').")";
		$sql .= " AND p.tobuy = 1";
		if (strval($filtertype) != '') $sql .= " AND p.fk_product_type=".$this->db->escape($filtertype);
		if (!empty($filtre)) $sql .= " ".$filtre;
		// Add criteria on ref/label
		if ($filterkey != '')
		{
			$sql .= ' AND (';
			$prefix = empty($conf->global->PRODUCT_DONOTSEARCH_ANYWHERE) ? '%' : ''; // Can use index if PRODUCT_DONOTSEARCH_ANYWHERE is on
			// For natural search
			$scrit = explode(' ', $filterkey);
			$i = 0;
			if (count($scrit) > 1) $sql .= "(";
			foreach ($scrit as $crit)
			{
				if ($i > 0) $sql .= " AND ";
				$sql .= "(pfp.ref_fourn LIKE '".$this->db->escape($prefix.$crit)."%' OR p.ref LIKE '".$this->db->escape($prefix.$crit)."%' OR p.label LIKE '".$this->db->escape($prefix.$crit)."%')";
				$i++;
			}
			if (count($scrit) > 1) $sql .= ")";
			if (!empty($conf->barcode->enabled)) {
                $sql .= " OR p.barcode LIKE '".$this->db->escape($prefix.$filterkey)."%'";
                $sql .= " OR pfp.barcode LIKE '".$this->db->escape($prefix.$filterkey)."%'";
            }
			$sql .= ')';
		}
		$sql .= " ORDER BY pfp.ref_fourn DESC, pfp.quantity ASC";
		$sql .= $db->plimit($limit, 0);

		// Build output string

		dol_syslog(get_class($this)."::select_produits_fournisseurs_list", LOG_DEBUG);
		$result = $this->db->query($sql);
		if ($result)
		{
			require_once DOL_DOCUMENT_ROOT.'/product/dynamic_price/class/price_parser.class.php';
			require_once DOL_DOCUMENT_ROOT.'/core/lib/product.lib.php';

			$num = $this->db->num_rows($result);

			//$out.='<select class="flat" id="select'.$htmlname.'" name="'.$htmlname.'">';	// remove select to have id same with combo and ajax
			$out .= '<select class="flat maxwidthonsmartphone'.($morecss ? ' '.$morecss : '').'" id="'.$htmlname.'" name="'.$htmlname.'">';
			if (!$selected) $out .= '<option value="0" selected>&nbsp;</option>';
			else $out .= '<option value="0">&nbsp;</option>';

			$i = 0;
			while ($i < $num)
			{
				$objp = $this->db->fetch_object($result);

				$outkey = $objp->idprodfournprice; // id in table of price
				if (!$outkey && $alsoproductwithnosupplierprice) $outkey = 'idprod_'.$objp->rowid; // id of product

				$outref = $objp->ref;
				$outval = '';
				$outbarcode = $objp->barcode;
				$outqty = 1;
				$outdiscount = 0;
				$outtype = $objp->fk_product_type;
				$outdurationvalue = $outtype == Product::TYPE_SERVICE ?substr($objp->duration, 0, dol_strlen($objp->duration) - 1) : '';
				$outdurationunit = $outtype == Product::TYPE_SERVICE ?substr($objp->duration, -1) : '';

                // Units
                $outvalUnits = '';
                if ($conf->global->PRODUCT_USE_UNITS) {
                    if (!empty($objp->unit_short)) {
                        $outvalUnits .= ' - '.$objp->unit_short;
                    }
                    if (!empty($objp->weight) && $objp->weight_units !== null) {
                        $unitToShow = showDimensionInBestUnit($objp->weight, $objp->weight_units, 'weight', $langs);
                        $outvalUnits .= ' - '.$unitToShow;
                    }
                    if ((!empty($objp->length) || !empty($objp->width) || !empty($objp->height)) && $objp->length_units !== null) {
                    	$unitToShow = $objp->length.' x '.$objp->width.' x '.$objp->height.' '.measuringUnitString(0, 'size', $objp->length_units);
                        $outvalUnits .= ' - '.$unitToShow;
                    }
                    if (!empty($objp->surface) && $objp->surface_units !== null) {
                        $unitToShow = showDimensionInBestUnit($objp->surface, $objp->surface_units, 'surface', $langs);
                        $outvalUnits .= ' - '.$unitToShow;
                    }
                    if (!empty($objp->volume) && $objp->volume_units !== null) {
                        $unitToShow = showDimensionInBestUnit($objp->volume, $objp->volume_units, 'volume', $langs);
                        $outvalUnits .= ' - '.$unitToShow;
                    }
                    if ($outdurationvalue && $outdurationunit) {
                        $da = array(
                            'h' => $langs->trans('Hour'),
                            'd' => $langs->trans('Day'),
                            'w' => $langs->trans('Week'),
                            'm' => $langs->trans('Month'),
                            'y' => $langs->trans('Year')
                        );
                        if (isset($da[$outdurationunit])) {
                            $outvalUnits .= ' - '.$outdurationvalue.' '.$langs->transnoentities($da[$outdurationunit].($outdurationvalue > 1 ? 's' : ''));
                        }
                    }
                }

				$objRef = $objp->ref;
				if ($filterkey && $filterkey != '') $objRef = preg_replace('/('.preg_quote($filterkey, '/').')/i', '<strong>$1</strong>', $objRef, 1);
				$objRefFourn = $objp->ref_fourn;
				if ($filterkey && $filterkey != '') $objRefFourn = preg_replace('/('.preg_quote($filterkey, '/').')/i', '<strong>$1</strong>', $objRefFourn, 1);
				$label = $objp->label;
				if ($filterkey && $filterkey != '') $label = preg_replace('/('.preg_quote($filterkey, '/').')/i', '<strong>$1</strong>', $label, 1);

				$optlabel = $objp->ref;
				if (!empty($objp->idprodfournprice) && ($objp->ref != $objp->ref_fourn)) {
					$optlabel .= ' <span class=\'opacitymedium\'>('.$objp->ref_fourn.')</span>';
				}
				if (!empty($conf->barcode->enabled) && !empty($objp->barcode)) {
					$optlabel .= ' ('.$outbarcode.')';
				}
				$optlabel .= ' - '.dol_trunc($label, $maxlengtharticle);

				$outvallabel = $objRef;
				if (!empty($objp->idprodfournprice) && ($objp->ref != $objp->ref_fourn)) {
					$outvallabel .= ' ('.$objRefFourn.')';
				}
				if (!empty($conf->barcode->enabled) && !empty($objp->barcode)) {
					$outvallabel .= ' ('.$outbarcode.')';
				}
				$outvallabel .= ' - '.dol_trunc($label, $maxlengtharticle);

                // Units
				$optlabel .= $outvalUnits;
				$outvallabel .= $outvalUnits;

				if (!empty($objp->idprodfournprice))
				{
					$outqty = $objp->quantity;
					$outdiscount = $objp->remise_percent;
					if (!empty($conf->dynamicprices->enabled) && !empty($objp->fk_supplier_price_expression)) {
						$prod_supplier = new ProductFournisseur($this->db);
						$prod_supplier->product_fourn_price_id = $objp->idprodfournprice;
						$prod_supplier->id = $objp->fk_product;
						$prod_supplier->fourn_qty = $objp->quantity;
						$prod_supplier->fourn_tva_tx = $objp->tva_tx;
						$prod_supplier->fk_supplier_price_expression = $objp->fk_supplier_price_expression;
						$priceparser = new PriceParser($this->db);
						$price_result = $priceparser->parseProductSupplier($prod_supplier);
						if ($price_result >= 0) {
							$objp->fprice = $price_result;
							if ($objp->quantity >= 1)
							{
								$objp->unitprice = $objp->fprice / $objp->quantity; // Replace dynamically unitprice
							}
						}
					}
					if ($objp->quantity == 1)
					{
						$optlabel .= ' - '.price($objp->fprice * (!empty($conf->global->DISPLAY_DISCOUNTED_SUPPLIER_PRICE) ? (1 - $objp->remise_percent / 100) : 1), 1, $langs, 0, 0, -1, $conf->currency)."/";
						$outvallabel .= ' - '.price($objp->fprice * (!empty($conf->global->DISPLAY_DISCOUNTED_SUPPLIER_PRICE) ? (1 - $objp->remise_percent / 100) : 1), 0, $langs, 0, 0, -1, $conf->currency)."/";
						$optlabel .= $langs->trans("Unit"); // Do not use strtolower because it breaks utf8 encoding
						$outvallabel .= $langs->transnoentities("Unit");
					} else {
						$optlabel .= ' - '.price($objp->fprice * (!empty($conf->global->DISPLAY_DISCOUNTED_SUPPLIER_PRICE) ? (1 - $objp->remise_percent / 100) : 1), 1, $langs, 0, 0, -1, $conf->currency)."/".$objp->quantity;
						$outvallabel .= ' - '.price($objp->fprice * (!empty($conf->global->DISPLAY_DISCOUNTED_SUPPLIER_PRICE) ? (1 - $objp->remise_percent / 100) : 1), 0, $langs, 0, 0, -1, $conf->currency)."/".$objp->quantity;
						$optlabel .= ' '.$langs->trans("Units"); // Do not use strtolower because it breaks utf8 encoding
						$outvallabel .= ' '.$langs->transnoentities("Units");
					}

					if ($objp->quantity > 1)
					{
						$optlabel .= " (".price($objp->unitprice * (!empty($conf->global->DISPLAY_DISCOUNTED_SUPPLIER_PRICE) ? (1 - $objp->remise_percent / 100) : 1), 1, $langs, 0, 0, -1, $conf->currency)."/".$langs->trans("Unit").")"; // Do not use strtolower because it breaks utf8 encoding
						$outvallabel .= " (".price($objp->unitprice * (!empty($conf->global->DISPLAY_DISCOUNTED_SUPPLIER_PRICE) ? (1 - $objp->remise_percent / 100) : 1), 0, $langs, 0, 0, -1, $conf->currency)."/".$langs->transnoentities("Unit").")"; // Do not use strtolower because it breaks utf8 encoding
					}
					if ($objp->remise_percent >= 1)
					{
						$optlabel .= " - ".$langs->trans("Discount")." : ".vatrate($objp->remise_percent).' %';
						$outvallabel .= " - ".$langs->transnoentities("Discount")." : ".vatrate($objp->remise_percent).' %';
					}
					if ($objp->duration)
					{
						$optlabel .= " - ".$objp->duration;
						$outvallabel .= " - ".$objp->duration;
					}
					if (!$socid)
					{
						$optlabel .= " - ".dol_trunc($objp->name, 8);
						$outvallabel .= " - ".dol_trunc($objp->name, 8);
					}
					if ($objp->supplier_reputation)
					{
						//TODO dictionary
						$reputations = array(''=>$langs->trans('Standard'), 'FAVORITE'=>$langs->trans('Favorite'), 'NOTTHGOOD'=>$langs->trans('NotTheGoodQualitySupplier'), 'DONOTORDER'=>$langs->trans('DoNotOrderThisProductToThisSupplier'));

						$optlabel .= " - ".$reputations[$objp->supplier_reputation];
						$outvallabel .= " - ".$reputations[$objp->supplier_reputation];
					}
				} else {
					if (empty($alsoproductwithnosupplierprice))     // No supplier price defined for couple product/supplier
					{
						$optlabel .= " - <span class='opacitymedium'>".$langs->trans("NoPriceDefinedForThisSupplier").'</span>';
						$outvallabel .= ' - '.$langs->transnoentities("NoPriceDefinedForThisSupplier");
					} else // No supplier price defined for product, even on other suppliers
					{
						$optlabel .= " - <span class='opacitymedium'>".$langs->trans("NoPriceDefinedForThisSupplier").'</span>';
						$outvallabel .= ' - '.$langs->transnoentities("NoPriceDefinedForThisSupplier");
					}
				}

				$opt = '<option value="'.$outkey.'"';
				if ($selected && $selected == $objp->idprodfournprice) $opt .= ' selected';
				if (empty($objp->idprodfournprice) && empty($alsoproductwithnosupplierprice)) $opt .= ' disabled';
				if (!empty($objp->idprodfournprice) && $objp->idprodfournprice > 0)
				{
					$opt .= ' pbq="'.$objp->idprodfournprice.'" data-pbq="'.$objp->idprodfournprice.'" data-pbqqty="'.$objp->quantity.'" data-pbqup="'.$objp->unitprice.'" data-pbqpercent="'.$objp->remise_percent.'"';
				}
				$opt .= ' data-html="'.dol_escape_htmltag($optlabel).'"';
				$opt .= '>';

				$opt .= $optlabel;
				$outval .= $outvallabel;

				$opt .= "</option>\n";


				// Add new entry
				// "key" value of json key array is used by jQuery automatically as selected value
				// "label" value of json key array is used by jQuery automatically as text for combo box
				$out .= $opt;
				array_push($outarray, array('key'=>$outkey, 'value'=>$outref, 'label'=>$outval, 'qty'=>$outqty, 'up'=>$objp->unitprice, 'discount'=>$outdiscount, 'type'=>$outtype, 'duration_value'=>$outdurationvalue, 'duration_unit'=>$outdurationunit, 'disabled'=>(empty($objp->idprodfournprice) ?true:false)));
				// Exemple of var_dump $outarray
				// array(1) {[0]=>array(6) {[key"]=>string(1) "2" ["value"]=>string(3) "ppp"
				//           ["label"]=>string(76) "ppp (<strong>f</strong>ff2) - ppp - 20,00 Euros/1unité (20,00 Euros/unité)"
				//      	 ["qty"]=>string(1) "1" ["discount"]=>string(1) "0" ["disabled"]=>bool(false)
				//}
				//var_dump($outval); var_dump(utf8_check($outval)); var_dump(json_encode($outval));
				//$outval=array('label'=>'ppp (<strong>f</strong>ff2) - ppp - 20,00 Euros/ Unité (20,00 Euros/unité)');
				//var_dump($outval); var_dump(utf8_check($outval)); var_dump(json_encode($outval));

				$i++;
			}
			$out .= '</select>';

			$this->db->free($result);

			include_once DOL_DOCUMENT_ROOT.'/core/lib/ajax.lib.php';
			$out .= ajax_combobox($htmlname);

			if (empty($outputmode)) return $out;
			return $outarray;
		} else {
			dol_print_error($this->db);
		}
	}

    // phpcs:disable PEAR.NamingConventions.ValidFunctionName.ScopeNotCamelCaps
	/**
	 *	Return list of suppliers prices for a product
	 *
	 *  @param	    int		$productid       	Id of product
	 *  @param      string	$htmlname        	Name of HTML field
	 *  @param      int		$selected_supplier  Pre-selected supplier if more than 1 result
	 *  @return	    string
	 */
    public function select_product_fourn_price($productid, $htmlname = 'productfournpriceid', $selected_supplier = '')
	{
        // phpcs:enable
		global $langs, $conf;

		$langs->load('stocks');

		$sql = "SELECT p.rowid, p.ref, p.label, p.price, p.duration, pfp.fk_soc,";
		$sql .= " pfp.ref_fourn, pfp.rowid as idprodfournprice, pfp.price as fprice, pfp.remise_percent, pfp.quantity, pfp.unitprice,";
		$sql .= " pfp.fk_supplier_price_expression, pfp.fk_product, pfp.tva_tx, s.nom as name";
		$sql .= " FROM ".MAIN_DB_PREFIX."product as p";
		$sql .= " LEFT JOIN ".MAIN_DB_PREFIX."product_fournisseur_price as pfp ON p.rowid = pfp.fk_product";
		$sql .= " LEFT JOIN ".MAIN_DB_PREFIX."societe as s ON pfp.fk_soc = s.rowid";
		$sql .= " WHERE pfp.entity IN (".getEntity('productsupplierprice').")";
		$sql .= " AND p.tobuy = 1";
		$sql .= " AND s.fournisseur = 1";
		$sql .= " AND p.rowid = ".$productid;
		$sql .= " ORDER BY s.nom, pfp.ref_fourn DESC";

		dol_syslog(get_class($this)."::select_product_fourn_price", LOG_DEBUG);
		$result = $this->db->query($sql);

		if ($result)
		{
			$num = $this->db->num_rows($result);

			$form = '<select class="flat" id="select_'.$htmlname.'" name="'.$htmlname.'">';

			if (!$num)
			{
				$form .= '<option value="0">-- '.$langs->trans("NoSupplierPriceDefinedForThisProduct").' --</option>';
			} else {
				require_once DOL_DOCUMENT_ROOT.'/product/dynamic_price/class/price_parser.class.php';
				$form .= '<option value="0">&nbsp;</option>';

				$i = 0;
				while ($i < $num)
				{
					$objp = $this->db->fetch_object($result);

					$opt = '<option value="'.$objp->idprodfournprice.'"';
					//if there is only one supplier, preselect it
					if ($num == 1 || ($selected_supplier > 0 && $objp->fk_soc == $selected_supplier)) {
						$opt .= ' selected';
					}
					$opt .= '>'.$objp->name.' - '.$objp->ref_fourn.' - ';

					if (!empty($conf->dynamicprices->enabled) && !empty($objp->fk_supplier_price_expression)) {
						$prod_supplier = new ProductFournisseur($this->db);
						$prod_supplier->product_fourn_price_id = $objp->idprodfournprice;
						$prod_supplier->id = $productid;
						$prod_supplier->fourn_qty = $objp->quantity;
						$prod_supplier->fourn_tva_tx = $objp->tva_tx;
						$prod_supplier->fk_supplier_price_expression = $objp->fk_supplier_price_expression;
						$priceparser = new PriceParser($this->db);
						$price_result = $priceparser->parseProductSupplier($prod_supplier);
						if ($price_result >= 0) {
							$objp->fprice = $price_result;
							if ($objp->quantity >= 1)
							{
								$objp->unitprice = $objp->fprice / $objp->quantity;
							}
						}
					}
					if ($objp->quantity == 1)
					{
						$opt .= price($objp->fprice * (!empty($conf->global->DISPLAY_DISCOUNTED_SUPPLIER_PRICE) ? (1 - $objp->remise_percent / 100) : 1), 1, $langs, 0, 0, -1, $conf->currency)."/";
					}

					$opt .= $objp->quantity.' ';

					if ($objp->quantity == 1)
					{
						$opt .= $langs->trans("Unit");
					} else {
						$opt .= $langs->trans("Units");
					}
					if ($objp->quantity > 1)
					{
						$opt .= " - ";
						$opt .= price($objp->unitprice * (!empty($conf->global->DISPLAY_DISCOUNTED_SUPPLIER_PRICE) ? (1 - $objp->remise_percent / 100) : 1), 1, $langs, 0, 0, -1, $conf->currency)."/".$langs->trans("Unit");
					}
					if ($objp->duration) $opt .= " - ".$objp->duration;
					$opt .= "</option>\n";

					$form .= $opt;
					$i++;
				}
			}

			$form .= '</select>';
			$this->db->free($result);
			return $form;
		} else {
			dol_print_error($this->db);
		}
	}

    // phpcs:disable PEAR.NamingConventions.ValidFunctionName.ScopeNotCamelCaps
	/**
	 *    Return list of delivery address
	 *
	 *    @param    string	$selected          	Id contact pre-selectionn
	 *    @param    int		$socid				Id of company
	 *    @param    string	$htmlname          	Name of HTML field
	 *    @param    int		$showempty         	Add an empty field
	 *    @return	integer|null
	 */
    public function select_address($selected, $socid, $htmlname = 'address_id', $showempty = 0)
	{
        // phpcs:enable
		// looking for users
		$sql = "SELECT a.rowid, a.label";
		$sql .= " FROM ".MAIN_DB_PREFIX."societe_address as a";
		$sql .= " WHERE a.fk_soc = ".$socid;
		$sql .= " ORDER BY a.label ASC";

		dol_syslog(get_class($this)."::select_address", LOG_DEBUG);
		$resql = $this->db->query($sql);
		if ($resql)
		{
			print '<select class="flat" id="select_'.$htmlname.'" name="'.$htmlname.'">';
			if ($showempty) print '<option value="0">&nbsp;</option>';
			$num = $this->db->num_rows($resql);
			$i = 0;
			if ($num)
			{
				while ($i < $num)
				{
					$obj = $this->db->fetch_object($resql);

					if ($selected && $selected == $obj->rowid)
					{
						print '<option value="'.$obj->rowid.'" selected>'.$obj->label.'</option>';
					} else {
						print '<option value="'.$obj->rowid.'">'.$obj->label.'</option>';
					}
					$i++;
				}
			}
			print '</select>';
			return $num;
		} else {
			dol_print_error($this->db);
		}
	}


    // phpcs:disable PEAR.NamingConventions.ValidFunctionName.ScopeNotCamelCaps
	/**
	 *      Load into cache list of payment terms
	 *
	 *      @return     int             Nb of lines loaded, <0 if KO
	 */
    public function load_cache_conditions_paiements()
	{
        // phpcs:enable
		global $langs;

		$num = count($this->cache_conditions_paiements);
		if ($num > 0) return 0; // Cache already loaded

		dol_syslog(__METHOD__, LOG_DEBUG);

		$sql = "SELECT rowid, code, libelle as label";
		$sql .= " FROM ".MAIN_DB_PREFIX.'c_payment_term';
		$sql .= " WHERE entity IN (".getEntity('c_payment_term').")";
		$sql .= " AND active > 0";
		$sql .= " ORDER BY sortorder";

		$resql = $this->db->query($sql);
		if ($resql)
		{
			$num = $this->db->num_rows($resql);
			$i = 0;
			while ($i < $num)
			{
				$obj = $this->db->fetch_object($resql);

				// Si traduction existe, on l'utilise, sinon on prend le libelle par defaut
				$label = ($langs->trans("PaymentConditionShort".$obj->code) != ("PaymentConditionShort".$obj->code) ? $langs->trans("PaymentConditionShort".$obj->code) : ($obj->label != '-' ? $obj->label : ''));
				$this->cache_conditions_paiements[$obj->rowid]['code'] = $obj->code;
				$this->cache_conditions_paiements[$obj->rowid]['label'] = $label;
				$i++;
			}

			//$this->cache_conditions_paiements=dol_sort_array($this->cache_conditions_paiements, 'label', 'asc', 0, 0, 1);		// We use the field sortorder of table

			return $num;
		} else {
			dol_print_error($this->db);
			return -1;
		}
	}

    // phpcs:disable PEAR.NamingConventions.ValidFunctionName.ScopeNotCamelCaps
	/**
	 *      Charge dans cache la liste des délais de livraison possibles
	 *
	 *      @return     int             Nb of lines loaded, <0 if KO
	 */
    public function load_cache_availability()
	{
        // phpcs:enable
		global $langs;

		$num = count($this->cache_availability);
		if ($num > 0) return 0; // Cache already loaded

		dol_syslog(__METHOD__, LOG_DEBUG);

		$langs->load('propal');

		$sql = "SELECT rowid, code, label";
		$sql .= " FROM ".MAIN_DB_PREFIX.'c_availability';
		$sql .= " WHERE active > 0";

		$resql = $this->db->query($sql);
		if ($resql)
		{
			$num = $this->db->num_rows($resql);
			$i = 0;
			while ($i < $num)
			{
				$obj = $this->db->fetch_object($resql);

				// Si traduction existe, on l'utilise, sinon on prend le libelle par defaut
				$label = ($langs->trans("AvailabilityType".$obj->code) != ("AvailabilityType".$obj->code) ? $langs->trans("AvailabilityType".$obj->code) : ($obj->label != '-' ? $obj->label : ''));
				$this->cache_availability[$obj->rowid]['code'] = $obj->code;
				$this->cache_availability[$obj->rowid]['label'] = $label;
				$i++;
			}

			$this->cache_availability = dol_sort_array($this->cache_availability, 'label', 'asc', 0, 0, 1);

			return $num;
		} else {
			dol_print_error($this->db);
			return -1;
		}
	}

	/**
	 *      Retourne la liste des types de delais de livraison possibles
	 *
	 *      @param	int		$selected        Id du type de delais pre-selectionne
	 *      @param  string	$htmlname        Nom de la zone select
	 *      @param  string	$filtertype      To add a filter
	 *		@param	int		$addempty		Add empty entry
	 *		@return	void
	 */
    public function selectAvailabilityDelay($selected = '', $htmlname = 'availid', $filtertype = '', $addempty = 0)
	{
		global $langs, $user;

		$this->load_cache_availability();

		dol_syslog(__METHOD__." selected=".$selected.", htmlname=".$htmlname, LOG_DEBUG);

		print '<select id="'.$htmlname.'" class="flat" name="'.$htmlname.'">';
		if ($addempty) print '<option value="0">&nbsp;</option>';
		foreach ($this->cache_availability as $id => $arrayavailability)
		{
			if ($selected == $id)
			{
				print '<option value="'.$id.'" selected>';
			} else {
				print '<option value="'.$id.'">';
			}
			print $arrayavailability['label'];
			print '</option>';
		}
		print '</select>';
		if ($user->admin) print info_admin($langs->trans("YouCanChangeValuesForThisListFromDictionarySetup"), 1);
	}

	/**
	 *      Load into cache cache_demand_reason, array of input reasons
	 *
	 *      @return     int             Nb of lines loaded, <0 if KO
	 */
    public function loadCacheInputReason()
	{
		global $langs;

		$num = count($this->cache_demand_reason);
		if ($num > 0) return 0; // Cache already loaded

		$sql = "SELECT rowid, code, label";
		$sql .= " FROM ".MAIN_DB_PREFIX.'c_input_reason';
		$sql .= " WHERE active > 0";

		$resql = $this->db->query($sql);
		if ($resql)
		{
			$num = $this->db->num_rows($resql);
			$i = 0;
			$tmparray = array();
			while ($i < $num)
			{
				$obj = $this->db->fetch_object($resql);

				// Si traduction existe, on l'utilise, sinon on prend le libelle par defaut
				$label = ($obj->label != '-' ? $obj->label : '');
				if ($langs->trans("DemandReasonType".$obj->code) != ("DemandReasonType".$obj->code)) $label = $langs->trans("DemandReasonType".$obj->code); // So translation key DemandReasonTypeSRC_XXX will work
				if ($langs->trans($obj->code) != $obj->code) $label = $langs->trans($obj->code); // So translation key SRC_XXX will work

				$tmparray[$obj->rowid]['id']   = $obj->rowid;
				$tmparray[$obj->rowid]['code'] = $obj->code;
				$tmparray[$obj->rowid]['label'] = $label;
				$i++;
			}

			$this->cache_demand_reason = dol_sort_array($tmparray, 'label', 'asc', 0, 0, 1);

			unset($tmparray);
			return $num;
		} else {
			dol_print_error($this->db);
			return -1;
		}
	}

	/**
	 *	Return list of input reason (events that triggered an object creation, like after sending an emailing, making an advert, ...)
	 *  List found into table c_input_reason loaded by loadCacheInputReason
	 *
	 *  @param	int		$selected        Id or code of type origin to select by default
	 *  @param  string	$htmlname        Nom de la zone select
	 *  @param  string	$exclude         To exclude a code value (Example: SRC_PROP)
	 *	@param	int		$addempty		 Add an empty entry
	 *	@return	void
	 */
    public function selectInputReason($selected = '', $htmlname = 'demandreasonid', $exclude = '', $addempty = 0)
	{
		global $langs, $user;

		$this->loadCacheInputReason();

		print '<select class="flat" id="select_'.$htmlname.'" name="'.$htmlname.'">';
		if ($addempty) print '<option value="0"'.(empty($selected) ? ' selected' : '').'>&nbsp;</option>';
		foreach ($this->cache_demand_reason as $id => $arraydemandreason)
		{
			if ($arraydemandreason['code'] == $exclude) continue;

			if ($selected && ($selected == $arraydemandreason['id'] || $selected == $arraydemandreason['code']))
			{
				print '<option value="'.$arraydemandreason['id'].'" selected>';
			} else {
				print '<option value="'.$arraydemandreason['id'].'">';
			}
			$label = $arraydemandreason['label']; // Translation of label was already done into the ->loadCacheInputReason
			print $langs->trans($label);
			print '</option>';
		}
		print '</select>';
		if ($user->admin) print info_admin($langs->trans("YouCanChangeValuesForThisListFromDictionarySetup"), 1);
	}

    // phpcs:disable PEAR.NamingConventions.ValidFunctionName.ScopeNotCamelCaps
	/**
	 *      Charge dans cache la liste des types de paiements possibles
	 *
	 *      @return     int                 Nb of lines loaded, <0 if KO
	 */
    public function load_cache_types_paiements()
	{
        // phpcs:enable
		global $langs;

		$num = count($this->cache_types_paiements);
		if ($num > 0) return $num; // Cache already loaded

		dol_syslog(__METHOD__, LOG_DEBUG);

		$this->cache_types_paiements = array();

		$sql = "SELECT id, code, libelle as label, type, active";
		$sql .= " FROM ".MAIN_DB_PREFIX."c_paiement";
		$sql .= " WHERE entity IN (".getEntity('c_paiement').")";
		//if ($active >= 0) $sql.= " AND active = ".$active;

		$resql = $this->db->query($sql);
		if ($resql)
		{
			$num = $this->db->num_rows($resql);
			$i = 0;
			while ($i < $num)
			{
				$obj = $this->db->fetch_object($resql);

				// Si traduction existe, on l'utilise, sinon on prend le libelle par defaut
				$label = ($langs->transnoentitiesnoconv("PaymentTypeShort".$obj->code) != ("PaymentTypeShort".$obj->code) ? $langs->transnoentitiesnoconv("PaymentTypeShort".$obj->code) : ($obj->label != '-' ? $obj->label : ''));
				$this->cache_types_paiements[$obj->id]['id'] = $obj->id;
				$this->cache_types_paiements[$obj->id]['code'] = $obj->code;
				$this->cache_types_paiements[$obj->id]['label'] = $label;
				$this->cache_types_paiements[$obj->id]['type'] = $obj->type;
				$this->cache_types_paiements[$obj->id]['active'] = $obj->active;
				$i++;
			}

			$this->cache_types_paiements = dol_sort_array($this->cache_types_paiements, 'label', 'asc', 0, 0, 1);

			return $num;
		} else {
			dol_print_error($this->db);
			return -1;
		}
	}


    // phpcs:disable PEAR.NamingConventions.ValidFunctionName.ScopeNotCamelCaps
	/**
	 *      Return list of payment modes.
	 *      Constant MAIN_DEFAULT_PAYMENT_TERM_ID can used to set default value but scope is all application, probably not what you want.
	 *      See instead to force the default value by the caller.
	 *
	 *      @param	int		$selected		Id of payment term to preselect by default
	 *      @param	string	$htmlname		Nom de la zone select
	 *      @param	int		$filtertype		Not used
	 *		@param	int		$addempty		Add an empty entry
	 * 		@param	int		$noinfoadmin		0=Add admin info, 1=Disable admin info
	 * 		@param	string	$morecss			Add more CSS on select tag
	 *		@return	void
	 */
    public function select_conditions_paiements($selected = 0, $htmlname = 'condid', $filtertype = -1, $addempty = 0, $noinfoadmin = 0, $morecss = '')
	{
        // phpcs:enable
		global $langs, $user, $conf;

		dol_syslog(__METHOD__." selected=".$selected.", htmlname=".$htmlname, LOG_DEBUG);

		$this->load_cache_conditions_paiements();

		// Set default value if not already set by caller
		if (empty($selected) && !empty($conf->global->MAIN_DEFAULT_PAYMENT_TERM_ID)) $selected = $conf->global->MAIN_DEFAULT_PAYMENT_TERM_ID;

		print '<select id="'.$htmlname.'" class="flat selectpaymentterms'.($morecss ? ' '.$morecss : '').'" name="'.$htmlname.'">';
		if ($addempty) print '<option value="0">&nbsp;</option>';
		foreach ($this->cache_conditions_paiements as $id => $arrayconditions)
		{
			if ($selected == $id)
			{
				print '<option value="'.$id.'" selected>';
			} else {
				print '<option value="'.$id.'">';
			}
			print $arrayconditions['label'];
			print '</option>';
		}
		print '</select>';
		if ($user->admin && empty($noinfoadmin)) print info_admin($langs->trans("YouCanChangeValuesForThisListFromDictionarySetup"), 1);
	}


    // phpcs:disable PEAR.NamingConventions.ValidFunctionName.ScopeNotCamelCaps
	/**
	 *      Return list of payment methods
	 *      Constant MAIN_DEFAULT_PAYMENT_TYPE_ID can used to set default value but scope is all application, probably not what you want.
	 *
	 *      @param	string	$selected       Id or code or preselected payment mode
	 *      @param  string	$htmlname       Name of select field
	 *      @param  string	$filtertype     To filter on field type in llx_c_paiement ('CRDT' or 'DBIT' or array('code'=>xx,'label'=>zz))
	 *      @param  int		$format         0=id+label, 1=code+code, 2=code+label, 3=id+code
	 *      @param  int		$empty			1=can be empty, 0 otherwise
	 * 		@param	int		$noadmininfo	0=Add admin info, 1=Disable admin info
	 *      @param  int		$maxlength      Max length of label
	 *      @param  int     $active         Active or not, -1 = all
	 *      @param  string  $morecss        Add more CSS on select tag
	 * 		@return	void
	 */
    public function select_types_paiements($selected = '', $htmlname = 'paiementtype', $filtertype = '', $format = 0, $empty = 1, $noadmininfo = 0, $maxlength = 0, $active = 1, $morecss = '')
	{
        // phpcs:enable
		global $langs, $user, $conf;

		dol_syslog(__METHOD__." ".$selected.", ".$htmlname.", ".$filtertype.", ".$format, LOG_DEBUG);

		$filterarray = array();
		if ($filtertype == 'CRDT')  	$filterarray = array(0, 2, 3);
		elseif ($filtertype == 'DBIT') 	$filterarray = array(1, 2, 3);
		elseif ($filtertype != '' && $filtertype != '-1') $filterarray = explode(',', $filtertype);

		$this->load_cache_types_paiements();

		// Set default value if not already set by caller
		if (empty($selected) && !empty($conf->global->MAIN_DEFAULT_PAYMENT_TYPE_ID)) $selected = $conf->global->MAIN_DEFAULT_PAYMENT_TYPE_ID;

		print '<select id="select'.$htmlname.'" class="flat selectpaymenttypes'.($morecss ? ' '.$morecss : '').'" name="'.$htmlname.'">';
		if ($empty) print '<option value="">&nbsp;</option>';
		foreach ($this->cache_types_paiements as $id => $arraytypes)
		{
			// If not good status
			if ($active >= 0 && $arraytypes['active'] != $active) continue;

			// On passe si on a demande de filtrer sur des modes de paiments particuliers
			if (count($filterarray) && !in_array($arraytypes['type'], $filterarray)) continue;

			// We discard empty line if showempty is on because an empty line has already been output.
			if ($empty && empty($arraytypes['code'])) continue;

			if ($format == 0) print '<option value="'.$id.'"';
			elseif ($format == 1) print '<option value="'.$arraytypes['code'].'"';
			elseif ($format == 2) print '<option value="'.$arraytypes['code'].'"';
			elseif ($format == 3) print '<option value="'.$id.'"';
			// Print attribute selected or not
			if ($format == 1 || $format == 2) {
				if ($selected == $arraytypes['code']) print ' selected';
			} else {
				if ($selected == $id) print ' selected';
			}
			print '>';
			if ($format == 0) $value = ($maxlength ?dol_trunc($arraytypes['label'], $maxlength) : $arraytypes['label']);
			elseif ($format == 1) $value = $arraytypes['code'];
			elseif ($format == 2) $value = ($maxlength ?dol_trunc($arraytypes['label'], $maxlength) : $arraytypes['label']);
			elseif ($format == 3) $value = $arraytypes['code'];
			print $value ? $value : '&nbsp;';
			print '</option>';
		}
		print '</select>';
		if ($user->admin && !$noadmininfo) print info_admin($langs->trans("YouCanChangeValuesForThisListFromDictionarySetup"), 1);
	}


	/**
	 *  Selection HT or TTC
	 *
	 *  @param	string	$selected       Id pre-selectionne
	 *  @param  string	$htmlname       Nom de la zone select
	 * 	@return	string					Code of HTML select to chose tax or not
	 */
    public function selectPriceBaseType($selected = '', $htmlname = 'price_base_type')
	{
		global $langs;

		$return = '';

		$return .= '<select class="flat maxwidth75" id="select_'.$htmlname.'" name="'.$htmlname.'">';
		$options = array(
			'HT'=>$langs->trans("HT"),
			'TTC'=>$langs->trans("TTC")
		);
		foreach ($options as $id => $value)
		{
			if ($selected == $id)
			{
				$return .= '<option value="'.$id.'" selected>'.$value;
			} else {
				$return .= '<option value="'.$id.'">'.$value;
			}
			$return .= '</option>';
		}
		$return .= '</select>';

		return $return;
	}

	/**
	 *  Return a HTML select list of shipping mode
	 *
	 *  @param	string	$selected          Id shipping mode pre-selected
	 *  @param  string	$htmlname          Name of select zone
	 *  @param  string	$filtre            To filter list
	 *  @param  int		$useempty          1=Add an empty value in list, 2=Add an empty value in list only if there is more than 2 entries.
	 *  @param  string	$moreattrib        To add more attribute on select
	 * 	@return	void
	 */
    public function selectShippingMethod($selected = '', $htmlname = 'shipping_method_id', $filtre = '', $useempty = 0, $moreattrib = '')
	{
		global $langs, $conf, $user;

		$langs->load("admin");
		$langs->load("deliveries");

		$sql = "SELECT rowid, code, libelle as label";
		$sql .= " FROM ".MAIN_DB_PREFIX."c_shipment_mode";
		$sql .= " WHERE active > 0";
		if ($filtre) $sql .= " AND ".$filtre;
		$sql .= " ORDER BY libelle ASC";

		dol_syslog(get_class($this)."::selectShippingMode", LOG_DEBUG);
		$result = $this->db->query($sql);
		if ($result) {
			$num = $this->db->num_rows($result);
			$i = 0;
			if ($num) {
				print '<select id="select'.$htmlname.'" class="flat selectshippingmethod" name="'.$htmlname.'"'.($moreattrib ? ' '.$moreattrib : '').'>';
				if ($useempty == 1 || ($useempty == 2 && $num > 1)) {
					print '<option value="-1">&nbsp;</option>';
				}
				while ($i < $num) {
					$obj = $this->db->fetch_object($result);
					if ($selected == $obj->rowid) {
						print '<option value="'.$obj->rowid.'" selected>';
					} else {
						print '<option value="'.$obj->rowid.'">';
					}
					print ($langs->trans("SendingMethod".strtoupper($obj->code)) != "SendingMethod".strtoupper($obj->code)) ? $langs->trans("SendingMethod".strtoupper($obj->code)) : $obj->label;
					print '</option>';
					$i++;
				}
				print "</select>";
				if ($user->admin) print info_admin($langs->trans("YouCanChangeValuesForThisListFromDictionarySetup"), 1);
			} else {
				print $langs->trans("NoShippingMethodDefined");
			}
		} else {
			dol_print_error($this->db);
		}
	}

	/**
	 *    Display form to select shipping mode
	 *
	 *    @param	string	$page        Page
	 *    @param    int		$selected    Id of shipping mode
	 *    @param    string	$htmlname    Name of select html field
	 *    @param    int		$addempty    1=Add an empty value in list, 2=Add an empty value in list only if there is more than 2 entries.
	 *    @return	void
	 */
    public function formSelectShippingMethod($page, $selected = '', $htmlname = 'shipping_method_id', $addempty = 0)
	{
		global $langs, $db;

		$langs->load("deliveries");

		if ($htmlname != "none") {
			print '<form method="POST" action="'.$page.'">';
			print '<input type="hidden" name="action" value="setshippingmethod">';
			print '<input type="hidden" name="token" value="'.newToken().'">';
			$this->selectShippingMethod($selected, $htmlname, '', $addempty);
			print '<input type="submit" class="button valignmiddle" value="'.$langs->trans("Modify").'">';
			print '</form>';
		} else {
			if ($selected) {
				$code = $langs->getLabelFromKey($db, $selected, 'c_shipment_mode', 'rowid', 'code');
				print $langs->trans("SendingMethod".strtoupper($code));
			} else {
				print "&nbsp;";
			}
		}
	}

	/**
	 * Creates HTML last in cycle situation invoices selector
	 *
	 * @param     string  $selected   		Preselected ID
	 * @param     int     $socid      		Company ID
	 *
	 * @return    string                     HTML select
	 */
    public function selectSituationInvoices($selected = '', $socid = 0)
	{
		global $langs;

		$langs->load('bills');

		$opt = '<option value ="" selected></option>';
		$sql = 'SELECT rowid, ref, situation_cycle_ref, situation_counter, situation_final, fk_soc';
		$sql .= ' FROM '.MAIN_DB_PREFIX.'facture';
		$sql .= ' WHERE entity IN ('.getEntity('invoice').')';
<<<<<<< HEAD
		$sql .= ' AND situation_counter>=1';
		$sql .= ' AND fk_soc = '.(int) $socid;
=======
		$sql .= ' AND situation_counter >= 1';
>>>>>>> fbaf705c
		$sql .= ' AND type <> 2';
		$sql .= ' ORDER by situation_cycle_ref, situation_counter desc';
		$resql = $this->db->query($sql);

		if ($resql && $this->db->num_rows($resql) > 0) {
			// Last seen cycle
			$ref = 0;
			while ($obj = $this->db->fetch_object($resql)) {
				//Same cycle ?
		        if ($obj->situation_cycle_ref != $ref) {
					// Just seen this cycle
		            $ref = $obj->situation_cycle_ref;
					//not final ?
		            if ($obj->situation_final != 1) {
						//Not prov?
		                if (substr($obj->ref, 1, 4) != 'PROV') {
		                    if ($selected == $obj->rowid) {
		                        $opt .= '<option value="'.$obj->rowid.'" selected>'.$obj->ref.'</option>';
							} else {
							    $opt .= '<option value="'.$obj->rowid.'">'.$obj->ref.'</option>';
							}
						}
					}
				}
			}
		} else {
				dol_syslog("Error sql=".$sql.", error=".$this->error, LOG_ERR);
		}
		if ($opt == '<option value ="" selected></option>')
		{
			$opt = '<option value ="0" selected>'.$langs->trans('NoSituations').'</option>';
		}
		return $opt;
	}

	/**
	 *      Creates HTML units selector (code => label)
	 *
	 *      @param	string	$selected       Preselected Unit ID
	 *      @param  string	$htmlname       Select name
	 *      @param	int		$showempty		Add a nempty line
	 * 		@return	string                  HTML select
	 */
    public function selectUnits($selected = '', $htmlname = 'units', $showempty = 0)
	{
		global $langs;

		$langs->load('products');

		$return = '<select class="flat" id="'.$htmlname.'" name="'.$htmlname.'">';

		$sql = 'SELECT rowid, label, code from '.MAIN_DB_PREFIX.'c_units';
		$sql .= ' WHERE active > 0';

		$resql = $this->db->query($sql);
		if ($resql && $this->db->num_rows($resql) > 0)
		{
			if ($showempty) $return .= '<option value="none"></option>';

			while ($res = $this->db->fetch_object($resql))
			{
			    $unitLabel = $res->label;
			    if (!empty($langs->tab_translate['unit'.$res->code]))	// check if Translation is available before
			    {
			        $unitLabel = $langs->trans('unit'.$res->code) != $res->label ? $langs->trans('unit'.$res->code) : $res->label;
			    }

				if ($selected == $res->rowid)
				{
				    $return .= '<option value="'.$res->rowid.'" selected>'.$unitLabel.'</option>';
				} else {
				    $return .= '<option value="'.$res->rowid.'">'.$unitLabel.'</option>';
				}
			}
			$return .= '</select>';
		}
		return $return;
	}

    // phpcs:disable PEAR.NamingConventions.ValidFunctionName.ScopeNotCamelCaps
	/**
	 *  Return a HTML select list of bank accounts
	 *
	 *  @param	string	$selected           Id account pre-selected
	 *  @param  string	$htmlname           Name of select zone
	 *  @param  int		$status             Status of searched accounts (0=open, 1=closed, 2=both)
	 *  @param  string	$filtre             To filter list
	 *  @param  int		$useempty           1=Add an empty value in list, 2=Add an empty value in list only if there is more than 2 entries.
	 *  @param  string	$moreattrib         To add more attribute on select
	 *  @param	int		$showcurrency		Show currency in label
	 *  @param	string	$morecss			More CSS
	 * 	@return	int							<0 if error, Num of bank account found if OK (0, 1, 2, ...)
	 */
    public function select_comptes($selected = '', $htmlname = 'accountid', $status = 0, $filtre = '', $useempty = 0, $moreattrib = '', $showcurrency = 0, $morecss = '')
	{
        // phpcs:enable
		global $langs, $conf;

		$langs->load("admin");
		$num = 0;

		$sql = "SELECT rowid, label, bank, clos as status, currency_code";
		$sql .= " FROM ".MAIN_DB_PREFIX."bank_account";
		$sql .= " WHERE entity IN (".getEntity('bank_account').")";
		if ($status != 2) $sql .= " AND clos = ".(int) $status;
		if ($filtre) $sql .= " AND ".$filtre;
		$sql .= " ORDER BY label";

		dol_syslog(get_class($this)."::select_comptes", LOG_DEBUG);
		$result = $this->db->query($sql);
		if ($result)
		{
			$num = $this->db->num_rows($result);
			$i = 0;
			if ($num)
			{
				print '<select id="select'.$htmlname.'" class="flat selectbankaccount'.($morecss ? ' '.$morecss : '').'" name="'.$htmlname.'"'.($moreattrib ? ' '.$moreattrib : '').'>';
				if ($useempty == 1 || ($useempty == 2 && $num > 1))
				{
					print '<option value="-1">&nbsp;</option>';
				}

				while ($i < $num)
				{
					$obj = $this->db->fetch_object($result);
					if ($selected == $obj->rowid)
					{
						print '<option value="'.$obj->rowid.'" selected>';
					} else {
						print '<option value="'.$obj->rowid.'">';
					}
					print trim($obj->label);
					if ($showcurrency) print ' ('.$obj->currency_code.')';
					if ($status == 2 && $obj->status == 1) print ' ('.$langs->trans("Closed").')';
					print '</option>';
					$i++;
				}
				print "</select>";
			} else {
				if ($status == 0) print '<span class="opacitymedium">'.$langs->trans("NoActiveBankAccountDefined").'</span>';
				else print '<span class="opacitymedium">'.$langs->trans("NoBankAccountFound").'</span>';
			}
		} else {
			dol_print_error($this->db);
		}

		return $num;
	}

	/**
	 *  Return a HTML select list of establishment
	 *
	 *  @param	string	$selected           Id establishment pre-selected
	 *  @param  string	$htmlname           Name of select zone
	 *  @param  int		$status             Status of searched establishment (0=open, 1=closed, 2=both)
	 *  @param  string	$filtre             To filter list
	 *  @param  int		$useempty           1=Add an empty value in list, 2=Add an empty value in list only if there is more than 2 entries.
	 *  @param  string	$moreattrib         To add more attribute on select
	 * 	@return	int							<0 if error, Num of establishment found if OK (0, 1, 2, ...)
	 */
	public function selectEstablishments($selected = '', $htmlname = 'entity', $status = 0, $filtre = '', $useempty = 0, $moreattrib = '')
	{
        // phpcs:enable
		global $langs, $conf;

		$langs->load("admin");
		$num = 0;

		$sql = "SELECT rowid, name, fk_country, status, entity";
		$sql .= " FROM ".MAIN_DB_PREFIX."establishment";
		$sql .= " WHERE 1=1";
		if ($status != 2) $sql .= " AND status = ".(int) $status;
		if ($filtre) $sql .= " AND ".$filtre;
		$sql .= " ORDER BY name";

		dol_syslog(get_class($this)."::select_establishment", LOG_DEBUG);
		$result = $this->db->query($sql);
		if ($result)
		{
			$num = $this->db->num_rows($result);
			$i = 0;
			if ($num)
			{
				print '<select id="select'.$htmlname.'" class="flat selectestablishment" name="'.$htmlname.'"'.($moreattrib ? ' '.$moreattrib : '').'>';
				if ($useempty == 1 || ($useempty == 2 && $num > 1))
				{
					print '<option value="-1">&nbsp;</option>';
				}

				while ($i < $num)
				{
					$obj = $this->db->fetch_object($result);
					if ($selected == $obj->rowid)
					{
						print '<option value="'.$obj->rowid.'" selected>';
					} else {
						print '<option value="'.$obj->rowid.'">';
					}
					print trim($obj->name);
					if ($status == 2 && $obj->status == 1) print ' ('.$langs->trans("Closed").')';
					print '</option>';
					$i++;
				}
				print "</select>";
			} else {
				if ($status == 0) print '<span class="opacitymedium">'.$langs->trans("NoActiveEstablishmentDefined").'</span>';
				else print '<span class="opacitymedium">'.$langs->trans("NoEstablishmentFound").'</span>';
			}
		} else {
			dol_print_error($this->db);
		}
	}

	/**
	 *    Display form to select bank account
	 *
	 *    @param	string	$page        Page
	 *    @param    int		$selected    Id of bank account
	 *    @param    string	$htmlname    Name of select html field
	 *    @param    int		$addempty    1=Add an empty value in list, 2=Add an empty value in list only if there is more than 2 entries.
	 *    @return	void
	 */
    public function formSelectAccount($page, $selected = '', $htmlname = 'fk_account', $addempty = 0)
	{
		global $langs;
		if ($htmlname != "none") {
			print '<form method="POST" action="'.$page.'">';
			print '<input type="hidden" name="action" value="setbankaccount">';
			print '<input type="hidden" name="token" value="'.newToken().'">';
			$nbaccountfound = $this->select_comptes($selected, $htmlname, 0, '', $addempty);
			if ($nbaccountfound > 0) print '<input type="submit" class="button valignmiddle" value="'.$langs->trans("Modify").'">';
			print '</form>';
		} else {
			$langs->load('banks');

			if ($selected) {
				require_once DOL_DOCUMENT_ROOT.'/compta/bank/class/account.class.php';
				$bankstatic = new Account($this->db);
				$result = $bankstatic->fetch($selected);
				if ($result) print $bankstatic->getNomUrl(1);
			} else {
				print "&nbsp;";
			}
		}
	}

    // phpcs:disable PEAR.NamingConventions.ValidFunctionName.ScopeNotCamelCaps
	/**
	 *    Return list of categories having choosed type
	 *
	 *    @param	string|int	            $type				Type of category ('customer', 'supplier', 'contact', 'product', 'member'). Old mode (0, 1, 2, ...) is deprecated.
	 *    @param    string		            $selected    		Id of category preselected or 'auto' (autoselect category if there is only one element). Not used if $outputmode = 1.
	 *    @param    string		            $htmlname			HTML field name
	 *    @param    int			            $maxlength      	Maximum length for labels
     *    @param    int|string|array    	$markafterid        Keep only or removed all categories including the leaf $markafterid in category tree (exclude) or Keep only of category is inside the leaf starting with this id.
     *                                                          $markafterid can be an :
     *                                                          - int (id of category)
     *                                                          - string (categories ids seprated by comma)
     *                                                          - array (list of categories ids)
	 *    @param	int			            $outputmode			0=HTML select string, 1=Array
     *    @param	int			            $include			[=0] Removed or 1=Keep only
     *    @param	string					$morecss			More CSS
	 *    @return	string
	 *    @see select_categories()
	 */
    public function select_all_categories($type, $selected = '', $htmlname = "parent", $maxlength = 64, $markafterid = 0, $outputmode = 0, $include = 0, $morecss = '')
	{
        // phpcs:enable
		global $conf, $langs;
		$langs->load("categories");

		include_once DOL_DOCUMENT_ROOT.'/categories/class/categorie.class.php';

		// For backward compatibility
		if (is_numeric($type))
		{
			dol_syslog(__METHOD__.': using numeric value for parameter type is deprecated. Use string code instead.', LOG_WARNING);
		}

		if ($type === Categorie::TYPE_BANK_LINE)
		{
			// TODO Move this into common category feature
			$cate_arbo = array();
			$sql = "SELECT c.label, c.rowid";
			$sql .= " FROM ".MAIN_DB_PREFIX."bank_categ as c";
			$sql .= " WHERE entity = ".$conf->entity;
			$sql .= " ORDER BY c.label";
			$result = $this->db->query($sql);
			if ($result)
			{
				$num = $this->db->num_rows($result);
				$i = 0;
				while ($i < $num)
				{
					$objp = $this->db->fetch_object($result);
					if ($objp) $cate_arbo[$objp->rowid] = array('id'=>$objp->rowid, 'fulllabel'=>$objp->label);
					$i++;
				}
				$this->db->free($result);
			} else dol_print_error($this->db);
		} else {
			$cat = new Categorie($this->db);
            $cate_arbo = $cat->get_full_arbo($type, $markafterid, $include);
		}

		$output = '<select class="flat'.($morecss ? ' '.$morecss : '').'" name="'.$htmlname.'" id="'.$htmlname.'">';
		$outarray = array();
		if (is_array($cate_arbo))
		{
			if (!count($cate_arbo)) $output .= '<option value="-1" disabled>'.$langs->trans("NoCategoriesDefined").'</option>';
			else {
				$output .= '<option value="-1">&nbsp;</option>';
				foreach ($cate_arbo as $key => $value)
				{
					if ($cate_arbo[$key]['id'] == $selected || ($selected == 'auto' && count($cate_arbo) == 1))
					{
						$add = 'selected ';
					} else {
						$add = '';
					}
					$output .= '<option '.$add.'value="'.$cate_arbo[$key]['id'].'">'.dol_trunc($cate_arbo[$key]['fulllabel'], $maxlength, 'middle').'</option>';

					$outarray[$cate_arbo[$key]['id']] = $cate_arbo[$key]['fulllabel'];
				}
			}
		}
		$output .= '</select>';
		$output .= "\n";

		if ($outputmode) return $outarray;
		return $output;
	}

    // phpcs:disable PEAR.NamingConventions.ValidFunctionName.ScopeNotCamelCaps
	/**
	 *     Show a confirmation HTML form or AJAX popup
	 *
	 *     @param	string		$page        	   	Url of page to call if confirmation is OK
	 *     @param	string		$title       	   	Title
	 *     @param	string		$question    	   	Question
	 *     @param 	string		$action      	   	Action
	 *	   @param	array		$formquestion	   	An array with forms complementary inputs
	 * 	   @param	string		$selectedchoice		"" or "no" or "yes"
	 * 	   @param	int			$useajax		   	0=No, 1=Yes, 2=Yes but submit page with &confirm=no if choice is No, 'xxx'=preoutput confirm box with div id=dialog-confirm-xxx
	 *     @param	int			$height          	Force height of box
	 *     @param	int			$width				Force width of box
	 *     @return 	void
	 *     @deprecated
	 *     @see formconfirm()
	 */
    public function form_confirm($page, $title, $question, $action, $formquestion = '', $selectedchoice = "", $useajax = 0, $height = 170, $width = 500)
	{
        // phpcs:enable
        dol_syslog(__METHOD__.': using form_confirm is deprecated. Use formconfim instead.', LOG_WARNING);
		print $this->formconfirm($page, $title, $question, $action, $formquestion, $selectedchoice, $useajax, $height, $width);
	}

	/**
	 *     Show a confirmation HTML form or AJAX popup.
	 *     Easiest way to use this is with useajax=1.
	 *     If you use useajax='xxx', you must also add jquery code to trigger opening of box (with correct parameters)
	 *     just after calling this method. For example:
	 *       print '<script type="text/javascript">'."\n";
	 *       print 'jQuery(document).ready(function() {'."\n";
	 *       print 'jQuery(".xxxlink").click(function(e) { jQuery("#aparamid").val(jQuery(this).attr("rel")); jQuery("#dialog-confirm-xxx").dialog("open"); return false; });'."\n";
	 *       print '});'."\n";
	 *       print '</script>'."\n";
	 *
	 *     @param  	string		$page        	   	Url of page to call if confirmation is OK. Can contains parameters (param 'action' and 'confirm' will be reformated)
	 *     @param	string		$title       	   	Title
	 *     @param	string		$question    	   	Question
	 *     @param 	string		$action      	   	Action
	 *	   @param  	array		$formquestion	   	An array with complementary inputs to add into forms: array(array('label'=> ,'type'=> , ))
	 *												type can be 'hidden', 'text', 'password', 'checkbox', 'radio', 'date', 'morecss', ...
	 * 	   @param  	string		$selectedchoice  	'' or 'no', or 'yes' or '1' or '0'
	 * 	   @param  	int|string	$useajax		   	0=No, 1=Yes, 2=Yes but submit page with &confirm=no if choice is No, 'xxx'=Yes and preoutput confirm box with div id=dialog-confirm-xxx
	 *     @param  	int			$height          	Force height of box (0 = auto)
	 *     @param	int			$width				Force width of box ('999' or '90%'). Ignored and forced to 90% on smartphones.
	 *     @param	int			$disableformtag		1=Disable form tag. Can be used if we are already inside a <form> section.
	 *     @return 	string      	    			HTML ajax code if a confirm ajax popup is required, Pure HTML code if it's an html form
	 */
    public function formconfirm($page, $title, $question, $action, $formquestion = '', $selectedchoice = '', $useajax = 0, $height = 0, $width = 500, $disableformtag = 0)
	{
		global $langs, $conf;

		$more = '<!-- formconfirm -->';
		$formconfirm = '';
		$inputok = array();
		$inputko = array();

		// Clean parameters
		$newselectedchoice = empty($selectedchoice) ? "no" : $selectedchoice;
		if ($conf->browser->layout == 'phone') $width = '95%';

		// Set height automatically if not defined
		if (empty($height)) {
			$height = 210;
			if (is_array($formquestion) && count($formquestion) > 2) {
				$height += ((count($formquestion) - 2) * 24);
			}
		}

		if (is_array($formquestion) && !empty($formquestion))
		{
			// First add hidden fields and value
			foreach ($formquestion as $key => $input)
			{
				if (is_array($input) && !empty($input))
				{
					if ($input['type'] == 'hidden')
					{
						$more .= '<input type="hidden" id="'.$input['name'].'" name="'.$input['name'].'" value="'.dol_escape_htmltag($input['value']).'">'."\n";
					}
				}
			}

			// Now add questions
			$moreonecolumn = '';
			$more .= '<div class="tagtable paddingtopbottomonly centpercent noborderspacing">'."\n";
			foreach ($formquestion as $key => $input)
			{
				if (is_array($input) && !empty($input))
				{
					$size = (!empty($input['size']) ? ' size="'.$input['size'].'"' : '');
					$moreattr = (!empty($input['moreattr']) ? ' '.$input['moreattr'] : '');
					$morecss = (!empty($input['morecss']) ? ' '.$input['morecss'] : '');

					if ($input['type'] == 'text')
					{
						$more .= '<div class="tagtr"><div class="tagtd'.(empty($input['tdclass']) ? '' : (' '.$input['tdclass'])).'">'.$input['label'].'</div><div class="tagtd"><input type="text" class="flat'.$morecss.'" id="'.$input['name'].'" name="'.$input['name'].'"'.$size.' value="'.$input['value'].'"'.$moreattr.' /></div></div>'."\n";
					} elseif ($input['type'] == 'password')
					{
						$more .= '<div class="tagtr"><div class="tagtd'.(empty($input['tdclass']) ? '' : (' '.$input['tdclass'])).'">'.$input['label'].'</div><div class="tagtd"><input type="password" class="flat'.$morecss.'" id="'.$input['name'].'" name="'.$input['name'].'"'.$size.' value="'.$input['value'].'"'.$moreattr.' /></div></div>'."\n";
					} elseif ($input['type'] == 'select')
					{
						$more .= '<div class="tagtr"><div class="tagtd'.(empty($input['tdclass']) ? '' : (' '.$input['tdclass'])).'">';
						if (!empty($input['label'])) $more .= $input['label'].'</div><div class="tagtd tdtop left">';
						$more .= $this->selectarray($input['name'], $input['values'], $input['default'], 1, 0, 0, $moreattr, 0, 0, 0, '', $morecss);
						$more .= '</div></div>'."\n";
					} elseif ($input['type'] == 'checkbox')
					{
						$more .= '<div class="tagtr">';
						$more .= '<div class="tagtd'.(empty($input['tdclass']) ? '' : (' '.$input['tdclass'])).'">'.$input['label'].' </div><div class="tagtd">';
						$more .= '<input type="checkbox" class="flat'.$morecss.'" id="'.$input['name'].'" name="'.$input['name'].'"'.$moreattr;
						if (!is_bool($input['value']) && $input['value'] != 'false' && $input['value'] != '0') $more .= ' checked';
						if (is_bool($input['value']) && $input['value']) $more .= ' checked';
						if (isset($input['disabled'])) $more .= ' disabled';
						$more .= ' /></div>';
						$more .= '</div>'."\n";
					} elseif ($input['type'] == 'radio')
					{
						$i = 0;
						foreach ($input['values'] as $selkey => $selval)
						{
							$more .= '<div class="tagtr">';
							if ($i == 0) $more .= '<div class="tagtd'.(empty($input['tdclass']) ? ' tdtop' : (' tdtop '.$input['tdclass'])).'">'.$input['label'].'</div>';
							else $more .= '<div clas="tagtd'.(empty($input['tdclass']) ? '' : (' "'.$input['tdclass'])).'">&nbsp;</div>';
							$more .= '<div class="tagtd"><input type="radio" class="flat'.$morecss.'" id="'.$input['name'].'" name="'.$input['name'].'" value="'.$selkey.'"'.$moreattr;
							if ($input['disabled']) $more .= ' disabled';
							$more .= ' /> ';
							$more .= $selval;
							$more .= '</div></div>'."\n";
							$i++;
						}
					} elseif ($input['type'] == 'date')
					{
						$more .= '<div class="tagtr"><div class="tagtd'.(empty($input['tdclass']) ? '' : (' '.$input['tdclass'])).'">'.$input['label'].'</div>';
						$more .= '<div class="tagtd">';
						$more .= $this->selectDate($input['value'], $input['name'], 0, 0, 0, '', 1, 0);
						$more .= '</div></div>'."\n";
						$formquestion[] = array('name'=>$input['name'].'day');
						$formquestion[] = array('name'=>$input['name'].'month');
						$formquestion[] = array('name'=>$input['name'].'year');
						$formquestion[] = array('name'=>$input['name'].'hour');
						$formquestion[] = array('name'=>$input['name'].'min');
					} elseif ($input['type'] == 'other')
					{
						$more .= '<div class="tagtr"><div class="tagtd'.(empty($input['tdclass']) ? '' : (' '.$input['tdclass'])).'">';
						if (!empty($input['label'])) $more .= $input['label'].'</div><div class="tagtd">';
						$more .= $input['value'];
						$more .= '</div></div>'."\n";
					} elseif ($input['type'] == 'onecolumn')
					{
						$moreonecolumn .= '<div class="margintoponly">';
						$moreonecolumn .= $input['value'];
						$moreonecolumn .= '</div>'."\n";
					}
				}
			}
			$more .= '</div>'."\n";
			$more .= $moreonecolumn;
		}

		// JQUI method dialog is broken with jmobile, we use standard HTML.
		// Note: When using dol_use_jmobile or no js, you must also check code for button use a GET url with action=xxx and check that you also output the confirm code when action=xxx
		// See page product/card.php for example
		if (!empty($conf->dol_use_jmobile)) $useajax = 0;
		if (empty($conf->use_javascript_ajax)) $useajax = 0;

		if ($useajax)
		{
			$autoOpen = true;
			$dialogconfirm = 'dialog-confirm';
			$button = '';
			if (!is_numeric($useajax))
			{
				$button = $useajax;
				$useajax = 1;
				$autoOpen = false;
				$dialogconfirm .= '-'.$button;
			}
			$pageyes = $page.(preg_match('/\?/', $page) ? '&' : '?').'action='.$action.'&confirm=yes';
			$pageno = ($useajax == 2 ? $page.(preg_match('/\?/', $page) ? '&' : '?').'confirm=no' : '');
			// Add input fields into list of fields to read during submit (inputok and inputko)
			if (is_array($formquestion))
			{
				foreach ($formquestion as $key => $input)
				{
					//print "xx ".$key." rr ".is_array($input)."<br>\n";
					if (is_array($input) && isset($input['name'])) array_push($inputok, $input['name']);
					if (isset($input['inputko']) && $input['inputko'] == 1) array_push($inputko, $input['name']);
				}
			}
			// Show JQuery confirm box.
			$formconfirm .= '<div id="'.$dialogconfirm.'" title="'.dol_escape_htmltag($title).'" style="display: none;">';
			if (!empty($formquestion['text'])) {
				$formconfirm .= '<div class="confirmtext">'.$formquestion['text'].'</div>'."\n";
			}
			if (!empty($more)) {
				$formconfirm .= '<div class="confirmquestions">'.$more.'</div>'."\n";
			}
			$formconfirm .= ($question ? '<div class="confirmmessage">'.img_help('', '').' '.$question.'</div>' : '');
			$formconfirm .= '</div>'."\n";

			$formconfirm .= "\n<!-- begin ajax formconfirm page=".$page." -->\n";
			$formconfirm .= '<script type="text/javascript">'."\n";
			$formconfirm .= 'jQuery(document).ready(function() {
            $(function() {
            	$( "#'.$dialogconfirm.'" ).dialog(
            	{
                    autoOpen: '.($autoOpen ? "true" : "false").',';
			if ($newselectedchoice == 'no')
			{
				$formconfirm .= '
						open: function() {
            				$(this).parent().find("button.ui-button:eq(2)").focus();
						},';
			}
			$formconfirm .= '
                    resizable: false,
                    height: "'.$height.'",
                    width: "'.$width.'",
                    modal: true,
                    closeOnEscape: false,
                    buttons: {
                        "'.dol_escape_js($langs->transnoentities("Yes")).'": function() {
                        	var options = "&token='.urlencode(newToken()).'";
                        	var inputok = '.json_encode($inputok).';	/* List of fields into form */
                         	var pageyes = "'.dol_escape_js(!empty($pageyes) ? $pageyes : '').'";
                         	if (inputok.length>0) {
                         		$.each(inputok, function(i, inputname) {
                         			var more = "";
                         			if ($("#" + inputname).attr("type") == "checkbox") { more = ":checked"; }
                         		    if ($("#" + inputname).attr("type") == "radio") { more = ":checked"; }
                         			var inputvalue = $("#" + inputname + more).val();
                         			if (typeof inputvalue == "undefined") { inputvalue=""; }
                         			options += "&" + inputname + "=" + encodeURIComponent(inputvalue);
                         		});
                         	}
                         	var urljump = pageyes + (pageyes.indexOf("?") < 0 ? "?" : "") + options;
                         	//alert(urljump);
            				if (pageyes.length > 0) { location.href = urljump; }
                            $(this).dialog("close");
                        },
                        "'.dol_escape_js($langs->transnoentities("No")).'": function() {
                        	var options = "&token='.urlencode(newToken()).'";
                         	var inputko = '.json_encode($inputko).';	/* List of fields into form */
                         	var pageno="'.dol_escape_js(!empty($pageno) ? $pageno : '').'";
                         	if (inputko.length>0) {
                         		$.each(inputko, function(i, inputname) {
                         			var more = "";
                         			if ($("#" + inputname).attr("type") == "checkbox") { more = ":checked"; }
                         			var inputvalue = $("#" + inputname + more).val();
                         			if (typeof inputvalue == "undefined") { inputvalue=""; }
                         			options += "&" + inputname + "=" + encodeURIComponent(inputvalue);
                         		});
                         	}
                         	var urljump=pageno + (pageno.indexOf("?") < 0 ? "?" : "") + options;
                         	//alert(urljump);
            				if (pageno.length > 0) { location.href = urljump; }
                            $(this).dialog("close");
                        }
                    }
                }
                );

            	var button = "'.$button.'";
            	if (button.length > 0) {
                	$( "#" + button ).click(function() {
                		$("#'.$dialogconfirm.'").dialog("open");
        			});
                }
            });
            });
            </script>';
			$formconfirm .= "<!-- end ajax formconfirm -->\n";
		} else {
			$formconfirm .= "\n<!-- begin formconfirm page=".$page." -->\n";

			if (empty($disableformtag)) $formconfirm .= '<form method="POST" action="'.$page.'" class="notoptoleftroright">'."\n";

			$formconfirm .= '<input type="hidden" name="action" value="'.$action.'">'."\n";
			$formconfirm .= '<input type="hidden" name="token" value="'.newToken().'">'."\n";

			$formconfirm .= '<table class="valid centpercent">'."\n";

			// Line title
			$formconfirm .= '<tr class="validtitre"><td class="validtitre" colspan="3">'.img_picto('', 'recent').' '.$title.'</td></tr>'."\n";

			// Line text
			if (!empty($formquestion['text'])) {
				$formconfirm .= '<tr class="valid"><td class="valid" colspan="3">'.$formquestion['text'].'</td></tr>'."\n";
			}

			// Line form fields
			if ($more)
			{
				$formconfirm .= '<tr class="valid"><td class="valid" colspan="3">'."\n";
				$formconfirm .= $more;
				$formconfirm .= '</td></tr>'."\n";
			}

			// Line with question
			$formconfirm .= '<tr class="valid">';
			$formconfirm .= '<td class="valid">'.$question.'</td>';
			$formconfirm .= '<td class="valid">';
			$formconfirm .= $this->selectyesno("confirm", $newselectedchoice);
			$formconfirm .= '</td>';
			$formconfirm .= '<td class="valid center"><input class="button valignmiddle" type="submit" value="'.$langs->trans("Validate").'"></td>';
			$formconfirm .= '</tr>'."\n";

			$formconfirm .= '</table>'."\n";

			if (empty($disableformtag)) $formconfirm .= "</form>\n";
			$formconfirm .= '<br>';

			$formconfirm .= "<!-- end formconfirm -->\n";
		}

		return $formconfirm;
	}


    // phpcs:disable PEAR.NamingConventions.ValidFunctionName.ScopeNotCamelCaps
	/**
	 *    Show a form to select a project
	 *
	 *    @param	int		$page        		Page
	 *    @param	int		$socid       		Id third party (-1=all, 0=only projects not linked to a third party, id=projects not linked or linked to third party id)
	 *    @param    int		$selected    		Id pre-selected project
	 *    @param    string	$htmlname    		Name of select field
	 *    @param	int		$discard_closed		Discard closed projects (0=Keep,1=hide completely except $selected,2=Disable)
	 *    @param	int		$maxlength			Max length
	 *    @param	int		$forcefocus			Force focus on field (works with javascript only)
	 *    @param    int     $nooutput           No print is done. String is returned.
	 *    @return	string                      Return html content
	 */
    public function form_project($page, $socid, $selected = '', $htmlname = 'projectid', $discard_closed = 0, $maxlength = 20, $forcefocus = 0, $nooutput = 0)
	{
        // phpcs:enable
		global $langs;

		require_once DOL_DOCUMENT_ROOT.'/core/lib/project.lib.php';
		require_once DOL_DOCUMENT_ROOT.'/core/class/html.formprojet.class.php';

		$out = '';

		$formproject = new FormProjets($this->db);

		$langs->load("project");
		if ($htmlname != "none")
		{
			$out .= "\n";
			$out .= '<form method="post" action="'.$page.'">';
			$out .= '<input type="hidden" name="action" value="classin">';
			$out .= '<input type="hidden" name="token" value="'.newToken().'">';
			$out .= $formproject->select_projects($socid, $selected, $htmlname, $maxlength, 0, 1, $discard_closed, $forcefocus, 0, 0, '', 1);
			$out .= '<input type="submit" class="button" value="'.$langs->trans("Modify").'">';
			$out .= '</form>';
		} else {
			if ($selected)
			{
				$projet = new Project($this->db);
				$projet->fetch($selected);
				//print '<a href="'.DOL_URL_ROOT.'/projet/card.php?id='.$selected.'">'.$projet->title.'</a>';
				$out .= $projet->getNomUrl(0, '', 1);
			} else {
				$out .= "&nbsp;";
			}
		}

		if (empty($nooutput))
		{
			print $out;
			return '';
		}
		return $out;
	}

    // phpcs:disable PEAR.NamingConventions.ValidFunctionName.ScopeNotCamelCaps
	/**
	 *	Show a form to select payment conditions
	 *
	 *  @param	int		$page        	Page
	 *  @param  string	$selected    	Id condition pre-selectionne
	 *  @param  string	$htmlname    	Name of select html field
	 *	@param	int		$addempty		Add empty entry
	 *  @return	void
	 */
    public function form_conditions_reglement($page, $selected = '', $htmlname = 'cond_reglement_id', $addempty = 0)
	{
        // phpcs:enable
		global $langs;
		if ($htmlname != "none")
		{
			print '<form method="post" action="'.$page.'">';
			print '<input type="hidden" name="action" value="setconditions">';
			print '<input type="hidden" name="token" value="'.newToken().'">';
			$this->select_conditions_paiements($selected, $htmlname, -1, $addempty);
			print '<input type="submit" class="button valignmiddle" value="'.$langs->trans("Modify").'">';
			print '</form>';
		} else {
			if ($selected)
			{
				$this->load_cache_conditions_paiements();
				print $this->cache_conditions_paiements[$selected]['label'];
			} else {
				print "&nbsp;";
			}
		}
	}

    // phpcs:disable PEAR.NamingConventions.ValidFunctionName.ScopeNotCamelCaps
	/**
	 *  Show a form to select a delivery delay
	 *
	 *  @param  int		$page        	Page
	 *  @param  string	$selected    	Id condition pre-selectionne
	 *  @param  string	$htmlname    	Name of select html field
	 *	@param	int		$addempty		Ajoute entree vide
	 *  @return	void
	 */
    public function form_availability($page, $selected = '', $htmlname = 'availability', $addempty = 0)
	{
        // phpcs:enable
		global $langs;
		if ($htmlname != "none")
		{
			print '<form method="post" action="'.$page.'">';
			print '<input type="hidden" name="action" value="setavailability">';
			print '<input type="hidden" name="token" value="'.newToken().'">';
			$this->selectAvailabilityDelay($selected, $htmlname, -1, $addempty);
			print '<input type="submit" class="button" value="'.$langs->trans("Modify").'">';
			print '</form>';
		} else {
			if ($selected)
			{
				$this->load_cache_availability();
				print $this->cache_availability[$selected]['label'];
			} else {
				print "&nbsp;";
			}
		}
	}

	/**
	 *  Output HTML form to select list of input reason (events that triggered an object creation, like after sending an emailing, making an advert, ...)
	 *  List found into table c_input_reason loaded by loadCacheInputReason
	 *
	 *  @param  string	$page        	Page
	 *  @param  string	$selected    	Id condition pre-selectionne
	 *  @param  string	$htmlname    	Name of select html field
	 *  @param	int		$addempty		Add empty entry
	 *  @return	void
     */
    public function formInputReason($page, $selected = '', $htmlname = 'demandreason', $addempty = 0)
    {
		global $langs;
		if ($htmlname != "none")
		{
			print '<form method="post" action="'.$page.'">';
			print '<input type="hidden" name="action" value="setdemandreason">';
			print '<input type="hidden" name="token" value="'.newToken().'">';
			$this->selectInputReason($selected, $htmlname, -1, $addempty);
			print '<input type="submit" class="button" value="'.$langs->trans("Modify").'">';
			print '</form>';
		} else {
			if ($selected)
			{
				$this->loadCacheInputReason();
				foreach ($this->cache_demand_reason as $key => $val)
				{
					if ($val['id'] == $selected)
					{
						print $val['label'];
						break;
					}
				}
			} else {
				print "&nbsp;";
			}
		}
	}

    // phpcs:disable PEAR.NamingConventions.ValidFunctionName.ScopeNotCamelCaps
	/**
	 *    Show a form + html select a date
	 *
	 *    @param	string		$page        	Page
	 *    @param	string		$selected    	Date preselected
	 *    @param    string		$htmlname    	Html name of date input fields or 'none'
	 *    @param    int			$displayhour 	Display hour selector
	 *    @param    int			$displaymin		Display minutes selector
	 *    @param	int			$nooutput		1=No print output, return string
	 *    @return	string
	 *    @see		selectDate()
	 */
    public function form_date($page, $selected, $htmlname, $displayhour = 0, $displaymin = 0, $nooutput = 0)
	{
        // phpcs:enable
		global $langs;

		$ret = '';

		if ($htmlname != "none")
		{
			$ret .= '<form method="post" action="'.$page.'" name="form'.$htmlname.'">';
			$ret .= '<input type="hidden" name="action" value="set'.$htmlname.'">';
			$ret .= '<input type="hidden" name="token" value="'.newToken().'">';
			$ret .= '<table class="nobordernopadding" cellpadding="0" cellspacing="0">';
			$ret .= '<tr><td>';
			$ret .= $this->selectDate($selected, $htmlname, $displayhour, $displaymin, 1, 'form'.$htmlname, 1, 0);
			$ret .= '</td>';
			$ret .= '<td class="left"><input type="submit" class="button" value="'.$langs->trans("Modify").'"></td>';
			$ret .= '</tr></table></form>';
		} else {
			if ($displayhour) $ret .= dol_print_date($selected, 'dayhour');
			else $ret .= dol_print_date($selected, 'day');
		}

		if (empty($nooutput)) print $ret;
		return $ret;
	}


    // phpcs:disable PEAR.NamingConventions.ValidFunctionName.ScopeNotCamelCaps
	/**
	 *  Show a select form to choose a user
	 *
	 *  @param	string	$page        	Page
	 *  @param  string	$selected    	Id of user preselected
	 *  @param  string	$htmlname    	Name of input html field. If 'none', we just output the user link.
	 *  @param  array	$exclude		List of users id to exclude
	 *  @param  array	$include        List of users id to include
	 *  @return	void
	 */
    public function form_users($page, $selected = '', $htmlname = 'userid', $exclude = '', $include = '')
	{
        // phpcs:enable
		global $langs;

		if ($htmlname != "none")
		{
			print '<form method="POST" action="'.$page.'" name="form'.$htmlname.'">';
			print '<input type="hidden" name="action" value="set'.$htmlname.'">';
			print '<input type="hidden" name="token" value="'.newToken().'">';
			print $this->select_dolusers($selected, $htmlname, 1, $exclude, 0, $include);
			print '<input type="submit" class="button valignmiddle" value="'.$langs->trans("Modify").'">';
			print '</form>';
		} else {
			if ($selected)
			{
				require_once DOL_DOCUMENT_ROOT.'/user/class/user.class.php';
				$theuser = new User($this->db);
				$theuser->fetch($selected);
				print $theuser->getNomUrl(1);
			} else {
				print "&nbsp;";
			}
		}
	}


    // phpcs:disable PEAR.NamingConventions.ValidFunctionName.ScopeNotCamelCaps
	/**
	 *    Show form with payment mode
	 *
	 *    @param	string	$page        	Page
	 *    @param    int		$selected    	Id mode pre-selectionne
	 *    @param    string	$htmlname    	Name of select html field
	 *    @param  	string	$filtertype		To filter on field type in llx_c_paiement (array('code'=>xx,'label'=>zz))
	 *    @param    int     $active         Active or not, -1 = all
	 *    @param   int     $addempty       1=Add empty entry
	 *    @return	void
	 */
    public function form_modes_reglement($page, $selected = '', $htmlname = 'mode_reglement_id', $filtertype = '', $active = 1, $addempty = 0)
	{
        // phpcs:enable
		global $langs;
		if ($htmlname != "none")
		{
			print '<form method="POST" action="'.$page.'">';
			print '<input type="hidden" name="action" value="setmode">';
			print '<input type="hidden" name="token" value="'.newToken().'">';
			$this->select_types_paiements($selected, $htmlname, $filtertype, 0, $addempty, 0, 0, $active);
			print '<input type="submit" class="button valignmiddle" value="'.$langs->trans("Modify").'">';
			print '</form>';
		} else {
			if ($selected)
			{
				$this->load_cache_types_paiements();
				print $this->cache_types_paiements[$selected]['label'];
			} else {
				print "&nbsp;";
			}
		}
	}

    // phpcs:disable PEAR.NamingConventions.ValidFunctionName.ScopeNotCamelCaps
	/**
	 *    Show form with multicurrency code
	 *
	 *    @param	string	$page        	Page
	 *    @param    string	$selected    	code pre-selectionne
	 *    @param    string	$htmlname    	Name of select html field
	 *    @return	void
	 */
    public function form_multicurrency_code($page, $selected = '', $htmlname = 'multicurrency_code')
	{
        // phpcs:enable
		global $langs;
		if ($htmlname != "none")
		{
			print '<form method="POST" action="'.$page.'">';
			print '<input type="hidden" name="action" value="setmulticurrencycode">';
			print '<input type="hidden" name="token" value="'.newToken().'">';
			print $this->selectMultiCurrency($selected, $htmlname, 0);
			print '<input type="submit" class="button valignmiddle" value="'.$langs->trans("Modify").'">';
			print '</form>';
		} else {
			dol_include_once('/core/lib/company.lib.php');
			print !empty($selected) ? currency_name($selected, 1) : '&nbsp;';
		}
	}

    // phpcs:disable PEAR.NamingConventions.ValidFunctionName.ScopeNotCamelCaps
	/**
	 *    Show form with multicurrency rate
	 *
	 *    @param	string	$page        	Page
	 *    @param    double	$rate	    	Current rate
	 *    @param    string	$htmlname    	Name of select html field
	 *    @param    string  $currency       Currency code to explain the rate
	 *    @return	void
	 */
    public function form_multicurrency_rate($page, $rate = '', $htmlname = 'multicurrency_tx', $currency = '')
	{
        // phpcs:enable
		global $langs, $mysoc, $conf;

		if ($htmlname != "none")
		{
			print '<form method="POST" action="'.$page.'">';
			print '<input type="hidden" name="action" value="setmulticurrencyrate">';
			print '<input type="hidden" name="token" value="'.newToken().'">';
			print '<input type="text" class="maxwidth100" name="'.$htmlname.'" value="'.(!empty($rate) ? price(price2num($rate, 'CR')) : 1).'" /> ';
			print '<select name="calculation_mode">';
			print '<option value="1">'.$currency.' > '.$conf->currency.'</option>';
			print '<option value="2">'.$conf->currency.' > '.$currency.'</option>';
			print '</select> ';
			print '<input type="submit" class="button valignmiddle" value="'.$langs->trans("Modify").'">';
			print '</form>';
		} else {
			if (!empty($rate))
			{
				print price($rate, 1, $langs, 1, 0);
				if ($currency && $rate != 1) print ' &nbsp; ('.price($rate, 1, $langs, 1, 0).' '.$currency.' = 1 '.$conf->currency.')';
			} else {
				print 1;
			}
		}
	}


    // phpcs:disable PEAR.NamingConventions.ValidFunctionName.ScopeNotCamelCaps
	/**
	 *	Show a select box with available absolute discounts
	 *
	 *  @param  string	$page        	Page URL where form is shown
	 *  @param  int		$selected    	Value pre-selected
	 *	@param  string	$htmlname    	Name of SELECT component. If 'none', not changeable. Example 'remise_id'.
	 *	@param	int		$socid			Third party id
	 * 	@param	float	$amount			Total amount available
	 * 	@param	string	$filter			SQL filter on discounts
	 * 	@param	int		$maxvalue		Max value for lines that can be selected
	 *  @param  string	$more           More string to add
	 *  @param  int     $hidelist       1=Hide list
	 *  @param	int		$discount_type	0 => customer discount, 1 => supplier discount
	 *  @return	void
	 */
    public function form_remise_dispo($page, $selected, $htmlname, $socid, $amount, $filter = '', $maxvalue = 0, $more = '', $hidelist = 0, $discount_type = 0)
	{
        // phpcs:enable
		global $conf, $langs;
		if ($htmlname != "none")
		{
			print '<form method="post" action="'.$page.'">';
			print '<input type="hidden" name="action" value="setabsolutediscount">';
			print '<input type="hidden" name="token" value="'.newToken().'">';
			print '<div class="inline-block">';
			if (!empty($discount_type)) {
				if (!empty($conf->global->FACTURE_DEPOSITS_ARE_JUST_PAYMENTS))
				{
					if (!$filter || $filter == "fk_invoice_supplier_source IS NULL") $translationKey = 'HasAbsoluteDiscountFromSupplier'; // If we want deposit to be substracted to payments only and not to total of final invoice
					else $translationKey = 'HasCreditNoteFromSupplier';
				} else {
					if (!$filter || $filter == "fk_invoice_supplier_source IS NULL OR (description LIKE '(DEPOSIT)%' AND description NOT LIKE '(EXCESS PAID)%')") $translationKey = 'HasAbsoluteDiscountFromSupplier';
					else $translationKey = 'HasCreditNoteFromSupplier';
				}
			} else {
				if (!empty($conf->global->FACTURE_DEPOSITS_ARE_JUST_PAYMENTS))
				{
					if (!$filter || $filter == "fk_facture_source IS NULL") $translationKey = 'CompanyHasAbsoluteDiscount'; // If we want deposit to be substracted to payments only and not to total of final invoice
					else $translationKey = 'CompanyHasCreditNote';
				} else {
					if (!$filter || $filter == "fk_facture_source IS NULL OR (description LIKE '(DEPOSIT)%' AND description NOT LIKE '(EXCESS RECEIVED)%')") $translationKey = 'CompanyHasAbsoluteDiscount';
					else $translationKey = 'CompanyHasCreditNote';
				}
			}
			print $langs->trans($translationKey, price($amount, 0, $langs, 0, 0, -1, $conf->currency));
			if (empty($hidelist)) print ': ';
			print '</div>';
			if (empty($hidelist))
			{
				print '<div class="inline-block" style="padding-right: 10px">';
				$newfilter = 'discount_type='.intval($discount_type);
				if (!empty($discount_type)) {
					$newfilter .= ' AND fk_invoice_supplier IS NULL AND fk_invoice_supplier_line IS NULL'; // Supplier discounts available
				} else {
					$newfilter .= ' AND fk_facture IS NULL AND fk_facture_line IS NULL'; // Customer discounts available
				}
				if ($filter) $newfilter .= ' AND ('.$filter.')';
				$nbqualifiedlines = $this->select_remises($selected, $htmlname, $newfilter, $socid, $maxvalue);
				if ($nbqualifiedlines > 0)
				{
					print ' &nbsp; <input type="submit" class="button" value="'.dol_escape_htmltag($langs->trans("UseLine")).'"';
					if (!empty($discount_type) && $filter && $filter != "fk_invoice_supplier_source IS NULL OR (description LIKE '(DEPOSIT)%' AND description NOT LIKE '(EXCESS PAID)%')")
						print ' title="'.$langs->trans("UseCreditNoteInInvoicePayment").'"';
					if (empty($discount_type) && $filter && $filter != "fk_facture_source IS NULL OR (description LIKE '(DEPOSIT)%' AND description NOT LIKE '(EXCESS RECEIVED)%')")
						print ' title="'.$langs->trans("UseCreditNoteInInvoicePayment").'"';

					print '>';
				}
				print '</div>';
			}
			if ($more)
			{
				print '<div class="inline-block">';
				print $more;
				print '</div>';
			}
			print '</form>';
		} else {
			if ($selected)
			{
				print $selected;
			} else {
				print "0";
			}
		}
	}


    // phpcs:disable PEAR.NamingConventions.ValidFunctionName.ScopeNotCamelCaps
    /**
     *  Show forms to select a contact
     *
     *  @param	string		$page        	Page
     *  @param	Societe		$societe		Filter on third party
     *  @param    int			$selected    	Id contact pre-selectionne
     *  @param    string		$htmlname    	Name of HTML select. If 'none', we just show contact link.
     *  @return	void
     */
    public function form_contacts($page, $societe, $selected = '', $htmlname = 'contactid')
    {
        // phpcs:enable
		global $langs, $conf;

		if ($htmlname != "none")
		{
			print '<form method="post" action="'.$page.'">';
			print '<input type="hidden" name="action" value="set_contact">';
			print '<input type="hidden" name="token" value="'.newToken().'">';
			print '<table class="nobordernopadding" cellpadding="0" cellspacing="0">';
			print '<tr><td>';
			$num = $this->select_contacts($societe->id, $selected, $htmlname);
			if ($num == 0)
			{
				$addcontact = (!empty($conf->global->SOCIETE_ADDRESSES_MANAGEMENT) ? $langs->trans("AddContact") : $langs->trans("AddContactAddress"));
				print '<a href="'.DOL_URL_ROOT.'/contact/card.php?socid='.$societe->id.'&amp;action=create&amp;backtoreferer=1">'.$addcontact.'</a>';
			}
			print '</td>';
			print '<td class="left"><input type="submit" class="button" value="'.$langs->trans("Modify").'"></td>';
			print '</tr></table></form>';
		} else {
			if ($selected)
			{
				require_once DOL_DOCUMENT_ROOT.'/contact/class/contact.class.php';
				$contact = new Contact($this->db);
				$contact->fetch($selected);
				print $contact->getFullName($langs);
			} else {
				print "&nbsp;";
			}
		}
	}

    // phpcs:disable PEAR.NamingConventions.ValidFunctionName.ScopeNotCamelCaps
	/**
	 *  Output html select to select thirdparty
	 *
	 *  @param	string	$page       	Page
	 *  @param  string	$selected   	Id preselected
	 *  @param  string	$htmlname		Name of HTML select
	 *  @param  string	$filter         optional filters criteras
	 *	@param	int		$showempty		Add an empty field
	 * 	@param	int		$showtype		Show third party type in combolist (customer, prospect or supplier)
	 * 	@param	int		$forcecombo		Force to use combo box
	 *  @param	array	$events			Event options. Example: array(array('method'=>'getContacts', 'url'=>dol_buildpath('/core/ajax/contacts.php',1), 'htmlname'=>'contactid', 'params'=>array('add-customer-contact'=>'disabled')))
	 *  @param  int     $nooutput       No print output. Return it only.
	 *  @return	void|string
	 */
    public function form_thirdparty($page, $selected = '', $htmlname = 'socid', $filter = '', $showempty = 0, $showtype = 0, $forcecombo = 0, $events = array(), $nooutput = 0)
	{
        // phpcs:enable
		global $langs;

		$out = '';
		if ($htmlname != "none")
		{
			$out .= '<form method="post" action="'.$page.'">';
			$out .= '<input type="hidden" name="action" value="set_thirdparty">';
			$out .= '<input type="hidden" name="token" value="'.newToken().'">';
			$out .= $this->select_company($selected, $htmlname, $filter, $showempty, $showtype, $forcecombo, $events);
			$out .= '<input type="submit" class="button valignmiddle" value="'.$langs->trans("Modify").'">';
			$out .= '</form>';
		} else {
			if ($selected)
			{
				require_once DOL_DOCUMENT_ROOT.'/societe/class/societe.class.php';
				$soc = new Societe($this->db);
				$soc->fetch($selected);
				$out .= $soc->getNomUrl($langs);
			} else {
				$out .= "&nbsp;";
			}
		}

		if ($nooutput) return $out;
		else print $out;
	}

    // phpcs:disable PEAR.NamingConventions.ValidFunctionName.ScopeNotCamelCaps
	/**
	 *    Retourne la liste des devises, dans la langue de l'utilisateur
	 *
	 *    @param	string	$selected    preselected currency code
	 *    @param    string	$htmlname    name of HTML select list
     *    @deprecated
	 *    @return	void
	 */
    public function select_currency($selected = '', $htmlname = 'currency_id')
	{
        // phpcs:enable
		print $this->selectCurrency($selected, $htmlname);
	}

	/**
	 *  Retourne la liste des devises, dans la langue de l'utilisateur
	 *
	 *  @param	string	$selected    preselected currency code
	 *  @param  string	$htmlname    name of HTML select list
	 *  @param  string  $mode        0 = Add currency symbol into label, 1 = Add 3 letter iso code
	 * 	@return	string
	 */
    public function selectCurrency($selected = '', $htmlname = 'currency_id', $mode = 0)
	{
		global $conf, $langs, $user;

		$langs->loadCacheCurrencies('');

		$out = '';

		if ($selected == 'euro' || $selected == 'euros') $selected = 'EUR'; // Pour compatibilite

		$out .= '<select class="flat maxwidth200onsmartphone minwidth300" name="'.$htmlname.'" id="'.$htmlname.'">';
		foreach ($langs->cache_currencies as $code_iso => $currency)
		{
			if ($selected && $selected == $code_iso)
			{
				$out .= '<option value="'.$code_iso.'" selected>';
			} else {
				$out .= '<option value="'.$code_iso.'">';
			}
			$out .= $currency['label'];
			if ($mode == 1)
			{
			    $out .= ' ('.$code_iso.')';
			} else {
                $out .= ' ('.$langs->getCurrencySymbol($code_iso).')';
			}
			$out .= '</option>';
		}
		$out .= '</select>';
		if ($user->admin) $out .= info_admin($langs->trans("YouCanChangeValuesForThisListFromDictionarySetup"), 1);

		// Make select dynamic
		include_once DOL_DOCUMENT_ROOT.'/core/lib/ajax.lib.php';
		$out .= ajax_combobox($htmlname);

		return $out;
	}

	/**
	 *	Return array of currencies in user language
	 *
	 *  @param	string	$selected    preselected currency code
	 *  @param  string	$htmlname    name of HTML select list
	 *  @param  integer	$useempty    1=Add empty line
	 * 	@return	string
	 */
    public function selectMultiCurrency($selected = '', $htmlname = 'multicurrency_code', $useempty = 0)
	{
		global $db, $conf, $langs, $user;

		$langs->loadCacheCurrencies(''); // Load ->cache_currencies

		$TCurrency = array();

		$sql = 'SELECT code FROM '.MAIN_DB_PREFIX.'multicurrency';
		$sql .= " WHERE entity IN ('".getEntity('mutlicurrency')."')";
		$resql = $db->query($sql);
		if ($resql)
		{
			while ($obj = $db->fetch_object($resql)) $TCurrency[$obj->code] = $obj->code;
		}

		$out = '';
		$out .= '<select class="flat" name="'.$htmlname.'" id="'.$htmlname.'">';
		if ($useempty) $out .= '<option value="">&nbsp;</option>';
		// If company current currency not in table, we add it into list. Should always be available.
		if (!in_array($conf->currency, $TCurrency))
		{
			$TCurrency[$conf->currency] = $conf->currency;
		}
		if (count($TCurrency) > 0)
		{
			foreach ($langs->cache_currencies as $code_iso => $currency)
			{
				if (isset($TCurrency[$code_iso]))
				{
					if (!empty($selected) && $selected == $code_iso) $out .= '<option value="'.$code_iso.'" selected="selected">';
					else $out .= '<option value="'.$code_iso.'">';

					$out .= $currency['label'];
					$out .= ' ('.$langs->getCurrencySymbol($code_iso).')';
					$out .= '</option>';
				}
			}
		}

		$out .= '</select>';
		// Make select dynamic
		include_once DOL_DOCUMENT_ROOT.'/core/lib/ajax.lib.php';
		$out .= ajax_combobox($htmlname);

		return $out;
	}

    // phpcs:disable PEAR.NamingConventions.ValidFunctionName.ScopeNotCamelCaps
	/**
	 *  Load into the cache vat rates of a country
	 *
	 *  @param	string	$country_code		Country code with quotes ("'CA'", or "'CA,IN,...'")
	 *  @return	int							Nb of loaded lines, 0 if already loaded, <0 if KO
	 */
    public function load_cache_vatrates($country_code)
	{
        // phpcs:enable
		global $langs;

		$num = count($this->cache_vatrates);
		if ($num > 0) return $num; // Cache already loaded

		dol_syslog(__METHOD__, LOG_DEBUG);

		$sql = "SELECT DISTINCT t.rowid, t.code, t.taux, t.localtax1, t.localtax1_type, t.localtax2, t.localtax2_type, t.recuperableonly";
		$sql .= " FROM ".MAIN_DB_PREFIX."c_tva as t, ".MAIN_DB_PREFIX."c_country as c";
		$sql .= " WHERE t.fk_pays = c.rowid";
		$sql .= " AND t.active > 0";
		$sql .= " AND c.code IN (".$country_code.")";
		$sql .= " ORDER BY t.code ASC, t.taux ASC, t.recuperableonly ASC";

		$resql = $this->db->query($sql);
		if ($resql)
		{
			$num = $this->db->num_rows($resql);
			if ($num)
			{
				for ($i = 0; $i < $num; $i++)
				{
					$obj = $this->db->fetch_object($resql);
					$this->cache_vatrates[$i]['rowid']	= $obj->rowid;
					$this->cache_vatrates[$i]['code'] = $obj->code;
					$this->cache_vatrates[$i]['txtva']	= $obj->taux;
					$this->cache_vatrates[$i]['nprtva'] = $obj->recuperableonly;
					$this->cache_vatrates[$i]['localtax1']	    = $obj->localtax1;
					$this->cache_vatrates[$i]['localtax1_type']	= $obj->localtax1_type;
					$this->cache_vatrates[$i]['localtax2']	    = $obj->localtax2;
					$this->cache_vatrates[$i]['localtax2_type']	= $obj->localtax1_type;

					$this->cache_vatrates[$i]['label'] = $obj->taux.'%'.($obj->code ? ' ('.$obj->code.')' : ''); // Label must contains only 0-9 , . % or *
					$this->cache_vatrates[$i]['labelallrates'] = $obj->taux.'/'.($obj->localtax1 ? $obj->localtax1 : '0').'/'.($obj->localtax2 ? $obj->localtax2 : '0').($obj->code ? ' ('.$obj->code.')' : ''); // Must never be used as key, only label
					$positiverates = '';
					if ($obj->taux) $positiverates .= ($positiverates ? '/' : '').$obj->taux;
					if ($obj->localtax1) $positiverates .= ($positiverates ? '/' : '').$obj->localtax1;
					if ($obj->localtax2) $positiverates .= ($positiverates ? '/' : '').$obj->localtax2;
					if (empty($positiverates)) $positiverates = '0';
					$this->cache_vatrates[$i]['labelpositiverates'] = $positiverates.($obj->code ? ' ('.$obj->code.')' : ''); // Must never be used as key, only label
				}

				return $num;
			} else {
				$this->error = '<font class="error">'.$langs->trans("ErrorNoVATRateDefinedForSellerCountry", $country_code).'</font>';
				return -1;
			}
		} else {
			$this->error = '<font class="error">'.$this->db->error().'</font>';
			return -2;
		}
	}

    // phpcs:disable PEAR.NamingConventions.ValidFunctionName.ScopeNotCamelCaps
	/**
	 *  Output an HTML select vat rate.
	 *  The name of this function should be selectVat. We keep bad name for compatibility purpose.
	 *
	 *  @param	string	      $htmlname           Name of HTML select field
	 *  @param  float|string  $selectedrate       Force preselected vat rate. Can be '8.5' or '8.5 (NOO)' for example. Use '' for no forcing.
	 *  @param  Societe	      $societe_vendeuse   Thirdparty seller
	 *  @param  Societe	      $societe_acheteuse  Thirdparty buyer
	 *  @param  int		      $idprod             Id product. O if unknown of NA.
	 *  @param  int		      $info_bits          Miscellaneous information on line (1 for NPR)
	 *  @param  int|string    $type               ''=Unknown, 0=Product, 1=Service (Used if idprod not defined)
	 *                  		                  Si vendeur non assujeti a TVA, TVA par defaut=0. Fin de regle.
	 *                  					      Si le (pays vendeur = pays acheteur) alors la TVA par defaut=TVA du produit vendu. Fin de regle.
	 *                  					      Si (vendeur et acheteur dans Communaute europeenne) et bien vendu = moyen de transports neuf (auto, bateau, avion), TVA par defaut=0 (La TVA doit etre paye par l'acheteur au centre d'impots de son pays et non au vendeur). Fin de regle.
	 *                                            Si vendeur et acheteur dans Communauté européenne et acheteur= particulier alors TVA par défaut=TVA du produit vendu. Fin de règle.
	 *                                            Si vendeur et acheteur dans Communauté européenne et acheteur= entreprise alors TVA par défaut=0. Fin de règle.
	 *                  					      Sinon la TVA proposee par defaut=0. Fin de regle.
	 *  @param	bool	     $options_only		  Return HTML options lines only (for ajax treatment)
	 *  @param  int          $mode                0=Use vat rate as key in combo list, 1=Add VAT code after vat rate into key, -1=Use id of vat line as key
	 *  @return	string
	 */
    public function load_tva($htmlname = 'tauxtva', $selectedrate = '', $societe_vendeuse = '', $societe_acheteuse = '', $idprod = 0, $info_bits = 0, $type = '', $options_only = false, $mode = 0)
	{
        // phpcs:enable
		global $langs, $conf, $mysoc;

		$langs->load('errors');

		$return = '';

		// Define defaultnpr, defaultttx and defaultcode
		$defaultnpr = ($info_bits & 0x01);
		$defaultnpr = (preg_match('/\*/', $selectedrate) ? 1 : $defaultnpr);
		$defaulttx = str_replace('*', '', $selectedrate);
		$defaultcode = '';
		if (preg_match('/\((.*)\)/', $defaulttx, $reg))
		{
			$defaultcode = $reg[1];
			$defaulttx = preg_replace('/\s*\(.*\)/', '', $defaulttx);
		}
		//var_dump($selectedrate.'-'.$defaulttx.'-'.$defaultnpr.'-'.$defaultcode);

		// Check parameters
		if (is_object($societe_vendeuse) && !$societe_vendeuse->country_code)
		{
			if ($societe_vendeuse->id == $mysoc->id)
			{
				$return .= '<font class="error">'.$langs->trans("ErrorYourCountryIsNotDefined").'</font>';
			} else {
				$return .= '<font class="error">'.$langs->trans("ErrorSupplierCountryIsNotDefined").'</font>';
			}
			return $return;
		}

		//var_dump($societe_acheteuse);
		//print "name=$name, selectedrate=$selectedrate, seller=".$societe_vendeuse->country_code." buyer=".$societe_acheteuse->country_code." buyer is company=".$societe_acheteuse->isACompany()." idprod=$idprod, info_bits=$info_bits type=$type";
		//exit;

		// Define list of countries to use to search VAT rates to show
		// First we defined code_country to use to find list
		if (is_object($societe_vendeuse))
		{
			$code_country = "'".$societe_vendeuse->country_code."'";
		} else {
			$code_country = "'".$mysoc->country_code."'"; // Pour compatibilite ascendente
		}
		if (!empty($conf->global->SERVICE_ARE_ECOMMERCE_200238EC))    // If option to have vat for end customer for services is on
		{
			require_once DOL_DOCUMENT_ROOT.'/core/lib/company.lib.php';
			if (!isInEEC($societe_vendeuse) && (!is_object($societe_acheteuse) || (isInEEC($societe_acheteuse) && !$societe_acheteuse->isACompany())))
			{
				// We also add the buyer
				if (is_numeric($type))
				{
					if ($type == 1) // We know product is a service
					{
						$code_country .= ",'".$societe_acheteuse->country_code."'";
					}
				} elseif (!$idprod)  // We don't know type of product
				{
					$code_country .= ",'".$societe_acheteuse->country_code."'";
				} else {
					$prodstatic = new Product($this->db);
					$prodstatic->fetch($idprod);
					if ($prodstatic->type == Product::TYPE_SERVICE)   // We know product is a service
					{
						$code_country .= ",'".$societe_acheteuse->country_code."'";
					}
				}
			}
		}

		// Now we get list
		$num = $this->load_cache_vatrates($code_country); // If no vat defined, return -1 with message into this->error

		if ($num > 0)
		{
			// Definition du taux a pre-selectionner (si defaulttx non force et donc vaut -1 ou '')
			if ($defaulttx < 0 || dol_strlen($defaulttx) == 0)
			{
				$tmpthirdparty = new Societe($this->db);
				$defaulttx = get_default_tva($societe_vendeuse, (is_object($societe_acheteuse) ? $societe_acheteuse : $tmpthirdparty), $idprod);
				$defaultnpr = get_default_npr($societe_vendeuse, (is_object($societe_acheteuse) ? $societe_acheteuse : $tmpthirdparty), $idprod);
		        if (preg_match('/\((.*)\)/', $defaulttx, $reg)) {
			        $defaultcode = $reg[1];
			        $defaulttx = preg_replace('/\s*\(.*\)/', '', $defaulttx);
		        }
				if (empty($defaulttx)) $defaultnpr = 0;
			}

			// Si taux par defaut n'a pu etre determine, on prend dernier de la liste.
			// Comme ils sont tries par ordre croissant, dernier = plus eleve = taux courant
			if ($defaulttx < 0 || dol_strlen($defaulttx) == 0)
			{
				if (empty($conf->global->MAIN_VAT_DEFAULT_IF_AUTODETECT_FAILS)) $defaulttx = $this->cache_vatrates[$num - 1]['txtva'];
				else $defaulttx = ($conf->global->MAIN_VAT_DEFAULT_IF_AUTODETECT_FAILS == 'none' ? '' : $conf->global->MAIN_VAT_DEFAULT_IF_AUTODETECT_FAILS);
			}

			// Disabled if seller is not subject to VAT
			$disabled = false; $title = '';
			if (is_object($societe_vendeuse) && $societe_vendeuse->id == $mysoc->id && $societe_vendeuse->tva_assuj == "0")
			{
				// Override/enable VAT for expense report regardless of global setting - needed if expense report used for business expenses instead
				// of using supplier invoices (this is a very bad idea !)
				if (empty($conf->global->EXPENSEREPORT_OVERRIDE_VAT))
				{
					$title = ' title="'.$langs->trans('VATIsNotUsed').'"';
					$disabled = true;
				}
			}

			if (!$options_only) $return .= '<select class="flat minwidth75imp" id="'.$htmlname.'" name="'.$htmlname.'"'.($disabled ? ' disabled' : '').$title.'>';

			$selectedfound = false;
			foreach ($this->cache_vatrates as $rate)
			{
				// Keep only 0 if seller is not subject to VAT
				if ($disabled && $rate['txtva'] != 0) continue;

				// Define key to use into select list
				$key = $rate['txtva'];
				$key .= $rate['nprtva'] ? '*' : '';
				if ($mode > 0 && $rate['code']) $key .= ' ('.$rate['code'].')';
				if ($mode < 0) $key = $rate['rowid'];

				$return .= '<option value="'.$key.'"';
				if (!$selectedfound)
				{
					if ($defaultcode) // If defaultcode is defined, we used it in priority to select combo option instead of using rate+npr flag
					{
						if ($defaultcode == $rate['code'])
						{
							$return .= ' selected';
							$selectedfound = true;
						}
					} elseif ($rate['txtva'] == $defaulttx && $rate['nprtva'] == $defaultnpr)
			   		{
			   			$return .= ' selected';
			   			$selectedfound = true;
					}
				}
				$return .= '>';
				//if (! empty($conf->global->MAIN_VAT_SHOW_POSITIVE_RATES))
				if ($mysoc->country_code == 'IN' || !empty($conf->global->MAIN_VAT_LABEL_IS_POSITIVE_RATES))
				{
					$return .= $rate['labelpositiverates'];
				} else {
					$return .= vatrate($rate['label']);
				}
				//$return.=($rate['code']?' '.$rate['code']:'');
				$return .= (empty($rate['code']) && $rate['nprtva']) ? ' *' : ''; // We show the *  (old behaviour only if new vat code is not used)

				$return .= '</option>';
			}

			if (!$options_only) $return .= '</select>';
		} else {
			$return .= $this->error;
		}

		$this->num = $num;
		return $return;
	}


    // phpcs:disable PEAR.NamingConventions.ValidFunctionName.ScopeNotCamelCaps
    /**
     *  Show a HTML widget to input a date or combo list for day, month, years and optionaly hours and minutes.
	 *  Fields are preselected with :
	 *            	- set_time date (must be a local PHP server timestamp or string date with format 'YYYY-MM-DD' or 'YYYY-MM-DD HH:MM')
	 *            	- local date in user area, if set_time is '' (so if set_time is '', output may differs when done from two different location)
	 *            	- Empty (fields empty), if set_time is -1 (in this case, parameter empty must also have value 1)
	 *
	 *	@param	integer	    $set_time 		Pre-selected date (must be a local PHP server timestamp), -1 to keep date not preselected, '' to use current date with 00:00 hour (Parameter 'empty' must be 0 or 2).
	 *	@param	string		$prefix			Prefix for fields name
	 *	@param	int			$h				1 or 2=Show also hours (2=hours on a new line), -1 has same effect but hour and minutes are prefilled with 23:59 if date is empty, 3 show hour always empty
	 *	@param	int			$m				1=Show also minutes, -1 has same effect but hour and minutes are prefilled with 23:59 if date is empty, 3 show minutes always empty
	 *	@param	int			$empty			0=Fields required, 1=Empty inputs are allowed, 2=Empty inputs are allowed for hours only
	 *	@param	string		$form_name 		Not used
	 *	@param	int			$d				1=Show days, month, years
	 * 	@param	int			$addnowlink		Add a link "Now"
	 * 	@param	int			$nooutput		Do not output html string but return it
	 * 	@param 	int			$disabled		Disable input fields
	 *  @param  int			$fullday        When a checkbox with this html name is on, hour and day are set with 00:00 or 23:59
	 *  @param	string		$addplusone		Add a link "+1 hour". Value must be name of another select_date field.
	 *  @param  datetime    $adddateof      Add a link "Date of invoice" using the following date.
	 *  @return	string|void					Nothing or string if nooutput is 1
     *  @deprecated
	 *  @see    selectDate(), form_date(), select_month(), select_year(), select_dayofweek()
	 */
    public function select_date($set_time = '', $prefix = 're', $h = 0, $m = 0, $empty = 0, $form_name = "", $d = 1, $addnowlink = 0, $nooutput = 0, $disabled = 0, $fullday = '', $addplusone = '', $adddateof = '')
    {
        // phpcs:enable
        $retstring = $this->selectDate($set_time, $prefix, $h, $m, $empty, $form_name, $d, $addnowlink, $disabled, $fullday, $addplusone, $adddateof);
        if (!empty($nooutput)) {
            return $retstring;
        }
        print $retstring;
        return;
    }

    /**
     *  Show a HTML widget to input a date or combo list for day, month, years and optionaly hours and minutes.
	 *  Fields are preselected with :
	 *              - set_time date (must be a local PHP server timestamp or string date with format 'YYYY-MM-DD' or 'YYYY-MM-DD HH:MM')
	 *              - local date in user area, if set_time is '' (so if set_time is '', output may differs when done from two different location)
	 *              - Empty (fields empty), if set_time is -1 (in this case, parameter empty must also have value 1)
	 *
	 *  @param  integer     $set_time       Pre-selected date (must be a local PHP server timestamp), -1 to keep date not preselected, '' to use current date with 00:00 hour (Parameter 'empty' must be 0 or 2).
	 *  @param	string		$prefix			Prefix for fields name
	 *  @param	int			$h				1 or 2=Show also hours (2=hours on a new line), -1 has same effect but hour and minutes are prefilled with 23:59 if date is empty, 3 show hour always empty
	 *	@param	int			$m				1=Show also minutes, -1 has same effect but hour and minutes are prefilled with 23:59 if date is empty, 3 show minutes always empty
	 *	@param	int			$empty			0=Fields required, 1=Empty inputs are allowed, 2=Empty inputs are allowed for hours only
	 *	@param	string		$form_name 		Not used
	 *	@param	int			$d				1=Show days, month, years
	 * 	@param	int			$addnowlink		Add a link "Now", 1 with server time, 2 with local computer time
	 * 	@param 	int			$disabled		Disable input fields
	 *  @param  int			$fullday        When a checkbox with this html name is on, hour and day are set with 00:00 or 23:59
	 *  @param	string		$addplusone		Add a link "+1 hour". Value must be name of another selectDate field.
	 *  @param  datetime    $adddateof      Add a link "Date of ..." using the following date. See also $labeladddateof for the label used.
     *  @param  string      $openinghours   Specify hour start and hour end for the select ex 8,20
     *  @param  int         $stepminutes    Specify step for minutes between 1 and 30
     *  @param	string		$labeladddateof Label to use for the $adddateof parameter.
	 * 	@return string                      Html for selectDate
	 *  @see    form_date(), select_month(), select_year(), select_dayofweek()
	 */
    public function selectDate($set_time = '', $prefix = 're', $h = 0, $m = 0, $empty = 0, $form_name = "", $d = 1, $addnowlink = 0, $disabled = 0, $fullday = '', $addplusone = '', $adddateof = '', $openinghours = '', $stepminutes = 1, $labeladddateof = '')
	{
		global $conf, $langs;

		$retstring = '';

		if ($prefix == '') $prefix = 're';
		if ($h == '') $h = 0;
		if ($m == '') $m = 0;
		$emptydate = 0;
		$emptyhours = 0;
        if ($stepminutes <= 0 || $stepminutes > 30) $stepminutes = 1;
		if ($empty == 1) { $emptydate = 1; $emptyhours = 1; }
		if ($empty == 2) { $emptydate = 0; $emptyhours = 1; }
		$orig_set_time = $set_time;

		if ($set_time === '' && $emptydate == 0)
		{
			include_once DOL_DOCUMENT_ROOT.'/core/lib/date.lib.php';
			$set_time = dol_now('tzuser') - (getServerTimeZoneInt('now') * 3600); // set_time must be relative to PHP server timezone
		}

		// Analysis of the pre-selection date
		if (preg_match('/^([0-9]+)\-([0-9]+)\-([0-9]+)\s?([0-9]+)?:?([0-9]+)?/', $set_time, $reg))	// deprecated usage
		{
			// Date format 'YYYY-MM-DD' or 'YYYY-MM-DD HH:MM:SS'
			$syear	= (!empty($reg[1]) ? $reg[1] : '');
			$smonth = (!empty($reg[2]) ? $reg[2] : '');
			$sday	= (!empty($reg[3]) ? $reg[3] : '');
			$shour	= (!empty($reg[4]) ? $reg[4] : '');
			$smin	= (!empty($reg[5]) ? $reg[5] : '');
		} elseif (strval($set_time) != '' && $set_time != -1)
		{
			// set_time est un timestamps (0 possible)
			$syear = dol_print_date($set_time, "%Y");
			$smonth = dol_print_date($set_time, "%m");
			$sday = dol_print_date($set_time, "%d");
			if ($orig_set_time != '')
			{
				$shour = dol_print_date($set_time, "%H");
				$smin = dol_print_date($set_time, "%M");
				$ssec = dol_print_date($set_time, "%S");
			} else {
				$shour = '';
				$smin = '';
				$ssec = '';
			}
		} else {
			// Date est '' ou vaut -1
			$syear = '';
			$smonth = '';
			$sday = '';
			$shour = !isset($conf->global->MAIN_DEFAULT_DATE_HOUR) ? ($h == -1 ? '23' : '') : $conf->global->MAIN_DEFAULT_DATE_HOUR;
			$smin = !isset($conf->global->MAIN_DEFAULT_DATE_MIN) ? ($h == -1 ? '59' : '') : $conf->global->MAIN_DEFAULT_DATE_MIN;
			$ssec = !isset($conf->global->MAIN_DEFAULT_DATE_SEC) ? ($h == -1 ? '59' : '') : $conf->global->MAIN_DEFAULT_DATE_SEC;
		}
		if ($h == 3) $shour = '';
		if ($m == 3) $smin = '';

		// You can set MAIN_POPUP_CALENDAR to 'eldy' or 'jquery'
		$usecalendar = 'combo';
		if (!empty($conf->use_javascript_ajax) && (empty($conf->global->MAIN_POPUP_CALENDAR) || $conf->global->MAIN_POPUP_CALENDAR != "none")) {
			$usecalendar = ((empty($conf->global->MAIN_POPUP_CALENDAR) || $conf->global->MAIN_POPUP_CALENDAR == 'eldy') ? 'jquery' : $conf->global->MAIN_POPUP_CALENDAR);
		}

		if ($d)
		{
			// Show date with popup
			if ($usecalendar != 'combo')
			{
				$formated_date = '';
				//print "e".$set_time." t ".$conf->format_date_short;
				if (strval($set_time) != '' && $set_time != -1)
				{
					//$formated_date=dol_print_date($set_time,$conf->format_date_short);
					$formated_date = dol_print_date($set_time, $langs->trans("FormatDateShortInput")); // FormatDateShortInput for dol_print_date / FormatDateShortJavaInput that is same for javascript
				}

				// Calendrier popup version eldy
				if ($usecalendar == "eldy")
				{
					// Zone de saisie manuelle de la date
					$retstring .= '<input id="'.$prefix.'" name="'.$prefix.'" type="text" class="maxwidth75" maxlength="11" value="'.$formated_date.'"';
					$retstring .= ($disabled ? ' disabled' : '');
					$retstring .= ' onChange="dpChangeDay(\''.$prefix.'\',\''.$langs->trans("FormatDateShortJavaInput").'\'); "'; // FormatDateShortInput for dol_print_date / FormatDateShortJavaInput that is same for javascript
					$retstring .= '>';

					// Icone calendrier
					if (!$disabled)
					{
						$retstring .= '<button id="'.$prefix.'Button" type="button" class="dpInvisibleButtons"';
						$base = DOL_URL_ROOT.'/core/';
						$retstring .= ' onClick="showDP(\''.$base.'\',\''.$prefix.'\',\''.$langs->trans("FormatDateShortJavaInput").'\',\''.$langs->defaultlang.'\');"';
						$retstring .= '>'.img_object($langs->trans("SelectDate"), 'calendarday', 'class="datecallink"').'</button>';
					} else $retstring .= '<button id="'.$prefix.'Button" type="button" class="dpInvisibleButtons">'.img_object($langs->trans("Disabled"), 'calendarday', 'class="datecallink"').'</button>';

					$retstring .= '<input type="hidden" id="'.$prefix.'day"   name="'.$prefix.'day"   value="'.$sday.'">'."\n";
					$retstring .= '<input type="hidden" id="'.$prefix.'month" name="'.$prefix.'month" value="'.$smonth.'">'."\n";
					$retstring .= '<input type="hidden" id="'.$prefix.'year"  name="'.$prefix.'year"  value="'.$syear.'">'."\n";
				} elseif ($usecalendar == 'jquery')
				{
					if (!$disabled)
					{
						// Output javascript for datepicker
						$retstring .= "<script type='text/javascript'>";
						$retstring .= "$(function(){ $('#".$prefix."').datepicker({
							dateFormat: '".$langs->trans("FormatDateShortJQueryInput")."',
							autoclose: true,
							todayHighlight: true,";
						if (!empty($conf->dol_use_jmobile))
						{
							$retstring .= "
								beforeShow: function (input, datePicker) {
									input.disabled = true;
								},
								onClose: function (dateText, datePicker) {
									this.disabled = false;
								},
								";
						}
						// Note: We don't need monthNames, monthNamesShort, dayNames, dayNamesShort, dayNamesMin, they are set globally on datepicker component in lib_head.js.php
						if (empty($conf->global->MAIN_POPUP_CALENDAR_ON_FOCUS))
						{
							$retstring .= "
								showOn: 'button',
								buttonImage: '".DOL_URL_ROOT."/theme/".$conf->theme."/img/object_calendarday.png',
								buttonImageOnly: true";
						}
						$retstring .= "
							}) });";
						$retstring .= "</script>";
					}

					// Zone de saisie manuelle de la date
					$retstring .= '<div class="nowrap inline-block">';
					$retstring .= '<input id="'.$prefix.'" name="'.$prefix.'" type="text" class="maxwidth75" maxlength="11" value="'.$formated_date.'"';
					$retstring .= ($disabled ? ' disabled' : '');
					$retstring .= ' onChange="dpChangeDay(\''.$prefix.'\',\''.$langs->trans("FormatDateShortJavaInput").'\'); "'; // FormatDateShortInput for dol_print_date / FormatDateShortJavaInput that is same for javascript
					$retstring .= '>';

					// Icone calendrier
					if (!$disabled)
					{
						/* Not required. Managed by option buttonImage of jquery
                		$retstring.=img_object($langs->trans("SelectDate"),'calendarday','id="'.$prefix.'id" class="datecallink"');
                		$retstring.="<script type='text/javascript'>";
                		$retstring.="jQuery(document).ready(function() {";
                		$retstring.='	jQuery("#'.$prefix.'id").click(function() {';
                		$retstring.="    	jQuery('#".$prefix."').focus();";
                		$retstring.='    });';
                		$retstring.='});';
                		$retstring.="</script>";*/
					} else {
						$retstring .= '<button id="'.$prefix.'Button" type="button" class="dpInvisibleButtons">'.img_object($langs->trans("Disabled"), 'calendarday', 'class="datecallink"').'</button>';
					}

					$retstring .= '</div>';
					$retstring .= '<input type="hidden" id="'.$prefix.'day"   name="'.$prefix.'day"   value="'.$sday.'">'."\n";
					$retstring .= '<input type="hidden" id="'.$prefix.'month" name="'.$prefix.'month" value="'.$smonth.'">'."\n";
					$retstring .= '<input type="hidden" id="'.$prefix.'year"  name="'.$prefix.'year"  value="'.$syear.'">'."\n";
				} else {
					$retstring .= "Bad value of MAIN_POPUP_CALENDAR";
				}
			}
			// Show date with combo selects
			else {
				//$retstring.='<div class="inline-block">';
				// Day
				$retstring .= '<select'.($disabled ? ' disabled' : '').' class="flat valignmiddle maxwidth50imp" id="'.$prefix.'day" name="'.$prefix.'day">';

				if ($emptydate || $set_time == -1)
				{
					$retstring .= '<option value="0" selected>&nbsp;</option>';
				}

				for ($day = 1; $day <= 31; $day++)
				{
					$retstring .= '<option value="'.$day.'"'.($day == $sday ? ' selected' : '').'>'.$day.'</option>';
				}

				$retstring .= "</select>";

				$retstring .= '<select'.($disabled ? ' disabled' : '').' class="flat valignmiddle maxwidth75imp" id="'.$prefix.'month" name="'.$prefix.'month">';
				if ($emptydate || $set_time == -1)
				{
					$retstring .= '<option value="0" selected>&nbsp;</option>';
				}

				// Month
				for ($month = 1; $month <= 12; $month++)
				{
					$retstring .= '<option value="'.$month.'"'.($month == $smonth ? ' selected' : '').'>';
					$retstring .= dol_print_date(mktime(12, 0, 0, $month, 1, 2000), "%b");
					$retstring .= "</option>";
				}
				$retstring .= "</select>";

				// Year
				if ($emptydate || $set_time == -1)
				{
					$retstring .= '<input'.($disabled ? ' disabled' : '').' placeholder="'.dol_escape_htmltag($langs->trans("Year")).'" class="flat maxwidth50imp valignmiddle" type="number" min="0" max="3000" maxlength="4" id="'.$prefix.'year" name="'.$prefix.'year" value="'.$syear.'">';
				} else {
					$retstring .= '<select'.($disabled ? ' disabled' : '').' class="flat valignmiddle maxwidth75imp" id="'.$prefix.'year" name="'.$prefix.'year">';

					for ($year = $syear - 10; $year < $syear + 10; $year++)
					{
						$retstring .= '<option value="'.$year.'"'.($year == $syear ? ' selected' : '').'>'.$year.'</option>';
					}
					$retstring .= "</select>\n";
				}
				//$retstring.='</div>';
			}
		}

		if ($d && $h) $retstring .= ($h == 2 ? '<br>' : ' ');

		if ($h)
		{
			$hourstart = 0;
			$hourend = 24;
			if ($openinghours != '') {
				$openinghours = explode(',', $openinghours);
				$hourstart = $openinghours[0];
				$hourend = $openinghours[1];
				if ($hourend < $hourstart) $hourend = $hourstart;
			}
			// Show hour
			$retstring .= '<select'.($disabled ? ' disabled' : '').' class="flat valignmiddle maxwidth50 '.($fullday ? $fullday.'hour' : '').'" id="'.$prefix.'hour" name="'.$prefix.'hour">';
			if ($emptyhours) $retstring .= '<option value="-1">&nbsp;</option>';
			for ($hour = $hourstart; $hour < $hourend; $hour++)
			{
				if (strlen($hour) < 2) $hour = "0".$hour;
				$retstring .= '<option value="'.$hour.'"'.(($hour == $shour) ? ' selected' : '').'>'.$hour.(empty($conf->dol_optimize_smallscreen) ? '' : 'H').'</option>';
			}
			$retstring .= '</select>';
			if ($m && empty($conf->dol_optimize_smallscreen)) $retstring .= ":";
		}

		if ($m)
		{
			// Show minutes
			$retstring .= '<select'.($disabled ? ' disabled' : '').' class="flat valignmiddle maxwidth50 '.($fullday ? $fullday.'min' : '').'" id="'.$prefix.'min" name="'.$prefix.'min">';
			if ($emptyhours) $retstring .= '<option value="-1">&nbsp;</option>';
			for ($min = 0; $min < 60; $min += $stepminutes)
			{
				if (strlen($min) < 2) $min = "0".$min;
				$retstring .= '<option value="'.$min.'"'.(($min == $smin) ? ' selected' : '').'>'.$min.(empty($conf->dol_optimize_smallscreen) ? '' : '').'</option>';
			}
			$retstring .= '</select>';

			$retstring .= '<input type="hidden" name="'.$prefix.'sec" value="'.$ssec.'">';
		}

		// Add a "Now" link
		if ($conf->use_javascript_ajax && $addnowlink)
		{
			// Script which will be inserted in the onClick of the "Now" link
			$reset_scripts = "";
            if ($addnowlink == 2) // local computer time
            {
                // pad add leading 0 on numbers
                $reset_scripts .= "Number.prototype.pad = function(size) {
                        var s = String(this);
                        while (s.length < (size || 2)) {s = '0' + s;}
                        return s;
                    };
                    var d = new Date();";
            }

			// Generate the date part, depending on the use or not of the javascript calendar
            if ($addnowlink == 1) // server time expressed in user time setup
            {
                $reset_scripts .= 'jQuery(\'#'.$prefix.'\').val(\''.dol_print_date(dol_now(), 'day', 'tzuser').'\');';
                $reset_scripts .= 'jQuery(\'#'.$prefix.'day\').val(\''.dol_print_date(dol_now(), '%d', 'tzuser').'\');';
                $reset_scripts .= 'jQuery(\'#'.$prefix.'month\').val(\''.dol_print_date(dol_now(), '%m', 'tzuser').'\');';
                $reset_scripts .= 'jQuery(\'#'.$prefix.'year\').val(\''.dol_print_date(dol_now(), '%Y', 'tzuser').'\');';
            } elseif ($addnowlink == 2)
            {
                $reset_scripts .= 'jQuery(\'#'.$prefix.'\').val(d.toLocaleDateString(\''.str_replace('_', '-', $langs->defaultlang).'\'));';
                $reset_scripts .= 'jQuery(\'#'.$prefix.'day\').val(d.getDate().pad());';
                $reset_scripts .= 'jQuery(\'#'.$prefix.'month\').val(parseInt(d.getMonth().pad()) + 1);';
                $reset_scripts .= 'jQuery(\'#'.$prefix.'year\').val(d.getFullYear());';
            }
			/*if ($usecalendar == "eldy")
            {
                $base=DOL_URL_ROOT.'/core/';
                $reset_scripts .= 'resetDP(\''.$base.'\',\''.$prefix.'\',\''.$langs->trans("FormatDateShortJavaInput").'\',\''.$langs->defaultlang.'\');';
            }
            else
            {
                $reset_scripts .= 'this.form.elements[\''.$prefix.'day\'].value=formatDate(new Date(), \'d\'); ';
                $reset_scripts .= 'this.form.elements[\''.$prefix.'month\'].value=formatDate(new Date(), \'M\'); ';
                $reset_scripts .= 'this.form.elements[\''.$prefix.'year\'].value=formatDate(new Date(), \'yyyy\'); ';
            }*/
			// Update the hour part
			if ($h)
			{
				if ($fullday) $reset_scripts .= " if (jQuery('#fullday:checked').val() == null) {";
				//$reset_scripts .= 'this.form.elements[\''.$prefix.'hour\'].value=formatDate(new Date(), \'HH\'); ';
                if ($addnowlink == 1)
                {
                    $reset_scripts .= 'jQuery(\'#'.$prefix.'hour\').val(\''.dol_print_date(dol_now(), '%H', 'tzuser').'\');';
                } elseif ($addnowlink == 2)
                {
                    $reset_scripts .= 'jQuery(\'#'.$prefix.'hour\').val(d.getHours().pad());';
                }

				if ($fullday) $reset_scripts .= ' } ';
			}
			// Update the minute part
			if ($m)
			{
				if ($fullday) $reset_scripts .= " if (jQuery('#fullday:checked').val() == null) {";
				//$reset_scripts .= 'this.form.elements[\''.$prefix.'min\'].value=formatDate(new Date(), \'mm\'); ';
                if ($addnowlink == 1)
                {
                    $reset_scripts .= 'jQuery(\'#'.$prefix.'min\').val(\''.dol_print_date(dol_now(), '%M', 'tzuser').'\');';
                } elseif ($addnowlink == 2)
                {
                    $reset_scripts .= 'jQuery(\'#'.$prefix.'min\').val(d.getMinutes().pad());';
                }
				if ($fullday) $reset_scripts .= ' } ';
			}
			// If reset_scripts is not empty, print the link with the reset_scripts in the onClick
			if ($reset_scripts && empty($conf->dol_optimize_smallscreen))
			{
				$retstring .= ' <button class="dpInvisibleButtons datenowlink" id="'.$prefix.'ButtonNow" type="button" name="_useless" value="now" onClick="'.$reset_scripts.'">';
				$retstring .= $langs->trans("Now");
				$retstring .= '</button> ';
			}
		}

		// Add a "Plus one hour" link
		if ($conf->use_javascript_ajax && $addplusone)
		{
			// Script which will be inserted in the onClick of the "Add plusone" link
			$reset_scripts = "";

			// Generate the date part, depending on the use or not of the javascript calendar
			$reset_scripts .= 'jQuery(\'#'.$prefix.'\').val(\''.dol_print_date(dol_now(), 'day').'\');';
			$reset_scripts .= 'jQuery(\'#'.$prefix.'day\').val(\''.dol_print_date(dol_now(), '%d').'\');';
			$reset_scripts .= 'jQuery(\'#'.$prefix.'month\').val(\''.dol_print_date(dol_now(), '%m').'\');';
			$reset_scripts .= 'jQuery(\'#'.$prefix.'year\').val(\''.dol_print_date(dol_now(), '%Y').'\');';
			// Update the hour part
			if ($h)
			{
				if ($fullday) $reset_scripts .= " if (jQuery('#fullday:checked').val() == null) {";
				$reset_scripts .= 'jQuery(\'#'.$prefix.'hour\').val(\''.dol_print_date(dol_now(), '%H').'\');';
				if ($fullday) $reset_scripts .= ' } ';
			}
			// Update the minute part
			if ($m)
			{
				if ($fullday) $reset_scripts .= " if (jQuery('#fullday:checked').val() == null) {";
				$reset_scripts .= 'jQuery(\'#'.$prefix.'min\').val(\''.dol_print_date(dol_now(), '%M').'\');';
				if ($fullday) $reset_scripts .= ' } ';
			}
			// If reset_scripts is not empty, print the link with the reset_scripts in the onClick
			if ($reset_scripts && empty($conf->dol_optimize_smallscreen))
			{
				$retstring .= ' <button class="dpInvisibleButtons datenowlink" id="'.$prefix.'ButtonPlusOne" type="button" name="_useless2" value="plusone" onClick="'.$reset_scripts.'">';
				$retstring .= $langs->trans("DateStartPlusOne");
				$retstring .= '</button> ';
			}
		}

		// Add a "Plus one hour" link
		if ($conf->use_javascript_ajax && $adddateof)
		{
			$tmparray = dol_getdate($adddateof);
			if (empty($labeladddateof)) $labeladddateof = $langs->trans("DateInvoice");
			$retstring .= ' - <button class="dpInvisibleButtons datenowlink" id="dateofinvoice" type="button" name="_dateofinvoice" value="now" onclick="jQuery(\'#re\').val(\''.dol_print_date($adddateof, 'day').'\');jQuery(\'#reday\').val(\''.$tmparray['mday'].'\');jQuery(\'#remonth\').val(\''.$tmparray['mon'].'\');jQuery(\'#reyear\').val(\''.$tmparray['year'].'\');">'.$labeladddateof.'</a>';
		}

		return $retstring;
	}

    // phpcs:disable PEAR.NamingConventions.ValidFunctionName.ScopeNotCamelCaps
    /**
     *  Function to show a form to select a duration on a page
	 *
	 *	@param	string		$prefix   		Prefix for input fields
	 *	@param  int			$iSecond  		Default preselected duration (number of seconds or '')
	 * 	@param	int			$disabled       Disable the combo box
	 * 	@param	string		$typehour		If 'select' then input hour and input min is a combo,
	 *						            	If 'text' input hour is in text and input min is a text,
	 *						            	If 'textselect' input hour is in text and input min is a combo
	 *  @param	integer		$minunderhours	If 1, show minutes selection under the hours
	 * 	@param	int			$nooutput		Do not output html string but return it
	 *  @return	string|void
	 */
    public function select_duration($prefix, $iSecond = '', $disabled = 0, $typehour = 'select', $minunderhours = 0, $nooutput = 0)
	{
        // phpcs:enable
		global $langs;

		$retstring = '';

		$hourSelected = 0; $minSelected = 0;

		// Hours
		if ($iSecond != '')
		{
			require_once DOL_DOCUMENT_ROOT.'/core/lib/date.lib.php';

			$hourSelected = convertSecondToTime($iSecond, 'allhour');
			$minSelected = convertSecondToTime($iSecond, 'min');
		}

		if ($typehour == 'select')
		{
			$retstring .= '<select class="flat" id="select_'.$prefix.'hour" name="'.$prefix.'hour"'.($disabled ? ' disabled' : '').'>';
			for ($hour = 0; $hour < 25; $hour++)	// For a duration, we allow 24 hours
			{
				$retstring .= '<option value="'.$hour.'"';
				if ($hourSelected == $hour)
				{
					$retstring .= " selected";
				}
				$retstring .= ">".$hour."</option>";
			}
			$retstring .= "</select>";
		} elseif ($typehour == 'text' || $typehour == 'textselect')
		{
			$retstring .= '<input placeholder="'.$langs->trans('HourShort').'" type="number" min="0" size="1" name="'.$prefix.'hour"'.($disabled ? ' disabled' : '').' class="flat maxwidth50 inputhour" value="'.(($hourSelected != '') ? ((int) $hourSelected) : '').'">';
		} else return 'BadValueForParameterTypeHour';

		if ($typehour != 'text') $retstring .= ' '.$langs->trans('HourShort');
		else $retstring .= '<span class="hideonsmartphone">:</span>';

		// Minutes
		if ($minunderhours) $retstring .= '<br>';
		else $retstring .= '<span class="hideonsmartphone">&nbsp;</span>';

		if ($typehour == 'select' || $typehour == 'textselect')
		{
			$retstring .= '<select class="flat" id="select_'.$prefix.'min" name="'.$prefix.'min"'.($disabled ? ' disabled' : '').'>';
			for ($min = 0; $min <= 55; $min = $min + 5)
			{
				$retstring .= '<option value="'.$min.'"';
				if ($minSelected == $min) $retstring .= ' selected';
				$retstring .= '>'.$min.'</option>';
			}
			$retstring .= "</select>";
		} elseif ($typehour == 'text')
		{
			$retstring .= '<input placeholder="'.$langs->trans('MinuteShort').'" type="number" min="0" size="1" name="'.$prefix.'min"'.($disabled ? ' disabled' : '').' class="flat maxwidth50 inputminute" value="'.(($minSelected != '') ? ((int) $minSelected) : '').'">';
		}

		if ($typehour != 'text') $retstring .= ' '.$langs->trans('MinuteShort');

		//$retstring.="&nbsp;";

		if (!empty($nooutput)) return $retstring;

		print $retstring;
		return;
	}


	/**
	 * Generic method to select a component from a combo list.
	 * This is the generic method that will replace all specific existing methods.
	 *
	 * @param 	string			$objectdesc			ObjectClass:PathToClass[:AddCreateButtonOrNot[:Filter]]
	 * @param	string			$htmlname			Name of HTML select component
	 * @param	int				$preselectedvalue	Preselected value (ID of element)
	 * @param	string			$showempty			''=empty values not allowed, 'string'=value show if we allow empty values (for example 'All', ...)
	 * @param	string			$searchkey			Search criteria
	 * @param	string			$placeholder		Place holder
	 * @param	string			$morecss			More CSS
	 * @param	string			$moreparams			More params provided to ajax call
	 * @param	int				$forcecombo			Force to load all values and output a standard combobox (with no beautification)
	 * @param	int				$disabled			1=Html component is disabled
	 * @param	string	        $selected_input_value	Value of preselected input text (for use with ajax)
	 * @return	string								Return HTML string
	 * @see selectForFormsList() select_thirdparty
	 */
	public function selectForForms($objectdesc, $htmlname, $preselectedvalue, $showempty = '', $searchkey = '', $placeholder = '', $morecss = '', $moreparams = '', $forcecombo = 0, $disabled = 0, $selected_input_value = '')
	{
		global $conf, $user;

		$objecttmp = null;

		$InfoFieldList = explode(":", $objectdesc);
		$classname = $InfoFieldList[0];
		$classpath = $InfoFieldList[1];
		$addcreatebuttonornot = empty($InfoFieldList[2]) ? 0 : $InfoFieldList[2];
		$filter = empty($InfoFieldList[3]) ? '' : $InfoFieldList[3];

		if (!empty($classpath))
		{
			dol_include_once($classpath);
			if ($classname && class_exists($classname))
			{
				$objecttmp = new $classname($this->db);
				// Make some replacement
				$sharedentities = getEntity(strtolower($classname));
				$objecttmp->filter = str_replace(
					array('__ENTITY__', '__SHARED_ENTITIES__', '__USER_ID__'),
					array($conf->entity, $sharedentities, $user->id),
					$filter);
			}
		}
		if (!is_object($objecttmp))
		{
			dol_syslog('Error bad setup of type for field '.$InfoFieldList, LOG_WARNING);
			return 'Error bad setup of type for field '.join(',', $InfoFieldList);
		}

		//var_dump($objecttmp->filter);
		$prefixforautocompletemode = $objecttmp->element;
		if ($prefixforautocompletemode == 'societe') $prefixforautocompletemode = 'company';
		if ($prefixforautocompletemode == 'product') $prefixforautocompletemode = 'produit';
		$confkeyforautocompletemode = strtoupper($prefixforautocompletemode).'_USE_SEARCH_TO_SELECT'; // For example COMPANY_USE_SEARCH_TO_SELECT

		dol_syslog(get_class($this)."::selectForForms object->filter=".$objecttmp->filter, LOG_DEBUG);
		$out = '';
		if (!empty($conf->use_javascript_ajax) && !empty($conf->global->$confkeyforautocompletemode) && !$forcecombo)
		{
		    // No immediate load of all database
		    $placeholder = '';
		    if ($preselectedvalue && empty($selected_input_value))
		    {
		        $objecttmp->fetch($preselectedvalue);
		        $selected_input_value = ($prefixforautocompletemode == 'company' ? $objecttmp->name : $objecttmp->ref);
		        //unset($objecttmp);
		    }

		    $objectdesc = $classname.':'.$classpath.':'.$addcreatebuttonornot.':'.$filter;
			$urlforajaxcall = DOL_URL_ROOT.'/core/ajax/selectobject.php';

			// No immediate load of all database
			$urloption = 'htmlname='.$htmlname.'&outjson=1&objectdesc='.$objectdesc.'&filter='.urlencode($objecttmp->filter).($moreparams ? $moreparams : '');
			// Activate the auto complete using ajax call.
			$out .= ajax_autocompleter($preselectedvalue, $htmlname, $urlforajaxcall, $urloption, $conf->global->$confkeyforautocompletemode, 0, array());
			$out .= '<style type="text/css">.ui-autocomplete { z-index: 250; }</style>';
			if ($placeholder) $placeholder = ' placeholder="'.$placeholder.'"';
			$out .= '<input type="text" class="'.$morecss.'"'.($disabled ? ' disabled="disabled"' : '').' name="search_'.$htmlname.'" id="search_'.$htmlname.'" value="'.$selected_input_value.'"'.$placeholder.' />';
		} else {
			// Immediate load of table record. Note: filter is inside $objecttmp->filter
			$out .= $this->selectForFormsList($objecttmp, $htmlname, $preselectedvalue, $showempty, $searchkey, $placeholder, $morecss, $moreparams, $forcecombo, 0, $disabled);
		}

		return $out;
	}

	/**
	 * Function to forge a SQL criteria
	 *
	 * @param  array    $matches       Array of found string by regex search. Example: "t.ref:like:'SO-%'" or "t.date_creation:<:'20160101'" or "t.nature:is:NULL"
	 * @return string                  Forged criteria. Example: "t.field like 'abc%'"
	 */
	protected static function forgeCriteriaCallback($matches)
	{
		global $db;

		//dol_syslog("Convert matches ".$matches[1]);
		if (empty($matches[1])) return '';
		$tmp = explode(':', $matches[1]);
		if (count($tmp) < 3) return '';

		$tmpescaped = $tmp[2];
		$regbis = array();
		if (preg_match('/^\'(.*)\'$/', $tmpescaped, $regbis))
		{
			$tmpescaped = "'".$db->escape($regbis[1])."'";
		} else {
			$tmpescaped = $db->escape($tmpescaped);
		}
		return $db->escape($tmp[0]).' '.strtoupper($db->escape($tmp[1]))." ".$tmpescaped;
	}

	/**
	 * Output html form to select an object.
	 * Note, this function is called by selectForForms or by ajax selectobject.php
	 *
	 * @param 	Object			$objecttmp			Object to knwo the table to scan for combo.
	 * @param	string			$htmlname			Name of HTML select component
	 * @param	int				$preselectedvalue	Preselected value (ID of element)
	 * @param	string			$showempty			''=empty values not allowed, 'string'=value show if we allow empty values (for example 'All', ...)
	 * @param	string			$searchkey			Search value
	 * @param	string			$placeholder		Place holder
	 * @param	string			$morecss			More CSS
	 * @param	string			$moreparams			More params provided to ajax call
	 * @param	int				$forcecombo			Force to load all values and output a standard combobox (with no beautification)
	 * @param	int				$outputmode			0=HTML select string, 1=Array
	 * @param	int				$disabled			1=Html component is disabled
	 * @return	string|array						Return HTML string
	 * @see selectForForms()
	 */
    public function selectForFormsList($objecttmp, $htmlname, $preselectedvalue, $showempty = '', $searchkey = '', $placeholder = '', $morecss = '', $moreparams = '', $forcecombo = 0, $outputmode = 0, $disabled = 0)
	{
		global $conf, $langs, $user;

		//print "$objecttmp->filter, $htmlname, $preselectedvalue, $showempty = '', $searchkey = '', $placeholder = '', $morecss = '', $moreparams = '', $forcecombo = 0, $outputmode = 0, $disabled";

		$prefixforautocompletemode = $objecttmp->element;
		if ($prefixforautocompletemode == 'societe') $prefixforautocompletemode = 'company';
		$confkeyforautocompletemode = strtoupper($prefixforautocompletemode).'_USE_SEARCH_TO_SELECT'; // For example COMPANY_USE_SEARCH_TO_SELECT

		if (!empty($objecttmp->fields))	// For object that declare it, it is better to use declared fields (like societe, contact, ...)
		{
			$tmpfieldstoshow = '';
			foreach ($objecttmp->fields as $key => $val)
			{
				if ($val['showoncombobox']) $tmpfieldstoshow .= ($tmpfieldstoshow ? ',' : '').'t.'.$key;
			}
			if ($tmpfieldstoshow) $fieldstoshow = $tmpfieldstoshow;
		} else {
			// For backward compatibility
			$objecttmp->fields['ref'] = array('type'=>'varchar(30)', 'label'=>'Ref', 'showoncombobox'=>1);
        }

		if (empty($fieldstoshow))
		{
			if (isset($objecttmp->fields['ref'])) {
				$fieldstoshow = 't.ref';
			} else {
				$langs->load("errors");
				$this->error = $langs->trans("ErrorNoFieldWithAttributeShowoncombobox");
				return $langs->trans('ErrorNoFieldWithAttributeShowoncombobox');
			}
		}

		$out = '';
		$outarray = array();

		$num = 0;

		// Search data
		$sql = "SELECT t.rowid, ".$fieldstoshow." FROM ".MAIN_DB_PREFIX.$objecttmp->table_element." as t";
		if (isset($objecttmp->ismultientitymanaged) && !is_numeric($objecttmp->ismultientitymanaged)) {
			$tmparray = explode('@', $objecttmp->ismultientitymanaged);
			$sql .= ' INNER JOIN '.MAIN_DB_PREFIX.$tmparray[1].' as parenttable ON parenttable.rowid = t.'.$tmparray[0];
		}
		if ($objecttmp->ismultientitymanaged == 'fk_soc@societe')
			if (!$user->rights->societe->client->voir && !$user->socid) $sql .= ", ".MAIN_DB_PREFIX."societe_commerciaux as sc";
		$sql .= " WHERE 1=1";
		if (isset($objecttmp->ismultientitymanaged) && $objecttmp->ismultientitymanaged == 1) $sql .= " AND t.entity IN (".getEntity($objecttmp->table_element).")";
		if (isset($objecttmp->ismultientitymanaged) && !is_numeric($objecttmp->ismultientitymanaged)) {
			$sql .= ' AND parenttable.entity = t.'.$tmparray[0];
		}
		if ($objecttmp->ismultientitymanaged == 1 && !empty($user->socid)) {
			if ($objecttmp->element == 'societe') $sql .= " AND t.rowid = ".$user->socid;
			else $sql .= " AND t.fk_soc = ".$user->socid;
		}
		if ($searchkey != '') $sql .= natural_search(explode(',', $fieldstoshow), $searchkey);
		if ($objecttmp->ismultientitymanaged == 'fk_soc@societe') {
			if (!$user->rights->societe->client->voir && !$user->socid) $sql .= " AND t.rowid = sc.fk_soc AND sc.fk_user = ".$user->id;
		}
		if ($objecttmp->filter) {	 // Syntax example "(t.ref:like:'SO-%') and (t.date_creation:<:'20160101')"
			/*if (! DolibarrApi::_checkFilters($objecttmp->filter))
			{
				throw new RestException(503, 'Error when validating parameter sqlfilters '.$objecttmp->filter);
			}*/
			$regexstring = '\(([^:\'\(\)]+:[^:\'\(\)]+:[^:\(\)]+)\)';
			$sql .= " AND (".preg_replace_callback('/'.$regexstring.'/', 'Form::forgeCriteriaCallback', $objecttmp->filter).")";
		}
		$sql .= $this->db->order($fieldstoshow, "ASC");
		//$sql.=$this->db->plimit($limit, 0);
		//print $sql;

		// Build output string
		$resql = $this->db->query($sql);
		if ($resql)
		{
			if (!$forcecombo)
			{
				include_once DOL_DOCUMENT_ROOT.'/core/lib/ajax.lib.php';
				$out .= ajax_combobox($htmlname, null, $conf->global->$confkeyforautocompletemode);
			}

			// Construct $out and $outarray
			$out .= '<select id="'.$htmlname.'" class="flat'.($morecss ? ' '.$morecss : '').'"'.($disabled ? ' disabled="disabled"' : '').($moreparams ? ' '.$moreparams : '').' name="'.$htmlname.'">'."\n";

			// Warning: Do not use textifempty = ' ' or '&nbsp;' here, or search on key will search on ' key'. Seems it is no more true with selec2 v4
			$textifempty = '&nbsp;';

			//if (! empty($conf->use_javascript_ajax) || $forcecombo) $textifempty='';
			if (!empty($conf->global->$confkeyforautocompletemode))
			{
				if ($showempty && !is_numeric($showempty)) $textifempty = $langs->trans($showempty);
				else $textifempty .= $langs->trans("All");
			}
			if ($showempty) $out .= '<option value="-1">'.$textifempty.'</option>'."\n";

			$num = $this->db->num_rows($resql);
			$i = 0;
			if ($num)
			{
				while ($i < $num)
				{
					$obj = $this->db->fetch_object($resql);
					$label = '';
					$tmparray = explode(',', $fieldstoshow);
					foreach ($tmparray as $key => $val)
					{
						$val = preg_replace('/t\./', '', $val);
						$label .= (($label && $obj->$val) ? ' - ' : '').$obj->$val;
					}
					if (empty($outputmode))
					{
						if ($preselectedvalue > 0 && $preselectedvalue == $obj->rowid)
						{
							$out .= '<option value="'.$obj->rowid.'" selected>'.$label.'</option>';
						} else {
							$out .= '<option value="'.$obj->rowid.'">'.$label.'</option>';
						}
					} else {
						array_push($outarray, array('key'=>$obj->rowid, 'value'=>$label, 'label'=>$label));
					}

					$i++;
					if (($i % 10) == 0) $out .= "\n";
				}
			}

			$out .= '</select>'."\n";
		} else {
			dol_print_error($this->db);
		}

		$this->result = array('nbofelement'=>$num);

		if ($outputmode) return $outarray;
		return $out;
	}


	/**
	 *	Return a HTML select string, built from an array of key+value.
	 *  Note: Do not apply langs->trans function on returned content, content may be entity encoded twice.
	 *
	 *	@param	string			$htmlname			Name of html select area. Must start with "multi" if this is a multiselect
	 *	@param	array			$array				Array like array(key => value) or array(key=>array('label'=>..., 'data-...'=>...))
	 *	@param	string|string[]	$id					Preselected key or preselected keys for multiselect
	 *	@param	int|string		$show_empty			0 no empty value allowed, 1 or string to add an empty value into list (key is -1 and value is '' or '&nbsp;' if 1, key is -1 and value is text if string), <0 to add an empty value with key that is this value.
	 *	@param	int				$key_in_label		1 to show key into label with format "[key] value"
	 *	@param	int				$value_as_key		1 to use value as key
	 *	@param  string			$moreparam			Add more parameters onto the select tag. For example 'style="width: 95%"' to avoid select2 component to go over parent container
	 *	@param  int				$translate			1=Translate and encode value
	 * 	@param	int				$maxlen				Length maximum for labels
	 * 	@param	int				$disabled			Html select box is disabled
	 *  @param	string			$sort				'ASC' or 'DESC' = Sort on label, '' or 'NONE' or 'POS' = Do not sort, we keep original order
	 *  @param	string			$morecss			Add more class to css styles
	 *  @param	int				$addjscombo			Add js combo
	 *  @param  string          $moreparamonempty	Add more param on the empty option line. Not used if show_empty not set
	 *  @param  int             $disablebademail	1=Check if a not valid email, 2=Check string '---', and if found into value, disable and colorize entry
	 *  @param  int             $nohtmlescape		No html escaping.
	 * 	@return	string								HTML select string.
	 *  @see multiselectarray(), selectArrayAjax(), selectArrayFilter()
	 */
	public static function selectarray($htmlname, $array, $id = '', $show_empty = 0, $key_in_label = 0, $value_as_key = 0, $moreparam = '', $translate = 0, $maxlen = 0, $disabled = 0, $sort = '', $morecss = '', $addjscombo = 0, $moreparamonempty = '', $disablebademail = 0, $nohtmlescape = 0)
	{
		global $conf, $langs;

		// Do we want a multiselect ?
		//$jsbeautify = 0;
		//if (preg_match('/^multi/',$htmlname)) $jsbeautify = 1;
		$jsbeautify = 1;

		if ($value_as_key) $array = array_combine($array, $array);

		$out = '';

		// Add code for jquery to use multiselect
		if ($addjscombo && $jsbeautify)
		{
			$minLengthToAutocomplete = 0;
			$tmpplugin = empty($conf->global->MAIN_USE_JQUERY_MULTISELECT) ? (constant('REQUIRE_JQUERY_MULTISELECT') ?constant('REQUIRE_JQUERY_MULTISELECT') : 'select2') : $conf->global->MAIN_USE_JQUERY_MULTISELECT;

			// Enhance with select2
			include_once DOL_DOCUMENT_ROOT.'/core/lib/ajax.lib.php';
			$out .= ajax_combobox($htmlname);
		}

		$out .= '<select id="'.preg_replace('/^\./', '', $htmlname).'" '.($disabled ? 'disabled="disabled" ' : '').'class="flat '.(preg_replace('/^\./', '', $htmlname)).($morecss ? ' '.$morecss : '').'"';
		$out .= ' name="'.preg_replace('/^\./', '', $htmlname).'" '.($moreparam ? $moreparam : '');
		$out .= '>';

		if ($show_empty)
		{
			$textforempty = ' ';
			if (!empty($conf->use_javascript_ajax)) $textforempty = '&nbsp;'; // If we use ajaxcombo, we need &nbsp; here to avoid to have an empty element that is too small.
			if (!is_numeric($show_empty)) $textforempty = $show_empty;
			$out .= '<option class="optiongrey" '.($moreparamonempty ? $moreparamonempty.' ' : '').'value="'.($show_empty < 0 ? $show_empty : -1).'"'.($id == $show_empty ? ' selected' : '').'>'.$textforempty.'</option>'."\n";
		}

		if (is_array($array))
		{
			// Translate
			if ($translate)
			{
				foreach ($array as $key => $value)
				{
				    if (!is_array($value)) $array[$key] = $langs->trans($value);
				    else $array[$key]['label'] = $langs->trans($value['label']);
				}
			}

			// Sort
			if ($sort == 'ASC') asort($array);
			elseif ($sort == 'DESC') arsort($array);

			foreach ($array as $key => $tmpvalue)
			{
			    if (is_array($tmpvalue)) $value = $tmpvalue['label'];
			    else $value = $tmpvalue;

				$disabled = ''; $style = '';
				if (!empty($disablebademail))
				{
				    if (($disablebademail == 1 && !preg_match('/&lt;.+@.+&gt;/', $value))
				        || ($disablebademail == 2 && preg_match('/---/', $value)))
					{
						$disabled = ' disabled';
						$style = ' class="warning"';
					}
				}

				if ($key_in_label)
				{
					if (empty($nohtmlescape)) $selectOptionValue = dol_escape_htmltag($key.' - '.($maxlen ?dol_trunc($value, $maxlen) : $value));
					else $selectOptionValue = $key.' - '.($maxlen ?dol_trunc($value, $maxlen) : $value);
				} else {
					if (empty($nohtmlescape)) $selectOptionValue = dol_escape_htmltag($maxlen ?dol_trunc($value, $maxlen) : $value);
					else $selectOptionValue = $maxlen ?dol_trunc($value, $maxlen) : $value;
					if ($value == '' || $value == '-') $selectOptionValue = '&nbsp;';
				}

				$out .= '<option value="'.$key.'"';
				$out .= $style.$disabled;
				if (is_array($id)) {
					if (in_array($key, $id) && !$disabled) $out .= ' selected'; // To preselect a value
				} else {
					$id = (string) $id; // if $id = 0, then $id = '0'
					if ($id != '' && $id == $key && !$disabled) $out .= ' selected'; // To preselect a value
				}
				if ($nohtmlescape) $out .= ' data-html="'.dol_escape_htmltag($selectOptionValue).'"';
				if (is_array($tmpvalue))
				{
				    foreach ($tmpvalue as $keyforvalue => $valueforvalue)
				    {
				        if (preg_match('/^data-/', $keyforvalue)) $out .= ' '.$keyforvalue.'="'.$valueforvalue.'"';
				    }
				}
				$out .= '>';
				//var_dump($selectOptionValue);
				$out .= $selectOptionValue;
				$out .= "</option>\n";
			}
		}

		$out .= "</select>";
		return $out;
	}


	/**
	 *	Return a HTML select string, built from an array of key+value, but content returned into select come from an Ajax call of an URL.
	 *  Note: Do not apply langs->trans function on returned content of Ajax service, content may be entity encoded twice.
	 *
	 *	@param	string	$htmlname       		Name of html select area
	 *	@param	string	$url					Url. Must return a json_encode of array(key=>array('text'=>'A text', 'url'=>'An url'), ...)
	 *	@param	string	$id             		Preselected key
	 *	@param  string	$moreparam      		Add more parameters onto the select tag
	 *	@param  string	$moreparamtourl 		Add more parameters onto the Ajax called URL
	 * 	@param	int		$disabled				Html select box is disabled
	 *  @param	int		$minimumInputLength		Minimum Input Length
	 *  @param	string	$morecss				Add more class to css styles
	 *  @param  int     $callurlonselect        If set to 1, some code is added so an url return by the ajax is called when value is selected.
	 *  @param  string  $placeholder            String to use as placeholder
	 *  @param  integer $acceptdelayedhtml      1 = caller is requesting to have html js content not returned but saved into global $delayedhtmlcontent (so caller can show it at end of page to avoid flash FOUC effect)
	 * 	@return	string   						HTML select string
	 *  @see selectArrayFilter(), ajax_combobox() in ajax.lib.php
	 */
	public static function selectArrayAjax($htmlname, $url, $id = '', $moreparam = '', $moreparamtourl = '', $disabled = 0, $minimumInputLength = 1, $morecss = '', $callurlonselect = 0, $placeholder = '', $acceptdelayedhtml = 0)
	{
		global $conf, $langs;
		global $delayedhtmlcontent;

		// TODO Use an internal dolibarr component instead of select2
		if (empty($conf->global->MAIN_USE_JQUERY_MULTISELECT) && !defined('REQUIRE_JQUERY_MULTISELECT')) return '';

		$out = '<select type="text" class="'.$htmlname.($morecss ? ' '.$morecss : '').'" '.($moreparam ? $moreparam.' ' : '').'name="'.$htmlname.'"></select>';

		$tmpplugin = 'select2';
		$outdelayed = "\n".'<!-- JS CODE TO ENABLE '.$tmpplugin.' for id '.$htmlname.' -->
	    	<script>
	    	$(document).ready(function () {

    	        '.($callurlonselect ? 'var saveRemoteData = [];' : '').'

                $(".'.$htmlname.'").select2({
			    	ajax: {
				    	dir: "ltr",
				    	url: "'.$url.'",
				    	dataType: \'json\',
				    	delay: 250,
				    	data: function (params) {
				    		return {
						    	q: params.term, 	// search term
				    			page: params.page
				    		};
			    		},
			    		processResults: function (data) {
			    			// parse the results into the format expected by Select2.
			    			// since we are using custom formatting functions we do not need to alter the remote JSON data
			    			//console.log(data);
							saveRemoteData = data;
				    	    /* format json result for select2 */
				    	    result = []
				    	    $.each( data, function( key, value ) {
				    	       result.push({id: key, text: value.text});
                            });
			    			//return {results:[{id:\'none\', text:\'aa\'}, {id:\'rrr\', text:\'Red\'},{id:\'bbb\', text:\'Search a into projects\'}], more:false}
			    			//console.log(result);
			    			return {results: result, more: false}
			    		},
			    		cache: true
			    	},
	 				language: select2arrayoflanguage,
					containerCssClass: \':all:\',					/* Line to add class of origin SELECT propagated to the new <span class="select2-selection...> tag */
				    placeholder: "'.dol_escape_js($placeholder).'",
			    	escapeMarkup: function (markup) { return markup; }, 	// let our custom formatter work
			    	minimumInputLength: '.$minimumInputLength.',
			        formatResult: function(result, container, query, escapeMarkup) {
                        return escapeMarkup(result.text);
                    },
			    });

                '.($callurlonselect ? '
                /* Code to execute a GET when we select a value */
                $(".'.$htmlname.'").change(function() {
			    	var selected = $(".'.$htmlname.'").val();
                	console.log("We select in selectArrayAjax the entry "+selected)
			        $(".'.$htmlname.'").val("");  /* reset visible combo value */
    			    $.each( saveRemoteData, function( key, value ) {
    				        if (key == selected)
    			            {
    			                 console.log("selectArrayAjax - Do a redirect to "+value.url)
    			                 location.assign(value.url);
    			            }
                    });
    			});' : '').'

    	   });
	       </script>';

		if ($acceptdelayedhtml)
		{
			$delayedhtmlcontent .= $outdelayed;
		} else {
			$out .= $outdelayed;
		}
		return $out;
	}

    /**
     *  Return a HTML select string, built from an array of key+value, but content returned into select is defined into $array parameter.
     *  Note: Do not apply langs->trans function on returned content of Ajax service, content may be entity encoded twice.
     *
     *  @param  string	$htmlname               Name of html select area
	 *	@param	string	$array					Array (key=>array('text'=>'A text', 'url'=>'An url'), ...)
	 *	@param	string	$id             		Preselected key
	 *	@param  string	$moreparam      		Add more parameters onto the select tag
	 *	@param	int		$disableFiltering		If set to 1, results are not filtered with searched string
	 * 	@param	int		$disabled				Html select box is disabled
	 *  @param	int		$minimumInputLength		Minimum Input Length
	 *  @param	string	$morecss				Add more class to css styles
	 *  @param  int     $callurlonselect        If set to 1, some code is added so an url return by the ajax is called when value is selected.
	 *  @param  string  $placeholder            String to use as placeholder
	 *  @param  integer $acceptdelayedhtml      1 = caller is requesting to have html js content not returned but saved into global $delayedhtmlcontent (so caller can show it at end of page to avoid flash FOUC effect)
	 *  @return	string   						HTML select string
	 *  @see selectArrayAjax(), ajax_combobox() in ajax.lib.php
	 */
	public static function selectArrayFilter($htmlname, $array, $id = '', $moreparam = '', $disableFiltering = 0, $disabled = 0, $minimumInputLength = 1, $morecss = '', $callurlonselect = 0, $placeholder = '', $acceptdelayedhtml = 0)
	{
		global $conf, $langs;
		global $delayedhtmlcontent;

		// TODO Use an internal dolibarr component instead of select2
		if (empty($conf->global->MAIN_USE_JQUERY_MULTISELECT) && !defined('REQUIRE_JQUERY_MULTISELECT')) return '';

		$out = '<select type="text" class="'.$htmlname.($morecss ? ' '.$morecss : '').'" '.($moreparam ? $moreparam.' ' : '').'name="'.$htmlname.'"><option></option></select>';

		$formattedarrayresult = array();

		foreach ($array as $key => $value) {
			$o = new stdClass();
			$o->id = $key;
			$o->text = $value['text'];
			$o->url = $value['url'];
			$formattedarrayresult[] = $o;
		}

		$tmpplugin = 'select2';
		$outdelayed = "\n".'<!-- JS CODE TO ENABLE '.$tmpplugin.' for id '.$htmlname.' -->
			<script>
			$(document).ready(function () {
				var data = '.json_encode($formattedarrayresult).';

				'.($callurlonselect ? 'var saveRemoteData = '.json_encode($array).';' : '').'

				$(".'.$htmlname.'").select2({
					data: data,
					language: select2arrayoflanguage,
					containerCssClass: \':all:\',					/* Line to add class of origin SELECT propagated to the new <span class="select2-selection...> tag */
					placeholder: "'.dol_escape_js($placeholder).'",
					escapeMarkup: function (markup) { return markup; }, 	// let our custom formatter work
					minimumInputLength: '.$minimumInputLength.',
					formatResult: function(result, container, query, escapeMarkup) {
						return escapeMarkup(result.text);
					},
					matcher: function (params, data) {

						if(! data.id) return null;';

		if ($callurlonselect) {
			$outdelayed .= '

						var urlBase = data.url;
						var separ = urlBase.indexOf("?") >= 0 ? "&" : "?";
						/* console.log("params.term="+params.term); */
						/* console.log("params.term encoded="+encodeURIComponent(params.term)); */
						saveRemoteData[data.id].url = urlBase + separ + "sall=" + encodeURIComponent(params.term);';
		}

		if (!$disableFiltering) {
			$outdelayed .= '

						if(data.text.match(new RegExp(params.term))) {
							return data;
						}

						return null;';
		} else {
			$outdelayed .= '

						return data;';
		}

		$outdelayed .= '
					}
				});

				'.($callurlonselect ? '
				/* Code to execute a GET when we select a value */
				$(".'.$htmlname.'").change(function() {
					var selected = $(".'.$htmlname.'").val();
					console.log("We select "+selected)

					$(".'.$htmlname.'").val("");  /* reset visible combo value */
					$.each( saveRemoteData, function( key, value ) {
						if (key == selected)
						{
							console.log("selectArrayAjax - Do a redirect to "+value.url)
							location.assign(value.url);
						}
					});
				});' : '').'

			});
			</script>';

		if ($acceptdelayedhtml)
		{
			$delayedhtmlcontent .= $outdelayed;
		} else {
			$out .= $outdelayed;
		}
		return $out;
	}

	/**
	 *	Show a multiselect form from an array.
	 *
	 *	@param	string	$htmlname		Name of select
	 *	@param	array	$array			Array with key+value
	 *	@param	array	$selected		Array with key+value preselected
	 *	@param	int		$key_in_label   1 pour afficher la key dans la valeur "[key] value"
	 *	@param	int		$value_as_key   1 to use value as key
	 *	@param  string	$morecss        Add more css style
	 *	@param  int		$translate		Translate and encode value
	 *  @param	int		$width			Force width of select box. May be used only when using jquery couch. Example: 250, 95%
	 *  @param	string	$moreattrib		Add more options on select component. Example: 'disabled'
	 *  @param	string	$elemtype		Type of element we show ('category', ...). Will execute a formating function on it. To use in readonly mode if js component support HTML formatting.
	 *  @param	string	$placeholder	String to use as placeholder
	 *  @param	int		$addjscombo		Add js combo
	 *	@return	string					HTML multiselect string
	 *  @see selectarray(), selectArrayAjax(), selectArrayFilter()
	 */
	public static function multiselectarray($htmlname, $array, $selected = array(), $key_in_label = 0, $value_as_key = 0, $morecss = '', $translate = 0, $width = 0, $moreattrib = '', $elemtype = '', $placeholder = '', $addjscombo = -1)
	{
		global $conf, $langs;

		$out = '';

		if ($addjscombo < 0) {
		    if (empty($conf->global->MAIN_OPTIMIZEFORTEXTBROWSER)) $addjscombo = 1;
		    else $addjscombo = 0;
		}

		// Add code for jquery to use multiselect
		if (!empty($conf->global->MAIN_USE_JQUERY_MULTISELECT) || defined('REQUIRE_JQUERY_MULTISELECT'))
		{
			$out .= "\n".'<!-- JS CODE TO ENABLE '.$tmpplugin.' for id '.$htmlname.' -->
						<script>'."\n";
			if ($addjscombo == 1)
			{
				$tmpplugin = empty($conf->global->MAIN_USE_JQUERY_MULTISELECT) ?constant('REQUIRE_JQUERY_MULTISELECT') : $conf->global->MAIN_USE_JQUERY_MULTISELECT;
				$out .= 'function formatResult(record) {'."\n";
				if ($elemtype == 'category')
				{
					$out .= 'return \'<span><img src="'.DOL_URL_ROOT.'/theme/eldy/img/object_category.png"> \'+record.text+\'</span>\';';
				} else {
					$out .= 'return record.text;';
				}
				$out .= '};'."\n";
				$out .= 'function formatSelection(record) {'."\n";
				if ($elemtype == 'category')
				{
					$out .= 'return \'<span><img src="'.DOL_URL_ROOT.'/theme/eldy/img/object_category.png"> \'+record.text+\'</span>\';';
				} else {
					$out .= 'return record.text;';
				}
				$out .= '};'."\n";
				$out .= '$(document).ready(function () {
							$(\'#'.$htmlname.'\').'.$tmpplugin.'({
								dir: \'ltr\',
								// Specify format function for dropdown item
								formatResult: formatResult,
							 	templateResult: formatResult,		/* For 4.0 */
								// Specify format function for selected item
								formatSelection: formatSelection,
							 	templateSelection: formatSelection		/* For 4.0 */
							});
						});'."\n";
			} elseif ($addjscombo == 2)
			{
				// Add other js lib
				// TODO external lib multiselect/jquery.multi-select.js must have been loaded to use this multiselect plugin
				// ...
				$out .= '$(document).ready(function () {
							$(\'#'.$htmlname.'\').multiSelect({
								containerHTML: \'<div class="multi-select-container">\',
								menuHTML: \'<div class="multi-select-menu">\',
								buttonHTML: \'<span class="multi-select-button '.$morecss.'">\',
								menuItemHTML: \'<label class="multi-select-menuitem">\',
								activeClass: \'multi-select-container--open\',
								noneText: \''.$placeholder.'\'
							});
						})';
			}
			$out .= '</script>';
		}

		// Try also magic suggest
		$out .= '<select id="'.$htmlname.'" class="multiselect'.($morecss ? ' '.$morecss : '').'" multiple name="'.$htmlname.'[]"'.($moreattrib ? ' '.$moreattrib : '').($width ? ' style="width: '.(preg_match('/%/', $width) ? $width : $width.'px').'"' : '').'>'."\n";
		if (is_array($array) && !empty($array))
		{
			if ($value_as_key) $array = array_combine($array, $array);

			if (!empty($array))
			{
				foreach ($array as $key => $value)
				{
					$out .= '<option value="'.$key.'"';
                    if (is_array($selected) && !empty($selected) && in_array((string) $key, $selected) && ((string) $key != ''))
					{
						$out .= ' selected';
					}
					$out .= '>';

					$newval = ($translate ? $langs->trans($value) : $value);
					$newval = ($key_in_label ? $key.' - '.$newval : $newval);
					$out .= dol_htmlentitiesbr($newval);
					$out .= '</option>'."\n";
				}
			}
		}
		$out .= '</select>'."\n";

		return $out;
	}


	/**
	 *	Show a multiselect dropbox from an array.
	 *
	 *	@param	string	$htmlname		Name of HTML field
	 *	@param	array	$array			Array with array of fields we could show. This array may be modified according to setup of user.
	 *  @param  string  $varpage        Id of context for page. Can be set by caller with $varpage=(empty($contextpage)?$_SERVER["PHP_SELF"]:$contextpage);
	 *	@return	string					HTML multiselect string
	 *  @see selectarray()
	 */
	public static function multiSelectArrayWithCheckbox($htmlname, &$array, $varpage)
	{
		global $conf, $langs, $user;

		if (!empty($conf->global->MAIN_OPTIMIZEFORTEXTBROWSER)) return '';

		$tmpvar = "MAIN_SELECTEDFIELDS_".$varpage;
		if (!empty($user->conf->$tmpvar))
		{
			$tmparray = explode(',', $user->conf->$tmpvar);
			foreach ($array as $key => $val)
			{
				//var_dump($key);
				//var_dump($tmparray);
				if (in_array($key, $tmparray)) $array[$key]['checked'] = 1;
				else $array[$key]['checked'] = 0;
			}
		}

		$lis = '';
		$listcheckedstring = '';

		foreach ($array as $key => $val)
		{
		    /* var_dump($val);
            var_dump(array_key_exists('enabled', $val));
            var_dump(!$val['enabled']);*/
		    if (array_key_exists('enabled', $val) && isset($val['enabled']) && !$val['enabled'])
		    {
			    unset($array[$key]); // We don't want this field
			    continue;
		    }
		    if ($val['label'])
		    {
		        $lis .= '<li><input type="checkbox" id="checkbox'.$key.'" value="'.$key.'"'.(empty($val['checked']) ? '' : ' checked="checked"').'/><label for="checkbox'.$key.'">'.dol_escape_htmltag($langs->trans($val['label'])).'</label></li>';
			    $listcheckedstring .= (empty($val['checked']) ? '' : $key.',');
		    }
		}

		$out = '<!-- Component multiSelectArrayWithCheckbox '.$htmlname.' -->

        <dl class="dropdown">
            <dt>
            <a href="#'.$htmlname.'">
              '.img_picto('', 'list').'
            </a>
            <input type="hidden" class="'.$htmlname.'" name="'.$htmlname.'" value="'.$listcheckedstring.'">
            </dt>
            <dd class="dropdowndd">
                <div class="multiselectcheckbox'.$htmlname.'">
                    <ul class="ul'.$htmlname.'">
                    '.$lis.'
                    </ul>
                </div>
            </dd>
        </dl>

        <script type="text/javascript">
          jQuery(document).ready(function () {
              $(\'.multiselectcheckbox'.$htmlname.' input[type="checkbox"]\').on(\'click\', function () {
                  console.log("A new field was added/removed, we edit field input[name=formfilteraction]");

                  $("input:hidden[name=formfilteraction]").val(\'listafterchangingselectedfields\');	// Update field so we know we changed something on selected fields after POST

                  var title = $(this).val() + ",";
                  if ($(this).is(\':checked\')) {
                      $(\'.'.$htmlname.'\').val(title + $(\'.'.$htmlname.'\').val());
                  }
                  else {
                      $(\'.'.$htmlname.'\').val( $(\'.'.$htmlname.'\').val().replace(title, \'\') )
                  }
                  // Now, we submit page
                  //$(this).parents(\'form:first\').submit();
              });


           });
        </script>

        ';
		return $out;
	}

	/**
	 * 	Render list of categories linked to object with id $id and type $type
	 *
	 * 	@param		int		$id				Id of object
	 * 	@param		string	$type			Type of category ('member', 'customer', 'supplier', 'product', 'contact'). Old mode (0, 1, 2, ...) is deprecated.
	 *  @param		int		$rendermode		0=Default, use multiselect. 1=Emulate multiselect (recommended)
	 * 	@return		string					String with categories
	 */
    public function showCategories($id, $type, $rendermode = 0)
	{
		global $db;

		include_once DOL_DOCUMENT_ROOT.'/categories/class/categorie.class.php';

		$cat = new Categorie($db);
		$categories = $cat->containing($id, $type);

		if ($rendermode == 1)
		{
			$toprint = array();
			foreach ($categories as $c)
			{
				$ways = $c->print_all_ways(' &gt;&gt; ', '', 0, 1); // $ways[0] = "ccc2 >> ccc2a >> ccc2a1" with html formated text
				foreach ($ways as $way)
				{
					$toprint[] = '<li class="select2-search-choice-dolibarr noborderoncategories"'.($c->color ? ' style="background: #'.$c->color.';"' : ' style="background: #aaa"').'>'.$way.'</li>';
				}
			}
			return '<div class="select2-container-multi-dolibarr" style="width: 90%;"><ul class="select2-choices-dolibarr">'.implode(' ', $toprint).'</ul></div>';
		}

		if ($rendermode == 0)
		{
			$arrayselected = array();
			$cate_arbo = $this->select_all_categories($type, '', 'parent', 64, 0, 1);
			foreach ($categories as $c) {
				$arrayselected[] = $c->id;
			}

			return $this->multiselectarray('categories', $cate_arbo, $arrayselected, '', 0, '', 0, '100%', 'disabled', 'category');
		}

		return 'ErrorBadValueForParameterRenderMode'; // Should not happened
	}

	/**
	 *  Show linked object block.
	 *
	 *  @param	CommonObject	$object		      Object we want to show links to
	 *  @param  string          $morehtmlright    More html to show on right of title
	 *  @param  array           $compatibleImportElementsList  Array of compatibles elements object for "import from" action
	 *  @return	int							      <0 if KO, >=0 if OK
	 */
    public function showLinkedObjectBlock($object, $morehtmlright = '', $compatibleImportElementsList = false)
	{
		global $conf, $langs, $hookmanager;
		global $bc, $action;

		$object->fetchObjectLinked();

		// Bypass the default method
		$hookmanager->initHooks(array('commonobject'));
		$parameters = array(
			'morehtmlright' => $morehtmlright,
		    'compatibleImportElementsList' => &$compatibleImportElementsList,
		);
		$reshook = $hookmanager->executeHooks('showLinkedObjectBlock', $parameters, $object, $action); // Note that $action and $object may have been modified by hook

		if (empty($reshook))
		{
			$nbofdifferenttypes = count($object->linkedObjects);

			print '<!-- showLinkedObjectBlock -->';
			print load_fiche_titre($langs->trans('RelatedObjects'), $morehtmlright, '', 0, 0, 'showlinkedobjectblock');


			print '<div class="div-table-responsive-no-min">';
			print '<table class="noborder allwidth" data-block="showLinkedObject" data-element="'.$object->element.'"  data-elementid="'.$object->id.'"   >';

			print '<tr class="liste_titre">';
			print '<td>'.$langs->trans("Type").'</td>';
			print '<td>'.$langs->trans("Ref").'</td>';
			print '<td class="center"></td>';
			print '<td class="center">'.$langs->trans("Date").'</td>';
			print '<td class="right">'.$langs->trans("AmountHTShort").'</td>';
			print '<td class="right">'.$langs->trans("Status").'</td>';
			print '<td></td>';
			print '</tr>';

			$nboftypesoutput = 0;

			foreach ($object->linkedObjects as $objecttype => $objects)
			{
				$tplpath = $element = $subelement = $objecttype;

				// to display inport button on tpl
				$showImportButton = false;
				if (!empty($compatibleImportElementsList) && in_array($element, $compatibleImportElementsList)) {
				    $showImportButton = true;
				}

				$regs = array();
				if ($objecttype != 'supplier_proposal' && preg_match('/^([^_]+)_([^_]+)/i', $objecttype, $regs))
				{
					$element = $regs[1];
					$subelement = $regs[2];
					$tplpath = $element.'/'.$subelement;
				}
				$tplname = 'linkedobjectblock';

				// To work with non standard path
				if ($objecttype == 'facture') {
					$tplpath = 'compta/'.$element;
					if (empty($conf->facture->enabled)) continue; // Do not show if module disabled
				} elseif ($objecttype == 'facturerec') {
					$tplpath = 'compta/facture';
					$tplname = 'linkedobjectblockForRec';
					if (empty($conf->facture->enabled)) continue; // Do not show if module disabled
				} elseif ($objecttype == 'propal') {
					$tplpath = 'comm/'.$element;
					if (empty($conf->propal->enabled)) continue; // Do not show if module disabled
				} elseif ($objecttype == 'supplier_proposal') {
					if (empty($conf->supplier_proposal->enabled)) continue; // Do not show if module disabled
				} elseif ($objecttype == 'shipping' || $objecttype == 'shipment') {
					$tplpath = 'expedition';
					if (empty($conf->expedition->enabled)) continue; // Do not show if module disabled
				} elseif ($objecttype == 'reception') {
        			$tplpath = 'reception';
        			if (empty($conf->reception->enabled)) continue; // Do not show if module disabled
        		} elseif ($objecttype == 'delivery') {
					$tplpath = 'livraison';
					if (empty($conf->expedition->enabled)) continue; // Do not show if module disabled
				} elseif ($objecttype == 'invoice_supplier') {
					$tplpath = 'fourn/facture';
				} elseif ($objecttype == 'order_supplier') {
					$tplpath = 'fourn/commande';
				} elseif ($objecttype == 'expensereport') {
					$tplpath = 'expensereport';
				} elseif ($objecttype == 'subscription') {
					$tplpath = 'adherents';
				}

				global $linkedObjectBlock;
				$linkedObjectBlock = $objects;


				// Output template part (modules that overwrite templates must declare this into descriptor)
				$dirtpls = array_merge($conf->modules_parts['tpl'], array('/'.$tplpath.'/tpl'));
				foreach ($dirtpls as $reldir)
				{
					if ($nboftypesoutput == ($nbofdifferenttypes - 1))    // No more type to show after
					{
						global $noMoreLinkedObjectBlockAfter;
						$noMoreLinkedObjectBlockAfter = 1;
					}

					$res = @include dol_buildpath($reldir.'/'.$tplname.'.tpl.php');
					if ($res)
					{
						$nboftypesoutput++;
						break;
					}
				}
			}

			if (!$nboftypesoutput)
			{
				print '<tr><td class="impair opacitymedium" colspan="7">'.$langs->trans("None").'</td></tr>';
			}

			print '</table>';

			if (!empty($compatibleImportElementsList))
			{
			    $res = @include dol_buildpath('core/tpl/ajax/objectlinked_lineimport.tpl.php');
			}


			print '</div>';

			return $nbofdifferenttypes;
		}
	}

	/**
	 *  Show block with links to link to other objects.
	 *
	 *  @param	CommonObject	$object				Object we want to show links to
	 *  @param	array			$restrictlinksto	Restrict links to some elements, for exemple array('order') or array('supplier_order'). null or array() if no restriction.
	 *  @param	array			$excludelinksto		Do not show links of this type, for exemple array('order') or array('supplier_order'). null or array() if no exclusion.
	 *  @return	string								<0 if KO, >0 if OK
	 */
    public function showLinkToObjectBlock($object, $restrictlinksto = array(), $excludelinksto = array())
	{
		global $conf, $langs, $hookmanager;
		global $bc, $action;

		$linktoelem = '';
		$linktoelemlist = '';
		$listofidcompanytoscan = '';

		if (!is_object($object->thirdparty)) $object->fetch_thirdparty();

		$possiblelinks = array();
		if (is_object($object->thirdparty) && !empty($object->thirdparty->id) && $object->thirdparty->id > 0)
		{
			$listofidcompanytoscan = $object->thirdparty->id;
			if (($object->thirdparty->parent > 0) && !empty($conf->global->THIRDPARTY_INCLUDE_PARENT_IN_LINKTO)) $listofidcompanytoscan .= ','.$object->thirdparty->parent;
			if (($object->fk_project > 0) && !empty($conf->global->THIRDPARTY_INCLUDE_PROJECT_THIRDPARY_IN_LINKTO))
			{
				include_once DOL_DOCUMENT_ROOT.'/projet/class/project.class.php';
				$tmpproject = new Project($this->db);
				$tmpproject->fetch($object->fk_project);
				if ($tmpproject->socid > 0 && ($tmpproject->socid != $object->thirdparty->id)) $listofidcompanytoscan .= ','.$tmpproject->socid;
				unset($tmpproject);
			}

			$possiblelinks = array(
				'propal'=>array('enabled'=>$conf->propal->enabled, 'perms'=>1, 'label'=>'LinkToProposal', 'sql'=>"SELECT s.rowid as socid, s.nom as name, s.client, t.rowid, t.ref, t.ref_client, t.total_ht FROM ".MAIN_DB_PREFIX."societe as s, ".MAIN_DB_PREFIX."propal as t WHERE t.fk_soc = s.rowid AND t.fk_soc IN (".$listofidcompanytoscan.') AND t.entity IN ('.getEntity('propal').')'),
				'order'=>array('enabled'=>$conf->commande->enabled, 'perms'=>1, 'label'=>'LinkToOrder', 'sql'=>"SELECT s.rowid as socid, s.nom as name, s.client, t.rowid, t.ref, t.ref_client, t.total_ht FROM ".MAIN_DB_PREFIX."societe as s, ".MAIN_DB_PREFIX."commande as t WHERE t.fk_soc = s.rowid AND t.fk_soc IN (".$listofidcompanytoscan.') AND t.entity IN ('.getEntity('commande').')'),
				'invoice'=>array('enabled'=>$conf->facture->enabled, 'perms'=>1, 'label'=>'LinkToInvoice', 'sql'=>"SELECT s.rowid as socid, s.nom as name, s.client, t.rowid, t.ref, t.ref_client, t.total as total_ht FROM ".MAIN_DB_PREFIX."societe as s, ".MAIN_DB_PREFIX."facture as t WHERE t.fk_soc = s.rowid AND t.fk_soc IN (".$listofidcompanytoscan.') AND t.entity IN ('.getEntity('invoice').')'),
				'invoice_template'=>array('enabled'=>$conf->facture->enabled, 'perms'=>1, 'label'=>'LinkToTemplateInvoice', 'sql'=>"SELECT s.rowid as socid, s.nom as name, s.client, t.rowid, t.titre as ref, t.total as total_ht FROM ".MAIN_DB_PREFIX."societe as s, ".MAIN_DB_PREFIX."facture_rec as t WHERE t.fk_soc = s.rowid AND t.fk_soc IN (".$listofidcompanytoscan.') AND t.entity IN ('.getEntity('invoice').')'),
				'contrat'=>array('enabled'=>$conf->contrat->enabled, 'perms'=>1, 'label'=>'LinkToContract', 'sql'=>"SELECT s.rowid as socid, s.nom as name, s.client, t.rowid, t.ref, t.ref_supplier, '' as total_ht FROM ".MAIN_DB_PREFIX."societe as s, ".MAIN_DB_PREFIX."contrat as t WHERE t.fk_soc = s.rowid AND t.fk_soc IN (".$listofidcompanytoscan.') AND t.entity IN ('.getEntity('contract').')'),
				'fichinter'=>array('enabled'=>$conf->ficheinter->enabled, 'perms'=>1, 'label'=>'LinkToIntervention', 'sql'=>"SELECT s.rowid as socid, s.nom as name, s.client, t.rowid, t.ref FROM ".MAIN_DB_PREFIX."societe as s, ".MAIN_DB_PREFIX."fichinter as t WHERE t.fk_soc = s.rowid AND t.fk_soc IN (".$listofidcompanytoscan.') AND t.entity IN ('.getEntity('intervention').')'),
				'supplier_proposal'=>array('enabled'=>$conf->supplier_proposal->enabled, 'perms'=>1, 'label'=>'LinkToSupplierProposal', 'sql'=>"SELECT s.rowid as socid, s.nom as name, s.client, t.rowid, t.ref, '' as ref_supplier, t.total_ht FROM ".MAIN_DB_PREFIX."societe as s, ".MAIN_DB_PREFIX."supplier_proposal as t WHERE t.fk_soc = s.rowid AND t.fk_soc IN (".$listofidcompanytoscan.') AND t.entity IN ('.getEntity('supplier_proposal').')'),
				'order_supplier'=>array('enabled'=>$conf->supplier_order->enabled, 'perms'=>1, 'label'=>'LinkToSupplierOrder', 'sql'=>"SELECT s.rowid as socid, s.nom as name, s.client, t.rowid, t.ref, t.ref_supplier, t.total_ht FROM ".MAIN_DB_PREFIX."societe as s, ".MAIN_DB_PREFIX."commande_fournisseur as t WHERE t.fk_soc = s.rowid AND t.fk_soc IN (".$listofidcompanytoscan.') AND t.entity IN ('.getEntity('commande_fournisseur').')'),
				'invoice_supplier'=>array('enabled'=>$conf->supplier_invoice->enabled, 'perms'=>1, 'label'=>'LinkToSupplierInvoice', 'sql'=>"SELECT s.rowid as socid, s.nom as name, s.client, t.rowid, t.ref, t.ref_supplier, t.total_ht FROM ".MAIN_DB_PREFIX."societe as s, ".MAIN_DB_PREFIX."facture_fourn as t WHERE t.fk_soc = s.rowid AND t.fk_soc IN (".$listofidcompanytoscan.') AND t.entity IN ('.getEntity('facture_fourn').')'),
				'ticket'=>array('enabled'=>$conf->ticket->enabled, 'perms'=>1, 'label'=>'LinkToTicket', 'sql'=>"SELECT s.rowid as socid, s.nom as name, s.client, t.rowid, t.ref, t.track_id, '0' as total_ht FROM ".MAIN_DB_PREFIX."societe as s, ".MAIN_DB_PREFIX."ticket as t WHERE t.fk_soc = s.rowid AND t.fk_soc IN (".$listofidcompanytoscan.') AND t.entity IN ('.getEntity('ticket').')')
			);
		}

		// Can complete the possiblelink array
		$hookmanager->initHooks(array('commonobject'));
		$parameters = array('listofidcompanytoscan' => $listofidcompanytoscan);

		if (!empty($listofidcompanytoscan))  // If empty, we don't have criteria to scan the object we can link to
		{
            $reshook = $hookmanager->executeHooks('showLinkToObjectBlock', $parameters, $object, $action); // Note that $action and $object may have been modified by hook
		}

		if (empty($reshook))
		{
			if (is_array($hookmanager->resArray) && count($hookmanager->resArray))
			{
				$possiblelinks = array_merge($possiblelinks, $hookmanager->resArray);
			}
		} elseif ($reshook > 0)
		{
			if (is_array($hookmanager->resArray) && count($hookmanager->resArray))
			{
				$possiblelinks = $hookmanager->resArray;
			}
		}

		foreach ($possiblelinks as $key => $possiblelink)
		{
			$num = 0;

			if (empty($possiblelink['enabled'])) continue;

			if (!empty($possiblelink['perms']) && (empty($restrictlinksto) || in_array($key, $restrictlinksto)) && (empty($excludelinksto) || !in_array($key, $excludelinksto)))
			{
				print '<div id="'.$key.'list"'.(empty($conf->use_javascript_ajax) ? '' : ' style="display:none"').'>';
				$sql = $possiblelink['sql'];

				$resqllist = $this->db->query($sql);
				if ($resqllist)
				{
					$num = $this->db->num_rows($resqllist);
					$i = 0;

					print '<br>';
					print '<form action="'.$_SERVER["PHP_SELF"].'" method="POST" name="formlinked'.$key.'">';
					print '<input type="hidden" name="action" value="addlink">';
					print '<input type="hidden" name="token" value="'.newToken().'">';
					print '<input type="hidden" name="id" value="'.$object->id.'">';
					print '<input type="hidden" name="addlink" value="'.$key.'">';
					print '<table class="noborder">';
					print '<tr class="liste_titre">';
					print '<td class="nowrap"></td>';
					print '<td class="center">'.$langs->trans("Ref").'</td>';
					print '<td class="left">'.$langs->trans("RefCustomer").'</td>';
					print '<td class="right">'.$langs->trans("AmountHTShort").'</td>';
					print '<td class="left">'.$langs->trans("Company").'</td>';
					print '</tr>';
					while ($i < $num)
					{
						$objp = $this->db->fetch_object($resqllist);

						print '<tr class="oddeven">';
						print '<td class="left">';
						print '<input type="radio" name="idtolinkto" value='.$objp->rowid.'>';
						print '</td>';
						print '<td class="center">'.$objp->ref.'</td>';
						print '<td>'.$objp->ref_client.'</td>';
						print '<td class="right">'.price($objp->total_ht).'</td>';
						print '<td>'.$objp->name.'</td>';
						print '</tr>';
						$i++;
					}
					print '</table>';
					print '<div class="center"><input type="submit" class="button valignmiddle" value="'.$langs->trans('ToLink').'">&nbsp;&nbsp;&nbsp;&nbsp;&nbsp;<input type="submit" class="button" name="cancel" value="'.$langs->trans('Cancel').'"></div>';

					print '</form>';
					$this->db->free($resqllist);
				} else {
					dol_print_error($this->db);
				}
				print '</div>';
				if ($num > 0)
				{
				}

				//$linktoelem.=($linktoelem?' &nbsp; ':'');
				if ($num > 0) $linktoelemlist .= '<li><a href="#linkto'.$key.'" class="linkto dropdowncloseonclick" rel="'.$key.'">'.$langs->trans($possiblelink['label']).' ('.$num.')</a></li>';
				//else $linktoelem.=$langs->trans($possiblelink['label']);
				else $linktoelemlist .= '<li><span class="linktodisabled">'.$langs->trans($possiblelink['label']).' (0)</span></li>';
			}
		}

		if ($linktoelemlist)
		{
			$linktoelem = '
    		<dl class="dropdown" id="linktoobjectname">
    		';
			if (!empty($conf->use_javascript_ajax)) $linktoelem .= '<dt><a href="#linktoobjectname">'.$langs->trans("LinkTo").'...</a></dt>';
			$linktoelem .= '<dd>
    		<div class="multiselectlinkto">
    		<ul class="ulselectedfields">'.$linktoelemlist.'
    		</ul>
    		</div>
    		</dd>
    		</dl>';
		} else {
			$linktoelem = '';
		}

		if (!empty($conf->use_javascript_ajax))
		{
		    print '<!-- Add js to show linkto box -->
				<script>
				jQuery(document).ready(function() {
					jQuery(".linkto").click(function() {
						console.log("We choose to show/hide link for rel="+jQuery(this).attr(\'rel\'));
					    jQuery("#"+jQuery(this).attr(\'rel\')+"list").toggle();
					});
				});
				</script>
		    ';
		}

		return $linktoelem;
	}

	/**
	 *	Return an html string with a select combo box to choose yes or no
	 *
	 *	@param	string		$htmlname		Name of html select field
	 *	@param	string		$value			Pre-selected value
	 *	@param	int			$option			0 return yes/no, 1 return 1/0
	 *	@param	bool		$disabled		true or false
	 *  @param	int      	$useempty		1=Add empty line
	 *	@return	string						See option
	 */
    public function selectyesno($htmlname, $value = '', $option = 0, $disabled = false, $useempty = 0)
	{
		global $langs;

		$yes = "yes"; $no = "no";
		if ($option)
		{
			$yes = "1";
			$no = "0";
		}

		$disabled = ($disabled ? ' disabled' : '');

		$resultyesno = '<select class="flat width75" id="'.$htmlname.'" name="'.$htmlname.'"'.$disabled.'>'."\n";
		if ($useempty) $resultyesno .= '<option value="-1"'.(($value < 0) ? ' selected' : '').'>&nbsp;</option>'."\n";
		if (("$value" == 'yes') || ($value == 1))
		{
			$resultyesno .= '<option value="'.$yes.'" selected>'.$langs->trans("Yes").'</option>'."\n";
			$resultyesno .= '<option value="'.$no.'">'.$langs->trans("No").'</option>'."\n";
		} else {
	   		$selected = (($useempty && $value != '0' && $value != 'no') ? '' : ' selected');
			$resultyesno .= '<option value="'.$yes.'">'.$langs->trans("Yes").'</option>'."\n";
			$resultyesno .= '<option value="'.$no.'"'.$selected.'>'.$langs->trans("No").'</option>'."\n";
		}
		$resultyesno .= '</select>'."\n";
		return $resultyesno;
	}

    // phpcs:disable PEAR.NamingConventions.ValidFunctionName.ScopeNotCamelCaps
	/**
	 *  Return list of export templates
	 *
	 *  @param	string	$selected          Id modele pre-selectionne
	 *  @param  string	$htmlname          Name of HTML select
	 *  @param  string	$type              Type of searched templates
	 *  @param  int		$useempty          Affiche valeur vide dans liste
	 *  @return	void
	 */
    public function select_export_model($selected = '', $htmlname = 'exportmodelid', $type = '', $useempty = 0)
	{
        // phpcs:enable
		$sql = "SELECT rowid, label";
		$sql .= " FROM ".MAIN_DB_PREFIX."export_model";
		$sql .= " WHERE type = '".$type."'";
		$sql .= " ORDER BY rowid";
		$result = $this->db->query($sql);
		if ($result)
		{
			print '<select class="flat" id="select_'.$htmlname.'" name="'.$htmlname.'">';
			if ($useempty)
			{
				print '<option value="-1">&nbsp;</option>';
			}

			$num = $this->db->num_rows($result);
			$i = 0;
			while ($i < $num)
			{
				$obj = $this->db->fetch_object($result);
				if ($selected == $obj->rowid)
				{
					print '<option value="'.$obj->rowid.'" selected>';
				} else {
					print '<option value="'.$obj->rowid.'">';
				}
				print $obj->label;
				print '</option>';
				$i++;
			}
			print "</select>";
		} else {
			dol_print_error($this->db);
		}
	}

	/**
	 *    Return a HTML area with the reference of object and a navigation bar for a business object
	 *    Note: To complete search with a particular filter on select, you can set $object->next_prev_filter set to define SQL criterias.
	 *
	 *    @param	object	$object			Object to show.
	 *    @param	string	$paramid   		Name of parameter to use to name the id into the URL next/previous link.
	 *    @param	string	$morehtml  		More html content to output just before the nav bar.
	 *    @param	int		$shownav	  	Show Condition (navigation is shown if value is 1).
	 *    @param	string	$fieldid   		Name of field id into database to use for select next and previous (we make the select max and min on this field compared to $object->ref). Use 'none' to disable next/prev.
	 *    @param	string	$fieldref   	Name of field ref of object (object->ref) to show or 'none' to not show ref.
	 *    @param	string	$morehtmlref  	More html to show after ref.
	 *    @param	string	$moreparam  	More param to add in nav link url. Must start with '&...'.
	 *	  @param	int		$nodbprefix		Do not include DB prefix to forge table name.
	 *	  @param	string	$morehtmlleft	More html code to show before ref.
	 *	  @param	string	$morehtmlstatus	More html code to show under navigation arrows (status place).
	 *	  @param	string	$morehtmlright	More html code to show after ref.
	 * 	  @return	string    				Portion HTML with ref + navigation buttons
	 */
    public function showrefnav($object, $paramid, $morehtml = '', $shownav = 1, $fieldid = 'rowid', $fieldref = 'ref', $morehtmlref = '', $moreparam = '', $nodbprefix = 0, $morehtmlleft = '', $morehtmlstatus = '', $morehtmlright = '')
	{
		global $langs, $conf, $hookmanager, $extralanguages;

		$ret = '';
		if (empty($fieldid))  $fieldid = 'rowid';
		if (empty($fieldref)) $fieldref = 'ref';

		// Add where from hooks
		if (is_object($hookmanager))
		{
			$parameters = array();
			$reshook = $hookmanager->executeHooks('printFieldListWhere', $parameters, $object); // Note that $action and $object may have been modified by hook
			$object->next_prev_filter .= $hookmanager->resPrint;
		}
		$previous_ref = $next_ref = '';
		if ($shownav)
		{
			//print "paramid=$paramid,morehtml=$morehtml,shownav=$shownav,$fieldid,$fieldref,$morehtmlref,$moreparam";
			$object->load_previous_next_ref((isset($object->next_prev_filter) ? $object->next_prev_filter : ''), $fieldid, $nodbprefix);

			$navurl = $_SERVER["PHP_SELF"];
			// Special case for project/task page
			if ($paramid == 'project_ref')
			{
			    if (preg_match('/\/tasks\/(task|contact|note|document)\.php/', $navurl))     // TODO Remove this when nav with project_ref on task pages are ok
			    {
				    $navurl = preg_replace('/\/tasks\/(task|contact|time|note|document)\.php/', '/tasks.php', $navurl);
    				$paramid = 'ref';
			    }
			}

			// accesskey is for Windows or Linux:  ALT + key for chrome, ALT + SHIFT + KEY for firefox
			// accesskey is for Mac:               CTRL + key for all browsers
			$stringforfirstkey = $langs->trans("KeyboardShortcut");
			if ($conf->browser->name == 'chrome')
			{
				$stringforfirstkey .= ' ALT +';
			} elseif ($conf->browser->name == 'firefox')
			{
				$stringforfirstkey .= ' ALT + SHIFT +';
			} else {
				$stringforfirstkey .= ' CTL +';
			}

			$previous_ref = $object->ref_previous ? '<a accesskey="p" title="'.$stringforfirstkey.' p" class="classfortooltip" href="'.$navurl.'?'.$paramid.'='.urlencode($object->ref_previous).$moreparam.'"><i class="fa fa-chevron-left"></i></a>' : '<span class="inactive"><i class="fa fa-chevron-left opacitymedium"></i></span>';
			$next_ref     = $object->ref_next ? '<a accesskey="n" title="'.$stringforfirstkey.' n" class="classfortooltip" href="'.$navurl.'?'.$paramid.'='.urlencode($object->ref_next).$moreparam.'"><i class="fa fa-chevron-right"></i></a>' : '<span class="inactive"><i class="fa fa-chevron-right opacitymedium"></i></span>';
		}

		//print "xx".$previous_ref."x".$next_ref;
		$ret .= '<!-- Start banner content --><div style="vertical-align: middle">';

		// Right part of banner
		if ($morehtmlright) $ret .= '<div class="inline-block floatleft">'.$morehtmlright.'</div>';

		if ($previous_ref || $next_ref || $morehtml)
		{
			$ret .= '<div class="pagination paginationref"><ul class="right">';
		}
		if ($morehtml)
		{
			$ret .= '<li class="noborder litext">'.$morehtml.'</li>';
		}
		if ($shownav && ($previous_ref || $next_ref))
		{
			$ret .= '<li class="pagination">'.$previous_ref.'</li>';
			$ret .= '<li class="pagination">'.$next_ref.'</li>';
		}
		if ($previous_ref || $next_ref || $morehtml)
		{
			$ret .= '</ul></div>';
		}

		$parameters = array();
		$reshook = $hookmanager->executeHooks('moreHtmlStatus', $parameters, $object); // Note that $action and $object may have been modified by hook
		if (empty($reshook)) $morehtmlstatus .= $hookmanager->resPrint;
		else $morehtmlstatus = $hookmanager->resPrint;
		if ($morehtmlstatus) $ret .= '<div class="statusref">'.$morehtmlstatus.'</div>';

		$parameters = array();
		$reshook = $hookmanager->executeHooks('moreHtmlRef', $parameters, $object); // Note that $action and $object may have been modified by hook
		if (empty($reshook)) $morehtmlref .= $hookmanager->resPrint;
		elseif ($reshook > 0) $morehtmlref = $hookmanager->resPrint;

		// Left part of banner
		if ($morehtmlleft)
		{
			if ($conf->browser->layout == 'phone') $ret .= '<!-- morehtmlleft --><div class="floatleft">'.$morehtmlleft.'</div>'; // class="center" to have photo in middle
			else $ret .= '<!-- morehtmlleft --><div class="inline-block floatleft">'.$morehtmlleft.'</div>';
		}

		//if ($conf->browser->layout == 'phone') $ret.='<div class="clearboth"></div>';
		$ret .= '<div class="inline-block floatleft valignmiddle refid'.(($shownav && ($previous_ref || $next_ref)) ? ' refidpadding' : '').'">';

		// For thirdparty, contact, user, member, the ref is the id, so we show something else
		if ($object->element == 'societe')
		{
			$ret .= dol_htmlentities($object->name);

			// List of extra languages
			$arrayoflangcode = array();
			if (!empty($conf->global->PDF_USE_ALSO_LANGUAGE_CODE)) $arrayoflangcode[] = $conf->global->PDF_USE_ALSO_LANGUAGE_CODE;

			if (is_array($arrayoflangcode) && count($arrayoflangcode)) {
				if (!is_object($extralanguages)) {
					include_once DOL_DOCUMENT_ROOT.'/core/class/extralanguages.class.php';
					$extralanguages = new ExtraLanguages($this->db);
				}
				$extralanguages->fetch_name_extralanguages('societe');

				if (!empty($extralanguages->attributes['societe']['name']))
				{
					$object->fetchValuesForExtraLanguages();

					$htmltext = '';
					// If there is extra languages
					foreach ($arrayoflangcode as $extralangcode) {
						$htmltext .= picto_from_langcode($extralangcode, 'class="pictoforlang paddingright"');
						if ($object->array_languages['name'][$extralangcode]) {
							$htmltext .= $object->array_languages['name'][$extralangcode];
						} else {
							$htmltext .= '<span class="opacitymedium">'.$langs->trans("SwitchInEditModeToAddTranslation").'</span>';
						}
					}
					$ret .= '<!-- Show translations of name -->'."\n";
					$ret .= $this->textwithpicto('', $htmltext, -1, 'language', 'opacitymedium paddingleft');
				}
			}
		} elseif ($object->element == 'member')
		{
			$ret .= $object->ref.'<br>';
			$fullname = $object->getFullName($langs);
			if ($object->morphy == 'mor' && $object->societe) {
				$ret .= dol_htmlentities($object->societe).((!empty($fullname) && $object->societe != $fullname) ? ' ('.dol_htmlentities($fullname).')' : '');
			} else {
				$ret .= dol_htmlentities($fullname).((!empty($object->societe) && $object->societe != $fullname) ? ' ('.dol_htmlentities($object->societe).')' : '');
			}
		} elseif (in_array($object->element, array('contact', 'user', 'usergroup')))
		{
			$ret .= dol_htmlentities($object->getFullName($langs));
		} elseif (in_array($object->element, array('action', 'agenda')))
		{
			$ret .= $object->ref.'<br>'.$object->label;
		} elseif (in_array($object->element, array('adherent_type')))
		{
			$ret .= $object->label;
		} elseif ($object->element == 'ecm_directories')
		{
			$ret .= '';
		} elseif ($fieldref != 'none')
		{
			$ret .= dol_htmlentities($object->$fieldref);
		}

		if ($morehtmlref)
		{
			// don't add a additional space, when "$morehtmlref" starts with a HTML div tag
			if (substr($morehtmlref, 0, 4) != '<div')
			{
				$ret .= ' ';
			}

			$ret .= $morehtmlref;
		}

		$ret .= '</div>';

		$ret .= '</div><!-- End banner content -->';

		return $ret;
	}


	/**
	 *    	Return HTML code to output a barcode
	 *
	 *     	@param	Object	$object		Object containing data to retrieve file name
	 * 		@param	int		$width			Width of photo
	 * 	  	@return string    				HTML code to output barcode
	 */
    public function showbarcode(&$object, $width = 100)
	{
		global $conf;

		//Check if barcode is filled in the card
		if (empty($object->barcode)) return '';

		// Complete object if not complete
		if (empty($object->barcode_type_code) || empty($object->barcode_type_coder))
		{
			$result = $object->fetch_barcode();
			//Check if fetch_barcode() failed
			if ($result < 1) return '<!-- ErrorFetchBarcode -->';
		}

		// Barcode image
		$url = DOL_URL_ROOT.'/viewimage.php?modulepart=barcode&generator='.urlencode($object->barcode_type_coder).'&code='.urlencode($object->barcode).'&encoding='.urlencode($object->barcode_type_code);
		$out = '<!-- url barcode = '.$url.' -->';
		$out .= '<img src="'.$url.'">';
		return $out;
	}

	/**
	 *    	Return HTML code to output a photo
	 *
	 *    	@param	string		$modulepart			Key to define module concerned ('societe', 'userphoto', 'memberphoto')
	 *     	@param  object		$object				Object containing data to retrieve file name
	 * 		@param	int			$width				Width of photo
	 * 		@param	int			$height				Height of photo (auto if 0)
	 * 		@param	int			$caneditfield		Add edit fields
	 * 		@param	string		$cssclass			CSS name to use on img for photo
	 * 		@param	string		$imagesize		    'mini', 'small' or '' (original)
	 *      @param  int         $addlinktofullsize  Add link to fullsize image
	 *      @param  int         $cache              1=Accept to use image in cache
	 *      @param	string		$forcecapture		Force parameter capture on HTML input file element to ask a smartphone to allow to open camera to take photo. Auto if empty.
	 * 	  	@return string    						HTML code to output photo
	 */
	public static function showphoto($modulepart, $object, $width = 100, $height = 0, $caneditfield = 0, $cssclass = 'photowithmargin', $imagesize = '', $addlinktofullsize = 1, $cache = 0, $forcecapture = '')
	{
		global $conf, $langs;

		$entity = (!empty($object->entity) ? $object->entity : $conf->entity);
		$id = (!empty($object->id) ? $object->id : $object->rowid);

		$ret = ''; $dir = ''; $file = ''; $originalfile = ''; $altfile = ''; $email = ''; $capture = '';
		if ($modulepart == 'societe')
		{
			$dir = $conf->societe->multidir_output[$entity];
			if (!empty($object->logo))
			{
				if ((string) $imagesize == 'mini') $file = get_exdir(0, 0, 0, 0, $object, 'thirdparty').'/logos/'.getImageFileNameForSize($object->logo, '_mini'); // getImageFileNameForSize include the thumbs
				elseif ((string) $imagesize == 'small') $file = get_exdir(0, 0, 0, 0, $object, 'thirdparty').'/logos/'.getImageFileNameForSize($object->logo, '_small');
				else $file = get_exdir(0, 0, 0, 0, $object, 'thirdparty').'/logos/'.$object->logo;
				$originalfile = get_exdir(0, 0, 0, 0, $object, 'thirdparty').'/logos/'.$object->logo;
			}
			$email = $object->email;
		} elseif ($modulepart == 'contact')
		{
			$dir = $conf->societe->multidir_output[$entity].'/contact';
			if (!empty($object->photo))
			{
				if ((string) $imagesize == 'mini') $file = get_exdir(0, 0, 0, 0, $object, 'contact').'/photos/'.getImageFileNameForSize($object->photo, '_mini');
				elseif ((string) $imagesize == 'small') $file = get_exdir(0, 0, 0, 0, $object, 'contact').'/photos/'.getImageFileNameForSize($object->photo, '_small');
				else $file = get_exdir(0, 0, 0, 0, $object, 'contact').'/photos/'.$object->photo;
				$originalfile = get_exdir(0, 0, 0, 0, $object, 'contact').'/photos/'.$object->photo;
			}
			$email = $object->email;
			$capture = 'user';
		} elseif ($modulepart == 'userphoto')
		{
			$dir = $conf->user->dir_output;
			if (!empty($object->photo))
			{
				if ((string) $imagesize == 'mini') $file = get_exdir(0, 0, 0, 0, $object, 'user').$object->id.'/'.getImageFileNameForSize($object->photo, '_mini');
				elseif ((string) $imagesize == 'small') $file = get_exdir(0, 0, 0, 0, $object, 'user').$object->id.'/'.getImageFileNameForSize($object->photo, '_small');
				else $file = get_exdir(0, 0, 0, 0, $object, 'user').'/'.$object->id.'/'.$object->photo;
				$originalfile = get_exdir(0, 0, 0, 0, $object, 'user').'/'.$object->id.'/'.$object->photo;
			}
			if (!empty($conf->global->MAIN_OLD_IMAGE_LINKS)) $altfile = $object->id.".jpg"; // For backward compatibility
			$email = $object->email;
			$capture = 'user';
		} elseif ($modulepart == 'memberphoto')
		{
			$dir = $conf->adherent->dir_output;
			if (!empty($object->photo))
			{
				if ((string) $imagesize == 'mini') $file = get_exdir(0, 0, 0, 0, $object, 'member').'photos/'.getImageFileNameForSize($object->photo, '_mini');
				elseif ((string) $imagesize == 'small') $file = get_exdir(0, 0, 0, 0, $object, 'member').'photos/'.getImageFileNameForSize($object->photo, '_small');
				else $file = get_exdir(0, 0, 0, 0, $object, 'member').'photos/'.$object->photo;
				$originalfile = get_exdir(0, 0, 0, 0, $object, 'member').'photos/'.$object->photo;
			}
			if (!empty($conf->global->MAIN_OLD_IMAGE_LINKS)) $altfile = $object->id.".jpg"; // For backward compatibility
			$email = $object->email;
			$capture = 'user';
		} else {
			// Generic case to show photos
			$dir = $conf->$modulepart->dir_output;
			if (!empty($object->photo))
			{
				if ((string) $imagesize == 'mini') $file = get_exdir($id, 2, 0, 0, $object, $modulepart).'photos/'.getImageFileNameForSize($object->photo, '_mini');
				elseif ((string) $imagesize == 'small') $file = get_exdir($id, 2, 0, 0, $object, $modulepart).'photos/'.getImageFileNameForSize($object->photo, '_small');
				else $file = get_exdir($id, 2, 0, 0, $object, $modulepart).'photos/'.$object->photo;
				$originalfile = get_exdir($id, 2, 0, 0, $object, $modulepart).'photos/'.$object->photo;
			}
			if (!empty($conf->global->MAIN_OLD_IMAGE_LINKS)) $altfile = $object->id.".jpg"; // For backward compatibility
			$email = $object->email;
		}

		if ($forcecapture) $capture = $forcecapture;

		if ($dir)
		{
			if ($file && file_exists($dir."/".$file))
			{
				if ($addlinktofullsize)
				{
					$urladvanced = getAdvancedPreviewUrl($modulepart, $originalfile, 0, '&entity='.$entity);
					if ($urladvanced) $ret .= '<a href="'.$urladvanced.'">';
					else $ret .= '<a href="'.DOL_URL_ROOT.'/viewimage.php?modulepart='.$modulepart.'&entity='.$entity.'&file='.urlencode($originalfile).'&cache='.$cache.'">';
				}
				$ret .= '<img alt="Photo" class="photo'.$modulepart.($cssclass ? ' '.$cssclass : '').' photologo'.(preg_replace('/[^a-z]/i', '_', $file)).'" '.($width ? ' width="'.$width.'"' : '').($height ? ' height="'.$height.'"' : '').' src="'.DOL_URL_ROOT.'/viewimage.php?modulepart='.$modulepart.'&entity='.$entity.'&file='.urlencode($file).'&cache='.$cache.'">';
				if ($addlinktofullsize) $ret .= '</a>';
			} elseif ($altfile && file_exists($dir."/".$altfile))
			{
				if ($addlinktofullsize)
				{
					$urladvanced = getAdvancedPreviewUrl($modulepart, $originalfile, 0, '&entity='.$entity);
					if ($urladvanced) $ret .= '<a href="'.$urladvanced.'">';
					else $ret .= '<a href="'.DOL_URL_ROOT.'/viewimage.php?modulepart='.$modulepart.'&entity='.$entity.'&file='.urlencode($originalfile).'&cache='.$cache.'">';
				}
				$ret .= '<img class="photo'.$modulepart.($cssclass ? ' '.$cssclass : '').'" alt="Photo alt" id="photologo'.(preg_replace('/[^a-z]/i', '_', $file)).'" class="'.$cssclass.'" '.($width ? ' width="'.$width.'"' : '').($height ? ' height="'.$height.'"' : '').' src="'.DOL_URL_ROOT.'/viewimage.php?modulepart='.$modulepart.'&entity='.$entity.'&file='.urlencode($altfile).'&cache='.$cache.'">';
				if ($addlinktofullsize) $ret .= '</a>';
			} else {
				$nophoto = '/public/theme/common/nophoto.png';
				if (in_array($modulepart, array('userphoto', 'contact', 'memberphoto')))	// For module that are "physical" users
				{
					if ($modulepart == 'memberphoto' && strpos($object->morphy, 'mor') !== false) {
						$nophoto = '/public/theme/common/company.png';
					} else {
						$nophoto = '/public/theme/common/user_anonymous.png';
						if ($object->gender == 'man') $nophoto = '/public/theme/common/user_man.png';
						if ($object->gender == 'woman') $nophoto = '/public/theme/common/user_woman.png';
					}
				}

				if (!empty($conf->gravatar->enabled) && $email)
				{
					/**
					 * @see https://gravatar.com/site/implement/images/php/
					 */
					global $dolibarr_main_url_root;
					$ret .= '<!-- Put link to gravatar -->';
					//$defaultimg=urlencode(dol_buildpath($nophoto,3));
					$defaultimg = 'mm';
					$ret .= '<img class="photo'.$modulepart.($cssclass ? ' '.$cssclass : '').'" alt="Gravatar avatar" title="'.$email.' Gravatar avatar" '.($width ? ' width="'.$width.'"' : '').($height ? ' height="'.$height.'"' : '').' src="https://www.gravatar.com/avatar/'.md5(strtolower(trim($email))).'?s='.$width.'&d='.$defaultimg.'">'; // gravatar need md5 hash
				} else {
					$ret .= '<img class="photo'.$modulepart.($cssclass ? ' '.$cssclass : '').'" alt="No photo" '.($width ? ' width="'.$width.'"' : '').($height ? ' height="'.$height.'"' : '').' src="'.DOL_URL_ROOT.$nophoto.'">';
				}
			}

			if ($caneditfield)
			{
				if ($object->photo) $ret .= "<br>\n";
				$ret .= '<table class="nobordernopadding centpercent">';
				if ($object->photo) $ret .= '<tr><td><input type="checkbox" class="flat photodelete" name="deletephoto" id="photodelete"> '.$langs->trans("Delete").'<br><br></td></tr>';
				$ret .= '<tr><td class="tdoverflow"><input type="file" class="flat maxwidth200onsmartphone" name="photo" id="photoinput" accept="image/*"'.($capture ? ' capture="'.$capture.'"' : '').'></td></tr>';
				$ret .= '</table>';
			}
		} else dol_print_error('', 'Call of showphoto with wrong parameters modulepart='.$modulepart);

		return $ret;
	}

    // phpcs:disable PEAR.NamingConventions.ValidFunctionName.ScopeNotCamelCaps
	/**
	 *	Return select list of groups
	 *
	 *  @param	string	$selected       Id group preselected
	 *  @param  string	$htmlname       Field name in form
	 *  @param  int		$show_empty     0=liste sans valeur nulle, 1=ajoute valeur inconnue
	 *  @param  string	$exclude        Array list of groups id to exclude
	 * 	@param	int		$disabled		If select list must be disabled
	 *  @param  string	$include        Array list of groups id to include
	 * 	@param	int		$enableonly		Array list of groups id to be enabled. All other must be disabled
	 * 	@param	string	$force_entity	'0' or Ids of environment to force
	 * 	@param	bool	$multiple		add [] in the name of element and add 'multiple' attribut (not working with ajax_autocompleter)
	 *  @param  string	$morecss		More css to add to html component
	 *  @return	string
	 *  @see select_dolusers()
	 */
    public function select_dolgroups($selected = '', $htmlname = 'groupid', $show_empty = 0, $exclude = '', $disabled = 0, $include = '', $enableonly = '', $force_entity = '0', $multiple = false, $morecss = '')
	{
        // phpcs:enable
		global $conf, $user, $langs;

		// Permettre l'exclusion de groupes
		if (is_array($exclude))	$excludeGroups = implode("','", $exclude);
		// Permettre l'inclusion de groupes
		if (is_array($include))	$includeGroups = implode("','", $include);

		if (!is_array($selected)) $selected = array($selected);

		$out = '';

		// On recherche les groupes
		$sql = "SELECT ug.rowid, ug.nom as name";
		if (!empty($conf->multicompany->enabled) && $conf->entity == 1 && $user->admin && !$user->entity)
		{
			$sql .= ", e.label";
		}
		$sql .= " FROM ".MAIN_DB_PREFIX."usergroup as ug ";
		if (!empty($conf->multicompany->enabled) && $conf->entity == 1 && $user->admin && !$user->entity)
		{
			$sql .= " LEFT JOIN ".MAIN_DB_PREFIX."entity as e ON e.rowid=ug.entity";
			if ($force_entity) $sql .= " WHERE ug.entity IN (0,".$force_entity.")";
			else $sql .= " WHERE ug.entity IS NOT NULL";
		} else {
			$sql .= " WHERE ug.entity IN (0,".$conf->entity.")";
		}
		if (is_array($exclude) && $excludeGroups) $sql .= " AND ug.rowid NOT IN ('".$excludeGroups."')";
		if (is_array($include) && $includeGroups) $sql .= " AND ug.rowid IN ('".$includeGroups."')";
		$sql .= " ORDER BY ug.nom ASC";

		dol_syslog(get_class($this)."::select_dolgroups", LOG_DEBUG);
		$resql = $this->db->query($sql);
		if ($resql)
		{
			// Enhance with select2
			include_once DOL_DOCUMENT_ROOT.'/core/lib/ajax.lib.php';
		   	$out .= ajax_combobox($htmlname);

			$out .= '<select class="flat minwidth200'.($morecss ? ' '.$morecss : '').'" id="'.$htmlname.'" name="'.$htmlname.($multiple ? '[]' : '').'" '.($multiple ? 'multiple' : '').' '.($disabled ? ' disabled' : '').'>';

			$num = $this->db->num_rows($resql);
			$i = 0;
			if ($num)
			{
				if ($show_empty && !$multiple) $out .= '<option value="-1"'.(in_array(-1, $selected) ? ' selected' : '').'>&nbsp;</option>'."\n";

				while ($i < $num)
				{
					$obj = $this->db->fetch_object($resql);
					$disableline = 0;
					if (is_array($enableonly) && count($enableonly) && !in_array($obj->rowid, $enableonly)) $disableline = 1;

					$out .= '<option value="'.$obj->rowid.'"';
					if ($disableline) $out .= ' disabled';
					if ((is_object($selected[0]) && $selected[0]->id == $obj->rowid) || (!is_object($selected[0]) && in_array($obj->rowid, $selected)))
					{
						$out .= ' selected';
					}
					$out .= '>';

					$out .= $obj->name;
					if (!empty($conf->multicompany->enabled) && empty($conf->global->MULTICOMPANY_TRANSVERSE_MODE) && $conf->entity == 1)
					{
						$out .= " (".$obj->label.")";
					}

					$out .= '</option>';
					$i++;
				}
			} else {
				if ($show_empty) $out .= '<option value="-1"'.(in_array(-1, $selected) ? ' selected' : '').'></option>'."\n";
				$out .= '<option value="" disabled>'.$langs->trans("NoUserGroupDefined").'</option>';
			}
			$out .= '</select>';
		} else {
			dol_print_error($this->db);
		}

		return $out;
	}


	/**
	 *	Return HTML to show the search and clear seach button
	 *
	 *  @return	string
	 */
    public function showFilterButtons()
	{
		$out = '<div class="nowrap">';
		$out .= '<button type="submit" class="liste_titre button_search" name="button_search_x" value="x"><span class="fa fa-search"></span></button>';
		$out .= '<button type="submit" class="liste_titre button_removefilter" name="button_removefilter_x" value="x"><span class="fa fa-remove"></span></button>';
		$out .= '</div>';

		return $out;
	}

	/**
	 *	Return HTML to show the search and clear seach button
	 *
	 *  @param  string  $cssclass                  CSS class
	 *  @param  int     $calljsfunction            0=default. 1=call function initCheckForSelect() after changing status of checkboxes
         *  @param  string  $massactionname            Mass action button name that will launch an action on the selected items
	 *  @return	string
	 */
    public function showCheckAddButtons($cssclass = 'checkforaction', $calljsfunction = 0, $massactionname = "massaction")
	{
		global $conf, $langs;

		$out = '';
		$id = uniqid();
                if (!empty($conf->use_javascript_ajax)) $out .= '<div class="inline-block checkallactions"><input type="checkbox" id="' . $cssclass . 's" name="' . $cssclass . 's" class="checkallactions"></div>';
		$out .= '<script>
            $(document).ready(function() {
                $("#' . $cssclass . 's").click(function() {
                    if($(this).is(\':checked\')){
                        console.log("We check all '.$cssclass.'");
                		$(".'.$cssclass.'").prop(\'checked\', true).trigger(\'change\');
                    }
                    else
                    {
                        console.log("We uncheck all");
                		$(".'.$cssclass.'").prop(\'checked\', false).trigger(\'change\');
                    }'."\n";
                if ($calljsfunction) $out .= 'if (typeof initCheckForSelect == \'function\') { initCheckForSelect(0, "' . $massactionname . '", "' . $cssclass . '"); } else { console.log("No function initCheckForSelect found. Call won\'t be done."); }';
		$out .= '         });

                $(".' . $cssclass . '").change(function() {
				$(this).closest("tr").toggleClass("highlight", this.checked);
			});

 	});
    </script>';

		return $out;
	}

	/**
	 *	Return HTML to show the search and clear seach button
	 *
	 *  @param	int  	$addcheckuncheckall        Add the check all/uncheck all checkbox (use javascript) and code to manage this
	 *  @param  string  $cssclass                  CSS class
	 *  @param  int     $calljsfunction            0=default. 1=call function initCheckForSelect() after changing status of checkboxes
         *  @param  string  $massactionname            Mass action name
	 *  @return	string
	 */
    public function showFilterAndCheckAddButtons($addcheckuncheckall = 0, $cssclass = 'checkforaction', $calljsfunction = 0, $massactionname = "massaction")
	{
		$out = $this->showFilterButtons();
		if ($addcheckuncheckall)
		{
			$out .= $this->showCheckAddButtons($cssclass, $calljsfunction, $massactionname);
		}
		return $out;
	}

	/**
	 * Return HTML to show the select of expense categories
	 *
	 * @param	string	$selected              preselected category
	 * @param	string	$htmlname              name of HTML select list
	 * @param	integer	$useempty              1=Add empty line
	 * @param	array	$excludeid             id to exclude
	 * @param	string	$target                htmlname of target select to bind event
	 * @param	int		$default_selected      default category to select if fk_c_type_fees change = EX_KME
	 * @param	array	$params                param to give
	 * @return	string
	 */
    public function selectExpenseCategories($selected = '', $htmlname = 'fk_c_exp_tax_cat', $useempty = 0, $excludeid = array(), $target = '', $default_selected = 0, $params = array())
	{
		global $db, $conf, $langs, $user;

        $out = '';
        $sql = 'SELECT rowid, label FROM '.MAIN_DB_PREFIX.'c_exp_tax_cat WHERE active = 1';
		$sql .= ' AND entity IN (0,'.getEntity('exp_tax_cat').')';
		if (!empty($excludeid)) $sql .= ' AND rowid NOT IN ('.implode(',', $excludeid).')';
		$sql .= ' ORDER BY label';

		$resql = $db->query($sql);
		if ($resql)
		{
			$out = '<select id="select_'.$htmlname.'" name="'.$htmlname.'" class="'.$htmlname.' flat minwidth75imp">';
			if ($useempty) $out .= '<option value="0">&nbsp;</option>';

			while ($obj = $db->fetch_object($resql))
			{
				$out .= '<option '.($selected == $obj->rowid ? 'selected="selected"' : '').' value="'.$obj->rowid.'">'.$langs->trans($obj->label).'</option>';
			}
			$out .= '</select>';
			if (!empty($htmlname) && $user->admin) $out .= ' '.info_admin($langs->trans("YouCanChangeValuesForThisListFromDictionarySetup"), 1);

			if (!empty($target))
			{
				$sql = "SELECT c.id FROM ".MAIN_DB_PREFIX."c_type_fees as c WHERE c.code = 'EX_KME' AND c.active = 1";
				$resql = $db->query($sql);
				if ($resql)
				{
					if ($db->num_rows($resql) > 0)
					{
						$obj = $db->fetch_object($resql);
						$out .= '<script>
							$(function() {
								$("select[name='.$target.']").on("change", function() {
									var current_val = $(this).val();
									if (current_val == '.$obj->id.') {';
						if (!empty($default_selected) || !empty($selected)) $out .= '$("select[name='.$htmlname.']").val("'.($default_selected > 0 ? $default_selected : $selected).'");';

						$out .= '
										$("select[name='.$htmlname.']").change();
									}
								});

								$("select[name='.$htmlname.']").change(function() {

									if ($("select[name='.$target.']").val() == '.$obj->id.') {
										// get price of kilometer to fill the unit price
										var data = '.json_encode($params).';
										data.fk_c_exp_tax_cat = $(this).val();

										$.ajax({
											method: "POST",
											dataType: "json",
											data: data,
											url: "'.(DOL_URL_ROOT.'/expensereport/ajax/ajaxik.php').'",
										}).done(function( data, textStatus, jqXHR ) {
											console.log(data);
											if (typeof data.up != "undefined") {
												$("input[name=value_unit]").val(data.up);
												$("select[name='.$htmlname.']").attr("title", data.title);
											} else {
												$("input[name=value_unit]").val("");
												$("select[name='.$htmlname.']").attr("title", "");
											}
										});
									}
								});
							});
						</script>';
					}
				}
			}
		} else {
			dol_print_error($db);
		}

		return $out;
	}

	/**
	 * Return HTML to show the select ranges of expense range
	 *
	 * @param	string	$selected    preselected category
	 * @param	string	$htmlname    name of HTML select list
	 * @param	integer	$useempty    1=Add empty line
	 * @return	string
	 */
    public function selectExpenseRanges($selected = '', $htmlname = 'fk_range', $useempty = 0)
	{
		global $db, $conf, $langs;

        $out = '';
		$sql = 'SELECT rowid, range_ik FROM '.MAIN_DB_PREFIX.'c_exp_tax_range';
		$sql .= ' WHERE entity = '.$conf->entity.' AND active = 1';

		$resql = $db->query($sql);
		if ($resql)
		{
			$out = '<select id="select_'.$htmlname.'" name="'.$htmlname.'" class="'.$htmlname.' flat minwidth75imp">';
			if ($useempty) $out .= '<option value="0"></option>';

			while ($obj = $db->fetch_object($resql))
			{
				$out .= '<option '.($selected == $obj->rowid ? 'selected="selected"' : '').' value="'.$obj->rowid.'">'.price($obj->range_ik, 0, $langs, 1, 0).'</option>';
			}
			$out .= '</select>';
		} else {
			dol_print_error($db);
		}

		return $out;
	}

	/**
	 * Return HTML to show a select of expense
	 *
	 * @param	string	$selected    preselected category
	 * @param	string	$htmlname    name of HTML select list
	 * @param	integer	$useempty    1=Add empty choice
	 * @param	integer	$allchoice   1=Add all choice
	 * @param	integer	$useid       0=use 'code' as key, 1=use 'id' as key
	 * @return	string
	 */
    public function selectExpense($selected = '', $htmlname = 'fk_c_type_fees', $useempty = 0, $allchoice = 1, $useid = 0)
	{
		global $db, $langs;

        $out = '';
		$sql = 'SELECT id, code, label FROM '.MAIN_DB_PREFIX.'c_type_fees';
		$sql .= ' WHERE active = 1';

		$resql = $db->query($sql);
		if ($resql)
		{
			$out = '<select id="select_'.$htmlname.'" name="'.$htmlname.'" class="'.$htmlname.' flat minwidth75imp">';
			if ($useempty) $out .= '<option value="0"></option>';
			if ($allchoice) $out .= '<option value="-1">'.$langs->trans('AllExpenseReport').'</option>';

			$field = 'code';
			if ($useid) $field = 'id';

			while ($obj = $db->fetch_object($resql))
			{
				$key = $langs->trans($obj->code);
				$out .= '<option '.($selected == $obj->{$field} ? 'selected="selected"' : '').' value="'.$obj->{$field}.'">'.($key != $obj->code ? $key : $obj->label).'</option>';
			}
			$out .= '</select>';
		} else {
			dol_print_error($db);
		}

        return $out;
    }

	/**
	 *  Output a combo list with invoices qualified for a third party
	 *
	 *  @param	int		$socid      	Id third party (-1=all, 0=only projects not linked to a third party, id=projects not linked or linked to third party id)
	 *  @param  int		$selected   	Id invoice preselected
	 *  @param  string	$htmlname   	Name of HTML select
	 *	@param	int		$maxlength		Maximum length of label
	 *	@param	int		$option_only	Return only html options lines without the select tag
	 *	@param	string	$show_empty		Add an empty line ('1' or string to show for empty line)
	 *  @param	int		$discard_closed Discard closed projects (0=Keep,1=hide completely,2=Disable)
     *  @param	int		$forcefocus		Force focus on field (works with javascript only)
     *  @param	int		$disabled		Disabled
	 *  @param	string	$morecss        More css added to the select component
	 *  @param	string	$projectsListId ''=Automatic filter on project allowed. List of id=Filter on project ids.
	 *  @param	string	$showproject	'all' = Show project info, ''=Hide project info
	 *  @param	User	$usertofilter	User object to use for filtering
	 *	@return int         			Nbr of project if OK, <0 if KO
	 */
    public function selectInvoice($socid = -1, $selected = '', $htmlname = 'invoiceid', $maxlength = 24, $option_only = 0, $show_empty = '1', $discard_closed = 0, $forcefocus = 0, $disabled = 0, $morecss = 'maxwidth500', $projectsListId = '', $showproject = 'all', $usertofilter = null)
	{
		global $user, $conf, $langs;

		require_once DOL_DOCUMENT_ROOT.'/projet/class/project.class.php';

		if (is_null($usertofilter))
		{
			$usertofilter = $user;
		}

		$out = '';

		$hideunselectables = false;
		if (!empty($conf->global->PROJECT_HIDE_UNSELECTABLES)) $hideunselectables = true;

		if (empty($projectsListId))
		{
			if (empty($usertofilter->rights->projet->all->lire))
			{
				$projectstatic = new Project($this->db);
				$projectsListId = $projectstatic->getProjectsAuthorizedForUser($usertofilter, 0, 1);
			}
		}

		// Search all projects
        $sql = 'SELECT f.rowid, f.ref as fref, "nolabel" as flabel, p.rowid as pid, f.ref,
            p.title, p.fk_soc, p.fk_statut, p.public,';
		$sql .= ' s.nom as name';
		$sql .= ' FROM '.MAIN_DB_PREFIX.'projet as p';
		$sql .= ' LEFT JOIN '.MAIN_DB_PREFIX.'societe as s ON s.rowid = p.fk_soc,';
		$sql .= ' '.MAIN_DB_PREFIX.'facture as f';
		$sql .= " WHERE p.entity IN (".getEntity('project').")";
		$sql .= " AND f.fk_projet = p.rowid AND f.fk_statut=0"; //Brouillons seulement
		//if ($projectsListId) $sql.= " AND p.rowid IN (".$projectsListId.")";
		//if ($socid == 0) $sql.= " AND (p.fk_soc=0 OR p.fk_soc IS NULL)";
		//if ($socid > 0)  $sql.= " AND (p.fk_soc=".$socid." OR p.fk_soc IS NULL)";
		$sql .= " GROUP BY f.ref ORDER BY p.ref, f.ref ASC";

		$resql = $this->db->query($sql);
		if ($resql)
		{
			// Use select2 selector
			if (!empty($conf->use_javascript_ajax))
			{
				include_once DOL_DOCUMENT_ROOT.'/core/lib/ajax.lib.php';
	           	$comboenhancement = ajax_combobox($htmlname, '', 0, $forcefocus);
            	$out .= $comboenhancement;
            	$morecss = 'minwidth200imp maxwidth500';
			}

			if (empty($option_only)) {
				$out .= '<select class="valignmiddle flat'.($morecss ? ' '.$morecss : '').'"'.($disabled ? ' disabled="disabled"' : '').' id="'.$htmlname.'" name="'.$htmlname.'">';
			}
			if (!empty($show_empty)) {
				$out .= '<option value="0" class="optiongrey">';
				if (!is_numeric($show_empty)) $out .= $show_empty;
				else $out .= '&nbsp;';
				$out .= '</option>';
			}
			$num = $this->db->num_rows($resql);
			$i = 0;
			if ($num)
			{
				while ($i < $num)
				{
					$obj = $this->db->fetch_object($resql);
					// If we ask to filter on a company and user has no permission to see all companies and project is linked to another company, we hide project.
					if ($socid > 0 && (empty($obj->fk_soc) || $obj->fk_soc == $socid) && empty($usertofilter->rights->societe->lire))
					{
						// Do nothing
					} else {
						if ($discard_closed == 1 && $obj->fk_statut == Project::STATUS_CLOSED)
						{
							$i++;
							continue;
						}

						$labeltoshow = '';

						if ($showproject == 'all')
						{
							$labeltoshow .= dol_trunc($obj->ref, 18); // Invoice ref
							if ($obj->name) $labeltoshow .= ' - '.$obj->name; // Soc name

							$disabled = 0;
							if ($obj->fk_statut == Project::STATUS_DRAFT)
							{
								$disabled = 1;
								$labeltoshow .= ' - '.$langs->trans("Draft");
							} elseif ($obj->fk_statut == Project::STATUS_CLOSED)
							{
								if ($discard_closed == 2) $disabled = 1;
								$labeltoshow .= ' - '.$langs->trans("Closed");
							} elseif ($socid > 0 && (!empty($obj->fk_soc) && $obj->fk_soc != $socid))
							{
								$disabled = 1;
								$labeltoshow .= ' - '.$langs->trans("LinkedToAnotherCompany");
							}
						}

						if (!empty($selected) && $selected == $obj->rowid)
						{
							$out .= '<option value="'.$obj->rowid.'" selected';
							//if ($disabled) $out.=' disabled';						// with select2, field can't be preselected if disabled
							$out .= '>'.$labeltoshow.'</option>';
						} else {
							if ($hideunselectables && $disabled && ($selected != $obj->rowid))
							{
								$resultat = '';
							} else {
								$resultat = '<option value="'.$obj->rowid.'"';
								if ($disabled) $resultat .= ' disabled';
								//if ($obj->public) $labeltoshow.=' ('.$langs->trans("Public").')';
								//else $labeltoshow.=' ('.$langs->trans("Private").')';
								$resultat .= '>';
								$resultat .= $labeltoshow;
								$resultat .= '</option>';
							}
							$out .= $resultat;
						}
					}
					$i++;
				}
			}
			if (empty($option_only)) {
				$out .= '</select>';
			}

			print $out;

			$this->db->free($resql);
			return $num;
		} else {
			dol_print_error($this->db);
			return -1;
		}
	}

	/**
	 * Output the component to make advanced search criteries
	 *
	 * @param	array		$arrayofcriterias			          Array of available search criterias. Example: array($object->element => $object->fields, 'otherfamily' => otherarrayoffields, ...)
	 * @param	array		$search_component_params	          Array of selected search criterias
	 * @param   array       $arrayofinputfieldsalreadyoutput      Array of input fields already inform. The component will not generate a hidden input field if it is in this list.
	 * @return	string									          HTML component for advanced search
	 */
	public function searchComponent($arrayofcriterias, $search_component_params, $arrayofinputfieldsalreadyoutput = array())
	{
	    global $conf, $langs;

		$ret = '';

		$ret .= '<div class="nowrap centpercent">';
		//$ret .= '<button type="submit" class="liste_titre button_removefilter" name="button_removefilter_x" value="x"><span class="fa fa-remove"></span></button>';
		$ret .= '<a href="#" class="dropdownsearch-toggle unsetcolor paddingright">';
		$ret .= '<span class="fas fa-filter linkobject boxfilter" title="Filter" id="idsubimgproductdistribution"></span>';
		$ret .= $langs->trans("Filters");
		$ret .= '</a>';
		//$ret .= '<button type="submit" class="liste_titre button_search paddingleftonly" name="button_search_x" value="x"><span class="fa fa-search"></span></button>';
		$ret .= '<div name="search_component_params" class="search_component_params inline-block minwidth500 maxwidth300onsmartphone valignmiddle">';
		$texttoshow = '<div class="opacitymedium inline-block search_component_searchtext">'.$langs->trans("Search").'</div>';

		$ret .= '<div class="search_component inline-block valignmiddle">'.$texttoshow.'</div>';
		$ret .= '</div>';
		$ret .= '<input type="hidden" name="search_component_params_hidden" class="search_component_params_hidden" value="'.GETPOST("search_component_params_hidden").'">';
		// For compatibility with forms that show themself the search criteria in addition of this component, we output the fields
		foreach ($arrayofcriterias as $criterias) {
		    foreach ($criterias as $criteriafamilykey => $criteriafamilyval) {
		    	if (in_array('search_'.$criteriafamilykey, $arrayofinputfieldsalreadyoutput)) continue;
		        if (in_array($criteriafamilykey, array('rowid', 'ref_ext', 'entity', 'extraparams'))) continue;
		        if (in_array($criteriafamilyval['type'], array('date', 'datetime', 'timestamp'))) {
		            $ret .= '<input type="hidden" name="search_'.$criteriafamilykey.'_start">';
		            $ret .= '<input type="hidden" name="search_'.$criteriafamilykey.'_startyear">';
		            $ret .= '<input type="hidden" name="search_'.$criteriafamilykey.'_startmonth">';
		            $ret .= '<input type="hidden" name="search_'.$criteriafamilykey.'_startday">';
		            $ret .= '<input type="hidden" name="search_'.$criteriafamilykey.'_end">';
		            $ret .= '<input type="hidden" name="search_'.$criteriafamilykey.'_endyear">';
		            $ret .= '<input type="hidden" name="search_'.$criteriafamilykey.'_endmonth">';
		            $ret .= '<input type="hidden" name="search_'.$criteriafamilykey.'_endday">';
		        } else {
					$ret .= '<input type="hidden" name="search_'.$criteriafamilykey.'">';
		        }
		    }
		}
        $ret .= '</div>';


		return $ret;
	}
}<|MERGE_RESOLUTION|>--- conflicted
+++ resolved
@@ -3664,12 +3664,8 @@
 		$sql = 'SELECT rowid, ref, situation_cycle_ref, situation_counter, situation_final, fk_soc';
 		$sql .= ' FROM '.MAIN_DB_PREFIX.'facture';
 		$sql .= ' WHERE entity IN ('.getEntity('invoice').')';
-<<<<<<< HEAD
-		$sql .= ' AND situation_counter>=1';
+		$sql .= ' AND situation_counter >= 1';
 		$sql .= ' AND fk_soc = '.(int) $socid;
-=======
-		$sql .= ' AND situation_counter >= 1';
->>>>>>> fbaf705c
 		$sql .= ' AND type <> 2';
 		$sql .= ' ORDER by situation_cycle_ref, situation_counter desc';
 		$resql = $this->db->query($sql);
