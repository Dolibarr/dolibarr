--- conflicted
+++ resolved
@@ -2340,16 +2340,10 @@
     /**
      *	Return list of suppliers prices for a product
      *
-<<<<<<< HEAD
-     *  @param		int		$productid       Id of product
-     *  @param      string	$htmlname        Name of HTML field
-     *  @return		string|null
-=======
-     *  @param		int		$productid       	Id of product
+     *  @param	    int		$productid       	Id of product
      *  @param      string	$htmlname        	Name of HTML field
-	 *  @param      int		$selected_supplier  Pre-selected supplier if more than 1 result
-     *  @return		void
->>>>>>> 18496f91
+     *  @param      int		$selected_supplier  Pre-selected supplier if more than 1 result
+     *  @return	    void
      */
     function select_product_fourn_price($productid, $htmlname='productfournpriceid', $selected_supplier='')
     {
