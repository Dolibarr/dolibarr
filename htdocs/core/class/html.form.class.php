<?php
/* Copyright (c) 2002-2007  Rodolphe Quiedeville    <rodolphe@quiedeville.org>
 * Copyright (C) 2004-2012  Laurent Destailleur     <eldy@users.sourceforge.net>
 * Copyright (C) 2004       Benoit Mortier          <benoit.mortier@opensides.be>
 * Copyright (C) 2004       Sebastien Di Cintio     <sdicintio@ressource-toi.org>
 * Copyright (C) 2004       Eric Seigne             <eric.seigne@ryxeo.com>
 * Copyright (C) 2005-2017  Regis Houssin           <regis.houssin@capnetworks.com>
 * Copyright (C) 2006       Andre Cianfarani        <acianfa@free.fr>
 * Copyright (C) 2006       Marc Barilley/Ocebo     <marc@ocebo.com>
 * Copyright (C) 2007       Franky Van Liedekerke   <franky.van.liedekerker@telenet.be>
 * Copyright (C) 2007       Patrick Raguin          <patrick.raguin@gmail.com>
 * Copyright (C) 2010       Juanjo Menent           <jmenent@2byte.es>
 * Copyright (C) 2010-2014  Philippe Grand          <philippe.grand@atoo-net.com>
 * Copyright (C) 2011       Herve Prot              <herve.prot@symeos.com>
 * Copyright (C) 2012-2016  Marcos García           <marcosgdf@gmail.com>
 * Copyright (C) 2012       Cedric Salvador         <csalvador@gpcsolutions.fr>
 * Copyright (C) 2012-2015  Raphaël Doursenaud      <rdoursenaud@gpcsolutions.fr>
 * Copyright (C) 2014       Alexandre Spangaro      <aspangaro.dolibarr@gmail.com>
 * Copyright (C) 2018       Ferran Marcet           <fmarcet@2byte.es>
 * Copyright (C) 2018       Nicolas ZABOURI	        <info@inovea-conseil.com>
 *
 * This program is free software; you can redistribute it and/or modify
 * it under the terms of the GNU General Public License as published by
 * the Free Software Foundation; either version 3 of the License, or
 * (at your option) any later version.
 *
 * This program is distributed in the hope that it will be useful,
 * but WITHOUT ANY WARRANTY; without even the implied warranty of
 * MERCHANTABILITY or FITNESS FOR A PARTICULAR PURPOSE.  See the
 * GNU General Public License for more details.
 *
 * You should have received a copy of the GNU General Public License
 * along with this program. If not, see <http://www.gnu.org/licenses/>.
 */

/**
 *	\file       htdocs/core/class/html.form.class.php
 *  \ingroup    core
 *	\brief      File of class with all html predefined components
 */


/**
 *	Class to manage generation of HTML components
 *	Only common components must be here.
 *
 *  TODO Merge all function load_cache_* and loadCache* (except load_cache_vatrates) into one generic function loadCacheTable
 */
class Form
{
	var $db;
	var $error;
	var $num;

	// Cache arrays
	var $cache_types_paiements=array();
	var $cache_conditions_paiements=array();
	var $cache_availability=array();
	var $cache_demand_reason=array();
	var $cache_types_fees=array();
	var $cache_vatrates=array();


	/**
	 * Constructor
	 *
	 * @param		DoliDB		$db      Database handler
	 */
	public function __construct($db)
	{
		$this->db = $db;
	}

	/**
	 * Output key field for an editable field
	 *
	 * @param   string	$text			Text of label or key to translate
	 * @param   string	$htmlname		Name of select field ('edit' prefix will be added)
	 * @param   string	$preselected    Value to show/edit (not used in this function)
	 * @param	object	$object			Object
	 * @param	boolean	$perm			Permission to allow button to edit parameter. Set it to 0 to have a not edited field.
	 * @param	string	$typeofdata		Type of data ('string' by default, 'email', 'amount:99', 'numeric:99', 'text' or 'textarea:rows:cols', 'datepicker' ('day' do not work, don't know why), 'ckeditor:dolibarr_zzz:width:height:savemethod:1:rows:cols', 'select;xxx[:class]'...)
	 * @param	string	$moreparam		More param to add on a href URL.
	 * @param   int     $fieldrequired  1 if we want to show field as mandatory using the "fieldrequired" CSS.
	 * @param   int     $notabletag     1=Do not output table tags but output a ':', 2=Do not output table tags and no ':', 3=Do not output table tags but output a ' '
	 * @param	string	$paramid		Key of parameter for id ('id', 'socid')
	 * @return	string					HTML edit field
	 */
	function editfieldkey($text, $htmlname, $preselected, $object, $perm, $typeofdata='string', $moreparam='', $fieldrequired=0, $notabletag=0, $paramid='id')
	{
		global $conf,$langs;

		$ret='';

		// TODO change for compatibility
		if (! empty($conf->global->MAIN_USE_JQUERY_JEDITABLE) && ! preg_match('/^select;/',$typeofdata))
		{
			if (! empty($perm))
			{
				$tmp=explode(':',$typeofdata);
				$ret.= '<div class="editkey_'.$tmp[0].(! empty($tmp[1]) ? ' '.$tmp[1] : '').'" id="'.$htmlname.'">';
				if ($fieldrequired) $ret.='<span class="fieldrequired">';
				$ret.= $langs->trans($text);
				if ($fieldrequired) $ret.='</span>';
				$ret.= '</div>'."\n";
			}
			else
			{
				if ($fieldrequired) $ret.='<span class="fieldrequired">';
				$ret.= $langs->trans($text);
				if ($fieldrequired) $ret.='</span>';
			}
		}
		else
		{
			if (empty($notabletag) && GETPOST('action','aZ09') != 'edit'.$htmlname && $perm) $ret.='<table class="nobordernopadding" width="100%"><tr><td class="nowrap">';
			if ($fieldrequired) $ret.='<span class="fieldrequired">';
			$ret.=$langs->trans($text);
			if ($fieldrequired) $ret.='</span>';
			if (! empty($notabletag)) $ret.=' ';
			if (empty($notabletag) && GETPOST('action','aZ09') != 'edit'.$htmlname && $perm) $ret.='</td>';
			if (empty($notabletag) && GETPOST('action','aZ09') != 'edit'.$htmlname && $perm) $ret.='<td align="right">';
			if ($htmlname && GETPOST('action','aZ09') != 'edit'.$htmlname && $perm) $ret.='<a href="'.$_SERVER["PHP_SELF"].'?action=edit'.$htmlname.'&amp;'.$paramid.'='.$object->id.$moreparam.'">'.img_edit($langs->trans('Edit'), ($notabletag ? 0 : 1)).'</a>';
			if (! empty($notabletag) && $notabletag == 1) $ret.=' : ';
			if (! empty($notabletag) && $notabletag == 3) $ret.=' ';
			if (empty($notabletag) && GETPOST('action','aZ09') != 'edit'.$htmlname && $perm) $ret.='</td>';
			if (empty($notabletag) && GETPOST('action','aZ09') != 'edit'.$htmlname && $perm) $ret.='</tr></table>';
		}

		return $ret;
	}

	/**
	 * Output value of a field for an editable field
	 *
	 * @param	string	$text			Text of label (not used in this function)
	 * @param	string	$htmlname		Name of select field
	 * @param	string	$value			Value to show/edit
	 * @param	object	$object			Object
	 * @param	boolean	$perm			Permission to allow button to edit parameter
	 * @param	string	$typeofdata		Type of data ('string' by default, 'email', 'amount:99', 'numeric:99', 'text' or 'textarea:rows:cols%', 'datepicker' ('day' do not work, don't know why), 'dayhour' or 'datepickerhour', 'ckeditor:dolibarr_zzz:width:height:savemethod:toolbarstartexpanded:rows:cols', 'select:xxx'...)
	 * @param	string	$editvalue		When in edit mode, use this value as $value instead of value (for example, you can provide here a formated price instead of value). Use '' to use same than $value
	 * @param	object	$extObject		External object
	 * @param	mixed	$custommsg		String or Array of custom messages : eg array('success' => 'MyMessage', 'error' => 'MyMessage')
	 * @param	string	$moreparam		More param to add on the form action href URL
	 * @param   int     $notabletag     Do no output table tags
	 * @param	string	$formatfunc		Call a specific function to output field
	 * @param	string	$paramid		Key of parameter for id ('id', 'socid')
	 * @return  string					HTML edit field
	 */
	function editfieldval($text, $htmlname, $value, $object, $perm, $typeofdata='string', $editvalue='', $extObject=null, $custommsg=null, $moreparam='', $notabletag=0, $formatfunc='', $paramid='id')
	{
		global $conf,$langs,$db;

		$ret='';

		// Check parameters
		if (empty($typeofdata)) return 'ErrorBadParameter';

		// When option to edit inline is activated
		if (! empty($conf->global->MAIN_USE_JQUERY_JEDITABLE) && ! preg_match('/^select;|datehourpicker/',$typeofdata)) // TODO add jquery timepicker
		{
			$ret.=$this->editInPlace($object, $value, $htmlname, $perm, $typeofdata, $editvalue, $extObject, $custommsg);
		}
		else
		{
			if (GETPOST('action','aZ09') == 'edit'.$htmlname)
			{
				$ret.="\n";
				$ret.='<form method="post" action="'.$_SERVER["PHP_SELF"].($moreparam?'?'.$moreparam:'').'">';
				$ret.='<input type="hidden" name="action" value="set'.$htmlname.'">';
				$ret.='<input type="hidden" name="token" value="'.$_SESSION['newtoken'].'">';
				$ret.='<input type="hidden" name="'.$paramid.'" value="'.$object->id.'">';
				if (empty($notabletag)) $ret.='<table class="nobordernopadding centpercent" cellpadding="0" cellspacing="0">';
				if (empty($notabletag)) $ret.='<tr><td>';
				if (preg_match('/^(string|email)/',$typeofdata))
				{
					$tmp=explode(':',$typeofdata);
					$ret.='<input type="text" id="'.$htmlname.'" name="'.$htmlname.'" value="'.($editvalue?$editvalue:$value).'"'.($tmp[1]?' size="'.$tmp[1].'"':'').'>';
				}
				else if (preg_match('/^(numeric|amount)/',$typeofdata))
				{
					$tmp=explode(':',$typeofdata);
					$valuetoshow=price2num($editvalue?$editvalue:$value);
					$ret.='<input type="text" id="'.$htmlname.'" name="'.$htmlname.'" value="'.($valuetoshow!=''?price($valuetoshow):'').'"'.($tmp[1]?' size="'.$tmp[1].'"':'').'>';
				}
				else if (preg_match('/^text/',$typeofdata) || preg_match('/^note/',$typeofdata))
				{
					$tmp=explode(':',$typeofdata);
					$cols=$tmp[2];
					$morealt='';
					if (preg_match('/%/',$cols))
					{
						$morealt=' style="width: '.$cols.'"';
						$cols='';
					}

					$valuetoshow = ($editvalue?$editvalue:$value);

					$ret.='<textarea id="'.$htmlname.'" name="'.$htmlname.'" wrap="soft" rows="'.($tmp[1]?$tmp[1]:'20').'"'.($cols?' cols="'.$cols.'"':'class="quatrevingtpercent"').$morealt.'">';
					$ret.=dol_string_neverthesehtmltags($valuetoshow, array('textarea'));
					$ret.='</textarea>';
				}
				else if ($typeofdata == 'day' || $typeofdata == 'datepicker')
				{
					$ret.=$this->select_date($value,$htmlname,0,0,1,'form'.$htmlname,1,0,1);
				}
				else if ($typeofdata == 'dayhour' || $typeofdata == 'datehourpicker')
				{
					$ret.=$this->select_date($value,$htmlname,1,1,1,'form'.$htmlname,1,0,1);
				}
				else if (preg_match('/^select;/',$typeofdata))
				{
					 $arraydata=explode(',',preg_replace('/^select;/','',$typeofdata));
					 foreach($arraydata as $val)
					 {
						 $tmp=explode(':',$val);
						 $arraylist[$tmp[0]]=$tmp[1];
					 }
					 $ret.=$this->selectarray($htmlname,$arraylist,$value);
				}
				else if (preg_match('/^ckeditor/',$typeofdata))
				{
					$tmp=explode(':',$typeofdata);		// Example: ckeditor:dolibarr_zzz:width:height:savemethod:toolbarstartexpanded:rows:cols
					require_once DOL_DOCUMENT_ROOT.'/core/class/doleditor.class.php';
					$doleditor=new DolEditor($htmlname, ($editvalue?$editvalue:$value), ($tmp[2]?$tmp[2]:''), ($tmp[3]?$tmp[3]:'100'), ($tmp[1]?$tmp[1]:'dolibarr_notes'), 'In', ($tmp[5]?$tmp[5]:0), true, true, ($tmp[6]?$tmp[6]:'20'), ($tmp[7]?$tmp[7]:'100'));
					$ret.=$doleditor->Create(1);
				}
				if (empty($notabletag)) $ret.='</td>';

				if (empty($notabletag)) $ret.='<td align="left">';
				//else $ret.='<div class="clearboth"></div>';
			   	$ret.='<input type="submit" class="button'.(empty($notabletag)?'':' ').'" name="modify" value="'.$langs->trans("Modify").'">';
			   	if (preg_match('/ckeditor|textarea/',$typeofdata) && empty($notabletag)) $ret.='<br>'."\n";
			   	$ret.='<input type="submit" class="button'.(empty($notabletag)?'':' ').'" name="cancel" value="'.$langs->trans("Cancel").'">';
			   	if (empty($notabletag)) $ret.='</td>';

			   	if (empty($notabletag)) $ret.='</tr></table>'."\n";
				$ret.='</form>'."\n";
			}
			else
			{
				if (preg_match('/^(email)/',$typeofdata))              $ret.=dol_print_email($value,0,0,0,0,1);
				elseif (preg_match('/^(amount|numeric)/',$typeofdata)) $ret.=($value != '' ? price($value,'',$langs,0,-1,-1,$conf->currency) : '');
				elseif (preg_match('/^text/',$typeofdata) || preg_match('/^note/',$typeofdata))  $ret.=dol_htmlentitiesbr($value);
				elseif ($typeofdata == 'day' || $typeofdata == 'datepicker') $ret.=dol_print_date($value,'day');
				elseif ($typeofdata == 'dayhour' || $typeofdata == 'datehourpicker') $ret.=dol_print_date($value,'dayhour');
				else if (preg_match('/^select;/',$typeofdata))
				{
					$arraydata=explode(',',preg_replace('/^select;/','',$typeofdata));
					foreach($arraydata as $val)
					{
						$tmp=explode(':',$val);
						$arraylist[$tmp[0]]=$tmp[1];
					}
					$ret.=$arraylist[$value];
				}
				else if (preg_match('/^ckeditor/',$typeofdata))
				{
					$tmpcontent=dol_htmlentitiesbr($value);
					if (! empty($conf->global->MAIN_DISABLE_NOTES_TAB))
					{
						$firstline=preg_replace('/<br>.*/','',$tmpcontent);
						$firstline=preg_replace('/[\n\r].*/','',$firstline);
						$tmpcontent=$firstline.((strlen($firstline) != strlen($tmpcontent))?'...':'');
					}
					$ret.=$tmpcontent;
				}
				else $ret.=$value;

				if ($formatfunc && method_exists($object, $formatfunc))
				{
					$ret=$object->$formatfunc($ret);
				}
			}
		}
		return $ret;
	}

	/**
	 * Output edit in place form
	 *
	 * @param	object	$object			Object
	 * @param	string	$value			Value to show/edit
	 * @param	string	$htmlname		DIV ID (field name)
	 * @param	int		$condition		Condition to edit
	 * @param	string	$inputType		Type of input ('string', 'numeric', 'datepicker' ('day' do not work, don't know why), 'textarea:rows:cols', 'ckeditor:dolibarr_zzz:width:height:?:1:rows:cols', 'select:xxx')
	 * @param	string	$editvalue		When in edit mode, use this value as $value instead of value
	 * @param	object	$extObject		External object
	 * @param	mixed	$custommsg		String or Array of custom messages : eg array('success' => 'MyMessage', 'error' => 'MyMessage')
	 * @return	string   		      	HTML edit in place
	 */
	private function editInPlace($object, $value, $htmlname, $condition, $inputType='textarea', $editvalue=null, $extObject=null, $custommsg=null)
	{
		global $conf;

		$out='';

		// Check parameters
		if (preg_match('/^text/',$inputType)) $value = dol_nl2br($value);
		else if (preg_match('/^numeric/',$inputType)) $value = price($value);
		else if ($inputType == 'day' || $inputType == 'datepicker') $value = dol_print_date($value, 'day');

		if ($condition)
		{
			$element		= false;
			$table_element	= false;
			$fk_element		= false;
			$loadmethod		= false;
			$savemethod		= false;
			$ext_element	= false;
			$button_only	= false;
			$inputOption    = '';

			if (is_object($object))
			{
				$element = $object->element;
				$table_element = $object->table_element;
				$fk_element = $object->id;
			}

			if (is_object($extObject))
			{
				$ext_element = $extObject->element;
			}

			if (preg_match('/^(string|email|numeric)/',$inputType))
			{
				$tmp=explode(':',$inputType);
				$inputType=$tmp[0];
				if (! empty($tmp[1])) $inputOption=$tmp[1];
				if (! empty($tmp[2])) $savemethod=$tmp[2];
				$out.= '<input id="width_'.$htmlname.'" value="'.$inputOption.'" type="hidden"/>'."\n";
			}
			else if ((preg_match('/^day$/',$inputType)) || (preg_match('/^datepicker/',$inputType)) || (preg_match('/^datehourpicker/',$inputType)))
			{
				$tmp=explode(':',$inputType);
				$inputType=$tmp[0];
				if (! empty($tmp[1])) $inputOption=$tmp[1];
				if (! empty($tmp[2])) $savemethod=$tmp[2];

				$out.= '<input id="timestamp" type="hidden"/>'."\n"; // Use for timestamp format
			}
			else if (preg_match('/^(select|autocomplete)/',$inputType))
			{
				$tmp=explode(':',$inputType);
				$inputType=$tmp[0]; $loadmethod=$tmp[1];
				if (! empty($tmp[2])) $savemethod=$tmp[2];
				if (! empty($tmp[3])) $button_only=true;
			}
			else if (preg_match('/^textarea/',$inputType))
			{
				$tmp=explode(':',$inputType);
				$inputType=$tmp[0];
				$rows=(empty($tmp[1])?'8':$tmp[1]);
				$cols=(empty($tmp[2])?'80':$tmp[2]);
			}
			else if (preg_match('/^ckeditor/',$inputType))
			{
				$tmp=explode(':',$inputType);
				$inputType=$tmp[0]; $toolbar=$tmp[1];
				if (! empty($tmp[2])) $width=$tmp[2];
				if (! empty($tmp[3])) $heigth=$tmp[3];
				if (! empty($tmp[4])) $savemethod=$tmp[4];

				if (! empty($conf->fckeditor->enabled))
				{
					$out.= '<input id="ckeditor_toolbar" value="'.$toolbar.'" type="hidden"/>'."\n";
				}
				else
				{
					$inputType = 'textarea';
				}
			}

			$out.= '<input id="element_'.$htmlname.'" value="'.$element.'" type="hidden"/>'."\n";
			$out.= '<input id="table_element_'.$htmlname.'" value="'.$table_element.'" type="hidden"/>'."\n";
			$out.= '<input id="fk_element_'.$htmlname.'" value="'.$fk_element.'" type="hidden"/>'."\n";
			$out.= '<input id="loadmethod_'.$htmlname.'" value="'.$loadmethod.'" type="hidden"/>'."\n";
			if (! empty($savemethod))	$out.= '<input id="savemethod_'.$htmlname.'" value="'.$savemethod.'" type="hidden"/>'."\n";
			if (! empty($ext_element))	$out.= '<input id="ext_element_'.$htmlname.'" value="'.$ext_element.'" type="hidden"/>'."\n";
			if (! empty($custommsg))
			{
				if (is_array($custommsg))
				{
					if (!empty($custommsg['success']))
						$out.= '<input id="successmsg_'.$htmlname.'" value="'.$custommsg['success'].'" type="hidden"/>'."\n";
					if (!empty($custommsg['error']))
						$out.= '<input id="errormsg_'.$htmlname.'" value="'.$custommsg['error'].'" type="hidden"/>'."\n";
				}
				else
					$out.= '<input id="successmsg_'.$htmlname.'" value="'.$custommsg.'" type="hidden"/>'."\n";
			}
			if ($inputType == 'textarea') {
				$out.= '<input id="textarea_'.$htmlname.'_rows" value="'.$rows.'" type="hidden"/>'."\n";
				$out.= '<input id="textarea_'.$htmlname.'_cols" value="'.$cols.'" type="hidden"/>'."\n";
			}
			$out.= '<span id="viewval_'.$htmlname.'" class="viewval_'.$inputType.($button_only ? ' inactive' : ' active').'">'.$value.'</span>'."\n";
			$out.= '<span id="editval_'.$htmlname.'" class="editval_'.$inputType.($button_only ? ' inactive' : ' active').' hideobject">'.(! empty($editvalue) ? $editvalue : $value).'</span>'."\n";
		}
		else
		{
			$out = $value;
		}

		return $out;
	}

	/**
	 *	Show a text and picto with tooltip on text or picto.
	 *  Can be called by an instancied $form->textwithtooltip or by a static call Form::textwithtooltip
	 *
	 *	@param	string		$text				Text to show
	 *	@param	string		$htmltext			HTML content of tooltip. Must be HTML/UTF8 encoded.
	 *	@param	int			$tooltipon			1=tooltip on text, 2=tooltip on image, 3=tooltip sur les 2
	 *	@param	int			$direction			-1=image is before, 0=no image, 1=image is after
	 *	@param	string		$img				Html code for image (use img_xxx() function to get it)
	 *	@param	string		$extracss			Add a CSS style to td tags
	 *	@param	int			$notabs				0=Include table and tr tags, 1=Do not include table and tr tags, 2=use div, 3=use span
	 *	@param	string		$incbefore			Include code before the text
	 *	@param	int			$noencodehtmltext	Do not encode into html entity the htmltext
	 *  @param  string      $tooltiptrigger		''=Tooltip on hover, 'abc'=Tooltip on click (abc is a unique key)
	 *  @param	int			$forcenowrap		Force no wrap between text and picto (works with notabs=2 only)
	 *	@return	string							Code html du tooltip (texte+picto)
	 *	@see	Use function textwithpicto if you can.
	 *  TODO Move this as static as soon as everybody use textwithpicto or @Form::textwithtooltip
	 */
	function textwithtooltip($text, $htmltext, $tooltipon = 1, $direction = 0, $img = '', $extracss = '', $notabs = 2, $incbefore = '', $noencodehtmltext = 0, $tooltiptrigger='', $forcenowrap=0)
	{
		global $conf;

		if ($incbefore) $text = $incbefore.$text;
		if (! $htmltext) return $text;

		$tag='td';
		if ($notabs == 2) $tag='div';
		if ($notabs == 3) $tag='span';
		// Sanitize tooltip
		$htmltext=str_replace("\\","\\\\",$htmltext);
		$htmltext=str_replace("\r","",$htmltext);
		$htmltext=str_replace("\n","",$htmltext);

		$extrastyle='';
		if ($direction < 0) { $extracss=($extracss?$extracss.' ':'').'inline-block'; $extrastyle='padding: 0px; padding-left: 3px !important;'; }
		if ($direction > 0) { $extracss=($extracss?$extracss.' ':'').'inline-block'; $extrastyle='padding: 0px; padding-right: 3px !important;'; }

		$classfortooltip='classfortooltip';

		$s='';$textfordialog='';

		if ($tooltiptrigger == '')
		{
			$htmltext=str_replace('"',"&quot;",$htmltext);
		}
		else
		{
			$classfortooltip='classfortooltiponclick';
			$textfordialog.='<div style="display: none;" id="idfortooltiponclick_'.$tooltiptrigger.'" class="classfortooltiponclicktext">'.$htmltext.'</div>';
		}
		if ($tooltipon == 2 || $tooltipon == 3)
		{
			$paramfortooltipimg=' class="'.$classfortooltip.' inline-block'.($extracss?' '.$extracss:'').'" style="padding: 0px;'.($extrastyle?' '.$extrastyle:'').'"';
			if ($tooltiptrigger == '') $paramfortooltipimg.=' title="'.($noencodehtmltext?$htmltext:dol_escape_htmltag($htmltext,1)).'"'; // Attribut to put on img tag to store tooltip
			else $paramfortooltipimg.=' dolid="'.$tooltiptrigger.'"';
		}
		else $paramfortooltipimg =($extracss?' class="'.$extracss.'"':'').($extrastyle?' style="'.$extrastyle.'"':''); // Attribut to put on td text tag
		if ($tooltipon == 1 || $tooltipon == 3)
		{
			$paramfortooltiptd=' class="'.($tooltipon == 3 ? 'cursorpointer ' : '').$classfortooltip.' inline-block'.($extracss?' '.$extracss:'').'" style="padding: 0px;'.($extrastyle?' '.$extrastyle:'').'" ';
			if ($tooltiptrigger == '') $paramfortooltiptd.=' title="'.($noencodehtmltext?$htmltext:dol_escape_htmltag($htmltext,1)).'"'; // Attribut to put on td tag to store tooltip
			else $paramfortooltiptd.=' dolid="'.$tooltiptrigger.'"';
		}
		else $paramfortooltiptd =($extracss?' class="'.$extracss.'"':'').($extrastyle?' style="'.$extrastyle.'"':''); // Attribut to put on td text tag
		if (empty($notabs)) $s.='<table class="nobordernopadding" summary=""><tr style="height: auto;">';
		elseif ($notabs == 2) $s.='<div class="inline-block'.($forcenowrap?' nowrap':'').'">';
		// Define value if value is before
		if ($direction < 0) {
			$s.='<'.$tag.$paramfortooltipimg;
			if ($tag == 'td') {
				$s .= ' valign="top" width="14"';
			}
			$s.= '>'.$textfordialog.$img.'</'.$tag.'>';
		}
		// Use another method to help avoid having a space in value in order to use this value with jquery
		// Define label
		if ((string) $text != '') $s.='<'.$tag.$paramfortooltiptd.'>'.$text.'</'.$tag.'>';
		// Define value if value is after
		if ($direction > 0) {
			$s.='<'.$tag.$paramfortooltipimg;
			if ($tag == 'td') $s .= ' valign="middle" width="14"';
			$s.= '>'.$textfordialog.$img.'</'.$tag.'>';
		}
		if (empty($notabs)) $s.='</tr></table>';
		elseif ($notabs == 2) $s.='</div>';

		return $s;
	}

	/**
	 *	Show a text with a picto and a tooltip on picto
	 *
	 *	@param	string	$text				Text to show
	 *	@param  string	$htmltext	     	Content of tooltip
	 *	@param	int		$direction			1=Icon is after text, -1=Icon is before text, 0=no icon
	 * 	@param	string	$type				Type of picto ('info', 'help', 'warning', 'superadmin', 'mypicto@mymodule', ...) or image filepath
	 *  @param  string	$extracss           Add a CSS style to td, div or span tag
	 *  @param  int		$noencodehtmltext   Do not encode into html entity the htmltext
	 *  @param	int		$notabs				0=Include table and tr tags, 1=Do not include table and tr tags, 2=use div, 3=use span
	 *  @param  string  $tooltiptrigger     ''=Tooltip on hover, 'abc'=Tooltip on click (abc is a unique key)
	 *  @param	int		$forcenowrap		Force no wrap between text and picto (works with notabs=2 only)
	 * 	@return	string						HTML code of text, picto, tooltip
	 */
	function textwithpicto($text, $htmltext, $direction = 1, $type = 'help', $extracss = '', $noencodehtmltext = 0, $notabs = 2, $tooltiptrigger='', $forcenowrap=0)
	{
		global $conf, $langs;

		$alt = '';
		if ($tooltiptrigger) $alt=$langs->transnoentitiesnoconv("ClickToShowHelp");

		//For backwards compatibility
		if ($type == '0') $type = 'info';
		elseif ($type == '1') $type = 'help';

		// If info or help with no javascript, show only text
		if (empty($conf->use_javascript_ajax))
		{
			if ($type == 'info' || $type == 'help')	return $text;
			else
			{
				$alt = $htmltext;
				$htmltext = '';
			}
		}

		// If info or help with smartphone, show only text (tooltip hover can't works)
		if (! empty($conf->dol_no_mouse_hover) && empty($tooltiptrigger))
		{
			if ($type == 'info' || $type == 'help') return $text;
		}
		// If info or help with smartphone, show only text (tooltip on lick does not works with dialog on smaprtphone)
		if (! empty($conf->dol_no_mouse_hover) && ! empty($tooltiptrigger))
		{
			if ($type == 'info' || $type == 'help') return $text;
		}

		if ($type == 'info') $img = img_help(0, $alt);
		elseif ($type == 'help') $img = img_help(($tooltiptrigger != '' ? 2 : 1), $alt);
		elseif ($type == 'superadmin') $img = img_picto($alt, 'redstar');
		elseif ($type == 'admin') $img = img_picto($alt, 'star');
		elseif ($type == 'warning') $img = img_warning($alt);
		else $img = img_picto($alt, $type);

		return $this->textwithtooltip($text, $htmltext, (($tooltiptrigger && ! $img)?3:2), $direction, $img, $extracss, $notabs, '', $noencodehtmltext, $tooltiptrigger, $forcenowrap);
	}

	/**
	 * Generate select HTML to choose massaction
	 *
	 * @param	string	$selected		Value auto selected when at least one record is selected. Not a preselected value. Use '0' by default.
	 * @param	int		$arrayofaction	array('code'=>'label', ...). The code is the key stored into the GETPOST('massaction') when submitting action.
	 * @param   int     $alwaysvisible  1=select button always visible
	 * @return	string					Select list
	 */
	function selectMassAction($selected, $arrayofaction, $alwaysvisible=0)
	{
		global $conf,$langs,$hookmanager;

		if (count($arrayofaction) == 0) return;

		$disabled=0;
		$ret='<div class="centpercent center">';
		$ret.='<select class="flat'.(empty($conf->use_javascript_ajax)?'':' hideobject').' massaction massactionselect" name="massaction"'.($disabled?' disabled="disabled"':'').'>';

		// Complete list with data from external modules. THe module can use $_SERVER['PHP_SELF'] to know on which page we are, or use the $parameters['currentcontext'] completed by executeHooks.
		$parameters=array();
		$reshook=$hookmanager->executeHooks('addMoreMassActions',$parameters);    // Note that $action and $object may have been modified by hook
		if (empty($reshook))
		{
			$ret.='<option value="0"'.($disabled?' disabled="disabled"':'').'>-- '.$langs->trans("SelectAction").' --</option>';
			foreach($arrayofaction as $code => $label)
			{
				$ret.='<option value="'.$code.'"'.($disabled?' disabled="disabled"':'').'>'.$label.'</option>';
			}
		}
		$ret.=$hookmanager->resPrint;

		$ret.='</select>';
		// Warning: if you set submit button to disabled, post using 'Enter' will no more work if there is no another input submit. So we add a hidden button
		$ret.='<input type="submit" name="confirmmassactioninvisible" style="display: none" tabindex="-1">';	// Hidden button BEFORE so it is the one used when we submit with ENTER.
		$ret.='<input type="submit" disabled name="confirmmassaction" class="button'.(empty($conf->use_javascript_ajax)?'':' hideobject').' massaction massactionconfirmed" value="'.dol_escape_htmltag($langs->trans("Confirm")).'">';
		$ret.='</div>';

		if (! empty($conf->use_javascript_ajax))
		{
			$ret.='<!-- JS CODE TO ENABLE mass action select -->
    		<script type="text/javascript">
        		function initCheckForSelect(mode)	/* mode is 0 during init of page or click all, 1 when we click on 1 checkbox */
        		{
        			atleastoneselected=0;
    	    		jQuery(".checkforselect").each(function( index ) {
    	  				/* console.log( index + ": " + $( this ).text() ); */
    	  				if ($(this).is(\':checked\')) atleastoneselected++;
    	  			});
					console.log("initCheckForSelect mode="+mode+" atleastoneselected="+atleastoneselected);
    	  			if (atleastoneselected || '.$alwaysvisible.')
    	  			{
    	  				jQuery(".massaction").show();
        			    '.($selected ? 'if (atleastoneselected) { jQuery(".massactionselect").val("'.$selected.'"); jQuery(".massactionconfirmed").prop(\'disabled\', false); }' : '').'
        			    '.($selected ? 'if (! atleastoneselected) { jQuery(".massactionselect").val("0"); jQuery(".massactionconfirmed").prop(\'disabled\', true); } ' : '').'
    	  			}
    	  			else
    	  			{
    	  				jQuery(".massaction").hide();
    	            }
        		}

        	jQuery(document).ready(function () {
        		initCheckForSelect(0);
        		jQuery(".checkforselect").click(function() {
        			initCheckForSelect(1);
    	  		});
    	  		jQuery(".massactionselect").change(function() {
        			var massaction = $( this ).val();
        			var urlform = $( this ).closest("form").attr("action").replace("#show_files","");
        			if (massaction == "builddoc")
                    {
                        urlform = urlform + "#show_files";
    	            }
        			$( this ).closest("form").attr("action", urlform);
                    console.log("we select a mass action "+massaction+" - "+urlform);
        	        /* Warning: if you set submit button to disabled, post using Enter will no more work if there is no other button */
        			if ($(this).val() != \'0\')
    	  			{
    	  				jQuery(".massactionconfirmed").prop(\'disabled\', false);
    	  			}
    	  			else
    	  			{
    	  				jQuery(".massactionconfirmed").prop(\'disabled\', true);
    	  			}
    	        });
        	});
    		</script>
        	';
		}

		return $ret;
	}

	/**
	 *  Return combo list of activated countries, into language of user
	 *
	 *  @param	string	$selected       	Id or Code or Label of preselected country
	 *  @param  string	$htmlname       	Name of html select object
	 *  @param  string	$htmloption     	Options html on select object
	 *  @param	integer	$maxlength			Max length for labels (0=no limit)
	 *  @param	string	$morecss			More css class
	 *  @param	string	$usecodeaskey		'code3'=Use code on 3 alpha as key, 'code2"=Use code on 2 alpha as key
	 *  @param	int		$showempty			Show empty choice
	 *  @param	int		$disablefavorites	Disable favorites
	 *  @return string           			HTML string with select
	 */
	function select_country($selected='', $htmlname='country_id', $htmloption='', $maxlength=0, $morecss='minwidth300', $usecodeaskey='', $showempty=1, $disablefavorites=0)
	{
		global $conf,$langs;

		$langs->load("dict");

		$out='';
		$countryArray=array();
		$favorite=array();
		$label=array();
		$atleastonefavorite=0;

		$sql = "SELECT rowid, code as code_iso, code_iso as code_iso3, label, favorite";
		$sql.= " FROM ".MAIN_DB_PREFIX."c_country";
		$sql.= " WHERE active > 0";
		//$sql.= " ORDER BY code ASC";

		dol_syslog(get_class($this)."::select_country", LOG_DEBUG);
		$resql=$this->db->query($sql);
		if ($resql)
		{
			$out.= '<select id="select'.$htmlname.'" class="flat maxwidth200onsmartphone selectcountry'.($morecss?' '.$morecss:'').'" name="'.$htmlname.'" '.$htmloption.'>';
			$num = $this->db->num_rows($resql);
			$i = 0;
			if ($num)
			{
				$foundselected=false;

				while ($i < $num)
				{
					$obj = $this->db->fetch_object($resql);
					$countryArray[$i]['rowid'] 		= $obj->rowid;
					$countryArray[$i]['code_iso'] 	= $obj->code_iso;
					$countryArray[$i]['code_iso3'] 	= $obj->code_iso3;
					$countryArray[$i]['label']		= ($obj->code_iso && $langs->transnoentitiesnoconv("Country".$obj->code_iso)!="Country".$obj->code_iso?$langs->transnoentitiesnoconv("Country".$obj->code_iso):($obj->label!='-'?$obj->label:''));
					$countryArray[$i]['favorite']   = $obj->favorite;
					$favorite[$i]					= $obj->favorite;
					$label[$i] = dol_string_unaccent($countryArray[$i]['label']);
					$i++;
				}

				if (empty($disablefavorites)) array_multisort($favorite, SORT_DESC, $label, SORT_ASC, $countryArray);
				else $countryArray = dol_sort_array($countryArray, 'label');

				foreach ($countryArray as $row)
				{
					if (empty($showempty) && empty($row['rowid'])) continue;

					if (empty($disablefavorites) && $row['favorite'] && $row['code_iso']) $atleastonefavorite++;
					if (empty($row['favorite']) && $atleastonefavorite)
					{
						$atleastonefavorite=0;
						$out.= '<option value="" disabled class="selectoptiondisabledwhite">----------------------</option>';
					}
					if ($selected && $selected != '-1' && ($selected == $row['rowid'] || $selected == $row['code_iso'] || $selected == $row['code_iso3'] || $selected == $row['label']) )
					{
						$foundselected=true;
						$out.= '<option value="'.($usecodeaskey?($usecodeaskey=='code2'?$row['code_iso']:$row['code_iso3']):$row['rowid']).'" selected>';
					}
					else
					{
						$out.= '<option value="'.($usecodeaskey?($usecodeaskey=='code2'?$row['code_iso']:$row['code_iso3']):$row['rowid']).'">';
					}
					if ($row['label']) $out.= dol_trunc($row['label'],$maxlength,'middle');
					else $out.= '&nbsp;';
					if ($row['code_iso']) $out.= ' ('.$row['code_iso'] . ')';
					$out.= '</option>';
				}
			}
			$out.= '</select>';
		}
		else
		{
			dol_print_error($this->db);
		}

		// Make select dynamic
		include_once DOL_DOCUMENT_ROOT . '/core/lib/ajax.lib.php';
		$out .= ajax_combobox('select'.$htmlname);

		return $out;
	}

	/**
	 *  Return select list of incoterms
	 *
	 *  @param	string	$selected       		Id or Code of preselected incoterm
	 *  @param	string	$location_incoterms     Value of input location
	 *  @param	string	$page       			Defined the form action
	 *  @param  string	$htmlname       		Name of html select object
	 *  @param  string	$htmloption     		Options html on select object
	 * 	@param	int		$forcecombo				Force to load all values and output a standard combobox (with no beautification)
	 *  @param	array	$events					Event options to run on change. Example: array(array('method'=>'getContacts', 'url'=>dol_buildpath('/core/ajax/contacts.php',1), 'htmlname'=>'contactid', 'params'=>array('add-customer-contact'=>'disabled')))
	 *  @return string           				HTML string with select and input
	 */
	function select_incoterms($selected='', $location_incoterms='', $page='', $htmlname='incoterm_id', $htmloption='', $forcecombo=1, $events=array())
	{
		global $conf,$langs;

		$langs->load("dict");

		$out='';
		$incotermArray=array();

		$sql = "SELECT rowid, code";
		$sql.= " FROM ".MAIN_DB_PREFIX."c_incoterms";
		$sql.= " WHERE active > 0";
		$sql.= " ORDER BY code ASC";

		dol_syslog(get_class($this)."::select_incoterm", LOG_DEBUG);
		$resql=$this->db->query($sql);
		if ($resql)
		{
			if ($conf->use_javascript_ajax && ! $forcecombo)
			{
				include_once DOL_DOCUMENT_ROOT . '/core/lib/ajax.lib.php';
				$out .= ajax_combobox($htmlname, $events);
			}

			if (!empty($page))
			{
				$out .= '<form method="post" action="'.$page.'">';
				$out .= '<input type="hidden" name="action" value="set_incoterms">';
				$out .= '<input type="hidden" name="token" value="'.$_SESSION['newtoken'].'">';
			}

			$out.= '<select id="'.$htmlname.'" class="flat selectincoterm minwidth100imp noenlargeonsmartphone" name="'.$htmlname.'" '.$htmloption.'>';
			$out.= '<option value="0">&nbsp;</option>';
			$num = $this->db->num_rows($resql);
			$i = 0;
			if ($num)
			{
				$foundselected=false;

				while ($i < $num)
				{
					$obj = $this->db->fetch_object($resql);
					$incotermArray[$i]['rowid'] = $obj->rowid;
					$incotermArray[$i]['code'] = $obj->code;
					$i++;
				}

				foreach ($incotermArray as $row)
				{
					if ($selected && ($selected == $row['rowid'] || $selected == $row['code']))
					{
						$out.= '<option value="'.$row['rowid'].'" selected>';
					}
					else
					{
						$out.= '<option value="'.$row['rowid'].'">';
					}

					if ($row['code']) $out.= $row['code'];

					$out.= '</option>';
				}
			}
			$out.= '</select>';

			$out .= '<input id="location_incoterms" class="maxwidth100onsmartphone" name="location_incoterms" value="'.$location_incoterms.'">';

			if (!empty($page))
			{
				$out .= '<input type="submit" class="button valignmiddle" value="'.$langs->trans("Modify").'"></form>';
			}
		}
		else
		{
			dol_print_error($this->db);
		}

		return $out;
	}

	/**
	 *	Return list of types of lines (product or service)
	 * 	Example: 0=product, 1=service, 9=other (for external module)
	 *
	 *	@param  string	$selected       Preselected type
	 *	@param  string	$htmlname       Name of field in html form
	 * 	@param	int		$showempty		Add an empty field
	 * 	@param	int		$hidetext		Do not show label 'Type' before combo box (used only if there is at least 2 choices to select)
	 * 	@param	integer	$forceall		1=Force to show products and services in combo list, whatever are activated modules, 0=No force, -1=Force none (and set hidden field to 'service')
	 *  @return	void
	 */
	function select_type_of_lines($selected='',$htmlname='type',$showempty=0,$hidetext=0,$forceall=0)
	{
		global $db,$langs,$user,$conf;

		// If product & services are enabled or both disabled.
		if ($forceall > 0 || (empty($forceall) && ! empty($conf->product->enabled) && ! empty($conf->service->enabled))
		|| (empty($forceall) && empty($conf->product->enabled) && empty($conf->service->enabled)) )
		{
			if (empty($hidetext)) print $langs->trans("Type").': ';
			print '<select class="flat" id="select_'.$htmlname.'" name="'.$htmlname.'">';
			if ($showempty)
			{
				print '<option value="-1"';
				if ($selected == -1) print ' selected';
				print '>&nbsp;</option>';
			}

			print '<option value="0"';
			if (0 == $selected) print ' selected';
			print '>'.$langs->trans("Product");

			print '<option value="1"';
			if (1 == $selected) print ' selected';
			print '>'.$langs->trans("Service");

			print '</select>';
			//if ($user->admin) print info_admin($langs->trans("YouCanChangeValuesForThisListFromDictionarySetup"),1);
		}
		if (empty($forceall) && empty($conf->product->enabled) && ! empty($conf->service->enabled))
		{
			print $langs->trans("Service");
			print '<input type="hidden" name="'.$htmlname.'" value="1">';
		}
		if (empty($forceall) && ! empty($conf->product->enabled) && empty($conf->service->enabled))
		{
			print $langs->trans("Product");
			print '<input type="hidden" name="'.$htmlname.'" value="0">';
		}
		if ($forceall < 0)	// This should happened only for contracts when both predefined product and service are disabled.
		{
			print '<input type="hidden" name="'.$htmlname.'" value="1">';	// By default we set on service for contract. If CONTRACT_SUPPORT_PRODUCTS is set, forceall should be 1 not -1
		}
	}

	/**
	 *	Load into cache cache_types_fees, array of types of fees
	 *
	 *	@return     int             Nb of lines loaded, <0 if KO
	 */
	function load_cache_types_fees()
	{
		global $langs;

		$num = count($this->cache_types_fees);
		if ($num > 0) return 0;    // Cache already loaded

		dol_syslog(__METHOD__, LOG_DEBUG);

		$langs->load("trips");

		$sql = "SELECT c.code, c.label";
		$sql.= " FROM ".MAIN_DB_PREFIX."c_type_fees as c";
		$sql.= " WHERE active > 0";

		$resql=$this->db->query($sql);
		if ($resql)
		{
			$num = $this->db->num_rows($resql);
			$i = 0;

			while ($i < $num)
			{
				$obj = $this->db->fetch_object($resql);

				// Si traduction existe, on l'utilise, sinon on prend le libelle par defaut
				$label=($obj->code != $langs->trans($obj->code) ? $langs->trans($obj->code) : $langs->trans($obj->label));
				$this->cache_types_fees[$obj->code] = $label;
				$i++;
			}

			asort($this->cache_types_fees);

			return $num;
		}
		else
		{
			dol_print_error($this->db);
			return -1;
		}
	}

	/**
	 *	Return list of types of notes
	 *
	 *	@param	string		$selected		Preselected type
	 *	@param  string		$htmlname		Name of field in form
	 * 	@param	int			$showempty		Add an empty field
	 * 	@return	void
	 */
	function select_type_fees($selected='',$htmlname='type',$showempty=0)
	{
		global $user, $langs;

		dol_syslog(__METHOD__." selected=".$selected.", htmlname=".$htmlname, LOG_DEBUG);

		$this->load_cache_types_fees();

		print '<select class="flat" name="'.$htmlname.'">';
		if ($showempty)
		{
			print '<option value="-1"';
			if ($selected == -1) print ' selected';
			print '>&nbsp;</option>';
		}

		foreach($this->cache_types_fees as $key => $value)
		{
			print '<option value="'.$key.'"';
			if ($key == $selected) print ' selected';
			print '>';
			print $value;
			print '</option>';
		}

		print '</select>';
		if ($user->admin) print info_admin($langs->trans("YouCanChangeValuesForThisListFromDictionarySetup"),1);
	}


	/**
	 *  Return HTML code to select a company.
	 *
	 *  @param		int			$selected				Preselected products
	 *  @param		string		$htmlname				Name of HTML select field (must be unique in page)
	 *  @param		int			$filter					Filter on thirdparty
	 *  @param		int			$limit					Limit on number of returned lines
	 *  @param		array		$ajaxoptions			Options for ajax_autocompleter
	 * 	@param		int			$forcecombo				Force to load all values and output a standard combobox (with no beautification)
	 *  @return		string								Return select box for thirdparty.
	 *  @deprecated	3.8 Use select_company instead. For exemple $form->select_thirdparty(GETPOST('socid'),'socid','',0) => $form->select_company(GETPOST('socid'),'socid','',1,0,0,array(),0)
	 */
	function select_thirdparty($selected='', $htmlname='socid', $filter='', $limit=20, $ajaxoptions=array(), $forcecombo=0)
	{
   		return $this->select_thirdparty_list($selected,$htmlname,$filter,1,0,$forcecombo,array(),'',0, $limit);
	}

	/**
	 *  Output html form to select a third party
	 *
	 *	@param	string	$selected       		Preselected type
	 *	@param  string	$htmlname       		Name of field in form
	 *  @param  string	$filter         		optional filters criteras (example: 's.rowid <> x', 's.client IN (1,3)')
	 *	@param	string	$showempty				Add an empty field (Can be '1' or text key to use on empty line like 'SelectThirdParty')
	 * 	@param	int		$showtype				Show third party type in combolist (customer, prospect or supplier)
	 * 	@param	int		$forcecombo				Force to load all values and output a standard combobox (with no beautification)
	 *  @param	array	$events					Ajax event options to run on change. Example: array(array('method'=>'getContacts', 'url'=>dol_buildpath('/core/ajax/contacts.php',1), 'htmlname'=>'contactid', 'params'=>array('add-customer-contact'=>'disabled')))
	 *	@param	int		$limit					Maximum number of elements
	 *  @param	string	$morecss				Add more css styles to the SELECT component
	 *	@param  string	$moreparam      		Add more parameters onto the select tag. For example 'style="width: 95%"' to avoid select2 component to go over parent container
	 *	@param	string	$selected_input_value	Value of preselected input text (for use with ajax)
	 *  @param	int		$hidelabel				Hide label (0=no, 1=yes, 2=show search icon (before) and placeholder, 3 search icon after)
	 *  @param	array	$ajaxoptions			Options for ajax_autocompleter
	 * 	@return	string							HTML string with select box for thirdparty.
	 */
	function select_company($selected='', $htmlname='socid', $filter='', $showempty='', $showtype=0, $forcecombo=0, $events=array(), $limit=0, $morecss='minwidth100', $moreparam='', $selected_input_value='', $hidelabel=1, $ajaxoptions=array())
	{
		global $conf,$user,$langs;

		$out='';

		if (! empty($conf->use_javascript_ajax) && ! empty($conf->global->COMPANY_USE_SEARCH_TO_SELECT) && ! $forcecombo)
		{
			// No immediate load of all database
			$placeholder='';
			if ($selected && empty($selected_input_value))
			{
				require_once DOL_DOCUMENT_ROOT.'/societe/class/societe.class.php';
				$societetmp = new Societe($this->db);
				$societetmp->fetch($selected);
				$selected_input_value=$societetmp->name;
				unset($societetmp);
			}
			// mode 1
			$urloption='htmlname='.$htmlname.'&outjson=1&filter='.$filter.($showtype?'&showtype='.$showtype:'');
			$out.=  ajax_autocompleter($selected, $htmlname, DOL_URL_ROOT.'/societe/ajax/company.php', $urloption, $conf->global->COMPANY_USE_SEARCH_TO_SELECT, 0, $ajaxoptions);
			$out.='<style type="text/css">.ui-autocomplete { z-index: 250; }</style>';
			if (empty($hidelabel)) print $langs->trans("RefOrLabel").' : ';
			else if ($hidelabel > 1) {
				$placeholder=' placeholder="'.$langs->trans("RefOrLabel").'"';
				if ($hidelabel == 2) {
					$out.=  img_picto($langs->trans("Search"), 'search');
				}
			}
			$out.= '<input type="text" class="'.$morecss.'" name="search_'.$htmlname.'" id="search_'.$htmlname.'" value="'.$selected_input_value.'"'.$placeholder.' '.(!empty($conf->global->THIRDPARTY_SEARCH_AUTOFOCUS) ? 'autofocus' : '').' />';
			if ($hidelabel == 3) {
				$out.=  img_picto($langs->trans("Search"), 'search');
			}
		}
		else
		{
			// Immediate load of all database
			$out.=$this->select_thirdparty_list($selected, $htmlname, $filter, $showempty, $showtype, $forcecombo, $events, '', 0, $limit, $morecss, $moreparam);
		}

		return $out;
	}

	/**
	 *  Output html form to select a third party.
	 *  Note, you must use the select_company to get the component to select a third party. This function must only be called by select_company.
	 *
	 *	@param	string	$selected       Preselected type
	 *	@param  string	$htmlname       Name of field in form
	 *  @param  string	$filter         Optional filters criteras (example: 's.rowid <> x', 's.client in (1,3)')
	 *	@param	string	$showempty		Add an empty field (Can be '1' or text to use on empty line like 'SelectThirdParty')
	 * 	@param	int		$showtype		Show third party type in combolist (customer, prospect or supplier)
	 * 	@param	int		$forcecombo		Force to use standard HTML select component without beautification
	 *  @param	array	$events			Event options. Example: array(array('method'=>'getContacts', 'url'=>dol_buildpath('/core/ajax/contacts.php',1), 'htmlname'=>'contactid', 'params'=>array('add-customer-contact'=>'disabled')))
	 *  @param	string	$filterkey		Filter on key value
	 *  @param	int		$outputmode		0=HTML select string, 1=Array
	 *  @param	int		$limit			Limit number of answers
	 *  @param	string	$morecss		Add more css styles to the SELECT component
	 *	@param  string	$moreparam      Add more parameters onto the select tag. For example 'style="width: 95%"' to avoid select2 component to go over parent container
	 * 	@return	string					HTML string with
	 */
	function select_thirdparty_list($selected='',$htmlname='socid',$filter='',$showempty='', $showtype=0, $forcecombo=0, $events=array(), $filterkey='', $outputmode=0, $limit=0, $morecss='minwidth100', $moreparam='')
	{
		global $conf,$user,$langs;

		$out='';
		$num=0;
		$outarray=array();

		// Clean $filter that may contains sql conditions so sql code
		if (function_exists('test_sql_and_script_inject')) {
			if (test_sql_and_script_inject($filter, 3)>0) {
				$filter ='';
			}
		}

		// On recherche les societes
		$sql = "SELECT s.rowid, s.nom as name, s.name_alias, s.client, s.fournisseur, s.code_client, s.code_fournisseur";
		$sql.= " FROM ".MAIN_DB_PREFIX ."societe as s";
		if (!$user->rights->societe->client->voir && !$user->socid) $sql .= ", ".MAIN_DB_PREFIX."societe_commerciaux as sc";
		$sql.= " WHERE s.entity IN (".getEntity('societe').")";
		if (! empty($user->socid)) $sql.= " AND s.rowid = ".$user->socid;
		if ($filter) $sql.= " AND (".$filter.")";
		if (!$user->rights->societe->client->voir && !$user->socid) $sql.= " AND s.rowid = sc.fk_soc AND sc.fk_user = " .$user->id;
		if (! empty($conf->global->COMPANY_HIDE_INACTIVE_IN_COMBOBOX)) $sql.= " AND s.status <> 0";
		// Add criteria
		if ($filterkey && $filterkey != '')
		{
			$sql.=" AND (";
			$prefix=empty($conf->global->COMPANY_DONOTSEARCH_ANYWHERE)?'%':'';	// Can use index if COMPANY_DONOTSEARCH_ANYWHERE is on
			// For natural search
			$scrit = explode(' ', $filterkey);
			$i=0;
			if (count($scrit) > 1) $sql.="(";
			foreach ($scrit as $crit) {
				if ($i > 0) $sql.=" AND ";
				$sql.="(s.nom LIKE '".$this->db->escape($prefix.$crit)."%')";
				$i++;
			}
			if (count($scrit) > 1) $sql.=")";
			if (! empty($conf->barcode->enabled))
			{
				$sql .= " OR s.barcode LIKE '".$this->db->escape($prefix.$filterkey)."%'";
			}
			$sql.= " OR s.code_client LIKE '".$this->db->escape($prefix.$filterkey)."%' OR s.code_fournisseur LIKE '".$this->db->escape($prefix.$filterkey)."%'";
			$sql.=")";
		}
		$sql.=$this->db->order("nom","ASC");
		$sql.=$this->db->plimit($limit, 0);

		// Build output string
		dol_syslog(get_class($this)."::select_thirdparty_list", LOG_DEBUG);
		$resql=$this->db->query($sql);
		if ($resql)
		{
		   	if (! $forcecombo)
			{
				include_once DOL_DOCUMENT_ROOT . '/core/lib/ajax.lib.php';
				$out .= ajax_combobox($htmlname, $events, $conf->global->COMPANY_USE_SEARCH_TO_SELECT);
			}

			// Construct $out and $outarray
			$out.= '<select id="'.$htmlname.'" class="flat'.($morecss?' '.$morecss:'').'"'.($moreparam?' '.$moreparam:'').' name="'.$htmlname.'">'."\n";

			$textifempty='';
			// Do not use textifempty = ' ' or '&nbsp;' here, or search on key will search on ' key'.
			//if (! empty($conf->use_javascript_ajax) || $forcecombo) $textifempty='';
			if (! empty($conf->global->COMPANY_USE_SEARCH_TO_SELECT))
			{
				if ($showempty && ! is_numeric($showempty)) $textifempty=$langs->trans($showempty);
				else $textifempty.=$langs->trans("All");
			}
			if ($showempty) $out.= '<option value="-1">'.$textifempty.'</option>'."\n";

			$num = $this->db->num_rows($resql);
			$i = 0;
			if ($num)
			{
				while ($i < $num)
				{
					$obj = $this->db->fetch_object($resql);
					$label='';
					if ($conf->global->SOCIETE_ADD_REF_IN_LIST) {
						if (($obj->client) && (!empty($obj->code_client))) {
							$label = $obj->code_client. ' - ';
						}
						if (($obj->fournisseur) && (!empty($obj->code_fournisseur))) {
							$label .= $obj->code_fournisseur. ' - ';
						}
						$label.=' '.$obj->name;
					}
					else
					{
						$label=$obj->name;
					}

					if(!empty($obj->name_alias)) {
						$label.=' ('.$obj->name_alias.')';
					}

					if ($showtype)
					{
						if ($obj->client || $obj->fournisseur) $label.=' (';
						if ($obj->client == 1 || $obj->client == 3) $label.=$langs->trans("Customer");
						if ($obj->client == 2 || $obj->client == 3) $label.=($obj->client==3?', ':'').$langs->trans("Prospect");
						if ($obj->fournisseur) $label.=($obj->client?', ':'').$langs->trans("Supplier");
						if ($obj->client || $obj->fournisseur) $label.=')';
					}

					if (empty($outputmode))
					{
						if ($selected > 0 && $selected == $obj->rowid)
						{
							$out.= '<option value="'.$obj->rowid.'" selected>'.$label.'</option>';
						}
						else
						{
							$out.= '<option value="'.$obj->rowid.'">'.$label.'</option>';
						}
					}
					else
					{
						array_push($outarray, array('key'=>$obj->rowid, 'value'=>$label, 'label'=>$label));
					}

					$i++;
					if (($i % 10) == 0) $out.="\n";
				}
			}
			$out.= '</select>'."\n";
		}
		else
		{
			dol_print_error($this->db);
		}

		$this->result=array('nbofthirdparties'=>$num);

		if ($outputmode) return $outarray;
		return $out;
	}


	/**
	 *    	Return HTML combo list of absolute discounts
	 *
	 *    	@param	string	$selected       Id remise fixe pre-selectionnee
	 *    	@param  string	$htmlname       Nom champ formulaire
	 *    	@param  string	$filter         Criteres optionnels de filtre
	 * 		@param	int		$socid			Id of thirdparty
	 * 		@param	int		$maxvalue		Max value for lines that can be selected
	 * 		@return	int						Return number of qualifed lines in list
	 */
	function select_remises($selected, $htmlname, $filter, $socid, $maxvalue=0)
	{
		global $langs,$conf;

		// On recherche les remises
		$sql = "SELECT re.rowid, re.amount_ht, re.amount_tva, re.amount_ttc,";
		$sql.= " re.description, re.fk_facture_source";
		$sql.= " FROM ".MAIN_DB_PREFIX ."societe_remise_except as re";
		$sql.= " WHERE re.fk_soc = ".(int) $socid;
		$sql.= " AND re.entity = " . $conf->entity;
		if ($filter) $sql.= " AND ".$filter;
		$sql.= " ORDER BY re.description ASC";

		dol_syslog(get_class($this)."::select_remises", LOG_DEBUG);
		$resql=$this->db->query($sql);
		if ($resql)
		{
			print '<select class="flat maxwidthonsmartphone" name="'.$htmlname.'">';
			$num = $this->db->num_rows($resql);

			$qualifiedlines=$num;

			$i = 0;
			if ($num)
			{
				print '<option value="0">&nbsp;</option>';
				while ($i < $num)
				{
					$obj = $this->db->fetch_object($resql);
					$desc=dol_trunc($obj->description,40);
					if (preg_match('/\(CREDIT_NOTE\)/', $desc)) $desc=preg_replace('/\(CREDIT_NOTE\)/', $langs->trans("CreditNote"), $desc);
					if (preg_match('/\(DEPOSIT\)/', $desc)) $desc=preg_replace('/\(DEPOSIT\)/', $langs->trans("Deposit"), $desc);
					if (preg_match('/\(EXCESS RECEIVED\)/', $desc)) $desc=preg_replace('/\(EXCESS RECEIVED\)/', $langs->trans("ExcessReceived"), $desc);
					if (preg_match('/\(EXCESS PAID\)/', $desc)) $desc=preg_replace('/\(EXCESS PAID\)/', $langs->trans("ExcessPaid"), $desc);

					$selectstring='';
					if ($selected > 0 && $selected == $obj->rowid) $selectstring=' selected';

					$disabled='';
					if ($maxvalue > 0 && $obj->amount_ttc > $maxvalue)
					{
						$qualifiedlines--;
						$disabled=' disabled';
					}

					if (!empty($conf->global->MAIN_SHOW_FACNUMBER_IN_DISCOUNT_LIST) && !empty($obj->fk_facture_source))
					{
						$tmpfac = new Facture($this->db);
						if ($tmpfac->fetch($obj->fk_facture_source) > 0) $desc=$desc.' - '.$tmpfac->ref;
					}

					print '<option value="'.$obj->rowid.'"'.$selectstring.$disabled.'>'.$desc.' ('.price($obj->amount_ht).' '.$langs->trans("HT").' - '.price($obj->amount_ttc).' '.$langs->trans("TTC").')</option>';
					$i++;
				}
			}
			print '</select>';
			return $qualifiedlines;
		}
		else
		{
			dol_print_error($this->db);
			return -1;
		}
	}

	/**
	 *	Return list of all contacts (for a third party or all)
	 *
	 *	@param	int		$socid      	Id ot third party or 0 for all
	 *	@param  string	$selected   	Id contact pre-selectionne
	 *	@param  string	$htmlname  	    Name of HTML field ('none' for a not editable field)
	 *	@param  int		$showempty      0=no empty value, 1=add an empty value, 2=add line 'Internal' (used by user edit), 3=add an empty value only if more than one record into list
	 *	@param  string	$exclude        List of contacts id to exclude
	 *	@param	string	$limitto		Disable answers that are not id in this array list
	 *	@param	integer	$showfunction   Add function into label
	 *	@param	string	$moreclass		Add more class to class style
	 *	@param	integer	$showsoc	    Add company into label
	 * 	@param	int		$forcecombo		Force to use combo box
	 *  @param	array	$events			Event options. Example: array(array('method'=>'getContacts', 'url'=>dol_buildpath('/core/ajax/contacts.php',1), 'htmlname'=>'contactid', 'params'=>array('add-customer-contact'=>'disabled')))
	 *  @param	bool	$options_only	Return options only (for ajax treatment)
	 *  @param	string	$moreparam		Add more parameters onto the select tag. For example 'style="width: 95%"' to avoid select2 component to go over parent container
	 *  @param	string	$htmlid			Html id to use instead of htmlname
	 *	@return	int						<0 if KO, Nb of contact in list if OK
	 *  @deprected						You can use selectcontacts directly (warning order of param was changed)
	 */
	function select_contacts($socid,$selected='',$htmlname='contactid',$showempty=0,$exclude='',$limitto='',$showfunction=0, $moreclass='', $showsoc=0, $forcecombo=0, $events=array(), $options_only=false, $moreparam='', $htmlid='')
	{
		print $this->selectcontacts($socid,$selected,$htmlname,$showempty,$exclude,$limitto,$showfunction, $moreclass, $options_only, $showsoc, $forcecombo, $events, $moreparam, $htmlid);
		return $this->num;
	}

	/**
	 *	Return HTML code of the SELECT of list of all contacts (for a third party or all).
	 *  This also set the number of contacts found into $this->num
	 *
	 *	@param	int			$socid      	Id ot third party or 0 for all or -1 for empty list
	 *	@param  array|int	$selected   	Array of ID of pre-selected contact id
	 *	@param  string		$htmlname  	    Name of HTML field ('none' for a not editable field)
	 *	@param  int			$showempty     	0=no empty value, 1=add an empty value, 2=add line 'Internal' (used by user edit), 3=add an empty value only if more than one record into list
	 *	@param  string		$exclude        List of contacts id to exclude
	 *	@param	string		$limitto		Disable answers that are not id in this array list
	 *	@param	integer		$showfunction   Add function into label
	 *	@param	string		$moreclass		Add more class to class style
	 *	@param	bool		$options_only	Return options only (for ajax treatment)
	 *	@param	integer		$showsoc	    Add company into label
	 * 	@param	int			$forcecombo		Force to use combo box
	 *  @param	array		$events			Event options. Example: array(array('method'=>'getContacts', 'url'=>dol_buildpath('/core/ajax/contacts.php',1), 'htmlname'=>'contactid', 'params'=>array('add-customer-contact'=>'disabled')))
	 *  @param	string		$moreparam		Add more parameters onto the select tag. For example 'style="width: 95%"' to avoid select2 component to go over parent container
	 *  @param	string		$htmlid			Html id to use instead of htmlname
	 *	@return	 int						<0 if KO, Nb of contact in list if OK
	 */
	function selectcontacts($socid, $selected='', $htmlname='contactid', $showempty=0, $exclude='', $limitto='', $showfunction=0, $moreclass='', $options_only=false, $showsoc=0, $forcecombo=0, $events=array(), $moreparam='', $htmlid='')
	{
		global $conf,$langs;

		$langs->load('companies');

		if (empty($htmlid)) $htmlid = $htmlname;
        $out='';

		// On recherche les societes
		$sql = "SELECT sp.rowid, sp.lastname, sp.statut, sp.firstname, sp.poste";
		if ($showsoc > 0) $sql.= " , s.nom as company";
		$sql.= " FROM ".MAIN_DB_PREFIX ."socpeople as sp";
		if ($showsoc > 0) $sql.= " LEFT OUTER JOIN  ".MAIN_DB_PREFIX ."societe as s ON s.rowid=sp.fk_soc";
		$sql.= " WHERE sp.entity IN (".getEntity('socpeople').")";
		if ($socid > 0 || $socid == -1) $sql.= " AND sp.fk_soc=".$socid;
		if (! empty($conf->global->CONTACT_HIDE_INACTIVE_IN_COMBOBOX)) $sql.= " AND sp.statut <> 0";
		$sql.= " ORDER BY sp.lastname ASC";

		dol_syslog(get_class($this)."::select_contacts", LOG_DEBUG);
		$resql=$this->db->query($sql);
		if ($resql)
		{
			$num=$this->db->num_rows($resql);

			if ($conf->use_javascript_ajax && ! $forcecombo && ! $options_only)
			{
				include_once DOL_DOCUMENT_ROOT . '/core/lib/ajax.lib.php';
				$out .= ajax_combobox($htmlid, $events, $conf->global->CONTACT_USE_SEARCH_TO_SELECT);
			}

<<<<<<< HEAD
			if ($htmlname != 'none' || $options_only) $out.= '<select class="flat'.($moreclass?' '.$moreclass:'').'" id="'.$htmlid.'" name="'.$htmlname.'" '.(!empty($moreparam) ? $moreparam : '').'>';
			if ($showempty == 1 || ($showempty == 3 && $num > 1)) $out.= '<option value="0"'.($selected=='0'?' selected':'').'>&nbsp;</option>';
=======
			if ($htmlname != 'none' && ! $options_only) $out.= '<select class="flat'.($moreclass?' '.$moreclass:'').'" id="'.$htmlid.'" name="'.$htmlname.'" '.(!empty($moreparam) ? $moreparam : '').'>';
			if ($showempty == 1) $out.= '<option value="0"'.($selected=='0'?' selected':'').'>&nbsp;</option>';
>>>>>>> b76c45e8
			if ($showempty == 2) $out.= '<option value="0"'.($selected=='0'?' selected':'').'>'.$langs->trans("Internal").'</option>';
			$num = $this->db->num_rows($resql);
			$i = 0;
			if ($num)
			{
				include_once DOL_DOCUMENT_ROOT.'/contact/class/contact.class.php';
				$contactstatic=new Contact($this->db);

				if (!is_array($selected)) $selected = array($selected);
				while ($i < $num)
				{
					$obj = $this->db->fetch_object($resql);

					$contactstatic->id=$obj->rowid;
					$contactstatic->lastname=$obj->lastname;
					$contactstatic->firstname=$obj->firstname;
					if ($obj->statut == 1){
					if ($htmlname != 'none')
					{
						$disabled=0;
						if (is_array($exclude) && count($exclude) && in_array($obj->rowid,$exclude)) $disabled=1;
						if (is_array($limitto) && count($limitto) && ! in_array($obj->rowid,$limitto)) $disabled=1;
						if (!empty($selected) && in_array($obj->rowid, $selected))
						{
							$out.= '<option value="'.$obj->rowid.'"';
							if ($disabled) $out.= ' disabled';
							$out.= ' selected>';
							$out.= $contactstatic->getFullName($langs);
							if ($showfunction && $obj->poste) $out.= ' ('.$obj->poste.')';
							if (($showsoc > 0) && $obj->company) $out.= ' - ('.$obj->company.')';
							$out.= '</option>';
						}
						else
						{
							$out.= '<option value="'.$obj->rowid.'"';
							if ($disabled) $out.= ' disabled';
							$out.= '>';
							$out.= $contactstatic->getFullName($langs);
							if ($showfunction && $obj->poste) $out.= ' ('.$obj->poste.')';
							if (($showsoc > 0) && $obj->company) $out.= ' - ('.$obj->company.')';
							$out.= '</option>';
						}
					}
					else
					{
						if (in_array($obj->rowid, $selected))
						{
							$out.= $contactstatic->getFullName($langs);
							if ($showfunction && $obj->poste) $out.= ' ('.$obj->poste.')';
							if (($showsoc > 0) && $obj->company) $out.= ' - ('.$obj->company.')';
						}
					}
				}
					$i++;
				}
			}
			else
			{
				$out.= '<option value="-1"'.($showempty==2?'':' selected').' disabled>';
				$out.= ($socid != -1) ? ($langs->trans($socid?"NoContactDefinedForThirdParty":"NoContactDefined")) : $langs->trans('SelectAThirdPartyFirst');
				$out.= '</option>';
			}
			if ($htmlname != 'none' && ! $options_only)
			{
				$out.= '</select>';
			}

			$this->num = $num;
			return $out;
		}
		else
		{
			dol_print_error($this->db);
			return -1;
		}
	}

	/**
	 *	Return select list of users
	 *
	 *  @param	string	$selected       Id user preselected
	 *  @param  string	$htmlname       Field name in form
	 *  @param  int		$show_empty     0=liste sans valeur nulle, 1=ajoute valeur inconnue
	 *  @param  array	$exclude        Array list of users id to exclude
	 * 	@param	int		$disabled		If select list must be disabled
	 *  @param  array	$include        Array list of users id to include
	 * 	@param	int		$enableonly		Array list of users id to be enabled. All other must be disabled
	 *  @param	string	$force_entity	'0' or Ids of environment to force
	 * 	@return	void
	 *  @deprecated		Use select_dolusers instead
	 *  @see select_dolusers()
	 */
	function select_users($selected='',$htmlname='userid',$show_empty=0,$exclude=null,$disabled=0,$include='',$enableonly='',$force_entity='0')
	{
		print $this->select_dolusers($selected,$htmlname,$show_empty,$exclude,$disabled,$include,$enableonly,$force_entity);
	}

	/**
	 *	Return select list of users
	 *
	 *  @param	string	$selected       User id or user object of user preselected. If 0 or < -2, we use id of current user. If -1, keep unselected (if empty is allowed)
	 *  @param  string	$htmlname       Field name in form
	 *  @param  int		$show_empty     0=list with no empty value, 1=add also an empty value into list
	 *  @param  array	$exclude        Array list of users id to exclude
	 * 	@param	int		$disabled		If select list must be disabled
	 *  @param  array|string	$include        Array list of users id to include or 'hierarchy' to have only supervised users or 'hierarchyme' to have supervised + me
	 * 	@param	array	$enableonly		Array list of users id to be enabled. If defined, it means that others will be disabled
	 *  @param	string	$force_entity	'0' or Ids of environment to force
	 *  @param	int		$maxlength		Maximum length of string into list (0=no limit)
	 *  @param	int		$showstatus		0=show user status only if status is disabled, 1=always show user status into label, -1=never show user status
	 *  @param	string	$morefilter		Add more filters into sql request (Example: 'employee = 1')
	 *  @param	integer	$show_every		0=default list, 1=add also a value "Everybody" at beginning of list
	 *  @param	string	$enableonlytext	If option $enableonlytext is set, we use this text to explain into label why record is disabled. Not used if enableonly is empty.
	 *  @param	string	$morecss		More css
	 *  @param  int     $noactive       Show only active users (this will also happened whatever is this option if USER_HIDE_INACTIVE_IN_COMBOBOX is on).
	 *  @param  int		$outputmode     0=HTML select string, 1=Array
	 * 	@return	string					HTML select string
	 *  @see select_dolgroups
	 */
	function select_dolusers($selected='', $htmlname='userid', $show_empty=0, $exclude=null, $disabled=0, $include='', $enableonly='', $force_entity='0', $maxlength=0, $showstatus=0, $morefilter='', $show_every=0, $enableonlytext='', $morecss='', $noactive=0, $outputmode=0)
	{
		global $conf,$user,$langs;

		// If no preselected user defined, we take current user
		if ((is_numeric($selected) && ($selected < -2 || empty($selected))) && empty($conf->global->SOCIETE_DISABLE_DEFAULT_SALESREPRESENTATIVE)) $selected=$user->id;

		$excludeUsers=null;
		$includeUsers=null;

		// Permettre l'exclusion d'utilisateurs
		if (is_array($exclude))	$excludeUsers = implode(",",$exclude);
		// Permettre l'inclusion d'utilisateurs
		if (is_array($include))	$includeUsers = implode(",",$include);
		else if ($include == 'hierarchy')
		{
			// Build list includeUsers to have only hierarchy
			$includeUsers = implode(",",$user->getAllChildIds(0));
		}
		else if ($include == 'hierarchyme')
		{
			// Build list includeUsers to have only hierarchy and current user
			$includeUsers = implode(",",$user->getAllChildIds(1));
		}

		$out='';
		$outarray = array();

		// Forge request to select users
		$sql = "SELECT DISTINCT u.rowid, u.lastname as lastname, u.firstname, u.statut, u.login, u.admin, u.entity";
		if (! empty($conf->multicompany->enabled) && $conf->entity == 1 && $user->admin && ! $user->entity)
		{
			$sql.= ", e.label";
		}
		$sql.= " FROM ".MAIN_DB_PREFIX ."user as u";
		if (! empty($conf->multicompany->enabled) && $conf->entity == 1 && $user->admin && ! $user->entity)
		{
			$sql.= " LEFT JOIN ".MAIN_DB_PREFIX ."entity as e ON e.rowid=u.entity";
			if ($force_entity) $sql.= " WHERE u.entity IN (0,".$force_entity.")";
			else $sql.= " WHERE u.entity IS NOT NULL";
		}
		else
	   {
			if (! empty($conf->global->MULTICOMPANY_TRANSVERSE_MODE))
			{
				$sql.= " LEFT JOIN ".MAIN_DB_PREFIX."usergroup_user as ug";
				$sql.= " ON ug.fk_user = u.rowid";
				$sql.= " WHERE ug.entity = ".$conf->entity;
			}
			else
			{
				$sql.= " WHERE u.entity IN (0,".$conf->entity.")";
			}
		}
		if (! empty($user->societe_id)) $sql.= " AND u.fk_soc = ".$user->societe_id;
		if (is_array($exclude) && $excludeUsers) $sql.= " AND u.rowid NOT IN (".$excludeUsers.")";
		if ($includeUsers) $sql.= " AND u.rowid IN (".$includeUsers.")";
		if (! empty($conf->global->USER_HIDE_INACTIVE_IN_COMBOBOX) || $noactive) $sql.= " AND u.statut <> 0";
		if (! empty($morefilter)) $sql.=" ".$morefilter;

		if (empty($conf->global->MAIN_FIRSTNAME_NAME_POSITION))	// MAIN_FIRSTNAME_NAME_POSITION is 0 means firstname+lastname
		{
			$sql.= " ORDER BY u.firstname ASC";
		}
		else
		{
			$sql.= " ORDER BY u.lastname ASC";
		}

		dol_syslog(get_class($this)."::select_dolusers", LOG_DEBUG);
		$resql=$this->db->query($sql);
		if ($resql)
		{
			$num = $this->db->num_rows($resql);
			$i = 0;
			if ($num)
			{
		   		// Enhance with select2
				include_once DOL_DOCUMENT_ROOT . '/core/lib/ajax.lib.php';
				$out .= ajax_combobox($htmlname);

				// do not use maxwidthonsmartphone by default. Set it by caller so auto size to 100% will work when not defined
				$out.= '<select class="flat'.($morecss?' minwidth100 '.$morecss:' minwidth200').'" id="'.$htmlname.'" name="'.$htmlname.'"'.($disabled?' disabled':'').'>';
				if ($show_empty) $out.= '<option value="-1"'.((empty($selected) || $selected==-1)?' selected':'').'>&nbsp;</option>'."\n";
				if ($show_every) $out.= '<option value="-2"'.(($selected==-2)?' selected':'').'>-- '.$langs->trans("Everybody").' --</option>'."\n";

				$userstatic=new User($this->db);

				while ($i < $num)
				{
					$obj = $this->db->fetch_object($resql);

					$userstatic->id=$obj->rowid;
					$userstatic->lastname=$obj->lastname;
					$userstatic->firstname=$obj->firstname;

					$disableline='';
					if (is_array($enableonly) && count($enableonly) && ! in_array($obj->rowid,$enableonly)) $disableline=($enableonlytext?$enableonlytext:'1');

					if ((is_object($selected) && $selected->id == $obj->rowid) || (! is_object($selected) && $selected == $obj->rowid))
					{
						$out.= '<option value="'.$obj->rowid.'"';
						if ($disableline) $out.= ' disabled';
						$out.= ' selected>';
					}
					else
					{
						$out.= '<option value="'.$obj->rowid.'"';
						if ($disableline) $out.= ' disabled';
						$out.= '>';
					}

					// $fullNameMode is 0=Lastname+Firstname (MAIN_FIRSTNAME_NAME_POSITION=1), 1=Firstname+Lastname (MAIN_FIRSTNAME_NAME_POSITION=0)
					$fullNameMode = 0;
					if (empty($conf->global->MAIN_FIRSTNAME_NAME_POSITION))
					{
						$fullNameMode = 1; //Firstname+lastname
					}
					$out.= $userstatic->getFullName($langs, $fullNameMode, -1, $maxlength);

					// Complete name with more info
					$moreinfo=0;
					if (! empty($conf->global->MAIN_SHOW_LOGIN))
					{
						$out.= ($moreinfo?' - ':' (').$obj->login;
						$moreinfo++;
					}
					if ($showstatus >= 0)
					{
						if ($obj->statut == 1 && $showstatus == 1)
						{
							$out.=($moreinfo?' - ':' (').$langs->trans('Enabled');
							$moreinfo++;
						}
						if ($obj->statut == 0)
						{
							$out.=($moreinfo?' - ':' (').$langs->trans('Disabled');
							$moreinfo++;
						}
					}
					if (! empty($conf->multicompany->enabled) && empty($conf->global->MULTICOMPANY_TRANSVERSE_MODE) && $conf->entity == 1 && $user->admin && ! $user->entity)
					{
						if (! $obj->entity)
						{
							$out.=($moreinfo?' - ':' (').$langs->trans("AllEntities");
							$moreinfo++;
						}
						else
						{
							$out.=($moreinfo?' - ':' (').($obj->label?$obj->label:$langs->trans("EntityNameNotDefined"));
							$moreinfo++;
					 	}
					}
					$out.=($moreinfo?')':'');
					if ($disableline && $disableline != '1')
					{
						$out.=' - '.$disableline;	// This is text from $enableonlytext parameter
					}
					$out.= '</option>';
					$outarray[$userstatic->id] = $userstatic->getFullName($langs, $fullNameMode, -1, $maxlength);

					$i++;
				}
			}
			else
			{
				$out.= '<select class="flat" id="'.$htmlname.'" name="'.$htmlname.'" disabled>';
				$out.= '<option value="">'.$langs->trans("None").'</option>';
			}
			$out.= '</select>';
		}
		else
		{
			dol_print_error($this->db);
		}

		if ($outputmode) return $outarray;
		return $out;
	}


	/**
	 *	Return select list of users. Selected users are stored into session.
	 *  List of users are provided into $_SESSION['assignedtouser'].
	 *
	 *  @param  string	$action         Value for $action
	 *  @param  string	$htmlname       Field name in form
	 *  @param  int		$show_empty     0=list without the empty value, 1=add empty value
	 *  @param  array	$exclude        Array list of users id to exclude
	 * 	@param	int		$disabled		If select list must be disabled
	 *  @param  array	$include        Array list of users id to include or 'hierarchy' to have only supervised users
	 * 	@param	array	$enableonly		Array list of users id to be enabled. All other must be disabled
	 *  @param	int		$force_entity	'0' or Ids of environment to force
	 *  @param	int		$maxlength		Maximum length of string into list (0=no limit)
	 *  @param	int		$showstatus		0=show user status only if status is disabled, 1=always show user status into label, -1=never show user status
	 *  @param	string	$morefilter		Add more filters into sql request
	 *  @param	int		$showproperties		Show properties of each attendees
	 *  @param	array	$listofuserid		Array with properties of each user
	 *  @param	array	$listofcontactid	Array with properties of each contact
	 *  @param	array	$listofotherid		Array with properties of each other contact
	 * 	@return	string					HTML select string
	 *  @see select_dolgroups
	 */
	function select_dolusers_forevent($action='', $htmlname='userid', $show_empty=0, $exclude=null, $disabled=0, $include='', $enableonly='', $force_entity='0', $maxlength=0, $showstatus=0, $morefilter='', $showproperties=0, $listofuserid=array(), $listofcontactid=array(), $listofotherid=array())
	{
		global $conf, $user, $langs;

		$userstatic=new User($this->db);
		$out='';

		// Method with no ajax
		//$out.='<form method="POST" action="'.$_SERVER["PHP_SELF"].'">';
		if ($action == 'view')
		{
			$out.='';
		}
		else
		{
			$out.='<input type="hidden" class="removedassignedhidden" name="removedassigned" value="">';
			$out.='<script type="text/javascript" language="javascript">jQuery(document).ready(function () {    jQuery(".removedassigned").click(function() {        jQuery(".removedassignedhidden").val(jQuery(this).val());    });})</script>';
			$out.=$this->select_dolusers('', $htmlname, $show_empty, $exclude, $disabled, $include, $enableonly, $force_entity, $maxlength, $showstatus, $morefilter);
			$out.=' <input type="submit" class="button valignmiddle" name="'.$action.'assignedtouser" value="'.dol_escape_htmltag($langs->trans("Add")).'">';
			$out.='<br>';
		}
		$assignedtouser=array();
		if (!empty($_SESSION['assignedtouser']))
		{
			$assignedtouser=json_decode($_SESSION['assignedtouser'], true);
		}
		$nbassignetouser=count($assignedtouser);

		if ($nbassignetouser && $action != 'view') $out.='<br>';
		if ($nbassignetouser) $out.='<ul class="attendees">';
		$i=0; $ownerid=0;
		foreach($assignedtouser as $key => $value)
		{
			if ($value['id'] == $ownerid) continue;

			$out.='<li>';
			$userstatic->fetch($value['id']);
			$out.= $userstatic->getNomUrl(-1);
			if ($i == 0) { $ownerid = $value['id']; $out.=' ('.$langs->trans("Owner").')'; }
			if ($nbassignetouser > 1 && $action != 'view')
			{
				$out.=' <input type="image" style="border: 0px;" src="'.img_picto($langs->trans("Remove"), 'delete', '', 0, 1).'" value="'.$userstatic->id.'" class="removedassigned" id="removedassigned_'.$userstatic->id.'" name="removedassigned_'.$userstatic->id.'">';
			}
			// Show my availability
			if ($showproperties)
			{
				if ($ownerid == $value['id'] && is_array($listofuserid) && count($listofuserid) && in_array($ownerid, array_keys($listofuserid)))
				{
					$out.='<div class="myavailability inline-block">';
					$out.='&nbsp;-&nbsp;<span class="opacitymedium">'.$langs->trans("Availability").':</span>  <input id="transparency" class="marginleftonly marginrightonly" '.($action == 'view'?'disabled':'').' type="checkbox" name="transparency"'.($listofuserid[$ownerid]['transparency']?' checked':'').'>'.$langs->trans("Busy");
					$out.='</div>';
				}
			}
			//$out.=' '.($value['mandatory']?$langs->trans("Mandatory"):$langs->trans("Optional"));
			//$out.=' '.($value['transparency']?$langs->trans("Busy"):$langs->trans("NotBusy"));

			$out.='</li>';
			$i++;
		}
		if ($nbassignetouser) $out.='</ul>';

		//$out.='</form>';
		return $out;
	}


	/**
	 *  Return list of products for customer in Ajax if Ajax activated or go to select_produits_list
	 *
	 *  @param		int			$selected				Preselected products
	 *  @param		string		$htmlname				Name of HTML select field (must be unique in page)
	 *  @param		int			$filtertype				Filter on product type (''=nofilter, 0=product, 1=service)
	 *  @param		int			$limit					Limit on number of returned lines
	 *  @param		int			$price_level			Level of price to show
	 *  @param		int			$status					Sell status -1=Return all products, 0=Products not on sell, 1=Products on sell
	 *  @param		int			$finished				2=all, 1=finished, 0=raw material
	 *  @param		string		$selected_input_value	Value of preselected input text (for use with ajax)
	 *  @param		int			$hidelabel				Hide label (0=no, 1=yes, 2=show search icon (before) and placeholder, 3 search icon after)
	 *  @param		array		$ajaxoptions			Options for ajax_autocompleter
	 *  @param      int			$socid					Thirdparty Id (to get also price dedicated to this customer)
	 *  @param		string		$showempty				'' to not show empty line. Translation key to show an empty line. '1' show empty line with no text.
	 * 	@param		int			$forcecombo				Force to use combo box
	 *  @param      string      $morecss                Add more css on select
	 *  @param      int         $hidepriceinlabel       1=Hide prices in label
	 *  @param      string      $warehouseStatus        warehouse status filter, following comma separated filter options can be used
	 *										            'warehouseopen' = select products from open warehouses,
	 *										            'warehouseclosed' = select products from closed warehouses,
	 *										            'warehouseinternal' = select products from warehouses for internal correct/transfer only
	 *  @param 		array 		$selected_combinations 	Selected combinations. Format: array([attrid] => attrval, [...])
	 *  @return		void
	 */
	function select_produits($selected='', $htmlname='productid', $filtertype='', $limit=20, $price_level=0, $status=1, $finished=2, $selected_input_value='', $hidelabel=0, $ajaxoptions=array(), $socid=0, $showempty='1', $forcecombo=0, $morecss='', $hidepriceinlabel=0, $warehouseStatus='', $selected_combinations = array())
	{
		global $langs,$conf;

		$price_level = (! empty($price_level) ? $price_level : 0);

		if (! empty($conf->use_javascript_ajax) && ! empty($conf->global->PRODUIT_USE_SEARCH_TO_SELECT))
		{
			$placeholder='';

			if ($selected && empty($selected_input_value))
			{
				require_once DOL_DOCUMENT_ROOT.'/product/class/product.class.php';
				$producttmpselect = new Product($this->db);
				$producttmpselect->fetch($selected);
				$selected_input_value=$producttmpselect->ref;
				unset($producttmpselect);
			}
			// mode=1 means customers products
			$urloption='htmlname='.$htmlname.'&outjson=1&price_level='.$price_level.'&type='.$filtertype.'&mode=1&status='.$status.'&finished='.$finished.'&hidepriceinlabel='.$hidepriceinlabel.'&warehousestatus='.$warehouseStatus;
			//Price by customer
			if (! empty($conf->global->PRODUIT_CUSTOMER_PRICES) && !empty($socid)) {
				$urloption.='&socid='.$socid;
			}
			print ajax_autocompleter($selected, $htmlname, DOL_URL_ROOT.'/product/ajax/products.php', $urloption, $conf->global->PRODUIT_USE_SEARCH_TO_SELECT, 0, $ajaxoptions);

			if (!empty($conf->variants->enabled)) {
				?>
				<script>

					selected = <?php echo json_encode($selected_combinations) ?>;
					combvalues = {};

					jQuery(document).ready(function () {

						jQuery("input[name='prod_entry_mode']").change(function () {
							if (jQuery(this).val() == 'free') {
								jQuery('div#attributes_box').empty();
							}
						});

						jQuery("input#<?php echo $htmlname ?>").change(function () {

							if (!jQuery(this).val()) {
								jQuery('div#attributes_box').empty();
								return;
							}

							jQuery.getJSON("<?php echo dol_buildpath('/variants/ajax/getCombinations.php', 2) ?>", {
								id: jQuery(this).val()
							}, function (data) {
								jQuery('div#attributes_box').empty();

								jQuery.each(data, function (key, val) {

									combvalues[val.id] = val.values;

									var span = jQuery(document.createElement('div')).css({
										'display': 'table-row'
									});

									span.append(
										jQuery(document.createElement('div')).text(val.label).css({
											'font-weight': 'bold',
											'display': 'table-cell',
											'text-align': 'right'
										})
									);

									var html = jQuery(document.createElement('select')).attr('name', 'combinations[' + val.id + ']').css({
										'margin-left': '15px',
										'white-space': 'pre'
									}).append(
										jQuery(document.createElement('option')).val('')
									);

									jQuery.each(combvalues[val.id], function (key, val) {
										var tag = jQuery(document.createElement('option')).val(val.id).html(val.value);

										if (selected[val.fk_product_attribute] == val.id) {
											tag.attr('selected', 'selected');
										}

										html.append(tag);
									});

									span.append(html);
									jQuery('div#attributes_box').append(span);
								});
							})
						});

						<?php if ($selected): ?>
						jQuery("input#<?php echo $htmlname ?>").change();
						<?php endif ?>
					});
				</script>
                <?php
			}
			if (empty($hidelabel)) print $langs->trans("RefOrLabel").' : ';
			else if ($hidelabel > 1) {
				$placeholder=' placeholder="'.$langs->trans("RefOrLabel").'"';
				if ($hidelabel == 2) {
					print img_picto($langs->trans("Search"), 'search');
				}
			}
			print '<input type="text" class="minwidth100" name="search_'.$htmlname.'" id="search_'.$htmlname.'" value="'.$selected_input_value.'"'.$placeholder.' '.(!empty($conf->global->PRODUCT_SEARCH_AUTOFOCUS) ? 'autofocus' : '').' />';
			if ($hidelabel == 3) {
				print img_picto($langs->trans("Search"), 'search');
			}
		}
		else
		{
			print $this->select_produits_list($selected,$htmlname,$filtertype,$limit,$price_level,'',$status,$finished,0,$socid,$showempty,$forcecombo,$morecss,$hidepriceinlabel, $warehouseStatus);
		}
	}

	/**
	 *	Return list of products for a customer
	 *
	 *	@param      int		$selected           Preselected product
	 *	@param      string	$htmlname           Name of select html
	 *  @param		string	$filtertype         Filter on product type (''=nofilter, 0=product, 1=service)
	 *	@param      int		$limit              Limit on number of returned lines
	 *	@param      int		$price_level        Level of price to show
	 * 	@param      string	$filterkey          Filter on product
	 *	@param		int		$status             -1=Return all products, 0=Products not on sell, 1=Products on sell
	 *  @param      int		$finished           Filter on finished field: 2=No filter
	 *  @param      int		$outputmode         0=HTML select string, 1=Array
	 *  @param      int		$socid     		    Thirdparty Id (to get also price dedicated to this customer)
	 *  @param		string	$showempty		    '' to not show empty line. Translation key to show an empty line. '1' show empty line with no text.
	 * 	@param		int		$forcecombo		    Force to use combo box
	 *  @param      string  $morecss            Add more css on select
	 *  @param      int     $hidepriceinlabel   1=Hide prices in label
	 *  @param      string  $warehouseStatus    warehouse status filter, following comma separated filter options can be used
	 *										    'warehouseopen' = select products from open warehouses,
	 *										    'warehouseclosed' = select products from closed warehouses,
	 *										    'warehouseinternal' = select products from warehouses for internal correct/transfer only
	 *  @return     array    				    Array of keys for json
	 */
	function select_produits_list($selected='',$htmlname='productid',$filtertype='',$limit=20,$price_level=0,$filterkey='',$status=1,$finished=2,$outputmode=0,$socid=0,$showempty='1',$forcecombo=0,$morecss='',$hidepriceinlabel=0, $warehouseStatus='')
	{
		global $langs,$conf,$user,$db;

		$out='';
		$outarray=array();

		$warehouseStatusArray = array();
		if (! empty($warehouseStatus))
		{
			require_once DOL_DOCUMENT_ROOT.'/product/stock/class/entrepot.class.php';
			if (preg_match('/warehouseclosed/', $warehouseStatus))
			{
				$warehouseStatusArray[] = Entrepot::STATUS_CLOSED;
			}
			if (preg_match('/warehouseopen/', $warehouseStatus))
			{
				$warehouseStatusArray[] = Entrepot::STATUS_OPEN_ALL;
			}
			if (preg_match('/warehouseinternal/', $warehouseStatus))
			{
				$warehouseStatusArray[] = Entrepot::STATUS_OPEN_INTERNAL;
			}
		}

		$selectFields = " p.rowid, p.label, p.ref, p.description, p.barcode, p.fk_product_type, p.price, p.price_ttc, p.price_base_type, p.tva_tx, p.duration, p.fk_price_expression";
		(count($warehouseStatusArray)) ? $selectFieldsGrouped = ", sum(ps.reel) as stock" : $selectFieldsGrouped = ", p.stock";

		$sql = "SELECT ";
		$sql.= $selectFields . $selectFieldsGrouped;
		//Price by customer
		if (! empty($conf->global->PRODUIT_CUSTOMER_PRICES) && !empty($socid))
		{
			$sql.=', pcp.rowid as idprodcustprice, pcp.price as custprice, pcp.price_ttc as custprice_ttc,';
			$sql.=' pcp.price_base_type as custprice_base_type, pcp.tva_tx as custtva_tx';
			$selectFields.= ", idprodcustprice, custprice, custprice_ttc, custprice_base_type, custtva_tx";
		}

		// Multilang : we add translation
		if (! empty($conf->global->MAIN_MULTILANGS))
		{
			$sql.= ", pl.label as label_translated";
			$selectFields.= ", label_translated";
		}
		// Price by quantity
		if (! empty($conf->global->PRODUIT_CUSTOMER_PRICES_BY_QTY) || !empty($conf->global->PRODUIT_CUSTOMER_PRICES_BY_QTY_MULTIPRICES))
		{
			$sql.= ", (SELECT pp.rowid FROM ".MAIN_DB_PREFIX."product_price as pp WHERE pp.fk_product = p.rowid";
			if ($price_level >= 1 && !empty($conf->global->PRODUIT_CUSTOMER_PRICES_BY_QTY_MULTIPRICES)) $sql.= " AND price_level=".$price_level;
			$sql.= " ORDER BY date_price";
			$sql.= " DESC LIMIT 1) as price_rowid";
			$sql.= ", (SELECT pp.price_by_qty FROM ".MAIN_DB_PREFIX."product_price as pp WHERE pp.fk_product = p.rowid";	// price_by_qty is 1 if some prices by qty exists in subtable
			if ($price_level >= 1 && !empty($conf->global->PRODUIT_CUSTOMER_PRICES_BY_QTY_MULTIPRICES)) $sql.= " AND price_level=".$price_level;
			$sql.= " ORDER BY date_price";
			$sql.= " DESC LIMIT 1) as price_by_qty";
			$selectFields.= ", price_rowid, price_by_qty";
		}
		$sql.= " FROM ".MAIN_DB_PREFIX."product as p";
		if (count($warehouseStatusArray))
		{
			$sql.= " LEFT JOIN ".MAIN_DB_PREFIX."product_stock as ps on ps.fk_product = p.rowid";
			$sql.= " LEFT JOIN ".MAIN_DB_PREFIX."entrepot as e on ps.fk_entrepot = e.rowid";
		}

		//Price by customer
		if (! empty($conf->global->PRODUIT_CUSTOMER_PRICES) && !empty($socid)) {
			$sql.=" LEFT JOIN  ".MAIN_DB_PREFIX."product_customer_price as pcp ON pcp.fk_soc=".$socid." AND pcp.fk_product=p.rowid";
		}
		// Multilang : we add translation
		if (! empty($conf->global->MAIN_MULTILANGS))
		{
			$sql.= " LEFT JOIN ".MAIN_DB_PREFIX."product_lang as pl ON pl.fk_product = p.rowid AND pl.lang='". $langs->getDefaultLang() ."'";
		}

		if (!empty($conf->global->PRODUIT_ATTRIBUTES_HIDECHILD)) {
			$sql .= " LEFT JOIN ".MAIN_DB_PREFIX."product_attribute_combination pac ON pac.fk_product_child = p.rowid";
		}

		$sql.= ' WHERE p.entity IN ('.getEntity('product').')';
		if (count($warehouseStatusArray))
		{
			$sql.= ' AND (p.fk_product_type = 1 OR e.statut IN ('.$this->db->escape(implode(',',$warehouseStatusArray)).'))';
		}

		if (!empty($conf->global->PRODUIT_ATTRIBUTES_HIDECHILD)) {
			$sql .= " AND pac.rowid IS NULL";
		}

		if ($finished == 0)
		{
			$sql.= " AND p.finished = ".$finished;
		}
		elseif ($finished == 1)
		{
			$sql.= " AND p.finished = ".$finished;
			if ($status >= 0)  $sql.= " AND p.tosell = ".$status;
		}
		elseif ($status >= 0)
		{
			$sql.= " AND p.tosell = ".$status;
		}
		if (strval($filtertype) != '') $sql.=" AND p.fk_product_type=".$filtertype;
		// Add criteria on ref/label
		if ($filterkey != '')
		{
			$sql.=' AND (';
			$prefix=empty($conf->global->PRODUCT_DONOTSEARCH_ANYWHERE)?'%':'';	// Can use index if PRODUCT_DONOTSEARCH_ANYWHERE is on
			// For natural search
			$scrit = explode(' ', $filterkey);
			$i=0;
			if (count($scrit) > 1) $sql.="(";
			foreach ($scrit as $crit)
			{
				if ($i > 0) $sql.=" AND ";
				$sql.="(p.ref LIKE '".$db->escape($prefix.$crit)."%' OR p.label LIKE '".$db->escape($prefix.$crit)."%'";
				if (! empty($conf->global->MAIN_MULTILANGS)) $sql.=" OR pl.label LIKE '".$db->escape($prefix.$crit)."%'";
				$sql.=")";
				$i++;
			}
			if (count($scrit) > 1) $sql.=")";
		  	if (! empty($conf->barcode->enabled)) $sql.= " OR p.barcode LIKE '".$db->escape($prefix.$filterkey)."%'";
			$sql.=')';
		}
		if (count($warehouseStatusArray))
		{
			$sql.= ' GROUP BY'.$selectFields;
		}
		$sql.= $db->order("p.ref");
		$sql.= $db->plimit($limit, 0);

		// Build output string
		dol_syslog(get_class($this)."::select_produits_list search product", LOG_DEBUG);
		$result=$this->db->query($sql);
		if ($result)
		{
			require_once DOL_DOCUMENT_ROOT.'/product/class/product.class.php';
			require_once DOL_DOCUMENT_ROOT.'/product/dynamic_price/class/price_parser.class.php';
			$num = $this->db->num_rows($result);

			$events=null;

			if (! $forcecombo)
			{
				include_once DOL_DOCUMENT_ROOT . '/core/lib/ajax.lib.php';
				$out .= ajax_combobox($htmlname, $events, $conf->global->PRODUIT_USE_SEARCH_TO_SELECT);
			}

			$out.='<select class="flat'.($morecss?' '.$morecss:'').'" name="'.$htmlname.'" id="'.$htmlname.'">';

			$textifempty='';
			// Do not use textifempty = ' ' or '&nbsp;' here, or search on key will search on ' key'.
			//if (! empty($conf->use_javascript_ajax) || $forcecombo) $textifempty='';
			if (! empty($conf->global->PRODUIT_USE_SEARCH_TO_SELECT))
			{
				if ($showempty && ! is_numeric($showempty)) $textifempty=$langs->trans($showempty);
				else $textifempty.=$langs->trans("All");
			}
			if ($showempty) $out.='<option value="0" selected>'.$textifempty.'</option>';

			$i = 0;
			while ($num && $i < $num)
			{
				$opt = '';
				$optJson = array();
				$objp = $this->db->fetch_object($result);

				if ((!empty($conf->global->PRODUIT_CUSTOMER_PRICES_BY_QTY) || !empty($conf->global->PRODUIT_CUSTOMER_PRICES_BY_QTY_MULTIPRICES)) && !empty($objp->price_by_qty) && $objp->price_by_qty == 1)
				{ // Price by quantity will return many prices for the same product
					$sql = "SELECT rowid, quantity, price, unitprice, remise_percent, remise, price_base_type";
					$sql.= " FROM ".MAIN_DB_PREFIX."product_price_by_qty";
					$sql.= " WHERE fk_product_price=".$objp->price_rowid;
					$sql.= " ORDER BY quantity ASC";

					dol_syslog(get_class($this)."::select_produits_list search price by qty", LOG_DEBUG);
					$result2 = $this->db->query($sql);
					if ($result2)
					{
						$nb_prices = $this->db->num_rows($result2);
						$j = 0;
						while ($nb_prices && $j < $nb_prices) {
							$objp2 = $this->db->fetch_object($result2);

							$objp->price_by_qty_rowid = $objp2->rowid;
							$objp->price_by_qty_price_base_type = $objp2->price_base_type;
							$objp->price_by_qty_quantity = $objp2->quantity;
							$objp->price_by_qty_unitprice = $objp2->unitprice;
							$objp->price_by_qty_remise_percent = $objp2->remise_percent;
							// For backward compatibility
							$objp->quantity = $objp2->quantity;
							$objp->price = $objp2->price;
							$objp->unitprice = $objp2->unitprice;
							$objp->remise_percent = $objp2->remise_percent;
							$objp->remise = $objp2->remise;

							$this->constructProductListOption($objp, $opt, $optJson, 0, $selected, $hidepriceinlabel);

							$j++;

							// Add new entry
							// "key" value of json key array is used by jQuery automatically as selected value
							// "label" value of json key array is used by jQuery automatically as text for combo box
							$out.=$opt;
							array_push($outarray, $optJson);
						}
					}
				}
				else
				{
					if (!empty($conf->dynamicprices->enabled) && !empty($objp->fk_price_expression)) {
						$price_product = new Product($this->db);
						$price_product->fetch($objp->rowid, '', '', 1);
						$priceparser = new PriceParser($this->db);
						$price_result = $priceparser->parseProduct($price_product);
						if ($price_result >= 0) {
							$objp->price = $price_result;
							$objp->unitprice = $price_result;
							//Calculate the VAT
							$objp->price_ttc = price2num($objp->price) * (1 + ($objp->tva_tx / 100));
							$objp->price_ttc = price2num($objp->price_ttc,'MU');
						}
					}
					$this->constructProductListOption($objp, $opt, $optJson, $price_level, $selected, $hidepriceinlabel);
					// Add new entry
					// "key" value of json key array is used by jQuery automatically as selected value
					// "label" value of json key array is used by jQuery automatically as text for combo box
					$out.=$opt;
					array_push($outarray, $optJson);
				}

				$i++;
			}

			$out.='</select>';

			$this->db->free($result);

			if (empty($outputmode)) return $out;
			return $outarray;
		}
		else
		{
			dol_print_error($db);
		}
	}

	/**
	 * constructProductListOption
	 *
	 * @param 	resultset	$objp			    Resultset of fetch
	 * @param 	string		$opt			    Option (var used for returned value in string option format)
	 * @param 	string		$optJson		    Option (var used for returned value in json format)
	 * @param 	int			$price_level	    Price level
	 * @param 	string		$selected		    Preselected value
	 * @param   int         $hidepriceinlabel   Hide price in label
	 * @return	void
	 */
	private function constructProductListOption(&$objp, &$opt, &$optJson, $price_level, $selected, $hidepriceinlabel=0)
	{
		global $langs,$conf,$user,$db;

		$outkey='';
		$outval='';
		$outref='';
		$outlabel='';
		$outdesc='';
		$outbarcode='';
		$outtype='';
		$outprice_ht='';
		$outprice_ttc='';
		$outpricebasetype='';
		$outtva_tx='';
		$outqty=1;
		$outdiscount=0;

		$maxlengtharticle=(empty($conf->global->PRODUCT_MAX_LENGTH_COMBO)?48:$conf->global->PRODUCT_MAX_LENGTH_COMBO);

		$label=$objp->label;
		if (! empty($objp->label_translated)) $label=$objp->label_translated;
		if (! empty($filterkey) && $filterkey != '') $label=preg_replace('/('.preg_quote($filterkey).')/i','<strong>$1</strong>',$label,1);

		$outkey=$objp->rowid;
		$outref=$objp->ref;
		$outlabel=$objp->label;
		$outdesc=$objp->description;
		$outbarcode=$objp->barcode;

		$outtype=$objp->fk_product_type;
		$outdurationvalue=$outtype == Product::TYPE_SERVICE?substr($objp->duration,0,dol_strlen($objp->duration)-1):'';
		$outdurationunit=$outtype == Product::TYPE_SERVICE?substr($objp->duration,-1):'';

		$opt = '<option value="'.$objp->rowid.'"';
		$opt.= ($objp->rowid == $selected)?' selected':'';
		if (!empty($objp->price_by_qty_rowid) && $objp->price_by_qty_rowid > 0)
		{
			$opt.= ' pbq="'.$objp->price_by_qty_rowid.'" data-pbq="'.$objp->price_by_qty_rowid.'" data-pbqqty="'.$objp->price_by_qty_quantity.'" data-pbqpercent="'.$objp->price_by_qty_remise_percent.'"';
		}
		if (! empty($conf->stock->enabled) && $objp->fk_product_type == 0 && isset($objp->stock))
		{
			if ($objp->stock > 0) $opt.= ' class="product_line_stock_ok"';
			else if ($objp->stock <= 0) $opt.= ' class="product_line_stock_too_low"';
		}
		$opt.= '>';
		$opt.= $objp->ref;
		if ($outbarcode) $opt.=' ('.$outbarcode.')';
		$opt.=' - '.dol_trunc($label,$maxlengtharticle);

		$objRef = $objp->ref;
		if (! empty($filterkey) && $filterkey != '') $objRef=preg_replace('/('.preg_quote($filterkey).')/i','<strong>$1</strong>',$objRef,1);
		$outval.=$objRef;
		if ($outbarcode) $outval.=' ('.$outbarcode.')';
		$outval.=' - '.dol_trunc($label,$maxlengtharticle);

		$found=0;

		// Multiprice
		// If we need a particular price level (from 1 to 6)
		if (empty($hidepriceinlabel) && $price_level >= 1 && (! empty($conf->global->PRODUIT_MULTIPRICES) || ! empty($conf->global->PRODUIT_CUSTOMER_PRICES_BY_QTY_MULTIPRICES)))
		{
			$sql = "SELECT price, price_ttc, price_base_type, tva_tx";
			$sql.= " FROM ".MAIN_DB_PREFIX."product_price";
			$sql.= " WHERE fk_product='".$objp->rowid."'";
			$sql.= " AND entity IN (".getEntity('productprice').")";
			$sql.= " AND price_level=".$price_level;
			$sql.= " ORDER BY date_price DESC, rowid DESC"; // Warning DESC must be both on date_price and rowid.
			$sql.= " LIMIT 1";

			dol_syslog(get_class($this).'::constructProductListOption search price for level '.$price_level.'', LOG_DEBUG);
			$result2 = $this->db->query($sql);
			if ($result2)
			{
				$objp2 = $this->db->fetch_object($result2);
				if ($objp2)
				{
					$found=1;
					if ($objp2->price_base_type == 'HT')
					{
						$opt.= ' - '.price($objp2->price,1,$langs,0,0,-1,$conf->currency).' '.$langs->trans("HT");
						$outval.= ' - '.price($objp2->price,0,$langs,0,0,-1,$conf->currency).' '.$langs->transnoentities("HT");
					}
					else
					{
						$opt.= ' - '.price($objp2->price_ttc,1,$langs,0,0,-1,$conf->currency).' '.$langs->trans("TTC");
						$outval.= ' - '.price($objp2->price_ttc,0,$langs,0,0,-1,$conf->currency).' '.$langs->transnoentities("TTC");
					}
					$outprice_ht=price($objp2->price);
					$outprice_ttc=price($objp2->price_ttc);
					$outpricebasetype=$objp2->price_base_type;
					$outtva_tx=$objp2->tva_tx;
				}
			}
			else
			{
				dol_print_error($this->db);
			}
		}

		// Price by quantity
		if (empty($hidepriceinlabel) && !empty($objp->quantity) && $objp->quantity >= 1 && (! empty($conf->global->PRODUIT_CUSTOMER_PRICES_BY_QTY) || !empty($conf->global->PRODUIT_CUSTOMER_PRICES_BY_QTY_MULTIPRICES)))
		{
			$found = 1;
			$outqty=$objp->quantity;
			$outdiscount=$objp->remise_percent;
			if ($objp->quantity == 1)
			{
				$opt.= ' - '.price($objp->unitprice,1,$langs,0,0,-1,$conf->currency)."/";
				$outval.= ' - '.price($objp->unitprice,0,$langs,0,0,-1,$conf->currency)."/";
				$opt.= $langs->trans("Unit");	// Do not use strtolower because it breaks utf8 encoding
				$outval.=$langs->transnoentities("Unit");
			}
			else
			{
				$opt.= ' - '.price($objp->price,1,$langs,0,0,-1,$conf->currency)."/".$objp->quantity;
				$outval.= ' - '.price($objp->price,0,$langs,0,0,-1,$conf->currency)."/".$objp->quantity;
				$opt.= $langs->trans("Units");	// Do not use strtolower because it breaks utf8 encoding
				$outval.=$langs->transnoentities("Units");
			}

			$outprice_ht=price($objp->unitprice);
			$outprice_ttc=price($objp->unitprice * (1 + ($objp->tva_tx / 100)));
			$outpricebasetype=$objp->price_base_type;
			$outtva_tx=$objp->tva_tx;
		}
		if (empty($hidepriceinlabel) && !empty($objp->quantity) && $objp->quantity >= 1)
		{
			$opt.=" (".price($objp->unitprice,1,$langs,0,0,-1,$conf->currency)."/".$langs->trans("Unit").")";	// Do not use strtolower because it breaks utf8 encoding
			$outval.=" (".price($objp->unitprice,0,$langs,0,0,-1,$conf->currency)."/".$langs->transnoentities("Unit").")";	// Do not use strtolower because it breaks utf8 encoding
		}
		if (empty($hidepriceinlabel) && !empty($objp->remise_percent) && $objp->remise_percent >= 1)
		{
			$opt.=" - ".$langs->trans("Discount")." : ".vatrate($objp->remise_percent).' %';
			$outval.=" - ".$langs->transnoentities("Discount")." : ".vatrate($objp->remise_percent).' %';
		}

		// Price by customer
		if (empty($hidepriceinlabel) && !empty($conf->global->PRODUIT_CUSTOMER_PRICES))
		{
			if (!empty($objp->idprodcustprice))
			{
				$found = 1;

				if ($objp->custprice_base_type == 'HT')
				{
					$opt.= ' - '.price($objp->custprice,1,$langs,0,0,-1,$conf->currency).' '.$langs->trans("HT");
					$outval.= ' - '.price($objp->custprice,0,$langs,0,0,-1,$conf->currency).' '.$langs->transnoentities("HT");
				}
				else
				{
					$opt.= ' - '.price($objp->custprice_ttc,1,$langs,0,0,-1,$conf->currency).' '.$langs->trans("TTC");
					$outval.= ' - '.price($objp->custprice_ttc,0,$langs,0,0,-1,$conf->currency).' '.$langs->transnoentities("TTC");
				}

				$outprice_ht=price($objp->custprice);
				$outprice_ttc=price($objp->custprice_ttc);
				$outpricebasetype=$objp->custprice_base_type;
				$outtva_tx=$objp->custtva_tx;
			}
		}

		// If level no defined or multiprice not found, we used the default price
		if (empty($hidepriceinlabel) && ! $found)
		{
			if ($objp->price_base_type == 'HT')
			{
				$opt.= ' - '.price($objp->price,1,$langs,0,0,-1,$conf->currency).' '.$langs->trans("HT");
				$outval.= ' - '.price($objp->price,0,$langs,0,0,-1,$conf->currency).' '.$langs->transnoentities("HT");
			}
			else
			{
				$opt.= ' - '.price($objp->price_ttc,1,$langs,0,0,-1,$conf->currency).' '.$langs->trans("TTC");
				$outval.= ' - '.price($objp->price_ttc,0,$langs,0,0,-1,$conf->currency).' '.$langs->transnoentities("TTC");
			}
			$outprice_ht=price($objp->price);
			$outprice_ttc=price($objp->price_ttc);
			$outpricebasetype=$objp->price_base_type;
			$outtva_tx=$objp->tva_tx;
		}

		if (! empty($conf->stock->enabled) && isset($objp->stock) && $objp->fk_product_type == 0)
		{
			$opt.= ' - '.$langs->trans("Stock").':'.$objp->stock;

			if ($objp->stock > 0) {
				$outval.= ' - <span class="product_line_stock_ok">'.$langs->transnoentities("Stock").':'.$objp->stock.'</span>';
			}elseif ($objp->stock <= 0) {
				$outval.= ' - <span class="product_line_stock_too_low">'.$langs->transnoentities("Stock").':'.$objp->stock.'</span>';
			}
		}

		if ($outdurationvalue && $outdurationunit)
		{
			$da=array("h"=>$langs->trans("Hour"),"d"=>$langs->trans("Day"),"w"=>$langs->trans("Week"),"m"=>$langs->trans("Month"),"y"=>$langs->trans("Year"));
			if (isset($da[$outdurationunit]))
			{
				$key = $da[$outdurationunit].($outdurationvalue > 1?'s':'');
				$opt.= ' - '.$outdurationvalue.' '.$langs->trans($key);
				$outval.=' - '.$outdurationvalue.' '.$langs->transnoentities($key);
			}
		}

		$opt.= "</option>\n";
		$optJson = array('key'=>$outkey, 'value'=>$outref, 'label'=>$outval, 'label2'=>$outlabel, 'desc'=>$outdesc, 'type'=>$outtype, 'price_ht'=>$outprice_ht, 'price_ttc'=>$outprice_ttc, 'pricebasetype'=>$outpricebasetype, 'tva_tx'=>$outtva_tx, 'qty'=>$outqty, 'discount'=>$outdiscount, 'duration_value'=>$outdurationvalue, 'duration_unit'=>$outdurationunit);
	}

	/**
	 *	Return list of products for customer (in Ajax if Ajax activated or go to select_produits_fournisseurs_list)
	 *
	 *	@param	int		$socid			Id third party
	 *	@param  string	$selected       Preselected product
	 *	@param  string	$htmlname       Name of HTML Select
	 *  @param	string	$filtertype     Filter on product type (''=nofilter, 0=product, 1=service)
	 *	@param  string	$filtre			For a SQL filter
	 *	@param	array	$ajaxoptions	Options for ajax_autocompleter
	 *  @param	int		$hidelabel		Hide label (0=no, 1=yes)
	 *  @param  int     $alsoproductwithnosupplierprice    1=Add also product without supplier prices
	 *	@return	void
	 */
	function select_produits_fournisseurs($socid, $selected='', $htmlname='productid', $filtertype='', $filtre='', $ajaxoptions=array(), $hidelabel=0, $alsoproductwithnosupplierprice=0)
	{
		global $langs,$conf;
		global $price_level, $status, $finished;

		$selected_input_value='';
		if (! empty($conf->use_javascript_ajax) && ! empty($conf->global->PRODUIT_USE_SEARCH_TO_SELECT))
		{
			if ($selected > 0)
			{
				require_once DOL_DOCUMENT_ROOT.'/product/class/product.class.php';
				$producttmpselect = new Product($this->db);
				$producttmpselect->fetch($selected);
				$selected_input_value=$producttmpselect->ref;
				unset($producttmpselect);
			}

			// mode=2 means suppliers products
			$urloption=($socid > 0?'socid='.$socid.'&':'').'htmlname='.$htmlname.'&outjson=1&price_level='.$price_level.'&type='.$filtertype.'&mode=2&status='.$status.'&finished='.$finished.'&alsoproductwithnosupplierprice='.$alsoproductwithnosupplierprice;
			print ajax_autocompleter($selected, $htmlname, DOL_URL_ROOT.'/product/ajax/products.php', $urloption, $conf->global->PRODUIT_USE_SEARCH_TO_SELECT, 0, $ajaxoptions);
			print ($hidelabel?'':$langs->trans("RefOrLabel").' : ').'<input type="text" size="20" name="search_'.$htmlname.'" id="search_'.$htmlname.'" value="'.$selected_input_value.'">';
		}
		else
		{
			print $this->select_produits_fournisseurs_list($socid,$selected,$htmlname,$filtertype,$filtre,'',-1,0,0,$alsoproductwithnosupplierprice);
		}
	}

	/**
	 *	Return list of suppliers products
	 *
	 *	@param	int		$socid   		Id societe fournisseur (0 pour aucun filtre)
	 *	@param  int		$selected       Product price pre-selected (must be 'id' in product_fournisseur_price or 'idprod_IDPROD')
	 *	@param  string	$htmlname       Nom de la zone select
	 *  @param	string	$filtertype     Filter on product type (''=nofilter, 0=product, 1=service)
	 *	@param  string	$filtre         Pour filtre sql
	 *	@param  string	$filterkey      Filtre des produits
	 *  @param  int		$statut         -1=Return all products, 0=Products not on sell, 1=Products on sell (not used here, a filter on tobuy is already hard coded in request)
	 *  @param  int		$outputmode     0=HTML select string, 1=Array
	 *  @param  int     $limit          Limit of line number
	 *  @param  int     $alsoproductwithnosupplierprice    1=Add also product without supplier prices
	 *  @return array           		Array of keys for json
	 */
	function select_produits_fournisseurs_list($socid,$selected='',$htmlname='productid',$filtertype='',$filtre='',$filterkey='',$statut=-1,$outputmode=0,$limit=100,$alsoproductwithnosupplierprice=0)
	{
		global $langs,$conf,$db;

		$out='';
		$outarray=array();

		$langs->load('stocks');

		$sql = "SELECT p.rowid, p.label, p.ref, p.price, p.duration, p.fk_product_type,";
		$sql.= " pfp.ref_fourn, pfp.rowid as idprodfournprice, pfp.price as fprice, pfp.quantity, pfp.remise_percent, pfp.remise, pfp.unitprice,";
		$sql.= " pfp.fk_supplier_price_expression, pfp.fk_product, pfp.tva_tx, pfp.fk_soc, s.nom as name,";
		$sql.= " pfp.supplier_reputation";
		$sql.= " FROM ".MAIN_DB_PREFIX."product as p";
		$sql.= " LEFT JOIN ".MAIN_DB_PREFIX."product_fournisseur_price as pfp ON p.rowid = pfp.fk_product";
		if ($socid) $sql.= " AND pfp.fk_soc = ".$socid;
		$sql.= " LEFT JOIN ".MAIN_DB_PREFIX."societe as s ON pfp.fk_soc = s.rowid";
		$sql.= " WHERE p.entity IN (".getEntity('product').")";
		$sql.= " AND p.tobuy = 1";
		if (strval($filtertype) != '') $sql.=" AND p.fk_product_type=".$this->db->escape($filtertype);
		if (! empty($filtre)) $sql.=" ".$filtre;
		// Add criteria on ref/label
		if ($filterkey != '')
		{
			$sql.=' AND (';
			$prefix=empty($conf->global->PRODUCT_DONOTSEARCH_ANYWHERE)?'%':'';	// Can use index if PRODUCT_DONOTSEARCH_ANYWHERE is on
			// For natural search
			$scrit = explode(' ', $filterkey);
			$i=0;
			if (count($scrit) > 1) $sql.="(";
			foreach ($scrit as $crit)
			{
				if ($i > 0) $sql.=" AND ";
				$sql.="(pfp.ref_fourn LIKE '".$this->db->escape($prefix.$crit)."%' OR p.ref LIKE '".$this->db->escape($prefix.$crit)."%' OR p.label LIKE '".$this->db->escape($prefix.$crit)."%')";
				$i++;
			}
			if (count($scrit) > 1) $sql.=")";
			if (! empty($conf->barcode->enabled)) $sql.= " OR p.barcode LIKE '".$this->db->escape($prefix.$filterkey)."%'";
			$sql.=')';
		}
		$sql.= " ORDER BY pfp.ref_fourn DESC, pfp.quantity ASC";
		$sql.= $db->plimit($limit, 0);

		// Build output string

		dol_syslog(get_class($this)."::select_produits_fournisseurs_list", LOG_DEBUG);
		$result=$this->db->query($sql);
		if ($result)
		{
			require_once DOL_DOCUMENT_ROOT.'/product/dynamic_price/class/price_parser.class.php';

			$num = $this->db->num_rows($result);

			//$out.='<select class="flat" id="select'.$htmlname.'" name="'.$htmlname.'">';	// remove select to have id same with combo and ajax
			$out.='<select class="flat maxwidthonsmartphone" id="'.$htmlname.'" name="'.$htmlname.'">';
			if (! $selected) $out.='<option value="0" selected>&nbsp;</option>';
			else $out.='<option value="0">&nbsp;</option>';

			$i = 0;
			while ($i < $num)
			{
				$objp = $this->db->fetch_object($result);

				$outkey=$objp->idprodfournprice;                                                    // id in table of price
				if (! $outkey && $alsoproductwithnosupplierprice) $outkey='idprod_'.$objp->rowid;   // id of product

				$outref=$objp->ref;
				$outval='';
				$outqty=1;
				$outdiscount=0;
				$outtype=$objp->fk_product_type;
				$outdurationvalue=$outtype == Product::TYPE_SERVICE?substr($objp->duration,0,dol_strlen($objp->duration)-1):'';
				$outdurationunit=$outtype == Product::TYPE_SERVICE?substr($objp->duration,-1):'';

				$opt = '<option value="'.$outkey.'"';
				if ($selected && $selected == $objp->idprodfournprice) $opt.= ' selected';
				if (empty($objp->idprodfournprice) && empty($alsoproductwithnosupplierprice)) $opt.=' disabled';
				if (!empty($objp->idprodfournprice) && $objp->idprodfournprice > 0)
				{
					$opt.= ' pbq="'.$objp->idprodfournprice.'" data-pbq="'.$objp->idprodfournprice.'" data-pbqqty="'.$objp->quantity.'" data-pbqpercent="'.$objp->remise_percent.'"';
				}
				$opt.= '>';

				$objRef = $objp->ref;
				if ($filterkey && $filterkey != '') $objRef=preg_replace('/('.preg_quote($filterkey).')/i','<strong>$1</strong>',$objRef,1);
				$objRefFourn = $objp->ref_fourn;
				if ($filterkey && $filterkey != '') $objRefFourn=preg_replace('/('.preg_quote($filterkey).')/i','<strong>$1</strong>',$objRefFourn,1);
				$label = $objp->label;
				if ($filterkey && $filterkey != '') $label=preg_replace('/('.preg_quote($filterkey).')/i','<strong>$1</strong>',$label,1);

				$opt.=$objp->ref;
				if (! empty($objp->idprodfournprice) && ($objp->ref != $objp->ref_fourn))
					$opt.=' ('.$objp->ref_fourn.')';
				$opt.=' - ';
				$outval.=$objRef;
				if (! empty($objp->idprodfournprice) && ($objp->ref != $objp->ref_fourn))
					$outval.=' ('.$objRefFourn.')';
				$outval.=' - ';
				$opt.=dol_trunc($label, 72).' - ';
				$outval.=dol_trunc($label, 72).' - ';

				if (! empty($objp->idprodfournprice))
				{
					$outqty=$objp->quantity;
					$outdiscount=$objp->remise_percent;
					if (!empty($conf->dynamicprices->enabled) && !empty($objp->fk_supplier_price_expression)) {
						$prod_supplier = new ProductFournisseur($this->db);
						$prod_supplier->product_fourn_price_id = $objp->idprodfournprice;
						$prod_supplier->id = $objp->fk_product;
						$prod_supplier->fourn_qty = $objp->quantity;
						$prod_supplier->fourn_tva_tx = $objp->tva_tx;
						$prod_supplier->fk_supplier_price_expression = $objp->fk_supplier_price_expression;
						$priceparser = new PriceParser($this->db);
						$price_result = $priceparser->parseProductSupplier($prod_supplier);
						if ($price_result >= 0) {
							$objp->fprice = $price_result;
							if ($objp->quantity >= 1)
							{
								$objp->unitprice = $objp->fprice / $objp->quantity;
							}
						}
					}
					if ($objp->quantity == 1)
					{
						$opt.= price($objp->fprice,1,$langs,0,0,-1,$conf->currency)."/";
						$outval.= price($objp->fprice,0,$langs,0,0,-1,$conf->currency)."/";
						$opt.= $langs->trans("Unit");	// Do not use strtolower because it breaks utf8 encoding
						$outval.=$langs->transnoentities("Unit");
					}
					else
					{
						$opt.= price($objp->fprice,1,$langs,0,0,-1,$conf->currency)."/".$objp->quantity;
						$outval.= price($objp->fprice,0,$langs,0,0,-1,$conf->currency)."/".$objp->quantity;
						$opt.= ' '.$langs->trans("Units");	// Do not use strtolower because it breaks utf8 encoding
						$outval.= ' '.$langs->transnoentities("Units");
					}

					if ($objp->quantity >= 1)
					{
						$opt.=" (".price($objp->unitprice,1,$langs,0,0,-1,$conf->currency)."/".$langs->trans("Unit").")";	// Do not use strtolower because it breaks utf8 encoding
						$outval.=" (".price($objp->unitprice,0,$langs,0,0,-1,$conf->currency)."/".$langs->transnoentities("Unit").")";	// Do not use strtolower because it breaks utf8 encoding
					}
					if ($objp->remise_percent >= 1)
					{
						$opt.=" - ".$langs->trans("Discount")." : ".vatrate($objp->remise_percent).' %';
						$outval.=" - ".$langs->transnoentities("Discount")." : ".vatrate($objp->remise_percent).' %';
					}
					if ($objp->duration)
					{
						$opt .= " - ".$objp->duration;
						$outval.=" - ".$objp->duration;
					}
					if (! $socid)
					{
						$opt .= " - ".dol_trunc($objp->name,8);
						$outval.=" - ".dol_trunc($objp->name,8);
					}
					if ($objp->supplier_reputation)
					{
						//TODO dictionary
						$reputations=array(''=>$langs->trans('Standard'),'FAVORITE'=>$langs->trans('Favorite'),'NOTTHGOOD'=>$langs->trans('NotTheGoodQualitySupplier'), 'DONOTORDER'=>$langs->trans('DoNotOrderThisProductToThisSupplier'));

						$opt .= " - ".$reputations[$objp->supplier_reputation];
						$outval.=" - ".$reputations[$objp->supplier_reputation];
					}
				}
				else
				{
					if (empty($alsoproductwithnosupplierprice))     // No supplier price defined for couple product/supplier
					{
						$opt.= $langs->trans("NoPriceDefinedForThisSupplier");
						$outval.=$langs->transnoentities("NoPriceDefinedForThisSupplier");
					}
					else                                            // No supplier price defined for product, even on other suppliers
					{
						$opt.= $langs->trans("NoPriceDefinedForThisSupplier");
						$outval.=$langs->transnoentities("NoPriceDefinedForThisSupplier");
					}
				}
				$opt .= "</option>\n";


				// Add new entry
				// "key" value of json key array is used by jQuery automatically as selected value
				// "label" value of json key array is used by jQuery automatically as text for combo box
				$out.=$opt;
				array_push($outarray, array('key'=>$outkey, 'value'=>$outref, 'label'=>$outval, 'qty'=>$outqty, 'discount'=>$outdiscount, 'type'=>$outtype, 'duration_value'=>$outdurationvalue, 'duration_unit'=>$outdurationunit, 'disabled'=>(empty($objp->idprodfournprice)?true:false)));
				// Exemple of var_dump $outarray
				// array(1) {[0]=>array(6) {[key"]=>string(1) "2" ["value"]=>string(3) "ppp"
				//           ["label"]=>string(76) "ppp (<strong>f</strong>ff2) - ppp - 20,00 Euros/1unité (20,00 Euros/unité)"
				//      	 ["qty"]=>string(1) "1" ["discount"]=>string(1) "0" ["disabled"]=>bool(false)
				//}
				//var_dump($outval); var_dump(utf8_check($outval)); var_dump(json_encode($outval));
				//$outval=array('label'=>'ppp (<strong>f</strong>ff2) - ppp - 20,00 Euros/ Unité (20,00 Euros/unité)');
				//var_dump($outval); var_dump(utf8_check($outval)); var_dump(json_encode($outval));

				$i++;
			}
			$out.='</select>';

			$this->db->free($result);

			include_once DOL_DOCUMENT_ROOT . '/core/lib/ajax.lib.php';
			$out.=ajax_combobox($htmlname);

			if (empty($outputmode)) return $out;
			return $outarray;
		}
		else
		{
			dol_print_error($this->db);
		}
	}

	/**
	 *	Return list of suppliers prices for a product
	 *
	 *  @param	    int		$productid       	Id of product
	 *  @param      string	$htmlname        	Name of HTML field
	 *  @param      int		$selected_supplier  Pre-selected supplier if more than 1 result
	 *  @return	    void
	 */
	function select_product_fourn_price($productid, $htmlname='productfournpriceid', $selected_supplier='')
	{
		global $langs,$conf;

		$langs->load('stocks');

		$sql = "SELECT p.rowid, p.label, p.ref, p.price, p.duration, pfp.fk_soc,";
		$sql.= " pfp.ref_fourn, pfp.rowid as idprodfournprice, pfp.price as fprice, pfp.quantity, pfp.unitprice,";
		$sql.= " pfp.fk_supplier_price_expression, pfp.fk_product, pfp.tva_tx, s.nom as name";
		$sql.= " FROM ".MAIN_DB_PREFIX."product as p";
		$sql.= " LEFT JOIN ".MAIN_DB_PREFIX."product_fournisseur_price as pfp ON p.rowid = pfp.fk_product";
		$sql.= " LEFT JOIN ".MAIN_DB_PREFIX."societe as s ON pfp.fk_soc = s.rowid";
		$sql.= " WHERE pfp.entity IN (".getEntity('productsupplierprice').")";
		$sql.= " AND p.tobuy = 1";
		$sql.= " AND s.fournisseur = 1";
		$sql.= " AND p.rowid = ".$productid;
		$sql.= " ORDER BY s.nom, pfp.ref_fourn DESC";

		dol_syslog(get_class($this)."::select_product_fourn_price", LOG_DEBUG);
		$result=$this->db->query($sql);

		if ($result)
		{
			$num = $this->db->num_rows($result);

			$form = '<select class="flat" name="'.$htmlname.'">';

			if (! $num)
			{
				$form.= '<option value="0">-- '.$langs->trans("NoSupplierPriceDefinedForThisProduct").' --</option>';
			}
			else
			{
				require_once DOL_DOCUMENT_ROOT.'/product/dynamic_price/class/price_parser.class.php';
				$form.= '<option value="0">&nbsp;</option>';

				$i = 0;
				while ($i < $num)
				{
					$objp = $this->db->fetch_object($result);

					$opt = '<option value="'.$objp->idprodfournprice.'"';
					//if there is only one supplier, preselect it
					if($num == 1 || ($selected_supplier > 0 && $objp->fk_soc == $selected_supplier)) {
						$opt .= ' selected';
					}
					$opt.= '>'.$objp->name.' - '.$objp->ref_fourn.' - ';

					if (!empty($conf->dynamicprices->enabled) && !empty($objp->fk_supplier_price_expression)) {
						$prod_supplier = new ProductFournisseur($this->db);
						$prod_supplier->product_fourn_price_id = $objp->idprodfournprice;
						$prod_supplier->id = $productid;
						$prod_supplier->fourn_qty = $objp->quantity;
						$prod_supplier->fourn_tva_tx = $objp->tva_tx;
						$prod_supplier->fk_supplier_price_expression = $objp->fk_supplier_price_expression;
						$priceparser = new PriceParser($this->db);
						$price_result = $priceparser->parseProductSupplier($prod_supplier);
						if ($price_result >= 0) {
							$objp->fprice = $price_result;
							if ($objp->quantity >= 1)
							{
								$objp->unitprice = $objp->fprice / $objp->quantity;
							}
						}
					}
					if ($objp->quantity == 1)
					{
						$opt.= price($objp->fprice,1,$langs,0,0,-1,$conf->currency)."/";
					}

					$opt.= $objp->quantity.' ';

					if ($objp->quantity == 1)
					{
						$opt.= $langs->trans("Unit");
					}
					else
					{
						$opt.= $langs->trans("Units");
					}
					if ($objp->quantity > 1)
					{
						$opt.=" - ";
						$opt.= price($objp->unitprice,1,$langs,0,0,-1,$conf->currency)."/".$langs->trans("Unit");
					}
					if ($objp->duration) $opt .= " - ".$objp->duration;
					$opt .= "</option>\n";

					$form.= $opt;
					$i++;
				}
			}

			$form.= '</select>';
			$this->db->free($result);
			return $form;
		}
		else
		{
			dol_print_error($this->db);
		}
	}

	/**
	 *    Return list of delivery address
	 *
	 *    @param    string	$selected          	Id contact pre-selectionn
	 *    @param    int		$socid				Id of company
	 *    @param    string	$htmlname          	Name of HTML field
	 *    @param    int		$showempty         	Add an empty field
	 *    @return	integer|null
	 */
	function select_address($selected, $socid, $htmlname='address_id',$showempty=0)
	{
		// On recherche les utilisateurs
		$sql = "SELECT a.rowid, a.label";
		$sql .= " FROM ".MAIN_DB_PREFIX ."societe_address as a";
		$sql .= " WHERE a.fk_soc = ".$socid;
		$sql .= " ORDER BY a.label ASC";

		dol_syslog(get_class($this)."::select_address", LOG_DEBUG);
		$resql=$this->db->query($sql);
		if ($resql)
		{
			print '<select class="flat" name="'.$htmlname.'">';
			if ($showempty) print '<option value="0">&nbsp;</option>';
			$num = $this->db->num_rows($resql);
			$i = 0;
			if ($num)
			{
				while ($i < $num)
				{
					$obj = $this->db->fetch_object($resql);

					if ($selected && $selected == $obj->rowid)
					{
						print '<option value="'.$obj->rowid.'" selected>'.$obj->label.'</option>';
					}
					else
					{
						print '<option value="'.$obj->rowid.'">'.$obj->label.'</option>';
					}
					$i++;
				}
			}
			print '</select>';
			return $num;
		}
		else
		{
			dol_print_error($this->db);
		}
	}


	/**
	 *      Load into cache list of payment terms
	 *
	 *      @return     int             Nb of lines loaded, <0 if KO
	 */
	function load_cache_conditions_paiements()
	{
		global $langs;

		$num = count($this->cache_conditions_paiements);
		if ($num > 0) return 0;    // Cache already loaded

		dol_syslog(__METHOD__, LOG_DEBUG);

		$sql = "SELECT rowid, code, libelle as label";
		$sql.= " FROM ".MAIN_DB_PREFIX.'c_payment_term';
		$sql.= " WHERE entity IN (".getEntity('c_payment_term').")";
		$sql.= " AND active > 0";
		$sql.= " ORDER BY sortorder";

		$resql = $this->db->query($sql);
		if ($resql)
		{
			$num = $this->db->num_rows($resql);
			$i = 0;
			while ($i < $num)
			{
				$obj = $this->db->fetch_object($resql);

				// Si traduction existe, on l'utilise, sinon on prend le libelle par defaut
				$label=($langs->trans("PaymentConditionShort".$obj->code)!=("PaymentConditionShort".$obj->code)?$langs->trans("PaymentConditionShort".$obj->code):($obj->label!='-'?$obj->label:''));
				$this->cache_conditions_paiements[$obj->rowid]['code'] =$obj->code;
				$this->cache_conditions_paiements[$obj->rowid]['label']=$label;
				$i++;
			}

			//$this->cache_conditions_paiements=dol_sort_array($this->cache_conditions_paiements, 'label', 'asc', 0, 0, 1);		// We use the field sortorder of table

			return $num;
		}
		else
		{
			dol_print_error($this->db);
			return -1;
		}
	}

	/**
	 *      Charge dans cache la liste des délais de livraison possibles
	 *
	 *      @return     int             Nb of lines loaded, <0 if KO
	 */
	function load_cache_availability()
	{
		global $langs;

		$num = count($this->cache_availability);
		if ($num > 0) return 0;    // Cache already loaded

		dol_syslog(__METHOD__, LOG_DEBUG);

		$langs->load('propal');

		$sql = "SELECT rowid, code, label";
		$sql.= " FROM ".MAIN_DB_PREFIX.'c_availability';
		$sql.= " WHERE active > 0";

		$resql = $this->db->query($sql);
		if ($resql)
		{
			$num = $this->db->num_rows($resql);
			$i = 0;
			while ($i < $num)
			{
				$obj = $this->db->fetch_object($resql);

				// Si traduction existe, on l'utilise, sinon on prend le libelle par defaut
				$label=($langs->trans("AvailabilityType".$obj->code)!=("AvailabilityType".$obj->code)?$langs->trans("AvailabilityType".$obj->code):($obj->label!='-'?$obj->label:''));
				$this->cache_availability[$obj->rowid]['code'] =$obj->code;
				$this->cache_availability[$obj->rowid]['label']=$label;
				$i++;
			}

			$this->cache_availability = dol_sort_array($this->cache_availability, 'label', 'asc', 0, 0, 1);

			return $num;
		}
		else
		{
			dol_print_error($this->db);
			return -1;
		}
	}

	/**
	 *      Retourne la liste des types de delais de livraison possibles
	 *
	 *      @param	int		$selected        Id du type de delais pre-selectionne
	 *      @param  string	$htmlname        Nom de la zone select
	 *      @param  string	$filtertype      To add a filter
	 *		@param	int		$addempty		Add empty entry
	 *		@return	void
	 */
	function selectAvailabilityDelay($selected='',$htmlname='availid',$filtertype='',$addempty=0)
	{
		global $langs,$user;

		$this->load_cache_availability();

		dol_syslog(__METHOD__." selected=".$selected.", htmlname=".$htmlname, LOG_DEBUG);

		print '<select id="'.$htmlname.'" class="flat" name="'.$htmlname.'">';
		if ($addempty) print '<option value="0">&nbsp;</option>';
		foreach($this->cache_availability as $id => $arrayavailability)
		{
			if ($selected == $id)
			{
				print '<option value="'.$id.'" selected>';
			}
			else
			{
				print '<option value="'.$id.'">';
			}
			print $arrayavailability['label'];
			print '</option>';
		}
		print '</select>';
		if ($user->admin) print info_admin($langs->trans("YouCanChangeValuesForThisListFromDictionarySetup"),1);
	}

	/**
	 *      Load into cache cache_demand_reason, array of input reasons
	 *
	 *      @return     int             Nb of lines loaded, <0 if KO
	 */
	function loadCacheInputReason()
	{
		global $langs;

		$num = count($this->cache_demand_reason);
		if ($num > 0) return 0;    // Cache already loaded

		$sql = "SELECT rowid, code, label";
		$sql.= " FROM ".MAIN_DB_PREFIX.'c_input_reason';
		$sql.= " WHERE active > 0";

		$resql = $this->db->query($sql);
		if ($resql)
		{
			$num = $this->db->num_rows($resql);
			$i = 0;
			$tmparray=array();
			while ($i < $num)
			{
				$obj = $this->db->fetch_object($resql);

				// Si traduction existe, on l'utilise, sinon on prend le libelle par defaut
				$label=($obj->label!='-'?$obj->label:'');
				if ($langs->trans("DemandReasonType".$obj->code) != ("DemandReasonType".$obj->code)) $label = $langs->trans("DemandReasonType".$obj->code); // So translation key DemandReasonTypeSRC_XXX will work
				if ($langs->trans($obj->code) != $obj->code) $label=$langs->trans($obj->code);																// So translation key SRC_XXX will work

				$tmparray[$obj->rowid]['id']   =$obj->rowid;
				$tmparray[$obj->rowid]['code'] =$obj->code;
				$tmparray[$obj->rowid]['label']=$label;
				$i++;
			}

			$this->cache_demand_reason=dol_sort_array($tmparray, 'label', 'asc', 0, 0, 1);

			unset($tmparray);
			return $num;
		}
		else
		{
			dol_print_error($this->db);
			return -1;
		}
	}

	/**
	 *	Return list of input reason (events that triggered an object creation, like after sending an emailing, making an advert, ...)
	 *  List found into table c_input_reason loaded by loadCacheInputReason
	 *
	 *  @param	int		$selected        Id or code of type origin to select by default
	 *  @param  string	$htmlname        Nom de la zone select
	 *  @param  string	$exclude         To exclude a code value (Example: SRC_PROP)
	 *	@param	int		$addempty		 Add an empty entry
	 *	@return	void
	 */
	function selectInputReason($selected='',$htmlname='demandreasonid',$exclude='',$addempty=0)
	{
		global $langs,$user;

		$this->loadCacheInputReason();

		print '<select class="flat" name="'.$htmlname.'">';
		if ($addempty) print '<option value="0"'.(empty($selected)?' selected':'').'>&nbsp;</option>';
		foreach($this->cache_demand_reason as $id => $arraydemandreason)
		{
			if ($arraydemandreason['code']==$exclude) continue;

			if ($selected && ($selected == $arraydemandreason['id'] || $selected == $arraydemandreason['code']))
			{
				print '<option value="'.$arraydemandreason['id'].'" selected>';
			}
			else
			{
				print '<option value="'.$arraydemandreason['id'].'">';
			}
			$label=$arraydemandreason['label'];	// Translation of label was already done into the ->loadCacheInputReason
			print $langs->trans($label);
			print '</option>';
		}
		print '</select>';
		if ($user->admin) print info_admin($langs->trans("YouCanChangeValuesForThisListFromDictionarySetup"),1);
	}

	/**
	 *      Charge dans cache la liste des types de paiements possibles
	 *
	 *      @return     int                 Nb of lines loaded, <0 if KO
	 */
	function load_cache_types_paiements()
	{
		global $langs;

		$num=count($this->cache_types_paiements);
		if ($num > 0) return $num;    // Cache already loaded

		dol_syslog(__METHOD__, LOG_DEBUG);

		$this->cache_types_paiements = array();

		$sql = "SELECT id, code, libelle as label, type, active";
		$sql.= " FROM ".MAIN_DB_PREFIX."c_paiement";
		$sql.= " WHERE entity IN (".getEntity('c_paiement').")";
		//if ($active >= 0) $sql.= " AND active = ".$active;

		$resql = $this->db->query($sql);
		if ($resql)
		{
			$num = $this->db->num_rows($resql);
			$i = 0;
			while ($i < $num)
			{
				$obj = $this->db->fetch_object($resql);

				// Si traduction existe, on l'utilise, sinon on prend le libelle par defaut
				$label=($langs->transnoentitiesnoconv("PaymentTypeShort".$obj->code)!=("PaymentTypeShort".$obj->code)?$langs->transnoentitiesnoconv("PaymentTypeShort".$obj->code):($obj->label!='-'?$obj->label:''));
				$this->cache_types_paiements[$obj->id]['id'] =$obj->id;
				$this->cache_types_paiements[$obj->id]['code'] =$obj->code;
				$this->cache_types_paiements[$obj->id]['label']=$label;
				$this->cache_types_paiements[$obj->id]['type'] =$obj->type;
				$this->cache_types_paiements[$obj->id]['active'] =$obj->active;
				$i++;
			}

			$this->cache_types_paiements = dol_sort_array($this->cache_types_paiements, 'label', 'asc', 0, 0, 1);

			return $num;
		}
		else
		{
			dol_print_error($this->db);
			return -1;
		}
	}


	/**
	 *      Return list of payment modes.
	 *      Constant MAIN_DEFAULT_PAYMENT_TERM_ID can used to set default value but scope is all application, probably not what you want.
	 *      See instead to force the default value by the caller.
	 *
	 *      @param	int		$selected		Id of payment term to preselect by default
	 *      @param	string	$htmlname		Nom de la zone select
	 *      @param	int		$filtertype		Not used
	 *		@param	int		$addempty		Add an empty entry
	 * 		@param	int		$noinfoadmin		0=Add admin info, 1=Disable admin info
	 * 		@param	string	$morecss			Add more CSS on select tag
	 *		@return	void
	 */
	function select_conditions_paiements($selected=0, $htmlname='condid', $filtertype=-1, $addempty=0, $noinfoadmin=0, $morecss='')
	{
		global $langs, $user, $conf;

		dol_syslog(__METHOD__." selected=".$selected.", htmlname=".$htmlname, LOG_DEBUG);

		$this->load_cache_conditions_paiements();

		// Set default value if not already set by caller
		if (empty($selected) && ! empty($conf->global->MAIN_DEFAULT_PAYMENT_TERM_ID)) $selected = $conf->global->MAIN_DEFAULT_PAYMENT_TERM_ID;

		print '<select id="'.$htmlname.'" class="flat selectpaymentterms'.($morecss?' '.$morecss:'').'" name="'.$htmlname.'">';
		if ($addempty) print '<option value="0">&nbsp;</option>';
		foreach($this->cache_conditions_paiements as $id => $arrayconditions)
		{
			if ($selected == $id)
			{
				print '<option value="'.$id.'" selected>';
			}
			else
			{
				print '<option value="'.$id.'">';
			}
			print $arrayconditions['label'];
			print '</option>';
		}
		print '</select>';
		if ($user->admin && empty($noinfoadmin)) print info_admin($langs->trans("YouCanChangeValuesForThisListFromDictionarySetup"),1);
	}


	/**
	 *      Return list of payment methods
	 *
	 *      @param	string	$selected       Id du mode de paiement pre-selectionne
	 *      @param  string	$htmlname       Nom de la zone select
	 *      @param  string	$filtertype     To filter on field type in llx_c_paiement ('CRDT' or 'DBIT' or array('code'=>xx,'label'=>zz))
	 *      @param  int		$format         0=id+libelle, 1=code+code, 2=code+libelle, 3=id+code
	 *      @param  int		$empty			1=peut etre vide, 0 sinon
	 * 		@param	int		$noadmininfo	0=Add admin info, 1=Disable admin info
	 *      @param  int		$maxlength      Max length of label
	 *      @param  int     $active         Active or not, -1 = all
	 *      @param  string  $morecss        Add more CSS on select tag
	 * 		@return	void
	 */
	function select_types_paiements($selected='', $htmlname='paiementtype', $filtertype='', $format=0, $empty=1, $noadmininfo=0, $maxlength=0, $active=1, $morecss='')
	{
		global $langs,$user;

		dol_syslog(__METHOD__." ".$selected.", ".$htmlname.", ".$filtertype.", ".$format, LOG_DEBUG);

		$filterarray=array();
		if ($filtertype == 'CRDT')  	$filterarray=array(0,2,3);
		elseif ($filtertype == 'DBIT') 	$filterarray=array(1,2,3);
		elseif ($filtertype != '' && $filtertype != '-1') $filterarray=explode(',',$filtertype);

		$this->load_cache_types_paiements();

		print '<select id="select'.$htmlname.'" class="flat selectpaymenttypes'.($morecss?' '.$morecss:'').'" name="'.$htmlname.'">';
		if ($empty) print '<option value="">&nbsp;</option>';
		foreach($this->cache_types_paiements as $id => $arraytypes)
		{
			// If not good status
			if ($active >= 0 && $arraytypes['active'] != $active) continue;

			// On passe si on a demande de filtrer sur des modes de paiments particuliers
			if (count($filterarray) && ! in_array($arraytypes['type'],$filterarray)) continue;

			// We discard empty line if showempty is on because an empty line has already been output.
			if ($empty && empty($arraytypes['code'])) continue;

			if ($format == 0) print '<option value="'.$id.'"';
			if ($format == 1) print '<option value="'.$arraytypes['code'].'"';
			if ($format == 2) print '<option value="'.$arraytypes['code'].'"';
			if ($format == 3) print '<option value="'.$id.'"';
			// Si selected est text, on compare avec code, sinon avec id
			if (preg_match('/[a-z]/i', $selected) && $selected == $arraytypes['code']) print ' selected';
			elseif ($selected == $id) print ' selected';
			print '>';
			if ($format == 0) $value=($maxlength?dol_trunc($arraytypes['label'],$maxlength):$arraytypes['label']);
			if ($format == 1) $value=$arraytypes['code'];
			if ($format == 2) $value=($maxlength?dol_trunc($arraytypes['label'],$maxlength):$arraytypes['label']);
			if ($format == 3) $value=$arraytypes['code'];
			print $value?$value:'&nbsp;';
			print '</option>';
		}
		print '</select>';
		if ($user->admin && ! $noadmininfo) print info_admin($langs->trans("YouCanChangeValuesForThisListFromDictionarySetup"),1);
	}


	/**
	 *  Selection HT or TTC
	 *
	 *  @param	string	$selected       Id pre-selectionne
	 *  @param  string	$htmlname       Nom de la zone select
	 * 	@return	string					Code of HTML select to chose tax or not
	 */
	function selectPriceBaseType($selected='',$htmlname='price_base_type')
	{
		global $langs;

		$return='';

		$return.= '<select class="flat" name="'.$htmlname.'">';
		$options = array(
			'HT'=>$langs->trans("HT"),
			'TTC'=>$langs->trans("TTC")
		);
		foreach($options as $id => $value)
		{
			if ($selected == $id)
			{
				$return.= '<option value="'.$id.'" selected>'.$value;
			}
			else
			{
				$return.= '<option value="'.$id.'">'.$value;
			}
			$return.= '</option>';
		}
		$return.= '</select>';

		return $return;
	}

	/**
	 *  Return a HTML select list of shipping mode
	 *
	 *  @param	string	$selected          Id shipping mode pre-selected
	 *  @param  string	$htmlname          Name of select zone
	 *  @param  string	$filtre            To filter list
	 *  @param  int		$useempty          1=Add an empty value in list, 2=Add an empty value in list only if there is more than 2 entries.
	 *  @param  string	$moreattrib        To add more attribute on select
	 * 	@return	void
	 */
	function selectShippingMethod($selected='',$htmlname='shipping_method_id',$filtre='',$useempty=0,$moreattrib='')
	{
		global $langs, $conf, $user;

		$langs->load("admin");
		$langs->load("deliveries");

		$sql = "SELECT rowid, code, libelle as label";
		$sql.= " FROM ".MAIN_DB_PREFIX."c_shipment_mode";
		$sql.= " WHERE active > 0";
		if ($filtre) $sql.=" AND ".$filtre;
		$sql.= " ORDER BY libelle ASC";

		dol_syslog(get_class($this)."::selectShippingMode", LOG_DEBUG);
		$result = $this->db->query($sql);
		if ($result) {
			$num = $this->db->num_rows($result);
			$i = 0;
			if ($num) {
				print '<select id="select'.$htmlname.'" class="flat selectshippingmethod" name="'.$htmlname.'"'.($moreattrib?' '.$moreattrib:'').'>';
				if ($useempty == 1 || ($useempty == 2 && $num > 1)) {
					print '<option value="-1">&nbsp;</option>';
				}
				while ($i < $num) {
					$obj = $this->db->fetch_object($result);
					if ($selected == $obj->rowid) {
						print '<option value="'.$obj->rowid.'" selected>';
					} else {
						print '<option value="'.$obj->rowid.'">';
					}
					print ($langs->trans("SendingMethod".strtoupper($obj->code)) != "SendingMethod".strtoupper($obj->code)) ? $langs->trans("SendingMethod".strtoupper($obj->code)) : $obj->label;
					print '</option>';
					$i++;
				}
				print "</select>";
				if ($user->admin) print info_admin($langs->trans("YouCanChangeValuesForThisListFromDictionarySetup"),1);
			} else {
				print $langs->trans("NoShippingMethodDefined");
			}
		} else {
			dol_print_error($this->db);
		}
	}

	/**
	 *    Display form to select shipping mode
	 *
	 *    @param	string	$page        Page
	 *    @param    int		$selected    Id of shipping mode
	 *    @param    string	$htmlname    Name of select html field
	 *    @param    int		$addempty    1=Add an empty value in list, 2=Add an empty value in list only if there is more than 2 entries.
	 *    @return	void
	 */
	function formSelectShippingMethod($page, $selected='', $htmlname='shipping_method_id', $addempty=0)
	{
		global $langs, $db;

		$langs->load("deliveries");

		if ($htmlname != "none") {
			print '<form method="POST" action="'.$page.'">';
			print '<input type="hidden" name="action" value="setshippingmethod">';
			print '<input type="hidden" name="token" value="'.$_SESSION['newtoken'].'">';
			$this->selectShippingMethod($selected, $htmlname, '', $addempty);
			print '<input type="submit" class="button valignmiddle" value="'.$langs->trans("Modify").'">';
			print '</form>';
		} else {
			if ($selected) {
				$code=$langs->getLabelFromKey($db, $selected, 'c_shipment_mode', 'rowid', 'code');
				print $langs->trans("SendingMethod".strtoupper($code));
			} else {
				print "&nbsp;";
			}
		}
	}

	/**
	 * Creates HTML last in cycle situation invoices selector
	 *
	 * @param     string  $selected   		Preselected ID
	 * @param     int     $socid      		Company ID
	 *
	 * @return    string                     HTML select
	 */
	function selectSituationInvoices($selected = '', $socid = 0)
	{
		global $langs;

		$langs->load('bills');

		$opt = '<option value ="" selected></option>';
		$sql = 'SELECT rowid, facnumber, situation_cycle_ref, situation_counter, situation_final, fk_soc FROM ' . MAIN_DB_PREFIX . 'facture WHERE situation_counter>=1';
		$sql.= ' ORDER by situation_cycle_ref, situation_counter desc';
		$resql = $this->db->query($sql);
		if ($resql && $this->db->num_rows($resql) > 0) {
			// Last seen cycle
			$ref = 0;
			while ($obj = $this->db->fetch_object($resql)){
				//Same company ?
			    if ($socid == $obj->fk_soc) {
					//Same cycle ?
			        if ($obj->situation_cycle_ref != $ref) {
						// Just seen this cycle
			            $ref = $obj->situation_cycle_ref;
						//not final ?
			            if ($obj->situation_final != 1) {
							//Not prov?
			                if (substr($obj->facnumber, 1, 4) != 'PROV') {
			                    if ($selected == $obj->rowid) {
			                        $opt .= '<option value="' . $obj->rowid . '" selected>' . $obj->facnumber . '</option>';
								} else {
								    $opt .= '<option value="' . $obj->rowid . '">' . $obj->facnumber . '</option>';
								}
							}
						}
					}
				}
			}
		}
		else
		{
				dol_syslog("Error sql=" . $sql . ", error=" . $this->error, LOG_ERR);
		}
		if ($opt == '<option value ="" selected></option>')
		{
			$opt = '<option value ="0" selected>' . $langs->trans('NoSituations') . '</option>';
		}
		return $opt;
	}

	/**
	 *      Creates HTML units selector (code => label)
	 *
	 *      @param	string	$selected       Preselected Unit ID
	 *      @param  string	$htmlname       Select name
	 *      @param	int		$showempty		Add a nempty line
	 * 		@return	string                  HTML select
	 */
	function selectUnits($selected = '', $htmlname = 'units', $showempty=0)
	{
		global $langs;

		$langs->load('products');

		$return= '<select class="flat" id="'.$htmlname.'" name="'.$htmlname.'">';

		$sql = 'SELECT rowid, label, code from '.MAIN_DB_PREFIX.'c_units';
		$sql.= ' WHERE active > 0';

		$resql = $this->db->query($sql);
		if($resql && $this->db->num_rows($resql) > 0)
		{
			if ($showempty) $return .= '<option value="none"></option>';

			while($res = $this->db->fetch_object($resql))
			{
			    $unitLabel = $res->label;
			    if (! empty($langs->tab_translate['unit'.$res->code]))	// check if Translation is available before
			    {
			        $unitLabel = $langs->trans('unit'.$res->code)!=$res->label?$langs->trans('unit'.$res->code):$res->label;
			    }

				if ($selected == $res->rowid)
				{
				    $return.='<option value="'.$res->rowid.'" selected>'.$unitLabel.'</option>';
				}
				else
				{
				    $return.='<option value="'.$res->rowid.'">'.$unitLabel.'</option>';
				}
			}
			$return.='</select>';
		}
		return $return;
	}

	/**
	 *  Return a HTML select list of bank accounts
	 *
	 *  @param	string	$selected           Id account pre-selected
	 *  @param  string	$htmlname           Name of select zone
	 *  @param  int		$statut             Status of searched accounts (0=open, 1=closed, 2=both)
	 *  @param  string	$filtre             To filter list
	 *  @param  int		$useempty           1=Add an empty value in list, 2=Add an empty value in list only if there is more than 2 entries.
	 *  @param  string	$moreattrib         To add more attribute on select
	 *  @param	int		$showcurrency		Show currency in label
	 * 	@return	void
	 */
	function select_comptes($selected='',$htmlname='accountid',$statut=0,$filtre='',$useempty=0,$moreattrib='',$showcurrency=0)
	{
		global $langs, $conf;

		$langs->load("admin");

		$sql = "SELECT rowid, label, bank, clos as status, currency_code";
		$sql.= " FROM ".MAIN_DB_PREFIX."bank_account";
		$sql.= " WHERE entity IN (".getEntity('bank_account').")";
		if ($statut != 2) $sql.= " AND clos = '".$statut."'";
		if ($filtre) $sql.=" AND ".$filtre;
		$sql.= " ORDER BY label";

		dol_syslog(get_class($this)."::select_comptes", LOG_DEBUG);
		$result = $this->db->query($sql);
		if ($result)
		{
			$num = $this->db->num_rows($result);
			$i = 0;
			if ($num)
			{
				print '<select id="select'.$htmlname.'" class="flat selectbankaccount" name="'.$htmlname.'"'.($moreattrib?' '.$moreattrib:'').'>';
				if ($useempty == 1 || ($useempty == 2 && $num > 1))
				{
					print '<option value="-1">&nbsp;</option>';
				}

				while ($i < $num)
				{
					$obj = $this->db->fetch_object($result);
					if ($selected == $obj->rowid)
					{
						print '<option value="'.$obj->rowid.'" selected>';
					}
					else
					{
						print '<option value="'.$obj->rowid.'">';
					}
					print trim($obj->label);
					if ($showcurrency) print ' ('.$obj->currency_code.')';
					if ($statut == 2 && $obj->status == 1) print ' ('.$langs->trans("Closed").')';
					print '</option>';
					$i++;
				}
				print "</select>";
			}
			else
			{
				if ($statut == 0) print $langs->trans("NoActiveBankAccountDefined");
				else print $langs->trans("NoBankAccountFound");
			}
		}
		else {
			dol_print_error($this->db);
		}
	}

	/**
	 *    Display form to select bank account
	 *
	 *    @param	string	$page        Page
	 *    @param    int		$selected    Id of bank account
	 *    @param    string	$htmlname    Name of select html field
	 *    @param    int		$addempty    1=Add an empty value in list, 2=Add an empty value in list only if there is more than 2 entries.
	 *    @return	void
	 */
	function formSelectAccount($page, $selected='', $htmlname='fk_account', $addempty=0)
	{
		global $langs;
		if ($htmlname != "none") {
			print '<form method="POST" action="'.$page.'">';
			print '<input type="hidden" name="action" value="setbankaccount">';
			print '<input type="hidden" name="token" value="'.$_SESSION['newtoken'].'">';
			$this->select_comptes($selected, $htmlname, 0, '', $addempty);
			print '<input type="submit" class="button valignmiddle" value="'.$langs->trans("Modify").'">';
			print '</form>';
		} else {

			$langs->load('banks');

			if ($selected) {
				require_once DOL_DOCUMENT_ROOT .'/compta/bank/class/account.class.php';
				$bankstatic=new Account($this->db);
				$result = $bankstatic->fetch($selected);
				if ($result) print $bankstatic->getNomUrl(1);
			} else {
				print "&nbsp;";
			}
		}
	}

	/**
	 *    Return list of categories having choosed type
	 *
	 *    @param	string|int	$type				Type of category ('customer', 'supplier', 'contact', 'product', 'member'). Old mode (0, 1, 2, ...) is deprecated.
	 *    @param    string		$selected    		Id of category preselected or 'auto' (autoselect category if there is only one element)
	 *    @param    string		$htmlname			HTML field name
	 *    @param    int			$maxlength      	Maximum length for labels
	 *    @param    int			$excludeafterid 	Exclude all categories after this leaf in category tree.
	 *    @param	int			$outputmode			0=HTML select string, 1=Array
	 *    @return	string
	 *    @see select_categories
	 */
	function select_all_categories($type, $selected='', $htmlname="parent", $maxlength=64, $excludeafterid=0, $outputmode=0)
	{
		global $conf, $langs;
		$langs->load("categories");

		include_once DOL_DOCUMENT_ROOT.'/categories/class/categorie.class.php';

		// For backward compatibility
		if (is_numeric($type))
		{
			dol_syslog(__METHOD__ . ': using numeric value for parameter type is deprecated. Use string code instead.', LOG_WARNING);
		}

		if ($type === Categorie::TYPE_BANK_LINE)
		{
			// TODO Move this into common category feature
			$categids=array();
			$sql = "SELECT c.label, c.rowid";
			$sql.= " FROM ".MAIN_DB_PREFIX."bank_categ as c";
			$sql.= " WHERE entity = ".$conf->entity;
			$sql.= " ORDER BY c.label";
			$result = $this->db->query($sql);
			if ($result)
			{
				$num = $this->db->num_rows($result);
				$i = 0;
				while ($i < $num)
				{
					$objp = $this->db->fetch_object($result);
					if ($objp) $cate_arbo[$objp->rowid]=array('id'=>$objp->rowid, 'fulllabel'=>$objp->label);
					$i++;
				}
				$this->db->free($result);
			}
			else dol_print_error($this->db);
		}
		else
		{
			$cat = new Categorie($this->db);
			$cate_arbo = $cat->get_full_arbo($type, $excludeafterid);
		}

		$output = '<select class="flat" name="'.$htmlname.'" id="'.$htmlname.'">';
		$outarray=array();
		if (is_array($cate_arbo))
		{
			if (! count($cate_arbo)) $output.= '<option value="-1" disabled>'.$langs->trans("NoCategoriesDefined").'</option>';
			else
			{
				$output.= '<option value="-1">&nbsp;</option>';
				foreach($cate_arbo as $key => $value)
				{
					if ($cate_arbo[$key]['id'] == $selected || ($selected == 'auto' && count($cate_arbo) == 1))
					{
						$add = 'selected ';
					}
					else
					{
						$add = '';
					}
					$output.= '<option '.$add.'value="'.$cate_arbo[$key]['id'].'">'.dol_trunc($cate_arbo[$key]['fulllabel'],$maxlength,'middle').'</option>';

					$outarray[$cate_arbo[$key]['id']] = $cate_arbo[$key]['fulllabel'];
				}
			}
		}
		$output.= '</select>';
		$output.= "\n";

		if ($outputmode) return $outarray;
		return $output;
	}

	/**
	 *     Show a confirmation HTML form or AJAX popup
	 *
	 *     @param	string		$page        	   	Url of page to call if confirmation is OK
	 *     @param	string		$title       	   	Title
	 *     @param	string		$question    	   	Question
	 *     @param 	string		$action      	   	Action
	 *	   @param	array		$formquestion	   	An array with forms complementary inputs
	 * 	   @param	string		$selectedchoice		"" or "no" or "yes"
	 * 	   @param	int			$useajax		   	0=No, 1=Yes, 2=Yes but submit page with &confirm=no if choice is No, 'xxx'=preoutput confirm box with div id=dialog-confirm-xxx
	 *     @param	int			$height          	Force height of box
	 *     @param	int			$width				Force width of box
	 *     @return 	void
	 *     @deprecated
	 *     @see formconfirm()
	 */
	function form_confirm($page, $title, $question, $action, $formquestion='', $selectedchoice="", $useajax=0, $height=170, $width=500)
	{
		print $this->formconfirm($page, $title, $question, $action, $formquestion, $selectedchoice, $useajax, $height, $width);
	}

	/**
	 *     Show a confirmation HTML form or AJAX popup.
	 *     Easiest way to use this is with useajax=1.
	 *     If you use useajax='xxx', you must also add jquery code to trigger opening of box (with correct parameters)
	 *     just after calling this method. For example:
	 *       print '<script type="text/javascript">'."\n";
	 *       print 'jQuery(document).ready(function() {'."\n";
	 *       print 'jQuery(".xxxlink").click(function(e) { jQuery("#aparamid").val(jQuery(this).attr("rel")); jQuery("#dialog-confirm-xxx").dialog("open"); return false; });'."\n";
	 *       print '});'."\n";
	 *       print '</script>'."\n";
	 *
	 *     @param  	string		$page        	   	Url of page to call if confirmation is OK. Can contains paramaters (param 'action' and 'confirm' will be reformated)
	 *     @param	string		$title       	   	Title
	 *     @param	string		$question    	   	Question
	 *     @param 	string		$action      	   	Action
	 *	   @param  	array		$formquestion	   	An array with complementary inputs to add into forms: array(array('label'=> ,'type'=> , ))
	 *												type can be 'hidden', 'text', 'password', 'checkbox', 'radio', 'date', 'morecss', ...
	 * 	   @param  	string		$selectedchoice  	'' or 'no', or 'yes' or '1' or '0'
	 * 	   @param  	int			$useajax		   	0=No, 1=Yes, 2=Yes but submit page with &confirm=no if choice is No, 'xxx'=Yes and preoutput confirm box with div id=dialog-confirm-xxx
	 *     @param  	int			$height          	Force height of box
	 *     @param	int			$width				Force width of box ('999' or '90%'). Ignored and forced to 90% on smartphones.
	 *     @param	int			$disableformtag		1=Disable form tag. Can be used if we are already inside a <form> section.
	 *     @return 	string      	    			HTML ajax code if a confirm ajax popup is required, Pure HTML code if it's an html form
	 */
	function formconfirm($page, $title, $question, $action, $formquestion='', $selectedchoice='', $useajax=0, $height=210, $width=500, $disableformtag=0)
	{
		global $langs,$conf;
		global $useglobalvars;

		$more='';
		$formconfirm='';
		$inputok=array();
		$inputko=array();

		// Clean parameters
		$newselectedchoice=empty($selectedchoice)?"no":$selectedchoice;
		if ($conf->browser->layout == 'phone') $width='95%';

		if (is_array($formquestion) && ! empty($formquestion))
		{
			// First add hidden fields and value
			foreach ($formquestion as $key => $input)
			{
				if (is_array($input) && ! empty($input))
				{
					if ($input['type'] == 'hidden')
					{
						$more.='<input type="hidden" id="'.$input['name'].'" name="'.$input['name'].'" value="'.dol_escape_htmltag($input['value']).'">'."\n";
					}
				}
			}

			// Now add questions
			$more.='<table class="paddingtopbottomonly" width="100%">'."\n";
			$more.='<tr><td colspan="3">'.(! empty($formquestion['text'])?$formquestion['text']:'').'</td></tr>'."\n";
			foreach ($formquestion as $key => $input)
			{
				if (is_array($input) && ! empty($input))
				{
					$size=(! empty($input['size'])?' size="'.$input['size'].'"':'');
					$moreattr=(! empty($input['moreattr'])?' '.$input['moreattr']:'');
					$morecss=(! empty($input['morecss'])?' '.$input['morecss']:'');

					if ($input['type'] == 'text')
					{
						$more.='<tr><td>'.$input['label'].'</td><td colspan="2" align="left"><input type="text" class="flat'.$morecss.'" id="'.$input['name'].'" name="'.$input['name'].'"'.$size.' value="'.$input['value'].'"'.$moreattr.' /></td></tr>'."\n";
					}
					else if ($input['type'] == 'password')
					{
						$more.='<tr><td>'.$input['label'].'</td><td colspan="2" align="left"><input type="password" class="flat'.$morecss.'" id="'.$input['name'].'" name="'.$input['name'].'"'.$size.' value="'.$input['value'].'"'.$moreattr.' /></td></tr>'."\n";
					}
					else if ($input['type'] == 'select')
					{
						$more.='<tr><td>';
						if (! empty($input['label'])) $more.=$input['label'].'</td><td valign="top" colspan="2" align="left">';
						$more.=$this->selectarray($input['name'],$input['values'],$input['default'],1,0,0,$moreattr,0,0,0,'',$morecss);
						$more.='</td></tr>'."\n";
					}
					else if ($input['type'] == 'checkbox')
					{
						$more.='<tr>';
						$more.='<td>'.$input['label'].' </td><td align="left">';
						$more.='<input type="checkbox" class="flat'.$morecss.'" id="'.$input['name'].'" name="'.$input['name'].'"'.$moreattr;
						if (! is_bool($input['value']) && $input['value'] != 'false' && $input['value'] != '0') $more.=' checked';
						if (is_bool($input['value']) && $input['value']) $more.=' checked';
						if (isset($input['disabled'])) $more.=' disabled';
						$more.=' /></td>';
						$more.='<td align="left">&nbsp;</td>';
						$more.='</tr>'."\n";
					}
					else if ($input['type'] == 'radio')
					{
						$i=0;
						foreach($input['values'] as $selkey => $selval)
						{
							$more.='<tr>';
							if ($i==0) $more.='<td class="tdtop">'.$input['label'].'</td>';
							else $more.='<td>&nbsp;</td>';
							$more.='<td width="20"><input type="radio" class="flat'.$morecss.'" id="'.$input['name'].'" name="'.$input['name'].'" value="'.$selkey.'"'.$moreattr;
							if ($input['disabled']) $more.=' disabled';
							$more.=' /></td>';
							$more.='<td align="left">';
							$more.=$selval;
							$more.='</td></tr>'."\n";
							$i++;
						}
					}
					else if ($input['type'] == 'date')
					{
						$more.='<tr><td>'.$input['label'].'</td>';
						$more.='<td colspan="2" align="left">';
						$more.=$this->select_date($input['value'],$input['name'],0,0,0,'',1,0,1);
						$more.='</td></tr>'."\n";
						$formquestion[] = array('name'=>$input['name'].'day');
						$formquestion[] = array('name'=>$input['name'].'month');
						$formquestion[] = array('name'=>$input['name'].'year');
						$formquestion[] = array('name'=>$input['name'].'hour');
						$formquestion[] = array('name'=>$input['name'].'min');
					}
					else if ($input['type'] == 'other')
					{
						$more.='<tr><td>';
						if (! empty($input['label'])) $more.=$input['label'].'</td><td colspan="2" align="left">';
						$more.=$input['value'];
						$more.='</td></tr>'."\n";
					}

					else if ($input['type'] == 'onecolumn')
					{
						$more.='<tr><td colspan="3" align="left">';
						$more.=$input['value'];
						$more.='</td></tr>'."\n";
					}
				}
			}
			$more.='</table>'."\n";
		}

		// JQUI method dialog is broken with jmobile, we use standard HTML.
		// Note: When using dol_use_jmobile or no js, you must also check code for button use a GET url with action=xxx and check that you also output the confirm code when action=xxx
		// See page product/card.php for example
		if (! empty($conf->dol_use_jmobile)) $useajax=0;
		if (empty($conf->use_javascript_ajax)) $useajax=0;

		if ($useajax)
		{
			$autoOpen=true;
			$dialogconfirm='dialog-confirm';
			$button='';
			if (! is_numeric($useajax))
			{
				$button=$useajax;
				$useajax=1;
				$autoOpen=false;
				$dialogconfirm.='-'.$button;
			}
			$pageyes=$page.(preg_match('/\?/',$page)?'&':'?').'action='.$action.'&confirm=yes';
			$pageno=($useajax == 2 ? $page.(preg_match('/\?/',$page)?'&':'?').'confirm=no':'');
			// Add input fields into list of fields to read during submit (inputok and inputko)
			if (is_array($formquestion))
			{
				foreach ($formquestion as $key => $input)
				{
					//print "xx ".$key." rr ".is_array($input)."<br>\n";
					if (is_array($input) && isset($input['name'])) array_push($inputok,$input['name']);
					if (isset($input['inputko']) && $input['inputko'] == 1) array_push($inputko,$input['name']);
				}
			}
			// Show JQuery confirm box. Note that global var $useglobalvars is used inside this template
			$formconfirm.= '<div id="'.$dialogconfirm.'" title="'.dol_escape_htmltag($title).'" style="display: none;">';
			if (! empty($more)) {
				$formconfirm.= '<div class="confirmquestions">'.$more.'</div>';
			}
			$formconfirm.= ($question ? '<div class="confirmmessage">'.img_help('','').' '.$question . '</div>': '');
			$formconfirm.= '</div>'."\n";

			$formconfirm.= "\n<!-- begin ajax form_confirm page=".$page." -->\n";
			$formconfirm.= '<script type="text/javascript">'."\n";
			$formconfirm.= 'jQuery(document).ready(function() {
            $(function() {
            	$( "#'.$dialogconfirm.'" ).dialog(
            	{
                    autoOpen: '.($autoOpen ? "true" : "false").',';
					if ($newselectedchoice == 'no')
					{
						$formconfirm.='
						open: function() {
            				$(this).parent().find("button.ui-button:eq(2)").focus();
						},';
					}
					$formconfirm.='
                    resizable: false,
                    height: "'.$height.'",
                    width: "'.$width.'",
                    modal: true,
                    closeOnEscape: false,
                    buttons: {
                        "'.dol_escape_js($langs->transnoentities("Yes")).'": function() {
                        	var options="";
                        	var inputok = '.json_encode($inputok).';
                         	var pageyes = "'.dol_escape_js(! empty($pageyes)?$pageyes:'').'";
                         	if (inputok.length>0) {
                         		$.each(inputok, function(i, inputname) {
                         			var more = "";
                         			if ($("#" + inputname).attr("type") == "checkbox") { more = ":checked"; }
                         		    if ($("#" + inputname).attr("type") == "radio") { more = ":checked"; }
                         			var inputvalue = $("#" + inputname + more).val();
                         			if (typeof inputvalue == "undefined") { inputvalue=""; }
                         			options += "&" + inputname + "=" + encodeURIComponent(inputvalue);
                         		});
                         	}
                         	var urljump = pageyes + (pageyes.indexOf("?") < 0 ? "?" : "") + options;
                         	//alert(urljump);
            				if (pageyes.length > 0) { location.href = urljump; }
                            $(this).dialog("close");
                        },
                        "'.dol_escape_js($langs->transnoentities("No")).'": function() {
                        	var options = "";
                         	var inputko = '.json_encode($inputko).';
                         	var pageno="'.dol_escape_js(! empty($pageno)?$pageno:'').'";
                         	if (inputko.length>0) {
                         		$.each(inputko, function(i, inputname) {
                         			var more = "";
                         			if ($("#" + inputname).attr("type") == "checkbox") { more = ":checked"; }
                         			var inputvalue = $("#" + inputname + more).val();
                         			if (typeof inputvalue == "undefined") { inputvalue=""; }
                         			options += "&" + inputname + "=" + encodeURIComponent(inputvalue);
                         		});
                         	}
                         	var urljump=pageno + (pageno.indexOf("?") < 0 ? "?" : "") + options;
                         	//alert(urljump);
            				if (pageno.length > 0) { location.href = urljump; }
                            $(this).dialog("close");
                        }
                    }
                }
                );

            	var button = "'.$button.'";
            	if (button.length > 0) {
                	$( "#" + button ).click(function() {
                		$("#'.$dialogconfirm.'").dialog("open");
        			});
                }
            });
            });
            </script>';
			$formconfirm.= "<!-- end ajax form_confirm -->\n";
		}
		else
		{
			$formconfirm.= "\n<!-- begin form_confirm page=".$page." -->\n";

			if (empty($disableformtag)) $formconfirm.= '<form method="POST" action="'.$page.'" class="notoptoleftroright">'."\n";

			$formconfirm.= '<input type="hidden" name="action" value="'.$action.'">'."\n";
			if (empty($disableformtag)) $formconfirm.= '<input type="hidden" name="token" value="'.$_SESSION['newtoken'].'">'."\n";

			$formconfirm.= '<table width="100%" class="valid">'."\n";

			// Line title
			$formconfirm.= '<tr class="validtitre"><td class="validtitre" colspan="3">'.img_picto('','recent').' '.$title.'</td></tr>'."\n";

			// Line form fields
			if ($more)
			{
				$formconfirm.='<tr class="valid"><td class="valid" colspan="3">'."\n";
				$formconfirm.=$more;
				$formconfirm.='</td></tr>'."\n";
			}

			// Line with question
			$formconfirm.= '<tr class="valid">';
			$formconfirm.= '<td class="valid">'.$question.'</td>';
			$formconfirm.= '<td class="valid">';
			$formconfirm.= $this->selectyesno("confirm",$newselectedchoice);
			$formconfirm.= '</td>';
			$formconfirm.= '<td class="valid" align="center"><input class="button valignmiddle" type="submit" value="'.$langs->trans("Validate").'"></td>';
			$formconfirm.= '</tr>'."\n";

			$formconfirm.= '</table>'."\n";

			if (empty($disableformtag)) $formconfirm.= "</form>\n";
			$formconfirm.= '<br>';

			$formconfirm.= "<!-- end form_confirm -->\n";
		}

		return $formconfirm;
	}


	/**
	 *    Show a form to select a project
	 *
	 *    @param	int		$page        		Page
	 *    @param	int		$socid       		Id third party (-1=all, 0=only projects not linked to a third party, id=projects not linked or linked to third party id)
	 *    @param    int		$selected    		Id pre-selected project
	 *    @param    string	$htmlname    		Name of select field
	 *    @param	int		$discard_closed		Discard closed projects (0=Keep,1=hide completely except $selected,2=Disable)
	 *    @param	int		$maxlength			Max length
	 *    @param	int		$forcefocus			Force focus on field (works with javascript only)
	 *    @param    int     $nooutput           No print is done. String is returned.
	 *    @return	string                      Return html content
	 */
	function form_project($page, $socid, $selected='', $htmlname='projectid', $discard_closed=0, $maxlength=20, $forcefocus=0, $nooutput=0)
	{
		global $langs;

		require_once DOL_DOCUMENT_ROOT.'/core/lib/project.lib.php';
		require_once DOL_DOCUMENT_ROOT.'/core/class/html.formprojet.class.php';

		$out='';

		$formproject=new FormProjets($this->db);

		$langs->load("project");
		if ($htmlname != "none")
		{
			$out.="\n";
			$out.='<form method="post" action="'.$page.'">';
			$out.='<input type="hidden" name="action" value="classin">';
			$out.='<input type="hidden" name="token" value="'.$_SESSION['newtoken'].'">';
			$out.=$formproject->select_projects($socid, $selected, $htmlname, $maxlength, 0, 1, $discard_closed, $forcefocus, 0, 0, '', 1);
			$out.='<input type="submit" class="button" value="'.$langs->trans("Modify").'">';
			$out.='</form>';
		}
		else
		{
			if ($selected)
			{
				$projet = new Project($this->db);
				$projet->fetch($selected);
				//print '<a href="'.DOL_URL_ROOT.'/projet/card.php?id='.$selected.'">'.$projet->title.'</a>';
				$out.=$projet->getNomUrl(0,'',1);
			}
			else
			{
				$out.="&nbsp;";
			}
		}

		if (empty($nooutput))
		{
			print $out;
			return '';
		}
		return $out;
	}

	/**
	 *	Show a form to select payment conditions
	 *
	 *  @param	int		$page        	Page
	 *  @param  string	$selected    	Id condition pre-selectionne
	 *  @param  string	$htmlname    	Name of select html field
	 *	@param	int		$addempty		Add empty entry
	 *  @return	void
	 */
	function form_conditions_reglement($page, $selected='', $htmlname='cond_reglement_id', $addempty=0)
	{
		global $langs;
		if ($htmlname != "none")
		{
			print '<form method="post" action="'.$page.'">';
			print '<input type="hidden" name="action" value="setconditions">';
			print '<input type="hidden" name="token" value="'.$_SESSION['newtoken'].'">';
			$this->select_conditions_paiements($selected,$htmlname,-1,$addempty);
			print '<input type="submit" class="button valignmiddle" value="'.$langs->trans("Modify").'">';
			print '</form>';
		}
		else
		{
			if ($selected)
			{
				$this->load_cache_conditions_paiements();
				print $this->cache_conditions_paiements[$selected]['label'];
			} else {
				print "&nbsp;";
			}
		}
	}

	/**
	 *  Show a form to select a delivery delay
	 *
	 *  @param  int		$page        	Page
	 *  @param  string	$selected    	Id condition pre-selectionne
	 *  @param  string	$htmlname    	Name of select html field
	 *	@param	int		$addempty		Ajoute entree vide
	 *  @return	void
	 */
	function form_availability($page, $selected='', $htmlname='availability', $addempty=0)
	{
		global $langs;
		if ($htmlname != "none")
		{
			print '<form method="post" action="'.$page.'">';
			print '<input type="hidden" name="action" value="setavailability">';
			print '<input type="hidden" name="token" value="'.$_SESSION['newtoken'].'">';
			$this->selectAvailabilityDelay($selected,$htmlname,-1,$addempty);
			print '<input type="submit" class="button" value="'.$langs->trans("Modify").'">';
			print '</form>';
		}
		else
		{
			if ($selected)
			{
				$this->load_cache_availability();
				print $this->cache_availability[$selected]['label'];
			} else {
				print "&nbsp;";
			}
		}
	}

	/**
	 *	Output HTML form to select list of input reason (events that triggered an object creation, like after sending an emailing, making an advert, ...)
	 *  List found into table c_input_reason loaded by loadCacheInputReason
	 *
	 *  @param  string	$page        	Page
	 *  @param  string	$selected    	Id condition pre-selectionne
	 *  @param  string	$htmlname    	Name of select html field
	 *	@param	int		$addempty		Add empty entry
	 *  @return	void
	 */
	function formInputReason($page, $selected='', $htmlname='demandreason', $addempty=0)
	{
		global $langs;
		if ($htmlname != "none")
		{
			print '<form method="post" action="'.$page.'">';
			print '<input type="hidden" name="action" value="setdemandreason">';
			print '<input type="hidden" name="token" value="'.$_SESSION['newtoken'].'">';
			$this->selectInputReason($selected,$htmlname,-1,$addempty);
			print '<input type="submit" class="button" value="'.$langs->trans("Modify").'">';
			print '</form>';
		}
		else
		{
			if ($selected)
			{
				$this->loadCacheInputReason();
				foreach ($this->cache_demand_reason as $key => $val)
				{
					if ($val['id'] == $selected)
					{
						print $val['label'];
						break;
					}
				}
			} else {
				print "&nbsp;";
			}
		}
	}

	/**
	 *    Show a form + html select a date
	 *
	 *    @param	string		$page        	Page
	 *    @param	string		$selected    	Date preselected
	 *    @param    string		$htmlname    	Html name of date input fields or 'none'
	 *    @param    int			$displayhour 	Display hour selector
	 *    @param    int			$displaymin		Display minutes selector
	 *    @param	int			$nooutput		1=No print output, return string
	 *    @return	string
	 *    @see		select_date
	 */
	function form_date($page, $selected, $htmlname, $displayhour=0, $displaymin=0, $nooutput=0)
	{
		global $langs;

		$ret='';

		if ($htmlname != "none")
		{
			$ret.='<form method="post" action="'.$page.'" name="form'.$htmlname.'">';
			$ret.='<input type="hidden" name="action" value="set'.$htmlname.'">';
			$ret.='<input type="hidden" name="token" value="'.$_SESSION['newtoken'].'">';
			$ret.='<table class="nobordernopadding" cellpadding="0" cellspacing="0">';
			$ret.='<tr><td>';
			$ret.=$this->select_date($selected,$htmlname,$displayhour,$displaymin,1,'form'.$htmlname,1,0,1);
			$ret.='</td>';
			$ret.='<td align="left"><input type="submit" class="button" value="'.$langs->trans("Modify").'"></td>';
			$ret.='</tr></table></form>';
		}
		else
		{
			if ($displayhour) $ret.=dol_print_date($selected,'dayhour');
			else $ret.=dol_print_date($selected,'day');
		}

		if (empty($nooutput)) print $ret;
		return $ret;
	}


	/**
	 *  Show a select form to choose a user
	 *
	 *  @param	string	$page        	Page
	 *  @param  string	$selected    	Id of user preselected
	 *  @param  string	$htmlname    	Name of input html field. If 'none', we just output the user link.
	 *  @param  array	$exclude		List of users id to exclude
	 *  @param  array	$include        List of users id to include
	 *  @return	void
	 */
	function form_users($page, $selected='', $htmlname='userid', $exclude='', $include='')
	{
		global $langs;

		if ($htmlname != "none")
		{
			print '<form method="POST" action="'.$page.'" name="form'.$htmlname.'">';
			print '<input type="hidden" name="action" value="set'.$htmlname.'">';
			print '<input type="hidden" name="token" value="'.$_SESSION['newtoken'].'">';
			print $this->select_dolusers($selected,$htmlname,1,$exclude,0,$include);
			print '<input type="submit" class="button valignmiddle" value="'.$langs->trans("Modify").'">';
			print '</form>';
		}
		else
		{
			if ($selected)
			{
				require_once DOL_DOCUMENT_ROOT .'/user/class/user.class.php';
				$theuser=new User($this->db);
				$theuser->fetch($selected);
				print $theuser->getNomUrl(1);
			} else {
				print "&nbsp;";
			}
		}
	}


	/**
	 *    Show form with payment mode
	 *
	 *    @param	string	$page        	Page
	 *    @param    int		$selected    	Id mode pre-selectionne
	 *    @param    string	$htmlname    	Name of select html field
	 *    @param  	string	$filtertype		To filter on field type in llx_c_paiement (array('code'=>xx,'label'=>zz))
	 *    @param    int     $active         Active or not, -1 = all
	 *    @return	void
	 */
	function form_modes_reglement($page, $selected='', $htmlname='mode_reglement_id', $filtertype='', $active=1)
	{
		global $langs;
		if ($htmlname != "none")
		{
			print '<form method="POST" action="'.$page.'">';
			print '<input type="hidden" name="action" value="setmode">';
			print '<input type="hidden" name="token" value="'.$_SESSION['newtoken'].'">';
			$this->select_types_paiements($selected,$htmlname,$filtertype,0,0,0,0,$active);
			print '<input type="submit" class="button valignmiddle" value="'.$langs->trans("Modify").'">';
			print '</form>';
		}
		else
		{
			if ($selected)
			{
				$this->load_cache_types_paiements();
				print $this->cache_types_paiements[$selected]['label'];
			} else {
				print "&nbsp;";
			}
		}
	}

	/**
	 *    Show form with multicurrency code
	 *
	 *    @param	string	$page        	Page
	 *    @param    string	$selected    	code pre-selectionne
	 *    @param    string	$htmlname    	Name of select html field
	 *    @return	void
	 */
	function form_multicurrency_code($page, $selected='', $htmlname='multicurrency_code')
	{
		global $langs;
		if ($htmlname != "none")
		{
			print '<form method="POST" action="'.$page.'">';
			print '<input type="hidden" name="action" value="setmulticurrencycode">';
			print '<input type="hidden" name="token" value="'.$_SESSION['newtoken'].'">';
			print $this->selectMultiCurrency($selected, $htmlname, 0);
			print '<input type="submit" class="button valignmiddle" value="'.$langs->trans("Modify").'">';
			print '</form>';
		}
		else
		{
			dol_include_once('/core/lib/company.lib.php');
			print !empty($selected) ? currency_name($selected,1) : '&nbsp;';
		}
	}

	/**
	 *    Show form with multicurrency rate
	 *
	 *    @param	string	$page        	Page
	 *    @param    double	$rate	    	Current rate
	 *    @param    string	$htmlname    	Name of select html field
	 *    @param    string  $currency       Currency code to explain the rate
	 *    @return	void
	 */
	function form_multicurrency_rate($page, $rate='', $htmlname='multicurrency_tx', $currency='')
	{
		global $langs, $mysoc, $conf;

		if ($htmlname != "none")
		{
			print '<form method="POST" action="'.$page.'">';
			print '<input type="hidden" name="action" value="setmulticurrencyrate">';
			print '<input type="hidden" name="token" value="'.$_SESSION['newtoken'].'">';
			print '<input type="text" name="'.$htmlname.'" value="'.(!empty($rate) ? price($rate) : 1).'" size="10" /> ';
			print '<select name="calculation_mode">';
			print '<option value="1">'.$currency.' > '.$conf->currency.'</option>';
			print '<option value="2">'.$conf->currency.' > '.$currency.'</option>';
			print '</select> ';
			print '<input type="submit" class="button valignmiddle" value="'.$langs->trans("Modify").'">';
			print '</form>';
		}
		else
		{
			if (! empty($rate))
			{
				print price($rate, 1, $langs, 1, 0);
				if ($currency && $rate != 1) print ' &nbsp; ('.price($rate, 1, $langs, 1, 0).' '.$currency.' = 1 '.$conf->currency.')';
			}
			else
			{
				print 1;
			}
		}
	}


	/**
	 *	Show a select box with available absolute discounts
	 *
	 *  @param  string	$page        	Page URL where form is shown
	 *  @param  int		$selected    	Value pre-selected
	 *	@param  string	$htmlname    	Name of SELECT component. If 'none', not changeable. Example 'remise_id'.
	 *	@param	int		$socid			Third party id
	 * 	@param	float	$amount			Total amount available
	 * 	@param	string	$filter			SQL filter on discounts
	 * 	@param	int		$maxvalue		Max value for lines that can be selected
	 *  @param  string	$more           More string to add
	 *  @param  int     $hidelist       1=Hide list
	 *  @param	int		$discount_type	0 => customer discount, 1 => supplier discount
	 *  @return	void
	 */
	function form_remise_dispo($page, $selected, $htmlname, $socid, $amount, $filter='', $maxvalue=0, $more='', $hidelist=0, $discount_type=0)
	{
		global $conf,$langs;
		if ($htmlname != "none")
		{
			print '<form method="post" action="'.$page.'">';
			print '<input type="hidden" name="action" value="setabsolutediscount">';
			print '<input type="hidden" name="token" value="'.$_SESSION['newtoken'].'">';
			print '<div class="inline-block">';
			if(! empty($discount_type)) {
				if (! empty($conf->global->FACTURE_DEPOSITS_ARE_JUST_PAYMENTS))
				{
					if (! $filter || $filter=="fk_invoice_supplier_source IS NULL") $translationKey = 'HasAbsoluteDiscountFromSupplier';    // If we want deposit to be substracted to payments only and not to total of final invoice
					else $translationKey = 'HasCreditNoteFromSupplier';
				}
				else
				{
					if (! $filter || $filter=="fk_invoice_supplier_source IS NULL OR (description LIKE '(DEPOSIT)%' AND description NOT LIKE '(EXCESS PAID)%')") $translationKey = 'HasAbsoluteDiscountFromSupplier';
					else $translationKey = 'HasCreditNoteFromSupplier';
				}
			} else {
				if (! empty($conf->global->FACTURE_DEPOSITS_ARE_JUST_PAYMENTS))
				{
					if (! $filter || $filter=="fk_facture_source IS NULL") $translationKey = 'CompanyHasAbsoluteDiscount';    // If we want deposit to be substracted to payments only and not to total of final invoice
					else $translationKey = 'CompanyHasCreditNote';
				}
				else
				{
					if (! $filter || $filter=="fk_facture_source IS NULL OR (description LIKE '(DEPOSIT)%' AND description NOT LIKE '(EXCESS RECEIVED)%')") $translationKey = 'CompanyHasAbsoluteDiscount';
					else $translationKey = 'CompanyHasCreditNote';
				}
			}
			print $langs->trans($translationKey,price($amount,0,$langs,0,0,-1,$conf->currency));
			if (empty($hidelist)) print ': ';
			print '</div>';
			if (empty($hidelist))
			{
				print '<div class="inline-block" style="padding-right: 10px">';
				$newfilter = 'discount_type='.intval($discount_type);
				if(! empty($discount_type)) {
					$newfilter.= ' AND fk_invoice_supplier IS NULL AND fk_invoice_supplier_line IS NULL'; // Supplier discounts available
				} else {
					$newfilter.= ' AND fk_facture IS NULL AND fk_facture_line IS NULL'; // Customer discounts available
				}
				if ($filter) $newfilter.=' AND ('.$filter.')';
				$nbqualifiedlines=$this->select_remises($selected,$htmlname,$newfilter,$socid,$maxvalue);
				if ($nbqualifiedlines > 0)
				{
					print ' &nbsp; <input type="submit" class="button" value="'.dol_escape_htmltag($langs->trans("UseLine")).'"';
					if(! empty($discount_type) && $filter && $filter != "fk_invoice_supplier_source IS NULL OR (description LIKE '(DEPOSIT)%' AND description NOT LIKE '(EXCESS PAID)%')")
						print ' title="'.$langs->trans("UseCreditNoteInInvoicePayment").'"';
					if(empty($discount_type) && $filter && $filter != "fk_facture_source IS NULL OR (description LIKE '(DEPOSIT)%' AND description NOT LIKE '(EXCESS RECEIVED)%')")
						print ' title="'.$langs->trans("UseCreditNoteInInvoicePayment").'"';

					print '>';
				}
				print '</div>';
			}
			if ($more)
			{
				print '<div class="inline-block">';
				print $more;
				print '</div>';
			}
			print '</form>';
		}
		else
		{
			if ($selected)
			{
				print $selected;
			}
			else
			{
				print "0";
			}
		}
	}


	/**
	 *    Show forms to select a contact
	 *
	 *    @param	string		$page        	Page
	 *    @param	Societe		$societe		Filter on third party
	 *    @param    int			$selected    	Id contact pre-selectionne
	 *    @param    string		$htmlname    	Name of HTML select. If 'none', we just show contact link.
	 *    @return	void
	 */
	function form_contacts($page, $societe, $selected='', $htmlname='contactid')
	{
		global $langs, $conf;

		if ($htmlname != "none")
		{
			print '<form method="post" action="'.$page.'">';
			print '<input type="hidden" name="action" value="set_contact">';
			print '<input type="hidden" name="token" value="'.$_SESSION['newtoken'].'">';
			print '<table class="nobordernopadding" cellpadding="0" cellspacing="0">';
			print '<tr><td>';
			$num=$this->select_contacts($societe->id, $selected, $htmlname);
			if ($num==0)
			{
				$addcontact = (! empty($conf->global->SOCIETE_ADDRESSES_MANAGEMENT) ? $langs->trans("AddContact") : $langs->trans("AddContactAddress"));
				print '<a href="'.DOL_URL_ROOT.'/contact/card.php?socid='.$societe->id.'&amp;action=create&amp;backtoreferer=1">'.$addcontact.'</a>';
			}
			print '</td>';
			print '<td align="left"><input type="submit" class="button" value="'.$langs->trans("Modify").'"></td>';
			print '</tr></table></form>';
		}
		else
		{
			if ($selected)
			{
				require_once DOL_DOCUMENT_ROOT .'/contact/class/contact.class.php';
				$contact=new Contact($this->db);
				$contact->fetch($selected);
				print $contact->getFullName($langs);
			} else {
				print "&nbsp;";
			}
		}
	}

	/**
	 *  Output html select to select thirdparty
	 *
	 *  @param	string	$page       	Page
	 *  @param  string	$selected   	Id preselected
	 *  @param  string	$htmlname		Name of HTML select
	 *  @param  string	$filter         optional filters criteras
	 *	@param	int		$showempty		Add an empty field
	 * 	@param	int		$showtype		Show third party type in combolist (customer, prospect or supplier)
	 * 	@param	int		$forcecombo		Force to use combo box
	 *  @param	array	$events			Event options. Example: array(array('method'=>'getContacts', 'url'=>dol_buildpath('/core/ajax/contacts.php',1), 'htmlname'=>'contactid', 'params'=>array('add-customer-contact'=>'disabled')))
	 *  @return	void
	 */
	function form_thirdparty($page, $selected='', $htmlname='socid', $filter='',$showempty=0, $showtype=0, $forcecombo=0, $events=array())
	{
		global $langs;

		if ($htmlname != "none")
		{
			print '<form method="post" action="'.$page.'">';
			print '<input type="hidden" name="action" value="set_thirdparty">';
			print '<input type="hidden" name="token" value="'.$_SESSION['newtoken'].'">';
			print $this->select_company($selected, $htmlname, $filter, $showempty, $showtype, $forcecombo, $events);
			print '<input type="submit" class="button valignmiddle" value="'.$langs->trans("Modify").'">';
			print '</form>';
		}
		else
		{
			if ($selected)
			{
				require_once DOL_DOCUMENT_ROOT .'/societe/class/societe.class.php';
				$soc = new Societe($this->db);
				$soc->fetch($selected);
				print $soc->getNomUrl($langs);
			}
			else
			{
				print "&nbsp;";
			}
		}
	}

	/**
	 *    Retourne la liste des devises, dans la langue de l'utilisateur
	 *
	 *    @param	string	$selected    preselected currency code
	 *    @param    string	$htmlname    name of HTML select list
	 *    @return	void
	 */
	function select_currency($selected='',$htmlname='currency_id')
	{
		print $this->selectCurrency($selected,$htmlname);
	}

	/**
	 *  Retourne la liste des devises, dans la langue de l'utilisateur
	 *
	 *  @param	string	$selected    preselected currency code
	 *  @param  string	$htmlname    name of HTML select list
	 * 	@return	string
	 */
	function selectCurrency($selected='',$htmlname='currency_id')
	{
		global $conf,$langs,$user;

		$langs->loadCacheCurrencies('');

		$out='';

		if ($selected=='euro' || $selected=='euros') $selected='EUR';   // Pour compatibilite

		$out.= '<select class="flat maxwidth200onsmartphone minwidth300" name="'.$htmlname.'" id="'.$htmlname.'">';
		foreach ($langs->cache_currencies as $code_iso => $currency)
		{
			if ($selected && $selected == $code_iso)
			{
				$out.= '<option value="'.$code_iso.'" selected>';
			}
			else
			{
				$out.= '<option value="'.$code_iso.'">';
			}
			$out.= $currency['label'];
			$out.= ' ('.$langs->getCurrencySymbol($code_iso).')';
			$out.= '</option>';
		}
		$out.= '</select>';
		if ($user->admin) $out.= info_admin($langs->trans("YouCanChangeValuesForThisListFromDictionarySetup"),1);

		// Make select dynamic
		include_once DOL_DOCUMENT_ROOT . '/core/lib/ajax.lib.php';
		$out .= ajax_combobox($htmlname);

		return $out;
	}

	/**
	 *	Return array of currencies in user language
	 *
	 *  @param	string	$selected    preselected currency code
	 *  @param  string	$htmlname    name of HTML select list
	 *  @param  integer	$useempty    1=Add empty line
	 * 	@return	string
	 */
	function selectMultiCurrency($selected='', $htmlname='multicurrency_code', $useempty=0)
	{
		global $db,$conf,$langs,$user;

		$langs->loadCacheCurrencies('');        // Load ->cache_currencies

		$TCurrency = array();

		$sql = 'SELECT code FROM '.MAIN_DB_PREFIX.'multicurrency';
		$sql.= " WHERE entity IN ('".getEntity('mutlicurrency')."')";
		$resql = $db->query($sql);
		if ($resql)
		{
			while ($obj = $db->fetch_object($resql)) $TCurrency[$obj->code] = $obj->code;
		}

		$out='';
		$out.= '<select class="flat" name="'.$htmlname.'" id="'.$htmlname.'">';
		if ($useempty) $out .= '<option value=""></option>';
		// If company current currency not in table, we add it into list. Should always be available.
		if (! in_array($conf->currency, $TCurrency))
		{
			$TCurrency[$conf->currency] = $conf->currency;
		}
		if (count($TCurrency) > 0)
		{
			foreach ($langs->cache_currencies as $code_iso => $currency)
			{
				if (isset($TCurrency[$code_iso]))
				{
					if (!empty($selected) && $selected == $code_iso) $out.= '<option value="'.$code_iso.'" selected="selected">';
					else $out.= '<option value="'.$code_iso.'">';

					$out.= $currency['label'];
					$out.= ' ('.$langs->getCurrencySymbol($code_iso).')';
					$out.= '</option>';
				}
			}

		}

		$out.= '</select>';
		// Make select dynamic
		include_once DOL_DOCUMENT_ROOT . '/core/lib/ajax.lib.php';
		$out.= ajax_combobox($htmlname);

		return $out;
	}

	/**
	 *	Load into the cache vat rates of a country
	 *
	 *	@param	string	$country_code		Country code with quotes ("'CA'", or "'CA,IN,...'")
	 *	@return	int							Nb of loaded lines, 0 if already loaded, <0 if KO
	 */
	function load_cache_vatrates($country_code)
	{
		global $langs;

		$num = count($this->cache_vatrates);
		if ($num > 0) return $num;    // Cache already loaded

		dol_syslog(__METHOD__, LOG_DEBUG);

		$sql  = "SELECT DISTINCT t.rowid, t.code, t.taux, t.localtax1, t.localtax1_type, t.localtax2, t.localtax2_type, t.recuperableonly";
		$sql.= " FROM ".MAIN_DB_PREFIX."c_tva as t, ".MAIN_DB_PREFIX."c_country as c";
		$sql.= " WHERE t.fk_pays = c.rowid";
		$sql.= " AND t.active > 0";
		$sql.= " AND c.code IN (".$country_code.")";
		$sql.= " ORDER BY t.code ASC, t.taux ASC, t.recuperableonly ASC";

		$resql=$this->db->query($sql);
		if ($resql)
		{
			$num = $this->db->num_rows($resql);
			if ($num)
			{
				for ($i = 0; $i < $num; $i++)
				{
					$obj = $this->db->fetch_object($resql);
					$this->cache_vatrates[$i]['rowid']	= $obj->rowid;
					$this->cache_vatrates[$i]['code']	= $obj->code;
					$this->cache_vatrates[$i]['txtva']	= $obj->taux;
					$this->cache_vatrates[$i]['nprtva']	= $obj->recuperableonly;
					$this->cache_vatrates[$i]['localtax1']	    = $obj->localtax1;
					$this->cache_vatrates[$i]['localtax1_type']	= $obj->localtax1_type;
					$this->cache_vatrates[$i]['localtax2']	    = $obj->localtax2;
					$this->cache_vatrates[$i]['localtax2_type']	= $obj->localtax1_type;

					$this->cache_vatrates[$i]['label']	= $obj->taux.'%'.($obj->code?' ('.$obj->code.')':'');   // Label must contains only 0-9 , . % or *
					$this->cache_vatrates[$i]['labelallrates'] = $obj->taux.'/'.($obj->localtax1?$obj->localtax1:'0').'/'.($obj->localtax2?$obj->localtax2:'0').($obj->code?' ('.$obj->code.')':'');	// Must never be used as key, only label
					$positiverates='';
					if ($obj->taux) $positiverates.=($positiverates?'/':'').$obj->taux;
					if ($obj->localtax1) $positiverates.=($positiverates?'/':'').$obj->localtax1;
					if ($obj->localtax2) $positiverates.=($positiverates?'/':'').$obj->localtax2;
					if (empty($positiverates)) $positiverates='0';
					$this->cache_vatrates[$i]['labelpositiverates'] = $positiverates.($obj->code?' ('.$obj->code.')':'');	// Must never be used as key, only label
				}

				return $num;
			}
			else
			{
				$this->error = '<font class="error">'.$langs->trans("ErrorNoVATRateDefinedForSellerCountry",$country_code).'</font>';
				return -1;
			}
		}
		else
		{
			$this->error = '<font class="error">'.$this->db->error().'</font>';
			return -2;
		}
	}

	/**
	 *  Output an HTML select vat rate.
	 *  The name of this function should be selectVat. We keep bad name for compatibility purpose.
	 *
	 *  @param	string	      $htmlname           Name of HTML select field
	 *  @param  float|string  $selectedrate       Force preselected vat rate. Can be '8.5' or '8.5 (NOO)' for example. Use '' for no forcing.
	 *  @param  Societe	      $societe_vendeuse   Thirdparty seller
	 *  @param  Societe	      $societe_acheteuse  Thirdparty buyer
	 *  @param  int		      $idprod             Id product. O if unknown of NA.
	 *  @param  int		      $info_bits          Miscellaneous information on line (1 for NPR)
	 *  @param  int|string    $type               ''=Unknown, 0=Product, 1=Service (Used if idprod not defined)
	 *                  		                  Si vendeur non assujeti a TVA, TVA par defaut=0. Fin de regle.
	 *                  					      Si le (pays vendeur = pays acheteur) alors la TVA par defaut=TVA du produit vendu. Fin de regle.
	 *                  					      Si (vendeur et acheteur dans Communaute europeenne) et bien vendu = moyen de transports neuf (auto, bateau, avion), TVA par defaut=0 (La TVA doit etre paye par l'acheteur au centre d'impots de son pays et non au vendeur). Fin de regle.
	 *                                            Si vendeur et acheteur dans Communauté européenne et acheteur= particulier alors TVA par défaut=TVA du produit vendu. Fin de règle.
	 *                                            Si vendeur et acheteur dans Communauté européenne et acheteur= entreprise alors TVA par défaut=0. Fin de règle.
	 *                  					      Sinon la TVA proposee par defaut=0. Fin de regle.
	 *  @param	bool	     $options_only		  Return HTML options lines only (for ajax treatment)
	 *  @param  int          $mode                0=Use vat rate as key in combo list, 1=Add VAT code after vat rate into key, -1=Use id of vat line as key
	 *  @return	string
	 */
	function load_tva($htmlname='tauxtva', $selectedrate='', $societe_vendeuse='', $societe_acheteuse='', $idprod=0, $info_bits=0, $type='', $options_only=false, $mode=0)
	{
		global $langs,$conf,$mysoc;

		$langs->load('errors');

		$return='';

		// Define defaultnpr, defaultttx and defaultcode
		$defaultnpr=($info_bits & 0x01);
		$defaultnpr=(preg_match('/\*/',$selectedrate) ? 1 : $defaultnpr);
		$defaulttx=str_replace('*','',$selectedrate);
		$defaultcode='';
		if (preg_match('/\((.*)\)/', $defaulttx, $reg))
		{
			$defaultcode=$reg[1];
			$defaulttx=preg_replace('/\s*\(.*\)/','',$defaulttx);
		}
		//var_dump($selectedrate.'-'.$defaulttx.'-'.$defaultnpr.'-'.$defaultcode);

		// Check parameters
		if (is_object($societe_vendeuse) && ! $societe_vendeuse->country_code)
		{
			if ($societe_vendeuse->id == $mysoc->id)
			{
				$return.= '<font class="error">'.$langs->trans("ErrorYourCountryIsNotDefined").'</div>';
			}
			else
			{
				$return.= '<font class="error">'.$langs->trans("ErrorSupplierCountryIsNotDefined").'</div>';
			}
			return $return;
		}

		//var_dump($societe_acheteuse);
		//print "name=$name, selectedrate=$selectedrate, seller=".$societe_vendeuse->country_code." buyer=".$societe_acheteuse->country_code." buyer is company=".$societe_acheteuse->isACompany()." idprod=$idprod, info_bits=$info_bits type=$type";
		//exit;

		// Define list of countries to use to search VAT rates to show
		// First we defined code_country to use to find list
		if (is_object($societe_vendeuse))
		{
			$code_country="'".$societe_vendeuse->country_code."'";
		}
		else
		{
			$code_country="'".$mysoc->country_code."'";   // Pour compatibilite ascendente
		}
		if (! empty($conf->global->SERVICE_ARE_ECOMMERCE_200238EC))    // If option to have vat for end customer for services is on
		{
			require_once DOL_DOCUMENT_ROOT.'/core/lib/company.lib.php';
			if (! isInEEC($societe_vendeuse) && (! is_object($societe_acheteuse) || (isInEEC($societe_acheteuse) && ! $societe_acheteuse->isACompany())))
			{
				// We also add the buyer
				if (is_numeric($type))
				{
					if ($type == 1) // We know product is a service
					{
						$code_country.=",'".$societe_acheteuse->country_code."'";
					}
				}
				else if (! $idprod)  // We don't know type of product
				{
					$code_country.=",'".$societe_acheteuse->country_code."'";
				}
				else
				{
					$prodstatic=new Product($this->db);
					$prodstatic->fetch($idprod);
					if ($prodstatic->type == Product::TYPE_SERVICE)   // We know product is a service
					{
						$code_country.=",'".$societe_acheteuse->country_code."'";
					}
				}
			}
		}

		// Now we get list
		$num = $this->load_cache_vatrates($code_country);   // If no vat defined, return -1 with message into this->error

		if ($num > 0)
		{
			// Definition du taux a pre-selectionner (si defaulttx non force et donc vaut -1 ou '')
			if ($defaulttx < 0 || dol_strlen($defaulttx) == 0)
			{
				$tmpthirdparty=new Societe($this->db);
				$defaulttx=get_default_tva($societe_vendeuse, (is_object($societe_acheteuse)?$societe_acheteuse:$tmpthirdparty), $idprod);
				$defaultnpr=get_default_npr($societe_vendeuse, (is_object($societe_acheteuse)?$societe_acheteuse:$tmpthirdparty), $idprod);
		        if (preg_match('/\((.*)\)/', $defaulttx, $reg)) {
			        $defaultcode=$reg[1];
			        $defaulttx=preg_replace('/\s*\(.*\)/','',$defaulttx);
		        }
				if (empty($defaulttx)) $defaultnpr=0;
			}

			// Si taux par defaut n'a pu etre determine, on prend dernier de la liste.
			// Comme ils sont tries par ordre croissant, dernier = plus eleve = taux courant
			if ($defaulttx < 0 || dol_strlen($defaulttx) == 0)
			{
				if (empty($conf->global->MAIN_VAT_DEFAULT_IF_AUTODETECT_FAILS)) $defaulttx = $this->cache_vatrates[$num-1]['txtva'];
				else $defaulttx=($conf->global->MAIN_VAT_DEFAULT_IF_AUTODETECT_FAILS == 'none' ? '' : $conf->global->MAIN_VAT_DEFAULT_IF_AUTODETECT_FAILS);
			}

			// Disabled if seller is not subject to VAT
			$disabled=false; $title='';
			if (is_object($societe_vendeuse) && $societe_vendeuse->id == $mysoc->id && $societe_vendeuse->tva_assuj == "0")
			{
				$title=' title="'.$langs->trans('VATIsNotUsed').'"';
				$disabled=true;
			}

			if (! $options_only) $return.= '<select class="flat minwidth75imp" id="'.$htmlname.'" name="'.$htmlname.'"'.($disabled?' disabled':'').$title.'>';

			$selectedfound=false;
			foreach ($this->cache_vatrates as $rate)
			{
				// Keep only 0 if seller is not subject to VAT
				if ($disabled && $rate['txtva'] != 0) continue;

				// Define key to use into select list
				$key = $rate['txtva'];
				$key.= $rate['nprtva'] ? '*': '';
				if ($mode > 0 && $rate['code']) $key.=' ('.$rate['code'].')';
				if ($mode < 0) $key = $rate['rowid'];

				$return.= '<option value="'.$key.'"';
				if (! $selectedfound)
				{
					if ($defaultcode) // If defaultcode is defined, we used it in priority to select combo option instead of using rate+npr flag
					{
						if ($defaultcode == $rate['code'])
						{
							$return.= ' selected';
							$selectedfound=true;
						}
					}
					elseif ($rate['txtva'] == $defaulttx && $rate['nprtva'] == $defaultnpr)
			   		{
			   			$return.= ' selected';
			   			$selectedfound=true;
					}
				}
				$return.= '>';
				//if (! empty($conf->global->MAIN_VAT_SHOW_POSITIVE_RATES))
				if ($mysoc->country_code == 'IN' || ! empty($conf->global->MAIN_VAT_LABEL_IS_POSITIVE_RATES))
				{
					$return.= $rate['labelpositiverates'];
				}
				else
				{
					$return.= vatrate($rate['label']);
				}
				//$return.=($rate['code']?' '.$rate['code']:'');
				$return.= (empty($rate['code']) && $rate['nprtva']) ? ' *': '';         // We show the *  (old behaviour only if new vat code is not used)

				$return.= '</option>';
			}

			if (! $options_only) $return.= '</select>';
		}
		else
		{
			$return.= $this->error;
		}

		$this->num = $num;
		return $return;
	}


	/**
	 *	Show a HTML widget to input a date or combo list for day, month, years and optionaly hours and minutes.
	 *  Fields are preselected with :
	 *            	- set_time date (must be a local PHP server timestamp or string date with format 'YYYY-MM-DD' or 'YYYY-MM-DD HH:MM')
	 *            	- local date in user area, if set_time is '' (so if set_time is '', output may differs when done from two different location)
	 *            	- Empty (fields empty), if set_time is -1 (in this case, parameter empty must also have value 1)
	 *
	 *	@param	timestamp	$set_time 		Pre-selected date (must be a local PHP server timestamp), -1 to keep date not preselected, '' to use current date with 00:00 hour (Parameter 'empty' must be 0 or 2).
	 *	@param	string		$prefix			Prefix for fields name
	 *	@param	int			$h				1 or 2=Show also hours (2=hours on a new line), -1 has same effect but hour and minutes are prefilled with 23:59 if date is empty, 3 show hour always empty
	 *	@param	int			$m				1=Show also minutes, -1 has same effect but hour and minutes are prefilled with 23:59 if date is empty, 3 show minutes always empty
	 *	@param	int			$empty			0=Fields required, 1=Empty inputs are allowed, 2=Empty inputs are allowed for hours only
	 *	@param	string		$form_name 		Not used
	 *	@param	int			$d				1=Show days, month, years
	 * 	@param	int			$addnowlink		Add a link "Now"
	 * 	@param	int			$nooutput		Do not output html string but return it
	 * 	@param 	int			$disabled		Disable input fields
	 *  @param  int			$fullday        When a checkbox with this html name is on, hour and day are set with 00:00 or 23:59
	 *  @param	string		$addplusone		Add a link "+1 hour". Value must be name of another select_date field.
	 *  @param  datetime    $adddateof      Add a link "Date of invoice" using the following date.
	 * 	@return	string|null						Nothing or string if nooutput is 1
	 *  @see	form_date, select_month, select_year, select_dayofweek
	 */
	function select_date($set_time='', $prefix='re', $h=0, $m=0, $empty=0, $form_name="", $d=1, $addnowlink=0, $nooutput=0, $disabled=0, $fullday='', $addplusone='', $adddateof='')
	{
		global $conf,$langs;

		$retstring='';

		if($prefix=='') $prefix='re';
		if($h == '') $h=0;
		if($m == '') $m=0;
		$emptydate=0;
		$emptyhours=0;
		if ($empty == 1) { $emptydate=1; $emptyhours=1; }
		if ($empty == 2) { $emptydate=0; $emptyhours=1; }
		$orig_set_time=$set_time;

		if ($set_time === '' && $emptydate == 0)
		{
			include_once DOL_DOCUMENT_ROOT.'/core/lib/date.lib.php';
			$set_time = dol_now('tzuser')-(getServerTimeZoneInt('now')*3600); // set_time must be relative to PHP server timezone
		}

		// Analysis of the pre-selection date
		if (preg_match('/^([0-9]+)\-([0-9]+)\-([0-9]+)\s?([0-9]+)?:?([0-9]+)?/',$set_time,$reg))	// deprecated usage
		{
			// Date format 'YYYY-MM-DD' or 'YYYY-MM-DD HH:MM:SS'
			$syear	= (! empty($reg[1])?$reg[1]:'');
			$smonth	= (! empty($reg[2])?$reg[2]:'');
			$sday	= (! empty($reg[3])?$reg[3]:'');
			$shour	= (! empty($reg[4])?$reg[4]:'');
			$smin	= (! empty($reg[5])?$reg[5]:'');
		}
		elseif (strval($set_time) != '' && $set_time != -1)
		{
			// set_time est un timestamps (0 possible)
			$syear = dol_print_date($set_time, "%Y");
			$smonth = dol_print_date($set_time, "%m");
			$sday = dol_print_date($set_time, "%d");
			if ($orig_set_time != '')
			{
				$shour = dol_print_date($set_time, "%H");
				$smin = dol_print_date($set_time, "%M");
				$ssec = dol_print_date($set_time, "%S");
			}
			else
			{
				$shour = '';
				$smin = '';
				$ssec = '';
			}
		}
		else
		{
			// Date est '' ou vaut -1
			$syear = '';
			$smonth = '';
			$sday = '';
			$shour = !isset($conf->global->MAIN_DEFAULT_DATE_HOUR) ? ($h == -1 ? '23' : '') : $conf->global->MAIN_DEFAULT_DATE_HOUR;
			$smin = !isset($conf->global->MAIN_DEFAULT_DATE_MIN) ? ($h == -1 ? '59' : '') : $conf->global->MAIN_DEFAULT_DATE_MIN;
			$ssec = !isset($conf->global->MAIN_DEFAULT_DATE_SEC) ? ($h == -1 ? '59' : '') : $conf->global->MAIN_DEFAULT_DATE_SEC;
		}
		if ($h == 3) $shour = '';
		if ($m == 3) $smin = '';

		// You can set MAIN_POPUP_CALENDAR to 'eldy' or 'jquery'
		$usecalendar='combo';
		if (! empty($conf->use_javascript_ajax) && (empty($conf->global->MAIN_POPUP_CALENDAR) || $conf->global->MAIN_POPUP_CALENDAR != "none")) {
			$usecalendar = ((empty($conf->global->MAIN_POPUP_CALENDAR) || $conf->global->MAIN_POPUP_CALENDAR == 'eldy')?'jquery':$conf->global->MAIN_POPUP_CALENDAR);
		}
		//if (! empty($conf->browser->phone)) $usecalendar='combo';

		if ($d)
		{
			// Show date with popup
			if ($usecalendar != 'combo')
			{
				$formated_date='';
				//print "e".$set_time." t ".$conf->format_date_short;
				if (strval($set_time) != '' && $set_time != -1)
				{
					//$formated_date=dol_print_date($set_time,$conf->format_date_short);
					$formated_date=dol_print_date($set_time,$langs->trans("FormatDateShortInput"));  // FormatDateShortInput for dol_print_date / FormatDateShortJavaInput that is same for javascript
				}

				// Calendrier popup version eldy
				if ($usecalendar == "eldy")
				{
					// Zone de saisie manuelle de la date
					$retstring.='<input id="'.$prefix.'" name="'.$prefix.'" type="text" class="maxwidth75" maxlength="11" value="'.$formated_date.'"';
					$retstring.=($disabled?' disabled':'');
					$retstring.=' onChange="dpChangeDay(\''.$prefix.'\',\''.$langs->trans("FormatDateShortJavaInput").'\'); "';  // FormatDateShortInput for dol_print_date / FormatDateShortJavaInput that is same for javascript
					$retstring.='>';

					// Icone calendrier
					if (! $disabled)
					{
						$retstring.='<button id="'.$prefix.'Button" type="button" class="dpInvisibleButtons"';
						$base=DOL_URL_ROOT.'/core/';
						$retstring.=' onClick="showDP(\''.$base.'\',\''.$prefix.'\',\''.$langs->trans("FormatDateShortJavaInput").'\',\''.$langs->defaultlang.'\');"';
						$retstring.='>'.img_object($langs->trans("SelectDate"),'calendarday','class="datecallink"').'</button>';
					}
					else $retstring.='<button id="'.$prefix.'Button" type="button" class="dpInvisibleButtons">'.img_object($langs->trans("Disabled"),'calendarday','class="datecallink"').'</button>';

					$retstring.='<input type="hidden" id="'.$prefix.'day"   name="'.$prefix.'day"   value="'.$sday.'">'."\n";
					$retstring.='<input type="hidden" id="'.$prefix.'month" name="'.$prefix.'month" value="'.$smonth.'">'."\n";
					$retstring.='<input type="hidden" id="'.$prefix.'year"  name="'.$prefix.'year"  value="'.$syear.'">'."\n";
				}
				elseif ($usecalendar == 'jquery')
				{
					if (! $disabled)
					{
						// Output javascript for datepicker
						$retstring.="<script type='text/javascript'>";
						$retstring.="$(function(){ $('#".$prefix."').datepicker({
							dateFormat: '".$langs->trans("FormatDateShortJQueryInput")."',
							autoclose: true,
							todayHighlight: true,";
							if (! empty($conf->dol_use_jmobile))
							{
								$retstring.="
								beforeShow: function (input, datePicker) {
									input.disabled = true;
								},
								onClose: function (dateText, datePicker) {
									this.disabled = false;
								},
								";
							}
							// Note: We don't need monthNames, monthNamesShort, dayNames, dayNamesShort, dayNamesMin, they are set globally on datepicker component in lib_head.js.php
							if (empty($conf->global->MAIN_POPUP_CALENDAR_ON_FOCUS))
							{
							$retstring.="
								showOn: 'button',
								buttonImage: '".DOL_URL_ROOT."/theme/".$conf->theme."/img/object_calendarday.png',
								buttonImageOnly: true";
							}
							$retstring.="
							}) });";
						$retstring.="</script>";
					}

					// Zone de saisie manuelle de la date
					$retstring.='<div class="nowrap inline-block">';
					$retstring.='<input id="'.$prefix.'" name="'.$prefix.'" type="text" class="maxwidth75" maxlength="11" value="'.$formated_date.'"';
					$retstring.=($disabled?' disabled':'');
					$retstring.=' onChange="dpChangeDay(\''.$prefix.'\',\''.$langs->trans("FormatDateShortJavaInput").'\'); "';  // FormatDateShortInput for dol_print_date / FormatDateShortJavaInput that is same for javascript
					$retstring.='>';

					// Icone calendrier
					if (! $disabled)
					{
						/* Not required. Managed by option buttonImage of jquery
                		$retstring.=img_object($langs->trans("SelectDate"),'calendarday','id="'.$prefix.'id" class="datecallink"');
                		$retstring.="<script type='text/javascript'>";
                		$retstring.="jQuery(document).ready(function() {";
                		$retstring.='	jQuery("#'.$prefix.'id").click(function() {';
                		$retstring.="    	jQuery('#".$prefix."').focus();";
                		$retstring.='    });';
                		$retstring.='});';
                		$retstring.="</script>";*/
					}
					else
					{
						$retstring.='<button id="'.$prefix.'Button" type="button" class="dpInvisibleButtons">'.img_object($langs->trans("Disabled"),'calendarday','class="datecallink"').'</button>';
					}

					$retstring.='</div>';
					$retstring.='<input type="hidden" id="'.$prefix.'day"   name="'.$prefix.'day"   value="'.$sday.'">'."\n";
					$retstring.='<input type="hidden" id="'.$prefix.'month" name="'.$prefix.'month" value="'.$smonth.'">'."\n";
					$retstring.='<input type="hidden" id="'.$prefix.'year"  name="'.$prefix.'year"  value="'.$syear.'">'."\n";
				}
				else
				{
					$retstring.="Bad value of MAIN_POPUP_CALENDAR";
				}
			}
			// Show date with combo selects
			else
			{
				//$retstring.='<div class="inline-block">';
				// Day
				$retstring.='<select'.($disabled?' disabled':'').' class="flat valignmiddle maxwidth50imp" id="'.$prefix.'day" name="'.$prefix.'day">';

				if ($emptydate || $set_time == -1)
				{
					$retstring.='<option value="0" selected>&nbsp;</option>';
				}

				for ($day = 1 ; $day <= 31; $day++)
				{
					$retstring.='<option value="'.$day.'"'.($day == $sday ? ' selected':'').'>'.$day.'</option>';
				}

				$retstring.="</select>";

				$retstring.='<select'.($disabled?' disabled':'').' class="flat valignmiddle maxwidth75imp" id="'.$prefix.'month" name="'.$prefix.'month">';
				if ($emptydate || $set_time == -1)
				{
					$retstring.='<option value="0" selected>&nbsp;</option>';
				}

				// Month
				for ($month = 1 ; $month <= 12 ; $month++)
				{
					$retstring.='<option value="'.$month.'"'.($month == $smonth?' selected':'').'>';
					$retstring.=dol_print_date(mktime(12,0,0,$month,1,2000),"%b");
					$retstring.="</option>";
				}
				$retstring.="</select>";

				// Year
				if ($emptydate || $set_time == -1)
				{
					$retstring.='<input'.($disabled?' disabled':'').' placeholder="'.dol_escape_htmltag($langs->trans("Year")).'" class="flat maxwidth50imp valignmiddle" type="number" min="0" max="3000" maxlength="4" id="'.$prefix.'year" name="'.$prefix.'year" value="'.$syear.'">';
				}
				else
				{
					$retstring.='<select'.($disabled?' disabled':'').' class="flat valignmiddle maxwidth75imp" id="'.$prefix.'year" name="'.$prefix.'year">';

					for ($year = $syear - 10; $year < $syear + 10 ; $year++)
					{
						$retstring.='<option value="'.$year.'"'.($year == $syear ? ' selected':'').'>'.$year.'</option>';
					}
					$retstring.="</select>\n";
				}
				//$retstring.='</div>';
			}
		}

		if ($d && $h) $retstring.=($h==2?'<br>':' ');

		if ($h)
		{
			// Show hour
			$retstring.='<select'.($disabled?' disabled':'').' class="flat valignmiddle maxwidth50 '.($fullday?$fullday.'hour':'').'" id="'.$prefix.'hour" name="'.$prefix.'hour">';
			if ($emptyhours) $retstring.='<option value="-1">&nbsp;</option>';
			for ($hour = 0; $hour < 24; $hour++)
			{
				if (strlen($hour) < 2) $hour = "0" . $hour;
				$retstring.='<option value="'.$hour.'"'.(($hour == $shour)?' selected':'').'>'.$hour.(empty($conf->dol_optimize_smallscreen)?'':'H').'</option>';
			}
			$retstring.='</select>';
			if ($m && empty($conf->dol_optimize_smallscreen)) $retstring.=":";
		}

		if ($m)
		{
			// Show minutes
			$retstring.='<select'.($disabled?' disabled':'').' class="flat valignmiddle maxwidth50 '.($fullday?$fullday.'min':'').'" id="'.$prefix.'min" name="'.$prefix.'min">';
			if ($emptyhours) $retstring.='<option value="-1">&nbsp;</option>';
			for ($min = 0; $min < 60 ; $min++)
			{
				if (strlen($min) < 2) $min = "0" . $min;
				$retstring.='<option value="'.$min.'"'.(($min == $smin)?' selected':'').'>'.$min.(empty($conf->dol_optimize_smallscreen)?'':'').'</option>';
			}
			$retstring.='</select>';

			$retstring.='<input type="hidden" name="'.$prefix.'sec" value="'.$ssec.'">';
		}

		// Add a "Now" link
		if ($conf->use_javascript_ajax && $addnowlink)
		{
			// Script which will be inserted in the onClick of the "Now" link
			$reset_scripts = "";

			// Generate the date part, depending on the use or not of the javascript calendar
			$reset_scripts .= 'jQuery(\'#'.$prefix.'\').val(\''.dol_print_date(dol_now(),'day').'\');';
			$reset_scripts .= 'jQuery(\'#'.$prefix.'day\').val(\''.dol_print_date(dol_now(),'%d').'\');';
			$reset_scripts .= 'jQuery(\'#'.$prefix.'month\').val(\''.dol_print_date(dol_now(),'%m').'\');';
			$reset_scripts .= 'jQuery(\'#'.$prefix.'year\').val(\''.dol_print_date(dol_now(),'%Y').'\');';
			/*if ($usecalendar == "eldy")
            {
                $base=DOL_URL_ROOT.'/core/';
                $reset_scripts .= 'resetDP(\''.$base.'\',\''.$prefix.'\',\''.$langs->trans("FormatDateShortJavaInput").'\',\''.$langs->defaultlang.'\');';
            }
            else
            {
                $reset_scripts .= 'this.form.elements[\''.$prefix.'day\'].value=formatDate(new Date(), \'d\'); ';
                $reset_scripts .= 'this.form.elements[\''.$prefix.'month\'].value=formatDate(new Date(), \'M\'); ';
                $reset_scripts .= 'this.form.elements[\''.$prefix.'year\'].value=formatDate(new Date(), \'yyyy\'); ';
            }*/
			// Update the hour part
			if ($h)
			{
				if ($fullday) $reset_scripts .= " if (jQuery('#fullday:checked').val() == null) {";
				//$reset_scripts .= 'this.form.elements[\''.$prefix.'hour\'].value=formatDate(new Date(), \'HH\'); ';
				$reset_scripts .= 'jQuery(\'#'.$prefix.'hour\').val(\''.dol_print_date(dol_now(),'%H').'\');';
				if ($fullday) $reset_scripts .= ' } ';
			}
			// Update the minute part
			if ($m)
			{
				if ($fullday) $reset_scripts .= " if (jQuery('#fullday:checked').val() == null) {";
				//$reset_scripts .= 'this.form.elements[\''.$prefix.'min\'].value=formatDate(new Date(), \'mm\'); ';
				$reset_scripts .= 'jQuery(\'#'.$prefix.'min\').val(\''.dol_print_date(dol_now(),'%M').'\');';
				if ($fullday) $reset_scripts .= ' } ';
			}
			// If reset_scripts is not empty, print the link with the reset_scripts in the onClick
			if ($reset_scripts && empty($conf->dol_optimize_smallscreen))
			{
				$retstring.=' <button class="dpInvisibleButtons datenowlink" id="'.$prefix.'ButtonNow" type="button" name="_useless" value="now" onClick="'.$reset_scripts.'">';
				$retstring.=$langs->trans("Now");
				$retstring.='</button> ';
			}
		}

		// Add a "Plus one hour" link
		if ($conf->use_javascript_ajax && $addplusone)
		{
			// Script which will be inserted in the onClick of the "Add plusone" link
			$reset_scripts = "";

			// Generate the date part, depending on the use or not of the javascript calendar
			$reset_scripts .= 'jQuery(\'#'.$prefix.'\').val(\''.dol_print_date(dol_now(),'day').'\');';
			$reset_scripts .= 'jQuery(\'#'.$prefix.'day\').val(\''.dol_print_date(dol_now(),'%d').'\');';
			$reset_scripts .= 'jQuery(\'#'.$prefix.'month\').val(\''.dol_print_date(dol_now(),'%m').'\');';
			$reset_scripts .= 'jQuery(\'#'.$prefix.'year\').val(\''.dol_print_date(dol_now(),'%Y').'\');';
			// Update the hour part
			if ($h)
			{
				if ($fullday) $reset_scripts .= " if (jQuery('#fullday:checked').val() == null) {";
				$reset_scripts .= 'jQuery(\'#'.$prefix.'hour\').val(\''.dol_print_date(dol_now(),'%H').'\');';
				if ($fullday) $reset_scripts .= ' } ';
			}
			// Update the minute part
			if ($m)
			{
				if ($fullday) $reset_scripts .= " if (jQuery('#fullday:checked').val() == null) {";
				$reset_scripts .= 'jQuery(\'#'.$prefix.'min\').val(\''.dol_print_date(dol_now(),'%M').'\');';
				if ($fullday) $reset_scripts .= ' } ';
			}
			// If reset_scripts is not empty, print the link with the reset_scripts in the onClick
			if ($reset_scripts && empty($conf->dol_optimize_smallscreen))
			{
				$retstring.=' <button class="dpInvisibleButtons datenowlink" id="'.$prefix.'ButtonPlusOne" type="button" name="_useless2" value="plusone" onClick="'.$reset_scripts.'">';
				$retstring.=$langs->trans("DateStartPlusOne");
				$retstring.='</button> ';
			}
		}

		// Add a "Plus one hour" link
		if ($conf->use_javascript_ajax && $adddateof)
		{
			$tmparray=dol_getdate($adddateof);
			$retstring.=' - <button class="dpInvisibleButtons datenowlink" id="dateofinvoice" type="button" name="_dateofinvoice" value="now" onclick="jQuery(\'#re\').val(\''.dol_print_date($adddateof,'day').'\');jQuery(\'#reday\').val(\''.$tmparray['mday'].'\');jQuery(\'#remonth\').val(\''.$tmparray['mon'].'\');jQuery(\'#reyear\').val(\''.$tmparray['year'].'\');">'.$langs->trans("DateInvoice").'</a>';
		}

		if (! empty($nooutput)) return $retstring;

		print $retstring;
		return;
	}

	/**
	 *	Function to show a form to select a duration on a page
	 *
	 *	@param	string	$prefix   		Prefix for input fields
	 *	@param  int	$iSecond  		    Default preselected duration (number of seconds or '')
	 * 	@param	int	$disabled           Disable the combo box
	 * 	@param	string	$typehour		If 'select' then input hour and input min is a combo,
	 *						            if 'text' input hour is in text and input min is a text,
	 *						            if 'textselect' input hour is in text and input min is a combo
	 *  @param	integer	$minunderhours	If 1, show minutes selection under the hours
	 * 	@param	int	$nooutput		    Do not output html string but return it
	 *  @return	string|null
	 */
	function select_duration($prefix, $iSecond='', $disabled=0, $typehour='select', $minunderhours=0, $nooutput=0)
	{
		global $langs;

		$retstring='';

		$hourSelected=0; $minSelected=0;

		// Hours
		if ($iSecond != '')
		{
			require_once DOL_DOCUMENT_ROOT.'/core/lib/date.lib.php';

			$hourSelected = convertSecondToTime($iSecond,'allhour');
			$minSelected = convertSecondToTime($iSecond,'min');
		}

		if ($typehour=='select' )
		{
			$retstring.='<select class="flat" name="'.$prefix.'hour"'.($disabled?' disabled':'').'>';
			for ($hour = 0; $hour < 25; $hour++)	// For a duration, we allow 24 hours
			{
				$retstring.='<option value="'.$hour.'"';
				if ($hourSelected == $hour)
				{
					$retstring.=" selected";
				}
				$retstring.=">".$hour."</option>";
			}
			$retstring.="</select>";
		}
		elseif ($typehour=='text' || $typehour=='textselect')
		{
			$retstring.='<input placeholder="'.$langs->trans('HourShort').'" type="number" min="0" size="1" name="'.$prefix.'hour"'.($disabled?' disabled':'').' class="flat maxwidth50 inputhour" value="'.(($hourSelected != '')?((int) $hourSelected):'').'">';
		}
		else return 'BadValueForParameterTypeHour';

		if ($typehour!='text') $retstring.=' '.$langs->trans('HourShort');
		else $retstring.='<span class="hideonsmartphone">:</span>';

		// Minutes
		if ($minunderhours) $retstring.='<br>';
		else $retstring.='<span class="hideonsmartphone">&nbsp;</span>';

		if ($typehour=='select' || $typehour=='textselect')
		{
			$retstring.='<select class="flat" name="'.$prefix.'min"'.($disabled?' disabled':'').'>';
			for ($min = 0; $min <= 55; $min=$min+5)
			{
				$retstring.='<option value="'.$min.'"';
				if ($minSelected == $min) $retstring.=' selected';
				$retstring.='>'.$min.'</option>';
			}
			$retstring.="</select>";
		}
		elseif ($typehour=='text' )
		{
			$retstring.='<input placeholder="'.$langs->trans('MinuteShort').'" type="number" min="0" size="1" name="'.$prefix.'min"'.($disabled?' disabled':'').' class="flat maxwidth50 inputminute" value="'.(($minSelected != '')?((int) $minSelected):'').'">';
		}

		if ($typehour!='text') $retstring.=' '.$langs->trans('MinuteShort');

		//$retstring.="&nbsp;";

		if (! empty($nooutput)) return $retstring;

		print $retstring;
		return;
	}


	/**
	 * Generic method to select a component from a combo list.
	 * This is the generic method that will replace all specific existing methods.
	 *
	 * @param 	string			$objectdesc			Objectclassname:Objectclasspath
	 * @param	string			$htmlname			Name of HTML select component
	 * @param	int				$preselectedvalue	Preselected value (ID of element)
	 * @param	string			$showempty			''=empty values not allowed, 'string'=value show if we allow empty values (for example 'All', ...)
	 * @param	string			$searchkey			Search criteria
	 * @param	string			$placeholder		Place holder
	 * @param	string			$morecss			More CSS
	 * @param	string			$moreparams			More params provided to ajax call
	 * @param	int				$forcecombo			Force to load all values and output a standard combobox (with no beautification)
	 * @return	string								Return HTML string
	 * @see selectForFormsList select_thirdparty
	 */
	function selectForForms($objectdesc, $htmlname, $preselectedvalue, $showempty='', $searchkey='', $placeholder='', $morecss='', $moreparams='', $forcecombo=0)
	{
		global $conf, $user;

		$objecttmp = null;

		$InfoFieldList = explode(":", $objectdesc);
		$classname=$InfoFieldList[0];
		$classpath=$InfoFieldList[1];
		if (! empty($classpath))
		{
			dol_include_once($classpath);
			if ($classname && class_exists($classname))
			{
				$objecttmp = new $classname($this->db);
			}
		}
		if (! is_object($objecttmp))
		{
			dol_syslog('Error bad setup of type for field '.$InfoFieldList, LOG_WARNING);
			return 'Error bad setup of type for field '.join(',', $InfoFieldList);
		}

		$prefixforautocompletemode=$objecttmp->element;
		if ($prefixforautocompletemode == 'societe') $prefixforautocompletemode='company';
		$confkeyforautocompletemode=strtoupper($prefixforautocompletemode).'_USE_SEARCH_TO_SELECT';	// For example COMPANY_USE_SEARCH_TO_SELECT

		dol_syslog(get_class($this)."::selectForForms", LOG_DEBUG);

		$out='';
		if (! empty($conf->use_javascript_ajax) && ! empty($conf->global->$confkeyforautocompletemode) && ! $forcecombo)
		{
			$objectdesc=$classname.':'.$classpath;
			$urlforajaxcall = DOL_URL_ROOT.'/core/ajax/selectobject.php';
			//if ($objecttmp->element == 'societe') $urlforajaxcall = DOL_URL_ROOT.'/societe/ajax/company.php';

			// No immediate load of all database
			$urloption='htmlname='.$htmlname.'&outjson=1&objectdesc='.$objectdesc.($moreparams?$moreparams:'');
			// Activate the auto complete using ajax call.
			$out.=  ajax_autocompleter($preselectedvalue, $htmlname, $urlforajaxcall, $urloption, $conf->global->$confkeyforautocompletemode, 0, array());
			$out.= '<style type="text/css">.ui-autocomplete { z-index: 250; }</style>';
			if ($placeholder) $placeholder=' placeholder="'.$placeholder.'"';
			$out.= '<input type="text" class="'.$morecss.'" name="search_'.$htmlname.'" id="search_'.$htmlname.'" value="'.$preselectedvalue.'"'.$placeholder.' />';
		}
		else
		{
			// Immediate load of all database
			$out.=$this->selectForFormsList($objecttmp, $htmlname, $preselectedvalue, $showempty, $searchkey, $placeholder, $morecss, $moreparams, $forcecombo);
		}

		return $out;
	}

	/**
	 * Output html form to select an object.
	 * Note, this function is called by selectForForms or by ajax selectobject.php
	 *
	 * @param 	Object			$objecttmp			Object
	 * @param	string			$htmlname			Name of HTML select component
	 * @param	int				$preselectedvalue	Preselected value (ID of element)
	 * @param	string			$showempty			''=empty values not allowed, 'string'=value show if we allow empty values (for example 'All', ...)
	 * @param	string			$searchkey			Search value
	 * @param	string			$placeholder		Place holder
	 * @param	string			$morecss			More CSS
	 * @param	string			$moreparams			More params provided to ajax call
	 * @param	int				$forcecombo			Force to load all values and output a standard combobox (with no beautification)
	 * @param	int				$outputmode			0=HTML select string, 1=Array
	 * @return	string								Return HTML string
	 * @see selectForForms
	 */
	function selectForFormsList($objecttmp, $htmlname, $preselectedvalue, $showempty='', $searchkey='', $placeholder='', $morecss='', $moreparams='', $forcecombo=0, $outputmode=0)
	{
		global $conf, $langs, $user;

		$prefixforautocompletemode=$objecttmp->element;
		if ($prefixforautocompletemode == 'societe') $prefixforautocompletemode='company';
		$confkeyforautocompletemode=strtoupper($prefixforautocompletemode).'_USE_SEARCH_TO_SELECT';	// For example COMPANY_USE_SEARCH_TO_SELECT

		$fieldstoshow='t.ref';
		if (! empty($objecttmp->fields))	// For object that declare it, it is better to use declared fields ( like societe, contact, ...)
		{
			$tmpfieldstoshow='';
			foreach($objecttmp->fields as $key => $val)
			{
				if ($val['showoncombobox']) $tmpfieldstoshow.=($tmpfieldstoshow?',':'').'t.'.$key;
			}
			if ($tmpfieldstoshow) $fieldstoshow = $tmpfieldstoshow;
		}

		$out='';
		$outarray=array();

		$num=0;

		// Search data
		$sql = "SELECT t.rowid, ".$fieldstoshow." FROM ".MAIN_DB_PREFIX .$objecttmp->table_element." as t";
		if ($objecttmp->ismultientitymanaged == 2)
			if (!$user->rights->societe->client->voir && !$user->societe_id) $sql .= ", ".MAIN_DB_PREFIX."societe_commerciaux as sc";
		$sql.= " WHERE 1=1";
		if(! empty($objecttmp->ismultientitymanaged)) $sql.= " AND t.entity IN (".getEntity($objecttmp->table_element).")";
		if ($objecttmp->ismultientitymanaged == 1 && ! empty($user->societe_id))
		{
			if ($objecttmp->element == 'societe') $sql.= " AND t.rowid = ".$user->societe_id;
				else $sql.= " AND t.fk_soc = ".$user->societe_id;
		}
		if ($searchkey != '') $sql.=natural_search(explode(',',$fieldstoshow), $searchkey);
		if ($objecttmp->ismultientitymanaged == 2)
			if (!$user->rights->societe->client->voir && !$user->societe_id) $sql.= " AND t.rowid = sc.fk_soc AND sc.fk_user = " .$user->id;
		$sql.=$this->db->order($fieldstoshow,"ASC");
		//$sql.=$this->db->plimit($limit, 0);

		// Build output string
		$resql=$this->db->query($sql);
		if ($resql)
		{
			if (! $forcecombo)
			{
				include_once DOL_DOCUMENT_ROOT . '/core/lib/ajax.lib.php';
				$out .= ajax_combobox($htmlname, null, $conf->global->$confkeyforautocompletemode);
			}

			// Construct $out and $outarray
			$out.= '<select id="'.$htmlname.'" class="flat'.($morecss?' '.$morecss:'').'"'.($moreparams?' '.$moreparams:'').' name="'.$htmlname.'">'."\n";

			// Warning: Do not use textifempty = ' ' or '&nbsp;' here, or search on key will search on ' key'. Seems it is no more true with selec2 v4
			$textifempty='&nbsp;';

			//if (! empty($conf->use_javascript_ajax) || $forcecombo) $textifempty='';
			if (! empty($conf->global->$confkeyforautocompletemode))
			{
				if ($showempty && ! is_numeric($showempty)) $textifempty=$langs->trans($showempty);
				else $textifempty.=$langs->trans("All");
			}
			if ($showempty) $out.= '<option value="-1">'.$textifempty.'</option>'."\n";

			$num = $this->db->num_rows($resql);
			$i = 0;
			if ($num)
			{
				while ($i < $num)
				{
					$obj = $this->db->fetch_object($resql);
					$label='';
					$tmparray=explode(',', $fieldstoshow);
					foreach($tmparray as $key => $val)
					{
						$val = preg_replace('/t\./','',$val);
						$label .= (($label && $obj->$val)?' - ':'').$obj->$val;
					}
					if (empty($outputmode))
					{
						if ($preselectedvalue > 0 && $preselectedvalue == $obj->rowid)
						{
							$out.= '<option value="'.$obj->rowid.'" selected>'.$label.'</option>';
						}
						else
						{
							$out.= '<option value="'.$obj->rowid.'">'.$label.'</option>';
						}
					}
					else
					{
						array_push($outarray, array('key'=>$obj->rowid, 'value'=>$label, 'label'=>$label));
					}

					$i++;
					if (($i % 10) == 0) $out.="\n";
				}
			}

			$out.= '</select>'."\n";
		}
		else
		{
			dol_print_error($this->db);
		}

		$this->result=array('nbofelement'=>$num);

		if ($outputmode) return $outarray;
		return $out;
	}


	/**
	 *	Return a HTML select string, built from an array of key+value.
	 *  Note: Do not apply langs->trans function on returned content, content may be entity encoded twice.
	 *
	 *	@param	string			$htmlname			Name of html select area. Must start with "multi" if this is a multiselect
	 *	@param	array			$array				Array (key => value)
	 *	@param	string|string[]	$id					Preselected key or preselected keys for multiselect
	 *	@param	int|string		$show_empty			0 no empty value allowed, 1 or string to add an empty value into list (key is -1 and value is '' or '&nbsp;' if 1, key is -1 and value is text if string), <0 to add an empty value with key that is this value.
	 *	@param	int				$key_in_label		1 to show key into label with format "[key] value"
	 *	@param	int				$value_as_key		1 to use value as key
	 *	@param  string			$moreparam			Add more parameters onto the select tag. For example 'style="width: 95%"' to avoid select2 component to go over parent container
	 *	@param  int				$translate			1=Translate and encode value
	 * 	@param	int				$maxlen				Length maximum for labels
	 * 	@param	int				$disabled			Html select box is disabled
	 *  @param	string			$sort				'ASC' or 'DESC' = Sort on label, '' or 'NONE' or 'POS' = Do not sort, we keep original order
	 *  @param	string			$morecss			Add more class to css styles
	 *  @param	int				$addjscombo			Add js combo
	 *  @param  string          $moreparamonempty	Add more param on the empty option line. Not used if show_empty not set
	 *  @param  int             $disablebademail	Check if an email is found into value and if not disable and colorize entry
	 *  @param  int             $nohtmlescape		No html escaping.
	 * 	@return	string								HTML select string.
	 *  @see multiselectarray
	 */
	static function selectarray($htmlname, $array, $id='', $show_empty=0, $key_in_label=0, $value_as_key=0, $moreparam='', $translate=0, $maxlen=0, $disabled=0, $sort='', $morecss='', $addjscombo=0, $moreparamonempty='',$disablebademail=0, $nohtmlescape=0)
	{
		global $conf, $langs;

		// Do we want a multiselect ?
		//$jsbeautify = 0;
		//if (preg_match('/^multi/',$htmlname)) $jsbeautify = 1;
		$jsbeautify = 1;

		if ($value_as_key) $array=array_combine($array, $array);

		$out='';

		// Add code for jquery to use multiselect
		if ($addjscombo && $jsbeautify)
		{
			$minLengthToAutocomplete=0;
			$tmpplugin=empty($conf->global->MAIN_USE_JQUERY_MULTISELECT)?(constant('REQUIRE_JQUERY_MULTISELECT')?constant('REQUIRE_JQUERY_MULTISELECT'):'select2'):$conf->global->MAIN_USE_JQUERY_MULTISELECT;

			// Enhance with select2
			include_once DOL_DOCUMENT_ROOT . '/core/lib/ajax.lib.php';
			$out .= ajax_combobox($htmlname);
		}

		$out.='<select id="'.preg_replace('/^\./','',$htmlname).'" '.($disabled?'disabled ':'').'class="flat '.(preg_replace('/^\./','',$htmlname)).($morecss?' '.$morecss:'').'"';
		$out.=' name="'.preg_replace('/^\./','',$htmlname).'" '.($moreparam?$moreparam:'');
		$out.='>';

		if ($show_empty)
		{
			$textforempty=' ';
			if (! empty($conf->use_javascript_ajax)) $textforempty='&nbsp;';	// If we use ajaxcombo, we need &nbsp; here to avoid to have an empty element that is too small.
			if (! is_numeric($show_empty)) $textforempty=$show_empty;
			$out.='<option class="optiongrey" '.($moreparamonempty?$moreparamonempty.' ':'').'value="'.($show_empty < 0 ? $show_empty : -1).'"'.($id == $show_empty ?' selected':'').'>'.$textforempty.'</option>'."\n";
		}

		if (is_array($array))
		{
			// Translate
			if ($translate)
			{
				foreach($array as $key => $value)
				{
					$array[$key]=$langs->trans($value);
				}
			}

			// Sort
			if ($sort == 'ASC') asort($array);
			elseif ($sort == 'DESC') arsort($array);

			foreach($array as $key => $value)
			{
				$disabled=''; $style='';
				if (! empty($disablebademail))
				{
					if (! preg_match('/&lt;.+@.+&gt;/', $value))
					{
						//$value=preg_replace('/'.preg_quote($a,'/').'/', $b, $value);
						$disabled=' disabled';
						$style=' class="warning"';
					}
				}

				if ($key_in_label)
				{
					if (empty($nohtmlescape)) $selectOptionValue = dol_escape_htmltag($key.' - '.($maxlen?dol_trunc($value,$maxlen):$value));
					else $selectOptionValue = $key.' - '.($maxlen?dol_trunc($value,$maxlen):$value);
				}
				else
				{
					if (empty($nohtmlescape)) $selectOptionValue = dol_escape_htmltag($maxlen?dol_trunc($value,$maxlen):$value);
					else $selectOptionValue = $maxlen?dol_trunc($value,$maxlen):$value;
					if ($value == '' || $value == '-') $selectOptionValue='&nbsp;';
				}

				$out.='<option value="'.$key.'"';
				$out.=$style.$disabled;
				if ($id != '' && $id == $key && ! $disabled) $out.=' selected';		// To preselect a value
				if ($nohtmlescape) $out.=' data-html="'.dol_escape_htmltag($selectOptionValue).'"';
				$out.='>';
				//var_dump($selectOptionValue);
				$out.=$selectOptionValue;
				$out.="</option>\n";
			}
		}

		$out.="</select>";
		return $out;
	}


	/**
	 *	Return a HTML select string, built from an array of key+value, but content returned into select come from an Ajax call of an URL.
	 *  Note: Do not apply langs->trans function on returned content of Ajax service, content may be entity encoded twice.
	 *
	 *	@param	string	$htmlname       		Name of html select area
	 *	@param	string	$url					Url. Must return a json_encode of array(key=>array('text'=>'A text', 'url'=>'An url'), ...)
	 *	@param	string	$id             		Preselected key
	 *	@param  string	$moreparam      		Add more parameters onto the select tag
	 *	@param  string	$moreparamtourl 		Add more parameters onto the Ajax called URL
	 * 	@param	int		$disabled				Html select box is disabled
	 *  @param	int		$minimumInputLength		Minimum Input Length
	 *  @param	string	$morecss				Add more class to css styles
	 *  @param  int     $callurlonselect        If set to 1, some code is added so an url return by the ajax is called when value is selected.
	 *  @param  string  $placeholder            String to use as placeholder
	 *  @param  integer $acceptdelayedhtml      1 if caller request to have html js content not returned but saved into global $delayedhtmlcontent (so caller can show it at end of page to avoid flash FOUC effect)
	 * 	@return	string   						HTML select string
	 *  @see selectArrayFilter, ajax_combobox in ajax.lib.php
	 */
	static function selectArrayAjax($htmlname, $url, $id='', $moreparam='', $moreparamtourl='', $disabled=0, $minimumInputLength=1, $morecss='', $callurlonselect=0, $placeholder='', $acceptdelayedhtml=0)
	{
		global $conf, $langs;
		global $delayedhtmlcontent;

		// TODO Use an internal dolibarr component instead of select2
		if (empty($conf->global->MAIN_USE_JQUERY_MULTISELECT) && ! defined('REQUIRE_JQUERY_MULTISELECT')) return '';

		$out='<select type="text" class="'.$htmlname.($morecss?' '.$morecss:'').'" '.($moreparam?$moreparam.' ':'').'name="'.$htmlname.'"></select>';

		$tmpplugin='select2';
		$outdelayed="\n".'<!-- JS CODE TO ENABLE '.$tmpplugin.' for id '.$htmlname.' -->
	    	<script type="text/javascript">
	    	$(document).ready(function () {

    	        '.($callurlonselect ? 'var saveRemoteData = [];':'').'

                $(".'.$htmlname.'").select2({
			    	ajax: {
				    	dir: "ltr",
				    	url: "'.$url.'",
				    	dataType: \'json\',
				    	delay: 250,
				    	data: function (params) {
				    		return {
						    	q: params.term, 	// search term
				    			page: params.page
				    		};
			    		},
			    		processResults: function (data) {
			    			// parse the results into the format expected by Select2.
			    			// since we are using custom formatting functions we do not need to alter the remote JSON data
			    			//console.log(data);
							saveRemoteData = data;
				    	    /* format json result for select2 */
				    	    result = []
				    	    $.each( data, function( key, value ) {
				    	       result.push({id: key, text: value.text});
                            });
			    			//return {results:[{id:\'none\', text:\'aa\'}, {id:\'rrr\', text:\'Red\'},{id:\'bbb\', text:\'Search a into projects\'}], more:false}
			    			//console.log(result);
			    			return {results: result, more: false}
			    		},
			    		cache: true
			    	},
	 				language: select2arrayoflanguage,
					containerCssClass: \':all:\',					/* Line to add class of origin SELECT propagated to the new <span class="select2-selection...> tag */
				    placeholder: "'.dol_escape_js($placeholder).'",
			    	escapeMarkup: function (markup) { return markup; }, 	// let our custom formatter work
			    	minimumInputLength: '.$minimumInputLength.',
			        formatResult: function(result, container, query, escapeMarkup) {
                        return escapeMarkup(result.text);
                    },
			    });

                '.($callurlonselect ? '
                /* Code to execute a GET when we select a value */
                $(".'.$htmlname.'").change(function() {
			    	var selected = $(".'.$htmlname.'").val();
                	console.log("We select in selectArrayAjax the entry "+selected)
			        $(".'.$htmlname.'").val("");  /* reset visible combo value */
    			    $.each( saveRemoteData, function( key, value ) {
    				        if (key == selected)
    			            {
    			                 console.log("selectArrayAjax - Do a redirect to "+value.url)
    			                 location.assign(value.url);
    			            }
                    });
    			});' : '' ) . '

    	   });
	       </script>';

		if ($acceptdelayedhtml)
		{
			$delayedhtmlcontent.=$outdelayed;
		}
		else
		{
			$out.=$outdelayed;
		}
		return $out;
	}

	/**
	 *	Return a HTML select string, built from an array of key+value, but content returned into select is defined into $array parameter.
	 *  Note: Do not apply langs->trans function on returned content of Ajax service, content may be entity encoded twice.
	 *
	 *	@param	string	$htmlname       		Name of html select area
	 *	@param	string	$array					Array (key=>array('text'=>'A text', 'url'=>'An url'), ...)
	 *	@param	string	$id             		Preselected key
	 *	@param  string	$moreparam      		Add more parameters onto the select tag
	 *	@param	int		$disableFiltering		If set to 1, results are not filtered with searched string
	 * 	@param	int		$disabled				Html select box is disabled
	 *  @param	int		$minimumInputLength		Minimum Input Length
	 *  @param	string	$morecss				Add more class to css styles
	 *  @param  int     $callurlonselect        If set to 1, some code is added so an url return by the ajax is called when value is selected.
	 *  @param  string  $placeholder            String to use as placeholder
	 *  @param  integer $acceptdelayedhtml      1 if caller request to have html js content not returned but saved into global $delayedhtmlcontent (so caller can show it at end of page to avoid flash FOUC effect)
	 * 	@return	string   						HTML select string
	 *  @see selectArrayAjax, ajax_combobox in ajax.lib.php
	 */
	static function selectArrayFilter($htmlname, $array, $id='', $moreparam='', $disableFiltering=0, $disabled=0, $minimumInputLength=1, $morecss='', $callurlonselect=0, $placeholder='', $acceptdelayedhtml=0)
	{
		global $conf, $langs;
		global $delayedhtmlcontent;

		// TODO Use an internal dolibarr component instead of select2
		if (empty($conf->global->MAIN_USE_JQUERY_MULTISELECT) && ! defined('REQUIRE_JQUERY_MULTISELECT')) return '';

		$out='<select type="text" class="'.$htmlname.($morecss?' '.$morecss:'').'" '.($moreparam?$moreparam.' ':'').'name="'.$htmlname.'"><option></option></select>';

		$formattedarrayresult = array();

		foreach($array as $key => $value) {
			$o = new stdClass();
			$o->id = $key;
			$o->text = $value['text'];
			$o->url = $value['url'];
			$formattedarrayresult[] = $o;
		}

		$tmpplugin='select2';
		$outdelayed="\n".'<!-- JS CODE TO ENABLE '.$tmpplugin.' for id '.$htmlname.' -->
			<script type="text/javascript">
			$(document).ready(function () {
				var data = '.json_encode($formattedarrayresult).';

				'.($callurlonselect ? 'var saveRemoteData = '.json_encode($array).';':'').'

				$(".'.$htmlname.'").select2({
					data: data,
					language: select2arrayoflanguage,
					containerCssClass: \':all:\',					/* Line to add class of origin SELECT propagated to the new <span class="select2-selection...> tag */
					placeholder: "'.dol_escape_js($placeholder).'",
					escapeMarkup: function (markup) { return markup; }, 	// let our custom formatter work
					minimumInputLength: '.$minimumInputLength.',
					formatResult: function(result, container, query, escapeMarkup) {
						return escapeMarkup(result.text);
					},
					matcher: function (params, data) {

						if(! data.id) return null;';

		if($callurlonselect) {
			$outdelayed.='

						var urlBase = data.url;
						var separ = urlBase.indexOf("?") >= 0 ? "&" : "?";
						/* console.log("params.term="+params.term); */
						/* console.log("params.term encoded="+encodeURIComponent(params.term)); */
						saveRemoteData[data.id].url = urlBase + separ + "sall=" + encodeURIComponent(params.term);';
		}

		if(! $disableFiltering) {
			$outdelayed.='

						if(data.text.match(new RegExp(params.term))) {
							return data;
						}

						return null;';
		} else {
			$outdelayed.='

						return data;';
		}

		$outdelayed.='
					}
				});

				'.($callurlonselect ? '
				/* Code to execute a GET when we select a value */
				$(".'.$htmlname.'").change(function() {
					var selected = $(".'.$htmlname.'").val();
					console.log("We select "+selected)

					$(".'.$htmlname.'").val("");  /* reset visible combo value */
					$.each( saveRemoteData, function( key, value ) {
						if (key == selected)
						{
							console.log("selectArrayAjax - Do a redirect to "+value.url)
							location.assign(value.url);
						}
					});
				});' : '' ) . '

			});
			</script>';

		if ($acceptdelayedhtml)
		{
			$delayedhtmlcontent.=$outdelayed;
		}
		else
		{
			$out.=$outdelayed;
		}
		return $out;
	}

	/**
	 *	Show a multiselect form from an array.
	 *
	 *	@param	string	$htmlname		Name of select
	 *	@param	array	$array			Array with key+value
	 *	@param	array	$selected		Array with key+value preselected
	 *	@param	int		$key_in_label   1 pour afficher la key dans la valeur "[key] value"
	 *	@param	int		$value_as_key   1 to use value as key
	 *	@param  string	$morecss        Add more css style
	 *	@param  int		$translate		Translate and encode value
	 *  @param	int		$width			Force width of select box. May be used only when using jquery couch. Example: 250, 95%
	 *  @param	string	$moreattrib		Add more options on select component. Example: 'disabled'
	 *  @param	string	$elemtype		Type of element we show ('category', ...)
	 *	@return	string					HTML multiselect string
	 *  @see selectarray
	 */
	static function multiselectarray($htmlname, $array, $selected=array(), $key_in_label=0, $value_as_key=0, $morecss='', $translate=0, $width=0, $moreattrib='',$elemtype='')
	{
		global $conf, $langs;

		$out = '';

		// Add code for jquery to use multiselect
		if (! empty($conf->global->MAIN_USE_JQUERY_MULTISELECT) || defined('REQUIRE_JQUERY_MULTISELECT'))
		{
			$tmpplugin=empty($conf->global->MAIN_USE_JQUERY_MULTISELECT)?constant('REQUIRE_JQUERY_MULTISELECT'):$conf->global->MAIN_USE_JQUERY_MULTISELECT;
   			$out.="\n".'<!-- JS CODE TO ENABLE '.$tmpplugin.' for id '.$htmlname.' -->
    			<script type="text/javascript">
	    			function formatResult(record) {'."\n";
						if ($elemtype == 'category')
						{
							$out.='	//return \'<span><img src="'.DOL_URL_ROOT.'/theme/eldy/img/object_category.png'.'"> <a href="'.DOL_URL_ROOT.'/categories/viewcat.php?type=0&id=\'+record.id+\'">\'+record.text+\'</a></span>\';
								  	return \'<span><img src="'.DOL_URL_ROOT.'/theme/eldy/img/object_category.png'.'"> \'+record.text+\'</span>\';';
						}
						else
						{
							$out.='return record.text;';
						}
			$out.= '	};
    				function formatSelection(record) {'."\n";
						if ($elemtype == 'category')
						{
							$out.='	//return \'<span><img src="'.DOL_URL_ROOT.'/theme/eldy/img/object_category.png'.'"> <a href="'.DOL_URL_ROOT.'/categories/viewcat.php?type=0&id=\'+record.id+\'">\'+record.text+\'</a></span>\';
								  	return \'<span><img src="'.DOL_URL_ROOT.'/theme/eldy/img/object_category.png'.'"> \'+record.text+\'</span>\';';
						}
						else
						{
							$out.='return record.text;';
						}
			$out.= '	};
	    			$(document).ready(function () {
    					$(\'#'.$htmlname.'\').'.$tmpplugin.'({
    						dir: \'ltr\',
							// Specify format function for dropdown item
							formatResult: formatResult,
    					 	templateResult: formatResult,		/* For 4.0 */
							// Specify format function for selected item
							formatSelection: formatSelection,
    					 	templateResult: formatSelection		/* For 4.0 */
    					});
    				});
    			</script>';
		}

		// Try also magic suggest

		$out .= '<select id="'.$htmlname.'" class="multiselect'.($morecss?' '.$morecss:'').'" multiple name="'.$htmlname.'[]"'.($moreattrib?' '.$moreattrib:'').($width?' style="width: '.(preg_match('/%/',$width)?$width:$width.'px').'"':'').'>'."\n";
		if (is_array($array) && ! empty($array))
		{
			if ($value_as_key) $array=array_combine($array, $array);

			if (! empty($array))
			{
				foreach ($array as $key => $value)
				{
					$out.= '<option value="'.$key.'"';
					if (is_array($selected) && ! empty($selected) && in_array($key, $selected) && !empty($key))
					{
						$out.= ' selected';
					}
					$out.= '>';

					$newval = ($translate ? $langs->trans($value) : $value);
					$newval = ($key_in_label ? $key.' - '.$newval : $newval);
					$out.= dol_htmlentitiesbr($newval);
					$out.= '</option>'."\n";
				}
			}
		}
		$out.= '</select>'."\n";

		return $out;
	}


	/**
	 *	Show a multiselect dropbox from an array.
	 *
	 *	@param	string	$htmlname		Name of HTML field
	 *	@param	array	$array			Array with array of fields we could show. This array may be modified according to setup of user.
	 *  @param  string  $varpage        Id of context for page. Can be set by caller with $varpage=(empty($contextpage)?$_SERVER["PHP_SELF"]:$contextpage);
	 *	@return	string					HTML multiselect string
	 *  @see selectarray
	 */
	static function multiSelectArrayWithCheckbox($htmlname, &$array, $varpage)
	{
		global $conf,$langs,$user;

		if (! empty($conf->global->MAIN_OPTIMIZEFORTEXTBROWSER)) return '';

		$tmpvar="MAIN_SELECTEDFIELDS_".$varpage;
		if (! empty($user->conf->$tmpvar))
		{
			$tmparray=explode(',', $user->conf->$tmpvar);
			foreach($array as $key => $val)
			{
				//var_dump($key);
				//var_dump($tmparray);
				if (in_array($key, $tmparray)) $array[$key]['checked']=1;
				else $array[$key]['checked']=0;
			}
		}
		//var_dump($array);

		$lis='';
		$listcheckedstring='';

		foreach($array as $key => $val)
		{
		   /* var_dump($val);
            var_dump(array_key_exists('enabled', $val));
            var_dump(!$val['enabled']);*/
		   if (array_key_exists('enabled', $val) && isset($val['enabled']) && ! $val['enabled'])
		   {
			   unset($array[$key]);     // We don't want this field
			   continue;
		   }
		   if ($val['label'])
		   {
			   $lis.='<li><input type="checkbox" value="'.$key.'"'.(empty($val['checked'])?'':' checked="checked"').'/>'.dol_escape_htmltag($langs->trans($val['label'])).'</li>';
			   $listcheckedstring.=(empty($val['checked'])?'':$key.',');
		   }
		}

		$out ='<!-- Component multiSelectArrayWithCheckbox '.$htmlname.' -->

        <dl class="dropdown">
            <dt>
            <a href="#">
              '.img_picto('','list').'
            </a>
            <input type="hidden" class="'.$htmlname.'" name="'.$htmlname.'" value="'.$listcheckedstring.'">
            </dt>
            <dd class="dropdowndd">
                <div class="multiselectcheckbox'.$htmlname.'">
                    <ul class="ul'.$htmlname.'">
                    '.$lis.'
                    </ul>
                </div>
            </dd>
        </dl>

        <script type="text/javascript">
          jQuery(document).ready(function () {
              $(\'.multiselectcheckbox'.$htmlname.' input[type="checkbox"]\').on(\'click\', function () {
                  console.log("A new field was added/removed")
                  $("input:hidden[name=formfilteraction]").val(\'listafterchangingselectedfields\')
                  var title = $(this).val() + ",";
                  if ($(this).is(\':checked\')) {
                      $(\'.'.$htmlname.'\').val(title + $(\'.'.$htmlname.'\').val());
                  }
                  else {
                      $(\'.'.$htmlname.'\').val( $(\'.'.$htmlname.'\').val().replace(title, \'\') )
                  }
                  // Now, we submit page
                  $(this).parents(\'form:first\').submit();
              });
           });
        </script>

        ';
		return $out;
	}

	/**
	 * 	Render list of categories linked to object with id $id and type $type
	 *
	 * 	@param		int		$id				Id of object
	 * 	@param		string	$type			Type of category ('member', 'customer', 'supplier', 'product', 'contact'). Old mode (0, 1, 2, ...) is deprecated.
	 *  @param		int		$rendermode		0=Default, use multiselect. 1=Emulate multiselect (recommended)
	 * 	@return		string					String with categories
	 */
	function showCategories($id, $type, $rendermode=0)
	{
		global $db;

		include_once DOL_DOCUMENT_ROOT.'/categories/class/categorie.class.php';

		$cat = new Categorie($db);
		$categories = $cat->containing($id, $type);

		if ($rendermode == 1)
		{
			$toprint = array();
			foreach($categories as $c)
			{
				$ways = $c->print_all_ways();       // $ways[0] = "ccc2 >> ccc2a >> ccc2a1" with html formated text
				foreach($ways as $way)
				{
					$toprint[] = '<li class="select2-search-choice-dolibarr noborderoncategories"'.($c->color?' style="background: #'.$c->color.';"':' style="background: #aaa"').'>'.img_object('','category').' '.$way.'</li>';
				}
			}
			return '<div class="select2-container-multi-dolibarr" style="width: 90%;"><ul class="select2-choices-dolibarr">'.implode(' ', $toprint).'</ul></div>';
		}

		if ($rendermode == 0)
		{
			$cate_arbo = $this->select_all_categories($type, '', 'parent', 64, 0, 1);
			foreach($categories as $c) {
				$arrayselected[] = $c->id;
			}

			return $this->multiselectarray('categories', $cate_arbo, $arrayselected, '', 0, '', 0, '100%', 'disabled', 'category');
		}

		return 'ErrorBadValueForParameterRenderMode';	// Should not happened
	}


	/**
	 *  Show linked object block.
	 *
	 *  @param	CommonObject	$object		      Object we want to show links to
	 *  @param  string          $morehtmlright    More html to show on right of title
	 *  @param  array           $compatibleImportElementsList  Array of compatibles elements object for "import from" action
	 *  @return	int							      <0 if KO, >=0 if OK
	 */
	function showLinkedObjectBlock($object, $morehtmlright='',$compatibleImportElementsList=false)
	{
		global $conf,$langs,$hookmanager;
		global $bc;

		$object->fetchObjectLinked();

		// Bypass the default method
		$hookmanager->initHooks(array('commonobject'));
		$parameters=array(
			'morehtmlright' => $morehtmlright,
		    'compatibleImportElementsList' =>& $compatibleImportElementsList,
		);
		$reshook=$hookmanager->executeHooks('showLinkedObjectBlock',$parameters,$object,$action);    // Note that $action and $object may have been modified by hook

		if (empty($reshook))
		{
			$nbofdifferenttypes = count($object->linkedObjects);

			print '<!-- showLinkedObjectBlock -->';
			print load_fiche_titre($langs->trans('RelatedObjects'), $morehtmlright, '', 0, 0, 'showlinkedobjectblock');


			print '<div class="div-table-responsive-no-min">';
			print '<table class="noborder allwidth" data-block="showLinkedObject" data-element="'.$object->element.'"  data-elementid="'.$object->id.'"   >';

			print '<tr class="liste_titre">';
			print '<td>'.$langs->trans("Type").'</td>';
			print '<td>'.$langs->trans("Ref").'</td>';
			print '<td align="center"></td>';
			print '<td align="center">'.$langs->trans("Date").'</td>';
			print '<td align="right">'.$langs->trans("AmountHTShort").'</td>';
			print '<td align="right">'.$langs->trans("Status").'</td>';
			print '<td></td>';
			print '</tr>';

			$nboftypesoutput=0;

			foreach($object->linkedObjects as $objecttype => $objects)
			{
				$tplpath = $element = $subelement = $objecttype;

				// to display inport button on tpl
				$showImportButton=false;
				if(!empty($compatibleImportElementsList) && in_array($element,$compatibleImportElementsList)){
				    $showImportButton=true;
				}

				if ($objecttype != 'supplier_proposal' && preg_match('/^([^_]+)_([^_]+)/i',$objecttype,$regs))
				{
					$element = $regs[1];
					$subelement = $regs[2];
					$tplpath = $element.'/'.$subelement;
				}
				$tplname='linkedobjectblock';

				// To work with non standard path
				if ($objecttype == 'facture')          {
					$tplpath = 'compta/'.$element;
					if (empty($conf->facture->enabled)) continue;	// Do not show if module disabled
				}
				else if ($objecttype == 'facturerec')          {
					$tplpath = 'compta/facture';
					$tplname = 'linkedobjectblockForRec';
					if (empty($conf->facture->enabled)) continue;	// Do not show if module disabled
				}
				else if ($objecttype == 'propal')           {
					$tplpath = 'comm/'.$element;
					if (empty($conf->propal->enabled)) continue;	// Do not show if module disabled
				}
				else if ($objecttype == 'supplier_proposal')           {
					if (empty($conf->supplier_proposal->enabled)) continue;	// Do not show if module disabled
				}
				else if ($objecttype == 'shipping' || $objecttype == 'shipment') {
					$tplpath = 'expedition';
					if (empty($conf->expedition->enabled)) continue;	// Do not show if module disabled
				}
				else if ($objecttype == 'delivery')         {
					$tplpath = 'livraison';
					if (empty($conf->expedition->enabled)) continue;	// Do not show if module disabled
				}
				else if ($objecttype == 'invoice_supplier') {
					$tplpath = 'fourn/facture';
				}
				else if ($objecttype == 'order_supplier')   {
					$tplpath = 'fourn/commande';
				}
				else if ($objecttype == 'expensereport')   {
					$tplpath = 'expensereport';
				}
				else if ($objecttype == 'subscription')   {
					$tplpath = 'adherents';
				}

				global $linkedObjectBlock;
				$linkedObjectBlock = $objects;


				// Output template part (modules that overwrite templates must declare this into descriptor)
				$dirtpls=array_merge($conf->modules_parts['tpl'],array('/'.$tplpath.'/tpl'));
				foreach($dirtpls as $reldir)
				{
					if ($nboftypesoutput == ($nbofdifferenttypes - 1))    // No more type to show after
					{
						global $noMoreLinkedObjectBlockAfter;
						$noMoreLinkedObjectBlockAfter=1;
					}

					$res=@include dol_buildpath($reldir.'/'.$tplname.'.tpl.php');
					if ($res)
					{
						$nboftypesoutput++;
						break;
					}
				}
			}

			if (! $nboftypesoutput)
			{
				print '<tr><td class="impair opacitymedium" colspan="7">'.$langs->trans("None").'</td></tr>';
			}

			print '</table>';

			if(!empty($compatibleImportElementsList))
			{
			    $res=@include dol_buildpath('core/tpl/ajax/objectlinked_lineimport.tpl.php');
			}


			print '</div>';

			return $nbofdifferenttypes;
		}
	}

	/**
	 *  Show block with links to link to other objects.
	 *
	 *  @param	CommonObject	$object				Object we want to show links to
	 *  @param	array			$restrictlinksto	Restrict links to some elements, for exemple array('order') or array('supplier_order'). null or array() if no restriction.
	 *  @param	array			$excludelinksto		Do not show links of this type, for exemple array('order') or array('supplier_order'). null or array() if no exclusion.
	 *  @return	string								<0 if KO, >0 if OK
	 */
	function showLinkToObjectBlock($object, $restrictlinksto=array(), $excludelinksto=array())
	{
		global $conf, $langs, $hookmanager;
		global $bc;

		$linktoelem='';
		$linktoelemlist='';
		$listofidcompanytoscan='';

		if (! is_object($object->thirdparty)) $object->fetch_thirdparty();

		$possiblelinks=array();
		if (is_object($object->thirdparty) && ! empty($object->thirdparty->id) && $object->thirdparty->id > 0)
		{
			$listofidcompanytoscan=$object->thirdparty->id;
			if (($object->thirdparty->parent > 0) && ! empty($conf->global->THIRDPARTY_INCLUDE_PARENT_IN_LINKTO)) $listofidcompanytoscan.=','.$object->thirdparty->parent;
			if (($object->fk_project > 0) && ! empty($conf->global->THIRDPARTY_INCLUDE_PROJECT_THIRDPARY_IN_LINKTO))
			{
				include_once DOL_DOCUMENT_ROOT.'/projet/class/project.class.php';
				$tmpproject=new Project($this->db);
				$tmpproject->fetch($object->fk_project);
				if ($tmpproject->socid > 0 && ($tmpproject->socid != $object->thirdparty->id)) $listofidcompanytoscan.=','.$tmpproject->socid;
				unset($tmpproject);
			}

			$possiblelinks=array(
				'propal'=>array('enabled'=>$conf->propal->enabled, 'perms'=>1, 'label'=>'LinkToProposal', 'sql'=>"SELECT s.rowid as socid, s.nom as name, s.client, t.rowid, t.ref, t.ref_client, t.total_ht FROM ".MAIN_DB_PREFIX."societe as s, ".MAIN_DB_PREFIX."propal as t WHERE t.fk_soc = s.rowid AND t.fk_soc IN (".$listofidcompanytoscan.') AND t.entity IN ('.getEntity('propal').')'),
				'order'=>array('enabled'=>$conf->commande->enabled, 'perms'=>1, 'label'=>'LinkToOrder', 'sql'=>"SELECT s.rowid as socid, s.nom as name, s.client, t.rowid, t.ref, t.ref_client, t.total_ht FROM ".MAIN_DB_PREFIX."societe as s, ".MAIN_DB_PREFIX."commande as t WHERE t.fk_soc = s.rowid AND t.fk_soc IN (".$listofidcompanytoscan.') AND t.entity IN ('.getEntity('commande').')'),
				'invoice'=>array('enabled'=>$conf->facture->enabled, 'perms'=>1, 'label'=>'LinkToInvoice', 'sql'=>"SELECT s.rowid as socid, s.nom as name, s.client, t.rowid, t.facnumber as ref, t.ref_client, t.total as total_ht FROM ".MAIN_DB_PREFIX."societe as s, ".MAIN_DB_PREFIX."facture as t WHERE t.fk_soc = s.rowid AND t.fk_soc IN (".$listofidcompanytoscan.') AND t.entity IN ('.getEntity('facture').')'),
				'invoice_template'=>array('enabled'=>$conf->facture->enabled, 'perms'=>1, 'label'=>'LinkToTemplateInvoice', 'sql'=>"SELECT s.rowid as socid, s.nom as name, s.client, t.rowid, t.titre as ref, t.total as total_ht FROM ".MAIN_DB_PREFIX."societe as s, ".MAIN_DB_PREFIX."facture_rec as t WHERE t.fk_soc = s.rowid AND t.fk_soc IN (".$listofidcompanytoscan.') AND t.entity IN ('.getEntity('facture').')'),
				'contrat'=>array('enabled'=>$conf->contrat->enabled , 'perms'=>1, 'label'=>'LinkToContract', 'sql'=>"SELECT s.rowid as socid, s.nom as name, s.client, t.rowid, t.ref, t.ref_supplier, '' as total_ht FROM ".MAIN_DB_PREFIX."societe as s, ".MAIN_DB_PREFIX."contrat as t WHERE t.fk_soc = s.rowid AND t.fk_soc IN (".$listofidcompanytoscan.') AND t.entity IN ('.getEntity('contract').')'),
				'fichinter'=>array('enabled'=>$conf->ficheinter->enabled, 'perms'=>1, 'label'=>'LinkToIntervention', 'sql'=>"SELECT s.rowid as socid, s.nom as name, s.client, t.rowid, t.ref FROM ".MAIN_DB_PREFIX."societe as s, ".MAIN_DB_PREFIX."fichinter as t WHERE t.fk_soc = s.rowid AND t.fk_soc IN (".$listofidcompanytoscan.') AND t.entity IN ('.getEntity('intervention').')'),
				'supplier_proposal'=>array('enabled'=>$conf->supplier_proposal->enabled , 'perms'=>1, 'label'=>'LinkToSupplierProposal', 'sql'=>"SELECT s.rowid as socid, s.nom as name, s.client, t.rowid, t.ref, '' as ref_supplier, t.total_ht FROM ".MAIN_DB_PREFIX."societe as s, ".MAIN_DB_PREFIX."supplier_proposal as t WHERE t.fk_soc = s.rowid AND t.fk_soc IN (".$listofidcompanytoscan.') AND t.entity IN ('.getEntity('supplier_proposal').')'),
				'order_supplier'=>array('enabled'=>$conf->supplier_order->enabled , 'perms'=>1, 'label'=>'LinkToSupplierOrder', 'sql'=>"SELECT s.rowid as socid, s.nom as name, s.client, t.rowid, t.ref, t.ref_supplier, t.total_ht FROM ".MAIN_DB_PREFIX."societe as s, ".MAIN_DB_PREFIX."commande_fournisseur as t WHERE t.fk_soc = s.rowid AND t.fk_soc IN (".$listofidcompanytoscan.') AND t.entity IN ('.getEntity('commande_fournisseur').')'),
				'invoice_supplier'=>array('enabled'=>$conf->supplier_invoice->enabled , 'perms'=>1, 'label'=>'LinkToSupplierInvoice', 'sql'=>"SELECT s.rowid as socid, s.nom as name, s.client, t.rowid, t.ref, t.ref_supplier, t.total_ht FROM ".MAIN_DB_PREFIX."societe as s, ".MAIN_DB_PREFIX."facture_fourn as t WHERE t.fk_soc = s.rowid AND t.fk_soc IN (".$listofidcompanytoscan.') AND t.entity IN ('.getEntity('facture_fourn').')')
			);
		}

		global $action;

		// Can complete the possiblelink array
		$hookmanager->initHooks(array('commonobject'));
		$parameters=array('listofidcompanytoscan' => $listofidcompanytoscan);
		$reshook=$hookmanager->executeHooks('showLinkToObjectBlock',$parameters,$object,$action);    // Note that $action and $object may have been modified by hook
		if (empty($reshook))
		{
			if (is_array($hookmanager->resArray) && count($hookmanager->resArray))
			{
				$possiblelinks=array_merge($possiblelinks, $hookmanager->resArray);
			}
		}
		else if ($reshook > 0)
		{
			if (is_array($hookmanager->resArray) && count($hookmanager->resArray))
			{
				$possiblelinks=$hookmanager->resArray;
			}
		}

		foreach($possiblelinks as $key => $possiblelink)
		{
			$num = 0;

			if (empty($possiblelink['enabled'])) continue;

			if (! empty($possiblelink['perms']) && (empty($restrictlinksto) || in_array($key, $restrictlinksto)) && (empty($excludelinksto) || ! in_array($key, $excludelinksto)))
			{
				print '<div id="'.$key.'list"'.(empty($conf->global->MAIN_OPTIMIZEFORTEXTBROWSER)?' style="display:none"':'').'>';
				$sql = $possiblelink['sql'];

				$resqllist = $this->db->query($sql);
				if ($resqllist)
				{
					$num = $this->db->num_rows($resqllist);
					$i = 0;

					print '<br><form action="'.$_SERVER["PHP_SELF"].'" method="POST" name="formlinked'.$key.'">';
					print '<input type="hidden" name="id" value="'.$object->id.'">';
					print '<input type="hidden" name="action" value="addlink">';
					print '<input type="hidden" name="addlink" value="'.$key.'">';
					print '<table class="noborder">';
					print '<tr class="liste_titre">';
					print '<td class="nowrap"></td>';
					print '<td align="center">' . $langs->trans("Ref") . '</td>';
					print '<td align="left">' . $langs->trans("RefCustomer") . '</td>';
					print '<td align="right">' . $langs->trans("AmountHTShort") . '</td>';
					print '<td align="left">' . $langs->trans("Company") . '</td>';
					print '</tr>';
					while ($i < $num)
					{
						$objp = $this->db->fetch_object($resqllist);

						print '<tr class="oddeven">';
						print '<td aling="left">';
						print '<input type="radio" name="idtolinkto" value=' . $objp->rowid . '>';
						print '</td>';
						print '<td align="center">' . $objp->ref . '</td>';
						print '<td>' . $objp->ref_client . '</td>';
						print '<td align="right">' . price($objp->total_ht) . '</td>';
						print '<td>' . $objp->name . '</td>';
						print '</tr>';
						$i++;
					}
					print '</table>';
					print '<div class="center"><input type="submit" class="button valignmiddle" value="' . $langs->trans('ToLink') . '">&nbsp;&nbsp;&nbsp;&nbsp;&nbsp;<input type="submit" class="button" name="cancel" value="' . $langs->trans('Cancel') . '"></div>';

					print '</form>';
					$this->db->free($resqllist);
				} else {
					dol_print_error($this->db);
				}
				print '</div>';
				if ($num > 0)
				{
				}

				//$linktoelem.=($linktoelem?' &nbsp; ':'');
				if ($num > 0) $linktoelemlist.='<li><a href="#linkto'.$key.'" class="linkto dropdowncloseonclick" rel="'.$key.'">' . $langs->trans($possiblelink['label']) .' ('.$num.')</a></li>';
				//else $linktoelem.=$langs->trans($possiblelink['label']);
				else $linktoelemlist.='<li><span class="linktodisabled">' . $langs->trans($possiblelink['label']) . ' (0)</span></li>';
			}
		}

		if ($linktoelemlist)
		{
			$linktoelem='
    		<dl class="dropdown" id="linktoobjectname">
    		<dt><a href="#linktoobjectname">'.$langs->trans("LinkTo").'...</a></dt>
    		<dd>
    		<div class="multiselectlinkto">
    		<ul class="ulselectedfields">'.$linktoelemlist.'
    		</ul>
    		</div>
    		</dd>
    		</dl>';
		}
		else
		{
			$linktoelem='';
		}

		print '<!-- Add js to show linkto box -->
				<script type="text/javascript" language="javascript">
				jQuery(document).ready(function() {
					jQuery(".linkto").click(function() {
						console.log("We choose to show/hide link for rel="+jQuery(this).attr(\'rel\'));
					    jQuery("#"+jQuery(this).attr(\'rel\')+"list").toggle();
						jQuery(this).toggle();
					});
				});
				</script>
		';

		return $linktoelem;
	}

	/**
	 *	Return an html string with a select combo box to choose yes or no
	 *
	 *	@param	string		$htmlname		Name of html select field
	 *	@param	string		$value			Pre-selected value
	 *	@param	int			$option			0 return yes/no, 1 return 1/0
	 *	@param	bool		$disabled		true or false
	 *  @param	int      	$useempty		1=Add empty line
	 *	@return	string						See option
	 */
	function selectyesno($htmlname, $value='', $option=0, $disabled=false, $useempty='')
	{
		global $langs;

		$yes="yes"; $no="no";
		if ($option)
		{
			$yes="1";
			$no="0";
		}

		$disabled = ($disabled ? ' disabled' : '');

		$resultyesno = '<select class="flat width75" id="'.$htmlname.'" name="'.$htmlname.'"'.$disabled.'>'."\n";
		if ($useempty) $resultyesno .= '<option value="-1"'.(($value < 0)?' selected':'').'>&nbsp;</option>'."\n";
		if (("$value" == 'yes') || ($value == 1))
		{
			$resultyesno .= '<option value="'.$yes.'" selected>'.$langs->trans("Yes").'</option>'."\n";
			$resultyesno .= '<option value="'.$no.'">'.$langs->trans("No").'</option>'."\n";
		}
		else
	   {
	   		$selected=(($useempty && $value != '0' && $value != 'no')?'':' selected');
			$resultyesno .= '<option value="'.$yes.'">'.$langs->trans("Yes").'</option>'."\n";
			$resultyesno .= '<option value="'.$no.'"'.$selected.'>'.$langs->trans("No").'</option>'."\n";
		}
		$resultyesno .= '</select>'."\n";
		return $resultyesno;
	}



	/**
	 *  Return list of export templates
	 *
	 *  @param	string	$selected          Id modele pre-selectionne
	 *  @param  string	$htmlname          Name of HTML select
	 *  @param  string	$type              Type of searched templates
	 *  @param  int		$useempty          Affiche valeur vide dans liste
	 *  @return	void
	 */
	function select_export_model($selected='',$htmlname='exportmodelid',$type='',$useempty=0)
	{

		$sql = "SELECT rowid, label";
		$sql.= " FROM ".MAIN_DB_PREFIX."export_model";
		$sql.= " WHERE type = '".$type."'";
		$sql.= " ORDER BY rowid";
		$result = $this->db->query($sql);
		if ($result)
		{
			print '<select class="flat" name="'.$htmlname.'">';
			if ($useempty)
			{
				print '<option value="-1">&nbsp;</option>';
			}

			$num = $this->db->num_rows($result);
			$i = 0;
			while ($i < $num)
			{
				$obj = $this->db->fetch_object($result);
				if ($selected == $obj->rowid)
				{
					print '<option value="'.$obj->rowid.'" selected>';
				}
				else
				{
					print '<option value="'.$obj->rowid.'">';
				}
				print $obj->label;
				print '</option>';
				$i++;
			}
			print "</select>";
		}
		else {
			dol_print_error($this->db);
		}
	}

	/**
	 *    Return a HTML area with the reference of object and a navigation bar for a business object
	 *    Note: To complete search with a particular filter on select, you can set $object->next_prev_filter set to define SQL criterias.
	 *
	 *    @param	object	$object			Object to show.
	 *    @param	string	$paramid   		Name of parameter to use to name the id into the URL next/previous link.
	 *    @param	string	$morehtml  		More html content to output just before the nav bar.
	 *    @param	int		$shownav	  	Show Condition (navigation is shown if value is 1).
	 *    @param	string	$fieldid   		Name of field id into database to use for select next and previous (we make the select max and min on this field compared to $object->ref). Use 'none' to disable next/prev.
	 *    @param	string	$fieldref   	Name of field ref of object (object->ref) to show or 'none' to not show ref.
	 *    @param	string	$morehtmlref  	More html to show after ref.
	 *    @param	string	$moreparam  	More param to add in nav link url. Must start with '&...'.
	 *	  @param	int		$nodbprefix		Do not include DB prefix to forge table name.
	 *	  @param	string	$morehtmlleft	More html code to show before ref.
	 *	  @param	string	$morehtmlstatus	More html code to show under navigation arrows (status place).
	 *	  @param	string	$morehtmlright	More html code to show after ref.
	 * 	  @return	string    				Portion HTML with ref + navigation buttons
	 */
	function showrefnav($object,$paramid,$morehtml='',$shownav=1,$fieldid='rowid',$fieldref='ref',$morehtmlref='',$moreparam='',$nodbprefix=0,$morehtmlleft='',$morehtmlstatus='',$morehtmlright='')
	{
		global $langs,$conf,$hookmanager;

		$ret='';
		if (empty($fieldid))  $fieldid='rowid';
		if (empty($fieldref)) $fieldref='ref';

		// Add where from hooks
		if (is_object($hookmanager))
		{
			$parameters=array();
			$reshook=$hookmanager->executeHooks('printFieldListWhere',$parameters, $object);    // Note that $action and $object may have been modified by hook
			$object->next_prev_filter.=$hookmanager->resPrint;
		}
		$previous_ref = $next_ref = '';
		if ($shownav)
		{
			//print "paramid=$paramid,morehtml=$morehtml,shownav=$shownav,$fieldid,$fieldref,$morehtmlref,$moreparam";
			$object->load_previous_next_ref((isset($object->next_prev_filter)?$object->next_prev_filter:''), $fieldid, $nodbprefix);

			$navurl = $_SERVER["PHP_SELF"];
			// Special case for project/task page
			if ($paramid == 'project_ref')
			{
				$navurl = preg_replace('/\/tasks\/(task|contact|time|note|document)\.php/','/tasks.php',$navurl);
				$paramid='ref';
			}

			// accesskey is for Windows or Linux:  ALT + key for chrome, ALT + SHIFT + KEY for firefox
			// accesskey is for Mac:               CTRL + key for all browsers
			$previous_ref = $object->ref_previous?'<a accesskey="p" title="'.$langs->trans("KeyboardShortcut").' ALT+p|ALT+SHIFT+p|CTRL+p" href="'.$navurl.'?'.$paramid.'='.urlencode($object->ref_previous).$moreparam.'"><i class="fa fa-chevron-left"></i></a>':'<span class="inactive"><i class="fa fa-chevron-left opacitymedium"></i></span>';
			$next_ref     = $object->ref_next?'<a accesskey="n" title="'.$langs->trans("KeyboardShortcut").' ALT+n|ALT+SHIFT+n|CTRL+n" href="'.$navurl.'?'.$paramid.'='.urlencode($object->ref_next).$moreparam.'"><i class="fa fa-chevron-right"></i></a>':'<span class="inactive"><i class="fa fa-chevron-right opacitymedium"></i></span>';
		}

		//print "xx".$previous_ref."x".$next_ref;
		$ret.='<!-- Start banner content --><div style="vertical-align: middle">';

		// Right part of banner
		if ($morehtmlright) $ret.='<div class="inline-block floatleft">'.$morehtmlright.'</div>';

		if ($previous_ref || $next_ref || $morehtml)
		{
			$ret.='<div class="pagination paginationref"><ul class="right">';
		}
		if ($morehtml)
		{
			$ret.='<li class="noborder litext">'.$morehtml.'</li>';
		}
		if ($shownav && ($previous_ref || $next_ref))
		{
			$ret.='<li class="pagination">'.$previous_ref.'</li>';
			$ret.='<li class="pagination">'.$next_ref.'</li>';
		}
		if ($previous_ref || $next_ref || $morehtml)
		{
			$ret.='</ul></div>';
		}

		$parameters=array();
		$reshook=$hookmanager->executeHooks('moreHtmlStatus',$parameters, $object);    // Note that $action and $object may have been modified by hook
		if (empty($reshook)) $morehtmlstatus.=$hookmanager->resPrint;
		else $morehtmlstatus=$hookmanager->resPrint;
		if ($morehtmlstatus) $ret.='<div class="statusref">'.$morehtmlstatus.'</div>';

		$parameters = array();
		$reshook = $hookmanager->executeHooks('moreHtmlRef', $parameters, $object); // Note that $action and $object may have been modified by hook
		if (empty($reshook)) $morehtmlref.=$hookmanager->resPrint;
		elseif ($reshook > 0) $morehtmlref=$hookmanager->resPrint;

		// Left part of banner
		if ($morehtmlleft)
		{
			if ($conf->browser->layout == 'phone') $ret.='<div class="floatleft">'.$morehtmlleft.'</div>';    // class="center" to have photo in middle
			else $ret.='<div class="inline-block floatleft">'.$morehtmlleft.'</div>';
		}

		//if ($conf->browser->layout == 'phone') $ret.='<div class="clearboth"></div>';
		$ret.='<div class="inline-block floatleft valignmiddle refid'.(($shownav && ($previous_ref || $next_ref))?' refidpadding':'').'">';

		// For thirdparty, contact, user, member, the ref is the id, so we show something else
		if ($object->element == 'societe')
		{
			$ret.=dol_htmlentities($object->name);
		}
		else if ($object->element == 'member')
		{
			$ret.=$object->ref.'<br>';
			$fullname=$object->getFullName($langs);
			if ($object->morphy == 'mor' && $object->societe) {
				$ret.= dol_htmlentities($object->societe) . ((! empty($fullname) && $object->societe != $fullname)?' ('.dol_htmlentities($fullname).')':'');
			} else {
				$ret.= dol_htmlentities($fullname) . ((! empty($object->societe) && $object->societe != $fullname)?' ('.dol_htmlentities($object->societe).')':'');
			}
		}
		else if (in_array($object->element, array('contact', 'user', 'usergroup')))
		{
			$ret.=dol_htmlentities($object->getFullName($langs));
		}
		else if (in_array($object->element, array('action', 'agenda')))
		{
			$ret.=$object->ref.'<br>'.$object->label;
		}
		else if (in_array($object->element, array('adherent_type')))
		{
			$ret.=$object->label;
		}
		else if ($object->element == 'ecm_directories')
		{
			$ret.='';
		}
		else if ($fieldref != 'none') $ret.=dol_htmlentities($object->$fieldref);


		if ($morehtmlref)
		{
			$ret.=' '.$morehtmlref;
		}
		$ret.='</div>';

		$ret.='</div><!-- End banner content -->';

		return $ret;
	}


	/**
	 *    	Return HTML code to output a barcode
	 *
	 *     	@param	Object	$object		Object containing data to retrieve file name
	 * 		@param	int		$width			Width of photo
	 * 	  	@return string    				HTML code to output barcode
	 */
	function showbarcode(&$object,$width=100)
	{
		global $conf;

		//Check if barcode is filled in the card
		if (empty($object->barcode)) return '';

		// Complete object if not complete
		if (empty($object->barcode_type_code) || empty($object->barcode_type_coder))
		{
			$result = $object->fetch_barcode();
			//Check if fetch_barcode() failed
			if ($result < 1) return '<!-- ErrorFetchBarcode -->';
		}

		// Barcode image
		$url=DOL_URL_ROOT.'/viewimage.php?modulepart=barcode&generator='.urlencode($object->barcode_type_coder).'&code='.urlencode($object->barcode).'&encoding='.urlencode($object->barcode_type_code);
		$out ='<!-- url barcode = '.$url.' -->';
		$out.='<img src="'.$url.'">';
		return $out;
	}

	/**
	 *    	Return HTML code to output a photo
	 *
	 *    	@param	string		$modulepart			Key to define module concerned ('societe', 'userphoto', 'memberphoto')
	 *     	@param  object		$object				Object containing data to retrieve file name
	 * 		@param	int			$width				Width of photo
	 * 		@param	int			$height				Height of photo (auto if 0)
	 * 		@param	int			$caneditfield		Add edit fields
	 * 		@param	string		$cssclass			CSS name to use on img for photo
	 * 		@param	string		$imagesize		    'mini', 'small' or '' (original)
	 *      @param  int         $addlinktofullsize  Add link to fullsize image
	 *      @param  int         $cache              1=Accept to use image in cache
	 * 	  	@return string    						HTML code to output photo
	 */
	static function showphoto($modulepart, $object, $width=100, $height=0, $caneditfield=0, $cssclass='photowithmargin', $imagesize='', $addlinktofullsize=1, $cache=0)
	{
		global $conf,$langs;

		$entity = (! empty($object->entity) ? $object->entity : $conf->entity);
		$id = (! empty($object->id) ? $object->id : $object->rowid);

		$ret='';$dir='';$file='';$originalfile='';$altfile='';$email='';
		if ($modulepart=='societe')
		{
			$dir=$conf->societe->multidir_output[$entity];
			if (! empty($object->logo))
			{
				if ((string) $imagesize == 'mini') $file=get_exdir(0, 0, 0, 0, $object, 'thirdparty').'/logos/'.getImageFileNameForSize($object->logo, '_mini');             // getImageFileNameForSize include the thumbs
				else if ((string) $imagesize == 'small') $file=get_exdir(0, 0, 0, 0, $object, 'thirdparty').'/logos/'.getImageFileNameForSize($object->logo, '_small');
				else $file=get_exdir(0, 0, 0, 0, $object, 'thirdparty').'/logos/'.$object->logo;
				$originalfile=get_exdir(0, 0, 0, 0, $object, 'thirdparty').'/logos/'.$object->logo;
			}
			$email=$object->email;
		}
		else if ($modulepart=='contact')
		{
			$dir=$conf->societe->multidir_output[$entity].'/contact';
			if (! empty($object->photo))
			{
				if ((string) $imagesize == 'mini') $file=get_exdir(0, 0, 0, 0, $object, 'contact').'/photos/'.getImageFileNameForSize($object->photo, '_mini');
				else if ((string) $imagesize == 'small') $file=get_exdir(0, 0, 0, 0, $object, 'contact').'/photos/'.getImageFileNameForSize($object->photo, '_small');
				else $file=get_exdir(0, 0, 0, 0, $object, 'contact').'/photos/'.$object->photo;
				$originalfile=get_exdir(0, 0, 0, 0, $object, 'contact').'/photos/'.$object->photo;
			}
			$email=$object->email;
		}
		else if ($modulepart=='userphoto')
		{
			$dir=$conf->user->dir_output;
			if (! empty($object->photo))
			{
				if ((string) $imagesize == 'mini') $file=get_exdir($id, 2, 0, 0, $object, 'user').getImageFileNameForSize($object->photo, '_mini');
				else if ((string) $imagesize == 'small') $file=get_exdir($id, 2, 0, 0, $object, 'user').getImageFileNameForSize($object->photo, '_small');
				else $file=get_exdir($id, 2, 0, 0, $object, 'user').$object->photo;
				$originalfile=get_exdir($id, 2, 0, 0, $object, 'user').$object->photo;
			}
			if (! empty($conf->global->MAIN_OLD_IMAGE_LINKS)) $altfile=$object->id.".jpg";	// For backward compatibility
			$email=$object->email;
		}
		else if ($modulepart=='memberphoto')
		{
			$dir=$conf->adherent->dir_output;
			if (! empty($object->photo))
			{
				if ((string) $imagesize == 'mini') $file=get_exdir(0, 0, 0, 0, $object, 'member').'photos/'.getImageFileNameForSize($object->photo, '_mini');
				else if ((string) $imagesize == 'small') $file=get_exdir(0, 0, 0, 0, $object, 'member').'photos/'.getImageFileNameForSize($object->photo, '_small');
				else $file=get_exdir(0, 0, 0, 0, $object, 'member').'photos/'.$object->photo;
				$originalfile=get_exdir(0, 0, 0, 0, $object, 'member').'photos/'.$object->photo;
			}
			if (! empty($conf->global->MAIN_OLD_IMAGE_LINKS)) $altfile=$object->id.".jpg";	// For backward compatibility
			$email=$object->email;
		}
		else
		{
			// Generic case to show photos
			$dir=$conf->$modulepart->dir_output;
			if (! empty($object->photo))
			{
				if ((string) $imagesize == 'mini') $file=get_exdir($id, 2, 0, 0, $object, $modulepart).'photos/'.getImageFileNameForSize($object->photo, '_mini');
				else if ((string) $imagesize == 'small') $file=get_exdir($id, 2, 0, 0, $object, $modulepart).'photos/'.getImageFileNameForSize($object->photo, '_small');
				else $file=get_exdir($id, 2, 0, 0, $object, $modulepart).'photos/'.$object->photo;
				$originalfile=get_exdir($id, 2, 0, 0, $object, $modulepart).'photos/'.$object->photo;
			}
			if (! empty($conf->global->MAIN_OLD_IMAGE_LINKS)) $altfile=$object->id.".jpg";	// For backward compatibility
			$email=$object->email;
		}

		if ($dir)
		{
			if ($file && file_exists($dir."/".$file))
			{
				if ($addlinktofullsize)
				{
					$urladvanced=getAdvancedPreviewUrl($modulepart, $originalfile, 0, '&entity='.$entity);
					if ($urladvanced) $ret.='<a href="'.$urladvanced.'">';
					else $ret.='<a href="'.DOL_URL_ROOT.'/viewimage.php?modulepart='.$modulepart.'&entity='.$entity.'&file='.urlencode($originalfile).'&cache='.$cache.'">';
				}
				$ret.='<img class="photo'.$modulepart.($cssclass?' '.$cssclass:'').'" alt="Photo" id="photologo'.(preg_replace('/[^a-z]/i','_',$file)).'" '.($width?' width="'.$width.'"':'').($height?' height="'.$height.'"':'').' src="'.DOL_URL_ROOT.'/viewimage.php?modulepart='.$modulepart.'&entity='.$entity.'&file='.urlencode($file).'&cache='.$cache.'">';
				if ($addlinktofullsize) $ret.='</a>';
			}
			else if ($altfile && file_exists($dir."/".$altfile))
			{
				if ($addlinktofullsize)
				{
					$urladvanced=getAdvancedPreviewUrl($modulepart, $originalfile, 0, '&entity='.$entity);
					if ($urladvanced) $ret.='<a href="'.$urladvanced.'">';
					else $ret.='<a href="'.DOL_URL_ROOT.'/viewimage.php?modulepart='.$modulepart.'&entity='.$entity.'&file='.urlencode($originalfile).'&cache='.$cache.'">';
				}
				$ret.='<img class="photo'.$modulepart.($cssclass?' '.$cssclass:'').'" alt="Photo alt" id="photologo'.(preg_replace('/[^a-z]/i','_',$file)).'" class="'.$cssclass.'" '.($width?' width="'.$width.'"':'').($height?' height="'.$height.'"':'').' src="'.DOL_URL_ROOT.'/viewimage.php?modulepart='.$modulepart.'&entity='.$entity.'&file='.urlencode($altfile).'&cache='.$cache.'">';
				if ($addlinktofullsize) $ret.='</a>';
			}
			else
			{
				$nophoto='/public/theme/common/nophoto.png';
				if (in_array($modulepart,array('userphoto','contact')))	// For module that are "physical" users
				{
					$nophoto='/public/theme/common/user_anonymous.png';
					if ($object->gender == 'man') $nophoto='/public/theme/common/user_man.png';
					if ($object->gender == 'woman') $nophoto='/public/theme/common/user_woman.png';
				}

				if (! empty($conf->gravatar->enabled) && $email)
				{
					/**
					 * @see https://gravatar.com/site/implement/images/php/
					 */
					global $dolibarr_main_url_root;
					$ret.='<!-- Put link to gravatar -->';
					//$defaultimg=urlencode(dol_buildpath($nophoto,3));
					$defaultimg='mm';
					$ret.='<img class="photo'.$modulepart.($cssclass?' '.$cssclass:'').'" alt="Gravatar avatar" title="'.$email.' Gravatar avatar" '.($width?' width="'.$width.'"':'').($height?' height="'.$height.'"':'').' src="https://www.gravatar.com/avatar/'.dol_hash(strtolower(trim($email)),3).'?s='.$width.'&d='.$defaultimg.'">';	// gravatar need md5 hash
				}
				else
				{
					$ret.='<img class="photo'.$modulepart.($cssclass?' '.$cssclass:'').'" alt="No photo" '.($width?' width="'.$width.'"':'').($height?' height="'.$height.'"':'').' src="'.DOL_URL_ROOT.$nophoto.'">';
				}
			}

			if ($caneditfield)
			{
				if ($object->photo) $ret.="<br>\n";
				$ret.='<table class="nobordernopadding centpercent">';
				if ($object->photo) $ret.='<tr><td><input type="checkbox" class="flat photodelete" name="deletephoto" id="photodelete"> '.$langs->trans("Delete").'<br><br></td></tr>';
				$ret.='<tr><td class="tdoverflow"><input type="file" class="flat maxwidth200onsmartphone" name="photo" id="photoinput"></td></tr>';
				$ret.='</table>';
			}

		}
		else dol_print_error('','Call of showphoto with wrong parameters modulepart='.$modulepart);

		return $ret;
	}

	/**
	 *	Return select list of groups
	 *
	 *  @param	string	$selected       Id group preselected
	 *  @param  string	$htmlname       Field name in form
	 *  @param  int		$show_empty     0=liste sans valeur nulle, 1=ajoute valeur inconnue
	 *  @param  string	$exclude        Array list of groups id to exclude
	 * 	@param	int		$disabled		If select list must be disabled
	 *  @param  string	$include        Array list of groups id to include
	 * 	@param	int		$enableonly		Array list of groups id to be enabled. All other must be disabled
	 * 	@param	string	$force_entity	'0' or Ids of environment to force
	 *  @return	string
	 *  @see select_dolusers
	 */
	function select_dolgroups($selected='', $htmlname='groupid', $show_empty=0, $exclude='', $disabled=0, $include='', $enableonly='', $force_entity='0')
	{
		global $conf,$user,$langs;

		// Permettre l'exclusion de groupes
		if (is_array($exclude))	$excludeGroups = implode("','",$exclude);
		// Permettre l'inclusion de groupes
		if (is_array($include))	$includeGroups = implode("','",$include);

		$out='';

		// On recherche les groupes
		$sql = "SELECT ug.rowid, ug.nom as name";
		if (! empty($conf->multicompany->enabled) && $conf->entity == 1 && $user->admin && ! $user->entity)
		{
			$sql.= ", e.label";
		}
		$sql.= " FROM ".MAIN_DB_PREFIX."usergroup as ug ";
		if (! empty($conf->multicompany->enabled) && $conf->entity == 1 && $user->admin && ! $user->entity)
		{
			$sql.= " LEFT JOIN ".MAIN_DB_PREFIX."entity as e ON e.rowid=ug.entity";
			if ($force_entity) $sql.= " WHERE ug.entity IN (0,".$force_entity.")";
			else $sql.= " WHERE ug.entity IS NOT NULL";
		}
		else
		{
			$sql.= " WHERE ug.entity IN (0,".$conf->entity.")";
		}
		if (is_array($exclude) && $excludeGroups) $sql.= " AND ug.rowid NOT IN ('".$excludeGroups."')";
		if (is_array($include) && $includeGroups) $sql.= " AND ug.rowid IN ('".$includeGroups."')";
		$sql.= " ORDER BY ug.nom ASC";

		dol_syslog(get_class($this)."::select_dolgroups", LOG_DEBUG);
		$resql=$this->db->query($sql);
		if ($resql)
		{
			// Enhance with select2
			include_once DOL_DOCUMENT_ROOT . '/core/lib/ajax.lib.php';
		   	$out .= ajax_combobox($htmlname);

			$out.= '<select class="flat minwidth200" id="'.$htmlname.'" name="'.$htmlname.'"'.($disabled?' disabled':'').'>';

			$num = $this->db->num_rows($resql);
			$i = 0;
			if ($num)
			{
				if ($show_empty) $out.= '<option value="-1"'.($selected==-1?' selected':'').'>&nbsp;</option>'."\n";

				while ($i < $num)
				{
					$obj = $this->db->fetch_object($resql);
					$disableline=0;
					if (is_array($enableonly) && count($enableonly) && ! in_array($obj->rowid,$enableonly)) $disableline=1;

					$out.= '<option value="'.$obj->rowid.'"';
					if ($disableline) $out.= ' disabled';
					if ((is_object($selected) && $selected->id == $obj->rowid) || (! is_object($selected) && $selected == $obj->rowid))
					{
						$out.= ' selected';
					}
					$out.= '>';

					$out.= $obj->name;
					if (! empty($conf->multicompany->enabled) && empty($conf->global->MULTICOMPANY_TRANSVERSE_MODE) && $conf->entity == 1)
					{
						$out.= " (".$obj->label.")";
					}

					$out.= '</option>';
					$i++;
				}
			}
			else
			{
				if ($show_empty) $out.= '<option value="-1"'.($selected==-1?' selected':'').'></option>'."\n";
				$out.= '<option value="" disabled>'.$langs->trans("NoUserGroupDefined").'</option>';
			}
			$out.= '</select>';
		}
		else
		{
			dol_print_error($this->db);
		}

		return $out;
	}


	/**
	 *	Return HTML to show the search and clear seach button
	 *
	 *  @return	string
	 */
	function showFilterButtons()
	{
		global $conf, $langs;

		$out='<div class="nowrap">';
		$out.='<input type="image" class="liste_titre" name="button_search" src="'.img_picto($langs->trans("Search"),'search.png','','',1).'" value="'.dol_escape_htmltag($langs->trans("Search")).'" title="'.dol_escape_htmltag($langs->trans("Search")).'">';
		$out.='<input type="image" class="liste_titre" name="button_removefilter" src="'.img_picto($langs->trans("Search"),'searchclear.png','','',1).'" value="'.dol_escape_htmltag($langs->trans("RemoveFilter")).'" title="'.dol_escape_htmltag($langs->trans("RemoveFilter")).'">';
		$out.='</div>';

		return $out;
	}

	/**
	 *	Return HTML to show the search and clear seach button
	 *
	 *  @param  string  $cssclass                  CSS class
	 *  @param  int     $calljsfunction            0=default. 1=call function initCheckForSelect() after changing status of checkboxes
	 *  @return	string
	 */
	function showCheckAddButtons($cssclass='checkforaction', $calljsfunction=0)
	{
		global $conf, $langs;

		$out='';
		if (! empty($conf->use_javascript_ajax)) $out.='<div class="inline-block checkallactions"><input type="checkbox" id="checkallactions" name="checkallactions" class="checkallactions"></div>';
		$out.='<script type="text/javascript">
            $(document).ready(function() {
            	$("#checkallactions").click(function() {
                    if($(this).is(\':checked\')){
                        console.log("We check all");
                		$(".'.$cssclass.'").prop(\'checked\', true);
                    }
                    else
                    {
                        console.log("We uncheck all");
                		$(".'.$cssclass.'").prop(\'checked\', false);
                    }'."\n";
		if ($calljsfunction) $out.='if (typeof initCheckForSelect == \'function\') { initCheckForSelect(0); } else { console.log("No function initCheckForSelect found. Call won\'t be done."); }';
		$out.='         });
                });
            </script>';

		return $out;
	}

	/**
	 *	Return HTML to show the search and clear seach button
	 *
	 *  @param	int  	$addcheckuncheckall        Add the check all/uncheck all checkbox (use javascript) and code to manage this
	 *  @param  string  $cssclass                  CSS class
	 *  @param  int     $calljsfunction            0=default. 1=call function initCheckForSelect() after changing status of checkboxes
	 *  @return	string
	 */
	function showFilterAndCheckAddButtons($addcheckuncheckall=0, $cssclass='checkforaction', $calljsfunction=0)
	{
		$out.=$this->showFilterButtons();
		if ($addcheckuncheckall)
		{
			$out.=$this->showCheckAddButtons($cssclass, $calljsfunction);
		}
		return $out;
	}

	/**
	 * Return HTML to show the select categories of expense category
	 *
	 * @param	string	$selected              preselected category
	 * @param	string	$htmlname              name of HTML select list
	 * @param	integer	$useempty              1=Add empty line
	 * @param	array	$excludeid             id to exclude
	 * @param	string	$target                htmlname of target select to bind event
	 * @param	int		$default_selected      default category to select if fk_c_type_fees change = EX_KME
	 * @param	array	$params                param to give
	 * @return	string
	 */
	function selectExpenseCategories($selected='', $htmlname='fk_c_exp_tax_cat', $useempty=0, $excludeid=array(), $target='', $default_selected=0, $params=array())
	{
		global $db, $conf, $langs, $user;

		$sql = 'SELECT rowid, label FROM '.MAIN_DB_PREFIX.'c_exp_tax_cat WHERE active = 1';
		$sql.= ' AND entity IN (0,'.getEntity('').')';
		if (!empty($excludeid)) $sql.= ' AND rowid NOT IN ('.implode(',', $excludeid).')';
		$sql.= ' ORDER BY label';

		$resql = $db->query($sql);
		if ($resql)
		{
			$out = '<select name="'.$htmlname.'" class="'.$htmlname.' flat minwidth75imp">';
			if ($useempty) $out.= '<option value="0">&nbsp;</option>';

			while ($obj = $db->fetch_object($resql))
			{
				$out.= '<option '.($selected == $obj->rowid ? 'selected="selected"' : '').' value="'.$obj->rowid.'">'.$langs->trans($obj->label).'</option>';
			}
			$out.= '</select>';
			if (! empty($htmlname) && $user->admin) $out .= ' '.info_admin($langs->trans("YouCanChangeValuesForThisListFromDictionarySetup"),1);

			if (!empty($target))
			{
				$sql = "SELECT c.id FROM ".MAIN_DB_PREFIX."c_type_fees as c WHERE c.code = 'EX_KME' AND c.active = 1";
				$resql = $db->query($sql);
				if ($resql)
				{
					if ($db->num_rows($resql) > 0)
					{
						$obj = $db->fetch_object($resql);
						$out.= '<script type="text/javascript">
							$(function() {
								$("select[name='.$target.']").on("change", function() {
									var current_val = $(this).val();
									if (current_val == '.$obj->id.') {';
						if (!empty($default_selected) || !empty($selected)) $out.= '$("select[name='.$htmlname.']").val("'.($default_selected > 0 ? $default_selected : $selected).'");';

						$out.= '
										$("select[name='.$htmlname.']").change();
									}
								});

								$("select[name='.$htmlname.']").change(function() {

									if ($("select[name='.$target.']").val() == '.$obj->id.') {
										// get price of kilometer to fill the unit price
										var data = '.json_encode($params).';
										data.fk_c_exp_tax_cat = $(this).val();

										$.ajax({
											method: "POST",
											dataType: "json",
											data: data,
											url: "'.(DOL_URL_ROOT.'/expensereport/ajax/ajaxik.php').'",
										}).done(function( data, textStatus, jqXHR ) {
											console.log(data);
											if (typeof data.up != "undefined") {
												$("input[name=value_unit]").val(data.up);
												$("select[name='.$htmlname.']").attr("title", data.title);
											} else {
												$("input[name=value_unit]").val("");
												$("select[name='.$htmlname.']").attr("title", "");
											}
										});
									}
								});
							});
						</script>';
					}
				}
			}
		}
		else
		{
			dol_print_error($db);
		}

		return $out;
	}

	/**
	 * Return HTML to show the select ranges of expense range
	 *
	 * @param	string	$selected    preselected category
	 * @param	string	$htmlname    name of HTML select list
	 * @param	integer	$useempty    1=Add empty line
	 * @return	string
	 */
	function selectExpenseRanges($selected='', $htmlname='fk_range', $useempty=0)
	{
		global $db,$conf,$langs;

		$sql = 'SELECT rowid, range_ik FROM '.MAIN_DB_PREFIX.'c_exp_tax_range';
		$sql.= ' WHERE entity = '.$conf->entity.' AND active = 1';

		$resql = $db->query($sql);
		if ($resql)
		{
			$out = '<select name="'.$htmlname.'" class="'.$htmlname.' flat minwidth75imp">';
			if ($useempty) $out.= '<option value="0"></option>';

			while ($obj = $db->fetch_object($resql))
			{
				$out.= '<option '.($selected == $obj->rowid ? 'selected="selected"' : '').' value="'.$obj->rowid.'">'.price($obj->range_ik, 0, $langs, 1, 0).'</option>';
			}
			$out.= '</select>';
		}
		else
		{
			dol_print_error($db);
		}

		return $out;
	}

	/**
	 * Return HTML to show a select of expense
	 *
	 * @param	string	$selected    preselected category
	 * @param	string	$htmlname    name of HTML select list
	 * @param	integer	$useempty    1=Add empty choice
	 * @param	integer	$allchoice   1=Add all choice
	 * @param	integer	$useid       0=use 'code' as key, 1=use 'id' as key
	 * @return	string
	 */
	function selectExpense($selected='', $htmlname='fk_c_type_fees', $useempty=0, $allchoice=1, $useid=0)
	{
		global $db,$langs;

		$sql = 'SELECT id, code, label FROM '.MAIN_DB_PREFIX.'c_type_fees';
		$sql.= ' WHERE active = 1';

		$resql = $db->query($sql);
		if ($resql)
		{
			$out = '<select name="'.$htmlname.'" class="'.$htmlname.' flat minwidth75imp">';
			if ($useempty) $out.= '<option value="0"></option>';
			if ($allchoice) $out.= '<option value="-1">'.$langs->trans('AllExpenseReport').'</option>';

			$field = 'code';
			if ($useid) $field = 'id';

			while ($obj = $db->fetch_object($resql))
			{
				$key = $langs->trans($obj->code);
				$out.= '<option '.($selected == $obj->{$field} ? 'selected="selected"' : '').' value="'.$obj->{$field}.'">'.($key != $obj->code ? $key : $obj->label).'</option>';
			}
			$out.= '</select>';
		}
		else
		{
			dol_print_error($db);
		}

		return $out;
	}

}
<|MERGE_RESOLUTION|>--- conflicted
+++ resolved
@@ -1364,13 +1364,8 @@
 				$out .= ajax_combobox($htmlid, $events, $conf->global->CONTACT_USE_SEARCH_TO_SELECT);
 			}
 
-<<<<<<< HEAD
-			if ($htmlname != 'none' || $options_only) $out.= '<select class="flat'.($moreclass?' '.$moreclass:'').'" id="'.$htmlid.'" name="'.$htmlname.'" '.(!empty($moreparam) ? $moreparam : '').'>';
+			if ($htmlname != 'none' && ! $options_only) $out.= '<select class="flat'.($moreclass?' '.$moreclass:'').'" id="'.$htmlid.'" name="'.$htmlname.'" '.(!empty($moreparam) ? $moreparam : '').'>';
 			if ($showempty == 1 || ($showempty == 3 && $num > 1)) $out.= '<option value="0"'.($selected=='0'?' selected':'').'>&nbsp;</option>';
-=======
-			if ($htmlname != 'none' && ! $options_only) $out.= '<select class="flat'.($moreclass?' '.$moreclass:'').'" id="'.$htmlid.'" name="'.$htmlname.'" '.(!empty($moreparam) ? $moreparam : '').'>';
-			if ($showempty == 1) $out.= '<option value="0"'.($selected=='0'?' selected':'').'>&nbsp;</option>';
->>>>>>> b76c45e8
 			if ($showempty == 2) $out.= '<option value="0"'.($selected=='0'?' selected':'').'>'.$langs->trans("Internal").'</option>';
 			$num = $this->db->num_rows($resql);
 			$i = 0;
