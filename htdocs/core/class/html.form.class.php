<?php
/* Copyright (c) 2002-2007  Rodolphe Quiedeville    <rodolphe@quiedeville.org>
 * Copyright (C) 2004-2012  Laurent Destailleur     <eldy@users.sourceforge.net>
 * Copyright (C) 2004       Benoit Mortier          <benoit.mortier@opensides.be>
 * Copyright (C) 2004       Sebastien Di Cintio     <sdicintio@ressource-toi.org>
 * Copyright (C) 2004       Eric Seigne             <eric.seigne@ryxeo.com>
 * Copyright (C) 2005-2017  Regis Houssin           <regis.houssin@capnetworks.com>
 * Copyright (C) 2006       Andre Cianfarani        <acianfa@free.fr>
 * Copyright (C) 2006       Marc Barilley/Ocebo     <marc@ocebo.com>
 * Copyright (C) 2007       Franky Van Liedekerke   <franky.van.liedekerker@telenet.be>
 * Copyright (C) 2007       Patrick Raguin          <patrick.raguin@gmail.com>
 * Copyright (C) 2010       Juanjo Menent           <jmenent@2byte.es>
 * Copyright (C) 2010-2014  Philippe Grand          <philippe.grand@atoo-net.com>
 * Copyright (C) 2011       Herve Prot              <herve.prot@symeos.com>
 * Copyright (C) 2012-2016  Marcos García           <marcosgdf@gmail.com>
 * Copyright (C) 2012       Cedric Salvador         <csalvador@gpcsolutions.fr>
 * Copyright (C) 2012-2015  Raphaël Doursenaud      <rdoursenaud@gpcsolutions.fr>
 * Copyright (C) 2014       Alexandre Spangaro      <aspangaro.dolibarr@gmail.com>
 *
 * This program is free software; you can redistribute it and/or modify
 * it under the terms of the GNU General Public License as published by
 * the Free Software Foundation; either version 3 of the License, or
 * (at your option) any later version.
 *
 * This program is distributed in the hope that it will be useful,
 * but WITHOUT ANY WARRANTY; without even the implied warranty of
 * MERCHANTABILITY or FITNESS FOR A PARTICULAR PURPOSE.  See the
 * GNU General Public License for more details.
 *
 * You should have received a copy of the GNU General Public License
 * along with this program. If not, see <http://www.gnu.org/licenses/>.
 */

/**
 *	\file       htdocs/core/class/html.form.class.php
 *  \ingroup    core
 *	\brief      File of class with all html predefined components
 */


/**
 *	Class to manage generation of HTML components
 *	Only common components must be here.
 *
 *  TODO Merge all function load_cache_* and loadCache* (except load_cache_vatrates) into one generic function loadCacheTable
 */
class Form
{
	var $db;
	var $error;
	var $num;

	// Cache arrays
	var $cache_types_paiements=array();
	var $cache_conditions_paiements=array();
	var $cache_availability=array();
	var $cache_demand_reason=array();
	var $cache_types_fees=array();
	var $cache_vatrates=array();


	/**
	 * Constructor
	 *
	 * @param		DoliDB		$db      Database handler
	 */
	public function __construct($db)
	{
		$this->db = $db;
	}

	/**
	 * Output key field for an editable field
	 *
	 * @param   string	$text			Text of label or key to translate
	 * @param   string	$htmlname		Name of select field ('edit' prefix will be added)
	 * @param   string	$preselected    Value to show/edit (not used in this function)
	 * @param	object	$object			Object
	 * @param	boolean	$perm			Permission to allow button to edit parameter. Set it to 0 to have a not edited field.
	 * @param	string	$typeofdata		Type of data ('string' by default, 'email', 'amount:99', 'numeric:99', 'text' or 'textarea:rows:cols', 'datepicker' ('day' do not work, don't know why), 'ckeditor:dolibarr_zzz:width:height:savemethod:1:rows:cols', 'select;xxx[:class]'...)
	 * @param	string	$moreparam		More param to add on a href URL.
	 * @param   int     $fieldrequired  1 if we want to show field as mandatory using the "fieldrequired" CSS.
	 * @param   int     $notabletag     1=Do not output table tags but output a ':', 2=Do not output table tags and no ':', 3=Do not output table tags but output a ' '
	 * @return	string					HTML edit field
	 */
	function editfieldkey($text, $htmlname, $preselected, $object, $perm, $typeofdata='string', $moreparam='', $fieldrequired=0, $notabletag=0)
	{
		global $conf,$langs;

		$ret='';

		// TODO change for compatibility
		if (! empty($conf->global->MAIN_USE_JQUERY_JEDITABLE) && ! preg_match('/^select;/',$typeofdata))
		{
			if (! empty($perm))
			{
				$tmp=explode(':',$typeofdata);
				$ret.= '<div class="editkey_'.$tmp[0].(! empty($tmp[1]) ? ' '.$tmp[1] : '').'" id="'.$htmlname.'">';
				if ($fieldrequired) $ret.='<span class="fieldrequired">';
				$ret.= $langs->trans($text);
				if ($fieldrequired) $ret.='</span>';
				$ret.= '</div>'."\n";
			}
			else
			{
				if ($fieldrequired) $ret.='<span class="fieldrequired">';
				$ret.= $langs->trans($text);
				if ($fieldrequired) $ret.='</span>';
			}
		}
		else
		{
			if (empty($notabletag) && GETPOST('action','aZ09') != 'edit'.$htmlname && $perm) $ret.='<table class="nobordernopadding" width="100%"><tr><td class="nowrap">';
			if ($fieldrequired) $ret.='<span class="fieldrequired">';
			$ret.=$langs->trans($text);
			if ($fieldrequired) $ret.='</span>';
			if (! empty($notabletag)) $ret.=' ';
			if (empty($notabletag) && GETPOST('action','aZ09') != 'edit'.$htmlname && $perm) $ret.='</td>';
			if (empty($notabletag) && GETPOST('action','aZ09') != 'edit'.$htmlname && $perm) $ret.='<td align="right">';
			if ($htmlname && GETPOST('action','aZ09') != 'edit'.$htmlname && $perm) $ret.='<a href="'.$_SERVER["PHP_SELF"].'?action=edit'.$htmlname.'&amp;id='.$object->id.$moreparam.'">'.img_edit($langs->trans('Edit'), ($notabletag ? 0 : 1)).'</a>';
			if (! empty($notabletag) && $notabletag == 1) $ret.=' : ';
			if (! empty($notabletag) && $notabletag == 3) $ret.=' ';
			if (empty($notabletag) && GETPOST('action','aZ09') != 'edit'.$htmlname && $perm) $ret.='</td>';
			if (empty($notabletag) && GETPOST('action','aZ09') != 'edit'.$htmlname && $perm) $ret.='</tr></table>';
		}

		return $ret;
	}

	/**
	 * Output value of a field for an editable field
	 *
	 * @param	string	$text			Text of label (not used in this function)
	 * @param	string	$htmlname		Name of select field
	 * @param	string	$value			Value to show/edit
	 * @param	object	$object			Object
	 * @param	boolean	$perm			Permission to allow button to edit parameter
	 * @param	string	$typeofdata		Type of data ('string' by default, 'email', 'amount:99', 'numeric:99', 'text' or 'textarea:rows:cols%', 'datepicker' ('day' do not work, don't know why), 'dayhour' or 'datepickerhour', 'ckeditor:dolibarr_zzz:width:height:savemethod:toolbarstartexpanded:rows:cols', 'select:xxx'...)
	 * @param	string	$editvalue		When in edit mode, use this value as $value instead of value (for example, you can provide here a formated price instead of value). Use '' to use same than $value
	 * @param	object	$extObject		External object
	 * @param	mixed	$custommsg		String or Array of custom messages : eg array('success' => 'MyMessage', 'error' => 'MyMessage')
	 * @param	string	$moreparam		More param to add on a href URL
	 * @param   int     $notabletag     Do no output table tags
	 * @param	string	$formatfunc		Call a specific function to output field
	 * @return  string					HTML edit field
	 */
	function editfieldval($text, $htmlname, $value, $object, $perm, $typeofdata='string', $editvalue='', $extObject=null, $custommsg=null, $moreparam='', $notabletag=0, $formatfunc='')
	{
		global $conf,$langs,$db;

		$ret='';

		// Check parameters
		if (empty($typeofdata)) return 'ErrorBadParameter';

		// When option to edit inline is activated
		if (! empty($conf->global->MAIN_USE_JQUERY_JEDITABLE) && ! preg_match('/^select;|datehourpicker/',$typeofdata)) // TODO add jquery timepicker
		{
			$ret.=$this->editInPlace($object, $value, $htmlname, $perm, $typeofdata, $editvalue, $extObject, $custommsg);
		}
		else
		{
			if (GETPOST('action','aZ09') == 'edit'.$htmlname)
			{
				$ret.="\n";
				$ret.='<form method="post" action="'.$_SERVER["PHP_SELF"].($moreparam?'?'.$moreparam:'').'">';
				$ret.='<input type="hidden" name="action" value="set'.$htmlname.'">';
				$ret.='<input type="hidden" name="token" value="'.$_SESSION['newtoken'].'">';
				$ret.='<input type="hidden" name="id" value="'.$object->id.'">';
				if (empty($notabletag)) $ret.='<table class="nobordernopadding" cellpadding="0" cellspacing="0">';
				if (empty($notabletag)) $ret.='<tr><td>';
				if (preg_match('/^(string|email)/',$typeofdata))
				{
					$tmp=explode(':',$typeofdata);
					$ret.='<input type="text" id="'.$htmlname.'" name="'.$htmlname.'" value="'.($editvalue?$editvalue:$value).'"'.($tmp[1]?' size="'.$tmp[1].'"':'').'>';
				}
				else if (preg_match('/^(numeric|amount)/',$typeofdata))
				{
					$tmp=explode(':',$typeofdata);
					$valuetoshow=price2num($editvalue?$editvalue:$value);
					$ret.='<input type="text" id="'.$htmlname.'" name="'.$htmlname.'" value="'.($valuetoshow!=''?price($valuetoshow):'').'"'.($tmp[1]?' size="'.$tmp[1].'"':'').'>';
				}
				else if (preg_match('/^text/',$typeofdata) || preg_match('/^note/',$typeofdata))
				{
					$tmp=explode(':',$typeofdata);
					$cols=$tmp[2];
					$morealt='';
					if (preg_match('/%/',$cols))
					{
						$morealt=' style="width: '.$cols.'"';
						$cols='';
					}
					$ret.='<textarea id="'.$htmlname.'" name="'.$htmlname.'" wrap="soft" rows="'.($tmp[1]?$tmp[1]:'20').'"'.($cols?' cols="'.$cols.'"':'class="quatrevingtpercent"').$morealt.'">'.($editvalue?$editvalue:$value).'</textarea>';
				}
				else if ($typeofdata == 'day' || $typeofdata == 'datepicker')
				{
					$ret.=$this->select_date($value,$htmlname,0,0,1,'form'.$htmlname,1,0,1);
				}
				else if ($typeofdata == 'dayhour' || $typeofdata == 'datehourpicker')
				{
					$ret.=$this->select_date($value,$htmlname,1,1,1,'form'.$htmlname,1,0,1);
				}
				else if (preg_match('/^select;/',$typeofdata))
				{
					 $arraydata=explode(',',preg_replace('/^select;/','',$typeofdata));
					 foreach($arraydata as $val)
					 {
						 $tmp=explode(':',$val);
						 $arraylist[$tmp[0]]=$tmp[1];
					 }
					 $ret.=$this->selectarray($htmlname,$arraylist,$value);
				}
				else if (preg_match('/^ckeditor/',$typeofdata))
				{
					$tmp=explode(':',$typeofdata);		// Example: ckeditor:dolibarr_zzz:width:height:savemethod:toolbarstartexpanded:rows:cols
					require_once DOL_DOCUMENT_ROOT.'/core/class/doleditor.class.php';
					$doleditor=new DolEditor($htmlname, ($editvalue?$editvalue:$value), ($tmp[2]?$tmp[2]:''), ($tmp[3]?$tmp[3]:'100'), ($tmp[1]?$tmp[1]:'dolibarr_notes'), 'In', ($tmp[5]?$tmp[5]:0), true, true, ($tmp[6]?$tmp[6]:'20'), ($tmp[7]?$tmp[7]:'100'));
					$ret.=$doleditor->Create(1);
				}
				if (empty($notabletag)) $ret.='</td>';

				if (empty($notabletag)) $ret.='<td align="left">';
				//else $ret.='<div class="clearboth"></div>';
			   	$ret.='<input type="submit" class="button'.(empty($notabletag)?'':' ').'" name="modify" value="'.$langs->trans("Modify").'">';
			   	if (preg_match('/ckeditor|textarea/',$typeofdata) && empty($notabletag)) $ret.='<br>'."\n";
			   	$ret.='<input type="submit" class="button'.(empty($notabletag)?'':' ').'" name="cancel" value="'.$langs->trans("Cancel").'">';
			   	if (empty($notabletag)) $ret.='</td>';

			   	if (empty($notabletag)) $ret.='</tr></table>'."\n";
				$ret.='</form>'."\n";
			}
			else
			{
				if (preg_match('/^(email)/',$typeofdata))              $ret.=dol_print_email($value,0,0,0,0,1);
				elseif (preg_match('/^(amount|numeric)/',$typeofdata)) $ret.=($value != '' ? price($value,'',$langs,0,-1,-1,$conf->currency) : '');
				elseif (preg_match('/^text/',$typeofdata) || preg_match('/^note/',$typeofdata))  $ret.=dol_htmlentitiesbr($value);
				elseif ($typeofdata == 'day' || $typeofdata == 'datepicker') $ret.=dol_print_date($value,'day');
				elseif ($typeofdata == 'dayhour' || $typeofdata == 'datehourpicker') $ret.=dol_print_date($value,'dayhour');
				else if (preg_match('/^select;/',$typeofdata))
				{
					$arraydata=explode(',',preg_replace('/^select;/','',$typeofdata));
					foreach($arraydata as $val)
					{
						$tmp=explode(':',$val);
						$arraylist[$tmp[0]]=$tmp[1];
					}
					$ret.=$arraylist[$value];
				}
				else if (preg_match('/^ckeditor/',$typeofdata))
				{
					$tmpcontent=dol_htmlentitiesbr($value);
					if (! empty($conf->global->MAIN_DISABLE_NOTES_TAB))
					{
						$firstline=preg_replace('/<br>.*/','',$tmpcontent);
						$firstline=preg_replace('/[\n\r].*/','',$firstline);
						$tmpcontent=$firstline.((strlen($firstline) != strlen($tmpcontent))?'...':'');
					}
					$ret.=$tmpcontent;
				}
				else $ret.=$value;

				if ($formatfunc && method_exists($object, $formatfunc))
				{
					$ret=$object->$formatfunc($ret);
				}
			}
		}
		return $ret;
	}

	/**
	 * Output edit in place form
	 *
	 * @param	object	$object			Object
	 * @param	string	$value			Value to show/edit
	 * @param	string	$htmlname		DIV ID (field name)
	 * @param	int		$condition		Condition to edit
	 * @param	string	$inputType		Type of input ('string', 'numeric', 'datepicker' ('day' do not work, don't know why), 'textarea:rows:cols', 'ckeditor:dolibarr_zzz:width:height:?:1:rows:cols', 'select:xxx')
	 * @param	string	$editvalue		When in edit mode, use this value as $value instead of value
	 * @param	object	$extObject		External object
	 * @param	mixed	$custommsg		String or Array of custom messages : eg array('success' => 'MyMessage', 'error' => 'MyMessage')
	 * @return	string   		      	HTML edit in place
	 */
	private function editInPlace($object, $value, $htmlname, $condition, $inputType='textarea', $editvalue=null, $extObject=null, $custommsg=null)
	{
		global $conf;

		$out='';

		// Check parameters
		if ($inputType == 'textarea') $value = dol_nl2br($value);
		else if (preg_match('/^numeric/',$inputType)) $value = price($value);
		else if ($inputType == 'day' || $inputType == 'datepicker') $value = dol_print_date($value, 'day');

		if ($condition)
		{
			$element		= false;
			$table_element	= false;
			$fk_element		= false;
			$loadmethod		= false;
			$savemethod		= false;
			$ext_element	= false;
			$button_only	= false;
			$inputOption    = '';

			if (is_object($object))
			{
				$element = $object->element;
				$table_element = $object->table_element;
				$fk_element = $object->id;
			}

			if (is_object($extObject))
			{
				$ext_element = $extObject->element;
			}

			if (preg_match('/^(string|email|numeric)/',$inputType))
			{
				$tmp=explode(':',$inputType);
				$inputType=$tmp[0];
				if (! empty($tmp[1])) $inputOption=$tmp[1];
				if (! empty($tmp[2])) $savemethod=$tmp[2];
				$out.= '<input id="width_'.$htmlname.'" value="'.$inputOption.'" type="hidden"/>'."\n";
			}
			else if ((preg_match('/^day$/',$inputType)) || (preg_match('/^datepicker/',$inputType)) || (preg_match('/^datehourpicker/',$inputType)))
			{
				$tmp=explode(':',$inputType);
				$inputType=$tmp[0];
				if (! empty($tmp[1])) $inputOption=$tmp[1];
				if (! empty($tmp[2])) $savemethod=$tmp[2];

				$out.= '<input id="timestamp" type="hidden"/>'."\n"; // Use for timestamp format
			}
			else if (preg_match('/^(select|autocomplete)/',$inputType))
			{
				$tmp=explode(':',$inputType);
				$inputType=$tmp[0]; $loadmethod=$tmp[1];
				if (! empty($tmp[2])) $savemethod=$tmp[2];
				if (! empty($tmp[3])) $button_only=true;
			}
			else if (preg_match('/^textarea/',$inputType))
			{
				$tmp=explode(':',$inputType);
				$inputType=$tmp[0];
				$rows=(empty($tmp[1])?'8':$tmp[1]);
				$cols=(empty($tmp[2])?'80':$tmp[2]);
			}
			else if (preg_match('/^ckeditor/',$inputType))
			{
				$tmp=explode(':',$inputType);
				$inputType=$tmp[0]; $toolbar=$tmp[1];
				if (! empty($tmp[2])) $width=$tmp[2];
				if (! empty($tmp[3])) $heigth=$tmp[3];
				if (! empty($tmp[4])) $savemethod=$tmp[4];

				if (! empty($conf->fckeditor->enabled))
				{
					$out.= '<input id="ckeditor_toolbar" value="'.$toolbar.'" type="hidden"/>'."\n";
				}
				else
				{
					$inputType = 'textarea';
				}
			}

			$out.= '<input id="element_'.$htmlname.'" value="'.$element.'" type="hidden"/>'."\n";
			$out.= '<input id="table_element_'.$htmlname.'" value="'.$table_element.'" type="hidden"/>'."\n";
			$out.= '<input id="fk_element_'.$htmlname.'" value="'.$fk_element.'" type="hidden"/>'."\n";
			$out.= '<input id="loadmethod_'.$htmlname.'" value="'.$loadmethod.'" type="hidden"/>'."\n";
			if (! empty($savemethod))	$out.= '<input id="savemethod_'.$htmlname.'" value="'.$savemethod.'" type="hidden"/>'."\n";
			if (! empty($ext_element))	$out.= '<input id="ext_element_'.$htmlname.'" value="'.$ext_element.'" type="hidden"/>'."\n";
			if (! empty($custommsg))
			{
				if (is_array($custommsg))
				{
					if (!empty($custommsg['success']))
						$out.= '<input id="successmsg_'.$htmlname.'" value="'.$custommsg['success'].'" type="hidden"/>'."\n";
					if (!empty($custommsg['error']))
						$out.= '<input id="errormsg_'.$htmlname.'" value="'.$custommsg['error'].'" type="hidden"/>'."\n";
				}
				else
					$out.= '<input id="successmsg_'.$htmlname.'" value="'.$custommsg.'" type="hidden"/>'."\n";
			}
			if ($inputType == 'textarea') {
				$out.= '<input id="textarea_'.$htmlname.'_rows" value="'.$rows.'" type="hidden"/>'."\n";
				$out.= '<input id="textarea_'.$htmlname.'_cols" value="'.$cols.'" type="hidden"/>'."\n";
			}
			$out.= '<span id="viewval_'.$htmlname.'" class="viewval_'.$inputType.($button_only ? ' inactive' : ' active').'">'.$value.'</span>'."\n";
			$out.= '<span id="editval_'.$htmlname.'" class="editval_'.$inputType.($button_only ? ' inactive' : ' active').' hideobject">'.(! empty($editvalue) ? $editvalue : $value).'</span>'."\n";
		}
		else
		{
			$out = $value;
		}

		return $out;
	}

	/**
	 *	Show a text and picto with tooltip on text or picto.
	 *  Can be called by an instancied $form->textwithtooltip or by a static call Form::textwithtooltip
	 *
	 *	@param	string		$text				Text to show
	 *	@param	string		$htmltext			HTML content of tooltip. Must be HTML/UTF8 encoded.
	 *	@param	int			$tooltipon			1=tooltip on text, 2=tooltip on image, 3=tooltip sur les 2
	 *	@param	int			$direction			-1=image is before, 0=no image, 1=image is after
	 *	@param	string		$img				Html code for image (use img_xxx() function to get it)
	 *	@param	string		$extracss			Add a CSS style to td tags
	 *	@param	int			$notabs				0=Include table and tr tags, 1=Do not include table and tr tags, 2=use div, 3=use span
	 *	@param	string		$incbefore			Include code before the text
	 *	@param	int			$noencodehtmltext	Do not encode into html entity the htmltext
	 *  @param  string      $tooltiptrigger		''=Tooltip on hover, 'abc'=Tooltip on click (abc is a unique key)
	 *  @param	int			$forcenowrap		Force no wrap between text and picto (works with notabs=2 only)
	 *	@return	string							Code html du tooltip (texte+picto)
	 *	@see	Use function textwithpicto if you can.
	 *  TODO Move this as static as soon as everybody use textwithpicto or @Form::textwithtooltip
	 */
	function textwithtooltip($text, $htmltext, $tooltipon = 1, $direction = 0, $img = '', $extracss = '', $notabs = 2, $incbefore = '', $noencodehtmltext = 0, $tooltiptrigger='', $forcenowrap=0)
	{
		global $conf;

		if ($incbefore) $text = $incbefore.$text;
		if (! $htmltext) return $text;

		$tag='td';
		if ($notabs == 2) $tag='div';
		if ($notabs == 3) $tag='span';
		// Sanitize tooltip
		$htmltext=str_replace("\\","\\\\",$htmltext);
		$htmltext=str_replace("\r","",$htmltext);
		$htmltext=str_replace("\n","",$htmltext);

		$extrastyle='';
		if ($direction < 0) { $extracss=($extracss?$extracss.' ':'').'inline-block'; $extrastyle='padding: 0px; padding-left: 3px !important;'; }
		if ($direction > 0) { $extracss=($extracss?$extracss.' ':'').'inline-block'; $extrastyle='padding: 0px; padding-right: 3px !important;'; }

		$classfortooltip='classfortooltip';

		$s='';$textfordialog='';

		if ($tooltiptrigger == '')
		{
			$htmltext=str_replace('"',"&quot;",$htmltext);
		}
		else
		{
			$classfortooltip='classfortooltiponclick';
			$textfordialog.='<div style="display: none;" id="idfortooltiponclick_'.$tooltiptrigger.'" class="classfortooltiponclicktext">'.$htmltext.'</div>';
		}
		if ($tooltipon == 2 || $tooltipon == 3)
		{
			$paramfortooltipimg=' class="'.$classfortooltip.' inline-block'.($extracss?' '.$extracss:'').'" style="padding: 0px;'.($extrastyle?' '.$extrastyle:'').'"';
			if ($tooltiptrigger == '') $paramfortooltipimg.=' title="'.($noencodehtmltext?$htmltext:dol_escape_htmltag($htmltext,1)).'"'; // Attribut to put on img tag to store tooltip
			else $paramfortooltipimg.=' dolid="'.$tooltiptrigger.'"';
		}
		else $paramfortooltipimg =($extracss?' class="'.$extracss.'"':'').($extrastyle?' style="'.$extrastyle.'"':''); // Attribut to put on td text tag
		if ($tooltipon == 1 || $tooltipon == 3)
		{
			$paramfortooltiptd=' class="'.($tooltipon == 3 ? 'cursorpointer ' : '').$classfortooltip.' inline-block'.($extracss?' '.$extracss:'').'" style="padding: 0px;'.($extrastyle?' '.$extrastyle:'').'" ';
			if ($tooltiptrigger == '') $paramfortooltiptd.=' title="'.($noencodehtmltext?$htmltext:dol_escape_htmltag($htmltext,1)).'"'; // Attribut to put on td tag to store tooltip
			else $paramfortooltiptd.=' dolid="'.$tooltiptrigger.'"';
		}
		else $paramfortooltiptd =($extracss?' class="'.$extracss.'"':'').($extrastyle?' style="'.$extrastyle.'"':''); // Attribut to put on td text tag
		if (empty($notabs)) $s.='<table class="nobordernopadding" summary=""><tr style="height: auto;">';
		elseif ($notabs == 2) $s.='<div class="inline-block'.($forcenowrap?' nowrap':'').'">';
		// Define value if value is before
		if ($direction < 0) {
			$s.='<'.$tag.$paramfortooltipimg;
			if ($tag == 'td') {
				$s .= ' valign="top" width="14"';
			}
			$s.= '>'.$textfordialog.$img.'</'.$tag.'>';
		}
		// Use another method to help avoid having a space in value in order to use this value with jquery
		// Define label
		if ((string) $text != '') $s.='<'.$tag.$paramfortooltiptd.'>'.$text.'</'.$tag.'>';
		// Define value if value is after
		if ($direction > 0) {
			$s.='<'.$tag.$paramfortooltipimg;
			if ($tag == 'td') $s .= ' valign="middle" width="14"';
			$s.= '>'.$textfordialog.$img.'</'.$tag.'>';
		}
		if (empty($notabs)) $s.='</tr></table>';
		elseif ($notabs == 2) $s.='</div>';

		return $s;
	}

	/**
	 *	Show a text with a picto and a tooltip on picto
	 *
	 *	@param	string	$text				Text to show
	 *	@param  string	$htmltext	     	Content of tooltip
	 *	@param	int		$direction			1=Icon is after text, -1=Icon is before text, 0=no icon
	 * 	@param	string	$type				Type of picto ('info', 'help', 'warning', 'superadmin', 'mypicto@mymodule', ...) or image filepath
	 *  @param  string	$extracss           Add a CSS style to td, div or span tag
	 *  @param  int		$noencodehtmltext   Do not encode into html entity the htmltext
	 *  @param	int		$notabs				0=Include table and tr tags, 1=Do not include table and tr tags, 2=use div, 3=use span
	 *  @param  string  $tooltiptrigger     ''=Tooltip on hover, 'abc'=Tooltip on click (abc is a unique key)
	 *  @param	int		$forcenowrap		Force no wrap between text and picto (works with notabs=2 only)
	 * 	@return	string						HTML code of text, picto, tooltip
	 */
	function textwithpicto($text, $htmltext, $direction = 1, $type = 'help', $extracss = '', $noencodehtmltext = 0, $notabs = 2, $tooltiptrigger='', $forcenowrap=0)
	{
		global $conf, $langs;

		$alt = '';
		if ($tooltiptrigger) $alt=$langs->transnoentitiesnoconv("ClickToShowHelp");

		//For backwards compatibility
		if ($type == '0') $type = 'info';
		elseif ($type == '1') $type = 'help';

		// If info or help with no javascript, show only text
		if (empty($conf->use_javascript_ajax))
		{
			if ($type == 'info' || $type == 'help')	return $text;
			else
			{
				$alt = $htmltext;
				$htmltext = '';
			}
		}

		// If info or help with smartphone, show only text (tooltip hover can't works)
		if (! empty($conf->dol_no_mouse_hover) && empty($tooltiptrigger))
		{
			if ($type == 'info' || $type == 'help') return $text;
		}
		// If info or help with smartphone, show only text (tooltip on lick does not works with dialog on smaprtphone)
		if (! empty($conf->dol_no_mouse_hover) && ! empty($tooltiptrigger))
		{
			if ($type == 'info' || $type == 'help') return $text;
		}

		if ($type == 'info') $img = img_help(0, $alt);
		elseif ($type == 'help') $img = img_help(($tooltiptrigger != '' ? 2 : 1), $alt);
		elseif ($type == 'superadmin') $img = img_picto($alt, 'redstar');
		elseif ($type == 'admin') $img = img_picto($alt, 'star');
		elseif ($type == 'warning') $img = img_warning($alt);
		else $img = img_picto($alt, $type);

		return $this->textwithtooltip($text, $htmltext, (($tooltiptrigger && ! $img)?3:2), $direction, $img, $extracss, $notabs, '', $noencodehtmltext, $tooltiptrigger, $forcenowrap);
	}

	/**
	 * Generate select HTML to choose massaction
	 *
	 * @param	string	$selected		Value auto selected when at least one record is selected. Not a preselected value. Use '0' by default.
	 * @param	int		$arrayofaction	array('code'=>'label', ...). The code is the key stored into the GETPOST('massaction') when submitting action.
	 * @param   int     $alwaysvisible  1=select button always visible
	 * @return	string					Select list
	 */
	function selectMassAction($selected, $arrayofaction, $alwaysvisible=0)
	{
		global $conf,$langs,$hookmanager;

		if (count($arrayofaction) == 0) return;

		$disabled=0;
		$ret='<div class="centpercent center">';
		$ret.='<select class="flat'.(empty($conf->use_javascript_ajax)?'':' hideobject').' massaction massactionselect" name="massaction"'.($disabled?' disabled="disabled"':'').'>';

		// Complete list with data from external modules. THe module can use $_SERVER['PHP_SELF'] to know on which page we are, or use the $parameters['currentcontext'] completed by executeHooks.
		$parameters=array();
		$reshook=$hookmanager->executeHooks('addMoreMassActions',$parameters);    // Note that $action and $object may have been modified by hook
		if (empty($reshook))
		{
			$ret.='<option value="0"'.($disabled?' disabled="disabled"':'').'>-- '.$langs->trans("SelectAction").' --</option>';
			foreach($arrayofaction as $code => $label)
			{
				$ret.='<option value="'.$code.'"'.($disabled?' disabled="disabled"':'').'>'.$label.'</option>';
			}
		}
		$ret.=$hookmanager->resPrint;

		$ret.='</select>';
		// Warning: if you set submit button to disabled, post using 'Enter' will no more work if there is no another input submit. So we add a hidden button
		$ret.='<input type="submit" name="confirmmassactioninvisible" style="display: none" tabindex="-1">';	// Hidden button BEFORE so it is the one used when we submit with ENTER.
		$ret.='<input type="submit" disabled name="confirmmassaction" class="button'.(empty($conf->use_javascript_ajax)?'':' hideobject').' massaction massactionconfirmed" value="'.dol_escape_htmltag($langs->trans("Confirm")).'">';
		$ret.='</div>';

		if (! empty($conf->use_javascript_ajax))
		{
			$ret.='<!-- JS CODE TO ENABLE mass action select -->
    		<script type="text/javascript">
        		function initCheckForSelect(mode)	/* mode is 0 during init of page or click all, 1 when we click on 1 checkbox */
        		{
        			atleastoneselected=0;
    	    		jQuery(".checkforselect").each(function( index ) {
    	  				/* console.log( index + ": " + $( this ).text() ); */
    	  				if ($(this).is(\':checked\')) atleastoneselected++;
    	  			});
					console.log("initCheckForSelect mode="+mode+" atleastoneselected="+atleastoneselected);
    	  			if (atleastoneselected || '.$alwaysvisible.')
    	  			{
    	  				jQuery(".massaction").show();
        			    '.($selected ? 'if (atleastoneselected) { jQuery(".massactionselect").val("'.$selected.'"); jQuery(".massactionconfirmed").prop(\'disabled\', false); }' : '').'
        			    '.($selected ? 'if (! atleastoneselected) { jQuery(".massactionselect").val("0"); jQuery(".massactionconfirmed").prop(\'disabled\', true); } ' : '').'
    	  			}
    	  			else
    	  			{
    	  				jQuery(".massaction").hide();
    	            }
        		}

        	jQuery(document).ready(function () {
        		initCheckForSelect(0);
        		jQuery(".checkforselect").click(function() {
        			initCheckForSelect(1);
    	  		});
    	  		jQuery(".massactionselect").change(function() {
        			var massaction = $( this ).val();
        			var urlform = $( this ).closest("form").attr("action").replace("#show_files","");
        			if (massaction == "builddoc")
                    {
                        urlform = urlform + "#show_files";
    	            }
        			$( this ).closest("form").attr("action", urlform);
                    console.log("we select a mass action "+massaction+" - "+urlform);
        	        /* Warning: if you set submit button to disabled, post using Enter will no more work if there is no other button */
        			if ($(this).val() != \'0\')
    	  			{
    	  				jQuery(".massactionconfirmed").prop(\'disabled\', false);
    	  			}
    	  			else
    	  			{
    	  				jQuery(".massactionconfirmed").prop(\'disabled\', true);
    	  			}
    	        });
        	});
    		</script>
        	';
		}

		return $ret;
	}

	/**
	 *  Return combo list of activated countries, into language of user
	 *
	 *  @param	string	$selected       Id or Code or Label of preselected country
	 *  @param  string	$htmlname       Name of html select object
	 *  @param  string	$htmloption     Options html on select object
	 *  @param	integer	$maxlength		Max length for labels (0=no limit)
	 *  @param	string	$morecss		More css class
	 *  @param	string	$usecodeaskey	'code3'=Use code on 3 alpha as key, 'code2"=Use code on 2 alpha as key
	 *  @return string           		HTML string with select
	 */
	function select_country($selected='',$htmlname='country_id',$htmloption='',$maxlength=0,$morecss='minwidth300',$usecodeaskey='')
	{
		global $conf,$langs;

		$langs->load("dict");

		$out='';
		$countryArray=array();
		$favorite=array();
		$label=array();
		$atleastonefavorite=0;

		$sql = "SELECT rowid, code as code_iso, code_iso as code_iso3, label, favorite";
		$sql.= " FROM ".MAIN_DB_PREFIX."c_country";
		$sql.= " WHERE active > 0";
		//$sql.= " ORDER BY code ASC";

		dol_syslog(get_class($this)."::select_country", LOG_DEBUG);
		$resql=$this->db->query($sql);
		if ($resql)
		{
			$out.= '<select id="select'.$htmlname.'" class="flat maxwidth200onsmartphone selectcountry'.($morecss?' '.$morecss:'').'" name="'.$htmlname.'" '.$htmloption.'>';
			$num = $this->db->num_rows($resql);
			$i = 0;
			if ($num)
			{
				$foundselected=false;

				while ($i < $num)
				{
					$obj = $this->db->fetch_object($resql);
					$countryArray[$i]['rowid'] 		= $obj->rowid;
					$countryArray[$i]['code_iso'] 	= $obj->code_iso;
					$countryArray[$i]['code_iso3'] 	= $obj->code_iso3;
					$countryArray[$i]['label']		= ($obj->code_iso && $langs->transnoentitiesnoconv("Country".$obj->code_iso)!="Country".$obj->code_iso?$langs->transnoentitiesnoconv("Country".$obj->code_iso):($obj->label!='-'?$obj->label:''));
					$countryArray[$i]['favorite']   = $obj->favorite;
					$favorite[$i]					= $obj->favorite;
					$label[$i] = dol_string_unaccent($countryArray[$i]['label']);
					$i++;
				}

				array_multisort($favorite, SORT_DESC, $label, SORT_ASC, $countryArray);

				foreach ($countryArray as $row)
				{
					if ($row['favorite'] && $row['code_iso']) $atleastonefavorite++;
					if (empty($row['favorite']) && $atleastonefavorite)
					{
						$atleastonefavorite=0;
						$out.= '<option a value="" disabled class="selectoptiondisabledwhite">----------------------</option>';
					}
					if ($selected && $selected != '-1' && ($selected == $row['rowid'] || $selected == $row['code_iso'] || $selected == $row['code_iso3'] || $selected == $row['label']) )
					{
						$foundselected=true;
						$out.= '<option b value="'.($usecodeaskey?($usecodeaskey=='code2'?$row['code_iso']:$row['code_iso3']):$row['rowid']).'" selected>';
					}
					else
					{
						$out.= '<option c value="'.($usecodeaskey?($usecodeaskey=='code2'?$row['code_iso']:$row['code_iso3']):$row['rowid']).'">';
					}
					if ($row['label']) $out.= dol_trunc($row['label'],$maxlength,'middle');
					else $out.= '&nbsp;';
					if ($row['code_iso']) $out.= ' ('.$row['code_iso'] . ')';
					$out.= '</option>';
				}
			}
			$out.= '</select>';
		}
		else
		{
			dol_print_error($this->db);
		}

		// Make select dynamic
		include_once DOL_DOCUMENT_ROOT . '/core/lib/ajax.lib.php';
		$out .= ajax_combobox('select'.$htmlname);

		return $out;
	}

	/**
	 *  Return select list of incoterms
	 *
	 *  @param	string	$selected       		Id or Code of preselected incoterm
	 *  @param	string	$location_incoterms     Value of input location
	 *  @param	string	$page       			Defined the form action
	 *  @param  string	$htmlname       		Name of html select object
	 *  @param  string	$htmloption     		Options html on select object
	 * 	@param	int		$forcecombo				Force to load all values and output a standard combobox (with no beautification)
	 *  @param	array	$events					Event options to run on change. Example: array(array('method'=>'getContacts', 'url'=>dol_buildpath('/core/ajax/contacts.php',1), 'htmlname'=>'contactid', 'params'=>array('add-customer-contact'=>'disabled')))
	 *  @return string           				HTML string with select and input
	 */
	function select_incoterms($selected='', $location_incoterms='', $page='', $htmlname='incoterm_id', $htmloption='', $forcecombo=1, $events=array())
	{
		global $conf,$langs;

		$langs->load("dict");

		$out='';
		$incotermArray=array();

		$sql = "SELECT rowid, code";
		$sql.= " FROM ".MAIN_DB_PREFIX."c_incoterms";
		$sql.= " WHERE active > 0";
		$sql.= " ORDER BY code ASC";

		dol_syslog(get_class($this)."::select_incoterm", LOG_DEBUG);
		$resql=$this->db->query($sql);
		if ($resql)
		{
			if ($conf->use_javascript_ajax && ! $forcecombo)
			{
				include_once DOL_DOCUMENT_ROOT . '/core/lib/ajax.lib.php';
				$out .= ajax_combobox($htmlname, $events);
			}

			if (!empty($page))
			{
				$out .= '<form method="post" action="'.$page.'">';
				$out .= '<input type="hidden" name="action" value="set_incoterms">';
				$out .= '<input type="hidden" name="token" value="'.$_SESSION['newtoken'].'">';
			}

			$out.= '<select id="'.$htmlname.'" class="flat selectincoterm minwidth100imp noenlargeonsmartphone" name="'.$htmlname.'" '.$htmloption.'>';
			$out.= '<option value="0">&nbsp;</option>';
			$num = $this->db->num_rows($resql);
			$i = 0;
			if ($num)
			{
				$foundselected=false;

				while ($i < $num)
				{
					$obj = $this->db->fetch_object($resql);
					$incotermArray[$i]['rowid'] = $obj->rowid;
					$incotermArray[$i]['code'] = $obj->code;
					$i++;
				}

				foreach ($incotermArray as $row)
				{
					if ($selected && ($selected == $row['rowid'] || $selected == $row['code']))
					{
						$out.= '<option value="'.$row['rowid'].'" selected>';
					}
					else
					{
						$out.= '<option value="'.$row['rowid'].'">';
					}

					if ($row['code']) $out.= $row['code'];

					$out.= '</option>';
				}
			}
			$out.= '</select>';

			$out .= '<input id="location_incoterms" class="maxwidth100onsmartphone" name="location_incoterms" value="'.$location_incoterms.'">';

			if (!empty($page))
			{
				$out .= '<input type="submit" class="button valignmiddle" value="'.$langs->trans("Modify").'"></form>';
			}
		}
		else
		{
			dol_print_error($this->db);
		}

		return $out;
	}

	/**
	 *	Return list of types of lines (product or service)
	 * 	Example: 0=product, 1=service, 9=other (for external module)
	 *
	 *	@param  string	$selected       Preselected type
	 *	@param  string	$htmlname       Name of field in html form
	 * 	@param	int		$showempty		Add an empty field
	 * 	@param	int		$hidetext		Do not show label 'Type' before combo box (used only if there is at least 2 choices to select)
	 * 	@param	integer	$forceall		1=Force to show products and services in combo list, whatever are activated modules, 0=No force, -1=Force none (and set hidden field to 'service')
	 *  @return	void
	 */
	function select_type_of_lines($selected='',$htmlname='type',$showempty=0,$hidetext=0,$forceall=0)
	{
		global $db,$langs,$user,$conf;

		// If product & services are enabled or both disabled.
		if ($forceall > 0 || (empty($forceall) && ! empty($conf->product->enabled) && ! empty($conf->service->enabled))
		|| (empty($forceall) && empty($conf->product->enabled) && empty($conf->service->enabled)) )
		{
			if (empty($hidetext)) print $langs->trans("Type").': ';
			print '<select class="flat" id="select_'.$htmlname.'" name="'.$htmlname.'">';
			if ($showempty)
			{
				print '<option value="-1"';
				if ($selected == -1) print ' selected';
				print '>&nbsp;</option>';
			}

			print '<option value="0"';
			if (0 == $selected) print ' selected';
			print '>'.$langs->trans("Product");

			print '<option value="1"';
			if (1 == $selected) print ' selected';
			print '>'.$langs->trans("Service");

			print '</select>';
			//if ($user->admin) print info_admin($langs->trans("YouCanChangeValuesForThisListFromDictionarySetup"),1);
		}
		if (empty($forceall) && empty($conf->product->enabled) && ! empty($conf->service->enabled))
		{
			print $langs->trans("Service");
			print '<input type="hidden" name="'.$htmlname.'" value="1">';
		}
		if (empty($forceall) && ! empty($conf->product->enabled) && empty($conf->service->enabled))
		{
			print $langs->trans("Product");
			print '<input type="hidden" name="'.$htmlname.'" value="0">';
		}
		if ($forceall < 0)	// This should happened only for contracts when both predefined product and service are disabled.
		{
			print '<input type="hidden" name="'.$htmlname.'" value="1">';	// By default we set on service for contract. If CONTRACT_SUPPORT_PRODUCTS is set, forceall should be 1 not -1
		}
	}

	/**
	 *	Load into cache cache_types_fees, array of types of fees
	 *
	 *	@return     int             Nb of lines loaded, <0 if KO
	 */
	function load_cache_types_fees()
	{
		global $langs;

		$num = count($this->cache_types_fees);
		if ($num > 0) return 0;    // Cache already loaded

		dol_syslog(__METHOD__, LOG_DEBUG);

<<<<<<< HEAD
            return $num;
        }
        else
		{
            dol_print_error($this->db);
            return -1;
        }
    }

    /**
     *	Return list of types of notes
     *
     *	@param	string		$selected		Preselected type
     *	@param  string		$htmlname		Name of field in form
     * 	@param	int			$showempty		Add an empty field
     * 	@return	void
     */
    function select_type_fees($selected='',$htmlname='type',$showempty=0)
    {
        global $user, $langs;

        dol_syslog(__METHOD__." selected=".$selected.", htmlname=".$htmlname, LOG_DEBUG);

        $this->load_cache_types_fees();

        print '<select class="flat" name="'.$htmlname.'">';
        if ($showempty)
        {
            print '<option value="-1"';
            if ($selected == -1) print ' selected';
            print '>&nbsp;</option>';
        }

        foreach($this->cache_types_fees as $key => $value)
        {
            print '<option value="'.$key.'"';
            if ($key == $selected) print ' selected';
            print '>';
            print $value;
            print '</option>';
        }

        print '</select>';
        if ($user->admin) print info_admin($langs->trans("YouCanChangeValuesForThisListFromDictionarySetup"),1);
    }


    /**
     *  Return HTML code to select a company.
     *
     *  @param		int			$selected				Preselected products
     *  @param		string		$htmlname				Name of HTML select field (must be unique in page)
     *  @param		int			$filter					Filter on thirdparty
     *  @param		int			$limit					Limit on number of returned lines
     *  @param		array		$ajaxoptions			Options for ajax_autocompleter
     * 	@param		int			$forcecombo				Force to use combo box
     *  @return		string								Return select box for thirdparty.
	 *  @deprecated	3.8 Use select_company instead. For exemple $form->select_thirdparty(GETPOST('socid'),'socid','',0) => $form->select_company(GETPOST('socid'),'socid','',1,0,0,array(),0)
     */
    function select_thirdparty($selected='', $htmlname='socid', $filter='', $limit=20, $ajaxoptions=array(), $forcecombo=0)
    {
   		return $this->select_thirdparty_list($selected,$htmlname,$filter,1,0,$forcecombo,array(),'',0,$limit);
    }

    /**
     *  Output html form to select a third party
     *
     *	@param	string	$selected       		Preselected type
     *	@param  string	$htmlname       		Name of field in form
     *  @param  string	$filter         		optional filters criteras (example: 's.rowid <> x', 's.client IN (1,3)')
     *	@param	string	$showempty				Add an empty field (Can be '1' or text key to use on empty line like 'SelectThirdParty')
     * 	@param	int		$showtype				Show third party type in combolist (customer, prospect or supplier)
     * 	@param	int		$forcecombo				Force to use combo box
     *  @param	array	$events					Ajax event options to run on change. Example: array(array('method'=>'getContacts', 'url'=>dol_buildpath('/core/ajax/contacts.php',1), 'htmlname'=>'contactid', 'params'=>array('add-customer-contact'=>'disabled')))
     *	@param	int		$limit					Maximum number of elements
     *  @param	string	$morecss				Add more css styles to the SELECT component
     *	@param  string	$moreparam      		Add more parameters onto the select tag. For example 'style="width: 95%"' to avoid select2 component to go over parent container
	 *	@param	string	$selected_input_value	Value of preselected input text (for use with ajax)
     *  @param	int		$hidelabel				Hide label (0=no, 1=yes, 2=show search icon (before) and placeholder, 3 search icon after)
     *  @param	array	$ajaxoptions			Options for ajax_autocompleter
     * 	@return	string							HTML string with select box for thirdparty.
     */
    function select_company($selected='', $htmlname='socid', $filter='', $showempty='', $showtype=0, $forcecombo=0, $events=array(), $limit=0, $morecss='minwidth100', $moreparam='', $selected_input_value='', $hidelabel=1, $ajaxoptions=array())
    {
    	global $conf,$user,$langs;

    	$out='';

    	if (! empty($conf->use_javascript_ajax) && ! empty($conf->global->COMPANY_USE_SEARCH_TO_SELECT) && ! $forcecombo)
    	{
    	    // No immediate load of all database
    		$placeholder='';
    		if ($selected && empty($selected_input_value))
    		{
    			require_once DOL_DOCUMENT_ROOT.'/societe/class/societe.class.php';
    			$societetmp = new Societe($this->db);
    			$societetmp->fetch($selected);
    			$selected_input_value=$societetmp->name;
    			unset($societetmp);
    		}
    		// mode 1
    		$urloption='htmlname='.$htmlname.'&outjson=1&filter='.$filter.($showtype?'&showtype='.$showtype:'');
    		$out.=  ajax_autocompleter($selected, $htmlname, DOL_URL_ROOT.'/societe/ajax/company.php', $urloption, $conf->global->COMPANY_USE_SEARCH_TO_SELECT, 0, $ajaxoptions);
			$out.='<style type="text/css">
					.ui-autocomplete {
						z-index: 250;
					}
				</style>';
    		if (empty($hidelabel)) print $langs->trans("RefOrLabel").' : ';
    		else if ($hidelabel > 1) {
    			if (! empty($conf->global->MAIN_HTML5_PLACEHOLDER)) $placeholder=' placeholder="'.$langs->trans("RefOrLabel").'"';
    			else $placeholder=' title="'.$langs->trans("RefOrLabel").'"';
    			if ($hidelabel == 2) {
    				$out.=img_picto($langs->trans("Search"), 'search');
    			}
    		}
            $out.=  '<input type="text" class="'.$morecss.'" name="search_'.$htmlname.'" id="search_'.$htmlname.'" value="'.$selected_input_value.'"'.$placeholder.' '.(!empty($conf->global->THIRDPARTY_SEARCH_AUTOFOCUS) ? 'autofocus' : '').' />';
    		if ($hidelabel == 3) {
    			$out.=img_picto($langs->trans("Search"), 'search');
    		}
    	}
    	else
    	{
    	    // Immediate load of all database
    		$out.=$this->select_thirdparty_list($selected, $htmlname, $filter, $showempty, $showtype, $forcecombo, $events, '', 0, $limit, $morecss, $moreparam);
    	}

    	return $out;
    }

    /**
     *  Output html form to select a third party.
     *  Note, you must use the select_company to get the component to select a third party. This function must only be called by select_company.
     *
     *	@param	string	$selected       Preselected type
     *	@param  string	$htmlname       Name of field in form
     *  @param  string	$filter         optional filters criteras (example: 's.rowid <> x', 's.client in (1,3)')
     *	@param	string	$showempty		Add an empty field (Can be '1' or text to use on empty line like 'SelectThirdParty')
     * 	@param	int		$showtype		Show third party type in combolist (customer, prospect or supplier)
     * 	@param	int		$forcecombo		Force to use combo box
     *  @param	array	$events			Event options. Example: array(array('method'=>'getContacts', 'url'=>dol_buildpath('/core/ajax/contacts.php',1), 'htmlname'=>'contactid', 'params'=>array('add-customer-contact'=>'disabled')))
     *  @param	string	$filterkey		Filter on key value
     *  @param	int		$outputmode		0=HTML select string, 1=Array
     *  @param	int		$limit			Limit number of answers
     *  @param	string	$morecss		Add more css styles to the SELECT component
     *	@param  string	$moreparam      Add more parameters onto the select tag. For example 'style="width: 95%"' to avoid select2 component to go over parent container
     * 	@return	string					HTML string with
     */
    function select_thirdparty_list($selected='',$htmlname='socid',$filter='',$showempty='', $showtype=0, $forcecombo=0, $events=array(), $filterkey='', $outputmode=0, $limit=0, $morecss='minwidth100', $moreparam='')
    {
        global $conf,$user,$langs;
=======
		$langs->load("trips");
>>>>>>> 78b4492f

		$sql = "SELECT c.code, c.label";
		$sql.= " FROM ".MAIN_DB_PREFIX."c_type_fees as c";
		$sql.= " WHERE active > 0";

		$resql=$this->db->query($sql);
		if ($resql)
		{
			$num = $this->db->num_rows($resql);
			$i = 0;

			while ($i < $num)
			{
				$obj = $this->db->fetch_object($resql);

				// Si traduction existe, on l'utilise, sinon on prend le libelle par defaut
				$label=($obj->code != $langs->trans($obj->code) ? $langs->trans($obj->code) : $langs->trans($obj->label));
				$this->cache_types_fees[$obj->code] = $label;
				$i++;
			}

			asort($this->cache_types_fees);

			return $num;
		}
		else
		{
			dol_print_error($this->db);
			return -1;
		}
	}

	/**
	 *	Return list of types of notes
	 *
	 *	@param	string		$selected		Preselected type
	 *	@param  string		$htmlname		Name of field in form
	 * 	@param	int			$showempty		Add an empty field
	 * 	@return	void
	 */
	function select_type_fees($selected='',$htmlname='type',$showempty=0)
	{
		global $user, $langs;

		dol_syslog(__METHOD__." selected=".$selected.", htmlname=".$htmlname, LOG_DEBUG);

		$this->load_cache_types_fees();

		print '<select class="flat" name="'.$htmlname.'">';
		if ($showempty)
		{
			print '<option value="-1"';
			if ($selected == -1) print ' selected';
			print '>&nbsp;</option>';
		}

		foreach($this->cache_types_fees as $key => $value)
		{
			print '<option value="'.$key.'"';
			if ($key == $selected) print ' selected';
			print '>';
			print $value;
			print '</option>';
		}

		print '</select>';
		if ($user->admin) print info_admin($langs->trans("YouCanChangeValuesForThisListFromDictionarySetup"),1);
	}


	/**
	 *  Return HTML code to select a company.
	 *
	 *  @param		int			$selected				Preselected products
	 *  @param		string		$htmlname				Name of HTML select field (must be unique in page)
	 *  @param		int			$filter					Filter on thirdparty
	 *  @param		int			$limit					Limit on number of returned lines
	 *  @param		array		$ajaxoptions			Options for ajax_autocompleter
	 * 	@param		int			$forcecombo				Force to load all values and output a standard combobox (with no beautification)
	 *  @return		string								Return select box for thirdparty.
	 *  @deprecated	3.8 Use select_company instead. For exemple $form->select_thirdparty(GETPOST('socid'),'socid','',0) => $form->select_company(GETPOST('socid'),'socid','',1,0,0,array(),0)
	 */
	function select_thirdparty($selected='', $htmlname='socid', $filter='', $limit=20, $ajaxoptions=array(), $forcecombo=0)
	{
   		return $this->select_thirdparty_list($selected,$htmlname,$filter,1,0,$forcecombo,array(),'',0, $limit);
	}

	/**
	 *  Output html form to select a third party
	 *
	 *	@param	string	$selected       		Preselected type
	 *	@param  string	$htmlname       		Name of field in form
	 *  @param  string	$filter         		optional filters criteras (example: 's.rowid <> x', 's.client IN (1,3)')
	 *	@param	string	$showempty				Add an empty field (Can be '1' or text key to use on empty line like 'SelectThirdParty')
	 * 	@param	int		$showtype				Show third party type in combolist (customer, prospect or supplier)
	 * 	@param	int		$forcecombo				Force to load all values and output a standard combobox (with no beautification)
	 *  @param	array	$events					Ajax event options to run on change. Example: array(array('method'=>'getContacts', 'url'=>dol_buildpath('/core/ajax/contacts.php',1), 'htmlname'=>'contactid', 'params'=>array('add-customer-contact'=>'disabled')))
	 *	@param	int		$limit					Maximum number of elements
	 *  @param	string	$morecss				Add more css styles to the SELECT component
	 *	@param  string	$moreparam      		Add more parameters onto the select tag. For example 'style="width: 95%"' to avoid select2 component to go over parent container
	 *	@param	string	$selected_input_value	Value of preselected input text (for use with ajax)
	 *  @param	int		$hidelabel				Hide label (0=no, 1=yes, 2=show search icon (before) and placeholder, 3 search icon after)
	 *  @param	array	$ajaxoptions			Options for ajax_autocompleter
	 * 	@return	string							HTML string with select box for thirdparty.
	 */
	function select_company($selected='', $htmlname='socid', $filter='', $showempty='', $showtype=0, $forcecombo=0, $events=array(), $limit=0, $morecss='minwidth100', $moreparam='', $selected_input_value='', $hidelabel=1, $ajaxoptions=array())
	{
		global $conf,$user,$langs;

		$out='';

		if (! empty($conf->use_javascript_ajax) && ! empty($conf->global->COMPANY_USE_SEARCH_TO_SELECT) && ! $forcecombo)
		{
			// No immediate load of all database
			$placeholder='';
			if ($selected && empty($selected_input_value))
			{
				require_once DOL_DOCUMENT_ROOT.'/societe/class/societe.class.php';
				$societetmp = new Societe($this->db);
				$societetmp->fetch($selected);
				$selected_input_value=$societetmp->name;
				unset($societetmp);
			}
			// mode 1
			$urloption='htmlname='.$htmlname.'&outjson=1&filter='.$filter.($showtype?'&showtype='.$showtype:'');
			$out.=  ajax_autocompleter($selected, $htmlname, DOL_URL_ROOT.'/societe/ajax/company.php', $urloption, $conf->global->COMPANY_USE_SEARCH_TO_SELECT, 0, $ajaxoptions);
			$out.='<style type="text/css">.ui-autocomplete { z-index: 250; }</style>';
			if (empty($hidelabel)) print $langs->trans("RefOrLabel").' : ';
			else if ($hidelabel > 1) {
				$placeholder=' placeholder="'.$langs->trans("RefOrLabel").'"';
				if ($hidelabel == 2) {
					$out.=  img_picto($langs->trans("Search"), 'search');
				}
			}
			$out.= '<input type="text" class="'.$morecss.'" name="search_'.$htmlname.'" id="search_'.$htmlname.'" value="'.$selected_input_value.'"'.$placeholder.' '.(!empty($conf->global->THIRDPARTY_SEARCH_AUTOFOCUS) ? 'autofocus' : '').' />';
			if ($hidelabel == 3) {
				$out.=  img_picto($langs->trans("Search"), 'search');
			}
		}
		else
		{
			// Immediate load of all database
			$out.=$this->select_thirdparty_list($selected, $htmlname, $filter, $showempty, $showtype, $forcecombo, $events, '', 0, $limit, $morecss, $moreparam);
		}

		return $out;
	}

<<<<<<< HEAD
        // On recherche les utilisateurs
        $sql = "SELECT DISTINCT u.rowid, u.lastname as lastname, u.firstname, u.statut, u.login, u.admin, u.entity";
        if (! empty($conf->multicompany->enabled) && $conf->entity == 1 && $user->admin && ! $user->entity)
        {
            $sql.= ", e.label";
        }
        $sql.= " FROM ".MAIN_DB_PREFIX ."user as u";
        if (! empty($conf->multicompany->enabled) && $conf->entity == 1 && $user->admin && ! $user->entity)
        {
            $sql.= " LEFT JOIN ".MAIN_DB_PREFIX ."entity as e ON e.rowid=u.entity";
            if ($force_entity) $sql.= " WHERE u.entity IN (0,".$force_entity.")";
            else $sql.= " WHERE u.entity IS NOT NULL";
        }
        else
       {
        	if (! empty($conf->global->MULTICOMPANY_TRANSVERSE_MODE))
        	{
        		$sql.= ", ".MAIN_DB_PREFIX."usergroup_user as ug";
        		$sql.= " WHERE ug.fk_user = u.rowid";
        		$sql.= " AND ug.entity = ".$conf->entity;
        	}
        	else
        	{
        		$sql.= " WHERE u.entity IN (0,".$conf->entity.")";
        	}
        }
        if (! empty($user->societe_id)) $sql.= " AND u.fk_soc = ".$user->societe_id;
        if (is_array($exclude) && $excludeUsers) $sql.= " AND u.rowid NOT IN (".$excludeUsers.")";
        if ($includeUsers) $sql.= " AND u.rowid IN (".$includeUsers.")";
        if (! empty($conf->global->USER_HIDE_INACTIVE_IN_COMBOBOX) || $noactive) $sql.= " AND u.statut <> 0";
        if (! empty($morefilter)) $sql.=" ".$morefilter;

        if(empty($conf->global->MAIN_FIRSTNAME_NAME_POSITION)){
            $sql.= " ORDER BY u.firstname ASC";
        }else{
            $sql.= " ORDER BY u.lastname ASC";
        }


        dol_syslog(get_class($this)."::select_dolusers", LOG_DEBUG);
        $resql=$this->db->query($sql);
        if ($resql)
        {
            $num = $this->db->num_rows($resql);
            $i = 0;
            if ($num)
            {
           		// Enhance with select2
		        if ($conf->use_javascript_ajax)
		        {
		            include_once DOL_DOCUMENT_ROOT . '/core/lib/ajax.lib.php';
		            $comboenhancement = ajax_combobox($htmlname);
		            $out.=$comboenhancement;
		        }

		        // do not use maxwidthonsmartphone by default. Set it by caller so auto size to 100% will work when not defined
                $out.= '<select class="flat'.($morecss?' minwidth100 '.$morecss:' minwidth200').'" id="'.$htmlname.'" name="'.$htmlname.'"'.($disabled?' disabled':'').'>';
                if ($show_empty) $out.= '<option value="-1"'.((empty($selected) || $selected==-1)?' selected':'').'>&nbsp;</option>'."\n";
				if ($show_every) $out.= '<option value="-2"'.(($selected==-2)?' selected':'').'>-- '.$langs->trans("Everybody").' --</option>'."\n";
=======
	/**
	 *  Output html form to select a third party.
	 *  Note, you must use the select_company to get the component to select a third party. This function must only be called by select_company.
	 *
	 *	@param	string	$selected       Preselected type
	 *	@param  string	$htmlname       Name of field in form
	 *  @param  string	$filter         optional filters criteras (example: 's.rowid <> x', 's.client in (1,3)')
	 *	@param	string	$showempty		Add an empty field (Can be '1' or text to use on empty line like 'SelectThirdParty')
	 * 	@param	int		$showtype		Show third party type in combolist (customer, prospect or supplier)
	 * 	@param	int		$forcecombo		Force to use standard HTML select component without beautification
	 *  @param	array	$events			Event options. Example: array(array('method'=>'getContacts', 'url'=>dol_buildpath('/core/ajax/contacts.php',1), 'htmlname'=>'contactid', 'params'=>array('add-customer-contact'=>'disabled')))
	 *  @param	string	$filterkey		Filter on key value
	 *  @param	int		$outputmode		0=HTML select string, 1=Array
	 *  @param	int		$limit			Limit number of answers
	 *  @param	string	$morecss		Add more css styles to the SELECT component
	 *	@param  string	$moreparam      Add more parameters onto the select tag. For example 'style="width: 95%"' to avoid select2 component to go over parent container
	 * 	@return	string					HTML string with
	 */
	function select_thirdparty_list($selected='',$htmlname='socid',$filter='',$showempty='', $showtype=0, $forcecombo=0, $events=array(), $filterkey='', $outputmode=0, $limit=0, $morecss='minwidth100', $moreparam='')
	{
		global $conf,$user,$langs;

		$out='';
		$num=0;
		$outarray=array();

		// On recherche les societes
		$sql = "SELECT s.rowid, s.nom as name, s.name_alias, s.client, s.fournisseur, s.code_client, s.code_fournisseur";
		$sql.= " FROM ".MAIN_DB_PREFIX ."societe as s";
		if (!$user->rights->societe->client->voir && !$user->societe_id) $sql .= ", ".MAIN_DB_PREFIX."societe_commerciaux as sc";
		$sql.= " WHERE s.entity IN (".getEntity('societe').")";
		if (! empty($user->societe_id)) $sql.= " AND s.rowid = ".$user->societe_id;
		if ($filter) $sql.= " AND (".$filter.")";
		if (!$user->rights->societe->client->voir && !$user->societe_id) $sql.= " AND s.rowid = sc.fk_soc AND sc.fk_user = " .$user->id;
		if (! empty($conf->global->COMPANY_HIDE_INACTIVE_IN_COMBOBOX)) $sql.= " AND s.status <> 0";
		// Add criteria
		if ($filterkey && $filterkey != '')
		{
			$sql.=" AND (";
			$prefix=empty($conf->global->COMPANY_DONOTSEARCH_ANYWHERE)?'%':'';	// Can use index if COMPANY_DONOTSEARCH_ANYWHERE is on
			// For natural search
			$scrit = explode(' ', $filterkey);
			$i=0;
			if (count($scrit) > 1) $sql.="(";
			foreach ($scrit as $crit) {
				if ($i > 0) $sql.=" AND ";
				$sql.="(s.nom LIKE '".$this->db->escape($prefix.$crit)."%')";
				$i++;
			}
			if (count($scrit) > 1) $sql.=")";
			if (! empty($conf->barcode->enabled))
			{
				$sql .= " OR s.barcode LIKE '".$this->db->escape($filterkey)."%'";
			}
			$sql.=")";
		}
		$sql.=$this->db->order("nom","ASC");
		$sql.=$this->db->plimit($limit, 0);
>>>>>>> 78b4492f

		// Build output string
		dol_syslog(get_class($this)."::select_thirdparty_list", LOG_DEBUG);
		$resql=$this->db->query($sql);
		if ($resql)
		{
		   	if (! $forcecombo)
			{
				include_once DOL_DOCUMENT_ROOT . '/core/lib/ajax.lib.php';
				$out .= ajax_combobox($htmlname, $events, $conf->global->COMPANY_USE_SEARCH_TO_SELECT);
			}

			// Construct $out and $outarray
			$out.= '<select id="'.$htmlname.'" class="flat'.($morecss?' '.$morecss:'').'"'.($moreparam?' '.$moreparam:'').' name="'.$htmlname.'">'."\n";

			$textifempty='';
			// Do not use textifempty = ' ' or '&nbsp;' here, or search on key will search on ' key'.
			//if (! empty($conf->use_javascript_ajax) || $forcecombo) $textifempty='';
			if (! empty($conf->global->COMPANY_USE_SEARCH_TO_SELECT))
			{
				if ($showempty && ! is_numeric($showempty)) $textifempty=$langs->trans($showempty);
				else $textifempty.=$langs->trans("All");
			}
			if ($showempty) $out.= '<option value="-1">'.$textifempty.'</option>'."\n";

			$num = $this->db->num_rows($resql);
			$i = 0;
			if ($num)
			{
				while ($i < $num)
				{
					$obj = $this->db->fetch_object($resql);
					$label='';
					if ($conf->global->SOCIETE_ADD_REF_IN_LIST) {
						if (($obj->client) && (!empty($obj->code_client))) {
							$label = $obj->code_client. ' - ';
						}
						if (($obj->fournisseur) && (!empty($obj->code_fournisseur))) {
							$label .= $obj->code_fournisseur. ' - ';
						}
						$label.=' '.$obj->name;
					}
					else
					{
						$label=$obj->name;
					}

					if(!empty($obj->name_alias)) {
						$label.=' ('.$obj->name_alias.')';
					}

					if ($showtype)
					{
						if ($obj->client || $obj->fournisseur) $label.=' (';
						if ($obj->client == 1 || $obj->client == 3) $label.=$langs->trans("Customer");
						if ($obj->client == 2 || $obj->client == 3) $label.=($obj->client==3?', ':'').$langs->trans("Prospect");
						if ($obj->fournisseur) $label.=($obj->client?', ':'').$langs->trans("Supplier");
						if ($obj->client || $obj->fournisseur) $label.=')';
					}

					if (empty($outputmode))
					{
						if ($selected > 0 && $selected == $obj->rowid)
						{
							$out.= '<option value="'.$obj->rowid.'" selected>'.$label.'</option>';
						}
						else
						{
							$out.= '<option value="'.$obj->rowid.'">'.$label.'</option>';
						}
					}
					else
					{
						array_push($outarray, array('key'=>$obj->rowid, 'value'=>$label, 'label'=>$label));
					}

					$i++;
					if (($i % 10) == 0) $out.="\n";
				}
			}
			$out.= '</select>'."\n";
		}
		else
		{
			dol_print_error($this->db);
		}

		$this->result=array('nbofthirdparties'=>$num);

		if ($outputmode) return $outarray;
		return $out;
	}


	/**
	 *    	Return HTML combo list of absolute discounts
	 *
	 *    	@param	string	$selected       Id remise fixe pre-selectionnee
	 *    	@param  string	$htmlname       Nom champ formulaire
	 *    	@param  string	$filter         Criteres optionnels de filtre
	 * 		@param	int		$socid			Id of thirdparty
	 * 		@param	int		$maxvalue		Max value for lines that can be selected
	 * 		@return	int						Return number of qualifed lines in list
	 */
	function select_remises($selected, $htmlname, $filter, $socid, $maxvalue=0)
	{
		global $langs,$conf;

		// On recherche les remises
		$sql = "SELECT re.rowid, re.amount_ht, re.amount_tva, re.amount_ttc,";
		$sql.= " re.description, re.fk_facture_source";
		$sql.= " FROM ".MAIN_DB_PREFIX ."societe_remise_except as re";
		$sql.= " WHERE re.fk_soc = ".(int) $socid;
		$sql.= " AND re.entity = " . $conf->entity;
		if ($filter) $sql.= " AND ".$filter;
		$sql.= " ORDER BY re.description ASC";

		dol_syslog(get_class($this)."::select_remises", LOG_DEBUG);
		$resql=$this->db->query($sql);
		if ($resql)
		{
			print '<select class="flat maxwidthonsmartphone" name="'.$htmlname.'">';
			$num = $this->db->num_rows($resql);

			$qualifiedlines=$num;

			$i = 0;
			if ($num)
			{
				print '<option value="0">&nbsp;</option>';
				while ($i < $num)
				{
					$obj = $this->db->fetch_object($resql);
					$desc=dol_trunc($obj->description,40);
					if (preg_match('/\(CREDIT_NOTE\)/', $desc)) $desc=preg_replace('/\(CREDIT_NOTE\)/', $langs->trans("CreditNote"), $desc);
					if (preg_match('/\(DEPOSIT\)/', $desc)) $desc=preg_replace('/\(DEPOSIT\)/', $langs->trans("Deposit"), $desc);
					if (preg_match('/\(EXCESS RECEIVED\)/', $desc)) $desc=preg_replace('/\(EXCESS RECEIVED\)/', $langs->trans("ExcessReceived"), $desc);

					$selectstring='';
					if ($selected > 0 && $selected == $obj->rowid) $selectstring=' selected';

					$disabled='';
					if ($maxvalue > 0 && $obj->amount_ttc > $maxvalue)
					{
						$qualifiedlines--;
						$disabled=' disabled';
					}

					if (!empty($conf->global->MAIN_SHOW_FACNUMBER_IN_DISCOUNT_LIST) && !empty($obj->fk_facture_source))
					{
						$tmpfac = new Facture($this->db);
						if ($tmpfac->fetch($obj->fk_facture_source) > 0) $desc=$desc.' - '.$tmpfac->ref;
					}

					print '<option value="'.$obj->rowid.'"'.$selectstring.$disabled.'>'.$desc.' ('.price($obj->amount_ht).' '.$langs->trans("HT").' - '.price($obj->amount_ttc).' '.$langs->trans("TTC").')</option>';
					$i++;
				}
			}
			print '</select>';
			return $qualifiedlines;
		}
		else
		{
			dol_print_error($this->db);
			return -1;
		}
	}

	/**
	 *	Return list of all contacts (for a third party or all)
	 *
	 *	@param	int		$socid      	Id ot third party or 0 for all
	 *	@param  string	$selected   	Id contact pre-selectionne
	 *	@param  string	$htmlname  	    Name of HTML field ('none' for a not editable field)
	 *	@param  int		$showempty      0=no empty value, 1=add an empty value
	 *	@param  string	$exclude        List of contacts id to exclude
	 *	@param	string	$limitto		Disable answers that are not id in this array list
	 *	@param	integer	$showfunction   Add function into label
	 *	@param	string	$moreclass		Add more class to class style
	 *	@param	integer	$showsoc	    Add company into label
	 * 	@param	int		$forcecombo		Force to use combo box
	 *  @param	array	$events			Event options. Example: array(array('method'=>'getContacts', 'url'=>dol_buildpath('/core/ajax/contacts.php',1), 'htmlname'=>'contactid', 'params'=>array('add-customer-contact'=>'disabled')))
	 *  @param	bool	$options_only	Return options only (for ajax treatment)
	 *  @param	string	$moreparam		Add more parameters onto the select tag. For example 'style="width: 95%"' to avoid select2 component to go over parent container
	 *  @param	string	$htmlid			Html id to use instead of htmlname
	 *	@return	int						<0 if KO, Nb of contact in list if OK
	 *  @deprected						You can use selectcontacts directly (warning order of param was changed)
	 */
	function select_contacts($socid,$selected='',$htmlname='contactid',$showempty=0,$exclude='',$limitto='',$showfunction=0, $moreclass='', $showsoc=0, $forcecombo=0, $events=array(), $options_only=false, $moreparam='', $htmlid='')
	{
		print $this->selectcontacts($socid,$selected,$htmlname,$showempty,$exclude,$limitto,$showfunction, $moreclass, $options_only, $showsoc, $forcecombo, $events, $moreparam, $htmlid);
		return $this->num;
	}

	/**
	 *	Return HTML code of the SELECT of list of all contacts (for a third party or all).
	 *  This also set the number of contacts found into $this->num
	 *
	 *	@param	int			$socid      	Id ot third party or 0 for all
	 *	@param  array|int	$selected   	Array of ID of pre-selected contact id
	 *	@param  string		$htmlname  	    Name of HTML field ('none' for a not editable field)
	 *	@param  int			$showempty     	0=no empty value, 1=add an empty value, 2=add line 'Internal' (used by user edit)
	 *	@param  string		$exclude        List of contacts id to exclude
	 *	@param	string		$limitto		Disable answers that are not id in this array list
	 *	@param	integer		$showfunction   Add function into label
	 *	@param	string		$moreclass		Add more class to class style
	 *	@param	bool		$options_only	Return options only (for ajax treatment)
	 *	@param	integer		$showsoc	    Add company into label
	 * 	@param	int			$forcecombo		Force to use combo box
	 *  @param	array		$events			Event options. Example: array(array('method'=>'getContacts', 'url'=>dol_buildpath('/core/ajax/contacts.php',1), 'htmlname'=>'contactid', 'params'=>array('add-customer-contact'=>'disabled')))
	 *  @param	string		$moreparam		Add more parameters onto the select tag. For example 'style="width: 95%"' to avoid select2 component to go over parent container
	 *  @param	string		$htmlid			Html id to use instead of htmlname
	 *	@return	 int						<0 if KO, Nb of contact in list if OK
	 */
	function selectcontacts($socid, $selected='', $htmlname='contactid', $showempty=0, $exclude='', $limitto='', $showfunction=0, $moreclass='', $options_only=false, $showsoc=0, $forcecombo=0, $events=array(), $moreparam='', $htmlid='')
	{
		global $conf,$langs;

		$langs->load('companies');

		if (empty($htmlid)) $htmlid = $htmlname;
        $out='';

		// On recherche les societes
		$sql = "SELECT sp.rowid, sp.lastname, sp.statut, sp.firstname, sp.poste";
		if ($showsoc > 0) $sql.= " , s.nom as company";
		$sql.= " FROM ".MAIN_DB_PREFIX ."socpeople as sp";
		if ($showsoc > 0) $sql.= " LEFT OUTER JOIN  ".MAIN_DB_PREFIX ."societe as s ON s.rowid=sp.fk_soc";
		$sql.= " WHERE sp.entity IN (".getEntity('societe').")";
		if ($socid > 0) $sql.= " AND sp.fk_soc=".$socid;
		if (! empty($conf->global->CONTACT_HIDE_INACTIVE_IN_COMBOBOX)) $sql.= " AND sp.statut <> 0";
		$sql.= " ORDER BY sp.lastname ASC";

		dol_syslog(get_class($this)."::select_contacts", LOG_DEBUG);
		$resql=$this->db->query($sql);
		if ($resql)
		{
			$num=$this->db->num_rows($resql);

			if ($conf->use_javascript_ajax && ! $forcecombo && ! $options_only)
			{
				include_once DOL_DOCUMENT_ROOT . '/core/lib/ajax.lib.php';
				$out .= ajax_combobox($htmlid, $events, $conf->global->CONTACT_USE_SEARCH_TO_SELECT);
			}

			if ($htmlname != 'none' || $options_only) $out.= '<select class="flat'.($moreclass?' '.$moreclass:'').'" id="'.$htmlid.'" name="'.$htmlname.'" '.(!empty($moreparam) ? $moreparam : '').'>';
			if ($showempty == 1) $out.= '<option value="0"'.($selected=='0'?' selected':'').'>&nbsp;</option>';
			if ($showempty == 2) $out.= '<option value="0"'.($selected=='0'?' selected':'').'>'.$langs->trans("Internal").'</option>';
			$num = $this->db->num_rows($resql);
			$i = 0;
			if ($num)
			{
				include_once DOL_DOCUMENT_ROOT.'/contact/class/contact.class.php';
				$contactstatic=new Contact($this->db);

				if (!is_array($selected)) $selected = array($selected);
				while ($i < $num)
				{
					$obj = $this->db->fetch_object($resql);

					$contactstatic->id=$obj->rowid;
					$contactstatic->lastname=$obj->lastname;
					$contactstatic->firstname=$obj->firstname;
					if ($obj->statut == 1){
					if ($htmlname != 'none')
					{
						$disabled=0;
						if (is_array($exclude) && count($exclude) && in_array($obj->rowid,$exclude)) $disabled=1;
						if (is_array($limitto) && count($limitto) && ! in_array($obj->rowid,$limitto)) $disabled=1;
						if (!empty($selected) && in_array($obj->rowid, $selected))
						{
							$out.= '<option value="'.$obj->rowid.'"';
							if ($disabled) $out.= ' disabled';
							$out.= ' selected>';
							$out.= $contactstatic->getFullName($langs);
							if ($showfunction && $obj->poste) $out.= ' ('.$obj->poste.')';
							if (($showsoc > 0) && $obj->company) $out.= ' - ('.$obj->company.')';
							$out.= '</option>';
						}
						else
						{
							$out.= '<option value="'.$obj->rowid.'"';
							if ($disabled) $out.= ' disabled';
							$out.= '>';
							$out.= $contactstatic->getFullName($langs);
							if ($showfunction && $obj->poste) $out.= ' ('.$obj->poste.')';
							if (($showsoc > 0) && $obj->company) $out.= ' - ('.$obj->company.')';
							$out.= '</option>';
						}
					}
					else
					{
						if (in_array($obj->rowid, $selected))
						{
							$out.= $contactstatic->getFullName($langs);
							if ($showfunction && $obj->poste) $out.= ' ('.$obj->poste.')';
							if (($showsoc > 0) && $obj->company) $out.= ' - ('.$obj->company.')';
						}
					}
				}
					$i++;
				}
			}
			else
			{
				$out.= '<option value="-1"'.($showempty==2?'':' selected').' disabled>'.$langs->trans($socid?"NoContactDefinedForThirdParty":"NoContactDefined").'</option>';
			}
			if ($htmlname != 'none' || $options_only)
			{
				$out.= '</select>';
			}

			$this->num = $num;
			return $out;
		}
		else
		{
			dol_print_error($this->db);
			return -1;
		}
	}

	/**
	 *	Return select list of users
	 *
	 *  @param	string	$selected       Id user preselected
	 *  @param  string	$htmlname       Field name in form
	 *  @param  int		$show_empty     0=liste sans valeur nulle, 1=ajoute valeur inconnue
	 *  @param  array	$exclude        Array list of users id to exclude
	 * 	@param	int		$disabled		If select list must be disabled
	 *  @param  array	$include        Array list of users id to include
	 * 	@param	int		$enableonly		Array list of users id to be enabled. All other must be disabled
	 *  @param	int		$force_entity	0 or Id of environment to force
	 * 	@return	void
	 *  @deprecated		Use select_dolusers instead
	 *  @see select_dolusers()
	 */
	function select_users($selected='',$htmlname='userid',$show_empty=0,$exclude=null,$disabled=0,$include='',$enableonly='',$force_entity=0)
	{
		print $this->select_dolusers($selected,$htmlname,$show_empty,$exclude,$disabled,$include,$enableonly,$force_entity);
	}

	/**
	 *	Return select list of users
	 *
	 *  @param	string	$selected       User id or user object of user preselected. If 0 or < -2, we use id of current user. If -1, keep unselected (if empty is allowed)
	 *  @param  string	$htmlname       Field name in form
	 *  @param  int		$show_empty     0=list with no empty value, 1=add also an empty value into list
	 *  @param  array	$exclude        Array list of users id to exclude
	 * 	@param	int		$disabled		If select list must be disabled
	 *  @param  array|string	$include        Array list of users id to include or 'hierarchy' to have only supervised users or 'hierarchyme' to have supervised + me
	 * 	@param	array	$enableonly		Array list of users id to be enabled. If defined, it means that others will be disabled
	 *  @param	int		$force_entity	0 or Id of environment to force
	 *  @param	int		$maxlength		Maximum length of string into list (0=no limit)
	 *  @param	int		$showstatus		0=show user status only if status is disabled, 1=always show user status into label, -1=never show user status
	 *  @param	string	$morefilter		Add more filters into sql request (Example: 'employee = 1')
	 *  @param	integer	$show_every		0=default list, 1=add also a value "Everybody" at beginning of list
	 *  @param	string	$enableonlytext	If option $enableonlytext is set, we use this text to explain into label why record is disabled. Not used if enableonly is empty.
	 *  @param	string	$morecss		More css
	 *  @param  int     $noactive       Show only active users (this will also happened whatever is this option if USER_HIDE_INACTIVE_IN_COMBOBOX is on).
	 * 	@return	string					HTML select string
	 *  @see select_dolgroups
	 */
	function select_dolusers($selected='', $htmlname='userid', $show_empty=0, $exclude=null, $disabled=0, $include='', $enableonly='', $force_entity=0, $maxlength=0, $showstatus=0, $morefilter='', $show_every=0, $enableonlytext='', $morecss='', $noactive=0)
	{
		global $conf,$user,$langs;

		// If no preselected user defined, we take current user
		if ((is_numeric($selected) && ($selected < -2 || empty($selected))) && empty($conf->global->SOCIETE_DISABLE_DEFAULT_SALESREPRESENTATIVE)) $selected=$user->id;

		$excludeUsers=null;
		$includeUsers=null;

		// Permettre l'exclusion d'utilisateurs
		if (is_array($exclude))	$excludeUsers = implode(",",$exclude);
		// Permettre l'inclusion d'utilisateurs
		if (is_array($include))	$includeUsers = implode(",",$include);
		else if ($include == 'hierarchy')
		{
			// Build list includeUsers to have only hierarchy
			$includeUsers = implode(",",$user->getAllChildIds(0));
		}
		else if ($include == 'hierarchyme')
		{
			// Build list includeUsers to have only hierarchy and current user
			$includeUsers = implode(",",$user->getAllChildIds(1));
		}

		$out='';

		// Forge request to select users
		$sql = "SELECT DISTINCT u.rowid, u.lastname as lastname, u.firstname, u.statut, u.login, u.admin, u.entity";
		if (! empty($conf->multicompany->enabled) && $conf->entity == 1 && $user->admin && ! $user->entity)
		{
			$sql.= ", e.label";
		}
		$sql.= " FROM ".MAIN_DB_PREFIX ."user as u";
		if (! empty($conf->multicompany->enabled) && $conf->entity == 1 && $user->admin && ! $user->entity)
		{
			$sql.= " LEFT JOIN ".MAIN_DB_PREFIX ."entity as e ON e.rowid=u.entity";
			if ($force_entity) $sql.= " WHERE u.entity IN (0,".$force_entity.")";
			else $sql.= " WHERE u.entity IS NOT NULL";
		}
		else
	   {
			if (! empty($conf->global->MULTICOMPANY_TRANSVERSE_MODE))
			{
				$sql.= " LEFT JOIN ".MAIN_DB_PREFIX."usergroup_user as ug";
				$sql.= " ON ug.fk_user = u.rowid";
				$sql.= " WHERE ug.entity = ".$conf->entity;
			}
			else
			{
				$sql.= " WHERE u.entity IN (0,".$conf->entity.")";
			}
		}
		if (! empty($user->societe_id)) $sql.= " AND u.fk_soc = ".$user->societe_id;
		if (is_array($exclude) && $excludeUsers) $sql.= " AND u.rowid NOT IN (".$excludeUsers.")";
		if ($includeUsers) $sql.= " AND u.rowid IN (".$includeUsers.")";
		if (! empty($conf->global->USER_HIDE_INACTIVE_IN_COMBOBOX) || $noactive) $sql.= " AND u.statut <> 0";
		if (! empty($morefilter)) $sql.=" ".$morefilter;

		if(empty($conf->global->MAIN_FIRSTNAME_NAME_POSITION)){
			$sql.= " ORDER BY u.firstname ASC";
		}else{
			$sql.= " ORDER BY u.lastname ASC";
		}

		dol_syslog(get_class($this)."::select_dolusers", LOG_DEBUG);
		$resql=$this->db->query($sql);
		if ($resql)
		{
			$num = $this->db->num_rows($resql);
			$i = 0;
			if ($num)
			{
		   		// Enhance with select2
				include_once DOL_DOCUMENT_ROOT . '/core/lib/ajax.lib.php';
				$out .= ajax_combobox($htmlname);

				// do not use maxwidthonsmartphone by default. Set it by caller so auto size to 100% will work when not defined
				$out.= '<select class="flat'.($morecss?' minwidth100 '.$morecss:' minwidth200').'" id="'.$htmlname.'" name="'.$htmlname.'"'.($disabled?' disabled':'').'>';
				if ($show_empty) $out.= '<option value="-1"'.((empty($selected) || $selected==-1)?' selected':'').'>&nbsp;</option>'."\n";
				if ($show_every) $out.= '<option value="-2"'.(($selected==-2)?' selected':'').'>-- '.$langs->trans("Everybody").' --</option>'."\n";

				$userstatic=new User($this->db);

				while ($i < $num)
				{
					$obj = $this->db->fetch_object($resql);

					$userstatic->id=$obj->rowid;
					$userstatic->lastname=$obj->lastname;
					$userstatic->firstname=$obj->firstname;

					$disableline='';
					if (is_array($enableonly) && count($enableonly) && ! in_array($obj->rowid,$enableonly)) $disableline=($enableonlytext?$enableonlytext:'1');

					if ((is_object($selected) && $selected->id == $obj->rowid) || (! is_object($selected) && $selected == $obj->rowid))
					{
						$out.= '<option value="'.$obj->rowid.'"';
						if ($disableline) $out.= ' disabled';
						$out.= ' selected>';
					}
					else
					{
						$out.= '<option value="'.$obj->rowid.'"';
						if ($disableline) $out.= ' disabled';
						$out.= '>';
					}

					$fullNameMode = 0; //Lastname + firstname
					if(empty($conf->global->MAIN_FIRSTNAME_NAME_POSITION)){
						$fullNameMode = 1; //firstname + lastname
					}
					$out.= $userstatic->getFullName($langs, $fullNameMode, -1, $maxlength);

					// Complete name with more info
					$moreinfo=0;
					if (! empty($conf->global->MAIN_SHOW_LOGIN))
					{
						$out.= ($moreinfo?' - ':' (').$obj->login;
						$moreinfo++;
					}
					if ($showstatus >= 0)
					{
						if ($obj->statut == 1 && $showstatus == 1)
						{
							$out.=($moreinfo?' - ':' (').$langs->trans('Enabled');
							$moreinfo++;
						}
						if ($obj->statut == 0)
						{
							$out.=($moreinfo?' - ':' (').$langs->trans('Disabled');
							$moreinfo++;
						}
					}
					if (! empty($conf->multicompany->enabled) && empty($conf->global->MULTICOMPANY_TRANSVERSE_MODE) && $conf->entity == 1 && $user->admin && ! $user->entity)
					{
						if ($obj->admin && ! $obj->entity)
						{
							$out.=($moreinfo?' - ':' (').$langs->trans("AllEntities");
							$moreinfo++;
						}
						else
					 {
							$out.=($moreinfo?' - ':' (').($obj->label?$obj->label:$langs->trans("EntityNameNotDefined"));
							$moreinfo++;
					 	}
					}
					$out.=($moreinfo?')':'');
					if ($disableline && $disableline != '1')
					{
						$out.=' - '.$disableline;	// This is text from $enableonlytext parameter
					}
					$out.= '</option>';

					$i++;
				}
			}
			else
			{
				$out.= '<select class="flat" id="'.$htmlname.'" name="'.$htmlname.'" disabled>';
				$out.= '<option value="">'.$langs->trans("None").'</option>';
			}
			$out.= '</select>';
		}
		else
		{
			dol_print_error($this->db);
		}

		return $out;
	}


	/**
	 *	Return select list of users. Selected users are stored into session.
	 *  List of users are provided into $_SESSION['assignedtouser'].
	 *
	 *  @param  string	$action         Value for $action
	 *  @param  string	$htmlname       Field name in form
	 *  @param  int		$show_empty     0=list without the empty value, 1=add empty value
	 *  @param  array	$exclude        Array list of users id to exclude
	 * 	@param	int		$disabled		If select list must be disabled
	 *  @param  array	$include        Array list of users id to include or 'hierarchy' to have only supervised users
	 * 	@param	array	$enableonly		Array list of users id to be enabled. All other must be disabled
	 *  @param	int		$force_entity	0 or Id of environment to force
	 *  @param	int		$maxlength		Maximum length of string into list (0=no limit)
	 *  @param	int		$showstatus		0=show user status only if status is disabled, 1=always show user status into label, -1=never show user status
	 *  @param	string	$morefilter		Add more filters into sql request
	 *  @param	int		$showproperties		Show properties of each attendees
	 *  @param	array	$listofuserid		Array with properties of each user
	 *  @param	array	$listofcontactid	Array with properties of each contact
	 *  @param	array	$listofotherid		Array with properties of each other contact
	 * 	@return	string					HTML select string
	 *  @see select_dolgroups
	 */
	function select_dolusers_forevent($action='', $htmlname='userid', $show_empty=0, $exclude=null, $disabled=0, $include='', $enableonly='', $force_entity=0, $maxlength=0, $showstatus=0, $morefilter='', $showproperties=0, $listofuserid=array(), $listofcontactid=array(), $listofotherid=array())
	{
		global $conf, $user, $langs;

		$userstatic=new User($this->db);
		$out='';

		// Method with no ajax
		//$out.='<form method="POST" action="'.$_SERVER["PHP_SELF"].'">';
		if ($action == 'view')
		{
			$out.='';
		}
		else
		{
			$out.='<input type="hidden" class="removedassignedhidden" name="removedassigned" value="">';
			$out.='<script type="text/javascript" language="javascript">jQuery(document).ready(function () {    jQuery(".removedassigned").click(function() {        jQuery(".removedassignedhidden").val(jQuery(this).val());    });})</script>';
			$out.=$this->select_dolusers('', $htmlname, $show_empty, $exclude, $disabled, $include, $enableonly, $force_entity, $maxlength, $showstatus, $morefilter);
			$out.=' <input type="submit" class="button valignmiddle" name="'.$action.'assignedtouser" value="'.dol_escape_htmltag($langs->trans("Add")).'">';
			$out.='<br>';
		}
		$assignedtouser=array();
		if (!empty($_SESSION['assignedtouser']))
		{
			$assignedtouser=json_decode($_SESSION['assignedtouser'], true);
		}
		$nbassignetouser=count($assignedtouser);

		if ($nbassignetouser && $action != 'view') $out.='<br>';
		if ($nbassignetouser) $out.='<ul class="attendees">';
		$i=0; $ownerid=0;
		foreach($assignedtouser as $key => $value)
		{
			if ($value['id'] == $ownerid) continue;

			$out.='<li>';
			$userstatic->fetch($value['id']);
			$out.= $userstatic->getNomUrl(-1);
			if ($i == 0) { $ownerid = $value['id']; $out.=' ('.$langs->trans("Owner").')'; }
			if ($nbassignetouser > 1 && $action != 'view') $out.=' <input type="image" style="border: 0px;" src="'.img_picto($langs->trans("Remove"), 'delete', '', 0, 1).'" value="'.$userstatic->id.'" class="removedassigned" id="removedassigned_'.$userstatic->id.'" name="removedassigned_'.$userstatic->id.'">';
			// Show my availability
			if ($showproperties)
			{
				if ($ownerid == $value['id'] && is_array($listofuserid) && count($listofuserid) && in_array($ownerid, array_keys($listofuserid)))
				{
					$out.='<div class="myavailability inline-block">';
					$out.='&nbsp;-&nbsp;<span class="opacitymedium">'.$langs->trans("Availability").':</span>  <input id="transparency" class="marginleftonly marginrightonly" '.($action == 'view'?'disabled':'').' type="checkbox" name="transparency"'.($listofuserid[$ownerid]['transparency']?' checked':'').'>'.$langs->trans("Busy");
					$out.='</div>';
				}
			}
			//$out.=' '.($value['mandatory']?$langs->trans("Mandatory"):$langs->trans("Optional"));
			//$out.=' '.($value['transparency']?$langs->trans("Busy"):$langs->trans("NotBusy"));

			$out.='</li>';
			$i++;
		}
		if ($nbassignetouser) $out.='</ul>';

		//$out.='</form>';
		return $out;
	}


	/**
	 *  Return list of products for customer in Ajax if Ajax activated or go to select_produits_list
	 *
	 *  @param		int			$selected				Preselected products
	 *  @param		string		$htmlname				Name of HTML select field (must be unique in page)
	 *  @param		int			$filtertype				Filter on product type (''=nofilter, 0=product, 1=service)
	 *  @param		int			$limit					Limit on number of returned lines
	 *  @param		int			$price_level			Level of price to show
	 *  @param		int			$status					-1=Return all products, 0=Products not on sell, 1=Products on sell
	 *  @param		int			$finished				2=all, 1=finished, 0=raw material
	 *  @param		string		$selected_input_value	Value of preselected input text (for use with ajax)
	 *  @param		int			$hidelabel				Hide label (0=no, 1=yes, 2=show search icon (before) and placeholder, 3 search icon after)
	 *  @param		array		$ajaxoptions			Options for ajax_autocompleter
	 *  @param      int			$socid					Thirdparty Id (to get also price dedicated to this customer)
	 *  @param		string		$showempty				'' to not show empty line. Translation key to show an empty line. '1' show empty line with no text.
	 * 	@param		int			$forcecombo				Force to use combo box
	 *  @param      string      $morecss                Add more css on select
	 *  @param      int         $hidepriceinlabel       1=Hide prices in label
	 *  @param      string      $warehouseStatus        warehouse status filter, following comma separated filter options can be used
	 *										            'warehouseopen' = select products from open warehouses,
	 *										            'warehouseclosed' = select products from closed warehouses,
	 *										            'warehouseinternal' = select products from warehouses for internal correct/transfer only
	 *  @param array $selected_combinations Selected combinations. Format: array([attrid] => attrval, [...])
	 *  @return		void
	 */
	function select_produits($selected='', $htmlname='productid', $filtertype='', $limit=20, $price_level=0, $status=1, $finished=2, $selected_input_value='', $hidelabel=0, $ajaxoptions=array(), $socid=0, $showempty='1', $forcecombo=0, $morecss='', $hidepriceinlabel=0, $warehouseStatus='', $selected_combinations = array())
	{
		global $langs,$conf;

		$price_level = (! empty($price_level) ? $price_level : 0);

		if (! empty($conf->use_javascript_ajax) && ! empty($conf->global->PRODUIT_USE_SEARCH_TO_SELECT))
		{
			$placeholder='';

			if ($selected && empty($selected_input_value))
			{
				require_once DOL_DOCUMENT_ROOT.'/product/class/product.class.php';
				$producttmpselect = new Product($this->db);
				$producttmpselect->fetch($selected);
				$selected_input_value=$producttmpselect->ref;
				unset($producttmpselect);
			}
			// mode=1 means customers products
			$urloption='htmlname='.$htmlname.'&outjson=1&price_level='.$price_level.'&type='.$filtertype.'&mode=1&status='.$status.'&finished='.$finished.'&hidepriceinlabel='.$hidepriceinlabel.'&warehousestatus='.$warehouseStatus;
			//Price by customer
			if (! empty($conf->global->PRODUIT_CUSTOMER_PRICES) && !empty($socid)) {
				$urloption.='&socid='.$socid;
			}
			print ajax_autocompleter($selected, $htmlname, DOL_URL_ROOT.'/product/ajax/products.php', $urloption, $conf->global->PRODUIT_USE_SEARCH_TO_SELECT, 0, $ajaxoptions);

			if (!empty($conf->variants->enabled)) {
				?>
				<script>

					selected = <?php echo json_encode($selected_combinations) ?>;
					combvalues = {};

					jQuery(document).ready(function () {

						jQuery("input[name='prod_entry_mode']").change(function () {
							if (jQuery(this).val() == 'free') {
								jQuery('div#attributes_box').empty();
							}
						});

						jQuery("input#<?php echo $htmlname ?>").change(function () {

							if (!jQuery(this).val()) {
								jQuery('div#attributes_box').empty();
								return;
							}

							jQuery.getJSON("<?php echo dol_buildpath('/variants/ajax/getCombinations.php', 2) ?>", {
								id: jQuery(this).val()
							}, function (data) {
								jQuery('div#attributes_box').empty();

								jQuery.each(data, function (key, val) {

									combvalues[val.id] = val.values;

									var span = jQuery(document.createElement('div')).css({
										'display': 'table-row'
									});

									span.append(
										jQuery(document.createElement('div')).text(val.label).css({
											'font-weight': 'bold',
											'display': 'table-cell',
											'text-align': 'right'
										})
									);

									var html = jQuery(document.createElement('select')).attr('name', 'combinations[' + val.id + ']').css({
										'margin-left': '15px',
										'white-space': 'pre'
									}).append(
										jQuery(document.createElement('option')).val('')
									);

									jQuery.each(combvalues[val.id], function (key, val) {
										var tag = jQuery(document.createElement('option')).val(val.id).html(val.value);

										if (selected[val.fk_product_attribute] == val.id) {
											tag.attr('selected', 'selected');
										}

										html.append(tag);
									});

									span.append(html);
									jQuery('div#attributes_box').append(span);
								});
							})
						});

						<?php if ($selected): ?>
						jQuery("input#<?php echo $htmlname ?>").change();
						<?php endif ?>
					});
				</script>
                <?php
			}
			if (empty($hidelabel)) print $langs->trans("RefOrLabel").' : ';
			else if ($hidelabel > 1) {
				$placeholder=' placeholder="'.$langs->trans("RefOrLabel").'"';
				if ($hidelabel == 2) {
					print img_picto($langs->trans("Search"), 'search');
				}
			}
			print '<input type="text" class="minwidth100" name="search_'.$htmlname.'" id="search_'.$htmlname.'" value="'.$selected_input_value.'"'.$placeholder.' '.(!empty($conf->global->PRODUCT_SEARCH_AUTOFOCUS) ? 'autofocus' : '').' />';
			if ($hidelabel == 3) {
				print img_picto($langs->trans("Search"), 'search');
			}
		}
		else
		{
			print $this->select_produits_list($selected,$htmlname,$filtertype,$limit,$price_level,'',$status,$finished,0,$socid,$showempty,$forcecombo,$morecss,$hidepriceinlabel, $warehouseStatus);
		}
	}

	/**
	 *	Return list of products for a customer
	 *
	 *	@param      int		$selected           Preselected product
	 *	@param      string	$htmlname           Name of select html
	 *  @param		string	$filtertype         Filter on product type (''=nofilter, 0=product, 1=service)
	 *	@param      int		$limit              Limit on number of returned lines
	 *	@param      int		$price_level        Level of price to show
	 * 	@param      string	$filterkey          Filter on product
	 *	@param		int		$status             -1=Return all products, 0=Products not on sell, 1=Products on sell
	 *  @param      int		$finished           Filter on finished field: 2=No filter
	 *  @param      int		$outputmode         0=HTML select string, 1=Array
	 *  @param      int		$socid     		    Thirdparty Id (to get also price dedicated to this customer)
	 *  @param		string	$showempty		    '' to not show empty line. Translation key to show an empty line. '1' show empty line with no text.
	 * 	@param		int		$forcecombo		    Force to use combo box
	 *  @param      string  $morecss            Add more css on select
	 *  @param      int     $hidepriceinlabel   1=Hide prices in label
	 *  @param      string  $warehouseStatus    warehouse status filter, following comma separated filter options can be used
	 *										    'warehouseopen' = select products from open warehouses,
	 *										    'warehouseclosed' = select products from closed warehouses,
	 *										    'warehouseinternal' = select products from warehouses for internal correct/transfer only
	 *  @return     array    				    Array of keys for json
	 */
	function select_produits_list($selected='',$htmlname='productid',$filtertype='',$limit=20,$price_level=0,$filterkey='',$status=1,$finished=2,$outputmode=0,$socid=0,$showempty='1',$forcecombo=0,$morecss='',$hidepriceinlabel=0, $warehouseStatus='')
	{
		global $langs,$conf,$user,$db;

		$out='';
		$outarray=array();

		$warehouseStatusArray = array();
		if (! empty($warehouseStatus))
		{
			require_once DOL_DOCUMENT_ROOT.'/product/stock/class/entrepot.class.php';
			if (preg_match('/warehouseclosed/', $warehouseStatus))
			{
				$warehouseStatusArray[] = Entrepot::STATUS_CLOSED;
			}
			if (preg_match('/warehouseopen/', $warehouseStatus))
			{
				$warehouseStatusArray[] = Entrepot::STATUS_OPEN_ALL;
			}
			if (preg_match('/warehouseinternal/', $warehouseStatus))
			{
				$warehouseStatusArray[] = Entrepot::STATUS_OPEN_INTERNAL;
			}
		}

		$selectFields = " p.rowid, p.label, p.ref, p.description, p.barcode, p.fk_product_type, p.price, p.price_ttc, p.price_base_type, p.tva_tx, p.duration, p.fk_price_expression";
		(count($warehouseStatusArray)) ? $selectFieldsGrouped = ", sum(ps.reel) as stock" : $selectFieldsGrouped = ", p.stock";

		$sql = "SELECT ";
		$sql.= $selectFields . $selectFieldsGrouped;
		//Price by customer
		if (! empty($conf->global->PRODUIT_CUSTOMER_PRICES) && !empty($socid))
		{
			$sql.=', pcp.rowid as idprodcustprice, pcp.price as custprice, pcp.price_ttc as custprice_ttc,';
			$sql.=' pcp.price_base_type as custprice_base_type, pcp.tva_tx as custtva_tx';
			$selectFields.= ", idprodcustprice, custprice, custprice_ttc, custprice_base_type, custtva_tx";
		}

		// Multilang : we add translation
		if (! empty($conf->global->MAIN_MULTILANGS))
		{
			$sql.= ", pl.label as label_translated";
			$selectFields.= ", label_translated";
		}
		// Price by quantity
		if (! empty($conf->global->PRODUIT_CUSTOMER_PRICES_BY_QTY))
		{
			$sql.= ", (SELECT pp.rowid FROM ".MAIN_DB_PREFIX."product_price as pp WHERE pp.fk_product = p.rowid";
			if ($price_level >= 1 && !empty($conf->global->PRODUIT_CUSTOMER_PRICES_BY_QTY_MULTIPRICES)) $sql.= " AND price_level=".$price_level;
			$sql.= " ORDER BY date_price";
			$sql.= " DESC LIMIT 1) as price_rowid";
			$sql.= ", (SELECT pp.price_by_qty FROM ".MAIN_DB_PREFIX."product_price as pp WHERE pp.fk_product = p.rowid";	// price_by_qty is 1 if some prices by qty exists in subtable
			if ($price_level >= 1 && !empty($conf->global->PRODUIT_CUSTOMER_PRICES_BY_QTY_MULTIPRICES)) $sql.= " AND price_level=".$price_level;
			$sql.= " ORDER BY date_price";
			$sql.= " DESC LIMIT 1) as price_by_qty";
			$selectFields.= ", price_rowid, price_by_qty";
		}
		$sql.= " FROM ".MAIN_DB_PREFIX."product as p";
		if (count($warehouseStatusArray))
		{
			$sql.= " LEFT JOIN ".MAIN_DB_PREFIX."product_stock as ps on ps.fk_product = p.rowid";
			$sql.= " LEFT JOIN ".MAIN_DB_PREFIX."entrepot as e on ps.fk_entrepot = e.rowid";
		}

		//Price by customer
		if (! empty($conf->global->PRODUIT_CUSTOMER_PRICES) && !empty($socid)) {
			$sql.=" LEFT JOIN  ".MAIN_DB_PREFIX."product_customer_price as pcp ON pcp.fk_soc=".$socid." AND pcp.fk_product=p.rowid";
		}
		// Multilang : we add translation
		if (! empty($conf->global->MAIN_MULTILANGS))
		{
			$sql.= " LEFT JOIN ".MAIN_DB_PREFIX."product_lang as pl ON pl.fk_product = p.rowid AND pl.lang='". $langs->getDefaultLang() ."'";
		}

		if (!empty($conf->global->PRODUIT_ATTRIBUTES_HIDECHILD)) {
			$sql .= " LEFT JOIN ".MAIN_DB_PREFIX."product_attribute_combination pac ON pac.fk_product_child = p.rowid";
		}

		$sql.= ' WHERE p.entity IN ('.getEntity('product').')';
		if (count($warehouseStatusArray))
		{
			$sql.= ' AND (p.fk_product_type = 1 OR e.statut IN ('.$this->db->escape(implode(',',$warehouseStatusArray)).'))';
		}

		if (!empty($conf->global->PRODUIT_ATTRIBUTES_HIDECHILD)) {
			$sql .= " AND pac.rowid IS NULL";
		}

		if ($finished == 0)
		{
			$sql.= " AND p.finished = ".$finished;
		}
		elseif ($finished == 1)
		{
			$sql.= " AND p.finished = ".$finished;
			if ($status >= 0)  $sql.= " AND p.tosell = ".$status;
		}
		elseif ($status >= 0)
		{
			$sql.= " AND p.tosell = ".$status;
		}
		if (strval($filtertype) != '') $sql.=" AND p.fk_product_type=".$filtertype;
		// Add criteria on ref/label
		if ($filterkey != '')
		{
			$sql.=' AND (';
			$prefix=empty($conf->global->PRODUCT_DONOTSEARCH_ANYWHERE)?'%':'';	// Can use index if PRODUCT_DONOTSEARCH_ANYWHERE is on
			// For natural search
			$scrit = explode(' ', $filterkey);
			$i=0;
			if (count($scrit) > 1) $sql.="(";
			foreach ($scrit as $crit)
			{
				if ($i > 0) $sql.=" AND ";
				$sql.="(p.ref LIKE '".$db->escape($prefix.$crit)."%' OR p.label LIKE '".$db->escape($prefix.$crit)."%'";
				if (! empty($conf->global->MAIN_MULTILANGS)) $sql.=" OR pl.label LIKE '".$db->escape($prefix.$crit)."%'";
				$sql.=")";
				$i++;
			}
			if (count($scrit) > 1) $sql.=")";
		  	if (! empty($conf->barcode->enabled)) $sql.= " OR p.barcode LIKE '".$db->escape($prefix.$filterkey)."%'";
			$sql.=')';
		}
		if (count($warehouseStatusArray))
		{
			$sql.= ' GROUP BY'.$selectFields;
		}
		$sql.= $db->order("p.ref");
		$sql.= $db->plimit($limit, 0);

		// Build output string
		dol_syslog(get_class($this)."::select_produits_list search product", LOG_DEBUG);
		$result=$this->db->query($sql);
		if ($result)
		{
			require_once DOL_DOCUMENT_ROOT.'/product/class/product.class.php';
			require_once DOL_DOCUMENT_ROOT.'/product/dynamic_price/class/price_parser.class.php';
			$num = $this->db->num_rows($result);

			$events=null;

			if (! $forcecombo)
			{
				include_once DOL_DOCUMENT_ROOT . '/core/lib/ajax.lib.php';
				$out .= ajax_combobox($htmlname, $events, $conf->global->PRODUIT_USE_SEARCH_TO_SELECT);
			}

			$out.='<select class="flat'.($morecss?' '.$morecss:'').'" name="'.$htmlname.'" id="'.$htmlname.'">';

			$textifempty='';
			// Do not use textifempty = ' ' or '&nbsp;' here, or search on key will search on ' key'.
			//if (! empty($conf->use_javascript_ajax) || $forcecombo) $textifempty='';
			if (! empty($conf->global->PRODUIT_USE_SEARCH_TO_SELECT))
			{
				if ($showempty && ! is_numeric($showempty)) $textifempty=$langs->trans($showempty);
				else $textifempty.=$langs->trans("All");
			}
			if ($showempty) $out.='<option value="0" selected>'.$textifempty.'</option>';

			$i = 0;
			while ($num && $i < $num)
			{
				$opt = '';
				$optJson = array();
				$objp = $this->db->fetch_object($result);

				if (!empty($conf->global->PRODUIT_CUSTOMER_PRICES_BY_QTY) && !empty($objp->price_by_qty) && $objp->price_by_qty == 1)
				{ // Price by quantity will return many prices for the same product
					$sql = "SELECT rowid, quantity, price, unitprice, remise_percent, remise, price_base_type";
					$sql.= " FROM ".MAIN_DB_PREFIX."product_price_by_qty";
					$sql.= " WHERE fk_product_price=".$objp->price_rowid;
					$sql.= " ORDER BY quantity ASC";

					dol_syslog(get_class($this)."::select_produits_list search price by qty", LOG_DEBUG);
					$result2 = $this->db->query($sql);
					if ($result2)
					{
						$nb_prices = $this->db->num_rows($result2);
						$j = 0;
						while ($nb_prices && $j < $nb_prices) {
							$objp2 = $this->db->fetch_object($result2);

							$objp->price_by_qty_rowid = $objp2->rowid;
							$objp->price_by_qty_price_base_type = $objp2->price_base_type;
							$objp->price_by_qty_quantity = $objp2->quantity;
							$objp->price_by_qty_unitprice = $objp2->unitprice;
							$objp->price_by_qty_remise_percent = $objp2->remise_percent;
							// For backward compatibility
							$objp->quantity = $objp2->quantity;
							$objp->price = $objp2->price;
							$objp->unitprice = $objp2->unitprice;
							$objp->remise_percent = $objp2->remise_percent;
							$objp->remise = $objp2->remise;

							$this->constructProductListOption($objp, $opt, $optJson, 0, $selected, $hidepriceinlabel);

							$j++;

							// Add new entry
							// "key" value of json key array is used by jQuery automatically as selected value
							// "label" value of json key array is used by jQuery automatically as text for combo box
							$out.=$opt;
							array_push($outarray, $optJson);
						}
					}
				}
				else
				{
					if (!empty($conf->dynamicprices->enabled) && !empty($objp->fk_price_expression)) {
						$price_product = new Product($this->db);
						$price_product->fetch($objp->rowid, '', '', 1);
						$priceparser = new PriceParser($this->db);
						$price_result = $priceparser->parseProduct($price_product);
						if ($price_result >= 0) {
							$objp->price = $price_result;
							$objp->unitprice = $price_result;
							//Calculate the VAT
							$objp->price_ttc = price2num($objp->price) * (1 + ($objp->tva_tx / 100));
							$objp->price_ttc = price2num($objp->price_ttc,'MU');
						}
					}
					$this->constructProductListOption($objp, $opt, $optJson, $price_level, $selected, $hidepriceinlabel);
					// Add new entry
					// "key" value of json key array is used by jQuery automatically as selected value
					// "label" value of json key array is used by jQuery automatically as text for combo box
					$out.=$opt;
					array_push($outarray, $optJson);
				}

				$i++;
			}

			$out.='</select>';

			$this->db->free($result);

			if (empty($outputmode)) return $out;
			return $outarray;
		}
		else
		{
			dol_print_error($db);
		}
	}

	/**
	 * constructProductListOption
	 *
	 * @param 	resultset	$objp			    Resultset of fetch
	 * @param 	string		$opt			    Option (var used for returned value in string option format)
	 * @param 	string		$optJson		    Option (var used for returned value in json format)
	 * @param 	int			$price_level	    Price level
	 * @param 	string		$selected		    Preselected value
	 * @param   int         $hidepriceinlabel   Hide price in label
	 * @return	void
	 */
	private function constructProductListOption(&$objp, &$opt, &$optJson, $price_level, $selected, $hidepriceinlabel=0)
	{
		global $langs,$conf,$user,$db;

		$outkey='';
		$outval='';
		$outref='';
		$outlabel='';
		$outdesc='';
		$outbarcode='';
		$outtype='';
		$outprice_ht='';
		$outprice_ttc='';
		$outpricebasetype='';
		$outtva_tx='';
		$outqty=1;
		$outdiscount=0;

		$maxlengtharticle=(empty($conf->global->PRODUCT_MAX_LENGTH_COMBO)?48:$conf->global->PRODUCT_MAX_LENGTH_COMBO);

		$label=$objp->label;
		if (! empty($objp->label_translated)) $label=$objp->label_translated;
		if (! empty($filterkey) && $filterkey != '') $label=preg_replace('/('.preg_quote($filterkey).')/i','<strong>$1</strong>',$label,1);

		$outkey=$objp->rowid;
		$outref=$objp->ref;
		$outlabel=$objp->label;
		$outdesc=$objp->description;
		$outbarcode=$objp->barcode;

		$outtype=$objp->fk_product_type;
		$outdurationvalue=$outtype == Product::TYPE_SERVICE?substr($objp->duration,0,dol_strlen($objp->duration)-1):'';
		$outdurationunit=$outtype == Product::TYPE_SERVICE?substr($objp->duration,-1):'';

		$opt = '<option value="'.$objp->rowid.'"';
		$opt.= ($objp->rowid == $selected)?' selected':'';
		if (!empty($objp->price_by_qty_rowid) && $objp->price_by_qty_rowid > 0)
		{
			$opt.= ' pbq="'.$objp->price_by_qty_rowid.'" data-pbq="'.$objp->price_by_qty_rowid.'" data-pbqqty="'.$objp->price_by_qty_quantity.'" data-pbqpercent="'.$objp->price_by_qty_remise_percent.'"';
		}
		if (! empty($conf->stock->enabled) && $objp->fk_product_type == 0 && isset($objp->stock))
		{
			if ($objp->stock > 0) $opt.= ' class="product_line_stock_ok"';
			else if ($objp->stock <= 0) $opt.= ' class="product_line_stock_too_low"';
		}
		$opt.= '>';
		$opt.= $objp->ref;
		if ($outbarcode) $opt.=' ('.$outbarcode.')';
		$opt.=' - '.dol_trunc($label,$maxlengtharticle);

		$objRef = $objp->ref;
		if (! empty($filterkey) && $filterkey != '') $objRef=preg_replace('/('.preg_quote($filterkey).')/i','<strong>$1</strong>',$objRef,1);
		$outval.=$objRef;
		if ($outbarcode) $outval.=' ('.$outbarcode.')';
		$outval.=' - '.dol_trunc($label,$maxlengtharticle);

		$found=0;

		// Multiprice
		if (empty($hidepriceinlabel) && $price_level >= 1 && $conf->global->PRODUIT_MULTIPRICES)		// If we need a particular price level (from 1 to 6)
		{
			$sql = "SELECT price, price_ttc, price_base_type, tva_tx";
			$sql.= " FROM ".MAIN_DB_PREFIX."product_price";
			$sql.= " WHERE fk_product='".$objp->rowid."'";
			$sql.= " AND entity IN (".getEntity('productprice').")";
			$sql.= " AND price_level=".$price_level;
			$sql.= " ORDER BY date_price DESC, rowid DESC"; // Warning DESC must be both on date_price and rowid.
			$sql.= " LIMIT 1";

			dol_syslog(get_class($this).'::constructProductListOption search price for level '.$price_level.'', LOG_DEBUG);
			$result2 = $this->db->query($sql);
			if ($result2)
			{
				$objp2 = $this->db->fetch_object($result2);
				if ($objp2)
				{
					$found=1;
					if ($objp2->price_base_type == 'HT')
					{
						$opt.= ' - '.price($objp2->price,1,$langs,0,0,-1,$conf->currency).' '.$langs->trans("HT");
						$outval.= ' - '.price($objp2->price,0,$langs,0,0,-1,$conf->currency).' '.$langs->transnoentities("HT");
					}
					else
					{
						$opt.= ' - '.price($objp2->price_ttc,1,$langs,0,0,-1,$conf->currency).' '.$langs->trans("TTC");
						$outval.= ' - '.price($objp2->price_ttc,0,$langs,0,0,-1,$conf->currency).' '.$langs->transnoentities("TTC");
					}
					$outprice_ht=price($objp2->price);
					$outprice_ttc=price($objp2->price_ttc);
					$outpricebasetype=$objp2->price_base_type;
					$outtva_tx=$objp2->tva_tx;
				}
			}
			else
			{
				dol_print_error($this->db);
			}
		}

		// Price by quantity
		if (empty($hidepriceinlabel) && !empty($objp->quantity) && $objp->quantity >= 1 && ! empty($conf->global->PRODUIT_CUSTOMER_PRICES_BY_QTY))
		{
			$found = 1;
			$outqty=$objp->quantity;
			$outdiscount=$objp->remise_percent;
			if ($objp->quantity == 1)
			{
				$opt.= ' - '.price($objp->unitprice,1,$langs,0,0,-1,$conf->currency)."/";
				$outval.= ' - '.price($objp->unitprice,0,$langs,0,0,-1,$conf->currency)."/";
				$opt.= $langs->trans("Unit");	// Do not use strtolower because it breaks utf8 encoding
				$outval.=$langs->transnoentities("Unit");
			}
			else
			{
				$opt.= ' - '.price($objp->price,1,$langs,0,0,-1,$conf->currency)."/".$objp->quantity;
				$outval.= ' - '.price($objp->price,0,$langs,0,0,-1,$conf->currency)."/".$objp->quantity;
				$opt.= $langs->trans("Units");	// Do not use strtolower because it breaks utf8 encoding
				$outval.=$langs->transnoentities("Units");
			}

			$outprice_ht=price($objp->unitprice);
			$outprice_ttc=price($objp->unitprice * (1 + ($objp->tva_tx / 100)));
			$outpricebasetype=$objp->price_base_type;
			$outtva_tx=$objp->tva_tx;
		}
		if (empty($hidepriceinlabel) && !empty($objp->quantity) && $objp->quantity >= 1)
		{
			$opt.=" (".price($objp->unitprice,1,$langs,0,0,-1,$conf->currency)."/".$langs->trans("Unit").")";	// Do not use strtolower because it breaks utf8 encoding
			$outval.=" (".price($objp->unitprice,0,$langs,0,0,-1,$conf->currency)."/".$langs->transnoentities("Unit").")";	// Do not use strtolower because it breaks utf8 encoding
		}
		if (empty($hidepriceinlabel) && !empty($objp->remise_percent) && $objp->remise_percent >= 1)
		{
			$opt.=" - ".$langs->trans("Discount")." : ".vatrate($objp->remise_percent).' %';
			$outval.=" - ".$langs->transnoentities("Discount")." : ".vatrate($objp->remise_percent).' %';
		}

		// Price by customer
		if (empty($hidepriceinlabel) && !empty($conf->global->PRODUIT_CUSTOMER_PRICES))
		{
			if (!empty($objp->idprodcustprice))
			{
				$found = 1;

				if ($objp->custprice_base_type == 'HT')
				{
					$opt.= ' - '.price($objp->custprice,1,$langs,0,0,-1,$conf->currency).' '.$langs->trans("HT");
					$outval.= ' - '.price($objp->custprice,0,$langs,0,0,-1,$conf->currency).' '.$langs->transnoentities("HT");
				}
				else
				{
					$opt.= ' - '.price($objp->custprice_ttc,1,$langs,0,0,-1,$conf->currency).' '.$langs->trans("TTC");
					$outval.= ' - '.price($objp->custprice_ttc,0,$langs,0,0,-1,$conf->currency).' '.$langs->transnoentities("TTC");
				}

				$outprice_ht=price($objp->custprice);
				$outprice_ttc=price($objp->custprice_ttc);
				$outpricebasetype=$objp->custprice_base_type;
				$outtva_tx=$objp->custtva_tx;
			}
		}

		// If level no defined or multiprice not found, we used the default price
		if (empty($hidepriceinlabel) && ! $found)
		{
			if ($objp->price_base_type == 'HT')
			{
				$opt.= ' - '.price($objp->price,1,$langs,0,0,-1,$conf->currency).' '.$langs->trans("HT");
				$outval.= ' - '.price($objp->price,0,$langs,0,0,-1,$conf->currency).' '.$langs->transnoentities("HT");
			}
			else
			{
				$opt.= ' - '.price($objp->price_ttc,1,$langs,0,0,-1,$conf->currency).' '.$langs->trans("TTC");
				$outval.= ' - '.price($objp->price_ttc,0,$langs,0,0,-1,$conf->currency).' '.$langs->transnoentities("TTC");
			}
			$outprice_ht=price($objp->price);
			$outprice_ttc=price($objp->price_ttc);
			$outpricebasetype=$objp->price_base_type;
			$outtva_tx=$objp->tva_tx;
		}

		if (! empty($conf->stock->enabled) && isset($objp->stock) && $objp->fk_product_type == 0)
		{
			$opt.= ' - '.$langs->trans("Stock").':'.$objp->stock;

			if ($objp->stock > 0) {
				$outval.= ' - <span class="product_line_stock_ok">'.$langs->transnoentities("Stock").':'.$objp->stock.'</span>';
			}elseif ($objp->stock <= 0) {
				$outval.= ' - <span class="product_line_stock_too_low">'.$langs->transnoentities("Stock").':'.$objp->stock.'</span>';
			}
		}

		if ($outdurationvalue && $outdurationunit)
		{
			$da=array("h"=>$langs->trans("Hour"),"d"=>$langs->trans("Day"),"w"=>$langs->trans("Week"),"m"=>$langs->trans("Month"),"y"=>$langs->trans("Year"));
			if (isset($da[$outdurationunit]))
			{
				$key = $da[$outdurationunit].($outdurationvalue > 1?'s':'');
				$opt.= ' - '.$outdurationvalue.' '.$langs->trans($key);
				$outval.=' - '.$outdurationvalue.' '.$langs->transnoentities($key);
			}
		}

		$opt.= "</option>\n";
		$optJson = array('key'=>$outkey, 'value'=>$outref, 'label'=>$outval, 'label2'=>$outlabel, 'desc'=>$outdesc, 'type'=>$outtype, 'price_ht'=>$outprice_ht, 'price_ttc'=>$outprice_ttc, 'pricebasetype'=>$outpricebasetype, 'tva_tx'=>$outtva_tx, 'qty'=>$outqty, 'discount'=>$outdiscount, 'duration_value'=>$outdurationvalue, 'duration_unit'=>$outdurationunit);
	}

	/**
	 *	Return list of products for customer (in Ajax if Ajax activated or go to select_produits_fournisseurs_list)
	 *
	 *	@param	int		$socid			Id third party
	 *	@param  string	$selected       Preselected product
	 *	@param  string	$htmlname       Name of HTML Select
	 *  @param	string	$filtertype     Filter on product type (''=nofilter, 0=product, 1=service)
	 *	@param  string	$filtre			For a SQL filter
	 *	@param	array	$ajaxoptions	Options for ajax_autocompleter
	 *  @param	int		$hidelabel		Hide label (0=no, 1=yes)
	 *  @param  int     $alsoproductwithnosupplierprice    1=Add also product without supplier prices
	 *	@return	void
	 */
	function select_produits_fournisseurs($socid, $selected='', $htmlname='productid', $filtertype='', $filtre='', $ajaxoptions=array(), $hidelabel=0, $alsoproductwithnosupplierprice=0)
	{
		global $langs,$conf;
		global $price_level, $status, $finished;

		$selected_input_value='';
		if (! empty($conf->use_javascript_ajax) && ! empty($conf->global->PRODUIT_USE_SEARCH_TO_SELECT))
		{
			if ($selected > 0)
			{
				require_once DOL_DOCUMENT_ROOT.'/product/class/product.class.php';
				$producttmpselect = new Product($this->db);
				$producttmpselect->fetch($selected);
				$selected_input_value=$producttmpselect->ref;
				unset($producttmpselect);
			}

			// mode=2 means suppliers products
			$urloption=($socid > 0?'socid='.$socid.'&':'').'htmlname='.$htmlname.'&outjson=1&price_level='.$price_level.'&type='.$filtertype.'&mode=2&status='.$status.'&finished='.$finished.'&alsoproductwithnosupplierprice='.$alsoproductwithnosupplierprice;
			print ajax_autocompleter($selected, $htmlname, DOL_URL_ROOT.'/product/ajax/products.php', $urloption, $conf->global->PRODUIT_USE_SEARCH_TO_SELECT, 0, $ajaxoptions);
			print ($hidelabel?'':$langs->trans("RefOrLabel").' : ').'<input type="text" size="20" name="search_'.$htmlname.'" id="search_'.$htmlname.'" value="'.$selected_input_value.'">';
		}
		else
		{
			print $this->select_produits_fournisseurs_list($socid,$selected,$htmlname,$filtertype,$filtre,'',-1,0,0,$alsoproductwithnosupplierprice);
		}
	}

	/**
	 *	Return list of suppliers products
	 *
	 *	@param	int		$socid   		Id societe fournisseur (0 pour aucun filtre)
	 *	@param  int		$selected       Produit pre-selectionne
	 *	@param  string	$htmlname       Nom de la zone select
	 *  @param	string	$filtertype     Filter on product type (''=nofilter, 0=product, 1=service)
	 *	@param  string	$filtre         Pour filtre sql
	 *	@param  string	$filterkey      Filtre des produits
	 *  @param  int		$statut         -1=Return all products, 0=Products not on sell, 1=Products on sell (not used here, a filter on tobuy is already hard coded in request)
	 *  @param  int		$outputmode     0=HTML select string, 1=Array
	 *  @param  int     $limit          Limit of line number
	 *  @param  int     $alsoproductwithnosupplierprice    1=Add also product without supplier prices
	 *  @return array           		Array of keys for json
	 */
	function select_produits_fournisseurs_list($socid,$selected='',$htmlname='productid',$filtertype='',$filtre='',$filterkey='',$statut=-1,$outputmode=0,$limit=100,$alsoproductwithnosupplierprice=0)
	{
		global $langs,$conf,$db;

		$out='';
		$outarray=array();

		$langs->load('stocks');

		$sql = "SELECT p.rowid, p.label, p.ref, p.price, p.duration, p.fk_product_type,";
		$sql.= " pfp.ref_fourn, pfp.rowid as idprodfournprice, pfp.price as fprice, pfp.quantity, pfp.remise_percent, pfp.remise, pfp.unitprice,";
		$sql.= " pfp.fk_supplier_price_expression, pfp.fk_product, pfp.tva_tx, pfp.fk_soc, s.nom as name,";
		$sql.= " pfp.supplier_reputation";
		$sql.= " FROM ".MAIN_DB_PREFIX."product as p";
		$sql.= " LEFT JOIN ".MAIN_DB_PREFIX."product_fournisseur_price as pfp ON p.rowid = pfp.fk_product";
		if ($socid) $sql.= " AND pfp.fk_soc = ".$socid;
		$sql.= " LEFT JOIN ".MAIN_DB_PREFIX."societe as s ON pfp.fk_soc = s.rowid";
		$sql.= " WHERE p.entity IN (".getEntity('product').")";
		$sql.= " AND p.tobuy = 1";
		if (strval($filtertype) != '') $sql.=" AND p.fk_product_type=".$this->db->escape($filtertype);
		if (! empty($filtre)) $sql.=" ".$filtre;
		// Add criteria on ref/label
		if ($filterkey != '')
		{
			$sql.=' AND (';
			$prefix=empty($conf->global->PRODUCT_DONOTSEARCH_ANYWHERE)?'%':'';	// Can use index if PRODUCT_DONOTSEARCH_ANYWHERE is on
			// For natural search
			$scrit = explode(' ', $filterkey);
			$i=0;
			if (count($scrit) > 1) $sql.="(";
			foreach ($scrit as $crit)
			{
				if ($i > 0) $sql.=" AND ";
				$sql.="(pfp.ref_fourn LIKE '".$this->db->escape($prefix.$crit)."%' OR p.ref LIKE '".$this->db->escape($prefix.$crit)."%' OR p.label LIKE '".$this->db->escape($prefix.$crit)."%')";
				$i++;
			}
			if (count($scrit) > 1) $sql.=")";
			if (! empty($conf->barcode->enabled)) $sql.= " OR p.barcode LIKE '".$this->db->escape($prefix.$filterkey)."%'";
			$sql.=')';
		}
		$sql.= " ORDER BY pfp.ref_fourn DESC, pfp.quantity ASC";
		$sql.= $db->plimit($limit, 0);

		// Build output string

		dol_syslog(get_class($this)."::select_produits_fournisseurs_list", LOG_DEBUG);
		$result=$this->db->query($sql);
		if ($result)
		{
			require_once DOL_DOCUMENT_ROOT.'/product/dynamic_price/class/price_parser.class.php';

			$num = $this->db->num_rows($result);

			//$out.='<select class="flat" id="select'.$htmlname.'" name="'.$htmlname.'">';	// remove select to have id same with combo and ajax
			$out.='<select class="flat maxwidthonsmartphone" id="'.$htmlname.'" name="'.$htmlname.'">';
			if (! $selected) $out.='<option value="0" selected>&nbsp;</option>';
			else $out.='<option value="0">&nbsp;</option>';

			$i = 0;
			while ($i < $num)
			{
				$objp = $this->db->fetch_object($result);

				$outkey=$objp->idprodfournprice;                                                    // id in table of price
				if (! $outkey && $alsoproductwithnosupplierprice) $outkey='idprod_'.$objp->rowid;   // id of product

				$outref=$objp->ref;
				$outval='';
				$outqty=1;
				$outdiscount=0;
				$outtype=$objp->fk_product_type;
				$outdurationvalue=$outtype == Product::TYPE_SERVICE?substr($objp->duration,0,dol_strlen($objp->duration)-1):'';
				$outdurationunit=$outtype == Product::TYPE_SERVICE?substr($objp->duration,-1):'';

				$opt = '<option value="'.$outkey.'"';
				if ($selected && $selected == $objp->idprodfournprice) $opt.= ' selected';
				if (empty($objp->idprodfournprice) && empty($alsoproductwithnosupplierprice)) $opt.=' disabled';
				$opt.= '>';

				$objRef = $objp->ref;
				if ($filterkey && $filterkey != '') $objRef=preg_replace('/('.preg_quote($filterkey).')/i','<strong>$1</strong>',$objRef,1);
				$objRefFourn = $objp->ref_fourn;
				if ($filterkey && $filterkey != '') $objRefFourn=preg_replace('/('.preg_quote($filterkey).')/i','<strong>$1</strong>',$objRefFourn,1);
				$label = $objp->label;
				if ($filterkey && $filterkey != '') $label=preg_replace('/('.preg_quote($filterkey).')/i','<strong>$1</strong>',$label,1);

				$opt.=$objp->ref;
				if (! empty($objp->idprodfournprice) && ($objp->ref != $objp->ref_fourn))
					$opt.=' ('.$objp->ref_fourn.')';
				$opt.=' - ';
				$outval.=$objRef;
				if (! empty($objp->idprodfournprice) && ($objp->ref != $objp->ref_fourn))
					$outval.=' ('.$objRefFourn.')';
				$outval.=' - ';
				$opt.=dol_trunc($label, 72).' - ';
				$outval.=dol_trunc($label, 72).' - ';

				if (! empty($objp->idprodfournprice))
				{
					$outqty=$objp->quantity;
					$outdiscount=$objp->remise_percent;
					if (!empty($conf->dynamicprices->enabled) && !empty($objp->fk_supplier_price_expression)) {
						$prod_supplier = new ProductFournisseur($this->db);
						$prod_supplier->product_fourn_price_id = $objp->idprodfournprice;
						$prod_supplier->id = $objp->fk_product;
						$prod_supplier->fourn_qty = $objp->quantity;
						$prod_supplier->fourn_tva_tx = $objp->tva_tx;
						$prod_supplier->fk_supplier_price_expression = $objp->fk_supplier_price_expression;
						$priceparser = new PriceParser($this->db);
						$price_result = $priceparser->parseProductSupplier($prod_supplier);
						if ($price_result >= 0) {
							$objp->fprice = $price_result;
							if ($objp->quantity >= 1)
							{
								$objp->unitprice = $objp->fprice / $objp->quantity;
							}
						}
					}
					if ($objp->quantity == 1)
					{
						$opt.= price($objp->fprice,1,$langs,0,0,-1,$conf->currency)."/";
						$outval.= price($objp->fprice,0,$langs,0,0,-1,$conf->currency)."/";
						$opt.= $langs->trans("Unit");	// Do not use strtolower because it breaks utf8 encoding
						$outval.=$langs->transnoentities("Unit");
					}
					else
					{
						$opt.= price($objp->fprice,1,$langs,0,0,-1,$conf->currency)."/".$objp->quantity;
						$outval.= price($objp->fprice,0,$langs,0,0,-1,$conf->currency)."/".$objp->quantity;
						$opt.= ' '.$langs->trans("Units");	// Do not use strtolower because it breaks utf8 encoding
						$outval.= ' '.$langs->transnoentities("Units");
					}

					if ($objp->quantity >= 1)
					{
						$opt.=" (".price($objp->unitprice,1,$langs,0,0,-1,$conf->currency)."/".$langs->trans("Unit").")";	// Do not use strtolower because it breaks utf8 encoding
						$outval.=" (".price($objp->unitprice,0,$langs,0,0,-1,$conf->currency)."/".$langs->transnoentities("Unit").")";	// Do not use strtolower because it breaks utf8 encoding
					}
					if ($objp->remise_percent >= 1)
					{
						$opt.=" - ".$langs->trans("Discount")." : ".vatrate($objp->remise_percent).' %';
						$outval.=" - ".$langs->transnoentities("Discount")." : ".vatrate($objp->remise_percent).' %';
					}
					if ($objp->duration)
					{
						$opt .= " - ".$objp->duration;
						$outval.=" - ".$objp->duration;
					}
					if (! $socid)
					{
						$opt .= " - ".dol_trunc($objp->name,8);
						$outval.=" - ".dol_trunc($objp->name,8);
					}
					if ($objp->supplier_reputation)
					{
						//TODO dictionary
						$reputations=array(''=>$langs->trans('Standard'),'FAVORITE'=>$langs->trans('Favorite'),'NOTTHGOOD'=>$langs->trans('NotTheGoodQualitySupplier'), 'DONOTORDER'=>$langs->trans('DoNotOrderThisProductToThisSupplier'));

						$opt .= " - ".$reputations[$objp->supplier_reputation];
						$outval.=" - ".$reputations[$objp->supplier_reputation];
					}
				}
				else
				{
					if (empty($alsoproductwithnosupplierprice))     // No supplier price defined for couple product/supplier
					{
						$opt.= $langs->trans("NoPriceDefinedForThisSupplier");
						$outval.=$langs->transnoentities("NoPriceDefinedForThisSupplier");
					}
					else                                            // No supplier price defined for product, even on other suppliers
					{
						$opt.= $langs->trans("NoPriceDefinedForThisSupplier");
						$outval.=$langs->transnoentities("NoPriceDefinedForThisSupplier");
					}
				}
				$opt .= "</option>\n";


				// Add new entry
				// "key" value of json key array is used by jQuery automatically as selected value
				// "label" value of json key array is used by jQuery automatically as text for combo box
				$out.=$opt;
				array_push($outarray, array('key'=>$outkey, 'value'=>$outref, 'label'=>$outval, 'qty'=>$outqty, 'discount'=>$outdiscount, 'type'=>$outtype, 'duration_value'=>$outdurationvalue, 'duration_unit'=>$outdurationunit, 'disabled'=>(empty($objp->idprodfournprice)?true:false)));
				// Exemple of var_dump $outarray
				// array(1) {[0]=>array(6) {[key"]=>string(1) "2" ["value"]=>string(3) "ppp"
				//           ["label"]=>string(76) "ppp (<strong>f</strong>ff2) - ppp - 20,00 Euros/1unité (20,00 Euros/unité)"
				//      	 ["qty"]=>string(1) "1" ["discount"]=>string(1) "0" ["disabled"]=>bool(false)
				//}
				//var_dump($outval); var_dump(utf8_check($outval)); var_dump(json_encode($outval));
				//$outval=array('label'=>'ppp (<strong>f</strong>ff2) - ppp - 20,00 Euros/ Unité (20,00 Euros/unité)');
				//var_dump($outval); var_dump(utf8_check($outval)); var_dump(json_encode($outval));

				$i++;
			}
			$out.='</select>';

			$this->db->free($result);

			include_once DOL_DOCUMENT_ROOT . '/core/lib/ajax.lib.php';
			$out.=ajax_combobox($htmlname);

			if (empty($outputmode)) return $out;
			return $outarray;
		}
		else
		{
			dol_print_error($this->db);
		}
	}

	/**
	 *	Return list of suppliers prices for a product
	 *
	 *  @param	    int		$productid       	Id of product
	 *  @param      string	$htmlname        	Name of HTML field
	 *  @param      int		$selected_supplier  Pre-selected supplier if more than 1 result
	 *  @return	    void
	 */
	function select_product_fourn_price($productid, $htmlname='productfournpriceid', $selected_supplier='')
	{
		global $langs,$conf;

		$langs->load('stocks');

		$sql = "SELECT p.rowid, p.label, p.ref, p.price, p.duration, pfp.fk_soc,";
		$sql.= " pfp.ref_fourn, pfp.rowid as idprodfournprice, pfp.price as fprice, pfp.quantity, pfp.unitprice,";
		$sql.= " pfp.fk_supplier_price_expression, pfp.fk_product, pfp.tva_tx, s.nom as name";
		$sql.= " FROM ".MAIN_DB_PREFIX."product as p";
		$sql.= " LEFT JOIN ".MAIN_DB_PREFIX."product_fournisseur_price as pfp ON p.rowid = pfp.fk_product";
		$sql.= " LEFT JOIN ".MAIN_DB_PREFIX."societe as s ON pfp.fk_soc = s.rowid";
		$sql.= " WHERE p.entity IN (".getEntity('productprice').")";
		$sql.= " AND p.tobuy = 1";
		$sql.= " AND s.fournisseur = 1";
		$sql.= " AND p.rowid = ".$productid;
		$sql.= " ORDER BY s.nom, pfp.ref_fourn DESC";

		dol_syslog(get_class($this)."::select_product_fourn_price", LOG_DEBUG);
		$result=$this->db->query($sql);

		if ($result)
		{
			$num = $this->db->num_rows($result);

			$form = '<select class="flat" name="'.$htmlname.'">';

			if (! $num)
			{
				$form.= '<option value="0">-- '.$langs->trans("NoSupplierPriceDefinedForThisProduct").' --</option>';
			}
			else
			{
				require_once DOL_DOCUMENT_ROOT.'/product/dynamic_price/class/price_parser.class.php';
				$form.= '<option value="0">&nbsp;</option>';

				$i = 0;
				while ($i < $num)
				{
					$objp = $this->db->fetch_object($result);

					$opt = '<option value="'.$objp->idprodfournprice.'"';
					//if there is only one supplier, preselect it
					if($num == 1 || ($selected_supplier > 0 && $objp->fk_soc == $selected_supplier)) {
						$opt .= ' selected';
					}
					$opt.= '>'.$objp->name.' - '.$objp->ref_fourn.' - ';

					if (!empty($conf->dynamicprices->enabled) && !empty($objp->fk_supplier_price_expression)) {
						$prod_supplier = new ProductFournisseur($this->db);
						$prod_supplier->product_fourn_price_id = $objp->idprodfournprice;
						$prod_supplier->id = $productid;
						$prod_supplier->fourn_qty = $objp->quantity;
						$prod_supplier->fourn_tva_tx = $objp->tva_tx;
						$prod_supplier->fk_supplier_price_expression = $objp->fk_supplier_price_expression;
						$priceparser = new PriceParser($this->db);
						$price_result = $priceparser->parseProductSupplier($prod_supplier);
						if ($price_result >= 0) {
							$objp->fprice = $price_result;
							if ($objp->quantity >= 1)
							{
								$objp->unitprice = $objp->fprice / $objp->quantity;
							}
						}
					}
					if ($objp->quantity == 1)
					{
						$opt.= price($objp->fprice,1,$langs,0,0,-1,$conf->currency)."/";
					}

					$opt.= $objp->quantity.' ';

					if ($objp->quantity == 1)
					{
						$opt.= $langs->trans("Unit");
					}
					else
					{
						$opt.= $langs->trans("Units");
					}
					if ($objp->quantity > 1)
					{
						$opt.=" - ";
						$opt.= price($objp->unitprice,1,$langs,0,0,-1,$conf->currency)."/".$langs->trans("Unit");
					}
					if ($objp->duration) $opt .= " - ".$objp->duration;
					$opt .= "</option>\n";

					$form.= $opt;
					$i++;
				}
			}

			$form.= '</select>';
			$this->db->free($result);
			return $form;
		}
		else
		{
			dol_print_error($this->db);
		}
	}

	/**
	 *    Return list of delivery address
	 *
	 *    @param    string	$selected          	Id contact pre-selectionn
	 *    @param    int		$socid				Id of company
	 *    @param    string	$htmlname          	Name of HTML field
	 *    @param    int		$showempty         	Add an empty field
	 *    @return	integer|null
	 */
	function select_address($selected, $socid, $htmlname='address_id',$showempty=0)
	{
		// On recherche les utilisateurs
		$sql = "SELECT a.rowid, a.label";
		$sql .= " FROM ".MAIN_DB_PREFIX ."societe_address as a";
		$sql .= " WHERE a.fk_soc = ".$socid;
		$sql .= " ORDER BY a.label ASC";

		dol_syslog(get_class($this)."::select_address", LOG_DEBUG);
		$resql=$this->db->query($sql);
		if ($resql)
		{
			print '<select class="flat" name="'.$htmlname.'">';
			if ($showempty) print '<option value="0">&nbsp;</option>';
			$num = $this->db->num_rows($resql);
			$i = 0;
			if ($num)
			{
				while ($i < $num)
				{
					$obj = $this->db->fetch_object($resql);

					if ($selected && $selected == $obj->rowid)
					{
						print '<option value="'.$obj->rowid.'" selected>'.$obj->label.'</option>';
					}
					else
					{
						print '<option value="'.$obj->rowid.'">'.$obj->label.'</option>';
					}
					$i++;
				}
			}
			print '</select>';
			return $num;
		}
		else
		{
			dol_print_error($this->db);
		}
	}


	/**
	 *      Load into cache list of payment terms
	 *
	 *      @return     int             Nb of lines loaded, <0 if KO
	 */
	function load_cache_conditions_paiements()
	{
		global $langs;

		$num = count($this->cache_conditions_paiements);
		if ($num > 0) return 0;    // Cache already loaded

		dol_syslog(__METHOD__, LOG_DEBUG);

		$sql = "SELECT rowid, code, libelle as label";
		$sql.= " FROM ".MAIN_DB_PREFIX.'c_payment_term';
		$sql.= " WHERE entity = " . getEntity('c_payment_term');
		$sql.= " AND active > 0";
		$sql.= " ORDER BY sortorder";

		$resql = $this->db->query($sql);
		if ($resql)
		{
			$num = $this->db->num_rows($resql);
			$i = 0;
			while ($i < $num)
			{
				$obj = $this->db->fetch_object($resql);

				// Si traduction existe, on l'utilise, sinon on prend le libelle par defaut
				$label=($langs->trans("PaymentConditionShort".$obj->code)!=("PaymentConditionShort".$obj->code)?$langs->trans("PaymentConditionShort".$obj->code):($obj->label!='-'?$obj->label:''));
				$this->cache_conditions_paiements[$obj->rowid]['code'] =$obj->code;
				$this->cache_conditions_paiements[$obj->rowid]['label']=$label;
				$i++;
			}

			//$this->cache_conditions_paiements=dol_sort_array($this->cache_conditions_paiements, 'label', 'asc', 0, 0, 1);		// We use the field sortorder of table

			return $num;
		}
		else
		{
			dol_print_error($this->db);
			return -1;
		}
	}

	/**
	 *      Charge dans cache la liste des délais de livraison possibles
	 *
	 *      @return     int             Nb of lines loaded, <0 if KO
	 */
	function load_cache_availability()
	{
		global $langs;

		$num = count($this->cache_availability);
		if ($num > 0) return 0;    // Cache already loaded

		dol_syslog(__METHOD__, LOG_DEBUG);

		$langs->load('propal');

		$sql = "SELECT rowid, code, label";
		$sql.= " FROM ".MAIN_DB_PREFIX.'c_availability';
		$sql.= " WHERE active > 0";

		$resql = $this->db->query($sql);
		if ($resql)
		{
			$num = $this->db->num_rows($resql);
			$i = 0;
			while ($i < $num)
			{
				$obj = $this->db->fetch_object($resql);

				// Si traduction existe, on l'utilise, sinon on prend le libelle par defaut
				$label=($langs->trans("AvailabilityType".$obj->code)!=("AvailabilityType".$obj->code)?$langs->trans("AvailabilityType".$obj->code):($obj->label!='-'?$obj->label:''));
				$this->cache_availability[$obj->rowid]['code'] =$obj->code;
				$this->cache_availability[$obj->rowid]['label']=$label;
				$i++;
			}

			$this->cache_availability = dol_sort_array($this->cache_availability, 'label', 'asc', 0, 0, 1);

			return $num;
		}
		else
		{
			dol_print_error($this->db);
			return -1;
		}
	}

	/**
	 *      Retourne la liste des types de delais de livraison possibles
	 *
	 *      @param	int		$selected        Id du type de delais pre-selectionne
	 *      @param  string	$htmlname        Nom de la zone select
	 *      @param  string	$filtertype      To add a filter
	 *		@param	int		$addempty		Add empty entry
	 *		@return	void
	 */
	function selectAvailabilityDelay($selected='',$htmlname='availid',$filtertype='',$addempty=0)
	{
		global $langs,$user;

		$this->load_cache_availability();

		dol_syslog(__METHOD__." selected=".$selected.", htmlname=".$htmlname, LOG_DEBUG);

		print '<select class="flat" name="'.$htmlname.'">';
		if ($addempty) print '<option value="0">&nbsp;</option>';
		foreach($this->cache_availability as $id => $arrayavailability)
		{
			if ($selected == $id)
			{
				print '<option value="'.$id.'" selected>';
			}
			else
			{
				print '<option value="'.$id.'">';
			}
			print $arrayavailability['label'];
			print '</option>';
		}
		print '</select>';
		if ($user->admin) print info_admin($langs->trans("YouCanChangeValuesForThisListFromDictionarySetup"),1);
	}

	/**
	 *      Load into cache cache_demand_reason, array of input reasons
	 *
	 *      @return     int             Nb of lines loaded, <0 if KO
	 */
	function loadCacheInputReason()
	{
		global $langs;

		$num = count($this->cache_demand_reason);
		if ($num > 0) return 0;    // Cache already loaded

		$sql = "SELECT rowid, code, label";
		$sql.= " FROM ".MAIN_DB_PREFIX.'c_input_reason';
		$sql.= " WHERE active > 0";

		$resql = $this->db->query($sql);
		if ($resql)
		{
			$num = $this->db->num_rows($resql);
			$i = 0;
			$tmparray=array();
			while ($i < $num)
			{
				$obj = $this->db->fetch_object($resql);

				// Si traduction existe, on l'utilise, sinon on prend le libelle par defaut
				$label=($langs->trans("DemandReasonType".$obj->code)!=("DemandReasonType".$obj->code)?$langs->trans("DemandReasonType".$obj->code):($obj->label!='-'?$obj->label:''));
				$tmparray[$obj->rowid]['id']   =$obj->rowid;
				$tmparray[$obj->rowid]['code'] =$obj->code;
				$tmparray[$obj->rowid]['label']=$label;
				$i++;
			}

			$this->cache_demand_reason=dol_sort_array($tmparray, 'label', 'asc', 0, 0, 1);

			unset($tmparray);
			return $num;
		}
		else
		{
			dol_print_error($this->db);
			return -1;
		}
	}

	/**
	 *	Return list of input reason (events that triggered an object creation, like after sending an emailing, making an advert, ...)
	 *  List found into table c_input_reason loaded by loadCacheInputReason
	 *
	 *  @param	int		$selected        Id or code of type origin to select by default
	 *  @param  string	$htmlname        Nom de la zone select
	 *  @param  string	$exclude         To exclude a code value (Example: SRC_PROP)
	 *	@param	int		$addempty		 Add an empty entry
	 *	@return	void
	 */
	function selectInputReason($selected='',$htmlname='demandreasonid',$exclude='',$addempty=0)
	{
		global $langs,$user;

		$this->loadCacheInputReason();

		print '<select class="flat" name="'.$htmlname.'">';
		if ($addempty) print '<option value="0"'.(empty($selected)?' selected':'').'>&nbsp;</option>';
		foreach($this->cache_demand_reason as $id => $arraydemandreason)
		{
			if ($arraydemandreason['code']==$exclude) continue;

			if ($selected && ($selected == $arraydemandreason['id'] || $selected == $arraydemandreason['code']))
			{
				print '<option value="'.$arraydemandreason['id'].'" selected>';
			}
			else
			{
				print '<option value="'.$arraydemandreason['id'].'">';
			}
			print $arraydemandreason['label'];
			print '</option>';
		}
		print '</select>';
		if ($user->admin) print info_admin($langs->trans("YouCanChangeValuesForThisListFromDictionarySetup"),1);
	}

	/**
	 *      Charge dans cache la liste des types de paiements possibles
	 *
	 *      @return     int                 Nb of lines loaded, <0 if KO
	 */
	function load_cache_types_paiements()
	{
		global $langs;

		$num=count($this->cache_types_paiements);
		if ($num > 0) return $num;    // Cache already loaded

		dol_syslog(__METHOD__, LOG_DEBUG);

		$this->cache_types_paiements = array();

		$sql = "SELECT id, code, libelle as label, type, active";
		$sql.= " FROM ".MAIN_DB_PREFIX."c_paiement";
		$sql.= " WHERE entity IN (".getEntity('c_paiement').")";
		//if ($active >= 0) $sql.= " AND active = ".$active;

		$resql = $this->db->query($sql);
		if ($resql)
		{
			$num = $this->db->num_rows($resql);
			$i = 0;
			while ($i < $num)
			{
				$obj = $this->db->fetch_object($resql);

				// Si traduction existe, on l'utilise, sinon on prend le libelle par defaut
				$label=($langs->transnoentitiesnoconv("PaymentTypeShort".$obj->code)!=("PaymentTypeShort".$obj->code)?$langs->transnoentitiesnoconv("PaymentTypeShort".$obj->code):($obj->label!='-'?$obj->label:''));
				$this->cache_types_paiements[$obj->id]['id'] =$obj->id;
				$this->cache_types_paiements[$obj->id]['code'] =$obj->code;
				$this->cache_types_paiements[$obj->id]['label']=$label;
				$this->cache_types_paiements[$obj->id]['type'] =$obj->type;
				$this->cache_types_paiements[$obj->id]['active'] =$obj->active;
				$i++;
			}

			$this->cache_types_paiements = dol_sort_array($this->cache_types_paiements, 'label', 'asc', 0, 0, 1);

			return $num;
		}
		else
		{
			dol_print_error($this->db);
			return -1;
		}
	}


	/**
	 *      Return list of payment modes.
	 *      Constant MAIN_DEFAULT_PAYMENT_TERM_ID can used to set default value but scope is all application, probably not what you want.
	 *      See instead to force the default value by the caller.
	 *
	 *      @param	int		$selected		Id of payment term to preselect by default
	 *      @param	string	$htmlname		Nom de la zone select
	 *      @param	int		$filtertype		Not used
	 *		@param	int		$addempty		Add an empty entry
	 * 		@param	int		$noinfoadmin		0=Add admin info, 1=Disable admin info
	 * 		@param	string	$morecss			Add more CSS on select tag
	 *		@return	void
	 */
	function select_conditions_paiements($selected=0, $htmlname='condid', $filtertype=-1, $addempty=0, $noinfoadmin=0, $morecss='')
	{
		global $langs, $user, $conf;

		dol_syslog(__METHOD__." selected=".$selected.", htmlname=".$htmlname, LOG_DEBUG);

		$this->load_cache_conditions_paiements();

		// Set default value if not already set by caller
		if (empty($selected) && ! empty($conf->global->MAIN_DEFAULT_PAYMENT_TERM_ID)) $selected = $conf->global->MAIN_DEFAULT_PAYMENT_TERM_ID;

		print '<select id="'.$htmlname.'" class="flat selectpaymentterms'.($morecss?' '.$morecss:'').'" name="'.$htmlname.'">';
		if ($addempty) print '<option value="0">&nbsp;</option>';
		foreach($this->cache_conditions_paiements as $id => $arrayconditions)
		{
			if ($selected == $id)
			{
				print '<option value="'.$id.'" selected>';
			}
			else
			{
				print '<option value="'.$id.'">';
			}
			print $arrayconditions['label'];
			print '</option>';
		}
		print '</select>';
		if ($user->admin && empty($noinfoadmin)) print info_admin($langs->trans("YouCanChangeValuesForThisListFromDictionarySetup"),1);
	}


	/**
	 *      Return list of payment methods
	 *
	 *      @param	string	$selected       Id du mode de paiement pre-selectionne
	 *      @param  string	$htmlname       Nom de la zone select
	 *      @param  string	$filtertype     To filter on field type in llx_c_paiement ('CRDT' or 'DBIT' or array('code'=>xx,'label'=>zz))
	 *      @param  int		$format         0=id+libelle, 1=code+code, 2=code+libelle, 3=id+code
	 *      @param  int		$empty			1=peut etre vide, 0 sinon
	 * 		@param	int		$noadmininfo	0=Add admin info, 1=Disable admin info
	 *      @param  int		$maxlength      Max length of label
	 *      @param  int     $active         Active or not, -1 = all
	 *      @param  string  $morecss        Add more CSS on select tag
	 * 		@return	void
	 */
	function select_types_paiements($selected='', $htmlname='paiementtype', $filtertype='', $format=0, $empty=0, $noadmininfo=0, $maxlength=0, $active=1, $morecss='')
	{
		global $langs,$user;

		dol_syslog(__METHOD__." ".$selected.", ".$htmlname.", ".$filtertype.", ".$format, LOG_DEBUG);

		$filterarray=array();
		if ($filtertype == 'CRDT')  	$filterarray=array(0,2,3);
		elseif ($filtertype == 'DBIT') 	$filterarray=array(1,2,3);
		elseif ($filtertype != '' && $filtertype != '-1') $filterarray=explode(',',$filtertype);

		$this->load_cache_types_paiements();

		print '<select id="select'.$htmlname.'" class="flat selectpaymenttypes'.($morecss?' '.$morecss:'').'" name="'.$htmlname.'">';
		if ($empty) print '<option value="">&nbsp;</option>';
		foreach($this->cache_types_paiements as $id => $arraytypes)
		{
			// If not good status
			if ($active >= 0 && $arraytypes['active'] != $active) continue;

			// On passe si on a demande de filtrer sur des modes de paiments particuliers
			if (count($filterarray) && ! in_array($arraytypes['type'],$filterarray)) continue;

			// We discard empty line if showempty is on because an empty line has already been output.
			if ($empty && empty($arraytypes['code'])) continue;

			if ($format == 0) print '<option value="'.$id.'"';
			if ($format == 1) print '<option value="'.$arraytypes['code'].'"';
			if ($format == 2) print '<option value="'.$arraytypes['code'].'"';
			if ($format == 3) print '<option value="'.$id.'"';
			// Si selected est text, on compare avec code, sinon avec id
			if (preg_match('/[a-z]/i', $selected) && $selected == $arraytypes['code']) print ' selected';
			elseif ($selected == $id) print ' selected';
			print '>';
			if ($format == 0) $value=($maxlength?dol_trunc($arraytypes['label'],$maxlength):$arraytypes['label']);
			if ($format == 1) $value=$arraytypes['code'];
			if ($format == 2) $value=($maxlength?dol_trunc($arraytypes['label'],$maxlength):$arraytypes['label']);
			if ($format == 3) $value=$arraytypes['code'];
			print $value?$value:'&nbsp;';
			print '</option>';
		}
		print '</select>';
		if ($user->admin && ! $noadmininfo) print info_admin($langs->trans("YouCanChangeValuesForThisListFromDictionarySetup"),1);
	}


	/**
	 *  Selection HT or TTC
	 *
	 *  @param	string	$selected       Id pre-selectionne
	 *  @param  string	$htmlname       Nom de la zone select
	 * 	@return	string					Code of HTML select to chose tax or not
	 */
	function selectPriceBaseType($selected='',$htmlname='price_base_type')
	{
		global $langs;

		$return='';

		$return.= '<select class="flat" name="'.$htmlname.'">';
		$options = array(
			'HT'=>$langs->trans("HT"),
			'TTC'=>$langs->trans("TTC")
		);
		foreach($options as $id => $value)
		{
			if ($selected == $id)
			{
				$return.= '<option value="'.$id.'" selected>'.$value;
			}
			else
			{
				$return.= '<option value="'.$id.'">'.$value;
			}
			$return.= '</option>';
		}
		$return.= '</select>';

		return $return;
	}

	/**
	 *  Return a HTML select list of shipping mode
	 *
	 *  @param	string	$selected          Id shipping mode pre-selected
	 *  @param  string	$htmlname          Name of select zone
	 *  @param  string	$filtre            To filter list
	 *  @param  int		$useempty          1=Add an empty value in list, 2=Add an empty value in list only if there is more than 2 entries.
	 *  @param  string	$moreattrib        To add more attribute on select
	 * 	@return	void
	 */
	function selectShippingMethod($selected='',$htmlname='shipping_method_id',$filtre='',$useempty=0,$moreattrib='')
	{
		global $langs, $conf, $user;

		$langs->load("admin");
		$langs->load("deliveries");

		$sql = "SELECT rowid, code, libelle as label";
		$sql.= " FROM ".MAIN_DB_PREFIX."c_shipment_mode";
		$sql.= " WHERE active > 0";
		if ($filtre) $sql.=" AND ".$filtre;
		$sql.= " ORDER BY libelle ASC";

		dol_syslog(get_class($this)."::selectShippingMode", LOG_DEBUG);
		$result = $this->db->query($sql);
		if ($result) {
			$num = $this->db->num_rows($result);
			$i = 0;
			if ($num) {
				print '<select id="select'.$htmlname.'" class="flat selectshippingmethod" name="'.$htmlname.'"'.($moreattrib?' '.$moreattrib:'').'>';
				if ($useempty == 1 || ($useempty == 2 && $num > 1)) {
					print '<option value="-1">&nbsp;</option>';
				}
				while ($i < $num) {
					$obj = $this->db->fetch_object($result);
					if ($selected == $obj->rowid) {
						print '<option value="'.$obj->rowid.'" selected>';
					} else {
						print '<option value="'.$obj->rowid.'">';
					}
					print ($langs->trans("SendingMethod".strtoupper($obj->code)) != "SendingMethod".strtoupper($obj->code)) ? $langs->trans("SendingMethod".strtoupper($obj->code)) : $obj->label;
					print '</option>';
					$i++;
				}
				print "</select>";
				if ($user->admin) print info_admin($langs->trans("YouCanChangeValuesForThisListFromDictionarySetup"),1);
			} else {
				print $langs->trans("NoShippingMethodDefined");
			}
		} else {
			dol_print_error($this->db);
		}
	}

	/**
	 *    Display form to select shipping mode
	 *
	 *    @param	string	$page        Page
	 *    @param    int		$selected    Id of shipping mode
	 *    @param    string	$htmlname    Name of select html field
	 *    @param    int		$addempty    1=Add an empty value in list, 2=Add an empty value in list only if there is more than 2 entries.
	 *    @return	void
	 */
	function formSelectShippingMethod($page, $selected='', $htmlname='shipping_method_id', $addempty=0)
	{
		global $langs, $db;

		$langs->load("deliveries");

		if ($htmlname != "none") {
			print '<form method="POST" action="'.$page.'">';
			print '<input type="hidden" name="action" value="setshippingmethod">';
			print '<input type="hidden" name="token" value="'.$_SESSION['newtoken'].'">';
			$this->selectShippingMethod($selected, $htmlname, '', $addempty);
			print '<input type="submit" class="button valignmiddle" value="'.$langs->trans("Modify").'">';
			print '</form>';
		} else {
			if ($selected) {
				$code=$langs->getLabelFromKey($db, $selected, 'c_shipment_mode', 'rowid', 'code');
				print $langs->trans("SendingMethod".strtoupper($code));
			} else {
				print "&nbsp;";
			}
		}
	}

	/**
	 * Creates HTML last in cycle situation invoices selector
	 *
	 * @param     string  $selected   		Preselected ID
	 * @param     int     $socid      		Company ID
	 *
	 * @return    string                     HTML select
	 */
	function selectSituationInvoices($selected = '', $socid = 0)
	{
		global $langs;

		$langs->load('bills');

		$opt = '<option value ="" selected></option>';
		$sql = 'SELECT rowid, facnumber, situation_cycle_ref, situation_counter, situation_final, fk_soc FROM ' . MAIN_DB_PREFIX . 'facture WHERE situation_counter>=1';
		$sql.= ' ORDER by situation_cycle_ref, situation_counter desc';
		$resql = $this->db->query($sql);
		if ($resql && $this->db->num_rows($resql) > 0) {
			// Last seen cycle
			$ref = 0;
			while ($res = $this->db->fetch_array($resql, MYSQL_NUM)) {
				//Same company ?
				if ($socid == $res[5]) {
					//Same cycle ?
					if ($res[2] != $ref) {
						// Just seen this cycle
						$ref = $res[2];
						//not final ?
						if ($res[4] != 1) {
							//Not prov?
							if (substr($res[1], 1, 4) != 'PROV') {
								if ($selected == $res[0]) {
									$opt .= '<option value="' . $res[0] . '" selected>' . $res[1] . '</option>';
								} else {
									$opt .= '<option value="' . $res[0] . '">' . $res[1] . '</option>';
								}
							}
						}
					}
				}
			}
		}
		else
		{
				dol_syslog("Error sql=" . $sql . ", error=" . $this->error, LOG_ERR);
		}
		if ($opt == '<option value ="" selected></option>')
		{
			$opt = '<option value ="0" selected>' . $langs->trans('NoSituations') . '</option>';
		}
		return $opt;
	}

	/**
	 *      Creates HTML units selector (code => label)
	 *
	 *      @param	string	$selected       Preselected Unit ID
	 *      @param  string	$htmlname       Select name
	 *      @param	int		$showempty		Add a nempty line
	 * 		@return	string                  HTML select
	 */
	function selectUnits($selected = '', $htmlname = 'units', $showempty=0)
	{
		global $langs;

		$langs->load('products');

		$return= '<select class="flat" id="'.$htmlname.'" name="'.$htmlname.'">';

		$sql = 'SELECT rowid, label, code from '.MAIN_DB_PREFIX.'c_units';
		$sql.= ' WHERE active > 0';

		$resql = $this->db->query($sql);
		if($resql && $this->db->num_rows($resql) > 0)
		{
			if ($showempty) $return .= '<option value="none"></option>';

			while($res = $this->db->fetch_object($resql))
			{
				if ($selected == $res->rowid)
				{
					$return.='<option value="'.$res->rowid.'" selected>'.($langs->trans('unit'.$res->code)!=$res->label?$langs->trans('unit'.$res->code):$res->label).'</option>';
				}
				else
				{
					$return.='<option value="'.$res->rowid.'">'.($langs->trans('unit'.$res->code)!=$res->label?$langs->trans('unit'.$res->code):$res->label).'</option>';
				}
			}
			$return.='</select>';
		}
		return $return;
	}

	/**
	 *  Return a HTML select list of bank accounts
	 *
	 *  @param	string	$selected           Id account pre-selected
	 *  @param  string	$htmlname           Name of select zone
	 *  @param  int		$statut             Status of searched accounts (0=open, 1=closed, 2=both)
	 *  @param  string	$filtre             To filter list
	 *  @param  int		$useempty           1=Add an empty value in list, 2=Add an empty value in list only if there is more than 2 entries.
	 *  @param  string	$moreattrib         To add more attribute on select
	 *  @param	int		$showcurrency		Show currency in label
	 * 	@return	void
	 */
	function select_comptes($selected='',$htmlname='accountid',$statut=0,$filtre='',$useempty=0,$moreattrib='',$showcurrency=0)
	{
		global $langs, $conf;

		$langs->load("admin");

		$sql = "SELECT rowid, label, bank, clos as status, currency_code";
		$sql.= " FROM ".MAIN_DB_PREFIX."bank_account";
		$sql.= " WHERE entity IN (".getEntity('bank_account').")";
		if ($statut != 2) $sql.= " AND clos = '".$statut."'";
		if ($filtre) $sql.=" AND ".$filtre;
		$sql.= " ORDER BY label";

		dol_syslog(get_class($this)."::select_comptes", LOG_DEBUG);
		$result = $this->db->query($sql);
		if ($result)
		{
			$num = $this->db->num_rows($result);
			$i = 0;
			if ($num)
			{
				print '<select id="select'.$htmlname.'" class="flat selectbankaccount" name="'.$htmlname.'"'.($moreattrib?' '.$moreattrib:'').'>';
				if ($useempty == 1 || ($useempty == 2 && $num > 1))
				{
					print '<option value="-1">&nbsp;</option>';
				}

				while ($i < $num)
				{
					$obj = $this->db->fetch_object($result);
					if ($selected == $obj->rowid)
					{
						print '<option value="'.$obj->rowid.'" selected>';
					}
					else
					{
						print '<option value="'.$obj->rowid.'">';
					}
					print trim($obj->label);
					if ($showcurrency) print ' ('.$obj->currency_code.')';
					if ($statut == 2 && $obj->status == 1) print ' ('.$langs->trans("Closed").')';
					print '</option>';
					$i++;
				}
				print "</select>";
			}
			else
			{
				print $langs->trans("NoActiveBankAccountDefined");
			}
		}
		else {
			dol_print_error($this->db);
		}
	}

	/**
	 *    Display form to select bank account
	 *
	 *    @param	string	$page        Page
	 *    @param    int		$selected    Id of bank account
	 *    @param    string	$htmlname    Name of select html field
	 *    @param    int		$addempty    1=Add an empty value in list, 2=Add an empty value in list only if there is more than 2 entries.
	 *    @return	void
	 */
	function formSelectAccount($page, $selected='', $htmlname='fk_account', $addempty=0)
	{
		global $langs;
		if ($htmlname != "none") {
			print '<form method="POST" action="'.$page.'">';
			print '<input type="hidden" name="action" value="setbankaccount">';
			print '<input type="hidden" name="token" value="'.$_SESSION['newtoken'].'">';
			$this->select_comptes($selected, $htmlname, 0, '', $addempty);
			print '<input type="submit" class="button valignmiddle" value="'.$langs->trans("Modify").'">';
			print '</form>';
		} else {

			$langs->load('banks');

			if ($selected) {
				require_once DOL_DOCUMENT_ROOT .'/compta/bank/class/account.class.php';
				$bankstatic=new Account($this->db);
				$bankstatic->fetch($selected);
				print $bankstatic->getNomUrl(1);
			} else {
				print "&nbsp;";
			}
		}
	}

	/**
	 *    Return list of categories having choosed type
	 *
	 *    @param	string|int	$type				Type of category ('customer', 'supplier', 'contact', 'product', 'member'). Old mode (0, 1, 2, ...) is deprecated.
	 *    @param    string		$selected    		Id of category preselected or 'auto' (autoselect category if there is only one element)
	 *    @param    string		$htmlname			HTML field name
	 *    @param    int			$maxlength      	Maximum length for labels
	 *    @param    int			$excludeafterid 	Exclude all categories after this leaf in category tree.
	 *    @param	int			$outputmode			0=HTML select string, 1=Array
	 *    @return	string
	 *    @see select_categories
	 */
	function select_all_categories($type, $selected='', $htmlname="parent", $maxlength=64, $excludeafterid=0, $outputmode=0)
	{
		global $conf, $langs;
		$langs->load("categories");

		include_once DOL_DOCUMENT_ROOT.'/categories/class/categorie.class.php';

		// For backward compatibility
		if (is_numeric($type))
		{
			dol_syslog(__METHOD__ . ': using numeric value for parameter type is deprecated. Use string code instead.', LOG_WARNING);
		}

		if ($type === Categorie::TYPE_BANK_LINE)
		{
			// TODO Move this into common category feature
			$categids=array();
			$sql = "SELECT c.label, c.rowid";
			$sql.= " FROM ".MAIN_DB_PREFIX."bank_categ as c";
			$sql.= " WHERE entity = ".$conf->entity;
			$sql.= " ORDER BY c.label";
			$result = $this->db->query($sql);
			if ($result)
			{
				$num = $this->db->num_rows($result);
				$i = 0;
				while ($i < $num)
				{
					$objp = $this->db->fetch_object($result);
					if ($objp) $cate_arbo[$objp->rowid]=array('id'=>$objp->rowid, 'fulllabel'=>$objp->label);
					$i++;
				}
				$this->db->free($result);
			}
			else dol_print_error($this->db);
		}
		else
		{
			$cat = new Categorie($this->db);
			$cate_arbo = $cat->get_full_arbo($type, $excludeafterid);
		}

		$output = '<select class="flat" name="'.$htmlname.'" id="'.$htmlname.'">';
		$outarray=array();
		if (is_array($cate_arbo))
		{
			if (! count($cate_arbo)) $output.= '<option value="-1" disabled>'.$langs->trans("NoCategoriesDefined").'</option>';
			else
			{
				$output.= '<option value="-1">&nbsp;</option>';
				foreach($cate_arbo as $key => $value)
				{
					if ($cate_arbo[$key]['id'] == $selected || ($selected == 'auto' && count($cate_arbo) == 1))
					{
						$add = 'selected ';
					}
					else
					{
						$add = '';
					}
					$output.= '<option '.$add.'value="'.$cate_arbo[$key]['id'].'">'.dol_trunc($cate_arbo[$key]['fulllabel'],$maxlength,'middle').'</option>';

					$outarray[$cate_arbo[$key]['id']] = $cate_arbo[$key]['fulllabel'];
				}
			}
		}
		$output.= '</select>';
		$output.= "\n";

		if ($outputmode) return $outarray;
		return $output;
	}

	/**
	 *     Show a confirmation HTML form or AJAX popup
	 *
	 *     @param	string		$page        	   	Url of page to call if confirmation is OK
	 *     @param	string		$title       	   	Title
	 *     @param	string		$question    	   	Question
	 *     @param 	string		$action      	   	Action
	 *	   @param	array		$formquestion	   	An array with forms complementary inputs
	 * 	   @param	string		$selectedchoice		"" or "no" or "yes"
	 * 	   @param	int			$useajax		   	0=No, 1=Yes, 2=Yes but submit page with &confirm=no if choice is No, 'xxx'=preoutput confirm box with div id=dialog-confirm-xxx
	 *     @param	int			$height          	Force height of box
	 *     @param	int			$width				Force width of box
	 *     @return 	void
	 *     @deprecated
	 *     @see formconfirm()
	 */
	function form_confirm($page, $title, $question, $action, $formquestion='', $selectedchoice="", $useajax=0, $height=170, $width=500)
	{
		print $this->formconfirm($page, $title, $question, $action, $formquestion, $selectedchoice, $useajax, $height, $width);
	}

	/**
	 *     Show a confirmation HTML form or AJAX popup.
	 *     Easiest way to use this is with useajax=1.
	 *     If you use useajax='xxx', you must also add jquery code to trigger opening of box (with correct parameters)
	 *     just after calling this method. For example:
	 *       print '<script type="text/javascript">'."\n";
	 *       print 'jQuery(document).ready(function() {'."\n";
	 *       print 'jQuery(".xxxlink").click(function(e) { jQuery("#aparamid").val(jQuery(this).attr("rel")); jQuery("#dialog-confirm-xxx").dialog("open"); return false; });'."\n";
	 *       print '});'."\n";
	 *       print '</script>'."\n";
	 *
	 *     @param  	string		$page        	   	Url of page to call if confirmation is OK. Can contains paramaters (param 'action' and 'confirm' will be reformated)
	 *     @param	string		$title       	   	Title
	 *     @param	string		$question    	   	Question
	 *     @param 	string		$action      	   	Action
	 *	   @param  	array		$formquestion	   	An array with complementary inputs to add into forms: array(array('label'=> ,'type'=> , ))
	 *												type can be 'hidden', 'text', 'password', 'checkbox', 'radio', 'date', ...
	 * 	   @param  	string		$selectedchoice  	"" or "no" or "yes"
	 * 	   @param  	int			$useajax		   	0=No, 1=Yes, 2=Yes but submit page with &confirm=no if choice is No, 'xxx'=Yes and preoutput confirm box with div id=dialog-confirm-xxx
	 *     @param  	int			$height          	Force height of box
	 *     @param	int			$width				Force width of box ('999' or '90%'). Ignored and forced to 90% on smartphones.
	 *     @param	int			$disableformtag		1=Disable form tag. Can be used if we are already inside a <form> section.
	 *     @return 	string      	    			HTML ajax code if a confirm ajax popup is required, Pure HTML code if it's an html form
	 */
	function formconfirm($page, $title, $question, $action, $formquestion='', $selectedchoice='', $useajax=0, $height=200, $width=500, $disableformtag=0)
	{
		global $langs,$conf;
		global $useglobalvars;

		$more='';
		$formconfirm='';
		$inputok=array();
		$inputko=array();

		// Clean parameters
		$newselectedchoice=empty($selectedchoice)?"no":$selectedchoice;
		if ($conf->browser->layout == 'phone') $width='95%';

		if (is_array($formquestion) && ! empty($formquestion))
		{
			// First add hidden fields and value
			foreach ($formquestion as $key => $input)
			{
				if (is_array($input) && ! empty($input))
				{
					if ($input['type'] == 'hidden')
					{
						$more.='<input type="hidden" id="'.$input['name'].'" name="'.$input['name'].'" value="'.dol_escape_htmltag($input['value']).'">'."\n";
					}
				}
			}

			// Now add questions
			$more.='<table class="paddingtopbottomonly" width="100%">'."\n";
			$more.='<tr><td colspan="3">'.(! empty($formquestion['text'])?$formquestion['text']:'').'</td></tr>'."\n";
			foreach ($formquestion as $key => $input)
			{
				if (is_array($input) && ! empty($input))
				{
					$size=(! empty($input['size'])?' size="'.$input['size'].'"':'');
					$moreattr=(! empty($input['moreattr'])?' '.$input['moreattr']:'');
					$morecss=(! empty($input['morecss'])?' '.$input['morecss']:'');

					if ($input['type'] == 'text')
					{
						$more.='<tr><td>'.$input['label'].'</td><td colspan="2" align="left"><input type="text" class="flat'.$morecss.'" id="'.$input['name'].'" name="'.$input['name'].'"'.$size.' value="'.$input['value'].'"'.$moreattr.' /></td></tr>'."\n";
					}
					else if ($input['type'] == 'password')
					{
						$more.='<tr><td>'.$input['label'].'</td><td colspan="2" align="left"><input type="password" class="flat'.$morecss.'" id="'.$input['name'].'" name="'.$input['name'].'"'.$size.' value="'.$input['value'].'"'.$moreattr.' /></td></tr>'."\n";
					}
					else if ($input['type'] == 'select')
					{
						$more.='<tr><td>';
						if (! empty($input['label'])) $more.=$input['label'].'</td><td valign="top" colspan="2" align="left">';
						$more.=$this->selectarray($input['name'],$input['values'],$input['default'],1,0,0,$moreattr,0,0,0,'',$morecss);
						$more.='</td></tr>'."\n";
					}
					else if ($input['type'] == 'checkbox')
					{
						$more.='<tr>';
						$more.='<td>'.$input['label'].' </td><td align="left">';
						$more.='<input type="checkbox" class="flat'.$morecss.'" id="'.$input['name'].'" name="'.$input['name'].'"'.$moreattr;
						if (! is_bool($input['value']) && $input['value'] != 'false') $more.=' checked';
						if (is_bool($input['value']) && $input['value']) $more.=' checked';
						if (isset($input['disabled'])) $more.=' disabled';
						$more.=' /></td>';
						$more.='<td align="left">&nbsp;</td>';
						$more.='</tr>'."\n";
					}
					else if ($input['type'] == 'radio')
					{
						$i=0;
						foreach($input['values'] as $selkey => $selval)
						{
							$more.='<tr>';
							if ($i==0) $more.='<td class="tdtop">'.$input['label'].'</td>';
							else $more.='<td>&nbsp;</td>';
							$more.='<td width="20"><input type="radio" class="flat'.$morecss.'" id="'.$input['name'].'" name="'.$input['name'].'" value="'.$selkey.'"'.$moreattr;
							if ($input['disabled']) $more.=' disabled';
							$more.=' /></td>';
							$more.='<td align="left">';
							$more.=$selval;
							$more.='</td></tr>'."\n";
							$i++;
						}
					}
					else if ($input['type'] == 'date')
					{
						$more.='<tr><td>'.$input['label'].'</td>';
						$more.='<td colspan="2" align="left">';
						$more.=$this->select_date($input['value'],$input['name'],0,0,0,'',1,0,1);
						$more.='</td></tr>'."\n";
						$formquestion[] = array('name'=>$input['name'].'day');
						$formquestion[] = array('name'=>$input['name'].'month');
						$formquestion[] = array('name'=>$input['name'].'year');
						$formquestion[] = array('name'=>$input['name'].'hour');
						$formquestion[] = array('name'=>$input['name'].'min');
					}
					else if ($input['type'] == 'other')
					{
						$more.='<tr><td>';
						if (! empty($input['label'])) $more.=$input['label'].'</td><td colspan="2" align="left">';
						$more.=$input['value'];
						$more.='</td></tr>'."\n";
					}

					else if ($input['type'] == 'onecolumn')
					{
						$more.='<tr><td colspan="3" align="left">';
						$more.=$input['value'];
						$more.='</td></tr>'."\n";
					}
				}
			}
			$more.='</table>'."\n";
		}

		// JQUI method dialog is broken with jmobile, we use standard HTML.
		// Note: When using dol_use_jmobile or no js, you must also check code for button use a GET url with action=xxx and check that you also output the confirm code when action=xxx
		// See page product/card.php for example
		if (! empty($conf->dol_use_jmobile)) $useajax=0;
		if (empty($conf->use_javascript_ajax)) $useajax=0;

		if ($useajax)
		{
			$autoOpen=true;
			$dialogconfirm='dialog-confirm';
			$button='';
			if (! is_numeric($useajax))
			{
				$button=$useajax;
				$useajax=1;
				$autoOpen=false;
				$dialogconfirm.='-'.$button;
			}
			$pageyes=$page.(preg_match('/\?/',$page)?'&':'?').'action='.$action.'&confirm=yes';
			$pageno=($useajax == 2 ? $page.(preg_match('/\?/',$page)?'&':'?').'confirm=no':'');
			// Add input fields into list of fields to read during submit (inputok and inputko)
			if (is_array($formquestion))
			{
				foreach ($formquestion as $key => $input)
				{
					//print "xx ".$key." rr ".is_array($input)."<br>\n";
					if (is_array($input) && isset($input['name'])) array_push($inputok,$input['name']);
					if (isset($input['inputko']) && $input['inputko'] == 1) array_push($inputko,$input['name']);
				}
			}
			// Show JQuery confirm box. Note that global var $useglobalvars is used inside this template
			$formconfirm.= '<div id="'.$dialogconfirm.'" title="'.dol_escape_htmltag($title).'" style="display: none;">';
			if (! empty($more)) {
				$formconfirm.= '<div class="confirmquestions">'.$more.'</div>';
			}
			$formconfirm.= ($question ? '<div class="confirmmessage">'.img_help('','').' '.$question . '</div>': '');
			$formconfirm.= '</div>'."\n";

			$formconfirm.= "\n<!-- begin ajax form_confirm page=".$page." -->\n";
			$formconfirm.= '<script type="text/javascript">'."\n";
			$formconfirm.= 'jQuery(document).ready(function() {
            $(function() {
            	$( "#'.$dialogconfirm.'" ).dialog(
            	{
                    autoOpen: '.($autoOpen ? "true" : "false").',';
					if ($newselectedchoice == 'no')
					{
						$formconfirm.='
						open: function() {
            				$(this).parent().find("button.ui-button:eq(2)").focus();
						},';
					}
					$formconfirm.='
                    resizable: false,
                    height: "'.$height.'",
                    width: "'.$width.'",
                    modal: true,
                    closeOnEscape: false,
                    buttons: {
                        "'.dol_escape_js($langs->transnoentities("Yes")).'": function() {
                        	var options="";
                        	var inputok = '.json_encode($inputok).';
                         	var pageyes = "'.dol_escape_js(! empty($pageyes)?$pageyes:'').'";
                         	if (inputok.length>0) {
                         		$.each(inputok, function(i, inputname) {
                         			var more = "";
                         			if ($("#" + inputname).attr("type") == "checkbox") { more = ":checked"; }
                         		    if ($("#" + inputname).attr("type") == "radio") { more = ":checked"; }
                         			var inputvalue = $("#" + inputname + more).val();
                         			if (typeof inputvalue == "undefined") { inputvalue=""; }
                         			options += "&" + inputname + "=" + inputvalue;
                         		});
                         	}
                         	var urljump = pageyes + (pageyes.indexOf("?") < 0 ? "?" : "") + options;
                         	//alert(urljump);
            				if (pageyes.length > 0) { location.href = urljump; }
                            $(this).dialog("close");
                        },
                        "'.dol_escape_js($langs->transnoentities("No")).'": function() {
                        	var options = "";
                         	var inputko = '.json_encode($inputko).';
                         	var pageno="'.dol_escape_js(! empty($pageno)?$pageno:'').'";
                         	if (inputko.length>0) {
                         		$.each(inputko, function(i, inputname) {
                         			var more = "";
                         			if ($("#" + inputname).attr("type") == "checkbox") { more = ":checked"; }
                         			var inputvalue = $("#" + inputname + more).val();
                         			if (typeof inputvalue == "undefined") { inputvalue=""; }
                         			options += "&" + inputname + "=" + inputvalue;
                         		});
                         	}
                         	var urljump=pageno + (pageno.indexOf("?") < 0 ? "?" : "") + options;
                         	//alert(urljump);
            				if (pageno.length > 0) { location.href = urljump; }
                            $(this).dialog("close");
                        }
                    }
                }
                );

            	var button = "'.$button.'";
            	if (button.length > 0) {
                	$( "#" + button ).click(function() {
                		$("#'.$dialogconfirm.'").dialog("open");
        			});
                }
            });
            });
            </script>';
			$formconfirm.= "<!-- end ajax form_confirm -->\n";
		}
		else
		{
			$formconfirm.= "\n<!-- begin form_confirm page=".$page." -->\n";

			if (empty($disableformtag)) $formconfirm.= '<form method="POST" action="'.$page.'" class="notoptoleftroright">'."\n";

			$formconfirm.= '<input type="hidden" name="action" value="'.$action.'">'."\n";
			if (empty($disableformtag)) $formconfirm.= '<input type="hidden" name="token" value="'.$_SESSION['newtoken'].'">'."\n";

			$formconfirm.= '<table width="100%" class="valid">'."\n";

			// Line title
			$formconfirm.= '<tr class="validtitre"><td class="validtitre" colspan="3">'.img_picto('','recent').' '.$title.'</td></tr>'."\n";

			// Line form fields
			if ($more)
			{
				$formconfirm.='<tr class="valid"><td class="valid" colspan="3">'."\n";
				$formconfirm.=$more;
				$formconfirm.='</td></tr>'."\n";
			}

			// Line with question
			$formconfirm.= '<tr class="valid">';
			$formconfirm.= '<td class="valid">'.$question.'</td>';
			$formconfirm.= '<td class="valid">';
			$formconfirm.= $this->selectyesno("confirm",$newselectedchoice);
			$formconfirm.= '</td>';
			$formconfirm.= '<td class="valid" align="center"><input class="button valignmiddle" type="submit" value="'.$langs->trans("Validate").'"></td>';
			$formconfirm.= '</tr>'."\n";

			$formconfirm.= '</table>'."\n";

			if (empty($disableformtag)) $formconfirm.= "</form>\n";
			$formconfirm.= '<br>';

			$formconfirm.= "<!-- end form_confirm -->\n";
		}

		return $formconfirm;
	}


	/**
	 *    Show a form to select a project
	 *
	 *    @param	int		$page        		Page
	 *    @param	int		$socid       		Id third party (-1=all, 0=only projects not linked to a third party, id=projects not linked or linked to third party id)
	 *    @param    int		$selected    		Id pre-selected project
	 *    @param    string	$htmlname    		Name of select field
	 *    @param	int		$discard_closed		Discard closed projects (0=Keep,1=hide completely except $selected,2=Disable)
	 *    @param	int		$maxlength			Max length
	 *    @param	int		$forcefocus			Force focus on field (works with javascript only)
	 *    @param    int     $nooutput           No print is done. String is returned.
	 *    @return	string                      Return html content
	 */
	function form_project($page, $socid, $selected='', $htmlname='projectid', $discard_closed=0, $maxlength=20, $forcefocus=0, $nooutput=0)
	{
		global $langs;

		require_once DOL_DOCUMENT_ROOT.'/core/lib/project.lib.php';
		require_once DOL_DOCUMENT_ROOT.'/core/class/html.formprojet.class.php';

		$out='';

		$formproject=new FormProjets($this->db);

		$langs->load("project");
		if ($htmlname != "none")
		{
			$out.="\n";
			$out.='<form method="post" action="'.$page.'">';
			$out.='<input type="hidden" name="action" value="classin">';
			$out.='<input type="hidden" name="token" value="'.$_SESSION['newtoken'].'">';
			$out.=$formproject->select_projects($socid, $selected, $htmlname, $maxlength, 0, 1, $discard_closed, $forcefocus, 0, 0, '', 1);
			$out.='<input type="submit" class="button" value="'.$langs->trans("Modify").'">';
			$out.='</form>';
		}
		else
		{
			if ($selected)
			{
				$projet = new Project($this->db);
				$projet->fetch($selected);
				//print '<a href="'.DOL_URL_ROOT.'/projet/card.php?id='.$selected.'">'.$projet->title.'</a>';
				$out.=$projet->getNomUrl(0,'',1);
			}
			else
			{
				$out.="&nbsp;";
			}
		}

		if (empty($nooutput))
		{
			print $out;
			return '';
		}
		return $out;
	}

	/**
	 *	Show a form to select payment conditions
	 *
	 *  @param	int		$page        	Page
	 *  @param  string	$selected    	Id condition pre-selectionne
	 *  @param  string	$htmlname    	Name of select html field
	 *	@param	int		$addempty		Add empty entry
	 *  @return	void
	 */
	function form_conditions_reglement($page, $selected='', $htmlname='cond_reglement_id', $addempty=0)
	{
		global $langs;
		if ($htmlname != "none")
		{
			print '<form method="post" action="'.$page.'">';
			print '<input type="hidden" name="action" value="setconditions">';
			print '<input type="hidden" name="token" value="'.$_SESSION['newtoken'].'">';
			$this->select_conditions_paiements($selected,$htmlname,-1,$addempty);
			print '<input type="submit" class="button valignmiddle" value="'.$langs->trans("Modify").'">';
			print '</form>';
		}
		else
		{
			if ($selected)
			{
				$this->load_cache_conditions_paiements();
				print $this->cache_conditions_paiements[$selected]['label'];
			} else {
				print "&nbsp;";
			}
		}
	}

	/**
	 *  Show a form to select a delivery delay
	 *
	 *  @param  int		$page        	Page
	 *  @param  string	$selected    	Id condition pre-selectionne
	 *  @param  string	$htmlname    	Name of select html field
	 *	@param	int		$addempty		Ajoute entree vide
	 *  @return	void
	 */
	function form_availability($page, $selected='', $htmlname='availability', $addempty=0)
	{
		global $langs;
		if ($htmlname != "none")
		{
			print '<form method="post" action="'.$page.'">';
			print '<input type="hidden" name="action" value="setavailability">';
			print '<input type="hidden" name="token" value="'.$_SESSION['newtoken'].'">';
			$this->selectAvailabilityDelay($selected,$htmlname,-1,$addempty);
			print '<input type="submit" class="button" value="'.$langs->trans("Modify").'">';
			print '</form>';
		}
		else
		{
			if ($selected)
			{
				$this->load_cache_availability();
				print $this->cache_availability[$selected]['label'];
			} else {
				print "&nbsp;";
			}
		}
	}

	/**
	 *	Output HTML form to select list of input reason (events that triggered an object creation, like after sending an emailing, making an advert, ...)
	 *  List found into table c_input_reason loaded by loadCacheInputReason
	 *
	 *  @param  string	$page        	Page
	 *  @param  string	$selected    	Id condition pre-selectionne
	 *  @param  string	$htmlname    	Name of select html field
	 *	@param	int		$addempty		Add empty entry
	 *  @return	void
	 */
	function formInputReason($page, $selected='', $htmlname='demandreason', $addempty=0)
	{
		global $langs;
		if ($htmlname != "none")
		{
			print '<form method="post" action="'.$page.'">';
			print '<input type="hidden" name="action" value="setdemandreason">';
			print '<input type="hidden" name="token" value="'.$_SESSION['newtoken'].'">';
			$this->selectInputReason($selected,$htmlname,-1,$addempty);
			print '<input type="submit" class="button" value="'.$langs->trans("Modify").'">';
			print '</form>';
		}
		else
		{
			if ($selected)
			{
				$this->loadCacheInputReason();
				foreach ($this->cache_demand_reason as $key => $val)
				{
					if ($val['id'] == $selected)
					{
						print $val['label'];
						break;
					}
				}
			} else {
				print "&nbsp;";
			}
		}
	}

	/**
	 *    Show a form + html select a date
	 *
	 *    @param	string		$page        	Page
	 *    @param	string		$selected    	Date preselected
	 *    @param    string		$htmlname    	Html name of date input fields or 'none'
	 *    @param    int			$displayhour 	Display hour selector
	 *    @param    int			$displaymin		Display minutes selector
	 *    @param	int			$nooutput		1=No print output, return string
	 *    @return	string
	 *    @see		select_date
	 */
	function form_date($page, $selected, $htmlname, $displayhour=0, $displaymin=0, $nooutput=0)
	{
		global $langs;

		$ret='';

		if ($htmlname != "none")
		{
			$ret.='<form method="post" action="'.$page.'" name="form'.$htmlname.'">';
			$ret.='<input type="hidden" name="action" value="set'.$htmlname.'">';
			$ret.='<input type="hidden" name="token" value="'.$_SESSION['newtoken'].'">';
			$ret.='<table class="nobordernopadding" cellpadding="0" cellspacing="0">';
			$ret.='<tr><td>';
			$ret.=$this->select_date($selected,$htmlname,$displayhour,$displaymin,1,'form'.$htmlname,1,0,1);
			$ret.='</td>';
			$ret.='<td align="left"><input type="submit" class="button" value="'.$langs->trans("Modify").'"></td>';
			$ret.='</tr></table></form>';
		}
		else
		{
			if ($displayhour) $ret.=dol_print_date($selected,'dayhour');
			else $ret.=dol_print_date($selected,'day');
		}

		if (empty($nooutput)) print $ret;
		return $ret;
	}


	/**
	 *  Show a select form to choose a user
	 *
	 *  @param	string	$page        	Page
	 *  @param  string	$selected    	Id of user preselected
	 *  @param  string	$htmlname    	Name of input html field. If 'none', we just output the user link.
	 *  @param  array	$exclude		List of users id to exclude
	 *  @param  array	$include        List of users id to include
	 *  @return	void
	 */
	function form_users($page, $selected='', $htmlname='userid', $exclude='', $include='')
	{
		global $langs;

		if ($htmlname != "none")
		{
			print '<form method="POST" action="'.$page.'" name="form'.$htmlname.'">';
			print '<input type="hidden" name="action" value="set'.$htmlname.'">';
			print '<input type="hidden" name="token" value="'.$_SESSION['newtoken'].'">';
			print $this->select_dolusers($selected,$htmlname,1,$exclude,0,$include);
			print '<input type="submit" class="button valignmiddle" value="'.$langs->trans("Modify").'">';
			print '</form>';
		}
		else
		{
			if ($selected)
			{
				require_once DOL_DOCUMENT_ROOT .'/user/class/user.class.php';
				$theuser=new User($this->db);
				$theuser->fetch($selected);
				print $theuser->getNomUrl(1);
			} else {
				print "&nbsp;";
			}
		}
	}


	/**
	 *    Show form with payment mode
	 *
	 *    @param	string	$page        	Page
	 *    @param    int		$selected    	Id mode pre-selectionne
	 *    @param    string	$htmlname    	Name of select html field
	 *    @param  	string	$filtertype		To filter on field type in llx_c_paiement (array('code'=>xx,'label'=>zz))
	 *    @param    int     $active         Active or not, -1 = all
	 *    @return	void
	 */
	function form_modes_reglement($page, $selected='', $htmlname='mode_reglement_id', $filtertype='', $active=1)
	{
		global $langs;
		if ($htmlname != "none")
		{
			print '<form method="POST" action="'.$page.'">';
			print '<input type="hidden" name="action" value="setmode">';
			print '<input type="hidden" name="token" value="'.$_SESSION['newtoken'].'">';
			$this->select_types_paiements($selected,$htmlname,$filtertype,0,0,0,0,$active);
			print '<input type="submit" class="button valignmiddle" value="'.$langs->trans("Modify").'">';
			print '</form>';
		}
		else
		{
			if ($selected)
			{
				$this->load_cache_types_paiements();
				print $this->cache_types_paiements[$selected]['label'];
			} else {
				print "&nbsp;";
			}
		}
	}

	/**
	 *    Show form with multicurrency code
	 *
	 *    @param	string	$page        	Page
	 *    @param    string	$selected    	code pre-selectionne
	 *    @param    string	$htmlname    	Name of select html field
	 *    @return	void
	 */
	function form_multicurrency_code($page, $selected='', $htmlname='multicurrency_code')
	{
		global $langs;
		if ($htmlname != "none")
		{
			print '<form method="POST" action="'.$page.'">';
			print '<input type="hidden" name="action" value="setmulticurrencycode">';
			print '<input type="hidden" name="token" value="'.$_SESSION['newtoken'].'">';
			print $this->selectMultiCurrency($selected, $htmlname, 0);
			print '<input type="submit" class="button valignmiddle" value="'.$langs->trans("Modify").'">';
			print '</form>';
		}
		else
		{
			dol_include_once('/core/lib/company.lib.php');
			print !empty($selected) ? currency_name($selected,1) : '&nbsp;';
		}
	}

	/**
	 *    Show form with multicurrency rate
	 *
	 *    @param	string	$page        	Page
	 *    @param    double	$rate	    	Current rate
	 *    @param    string	$htmlname    	Name of select html field
	 *    @param    string  $currency       Currency code to explain the rate
	 *    @return	void
	 */
	function form_multicurrency_rate($page, $rate='', $htmlname='multicurrency_tx', $currency='')
	{
		global $langs, $mysoc, $conf;

		if ($htmlname != "none")
		{
			print '<form method="POST" action="'.$page.'">';
			print '<input type="hidden" name="action" value="setmulticurrencyrate">';
			print '<input type="hidden" name="token" value="'.$_SESSION['newtoken'].'">';
			print '<input type="text" name="'.$htmlname.'" value="'.(!empty($rate) ? price($rate) : 1).'" size="10" /> ';
			print '<select name="calculation_mode">';
			print '<option value="1">'.$currency.' > '.$conf->currency.'</option>';
			print '<option value="2">'.$conf->currency.' > '.$currency.'</option>';
			print '</select> ';
			print '<input type="submit" class="button valignmiddle" value="'.$langs->trans("Modify").'">';
			print '</form>';
		}
		else
		{
			if (! empty($rate))
			{
				print price($rate, 1, $langs, 1, 0);
				if ($currency && $rate != 1) print ' &nbsp; ('.price($rate, 1, $langs, 1, 0).' '.$currency.' = 1 '.$conf->currency.')';
			}
			else
			{
				print 1;
			}
		}
	}


	/**
	 *	Show a select box with available absolute discounts
	 *
	 *  @param  string	$page        	Page URL where form is shown
	 *  @param  int		$selected    	Value pre-selected
	 *	@param  string	$htmlname    	Name of SELECT component. If 'none', not changeable. Example 'remise_id'.
	 *	@param	int		$socid			Third party id
	 * 	@param	float	$amount			Total amount available
	 * 	@param	string	$filter			SQL filter on discounts
	 * 	@param	int		$maxvalue		Max value for lines that can be selected
	 *  @param  string	$more           More string to add
	 *  @param  int     $hidelist       1=Hide list
	 *  @return	void
	 */
	function form_remise_dispo($page, $selected, $htmlname, $socid, $amount, $filter='', $maxvalue=0, $more='', $hidelist=0)
	{
		global $conf,$langs;
		if ($htmlname != "none")
		{
			print '<form method="post" action="'.$page.'">';
			print '<input type="hidden" name="action" value="setabsolutediscount">';
			print '<input type="hidden" name="token" value="'.$_SESSION['newtoken'].'">';
			print '<div class="inline-block">';
			if (! empty($conf->global->FACTURE_DEPOSITS_ARE_JUST_PAYMENTS))
			{
				if (! $filter || $filter=="fk_facture_source IS NULL") print $langs->trans("CompanyHasAbsoluteDiscount",price($amount,0,$langs,0,0,-1,$conf->currency));    // If we want deposit to be substracted to payments only and not to total of final invoice
				else print $langs->trans("CompanyHasCreditNote",price($amount,0,$langs,0,0,-1,$conf->currency));
			}
			else
			{
				if (! $filter || $filter=="fk_facture_source IS NULL OR (fk_facture_source IS NOT NULL AND (description LIKE '(DEPOSIT)%' OR description LIKE '(EXCESS RECEIVED)%'))") print $langs->trans("CompanyHasAbsoluteDiscount",price($amount,0,$langs,0,0,-1,$conf->currency));
				else print $langs->trans("CompanyHasCreditNote",price($amount,0,$langs,0,0,-1,$conf->currency));
			}
			if (empty($hidelist)) print ': ';
			print '</div>';
			if (empty($hidelist))
			{
				print '<div class="inline-block" style="padding-right: 10px">';
				$newfilter='fk_facture IS NULL AND fk_facture_line IS NULL';	// Remises disponibles
				if ($filter) $newfilter.=' AND ('.$filter.')';
				$nbqualifiedlines=$this->select_remises($selected,$htmlname,$newfilter,$socid,$maxvalue);
				if ($nbqualifiedlines > 0)
				{
					print ' &nbsp; <input type="submit" class="button" value="'.dol_escape_htmltag($langs->trans("UseLine")).'"';
					if ($filter && $filter != "fk_facture_source IS NULL OR (fk_facture_source IS NOT NULL AND description LIKE '(DEPOSIT)%')") print ' title="'.$langs->trans("UseCreditNoteInInvoicePayment").'"';
					print '>';
				}
				print '</div>';
			}
			if ($more)
			{
				print '<div class="inline-block">';
				print $more;
				print '</div>';
			}
			print '</form>';
		}
		else
		{
			if ($selected)
			{
				print $selected;
			}
			else
			{
				print "0";
			}
		}
	}


	/**
	 *    Show forms to select a contact
	 *
	 *    @param	string		$page        	Page
	 *    @param	Societe		$societe		Filter on third party
	 *    @param    int			$selected    	Id contact pre-selectionne
	 *    @param    string		$htmlname    	Name of HTML select. If 'none', we just show contact link.
	 *    @return	void
	 */
	function form_contacts($page, $societe, $selected='', $htmlname='contactid')
	{
		global $langs, $conf;

		if ($htmlname != "none")
		{
			print '<form method="post" action="'.$page.'">';
			print '<input type="hidden" name="action" value="set_contact">';
			print '<input type="hidden" name="token" value="'.$_SESSION['newtoken'].'">';
			print '<table class="nobordernopadding" cellpadding="0" cellspacing="0">';
			print '<tr><td>';
			$num=$this->select_contacts($societe->id, $selected, $htmlname);
			if ($num==0)
			{
				$addcontact = (! empty($conf->global->SOCIETE_ADDRESSES_MANAGEMENT) ? $langs->trans("AddContact") : $langs->trans("AddContactAddress"));
				print '<a href="'.DOL_URL_ROOT.'/contact/card.php?socid='.$societe->id.'&amp;action=create&amp;backtoreferer=1">'.$addcontact.'</a>';
			}
			print '</td>';
			print '<td align="left"><input type="submit" class="button" value="'.$langs->trans("Modify").'"></td>';
			print '</tr></table></form>';
		}
		else
		{
			if ($selected)
			{
				require_once DOL_DOCUMENT_ROOT .'/contact/class/contact.class.php';
				$contact=new Contact($this->db);
				$contact->fetch($selected);
				print $contact->getFullName($langs);
			} else {
				print "&nbsp;";
			}
		}
	}

	/**
	 *  Output html select to select thirdparty
	 *
	 *  @param	string	$page       	Page
	 *  @param  string	$selected   	Id preselected
	 *  @param  string	$htmlname		Name of HTML select
	 *  @param  string	$filter         optional filters criteras
	 *	@param	int		$showempty		Add an empty field
	 * 	@param	int		$showtype		Show third party type in combolist (customer, prospect or supplier)
	 * 	@param	int		$forcecombo		Force to use combo box
	 *  @param	array	$events			Event options. Example: array(array('method'=>'getContacts', 'url'=>dol_buildpath('/core/ajax/contacts.php',1), 'htmlname'=>'contactid', 'params'=>array('add-customer-contact'=>'disabled')))
	 *  @return	void
	 */
	function form_thirdparty($page, $selected='', $htmlname='socid', $filter='',$showempty=0, $showtype=0, $forcecombo=0, $events=array())
	{
		global $langs;

		if ($htmlname != "none")
		{
			print '<form method="post" action="'.$page.'">';
			print '<input type="hidden" name="action" value="set_thirdparty">';
			print '<input type="hidden" name="token" value="'.$_SESSION['newtoken'].'">';
			print $this->select_company($selected, $htmlname, $filter, $showempty, $showtype, $forcecombo, $events);
			print '<input type="submit" class="button valignmiddle" value="'.$langs->trans("Modify").'">';
			print '</form>';
		}
		else
		{
			if ($selected)
			{
				require_once DOL_DOCUMENT_ROOT .'/societe/class/societe.class.php';
				$soc = new Societe($this->db);
				$soc->fetch($selected);
				print $soc->getNomUrl($langs);
			}
			else
			{
				print "&nbsp;";
			}
		}
	}

	/**
	 *    Retourne la liste des devises, dans la langue de l'utilisateur
	 *
	 *    @param	string	$selected    preselected currency code
	 *    @param    string	$htmlname    name of HTML select list
	 *    @return	void
	 */
	function select_currency($selected='',$htmlname='currency_id')
	{
		print $this->selectCurrency($selected,$htmlname);
	}

	/**
	 *  Retourne la liste des devises, dans la langue de l'utilisateur
	 *
	 *  @param	string	$selected    preselected currency code
	 *  @param  string	$htmlname    name of HTML select list
	 * 	@return	string
	 */
	function selectCurrency($selected='',$htmlname='currency_id')
	{
		global $conf,$langs,$user;

		$langs->loadCacheCurrencies('');

		$out='';

		if ($selected=='euro' || $selected=='euros') $selected='EUR';   // Pour compatibilite

		$out.= '<select class="flat maxwidth200onsmartphone minwidth300" name="'.$htmlname.'" id="'.$htmlname.'">';
		foreach ($langs->cache_currencies as $code_iso => $currency)
		{
			if ($selected && $selected == $code_iso)
			{
				$out.= '<option value="'.$code_iso.'" selected>';
			}
			else
			{
				$out.= '<option value="'.$code_iso.'">';
			}
			$out.= $currency['label'];
			$out.= ' ('.$langs->getCurrencySymbol($code_iso).')';
			$out.= '</option>';
		}
		$out.= '</select>';
		if ($user->admin) $out.= info_admin($langs->trans("YouCanChangeValuesForThisListFromDictionarySetup"),1);

		// Make select dynamic
		include_once DOL_DOCUMENT_ROOT . '/core/lib/ajax.lib.php';
		$out .= ajax_combobox($htmlname);

		return $out;
	}

	/**
	 *	Return array of currencies in user language
	 *
	 *  @param	string	$selected    preselected currency code
	 *  @param  string	$htmlname    name of HTML select list
	 *  @param  integer	$useempty    1=Add empty line
	 * 	@return	string
	 */
	function selectMultiCurrency($selected='', $htmlname='multicurrency_code', $useempty=0)
	{
		global $db,$conf,$langs,$user;

		$langs->loadCacheCurrencies('');        // Load ->cache_currencies

		$TCurrency = array();

		$sql = 'SELECT code FROM '.MAIN_DB_PREFIX.'multicurrency';
		$sql.= " WHERE entity IN ('".getEntity('mutlicurrency')."')";
		$resql = $db->query($sql);
		if ($resql)
		{
			while ($obj = $db->fetch_object($resql)) $TCurrency[$obj->code] = $obj->code;
		}

		$out='';
		$out.= '<select class="flat" name="'.$htmlname.'" id="'.$htmlname.'">';
		if ($useempty) $out .= '<option value=""></option>';
		// If company current currency not in table, we add it into list. Should always be available.
		if (! in_array($conf->currency, $TCurrency))
		{
			$TCurrency[$conf->currency] = $conf->currency;
		}
		if (count($TCurrency) > 0)
		{
			foreach ($langs->cache_currencies as $code_iso => $currency)
			{
				if (isset($TCurrency[$code_iso]))
				{
					if (!empty($selected) && $selected == $code_iso) $out.= '<option value="'.$code_iso.'" selected="selected">';
					else $out.= '<option value="'.$code_iso.'">';

					$out.= $currency['label'];
					$out.= ' ('.$langs->getCurrencySymbol($code_iso).')';
					$out.= '</option>';
				}
			}

		}

		$out.= '</select>';
		// Make select dynamic
		include_once DOL_DOCUMENT_ROOT . '/core/lib/ajax.lib.php';
		$out.= ajax_combobox($htmlname);

		return $out;
	}

	/**
	 *	Load into the cache vat rates of a country
	 *
	 *	@param	string	$country_code		Country code with quotes ("'CA'", or "'CA,IN,...'")
	 *	@return	int							Nb of loaded lines, 0 if already loaded, <0 if KO
	 */
	function load_cache_vatrates($country_code)
	{
		global $langs;

		$num = count($this->cache_vatrates);
		if ($num > 0) return $num;    // Cache already loaded

		dol_syslog(__METHOD__, LOG_DEBUG);

		$sql  = "SELECT DISTINCT t.rowid, t.code, t.taux, t.localtax1, t.localtax1_type, t.localtax2, t.localtax2_type, t.recuperableonly";
		$sql.= " FROM ".MAIN_DB_PREFIX."c_tva as t, ".MAIN_DB_PREFIX."c_country as c";
		$sql.= " WHERE t.fk_pays = c.rowid";
		$sql.= " AND t.active > 0";
		$sql.= " AND c.code IN (".$country_code.")";
		$sql.= " ORDER BY t.code ASC, t.taux ASC, t.recuperableonly ASC";

		$resql=$this->db->query($sql);
		if ($resql)
		{
			$num = $this->db->num_rows($resql);
			if ($num)
			{
				for ($i = 0; $i < $num; $i++)
				{
					$obj = $this->db->fetch_object($resql);
					$this->cache_vatrates[$i]['rowid']	= $obj->rowid;
					$this->cache_vatrates[$i]['code']	= $obj->code;
					$this->cache_vatrates[$i]['txtva']	= $obj->taux;
					$this->cache_vatrates[$i]['nprtva']	= $obj->recuperableonly;
					$this->cache_vatrates[$i]['localtax1']	    = $obj->localtax1;
					$this->cache_vatrates[$i]['localtax1_type']	= $obj->localtax1_type;
					$this->cache_vatrates[$i]['localtax2']	    = $obj->localtax2;
					$this->cache_vatrates[$i]['localtax2_type']	= $obj->localtax1_type;

					$this->cache_vatrates[$i]['label']	= $obj->taux.'%'.($obj->code?' ('.$obj->code.')':'');   // Label must contains only 0-9 , . % or *
					$this->cache_vatrates[$i]['labelallrates'] = $obj->taux.'/'.($obj->localtax1?$obj->localtax1:'0').'/'.($obj->localtax2?$obj->localtax2:'0').($obj->code?' ('.$obj->code.')':'');	// Must never be used as key, only label
					$positiverates='';
					if ($obj->taux) $positiverates.=($positiverates?'/':'').$obj->taux;
					if ($obj->localtax1) $positiverates.=($positiverates?'/':'').$obj->localtax1;
					if ($obj->localtax2) $positiverates.=($positiverates?'/':'').$obj->localtax2;
					if (empty($positiverates)) $positiverates='0';
					$this->cache_vatrates[$i]['labelpositiverates'] = $positiverates.($obj->code?' ('.$obj->code.')':'');	// Must never be used as key, only label
				}

				return $num;
			}
			else
			{
				$this->error = '<font class="error">'.$langs->trans("ErrorNoVATRateDefinedForSellerCountry",$country_code).'</font>';
				return -1;
			}
		}
		else
		{
			$this->error = '<font class="error">'.$this->db->error().'</font>';
			return -2;
		}
	}

	/**
	 *  Output an HTML select vat rate.
	 *  The name of this function should be selectVat. We keep bad name for compatibility purpose.
	 *
	 *  @param	string	      $htmlname           Name of HTML select field
	 *  @param  float|string  $selectedrate       Force preselected vat rate. Can be '8.5' or '8.5 (NOO)' for example. Use '' for no forcing.
	 *  @param  Societe	      $societe_vendeuse   Thirdparty seller
	 *  @param  Societe	      $societe_acheteuse  Thirdparty buyer
	 *  @param  int		      $idprod             Id product. O if unknown of NA.
	 *  @param  int		      $info_bits          Miscellaneous information on line (1 for NPR)
	 *  @param  int|string    $type               ''=Unknown, 0=Product, 1=Service (Used if idprod not defined)
	 *                  		                  Si vendeur non assujeti a TVA, TVA par defaut=0. Fin de regle.
	 *                  					      Si le (pays vendeur = pays acheteur) alors la TVA par defaut=TVA du produit vendu. Fin de regle.
	 *                  					      Si (vendeur et acheteur dans Communaute europeenne) et bien vendu = moyen de transports neuf (auto, bateau, avion), TVA par defaut=0 (La TVA doit etre paye par l'acheteur au centre d'impots de son pays et non au vendeur). Fin de regle.
	 *                                            Si vendeur et acheteur dans Communauté européenne et acheteur= particulier alors TVA par défaut=TVA du produit vendu. Fin de règle.
	 *                                            Si vendeur et acheteur dans Communauté européenne et acheteur= entreprise alors TVA par défaut=0. Fin de règle.
	 *                  					      Sinon la TVA proposee par defaut=0. Fin de regle.
	 *  @param	bool	     $options_only		  Return HTML options lines only (for ajax treatment)
	 *  @param  int          $mode                0=Use vat rate as key in combo list, 1=Add VAT code after vat rate into key, -1=Use id of vat line as key
	 *  @return	string
	 */
	function load_tva($htmlname='tauxtva', $selectedrate='', $societe_vendeuse='', $societe_acheteuse='', $idprod=0, $info_bits=0, $type='', $options_only=false, $mode=0)
	{
		global $langs,$conf,$mysoc;

		$langs->load('errors');

		$return='';

		// Define defaultnpr, defaultttx and defaultcode
		$defaultnpr=($info_bits & 0x01);
		$defaultnpr=(preg_match('/\*/',$selectedrate) ? 1 : $defaultnpr);
		$defaulttx=str_replace('*','',$selectedrate);
		$defaultcode='';
		if (preg_match('/\((.*)\)/', $defaulttx, $reg))
		{
			$defaultcode=$reg[1];
			$defaulttx=preg_replace('/\s*\(.*\)/','',$defaulttx);
		}
		//var_dump($selectedrate.'-'.$defaulttx.'-'.$defaultnpr.'-'.$defaultcode);

		// Check parameters
		if (is_object($societe_vendeuse) && ! $societe_vendeuse->country_code)
		{
			if ($societe_vendeuse->id == $mysoc->id)
			{
				$return.= '<font class="error">'.$langs->trans("ErrorYourCountryIsNotDefined").'</div>';
			}
			else
			{
				$return.= '<font class="error">'.$langs->trans("ErrorSupplierCountryIsNotDefined").'</div>';
			}
			return $return;
		}

		//var_dump($societe_acheteuse);
		//print "name=$name, selectedrate=$selectedrate, seller=".$societe_vendeuse->country_code." buyer=".$societe_acheteuse->country_code." buyer is company=".$societe_acheteuse->isACompany()." idprod=$idprod, info_bits=$info_bits type=$type";
		//exit;

		// Define list of countries to use to search VAT rates to show
		// First we defined code_country to use to find list
		if (is_object($societe_vendeuse))
		{
			$code_country="'".$societe_vendeuse->country_code."'";
		}
		else
		{
			$code_country="'".$mysoc->country_code."'";   // Pour compatibilite ascendente
		}
		if (! empty($conf->global->SERVICE_ARE_ECOMMERCE_200238EC))    // If option to have vat for end customer for services is on
		{
			require_once DOL_DOCUMENT_ROOT.'/core/lib/company.lib.php';
			if (! isInEEC($societe_vendeuse) && (! is_object($societe_acheteuse) || (isInEEC($societe_acheteuse) && ! $societe_acheteuse->isACompany())))
			{
				// We also add the buyer
				if (is_numeric($type))
				{
					if ($type == 1) // We know product is a service
					{
						$code_country.=",'".$societe_acheteuse->country_code."'";
					}
				}
				else if (! $idprod)  // We don't know type of product
				{
					$code_country.=",'".$societe_acheteuse->country_code."'";
				}
				else
				{
					$prodstatic=new Product($this->db);
					$prodstatic->fetch($idprod);
					if ($prodstatic->type == Product::TYPE_SERVICE)   // We know product is a service
					{
						$code_country.=",'".$societe_acheteuse->country_code."'";
					}
				}
			}
		}

		// Now we get list
		$num = $this->load_cache_vatrates($code_country);   // If no vat defined, return -1 with message into this->error

		if ($num > 0)
		{
			// Definition du taux a pre-selectionner (si defaulttx non force et donc vaut -1 ou '')
			if ($defaulttx < 0 || dol_strlen($defaulttx) == 0)
			{
				$tmpthirdparty=new Societe($this->db);
				$defaulttx=get_default_tva($societe_vendeuse, (is_object($societe_acheteuse)?$societe_acheteuse:$tmpthirdparty), $idprod);
				$defaultnpr=get_default_npr($societe_vendeuse, (is_object($societe_acheteuse)?$societe_acheteuse:$tmpthirdparty), $idprod);
				if (empty($defaulttx)) $defaultnpr=0;
			}

			// Si taux par defaut n'a pu etre determine, on prend dernier de la liste.
			// Comme ils sont tries par ordre croissant, dernier = plus eleve = taux courant
			if ($defaulttx < 0 || dol_strlen($defaulttx) == 0)
			{
				if (empty($conf->global->MAIN_VAT_DEFAULT_IF_AUTODETECT_FAILS)) $defaulttx = $this->cache_vatrates[$num-1]['txtva'];
				else $defaulttx=($conf->global->MAIN_VAT_DEFAULT_IF_AUTODETECT_FAILS == 'none' ? '' : $conf->global->MAIN_VAT_DEFAULT_IF_AUTODETECT_FAILS);
			}

			// Disabled if seller is not subject to VAT
			$disabled=false; $title='';
			if (is_object($societe_vendeuse) && $societe_vendeuse->id == $mysoc->id && $societe_vendeuse->tva_assuj == "0")
			{
				$title=' title="'.$langs->trans('VATIsNotUsed').'"';
				$disabled=true;
			}

			if (! $options_only) $return.= '<select class="flat minwidth75imp" id="'.$htmlname.'" name="'.$htmlname.'"'.($disabled?' disabled':'').$title.'>';

			$selectedfound=false;
			foreach ($this->cache_vatrates as $rate)
			{
				// Keep only 0 if seller is not subject to VAT
				if ($disabled && $rate['txtva'] != 0) continue;

				// Define key to use into select list
				$key = $rate['txtva'];
				$key.= $rate['nprtva'] ? '*': '';
				if ($mode > 0 && $rate['code']) $key.=' ('.$rate['code'].')';
				if ($mode < 0) $key = $rate['rowid'];

				$return.= '<option value="'.$key.'"';
				if (! $selectedfound)
				{
					if ($defaultcode) // If defaultcode is defined, we used it in priority to select combo option instead of using rate+npr flag
					{
						if ($defaultcode == $rate['code'])
						{
							$return.= ' selected';
							$selectedfound=true;
						}
					}
					elseif ($rate['txtva'] == $defaulttx && $rate['nprtva'] == $defaultnpr)
			   		{
			   			$return.= ' selected';
			   			$selectedfound=true;
					}
				}
				$return.= '>';
				//if (! empty($conf->global->MAIN_VAT_SHOW_POSITIVE_RATES))
				if ($mysoc->country_code == 'IN' || ! empty($conf->global->MAIN_VAT_LABEL_IS_POSITIVE_RATES))
				{
					$return.= $rate['labelpositiverates'];
				}
				else
				{
					$return.= vatrate($rate['label']);
				}
				//$return.=($rate['code']?' '.$rate['code']:'');
				$return.= (empty($rate['code']) && $rate['nprtva']) ? ' *': '';         // We show the *  (old behaviour only if new vat code is not used)

				$return.= '</option>';
			}

			if (! $options_only) $return.= '</select>';
		}
		else
		{
			$return.= $this->error;
		}

		$this->num = $num;
		return $return;
	}


	/**
	 *	Show a HTML widget to input a date or combo list for day, month, years and optionaly hours and minutes.
	 *  Fields are preselected with :
	 *            	- set_time date (must be a local PHP server timestamp or string date with format 'YYYY-MM-DD' or 'YYYY-MM-DD HH:MM')
	 *            	- local date in user area, if set_time is '' (so if set_time is '', output may differs when done from two different location)
	 *            	- Empty (fields empty), if set_time is -1 (in this case, parameter empty must also have value 1)
	 *
	 *	@param	timestamp	$set_time 		Pre-selected date (must be a local PHP server timestamp), -1 to keep date not preselected, '' to use current date (emptydate must be 0).
	 *	@param	string		$prefix			Prefix for fields name
	 *	@param	int			$h				1=Show also hours (-1 has same effect, but hour and minutes are prefilled with 23:59 if $set_time = -1)
	 *	@param	int			$m				1=Show also minutes
	 *	@param	int			$empty			0=Fields required, 1=Empty inputs are allowed, 2=Empty inputs are allowed for hours only
	 *	@param	string		$form_name 		Not used
	 *	@param	int			$d				1=Show days, month, years
	 * 	@param	int			$addnowlink		Add a link "Now"
	 * 	@param	int			$nooutput		Do not output html string but return it
	 * 	@param 	int			$disabled		Disable input fields
	 *  @param  int			$fullday        When a checkbox with this html name is on, hour and day are set with 00:00 or 23:59
	 *  @param	string		$addplusone		Add a link "+1 hour". Value must be name of another select_date field.
	 *  @param  datetime    $adddateof      Add a link "Date of invoice" using the following date.
	 * 	@return	string|null						Nothing or string if nooutput is 1
	 *  @see	form_date
	 */
	function select_date($set_time='', $prefix='re', $h=0, $m=0, $empty=0, $form_name="", $d=1, $addnowlink=0, $nooutput=0, $disabled=0, $fullday='', $addplusone='', $adddateof='')
	{
		global $conf,$langs;

		$retstring='';

		if($prefix=='') $prefix='re';
		if($h == '') $h=0;
		if($m == '') $m=0;
		$emptydate=0;
		$emptyhours=0;
		if ($empty == 1) { $emptydate=1; $emptyhours=1; }
		if ($empty == 2) { $emptydate=0; $emptyhours=1; }
		$orig_set_time=$set_time;

		if ($set_time === '' && $emptydate == 0)
		{
			include_once DOL_DOCUMENT_ROOT.'/core/lib/date.lib.php';
			$set_time = dol_now('tzuser')-(getServerTimeZoneInt('now')*3600); // set_time must be relative to PHP server timezone
		}

		// Analysis of the pre-selection date
		if (preg_match('/^([0-9]+)\-([0-9]+)\-([0-9]+)\s?([0-9]+)?:?([0-9]+)?/',$set_time,$reg))
		{
			// Date format 'YYYY-MM-DD' or 'YYYY-MM-DD HH:MM:SS'
			$syear	= (! empty($reg[1])?$reg[1]:'');
			$smonth	= (! empty($reg[2])?$reg[2]:'');
			$sday	= (! empty($reg[3])?$reg[3]:'');
			$shour	= (! empty($reg[4])?$reg[4]:'');
			$smin	= (! empty($reg[5])?$reg[5]:'');
		}
		elseif (strval($set_time) != '' && $set_time != -1)
		{
			// set_time est un timestamps (0 possible)
			$syear = dol_print_date($set_time, "%Y");
			$smonth = dol_print_date($set_time, "%m");
			$sday = dol_print_date($set_time, "%d");
			if ($orig_set_time != '')
			{
				$shour = dol_print_date($set_time, "%H");
				$smin = dol_print_date($set_time, "%M");
				$ssec = dol_print_date($set_time, "%S");
			}
			else
			{
				$shour = '';
				$smin = '';
				$ssec = '';
			}
		}
		else
		{
			// Date est '' ou vaut -1
			$syear = '';
			$smonth = '';
			$sday = '';
			$shour = !isset($conf->global->MAIN_DEFAULT_DATE_HOUR) ? ($h == -1 ? '23' : '') : $conf->global->MAIN_DEFAULT_DATE_HOUR;
			$smin = !isset($conf->global->MAIN_DEFAULT_DATE_MIN) ? ($h == -1 ? '59' : '') : $conf->global->MAIN_DEFAULT_DATE_MIN;
			$ssec = !isset($conf->global->MAIN_DEFAULT_DATE_SEC) ? ($h == -1 ? '59' : '') : $conf->global->MAIN_DEFAULT_DATE_SEC;
		}

		// You can set MAIN_POPUP_CALENDAR to 'eldy' or 'jquery'
		$usecalendar='combo';
		if (! empty($conf->use_javascript_ajax) && (empty($conf->global->MAIN_POPUP_CALENDAR) || $conf->global->MAIN_POPUP_CALENDAR != "none")) {
			$usecalendar = ((empty($conf->global->MAIN_POPUP_CALENDAR) || $conf->global->MAIN_POPUP_CALENDAR == 'eldy')?'jquery':$conf->global->MAIN_POPUP_CALENDAR);
		}
		//if (! empty($conf->browser->phone)) $usecalendar='combo';

		if ($d)
		{
			// Show date with popup
			if ($usecalendar != 'combo')
			{
				$formated_date='';
				//print "e".$set_time." t ".$conf->format_date_short;
				if (strval($set_time) != '' && $set_time != -1)
				{
					//$formated_date=dol_print_date($set_time,$conf->format_date_short);
					$formated_date=dol_print_date($set_time,$langs->trans("FormatDateShortInput"));  // FormatDateShortInput for dol_print_date / FormatDateShortJavaInput that is same for javascript
				}

				// Calendrier popup version eldy
				if ($usecalendar == "eldy")
				{
					// Zone de saisie manuelle de la date
					$retstring.='<input id="'.$prefix.'" name="'.$prefix.'" type="text" class="maxwidth75" maxlength="11" value="'.$formated_date.'"';
					$retstring.=($disabled?' disabled':'');
					$retstring.=' onChange="dpChangeDay(\''.$prefix.'\',\''.$langs->trans("FormatDateShortJavaInput").'\'); "';  // FormatDateShortInput for dol_print_date / FormatDateShortJavaInput that is same for javascript
					$retstring.='>';

					// Icone calendrier
					if (! $disabled)
					{
						$retstring.='<button id="'.$prefix.'Button" type="button" class="dpInvisibleButtons"';
						$base=DOL_URL_ROOT.'/core/';
						$retstring.=' onClick="showDP(\''.$base.'\',\''.$prefix.'\',\''.$langs->trans("FormatDateShortJavaInput").'\',\''.$langs->defaultlang.'\');"';
						$retstring.='>'.img_object($langs->trans("SelectDate"),'calendarday','class="datecallink"').'</button>';
					}
					else $retstring.='<button id="'.$prefix.'Button" type="button" class="dpInvisibleButtons">'.img_object($langs->trans("Disabled"),'calendarday','class="datecallink"').'</button>';

					$retstring.='<input type="hidden" id="'.$prefix.'day"   name="'.$prefix.'day"   value="'.$sday.'">'."\n";
					$retstring.='<input type="hidden" id="'.$prefix.'month" name="'.$prefix.'month" value="'.$smonth.'">'."\n";
					$retstring.='<input type="hidden" id="'.$prefix.'year"  name="'.$prefix.'year"  value="'.$syear.'">'."\n";
				}
				elseif ($usecalendar == 'jquery')
				{
					if (! $disabled)
					{
						// Output javascript for datepicker
						$retstring.="<script type='text/javascript'>";
						$retstring.="$(function(){ $('#".$prefix."').datepicker({
							dateFormat: '".$langs->trans("FormatDateShortJQueryInput")."',
							autoclose: true,
							todayHighlight: true,";
							if (! empty($conf->dol_use_jmobile))
							{
								$retstring.="
								beforeShow: function (input, datePicker) {
									input.disabled = true;
								},
								onClose: function (dateText, datePicker) {
									this.disabled = false;
								},
								";
							}
							// Note: We don't need monthNames, monthNamesShort, dayNames, dayNamesShort, dayNamesMin, they are set globally on datepicker component in lib_head.js.php
							if (empty($conf->global->MAIN_POPUP_CALENDAR_ON_FOCUS))
							{
							$retstring.="
								showOn: 'button',
								buttonImage: '".DOL_URL_ROOT."/theme/".$conf->theme."/img/object_calendarday.png',
								buttonImageOnly: true";
							}
							$retstring.="
							}) });";
						$retstring.="</script>";
					}

					// Zone de saisie manuelle de la date
					$retstring.='<input id="'.$prefix.'" name="'.$prefix.'" type="text" class="maxwidth75" maxlength="11" value="'.$formated_date.'"';
					$retstring.=($disabled?' disabled':'');
					$retstring.=' onChange="dpChangeDay(\''.$prefix.'\',\''.$langs->trans("FormatDateShortJavaInput").'\'); "';  // FormatDateShortInput for dol_print_date / FormatDateShortJavaInput that is same for javascript
					$retstring.='>';

					// Icone calendrier
					if (! $disabled)
					{
						/* Not required. Managed by option buttonImage of jquery
                		$retstring.=img_object($langs->trans("SelectDate"),'calendarday','id="'.$prefix.'id" class="datecallink"');
                		$retstring.="<script type='text/javascript'>";
                		$retstring.="jQuery(document).ready(function() {";
                		$retstring.='	jQuery("#'.$prefix.'id").click(function() {';
                		$retstring.="    	jQuery('#".$prefix."').focus();";
                		$retstring.='    });';
                		$retstring.='});';
                		$retstring.="</script>";*/
					}
					else
					{
						$retstring.='<button id="'.$prefix.'Button" type="button" class="dpInvisibleButtons">'.img_object($langs->trans("Disabled"),'calendarday','class="datecallink"').'</button>';
					}

					$retstring.='<input type="hidden" id="'.$prefix.'day"   name="'.$prefix.'day"   value="'.$sday.'">'."\n";
					$retstring.='<input type="hidden" id="'.$prefix.'month" name="'.$prefix.'month" value="'.$smonth.'">'."\n";
					$retstring.='<input type="hidden" id="'.$prefix.'year"  name="'.$prefix.'year"  value="'.$syear.'">'."\n";
				}
				else
				{
					$retstring.="Bad value of MAIN_POPUP_CALENDAR";
				}
			}
			// Show date with combo selects
			else
			{
				//$retstring.='<div class="inline-block">';
				// Day
				$retstring.='<select'.($disabled?' disabled':'').' class="flat valignmiddle maxwidth50imp" id="'.$prefix.'day" name="'.$prefix.'day">';

				if ($emptydate || $set_time == -1)
				{
					$retstring.='<option value="0" selected>&nbsp;</option>';
				}

				for ($day = 1 ; $day <= 31; $day++)
				{
					$retstring.='<option value="'.$day.'"'.($day == $sday ? ' selected':'').'>'.$day.'</option>';
				}

				$retstring.="</select>";

				$retstring.='<select'.($disabled?' disabled':'').' class="flat valignmiddle maxwidth75imp" id="'.$prefix.'month" name="'.$prefix.'month">';
				if ($emptydate || $set_time == -1)
				{
					$retstring.='<option value="0" selected>&nbsp;</option>';
				}

				// Month
				for ($month = 1 ; $month <= 12 ; $month++)
				{
					$retstring.='<option value="'.$month.'"'.($month == $smonth?' selected':'').'>';
					$retstring.=dol_print_date(mktime(12,0,0,$month,1,2000),"%b");
					$retstring.="</option>";
				}
				$retstring.="</select>";

				// Year
				if ($emptydate || $set_time == -1)
				{
					$retstring.='<input'.($disabled?' disabled':'').' placeholder="'.dol_escape_htmltag($langs->trans("Year")).'" class="flat maxwidth50imp valignmiddle" type="number" min="0" max="3000" maxlength="4" id="'.$prefix.'year" name="'.$prefix.'year" value="'.$syear.'">';
				}
				else
				{
					$retstring.='<select'.($disabled?' disabled':'').' class="flat valignmiddle maxwidth75imp" id="'.$prefix.'year" name="'.$prefix.'year">';

					for ($year = $syear - 10; $year < $syear + 10 ; $year++)
					{
						$retstring.='<option value="'.$year.'"'.($year == $syear ? ' selected':'').'>'.$year.'</option>';
					}
					$retstring.="</select>\n";
				}
				//$retstring.='</div>';
			}
		}

		if ($d && $h) $retstring.=($h==2?'<br>':' ');

		if ($h)
		{
			// Show hour
			$retstring.='<select'.($disabled?' disabled':'').' class="flat valignmiddle maxwidth50 '.($fullday?$fullday.'hour':'').'" id="'.$prefix.'hour" name="'.$prefix.'hour">';
			if ($emptyhours) $retstring.='<option value="-1">&nbsp;</option>';
			for ($hour = 0; $hour < 24; $hour++)
			{
				if (strlen($hour) < 2) $hour = "0" . $hour;
				$retstring.='<option value="'.$hour.'"'.(($hour == $shour)?' selected':'').'>'.$hour.(empty($conf->dol_optimize_smallscreen)?'':'H').'</option>';
			}
			$retstring.='</select>';
			if ($m && empty($conf->dol_optimize_smallscreen)) $retstring.=":";
		}

		if ($m)
		{
			// Show minutes
			$retstring.='<select'.($disabled?' disabled':'').' class="flat valignmiddle maxwidth50 '.($fullday?$fullday.'min':'').'" id="'.$prefix.'min" name="'.$prefix.'min">';
			if ($emptyhours) $retstring.='<option value="-1">&nbsp;</option>';
			for ($min = 0; $min < 60 ; $min++)
			{
				if (strlen($min) < 2) $min = "0" . $min;
				$retstring.='<option value="'.$min.'"'.(($min == $smin)?' selected':'').'>'.$min.(empty($conf->dol_optimize_smallscreen)?'':'').'</option>';
			}
			$retstring.='</select>';

			$retstring.='<input type="hidden" name="'.$prefix.'sec" value="'.$ssec.'">';
		}

		// Add a "Now" link
		if ($conf->use_javascript_ajax && $addnowlink)
		{
			// Script which will be inserted in the onClick of the "Now" link
			$reset_scripts = "";

			// Generate the date part, depending on the use or not of the javascript calendar
			$reset_scripts .= 'jQuery(\'#'.$prefix.'\').val(\''.dol_print_date(dol_now(),'day').'\');';
			$reset_scripts .= 'jQuery(\'#'.$prefix.'day\').val(\''.dol_print_date(dol_now(),'%d').'\');';
			$reset_scripts .= 'jQuery(\'#'.$prefix.'month\').val(\''.dol_print_date(dol_now(),'%m').'\');';
			$reset_scripts .= 'jQuery(\'#'.$prefix.'year\').val(\''.dol_print_date(dol_now(),'%Y').'\');';
			/*if ($usecalendar == "eldy")
            {
                $base=DOL_URL_ROOT.'/core/';
                $reset_scripts .= 'resetDP(\''.$base.'\',\''.$prefix.'\',\''.$langs->trans("FormatDateShortJavaInput").'\',\''.$langs->defaultlang.'\');';
            }
            else
            {
                $reset_scripts .= 'this.form.elements[\''.$prefix.'day\'].value=formatDate(new Date(), \'d\'); ';
                $reset_scripts .= 'this.form.elements[\''.$prefix.'month\'].value=formatDate(new Date(), \'M\'); ';
                $reset_scripts .= 'this.form.elements[\''.$prefix.'year\'].value=formatDate(new Date(), \'yyyy\'); ';
            }*/
			// Update the hour part
			if ($h)
			{
				if ($fullday) $reset_scripts .= " if (jQuery('#fullday:checked').val() == null) {";
				//$reset_scripts .= 'this.form.elements[\''.$prefix.'hour\'].value=formatDate(new Date(), \'HH\'); ';
				$reset_scripts .= 'jQuery(\'#'.$prefix.'hour\').val(\''.dol_print_date(dol_now(),'%H').'\');';
				if ($fullday) $reset_scripts .= ' } ';
			}
			// Update the minute part
			if ($m)
			{
				if ($fullday) $reset_scripts .= " if (jQuery('#fullday:checked').val() == null) {";
				//$reset_scripts .= 'this.form.elements[\''.$prefix.'min\'].value=formatDate(new Date(), \'mm\'); ';
				$reset_scripts .= 'jQuery(\'#'.$prefix.'min\').val(\''.dol_print_date(dol_now(),'%M').'\');';
				if ($fullday) $reset_scripts .= ' } ';
			}
			// If reset_scripts is not empty, print the link with the reset_scripts in the onClick
			if ($reset_scripts && empty($conf->dol_optimize_smallscreen))
			{
				$retstring.=' <button class="dpInvisibleButtons datenowlink" id="'.$prefix.'ButtonNow" type="button" name="_useless" value="now" onClick="'.$reset_scripts.'">';
				$retstring.=$langs->trans("Now");
				$retstring.='</button> ';
			}
		}

		// Add a "Plus one hour" link
		if ($conf->use_javascript_ajax && $addplusone)
		{
			// Script which will be inserted in the onClick of the "Add plusone" link
			$reset_scripts = "";

			// Generate the date part, depending on the use or not of the javascript calendar
			$reset_scripts .= 'jQuery(\'#'.$prefix.'\').val(\''.dol_print_date(dol_now(),'day').'\');';
			$reset_scripts .= 'jQuery(\'#'.$prefix.'day\').val(\''.dol_print_date(dol_now(),'%d').'\');';
			$reset_scripts .= 'jQuery(\'#'.$prefix.'month\').val(\''.dol_print_date(dol_now(),'%m').'\');';
			$reset_scripts .= 'jQuery(\'#'.$prefix.'year\').val(\''.dol_print_date(dol_now(),'%Y').'\');';
			// Update the hour part
			if ($h)
			{
				if ($fullday) $reset_scripts .= " if (jQuery('#fullday:checked').val() == null) {";
				$reset_scripts .= 'jQuery(\'#'.$prefix.'hour\').val(\''.dol_print_date(dol_now(),'%H').'\');';
				if ($fullday) $reset_scripts .= ' } ';
			}
			// Update the minute part
			if ($m)
			{
				if ($fullday) $reset_scripts .= " if (jQuery('#fullday:checked').val() == null) {";
				$reset_scripts .= 'jQuery(\'#'.$prefix.'min\').val(\''.dol_print_date(dol_now(),'%M').'\');';
				if ($fullday) $reset_scripts .= ' } ';
			}
			// If reset_scripts is not empty, print the link with the reset_scripts in the onClick
			if ($reset_scripts && empty($conf->dol_optimize_smallscreen))
			{
				$retstring.=' <button class="dpInvisibleButtons datenowlink" id="'.$prefix.'ButtonPlusOne" type="button" name="_useless2" value="plusone" onClick="'.$reset_scripts.'">';
				$retstring.=$langs->trans("DateStartPlusOne");
				$retstring.='</button> ';
			}
		}

		// Add a "Plus one hour" link
		if ($conf->use_javascript_ajax && $adddateof)
		{
			$tmparray=dol_getdate($adddateof);
			$retstring.=' - <button class="dpInvisibleButtons datenowlink" id="dateofinvoice" type="button" name="_dateofinvoice" value="now" onclick="jQuery(\'#re\').val(\''.dol_print_date($adddateof,'day').'\');jQuery(\'#reday\').val(\''.$tmparray['mday'].'\');jQuery(\'#remonth\').val(\''.$tmparray['mon'].'\');jQuery(\'#reyear\').val(\''.$tmparray['year'].'\');">'.$langs->trans("DateInvoice").'</a>';
		}

		if (! empty($nooutput)) return $retstring;

		print $retstring;
		return;
	}

	/**
	 *	Function to show a form to select a duration on a page
	 *
	 *	@param	string	$prefix   		Prefix for input fields
	 *	@param  int	$iSecond  		    Default preselected duration (number of seconds or '')
	 * 	@param	int	$disabled           Disable the combo box
	 * 	@param	string	$typehour		If 'select' then input hour and input min is a combo,
	 *						            if 'text' input hour is in text and input min is a text,
	 *						            if 'textselect' input hour is in text and input min is a combo
	 *  @param	integer	$minunderhours	If 1, show minutes selection under the hours
	 * 	@param	int	$nooutput		    Do not output html string but return it
	 *  @return	string|null
	 */
	function select_duration($prefix, $iSecond='', $disabled=0, $typehour='select', $minunderhours=0, $nooutput=0)
	{
		global $langs;

		$retstring='';

		$hourSelected=0; $minSelected=0;

		// Hours
		if ($iSecond != '')
		{
			require_once DOL_DOCUMENT_ROOT.'/core/lib/date.lib.php';

			$hourSelected = convertSecondToTime($iSecond,'allhour');
			$minSelected = convertSecondToTime($iSecond,'min');
		}

		if ($typehour=='select' )
		{
			$retstring.='<select class="flat" name="'.$prefix.'hour"'.($disabled?' disabled':'').'>';
			for ($hour = 0; $hour < 25; $hour++)	// For a duration, we allow 24 hours
			{
				$retstring.='<option value="'.$hour.'"';
				if ($hourSelected == $hour)
				{
					$retstring.=" selected";
				}
				$retstring.=">".$hour."</option>";
			}
			$retstring.="</select>";
		}
		elseif ($typehour=='text' || $typehour=='textselect')
		{
			$retstring.='<input placeholder="'.$langs->trans('HourShort').'" type="number" min="0" size="1" name="'.$prefix.'hour"'.($disabled?' disabled':'').' class="flat maxwidth50 inputhour" value="'.(($hourSelected != '')?((int) $hourSelected):'').'">';
		}
		else return 'BadValueForParameterTypeHour';

		if ($typehour!='text') $retstring.=' '.$langs->trans('HourShort');
		else $retstring.='<span class="hideonsmartphone">:</span>';

		// Minutes
		if ($minunderhours) $retstring.='<br>';
		else $retstring.='<span class="hideonsmartphone">&nbsp;</span>';

		if ($typehour=='select' || $typehour=='textselect')
		{
			$retstring.='<select class="flat" name="'.$prefix.'min"'.($disabled?' disabled':'').'>';
			for ($min = 0; $min <= 55; $min=$min+5)
			{
				$retstring.='<option value="'.$min.'"';
				if ($minSelected == $min) $retstring.=' selected';
				$retstring.='>'.$min.'</option>';
			}
			$retstring.="</select>";
		}
		elseif ($typehour=='text' )
		{
			$retstring.='<input placeholder="'.$langs->trans('MinuteShort').'" type="number" min="0" size="1" name="'.$prefix.'min"'.($disabled?' disabled':'').' class="flat maxwidth50 inputminute" value="'.(($minSelected != '')?((int) $minSelected):'').'">';
		}

		if ($typehour!='text') $retstring.=' '.$langs->trans('MinuteShort');

		//$retstring.="&nbsp;";

		if (! empty($nooutput)) return $retstring;

		print $retstring;
		return;
	}


	/**
	 * Generic method to select a component from a combo list.
	 * This is the generic method that will replace all specific existing methods.
	 *
	 * @param 	string			$objectdesc			Objectclassname:Objectclasspath
	 * @param	string			$htmlname			Name of HTML select component
	 * @param	int				$preselectedvalue	Preselected value (ID of element)
	 * @param	string			$showempty			''=empty values not allowed, 'string'=value show if we allow empty values (for example 'All', ...)
	 * @param	string			$searchkey			Search criteria
	 * @param	string			$placeholder		Place holder
	 * @param	string			$morecss			More CSS
	 * @param	string			$moreparams			More params provided to ajax call
	 * @param	int				$forcecombo			Force to load all values and output a standard combobox (with no beautification)
	 * @return	string								Return HTML string
	 * @see selectForFormsList select_thirdparty
	 */
	function selectForForms($objectdesc, $htmlname, $preselectedvalue, $showempty='', $searchkey='', $placeholder='', $morecss='', $moreparams='', $forcecombo=0)
	{
		global $conf, $user;

		$objecttmp = null;

		$InfoFieldList = explode(":", $objectdesc);
		$classname=$InfoFieldList[0];
		$classpath=$InfoFieldList[1];
		if (! empty($classpath))
		{
			dol_include_once($classpath);
			if ($classname && class_exists($classname))
			{
				$objecttmp = new $classname($this->db);
			}
		}
		if (! is_object($objecttmp))
		{
			dol_syslog('Error bad setup of type for field '.$InfoFieldList, LOG_WARNING);
			return 'Error bad setup of type for field '.join(',', $InfoFieldList);
		}

		$prefixforautocompletemode=$objecttmp->element;
		if ($prefixforautocompletemode == 'societe') $prefixforautocompletemode='company';
		$confkeyforautocompletemode=strtoupper($prefixforautocompletemode).'_USE_SEARCH_TO_SELECT';	// For example COMPANY_USE_SEARCH_TO_SELECT

		dol_syslog(get_class($this)."::selectForForms", LOG_DEBUG);

		$out='';
		if (! empty($conf->use_javascript_ajax) && ! empty($conf->global->$confkeyforautocompletemode) && ! $forcecombo)
		{
			$objectdesc=$classname.':'.$classpath;
			$urlforajaxcall = DOL_URL_ROOT.'/core/ajax/selectobject.php';
			//if ($objecttmp->element == 'societe') $urlforajaxcall = DOL_URL_ROOT.'/societe/ajax/company.php';

			// No immediate load of all database
			$urloption='htmlname='.$htmlname.'&outjson=1&objectdesc='.$objectdesc.($moreparams?$moreparams:'');
			// Activate the auto complete using ajax call.
			$out.=  ajax_autocompleter($preselectedvalue, $htmlname, $urlforajaxcall, $urloption, $conf->global->$confkeyforautocompletemode, 0, array());
			$out.= '<style type="text/css">.ui-autocomplete { z-index: 250; }</style>';
			if ($placeholder) $placeholder=' placeholder="'.$placeholder.'"';
			$out.= '<input type="text" class="'.$morecss.'" name="search_'.$htmlname.'" id="search_'.$htmlname.'" value="'.$preselectedvalue.'"'.$placeholder.' />';
		}
		else
		{
			// Immediate load of all database
			$out.=$this->selectForFormsList($objecttmp, $htmlname, $preselectedvalue, $showempty, $searchkey, $placeholder, $morecss, $moreparams, $forcecombo);
		}

		return $out;
	}

	/**
	 * Output html form to select an object.
	 * Note, this function is called by selectForForms or by ajax selectobject.php
	 *
	 * @param 	Object			$objecttmp			Object
	 * @param	string			$htmlname			Name of HTML select component
	 * @param	int				$preselectedvalue	Preselected value (ID of element)
	 * @param	string			$showempty			''=empty values not allowed, 'string'=value show if we allow empty values (for example 'All', ...)
	 * @param	string			$searchkey			Search value
	 * @param	string			$placeholder		Place holder
	 * @param	string			$morecss			More CSS
	 * @param	string			$moreparams			More params provided to ajax call
	 * @param	int				$forcecombo			Force to load all values and output a standard combobox (with no beautification)
	 * @param	int				$outputmode			0=HTML select string, 1=Array
	 * @return	string								Return HTML string
	 * @see selectForForms
	 */
	function selectForFormsList($objecttmp, $htmlname, $preselectedvalue, $showempty='', $searchkey='', $placeholder='', $morecss='', $moreparams='', $forcecombo=0, $outputmode=0)
	{
		global $conf, $langs, $user;

		$prefixforautocompletemode=$objecttmp->element;
		if ($prefixforautocompletemode == 'societe') $prefixforautocompletemode='company';
		$confkeyforautocompletemode=strtoupper($prefixforautocompletemode).'_USE_SEARCH_TO_SELECT';	// For example COMPANY_USE_SEARCH_TO_SELECT

		$fieldstoshow='t.ref';
		if (! empty($objecttmp->fields))	// For object that declare it, it is better to use declared fields ( like societe, contact, ...)
		{
			$tmpfieldstoshow='';
			foreach($objecttmp->fields as $key => $val)
			{
				if ($val['showoncombobox']) $tmpfieldstoshow.=($tmpfieldstoshow?',':'').'t.'.$key;
			}
			if ($tmpfieldstoshow) $fieldstoshow = $tmpfieldstoshow;
		}

		$out='';
		$outarray=array();

		$num=0;

		// Search data
		$sql = "SELECT t.rowid, ".$fieldstoshow." FROM ".MAIN_DB_PREFIX .$objecttmp->table_element." as t";
		if ($objecttmp->ismultientitymanaged == 2)
			if (!$user->rights->societe->client->voir && !$user->societe_id) $sql .= ", ".MAIN_DB_PREFIX."societe_commerciaux as sc";
		$sql.= " WHERE t.entity IN (".getEntity($objecttmp->table_element).")";
		if ($objecttmp->ismultientitymanaged == 1 && ! empty($user->societe_id))
		{
			if ($objecttmp->element == 'societe') $sql.= " AND t.rowid = ".$user->societe_id;
				else $sql.= " AND t.fk_soc = ".$user->societe_id;
		}
		if ($searchkey != '') $sql.=natural_search(explode(',',$fieldstoshow), $searchkey);
		if ($objecttmp->ismultientitymanaged == 2)
			if (!$user->rights->societe->client->voir && !$user->societe_id) $sql.= " AND t.rowid = sc.fk_soc AND sc.fk_user = " .$user->id;
		$sql.=$this->db->order($fieldstoshow,"ASC");
		//$sql.=$this->db->plimit($limit, 0);

		// Build output string
		$resql=$this->db->query($sql);
		if ($resql)
		{
			if (! $forcecombo)
			{
				include_once DOL_DOCUMENT_ROOT . '/core/lib/ajax.lib.php';
				$out .= ajax_combobox($htmlname, null, $conf->global->$confkeyforautocompletemode);
			}

			// Construct $out and $outarray
			$out.= '<select id="'.$htmlname.'" class="flat'.($morecss?' '.$morecss:'').'"'.($moreparams?' '.$moreparams:'').' name="'.$htmlname.'">'."\n";

			// Warning: Do not use textifempty = ' ' or '&nbsp;' here, or search on key will search on ' key'. Seems it is no more true with selec2 v4
			$textifempty='&nbsp;';

			//if (! empty($conf->use_javascript_ajax) || $forcecombo) $textifempty='';
			if (! empty($conf->global->$confkeyforautocompletemode))
			{
				if ($showempty && ! is_numeric($showempty)) $textifempty=$langs->trans($showempty);
				else $textifempty.=$langs->trans("All");
			}
			if ($showempty) $out.= '<option value="-1">'.$textifempty.'</option>'."\n";

			$num = $this->db->num_rows($resql);
			$i = 0;
			if ($num)
			{
				while ($i < $num)
				{
					$obj = $this->db->fetch_object($resql);
					$label='';
					$tmparray=explode(',', $fieldstoshow);
					foreach($tmparray as $key => $val)
					{
						$val = preg_replace('/t\./','',$val);
						$label .= (($label && $obj->$val)?' - ':'').$obj->$val;
					}
					if (empty($outputmode))
					{
						if ($preselectedvalue > 0 && $preselectedvalue == $obj->rowid)
						{
							$out.= '<option value="'.$obj->rowid.'" selected>'.$label.'</option>';
						}
						else
						{
							$out.= '<option value="'.$obj->rowid.'">'.$label.'</option>';
						}
					}
					else
					{
						array_push($outarray, array('key'=>$obj->rowid, 'value'=>$label, 'label'=>$label));
					}

					$i++;
					if (($i % 10) == 0) $out.="\n";
				}
			}

			$out.= '</select>'."\n";
		}
		else
		{
			dol_print_error($this->db);
		}

		$this->result=array('nbofelement'=>$num);

		if ($outputmode) return $outarray;
		return $out;
	}


	/**
	 *	Return a HTML select string, built from an array of key+value.
	 *  Note: Do not apply langs->trans function on returned content, content may be entity encoded twice.
	 *
	 *	@param	string			$htmlname       Name of html select area. Must start with "multi" if this is a multiselect
	 *	@param	array			$array          Array (key => value)
	 *	@param	string|string[]	$id             Preselected key or preselected keys for multiselect
	 *	@param	int|string		$show_empty     0 no empty value allowed, 1 or string to add an empty value into list (key is -1 and value is '' or '&nbsp;' if 1, key is -1 and value is text if string), <0 to add an empty value with key that is this value.
	 *	@param	int				$key_in_label   1 to show key into label with format "[key] value"
	 *	@param	int				$value_as_key   1 to use value as key
	 *	@param  string			$moreparam      Add more parameters onto the select tag. For example 'style="width: 95%"' to avoid select2 component to go over parent container
	 *	@param  int				$translate		1=Translate and encode value
	 * 	@param	int				$maxlen			Length maximum for labels
	 * 	@param	int				$disabled		Html select box is disabled
	 *  @param	string			$sort			'ASC' or 'DESC' = Sort on label, '' or 'NONE' or 'POS' = Do not sort, we keep original order
	 *  @param	string			$morecss		Add more class to css styles
	 *  @param	int				$addjscombo		    Add js combo
	 *  @param  string          $moreparamonempty   Add more param on the empty option line. Not used if show_empty not set
	 *  @param  int             $disablebademail    Check if an email is found into value and if not disable and colorize entry
	 *  @param  int             $nohtmlescape       No html escaping.
	 * 	@return	string							    HTML select string.
	 *  @see multiselectarray
	 */
	static function selectarray($htmlname, $array, $id='', $show_empty=0, $key_in_label=0, $value_as_key=0, $moreparam='', $translate=0, $maxlen=0, $disabled=0, $sort='', $morecss='', $addjscombo=0, $moreparamonempty='',$disablebademail=0, $nohtmlescape=0)
	{
		global $conf, $langs;

		// Do we want a multiselect ?
		//$jsbeautify = 0;
		//if (preg_match('/^multi/',$htmlname)) $jsbeautify = 1;
		$jsbeautify = 1;

		if ($value_as_key) $array=array_combine($array, $array);

		$out='';

		// Add code for jquery to use multiselect
		if ($addjscombo && $jsbeautify)
		{
			$minLengthToAutocomplete=0;
			$tmpplugin=empty($conf->global->MAIN_USE_JQUERY_MULTISELECT)?(constant('REQUIRE_JQUERY_MULTISELECT')?constant('REQUIRE_JQUERY_MULTISELECT'):'select2'):$conf->global->MAIN_USE_JQUERY_MULTISELECT;

			// Enhance with select2
			include_once DOL_DOCUMENT_ROOT . '/core/lib/ajax.lib.php';
			$out .= ajax_combobox($htmlname);
		}

		$out.='<select id="'.preg_replace('/^\./','',$htmlname).'" '.($disabled?'disabled ':'').'class="flat '.(preg_replace('/^\./','',$htmlname)).($morecss?' '.$morecss:'').'"';
		$out.=' name="'.preg_replace('/^\./','',$htmlname).'" '.($moreparam?$moreparam:'');
		$out.='>';

		if ($show_empty)
		{
			$textforempty=' ';
			if (! empty($conf->use_javascript_ajax)) $textforempty='&nbsp;';	// If we use ajaxcombo, we need &nbsp; here to avoid to have an empty element that is too small.
			if (! is_numeric($show_empty)) $textforempty=$show_empty;
			$out.='<option class="optiongrey" '.($moreparamonempty?$moreparamonempty.' ':'').'value="'.($show_empty < 0 ? $show_empty : -1).'"'.($id == $show_empty ?' selected':'').'>'.$textforempty.'</option>'."\n";
		}

		if (is_array($array))
		{
			// Translate
			if ($translate)
			{
				foreach($array as $key => $value)
				{
					$array[$key]=$langs->trans($value);
				}
			}

			// Sort
			if ($sort == 'ASC') asort($array);
			elseif ($sort == 'DESC') arsort($array);

			foreach($array as $key => $value)
			{
				$disabled=''; $style='';
				if (! empty($disablebademail))
				{
					if (! preg_match('/&lt;.+@.+&gt;/', $value))
					{
						//$value=preg_replace('/'.preg_quote($a,'/').'/', $b, $value);
						$disabled=' disabled';
						$style=' class="warning"';
					}
				}

				if ($key_in_label)
				{
					if (empty($nohtmlescape)) $selectOptionValue = dol_escape_htmltag($key.' - '.($maxlen?dol_trunc($value,$maxlen):$value));
					else $selectOptionValue = $key.' - '.($maxlen?dol_trunc($value,$maxlen):$value);
				}
				else
				{
					if (empty($nohtmlescape)) $selectOptionValue = dol_escape_htmltag($maxlen?dol_trunc($value,$maxlen):$value);
					else $selectOptionValue = $maxlen?dol_trunc($value,$maxlen):$value;
					if ($value == '' || $value == '-') $selectOptionValue='&nbsp;';
				}

				$out.='<option value="'.$key.'"';
				$out.=$style.$disabled;
				if ($id != '' && $id == $key && ! $disabled) $out.=' selected';		// To preselect a value
				if ($nohtmlescape) $out.=' data-html="'.dol_escape_htmltag($selectOptionValue).'"';
				$out.='>';
				//var_dump($selectOptionValue);
				$out.=$selectOptionValue;
				$out.="</option>\n";
			}
		}

		$out.="</select>";
		return $out;
	}


	/**
	 *	Return a HTML select string, built from an array of key+value but content returned into select come from an Ajax call of an URL.
	 *  Note: Do not apply langs->trans function on returned content of Ajax service, content may be entity encoded twice.
	 *
	 *	@param	string	$htmlname       		Name of html select area
	 *	@param	string	$url					Url. Must return a json_encode of array(key=>array('text'=>'A text', 'url'=>'An url'), ...)
	 *	@param	string	$id             		Preselected key
	 *	@param  string	$moreparam      		Add more parameters onto the select tag
	 *	@param  string	$moreparamtourl 		Add more parameters onto the Ajax called URL
	 * 	@param	int		$disabled				Html select box is disabled
	 *  @param	int		$minimumInputLength		Minimum Input Length
	 *  @param	string	$morecss				Add more class to css styles
	 *  @param  int     $callurlonselect        If set to 1, some code is added so an url return by the ajax is called when value is selected.
	 *  @param  string  $placeholder            String to use as placeholder
	 *  @param  integer $acceptdelayedhtml      1 if caller request to have html js content not returned but saved into global $delayedhtmlcontent (so caller can show it at end of page to avoid flash FOUC effect)
	 * 	@return	string   						HTML select string
	 *  @see ajax_combobox in ajax.lib.php
	 */
	static function selectArrayAjax($htmlname, $url, $id='', $moreparam='', $moreparamtourl='', $disabled=0, $minimumInputLength=1, $morecss='', $callurlonselect=0, $placeholder='', $acceptdelayedhtml=0)
	{
		global $conf, $langs;
		global $delayedhtmlcontent;

		// TODO Use an internal dolibarr component instead of select2
		if (empty($conf->global->MAIN_USE_JQUERY_MULTISELECT) && ! defined('REQUIRE_JQUERY_MULTISELECT')) return '';

		$out='<select type="text" class="'.$htmlname.($morecss?' '.$morecss:'').'" '.($moreparam?$moreparam.' ':'').'name="'.$htmlname.'"></select>';

		$tmpplugin='select2';
		$outdelayed="\n".'<!-- JS CODE TO ENABLE '.$tmpplugin.' for id '.$htmlname.' -->
	    	<script type="text/javascript">
	    	$(document).ready(function () {

    	        '.($callurlonselect ? 'var saveRemoteData = [];':'').'

                $(".'.$htmlname.'").select2({
			    	ajax: {
				    	dir: "ltr",
				    	url: "'.$url.'",
				    	dataType: \'json\',
				    	delay: 250,
				    	data: function (params) {
				    		return {
						    	q: params.term, 	// search term
				    			page: params.page
				    		};
			    		},
			    		processResults: function (data) {
			    			// parse the results into the format expected by Select2.
			    			// since we are using custom formatting functions we do not need to alter the remote JSON data
			    			//console.log(data);
							saveRemoteData = data;
				    	    /* format json result for select2 */
				    	    result = []
				    	    $.each( data, function( key, value ) {
				    	       result.push({id: key, text: value.text});
                            });
			    			//return {results:[{id:\'none\', text:\'aa\'}, {id:\'rrr\', text:\'Red\'},{id:\'bbb\', text:\'Search a into projects\'}], more:false}
			    			//console.log(result);
			    			return {results: result, more: false}
			    		},
			    		cache: true
			    	},
	 				language: select2arrayoflanguage,
					containerCssClass: \':all:\',					/* Line to add class of origin SELECT propagated to the new <span class="select2-selection...> tag */
				    placeholder: "'.dol_escape_js($placeholder).'",
			    	escapeMarkup: function (markup) { return markup; }, 	// let our custom formatter work
			    	minimumInputLength: '.$minimumInputLength.',
			        formatResult: function(result, container, query, escapeMarkup) {
                        return escapeMarkup(result.text);
                    },
			    });

                '.($callurlonselect ? '
                /* Code to execute a GET when we select a value */
                $(".'.$htmlname.'").change(function() {
			    	var selected = $(".'.$htmlname.'").val();
                	console.log("We select "+selected)
			        $(".'.$htmlname.'").val("");  /* reset visible combo value */
    			    $.each( saveRemoteData, function( key, value ) {
    				        if (key == selected)
    			            {
    			                 console.log("selectArrayAjax - Do a redirect to "+value.url)
    			                 location.assign(value.url);
    			            }
                    });
    			});' : '' ) . '

    	   });
	       </script>';

		if ($acceptdelayedhtml)
		{
			$delayedhtmlcontent.=$outdelayed;
		}
		else
		{
			$out.=$outdelayed;
		}
		return $out;
	}

	/**
	 *	Show a multiselect form from an array.
	 *
	 *	@param	string	$htmlname		Name of select
	 *	@param	array	$array			Array with key+value
	 *	@param	array	$selected		Array with key+value preselected
	 *	@param	int		$key_in_label   1 pour afficher la key dans la valeur "[key] value"
	 *	@param	int		$value_as_key   1 to use value as key
	 *	@param  string	$morecss        Add more css style
	 *	@param  int		$translate		Translate and encode value
	 *  @param	int		$width			Force width of select box. May be used only when using jquery couch. Example: 250, 95%
	 *  @param	string	$moreattrib		Add more options on select component. Example: 'disabled'
	 *  @param	string	$elemtype		Type of element we show ('category', ...)
	 *	@return	string					HTML multiselect string
	 *  @see selectarray
	 */
	static function multiselectarray($htmlname, $array, $selected=array(), $key_in_label=0, $value_as_key=0, $morecss='', $translate=0, $width=0, $moreattrib='',$elemtype='')
	{
		global $conf, $langs;

		$out = '';

		// Add code for jquery to use multiselect
		if (! empty($conf->global->MAIN_USE_JQUERY_MULTISELECT) || defined('REQUIRE_JQUERY_MULTISELECT'))
		{
			$tmpplugin=empty($conf->global->MAIN_USE_JQUERY_MULTISELECT)?constant('REQUIRE_JQUERY_MULTISELECT'):$conf->global->MAIN_USE_JQUERY_MULTISELECT;
   			$out.="\n".'<!-- JS CODE TO ENABLE '.$tmpplugin.' for id '.$htmlname.' -->
    			<script type="text/javascript">
	    			function formatResult(record) {'."\n";
						if ($elemtype == 'category')
						{
							$out.='	//return \'<span><img src="'.DOL_URL_ROOT.'/theme/eldy/img/object_category.png'.'"> <a href="'.DOL_URL_ROOT.'/categories/viewcat.php?type=0&id=\'+record.id+\'">\'+record.text+\'</a></span>\';
								  	return \'<span><img src="'.DOL_URL_ROOT.'/theme/eldy/img/object_category.png'.'"> \'+record.text+\'</span>\';';
						}
						else
						{
							$out.='return record.text;';
						}
			$out.= '	};
    				function formatSelection(record) {'."\n";
						if ($elemtype == 'category')
						{
							$out.='	//return \'<span><img src="'.DOL_URL_ROOT.'/theme/eldy/img/object_category.png'.'"> <a href="'.DOL_URL_ROOT.'/categories/viewcat.php?type=0&id=\'+record.id+\'">\'+record.text+\'</a></span>\';
								  	return \'<span><img src="'.DOL_URL_ROOT.'/theme/eldy/img/object_category.png'.'"> \'+record.text+\'</span>\';';
						}
						else
						{
							$out.='return record.text;';
						}
			$out.= '	};
	    			$(document).ready(function () {
    					$(\'#'.$htmlname.'\').'.$tmpplugin.'({
    						dir: \'ltr\',
							// Specify format function for dropdown item
							formatResult: formatResult,
    					 	templateResult: formatResult,		/* For 4.0 */
							// Specify format function for selected item
							formatSelection: formatSelection,
    					 	templateResult: formatSelection		/* For 4.0 */
    					});
    				});
    			</script>';
		}

		// Try also magic suggest

		$out .= '<select id="'.$htmlname.'" class="multiselect'.($morecss?' '.$morecss:'').'" multiple name="'.$htmlname.'[]"'.($moreattrib?' '.$moreattrib:'').($width?' style="width: '.(preg_match('/%/',$width)?$width:$width.'px').'"':'').'>'."\n";
		if (is_array($array) && ! empty($array))
		{
			if ($value_as_key) $array=array_combine($array, $array);

			if (! empty($array))
			{
				foreach ($array as $key => $value)
				{
					$out.= '<option value="'.$key.'"';
					if (is_array($selected) && ! empty($selected) && in_array($key, $selected) && !empty($key))
					{
						$out.= ' selected';
					}
					$out.= '>';

					$newval = ($translate ? $langs->trans($value) : $value);
					$newval = ($key_in_label ? $key.' - '.$newval : $newval);
					$out.= dol_htmlentitiesbr($newval);
					$out.= '</option>'."\n";
				}
			}
		}
		$out.= '</select>'."\n";

		return $out;
	}


	/**
	 *	Show a multiselect dropbox from an array.
	 *
	 *	@param	string	$htmlname		Name of HTML field
	 *	@param	array	$array			Array with array of fields we could show. This array may be modified according to setup of user.
	 *  @param  string  $varpage        Id of context for page. Can be set by caller with $varpage=(empty($contextpage)?$_SERVER["PHP_SELF"]:$contextpage);
	 *	@return	string					HTML multiselect string
	 *  @see selectarray
	 */
	static function multiSelectArrayWithCheckbox($htmlname, &$array, $varpage)
	{
		global $conf,$langs,$user;

		if (! empty($conf->global->MAIN_OPTIMIZEFORTEXTBROWSER)) return '';

		$tmpvar="MAIN_SELECTEDFIELDS_".$varpage;
		if (! empty($user->conf->$tmpvar))
		{
			$tmparray=explode(',', $user->conf->$tmpvar);
			foreach($array as $key => $val)
			{
				//var_dump($key);
				//var_dump($tmparray);
				if (in_array($key, $tmparray)) $array[$key]['checked']=1;
				else $array[$key]['checked']=0;
			}
		}
		//var_dump($array);

		$lis='';
		$listcheckedstring='';

		foreach($array as $key => $val)
		{
		   /* var_dump($val);
            var_dump(array_key_exists('enabled', $val));
            var_dump(!$val['enabled']);*/
		   if (array_key_exists('enabled', $val) && isset($val['enabled']) && ! $val['enabled'])
		   {
			   unset($array[$key]);     // We don't want this field
			   continue;
		   }
		   if ($val['label'])
		   {
			   $lis.='<li><input type="checkbox" value="'.$key.'"'.(empty($val['checked'])?'':' checked="checked"').'/>'.dol_escape_htmltag($langs->trans($val['label'])).'</li>';
			   $listcheckedstring.=(empty($val['checked'])?'':$key.',');
		   }
		}

		$out ='<!-- Component multiSelectArrayWithCheckbox '.$htmlname.' -->

        <dl class="dropdown">
            <dt>
            <a href="#">
              '.img_picto('','list').'
            </a>
            <input type="hidden" class="'.$htmlname.'" name="'.$htmlname.'" value="'.$listcheckedstring.'">
            </dt>
            <dd class="dropowndd">
                <div class="multiselectcheckbox'.$htmlname.'">
                    <ul class="ul'.$htmlname.'">
                    '.$lis.'
                    </ul>
                </div>
            </dd>
        </dl>

        <script type="text/javascript">
          jQuery(document).ready(function () {
              $(\'.multiselectcheckbox'.$htmlname.' input[type="checkbox"]\').on(\'click\', function () {
                  console.log("A new field was added/removed")
                  $("input:hidden[name=formfilteraction]").val(\'listafterchangingselectedfields\')
                  var title = $(this).val() + ",";
                  if ($(this).is(\':checked\')) {
                      $(\'.'.$htmlname.'\').val(title + $(\'.'.$htmlname.'\').val());
                  }
                  else {
                      $(\'.'.$htmlname.'\').val( $(\'.'.$htmlname.'\').val().replace(title, \'\') )
                  }
                  // Now, we submit page
                  $(this).parents(\'form:first\').submit();
              });
           });
        </script>

        ';
		return $out;
	}

	/**
	 * 	Render list of categories linked to object with id $id and type $type
	 *
	 * 	@param		int		$id				Id of object
	 * 	@param		string	$type			Type of category ('member', 'customer', 'supplier', 'product', 'contact'). Old mode (0, 1, 2, ...) is deprecated.
	 *  @param		int		$rendermode		0=Default, use multiselect. 1=Emulate multiselect (recommended)
	 * 	@return		string					String with categories
	 */
	function showCategories($id, $type, $rendermode=0)
	{
		global $db;

		include_once DOL_DOCUMENT_ROOT.'/categories/class/categorie.class.php';

		$cat = new Categorie($db);
		$categories = $cat->containing($id, $type);

		if ($rendermode == 1)
		{
			$toprint = array();
			foreach($categories as $c)
			{
				$ways = $c->print_all_ways();       // $ways[0] = "ccc2 >> ccc2a >> ccc2a1" with html formated text
				foreach($ways as $way)
				{
					$toprint[] = '<li class="select2-search-choice-dolibarr noborderoncategories"'.($c->color?' style="background: #'.$c->color.';"':' style="background: #aaa"').'>'.img_object('','category').' '.$way.'</li>';
				}
			}
			return '<div class="select2-container-multi-dolibarr" style="width: 90%;"><ul class="select2-choices-dolibarr">'.implode(' ', $toprint).'</ul></div>';
		}

		if ($rendermode == 0)
		{
			$cate_arbo = $this->select_all_categories($type, '', 'parent', 64, 0, 1);
			foreach($categories as $c) {
				$arrayselected[] = $c->id;
			}

			return $this->multiselectarray('categories', $cate_arbo, $arrayselected, '', 0, '', 0, '100%', 'disabled', 'category');
		}

		return 'ErrorBadValueForParameterRenderMode';	// Should not happened
	}


	/**
	 *  Show linked object block.
	 *
	 *  @param	CommonObject	$object		      Object we want to show links to
	 *  @param  string          $morehtmlright    More html to show on right of title
	 *  @return	int							      <0 if KO, >=0 if OK
	 */
	function showLinkedObjectBlock($object, $morehtmlright='')
	{
		global $conf,$langs,$hookmanager;
		global $bc;

		$object->fetchObjectLinked();

		// Bypass the default method
		$hookmanager->initHooks(array('commonobject'));
		$parameters=array();
		$reshook=$hookmanager->executeHooks('showLinkedObjectBlock',$parameters,$object,$action);    // Note that $action and $object may have been modified by hook

		if (empty($reshook))
		{
			$nbofdifferenttypes = count($object->linkedObjects);

			print '<!-- showLinkedObjectBlock -->';
			print load_fiche_titre($langs->trans('RelatedObjects'), $morehtmlright, '', 0, 0, 'showlinkedobjectblock');


			print '<div class="div-table-responsive-no-min">';
			print '<table class="noborder allwidth">';

			print '<tr class="liste_titre">';
			print '<td>'.$langs->trans("Type").'</td>';
			print '<td>'.$langs->trans("Ref").'</td>';
			print '<td align="center"></td>';
			print '<td align="center">'.$langs->trans("Date").'</td>';
			print '<td align="right">'.$langs->trans("AmountHTShort").'</td>';
			print '<td align="right">'.$langs->trans("Status").'</td>';
			print '<td></td>';
			print '</tr>';

			$nboftypesoutput=0;

			foreach($object->linkedObjects as $objecttype => $objects)
			{
				$tplpath = $element = $subelement = $objecttype;

				if ($objecttype != 'supplier_proposal' && preg_match('/^([^_]+)_([^_]+)/i',$objecttype,$regs))
				{
					$element = $regs[1];
					$subelement = $regs[2];
					$tplpath = $element.'/'.$subelement;
				}
				$tplname='linkedobjectblock';

				// To work with non standard path
				if ($objecttype == 'facture')          {
					$tplpath = 'compta/'.$element;
					if (empty($conf->facture->enabled)) continue;	// Do not show if module disabled
				}
				else if ($objecttype == 'facturerec')          {
					$tplpath = 'compta/facture';
					$tplname = 'linkedobjectblockForRec';
					if (empty($conf->facture->enabled)) continue;	// Do not show if module disabled
				}
				else if ($objecttype == 'propal')           {
					$tplpath = 'comm/'.$element;
					if (empty($conf->propal->enabled)) continue;	// Do not show if module disabled
				}
				else if ($objecttype == 'supplier_proposal')           {
					if (empty($conf->supplier_proposal->enabled)) continue;	// Do not show if module disabled
				}
				else if ($objecttype == 'shipping' || $objecttype == 'shipment') {
					$tplpath = 'expedition';
					if (empty($conf->expedition->enabled)) continue;	// Do not show if module disabled
				}
				else if ($objecttype == 'delivery')         {
					$tplpath = 'livraison';
					if (empty($conf->expedition->enabled)) continue;	// Do not show if module disabled
				}
				else if ($objecttype == 'invoice_supplier') {
					$tplpath = 'fourn/facture';
				}
				else if ($objecttype == 'order_supplier')   {
					$tplpath = 'fourn/commande';
				}
				else if ($objecttype == 'expensereport')   {
					$tplpath = 'expensereport';
				}
				else if ($objecttype == 'subscription')   {
					$tplpath = 'adherents';
				}

				global $linkedObjectBlock;
				$linkedObjectBlock = $objects;


				// Output template part (modules that overwrite templates must declare this into descriptor)
				$dirtpls=array_merge($conf->modules_parts['tpl'],array('/'.$tplpath.'/tpl'));
				foreach($dirtpls as $reldir)
				{
					if ($nboftypesoutput == ($nbofdifferenttypes - 1))    // No more type to show after
					{
						global $noMoreLinkedObjectBlockAfter;
						$noMoreLinkedObjectBlockAfter=1;
					}

					$res=@include dol_buildpath($reldir.'/'.$tplname.'.tpl.php');
					if ($res)
					{
						$nboftypesoutput++;
						break;
					}
				}
			}

			if (! $nboftypesoutput)
			{
				print '<tr><td class="impair opacitymedium" colspan="7">'.$langs->trans("None").'</td></tr>';
			}

			print '</table>';
			print '</div>';

			return $nbofdifferenttypes;
		}
	}

	/**
	 *  Show block with links to link to other objects.
	 *
	 *  @param	CommonObject	$object				Object we want to show links to
	 *  @param	array			$restrictlinksto	Restrict links to some elements, for exemple array('order') or array('supplier_order'). null or array() if no restriction.
	 *  @param	array			$excludelinksto		Do not show links of this type, for exemple array('order') or array('supplier_order'). null or array() if no exclusion.
	 *  @return	string								<0 if KO, >0 if OK
	 */
	function showLinkToObjectBlock($object, $restrictlinksto=array(), $excludelinksto=array())
	{
		global $conf, $langs, $hookmanager;
		global $bc;

		$linktoelem='';
		$linktoelemlist='';

		if (! is_object($object->thirdparty)) $object->fetch_thirdparty();

		$possiblelinks=array();
		if (is_object($object->thirdparty) && ! empty($object->thirdparty->id) && $object->thirdparty->id > 0)
		{
			$listofidcompanytoscan=$object->thirdparty->id;
			if (($object->thirdparty->parent > 0) && ! empty($conf->global->THIRDPARTY_INCLUDE_PARENT_IN_LINKTO)) $listofidcompanytoscan.=','.$object->thirdparty->parent;
			if (($object->fk_project > 0) && ! empty($conf->global->THIRDPARTY_INCLUDE_PROJECT_THIRDPARY_IN_LINKTO))
			{
				include_once DOL_DOCUMENT_ROOT.'/projet/class/project.class.php';
				$tmpproject=new Project($this->db);
				$tmpproject->fetch($object->fk_project);
				if ($tmpproject->socid > 0 && ($tmpproject->socid != $object->thirdparty->id)) $listofidcompanytoscan.=','.$tmpproject->socid;
				unset($tmpproject);
			}

			$possiblelinks=array(
				'propal'=>array('enabled'=>$conf->propal->enabled, 'perms'=>1, 'label'=>'LinkToProposal', 'sql'=>"SELECT s.rowid as socid, s.nom as name, s.client, t.rowid, t.ref, t.ref_client, t.total_ht FROM ".MAIN_DB_PREFIX."societe as s, ".MAIN_DB_PREFIX."propal as t WHERE t.fk_soc = s.rowid AND t.fk_soc IN (".$listofidcompanytoscan.') AND t.entity IN ('.getEntity('propal').')'),
				'order'=>array('enabled'=>$conf->commande->enabled, 'perms'=>1, 'label'=>'LinkToOrder', 'sql'=>"SELECT s.rowid as socid, s.nom as name, s.client, t.rowid, t.ref, t.ref_client, t.total_ht FROM ".MAIN_DB_PREFIX."societe as s, ".MAIN_DB_PREFIX."commande as t WHERE t.fk_soc = s.rowid AND t.fk_soc IN (".$listofidcompanytoscan.') AND t.entity IN ('.getEntity('commande').')'),
				'invoice'=>array('enabled'=>$conf->facture->enabled, 'perms'=>1, 'label'=>'LinkToInvoice', 'sql'=>"SELECT s.rowid as socid, s.nom as name, s.client, t.rowid, t.facnumber as ref, t.ref_client, t.total as total_ht FROM ".MAIN_DB_PREFIX."societe as s, ".MAIN_DB_PREFIX."facture as t WHERE t.fk_soc = s.rowid AND t.fk_soc IN (".$listofidcompanytoscan.') AND t.entity IN ('.getEntity('facture').')'),
				'contrat'=>array('enabled'=>$conf->contrat->enabled , 'perms'=>1, 'label'=>'LinkToContract', 'sql'=>"SELECT s.rowid as socid, s.nom as name, s.client, t.rowid, t.ref, t.ref_supplier, '' as total_ht FROM ".MAIN_DB_PREFIX."societe as s, ".MAIN_DB_PREFIX."contrat as t WHERE t.fk_soc = s.rowid AND t.fk_soc IN (".$listofidcompanytoscan.') AND t.entity IN ('.getEntity('contract').')'),
				'fichinter'=>array('enabled'=>$conf->ficheinter->enabled, 'perms'=>1, 'label'=>'LinkToIntervention', 'sql'=>"SELECT s.rowid as socid, s.nom as name, s.client, t.rowid, t.ref FROM ".MAIN_DB_PREFIX."societe as s, ".MAIN_DB_PREFIX."fichinter as t WHERE t.fk_soc = s.rowid AND t.fk_soc IN (".$listofidcompanytoscan.') AND t.entity IN ('.getEntity('intervention').')'),
				'supplier_proposal'=>array('enabled'=>$conf->supplier_proposal->enabled , 'perms'=>1, 'label'=>'LinkToSupplierProposal', 'sql'=>"SELECT s.rowid as socid, s.nom as name, s.client, t.rowid, t.ref, '' as ref_supplier, t.total_ht FROM ".MAIN_DB_PREFIX."societe as s, ".MAIN_DB_PREFIX."supplier_proposal as t WHERE t.fk_soc = s.rowid AND t.fk_soc IN (".$listofidcompanytoscan.') AND t.entity IN ('.getEntity('supplier_proposal').')'),
				'order_supplier'=>array('enabled'=>$conf->supplier_order->enabled , 'perms'=>1, 'label'=>'LinkToSupplierOrder', 'sql'=>"SELECT s.rowid as socid, s.nom as name, s.client, t.rowid, t.ref, t.ref_supplier, t.total_ht FROM ".MAIN_DB_PREFIX."societe as s, ".MAIN_DB_PREFIX."commande_fournisseur as t WHERE t.fk_soc = s.rowid AND t.fk_soc IN (".$listofidcompanytoscan.') AND t.entity IN ('.getEntity('commande_fournisseur').')'),
				'invoice_supplier'=>array('enabled'=>$conf->supplier_invoice->enabled , 'perms'=>1, 'label'=>'LinkToSupplierInvoice', 'sql'=>"SELECT s.rowid as socid, s.nom as name, s.client, t.rowid, t.ref, t.ref_supplier, t.total_ht FROM ".MAIN_DB_PREFIX."societe as s, ".MAIN_DB_PREFIX."facture_fourn as t WHERE t.fk_soc = s.rowid AND t.fk_soc IN (".$listofidcompanytoscan.') AND t.entity IN ('.getEntity('facture_fourn').')')
			);
		}

		global $action;

		// Can complete the possiblelink array
		$hookmanager->initHooks(array('commonobject'));
		$parameters=array();
		$reshook=$hookmanager->executeHooks('showLinkToObjectBlock',$parameters,$object,$action);    // Note that $action and $object may have been modified by hook
		if (empty($reshook))
		{
			if (is_array($hookmanager->resArray) && count($hookmanager->resArray))
			{
				$possiblelinks=array_merge($possiblelinks, $hookmanager->resArray);
			}
		}
		else if ($reshook > 0)
		{
			if (is_array($hookmanager->resArray) && count($hookmanager->resArray))
			{
				$possiblelinks=$hookmanager->resArray;
			}
		}

		foreach($possiblelinks as $key => $possiblelink)
		{
			$num = 0;

			if (empty($possiblelink['enabled'])) continue;

			if (! empty($possiblelink['perms']) && (empty($restrictlinksto) || in_array($key, $restrictlinksto)) && (empty($excludelinksto) || ! in_array($key, $excludelinksto)))
			{
				print '<div id="'.$key.'list"'.(empty($conf->global->MAIN_OPTIMIZEFORTEXTBROWSER)?' style="display:none"':'').'>';
				$sql = $possiblelink['sql'];

				$resqllist = $this->db->query($sql);
				if ($resqllist)
				{
					$num = $this->db->num_rows($resqllist);
					$i = 0;

					print '<br><form action="'.$_SERVER["PHP_SELF"].'" method="POST" name="formlinked'.$key.'">';
					print '<input type="hidden" name="id" value="'.$object->id.'">';
					print '<input type="hidden" name="action" value="addlink">';
					print '<input type="hidden" name="addlink" value="'.$key.'">';
					print '<table class="noborder">';
					print '<tr class="liste_titre">';
					print '<td class="nowrap"></td>';
					print '<td align="center">' . $langs->trans("Ref") . '</td>';
					print '<td align="left">' . $langs->trans("RefCustomer") . '</td>';
					print '<td align="right">' . $langs->trans("AmountHTShort") . '</td>';
					print '<td align="left">' . $langs->trans("Company") . '</td>';
					print '</tr>';
					while ($i < $num)
					{
						$objp = $this->db->fetch_object($resqlorderlist);

						$var = ! $var;
						print '<tr ' . $bc [$var] . '>';
						print '<td aling="left">';
						print '<input type="radio" name="idtolinkto" value=' . $objp->rowid . '>';
						print '</td>';
						print '<td align="center">' . $objp->ref . '</td>';
						print '<td>' . $objp->ref_client . '</td>';
						print '<td align="right">' . price($objp->total_ht) . '</td>';
						print '<td>' . $objp->name . '</td>';
						print '</tr>';
						$i++;
					}
					print '</table>';
					print '<div class="center"><input type="submit" class="button valignmiddle" value="' . $langs->trans('ToLink') . '">&nbsp;&nbsp;&nbsp;&nbsp;&nbsp;<input type="submit" class="button" name="cancel" value="' . $langs->trans('Cancel') . '"></div>';

					print '</form>';
					$this->db->free($resqllist);
				} else {
					dol_print_error($this->db);
				}
				print '</div>';
				if ($num > 0)
				{
				}

				//$linktoelem.=($linktoelem?' &nbsp; ':'');
				if ($num > 0) $linktoelemlist.='<li><a href="#linkto'.$key.'" class="linkto dropdowncloseonclick" rel="'.$key.'">' . $langs->trans($possiblelink['label']) .' ('.$num.')</a></li>';
				//else $linktoelem.=$langs->trans($possiblelink['label']);
				else $linktoelemlist.='<li><span class="linktodisabled">' . $langs->trans($possiblelink['label']) . ' (0)</span></li>';
			}
		}

		if ($linktoelemlist)
		{
			$linktoelem='
    		<dl class="dropdown" id="linktoobjectname">
    		<dt><a href="#linktoobjectname">'.$langs->trans("LinkTo").'...</a></dt>
    		<dd>
    		<div class="multiselectlinkto">
    		<ul class="ulselectedfields">'.$linktoelemlist.'
    		</ul>
    		</div>
    		</dd>
    		</dl>';
		}
		else
		{
			$linktoelem='';
		}

		print '<!-- Add js to show linkto box -->
				<script type="text/javascript" language="javascript">
				jQuery(document).ready(function() {
					jQuery(".linkto").click(function() {
						console.log("We choose to show/hide link for rel="+jQuery(this).attr(\'rel\'));
					    jQuery("#"+jQuery(this).attr(\'rel\')+"list").toggle();
						jQuery(this).toggle();
					});
				});
				</script>
		';

		return $linktoelem;
	}

	/**
	 *	Return an html string with a select combo box to choose yes or no
	 *
	 *	@param	string		$htmlname		Name of html select field
	 *	@param	string		$value			Pre-selected value
	 *	@param	int			$option			0 return yes/no, 1 return 1/0
	 *	@param	bool		$disabled		true or false
	 *  @param	int      	$useempty		1=Add empty line
	 *	@return	string						See option
	 */
	function selectyesno($htmlname, $value='', $option=0, $disabled=false, $useempty='')
	{
		global $langs;

		$yes="yes"; $no="no";
		if ($option)
		{
			$yes="1";
			$no="0";
		}

		$disabled = ($disabled ? ' disabled' : '');

		$resultyesno = '<select class="flat" id="'.$htmlname.'" name="'.$htmlname.'"'.$disabled.'>'."\n";
		if ($useempty) $resultyesno .= '<option value="-1"'.(($value < 0)?' selected':'').'>&nbsp;</option>'."\n";
		if (("$value" == 'yes') || ($value == 1))
		{
			$resultyesno .= '<option value="'.$yes.'" selected>'.$langs->trans("Yes").'</option>'."\n";
			$resultyesno .= '<option value="'.$no.'">'.$langs->trans("No").'</option>'."\n";
		}
		else
	   {
	   		$selected=(($useempty && $value != '0' && $value != 'no')?'':' selected');
			$resultyesno .= '<option value="'.$yes.'">'.$langs->trans("Yes").'</option>'."\n";
			$resultyesno .= '<option value="'.$no.'"'.$selected.'>'.$langs->trans("No").'</option>'."\n";
		}
		$resultyesno .= '</select>'."\n";
		return $resultyesno;
	}



	/**
	 *  Return list of export templates
	 *
	 *  @param	string	$selected          Id modele pre-selectionne
	 *  @param  string	$htmlname          Name of HTML select
	 *  @param  string	$type              Type of searched templates
	 *  @param  int		$useempty          Affiche valeur vide dans liste
	 *  @return	void
	 */
	function select_export_model($selected='',$htmlname='exportmodelid',$type='',$useempty=0)
	{

		$sql = "SELECT rowid, label";
		$sql.= " FROM ".MAIN_DB_PREFIX."export_model";
		$sql.= " WHERE type = '".$type."'";
		$sql.= " ORDER BY rowid";
		$result = $this->db->query($sql);
		if ($result)
		{
			print '<select class="flat" name="'.$htmlname.'">';
			if ($useempty)
			{
				print '<option value="-1">&nbsp;</option>';
			}

			$num = $this->db->num_rows($result);
			$i = 0;
			while ($i < $num)
			{
				$obj = $this->db->fetch_object($result);
				if ($selected == $obj->rowid)
				{
					print '<option value="'.$obj->rowid.'" selected>';
				}
				else
				{
					print '<option value="'.$obj->rowid.'">';
				}
				print $obj->label;
				print '</option>';
				$i++;
			}
			print "</select>";
		}
		else {
			dol_print_error($this->db);
		}
	}

	/**
	 *    Return a HTML area with the reference of object and a navigation bar for a business object
	 *    Note: To complete search with a particular filter on select, you can set $object->next_prev_filter set to define SQL criterias.
	 *
	 *    @param	object	$object			Object to show.
	 *    @param	string	$paramid   		Name of parameter to use to name the id into the URL next/previous link.
	 *    @param	string	$morehtml  		More html content to output just before the nav bar.
	 *    @param	int		$shownav	  	Show Condition (navigation is shown if value is 1).
	 *    @param	string	$fieldid   		Name of field id into database to use for select next and previous (we make the select max and min on this field compared to $object->ref). Use 'none' to disable next/prev.
	 *    @param	string	$fieldref   	Name of field ref of object (object->ref) to show or 'none' to not show ref.
	 *    @param	string	$morehtmlref  	More html to show after ref.
	 *    @param	string	$moreparam  	More param to add in nav link url. Must start with '&...'.
	 *	  @param	int		$nodbprefix		Do not include DB prefix to forge table name.
	 *	  @param	string	$morehtmlleft	More html code to show before ref.
	 *	  @param	string	$morehtmlstatus	More html code to show under navigation arrows (status place).
	 *	  @param	string	$morehtmlright	More html code to show after ref.
	 * 	  @return	string    				Portion HTML with ref + navigation buttons
	 */
	function showrefnav($object,$paramid,$morehtml='',$shownav=1,$fieldid='rowid',$fieldref='ref',$morehtmlref='',$moreparam='',$nodbprefix=0,$morehtmlleft='',$morehtmlstatus='',$morehtmlright='')
	{
		global $langs,$conf,$hookmanager;

		$ret='';
		if (empty($fieldid))  $fieldid='rowid';
		if (empty($fieldref)) $fieldref='ref';

		// Add where from hooks
		if (is_object($hookmanager))
		{
			$parameters=array();
			$reshook=$hookmanager->executeHooks('printFieldListWhere',$parameters, $object);    // Note that $action and $object may have been modified by hook
			$object->next_prev_filter.=$hookmanager->resPrint;
		}
		$previous_ref = $next_ref = '';
		if ($shownav)
		{
			//print "paramid=$paramid,morehtml=$morehtml,shownav=$shownav,$fieldid,$fieldref,$morehtmlref,$moreparam";
			$object->load_previous_next_ref((isset($object->next_prev_filter)?$object->next_prev_filter:''), $fieldid, $nodbprefix);

			$navurl = $_SERVER["PHP_SELF"];
			// Special case for project/task page
			if ($paramid == 'project_ref')
			{
				$navurl = preg_replace('/\/tasks\/(task|contact|time|note|document)\.php/','/tasks.php',$navurl);
				$paramid='ref';
			}

			// accesskey is for Windows or Linux:  ALT + key for chrome, ALT + SHIFT + KEY for firefox
			// accesskey is for Mac:               CTRL + key for all browsers
			$previous_ref = $object->ref_previous?'<a accesskey="p" href="'.$navurl.'?'.$paramid.'='.urlencode($object->ref_previous).$moreparam.'"><i class="fa fa-chevron-left"></i></a>':'<span class="inactive"><i class="fa fa-chevron-left opacitymedium"></i></span>';
			$next_ref     = $object->ref_next?'<a accesskey="n" href="'.$navurl.'?'.$paramid.'='.urlencode($object->ref_next).$moreparam.'"><i class="fa fa-chevron-right"></i></a>':'<span class="inactive"><i class="fa fa-chevron-right opacitymedium"></i></span>';
		}

		//print "xx".$previous_ref."x".$next_ref;
		$ret.='<!-- Start banner content --><div style="vertical-align: middle">';

		// Right part of banner
		if ($morehtmlright) $ret.='<div class="inline-block floatleft">'.$morehtmlright.'</div>';

		if ($previous_ref || $next_ref || $morehtml)
		{
			$ret.='<div class="pagination paginationref"><ul class="right">';
		}
		if ($morehtml)
		{
			$ret.='<li class="noborder litext">'.$morehtml.'</li>';
		}
		if ($shownav && ($previous_ref || $next_ref))
		{
			$ret.='<li class="pagination">'.$previous_ref.'</li>';
			$ret.='<li class="pagination">'.$next_ref.'</li>';
		}
		if ($previous_ref || $next_ref || $morehtml)
		{
			$ret.='</ul></div>';
		}
		if ($morehtmlstatus) $ret.='<div class="statusref">'.$morehtmlstatus.'</div>';

		// Left part of banner
		if ($morehtmlleft)
		{
			if ($conf->browser->layout == 'phone') $ret.='<div class="floatleft">'.$morehtmlleft.'</div>';    // class="center" to have photo in middle
			else $ret.='<div class="inline-block floatleft">'.$morehtmlleft.'</div>';
		}

		//if ($conf->browser->layout == 'phone') $ret.='<div class="clearboth"></div>';
		$ret.='<div class="inline-block floatleft valignmiddle refid'.(($shownav && ($previous_ref || $next_ref))?' refidpadding':'').'">';

		// For thirdparty, contact, user, member, the ref is the id, so we show something else
		if ($object->element == 'societe')
		{
			$ret.=dol_htmlentities($object->name);
		}
		else if ($object->element == 'member')
		{
			$fullname=$object->getFullName($langs);
			if ($object->morphy == 'mor') {
				$ret.= dol_htmlentities($object->societe) . ((! empty($fullname) && $object->societe != $fullname)?' ('.dol_htmlentities($fullname).')':'');
			} else {
				$ret.= dol_htmlentities($fullname) . ((! empty($object->societe) && $object->societe != $fullname)?' ('.dol_htmlentities($object->societe).')':'');
			}
		}
		else if (in_array($object->element, array('contact', 'user', 'usergroup')))
		{
			$ret.=dol_htmlentities($object->getFullName($langs));
		}
		else if (in_array($object->element, array('action', 'agenda')))
		{
			$ret.=$object->ref.'<br>'.$object->label;
		}
		else if (in_array($object->element, array('adherent_type')))
		{
			$ret.=$object->label;
		}
		else if ($object->element == 'ecm_directories')
		{
			$ret.='';
		}
		else if ($fieldref != 'none') $ret.=dol_htmlentities($object->$fieldref);


		if ($morehtmlref)
		{
			$ret.=' '.$morehtmlref;
		}
		$ret.='</div>';

		$ret.='</div><!-- End banner content -->';

		return $ret;
	}


	/**
	 *    	Return HTML code to output a barcode
	 *
	 *     	@param	Object	$object		Object containing data to retrieve file name
	 * 		@param	int		$width			Width of photo
	 * 	  	@return string    				HTML code to output barcode
	 */
	function showbarcode(&$object,$width=100)
	{
		global $conf;

		//Check if barcode is filled in the card
		if (empty($object->barcode)) return '';

		// Complete object if not complete
		if (empty($object->barcode_type_code) || empty($object->barcode_type_coder))
		{
			$result = $object->fetch_barcode();
			//Check if fetch_barcode() failed
			if ($result < 1) return '<!-- ErrorFetchBarcode -->';
		}

		// Barcode image
		$url=DOL_URL_ROOT.'/viewimage.php?modulepart=barcode&generator='.urlencode($object->barcode_type_coder).'&code='.urlencode($object->barcode).'&encoding='.urlencode($object->barcode_type_code);
		$out ='<!-- url barcode = '.$url.' -->';
		$out.='<img src="'.$url.'">';
		return $out;
	}

	/**
	 *    	Return HTML code to output a photo
	 *
	 *    	@param	string		$modulepart			Key to define module concerned ('societe', 'userphoto', 'memberphoto')
	 *     	@param  object		$object				Object containing data to retrieve file name
	 * 		@param	int			$width				Width of photo
	 * 		@param	int			$height				Height of photo (auto if 0)
	 * 		@param	int			$caneditfield		Add edit fields
	 * 		@param	string		$cssclass			CSS name to use on img for photo
	 * 		@param	string		$imagesize		    'mini', 'small' or '' (original)
	 *      @param  int         $addlinktofullsize  Add link to fullsize image
	 *      @param  int         $cache              1=Accept to use image in cache
	 * 	  	@return string    						HTML code to output photo
	 */
	static function showphoto($modulepart, $object, $width=100, $height=0, $caneditfield=0, $cssclass='photowithmargin', $imagesize='', $addlinktofullsize=1, $cache=0)
	{
		global $conf,$langs;

		$entity = (! empty($object->entity) ? $object->entity : $conf->entity);
		$id = (! empty($object->id) ? $object->id : $object->rowid);

		$ret='';$dir='';$file='';$originalfile='';$altfile='';$email='';
		if ($modulepart=='societe')
		{
			$dir=$conf->societe->multidir_output[$entity];
			if (! empty($object->logo))
			{
				if ((string) $imagesize == 'mini') $file=get_exdir(0, 0, 0, 0, $object, 'thirdparty').'/logos/'.getImageFileNameForSize($object->logo, '_mini');             // getImageFileNameForSize include the thumbs
				else if ((string) $imagesize == 'small') $file=get_exdir(0, 0, 0, 0, $object, 'thirdparty').'/logos/'.getImageFileNameForSize($object->logo, '_small');
				else $file=get_exdir(0, 0, 0, 0, $object, 'thirdparty').'/logos/'.$object->logo;
				$originalfile=get_exdir(0, 0, 0, 0, $object, 'thirdparty').'/logos/'.$object->logo;
			}
			$email=$object->email;
		}
		else if ($modulepart=='contact')
		{
			$dir=$conf->societe->multidir_output[$entity].'/contact';
			if (! empty($object->photo))
			{
				if ((string) $imagesize == 'mini') $file=get_exdir(0, 0, 0, 0, $object, 'contact').'/photos/'.getImageFileNameForSize($object->photo, '_mini');
				else if ((string) $imagesize == 'small') $file=get_exdir(0, 0, 0, 0, $object, 'contact').'/photos/'.getImageFileNameForSize($object->photo, '_small');
				else $file=get_exdir(0, 0, 0, 0, $object, 'contact').'/photos/'.$object->photo;
				$originalfile=get_exdir(0, 0, 0, 0, $object, 'contact').'/photos/'.$object->photo;
			}
			$email=$object->email;
		}
		else if ($modulepart=='userphoto')
		{
			$dir=$conf->user->dir_output;
			if (! empty($object->photo))
			{
				if ((string) $imagesize == 'mini') $file=get_exdir($id, 2, 0, 0, $object, 'user').getImageFileNameForSize($object->photo, '_mini');
				else if ((string) $imagesize == 'small') $file=get_exdir($id, 2, 0, 0, $object, 'user').getImageFileNameForSize($object->photo, '_small');
				else $file=get_exdir($id, 2, 0, 0, $object, 'user').$object->photo;
				$originalfile=get_exdir($id, 2, 0, 0, $object, 'user').$object->photo;
			}
			if (! empty($conf->global->MAIN_OLD_IMAGE_LINKS)) $altfile=$object->id.".jpg";	// For backward compatibility
			$email=$object->email;
		}
		else if ($modulepart=='memberphoto')
		{
			$dir=$conf->adherent->dir_output;
			if (! empty($object->photo))
			{
				if ((string) $imagesize == 'mini') $file=get_exdir(0, 0, 0, 0, $object, 'member').'photos/'.getImageFileNameForSize($object->photo, '_mini');
				else if ((string) $imagesize == 'small') $file=get_exdir(0, 0, 0, 0, $object, 'member').'photos/'.getImageFileNameForSize($object->photo, '_small');
				else $file=get_exdir(0, 0, 0, 0, $object, 'member').'photos/'.$object->photo;
				$originalfile=get_exdir(0, 0, 0, 0, $object, 'member').'photos/'.$object->photo;
			}
			if (! empty($conf->global->MAIN_OLD_IMAGE_LINKS)) $altfile=$object->id.".jpg";	// For backward compatibility
			$email=$object->email;
		}
		else
		{
			// Generic case to show photos
			$dir=$conf->$modulepart->dir_output;
			if (! empty($object->photo))
			{
				if ((string) $imagesize == 'mini') $file=get_exdir($id, 2, 0, 0, $object, $modulepart).'photos/'.getImageFileNameForSize($object->photo, '_mini');
				else if ((string) $imagesize == 'small') $file=get_exdir($id, 2, 0, 0, $object, $modulepart).'photos/'.getImageFileNameForSize($object->photo, '_small');
				else $file=get_exdir($id, 2, 0, 0, $object, $modulepart).'photos/'.$object->photo;
				$originalfile=get_exdir($id, 2, 0, 0, $object, $modulepart).'photos/'.$object->photo;
			}
			if (! empty($conf->global->MAIN_OLD_IMAGE_LINKS)) $altfile=$object->id.".jpg";	// For backward compatibility
			$email=$object->email;
		}

		if ($dir)
		{
			if ($file && file_exists($dir."/".$file))
			{
				if ($addlinktofullsize)
				{
					$urladvanced=getAdvancedPreviewUrl($modulepart, $originalfile, 0, '&entity='.$entity);
					if ($urladvanced) $ret.='<a href="'.$urladvanced.'">';
					else $ret.='<a href="'.DOL_URL_ROOT.'/viewimage.php?modulepart='.$modulepart.'&entity='.$entity.'&file='.urlencode($originalfile).'&cache='.$cache.'">';
				}
				$ret.='<img class="photo'.$modulepart.($cssclass?' '.$cssclass:'').'" alt="Photo" id="photologo'.(preg_replace('/[^a-z]/i','_',$file)).'" '.($width?' width="'.$width.'"':'').($height?' height="'.$height.'"':'').' src="'.DOL_URL_ROOT.'/viewimage.php?modulepart='.$modulepart.'&entity='.$entity.'&file='.urlencode($file).'&cache='.$cache.'">';
				if ($addlinktofullsize) $ret.='</a>';
			}
			else if ($altfile && file_exists($dir."/".$altfile))
			{
				if ($addlinktofullsize)
				{
					$urladvanced=getAdvancedPreviewUrl($modulepart, $originalfile, 0, '&entity='.$entity);
					if ($urladvanced) $ret.='<a href="'.$urladvanced.'">';
					else $ret.='<a href="'.DOL_URL_ROOT.'/viewimage.php?modulepart='.$modulepart.'&entity='.$entity.'&file='.urlencode($originalfile).'&cache='.$cache.'">';
				}
				$ret.='<img class="photo'.$modulepart.($cssclass?' '.$cssclass:'').'" alt="Photo alt" id="photologo'.(preg_replace('/[^a-z]/i','_',$file)).'" class="'.$cssclass.'" '.($width?' width="'.$width.'"':'').($height?' height="'.$height.'"':'').' src="'.DOL_URL_ROOT.'/viewimage.php?modulepart='.$modulepart.'&entity='.$entity.'&file='.urlencode($altfile).'&cache='.$cache.'">';
				if ($addlinktofullsize) $ret.='</a>';
			}
			else
			{
				$nophoto='/public/theme/common/nophoto.png';
				if (in_array($modulepart,array('userphoto','contact')))	// For module that are "physical" users
				{
					$nophoto='/public/theme/common/user_anonymous.png';
					if ($object->gender == 'man') $nophoto='/public/theme/common/user_man.png';
					if ($object->gender == 'woman') $nophoto='/public/theme/common/user_woman.png';
				}

				if (! empty($conf->gravatar->enabled) && $email)
				{
					/**
					 * @see https://gravatar.com/site/implement/images/php/
					 */
					global $dolibarr_main_url_root;
					$ret.='<!-- Put link to gravatar -->';
					//$defaultimg=urlencode(dol_buildpath($nophoto,3));
					$defaultimg='mm';
					$ret.='<img class="photo'.$modulepart.($cssclass?' '.$cssclass:'').'" alt="Gravatar avatar" title="'.$email.' Gravatar avatar" '.($width?' width="'.$width.'"':'').($height?' height="'.$height.'"':'').' src="https://www.gravatar.com/avatar/'.dol_hash(strtolower(trim($email)),3).'?s='.$width.'&d='.$defaultimg.'">';	// gravatar need md5 hash
				}
				else
				{
					$ret.='<img class="photo'.$modulepart.($cssclass?' '.$cssclass:'').'" alt="No photo" '.($width?' width="'.$width.'"':'').($height?' height="'.$height.'"':'').' src="'.DOL_URL_ROOT.$nophoto.'">';
				}
			}

			if ($caneditfield)
			{
				if ($object->photo) $ret.="<br>\n";
				$ret.='<table class="nobordernopadding centpercent">';
				if ($object->photo) $ret.='<tr><td><input type="checkbox" class="flat photodelete" name="deletephoto" id="photodelete"> '.$langs->trans("Delete").'<br><br></td></tr>';
				$ret.='<tr><td class="tdoverflow"><input type="file" class="flat maxwidth200onsmartphone" name="photo" id="photoinput"></td></tr>';
				$ret.='</table>';
			}

		}
		else dol_print_error('','Call of showphoto with wrong parameters modulepart='.$modulepart);

		return $ret;
	}

	/**
	 *	Return select list of groups
	 *
	 *  @param	string	$selected       Id group preselected
	 *  @param  string	$htmlname       Field name in form
	 *  @param  int		$show_empty     0=liste sans valeur nulle, 1=ajoute valeur inconnue
	 *  @param  string	$exclude        Array list of groups id to exclude
	 * 	@param	int		$disabled		If select list must be disabled
	 *  @param  string	$include        Array list of groups id to include
	 * 	@param	int		$enableonly		Array list of groups id to be enabled. All other must be disabled
	 * 	@param	int		$force_entity	0 or Id of environment to force
	 *  @return	string
	 *  @see select_dolusers
	 */
	function select_dolgroups($selected='', $htmlname='groupid', $show_empty=0, $exclude='', $disabled=0, $include='', $enableonly='', $force_entity=0)
	{
		global $conf,$user,$langs;

		// Permettre l'exclusion de groupes
		if (is_array($exclude))	$excludeGroups = implode("','",$exclude);
		// Permettre l'inclusion de groupes
		if (is_array($include))	$includeGroups = implode("','",$include);

		$out='';

		// On recherche les groupes
		$sql = "SELECT ug.rowid, ug.nom as name";
		if (! empty($conf->multicompany->enabled) && $conf->entity == 1 && $user->admin && ! $user->entity)
		{
			$sql.= ", e.label";
		}
		$sql.= " FROM ".MAIN_DB_PREFIX."usergroup as ug ";
		if (! empty($conf->multicompany->enabled) && $conf->entity == 1 && $user->admin && ! $user->entity)
		{
			$sql.= " LEFT JOIN ".MAIN_DB_PREFIX."entity as e ON e.rowid=ug.entity";
			if ($force_entity) $sql.= " WHERE ug.entity IN (0,".$force_entity.")";
			else $sql.= " WHERE ug.entity IS NOT NULL";
		}
		else
		{
			$sql.= " WHERE ug.entity IN (0,".$conf->entity.")";
		}
		if (is_array($exclude) && $excludeGroups) $sql.= " AND ug.rowid NOT IN ('".$excludeGroups."')";
		if (is_array($include) && $includeGroups) $sql.= " AND ug.rowid IN ('".$includeGroups."')";
		$sql.= " ORDER BY ug.nom ASC";

		dol_syslog(get_class($this)."::select_dolgroups", LOG_DEBUG);
		$resql=$this->db->query($sql);
		if ($resql)
		{
			// Enhance with select2
			include_once DOL_DOCUMENT_ROOT . '/core/lib/ajax.lib.php';
		   	$out .= ajax_combobox($htmlname);

			$out.= '<select class="flat minwidth200" id="'.$htmlname.'" name="'.$htmlname.'"'.($disabled?' disabled':'').'>';

			$num = $this->db->num_rows($resql);
			$i = 0;
			if ($num)
			{
				if ($show_empty) $out.= '<option value="-1"'.($selected==-1?' selected':'').'>&nbsp;</option>'."\n";

				while ($i < $num)
				{
					$obj = $this->db->fetch_object($resql);
					$disableline=0;
					if (is_array($enableonly) && count($enableonly) && ! in_array($obj->rowid,$enableonly)) $disableline=1;

					$out.= '<option value="'.$obj->rowid.'"';
					if ($disableline) $out.= ' disabled';
					if ((is_object($selected) && $selected->id == $obj->rowid) || (! is_object($selected) && $selected == $obj->rowid))
					{
						$out.= ' selected';
					}
					$out.= '>';

					$out.= $obj->name;
					if (! empty($conf->multicompany->enabled) && empty($conf->global->MULTICOMPANY_TRANSVERSE_MODE) && $conf->entity == 1)
					{
						$out.= " (".$obj->label.")";
					}

					$out.= '</option>';
					$i++;
				}
			}
			else
			{
				if ($show_empty) $out.= '<option value="-1"'.($selected==-1?' selected':'').'></option>'."\n";
				$out.= '<option value="" disabled>'.$langs->trans("NoUserGroupDefined").'</option>';
			}
			$out.= '</select>';
		}
		else
		{
			dol_print_error($this->db);
		}

		return $out;
	}


	/**
	 *	Return HTML to show the search and clear seach button
	 *
	 *  @return	string
	 */
	function showFilterButtons()
	{
		global $conf, $langs;

		$out='<div class="nowrap">';
		$out.='<input type="image" class="liste_titre" name="button_search" src="'.img_picto($langs->trans("Search"),'search.png','','',1).'" value="'.dol_escape_htmltag($langs->trans("Search")).'" title="'.dol_escape_htmltag($langs->trans("Search")).'">';
		$out.='<input type="image" class="liste_titre" name="button_removefilter" src="'.img_picto($langs->trans("Search"),'searchclear.png','','',1).'" value="'.dol_escape_htmltag($langs->trans("RemoveFilter")).'" title="'.dol_escape_htmltag($langs->trans("RemoveFilter")).'">';
		$out.='</div>';

		return $out;
	}

	/**
	 *	Return HTML to show the search and clear seach button
	 *
	 *  @param  string  $cssclass                  CSS class
	 *  @param  int     $calljsfunction            0=default. 1=call function initCheckForSelect() after changing status of checkboxes
	 *  @return	string
	 */
	function showCheckAddButtons($cssclass='checkforaction', $calljsfunction=0)
	{
		global $conf, $langs;

		$out='';
		if (! empty($conf->use_javascript_ajax)) $out.='<div class="inline-block checkallactions"><input type="checkbox" id="checkallactions" name="checkallactions" class="checkallactions"></div>';
		$out.='<script type="text/javascript">
            $(document).ready(function() {
            	$("#checkallactions").click(function() {
                    if($(this).is(\':checked\')){
                        console.log("We check all");
                		$(".'.$cssclass.'").prop(\'checked\', true);
                    }
                    else
                    {
                        console.log("We uncheck all");
                		$(".'.$cssclass.'").prop(\'checked\', false);
                    }'."\n";
		if ($calljsfunction) $out.='if (typeof initCheckForSelect == \'function\') { initCheckForSelect(0); } else { console.log("No function initCheckForSelect found. Call won\'t be done."); }';
		$out.='         });
                });
            </script>';

		return $out;
	}

	/**
	 *	Return HTML to show the search and clear seach button
	 *
	 *  @param	int  	$addcheckuncheckall        Add the check all/uncheck all checkbox (use javascript) and code to manage this
	 *  @param  string  $cssclass                  CSS class
	 *  @param  int     $calljsfunction            0=default. 1=call function initCheckForSelect() after changing status of checkboxes
	 *  @return	string
	 */
	function showFilterAndCheckAddButtons($addcheckuncheckall=0, $cssclass='checkforaction', $calljsfunction=0)
	{
		$out.=$this->showFilterButtons();
		if ($addcheckuncheckall)
		{
			$out.=$this->showCheckAddButtons($cssclass, $calljsfunction);
		}
		return $out;
	}

	/**
	 * Return HTML to show the select categories of expense category
	 *
	 * @param	string	$selected              preselected category
	 * @param	string	$htmlname              name of HTML select list
	 * @param	integer	$useempty              1=Add empty line
	 * @param	array	$excludeid             id to exclude
	 * @param	string	$target                htmlname of target select to bind event
	 * @param	int		$default_selected      default category to select if fk_c_type_fees change = EX_KME
	 * @param	array	$params                param to give
	 * @return	string
	 */
	function selectExpenseCategories($selected='', $htmlname='fk_c_exp_tax_cat', $useempty=0, $excludeid=array(), $target='', $default_selected=0, $params=array())
	{
		global $db, $conf, $langs, $user;

		$sql = 'SELECT rowid, label FROM '.MAIN_DB_PREFIX.'c_exp_tax_cat WHERE active = 1';
		$sql.= ' AND entity IN (0,'.getEntity('').')';
		if (!empty($excludeid)) $sql.= ' AND rowid NOT IN ('.implode(',', $excludeid).')';
		$sql.= ' ORDER BY label';

		$resql = $db->query($sql);
		if ($resql)
		{
			$out = '<select name="'.$htmlname.'" class="'.$htmlname.' flat minwidth75imp">';
			if ($useempty) $out.= '<option value="0">&nbsp;</option>';

			while ($obj = $db->fetch_object($resql))
			{
				$out.= '<option '.($selected == $obj->rowid ? 'selected="selected"' : '').' value="'.$obj->rowid.'">'.$langs->trans($obj->label).'</option>';
			}
			$out.= '</select>';
			if (! empty($htmlname) && $user->admin) $out .= ' '.info_admin($langs->trans("YouCanChangeValuesForThisListFromDictionarySetup"),1);

			if (!empty($target))
			{
				$sql = "SELECT c.id FROM ".MAIN_DB_PREFIX."c_type_fees as c WHERE c.code = 'EX_KME' AND c.active = 1";
				$resql = $db->query($sql);
				if ($resql)
				{
					if ($db->num_rows($resql) > 0)
					{
						$obj = $db->fetch_object($resql);
						$out.= '<script type="text/javascript">
							$(function() {
								$("select[name='.$target.']").on("change", function() {
									var current_val = $(this).val();
									if (current_val == '.$obj->id.') {';
						if (!empty($default_selected) || !empty($selected)) $out.= '$("select[name='.$htmlname.']").val("'.($default_selected > 0 ? $default_selected : $selected).'");';

						$out.= '
										$("select[name='.$htmlname.']").change();
									}
								});

								$("select[name='.$htmlname.']").change(function() {

									if ($("select[name='.$target.']").val() == '.$obj->id.') {
										// get price of kilometer to fill the unit price
										var data = '.json_encode($params).';
										data.fk_c_exp_tax_cat = $(this).val();

										$.ajax({
											method: "POST",
											dataType: "json",
											data: data,
											url: "'.(DOL_URL_ROOT.'/expensereport/ajax/ajaxik.php').'",
										}).done(function( data, textStatus, jqXHR ) {
											console.log(data);
											if (typeof data.up != "undefined") {
												$("input[name=value_unit]").val(data.up);
												$("select[name='.$htmlname.']").attr("title", data.title);
											} else {
												$("input[name=value_unit]").val("");
												$("select[name='.$htmlname.']").attr("title", "");
											}
										});
									}
								});
							});
						</script>';
					}
				}
			}
		}
		else
		{
			dol_print_error($db);
		}

		return $out;
	}

	/**
	 * Return HTML to show the select ranges of expense range
	 *
	 * @param	string	$selected    preselected category
	 * @param	string	$htmlname    name of HTML select list
	 * @param	integer	$useempty    1=Add empty line
	 * @return	string
	 */
	function selectExpenseRanges($selected='', $htmlname='fk_range', $useempty=0)
	{
		global $db,$conf,$langs;

		$sql = 'SELECT rowid, range_ik FROM '.MAIN_DB_PREFIX.'c_exp_tax_range';
		$sql.= ' WHERE entity = '.$conf->entity.' AND active = 1';

		$resql = $db->query($sql);
		if ($resql)
		{
			$out = '<select name="'.$htmlname.'" class="'.$htmlname.' flat minwidth75imp">';
			if ($useempty) $out.= '<option value="0"></option>';

			while ($obj = $db->fetch_object($resql))
			{
				$out.= '<option '.($selected == $obj->rowid ? 'selected="selected"' : '').' value="'.$obj->rowid.'">'.price($obj->range_ik, 0, $langs, 1, 0).'</option>';
			}
			$out.= '</select>';
		}
		else
		{
			dol_print_error($db);
		}

		return $out;
	}

	/**
	 * Return HTML to show a select of expense
	 *
	 * @param	string	$selected    preselected category
	 * @param	string	$htmlname    name of HTML select list
	 * @param	integer	$useempty    1=Add empty choice
	 * @param	integer	$allchoice   1=Add all choice
	 * @param	integer	$useid       0=use 'code' as key, 1=use 'id' as key
	 * @return	string
	 */
	function selectExpense($selected='', $htmlname='fk_c_type_fees', $useempty=0, $allchoice=1, $useid=0)
	{
		global $db,$langs;

		$sql = 'SELECT id, code, label FROM '.MAIN_DB_PREFIX.'c_type_fees';
		$sql.= ' WHERE active = 1';

		$resql = $db->query($sql);
		if ($resql)
		{
			$out = '<select name="'.$htmlname.'" class="'.$htmlname.' flat minwidth75imp">';
			if ($useempty) $out.= '<option value="0"></option>';
			if ($allchoice) $out.= '<option value="-1">'.$langs->trans('AllExpenseReport').'</option>';

			$field = 'code';
			if ($useid) $field = 'id';

			while ($obj = $db->fetch_object($resql))
			{
				$key = $langs->trans($obj->code);
				$out.= '<option '.($selected == $obj->{$field} ? 'selected="selected"' : '').' value="'.$obj->{$field}.'">'.($key != $obj->code ? $key : $obj->label).'</option>';
			}
			$out.= '</select>';
		}
		else
		{
			dol_print_error($db);
		}

		return $out;
	}

}
<|MERGE_RESOLUTION|>--- conflicted
+++ resolved
@@ -889,161 +889,7 @@
 
 		dol_syslog(__METHOD__, LOG_DEBUG);
 
-<<<<<<< HEAD
-            return $num;
-        }
-        else
-		{
-            dol_print_error($this->db);
-            return -1;
-        }
-    }
-
-    /**
-     *	Return list of types of notes
-     *
-     *	@param	string		$selected		Preselected type
-     *	@param  string		$htmlname		Name of field in form
-     * 	@param	int			$showempty		Add an empty field
-     * 	@return	void
-     */
-    function select_type_fees($selected='',$htmlname='type',$showempty=0)
-    {
-        global $user, $langs;
-
-        dol_syslog(__METHOD__." selected=".$selected.", htmlname=".$htmlname, LOG_DEBUG);
-
-        $this->load_cache_types_fees();
-
-        print '<select class="flat" name="'.$htmlname.'">';
-        if ($showempty)
-        {
-            print '<option value="-1"';
-            if ($selected == -1) print ' selected';
-            print '>&nbsp;</option>';
-        }
-
-        foreach($this->cache_types_fees as $key => $value)
-        {
-            print '<option value="'.$key.'"';
-            if ($key == $selected) print ' selected';
-            print '>';
-            print $value;
-            print '</option>';
-        }
-
-        print '</select>';
-        if ($user->admin) print info_admin($langs->trans("YouCanChangeValuesForThisListFromDictionarySetup"),1);
-    }
-
-
-    /**
-     *  Return HTML code to select a company.
-     *
-     *  @param		int			$selected				Preselected products
-     *  @param		string		$htmlname				Name of HTML select field (must be unique in page)
-     *  @param		int			$filter					Filter on thirdparty
-     *  @param		int			$limit					Limit on number of returned lines
-     *  @param		array		$ajaxoptions			Options for ajax_autocompleter
-     * 	@param		int			$forcecombo				Force to use combo box
-     *  @return		string								Return select box for thirdparty.
-	 *  @deprecated	3.8 Use select_company instead. For exemple $form->select_thirdparty(GETPOST('socid'),'socid','',0) => $form->select_company(GETPOST('socid'),'socid','',1,0,0,array(),0)
-     */
-    function select_thirdparty($selected='', $htmlname='socid', $filter='', $limit=20, $ajaxoptions=array(), $forcecombo=0)
-    {
-   		return $this->select_thirdparty_list($selected,$htmlname,$filter,1,0,$forcecombo,array(),'',0,$limit);
-    }
-
-    /**
-     *  Output html form to select a third party
-     *
-     *	@param	string	$selected       		Preselected type
-     *	@param  string	$htmlname       		Name of field in form
-     *  @param  string	$filter         		optional filters criteras (example: 's.rowid <> x', 's.client IN (1,3)')
-     *	@param	string	$showempty				Add an empty field (Can be '1' or text key to use on empty line like 'SelectThirdParty')
-     * 	@param	int		$showtype				Show third party type in combolist (customer, prospect or supplier)
-     * 	@param	int		$forcecombo				Force to use combo box
-     *  @param	array	$events					Ajax event options to run on change. Example: array(array('method'=>'getContacts', 'url'=>dol_buildpath('/core/ajax/contacts.php',1), 'htmlname'=>'contactid', 'params'=>array('add-customer-contact'=>'disabled')))
-     *	@param	int		$limit					Maximum number of elements
-     *  @param	string	$morecss				Add more css styles to the SELECT component
-     *	@param  string	$moreparam      		Add more parameters onto the select tag. For example 'style="width: 95%"' to avoid select2 component to go over parent container
-	 *	@param	string	$selected_input_value	Value of preselected input text (for use with ajax)
-     *  @param	int		$hidelabel				Hide label (0=no, 1=yes, 2=show search icon (before) and placeholder, 3 search icon after)
-     *  @param	array	$ajaxoptions			Options for ajax_autocompleter
-     * 	@return	string							HTML string with select box for thirdparty.
-     */
-    function select_company($selected='', $htmlname='socid', $filter='', $showempty='', $showtype=0, $forcecombo=0, $events=array(), $limit=0, $morecss='minwidth100', $moreparam='', $selected_input_value='', $hidelabel=1, $ajaxoptions=array())
-    {
-    	global $conf,$user,$langs;
-
-    	$out='';
-
-    	if (! empty($conf->use_javascript_ajax) && ! empty($conf->global->COMPANY_USE_SEARCH_TO_SELECT) && ! $forcecombo)
-    	{
-    	    // No immediate load of all database
-    		$placeholder='';
-    		if ($selected && empty($selected_input_value))
-    		{
-    			require_once DOL_DOCUMENT_ROOT.'/societe/class/societe.class.php';
-    			$societetmp = new Societe($this->db);
-    			$societetmp->fetch($selected);
-    			$selected_input_value=$societetmp->name;
-    			unset($societetmp);
-    		}
-    		// mode 1
-    		$urloption='htmlname='.$htmlname.'&outjson=1&filter='.$filter.($showtype?'&showtype='.$showtype:'');
-    		$out.=  ajax_autocompleter($selected, $htmlname, DOL_URL_ROOT.'/societe/ajax/company.php', $urloption, $conf->global->COMPANY_USE_SEARCH_TO_SELECT, 0, $ajaxoptions);
-			$out.='<style type="text/css">
-					.ui-autocomplete {
-						z-index: 250;
-					}
-				</style>';
-    		if (empty($hidelabel)) print $langs->trans("RefOrLabel").' : ';
-    		else if ($hidelabel > 1) {
-    			if (! empty($conf->global->MAIN_HTML5_PLACEHOLDER)) $placeholder=' placeholder="'.$langs->trans("RefOrLabel").'"';
-    			else $placeholder=' title="'.$langs->trans("RefOrLabel").'"';
-    			if ($hidelabel == 2) {
-    				$out.=img_picto($langs->trans("Search"), 'search');
-    			}
-    		}
-            $out.=  '<input type="text" class="'.$morecss.'" name="search_'.$htmlname.'" id="search_'.$htmlname.'" value="'.$selected_input_value.'"'.$placeholder.' '.(!empty($conf->global->THIRDPARTY_SEARCH_AUTOFOCUS) ? 'autofocus' : '').' />';
-    		if ($hidelabel == 3) {
-    			$out.=img_picto($langs->trans("Search"), 'search');
-    		}
-    	}
-    	else
-    	{
-    	    // Immediate load of all database
-    		$out.=$this->select_thirdparty_list($selected, $htmlname, $filter, $showempty, $showtype, $forcecombo, $events, '', 0, $limit, $morecss, $moreparam);
-    	}
-
-    	return $out;
-    }
-
-    /**
-     *  Output html form to select a third party.
-     *  Note, you must use the select_company to get the component to select a third party. This function must only be called by select_company.
-     *
-     *	@param	string	$selected       Preselected type
-     *	@param  string	$htmlname       Name of field in form
-     *  @param  string	$filter         optional filters criteras (example: 's.rowid <> x', 's.client in (1,3)')
-     *	@param	string	$showempty		Add an empty field (Can be '1' or text to use on empty line like 'SelectThirdParty')
-     * 	@param	int		$showtype		Show third party type in combolist (customer, prospect or supplier)
-     * 	@param	int		$forcecombo		Force to use combo box
-     *  @param	array	$events			Event options. Example: array(array('method'=>'getContacts', 'url'=>dol_buildpath('/core/ajax/contacts.php',1), 'htmlname'=>'contactid', 'params'=>array('add-customer-contact'=>'disabled')))
-     *  @param	string	$filterkey		Filter on key value
-     *  @param	int		$outputmode		0=HTML select string, 1=Array
-     *  @param	int		$limit			Limit number of answers
-     *  @param	string	$morecss		Add more css styles to the SELECT component
-     *	@param  string	$moreparam      Add more parameters onto the select tag. For example 'style="width: 95%"' to avoid select2 component to go over parent container
-     * 	@return	string					HTML string with
-     */
-    function select_thirdparty_list($selected='',$htmlname='socid',$filter='',$showempty='', $showtype=0, $forcecombo=0, $events=array(), $filterkey='', $outputmode=0, $limit=0, $morecss='minwidth100', $moreparam='')
-    {
-        global $conf,$user,$langs;
-=======
 		$langs->load("trips");
->>>>>>> 78b4492f
 
 		$sql = "SELECT c.code, c.label";
 		$sql.= " FROM ".MAIN_DB_PREFIX."c_type_fees as c";
@@ -1192,67 +1038,6 @@
 		return $out;
 	}
 
-<<<<<<< HEAD
-        // On recherche les utilisateurs
-        $sql = "SELECT DISTINCT u.rowid, u.lastname as lastname, u.firstname, u.statut, u.login, u.admin, u.entity";
-        if (! empty($conf->multicompany->enabled) && $conf->entity == 1 && $user->admin && ! $user->entity)
-        {
-            $sql.= ", e.label";
-        }
-        $sql.= " FROM ".MAIN_DB_PREFIX ."user as u";
-        if (! empty($conf->multicompany->enabled) && $conf->entity == 1 && $user->admin && ! $user->entity)
-        {
-            $sql.= " LEFT JOIN ".MAIN_DB_PREFIX ."entity as e ON e.rowid=u.entity";
-            if ($force_entity) $sql.= " WHERE u.entity IN (0,".$force_entity.")";
-            else $sql.= " WHERE u.entity IS NOT NULL";
-        }
-        else
-       {
-        	if (! empty($conf->global->MULTICOMPANY_TRANSVERSE_MODE))
-        	{
-        		$sql.= ", ".MAIN_DB_PREFIX."usergroup_user as ug";
-        		$sql.= " WHERE ug.fk_user = u.rowid";
-        		$sql.= " AND ug.entity = ".$conf->entity;
-        	}
-        	else
-        	{
-        		$sql.= " WHERE u.entity IN (0,".$conf->entity.")";
-        	}
-        }
-        if (! empty($user->societe_id)) $sql.= " AND u.fk_soc = ".$user->societe_id;
-        if (is_array($exclude) && $excludeUsers) $sql.= " AND u.rowid NOT IN (".$excludeUsers.")";
-        if ($includeUsers) $sql.= " AND u.rowid IN (".$includeUsers.")";
-        if (! empty($conf->global->USER_HIDE_INACTIVE_IN_COMBOBOX) || $noactive) $sql.= " AND u.statut <> 0";
-        if (! empty($morefilter)) $sql.=" ".$morefilter;
-
-        if(empty($conf->global->MAIN_FIRSTNAME_NAME_POSITION)){
-            $sql.= " ORDER BY u.firstname ASC";
-        }else{
-            $sql.= " ORDER BY u.lastname ASC";
-        }
-
-
-        dol_syslog(get_class($this)."::select_dolusers", LOG_DEBUG);
-        $resql=$this->db->query($sql);
-        if ($resql)
-        {
-            $num = $this->db->num_rows($resql);
-            $i = 0;
-            if ($num)
-            {
-           		// Enhance with select2
-		        if ($conf->use_javascript_ajax)
-		        {
-		            include_once DOL_DOCUMENT_ROOT . '/core/lib/ajax.lib.php';
-		            $comboenhancement = ajax_combobox($htmlname);
-		            $out.=$comboenhancement;
-		        }
-
-		        // do not use maxwidthonsmartphone by default. Set it by caller so auto size to 100% will work when not defined
-                $out.= '<select class="flat'.($morecss?' minwidth100 '.$morecss:' minwidth200').'" id="'.$htmlname.'" name="'.$htmlname.'"'.($disabled?' disabled':'').'>';
-                if ($show_empty) $out.= '<option value="-1"'.((empty($selected) || $selected==-1)?' selected':'').'>&nbsp;</option>'."\n";
-				if ($show_every) $out.= '<option value="-2"'.(($selected==-2)?' selected':'').'>-- '.$langs->trans("Everybody").' --</option>'."\n";
-=======
 	/**
 	 *  Output html form to select a third party.
 	 *  Note, you must use the select_company to get the component to select a third party. This function must only be called by select_company.
@@ -1311,7 +1096,6 @@
 		}
 		$sql.=$this->db->order("nom","ASC");
 		$sql.=$this->db->plimit($limit, 0);
->>>>>>> 78b4492f
 
 		// Build output string
 		dol_syslog(get_class($this)."::select_thirdparty_list", LOG_DEBUG);
