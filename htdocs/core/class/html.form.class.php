<?php
/* Copyright (c) 2002-2007  Rodolphe Quiedeville    <rodolphe@quiedeville.org>
 * Copyright (C) 2004-2012  Laurent Destailleur     <eldy@users.sourceforge.net>
 * Copyright (C) 2004       Benoit Mortier          <benoit.mortier@opensides.be>
 * Copyright (C) 2004       Sebastien Di Cintio     <sdicintio@ressource-toi.org>
 * Copyright (C) 2004       Eric Seigne             <eric.seigne@ryxeo.com>
 * Copyright (C) 2005-2017  Regis Houssin           <regis.houssin@inodbox.com>
 * Copyright (C) 2006       Andre Cianfarani        <acianfa@free.fr>
 * Copyright (C) 2006       Marc Barilley/Ocebo     <marc@ocebo.com>
 * Copyright (C) 2007       Franky Van Liedekerke   <franky.van.liedekerker@telenet.be>
 * Copyright (C) 2007       Patrick Raguin          <patrick.raguin@gmail.com>
 * Copyright (C) 2010       Juanjo Menent           <jmenent@2byte.es>
 * Copyright (C) 2010-2021  Philippe Grand          <philippe.grand@atoo-net.com>
 * Copyright (C) 2011       Herve Prot              <herve.prot@symeos.com>
 * Copyright (C) 2012-2016  Marcos García           <marcosgdf@gmail.com>
 * Copyright (C) 2012       Cedric Salvador         <csalvador@gpcsolutions.fr>
 * Copyright (C) 2012-2015  Raphaël Doursenaud      <rdoursenaud@gpcsolutions.fr>
 * Copyright (C) 2014-2023  Alexandre Spangaro      <aspangaro@open-dsi.fr>
 * Copyright (C) 2018-2022  Ferran Marcet           <fmarcet@2byte.es>
 * Copyright (C) 2018-2021  Frédéric France         <frederic.france@netlogic.fr>
 * Copyright (C) 2018       Nicolas ZABOURI	        <info@inovea-conseil.com>
 * Copyright (C) 2018       Christophe Battarel     <christophe@altairis.fr>
 * Copyright (C) 2018       Josep Lluis Amador      <joseplluis@lliuretic.cat>
 *
 * This program is free software; you can redistribute it and/or modify
 * it under the terms of the GNU General Public License as published by
 * the Free Software Foundation; either version 3 of the License, or
 * (at your option) any later version.
 *
 * This program is distributed in the hope that it will be useful,
 * but WITHOUT ANY WARRANTY; without even the implied warranty of
 * MERCHANTABILITY or FITNESS FOR A PARTICULAR PURPOSE.  See the
 * GNU General Public License for more details.
 *
 * You should have received a copy of the GNU General Public License
 * along with this program. If not, see <https://www.gnu.org/licenses/>.
 */

/**
 *    \file       htdocs/core/class/html.form.class.php
 *  \ingroup    core
 *    \brief      File of class with all html predefined components
 */


/**
 *    Class to manage generation of HTML components
 *    Only common components must be here.
 *
 *  TODO Merge all function load_cache_* and loadCache* (except load_cache_vatrates) into one generic function loadCacheTable
 */
class Form
{
	/**
	 * @var DoliDB Database handler.
	 */
	public $db;

	/**
	 * @var string Error code (or message)
	 */
	public $error = '';

	/**
	 * @var string[]    Array of error strings
	 */
	public $errors = array();

	public $num;

	// Cache arrays
	public $cache_types_paiements = array();
	public $cache_conditions_paiements = array();
	public $cache_transport_mode = array();
	public $cache_availability = array();
	public $cache_demand_reason = array();
	public $cache_types_fees = array();
	public $cache_vatrates = array();


	/**
	 * Constructor
	 *
	 * @param DoliDB $db Database handler
	 */
	public function __construct($db)
	{
		$this->db = $db;
	}

	/**
	 * Output key field for an editable field
	 *
	 * @param string $text Text of label or key to translate
	 * @param string $htmlname Name of select field ('edit' prefix will be added)
	 * @param string $preselected Value to show/edit (not used in this function)
	 * @param object $object Object (on the page we show)
	 * @param boolean $perm Permission to allow button to edit parameter. Set it to 0 to have a not edited field.
	 * @param string $typeofdata Type of data ('string' by default, 'email', 'amount:99', 'numeric:99', 'text' or 'textarea:rows:cols', 'datepicker' ('day' do not work, don't know why), 'dayhour' or 'datehourpicker' 'checkbox:ckeditor:dolibarr_zzz:width:height:savemethod:1:rows:cols', 'select;xxx[:class]'...)
	 * @param string $moreparam More param to add on a href URL.
	 * @param int $fieldrequired 1 if we want to show field as mandatory using the "fieldrequired" CSS.
	 * @param int $notabletag 1=Do not output table tags but output a ':', 2=Do not output table tags and no ':', 3=Do not output table tags but output a ' '
	 * @param string $paramid Key of parameter for id ('id', 'socid')
	 * @param string $help Tooltip help
	 * @return    string                    HTML edit field
	 */
	public function editfieldkey($text, $htmlname, $preselected, $object, $perm, $typeofdata = 'string', $moreparam = '', $fieldrequired = 0, $notabletag = 0, $paramid = 'id', $help = '')
	{
		global $conf, $langs;

		$ret = '';

		// TODO change for compatibility
		if (!empty($conf->global->MAIN_USE_JQUERY_JEDITABLE) && !preg_match('/^select;/', $typeofdata)) {
			if (!empty($perm)) {
				$tmp = explode(':', $typeofdata);
				$ret .= '<div class="editkey_' . $tmp[0] . (!empty($tmp[1]) ? ' ' . $tmp[1] : '') . '" id="' . $htmlname . '">';
				if ($fieldrequired) {
					$ret .= '<span class="fieldrequired">';
				}
				if ($help) {
					$ret .= $this->textwithpicto($langs->trans($text), $help);
				} else {
					$ret .= $langs->trans($text);
				}
				if ($fieldrequired) {
					$ret .= '</span>';
				}
				$ret .= '</div>' . "\n";
			} else {
				if ($fieldrequired) {
					$ret .= '<span class="fieldrequired">';
				}
				if ($help) {
					$ret .= $this->textwithpicto($langs->trans($text), $help);
				} else {
					$ret .= $langs->trans($text);
				}
				if ($fieldrequired) {
					$ret .= '</span>';
				}
			}
		} else {
			if (empty($notabletag) && $perm) {
				$ret .= '<table class="nobordernopadding centpercent"><tr><td class="nowrap">';
			}
			if ($fieldrequired) {
				$ret .= '<span class="fieldrequired">';
			}
			if ($help) {
				$ret .= $this->textwithpicto($langs->trans($text), $help);
			} else {
				$ret .= $langs->trans($text);
			}
			if ($fieldrequired) {
				$ret .= '</span>';
			}
			if (!empty($notabletag)) {
				$ret .= ' ';
			}
			if (empty($notabletag) && $perm) {
				$ret .= '</td>';
			}
			if (empty($notabletag) && $perm) {
				$ret .= '<td class="right">';
			}
			if ($htmlname && GETPOST('action', 'aZ09') != 'edit' . $htmlname && $perm) {
				$ret .= '<a class="editfielda reposition" href="' . $_SERVER["PHP_SELF"] . '?action=edit' . $htmlname . '&token=' . newToken() . '&' . $paramid . '=' . $object->id . $moreparam . '">' . img_edit($langs->trans('Edit'), ($notabletag ? 0 : 1)) . '</a>';
			}
			if (!empty($notabletag) && $notabletag == 1) {
				if ($text) {
					$ret .= ' : ';
				} else {
					$ret .= ' ';
				}
			}
			if (!empty($notabletag) && $notabletag == 3) {
				$ret .= ' ';
			}
			if (empty($notabletag) && $perm) {
				$ret .= '</td>';
			}
			if (empty($notabletag) && $perm) {
				$ret .= '</tr></table>';
			}
		}

		return $ret;
	}

	/**
	 * Output value of a field for an editable field
	 *
	 * @param string 	$text 			Text of label (not used in this function)
	 * @param string 	$htmlname 		Name of select field
	 * @param string 	$value 			Value to show/edit
	 * @param object 	$object 		Object (that we want to show)
	 * @param boolean 	$perm 			Permission to allow button to edit parameter
	 * @param string 	$typeofdata 	Type of data ('string' by default, 'email', 'amount:99', 'numeric:99', 'text' or 'textarea:rows:cols%', 'datepicker' ('day' do not work, don't know why), 'dayhour' or 'datehourpicker', 'ckeditor:dolibarr_zzz:width:height:savemethod:toolbarstartexpanded:rows:cols', 'select;xkey:xval,ykey:yval,...')
	 * @param string 	$editvalue 		When in edit mode, use this value as $value instead of value (for example, you can provide here a formated price instead of numeric value, or a select combo). Use '' to use same than $value
	 * @param object 	$extObject 		External object ???
	 * @param mixed 	$custommsg 		String or Array of custom messages : eg array('success' => 'MyMessage', 'error' => 'MyMessage')
	 * @param string 	$moreparam 		More param to add on the form on action href URL parameter
	 * @param int 		$notabletag 	Do no output table tags
	 * @param string 	$formatfunc 	Call a specific method of $object->$formatfunc to output field in view mode (For example: 'dol_print_email')
	 * @param string 	$paramid 		Key of parameter for id ('id', 'socid')
	 * @param string 	$gm 			'auto' or 'tzuser' or 'tzuserrel' or 'tzserver' (when $typeofdata is a date)
	 * @param array 	$moreoptions 	Array with more options. For example array('addnowlink'=>1), array('valuealreadyhtmlescaped'=>1)
	 * @param string 	$editaction 	[=''] use GETPOST default action or set action to edit mode
	 * @return string                   HTML edit field
	 */
	public function editfieldval($text, $htmlname, $value, $object, $perm, $typeofdata = 'string', $editvalue = '', $extObject = null, $custommsg = null, $moreparam = '', $notabletag = 1, $formatfunc = '', $paramid = 'id', $gm = 'auto', $moreoptions = array(), $editaction = '')
	{
		global $conf, $langs;

		$ret = '';

		// Check parameters
		if (empty($typeofdata)) {
			return 'ErrorBadParameter typeofdata is empty';
		}
		// Clean paramater $typeofdata
		if ($typeofdata == 'datetime') {
			$typeofdata = 'dayhour';
		}
		$reg = array();
		if (preg_match('/^(\w+)\((\d+)\)$/', $typeofdata, $reg)) {
			if ($reg[1] == 'varchar') {
				$typeofdata = 'string';
			} elseif ($reg[1] == 'int') {
				$typeofdata = 'numeric';
			} else {
				return 'ErrorBadParameter ' . $typeofdata;
			}
		}

		// When option to edit inline is activated
		if (!empty($conf->global->MAIN_USE_JQUERY_JEDITABLE) && !preg_match('/^select;|day|datepicker|dayhour|datehourpicker/', $typeofdata)) { // TODO add jquery timepicker and support select
			$ret .= $this->editInPlace($object, $value, $htmlname, $perm, $typeofdata, $editvalue, $extObject, $custommsg);
		} else {
			if ($editaction == '') {
				$editaction = GETPOST('action', 'aZ09');
			}
			$editmode = ($editaction == 'edit' . $htmlname);
			if ($editmode) {
				$ret .= "\n";
				$ret .= '<form method="post" action="' . $_SERVER["PHP_SELF"] . ($moreparam ? '?' . $moreparam : '') . '">';
				$ret .= '<input type="hidden" name="action" value="set' . $htmlname . '">';
				$ret .= '<input type="hidden" name="token" value="' . newToken() . '">';
				$ret .= '<input type="hidden" name="' . $paramid . '" value="' . $object->id . '">';
				if (empty($notabletag)) {
					$ret .= '<table class="nobordernopadding centpercent">';
				}
				if (empty($notabletag)) {
					$ret .= '<tr><td>';
				}
				if (preg_match('/^(string|safehtmlstring|email)/', $typeofdata)) {
					$tmp = explode(':', $typeofdata);
					$ret .= '<input type="text" id="' . $htmlname . '" name="' . $htmlname . '" value="' . ($editvalue ? $editvalue : $value) . '"' . (empty($tmp[1]) ? '' : ' size="' . $tmp[1] . '"') . ' autofocus>';
				} elseif (preg_match('/^(integer)/', $typeofdata)) {
					$tmp = explode(':', $typeofdata);
					$valuetoshow = price2num($editvalue ? $editvalue : $value, 0);
					$ret .= '<input type="text" id="' . $htmlname . '" name="' . $htmlname . '" value="' . $valuetoshow . '"' . (empty($tmp[1]) ? '' : ' size="' . $tmp[1] . '"') . ' autofocus>';
				} elseif (preg_match('/^(numeric|amount)/', $typeofdata)) {
					$tmp = explode(':', $typeofdata);
					$valuetoshow = price2num($editvalue ? $editvalue : $value);
					$ret .= '<input type="text" id="' . $htmlname . '" name="' . $htmlname . '" value="' . ($valuetoshow != '' ? price($valuetoshow) : '') . '"' . (empty($tmp[1]) ? '' : ' size="' . $tmp[1] . '"') . ' autofocus>';
				} elseif (preg_match('/^(checkbox)/', $typeofdata)) {
					$tmp = explode(':', $typeofdata);
					$ret .= '<input type="checkbox" id="' . $htmlname . '" name="' . $htmlname . '" value="' . $value . '"' . (empty($tmp[1]) ? '' : $tmp[1]) . '/>';
				} elseif (preg_match('/^text/', $typeofdata) || preg_match('/^note/', $typeofdata)) {    // if wysiwyg is enabled $typeofdata = 'ckeditor'
					$tmp = explode(':', $typeofdata);
					$cols = (empty($tmp[2]) ? '' : $tmp[2]);
					$morealt = '';
					if (preg_match('/%/', $cols)) {
						$morealt = ' style="width: ' . $cols . '"';
						$cols = '';
					}

					$valuetoshow = ($editvalue ? $editvalue : $value);
					$ret .= '<textarea id="' . $htmlname . '" name="' . $htmlname . '" wrap="soft" rows="' . (empty($tmp[1]) ? '20' : $tmp[1]) . '"' . ($cols ? ' cols="' . $cols . '"' : 'class="quatrevingtpercent"') . $morealt . '" autofocus>';
					// textarea convert automatically entities chars into simple chars.
					// So we convert & into &amp; so a string like 'a &lt; <b>b</b><br>é<br>&lt;script&gt;alert('X');&lt;script&gt;' stay a correct html and is not converted by textarea component when wysiwig is off.
					$valuetoshow = str_replace('&', '&amp;', $valuetoshow);
					$ret .= dol_string_neverthesehtmltags($valuetoshow, array('textarea'));
					$ret .= '</textarea>';
				} elseif ($typeofdata == 'day' || $typeofdata == 'datepicker') {
					$addnowlink = empty($moreoptions['addnowlink']) ? 0 : $moreoptions['addnowlink'];
					$adddateof = empty($moreoptions['adddateof']) ? '' : $moreoptions['adddateof'];
					$labeladddateof = empty($moreoptions['labeladddateof']) ? '' : $moreoptions['labeladddateof'];
					$ret .= $this->selectDate($value, $htmlname, 0, 0, 1, 'form' . $htmlname, 1, $addnowlink, 0, '', '', $adddateof, '', 1, $labeladddateof, '', $gm);
				} elseif ($typeofdata == 'dayhour' || $typeofdata == 'datehourpicker') {
					$addnowlink = empty($moreoptions['addnowlink']) ? 0 : $moreoptions['addnowlink'];
					$adddateof = empty($moreoptions['adddateof']) ? '' : $moreoptions['adddateof'];
					$labeladddateof = empty($moreoptions['labeladddateof']) ? '' : $moreoptions['labeladddateof'];
					$ret .= $this->selectDate($value, $htmlname, 1, 1, 1, 'form' . $htmlname, 1, $addnowlink, 0, '', '', $adddateof, '', 1, $labeladddateof, '', $gm);
				} elseif (preg_match('/^select;/', $typeofdata)) {
					$arraydata = explode(',', preg_replace('/^select;/', '', $typeofdata));
					$arraylist = array();
					foreach ($arraydata as $val) {
						$tmp = explode(':', $val);
						$tmpkey = str_replace('|', ':', $tmp[0]);
						$arraylist[$tmpkey] = $tmp[1];
					}
					$ret .= $this->selectarray($htmlname, $arraylist, $value);
				} elseif (preg_match('/^link/', $typeofdata)) {
					// TODO Not yet implemented. See code for extrafields
				} elseif (preg_match('/^ckeditor/', $typeofdata)) {
					$tmp = explode(':', $typeofdata); // Example: ckeditor:dolibarr_zzz:width:height:savemethod:toolbarstartexpanded:rows:cols:uselocalbrowser
					require_once DOL_DOCUMENT_ROOT . '/core/class/doleditor.class.php';
					$doleditor = new DolEditor($htmlname, ($editvalue ? $editvalue : $value), (empty($tmp[2]) ? '' : $tmp[2]), (empty($tmp[3]) ? '100' : $tmp[3]), (empty($tmp[1]) ? 'dolibarr_notes' : $tmp[1]), 'In', (empty($tmp[5]) ? 0 : $tmp[5]), (isset($tmp[8]) ? ($tmp[8] ? true : false) : true), true, (empty($tmp[6]) ? '20' : $tmp[6]), (empty($tmp[7]) ? '100' : $tmp[7]));
					$ret .= $doleditor->Create(1);
				} elseif ($typeofdata == 'asis') {
					$ret .= ($editvalue ? $editvalue : $value);
				}
				if (empty($notabletag)) {
					$ret .= '</td>';
				}

				// Button save-cancel
				if (empty($notabletag)) {
					$ret .= '<td>';
				}
				//else $ret.='<div class="clearboth"></div>';
				$ret .= '<input type="submit" class="smallpaddingimp button' . (empty($notabletag) ? '' : ' ') . '" name="modify" value="' . $langs->trans("Modify") . '">';
				if (preg_match('/ckeditor|textarea/', $typeofdata) && empty($notabletag)) {
					$ret .= '<br>' . "\n";
				}
				$ret .= '<input type="submit" class="smallpaddingimp button button-cancel' . (empty($notabletag) ? '' : ' ') . '" name="cancel" value="' . $langs->trans("Cancel") . '">';
				if (empty($notabletag)) {
					$ret .= '</td>';
				}

				if (empty($notabletag)) {
					$ret .= '</tr></table>' . "\n";
				}
				$ret .= '</form>' . "\n";
			} else {
				if (preg_match('/^(email)/', $typeofdata)) {
					$ret .= dol_print_email($value, 0, 0, 0, 0, 1);
				} elseif (preg_match('/^(amount|numeric)/', $typeofdata)) {
					$ret .= ($value != '' ? price($value, '', $langs, 0, -1, -1, $conf->currency) : '');
				} elseif (preg_match('/^(checkbox)/', $typeofdata)) {
					$tmp = explode(':', $typeofdata);
					$ret .= '<input type="checkbox" disabled id="' . $htmlname . '" name="' . $htmlname . '" value="' . $value . '"' . ($tmp[1] ? $tmp[1] : '') . '/>';
				} elseif (preg_match('/^text/', $typeofdata) || preg_match('/^note/', $typeofdata)) {
					$ret .= dol_htmlentitiesbr($value);
				} elseif (preg_match('/^safehtmlstring/', $typeofdata)) {
					$ret .= dol_string_onlythesehtmltags($value);
				} elseif (preg_match('/^restricthtml/', $typeofdata)) {
					$ret .= dol_string_onlythesehtmltags($value);
				} elseif ($typeofdata == 'day' || $typeofdata == 'datepicker') {
					$ret .= '<span class="valuedate">' . dol_print_date($value, 'day', $gm) . '</span>';
				} elseif ($typeofdata == 'dayhour' || $typeofdata == 'datehourpicker') {
					$ret .= '<span class="valuedate">' . dol_print_date($value, 'dayhour', $gm) . '</span>';
				} elseif (preg_match('/^select;/', $typeofdata)) {
					$arraydata = explode(',', preg_replace('/^select;/', '', $typeofdata));
					$arraylist = array();
					foreach ($arraydata as $val) {
						$tmp = explode(':', $val);
						$arraylist[$tmp[0]] = $tmp[1];
					}
					$ret .= $arraylist[$value];
					if ($htmlname == 'fk_product_type') {
						if ($value == 0) {
							$ret = img_picto($langs->trans("Product"), 'product', 'class="paddingleftonly paddingrightonly colorgrey"') . $ret;
						} else {
							$ret = img_picto($langs->trans("Service"), 'service', 'class="paddingleftonly paddingrightonly colorgrey"') . $ret;
						}
					}
				} elseif (preg_match('/^ckeditor/', $typeofdata)) {
					$tmpcontent = dol_htmlentitiesbr($value);
					if (!empty($conf->global->MAIN_DISABLE_NOTES_TAB)) {
						$firstline = preg_replace('/<br>.*/', '', $tmpcontent);
						$firstline = preg_replace('/[\n\r].*/', '', $firstline);
						$tmpcontent = $firstline . ((strlen($firstline) != strlen($tmpcontent)) ? '...' : '');
					}
					// We dont use dol_escape_htmltag to get the html formating active, but this need we must also
					// clean data from some dangerous html
					$ret .= dol_string_onlythesehtmltags(dol_htmlentitiesbr($tmpcontent));
				} else {
					if (empty($moreoptions['valuealreadyhtmlescaped'])) {
						$ret .= dol_escape_htmltag($value);
					} else {
						$ret .= $value;        // $value must be already html escaped.
					}
				}

				if ($formatfunc && method_exists($object, $formatfunc)) {
					$ret = $object->$formatfunc($ret);
				}
			}
		}
		return $ret;
	}

	/**
	 * Output edit in place form
	 *
	 * @param string $fieldname Name of the field
	 * @param object $object Object
	 * @param boolean $perm Permission to allow button to edit parameter. Set it to 0 to have a not edited field.
	 * @param string $typeofdata Type of data ('string' by default, 'email', 'amount:99', 'numeric:99', 'text' or 'textarea:rows:cols', 'datepicker' ('day' do not work, don't know why), 'ckeditor:dolibarr_zzz:width:height:savemethod:1:rows:cols', 'select;xxx[:class]'...)
	 * @param string $check Same coe than $check parameter of GETPOST()
	 * @param string $morecss More CSS
	 * @return    string                HTML code for the edit of alternative language
	 */
	public function widgetForTranslation($fieldname, $object, $perm, $typeofdata = 'string', $check = '', $morecss = '')
	{
		global $conf, $langs, $extralanguages;

		$result = '';

		// List of extra languages
		$arrayoflangcode = array();
		if (!empty($conf->global->PDF_USE_ALSO_LANGUAGE_CODE)) {
			$arrayoflangcode[] = $conf->global->PDF_USE_ALSO_LANGUAGE_CODE;
		}

		if (is_array($arrayoflangcode) && count($arrayoflangcode)) {
			if (!is_object($extralanguages)) {
				include_once DOL_DOCUMENT_ROOT . '/core/class/extralanguages.class.php';
				$extralanguages = new ExtraLanguages($this->db);
			}
			$extralanguages->fetch_name_extralanguages('societe');

			if (!is_array($extralanguages->attributes[$object->element]) || empty($extralanguages->attributes[$object->element][$fieldname])) {
				return ''; // No extralang field to show
			}

			$result .= '<!-- Widget for translation -->' . "\n";
			$result .= '<div class="inline-block paddingleft image-' . $object->element . '-' . $fieldname . '">';
			$s = img_picto($langs->trans("ShowOtherLanguages"), 'language', '', false, 0, 0, '', 'fa-15 editfieldlang');
			$result .= $s;
			$result .= '</div>';

			$result .= '<div class="inline-block hidden field-' . $object->element . '-' . $fieldname . '">';

			$resultforextrlang = '';
			foreach ($arrayoflangcode as $langcode) {
				$valuetoshow = GETPOSTISSET('field-' . $object->element . "-" . $fieldname . "-" . $langcode) ? GETPOST('field-' . $object->element . '-' . $fieldname . "-" . $langcode, $check) : '';
				if (empty($valuetoshow)) {
					$object->fetchValuesForExtraLanguages();
					//var_dump($object->array_languages);
					$valuetoshow = $object->array_languages[$fieldname][$langcode];
				}

				$s = picto_from_langcode($langcode, 'class="pictoforlang paddingright"');
				$resultforextrlang .= $s;

				// TODO Use the showInputField() method of ExtraLanguages object
				if ($typeofdata == 'textarea') {
					$resultforextrlang .= '<textarea name="field-' . $object->element . "-" . $fieldname . "-" . $langcode . '" id="' . $fieldname . "-" . $langcode . '" class="' . $morecss . '" rows="' . ROWS_2 . '" wrap="soft">';
					$resultforextrlang .= $valuetoshow;
					$resultforextrlang .= '</textarea>';
				} else {
					$resultforextrlang .= '<input type="text" class="inputfieldforlang ' . ($morecss ? ' ' . $morecss : '') . '" name="field-' . $object->element . '-' . $fieldname . '-' . $langcode . '" value="' . $valuetoshow . '">';
				}
			}
			$result .= $resultforextrlang;

			$result .= '</div>';
			$result .= '<script nonce="' . getNonce() . '">$(".image-' . $object->element . '-' . $fieldname . '").click(function() { console.log("Toggle lang widget"); jQuery(".field-' . $object->element . '-' . $fieldname . '").toggle(); });</script>';
		}

		return $result;
	}

	/**
	 * Output edit in place form
	 *
	 * @param object $object Object
	 * @param string $value Value to show/edit
	 * @param string $htmlname DIV ID (field name)
	 * @param int $condition Condition to edit
	 * @param string $inputType Type of input ('string', 'numeric', 'datepicker' ('day' do not work, don't know why), 'textarea:rows:cols', 'ckeditor:dolibarr_zzz:width:height:?:1:rows:cols', 'select:loadmethod:savemethod:buttononly')
	 * @param string $editvalue When in edit mode, use this value as $value instead of value
	 * @param object $extObject External object
	 * @param mixed $custommsg String or Array of custom messages : eg array('success' => 'MyMessage', 'error' => 'MyMessage')
	 * @return    string                HTML edit in place
	 */
	protected function editInPlace($object, $value, $htmlname, $condition, $inputType = 'textarea', $editvalue = null, $extObject = null, $custommsg = null)
	{
		global $conf;

		$out = '';

		// Check parameters
		if (preg_match('/^text/', $inputType)) {
			$value = dol_nl2br($value);
		} elseif (preg_match('/^numeric/', $inputType)) {
			$value = price($value);
		} elseif ($inputType == 'day' || $inputType == 'datepicker') {
			$value = dol_print_date($value, 'day');
		}

		if ($condition) {
			$element = false;
			$table_element = false;
			$fk_element = false;
			$loadmethod = false;
			$savemethod = false;
			$ext_element = false;
			$button_only = false;
			$inputOption = '';
			$rows = '';
			$cols = '';

			if (is_object($object)) {
				$element = $object->element;
				$table_element = $object->table_element;
				$fk_element = $object->id;
			}

			if (is_object($extObject)) {
				$ext_element = $extObject->element;
			}

			if (preg_match('/^(string|email|numeric)/', $inputType)) {
				$tmp = explode(':', $inputType);
				$inputType = $tmp[0];
				if (!empty($tmp[1])) {
					$inputOption = $tmp[1];
				}
				if (!empty($tmp[2])) {
					$savemethod = $tmp[2];
				}
				$out .= '<input id="width_' . $htmlname . '" value="' . $inputOption . '" type="hidden"/>' . "\n";
			} elseif ((preg_match('/^day$/', $inputType)) || (preg_match('/^datepicker/', $inputType)) || (preg_match('/^datehourpicker/', $inputType))) {
				$tmp = explode(':', $inputType);
				$inputType = $tmp[0];
				if (!empty($tmp[1])) {
					$inputOption = $tmp[1];
				}
				if (!empty($tmp[2])) {
					$savemethod = $tmp[2];
				}

				$out .= '<input id="timestamp" type="hidden"/>' . "\n"; // Use for timestamp format
			} elseif (preg_match('/^(select|autocomplete)/', $inputType)) {
				$tmp = explode(':', $inputType);
				$inputType = $tmp[0];
				$loadmethod = $tmp[1];
				if (!empty($tmp[2])) {
					$savemethod = $tmp[2];
				}
				if (!empty($tmp[3])) {
					$button_only = true;
				}
			} elseif (preg_match('/^textarea/', $inputType)) {
				$tmp = explode(':', $inputType);
				$inputType = $tmp[0];
				$rows = (empty($tmp[1]) ? '8' : $tmp[1]);
				$cols = (empty($tmp[2]) ? '80' : $tmp[2]);
			} elseif (preg_match('/^ckeditor/', $inputType)) {
				$tmp = explode(':', $inputType);
				$inputType = $tmp[0];
				$toolbar = $tmp[1];
				if (!empty($tmp[2])) {
					$width = $tmp[2];
				}
				if (!empty($tmp[3])) {
					$heigth = $tmp[3];
				}
				if (!empty($tmp[4])) {
					$savemethod = $tmp[4];
				}

				if (isModEnabled('fckeditor')) {
					$out .= '<input id="ckeditor_toolbar" value="' . $toolbar . '" type="hidden"/>' . "\n";
				} else {
					$inputType = 'textarea';
				}
			}

			$out .= '<input id="element_' . $htmlname . '" value="' . $element . '" type="hidden"/>' . "\n";
			$out .= '<input id="table_element_' . $htmlname . '" value="' . $table_element . '" type="hidden"/>' . "\n";
			$out .= '<input id="fk_element_' . $htmlname . '" value="' . $fk_element . '" type="hidden"/>' . "\n";
			$out .= '<input id="loadmethod_' . $htmlname . '" value="' . $loadmethod . '" type="hidden"/>' . "\n";
			if (!empty($savemethod)) {
				$out .= '<input id="savemethod_' . $htmlname . '" value="' . $savemethod . '" type="hidden"/>' . "\n";
			}
			if (!empty($ext_element)) {
				$out .= '<input id="ext_element_' . $htmlname . '" value="' . $ext_element . '" type="hidden"/>' . "\n";
			}
			if (!empty($custommsg)) {
				if (is_array($custommsg)) {
					if (!empty($custommsg['success'])) {
						$out .= '<input id="successmsg_' . $htmlname . '" value="' . $custommsg['success'] . '" type="hidden"/>' . "\n";
					}
					if (!empty($custommsg['error'])) {
						$out .= '<input id="errormsg_' . $htmlname . '" value="' . $custommsg['error'] . '" type="hidden"/>' . "\n";
					}
				} else {
					$out .= '<input id="successmsg_' . $htmlname . '" value="' . $custommsg . '" type="hidden"/>' . "\n";
				}
			}
			if ($inputType == 'textarea') {
				$out .= '<input id="textarea_' . $htmlname . '_rows" value="' . $rows . '" type="hidden"/>' . "\n";
				$out .= '<input id="textarea_' . $htmlname . '_cols" value="' . $cols . '" type="hidden"/>' . "\n";
			}
			$out .= '<span id="viewval_' . $htmlname . '" class="viewval_' . $inputType . ($button_only ? ' inactive' : ' active') . '">' . $value . '</span>' . "\n";
			$out .= '<span id="editval_' . $htmlname . '" class="editval_' . $inputType . ($button_only ? ' inactive' : ' active') . ' hideobject">' . (!empty($editvalue) ? $editvalue : $value) . '</span>' . "\n";
		} else {
			$out = $value;
		}

		return $out;
	}

	/**
	 *  Show a text and picto with tooltip on text or picto.
	 *  Can be called by an instancied $form->textwithtooltip or by a static call Form::textwithtooltip
	 *
	 * 	@param 	string 	$text 				Text to show
	 * 	@param 	string 	$htmltext 			HTML content of tooltip. Must be HTML/UTF8 encoded.
	 * 	@param 	int 	$tooltipon 			1=tooltip on text, 2=tooltip on image, 3=tooltip sur les 2
	 * 	@param 	int 	$direction 			-1=image is before, 0=no image, 1=image is after
	 * 	@param 	string 	$img 				Html code for image (use img_xxx() function to get it)
	 * 	@param 	string 	$extracss 			Add a CSS style to td tags
	 * 	@param 	int 	$notabs 			0=Include table and tr tags, 1=Do not include table and tr tags, 2=use div, 3=use span
	 * 	@param 	string 	$incbefore 			Include code before the text
	 * 	@param 	int 	$noencodehtmltext 	Do not encode into html entity the htmltext
	 * 	@param 	string 	$tooltiptrigger 	''=Tooltip on hover, 'abc'=Tooltip on click (abc is a unique key)
	 * 	@param 	int 	$forcenowrap 		Force no wrap between text and picto (works with notabs=2 only)
	 * 	@return string                      Code html du tooltip (texte+picto)
	 * 	@see    textwithpicto() 			Use thisfunction if you can.
	 */
	public function textwithtooltip($text, $htmltext, $tooltipon = 1, $direction = 0, $img = '', $extracss = '', $notabs = 3, $incbefore = '', $noencodehtmltext = 0, $tooltiptrigger = '', $forcenowrap = 0)
	{
		if ($incbefore) {
			$text = $incbefore . $text;
		}
		if (!$htmltext) {
			return $text;
		}
		$direction = (int) $direction;    // For backward compatibility when $direction was set to '' instead of 0

		$tag = 'td';
		if ($notabs == 2) {
			$tag = 'div';
		}
		if ($notabs == 3) {
			$tag = 'span';
		}
		// Sanitize tooltip
		$htmltext = str_replace(array("\r", "\n"), '', $htmltext);

		$extrastyle = '';
		if ($direction < 0) {
			$extracss = ($extracss ? $extracss . ' ' : '') . ($notabs != 3 ? 'inline-block' : '');
			$extrastyle = 'padding: 0px; padding-left: 3px;';
		}
		if ($direction > 0) {
			$extracss = ($extracss ? $extracss . ' ' : '') . ($notabs != 3 ? 'inline-block' : '');
			$extrastyle = 'padding: 0px; padding-right: 3px;';
		}

		$classfortooltip = 'classfortooltip';

		$s = '';
		$textfordialog = '';

		if ($tooltiptrigger == '') {
			$htmltext = str_replace('"', '&quot;', $htmltext);
		} else {
			$classfortooltip = 'classfortooltiponclick';
			$textfordialog .= '<div style="display: none;" id="idfortooltiponclick_' . $tooltiptrigger . '" class="classfortooltiponclicktext">' . $htmltext . '</div>';
		}
		if ($tooltipon == 2 || $tooltipon == 3) {
			$paramfortooltipimg = ' class="' . $classfortooltip . ($notabs != 3 ? ' inline-block' : '') . ($extracss ? ' ' . $extracss : '') . '" style="padding: 0px;' . ($extrastyle ? ' ' . $extrastyle : '') . '"';
			if ($tooltiptrigger == '') {
				$paramfortooltipimg .= ' title="' . ($noencodehtmltext ? $htmltext : dol_escape_htmltag($htmltext, 1)) . '"'; // Attribut to put on img tag to store tooltip
			} else {
				$paramfortooltipimg .= ' dolid="' . $tooltiptrigger . '"';
			}
		} else {
			$paramfortooltipimg = ($extracss ? ' class="' . $extracss . '"' : '') . ($extrastyle ? ' style="' . $extrastyle . '"' : ''); // Attribut to put on td text tag
		}
		if ($tooltipon == 1 || $tooltipon == 3) {
			$paramfortooltiptd = ' class="' . ($tooltipon == 3 ? 'cursorpointer ' : '') . $classfortooltip . ' inline-block' . ($extracss ? ' ' . $extracss : '') . '" style="padding: 0px;' . ($extrastyle ? ' ' . $extrastyle : '') . '" ';
			if ($tooltiptrigger == '') {
				$paramfortooltiptd .= ' title="' . ($noencodehtmltext ? $htmltext : dol_escape_htmltag($htmltext, 1)) . '"'; // Attribut to put on td tag to store tooltip
			} else {
				$paramfortooltiptd .= ' dolid="' . $tooltiptrigger . '"';
			}
		} else {
			$paramfortooltiptd = ($extracss ? ' class="' . $extracss . '"' : '') . ($extrastyle ? ' style="' . $extrastyle . '"' : ''); // Attribut to put on td text tag
		}
		if (empty($notabs)) {
			$s .= '<table class="nobordernopadding"><tr style="height: auto;">';
		} elseif ($notabs == 2) {
			$s .= '<div class="inline-block' . ($forcenowrap ? ' nowrap' : '') . '">';
		}
		// Define value if value is before
		if ($direction < 0) {
			$s .= '<' . $tag . $paramfortooltipimg;
			if ($tag == 'td') {
				$s .= ' class="valigntop" width="14"';
			}
			$s .= '>' . $textfordialog . $img . '</' . $tag . '>';
		}
		// Use another method to help avoid having a space in value in order to use this value with jquery
		// Define label
		if ((string) $text != '') {
			$s .= '<' . $tag . $paramfortooltiptd . '>' . $text . '</' . $tag . '>';
		}
		// Define value if value is after
		if ($direction > 0) {
			$s .= '<' . $tag . $paramfortooltipimg;
			if ($tag == 'td') {
				$s .= ' class="valignmiddle" width="14"';
			}
			$s .= '>' . $textfordialog . $img . '</' . $tag . '>';
		}
		if (empty($notabs)) {
			$s .= '</tr></table>';
		} elseif ($notabs == 2) {
			$s .= '</div>';
		}

		return $s;
	}

	/**
	 *    Show a text with a picto and a tooltip on picto
	 *
	 * @param 	string 		$text 				Text to show
	 * @param 	string 		$htmltext 			Content of tooltip
	 * @param 	int 		$direction 			1=Icon is after text, -1=Icon is before text, 0=no icon
	 * @param 	string 		$type 				Type of picto ('info', 'infoclickable', 'help', 'helpclickable', 'warning', 'superadmin', 'mypicto@mymodule', ...) or image filepath or 'none'
	 * @param 	string 		$extracss 			Add a CSS style to td, div or span tag
	 * @param 	int 		$noencodehtmltext 	Do not encode into html entity the htmltext
	 * @param 	int 		$notabs 			0=Include table and tr tags, 1=Do not include table and tr tags, 2=use div, 3=use span
	 * @param 	string 		$tooltiptrigger 	''=Tooltip on hover and hidden on smartphone, 'abconsmartphone'=Tooltip on hover and on click on smartphone, 'abc'=Tooltip on click (abc is a unique key, clickable link is on image or on link if param $type='none' or on both if $type='xxxclickable')
	 * @param 	int 		$forcenowrap 		Force no wrap between text and picto (works with notabs=2 only)
	 * @return	string                        	HTML code of text, picto, tooltip
	 */
	public function textwithpicto($text, $htmltext, $direction = 1, $type = 'help', $extracss = '', $noencodehtmltext = 0, $notabs = 3, $tooltiptrigger = '', $forcenowrap = 0)
	{
		global $conf, $langs;

		//For backwards compatibility
		if ($type == '0') {
			$type = 'info';
		} elseif ($type == '1') {
			$type = 'help';
		}

		if (preg_match('/onsmartphone$/', $tooltiptrigger) && empty($conf->dol_no_mouse_hover)) {
			$tooltiptrigger = preg_replace('/^.*onsmartphone$/', '', $tooltiptrigger);
		}

		$alt = '';
		if ($tooltiptrigger) {
			$alt = $langs->transnoentitiesnoconv("ClickToShowHelp");
		}

		// If info or help with no javascript, show only text
		if (empty($conf->use_javascript_ajax)) {
			if ($type == 'info' || $type == 'infoclickable' || $type == 'help' || $type == 'helpclickable') {
				return $text;
			} else {
				$alt = $htmltext;
				$htmltext = '';
			}
		}

		// If info or help with smartphone, show only text (tooltip hover can't works)
		if (!empty($conf->dol_no_mouse_hover) && empty($tooltiptrigger)) {
			if ($type == 'info' || $type == 'infoclickable' || $type == 'help' || $type == 'helpclickable') {
				return $text;
			}
		}
		// If info or help with smartphone, show only text (tooltip on click does not works with dialog on smaprtphone)
		//if (!empty($conf->dol_no_mouse_hover) && !empty($tooltiptrigger))
		//{
		//if ($type == 'info' || $type == 'help') return '<a href="'..'">'.$text.'</a>';
		//}

		$img = '';
		if ($type == 'info') {
			$img = img_help(0, $alt);
		} elseif ($type == 'help') {
			$img = img_help(($tooltiptrigger != '' ? 2 : 1), $alt);
		} elseif ($type == 'helpclickable') {
			$img = img_help(($tooltiptrigger != '' ? 2 : 1), $alt);
		} elseif ($type == 'superadmin') {
			$img = img_picto($alt, 'redstar');
		} elseif ($type == 'admin') {
			$img = img_picto($alt, 'star');
		} elseif ($type == 'warning') {
			$img = img_warning($alt);
		} elseif ($type != 'none') {
			$img = img_picto($alt, $type); // $type can be an image path
		}

		return $this->textwithtooltip($text, $htmltext, ((($tooltiptrigger && !$img) || strpos($type, 'clickable')) ? 3 : 2), $direction, $img, $extracss, $notabs, '', $noencodehtmltext, $tooltiptrigger, $forcenowrap);
	}

	/**
	 * Generate select HTML to choose massaction
	 *
	 * @param string $selected Value auto selected when at least one record is selected. Not a preselected value. Use '0' by default.
	 * @param array $arrayofaction array('code'=>'label', ...). The code is the key stored into the GETPOST('massaction') when submitting action.
	 * @param int $alwaysvisible 1=select button always visible
	 * @param string $name Name for massaction
	 * @param string $cssclass CSS class used to check for select
	 * @return    string|void                Select list
	 */
	public function selectMassAction($selected, $arrayofaction, $alwaysvisible = 0, $name = 'massaction', $cssclass = 'checkforselect')
	{
		global $conf, $langs, $hookmanager;


		$disabled = 0;
		$ret = '<div class="centpercent center">';
		$ret .= '<select class="flat' . (empty($conf->use_javascript_ajax) ? '' : ' hideobject') . ' ' . $name . ' ' . $name . 'select valignmiddle alignstart" id="' . $name . '" name="' . $name . '"' . ($disabled ? ' disabled="disabled"' : '') . '>';

		// Complete list with data from external modules. THe module can use $_SERVER['PHP_SELF'] to know on which page we are, or use the $parameters['currentcontext'] completed by executeHooks.
		$parameters = array();
		$reshook = $hookmanager->executeHooks('addMoreMassActions', $parameters); // Note that $action and $object may have been modified by hook
		// check if there is a mass action
		if (count($arrayofaction) == 0 && empty($hookmanager->resPrint)) {
			return;
		}
		if (empty($reshook)) {
			$ret .= '<option value="0"' . ($disabled ? ' disabled="disabled"' : '') . '>-- ' . $langs->trans("SelectAction") . ' --</option>';
			foreach ($arrayofaction as $code => $label) {
				$ret .= '<option value="' . $code . '"' . ($disabled ? ' disabled="disabled"' : '') . ' data-html="' . dol_escape_htmltag($label) . '">' . $label . '</option>';
			}
		}
		$ret .= $hookmanager->resPrint;

		$ret .= '</select>';

		if (empty($conf->dol_optimize_smallscreen)) {
			$ret .= ajax_combobox('.' . $name . 'select');
		}

		// Warning: if you set submit button to disabled, post using 'Enter' will no more work if there is no another input submit. So we add a hidden button
		$ret .= '<input type="submit" name="confirmmassactioninvisible" style="display: none" tabindex="-1">'; // Hidden button BEFORE so it is the one used when we submit with ENTER.
		$ret .= '<input type="submit" disabled name="confirmmassaction"' . (empty($conf->use_javascript_ajax) ? '' : ' style="display: none"') . ' class="button smallpaddingimp' . (empty($conf->use_javascript_ajax) ? '' : ' hideobject') . ' ' . $name . ' ' . $name . 'confirmed" value="' . dol_escape_htmltag($langs->trans("Confirm")) . '">';
		$ret .= '</div>';

		if (!empty($conf->use_javascript_ajax)) {
			$ret .= '<!-- JS CODE TO ENABLE mass action select -->
    		<script nonce="' . getNonce() . '">
                        function initCheckForSelect(mode, name, cssclass)	/* mode is 0 during init of page or click all, 1 when we click on 1 checkboxi, "name" refers to the class of the massaction button, "cssclass" to the class of the checkfor select boxes */
        		{
        			atleastoneselected=0;
                                jQuery("."+cssclass).each(function( index ) {
    	  				/* console.log( index + ": " + $( this ).text() ); */
    	  				if ($(this).is(\':checked\')) atleastoneselected++;
    	  			});

					console.log("initCheckForSelect mode="+mode+" name="+name+" cssclass="+cssclass+" atleastoneselected="+atleastoneselected);

    	  			if (atleastoneselected || ' . $alwaysvisible . ')
    	  			{
                                    jQuery("."+name).show();
        			    ' . ($selected ? 'if (atleastoneselected) { jQuery("."+name+"select").val("' . $selected . '").trigger(\'change\'); jQuery("."+name+"confirmed").prop(\'disabled\', false); }' : '') . '
        			    ' . ($selected ? 'if (! atleastoneselected) { jQuery("."+name+"select").val("0").trigger(\'change\'); jQuery("."+name+"confirmed").prop(\'disabled\', true); } ' : '') . '
    	  			}
    	  			else
    	  			{
                                    jQuery("."+name).hide();
                                    jQuery("."+name+"other").hide();
    	            }
        		}

        	jQuery(document).ready(function () {
                    initCheckForSelect(0, "' . $name . '", "' . $cssclass . '");
                    jQuery(".' . $cssclass . '").click(function() {
                        initCheckForSelect(1, "' . $name . '", "' . $cssclass . '");
                    });
                        jQuery(".' . $name . 'select").change(function() {
        			var massaction = $( this ).val();
        			var urlform = $( this ).closest("form").attr("action").replace("#show_files","");
        			if (massaction == "builddoc")
                    {
                        urlform = urlform + "#show_files";
    	            }
        			$( this ).closest("form").attr("action", urlform);
                    console.log("we select a mass action name=' . $name . ' massaction="+massaction+" - "+urlform);
        	        /* Warning: if you set submit button to disabled, post using Enter will no more work if there is no other button */
        			if ($(this).val() != \'0\')
    	  			{
                                        jQuery(".' . $name . 'confirmed").prop(\'disabled\', false);
										jQuery(".' . $name . 'other").hide();	/* To disable if another div was open */
                                        jQuery(".' . $name . '"+massaction).show();
    	  			}
    	  			else
    	  			{
                                        jQuery(".' . $name . 'confirmed").prop(\'disabled\', true);
										jQuery(".' . $name . 'other").hide();	/* To disable any div open */
    	  			}
    	        });
        	});
    		</script>
        	';
		}

		return $ret;
	}

	// phpcs:disable PEAR.NamingConventions.ValidFunctionName.ScopeNotCamelCaps

	/**
	 *  Return combo list of activated countries, into language of user
	 *
	 * @param string $selected Id or Code or Label of preselected country
	 * @param string $htmlname Name of html select object
	 * @param string $htmloption More html options on select object
	 * @param integer $maxlength Max length for labels (0=no limit)
	 * @param string $morecss More css class
	 * @param string $usecodeaskey ''=Use id as key (default), 'code3'=Use code on 3 alpha as key, 'code2"=Use code on 2 alpha as key
	 * @param int|string $showempty Show empty choice
	 * @param int $disablefavorites 1=Disable favorites,
	 * @param int $addspecialentries 1=Add dedicated entries for group of countries (like 'European Economic Community', ...)
	 * @param array $exclude_country_code Array of country code (iso2) to exclude
	 * @param int $hideflags Hide flags
	 * @return string                        HTML string with select
	 */
	public function select_country($selected = '', $htmlname = 'country_id', $htmloption = '', $maxlength = 0, $morecss = 'minwidth300', $usecodeaskey = '', $showempty = 1, $disablefavorites = 0, $addspecialentries = 0, $exclude_country_code = array(), $hideflags = 0)
	{
		// phpcs:enable
		global $conf, $langs, $mysoc;

		$langs->load("dict");

		$out = '';
		$countryArray = array();
		$favorite = array();
		$label = array();
		$atleastonefavorite = 0;

		$sql = "SELECT rowid, code as code_iso, code_iso as code_iso3, label, favorite, eec";
		$sql .= " FROM " . $this->db->prefix() . "c_country";
		$sql .= " WHERE active > 0";
		//$sql.= " ORDER BY code ASC";

		dol_syslog(get_class($this) . "::select_country", LOG_DEBUG);
		$resql = $this->db->query($sql);
		if ($resql) {
			$out .= '<select id="select' . $htmlname . '" class="flat maxwidth200onsmartphone selectcountry' . ($morecss ? ' ' . $morecss : '') . '" name="' . $htmlname . '" ' . $htmloption . '>';
			$num = $this->db->num_rows($resql);
			$i = 0;
			if ($num) {
				while ($i < $num) {
					$obj = $this->db->fetch_object($resql);

					$countryArray[$i]['rowid'] = $obj->rowid;
					$countryArray[$i]['code_iso'] = $obj->code_iso;
					$countryArray[$i]['code_iso3'] = $obj->code_iso3;
					$countryArray[$i]['label'] = ($obj->code_iso && $langs->transnoentitiesnoconv("Country" . $obj->code_iso) != "Country" . $obj->code_iso ? $langs->transnoentitiesnoconv("Country" . $obj->code_iso) : ($obj->label != '-' ? $obj->label : ''));
					$countryArray[$i]['favorite'] = $obj->favorite;
					$countryArray[$i]['eec'] = $obj->eec;
					$favorite[$i] = $obj->favorite;
					$label[$i] = dol_string_unaccent($countryArray[$i]['label']);
					$i++;
				}

				if (empty($disablefavorites)) {
					$array1_sort_order = SORT_DESC;
					$array2_sort_order = SORT_ASC;
					array_multisort($favorite, $array1_sort_order, $label, $array2_sort_order, $countryArray);
				} else {
					$countryArray = dol_sort_array($countryArray, 'label');
				}

				if ($showempty) {
					if (is_numeric($showempty)) {
						$out .= '<option value="">&nbsp;</option>' . "\n";
					} else {
						$out .= '<option value="">' . $langs->trans($showempty) . '</option>' . "\n";
					}
				}

				if ($addspecialentries) {    // Add dedicated entries for groups of countries
					//if ($showempty) $out.= '<option value="" disabled class="selectoptiondisabledwhite">--------------</option>';
					$out .= '<option value="special_allnotme"' . ($selected == 'special_allnotme' ? ' selected' : '') . '>' . $langs->trans("CountriesExceptMe", $langs->transnoentitiesnoconv("Country" . $mysoc->country_code)) . '</option>';
					$out .= '<option value="special_eec"' . ($selected == 'special_eec' ? ' selected' : '') . '>' . $langs->trans("CountriesInEEC") . '</option>';
					if ($mysoc->isInEEC()) {
						$out .= '<option value="special_eecnotme"' . ($selected == 'special_eecnotme' ? ' selected' : '') . '>' . $langs->trans("CountriesInEECExceptMe", $langs->transnoentitiesnoconv("Country" . $mysoc->country_code)) . '</option>';
					}
					$out .= '<option value="special_noteec"' . ($selected == 'special_noteec' ? ' selected' : '') . '>' . $langs->trans("CountriesNotInEEC") . '</option>';
					$out .= '<option value="" disabled class="selectoptiondisabledwhite">------------</option>';
				}

				foreach ($countryArray as $row) {
					//if (empty($showempty) && empty($row['rowid'])) continue;
					if (empty($row['rowid'])) {
						continue;
					}
					if (is_array($exclude_country_code) && count($exclude_country_code) && in_array($row['code_iso'], $exclude_country_code)) {
						continue; // exclude some countries
					}

					if (empty($disablefavorites) && $row['favorite'] && $row['code_iso']) {
						$atleastonefavorite++;
					}
					if (empty($row['favorite']) && $atleastonefavorite) {
						$atleastonefavorite = 0;
						$out .= '<option value="" disabled class="selectoptiondisabledwhite">------------</option>';
					}

					$labeltoshow = '';
					if ($row['label']) {
						$labeltoshow .= dol_trunc($row['label'], $maxlength, 'middle');
					} else {
						$labeltoshow .= '&nbsp;';
					}
					if ($row['code_iso']) {
						$labeltoshow .= ' <span class="opacitymedium">(' . $row['code_iso'] . ')</span>';
						if (empty($hideflags)) {
							$tmpflag = picto_from_langcode($row['code_iso'], 'class="saturatemedium paddingrightonly"', 1);
							$labeltoshow = $tmpflag . ' ' . $labeltoshow;
						}
					}

					if ($selected && $selected != '-1' && ($selected == $row['rowid'] || $selected == $row['code_iso'] || $selected == $row['code_iso3'] || $selected == $row['label'])) {
						$out .= '<option value="' . ($usecodeaskey ? ($usecodeaskey == 'code2' ? $row['code_iso'] : $row['code_iso3']) : $row['rowid']) . '" selected data-html="' . dol_escape_htmltag($labeltoshow) . '" data-eec="' . ((int) $row['eec']) . '">';
					} else {
						$out .= '<option value="' . ($usecodeaskey ? ($usecodeaskey == 'code2' ? $row['code_iso'] : $row['code_iso3']) : $row['rowid']) . '" data-html="' . dol_escape_htmltag($labeltoshow) . '" data-eec="' . ((int) $row['eec']) . '">';
					}
					$out .= $labeltoshow;
					$out .= '</option>' . "\n";
				}
			}
			$out .= '</select>';
		} else {
			dol_print_error($this->db);
		}

		// Make select dynamic
		include_once DOL_DOCUMENT_ROOT . '/core/lib/ajax.lib.php';
		$out .= ajax_combobox('select' . $htmlname, array(), 0, 0, 'resolve');

		return $out;
	}

	// phpcs:disable PEAR.NamingConventions.ValidFunctionName.ScopeNotCamelCaps

	/**
	 *  Return select list of incoterms
	 *
	 * @param string $selected Id or Code of preselected incoterm
	 * @param string $location_incoterms Value of input location
	 * @param string $page Defined the form action
	 * @param string $htmlname Name of html select object
	 * @param string $htmloption Options html on select object
	 * @param int $forcecombo Force to load all values and output a standard combobox (with no beautification)
	 * @param array $events Event options to run on change. Example: array(array('method'=>'getContacts', 'url'=>dol_buildpath('/core/ajax/contacts.php',1), 'htmlname'=>'contactid', 'params'=>array('add-customer-contact'=>'disabled')))
	 * @param array $disableautocomplete Disable autocomplete
	 * @return string                        HTML string with select and input
	 */
	public function select_incoterms($selected = '', $location_incoterms = '', $page = '', $htmlname = 'incoterm_id', $htmloption = '', $forcecombo = 1, $events = array(), $disableautocomplete = 0)
	{
		// phpcs:enable
		global $conf, $langs;

		$langs->load("dict");

		$out = '';
		$moreattrib = '';
		$incotermArray = array();

		$sql = "SELECT rowid, code";
		$sql .= " FROM " . $this->db->prefix() . "c_incoterms";
		$sql .= " WHERE active > 0";
		$sql .= " ORDER BY code ASC";

		dol_syslog(get_class($this) . "::select_incoterm", LOG_DEBUG);
		$resql = $this->db->query($sql);
		if ($resql) {
			if ($conf->use_javascript_ajax && !$forcecombo) {
				include_once DOL_DOCUMENT_ROOT . '/core/lib/ajax.lib.php';
				$out .= ajax_combobox($htmlname, $events);
			}

			if (!empty($page)) {
				$out .= '<form method="post" action="' . $page . '">';
				$out .= '<input type="hidden" name="action" value="set_incoterms">';
				$out .= '<input type="hidden" name="token" value="' . newToken() . '">';
			}

			$out .= '<select id="' . $htmlname . '" class="flat selectincoterm width75" name="' . $htmlname . '" ' . $htmloption . '>';
			$out .= '<option value="0">&nbsp;</option>';
			$num = $this->db->num_rows($resql);
			$i = 0;
			if ($num) {
				while ($i < $num) {
					$obj = $this->db->fetch_object($resql);
					$incotermArray[$i]['rowid'] = $obj->rowid;
					$incotermArray[$i]['code'] = $obj->code;
					$i++;
				}

				foreach ($incotermArray as $row) {
					if ($selected && ($selected == $row['rowid'] || $selected == $row['code'])) {
						$out .= '<option value="' . $row['rowid'] . '" selected>';
					} else {
						$out .= '<option value="' . $row['rowid'] . '">';
					}

					if ($row['code']) {
						$out .= $row['code'];
					}

					$out .= '</option>';
				}
			}
			$out .= '</select>';

			if ($conf->use_javascript_ajax && empty($disableautocomplete)) {
				$out .= ajax_multiautocompleter('location_incoterms', '', DOL_URL_ROOT . '/core/ajax/locationincoterms.php') . "\n";
				$moreattrib .= ' autocomplete="off"';
			}
			$out .= '<input id="location_incoterms" class="maxwidthonsmartphone type="text" name="location_incoterms" value="' . $location_incoterms . '">' . "\n";

			if (!empty($page)) {
				$out .= '<input type="submit" class="button valignmiddle smallpaddingimp nomargintop nomarginbottom" value="' . $langs->trans("Modify") . '"></form>';
			}
		} else {
			dol_print_error($this->db);
		}

		return $out;
	}

	// phpcs:disable PEAR.NamingConventions.ValidFunctionName.ScopeNotCamelCaps

	/**
	 *    Return list of types of lines (product or service)
	 *    Example: 0=product, 1=service, 9=other (for external module)
	 *
	 * @param string $selected Preselected type
	 * @param string $htmlname Name of field in html form
	 * @param int $showempty Add an empty field
	 * @param int $hidetext Do not show label 'Type' before combo box (used only if there is at least 2 choices to select)
	 * @param integer $forceall 1=Force to show products and services in combo list, whatever are activated modules, 0=No force, 2=Force to show only Products, 3=Force to show only services, -1=Force none (and set hidden field to 'service')
	 * @return    void
	 */
	public function select_type_of_lines($selected = '', $htmlname = 'type', $showempty = 0, $hidetext = 0, $forceall = 0)
	{
		// phpcs:enable
		global $langs, $conf;

		// If product & services are enabled or both disabled.
		if ($forceall == 1 || (empty($forceall) && isModEnabled("product") && isModEnabled("service"))
			|| (empty($forceall) && !isModEnabled('product') && !isModEnabled('service'))) {
			if (empty($hidetext)) {
				print $langs->trans("Type") . ': ';
			}
			print '<select class="flat" id="select_' . $htmlname . '" name="' . $htmlname . '">';
			if ($showempty) {
				print '<option value="-1"';
				if ($selected == -1) {
					print ' selected';
				}
				print '>&nbsp;</option>';
			}

			print '<option value="0"';
			if (0 == $selected || ($selected == -1 && getDolGlobalString('MAIN_FREE_PRODUCT_CHECKED_BY_DEFAULT') == 'product')) {
				print ' selected';
			}
			print '>' . $langs->trans("Product");

			print '<option value="1"';
			if (1 == $selected || ($selected == -1 && getDolGlobalString('MAIN_FREE_PRODUCT_CHECKED_BY_DEFAULT') == 'service')) {
				print ' selected';
			}
			print '>' . $langs->trans("Service");

			print '</select>';
			print ajax_combobox('select_' . $htmlname);
			//if ($user->admin) print info_admin($langs->trans("YouCanChangeValuesForThisListFromDictionarySetup"),1);
		}
		if ((empty($forceall) && !isModEnabled('product') && isModEnabled("service")) || $forceall == 3) {
			print $langs->trans("Service");
			print '<input type="hidden" name="' . $htmlname . '" value="1">';
		}
		if ((empty($forceall) && isModEnabled("product") && !isModEnabled('service')) || $forceall == 2) {
			print $langs->trans("Product");
			print '<input type="hidden" name="' . $htmlname . '" value="0">';
		}
		if ($forceall < 0) {    // This should happened only for contracts when both predefined product and service are disabled.
			print '<input type="hidden" name="' . $htmlname . '" value="1">'; // By default we set on service for contract. If CONTRACT_SUPPORT_PRODUCTS is set, forceall should be 1 not -1
		}
	}

	// phpcs:disable PEAR.NamingConventions.ValidFunctionName.ScopeNotCamelCaps

	/**
	 *    Load into cache cache_types_fees, array of types of fees
	 *
	 * @return     int             Nb of lines loaded, <0 if KO
	 */
	public function load_cache_types_fees()
	{
		// phpcs:enable
		global $langs;

		$num = count($this->cache_types_fees);
		if ($num > 0) {
			return 0; // Cache already loaded
		}

		dol_syslog(__METHOD__, LOG_DEBUG);

		$langs->load("trips");

		$sql = "SELECT c.code, c.label";
		$sql .= " FROM " . $this->db->prefix() . "c_type_fees as c";
		$sql .= " WHERE active > 0";

		$resql = $this->db->query($sql);
		if ($resql) {
			$num = $this->db->num_rows($resql);
			$i = 0;

			while ($i < $num) {
				$obj = $this->db->fetch_object($resql);

				// Si traduction existe, on l'utilise, sinon on prend le libelle par defaut
				$label = ($obj->code != $langs->trans($obj->code) ? $langs->trans($obj->code) : $langs->trans($obj->label));
				$this->cache_types_fees[$obj->code] = $label;
				$i++;
			}

			asort($this->cache_types_fees);

			return $num;
		} else {
			dol_print_error($this->db);
			return -1;
		}
	}

	// phpcs:disable PEAR.NamingConventions.ValidFunctionName.ScopeNotCamelCaps

	/**
	 *    Return list of types of notes
	 *
	 * @param string $selected Preselected type
	 * @param string $htmlname Name of field in form
	 * @param int $showempty Add an empty field
	 * @return    void
	 */
	public function select_type_fees($selected = '', $htmlname = 'type', $showempty = 0)
	{
		// phpcs:enable
		global $user, $langs;

		dol_syslog(__METHOD__ . " selected=" . $selected . ", htmlname=" . $htmlname, LOG_DEBUG);

		$this->load_cache_types_fees();

		print '<select id="select_' . $htmlname . '" class="flat" name="' . $htmlname . '">';
		if ($showempty) {
			print '<option value="-1"';
			if ($selected == -1) {
				print ' selected';
			}
			print '>&nbsp;</option>';
		}

		foreach ($this->cache_types_fees as $key => $value) {
			print '<option value="' . $key . '"';
			if ($key == $selected) {
				print ' selected';
			}
			print '>';
			print $value;
			print '</option>';
		}

		print '</select>';
		if ($user->admin) {
			print info_admin($langs->trans("YouCanChangeValuesForThisListFromDictionarySetup"), 1);
		}
	}


	// phpcs:disable PEAR.NamingConventions.ValidFunctionName.ScopeNotCamelCaps

	/**
	 *  Output html form to select a third party
	 *
	 * @param string $selected Preselected type
	 * @param string $htmlname Name of field in form
	 * @param string $filter Optional filters criteras. WARNING: To avoid SQL injection, only few chars [.a-z0-9 =<>] are allowed here (example: 's.rowid <> x', 's.client IN (1,3)')
	 * @param string $showempty Add an empty field (Can be '1' or text key to use on empty line like 'SelectThirdParty')
	 * @param int $showtype Show third party type in combolist (customer, prospect or supplier)
	 * @param int $forcecombo Force to load all values and output a standard combobox (with no beautification)
	 * @param array $events Ajax event options to run on change. Example: array(array('method'=>'getContacts', 'url'=>dol_buildpath('/core/ajax/contacts.php',1), 'htmlname'=>'contactid', 'params'=>array('add-customer-contact'=>'disabled')))
	 * @param int $limit Maximum number of elements
	 * @param string $morecss Add more css styles to the SELECT component
	 * @param string $moreparam Add more parameters onto the select tag. For example 'style="width: 95%"' to avoid select2 component to go over parent container
	 * @param string $selected_input_value Value of preselected input text (for use with ajax)
	 * @param int $hidelabel Hide label (0=no, 1=yes, 2=show search icon (before) and placeholder, 3 search icon after)
	 * @param array $ajaxoptions Options for ajax_autocompleter
	 * @param bool $multiple add [] in the name of element and add 'multiple' attribut (not working with ajax_autocompleter)
	 * @param array $excludeids Exclude IDs from the select combo
	 * @param int $showcode Show code
	 * @return    string                            HTML string with select box for thirdparty.
	 */
	public function select_company($selected = '', $htmlname = 'socid', $filter = '', $showempty = '', $showtype = 0, $forcecombo = 0, $events = array(), $limit = 0, $morecss = 'minwidth100', $moreparam = '', $selected_input_value = '', $hidelabel = 1, $ajaxoptions = array(), $multiple = false, $excludeids = array(), $showcode = 0)
	{
		// phpcs:enable
		global $conf, $user, $langs;

		$out = '';

		if (!empty($conf->use_javascript_ajax) && !empty($conf->global->COMPANY_USE_SEARCH_TO_SELECT) && !$forcecombo) {
			if (is_null($ajaxoptions)) {
				$ajaxoptions = array();
			}

			require_once DOL_DOCUMENT_ROOT . '/core/lib/ajax.lib.php';

			// No immediate load of all database
			$placeholder = '';
			if ($selected && empty($selected_input_value)) {
				require_once DOL_DOCUMENT_ROOT . '/societe/class/societe.class.php';
				$societetmp = new Societe($this->db);
				$societetmp->fetch($selected);
				$selected_input_value = $societetmp->name;
				unset($societetmp);
			}

			// mode 1
			$urloption = 'htmlname=' . urlencode(str_replace('.', '_', $htmlname)) . '&outjson=1&filter=' . urlencode($filter) . (empty($excludeids) ? '' : '&excludeids=' . join(',', $excludeids)) . ($showtype ? '&showtype=' . urlencode($showtype) : '') . ($showcode ? '&showcode=' . urlencode($showcode) : '');

			$out .= '<style type="text/css">.ui-autocomplete { z-index: 1003; }</style>';
			if (empty($hidelabel)) {
				print $langs->trans("RefOrLabel") . ' : ';
			} elseif ($hidelabel > 1) {
				$placeholder = $langs->trans("RefOrLabel");
				if ($hidelabel == 2) {
					$out .= img_picto($langs->trans("Search"), 'search');
				}
			}
			$out .= '<input type="text" class="' . $morecss . '" name="search_' . $htmlname . '" id="search_' . $htmlname . '" value="' . $selected_input_value . '"' . ($placeholder ? ' placeholder="' . dol_escape_htmltag($placeholder) . '"' : '') . ' ' . (!empty($conf->global->THIRDPARTY_SEARCH_AUTOFOCUS) ? 'autofocus' : '') . ' />';
			if ($hidelabel == 3) {
				$out .= img_picto($langs->trans("Search"), 'search');
			}

			$out .= ajax_event($htmlname, $events);

			$out .= ajax_autocompleter($selected, $htmlname, DOL_URL_ROOT . '/societe/ajax/company.php', $urloption, $conf->global->COMPANY_USE_SEARCH_TO_SELECT, 0, $ajaxoptions);
		} else {
			// Immediate load of all database
			$out .= $this->select_thirdparty_list($selected, $htmlname, $filter, $showempty, $showtype, $forcecombo, $events, '', 0, $limit, $morecss, $moreparam, $multiple, $excludeids, $showcode);
		}

		return $out;
	}

	// phpcs:disable PEAR.NamingConventions.ValidFunctionName.ScopeNotCamelCaps

	/**
	 *  Output html form to select a third party.
	 *  Note, you must use the select_company to get the component to select a third party. This function must only be called by select_company.
	 *
	 * @param string $selected Preselected type
	 * @param string $htmlname Name of field in form
	 * @param string $filter Optional filters criteras (example: 's.rowid NOT IN (x)', 's.client IN (1,3)'). Do not use a filter coming from input of users.
	 * @param string $showempty Add an empty field (Can be '1' or text to use on empty line like 'SelectThirdParty')
	 * @param int $showtype Show third party type in combolist (customer, prospect or supplier)
	 * @param int $forcecombo Force to use standard HTML select component without beautification
	 * @param array $events Event options. Example: array(array('method'=>'getContacts', 'url'=>dol_buildpath('/core/ajax/contacts.php',1), 'htmlname'=>'contactid', 'params'=>array('add-customer-contact'=>'disabled')))
	 * @param string $filterkey Filter on key value
	 * @param int $outputmode 0=HTML select string, 1=Array
	 * @param int $limit Limit number of answers
	 * @param string $morecss Add more css styles to the SELECT component
	 * @param string $moreparam Add more parameters onto the select tag. For example 'style="width: 95%"' to avoid select2 component to go over parent container
	 * @param bool $multiple add [] in the name of element and add 'multiple' attribut
	 * @param array $excludeids Exclude IDs from the select combo
	 * @param int $showcode Show code in list
	 * @return    array|string            HTML string with
	 */
	public function select_thirdparty_list($selected = '', $htmlname = 'socid', $filter = '', $showempty = '', $showtype = 0, $forcecombo = 0, $events = array(), $filterkey = '', $outputmode = 0, $limit = 0, $morecss = 'minwidth100', $moreparam = '', $multiple = false, $excludeids = array(), $showcode = 0)
	{
		// phpcs:enable
		global $conf, $user, $langs;
		global $hookmanager;

		$out = '';
		$num = 0;
		$outarray = array();

		if ($selected === '') {
			$selected = array();
		} elseif (!is_array($selected)) {
			$selected = array($selected);
		}

		// Clean $filter that may contains sql conditions so sql code
		if (function_exists('testSqlAndScriptInject')) {
			if (testSqlAndScriptInject($filter, 3) > 0) {
				$filter = '';
			}
		}

		// We search companies
		$sql = "SELECT s.rowid, s.nom as name, s.name_alias, s.tva_intra, s.client, s.fournisseur, s.code_client, s.code_fournisseur";
		if (!empty($conf->global->COMPANY_SHOW_ADDRESS_SELECTLIST)) {
			$sql .= ", s.address, s.zip, s.town";
			$sql .= ", dictp.code as country_code";
		}
		$sql .= " FROM " . $this->db->prefix() . "societe as s";
		if (!empty($conf->global->COMPANY_SHOW_ADDRESS_SELECTLIST)) {
			$sql .= " LEFT JOIN " . $this->db->prefix() . "c_country as dictp ON dictp.rowid = s.fk_pays";
		}
		if (empty($user->rights->societe->client->voir) && !$user->socid) {
			$sql .= ", " . $this->db->prefix() . "societe_commerciaux as sc";
		}
		$sql .= " WHERE s.entity IN (" . getEntity('societe') . ")";
		if (!empty($user->socid)) {
			$sql .= " AND s.rowid = " . ((int) $user->socid);
		}
		if ($filter) {
			$sql .= " AND (" . $filter . ")";
		}
		if (empty($user->rights->societe->client->voir) && !$user->socid) {
			$sql .= " AND s.rowid = sc.fk_soc AND sc.fk_user = " . ((int) $user->id);
		}
		if (!empty($conf->global->COMPANY_HIDE_INACTIVE_IN_COMBOBOX)) {
			$sql .= " AND s.status <> 0";
		}
		if (!empty($excludeids)) {
			$sql .= " AND s.rowid NOT IN (" . $this->db->sanitize(join(',', $excludeids)) . ")";
		}
		// Add where from hooks
		$parameters = array();
		$reshook = $hookmanager->executeHooks('selectThirdpartyListWhere', $parameters); // Note that $action and $object may have been modified by hook
		$sql .= $hookmanager->resPrint;
		// Add criteria
		if ($filterkey && $filterkey != '') {
			$sql .= " AND (";
			$prefix = empty($conf->global->COMPANY_DONOTSEARCH_ANYWHERE) ? '%' : ''; // Can use index if COMPANY_DONOTSEARCH_ANYWHERE is on
			// For natural search
			$scrit = explode(' ', $filterkey);
			$i = 0;
			if (count($scrit) > 1) {
				$sql .= "(";
			}
			foreach ($scrit as $crit) {
				if ($i > 0) {
					$sql .= " AND ";
				}
				$sql .= "(s.nom LIKE '" . $this->db->escape($prefix . $crit) . "%')";
				$i++;
			}
			if (count($scrit) > 1) {
				$sql .= ")";
			}
			if (isModEnabled('barcode')) {
				$sql .= " OR s.barcode LIKE '" . $this->db->escape($prefix . $filterkey) . "%'";
			}
			$sql .= " OR s.code_client LIKE '" . $this->db->escape($prefix . $filterkey) . "%' OR s.code_fournisseur LIKE '" . $this->db->escape($prefix . $filterkey) . "%'";
			$sql .= " OR s.name_alias LIKE '" . $this->db->escape($prefix . $filterkey) . "%' OR s.tva_intra LIKE '" . $this->db->escape($prefix . $filterkey) . "%'";
			$sql .= ")";
		}
		$sql .= $this->db->order("nom", "ASC");
		$sql .= $this->db->plimit($limit, 0);

		// Build output string
		dol_syslog(get_class($this) . "::select_thirdparty_list", LOG_DEBUG);
		$resql = $this->db->query($sql);
		if ($resql) {
			if (!$forcecombo) {
				include_once DOL_DOCUMENT_ROOT . '/core/lib/ajax.lib.php';
				$out .= ajax_combobox($htmlname, $events, getDolGlobalString("COMPANY_USE_SEARCH_TO_SELECT"));
			}

			// Construct $out and $outarray
			$out .= '<select id="' . $htmlname . '" class="flat' . ($morecss ? ' ' . $morecss : '') . '"' . ($moreparam ? ' ' . $moreparam : '') . ' name="' . $htmlname . ($multiple ? '[]' : '') . '" ' . ($multiple ? 'multiple' : '') . '>' . "\n";

			$textifempty = (($showempty && !is_numeric($showempty)) ? $langs->trans($showempty) : '');
			if (!empty($conf->global->COMPANY_USE_SEARCH_TO_SELECT)) {
				// Do not use textifempty = ' ' or '&nbsp;' here, or search on key will search on ' key'.
				//if (!empty($conf->use_javascript_ajax) || $forcecombo) $textifempty='';
				if ($showempty && !is_numeric($showempty)) {
					$textifempty = $langs->trans($showempty);
				} else {
					$textifempty .= $langs->trans("All");
				}
			}
			if ($showempty) {
				$out .= '<option value="-1" data-html="' . dol_escape_htmltag('<span class="opacitymedium">' . ($textifempty ? $textifempty : '&nbsp;') . '</span>') . '">' . $textifempty . '</option>' . "\n";
			}

			$companytemp = new Societe($this->db);

			$num = $this->db->num_rows($resql);
			$i = 0;
			if ($num) {
				while ($i < $num) {
					$obj = $this->db->fetch_object($resql);
					$label = '';
					if ($showcode || !empty($conf->global->SOCIETE_ADD_REF_IN_LIST)) {
						if (($obj->client) && (!empty($obj->code_client))) {
							$label = $obj->code_client . ' - ';
						}
						if (($obj->fournisseur) && (!empty($obj->code_fournisseur))) {
							$label .= $obj->code_fournisseur . ' - ';
						}
						$label .= ' ' . $obj->name;
					} else {
						$label = $obj->name;
					}

					if (!empty($obj->name_alias)) {
						$label .= ' (' . $obj->name_alias . ')';
					}

					if (!empty($conf->global->SOCIETE_SHOW_VAT_IN_LIST) && !empty($obj->tva_intra)) {
						$label .= ' - '.$obj->tva_intra;
					}

					$labelhtml = $label;

					if ($showtype) {
						$companytemp->id = $obj->rowid;
						$companytemp->client = $obj->client;
						$companytemp->fournisseur = $obj->fournisseur;
						$tmptype = $companytemp->getTypeUrl(1, '', 0, 'span');
						if ($tmptype) {
							$labelhtml .= ' ' . $tmptype;
						}

						if ($obj->client || $obj->fournisseur) {
							$label .= ' (';
						}
						if ($obj->client == 1 || $obj->client == 3) {
							$label .= $langs->trans("Customer");
						}
						if ($obj->client == 2 || $obj->client == 3) {
							$label .= ($obj->client == 3 ? ', ' : '') . $langs->trans("Prospect");
						}
						if ($obj->fournisseur) {
							$label .= ($obj->client ? ', ' : '') . $langs->trans("Supplier");
						}
						if ($obj->client || $obj->fournisseur) {
							$label .= ')';
						}
					}

					if (!empty($conf->global->COMPANY_SHOW_ADDRESS_SELECTLIST)) {
						$s = ($obj->address ? ' - ' . $obj->address : '') . ($obj->zip ? ' - ' . $obj->zip : '') . ($obj->town ? ' ' . $obj->town : '');
						if (!empty($obj->country_code)) {
							$s .= ', ' . $langs->trans('Country' . $obj->country_code);
						}
						$label .= $s;
						$labelhtml .= $s;
					}

					if (empty($outputmode)) {
						if (in_array($obj->rowid, $selected)) {
							$out .= '<option value="' . $obj->rowid . '" selected data-html="' . dol_escape_htmltag($labelhtml) . '">' . $label . '</option>';
						} else {
							$out .= '<option value="' . $obj->rowid . '" data-html="' . dol_escape_htmltag($labelhtml) . '">' . $label . '</option>';
						}
					} else {
						array_push($outarray, array('key' => $obj->rowid, 'value' => $label, 'label' => $label, 'labelhtml' => $labelhtml));
					}

					$i++;
					if (($i % 10) == 0) {
						$out .= "\n";
					}
				}
			}
			$out .= '</select>' . "\n";
		} else {
			dol_print_error($this->db);
		}

		$this->result = array('nbofthirdparties' => $num);

		if ($outputmode) {
			return $outarray;
		}
		return $out;
	}


	// phpcs:disable PEAR.NamingConventions.ValidFunctionName.ScopeNotCamelCaps

	/**
	 *  Return HTML combo list of absolute discounts
	 *
	 * @param string $selected Id remise fixe pre-selectionnee
	 * @param string $htmlname Nom champ formulaire
	 * @param string $filter Criteres optionnels de filtre
	 * @param int $socid Id of thirdparty
	 * @param int $maxvalue Max value for lines that can be selected
	 * @return    int                        Return number of qualifed lines in list
	 */
	public function select_remises($selected, $htmlname, $filter, $socid, $maxvalue = 0)
	{
		// phpcs:enable
		global $langs, $conf;

		// On recherche les remises
		$sql = "SELECT re.rowid, re.amount_ht, re.amount_tva, re.amount_ttc,";
		$sql .= " re.description, re.fk_facture_source";
		$sql .= " FROM " . $this->db->prefix() . "societe_remise_except as re";
		$sql .= " WHERE re.fk_soc = " . (int) $socid;
		$sql .= " AND re.entity = " . $conf->entity;
		if ($filter) {
			$sql .= " AND " . $filter;
		}
		$sql .= " ORDER BY re.description ASC";

		dol_syslog(get_class($this) . "::select_remises", LOG_DEBUG);
		$resql = $this->db->query($sql);
		if ($resql) {
			print '<select id="select_' . $htmlname . '" class="flat maxwidthonsmartphone" name="' . $htmlname . '">';
			$num = $this->db->num_rows($resql);

			$qualifiedlines = $num;

			$i = 0;
			if ($num) {
				print '<option value="0">&nbsp;</option>';
				while ($i < $num) {
					$obj = $this->db->fetch_object($resql);
					$desc = dol_trunc($obj->description, 40);
					if (preg_match('/\(CREDIT_NOTE\)/', $desc)) {
						$desc = preg_replace('/\(CREDIT_NOTE\)/', $langs->trans("CreditNote"), $desc);
					}
					if (preg_match('/\(DEPOSIT\)/', $desc)) {
						$desc = preg_replace('/\(DEPOSIT\)/', $langs->trans("Deposit"), $desc);
					}
					if (preg_match('/\(EXCESS RECEIVED\)/', $desc)) {
						$desc = preg_replace('/\(EXCESS RECEIVED\)/', $langs->trans("ExcessReceived"), $desc);
					}
					if (preg_match('/\(EXCESS PAID\)/', $desc)) {
						$desc = preg_replace('/\(EXCESS PAID\)/', $langs->trans("ExcessPaid"), $desc);
					}

					$selectstring = '';
					if ($selected > 0 && $selected == $obj->rowid) {
						$selectstring = ' selected';
					}

					$disabled = '';
					if ($maxvalue > 0 && $obj->amount_ttc > $maxvalue) {
						$qualifiedlines--;
						$disabled = ' disabled';
					}

					if (!empty($conf->global->MAIN_SHOW_FACNUMBER_IN_DISCOUNT_LIST) && !empty($obj->fk_facture_source)) {
						$tmpfac = new Facture($this->db);
						if ($tmpfac->fetch($obj->fk_facture_source) > 0) {
							$desc = $desc . ' - ' . $tmpfac->ref;
						}
					}

					print '<option value="' . $obj->rowid . '"' . $selectstring . $disabled . '>' . $desc . ' (' . price($obj->amount_ht) . ' ' . $langs->trans("HT") . ' - ' . price($obj->amount_ttc) . ' ' . $langs->trans("TTC") . ')</option>';
					$i++;
				}
			}
			print '</select>';
			print ajax_combobox('select_' . $htmlname);

			return $qualifiedlines;
		} else {
			dol_print_error($this->db);
			return -1;
		}
	}

	// phpcs:disable PEAR.NamingConventions.ValidFunctionName.ScopeNotCamelCaps

	/**
	 *  Return list of all contacts (for a third party or all)
	 *
	 * @param int $socid Id ot third party or 0 for all
	 * @param string $selected Id contact pre-selectionne
	 * @param string $htmlname Name of HTML field ('none' for a not editable field)
	 * @param int $showempty 0=no empty value, 1=add an empty value, 2=add line 'Internal' (used by user edit), 3=add an empty value only if more than one record into list
	 * @param string $exclude List of contacts id to exclude
	 * @param string $limitto Disable answers that are not id in this array list
	 * @param integer $showfunction Add function into label
	 * @param string $morecss Add more class to class style
	 * @param integer $showsoc Add company into label
	 * @param int $forcecombo Force to use combo box
	 * @param array $events Event options. Example: array(array('method'=>'getContacts', 'url'=>dol_buildpath('/core/ajax/contacts.php',1), 'htmlname'=>'contactid', 'params'=>array('add-customer-contact'=>'disabled')))
	 * @param bool $options_only Return options only (for ajax treatment)
	 * @param string $moreparam Add more parameters onto the select tag. For example 'style="width: 95%"' to avoid select2 component to go over parent container
	 * @param string $htmlid Html id to use instead of htmlname
	 * @return    int                        <0 if KO, Nb of contact in list if OK
	 * @deprecated                        You can use selectcontacts directly (warning order of param was changed)
	 */
	public function select_contacts($socid, $selected = '', $htmlname = 'contactid', $showempty = 0, $exclude = '', $limitto = '', $showfunction = 0, $morecss = '', $showsoc = 0, $forcecombo = 0, $events = array(), $options_only = false, $moreparam = '', $htmlid = '')
	{
		// phpcs:enable
		print $this->selectcontacts($socid, $selected, $htmlname, $showempty, $exclude, $limitto, $showfunction, $morecss, $options_only, $showsoc, $forcecombo, $events, $moreparam, $htmlid);
		return $this->num;
	}

	/**
	 *    Return HTML code of the SELECT of list of all contacts (for a third party or all).
	 *  This also set the number of contacts found into $this->num
	 *
	 * @since 9.0 Add afterSelectContactOptions hook
	 *
	 * @param int $socid Id ot third party or 0 for all or -1 for empty list
	 * @param array|int $selected Array of ID of pre-selected contact id
	 * @param string $htmlname Name of HTML field ('none' for a not editable field)
	 * @param int|string $showempty 0=no empty value, 1=add an empty value, 2=add line 'Internal' (used by user edit), 3=add an empty value only if more than one record into list
	 * @param string $exclude List of contacts id to exclude
	 * @param string $limitto Disable answers that are not id in this array list
	 * @param integer $showfunction Add function into label
	 * @param string $morecss Add more class to class style
	 * @param bool $options_only Return options only (for ajax treatment)
	 * @param integer $showsoc Add company into label
	 * @param int $forcecombo Force to use combo box (so no ajax beautify effect)
	 * @param array $events Event options. Example: array(array('method'=>'getContacts', 'url'=>dol_buildpath('/core/ajax/contacts.php',1), 'htmlname'=>'contactid', 'params'=>array('add-customer-contact'=>'disabled')))
	 * @param string $moreparam Add more parameters onto the select tag. For example 'style="width: 95%"' to avoid select2 component to go over parent container
	 * @param string $htmlid Html id to use instead of htmlname
	 * @param bool $multiple add [] in the name of element and add 'multiple' attribut
	 * @param integer $disableifempty Set tag 'disabled' on select if there is no choice
	 * @return     int|string                    <0 if KO, HTML with select string if OK.
	 */
	public function selectcontacts($socid, $selected = '', $htmlname = 'contactid', $showempty = 0, $exclude = '', $limitto = '', $showfunction = 0, $morecss = '', $options_only = false, $showsoc = 0, $forcecombo = 0, $events = array(), $moreparam = '', $htmlid = '', $multiple = false, $disableifempty = 0)
	{
		global $conf, $langs, $hookmanager, $action;

		$langs->load('companies');

		if (empty($htmlid)) {
			$htmlid = $htmlname;
		}
		$num = 0;

		if ($selected === '') {
			$selected = array();
		} elseif (!is_array($selected)) {
			$selected = array($selected);
		}
		$out = '';

		if (!is_object($hookmanager)) {
			include_once DOL_DOCUMENT_ROOT . '/core/class/hookmanager.class.php';
			$hookmanager = new HookManager($this->db);
		}

		// We search third parties
		$sql = "SELECT sp.rowid, sp.lastname, sp.statut, sp.firstname, sp.poste, sp.email, sp.phone, sp.phone_perso, sp.phone_mobile, sp.town AS contact_town";
		if ($showsoc > 0 || !empty($conf->global->CONTACT_SHOW_EMAIL_PHONE_TOWN_SELECTLIST)) {
			$sql .= ", s.nom as company, s.town AS company_town";
		}
		$sql .= " FROM " . $this->db->prefix() . "socpeople as sp";
		if ($showsoc > 0 || !empty($conf->global->CONTACT_SHOW_EMAIL_PHONE_TOWN_SELECTLIST)) {
			$sql .= " LEFT OUTER JOIN  " . $this->db->prefix() . "societe as s ON s.rowid=sp.fk_soc";
		}
		$sql .= " WHERE sp.entity IN (" . getEntity('contact') . ")";
		if ($socid > 0 || $socid == -1) {
			$sql .= " AND sp.fk_soc = " . ((int) $socid);
		}
		if (!empty($conf->global->CONTACT_HIDE_INACTIVE_IN_COMBOBOX)) {
			$sql .= " AND sp.statut <> 0";
		}
		// Add where from hooks
		$parameters = array();
		$reshook = $hookmanager->executeHooks('selectContactListWhere', $parameters); // Note that $action and $object may have been modified by hook
		$sql .= $hookmanager->resPrint;
		$sql .= " ORDER BY sp.lastname ASC";

		dol_syslog(get_class($this) . "::selectcontacts", LOG_DEBUG);
		$resql = $this->db->query($sql);
		if ($resql) {
			$num = $this->db->num_rows($resql);

			if ($htmlname != 'none' && !$options_only) {
				$out .= '<select class="flat' . ($morecss ? ' ' . $morecss : '') . '" id="' . $htmlid . '" name="' . $htmlname . (($num || empty($disableifempty)) ? '' : ' disabled') . ($multiple ? '[]' : '') . '" ' . ($multiple ? 'multiple' : '') . ' ' . (!empty($moreparam) ? $moreparam : '') . '>';
			}

			if ($showempty && !is_numeric($showempty)) {
				$textforempty = $showempty;
				$out .= '<option class="optiongrey" value="-1"' . (in_array(-1, $selected) ? ' selected' : '') . '>' . $textforempty . '</option>';
			} else {
				if (($showempty == 1 || ($showempty == 3 && $num > 1)) && !$multiple) {
					$out .= '<option value="0"' . (in_array(0, $selected) ? ' selected' : '') . '>&nbsp;</option>';
				}
				if ($showempty == 2) {
					$out .= '<option value="0"' . (in_array(0, $selected) ? ' selected' : '') . '>-- ' . $langs->trans("Internal") . ' --</option>';
				}
			}

			$i = 0;
			if ($num) {
				include_once DOL_DOCUMENT_ROOT . '/contact/class/contact.class.php';
				$contactstatic = new Contact($this->db);

				while ($i < $num) {
					$obj = $this->db->fetch_object($resql);

					// Set email (or phones) and town extended infos
					$extendedInfos = '';
					if (!empty($conf->global->CONTACT_SHOW_EMAIL_PHONE_TOWN_SELECTLIST)) {
						$extendedInfos = array();
						$email = trim($obj->email);
						if (!empty($email)) {
							$extendedInfos[] = $email;
						} else {
							$phone = trim($obj->phone);
							$phone_perso = trim($obj->phone_perso);
							$phone_mobile = trim($obj->phone_mobile);
							if (!empty($phone)) {
								$extendedInfos[] = $phone;
							}
							if (!empty($phone_perso)) {
								$extendedInfos[] = $phone_perso;
							}
							if (!empty($phone_mobile)) {
								$extendedInfos[] = $phone_mobile;
							}
						}
						$contact_town = trim($obj->contact_town);
						$company_town = trim($obj->company_town);
						if (!empty($contact_town)) {
							$extendedInfos[] = $contact_town;
						} elseif (!empty($company_town)) {
							$extendedInfos[] = $company_town;
						}
						$extendedInfos = implode(' - ', $extendedInfos);
						if (!empty($extendedInfos)) {
							$extendedInfos = ' - ' . $extendedInfos;
						}
					}

					$contactstatic->id = $obj->rowid;
					$contactstatic->lastname = $obj->lastname;
					$contactstatic->firstname = $obj->firstname;
					if ($obj->statut == 1) {
						if ($htmlname != 'none') {
							$disabled = 0;
							if (is_array($exclude) && count($exclude) && in_array($obj->rowid, $exclude)) {
								$disabled = 1;
							}
							if (is_array($limitto) && count($limitto) && !in_array($obj->rowid, $limitto)) {
								$disabled = 1;
							}
							if (!empty($selected) && in_array($obj->rowid, $selected)) {
								$out .= '<option value="' . $obj->rowid . '"';
								if ($disabled) {
									$out .= ' disabled';
								}
								$out .= ' selected>';
								$out .= $contactstatic->getFullName($langs) . $extendedInfos;
								if ($showfunction && $obj->poste) {
									$out .= ' (' . $obj->poste . ')';
								}
								if (($showsoc > 0) && $obj->company) {
									$out .= ' - (' . $obj->company . ')';
								}
								$out .= '</option>';
							} else {
								$out .= '<option value="' . $obj->rowid . '"';
								if ($disabled) {
									$out .= ' disabled';
								}
								$out .= '>';
								$out .= $contactstatic->getFullName($langs) . $extendedInfos;
								if ($showfunction && $obj->poste) {
									$out .= ' (' . $obj->poste . ')';
								}
								if (($showsoc > 0) && $obj->company) {
									$out .= ' - (' . $obj->company . ')';
								}
								$out .= '</option>';
							}
						} else {
							if (in_array($obj->rowid, $selected)) {
								$out .= $contactstatic->getFullName($langs) . $extendedInfos;
								if ($showfunction && $obj->poste) {
									$out .= ' (' . $obj->poste . ')';
								}
								if (($showsoc > 0) && $obj->company) {
									$out .= ' - (' . $obj->company . ')';
								}
							}
						}
					}
					$i++;
				}
			} else {
				$labeltoshow = ($socid != -1) ? ($langs->trans($socid ? "NoContactDefinedForThirdParty" : "NoContactDefined")) : $langs->trans('SelectAThirdPartyFirst');
				$out .= '<option class="disabled" value="-1"' . (($showempty == 2 || $multiple) ? '' : ' selected') . ' disabled="disabled">';
				$out .= $labeltoshow;
				$out .= '</option>';
			}

			$parameters = array(
				'socid' => $socid,
				'htmlname' => $htmlname,
				'resql' => $resql,
				'out' => &$out,
				'showfunction' => $showfunction,
				'showsoc' => $showsoc,
			);

			$reshook = $hookmanager->executeHooks('afterSelectContactOptions', $parameters, $this, $action); // Note that $action and $object may have been modified by some hooks

			if ($htmlname != 'none' && !$options_only) {
				$out .= '</select>';
			}

			if ($conf->use_javascript_ajax && !$forcecombo && !$options_only) {
				include_once DOL_DOCUMENT_ROOT . '/core/lib/ajax.lib.php';
				$out .= ajax_combobox($htmlid, $events, getDolGlobalString("CONTACT_USE_SEARCH_TO_SELECT"));
			}

			$this->num = $num;
			return $out;
		} else {
			dol_print_error($this->db);
			return -1;
		}
	}

	// phpcs:disable PEAR.NamingConventions.ValidFunctionName.ScopeNotCamelCaps

	/**
	 *    Return the HTML select list of users
	 *
	 * @param string $selected Id user preselected
	 * @param string $htmlname Field name in form
	 * @param int $show_empty 0=liste sans valeur nulle, 1=ajoute valeur inconnue
	 * @param array $exclude Array list of users id to exclude
	 * @param int $disabled If select list must be disabled
	 * @param array|string $include Array list of users id to include. User '' for all users or 'hierarchy' to have only supervised users or 'hierarchyme' to have supervised + me
	 * @param int $enableonly Array list of users id to be enabled. All other must be disabled
	 * @param string $force_entity '0' or Ids of environment to force
	 * @return    void
	 * @deprecated        Use select_dolusers instead
	 * @see select_dolusers()
	 */
	public function select_users($selected = '', $htmlname = 'userid', $show_empty = 0, $exclude = null, $disabled = 0, $include = '', $enableonly = '', $force_entity = '0')
	{
		// phpcs:enable
		print $this->select_dolusers($selected, $htmlname, $show_empty, $exclude, $disabled, $include, $enableonly, $force_entity);
	}

	// phpcs:disable PEAR.NamingConventions.ValidFunctionName.ScopeNotCamelCaps

	/**
	 *    Return select list of users
	 *
	 * @param string 		$selected 		User id or user object of user preselected. If 0 or < -2, we use id of current user. If -1, keep unselected (if empty is allowed)
	 * @param string 		$htmlname 		Field name in form
	 * @param int|string 	$show_empty 	0=list with no empty value, 1=add also an empty value into list
	 * @param array 		$exclude 		Array list of users id to exclude
	 * @param int 			$disabled 		If select list must be disabled
	 * @param array|string 	$include 		Array list of users id to include. User '' for all users or 'hierarchy' to have only supervised users or 'hierarchyme' to have supervised + me
	 * @param array|string	$enableonly 	Array list of users id to be enabled. If defined, it means that others will be disabled
	 * @param string 		$force_entity 	'0' or Ids of environment to force
	 * @param int 			$maxlength 		Maximum length of string into list (0=no limit)
	 * @param int 			$showstatus 	0=show user status only if status is disabled, 1=always show user status into label, -1=never show user status
	 * @param string 		$morefilter 	Add more filters into sql request (Example: 'employee = 1'). This value must not come from user input.
	 * @param integer 		$show_every 	0=default list, 1=add also a value "Everybody" at beginning of list
	 * @param string 		$enableonlytext If option $enableonlytext is set, we use this text to explain into label why record is disabled. Not used if enableonly is empty.
	 * @param string 		$morecss 		More css
	 * @param int 			$notdisabled 	Show only active users (this will also happened whatever is this option if USER_HIDE_INACTIVE_IN_COMBOBOX is on).
	 * @param int 			$outputmode 	0=HTML select string, 1=Array
	 * @param bool 			$multiple 		add [] in the name of element and add 'multiple' attribut
	 * @param int 			$forcecombo 	Force the component to be a simple combo box without ajax
	 * @return array|string                    HTML select string
	 * @see select_dolgroups()
	 */
	public function select_dolusers($selected = '', $htmlname = 'userid', $show_empty = 0, $exclude = null, $disabled = 0, $include = '', $enableonly = '', $force_entity = '0', $maxlength = 0, $showstatus = 0, $morefilter = '', $show_every = 0, $enableonlytext = '', $morecss = '', $notdisabled = 0, $outputmode = 0, $multiple = false, $forcecombo = 0)
	{
		// phpcs:enable
		global $conf, $user, $langs, $hookmanager;
		global $action;

		// If no preselected user defined, we take current user
		if ((is_numeric($selected) && ($selected < -2 || empty($selected))) && empty($conf->global->SOCIETE_DISABLE_DEFAULT_SALESREPRESENTATIVE)) {
			$selected = $user->id;
		}

		if ($selected === '') {
			$selected = array();
		} elseif (!is_array($selected)) {
			$selected = array($selected);
		}

		$excludeUsers = null;
		$includeUsers = null;

		// Permettre l'exclusion d'utilisateurs
		if (is_array($exclude)) {
			$excludeUsers = implode(",", $exclude);
		}
		// Permettre l'inclusion d'utilisateurs
		if (is_array($include)) {
			$includeUsers = implode(",", $include);
		} elseif ($include == 'hierarchy') {
			// Build list includeUsers to have only hierarchy
			$includeUsers = implode(",", $user->getAllChildIds(0));
		} elseif ($include == 'hierarchyme') {
			// Build list includeUsers to have only hierarchy and current user
			$includeUsers = implode(",", $user->getAllChildIds(1));
		}

		$out = '';
		$outarray = array();
		$outarray2 = array();

		// Forge request to select users
		$sql = "SELECT DISTINCT u.rowid, u.lastname as lastname, u.firstname, u.statut as status, u.login, u.admin, u.entity, u.photo";
		if (isModEnabled('multicompany') && $conf->entity == 1 && $user->admin && !$user->entity) {
			$sql .= ", e.label";
		}
		$sql .= " FROM " . $this->db->prefix() . "user as u";
		if (isModEnabled('multicompany') && $conf->entity == 1 && $user->admin && !$user->entity) {
			$sql .= " LEFT JOIN " . $this->db->prefix() . "entity as e ON e.rowid = u.entity";
			if ($force_entity) {
				$sql .= " WHERE u.entity IN (0, " . $this->db->sanitize($force_entity) . ")";
			} else {
				$sql .= " WHERE u.entity IS NOT NULL";
			}
		} else {
			if (isModEnabled('multicompany') && !empty($conf->global->MULTICOMPANY_TRANSVERSE_MODE)) {
				$sql .= " LEFT JOIN " . $this->db->prefix() . "usergroup_user as ug";
				$sql .= " ON ug.fk_user = u.rowid";
				$sql .= " WHERE ug.entity = " . $conf->entity;
			} else {
				$sql .= " WHERE u.entity IN (0, " . $conf->entity . ")";
			}
		}
		if (!empty($user->socid)) {
			$sql .= " AND u.fk_soc = " . ((int) $user->socid);
		}
		if (is_array($exclude) && $excludeUsers) {
			$sql .= " AND u.rowid NOT IN (" . $this->db->sanitize($excludeUsers) . ")";
		}
		if ($includeUsers) {
			$sql .= " AND u.rowid IN (" . $this->db->sanitize($includeUsers) . ")";
		}
		if (!empty($conf->global->USER_HIDE_INACTIVE_IN_COMBOBOX) || $notdisabled) {
			$sql .= " AND u.statut <> 0";
		}
		if (!empty($morefilter)) {
			$sql .= " " . $morefilter;
		}

		//Add hook to filter on user (for exemple on usergroup define in custom modules)
		$reshook = $hookmanager->executeHooks('addSQLWhereFilterOnSelectUsers', array(), $this, $action);
		if (!empty($reshook)) {
			$sql .= $hookmanager->resPrint;
		}

		if (empty($conf->global->MAIN_FIRSTNAME_NAME_POSITION)) {    // MAIN_FIRSTNAME_NAME_POSITION is 0 means firstname+lastname
			$sql .= " ORDER BY u.statut DESC, u.firstname ASC, u.lastname ASC";
		} else {
			$sql .= " ORDER BY u.statut DESC, u.lastname ASC, u.firstname ASC";
		}

		dol_syslog(get_class($this) . "::select_dolusers", LOG_DEBUG);

		$resql = $this->db->query($sql);
		if ($resql) {
			$num = $this->db->num_rows($resql);
			$i = 0;
			if ($num) {
				// do not use maxwidthonsmartphone by default. Set it by caller so auto size to 100% will work when not defined
				$out .= '<select class="flat' . ($morecss ? ' ' . $morecss : ' minwidth200') . '" id="' . $htmlname . '" name="' . $htmlname . ($multiple ? '[]' : '') . '" ' . ($multiple ? 'multiple' : '') . ' ' . ($disabled ? ' disabled' : '') . '>';
				if ($show_empty && !$multiple) {
					$textforempty = ' ';
					if (!empty($conf->use_javascript_ajax)) {
						$textforempty = '&nbsp;'; // If we use ajaxcombo, we need &nbsp; here to avoid to have an empty element that is too small.
					}
					if (!is_numeric($show_empty)) {
						$textforempty = $show_empty;
					}
					$out .= '<option class="optiongrey" value="' . ($show_empty < 0 ? $show_empty : -1) . '"' . ((empty($selected) || in_array(-1, $selected)) ? ' selected' : '') . '>' . $textforempty . '</option>' . "\n";
				}
				if ($show_every) {
					$out .= '<option value="-2"' . ((in_array(-2, $selected)) ? ' selected' : '') . '>-- ' . $langs->trans("Everybody") . ' --</option>' . "\n";
				}

				$userstatic = new User($this->db);

				while ($i < $num) {
					$obj = $this->db->fetch_object($resql);

					$userstatic->id = $obj->rowid;
					$userstatic->lastname = $obj->lastname;
					$userstatic->firstname = $obj->firstname;
					$userstatic->photo = $obj->photo;
					$userstatic->statut = $obj->status;
					$userstatic->entity = $obj->entity;
					$userstatic->admin = $obj->admin;

					$disableline = '';
					if (is_array($enableonly) && count($enableonly) && !in_array($obj->rowid, $enableonly)) {
						$disableline = ($enableonlytext ? $enableonlytext : '1');
					}

					$labeltoshow = '';
					$labeltoshowhtml = '';

					// $fullNameMode is 0=Lastname+Firstname (MAIN_FIRSTNAME_NAME_POSITION=1), 1=Firstname+Lastname (MAIN_FIRSTNAME_NAME_POSITION=0)
					$fullNameMode = 0;
					if (empty($conf->global->MAIN_FIRSTNAME_NAME_POSITION)) {
						$fullNameMode = 1; //Firstname+lastname
					}
					$labeltoshow .= $userstatic->getFullName($langs, $fullNameMode, -1, $maxlength);
					$labeltoshowhtml .= $userstatic->getFullName($langs, $fullNameMode, -1, $maxlength);
					if (empty($obj->firstname) && empty($obj->lastname)) {
						$labeltoshow .= $obj->login;
						$labeltoshowhtml .= $obj->login;
					}

					// Complete name with a more info string like: ' (info1 - info2 - ...)'
					$moreinfo = '';
					$moreinfohtml = '';
					if (!empty($conf->global->MAIN_SHOW_LOGIN)) {
						$moreinfo .= ($moreinfo ? ' - ' : ' (');
						$moreinfohtml .= ($moreinfohtml ? ' - ' : ' <span class="opacitymedium">(');
						$moreinfo .= $obj->login;
						$moreinfohtml .= $obj->login;
					}
					if ($showstatus >= 0) {
						if ($obj->status == 1 && $showstatus == 1) {
							$moreinfo .= ($moreinfo ? ' - ' : ' (') . $langs->trans('Enabled');
							$moreinfohtml .= ($moreinfohtml ? ' - ' : ' <span class="opacitymedium">(') . $langs->trans('Enabled');
						}
						if ($obj->status == 0 && $showstatus == 1) {
							$moreinfo .= ($moreinfo ? ' - ' : ' (') . $langs->trans('Disabled');
							$moreinfohtml .= ($moreinfohtml ? ' - ' : ' <span class="opacitymedium">(') . $langs->trans('Disabled');
						}
					}
					if (isModEnabled('multicompany') && empty($conf->global->MULTICOMPANY_TRANSVERSE_MODE) && $conf->entity == 1 && $user->admin && !$user->entity) {
						if (!$obj->entity) {
							$moreinfo .= ($moreinfo ? ' - ' : ' (') . $langs->trans("AllEntities");
							$moreinfohtml .= ($moreinfohtml ? ' - ' : ' <span class="opacitymedium">(') . $langs->trans("AllEntities");
						} else {
							if ($obj->entity != $conf->entity) {
								$moreinfo .= ($moreinfo ? ' - ' : ' (') . ($obj->label ? $obj->label : $langs->trans("EntityNameNotDefined"));
								$moreinfohtml .= ($moreinfohtml ? ' - ' : ' <span class="opacitymedium">(') . ($obj->label ? $obj->label : $langs->trans("EntityNameNotDefined"));
							}
						}
					}
					$moreinfo .= ($moreinfo ? ')' : '');
					$moreinfohtml .= ($moreinfohtml ? ')</span>' : '');
					if ($disableline && $disableline != '1') {
						// Add text from $enableonlytext parameter
						$moreinfo .= ' - ' . $disableline;
						$moreinfohtml .= ' - ' . $disableline;
					}
					$labeltoshow .= $moreinfo;
					$labeltoshowhtml .= $moreinfohtml;

					$out .= '<option value="' . $obj->rowid . '"';
					if ($disableline) {
						$out .= ' disabled';
					}
					if ((is_object($selected) && $selected->id == $obj->rowid) || (!is_object($selected) && in_array($obj->rowid, $selected))) {
						$out .= ' selected';
					}
					$out .= ' data-html="';
					$outhtml = $userstatic->getNomUrl(-3, '', 0, 1, 24, 1, 'login', '', 1) . ' ';
					if ($showstatus >= 0 && $obj->status == 0) {
						$outhtml .= '<strike class="opacitymediumxxx">';
					}
					$outhtml .= $labeltoshowhtml;
					if ($showstatus >= 0 && $obj->status == 0) {
						$outhtml .= '</strike>';
					}
					$out .= dol_escape_htmltag($outhtml);
					$out .= '">';
					$out .= $labeltoshow;
					$out .= '</option>';

					$outarray[$userstatic->id] = $userstatic->getFullName($langs, $fullNameMode, -1, $maxlength) . $moreinfo;
					$outarray2[$userstatic->id] = array(
						'id'=>$userstatic->id,
						'label'=>$labeltoshow,
						'labelhtml'=>$labeltoshowhtml
					);

					$i++;
				}
			} else {
				$out .= '<select class="flat" id="' . $htmlname . '" name="' . $htmlname . '" disabled>';
				$out .= '<option value="">' . $langs->trans("None") . '</option>';
			}
			$out .= '</select>';

			if ($num && !$forcecombo) {
				// Enhance with select2
				include_once DOL_DOCUMENT_ROOT . '/core/lib/ajax.lib.php';
				$out .= ajax_combobox($htmlname);
			}
		} else {
			dol_print_error($this->db);
		}

		if ($outputmode == 2) {
			return $outarray2;
		} elseif ($outputmode) {
			return $outarray;
		}

		return $out;
	}


	// phpcs:disable PEAR.NamingConventions.ValidFunctionName.ScopeNotCamelCaps

	/**
	 *    Return select list of users. Selected users are stored into session.
	 *  List of users are provided into $_SESSION['assignedtouser'].
	 *
	 * @param string $action Value for $action
	 * @param string $htmlname Field name in form
	 * @param int $show_empty 0=list without the empty value, 1=add empty value
	 * @param array $exclude Array list of users id to exclude
	 * @param int $disabled If select list must be disabled
	 * @param array $include Array list of users id to include or 'hierarchy' to have only supervised users
	 * @param array $enableonly Array list of users id to be enabled. All other must be disabled
	 * @param int $force_entity '0' or Ids of environment to force
	 * @param int $maxlength Maximum length of string into list (0=no limit)
	 * @param int $showstatus 0=show user status only if status is disabled, 1=always show user status into label, -1=never show user status
	 * @param string $morefilter Add more filters into sql request
	 * @param int $showproperties Show properties of each attendees
	 * @param array $listofuserid Array with properties of each user
	 * @param array $listofcontactid Array with properties of each contact
	 * @param array $listofotherid Array with properties of each other contact
	 * @return    string                    HTML select string
	 * @see select_dolgroups()
	 */
	public function select_dolusers_forevent($action = '', $htmlname = 'userid', $show_empty = 0, $exclude = null, $disabled = 0, $include = '', $enableonly = '', $force_entity = '0', $maxlength = 0, $showstatus = 0, $morefilter = '', $showproperties = 0, $listofuserid = array(), $listofcontactid = array(), $listofotherid = array())
	{
		// phpcs:enable
		global $conf, $user, $langs;

		$userstatic = new User($this->db);
		$out = '';


		$assignedtouser = array();
		if (!empty($_SESSION['assignedtouser'])) {
			$assignedtouser = json_decode($_SESSION['assignedtouser'], true);
		}
		$nbassignetouser = count($assignedtouser);

		//if ($nbassignetouser && $action != 'view') $out .= '<br>';
		if ($nbassignetouser) {
			$out .= '<ul class="attendees">';
		}
		$i = 0;
		$ownerid = 0;
		foreach ($assignedtouser as $key => $value) {
			if ($value['id'] == $ownerid) {
				continue;
			}

			$out .= '<li>';
			$userstatic->fetch($value['id']);
			$out .= $userstatic->getNomUrl(-1);
			if ($i == 0) {
				$ownerid = $value['id'];
				$out .= ' (' . $langs->trans("Owner") . ')';
			}
			if ($nbassignetouser > 1 && $action != 'view') {
				$out .= ' <input type="image" style="border: 0px;" src="' . img_picto($langs->trans("Remove"), 'delete', '', 0, 1) . '" value="' . $userstatic->id . '" class="removedassigned reposition" id="removedassigned_' . $userstatic->id . '" name="removedassigned_' . $userstatic->id . '">';
			}
			// Show my availability
			if ($showproperties) {
				if ($ownerid == $value['id'] && is_array($listofuserid) && count($listofuserid) && in_array($ownerid, array_keys($listofuserid))) {
					$out .= '<div class="myavailability inline-block">';
					$out .= '<span class="hideonsmartphone">&nbsp;-&nbsp;<span class="opacitymedium">' . $langs->trans("Availability") . ':</span>  </span><input id="transparency" class="paddingrightonly" ' . ($action == 'view' ? 'disabled' : '') . ' type="checkbox" name="transparency"' . ($listofuserid[$ownerid]['transparency'] ? ' checked' : '') . '><label for="transparency">' . $langs->trans("Busy") . '</label>';
					$out .= '</div>';
				}
			}
			//$out.=' '.($value['mandatory']?$langs->trans("Mandatory"):$langs->trans("Optional"));
			//$out.=' '.($value['transparency']?$langs->trans("Busy"):$langs->trans("NotBusy"));

			$out .= '</li>';
			$i++;
		}
		if ($nbassignetouser) {
			$out .= '</ul>';
		}

		// Method with no ajax
		if ($action != 'view') {
			$out .= '<input type="hidden" class="removedassignedhidden" name="removedassigned" value="">';
			$out .= '<script nonce="' . getNonce() . '" type="text/javascript">jQuery(document).ready(function () {';
			$out .= 'jQuery(".removedassigned").click(function() { jQuery(".removedassignedhidden").val(jQuery(this).val()); });';
			$out .= 'jQuery(".assignedtouser").change(function() { console.log(jQuery(".assignedtouser option:selected").val());';
			$out .= ' if (jQuery(".assignedtouser option:selected").val() > 0) { jQuery("#' . $action . 'assignedtouser").attr("disabled", false); }';
			$out .= ' else { jQuery("#' . $action . 'assignedtouser").attr("disabled", true); }';
			$out .= '});';
			$out .= '})</script>';
			$out .= $this->select_dolusers('', $htmlname, $show_empty, $exclude, $disabled, $include, $enableonly, $force_entity, $maxlength, $showstatus, $morefilter);
			$out .= ' <input type="submit" disabled class="button valignmiddle smallpaddingimp reposition" id="' . $action . 'assignedtouser" name="' . $action . 'assignedtouser" value="' . dol_escape_htmltag($langs->trans("Add")) . '">';
			$out .= '<br>';
		}

		return $out;
	}


	// phpcs:disable PEAR.NamingConventions.ValidFunctionName.ScopeNotCamelCaps

	/**
	 *  Return list of products for customer in Ajax if Ajax activated or go to select_produits_list
	 *
	 * @param int $selected Preselected products
	 * @param string $htmlname Name of HTML select field (must be unique in page).
	 * @param int|string $filtertype Filter on product type (''=nofilter, 0=product, 1=service)
	 * @param int $limit Limit on number of returned lines
	 * @param int $price_level Level of price to show
	 * @param int $status Sell status -1=Return all products, 0=Products not on sell, 1=Products on sell
	 * @param int $finished 2=all, 1=finished, 0=raw material
	 * @param string $selected_input_value Value of preselected input text (for use with ajax)
	 * @param int $hidelabel Hide label (0=no, 1=yes, 2=show search icon (before) and placeholder, 3 search icon after)
	 * @param array $ajaxoptions Options for ajax_autocompleter
	 * @param int $socid Thirdparty Id (to get also price dedicated to this customer)
	 * @param string $showempty '' to not show empty line. Translation key to show an empty line. '1' show empty line with no text.
	 * @param int $forcecombo Force to use combo box
	 * @param string $morecss Add more css on select
	 * @param int $hidepriceinlabel 1=Hide prices in label
	 * @param string $warehouseStatus Warehouse status filter to count the quantity in stock. Following comma separated filter options can be used
	 *                                'warehouseopen' = count products from open warehouses,
	 *                                'warehouseclosed' = count products from closed warehouses,
	 *                                'warehouseinternal' = count products from warehouses for internal correct/transfer only
	 * @param array $selected_combinations Selected combinations. Format: array([attrid] => attrval, [...])
	 * @param string $nooutput No print, return the output into a string
	 * @param int $status_purchase Purchase status -1=Return all products, 0=Products not on purchase, 1=Products on purchase
	 * @return        void|string
	 */
	public function select_produits($selected = '', $htmlname = 'productid', $filtertype = '', $limit = 0, $price_level = 0, $status = 1, $finished = 2, $selected_input_value = '', $hidelabel = 0, $ajaxoptions = array(), $socid = 0, $showempty = '1', $forcecombo = 0, $morecss = '', $hidepriceinlabel = 0, $warehouseStatus = '', $selected_combinations = null, $nooutput = 0, $status_purchase = -1)
	{
		// phpcs:enable
		global $langs, $conf;

		$out = '';

		// check parameters
		$price_level = (!empty($price_level) ? $price_level : 0);
		if (is_null($ajaxoptions)) {
			$ajaxoptions = array();
		}

		if (strval($filtertype) === '' && (isModEnabled("product") || isModEnabled("service"))) {
			if (isModEnabled("product") && !isModEnabled('service')) {
				$filtertype = '0';
			} elseif (!isModEnabled('product') && isModEnabled("service")) {
				$filtertype = '1';
			}
		}

		if (!empty($conf->use_javascript_ajax) && !empty($conf->global->PRODUIT_USE_SEARCH_TO_SELECT)) {
			$placeholder = '';

			if ($selected && empty($selected_input_value)) {
				require_once DOL_DOCUMENT_ROOT . '/product/class/product.class.php';
				$producttmpselect = new Product($this->db);
				$producttmpselect->fetch($selected);
				$selected_input_value = $producttmpselect->ref;
				unset($producttmpselect);
			}
			// handle case where product or service module is disabled + no filter specified
			if ($filtertype == '') {
				if (!isModEnabled('product')) { // when product module is disabled, show services only
					$filtertype = 1;
				} elseif (!isModEnabled('service')) { // when service module is disabled, show products only
					$filtertype = 0;
				}
			}
			// mode=1 means customers products
			$urloption = ($socid > 0 ? 'socid=' . $socid . '&' : '') . 'htmlname=' . $htmlname . '&outjson=1&price_level=' . $price_level . '&type=' . $filtertype . '&mode=1&status=' . $status . '&status_purchase=' . $status_purchase . '&finished=' . $finished . '&hidepriceinlabel=' . $hidepriceinlabel . '&warehousestatus=' . $warehouseStatus;
			$out .= ajax_autocompleter($selected, $htmlname, DOL_URL_ROOT . '/product/ajax/products.php', $urloption, $conf->global->PRODUIT_USE_SEARCH_TO_SELECT, 1, $ajaxoptions);

			if (isModEnabled('variants') && is_array($selected_combinations)) {
				// Code to automatically insert with javascript the select of attributes under the select of product
				// when a parent of variant has been selected.
				$out .= '
				<!-- script to auto show attributes select tags if a variant was selected -->
				<script nonce="' . getNonce() . '">
					// auto show attributes fields
					selected = ' . json_encode($selected_combinations) . ';
					combvalues = {};

					jQuery(document).ready(function () {

						jQuery("input[name=\'prod_entry_mode\']").change(function () {
							if (jQuery(this).val() == \'free\') {
								jQuery(\'div#attributes_box\').empty();
							}
						});

						jQuery("input#' . $htmlname . '").change(function () {

							if (!jQuery(this).val()) {
								jQuery(\'div#attributes_box\').empty();
								return;
							}

							console.log("A change has started. We get variants fields to inject html select");

							jQuery.getJSON("' . DOL_URL_ROOT . '/variants/ajax/getCombinations.php", {
								id: jQuery(this).val()
							}, function (data) {
								jQuery(\'div#attributes_box\').empty();

								jQuery.each(data, function (key, val) {

									combvalues[val.id] = val.values;

									var span = jQuery(document.createElement(\'div\')).css({
										\'display\': \'table-row\'
									});

									span.append(
										jQuery(document.createElement(\'div\')).text(val.label).css({
											\'font-weight\': \'bold\',
											\'display\': \'table-cell\'
										})
									);

									var html = jQuery(document.createElement(\'select\')).attr(\'name\', \'combinations[\' + val.id + \']\').css({
										\'margin-left\': \'15px\',
										\'white-space\': \'pre\'
									}).append(
										jQuery(document.createElement(\'option\')).val(\'\')
									);

									jQuery.each(combvalues[val.id], function (key, val) {
										var tag = jQuery(document.createElement(\'option\')).val(val.id).html(val.value);

										if (selected[val.fk_product_attribute] == val.id) {
											tag.attr(\'selected\', \'selected\');
										}

										html.append(tag);
									});

									span.append(html);
									jQuery(\'div#attributes_box\').append(span);
								});
							})
						});

						' . ($selected ? 'jQuery("input#' . $htmlname . '").change();' : '') . '
					});
				</script>
                ';
			}

			if (empty($hidelabel)) {
				$out .= $langs->trans("RefOrLabel") . ' : ';
			} elseif ($hidelabel > 1) {
				$placeholder = ' placeholder="' . $langs->trans("RefOrLabel") . '"';
				if ($hidelabel == 2) {
					$out .= img_picto($langs->trans("Search"), 'search');
				}
			}
			$out .= '<input type="text" class="minwidth100' . ($morecss ? ' ' . $morecss : '') . '" name="search_' . $htmlname . '" id="search_' . $htmlname . '" value="' . $selected_input_value . '"' . $placeholder . ' ' . (!empty($conf->global->PRODUCT_SEARCH_AUTOFOCUS) ? 'autofocus' : '') . ' />';
			if ($hidelabel == 3) {
				$out .= img_picto($langs->trans("Search"), 'search');
			}
		} else {
			$out .= $this->select_produits_list($selected, $htmlname, $filtertype, $limit, $price_level, '', $status, $finished, 0, $socid, $showempty, $forcecombo, $morecss, $hidepriceinlabel, $warehouseStatus, $status_purchase);
		}

		if (empty($nooutput)) {
			print $out;
		} else {
			return $out;
		}
	}

	// phpcs:disable PEAR.NamingConventions.ValidFunctionName.ScopeNotCamelCaps

	/**
	 *  Return list of BOM for customer in Ajax if Ajax activated or go to select_produits_list
	 *
	 * @param int $selected Preselected BOM id
	 * @param string $htmlname Name of HTML select field (must be unique in page).
	 * @param int $limit Limit on number of returned lines
	 * @param int $status Sell status -1=Return all bom, 0=Draft BOM, 1=Validated BOM
	 * @param int $type type of the BOM (-1=Return all BOM, 0=Return disassemble BOM, 1=Return manufacturing BOM)
	 * @param string $showempty '' to not show empty line. Translation key to show an empty line. '1' show empty line with no text.
	 * @param string $morecss Add more css on select
	 * @param string $nooutput No print, return the output into a string
	 * @param int $forcecombo Force to use combo box
	 * @param array $TProducts Add filter on a defined product
	 * @return        void|string
	 */
	public function select_bom($selected = '', $htmlname = 'bom_id', $limit = 0, $status = 1, $type = 0, $showempty = '1', $morecss = '', $nooutput = '', $forcecombo = 0, $TProducts = [])
	{
		// phpcs:enable
		global $conf, $user, $langs, $db;

		require_once DOL_DOCUMENT_ROOT . '/product/class/product.class.php';

		$error = 0;
		$out = '';

		if (!$forcecombo) {
			include_once DOL_DOCUMENT_ROOT . '/core/lib/ajax.lib.php';
			$events = array();
			$out .= ajax_combobox($htmlname, $events, getDolGlobalInt("PRODUIT_USE_SEARCH_TO_SELECT"));
		}

		$out .= '<select class="flat' . ($morecss ? ' ' . $morecss : '') . '" name="' . $htmlname . '" id="' . $htmlname . '">';

		$sql = 'SELECT b.rowid, b.ref, b.label, b.fk_product';
		$sql .= ' FROM ' . MAIN_DB_PREFIX . 'bom_bom as b';
		$sql .= ' WHERE b.entity IN (' . getEntity('bom') . ')';
		if (!empty($status)) $sql .= ' AND status = ' . (int) $status;
		if (!empty($type)) $sql .= ' AND bomtype = ' . (int) $type;
		if (!empty($TProducts)) $sql .= ' AND fk_product IN (' . $this->db->sanitize(implode(',', $TProducts)) . ')';
		if (!empty($limit)) $sql .= ' LIMIT ' . (int) $limit;
		$resql = $db->query($sql);
		if ($resql) {
			if ($showempty) {
				$out .= '<option value="-1"';
				if (empty($selected)) $out .= ' selected';
				$out .= '>&nbsp;</option>';
			}
			while ($obj = $db->fetch_object($resql)) {
				$product = new Product($db);
				$res = $product->fetch($obj->fk_product);
				$out .= '<option value="' . $obj->rowid . '"';
				if ($obj->rowid == $selected) $out .= 'selected';
				$out .= '>' . $obj->ref . ' - ' . $product->label . ' - ' . $obj->label . '</option>';
			}
		} else {
			$error++;
			dol_print_error($db);
		}
		if (empty($nooutput)) {
			print $out;
		} else {
			return $out;
		}
	}

	// phpcs:disable PEAR.NamingConventions.ValidFunctionName.ScopeNotCamelCaps

	/**
	 *    Return list of products for a customer.
	 *  Called by select_produits.
	 *
	 * @param int $selected Preselected product
	 * @param string $htmlname Name of select html
	 * @param string $filtertype Filter on product type (''=nofilter, 0=product, 1=service)
	 * @param int $limit Limit on number of returned lines
	 * @param int $price_level Level of price to show
	 * @param string $filterkey Filter on product
	 * @param int $status -1=Return all products, 0=Products not on sell, 1=Products on sell
	 * @param int $finished Filter on finished field: 2=No filter
	 * @param int $outputmode 0=HTML select string, 1=Array
	 * @param int $socid Thirdparty Id (to get also price dedicated to this customer)
	 * @param string $showempty '' to not show empty line. Translation key to show an empty line. '1' show empty line with no text.
	 * @param int $forcecombo Force to use combo box
	 * @param string $morecss Add more css on select
	 * @param int $hidepriceinlabel 1=Hide prices in label
	 * @param string $warehouseStatus Warehouse status filter to group/count stock. Following comma separated filter options can be used.
	 *                                'warehouseopen' = count products from open warehouses,
	 *                                'warehouseclosed' = count products from closed warehouses,
	 *                                'warehouseinternal' = count products from warehouses for internal correct/transfer only
	 * @param int $status_purchase Purchase status -1=Return all products, 0=Products not on purchase, 1=Products on purchase
	 * @return     array|string                Array of keys for json
	 */
	public function select_produits_list($selected = '', $htmlname = 'productid', $filtertype = '', $limit = 20, $price_level = 0, $filterkey = '', $status = 1, $finished = 2, $outputmode = 0, $socid = 0, $showempty = '1', $forcecombo = 0, $morecss = '', $hidepriceinlabel = 0, $warehouseStatus = '', $status_purchase = -1)
	{
		// phpcs:enable
		global $langs, $conf;
		global $hookmanager;

		$out = '';
		$outarray = array();

		// Units
		if (getDolGlobalInt('PRODUCT_USE_UNITS')) {
			$langs->load('other');
		}

		$warehouseStatusArray = array();
		if (!empty($warehouseStatus)) {
			require_once DOL_DOCUMENT_ROOT . '/product/stock/class/entrepot.class.php';
			if (preg_match('/warehouseclosed/', $warehouseStatus)) {
				$warehouseStatusArray[] = Entrepot::STATUS_CLOSED;
			}
			if (preg_match('/warehouseopen/', $warehouseStatus)) {
				$warehouseStatusArray[] = Entrepot::STATUS_OPEN_ALL;
			}
			if (preg_match('/warehouseinternal/', $warehouseStatus)) {
				$warehouseStatusArray[] = Entrepot::STATUS_OPEN_INTERNAL;
			}
		}

		$selectFields = " p.rowid, p.ref, p.label, p.description, p.barcode, p.fk_country, p.fk_product_type, p.price, p.price_ttc, p.price_base_type, p.tva_tx, p.default_vat_code, p.duration, p.fk_price_expression";
		if (count($warehouseStatusArray)) {
			$selectFieldsGrouped = ", sum(" . $this->db->ifsql("e.statut IS NULL", "0", "ps.reel") . ") as stock"; // e.statut is null if there is no record in stock
		} else {
			$selectFieldsGrouped = ", " . $this->db->ifsql("p.stock IS NULL", 0, "p.stock") . " AS stock";
		}

		$sql = "SELECT ";

		// Add select from hooks
		$parameters = array();
		$reshook = $hookmanager->executeHooks('selectProductsListSelect', $parameters); // Note that $action and $object may have been modified by hook
		if (empty($reshook)) {
			$sql .= $selectFields.$selectFieldsGrouped.$hookmanager->resPrint;
		} else {
			$sql .= $hookmanager->resPrint;
		}

		if (!empty($conf->global->PRODUCT_SORT_BY_CATEGORY)) {
			//Product category
			$sql .= ", (SELECT " . $this->db->prefix() . "categorie_product.fk_categorie
						FROM " . $this->db->prefix() . "categorie_product
						WHERE " . $this->db->prefix() . "categorie_product.fk_product=p.rowid
						LIMIT 1
				) AS categorie_product_id ";
		}

		//Price by customer
		if (!empty($conf->global->PRODUIT_CUSTOMER_PRICES) && !empty($socid)) {
			$sql .= ', pcp.rowid as idprodcustprice, pcp.price as custprice, pcp.price_ttc as custprice_ttc,';
			$sql .= ' pcp.price_base_type as custprice_base_type, pcp.tva_tx as custtva_tx, pcp.default_vat_code as custdefault_vat_code, pcp.ref_customer as custref';
			$selectFields .= ", idprodcustprice, custprice, custprice_ttc, custprice_base_type, custtva_tx, custdefault_vat_code, custref";
		}
		// Units
		if (getDolGlobalInt('PRODUCT_USE_UNITS')) {
			$sql .= ", u.label as unit_long, u.short_label as unit_short, p.weight, p.weight_units, p.length, p.length_units, p.width, p.width_units, p.height, p.height_units, p.surface, p.surface_units, p.volume, p.volume_units";
			$selectFields .= ', unit_long, unit_short, p.weight, p.weight_units, p.length, p.length_units, p.width, p.width_units, p.height, p.height_units, p.surface, p.surface_units, p.volume, p.volume_units';
		}

		// Multilang : we add translation
		if (getDolGlobalInt('MAIN_MULTILANGS')) {
			$sql .= ", pl.label as label_translated";
			$sql .= ", pl.description as description_translated";
			$selectFields .= ", label_translated";
			$selectFields .= ", description_translated";
		}
		// Price by quantity
		if (!empty($conf->global->PRODUIT_CUSTOMER_PRICES_BY_QTY) || !empty($conf->global->PRODUIT_CUSTOMER_PRICES_BY_QTY_MULTIPRICES)) {
			$sql .= ", (SELECT pp.rowid FROM " . $this->db->prefix() . "product_price as pp WHERE pp.fk_product = p.rowid";
			if ($price_level >= 1 && !empty($conf->global->PRODUIT_CUSTOMER_PRICES_BY_QTY_MULTIPRICES)) {
				$sql .= " AND price_level = " . ((int) $price_level);
			}
			$sql .= " ORDER BY date_price";
			$sql .= " DESC LIMIT 1) as price_rowid";
			$sql .= ", (SELECT pp.price_by_qty FROM " . $this->db->prefix() . "product_price as pp WHERE pp.fk_product = p.rowid"; // price_by_qty is 1 if some prices by qty exists in subtable
			if ($price_level >= 1 && !empty($conf->global->PRODUIT_CUSTOMER_PRICES_BY_QTY_MULTIPRICES)) {
				$sql .= " AND price_level = " . ((int) $price_level);
			}
			$sql .= " ORDER BY date_price";
			$sql .= " DESC LIMIT 1) as price_by_qty";
			$selectFields .= ", price_rowid, price_by_qty";
		}

		$sql .= " FROM ".$this->db->prefix()."product as p";
		// Add from (left join) from hooks
		$parameters = array();
		$reshook = $hookmanager->executeHooks('selectProductsListFrom', $parameters); // Note that $action and $object may have been modified by hook
		$sql .= $hookmanager->resPrint;

		if (count($warehouseStatusArray)) {
			$sql .= " LEFT JOIN " . $this->db->prefix() . "product_stock as ps on ps.fk_product = p.rowid";
			$sql .= " LEFT JOIN " . $this->db->prefix() . "entrepot as e on ps.fk_entrepot = e.rowid AND e.entity IN (" . getEntity('stock') . ")";
			$sql .= ' AND e.statut IN (' . $this->db->sanitize($this->db->escape(implode(',', $warehouseStatusArray))) . ')'; // Return line if product is inside the selected stock. If not, an empty line will be returned so we will count 0.
		}

		// include search in supplier ref
		if (!empty($conf->global->MAIN_SEARCH_PRODUCT_BY_FOURN_REF)) {
			$sql .= " LEFT JOIN " . $this->db->prefix() . "product_fournisseur_price as pfp ON p.rowid = pfp.fk_product";
		}

		//Price by customer
		if (!empty($conf->global->PRODUIT_CUSTOMER_PRICES) && !empty($socid)) {
			$sql .= " LEFT JOIN  " . $this->db->prefix() . "product_customer_price as pcp ON pcp.fk_soc=" . ((int) $socid) . " AND pcp.fk_product=p.rowid";
		}
		// Units
		if (getDolGlobalInt('PRODUCT_USE_UNITS')) {
			$sql .= " LEFT JOIN " . $this->db->prefix() . "c_units u ON u.rowid = p.fk_unit";
		}
		// Multilang : we add translation
		if (getDolGlobalInt('MAIN_MULTILANGS')) {
			$sql .= " LEFT JOIN " . $this->db->prefix() . "product_lang as pl ON pl.fk_product = p.rowid ";
			if (!empty($conf->global->PRODUIT_TEXTS_IN_THIRDPARTY_LANGUAGE) && !empty($socid)) {
				require_once DOL_DOCUMENT_ROOT . '/societe/class/societe.class.php';
				$soc = new Societe($this->db);
				$result = $soc->fetch($socid);
				if ($result > 0 && !empty($soc->default_lang)) {
					$sql .= " AND pl.lang = '" . $this->db->escape($soc->default_lang) . "'";
				} else {
					$sql .= " AND pl.lang = '" . $this->db->escape($langs->getDefaultLang()) . "'";
				}
			} else {
				$sql .= " AND pl.lang = '" . $this->db->escape($langs->getDefaultLang()) . "'";
			}
		}

		if (!empty($conf->global->PRODUIT_ATTRIBUTES_HIDECHILD)) {
			$sql .= " LEFT JOIN " . $this->db->prefix() . "product_attribute_combination pac ON pac.fk_product_child = p.rowid";
		}

		$sql .= ' WHERE p.entity IN (' . getEntity('product') . ')';

		if (!empty($conf->global->PRODUIT_ATTRIBUTES_HIDECHILD)) {
			$sql .= " AND pac.rowid IS NULL";
		}

		if ($finished == 0) {
			$sql .= " AND p.finished = " . ((int) $finished);
		} elseif ($finished == 1) {
			$sql .= " AND p.finished = " . ((int) $finished);
			if ($status >= 0) {
				$sql .= " AND p.tosell = " . ((int) $status);
			}
		} elseif ($status >= 0) {
			$sql .= " AND p.tosell = " . ((int) $status);
		}
		if ($status_purchase >= 0) {
			$sql .= " AND p.tobuy = " . ((int) $status_purchase);
		}
		// Filter by product type
		if (strval($filtertype) != '') {
			$sql .= " AND p.fk_product_type = " . ((int) $filtertype);
		} elseif (!isModEnabled('product')) { // when product module is disabled, show services only
			$sql .= " AND p.fk_product_type = 1";
		} elseif (!isModEnabled('service')) { // when service module is disabled, show products only
			$sql .= " AND p.fk_product_type = 0";
		}
		// Add where from hooks
		$parameters = array();
		$reshook = $hookmanager->executeHooks('selectProductsListWhere', $parameters); // Note that $action and $object may have been modified by hook
		$sql .= $hookmanager->resPrint;
		// Add criteria on ref/label
		if ($filterkey != '') {
			$sql .= ' AND (';
			$prefix = empty($conf->global->PRODUCT_DONOTSEARCH_ANYWHERE) ? '%' : ''; // Can use index if PRODUCT_DONOTSEARCH_ANYWHERE is on
			// For natural search
			$scrit = explode(' ', $filterkey);
			$i = 0;
			if (count($scrit) > 1) {
				$sql .= "(";
			}
			foreach ($scrit as $crit) {
				if ($i > 0) {
					$sql .= " AND ";
				}
				$sql .= "(p.ref LIKE '" . $this->db->escape($prefix . $crit) . "%' OR p.label LIKE '" . $this->db->escape($prefix . $crit) . "%'";
				if (getDolGlobalInt('MAIN_MULTILANGS')) {
					$sql .= " OR pl.label LIKE '" . $this->db->escape($prefix . $crit) . "%'";
				}
				if (!empty($conf->global->PRODUIT_CUSTOMER_PRICES) && !empty($socid)) {
					$sql .= " OR pcp.ref_customer LIKE '" . $this->db->escape($prefix . $crit) . "%'";
				}
				if (!empty($conf->global->PRODUCT_AJAX_SEARCH_ON_DESCRIPTION)) {
					$sql .= " OR p.description LIKE '" . $this->db->escape($prefix . $crit) . "%'";
					if (getDolGlobalInt('MAIN_MULTILANGS')) {
						$sql .= " OR pl.description LIKE '" . $this->db->escape($prefix . $crit) . "%'";
					}
				}
				if (!empty($conf->global->MAIN_SEARCH_PRODUCT_BY_FOURN_REF)) {
					$sql .= " OR pfp.ref_fourn LIKE '" . $this->db->escape($prefix . $crit) . "%'";
				}
				$sql .= ")";
				$i++;
			}
			if (count($scrit) > 1) {
				$sql .= ")";
			}
			if (isModEnabled('barcode')) {
				$sql .= " OR p.barcode LIKE '" . $this->db->escape($prefix . $filterkey) . "%'";
			}
			$sql .= ')';
		}
		if (count($warehouseStatusArray)) {
			$sql .= " GROUP BY " . $selectFields;
		}

		//Sort by category
		if (!empty($conf->global->PRODUCT_SORT_BY_CATEGORY)) {
			$sql .= " ORDER BY categorie_product_id ";
			//ASC OR DESC order
			($conf->global->PRODUCT_SORT_BY_CATEGORY == 1) ? $sql .= "ASC" : $sql .= "DESC";
		} else {
			$sql .= $this->db->order("p.ref");
		}

		$sql .= $this->db->plimit($limit, 0);

		// Build output string
		dol_syslog(get_class($this) . "::select_produits_list search products", LOG_DEBUG);
		$result = $this->db->query($sql);
		if ($result) {
			require_once DOL_DOCUMENT_ROOT . '/product/class/product.class.php';
			require_once DOL_DOCUMENT_ROOT . '/product/dynamic_price/class/price_parser.class.php';
			require_once DOL_DOCUMENT_ROOT . '/core/lib/product.lib.php';

			$num = $this->db->num_rows($result);

			$events = null;

			if (!$forcecombo) {
				include_once DOL_DOCUMENT_ROOT . '/core/lib/ajax.lib.php';
				$out .= ajax_combobox($htmlname, $events, getDolGlobalInt("PRODUIT_USE_SEARCH_TO_SELECT"));
			}

			$out .= '<select class="flat' . ($morecss ? ' ' . $morecss : '') . '" name="' . $htmlname . '" id="' . $htmlname . '">';

			$textifempty = '';
			// Do not use textifempty = ' ' or '&nbsp;' here, or search on key will search on ' key'.
			//if (!empty($conf->use_javascript_ajax) || $forcecombo) $textifempty='';
			if (!empty($conf->global->PRODUIT_USE_SEARCH_TO_SELECT)) {
				if ($showempty && !is_numeric($showempty)) {
					$textifempty = $langs->trans($showempty);
				} else {
					$textifempty .= $langs->trans("All");
				}
			} else {
				if ($showempty && !is_numeric($showempty)) {
					$textifempty = $langs->trans($showempty);
				}
			}
			if ($showempty) {
				$out .= '<option value="-1" selected>' . ($textifempty ? $textifempty : '&nbsp;') . '</option>';
			}

			$i = 0;
			while ($num && $i < $num) {
				$opt = '';
				$optJson = array();
				$objp = $this->db->fetch_object($result);

				if ((!empty($conf->global->PRODUIT_CUSTOMER_PRICES_BY_QTY) || !empty($conf->global->PRODUIT_CUSTOMER_PRICES_BY_QTY_MULTIPRICES)) && !empty($objp->price_by_qty) && $objp->price_by_qty == 1) { // Price by quantity will return many prices for the same product
					$sql = "SELECT rowid, quantity, price, unitprice, remise_percent, remise, price_base_type";
					$sql .= " FROM " . $this->db->prefix() . "product_price_by_qty";
					$sql .= " WHERE fk_product_price = " . ((int) $objp->price_rowid);
					$sql .= " ORDER BY quantity ASC";

					dol_syslog(get_class($this) . "::select_produits_list search prices by qty", LOG_DEBUG);
					$result2 = $this->db->query($sql);
					if ($result2) {
						$nb_prices = $this->db->num_rows($result2);
						$j = 0;
						while ($nb_prices && $j < $nb_prices) {
							$objp2 = $this->db->fetch_object($result2);

							$objp->price_by_qty_rowid = $objp2->rowid;
							$objp->price_by_qty_price_base_type = $objp2->price_base_type;
							$objp->price_by_qty_quantity = $objp2->quantity;
							$objp->price_by_qty_unitprice = $objp2->unitprice;
							$objp->price_by_qty_remise_percent = $objp2->remise_percent;
							// For backward compatibility
							$objp->quantity = $objp2->quantity;
							$objp->price = $objp2->price;
							$objp->unitprice = $objp2->unitprice;
							$objp->remise_percent = $objp2->remise_percent;

							//$objp->tva_tx is not overwritten by $objp2 value
							//$objp->default_vat_code is not overwritten by $objp2 value

							$this->constructProductListOption($objp, $opt, $optJson, 0, $selected, $hidepriceinlabel, $filterkey);

							$j++;

							// Add new entry
							// "key" value of json key array is used by jQuery automatically as selected value
							// "label" value of json key array is used by jQuery automatically as text for combo box
							$out .= $opt;
							array_push($outarray, $optJson);
						}
					}
				} else {
					if (isModEnabled('dynamicprices') && !empty($objp->fk_price_expression)) {
						$price_product = new Product($this->db);
						$price_product->fetch($objp->rowid, '', '', 1);

						require_once DOL_DOCUMENT_ROOT . '/product/dynamic_price/class/price_parser.class.php';
						$priceparser = new PriceParser($this->db);
						$price_result = $priceparser->parseProduct($price_product);
						if ($price_result >= 0) {
							$objp->price = $price_result;
							$objp->unitprice = $price_result;
							//Calculate the VAT
							$objp->price_ttc = price2num($objp->price) * (1 + ($objp->tva_tx / 100));
							$objp->price_ttc = price2num($objp->price_ttc, 'MU');
						}
					}

					$this->constructProductListOption($objp, $opt, $optJson, $price_level, $selected, $hidepriceinlabel, $filterkey);
					// Add new entry
					// "key" value of json key array is used by jQuery automatically as selected value
					// "label" value of json key array is used by jQuery automatically as text for combo box
					$out .= $opt;
					array_push($outarray, $optJson);
				}

				$i++;
			}

			$out .= '</select>';

			$this->db->free($result);

			if (empty($outputmode)) {
				return $out;
			}

			return $outarray;
		} else {
			dol_print_error($this->db);
		}

		return '';
	}

	/**
	 * Function to forge the string with OPTIONs of SELECT.
	 * This define value for &$opt and &$optJson.
	 * This function is called by select_produits_list().
	 *
	 * @param object $objp Resultset of fetch
	 * @param string $opt Option (var used for returned value in string option format)
	 * @param string $optJson Option (var used for returned value in json format)
	 * @param int $price_level Price level
	 * @param string $selected Preselected value
	 * @param int $hidepriceinlabel Hide price in label
	 * @param string $filterkey Filter key to highlight
	 * @param int $novirtualstock Do not load virtual stock, even if slow option STOCK_SHOW_VIRTUAL_STOCK_IN_PRODUCTS_COMBO is on.
	 * @return    void
	 */
	protected function constructProductListOption(&$objp, &$opt, &$optJson, $price_level, $selected, $hidepriceinlabel = 0, $filterkey = '', $novirtualstock = 0)
	{
		global $langs, $conf, $user;
		global $hookmanager;

		$outkey = '';
		$outval = '';
		$outref = '';
		$outlabel = '';
		$outlabel_translated = '';
		$outdesc = '';
		$outdesc_translated = '';
		$outbarcode = '';
		$outorigin = '';
		$outtype = '';
		$outprice_ht = '';
		$outprice_ttc = '';
		$outpricebasetype = '';
		$outtva_tx = '';
		$outdefault_vat_code = '';
		$outqty = 1;
		$outdiscount = 0;

		$maxlengtharticle = (empty($conf->global->PRODUCT_MAX_LENGTH_COMBO) ? 48 : $conf->global->PRODUCT_MAX_LENGTH_COMBO);

		$label = $objp->label;
		if (!empty($objp->label_translated)) {
			$label = $objp->label_translated;
		}
		if (!empty($filterkey) && $filterkey != '') {
			$label = preg_replace('/(' . preg_quote($filterkey, '/') . ')/i', '<strong>$1</strong>', $label, 1);
		}

		$outkey = $objp->rowid;
		$outref = $objp->ref;
		$outrefcust = empty($objp->custref) ? '' : $objp->custref;
		$outlabel = $objp->label;
		$outdesc = $objp->description;
		if (getDolGlobalInt('MAIN_MULTILANGS')) {
			$outlabel_translated = $objp->label_translated;
			$outdesc_translated = $objp->description_translated;
		}
		$outbarcode = $objp->barcode;
		$outorigin = $objp->fk_country;
		$outpbq = empty($objp->price_by_qty_rowid) ? '' : $objp->price_by_qty_rowid;

		$outtype = $objp->fk_product_type;
		$outdurationvalue = $outtype == Product::TYPE_SERVICE ? substr($objp->duration, 0, dol_strlen($objp->duration) - 1) : '';
		$outdurationunit = $outtype == Product::TYPE_SERVICE ? substr($objp->duration, -1) : '';

		if ($outorigin && !empty($conf->global->PRODUCT_SHOW_ORIGIN_IN_COMBO)) {
			require_once DOL_DOCUMENT_ROOT . '/core/lib/company.lib.php';
		}

		// Units
		$outvalUnits = '';
		if (getDolGlobalInt('PRODUCT_USE_UNITS')) {
			if (!empty($objp->unit_short)) {
				$outvalUnits .= ' - ' . $objp->unit_short;
			}
		}
		if (!empty($conf->global->PRODUCT_SHOW_DIMENSIONS_IN_COMBO)) {
			if (!empty($objp->weight) && $objp->weight_units !== null) {
				$unitToShow = showDimensionInBestUnit($objp->weight, $objp->weight_units, 'weight', $langs);
				$outvalUnits .= ' - ' . $unitToShow;
			}
			if ((!empty($objp->length) || !empty($objp->width) || !empty($objp->height)) && $objp->length_units !== null) {
				$unitToShow = $objp->length . ' x ' . $objp->width . ' x ' . $objp->height . ' ' . measuringUnitString(0, 'size', $objp->length_units);
				$outvalUnits .= ' - ' . $unitToShow;
			}
			if (!empty($objp->surface) && $objp->surface_units !== null) {
				$unitToShow = showDimensionInBestUnit($objp->surface, $objp->surface_units, 'surface', $langs);
				$outvalUnits .= ' - ' . $unitToShow;
			}
			if (!empty($objp->volume) && $objp->volume_units !== null) {
				$unitToShow = showDimensionInBestUnit($objp->volume, $objp->volume_units, 'volume', $langs);
				$outvalUnits .= ' - ' . $unitToShow;
			}
		}
		if ($outdurationvalue && $outdurationunit) {
			$da = array(
				'h' => $langs->trans('Hour'),
				'd' => $langs->trans('Day'),
				'w' => $langs->trans('Week'),
				'm' => $langs->trans('Month'),
				'y' => $langs->trans('Year')
			);
			if (isset($da[$outdurationunit])) {
				$outvalUnits .= ' - ' . $outdurationvalue . ' ' . $langs->transnoentities($da[$outdurationunit] . ($outdurationvalue > 1 ? 's' : ''));
			}
		}

		$opt = '<option value="' . $objp->rowid . '"';
		$opt .= ($objp->rowid == $selected) ? ' selected' : '';
		if (!empty($objp->price_by_qty_rowid) && $objp->price_by_qty_rowid > 0) {
			$opt .= ' pbq="' . $objp->price_by_qty_rowid . '" data-pbq="' . $objp->price_by_qty_rowid . '" data-pbqup="' . $objp->price_by_qty_unitprice . '" data-pbqbase="' . $objp->price_by_qty_price_base_type . '" data-pbqqty="' . $objp->price_by_qty_quantity . '" data-pbqpercent="' . $objp->price_by_qty_remise_percent . '"';
		}
		if (isModEnabled('stock') && isset($objp->stock) && ($objp->fk_product_type == Product::TYPE_PRODUCT || !empty($conf->global->STOCK_SUPPORTS_SERVICES))) {
			if (!empty($user->rights->stock->lire)) {
				if ($objp->stock > 0) {
					$opt .= ' class="product_line_stock_ok"';
				} elseif ($objp->stock <= 0) {
					$opt .= ' class="product_line_stock_too_low"';
				}
			}
		}
		if (!empty($conf->global->PRODUIT_TEXTS_IN_THIRDPARTY_LANGUAGE)) {
			$opt .= ' data-labeltrans="' . $outlabel_translated . '"';
			$opt .= ' data-desctrans="' . dol_escape_htmltag($outdesc_translated) . '"';
		}
		$opt .= '>';
		$opt .= $objp->ref;
		if (!empty($objp->custref)) {
			$opt .= ' (' . $objp->custref . ')';
		}
		if ($outbarcode) {
			$opt .= ' (' . $outbarcode . ')';
		}
		$opt .= ' - ' . dol_trunc($label, $maxlengtharticle);
		if ($outorigin && !empty($conf->global->PRODUCT_SHOW_ORIGIN_IN_COMBO)) {
			$opt .= ' (' . getCountry($outorigin, 1) . ')';
		}

		$objRef = $objp->ref;
		if (!empty($objp->custref)) {
			$objRef .= ' (' . $objp->custref . ')';
		}
		if (!empty($filterkey) && $filterkey != '') {
			$objRef = preg_replace('/(' . preg_quote($filterkey, '/') . ')/i', '<strong>$1</strong>', $objRef, 1);
		}
		$outval .= $objRef;
		if ($outbarcode) {
			$outval .= ' (' . $outbarcode . ')';
		}
		$outval .= ' - ' . dol_trunc($label, $maxlengtharticle);
		if ($outorigin && !empty($conf->global->PRODUCT_SHOW_ORIGIN_IN_COMBO)) {
			$outval .= ' (' . getCountry($outorigin, 1) . ')';
		}

		// Units
		$opt .= $outvalUnits;
		$outval .= $outvalUnits;

		$found = 0;

		// Multiprice
		// If we need a particular price level (from 1 to n)
		if (empty($hidepriceinlabel) && $price_level >= 1 && (!empty($conf->global->PRODUIT_MULTIPRICES) || !empty($conf->global->PRODUIT_CUSTOMER_PRICES_BY_QTY_MULTIPRICES))) {
			$sql = "SELECT price, price_ttc, price_base_type, tva_tx, default_vat_code";
			$sql .= " FROM " . $this->db->prefix() . "product_price";
			$sql .= " WHERE fk_product = " . ((int) $objp->rowid);
			$sql .= " AND entity IN (" . getEntity('productprice') . ")";
			$sql .= " AND price_level = " . ((int) $price_level);
			$sql .= " ORDER BY date_price DESC, rowid DESC"; // Warning DESC must be both on date_price and rowid.
			$sql .= " LIMIT 1";

			dol_syslog(get_class($this) . '::constructProductListOption search price for product ' . $objp->rowid . ' AND level ' . $price_level, LOG_DEBUG);
			$result2 = $this->db->query($sql);
			if ($result2) {
				$objp2 = $this->db->fetch_object($result2);
				if ($objp2) {
					$found = 1;
					if ($objp2->price_base_type == 'HT') {
						$opt .= ' - ' . price($objp2->price, 1, $langs, 0, 0, -1, $conf->currency) . ' ' . $langs->trans("HT");
						$outval .= ' - ' . price($objp2->price, 0, $langs, 0, 0, -1, $conf->currency) . ' ' . $langs->transnoentities("HT");
					} else {
						$opt .= ' - ' . price($objp2->price_ttc, 1, $langs, 0, 0, -1, $conf->currency) . ' ' . $langs->trans("TTC");
						$outval .= ' - ' . price($objp2->price_ttc, 0, $langs, 0, 0, -1, $conf->currency) . ' ' . $langs->transnoentities("TTC");
					}
					$outprice_ht = price($objp2->price);
					$outprice_ttc = price($objp2->price_ttc);
					$outpricebasetype = $objp2->price_base_type;
					if (!empty($conf->global->PRODUIT_MULTIPRICES_USE_VAT_PER_LEVEL)) {  // using this option is a bug. kept for backward compatibility
						$outtva_tx = $objp2->tva_tx;                        // We use the vat rate on line of multiprice
						$outdefault_vat_code = $objp2->default_vat_code;    // We use the vat code on line of multiprice
					} else {
						$outtva_tx = $objp->tva_tx;                            // We use the vat rate of product, not the one on line of multiprice
						$outdefault_vat_code = $objp->default_vat_code;        // We use the vat code or product, not the one on line of multiprice
					}
				}
			} else {
				dol_print_error($this->db);
			}
		}

		// Price by quantity
		if (empty($hidepriceinlabel) && !empty($objp->quantity) && $objp->quantity >= 1 && (!empty($conf->global->PRODUIT_CUSTOMER_PRICES_BY_QTY) || !empty($conf->global->PRODUIT_CUSTOMER_PRICES_BY_QTY_MULTIPRICES))) {
			$found = 1;
			$outqty = $objp->quantity;
			$outdiscount = $objp->remise_percent;
			if ($objp->quantity == 1) {
				$opt .= ' - ' . price($objp->unitprice, 1, $langs, 0, 0, -1, $conf->currency) . "/";
				$outval .= ' - ' . price($objp->unitprice, 0, $langs, 0, 0, -1, $conf->currency) . "/";
				$opt .= $langs->trans("Unit"); // Do not use strtolower because it breaks utf8 encoding
				$outval .= $langs->transnoentities("Unit");
			} else {
				$opt .= ' - ' . price($objp->price, 1, $langs, 0, 0, -1, $conf->currency) . "/" . $objp->quantity;
				$outval .= ' - ' . price($objp->price, 0, $langs, 0, 0, -1, $conf->currency) . "/" . $objp->quantity;
				$opt .= $langs->trans("Units"); // Do not use strtolower because it breaks utf8 encoding
				$outval .= $langs->transnoentities("Units");
			}

			$outprice_ht = price($objp->unitprice);
			$outprice_ttc = price($objp->unitprice * (1 + ($objp->tva_tx / 100)));
			$outpricebasetype = $objp->price_base_type;
			$outtva_tx = $objp->tva_tx;                            // This value is the value on product when constructProductListOption is called by select_produits_list even if other field $objp-> are from table price_by_qty
			$outdefault_vat_code = $objp->default_vat_code;        // This value is the value on product when constructProductListOption is called by select_produits_list even if other field $objp-> are from table price_by_qty
		}
		if (empty($hidepriceinlabel) && !empty($objp->quantity) && $objp->quantity >= 1) {
			$opt .= " (" . price($objp->unitprice, 1, $langs, 0, 0, -1, $conf->currency) . "/" . $langs->trans("Unit") . ")"; // Do not use strtolower because it breaks utf8 encoding
			$outval .= " (" . price($objp->unitprice, 0, $langs, 0, 0, -1, $conf->currency) . "/" . $langs->transnoentities("Unit") . ")"; // Do not use strtolower because it breaks utf8 encoding
		}
		if (empty($hidepriceinlabel) && !empty($objp->remise_percent) && $objp->remise_percent >= 1) {
			$opt .= " - " . $langs->trans("Discount") . " : " . vatrate($objp->remise_percent) . ' %';
			$outval .= " - " . $langs->transnoentities("Discount") . " : " . vatrate($objp->remise_percent) . ' %';
		}

		// Price by customer
		if (empty($hidepriceinlabel) && !empty($conf->global->PRODUIT_CUSTOMER_PRICES)) {
			if (!empty($objp->idprodcustprice)) {
				$found = 1;

				if ($objp->custprice_base_type == 'HT') {
					$opt .= ' - ' . price($objp->custprice, 1, $langs, 0, 0, -1, $conf->currency) . ' ' . $langs->trans("HT");
					$outval .= ' - ' . price($objp->custprice, 0, $langs, 0, 0, -1, $conf->currency) . ' ' . $langs->transnoentities("HT");
				} else {
					$opt .= ' - ' . price($objp->custprice_ttc, 1, $langs, 0, 0, -1, $conf->currency) . ' ' . $langs->trans("TTC");
					$outval .= ' - ' . price($objp->custprice_ttc, 0, $langs, 0, 0, -1, $conf->currency) . ' ' . $langs->transnoentities("TTC");
				}

				$outprice_ht = price($objp->custprice);
				$outprice_ttc = price($objp->custprice_ttc);
				$outpricebasetype = $objp->custprice_base_type;
				$outtva_tx = $objp->custtva_tx;
				$outdefault_vat_code = $objp->custdefault_vat_code;
			}
		}

		// If level no defined or multiprice not found, we used the default price
		if (empty($hidepriceinlabel) && !$found) {
			if ($objp->price_base_type == 'HT') {
				$opt .= ' - ' . price($objp->price, 1, $langs, 0, 0, -1, $conf->currency) . ' ' . $langs->trans("HT");
				$outval .= ' - ' . price($objp->price, 0, $langs, 0, 0, -1, $conf->currency) . ' ' . $langs->transnoentities("HT");
			} else {
				$opt .= ' - ' . price($objp->price_ttc, 1, $langs, 0, 0, -1, $conf->currency) . ' ' . $langs->trans("TTC");
				$outval .= ' - ' . price($objp->price_ttc, 0, $langs, 0, 0, -1, $conf->currency) . ' ' . $langs->transnoentities("TTC");
			}
			$outprice_ht = price($objp->price);
			$outprice_ttc = price($objp->price_ttc);
			$outpricebasetype = $objp->price_base_type;
			$outtva_tx = $objp->tva_tx;
			$outdefault_vat_code = $objp->default_vat_code;
		}

		if (isModEnabled('stock') && isset($objp->stock) && ($objp->fk_product_type == Product::TYPE_PRODUCT || !empty($conf->global->STOCK_SUPPORTS_SERVICES))) {
			if (!empty($user->rights->stock->lire)) {
				$opt .= ' - ' . $langs->trans("Stock") . ': ' . price(price2num($objp->stock, 'MS'));

				if ($objp->stock > 0) {
					$outval .= ' - <span class="product_line_stock_ok">';
				} elseif ($objp->stock <= 0) {
					$outval .= ' - <span class="product_line_stock_too_low">';
				}
				$outval .= $langs->transnoentities("Stock") . ': ' . price(price2num($objp->stock, 'MS'));
				$outval .= '</span>';
				if (empty($novirtualstock) && !empty($conf->global->STOCK_SHOW_VIRTUAL_STOCK_IN_PRODUCTS_COMBO)) {  // Warning, this option may slow down combo list generation
					$langs->load("stocks");

					$tmpproduct = new Product($this->db);
					$tmpproduct->fetch($objp->rowid, '', '', '', 1, 1, 1); // Load product without lang and prices arrays (we just need to make ->virtual_stock() after)
					$tmpproduct->load_virtual_stock();
					$virtualstock = $tmpproduct->stock_theorique;

					$opt .= ' - ' . $langs->trans("VirtualStock") . ':' . $virtualstock;

					$outval .= ' - ' . $langs->transnoentities("VirtualStock") . ':';
					if ($virtualstock > 0) {
						$outval .= '<span class="product_line_stock_ok">';
					} elseif ($virtualstock <= 0) {
						$outval .= '<span class="product_line_stock_too_low">';
					}
					$outval .= $virtualstock;
					$outval .= '</span>';

					unset($tmpproduct);
				}
			}
		}

		$parameters = array('objp'=>$objp);
		$reshook = $hookmanager->executeHooks('constructProductListOption', $parameters); // Note that $action and $object may have been modified by hook
		if (empty($reshook)) {
			$opt .= $hookmanager->resPrint;
		} else {
			$opt = $hookmanager->resPrint;
		}

		$opt .= "</option>\n";
		$optJson = array(
			'key' => $outkey,
			'value' => $outref,
			'label' => $outval,
			'label2' => $outlabel,
			'desc' => $outdesc,
			'type' => $outtype,
			'price_ht' => price2num($outprice_ht),
			'price_ttc' => price2num($outprice_ttc),
			'price_ht_locale' => price(price2num($outprice_ht)),
			'price_ttc_locale' => price(price2num($outprice_ttc)),
			'pricebasetype' => $outpricebasetype,
			'tva_tx' => $outtva_tx,
			'default_vat_code' => $outdefault_vat_code,
			'qty' => $outqty,
			'discount' => $outdiscount,
			'duration_value' => $outdurationvalue,
			'duration_unit' => $outdurationunit,
			'pbq' => $outpbq,
			'labeltrans' => $outlabel_translated,
			'desctrans' => $outdesc_translated,
			'ref_customer' => $outrefcust
		);
	}

	// phpcs:disable PEAR.NamingConventions.ValidFunctionName.ScopeNotCamelCaps

	/**
	 *    Return list of products for customer (in Ajax if Ajax activated or go to select_produits_fournisseurs_list)
	 *
	 * @param int $socid Id third party
	 * @param string $selected Preselected product
	 * @param string $htmlname Name of HTML Select
	 * @param string $filtertype Filter on product type (''=nofilter, 0=product, 1=service)
	 * @param string $filtre For a SQL filter
	 * @param array $ajaxoptions Options for ajax_autocompleter
	 * @param int $hidelabel Hide label (0=no, 1=yes)
	 * @param int $alsoproductwithnosupplierprice 1=Add also product without supplier prices
	 * @param string $morecss More CSS
	 * @param string $placeholder Placeholder
	 * @return    void
	 */
	public function select_produits_fournisseurs($socid, $selected = '', $htmlname = 'productid', $filtertype = '', $filtre = '', $ajaxoptions = array(), $hidelabel = 0, $alsoproductwithnosupplierprice = 0, $morecss = '', $placeholder = '')
	{
		// phpcs:enable
		global $langs, $conf;
		global $price_level, $status, $finished;

		if (!isset($status)) {
			$status = 1;
		}

		$selected_input_value = '';
		if (!empty($conf->use_javascript_ajax) && !empty($conf->global->PRODUIT_USE_SEARCH_TO_SELECT)) {
			if ($selected > 0) {
				require_once DOL_DOCUMENT_ROOT . '/product/class/product.class.php';
				$producttmpselect = new Product($this->db);
				$producttmpselect->fetch($selected);
				$selected_input_value = $producttmpselect->ref;
				unset($producttmpselect);
			}

			// mode=2 means suppliers products
			$urloption = ($socid > 0 ? 'socid=' . $socid . '&' : '') . 'htmlname=' . $htmlname . '&outjson=1&price_level=' . $price_level . '&type=' . $filtertype . '&mode=2&status=' . $status . '&finished=' . $finished . '&alsoproductwithnosupplierprice=' . $alsoproductwithnosupplierprice;
			print ajax_autocompleter($selected, $htmlname, DOL_URL_ROOT . '/product/ajax/products.php', $urloption, $conf->global->PRODUIT_USE_SEARCH_TO_SELECT, 0, $ajaxoptions);

			print ($hidelabel ? '' : $langs->trans("RefOrLabel") . ' : ') . '<input type="text" class="minwidth300" name="search_' . $htmlname . '" id="search_' . $htmlname . '" value="' . $selected_input_value . '"' . ($placeholder ? ' placeholder="' . $placeholder . '"' : '') . '>';
		} else {
			print $this->select_produits_fournisseurs_list($socid, $selected, $htmlname, $filtertype, $filtre, '', $status, 0, 0, $alsoproductwithnosupplierprice, $morecss, 0, $placeholder);
		}
	}

	// phpcs:disable PEAR.NamingConventions.ValidFunctionName.ScopeNotCamelCaps

	/**
	 *    Return list of suppliers products
	 *
	 * @param int $socid Id of supplier thirdparty (0 = no filter)
	 * @param int $selected Product price pre-selected (must be 'id' in product_fournisseur_price or 'idprod_IDPROD')
	 * @param string $htmlname Name of HTML select
	 * @param string $filtertype Filter on product type (''=nofilter, 0=product, 1=service)
	 * @param string $filtre Generic filter. Data must not come from user input.
	 * @param string $filterkey Filter of produdts
	 * @param int $statut -1=Return all products, 0=Products not on buy, 1=Products on buy
	 * @param int $outputmode 0=HTML select string, 1=Array
	 * @param int $limit Limit of line number
	 * @param int $alsoproductwithnosupplierprice 1=Add also product without supplier prices
	 * @param string $morecss Add more CSS
	 * @param int $showstockinlist Show stock information (slower).
	 * @param string $placeholder Placeholder
	 * @return array|string                Array of keys for json or HTML component
	 */
	public function select_produits_fournisseurs_list($socid, $selected = '', $htmlname = 'productid', $filtertype = '', $filtre = '', $filterkey = '', $statut = -1, $outputmode = 0, $limit = 100, $alsoproductwithnosupplierprice = 0, $morecss = '', $showstockinlist = 0, $placeholder = '')
	{
		// phpcs:enable
		global $langs, $conf, $user;
		global $hookmanager;

		$out = '';
		$outarray = array();

		$maxlengtharticle = (empty($conf->global->PRODUCT_MAX_LENGTH_COMBO) ? 48 : $conf->global->PRODUCT_MAX_LENGTH_COMBO);

		$langs->load('stocks');
		// Units
		if (getDolGlobalInt('PRODUCT_USE_UNITS')) {
			$langs->load('other');
		}

		$sql = "SELECT p.rowid, p.ref, p.label, p.price, p.duration, p.fk_product_type, p.stock, p.tva_tx as tva_tx_sale, p.default_vat_code as default_vat_code_sale,";
		$sql .= " pfp.ref_fourn, pfp.rowid as idprodfournprice, pfp.price as fprice, pfp.quantity, pfp.remise_percent, pfp.remise, pfp.unitprice,";
		$sql .= " pfp.fk_supplier_price_expression, pfp.fk_product, pfp.tva_tx, pfp.default_vat_code, pfp.fk_soc, s.nom as name,";
		$sql .= " pfp.supplier_reputation";
		// if we use supplier description of the products
		if (!empty($conf->global->PRODUIT_FOURN_TEXTS)) {
			$sql .= ", pfp.desc_fourn as description";
		} else {
			$sql .= ", p.description";
		}
		// Units
		if (getDolGlobalInt('PRODUCT_USE_UNITS')) {
			$sql .= ", u.label as unit_long, u.short_label as unit_short, p.weight, p.weight_units, p.length, p.length_units, p.width, p.width_units, p.height, p.height_units, p.surface, p.surface_units, p.volume, p.volume_units";
		}
		if (isModEnabled('barcode')) {
			$sql .= ", pfp.barcode";
		}
		$sql .= " FROM " . $this->db->prefix() . "product as p";
		$sql .= " LEFT JOIN " . $this->db->prefix() . "product_fournisseur_price as pfp ON ( p.rowid = pfp.fk_product AND pfp.entity IN (" . getEntity('product') . ") )";
		if ($socid > 0) {
			$sql .= " AND pfp.fk_soc = " . ((int) $socid);
		}
		$sql .= " LEFT JOIN " . $this->db->prefix() . "societe as s ON pfp.fk_soc = s.rowid";
		// Units
		if (getDolGlobalInt('PRODUCT_USE_UNITS')) {
			$sql .= " LEFT JOIN " . $this->db->prefix() . "c_units u ON u.rowid = p.fk_unit";
		}
		$sql .= " WHERE p.entity IN (" . getEntity('product') . ")";
		if ($statut != -1) {
			$sql .= " AND p.tobuy = " . ((int) $statut);
		}
		if (strval($filtertype) != '') {
			$sql .= " AND p.fk_product_type = " . ((int) $filtertype);
		}
		if (!empty($filtre)) {
			$sql .= " " . $filtre;
		}
		// Add where from hooks
		$parameters = array();
		$reshook = $hookmanager->executeHooks('selectSuppliersProductsListWhere', $parameters); // Note that $action and $object may have been modified by hook
		$sql .= $hookmanager->resPrint;
		// Add criteria on ref/label
		if ($filterkey != '') {
			$sql .= ' AND (';
			$prefix = empty($conf->global->PRODUCT_DONOTSEARCH_ANYWHERE) ? '%' : ''; // Can use index if PRODUCT_DONOTSEARCH_ANYWHERE is on
			// For natural search
			$scrit = explode(' ', $filterkey);
			$i = 0;
			if (count($scrit) > 1) {
				$sql .= "(";
			}
			foreach ($scrit as $crit) {
				if ($i > 0) {
					$sql .= " AND ";
				}
				$sql .= "(pfp.ref_fourn LIKE '" . $this->db->escape($prefix . $crit) . "%' OR p.ref LIKE '" . $this->db->escape($prefix . $crit) . "%' OR p.label LIKE '" . $this->db->escape($prefix . $crit) . "%'";
				if (!empty($conf->global->PRODUIT_FOURN_TEXTS)) {
					$sql .= " OR pfp.desc_fourn LIKE '" . $this->db->escape($prefix . $crit) . "%'";
				}
				$sql .= ")";
				$i++;
			}
			if (count($scrit) > 1) {
				$sql .= ")";
			}
			if (isModEnabled('barcode')) {
				$sql .= " OR p.barcode LIKE '" . $this->db->escape($prefix . $filterkey) . "%'";
				$sql .= " OR pfp.barcode LIKE '" . $this->db->escape($prefix . $filterkey) . "%'";
			}
			$sql .= ')';
		}
		$sql .= " ORDER BY pfp.ref_fourn DESC, pfp.quantity ASC";
		$sql .= $this->db->plimit($limit, 0);

		// Build output string

		dol_syslog(get_class($this) . "::select_produits_fournisseurs_list", LOG_DEBUG);
		$result = $this->db->query($sql);
		if ($result) {
			require_once DOL_DOCUMENT_ROOT . '/product/dynamic_price/class/price_parser.class.php';
			require_once DOL_DOCUMENT_ROOT . '/core/lib/product.lib.php';

			$num = $this->db->num_rows($result);

			//$out.='<select class="flat" id="select'.$htmlname.'" name="'.$htmlname.'">';	// remove select to have id same with combo and ajax
			$out .= '<select class="flat ' . ($morecss ? ' ' . $morecss : '') . '" id="' . $htmlname . '" name="' . $htmlname . '">';
			if (!$selected) {
				$out .= '<option value="-1" selected>' . ($placeholder ? $placeholder : '&nbsp;') . '</option>';
			} else {
				$out .= '<option value="-1">' . ($placeholder ? $placeholder : '&nbsp;') . '</option>';
			}

			$i = 0;
			while ($i < $num) {
				$objp = $this->db->fetch_object($result);

				if (is_null($objp->idprodfournprice)) {
					// There is no supplier price found, we will use the vat rate for sale
					$objp->tva_tx = $objp->tva_tx_sale;
					$objp->default_vat_code = $objp->default_vat_code_sale;
				}

				$outkey = $objp->idprodfournprice; // id in table of price
				if (!$outkey && $alsoproductwithnosupplierprice) {
					$outkey = 'idprod_' . $objp->rowid; // id of product
				}

				$outref = $objp->ref;
				$outbarcode = $objp->barcode;
				$outqty = 1;
				$outdiscount = 0;
				$outtype = $objp->fk_product_type;
				$outdurationvalue = $outtype == Product::TYPE_SERVICE ? substr($objp->duration, 0, dol_strlen($objp->duration) - 1) : '';
				$outdurationunit = $outtype == Product::TYPE_SERVICE ? substr($objp->duration, -1) : '';

				// Units
				$outvalUnits = '';
				if (getDolGlobalInt('PRODUCT_USE_UNITS')) {
					if (!empty($objp->unit_short)) {
						$outvalUnits .= ' - ' . $objp->unit_short;
					}
					if (!empty($objp->weight) && $objp->weight_units !== null) {
						$unitToShow = showDimensionInBestUnit($objp->weight, $objp->weight_units, 'weight', $langs);
						$outvalUnits .= ' - ' . $unitToShow;
					}
					if ((!empty($objp->length) || !empty($objp->width) || !empty($objp->height)) && $objp->length_units !== null) {
						$unitToShow = $objp->length . ' x ' . $objp->width . ' x ' . $objp->height . ' ' . measuringUnitString(0, 'size', $objp->length_units);
						$outvalUnits .= ' - ' . $unitToShow;
					}
					if (!empty($objp->surface) && $objp->surface_units !== null) {
						$unitToShow = showDimensionInBestUnit($objp->surface, $objp->surface_units, 'surface', $langs);
						$outvalUnits .= ' - ' . $unitToShow;
					}
					if (!empty($objp->volume) && $objp->volume_units !== null) {
						$unitToShow = showDimensionInBestUnit($objp->volume, $objp->volume_units, 'volume', $langs);
						$outvalUnits .= ' - ' . $unitToShow;
					}
					if ($outdurationvalue && $outdurationunit) {
						$da = array(
							'h' => $langs->trans('Hour'),
							'd' => $langs->trans('Day'),
							'w' => $langs->trans('Week'),
							'm' => $langs->trans('Month'),
							'y' => $langs->trans('Year')
						);
						if (isset($da[$outdurationunit])) {
							$outvalUnits .= ' - ' . $outdurationvalue . ' ' . $langs->transnoentities($da[$outdurationunit] . ($outdurationvalue > 1 ? 's' : ''));
						}
					}
				}

				$objRef = $objp->ref;
				if ($filterkey && $filterkey != '') {
					$objRef = preg_replace('/(' . preg_quote($filterkey, '/') . ')/i', '<strong>$1</strong>', $objRef, 1);
				}
				$objRefFourn = $objp->ref_fourn;
				if ($filterkey && $filterkey != '') {
					$objRefFourn = preg_replace('/(' . preg_quote($filterkey, '/') . ')/i', '<strong>$1</strong>', $objRefFourn, 1);
				}
				$label = $objp->label;
				if ($filterkey && $filterkey != '') {
					$label = preg_replace('/(' . preg_quote($filterkey, '/') . ')/i', '<strong>$1</strong>', $label, 1);
				}

				$optlabel = $objp->ref;
				if (!empty($objp->idprodfournprice) && ($objp->ref != $objp->ref_fourn)) {
					$optlabel .= ' <span class="opacitymedium">(' . $objp->ref_fourn . ')</span>';
				}
				if (isModEnabled('barcode') && !empty($objp->barcode)) {
					$optlabel .= ' (' . $outbarcode . ')';
				}
				$optlabel .= ' - ' . dol_trunc($label, $maxlengtharticle);

				$outvallabel = $objRef;
				if (!empty($objp->idprodfournprice) && ($objp->ref != $objp->ref_fourn)) {
					$outvallabel .= ' (' . $objRefFourn . ')';
				}
				if (isModEnabled('barcode') && !empty($objp->barcode)) {
					$outvallabel .= ' (' . $outbarcode . ')';
				}
				$outvallabel .= ' - ' . dol_trunc($label, $maxlengtharticle);

				// Units
				$optlabel .= $outvalUnits;
				$outvallabel .= $outvalUnits;

				if (!empty($objp->idprodfournprice)) {
					$outqty = $objp->quantity;
					$outdiscount = $objp->remise_percent;
					if (isModEnabled('dynamicprices') && !empty($objp->fk_supplier_price_expression)) {
						$prod_supplier = new ProductFournisseur($this->db);
						$prod_supplier->product_fourn_price_id = $objp->idprodfournprice;
						$prod_supplier->id = $objp->fk_product;
						$prod_supplier->fourn_qty = $objp->quantity;
						$prod_supplier->fourn_tva_tx = $objp->tva_tx;
						$prod_supplier->fk_supplier_price_expression = $objp->fk_supplier_price_expression;

						require_once DOL_DOCUMENT_ROOT . '/product/dynamic_price/class/price_parser.class.php';
						$priceparser = new PriceParser($this->db);
						$price_result = $priceparser->parseProductSupplier($prod_supplier);
						if ($price_result >= 0) {
							$objp->fprice = $price_result;
							if ($objp->quantity >= 1) {
								$objp->unitprice = $objp->fprice / $objp->quantity; // Replace dynamically unitprice
							}
						}
					}
					if ($objp->quantity == 1) {
						$optlabel .= ' - ' . price($objp->fprice * (!empty($conf->global->DISPLAY_DISCOUNTED_SUPPLIER_PRICE) ? (1 - $objp->remise_percent / 100) : 1), 1, $langs, 0, 0, -1, $conf->currency) . "/";
						$outvallabel .= ' - ' . price($objp->fprice * (!empty($conf->global->DISPLAY_DISCOUNTED_SUPPLIER_PRICE) ? (1 - $objp->remise_percent / 100) : 1), 0, $langs, 0, 0, -1, $conf->currency) . "/";
						$optlabel .= $langs->trans("Unit"); // Do not use strtolower because it breaks utf8 encoding
						$outvallabel .= $langs->transnoentities("Unit");
					} else {
						$optlabel .= ' - ' . price($objp->fprice * (!empty($conf->global->DISPLAY_DISCOUNTED_SUPPLIER_PRICE) ? (1 - $objp->remise_percent / 100) : 1), 1, $langs, 0, 0, -1, $conf->currency) . "/" . $objp->quantity;
						$outvallabel .= ' - ' . price($objp->fprice * (!empty($conf->global->DISPLAY_DISCOUNTED_SUPPLIER_PRICE) ? (1 - $objp->remise_percent / 100) : 1), 0, $langs, 0, 0, -1, $conf->currency) . "/" . $objp->quantity;
						$optlabel .= ' ' . $langs->trans("Units"); // Do not use strtolower because it breaks utf8 encoding
						$outvallabel .= ' ' . $langs->transnoentities("Units");
					}

					if ($objp->quantity > 1) {
						$optlabel .= " (" . price($objp->unitprice * (!empty($conf->global->DISPLAY_DISCOUNTED_SUPPLIER_PRICE) ? (1 - $objp->remise_percent / 100) : 1), 1, $langs, 0, 0, -1, $conf->currency) . "/" . $langs->trans("Unit") . ")"; // Do not use strtolower because it breaks utf8 encoding
						$outvallabel .= " (" . price($objp->unitprice * (!empty($conf->global->DISPLAY_DISCOUNTED_SUPPLIER_PRICE) ? (1 - $objp->remise_percent / 100) : 1), 0, $langs, 0, 0, -1, $conf->currency) . "/" . $langs->transnoentities("Unit") . ")"; // Do not use strtolower because it breaks utf8 encoding
					}
					if ($objp->remise_percent >= 1) {
						$optlabel .= " - " . $langs->trans("Discount") . " : " . vatrate($objp->remise_percent) . ' %';
						$outvallabel .= " - " . $langs->transnoentities("Discount") . " : " . vatrate($objp->remise_percent) . ' %';
					}
					if ($objp->duration) {
						$optlabel .= " - " . $objp->duration;
						$outvallabel .= " - " . $objp->duration;
					}
					if (!$socid) {
						$optlabel .= " - " . dol_trunc($objp->name, 8);
						$outvallabel .= " - " . dol_trunc($objp->name, 8);
					}
					if ($objp->supplier_reputation) {
						//TODO dictionary
						$reputations = array('' => $langs->trans('Standard'), 'FAVORITE' => $langs->trans('Favorite'), 'NOTTHGOOD' => $langs->trans('NotTheGoodQualitySupplier'), 'DONOTORDER' => $langs->trans('DoNotOrderThisProductToThisSupplier'));

						$optlabel .= " - " . $reputations[$objp->supplier_reputation];
						$outvallabel .= " - " . $reputations[$objp->supplier_reputation];
					}
				} else {
					if (empty($alsoproductwithnosupplierprice)) {     // No supplier price defined for couple product/supplier
						$optlabel .= " - <span class='opacitymedium'>" . $langs->trans("NoPriceDefinedForThisSupplier") . '</span>';
						$outvallabel .= ' - ' . $langs->transnoentities("NoPriceDefinedForThisSupplier");
					} else // No supplier price defined for product, even on other suppliers
					{
						$optlabel .= " - <span class='opacitymedium'>" . $langs->trans("NoPriceDefinedForThisSupplier") . '</span>';
						$outvallabel .= ' - ' . $langs->transnoentities("NoPriceDefinedForThisSupplier");
					}
				}

				if (isModEnabled('stock') && $showstockinlist && isset($objp->stock) && ($objp->fk_product_type == Product::TYPE_PRODUCT || !empty($conf->global->STOCK_SUPPORTS_SERVICES))) {
					$novirtualstock = ($showstockinlist == 2);

					if (!empty($user->rights->stock->lire)) {
						$outvallabel .= ' - ' . $langs->trans("Stock") . ': ' . price(price2num($objp->stock, 'MS'));

						if ($objp->stock > 0) {
							$optlabel .= ' - <span class="product_line_stock_ok">';
						} elseif ($objp->stock <= 0) {
							$optlabel .= ' - <span class="product_line_stock_too_low">';
						}
						$optlabel .= $langs->transnoentities("Stock") . ':' . price(price2num($objp->stock, 'MS'));
						$optlabel .= '</span>';
						if (empty($novirtualstock) && !empty($conf->global->STOCK_SHOW_VIRTUAL_STOCK_IN_PRODUCTS_COMBO)) {  // Warning, this option may slow down combo list generation
							$langs->load("stocks");

							$tmpproduct = new Product($this->db);
							$tmpproduct->fetch($objp->rowid, '', '', '', 1, 1, 1); // Load product without lang and prices arrays (we just need to make ->virtual_stock() after)
							$tmpproduct->load_virtual_stock();
							$virtualstock = $tmpproduct->stock_theorique;

							$outvallabel .= ' - ' . $langs->trans("VirtualStock") . ':' . $virtualstock;

							$optlabel .= ' - ' . $langs->transnoentities("VirtualStock") . ':';
							if ($virtualstock > 0) {
								$optlabel .= '<span class="product_line_stock_ok">';
							} elseif ($virtualstock <= 0) {
								$optlabel .= '<span class="product_line_stock_too_low">';
							}
							$optlabel .= $virtualstock;
							$optlabel .= '</span>';

							unset($tmpproduct);
						}
					}
				}

				$optstart = '<option value="' . $outkey . '"';
				if ($selected && $selected == $objp->idprodfournprice) {
					$optstart .= ' selected';
				}
				if (empty($objp->idprodfournprice) && empty($alsoproductwithnosupplierprice)) {
					$optstart .= ' disabled';
				}

				if (!empty($objp->idprodfournprice) && $objp->idprodfournprice > 0) {
					$optstart .= ' data-product-id="' . dol_escape_htmltag($objp->rowid) . '"';
					$optstart .= ' data-price-id="' . dol_escape_htmltag($objp->idprodfournprice) . '"';
					$optstart .= ' data-qty="' . dol_escape_htmltag($objp->quantity) . '"';
					$optstart .= ' data-up="' . dol_escape_htmltag(price2num($objp->unitprice)) . '"';
					$optstart .= ' data-up-locale="' . dol_escape_htmltag(price($objp->unitprice)) . '"';
					$optstart .= ' data-discount="' . dol_escape_htmltag($outdiscount) . '"';
					$optstart .= ' data-tvatx="' . dol_escape_htmltag(price2num($objp->tva_tx)) . '"';
					$optstart .= ' data-tvatx-formated="' . dol_escape_htmltag(price($objp->tva_tx, 0, $langs, 1, -1, 2)) . '"';
					$optstart .= ' data-default-vat-code="' . dol_escape_htmltag($objp->default_vat_code) . '"';
				}
				$optstart .= ' data-description="' . dol_escape_htmltag($objp->description, 0, 1) . '"';

				$outarrayentry = array(
					'key' => $outkey,
					'value' => $outref,
					'label' => $outvallabel,
					'qty' => $outqty,
					'price_qty_ht' => price2num($objp->fprice, 'MU'),    // Keep higher resolution for price for the min qty
					'price_unit_ht' => price2num($objp->unitprice, 'MU'),    // This is used to fill the Unit Price
					'price_ht' => price2num($objp->unitprice, 'MU'),        // This is used to fill the Unit Price (for compatibility)
					'tva_tx_formated' => price($objp->tva_tx, 0, $langs, 1, -1, 2),
					'tva_tx' => price2num($objp->tva_tx),
					'default_vat_code' => $objp->default_vat_code,
					'discount' => $outdiscount,
					'type' => $outtype,
					'duration_value' => $outdurationvalue,
					'duration_unit' => $outdurationunit,
					'disabled' => (empty($objp->idprodfournprice) ? true : false),
					'description' => $objp->description
				);

				$parameters = array(
					'objp' => &$objp,
					'optstart' => &$optstart,
					'optlabel' => &$optlabel,
					'outvallabel' => &$outvallabel,
					'outarrayentry' => &$outarrayentry
				);
				$reshook = $hookmanager->executeHooks('selectProduitsFournisseurListOption', $parameters, $this);


				// Add new entry
				// "key" value of json key array is used by jQuery automatically as selected value. Example: 'type' = product or service, 'price_ht' = unit price without tax
				// "label" value of json key array is used by jQuery automatically as text for combo box
				$out .= $optstart . ' data-html="' . dol_escape_htmltag($optlabel) . '">' . $optlabel . "</option>\n";
				array_push(
					$outarray,
					array('key' => $outkey,
						'value' => $outref,
						'label' => $outvallabel,
						'qty' => $outqty,
						'price_qty_ht' => price2num($objp->fprice, 'MU'),        // Keep higher resolution for price for the min qty
						'price_qty_ht_locale' => price($objp->fprice),
						'price_unit_ht' => price2num($objp->unitprice, 'MU'),    // This is used to fill the Unit Price
						'price_unit_ht_locale' => price($objp->unitprice),
						'price_ht' => price2num($objp->unitprice, 'MU'),        // This is used to fill the Unit Price (for compatibility)
						'tva_tx_formated' => price($objp->tva_tx),
						'tva_tx' => price2num($objp->tva_tx),
						'default_vat_code' => $objp->default_vat_code,
						'discount' => $outdiscount,
						'type' => $outtype,
						'duration_value' => $outdurationvalue,
						'duration_unit' => $outdurationunit,
						'disabled' => (empty($objp->idprodfournprice) ? true : false),
						'description' => $objp->description
					)
				);
				// Exemple of var_dump $outarray
				// array(1) {[0]=>array(6) {[key"]=>string(1) "2" ["value"]=>string(3) "ppp"
				//           ["label"]=>string(76) "ppp (<strong>f</strong>ff2) - ppp - 20,00 Euros/1unité (20,00 Euros/unité)"
				//      	 ["qty"]=>string(1) "1" ["discount"]=>string(1) "0" ["disabled"]=>bool(false)
				//}
				//var_dump($outval); var_dump(utf8_check($outval)); var_dump(json_encode($outval));
				//$outval=array('label'=>'ppp (<strong>f</strong>ff2) - ppp - 20,00 Euros/ Unité (20,00 Euros/unité)');
				//var_dump($outval); var_dump(utf8_check($outval)); var_dump(json_encode($outval));

				$i++;
			}
			$out .= '</select>';

			$this->db->free($result);

			include_once DOL_DOCUMENT_ROOT . '/core/lib/ajax.lib.php';
			$out .= ajax_combobox($htmlname);
		} else {
			dol_print_error($this->db);
		}

		if (empty($outputmode)) {
			return $out;
		}
		return $outarray;
	}

	// phpcs:disable PEAR.NamingConventions.ValidFunctionName.ScopeNotCamelCaps

	/**
	 *    Return list of suppliers prices for a product
	 *
	 * @param int $productid Id of product
	 * @param string $htmlname Name of HTML field
	 * @param int $selected_supplier Pre-selected supplier if more than 1 result
	 * @return        string
	 */
	public function select_product_fourn_price($productid, $htmlname = 'productfournpriceid', $selected_supplier = '')
	{
		// phpcs:enable
		global $langs, $conf;

		$langs->load('stocks');

		$sql = "SELECT p.rowid, p.ref, p.label, p.price, p.duration, pfp.fk_soc,";
		$sql .= " pfp.ref_fourn, pfp.rowid as idprodfournprice, pfp.price as fprice, pfp.remise_percent, pfp.quantity, pfp.unitprice,";
		$sql .= " pfp.fk_supplier_price_expression, pfp.fk_product, pfp.tva_tx, s.nom as name";
		$sql .= " FROM " . $this->db->prefix() . "product as p";
		$sql .= " LEFT JOIN " . $this->db->prefix() . "product_fournisseur_price as pfp ON p.rowid = pfp.fk_product";
		$sql .= " LEFT JOIN " . $this->db->prefix() . "societe as s ON pfp.fk_soc = s.rowid";
		$sql .= " WHERE pfp.entity IN (" . getEntity('productsupplierprice') . ")";
		$sql .= " AND p.tobuy = 1";
		$sql .= " AND s.fournisseur = 1";
		$sql .= " AND p.rowid = " . ((int) $productid);
		if (empty($conf->global->PRODUCT_BEST_SUPPLIER_PRICE_PRESELECTED)) {
			$sql .= " ORDER BY s.nom, pfp.ref_fourn DESC";
		} else {
			$sql .= " ORDER BY pfp.unitprice ASC";
		}

		dol_syslog(get_class($this) . "::select_product_fourn_price", LOG_DEBUG);
		$result = $this->db->query($sql);

		if ($result) {
			$num = $this->db->num_rows($result);

			$form = '<select class="flat" id="select_' . $htmlname . '" name="' . $htmlname . '">';

			if (!$num) {
				$form .= '<option value="0">-- ' . $langs->trans("NoSupplierPriceDefinedForThisProduct") . ' --</option>';
			} else {
				require_once DOL_DOCUMENT_ROOT . '/product/dynamic_price/class/price_parser.class.php';
				$form .= '<option value="0">&nbsp;</option>';

				$i = 0;
				while ($i < $num) {
					$objp = $this->db->fetch_object($result);

					$opt = '<option value="' . $objp->idprodfournprice . '"';
					//if there is only one supplier, preselect it
					if ($num == 1 || ($selected_supplier > 0 && $objp->fk_soc == $selected_supplier) || ($i == 0 && !empty($conf->global->PRODUCT_BEST_SUPPLIER_PRICE_PRESELECTED))) {
						$opt .= ' selected';
					}
					$opt .= '>' . $objp->name . ' - ' . $objp->ref_fourn . ' - ';

					if (isModEnabled('dynamicprices') && !empty($objp->fk_supplier_price_expression)) {
						$prod_supplier = new ProductFournisseur($this->db);
						$prod_supplier->product_fourn_price_id = $objp->idprodfournprice;
						$prod_supplier->id = $productid;
						$prod_supplier->fourn_qty = $objp->quantity;
						$prod_supplier->fourn_tva_tx = $objp->tva_tx;
						$prod_supplier->fk_supplier_price_expression = $objp->fk_supplier_price_expression;

						require_once DOL_DOCUMENT_ROOT . '/product/dynamic_price/class/price_parser.class.php';
						$priceparser = new PriceParser($this->db);
						$price_result = $priceparser->parseProductSupplier($prod_supplier);
						if ($price_result >= 0) {
							$objp->fprice = $price_result;
							if ($objp->quantity >= 1) {
								$objp->unitprice = $objp->fprice / $objp->quantity;
							}
						}
					}
					if ($objp->quantity == 1) {
						$opt .= price($objp->fprice * (!empty($conf->global->DISPLAY_DISCOUNTED_SUPPLIER_PRICE) ? (1 - $objp->remise_percent / 100) : 1), 1, $langs, 0, 0, -1, $conf->currency) . "/";
					}

					$opt .= $objp->quantity . ' ';

					if ($objp->quantity == 1) {
						$opt .= $langs->trans("Unit");
					} else {
						$opt .= $langs->trans("Units");
					}
					if ($objp->quantity > 1) {
						$opt .= " - ";
						$opt .= price($objp->unitprice * (!empty($conf->global->DISPLAY_DISCOUNTED_SUPPLIER_PRICE) ? (1 - $objp->remise_percent / 100) : 1), 1, $langs, 0, 0, -1, $conf->currency) . "/" . $langs->trans("Unit");
					}
					if ($objp->duration) {
						$opt .= " - " . $objp->duration;
					}
					$opt .= "</option>\n";

					$form .= $opt;
					$i++;
				}
			}

			$form .= '</select>';
			$this->db->free($result);
			return $form;
		} else {
			dol_print_error($this->db);
			return '';
		}
	}

	// phpcs:disable PEAR.NamingConventions.ValidFunctionName.ScopeNotCamelCaps

	/**
	 *    Return list of delivery address
	 *
	 * @param string $selected Id contact pre-selectionn
	 * @param int $socid Id of company
	 * @param string $htmlname Name of HTML field
	 * @param int $showempty Add an empty field
	 * @return    integer
	 */
	public function select_address($selected, $socid, $htmlname = 'address_id', $showempty = 0)
	{
		// phpcs:enable
		// looking for users
		$sql = "SELECT a.rowid, a.label";
		$sql .= " FROM " . $this->db->prefix() . "societe_address as a";
		$sql .= " WHERE a.fk_soc = " . ((int) $socid);
		$sql .= " ORDER BY a.label ASC";

		dol_syslog(get_class($this) . "::select_address", LOG_DEBUG);
		$resql = $this->db->query($sql);
		if ($resql) {
			print '<select class="flat" id="select_' . $htmlname . '" name="' . $htmlname . '">';
			if ($showempty) {
				print '<option value="0">&nbsp;</option>';
			}
			$num = $this->db->num_rows($resql);
			$i = 0;
			if ($num) {
				while ($i < $num) {
					$obj = $this->db->fetch_object($resql);

					if ($selected && $selected == $obj->rowid) {
						print '<option value="' . $obj->rowid . '" selected>' . $obj->label . '</option>';
					} else {
						print '<option value="' . $obj->rowid . '">' . $obj->label . '</option>';
					}
					$i++;
				}
			}
			print '</select>';
			return $num;
		} else {
			dol_print_error($this->db);
			return -1;
		}
	}

	// phpcs:disable PEAR.NamingConventions.ValidFunctionName.ScopeNotCamelCaps

	/**
	 *      Load into cache list of payment terms
	 *
	 * @return     int             Nb of lines loaded, <0 if KO
	 */
	public function load_cache_conditions_paiements()
	{
		// phpcs:enable
		global $langs;

		$num = count($this->cache_conditions_paiements);
		if ($num > 0) {
			return 0; // Cache already loaded
		}

		dol_syslog(__METHOD__, LOG_DEBUG);

		$sql = "SELECT rowid, code, libelle as label, deposit_percent";
		$sql .= " FROM " . $this->db->prefix() . 'c_payment_term';
		$sql .= " WHERE entity IN (" . getEntity('c_payment_term') . ")";
		$sql .= " AND active > 0";
		$sql .= " ORDER BY sortorder";

		$resql = $this->db->query($sql);
		if ($resql) {
			$num = $this->db->num_rows($resql);
			$i = 0;
			while ($i < $num) {
				$obj = $this->db->fetch_object($resql);

				// Si traduction existe, on l'utilise, sinon on prend le libelle par defaut
				$label = ($langs->trans("PaymentConditionShort" . $obj->code) != ("PaymentConditionShort" . $obj->code) ? $langs->trans("PaymentConditionShort" . $obj->code) : ($obj->label != '-' ? $obj->label : ''));
				$this->cache_conditions_paiements[$obj->rowid]['code'] = $obj->code;
				$this->cache_conditions_paiements[$obj->rowid]['label'] = $label;
				$this->cache_conditions_paiements[$obj->rowid]['deposit_percent'] = $obj->deposit_percent;
				$i++;
			}

			//$this->cache_conditions_paiements=dol_sort_array($this->cache_conditions_paiements, 'label', 'asc', 0, 0, 1);		// We use the field sortorder of table

			return $num;
		} else {
			dol_print_error($this->db);
			return -1;
		}
	}

	// phpcs:disable PEAR.NamingConventions.ValidFunctionName.ScopeNotCamelCaps

	/**
	 *      Load int a cache property th elist of possible delivery delays.
	 *
	 * @return     int             Nb of lines loaded, <0 if KO
	 */
	public function load_cache_availability()
	{
		// phpcs:enable
		global $langs;

		$num = count($this->cache_availability);    // TODO Use $conf->cache['availability'] instead of $this->cache_availability
		if ($num > 0) {
			return 0; // Cache already loaded
		}

		dol_syslog(__METHOD__, LOG_DEBUG);

		$langs->load('propal');

		$sql = "SELECT rowid, code, label, position";
		$sql .= " FROM " . $this->db->prefix() . 'c_availability';
		$sql .= " WHERE active > 0";

		$resql = $this->db->query($sql);
		if ($resql) {
			$num = $this->db->num_rows($resql);
			$i = 0;
			while ($i < $num) {
				$obj = $this->db->fetch_object($resql);

				// Si traduction existe, on l'utilise, sinon on prend le libelle par defaut
				$label = ($langs->trans("AvailabilityType" . $obj->code) != ("AvailabilityType" . $obj->code) ? $langs->trans("AvailabilityType" . $obj->code) : ($obj->label != '-' ? $obj->label : ''));
				$this->cache_availability[$obj->rowid]['code'] = $obj->code;
				$this->cache_availability[$obj->rowid]['label'] = $label;
				$this->cache_availability[$obj->rowid]['position'] = $obj->position;
				$i++;
			}

			$this->cache_availability = dol_sort_array($this->cache_availability, 'position', 'asc', 0, 0, 1);

			return $num;
		} else {
			dol_print_error($this->db);
			return -1;
		}
	}

	/**
	 *      Retourne la liste des types de delais de livraison possibles
	 *
	 * @param int $selected Id du type de delais pre-selectionne
	 * @param string $htmlname Nom de la zone select
	 * @param string $filtertype To add a filter
	 * @param int $addempty Add empty entry
	 * @param string $morecss More CSS
	 * @return    void
	 */
	public function selectAvailabilityDelay($selected = '', $htmlname = 'availid', $filtertype = '', $addempty = 0, $morecss = '')
	{
		global $langs, $user;

		$this->load_cache_availability();

		dol_syslog(__METHOD__ . " selected=" . $selected . ", htmlname=" . $htmlname, LOG_DEBUG);

		print '<select id="' . $htmlname . '" class="flat' . ($morecss ? ' ' . $morecss : '') . '" name="' . $htmlname . '">';
		if ($addempty) {
			print '<option value="0">&nbsp;</option>';
		}
		foreach ($this->cache_availability as $id => $arrayavailability) {
			if ($selected == $id) {
				print '<option value="' . $id . '" selected>';
			} else {
				print '<option value="' . $id . '">';
			}
			print dol_escape_htmltag($arrayavailability['label']);
			print '</option>';
		}
		print '</select>';
		if ($user->admin) {
			print info_admin($langs->trans("YouCanChangeValuesForThisListFromDictionarySetup"), 1);
		}
		print ajax_combobox($htmlname);
	}

	/**
	 *      Load into cache cache_demand_reason, array of input reasons
	 *
	 * @return     int             Nb of lines loaded, <0 if KO
	 */
	public function loadCacheInputReason()
	{
		global $langs;

		$num = count($this->cache_demand_reason);    // TODO Use $conf->cache['input_reason'] instead of $this->cache_demand_reason
		if ($num > 0) {
			return 0; // Cache already loaded
		}

		$sql = "SELECT rowid, code, label";
		$sql .= " FROM " . $this->db->prefix() . 'c_input_reason';
		$sql .= " WHERE active > 0";

		$resql = $this->db->query($sql);
		if ($resql) {
			$num = $this->db->num_rows($resql);
			$i = 0;
			$tmparray = array();
			while ($i < $num) {
				$obj = $this->db->fetch_object($resql);

				// Si traduction existe, on l'utilise, sinon on prend le libelle par defaut
				$label = ($obj->label != '-' ? $obj->label : '');
				if ($langs->trans("DemandReasonType" . $obj->code) != ("DemandReasonType" . $obj->code)) {
					$label = $langs->trans("DemandReasonType" . $obj->code); // So translation key DemandReasonTypeSRC_XXX will work
				}
				if ($langs->trans($obj->code) != $obj->code) {
					$label = $langs->trans($obj->code); // So translation key SRC_XXX will work
				}

				$tmparray[$obj->rowid]['id'] = $obj->rowid;
				$tmparray[$obj->rowid]['code'] = $obj->code;
				$tmparray[$obj->rowid]['label'] = $label;
				$i++;
			}

			$this->cache_demand_reason = dol_sort_array($tmparray, 'label', 'asc', 0, 0, 1);

			unset($tmparray);
			return $num;
		} else {
			dol_print_error($this->db);
			return -1;
		}
	}

	/**
	 *    Return list of input reason (events that triggered an object creation, like after sending an emailing, making an advert, ...)
	 *  List found into table c_input_reason loaded by loadCacheInputReason
	 *
	 * @param int $selected Id or code of type origin to select by default
	 * @param string $htmlname Nom de la zone select
	 * @param string $exclude To exclude a code value (Example: SRC_PROP)
	 * @param int $addempty Add an empty entry
	 * @param string $morecss Add more css to the HTML select component
	 * @param int $notooltip Do not show the tooltip for admin
	 * @return    void
	 */
	public function selectInputReason($selected = '', $htmlname = 'demandreasonid', $exclude = '', $addempty = 0, $morecss = '', $notooltip = 0)
	{
		global $langs, $user;

		$this->loadCacheInputReason();

		print '<select class="flat' . ($morecss ? ' ' . $morecss : '') . '" id="select_' . $htmlname . '" name="' . $htmlname . '">';
		if ($addempty) {
			print '<option value="0"' . (empty($selected) ? ' selected' : '') . '>&nbsp;</option>';
		}
		foreach ($this->cache_demand_reason as $id => $arraydemandreason) {
			if ($arraydemandreason['code'] == $exclude) {
				continue;
			}

			if ($selected && ($selected == $arraydemandreason['id'] || $selected == $arraydemandreason['code'])) {
				print '<option value="' . $arraydemandreason['id'] . '" selected>';
			} else {
				print '<option value="' . $arraydemandreason['id'] . '">';
			}
			$label = $arraydemandreason['label']; // Translation of label was already done into the ->loadCacheInputReason
			print $langs->trans($label);
			print '</option>';
		}
		print '</select>';
		if ($user->admin && empty($notooltip)) {
			print info_admin($langs->trans("YouCanChangeValuesForThisListFromDictionarySetup"), 1);
		}
		print ajax_combobox('select_' . $htmlname);
	}

	// phpcs:disable PEAR.NamingConventions.ValidFunctionName.ScopeNotCamelCaps

	/**
	 *      Charge dans cache la liste des types de paiements possibles
	 *
	 * @return     int                 Nb of lines loaded, <0 if KO
	 */
	public function load_cache_types_paiements()
	{
		// phpcs:enable
		global $langs;

		$num = count($this->cache_types_paiements);        // TODO Use $conf->cache['payment_mode'] instead of $this->cache_types_paiements
		if ($num > 0) {
			return $num; // Cache already loaded
		}

		dol_syslog(__METHOD__, LOG_DEBUG);

		$this->cache_types_paiements = array();

		$sql = "SELECT id, code, libelle as label, type, active";
		$sql .= " FROM " . $this->db->prefix() . "c_paiement";
		$sql .= " WHERE entity IN (" . getEntity('c_paiement') . ")";

		$resql = $this->db->query($sql);
		if ($resql) {
			$num = $this->db->num_rows($resql);
			$i = 0;
			while ($i < $num) {
				$obj = $this->db->fetch_object($resql);

				// Si traduction existe, on l'utilise, sinon on prend le libelle par defaut
				$label = ($langs->transnoentitiesnoconv("PaymentTypeShort" . $obj->code) != ("PaymentTypeShort" . $obj->code) ? $langs->transnoentitiesnoconv("PaymentTypeShort" . $obj->code) : ($obj->label != '-' ? $obj->label : ''));
				$this->cache_types_paiements[$obj->id]['id'] = $obj->id;
				$this->cache_types_paiements[$obj->id]['code'] = $obj->code;
				$this->cache_types_paiements[$obj->id]['label'] = $label;
				$this->cache_types_paiements[$obj->id]['type'] = $obj->type;
				$this->cache_types_paiements[$obj->id]['active'] = $obj->active;
				$i++;
			}

			$this->cache_types_paiements = dol_sort_array($this->cache_types_paiements, 'label', 'asc', 0, 0, 1);

			return $num;
		} else {
			dol_print_error($this->db);
			return -1;
		}
	}


	// phpcs:disable PEAR.NamingConventions.ValidFunctionName.ScopeNotCamelCaps

	/**
	 *    print list of payment modes.
	 *    Constant MAIN_DEFAULT_PAYMENT_TERM_ID can used to set default value but scope is all application, probably not what you want.
	 *    See instead to force the default value by the caller.
	 *
	 * @param int $selected Id of payment term to preselect by default
	 * @param string $htmlname Nom de la zone select
	 * @param int $filtertype If > 0, include payment terms with deposit percentage (for objects other than invoices and invoice templates)
	 * @param int $addempty Add an empty entry
	 * @param int $noinfoadmin 0=Add admin info, 1=Disable admin info
	 * @param string $morecss Add more CSS on select tag
	 * @param string $deposit_percent < 0 : deposit_percent input makes no sense (for example, in list filters)
	 *                                0 : use default deposit percentage from entry
	 *                                > 0 : force deposit percentage (for example, from company object)
	 * @return    void
	 * @deprecated
	 */
	public function select_conditions_paiements($selected = 0, $htmlname = 'condid', $filtertype = -1, $addempty = 0, $noinfoadmin = 0, $morecss = '', $deposit_percent = -1)
	{
		// phpcs:enable
		print $this->getSelectConditionsPaiements($selected, $htmlname, $filtertype, $addempty, $noinfoadmin, $morecss, $deposit_percent);
	}


	/**
	 *    Return list of payment modes.
	 *    Constant MAIN_DEFAULT_PAYMENT_TERM_ID can used to set default value but scope is all application, probably not what you want.
	 *    See instead to force the default value by the caller.
	 *
	 * @param int $selected Id of payment term to preselect by default
	 * @param string $htmlname Nom de la zone select
	 * @param int $filtertype If > 0, include payment terms with deposit percentage (for objects other than invoices and invoice templates)
	 * @param int $addempty Add an empty entry
	 * @param int $noinfoadmin 0=Add admin info, 1=Disable admin info
	 * @param string $morecss Add more CSS on select tag
	 * @param string $deposit_percent < 0 : deposit_percent input makes no sense (for example, in list filters)
	 *                                0 : use default deposit percentage from entry
	 *                                > 0 : force deposit percentage (for example, from company object)
	 * @return    string                        String for the HTML select component
	 */
	public function getSelectConditionsPaiements($selected = 0, $htmlname = 'condid', $filtertype = -1, $addempty = 0, $noinfoadmin = 0, $morecss = '', $deposit_percent = -1)
	{
		global $langs, $user, $conf;

		$out = '';
		dol_syslog(__METHOD__ . " selected=" . $selected . ", htmlname=" . $htmlname, LOG_DEBUG);

		$this->load_cache_conditions_paiements();

		// Set default value if not already set by caller
		if (empty($selected) && !empty($conf->global->MAIN_DEFAULT_PAYMENT_TERM_ID)) {
			$selected = $conf->global->MAIN_DEFAULT_PAYMENT_TERM_ID;
		}

		$out .= '<select id="' . $htmlname . '" class="flat selectpaymentterms' . ($morecss ? ' ' . $morecss : '') . '" name="' . $htmlname . '">';
		if ($addempty) {
			$out .= '<option value="0">&nbsp;</option>';
		}

		$selectedDepositPercent = null;

		foreach ($this->cache_conditions_paiements as $id => $arrayconditions) {
			if ($filtertype <= 0 && !empty($arrayconditions['deposit_percent'])) {
				continue;
			}

			if ($selected == $id) {
				$selectedDepositPercent = $deposit_percent > 0 ? $deposit_percent : $arrayconditions['deposit_percent'];
				$out .= '<option value="' . $id . '" data-deposit_percent="' . $arrayconditions['deposit_percent'] . '" selected>';
			} else {
				$out .= '<option value="' . $id . '" data-deposit_percent="' . $arrayconditions['deposit_percent'] . '">';
			}
			$label = $arrayconditions['label'];

			if (!empty($arrayconditions['deposit_percent'])) {
				$label = str_replace('__DEPOSIT_PERCENT__', $deposit_percent > 0 ? $deposit_percent : $arrayconditions['deposit_percent'], $label);
			}

			$out .= $label;
			$out .= '</option>';
		}
		$out .= '</select>';
		if ($user->admin && empty($noinfoadmin)) {
			$out .= info_admin($langs->trans("YouCanChangeValuesForThisListFromDictionarySetup"), 1);
		}
		$out .= ajax_combobox($htmlname);

		if ($deposit_percent >= 0) {
			$out .= ' <span id="' . $htmlname . '_deposit_percent_container"' . (empty($selectedDepositPercent) ? ' style="display: none"' : '') . '>';
			$out .= $langs->trans('DepositPercent') . ' : ';
			$out .= '<input id="' . $htmlname . '_deposit_percent" name="' . $htmlname . '_deposit_percent" class="maxwidth50" value="' . $deposit_percent . '" />';
			$out .= '</span>';
			$out .= '
				<script nonce="' . getNonce() . '">
					$(document).ready(function () {
						$("#' . $htmlname . '").change(function () {
							let $selected = $(this).find("option:selected");
							let depositPercent = $selected.attr("data-deposit_percent");

							if (depositPercent.length > 0) {
								$("#' . $htmlname . '_deposit_percent_container").show().find("#' . $htmlname . '_deposit_percent").val(depositPercent);
							} else {
								$("#' . $htmlname . '_deposit_percent_container").hide();
							}

							return true;
						});
					});
				</script>';
		}

		return $out;
	}


	// phpcs:disable PEAR.NamingConventions.ValidFunctionName.ScopeNotCamelCaps

	/**
	 *      Return list of payment methods
	 *      Constant MAIN_DEFAULT_PAYMENT_TYPE_ID can used to set default value but scope is all application, probably not what you want.
	 *
	 * @param string $selected Id or code or preselected payment mode
	 * @param string $htmlname Name of select field
	 * @param string $filtertype To filter on field type in llx_c_paiement ('CRDT' or 'DBIT' or array('code'=>xx,'label'=>zz))
	 * @param int $format 0=id+label, 1=code+code, 2=code+label, 3=id+code
	 * @param int $empty 1=can be empty, 0 otherwise
	 * @param int $noadmininfo 0=Add admin info, 1=Disable admin info
	 * @param int $maxlength Max length of label
	 * @param int $active Active or not, -1 = all
	 * @param string $morecss Add more CSS on select tag
	 * @param int $nooutput 1=Return string, do not send to output
	 * @return    string|void                String for the HTML select component
	 */
	public function select_types_paiements($selected = '', $htmlname = 'paiementtype', $filtertype = '', $format = 0, $empty = 1, $noadmininfo = 0, $maxlength = 0, $active = 1, $morecss = '', $nooutput = 0)
	{
		// phpcs:enable
		global $langs, $user, $conf;

		$out = '';

		dol_syslog(__METHOD__ . " " . $selected . ", " . $htmlname . ", " . $filtertype . ", " . $format, LOG_DEBUG);

		$filterarray = array();
		if ($filtertype == 'CRDT') {
			$filterarray = array(0, 2, 3);
		} elseif ($filtertype == 'DBIT') {
			$filterarray = array(1, 2, 3);
		} elseif ($filtertype != '' && $filtertype != '-1') {
			$filterarray = explode(',', $filtertype);
		}

		$this->load_cache_types_paiements();

		// Set default value if not already set by caller
		if (empty($selected) && !empty($conf->global->MAIN_DEFAULT_PAYMENT_TYPE_ID)) {
			$selected = $conf->global->MAIN_DEFAULT_PAYMENT_TYPE_ID;
		}

		$out .= '<select id="select' . $htmlname . '" class="flat selectpaymenttypes' . ($morecss ? ' ' . $morecss : '') . '" name="' . $htmlname . '">';
		if ($empty) {
			$out .= '<option value="">&nbsp;</option>';
		}
		foreach ($this->cache_types_paiements as $id => $arraytypes) {
			// If not good status
			if ($active >= 0 && $arraytypes['active'] != $active) {
				continue;
			}

			// On passe si on a demande de filtrer sur des modes de paiments particuliers
			if (count($filterarray) && !in_array($arraytypes['type'], $filterarray)) {
				continue;
			}

			// We discard empty line if showempty is on because an empty line has already been output.
			if ($empty && empty($arraytypes['code'])) {
				continue;
			}

			if ($format == 0) {
				$out .= '<option value="' . $id . '"';
			} elseif ($format == 1) {
				$out .= '<option value="' . $arraytypes['code'] . '"';
			} elseif ($format == 2) {
				$out .= '<option value="' . $arraytypes['code'] . '"';
			} elseif ($format == 3) {
				$out .= '<option value="' . $id . '"';
			}
			// Print attribute selected or not
			if ($format == 1 || $format == 2) {
				if ($selected == $arraytypes['code']) {
					$out .= ' selected';
				}
			} else {
				if ($selected == $id) {
					$out .= ' selected';
				}
			}
			$out .= '>';
			$value = '';
			if ($format == 0) {
				$value = ($maxlength ? dol_trunc($arraytypes['label'], $maxlength) : $arraytypes['label']);
			} elseif ($format == 1) {
				$value = $arraytypes['code'];
			} elseif ($format == 2) {
				$value = ($maxlength ? dol_trunc($arraytypes['label'], $maxlength) : $arraytypes['label']);
			} elseif ($format == 3) {
				$value = $arraytypes['code'];
			}
			$out .= $value ? $value : '&nbsp;';
			$out .= '</option>';
		}
		$out .= '</select>';
		if ($user->admin && !$noadmininfo) {
			$out .= info_admin($langs->trans("YouCanChangeValuesForThisListFromDictionarySetup"), 1);
		}
		$out .= ajax_combobox('select' . $htmlname);

		if (empty($nooutput)) {
			print $out;
		} else {
			return $out;
		}
	}


	/**
	 *  Selection HT or TTC
	 *
	 * @param string $selected Id pre-selectionne
	 * @param string $htmlname Nom de la zone select
	 * @param string $addjscombo Add js combo
	 * @return    string                    Code of HTML select to chose tax or not
	 */
	public function selectPriceBaseType($selected = '', $htmlname = 'price_base_type', $addjscombo = 0)
	{
		global $langs;

		$return = '<select class="flat maxwidth100" id="select_' . $htmlname . '" name="' . $htmlname . '">';
		$options = array(
			'HT' => $langs->trans("HT"),
			'TTC' => $langs->trans("TTC")
		);
		foreach ($options as $id => $value) {
			if ($selected == $id) {
				$return .= '<option value="' . $id . '" selected>' . $value;
			} else {
				$return .= '<option value="' . $id . '">' . $value;
			}
			$return .= '</option>';
		}
		$return .= '</select>';
		if ($addjscombo) {
			$return .= ajax_combobox('select_' . $htmlname);
		}

		return $return;
	}

	// phpcs:disable PEAR.NamingConventions.ValidFunctionName.ScopeNotCamelCaps

	/**
	 *      Load in cache list of transport mode
	 *
	 * @return     int                 Nb of lines loaded, <0 if KO
	 */
	public function load_cache_transport_mode()
	{
		// phpcs:enable
		global $langs;

		$num = count($this->cache_transport_mode);        // TODO Use $conf->cache['payment_mode'] instead of $this->cache_transport_mode
		if ($num > 0) {
			return $num; // Cache already loaded
		}

		dol_syslog(__METHOD__, LOG_DEBUG);

		$this->cache_transport_mode = array();

		$sql = "SELECT rowid, code, label, active";
		$sql .= " FROM " . $this->db->prefix() . "c_transport_mode";
		$sql .= " WHERE entity IN (" . getEntity('c_transport_mode') . ")";

		$resql = $this->db->query($sql);
		if ($resql) {
			$num = $this->db->num_rows($resql);
			$i = 0;
			while ($i < $num) {
				$obj = $this->db->fetch_object($resql);

				// If traduction exist, we use it else we take the default label
				$label = ($langs->transnoentitiesnoconv("PaymentTypeShort" . $obj->code) != ("PaymentTypeShort" . $obj->code) ? $langs->transnoentitiesnoconv("PaymentTypeShort" . $obj->code) : ($obj->label != '-' ? $obj->label : ''));
				$this->cache_transport_mode[$obj->rowid]['rowid'] = $obj->rowid;
				$this->cache_transport_mode[$obj->rowid]['code'] = $obj->code;
				$this->cache_transport_mode[$obj->rowid]['label'] = $label;
				$this->cache_transport_mode[$obj->rowid]['active'] = $obj->active;
				$i++;
			}

			$this->cache_transport_mode = dol_sort_array($this->cache_transport_mode, 'label', 'asc', 0, 0, 1);

			return $num;
		} else {
			dol_print_error($this->db);
			return -1;
		}
	}

	/**
	 *      Return list of transport mode for intracomm report
	 *
	 * @param string $selected Id of the transport mode pre-selected
	 * @param string $htmlname Name of the select field
	 * @param int $format 0=id+label, 1=code+code, 2=code+label, 3=id+code
	 * @param int $empty 1=can be empty, 0 else
	 * @param int $noadmininfo 0=Add admin info, 1=Disable admin info
	 * @param int $maxlength Max length of label
	 * @param int $active Active or not, -1 = all
	 * @param string $morecss Add more CSS on select tag
	 * @return    void
	 */
	public function selectTransportMode($selected = '', $htmlname = 'transportmode', $format = 0, $empty = 1, $noadmininfo = 0, $maxlength = 0, $active = 1, $morecss = '')
	{
		global $langs, $user;

		dol_syslog(__METHOD__ . " " . $selected . ", " . $htmlname . ", " . $format, LOG_DEBUG);

		$this->load_cache_transport_mode();

		print '<select id="select' . $htmlname . '" class="flat selectmodetransport' . ($morecss ? ' ' . $morecss : '') . '" name="' . $htmlname . '">';
		if ($empty) {
			print '<option value="">&nbsp;</option>';
		}
		foreach ($this->cache_transport_mode as $id => $arraytypes) {
			// If not good status
			if ($active >= 0 && $arraytypes['active'] != $active) {
				continue;
			}

			// We discard empty line if showempty is on because an empty line has already been output.
			if ($empty && empty($arraytypes['code'])) {
				continue;
			}

			if ($format == 0) {
				print '<option value="' . $id . '"';
			} elseif ($format == 1) {
				print '<option value="' . $arraytypes['code'] . '"';
			} elseif ($format == 2) {
				print '<option value="' . $arraytypes['code'] . '"';
			} elseif ($format == 3) {
				print '<option value="' . $id . '"';
			}
			// If text is selected, we compare with code, else with id
			if (preg_match('/[a-z]/i', $selected) && $selected == $arraytypes['code']) {
				print ' selected';
			} elseif ($selected == $id) {
				print ' selected';
			}
			print '>';
			$value = '';
			if ($format == 0) {
				$value = ($maxlength ? dol_trunc($arraytypes['label'], $maxlength) : $arraytypes['label']);
			} elseif ($format == 1) {
				$value = $arraytypes['code'];
			} elseif ($format == 2) {
				$value = ($maxlength ? dol_trunc($arraytypes['label'], $maxlength) : $arraytypes['label']);
			} elseif ($format == 3) {
				$value = $arraytypes['code'];
			}
			print $value ? $value : '&nbsp;';
			print '</option>';
		}
		print '</select>';
		if ($user->admin && !$noadmininfo) {
			print info_admin($langs->trans("YouCanChangeValuesForThisListFromDictionarySetup"), 1);
		}
	}

	/**
	 *  Return a HTML select list of shipping mode
	 *
	 * @param string $selected Id shipping mode pre-selected
	 * @param string $htmlname Name of select zone
	 * @param string $filtre To filter list. This parameter must not come from input of users
	 * @param int $useempty 1=Add an empty value in list, 2=Add an empty value in list only if there is more than 2 entries.
	 * @param string $moreattrib To add more attribute on select
	 * @param int $noinfoadmin 0=Add admin info, 1=Disable admin info
	 * @param string $morecss More CSS
	 * @return    void
	 */
	public function selectShippingMethod($selected = '', $htmlname = 'shipping_method_id', $filtre = '', $useempty = 0, $moreattrib = '', $noinfoadmin = 0, $morecss = '')
	{
		global $langs, $conf, $user;

		$langs->load("admin");
		$langs->load("deliveries");

		$sql = "SELECT rowid, code, libelle as label";
		$sql .= " FROM " . $this->db->prefix() . "c_shipment_mode";
		$sql .= " WHERE active > 0";
		if ($filtre) {
			$sql .= " AND " . $filtre;
		}
		$sql .= " ORDER BY libelle ASC";

		dol_syslog(get_class($this) . "::selectShippingMode", LOG_DEBUG);
		$result = $this->db->query($sql);
		if ($result) {
			$num = $this->db->num_rows($result);
			$i = 0;
			if ($num) {
				print '<select id="select' . $htmlname . '" class="flat selectshippingmethod' . ($morecss ? ' ' . $morecss : '') . '" name="' . $htmlname . '"' . ($moreattrib ? ' ' . $moreattrib : '') . '>';
				if ($useempty == 1 || ($useempty == 2 && $num > 1)) {
					print '<option value="-1">&nbsp;</option>';
				}
				while ($i < $num) {
					$obj = $this->db->fetch_object($result);
					if ($selected == $obj->rowid) {
						print '<option value="' . $obj->rowid . '" selected>';
					} else {
						print '<option value="' . $obj->rowid . '">';
					}
					print ($langs->trans("SendingMethod" . strtoupper($obj->code)) != "SendingMethod" . strtoupper($obj->code)) ? $langs->trans("SendingMethod" . strtoupper($obj->code)) : $obj->label;
					print '</option>';
					$i++;
				}
				print "</select>";
				if ($user->admin && empty($noinfoadmin)) {
					print info_admin($langs->trans("YouCanChangeValuesForThisListFromDictionarySetup"), 1);
				}

				print ajax_combobox('select' . $htmlname);
			} else {
				print $langs->trans("NoShippingMethodDefined");
			}
		} else {
			dol_print_error($this->db);
		}
	}

	/**
	 *    Display form to select shipping mode
	 *
	 * @param string $page Page
	 * @param int $selected Id of shipping mode
	 * @param string $htmlname Name of select html field
	 * @param int $addempty 1=Add an empty value in list, 2=Add an empty value in list only if there is more than 2 entries.
	 * @return    void
	 */
	public function formSelectShippingMethod($page, $selected = '', $htmlname = 'shipping_method_id', $addempty = 0)
	{
		global $langs;

		$langs->load("deliveries");

		if ($htmlname != "none") {
			print '<form method="POST" action="' . $page . '">';
			print '<input type="hidden" name="action" value="setshippingmethod">';
			print '<input type="hidden" name="token" value="' . newToken() . '">';
			$this->selectShippingMethod($selected, $htmlname, '', $addempty);
			print '<input type="submit" class="button valignmiddle" value="' . $langs->trans("Modify") . '">';
			print '</form>';
		} else {
			if ($selected) {
				$code = $langs->getLabelFromKey($this->db, $selected, 'c_shipment_mode', 'rowid', 'code');
				print $langs->trans("SendingMethod" . strtoupper($code));
			} else {
				print "&nbsp;";
			}
		}
	}

	/**
	 * Creates HTML last in cycle situation invoices selector
	 *
	 * @param string $selected Preselected ID
	 * @param int $socid Company ID
	 *
	 * @return    string                     HTML select
	 */
	public function selectSituationInvoices($selected = '', $socid = 0)
	{
		global $langs;

		$langs->load('bills');

		$opt = '<option value="" selected></option>';
		$sql = "SELECT rowid, ref, situation_cycle_ref, situation_counter, situation_final, fk_soc";
		$sql .= ' FROM ' . $this->db->prefix() . 'facture';
		$sql .= ' WHERE entity IN (' . getEntity('invoice') . ')';
		$sql .= ' AND situation_counter >= 1';
		$sql .= ' AND fk_soc = ' . (int) $socid;
		$sql .= ' AND type <> 2';
		$sql .= ' ORDER by situation_cycle_ref, situation_counter desc';
		$resql = $this->db->query($sql);

		if ($resql && $this->db->num_rows($resql) > 0) {
			// Last seen cycle
			$ref = 0;
			while ($obj = $this->db->fetch_object($resql)) {
				//Same cycle ?
				if ($obj->situation_cycle_ref != $ref) {
					// Just seen this cycle
					$ref = $obj->situation_cycle_ref;
					//not final ?
					if ($obj->situation_final != 1) {
						//Not prov?
						if (substr($obj->ref, 1, 4) != 'PROV') {
							if ($selected == $obj->rowid) {
								$opt .= '<option value="' . $obj->rowid . '" selected>' . $obj->ref . '</option>';
							} else {
								$opt .= '<option value="' . $obj->rowid . '">' . $obj->ref . '</option>';
							}
						}
					}
				}
			}
		} else {
			dol_syslog("Error sql=" . $sql . ", error=" . $this->error, LOG_ERR);
		}
		if ($opt == '<option value ="" selected></option>') {
			$opt = '<option value ="0" selected>' . $langs->trans('NoSituations') . '</option>';
		}
		return $opt;
	}

	/**
	 *      Creates HTML units selector (code => label)
	 *
	 * @param string $selected Preselected Unit ID
	 * @param string $htmlname Select name
	 * @param int $showempty Add a nempty line
	 * @param string $unit_type Restrict to one given unit type
	 * @return    string                  HTML select
	 */
	public function selectUnits($selected = '', $htmlname = 'units', $showempty = 0, $unit_type = '')
	{
		global $langs;

		$langs->load('products');

		$return = '<select class="flat" id="' . $htmlname . '" name="' . $htmlname . '">';

		$sql = "SELECT rowid, label, code FROM " . $this->db->prefix() . "c_units";
		$sql .= ' WHERE active > 0';
		if (!empty($unit_type)) {
			$sql .= " AND unit_type = '" . $this->db->escape($unit_type) . "'";
		}
		$sql .= " ORDER BY sortorder";

		$resql = $this->db->query($sql);
		if ($resql && $this->db->num_rows($resql) > 0) {
			if ($showempty) {
				$return .= '<option value="none"></option>';
			}

			while ($res = $this->db->fetch_object($resql)) {
				$unitLabel = $res->label;
				if (!empty($langs->tab_translate['unit' . $res->code])) {    // check if Translation is available before
					$unitLabel = $langs->trans('unit' . $res->code) != $res->label ? $langs->trans('unit' . $res->code) : $res->label;
				}

				if ($selected == $res->rowid) {
					$return .= '<option value="' . $res->rowid . '" selected>' . $unitLabel . '</option>';
				} else {
					$return .= '<option value="' . $res->rowid . '">' . $unitLabel . '</option>';
				}
			}
			$return .= '</select>';
		}
		return $return;
	}

	// phpcs:disable PEAR.NamingConventions.ValidFunctionName.ScopeNotCamelCaps

	/**
	 *  Return a HTML select list of bank accounts
	 *
	 * @param string $selected Id account pre-selected
	 * @param string $htmlname Name of select zone
	 * @param int $status Status of searched accounts (0=open, 1=closed, 2=both)
	 * @param string $filtre To filter list. This parameter must not come from input of users
	 * @param int $useempty 1=Add an empty value in list, 2=Add an empty value in list only if there is more than 2 entries.
	 * @param string $moreattrib To add more attribute on select
	 * @param int $showcurrency Show currency in label
	 * @param string $morecss More CSS
	 * @param int $nooutput 1=Return string, do not send to output
	 * @return    int                            <0 if error, Num of bank account found if OK (0, 1, 2, ...)
	 */
	public function select_comptes($selected = '', $htmlname = 'accountid', $status = 0, $filtre = '', $useempty = 0, $moreattrib = '', $showcurrency = 0, $morecss = '', $nooutput = 0)
	{
		// phpcs:enable
		global $langs, $conf;

		$out = '';

		$langs->load("admin");
		$num = 0;

		$sql = "SELECT rowid, label, bank, clos as status, currency_code";
		$sql .= " FROM " . $this->db->prefix() . "bank_account";
		$sql .= " WHERE entity IN (" . getEntity('bank_account') . ")";
		if ($status != 2) {
			$sql .= " AND clos = " . (int) $status;
		}
		if ($filtre) {
			$sql .= " AND " . $filtre;
		}
		$sql .= " ORDER BY label";

		dol_syslog(get_class($this) . "::select_comptes", LOG_DEBUG);
		$result = $this->db->query($sql);
		if ($result) {
			$num = $this->db->num_rows($result);
			$i = 0;
			if ($num) {
				$out .= '<select id="select' . $htmlname . '" class="flat selectbankaccount' . ($morecss ? ' ' . $morecss : '') . '" name="' . $htmlname . '"' . ($moreattrib ? ' ' . $moreattrib : '') . '>';
				if ($useempty == 1 || ($useempty == 2 && $num > 1)) {
					$out .= '<option value="-1">&nbsp;</option>';
				}

				while ($i < $num) {
					$obj = $this->db->fetch_object($result);
					if ($selected == $obj->rowid || ($useempty == 2 && $num == 1 && empty($selected))) {
						$out .= '<option value="' . $obj->rowid . '" data-currency-code="' . $obj->currency_code . '" selected>';
					} else {
						$out .= '<option value="' . $obj->rowid . '" data-currency-code="' . $obj->currency_code . '">';
					}
					$out .= trim($obj->label);
					if ($showcurrency) {
						$out .= ' (' . $obj->currency_code . ')';
					}
					if ($status == 2 && $obj->status == 1) {
						$out .= ' (' . $langs->trans("Closed") . ')';
					}
					$out .= '</option>';
					$i++;
				}
				$out .= "</select>";
				$out .= ajax_combobox('select' . $htmlname);
			} else {
				if ($status == 0) {
					$out .= '<span class="opacitymedium">' . $langs->trans("NoActiveBankAccountDefined") . '</span>';
				} else {
					$out .= '<span class="opacitymedium">' . $langs->trans("NoBankAccountFound") . '</span>';
				}
			}
		} else {
			dol_print_error($this->db);
		}

		// Output or return
		if (empty($nooutput)) {
			print $out;
		} else {
			return $out;
		}

		return $num;
	}

	/**
	 *  Return a HTML select list of establishment
	 *
	 * @param string $selected Id establishment pre-selected
	 * @param string $htmlname Name of select zone
	 * @param int $status Status of searched establishment (0=open, 1=closed, 2=both)
	 * @param string $filtre To filter list. This parameter must not come from input of users
	 * @param int $useempty 1=Add an empty value in list, 2=Add an empty value in list only if there is more than 2 entries.
	 * @param string $moreattrib To add more attribute on select
	 * @return    int                            <0 if error, Num of establishment found if OK (0, 1, 2, ...)
	 */
	public function selectEstablishments($selected = '', $htmlname = 'entity', $status = 0, $filtre = '', $useempty = 0, $moreattrib = '')
	{
		global $langs, $conf;

		$langs->load("admin");
		$num = 0;

		$sql = "SELECT rowid, name, fk_country, status, entity";
		$sql .= " FROM " . $this->db->prefix() . "establishment";
		$sql .= " WHERE 1=1";
		if ($status != 2) {
			$sql .= " AND status = " . (int) $status;
		}
		if ($filtre) {
			$sql .= " AND " . $filtre;
		}
		$sql .= " ORDER BY name";

		dol_syslog(get_class($this) . "::select_establishment", LOG_DEBUG);
		$result = $this->db->query($sql);
		if ($result) {
			$num = $this->db->num_rows($result);
			$i = 0;
			if ($num) {
				print '<select id="select' . $htmlname . '" class="flat selectestablishment" name="' . $htmlname . '"' . ($moreattrib ? ' ' . $moreattrib : '') . '>';
				if ($useempty == 1 || ($useempty == 2 && $num > 1)) {
					print '<option value="-1">&nbsp;</option>';
				}

				while ($i < $num) {
					$obj = $this->db->fetch_object($result);
					if ($selected == $obj->rowid) {
						print '<option value="' . $obj->rowid . '" selected>';
					} else {
						print '<option value="' . $obj->rowid . '">';
					}
					print trim($obj->name);
					if ($status == 2 && $obj->status == 1) {
						print ' (' . $langs->trans("Closed") . ')';
					}
					print '</option>';
					$i++;
				}
				print "</select>";
			} else {
				if ($status == 0) {
					print '<span class="opacitymedium">' . $langs->trans("NoActiveEstablishmentDefined") . '</span>';
				} else {
					print '<span class="opacitymedium">' . $langs->trans("NoEstablishmentFound") . '</span>';
				}
			}

			return $num;
		} else {
			dol_print_error($this->db);
			return -1;
		}
	}

	/**
	 *    Display form to select bank account
	 *
	 * @param string $page Page
	 * @param int $selected Id of bank account
	 * @param string $htmlname Name of select html field
	 * @param int $addempty 1=Add an empty value in list, 2=Add an empty value in list only if there is more than 2 entries.
	 * @return    void
	 */
	public function formSelectAccount($page, $selected = '', $htmlname = 'fk_account', $addempty = 0)
	{
		global $langs;
		if ($htmlname != "none") {
			print '<form method="POST" action="' . $page . '">';
			print '<input type="hidden" name="action" value="setbankaccount">';
			print '<input type="hidden" name="token" value="' . newToken() . '">';
			print img_picto('', 'bank_account', 'class="pictofixedwidth"');
			$nbaccountfound = $this->select_comptes($selected, $htmlname, 0, '', $addempty);
			if ($nbaccountfound > 0) {
				print '<input type="submit" class="button smallpaddingimp valignmiddle" value="' . $langs->trans("Modify") . '">';
			}
			print '</form>';
		} else {
			$langs->load('banks');

			if ($selected) {
				require_once DOL_DOCUMENT_ROOT . '/compta/bank/class/account.class.php';
				$bankstatic = new Account($this->db);
				$result = $bankstatic->fetch($selected);
				if ($result) {
					print $bankstatic->getNomUrl(1);
				}
			} else {
				print "&nbsp;";
			}
		}
	}

	// phpcs:disable PEAR.NamingConventions.ValidFunctionName.ScopeNotCamelCaps

	/**
	 *    Return list of categories having choosed type
	 *
	 * @param string|int $type Type of category ('customer', 'supplier', 'contact', 'product', 'member'). Old mode (0, 1, 2, ...) is deprecated.
	 * @param string $selected Id of category preselected or 'auto' (autoselect category if there is only one element). Not used if $outputmode = 1.
	 * @param string $htmlname HTML field name
	 * @param int $maxlength Maximum length for labels
	 * @param int|string|array $markafterid Keep only or removed all categories including the leaf $markafterid in category tree (exclude) or Keep only of category is inside the leaf starting with this id.
	 *                                      $markafterid can be an :
	 *                                      - int (id of category)
	 *                                      - string (categories ids seprated by comma)
	 *                                      - array (list of categories ids)
	 * @param int $outputmode 0=HTML select string, 1=Array, 2=Array extended
	 * @param int $include [=0] Removed or 1=Keep only
	 * @param string $morecss More CSS
	 * @return    string|array
	 * @see select_categories()
	 */
	public function select_all_categories($type, $selected = '', $htmlname = "parent", $maxlength = 64, $markafterid = 0, $outputmode = 0, $include = 0, $morecss = '')
	{
		// phpcs:enable
		global $conf, $langs;
		$langs->load("categories");

		include_once DOL_DOCUMENT_ROOT . '/categories/class/categorie.class.php';

		// For backward compatibility
		if (is_numeric($type)) {
			dol_syslog(__METHOD__ . ': using numeric value for parameter type is deprecated. Use string code instead.', LOG_WARNING);
		}

		if ($type === Categorie::TYPE_BANK_LINE) {
			// TODO Move this into common category feature
			$cate_arbo = array();
			$sql = "SELECT c.label, c.rowid";
			$sql .= " FROM " . $this->db->prefix() . "bank_categ as c";
			$sql .= " WHERE entity = " . $conf->entity;
			$sql .= " ORDER BY c.label";
			$result = $this->db->query($sql);
			if ($result) {
				$num = $this->db->num_rows($result);
				$i = 0;
				while ($i < $num) {
					$objp = $this->db->fetch_object($result);
					if ($objp) {
						$cate_arbo[$objp->rowid] = array('id' => $objp->rowid, 'fulllabel' => $objp->label, 'color' => '', 'picto' => 'category');
					}
					$i++;
				}
				$this->db->free($result);
			} else {
				dol_print_error($this->db);
			}
		} else {
			$cat = new Categorie($this->db);
			$cate_arbo = $cat->get_full_arbo($type, $markafterid, $include);
		}

		$outarray = array();

		$output = '<select class="flat' . ($morecss ? ' ' . $morecss : '') . '" name="' . $htmlname . '" id="' . $htmlname . '">';
		if (is_array($cate_arbo)) {
			if (!count($cate_arbo)) {
				$output .= '<option value="-1" disabled>' . $langs->trans("NoCategoriesDefined") . '</option>';
			} else {
				$output .= '<option value="-1">&nbsp;</option>';
				foreach ($cate_arbo as $key => $value) {
					if ($cate_arbo[$key]['id'] == $selected || ($selected === 'auto' && count($cate_arbo) == 1)) {
						$add = 'selected ';
					} else {
						$add = '';
					}
					$output .= '<option ' . $add . 'value="' . $cate_arbo[$key]['id'] . '"';
					$output .= ' data-html="' . dol_escape_htmltag(img_picto('', 'category', 'class="pictofixedwidth" style="color: #' . $cate_arbo[$key]['color'] . '"') . dol_trunc($cate_arbo[$key]['fulllabel'], $maxlength, 'middle')) . '"';
					$output .= '>';
					$output .= dol_trunc($cate_arbo[$key]['fulllabel'], $maxlength, 'middle');
					$output .= '</option>';

					$outarray[$cate_arbo[$key]['id']] = $cate_arbo[$key]['fulllabel'];
				}
			}
		}
		$output .= '</select>';
		$output .= "\n";

		if ($outputmode == 2) {
			return $cate_arbo;
		} elseif ($outputmode) {
			return $outarray;
		}
		return $output;
	}

	// phpcs:disable PEAR.NamingConventions.ValidFunctionName.ScopeNotCamelCaps

	/**
	 *     Show a confirmation HTML form or AJAX popup
	 *
	 * @param string $page Url of page to call if confirmation is OK
	 * @param string $title Title
	 * @param string $question Question
	 * @param string $action Action
	 * @param array $formquestion An array with forms complementary inputs
	 * @param string $selectedchoice "" or "no" or "yes"
	 * @param int|string $useajax 0=No, 1=Yes use Ajax to show the popup, 2=Yes and also submit page with &confirm=no if choice is No, 'xxx'=Yes and preoutput confirm box with div id=dialog-confirm-xxx
	 * @param int $height Force height of box
	 * @param int $width Force width of box
	 * @return    void
	 * @deprecated
	 * @see formconfirm()
	 */
	public function form_confirm($page, $title, $question, $action, $formquestion = '', $selectedchoice = "", $useajax = 0, $height = 170, $width = 500)
	{
		// phpcs:enable
		dol_syslog(__METHOD__ . ': using form_confirm is deprecated. Use formconfim instead.', LOG_WARNING);
		print $this->formconfirm($page, $title, $question, $action, $formquestion, $selectedchoice, $useajax, $height, $width);
	}

	/**
	 *     Show a confirmation HTML form or AJAX popup.
	 *     Easiest way to use this is with useajax=1.
	 *     If you use useajax='xxx', you must also add jquery code to trigger opening of box (with correct parameters)
	 *     just after calling this method. For example:
	 *       print '<script nonce="'.getNonce().'" type="text/javascript">'."\n";
	 *       print 'jQuery(document).ready(function() {'."\n";
	 *       print 'jQuery(".xxxlink").click(function(e) { jQuery("#aparamid").val(jQuery(this).attr("rel")); jQuery("#dialog-confirm-xxx").dialog("open"); return false; });'."\n";
	 *       print '});'."\n";
	 *       print '</script>'."\n";
	 *
	 * @param string $page Url of page to call if confirmation is OK. Can contains parameters (param 'action' and 'confirm' will be reformated)
	 * @param string $title Title
	 * @param string $question Question
	 * @param string $action Action
	 * @param array|string $formquestion An array with complementary inputs to add into forms: array(array('label'=> ,'type'=> , 'size'=>, 'morecss'=>, 'moreattr'=>'autofocus' or 'style=...'))
	 *                                   'type' can be 'text', 'password', 'checkbox', 'radio', 'date', 'datetime', 'select', 'multiselect', 'morecss',
	 *                                   'other', 'onecolumn' or 'hidden'...
	 * @param int|string $selectedchoice '' or 'no', or 'yes' or '1', 1, '0' or 0
	 * @param int|string $useajax 0=No, 1=Yes use Ajax to show the popup, 2=Yes and also submit page with &confirm=no if choice is No, 'xxx'=Yes and preoutput confirm box with div id=dialog-confirm-xxx
	 * @param int|string $height Force height of box (0 = auto)
	 * @param int $width Force width of box ('999' or '90%'). Ignored and forced to 90% on smartphones.
	 * @param int $disableformtag 1=Disable form tag. Can be used if we are already inside a <form> section.
	 * @param string $labelbuttonyes Label for Yes
	 * @param string $labelbuttonno Label for No
	 * @return    string                            HTML ajax code if a confirm ajax popup is required, Pure HTML code if it's an html form
	 */
	public function formconfirm($page, $title, $question, $action, $formquestion = '', $selectedchoice = '', $useajax = 0, $height = 0, $width = 500, $disableformtag = 0, $labelbuttonyes = 'Yes', $labelbuttonno = 'No')
	{
		global $langs, $conf;

		$more = '<!-- formconfirm - before call, page=' . dol_escape_htmltag($page) . ' -->';
		$formconfirm = '';
		$inputok = array();
		$inputko = array();

		// Clean parameters
		$newselectedchoice = empty($selectedchoice) ? "no" : $selectedchoice;
		if ($conf->browser->layout == 'phone') {
			$width = '95%';
		}

		// Set height automatically if not defined
		if (empty($height)) {
			$height = 220;
			if (is_array($formquestion) && count($formquestion) > 2) {
				$height += ((count($formquestion) - 2) * 24);
			}
		}

		if (is_array($formquestion) && !empty($formquestion)) {
			// First add hidden fields and value
			foreach ($formquestion as $key => $input) {
				if (is_array($input) && !empty($input)) {
					if ($input['type'] == 'hidden') {
						$moreattr = (!empty($input['moreattr']) ? ' ' . $input['moreattr'] : '');
						$morecss = (!empty($input['morecss']) ? ' ' . $input['morecss'] : '');

						$more .= '<input type="hidden" id="' . dol_escape_htmltag($input['name']) . '" name="' . dol_escape_htmltag($input['name']) . '" value="' . dol_escape_htmltag($input['value']) . '" class="' . $morecss . '"' . $moreattr . '>' . "\n";
					}
				}
			}

			// Now add questions
			$moreonecolumn = '';
			$more .= '<div class="tagtable paddingtopbottomonly centpercent noborderspacing">' . "\n";
			foreach ($formquestion as $key => $input) {
				if (is_array($input) && !empty($input)) {
					$size = (!empty($input['size']) ? ' size="' . $input['size'] . '"' : '');    // deprecated. Use morecss instead.
					$moreattr = (!empty($input['moreattr']) ? ' ' . $input['moreattr'] : '');
					$morecss = (!empty($input['morecss']) ? ' ' . $input['morecss'] : '');

					if ($input['type'] == 'text') {
						$more .= '<div class="tagtr"><div class="tagtd' . (empty($input['tdclass']) ? '' : (' ' . $input['tdclass'])) . '">' . $input['label'] . '</div><div class="tagtd"><input type="text" class="flat' . $morecss . '" id="' . dol_escape_htmltag($input['name']) . '" name="' . dol_escape_htmltag($input['name']) . '"' . $size . ' value="' . (empty($input['value']) ? '' : $input['value']) . '"' . $moreattr . ' /></div></div>' . "\n";
					} elseif ($input['type'] == 'password') {
						$more .= '<div class="tagtr"><div class="tagtd' . (empty($input['tdclass']) ? '' : (' ' . $input['tdclass'])) . '">' . $input['label'] . '</div><div class="tagtd"><input type="password" class="flat' . $morecss . '" id="' . dol_escape_htmltag($input['name']) . '" name="' . dol_escape_htmltag($input['name']) . '"' . $size . ' value="' . (empty($input['value']) ? '' : $input['value']) . '"' . $moreattr . ' /></div></div>' . "\n";
					} elseif ($input['type'] == 'textarea') {
						/*$more .= '<div class="tagtr"><div class="tagtd'.(empty($input['tdclass']) ? '' : (' '.$input['tdclass'])).'">'.$input['label'].'</div><div class="tagtd">';
						$more .= '<textarea name="'.$input['name'].'" class="'.$morecss.'"'.$moreattr.'>';
						$more .= $input['value'];
						$more .= '</textarea>';
						$more .= '</div></div>'."\n";*/
						$moreonecolumn .= '<div class="margintoponly">';
						$moreonecolumn .= $input['label'] . '<br>';
						$moreonecolumn .= '<textarea name="' . dol_escape_htmltag($input['name']) . '" id="' . dol_escape_htmltag($input['name']) . '" class="' . $morecss . '"' . $moreattr . '>';
						$moreonecolumn .= $input['value'];
						$moreonecolumn .= '</textarea>';
						$moreonecolumn .= '</div>';
					} elseif (in_array($input['type'], ['select', 'multiselect'])) {
						if (empty($morecss)) {
							$morecss = 'minwidth100';
						}

						$show_empty = isset($input['select_show_empty']) ? $input['select_show_empty'] : 1;
						$key_in_label = isset($input['select_key_in_label']) ? $input['select_key_in_label'] : 0;
						$value_as_key = isset($input['select_value_as_key']) ? $input['select_value_as_key'] : 0;
						$translate = isset($input['select_translate']) ? $input['select_translate'] : 0;
						$maxlen = isset($input['select_maxlen']) ? $input['select_maxlen'] : 0;
						$disabled = isset($input['select_disabled']) ? $input['select_disabled'] : 0;
						$sort = isset($input['select_sort']) ? $input['select_sort'] : '';

						$more .= '<div class="tagtr"><div class="tagtd' . (empty($input['tdclass']) ? '' : (' ' . $input['tdclass'])) . '">';
						if (!empty($input['label'])) {
							$more .= $input['label'] . '</div><div class="tagtd left">';
						}
						if ($input['type'] == 'select') {
							$more .= $this->selectarray($input['name'], $input['values'], !empty($input['default']) ? $input['default'] : '-1', $show_empty, $key_in_label, $value_as_key, $moreattr, $translate, $maxlen, $disabled, $sort, $morecss);
						} else {
							$more .= $this->multiselectarray($input['name'], $input['values'], is_array($input['default']) ? $input['default'] : [$input['default']], $key_in_label, $value_as_key, $morecss, $translate, $maxlen, $moreattr);
						}
						$more .= '</div></div>' . "\n";
					} elseif ($input['type'] == 'checkbox') {
						$more .= '<div class="tagtr">';
						$more .= '<div class="tagtd' . (empty($input['tdclass']) ? '' : (' ' . $input['tdclass'])) . '"><label for="' . dol_escape_htmltag($input['name']) . '">' . $input['label'] . '</label></div><div class="tagtd">';
						$more .= '<input type="checkbox" class="flat' . ($morecss ? ' ' . $morecss : '') . '" id="' . dol_escape_htmltag($input['name']) . '" name="' . dol_escape_htmltag($input['name']) . '"' . $moreattr;
						if (!is_bool($input['value']) && $input['value'] != 'false' && $input['value'] != '0' && $input['value'] != '') {
							$more .= ' checked';
						}
						if (is_bool($input['value']) && $input['value']) {
							$more .= ' checked';
						}
						if (isset($input['disabled'])) {
							$more .= ' disabled';
						}
						$more .= ' /></div>';
						$more .= '</div>' . "\n";
					} elseif ($input['type'] == 'radio') {
						$i = 0;
						foreach ($input['values'] as $selkey => $selval) {
							$more .= '<div class="tagtr">';
							if (isset($input['label'])) {
								if ($i == 0) {
									$more .= '<div class="tagtd' . (empty($input['tdclass']) ? ' tdtop' : (' tdtop ' . $input['tdclass'])) . '">' . $input['label'] . '</div>';
								} else {
									$more .= '<div clas="tagtd' . (empty($input['tdclass']) ? '' : (' "' . $input['tdclass'])) . '">&nbsp;</div>';
								}
							}
							$more .= '<div class="tagtd' . ($i == 0 ? ' tdtop' : '') . '"><input type="radio" class="flat' . $morecss . '" id="' . dol_escape_htmltag($input['name'] . $selkey) . '" name="' . dol_escape_htmltag($input['name']) . '" value="' . $selkey . '"' . $moreattr;
							if (!empty($input['disabled'])) {
								$more .= ' disabled';
							}
							if (isset($input['default']) && $input['default'] === $selkey) {
								$more .= ' checked="checked"';
							}
							$more .= ' /> ';
							$more .= '<label for="' . dol_escape_htmltag($input['name'] . $selkey) . '" class="valignmiddle">' . $selval . '</label>';
							$more .= '</div></div>' . "\n";
							$i++;
						}
					} elseif ($input['type'] == 'date' || $input['type'] == 'datetime') {
						$more .= '<div class="tagtr"><div class="tagtd' . (empty($input['tdclass']) ? '' : (' ' . $input['tdclass'])) . '">' . $input['label'] . '</div>';
						$more .= '<div class="tagtd">';
						$addnowlink = (empty($input['datenow']) ? 0 : 1);
						$h = $m = 0;
						if ($input['type'] == 'datetime') {
							$h = isset($input['hours']) ? $input['hours'] : 1;
							$m = isset($input['minutes']) ? $input['minutes'] : 1;
						}
						$more .= $this->selectDate($input['value'], $input['name'], $h, $m, 0, '', 1, $addnowlink);
						$more .= '</div></div>'."\n";
						$formquestion[] = array('name'=>$input['name'].'day');
						$formquestion[] = array('name'=>$input['name'].'month');
						$formquestion[] = array('name'=>$input['name'].'year');
						$formquestion[] = array('name'=>$input['name'].'hour');
						$formquestion[] = array('name'=>$input['name'].'min');
					} elseif ($input['type'] == 'other') { // can be 1 column or 2 depending if label is set or not
						$more .= '<div class="tagtr"><div class="tagtd'.(empty($input['tdclass']) ? '' : (' '.$input['tdclass'])).'">';
						if (!empty($input['label'])) {
							$more .= $input['label'] . '</div><div class="tagtd">';
						}
						$more .= $input['value'];
						$more .= '</div></div>' . "\n";
					} elseif ($input['type'] == 'onecolumn') {
						$moreonecolumn .= '<div class="margintoponly">';
						$moreonecolumn .= $input['value'];
						$moreonecolumn .= '</div>' . "\n";
					} elseif ($input['type'] == 'hidden') {
						// Do nothing more, already added by a previous loop
					} elseif ($input['type'] == 'separator') {
						$more .= '<br>';
					} else {
						$more .= 'Error type ' . $input['type'] . ' for the confirm box is not a supported type';
					}
				}
			}
			$more .= '</div>' . "\n";
			$more .= $moreonecolumn;
		}

		// JQUERY method dialog is broken with smartphone, we use standard HTML.
		// Note: When using dol_use_jmobile or no js, you must also check code for button use a GET url with action=xxx and check that you also output the confirm code when action=xxx
		// See page product/card.php for example
		if (!empty($conf->dol_use_jmobile)) {
			$useajax = 0;
		}
		if (empty($conf->use_javascript_ajax)) {
			$useajax = 0;
		}

		if ($useajax) {
			$autoOpen = true;
			$dialogconfirm = 'dialog-confirm';
			$button = '';
			if (!is_numeric($useajax)) {
				$button = $useajax;
				$useajax = 1;
				$autoOpen = false;
				$dialogconfirm .= '-' . $button;
			}
			$pageyes = $page . (preg_match('/\?/', $page) ? '&' : '?') . 'action=' . urlencode($action) . '&confirm=yes';
			$pageno = ($useajax == 2 ? $page . (preg_match('/\?/', $page) ? '&' : '?') . 'action=' . urlencode($action) . '&confirm=no' : '');

			// Add input fields into list of fields to read during submit (inputok and inputko)
			if (is_array($formquestion)) {
				foreach ($formquestion as $key => $input) {
					//print "xx ".$key." rr ".is_array($input)."<br>\n";
					// Add name of fields to propagate with the GET when submitting the form with button OK.
					if (is_array($input) && isset($input['name'])) {
						if (strpos($input['name'], ',') > 0) {
							$inputok = array_merge($inputok, explode(',', $input['name']));
						} else {
							array_push($inputok, $input['name']);
						}
					}
					// Add name of fields to propagate with the GET when submitting the form with button KO.
					if (isset($input['inputko']) && $input['inputko'] == 1) {
						array_push($inputko, $input['name']);
					}
				}
			}

			// Show JQuery confirm box.
			$formconfirm .= '<div id="' . $dialogconfirm . '" title="' . dol_escape_htmltag($title) . '" style="display: none;">';
			if (is_array($formquestion) && !empty($formquestion['text'])) {
				$formconfirm .= '<div class="confirmtext">' . $formquestion['text'] . '</div>' . "\n";
			}
			if (!empty($more)) {
				$formconfirm .= '<div class="confirmquestions">' . $more . '</div>' . "\n";
			}
			$formconfirm .= ($question ? '<div class="confirmmessage">' . img_help('', '') . ' ' . $question . '</div>' : '');
			$formconfirm .= '</div>' . "\n";

			$formconfirm .= "\n<!-- begin code of popup for formconfirm page=" . $page . " -->\n";
			$formconfirm .= '<script nonce="' . getNonce() . '" type="text/javascript">' . "\n";
			$formconfirm .= "/* Code for the jQuery('#dialogforpopup').dialog() */\n";
			$formconfirm .= 'jQuery(document).ready(function() {
            $(function() {
            	$( "#' . $dialogconfirm . '" ).dialog(
            	{
                    autoOpen: ' . ($autoOpen ? "true" : "false") . ',';
			if ($newselectedchoice == 'no') {
				$formconfirm .= '
						open: function() {
            				$(this).parent().find("button.ui-button:eq(2)").focus();
						},';
			}

			$jsforcursor = '';
			if ($useajax == 1) {
				$jsforcursor = '// The call to urljump can be slow, so we set the wait cursor' . "\n";
				$jsforcursor .= 'jQuery("html,body,#id-container").addClass("cursorwait");' . "\n";
			}

			$postconfirmas = 'GET';

			$formconfirm .= '
                    resizable: false,
                    height: "' . $height . '",
                    width: "' . $width . '",
                    modal: true,
                    closeOnEscape: false,
                    buttons: {
                        "' . dol_escape_js($langs->transnoentities($labelbuttonyes)) . '": function() {
							var options = "token=' . urlencode(newToken()) . '";
                        	var inputok = ' . json_encode($inputok) . ';	/* List of fields into form */
							var page = "' . dol_escape_js(!empty($page) ? $page : '') . '";
                         	var pageyes = "' . dol_escape_js(!empty($pageyes) ? $pageyes : '') . '";

                         	if (inputok.length > 0) {
                         		$.each(inputok, function(i, inputname) {
                         			var more = "";
									var inputvalue;
                         			if ($("input[name=\'" + inputname + "\']").attr("type") == "radio") {
										inputvalue = $("input[name=\'" + inputname + "\']:checked").val();
									} else {
                         		    	if ($("#" + inputname).attr("type") == "checkbox") { more = ":checked"; }
                         				inputvalue = $("#" + inputname + more).val();
									}
                         			if (typeof inputvalue == "undefined") { inputvalue=""; }
									console.log("formconfirm check inputname="+inputname+" inputvalue="+inputvalue);
                         			options += "&" + inputname + "=" + encodeURIComponent(inputvalue);
                         		});
                         	}
                         	var urljump = pageyes + (pageyes.indexOf("?") < 0 ? "?" : "&") + options;
            				if (pageyes.length > 0) {';
			if ($postconfirmas == 'GET') {
				$formconfirm .= 'location.href = urljump;';
			} else {
				$formconfirm .= $jsforcursor;
				$formconfirm .= 'var post = $.post(
									pageyes,
									options,
									function(data) { $("body").html(data); jQuery("html,body,#id-container").removeClass("cursorwait"); }
								);';
			}
			$formconfirm .= '
								console.log("after post ok");
							}
	                        $(this).dialog("close");
                        },
                        "' . dol_escape_js($langs->transnoentities($labelbuttonno)) . '": function() {
                        	var options = "token=' . urlencode(newToken()) . '";
                         	var inputko = ' . json_encode($inputko) . ';	/* List of fields into form */
							var page = "' . dol_escape_js(!empty($page) ? $page : '') . '";
                         	var pageno="' . dol_escape_js(!empty($pageno) ? $pageno : '') . '";
                         	if (inputko.length > 0) {
                         		$.each(inputko, function(i, inputname) {
                         			var more = "";
                         			if ($("#" + inputname).attr("type") == "checkbox") { more = ":checked"; }
                         			var inputvalue = $("#" + inputname + more).val();
                         			if (typeof inputvalue == "undefined") { inputvalue=""; }
                         			options += "&" + inputname + "=" + encodeURIComponent(inputvalue);
                         		});
                         	}
                         	var urljump=pageno + (pageno.indexOf("?") < 0 ? "?" : "&") + options;
                         	//alert(urljump);
            				if (pageno.length > 0) {';
			if ($postconfirmas == 'GET') {
				$formconfirm .= 'location.href = urljump;';
			} else {
				$formconfirm .= $jsforcursor;
				$formconfirm .= 'var post = $.post(
									pageno,
									options,
									function(data) { $("body").html(data); jQuery("html,body,#id-container").removeClass("cursorwait"); }
								);';
			}
			$formconfirm .= '
								console.log("after post ko");
							}
                            $(this).dialog("close");
                        }
                    }
                }
                );

            	var button = "' . $button . '";
            	if (button.length > 0) {
                	$( "#" + button ).click(function() {
                		$("#' . $dialogconfirm . '").dialog("open");
        			});
                }
            });
            });
            </script>';
			$formconfirm .= "<!-- end ajax formconfirm -->\n";
		} else {
			$formconfirm .= "\n<!-- begin formconfirm page=" . dol_escape_htmltag($page) . " -->\n";

			if (empty($disableformtag)) {
				$formconfirm .= '<form method="POST" action="' . $page . '" class="notoptoleftroright">' . "\n";
			}

			$formconfirm .= '<input type="hidden" name="action" value="' . $action . '">' . "\n";
			$formconfirm .= '<input type="hidden" name="token" value="' . newToken() . '">' . "\n";

			$formconfirm .= '<table class="valid centpercent">' . "\n";

			// Line title
			$formconfirm .= '<tr class="validtitre"><td class="validtitre" colspan="2">';
			$formconfirm .= img_picto('', 'pictoconfirm') . ' ' . $title;
			$formconfirm .= '</td></tr>' . "\n";

			// Line text
			if (is_array($formquestion) && !empty($formquestion['text'])) {
				$formconfirm .= '<tr class="valid"><td class="valid" colspan="2">' . $formquestion['text'] . '</td></tr>' . "\n";
			}

			// Line form fields
			if ($more) {
				$formconfirm .= '<tr class="valid"><td class="valid" colspan="2">' . "\n";
				$formconfirm .= $more;
				$formconfirm .= '</td></tr>' . "\n";
			}

			// Line with question
			$formconfirm .= '<tr class="valid">';
			$formconfirm .= '<td class="valid">' . $question . '</td>';
			$formconfirm .= '<td class="valid center">';
			$formconfirm .= $this->selectyesno("confirm", $newselectedchoice, 0, false, 0, 0, 'marginleftonly marginrightonly', $labelbuttonyes, $labelbuttonno);
			$formconfirm .= '<input class="button valignmiddle confirmvalidatebutton small" type="submit" value="' . $langs->trans("Validate") . '">';
			$formconfirm .= '</td>';
			$formconfirm .= '</tr>' . "\n";

			$formconfirm .= '</table>' . "\n";

			if (empty($disableformtag)) {
				$formconfirm .= "</form>\n";
			}
			$formconfirm .= '<br>';

			if (!empty($conf->use_javascript_ajax)) {
				$formconfirm .= '<!-- code to disable button to avoid double clic -->';
				$formconfirm .= '<script nonce="' . getNonce() . '" type="text/javascript">' . "\n";
				$formconfirm .= '
				$(document).ready(function () {
					$(".confirmvalidatebutton").on("click", function() {
						console.log("We click on button");
						$(this).attr("disabled", "disabled");
						setTimeout(\'$(".confirmvalidatebutton").removeAttr("disabled")\', 3000);
						//console.log($(this).closest("form"));
						$(this).closest("form").submit();
					});
				});
				';
				$formconfirm .= '</script>' . "\n";
			}

			$formconfirm .= "<!-- end formconfirm -->\n";
		}

		return $formconfirm;
	}


	// phpcs:disable PEAR.NamingConventions.ValidFunctionName.ScopeNotCamelCaps

	/**
	 *    Show a form to select a project
	 *
	 * @param int $page Page
	 * @param int $socid Id third party (-1=all, 0=only projects not linked to a third party, id=projects not linked or linked to third party id)
	 * @param int $selected Id pre-selected project
	 * @param string $htmlname Name of select field
	 * @param int $discard_closed Discard closed projects (0=Keep,1=hide completely except $selected,2=Disable)
	 * @param int $maxlength Max length
	 * @param int $forcefocus Force focus on field (works with javascript only)
	 * @param int $nooutput No print is done. String is returned.
	 * @param string $textifnoproject Text to show if no project
	 * @param string $morecss More CSS
	 * @return    string                      Return html content
	 */
	public function form_project($page, $socid, $selected = '', $htmlname = 'projectid', $discard_closed = 0, $maxlength = 20, $forcefocus = 0, $nooutput = 0, $textifnoproject = '', $morecss = '')
	{
		// phpcs:enable
		global $langs;

		require_once DOL_DOCUMENT_ROOT . '/core/lib/project.lib.php';
		require_once DOL_DOCUMENT_ROOT . '/core/class/html.formprojet.class.php';

		$out = '';

		$formproject = new FormProjets($this->db);

		$langs->load("project");
		if ($htmlname != "none") {
			$out .= '<form method="post" action="' . $page . '">';
			$out .= '<input type="hidden" name="action" value="classin">';
			$out .= '<input type="hidden" name="token" value="' . newToken() . '">';
			$out .= $formproject->select_projects($socid, $selected, $htmlname, $maxlength, 0, 1, $discard_closed, $forcefocus, 0, 0, '', 1, 0, $morecss);
			$out .= '<input type="submit" class="button smallpaddingimp" value="' . $langs->trans("Modify") . '">';
			$out .= '</form>';
		} else {
			$out .= '<span class="project_head_block">';
			if ($selected) {
				$projet = new Project($this->db);
				$projet->fetch($selected);
				$out .= $projet->getNomUrl(0, '', 1);
			} else {
				$out .= '<span class="opacitymedium">' . $textifnoproject . '</span>';
			}
			$out .= '</span>';
		}

		if (empty($nooutput)) {
			print $out;
			return '';
		}
		return $out;
	}

	// phpcs:disable PEAR.NamingConventions.ValidFunctionName.ScopeNotCamelCaps

	/**
	 *    Show a form to select payment conditions
	 *
	 * @param int $page Page
	 * @param string $selected Id condition pre-selectionne
	 * @param string $htmlname Name of select html field
	 * @param int $addempty Add empty entry
	 * @param string $type Type ('direct-debit' or 'bank-transfer')
	 * @param int $filtertype If > 0, include payment terms with deposit percentage (for objects other than invoices and invoice templates)
	 * @param string $deposit_percent < 0 : deposit_percent input makes no sense (for example, in list filters)
	 *                                0 : use default deposit percentage from entry
	 *                                > 0 : force deposit percentage (for example, from company object)
	 * @param int $nooutput No print is done. String is returned.
	 * @return    string                        HTML output or ''
	 */
	public function form_conditions_reglement($page, $selected = '', $htmlname = 'cond_reglement_id', $addempty = 0, $type = '', $filtertype = -1, $deposit_percent = -1, $nooutput = 0)
	{
		// phpcs:enable
		global $langs;

		$out = '';

		if ($htmlname != "none") {
			$out .= '<form method="POST" action="' . $page . '">';
			$out .= '<input type="hidden" name="action" value="setconditions">';
			$out .= '<input type="hidden" name="token" value="' . newToken() . '">';
			if ($type) {
				$out .= '<input type="hidden" name="type" value="' . dol_escape_htmltag($type) . '">';
			}
			$out .= $this->getSelectConditionsPaiements($selected, $htmlname, $filtertype, $addempty, 0, '', $deposit_percent);
			$out .= '<input type="submit" class="button valignmiddle smallpaddingimp" value="' . $langs->trans("Modify") . '">';
			$out .= '</form>';
		} else {
			if ($selected) {
				$this->load_cache_conditions_paiements();
				if (isset($this->cache_conditions_paiements[$selected])) {
					$label = $this->cache_conditions_paiements[$selected]['label'];

					if (!empty($this->cache_conditions_paiements[$selected]['deposit_percent'])) {
						$label = str_replace('__DEPOSIT_PERCENT__', $deposit_percent > 0 ? $deposit_percent : $this->cache_conditions_paiements[$selected]['deposit_percent'], $label);
					}

					$out .= $label;
				} else {
					$langs->load('errors');
					$out .= $langs->trans('ErrorNotInDictionaryPaymentConditions');
				}
			} else {
				$out .= '&nbsp;';
			}
		}

		if (empty($nooutput)) {
			print $out;
			return '';
		}
		return $out;
	}

	// phpcs:disable PEAR.NamingConventions.ValidFunctionName.ScopeNotCamelCaps

	/**
	 *  Show a form to select a delivery delay
	 *
	 * @param int $page Page
	 * @param string $selected Id condition pre-selectionne
	 * @param string $htmlname Name of select html field
	 * @param int $addempty Ajoute entree vide
	 * @return    void
	 */
	public function form_availability($page, $selected = '', $htmlname = 'availability', $addempty = 0)
	{
		// phpcs:enable
		global $langs;
		if ($htmlname != "none") {
			print '<form method="post" action="' . $page . '">';
			print '<input type="hidden" name="action" value="setavailability">';
			print '<input type="hidden" name="token" value="' . newToken() . '">';
			$this->selectAvailabilityDelay($selected, $htmlname, -1, $addempty);
			print '<input type="submit" name="modify" class="button smallpaddingimp" value="' . $langs->trans("Modify") . '">';
			print '<input type="submit" name="cancel" class="button smallpaddingimp" value="' . $langs->trans("Cancel") . '">';
			print '</form>';
		} else {
			if ($selected) {
				$this->load_cache_availability();
				print $this->cache_availability[$selected]['label'];
			} else {
				print "&nbsp;";
			}
		}
	}

	/**
	 *  Output HTML form to select list of input reason (events that triggered an object creation, like after sending an emailing, making an advert, ...)
	 *  List found into table c_input_reason loaded by loadCacheInputReason
	 *
	 * @param string $page Page
	 * @param string $selected Id condition pre-selectionne
	 * @param string $htmlname Name of select html field
	 * @param int $addempty Add empty entry
	 * @return    void
	 */
	public function formInputReason($page, $selected = '', $htmlname = 'demandreason', $addempty = 0)
	{
		global $langs;
		if ($htmlname != "none") {
			print '<form method="post" action="' . $page . '">';
			print '<input type="hidden" name="action" value="setdemandreason">';
			print '<input type="hidden" name="token" value="' . newToken() . '">';
			$this->selectInputReason($selected, $htmlname, -1, $addempty);
			print '<input type="submit" class="button smallpaddingimp" value="' . $langs->trans("Modify") . '">';
			print '</form>';
		} else {
			if ($selected) {
				$this->loadCacheInputReason();
				foreach ($this->cache_demand_reason as $key => $val) {
					if ($val['id'] == $selected) {
						print $val['label'];
						break;
					}
				}
			} else {
				print "&nbsp;";
			}
		}
	}

	// phpcs:disable PEAR.NamingConventions.ValidFunctionName.ScopeNotCamelCaps

	/**
	 *    Show a form + html select a date
	 *
	 * @param string $page Page
	 * @param string $selected Date preselected
	 * @param string $htmlname Html name of date input fields or 'none'
	 * @param int $displayhour Display hour selector
	 * @param int $displaymin Display minutes selector
	 * @param int $nooutput 1=No print output, return string
	 * @param string $type 'direct-debit' or 'bank-transfer'
	 * @return    string
	 * @see        selectDate()
	 */
	public function form_date($page, $selected, $htmlname, $displayhour = 0, $displaymin = 0, $nooutput = 0, $type = '')
	{
		// phpcs:enable
		global $langs;

		$ret = '';

		if ($htmlname != "none") {
			$ret .= '<form method="POST" action="' . $page . '" name="form' . $htmlname . '">';
			$ret .= '<input type="hidden" name="action" value="set' . $htmlname . '">';
			$ret .= '<input type="hidden" name="token" value="' . newToken() . '">';
			if ($type) {
				$ret .= '<input type="hidden" name="type" value="' . dol_escape_htmltag($type) . '">';
			}
			$ret .= '<table class="nobordernopadding">';
			$ret .= '<tr><td>';
			$ret .= $this->selectDate($selected, $htmlname, $displayhour, $displaymin, 1, 'form' . $htmlname, 1, 0);
			$ret .= '</td>';
			$ret .= '<td class="left"><input type="submit" class="button smallpaddingimp" value="' . $langs->trans("Modify") . '"></td>';
			$ret .= '</tr></table></form>';
		} else {
			if ($displayhour) {
				$ret .= dol_print_date($selected, 'dayhour');
			} else {
				$ret .= dol_print_date($selected, 'day');
			}
		}

		if (empty($nooutput)) {
			print $ret;
		}
		return $ret;
	}


	// phpcs:disable PEAR.NamingConventions.ValidFunctionName.ScopeNotCamelCaps

	/**
	 *  Show a select form to choose a user
	 *
	 * @param string $page Page
	 * @param string $selected Id of user preselected
	 * @param string $htmlname Name of input html field. If 'none', we just output the user link.
	 * @param array $exclude List of users id to exclude
	 * @param array $include List of users id to include
	 * @return    void
	 */
	public function form_users($page, $selected = '', $htmlname = 'userid', $exclude = '', $include = '')
	{
		// phpcs:enable
		global $langs;

		if ($htmlname != "none") {
			print '<form method="POST" action="' . $page . '" name="form' . $htmlname . '">';
			print '<input type="hidden" name="action" value="set' . $htmlname . '">';
			print '<input type="hidden" name="token" value="' . newToken() . '">';
			print $this->select_dolusers($selected, $htmlname, 1, $exclude, 0, $include);
			print '<input type="submit" class="button smallpaddingimp valignmiddle" value="' . $langs->trans("Modify") . '">';
			print '</form>';
		} else {
			if ($selected) {
				require_once DOL_DOCUMENT_ROOT . '/user/class/user.class.php';
				$theuser = new User($this->db);
				$theuser->fetch($selected);
				print $theuser->getNomUrl(1);
			} else {
				print "&nbsp;";
			}
		}
	}


	// phpcs:disable PEAR.NamingConventions.ValidFunctionName.ScopeNotCamelCaps

	/**
	 *    Show form with payment mode
	 *
	 * @param string $page Page
	 * @param int $selected Id mode pre-selectionne
	 * @param string $htmlname Name of select html field
	 * @param string $filtertype To filter on field type in llx_c_paiement ('CRDT' or 'DBIT' or array('code'=>xx,'label'=>zz))
	 * @param int $active Active or not, -1 = all
	 * @param int $addempty 1=Add empty entry
	 * @param string $type Type ('direct-debit' or 'bank-transfer')
	 * @param int $nooutput 1=Return string, no output
	 * @return    string                    HTML output or ''
	 */
	public function form_modes_reglement($page, $selected = '', $htmlname = 'mode_reglement_id', $filtertype = '', $active = 1, $addempty = 0, $type = '', $nooutput = 0)
	{
		// phpcs:enable
		global $langs;

		$out = '';
		if ($htmlname != "none") {
			$out .= '<form method="POST" action="' . $page . '">';
			$out .= '<input type="hidden" name="action" value="setmode">';
			$out .= '<input type="hidden" name="token" value="' . newToken() . '">';
			if ($type) {
				$out .= '<input type="hidden" name="type" value="' . dol_escape_htmltag($type) . '">';
			}
			$out .= $this->select_types_paiements($selected, $htmlname, $filtertype, 0, $addempty, 0, 0, $active, '', 1);
			$out .= '<input type="submit" class="button smallpaddingimp valignmiddle" value="' . $langs->trans("Modify") . '">';
			$out .= '</form>';
		} else {
			if ($selected) {
				$this->load_cache_types_paiements();
				$out .= $this->cache_types_paiements[$selected]['label'];
			} else {
				$out .= "&nbsp;";
			}
		}

		if ($nooutput) {
			return $out;
		} else {
			print $out;
		}
		return '';
	}

	/**
	 *    Show form with transport mode
	 *
	 * @param string $page Page
	 * @param int $selected Id mode pre-select
	 * @param string $htmlname Name of select html field
	 * @param int $active Active or not, -1 = all
	 * @param int $addempty 1=Add empty entry
	 * @return    void
	 */
	public function formSelectTransportMode($page, $selected = '', $htmlname = 'transport_mode_id', $active = 1, $addempty = 0)
	{
		global $langs;
		if ($htmlname != "none") {
			print '<form method="POST" action="' . $page . '">';
			print '<input type="hidden" name="action" value="settransportmode">';
			print '<input type="hidden" name="token" value="' . newToken() . '">';
			$this->selectTransportMode($selected, $htmlname, 0, $addempty, 0, 0, $active);
			print '<input type="submit" class="button smallpaddingimp valignmiddle" value="' . $langs->trans("Modify") . '">';
			print '</form>';
		} else {
			if ($selected) {
				$this->load_cache_transport_mode();
				print $this->cache_transport_mode[$selected]['label'];
			} else {
				print "&nbsp;";
			}
		}
	}

	// phpcs:disable PEAR.NamingConventions.ValidFunctionName.ScopeNotCamelCaps

	/**
	 *    Show form with multicurrency code
	 *
	 * @param string $page Page
	 * @param string $selected code pre-selectionne
	 * @param string $htmlname Name of select html field
	 * @return    void
	 */
	public function form_multicurrency_code($page, $selected = '', $htmlname = 'multicurrency_code')
	{
		// phpcs:enable
		global $langs;
		if ($htmlname != "none") {
			print '<form method="POST" action="' . $page . '">';
			print '<input type="hidden" name="action" value="setmulticurrencycode">';
			print '<input type="hidden" name="token" value="' . newToken() . '">';
			print $this->selectMultiCurrency($selected, $htmlname, 0);
			print '<input type="submit" class="button smallpaddingimp valignmiddle" value="' . $langs->trans("Modify") . '">';
			print '</form>';
		} else {
			dol_include_once('/core/lib/company.lib.php');
			print !empty($selected) ? currency_name($selected, 1) : '&nbsp;';
		}
	}

	// phpcs:disable PEAR.NamingConventions.ValidFunctionName.ScopeNotCamelCaps

	/**
	 *    Show form with multicurrency rate
	 *
	 * @param string $page Page
	 * @param double $rate Current rate
	 * @param string $htmlname Name of select html field
	 * @param string $currency Currency code to explain the rate
	 * @return    void
	 */
	public function form_multicurrency_rate($page, $rate = '', $htmlname = 'multicurrency_tx', $currency = '')
	{
		// phpcs:enable
		global $langs, $mysoc, $conf;

		if ($htmlname != "none") {
			print '<form method="POST" action="' . $page . '">';
			print '<input type="hidden" name="action" value="setmulticurrencyrate">';
			print '<input type="hidden" name="token" value="' . newToken() . '">';
			print '<input type="text" class="maxwidth100" name="' . $htmlname . '" value="' . (!empty($rate) ? price(price2num($rate, 'CU')) : 1) . '" /> ';
			print '<select name="calculation_mode">';
			print '<option value="1">Change ' . $langs->trans("PriceUHT") . ' of lines</option>';
			print '<option value="2">Change ' . $langs->trans("PriceUHTCurrency") . ' of lines</option>';
			print '</select> ';
			print '<input type="submit" class="button smallpaddingimp valignmiddle" value="' . $langs->trans("Modify") . '">';
			print '</form>';
		} else {
			if (!empty($rate)) {
				print price($rate, 1, $langs, 1, 0);
				if ($currency && $rate != 1) {
					print ' &nbsp; (' . price($rate, 1, $langs, 1, 0) . ' ' . $currency . ' = 1 ' . $conf->currency . ')';
				}
			} else {
				print 1;
			}
		}
	}


	// phpcs:disable PEAR.NamingConventions.ValidFunctionName.ScopeNotCamelCaps

	/**
	 *    Show a select box with available absolute discounts
	 *
	 * @param string $page Page URL where form is shown
	 * @param int $selected Value pre-selected
	 * @param string $htmlname Name of SELECT component. If 'none', not changeable. Example 'remise_id'.
	 * @param int $socid Third party id
	 * @param float $amount Total amount available
	 * @param string $filter SQL filter on discounts
	 * @param int $maxvalue Max value for lines that can be selected
	 * @param string $more More string to add
	 * @param int $hidelist 1=Hide list
	 * @param int $discount_type 0 => customer discount, 1 => supplier discount
	 * @return    void
	 */
	public function form_remise_dispo($page, $selected, $htmlname, $socid, $amount, $filter = '', $maxvalue = 0, $more = '', $hidelist = 0, $discount_type = 0)
	{
		// phpcs:enable
		global $conf, $langs;
		if ($htmlname != "none") {
			print '<form method="post" action="' . $page . '">';
			print '<input type="hidden" name="action" value="setabsolutediscount">';
			print '<input type="hidden" name="token" value="' . newToken() . '">';
			print '<div class="inline-block">';
			if (!empty($discount_type)) {
				if (!empty($conf->global->FACTURE_SUPPLIER_DEPOSITS_ARE_JUST_PAYMENTS)) {
					if (!$filter || $filter == "fk_invoice_supplier_source IS NULL") {
						$translationKey = 'HasAbsoluteDiscountFromSupplier'; // If we want deposit to be substracted to payments only and not to total of final invoice
					} else {
						$translationKey = 'HasCreditNoteFromSupplier';
					}
				} else {
					if (!$filter || $filter == "fk_invoice_supplier_source IS NULL OR (description LIKE '(DEPOSIT)%' AND description NOT LIKE '(EXCESS PAID)%')") {
						$translationKey = 'HasAbsoluteDiscountFromSupplier';
					} else {
						$translationKey = 'HasCreditNoteFromSupplier';
					}
				}
			} else {
				if (!empty($conf->global->FACTURE_DEPOSITS_ARE_JUST_PAYMENTS)) {
					if (!$filter || $filter == "fk_facture_source IS NULL") {
						$translationKey = 'CompanyHasAbsoluteDiscount'; // If we want deposit to be substracted to payments only and not to total of final invoice
					} else {
						$translationKey = 'CompanyHasCreditNote';
					}
				} else {
					if (!$filter || $filter == "fk_facture_source IS NULL OR (description LIKE '(DEPOSIT)%' AND description NOT LIKE '(EXCESS RECEIVED)%')") {
						$translationKey = 'CompanyHasAbsoluteDiscount';
					} else {
						$translationKey = 'CompanyHasCreditNote';
					}
				}
			}
			print $langs->trans($translationKey, price($amount, 0, $langs, 0, 0, -1, $conf->currency));
			if (empty($hidelist)) {
				print ' ';
			}
			print '</div>';
			if (empty($hidelist)) {
				print '<div class="inline-block" style="padding-right: 10px">';
				$newfilter = 'discount_type=' . intval($discount_type);
				if (!empty($discount_type)) {
					$newfilter .= ' AND fk_invoice_supplier IS NULL AND fk_invoice_supplier_line IS NULL'; // Supplier discounts available
				} else {
					$newfilter .= ' AND fk_facture IS NULL AND fk_facture_line IS NULL'; // Customer discounts available
				}
				if ($filter) {
					$newfilter .= ' AND (' . $filter . ')';
				}
				// output the combo of discounts
				$nbqualifiedlines = $this->select_remises($selected, $htmlname, $newfilter, $socid, $maxvalue);
				if ($nbqualifiedlines > 0) {
					print ' &nbsp; <input type="submit" class="button smallpaddingimp" value="' . dol_escape_htmltag($langs->trans("UseLine")) . '"';
					if (!empty($discount_type) && $filter && $filter != "fk_invoice_supplier_source IS NULL OR (description LIKE '(DEPOSIT)%' AND description NOT LIKE '(EXCESS PAID)%')") {
						print ' title="' . $langs->trans("UseCreditNoteInInvoicePayment") . '"';
					}
					if (empty($discount_type) && $filter && $filter != "fk_facture_source IS NULL OR (description LIKE '(DEPOSIT)%' AND description NOT LIKE '(EXCESS RECEIVED)%')") {
						print ' title="' . $langs->trans("UseCreditNoteInInvoicePayment") . '"';
					}

					print '>';
				}
				print '</div>';
			}
			if ($more) {
				print '<div class="inline-block">';
				print $more;
				print '</div>';
			}
			print '</form>';
		} else {
			if ($selected) {
				print $selected;
			} else {
				print "0";
			}
		}
	}


	// phpcs:disable PEAR.NamingConventions.ValidFunctionName.ScopeNotCamelCaps

	/**
	 *  Show forms to select a contact
	 *
	 * @param string $page Page
	 * @param Societe $societe Filter on third party
	 * @param int $selected Id contact pre-selectionne
	 * @param string $htmlname Name of HTML select. If 'none', we just show contact link.
	 * @return    void
	 */
	public function form_contacts($page, $societe, $selected = '', $htmlname = 'contactid')
	{
		// phpcs:enable
		global $langs, $conf;

		if ($htmlname != "none") {
			print '<form method="post" action="' . $page . '">';
			print '<input type="hidden" name="action" value="set_contact">';
			print '<input type="hidden" name="token" value="' . newToken() . '">';
			print '<table class="nobordernopadding">';
			print '<tr><td>';
			print $this->selectcontacts($societe->id, $selected, $htmlname);
			$num = $this->num;
			if ($num == 0) {
				$addcontact = (!empty($conf->global->SOCIETE_ADDRESSES_MANAGEMENT) ? $langs->trans("AddContact") : $langs->trans("AddContactAddress"));
				print '<a href="' . DOL_URL_ROOT . '/contact/card.php?socid=' . $societe->id . '&amp;action=create&amp;backtoreferer=1">' . $addcontact . '</a>';
			}
			print '</td>';
			print '<td class="left"><input type="submit" class="button smallpaddingimp" value="' . $langs->trans("Modify") . '"></td>';
			print '</tr></table></form>';
		} else {
			if ($selected) {
				require_once DOL_DOCUMENT_ROOT . '/contact/class/contact.class.php';
				$contact = new Contact($this->db);
				$contact->fetch($selected);
				print $contact->getFullName($langs);
			} else {
				print "&nbsp;";
			}
		}
	}

	// phpcs:disable PEAR.NamingConventions.ValidFunctionName.ScopeNotCamelCaps

	/**
	 *  Output html select to select thirdparty
	 *
	 * @param string $page Page
	 * @param string $selected Id preselected
	 * @param string $htmlname Name of HTML select
	 * @param string $filter Optional filters criteras. Do not use a filter coming from input of users.
	 * @param int $showempty Add an empty field
	 * @param int $showtype Show third party type in combolist (customer, prospect or supplier)
	 * @param int $forcecombo Force to use combo box
	 * @param array $events Event options. Example: array(array('method'=>'getContacts', 'url'=>dol_buildpath('/core/ajax/contacts.php',1), 'htmlname'=>'contactid', 'params'=>array('add-customer-contact'=>'disabled')))
	 * @param int $nooutput No print output. Return it only.
	 * @param array $excludeids Exclude IDs from the select combo
	 * @param string $textifnothirdparty Text to show if no thirdparty
	 * @return    string                            HTML output or ''
	 */
	public function form_thirdparty($page, $selected = '', $htmlname = 'socid', $filter = '', $showempty = 0, $showtype = 0, $forcecombo = 0, $events = array(), $nooutput = 0, $excludeids = array(), $textifnothirdparty = '')
	{
		// phpcs:enable
		global $langs;

		$out = '';
		if ($htmlname != "none") {
			$out .= '<form method="post" action="' . $page . '">';
			$out .= '<input type="hidden" name="action" value="set_thirdparty">';
			$out .= '<input type="hidden" name="token" value="' . newToken() . '">';
			$out .= $this->select_company($selected, $htmlname, $filter, $showempty, $showtype, $forcecombo, $events, 0, 'minwidth100', '', '', 1, array(), false, $excludeids);
			$out .= '<input type="submit" class="button smallpaddingimp valignmiddle" value="' . $langs->trans("Modify") . '">';
			$out .= '</form>';
		} else {
			if ($selected) {
				require_once DOL_DOCUMENT_ROOT . '/societe/class/societe.class.php';
				$soc = new Societe($this->db);
				$soc->fetch($selected);
				$out .= $soc->getNomUrl(0, '');
			} else {
				$out .= '<span class="opacitymedium">' . $textifnothirdparty . '</span>';
			}
		}

		if ($nooutput) {
			return $out;
		} else {
			print $out;
		}

		return '';
	}

	// phpcs:disable PEAR.NamingConventions.ValidFunctionName.ScopeNotCamelCaps

	/**
	 *    Retourne la liste des devises, dans la langue de l'utilisateur
	 *
	 * @param string $selected preselected currency code
	 * @param string $htmlname name of HTML select list
	 * @deprecated
	 * @return    void
	 */
	public function select_currency($selected = '', $htmlname = 'currency_id')
	{
		// phpcs:enable
		print $this->selectCurrency($selected, $htmlname);
	}

	/**
	 *  Retourne la liste des devises, dans la langue de l'utilisateur
	 *
	 * @param string $selected preselected currency code
	 * @param string $htmlname name of HTML select list
	 * @param string $mode 0 = Add currency symbol into label, 1 = Add 3 letter iso code
	 * @param string $useempty '1'=Allow empty value
	 * @return    string
	 */
	public function selectCurrency($selected = '', $htmlname = 'currency_id', $mode = 0, $useempty = '')
	{
		global $conf, $langs, $user;

		$langs->loadCacheCurrencies('');

		$out = '';

		if ($selected == 'euro' || $selected == 'euros') {
			$selected = 'EUR'; // Pour compatibilite
		}

		$out .= '<select class="flat maxwidth200onsmartphone minwidth300" name="' . $htmlname . '" id="' . $htmlname . '">';
		if ($useempty) {
			$out .= '<option value="-1" selected></option>';
		}
		foreach ($langs->cache_currencies as $code_iso => $currency) {
			$labeltoshow = $currency['label'];
			if ($mode == 1) {
				$labeltoshow .= ' <span class="opacitymedium">(' . $code_iso . ')</span>';
			} else {
				$labeltoshow .= ' <span class="opacitymedium">(' . $langs->getCurrencySymbol($code_iso) . ')</span>';
			}

			if ($selected && $selected == $code_iso) {
				$out .= '<option value="' . $code_iso . '" selected data-html="' . dol_escape_htmltag($labeltoshow) . '">';
			} else {
				$out .= '<option value="' . $code_iso . '" data-html="' . dol_escape_htmltag($labeltoshow) . '">';
			}
			$out .= $labeltoshow;
			$out .= '</option>';
		}
		$out .= '</select>';
		if ($user->admin) {
			$out .= info_admin($langs->trans("YouCanChangeValuesForThisListFromDictionarySetup"), 1);
		}

		// Make select dynamic
		include_once DOL_DOCUMENT_ROOT . '/core/lib/ajax.lib.php';
		$out .= ajax_combobox($htmlname);

		return $out;
	}

	/**
	 *    Return array of currencies in user language
	 *
	 * @param string $selected Preselected currency code
	 * @param string $htmlname Name of HTML select list
	 * @param integer $useempty 1=Add empty line
	 * @param string $filter Optional filters criteras (example: 'code <> x', ' in (1,3)')
	 * @param bool $excludeConfCurrency false = If company current currency not in table, we add it into list. Should always be available.
	 *                                  true = we are in currency_rate update , we don't want to see conf->currency in select
	 * @param string $morecss More css
	 * @return    string
	 */
	public function selectMultiCurrency($selected = '', $htmlname = 'multicurrency_code', $useempty = 0, $filter = '', $excludeConfCurrency = false, $morecss = '')
	{
		global $conf, $langs;

		$langs->loadCacheCurrencies(''); // Load ->cache_currencies

		$TCurrency = array();

		$sql = "SELECT code FROM " . $this->db->prefix() . "multicurrency";
		$sql .= " WHERE entity IN ('" . getEntity('mutlicurrency') . "')";
		if ($filter) {
			$sql .= " AND " . $filter;
		}
		$resql = $this->db->query($sql);
		if ($resql) {
			while ($obj = $this->db->fetch_object($resql)) {
				$TCurrency[$obj->code] = $obj->code;
			}
		}

		$out = '';
		$out .= '<select class="flat' . ($morecss ? ' ' . $morecss : '') . '" name="' . $htmlname . '" id="' . $htmlname . '">';
		if ($useempty) {
			$out .= '<option value="">&nbsp;</option>';
		}
		// If company current currency not in table, we add it into list. Should always be available.
		if (!in_array($conf->currency, $TCurrency) && !$excludeConfCurrency) {
			$TCurrency[$conf->currency] = $conf->currency;
		}
		if (count($TCurrency) > 0) {
			foreach ($langs->cache_currencies as $code_iso => $currency) {
				if (isset($TCurrency[$code_iso])) {
					if (!empty($selected) && $selected == $code_iso) {
						$out .= '<option value="' . $code_iso . '" selected="selected">';
					} else {
						$out .= '<option value="' . $code_iso . '">';
					}

					$out .= $currency['label'];
					$out .= ' (' . $langs->getCurrencySymbol($code_iso) . ')';
					$out .= '</option>';
				}
			}
		}

		$out .= '</select>';

		// Make select dynamic
		include_once DOL_DOCUMENT_ROOT . '/core/lib/ajax.lib.php';
		$out .= ajax_combobox($htmlname);

		return $out;
	}

	// phpcs:disable PEAR.NamingConventions.ValidFunctionName.ScopeNotCamelCaps

	/**
	 *  Load into the cache vat rates of a country
	 *
<<<<<<< HEAD
	 *  @param	string	$country_code		Country code with quotes ("'CA'", or "'CA,IN,...'")
	 *  @param	int	    $type_vat			0=All type, 1=VAT rate sale, 2=VAT rate purchase
	 *  @return	int							Nb of loaded lines, 0 if already loaded, <0 if KO
=======
	 * @param string $country_code Country code with quotes ("'CA'", or "'CA,IN,...'")
	 * @return    int                            Nb of loaded lines, 0 if already loaded, <0 if KO
>>>>>>> 8a5a9223
	 */
	public function load_cache_vatrates($country_code, $type_vat = 0)
	{
		// phpcs:enable
		global $langs;

		$num = count($this->cache_vatrates);
		if ($num > 0) {
			return $num; // Cache already loaded
		}

		dol_syslog(__METHOD__, LOG_DEBUG);

<<<<<<< HEAD
		$sql = "SELECT DISTINCT t.rowid, t.type_vat, t.code, t.taux, t.localtax1, t.localtax1_type, t.localtax2, t.localtax2_type, t.recuperableonly";
		$sql .= " FROM ".$this->db->prefix()."c_tva as t, ".$this->db->prefix()."c_country as c";
		$sql .= " WHERE t.fk_pays = c.rowid";
		$sql .= " AND t.active > 0";
		if ($type_vat > 0) {
			$sql .= " AND t.type_vat IN (0, ".((int) $type_vat).")";
		}
		$sql .= " AND c.code IN (".$this->db->sanitize($country_code, 1).")";
=======
		$sql = "SELECT DISTINCT t.rowid, t.code, t.taux, t.localtax1, t.localtax1_type, t.localtax2, t.localtax2_type, t.recuperableonly";
		$sql .= " FROM " . $this->db->prefix() . "c_tva as t, " . $this->db->prefix() . "c_country as c";
		$sql .= " WHERE t.fk_pays = c.rowid";
		$sql .= " AND t.active > 0";
		$sql .= " AND c.code IN (" . $this->db->sanitize($country_code, 1) . ")";
>>>>>>> 8a5a9223
		$sql .= " ORDER BY t.code ASC, t.taux ASC, t.recuperableonly ASC";

		$resql = $this->db->query($sql);
		if ($resql) {
			$num = $this->db->num_rows($resql);
			if ($num) {
				for ($i = 0; $i < $num; $i++) {
					$obj = $this->db->fetch_object($resql);
<<<<<<< HEAD
					$this->cache_vatrates[$i]['rowid']			= $obj->rowid;
					$this->cache_vatrates[$i]['type_vat']		= $obj->type_vat;
					$this->cache_vatrates[$i]['code']			= $obj->code;
					$this->cache_vatrates[$i]['txtva']			= $obj->taux;
					$this->cache_vatrates[$i]['nprtva']			= $obj->recuperableonly;
					$this->cache_vatrates[$i]['localtax1']	    = $obj->localtax1;
					$this->cache_vatrates[$i]['localtax1_type']	= $obj->localtax1_type;
					$this->cache_vatrates[$i]['localtax2']	    = $obj->localtax2;
					$this->cache_vatrates[$i]['localtax2_type']	= $obj->localtax1_type;
=======
					$this->cache_vatrates[$i]['rowid'] = $obj->rowid;
					$this->cache_vatrates[$i]['code'] = $obj->code;
					$this->cache_vatrates[$i]['txtva'] = $obj->taux;
					$this->cache_vatrates[$i]['nprtva'] = $obj->recuperableonly;
					$this->cache_vatrates[$i]['localtax1'] = $obj->localtax1;
					$this->cache_vatrates[$i]['localtax1_type'] = $obj->localtax1_type;
					$this->cache_vatrates[$i]['localtax2'] = $obj->localtax2;
					$this->cache_vatrates[$i]['localtax2_type'] = $obj->localtax1_type;
>>>>>>> 8a5a9223

					$this->cache_vatrates[$i]['label'] = $obj->taux . '%' . ($obj->code ? ' (' . $obj->code . ')' : ''); // Label must contains only 0-9 , . % or *
					$this->cache_vatrates[$i]['labelallrates'] = $obj->taux . '/' . ($obj->localtax1 ? $obj->localtax1 : '0') . '/' . ($obj->localtax2 ? $obj->localtax2 : '0') . ($obj->code ? ' (' . $obj->code . ')' : ''); // Must never be used as key, only label
					$positiverates = '';
					if ($obj->taux) {
						$positiverates .= ($positiverates ? '/' : '') . $obj->taux;
					}
					if ($obj->localtax1) {
						$positiverates .= ($positiverates ? '/' : '') . $obj->localtax1;
					}
					if ($obj->localtax2) {
						$positiverates .= ($positiverates ? '/' : '') . $obj->localtax2;
					}
					if (empty($positiverates)) {
						$positiverates = '0';
					}
					$this->cache_vatrates[$i]['labelpositiverates'] = $positiverates . ($obj->code ? ' (' . $obj->code . ')' : ''); // Must never be used as key, only label
				}

				return $num;
			} else {
				$this->error = '<span class="error">' . $langs->trans("ErrorNoVATRateDefinedForSellerCountry", $country_code) . '</span>';
				return -1;
			}
		} else {
			$this->error = '<span class="error">' . $this->db->error() . '</span>';
			return -2;
		}
	}

	// phpcs:disable PEAR.NamingConventions.ValidFunctionName.ScopeNotCamelCaps

	/**
	 *  Output an HTML select vat rate.
	 *  The name of this function should be selectVat. We keep bad name for compatibility purpose.
	 *
<<<<<<< HEAD
	 *  @param	string	      $htmlname           Name of HTML select field
	 *  @param  float|string  $selectedrate       Force preselected vat rate. Can be '8.5' or '8.5 (NOO)' for example. Use '' for no forcing.
	 *  @param  Societe	      $societe_vendeuse   Thirdparty seller
	 *  @param  Societe	      $societe_acheteuse  Thirdparty buyer
	 *  @param  int		      $idprod             Id product. O if unknown of NA.
	 *  @param  int		      $info_bits          Miscellaneous information on line (1 for NPR)
	 *  @param  int|string    $type               ''=Unknown, 0=Product, 1=Service (Used if idprod not defined)
	 *                  		                  Si vendeur non assujeti a TVA, TVA par defaut=0. Fin de regle.
	 *                  					      Si le (pays vendeur = pays acheteur) alors la TVA par defaut=TVA du produit vendu. Fin de regle.
	 *                  					      Si (vendeur et acheteur dans Communaute europeenne) et bien vendu = moyen de transports neuf (auto, bateau, avion), TVA par defaut=0 (La TVA doit etre paye par l'acheteur au centre d'impots de son pays et non au vendeur). Fin de regle.
	 *                                            Si vendeur et acheteur dans Communauté européenne et acheteur= particulier alors TVA par défaut=TVA du produit vendu. Fin de règle.
	 *                                            Si vendeur et acheteur dans Communauté européenne et acheteur= entreprise alors TVA par défaut=0. Fin de règle.
	 *                  					      Sinon la TVA proposee par defaut=0. Fin de regle.
	 *  @param	bool	     $options_only		  Return HTML options lines only (for ajax treatment)
	 *  @param  int          $mode                0=Use vat rate as key in combo list, 1=Add VAT code after vat rate into key, -1=Use id of vat line as key
	 *  @param  int          $type_vat            0=All type, 1=VAT rate sale, 2=VAT rate purchase
	 *  @return	string
=======
	 * @param string $htmlname Name of HTML select field
	 * @param float|string $selectedrate Force preselected vat rate. Can be '8.5' or '8.5 (NOO)' for example. Use '' for no forcing.
	 * @param Societe $societe_vendeuse Thirdparty seller
	 * @param Societe $societe_acheteuse Thirdparty buyer
	 * @param int $idprod Id product. O if unknown of NA.
	 * @param int $info_bits Miscellaneous information on line (1 for NPR)
	 * @param int|string $type ''=Unknown, 0=Product, 1=Service (Used if idprod not defined)
	 *                         Si vendeur non assujeti a TVA, TVA par defaut=0. Fin de regle.
	 *                         Si le (pays vendeur = pays acheteur) alors la TVA par defaut=TVA du produit vendu. Fin de regle.
	 *                         Si (vendeur et acheteur dans Communaute europeenne) et bien vendu = moyen de transports neuf (auto, bateau, avion), TVA par defaut=0 (La TVA doit etre paye par l'acheteur au centre d'impots de son pays et non au vendeur). Fin de regle.
	 *                         Si vendeur et acheteur dans Communauté européenne et acheteur= particulier alors TVA par défaut=TVA du produit vendu. Fin de règle.
	 *                         Si vendeur et acheteur dans Communauté européenne et acheteur= entreprise alors TVA par défaut=0. Fin de règle.
	 *                         Sinon la TVA proposee par defaut=0. Fin de regle.
	 * @param bool $options_only Return HTML options lines only (for ajax treatment)
	 * @param int $mode 0=Use vat rate as key in combo list, 1=Add VAT code after vat rate into key, -1=Use id of vat line as key
	 * @return    string
>>>>>>> 8a5a9223
	 */
	public function load_tva($htmlname = 'tauxtva', $selectedrate = '', $societe_vendeuse = '', $societe_acheteuse = '', $idprod = 0, $info_bits = 0, $type = '', $options_only = false, $mode = 0, $type_vat = 0)
	{
		// phpcs:enable
		global $langs, $conf, $mysoc;

		$langs->load('errors');

		$return = '';

		// Define defaultnpr, defaultttx and defaultcode
		$defaultnpr = ($info_bits & 0x01);
		$defaultnpr = (preg_match('/\*/', $selectedrate) ? 1 : $defaultnpr);
		$defaulttx = str_replace('*', '', $selectedrate);
		$defaultcode = '';
		$reg = array();
		if (preg_match('/\((.*)\)/', $defaulttx, $reg)) {
			$defaultcode = $reg[1];
			$defaulttx = preg_replace('/\s*\(.*\)/', '', $defaulttx);
		}
		//var_dump($selectedrate.'-'.$defaulttx.'-'.$defaultnpr.'-'.$defaultcode);

		// Check parameters
		if (is_object($societe_vendeuse) && !$societe_vendeuse->country_code) {
			if ($societe_vendeuse->id == $mysoc->id) {
				$return .= '<span class="error">' . $langs->trans("ErrorYourCountryIsNotDefined") . '</span>';
			} else {
				$return .= '<span class="error">' . $langs->trans("ErrorSupplierCountryIsNotDefined") . '</span>';
			}
			return $return;
		}

		//var_dump($societe_acheteuse);
		//print "name=$name, selectedrate=$selectedrate, seller=".$societe_vendeuse->country_code." buyer=".$societe_acheteuse->country_code." buyer is company=".$societe_acheteuse->isACompany()." idprod=$idprod, info_bits=$info_bits type=$type";
		//exit;

		// Define list of countries to use to search VAT rates to show
		// First we defined code_country to use to find list
		if (is_object($societe_vendeuse)) {
			$code_country = "'" . $societe_vendeuse->country_code . "'";
		} else {
			$code_country = "'" . $mysoc->country_code . "'"; // Pour compatibilite ascendente
		}
		if (!empty($conf->global->SERVICE_ARE_ECOMMERCE_200238EC)) {    // If option to have vat for end customer for services is on
			require_once DOL_DOCUMENT_ROOT . '/core/lib/company.lib.php';
			if (!isInEEC($societe_vendeuse) && (!is_object($societe_acheteuse) || (isInEEC($societe_acheteuse) && !$societe_acheteuse->isACompany()))) {
				// We also add the buyer country code
				if (is_numeric($type)) {
					if ($type == 1) { // We know product is a service
						$code_country .= ",'" . $societe_acheteuse->country_code . "'";
					}
				} elseif (!$idprod) {  // We don't know type of product
					$code_country .= ",'" . $societe_acheteuse->country_code . "'";
				} else {
					$prodstatic = new Product($this->db);
					$prodstatic->fetch($idprod);
					if ($prodstatic->type == Product::TYPE_SERVICE) {   // We know product is a service
						$code_country .= ",'" . $societe_acheteuse->country_code . "'";
					}
				}
			}
		}

		// Now we get list
		$num = $this->load_cache_vatrates($code_country, $type_vat); // If no vat defined, return -1 with message into this->error

		if ($num > 0) {
			// Definition du taux a pre-selectionner (si defaulttx non force et donc vaut -1 ou '')
			if ($defaulttx < 0 || dol_strlen($defaulttx) == 0) {
				$tmpthirdparty = new Societe($this->db);

				$defaulttx = get_default_tva($societe_vendeuse, (is_object($societe_acheteuse) ? $societe_acheteuse : $tmpthirdparty), $idprod);
				$defaultnpr = get_default_npr($societe_vendeuse, (is_object($societe_acheteuse) ? $societe_acheteuse : $tmpthirdparty), $idprod);

				if (preg_match('/\((.*)\)/', $defaulttx, $reg)) {
					$defaultcode = $reg[1];
					$defaulttx = preg_replace('/\s*\(.*\)/', '', $defaulttx);
				}
				if (empty($defaulttx)) {
					$defaultnpr = 0;
				}
			}

			// If we fails to find a default vat rate, we take the last one in list
			// Because they are sorted in ascending order, the last one will be the higher one (we suppose the higher one is the current rate)
			if ($defaulttx < 0 || dol_strlen($defaulttx) == 0) {
				if (empty($conf->global->MAIN_VAT_DEFAULT_IF_AUTODETECT_FAILS)) {
					// We take the last one found in list
					$defaulttx = $this->cache_vatrates[$num - 1]['txtva'];
				} else {
					// We will use the rate defined into MAIN_VAT_DEFAULT_IF_AUTODETECT_FAILS
					$defaulttx = '';
					if ($conf->global->MAIN_VAT_DEFAULT_IF_AUTODETECT_FAILS != 'none') {
						$defaulttx = $conf->global->MAIN_VAT_DEFAULT_IF_AUTODETECT_FAILS;
					}
					if (preg_match('/\((.*)\)/', $defaulttx, $reg)) {
						$defaultcode = $reg[1];
						$defaulttx = preg_replace('/\s*\(.*\)/', '', $defaulttx);
					}
				}
			}

			// Disabled if seller is not subject to VAT
			$disabled = false;
			$title = '';
			if (is_object($societe_vendeuse) && $societe_vendeuse->id == $mysoc->id && $societe_vendeuse->tva_assuj == "0") {
				// Override/enable VAT for expense report regardless of global setting - needed if expense report used for business expenses instead
				// of using supplier invoices (this is a very bad idea !)
				if (empty($conf->global->EXPENSEREPORT_OVERRIDE_VAT)) {
					$title = ' title="' . dol_escape_htmltag($langs->trans('VATIsNotUsed')) . '"';
					$disabled = true;
				}
			}

			if (!$options_only) {
				$return .= '<select class="flat minwidth50imp maxwidth100" id="' . $htmlname . '" name="' . $htmlname . '"' . ($disabled ? ' disabled' : '') . $title . '>';
			}

			$selectedfound = false;
			foreach ($this->cache_vatrates as $rate) {
				// Keep only 0 if seller is not subject to VAT
				if ($disabled && $rate['txtva'] != 0) {
					continue;
				}

				// Define key to use into select list
				$key = $rate['txtva'];
				$key .= $rate['nprtva'] ? '*' : '';
				if ($mode > 0 && $rate['code']) {
					$key .= ' (' . $rate['code'] . ')';
				}
				if ($mode < 0) {
					$key = $rate['rowid'];
				}

				$return .= '<option value="' . $key . '"';
				if (!$selectedfound) {
					if ($defaultcode) { // If defaultcode is defined, we used it in priority to select combo option instead of using rate+npr flag
						if ($defaultcode == $rate['code']) {
							$return .= ' selected';
							$selectedfound = true;
						}
					} elseif ($rate['txtva'] == $defaulttx && $rate['nprtva'] == $defaultnpr) {
						$return .= ' selected';
						$selectedfound = true;
					}
				}
				$return .= '>';

				// Show label of VAT
				if ($mysoc->country_code == 'IN' || !empty($conf->global->MAIN_VAT_LABEL_IS_POSITIVE_RATES)) {
					// Label with all localtax and code. For example:  x.y / a.b / c.d (CODE)'
					$return .= $rate['labelpositiverates'];
				} else {
					// Simple label
					$return .= vatrate($rate['label']);
				}

				//$return.=($rate['code']?' '.$rate['code']:'');
				$return .= (empty($rate['code']) && $rate['nprtva']) ? ' *' : ''; // We show the *  (old behaviour only if new vat code is not used)

				$return .= '</option>';
			}

			if (!$options_only) {
				$return .= '</select>';
				//$return .= ajax_combobox($htmlname);		// This break for the moment the dynamic autoselection of a value when selecting a product in object lines
			}
		} else {
			$return .= $this->error;
		}

		$this->num = $num;
		return $return;
	}


	// phpcs:disable PEAR.NamingConventions.ValidFunctionName.ScopeNotCamelCaps

	/**
	 *  Show a HTML widget to input a date or combo list for day, month, years and optionaly hours and minutes.
	 *  Fields are preselected with :
	 *                - set_time date (must be a local PHP server timestamp or string date with format 'YYYY-MM-DD' or 'YYYY-MM-DD HH:MM')
	 *                - local date in user area, if set_time is '' (so if set_time is '', output may differs when done from two different location)
	 *                - Empty (fields empty), if set_time is -1 (in this case, parameter empty must also have value 1)
	 *
	 * @param integer $set_time Pre-selected date (must be a local PHP server timestamp), -1 to keep date not preselected, '' to use current date with 00:00 hour (Parameter 'empty' must be 0 or 2).
	 * @param string $prefix Prefix for fields name
	 * @param int $h 1 or 2=Show also hours (2=hours on a new line), -1 has same effect but hour and minutes are prefilled with 23:59 if date is empty, 3 show hour always empty
	 * @param int $m 1=Show also minutes, -1 has same effect but hour and minutes are prefilled with 23:59 if date is empty, 3 show minutes always empty
	 * @param int $empty 0=Fields required, 1=Empty inputs are allowed, 2=Empty inputs are allowed for hours only
	 * @param string $form_name Not used
	 * @param int $d 1=Show days, month, years
	 * @param int $addnowlink Add a link "Now"
	 * @param int $nooutput Do not output html string but return it
	 * @param int $disabled Disable input fields
	 * @param int $fullday When a checkbox with this html name is on, hour and day are set with 00:00 or 23:59
	 * @param string $addplusone Add a link "+1 hour". Value must be name of another select_date field.
	 * @param datetime $adddateof Add a link "Date of invoice" using the following date.
	 * @return    string                        '' or HTML component string if nooutput is 1
	 * @deprecated
	 * @see    selectDate(), form_date(), select_month(), select_year(), select_dayofweek()
	 */
	public function select_date($set_time = '', $prefix = 're', $h = 0, $m = 0, $empty = 0, $form_name = "", $d = 1, $addnowlink = 0, $nooutput = 0, $disabled = 0, $fullday = '', $addplusone = '', $adddateof = '')
	{
		// phpcs:enable
		$retstring = $this->selectDate($set_time, $prefix, $h, $m, $empty, $form_name, $d, $addnowlink, $disabled, $fullday, $addplusone, $adddateof);
		if (!empty($nooutput)) {
			return $retstring;
		}
		print $retstring;

		return '';
	}

	/**
	 *  Show 2 HTML widget to input a date or combo list for day, month, years and optionaly hours and minutes.
	 *  Fields are preselected with :
	 *              - set_time date (must be a local PHP server timestamp or string date with format 'YYYY-MM-DD' or 'YYYY-MM-DD HH:MM')
	 *              - local date in user area, if set_time is '' (so if set_time is '', output may differs when done from two different location)
	 *              - Empty (fields empty), if set_time is -1 (in this case, parameter empty must also have value 1)
	 *
	 * @param integer $set_time Pre-selected date (must be a local PHP server timestamp), -1 to keep date not preselected, '' to use current date with 00:00 hour (Parameter 'empty' must be 0 or 2).
	 * @param integer $set_time_end Pre-selected date (must be a local PHP server timestamp), -1 to keep date not preselected, '' to use current date with 00:00 hour (Parameter 'empty' must be 0 or 2).
	 * @param string $prefix Prefix for fields name
	 * @param string $empty 0=Fields required, 1=Empty inputs are allowed, 2=Empty inputs are allowed for hours only
	 * @param string $forcenewline Force new line between the 2 dates.
	 * @return string                        Html for selectDate
	 * @see    form_date(), select_month(), select_year(), select_dayofweek()
	 */
	public function selectDateToDate($set_time = '', $set_time_end = '', $prefix = 're', $empty = 0, $forcenewline = 0)
	{
		global $langs;

		$ret = $this->selectDate($set_time, $prefix . '_start', 0, 0, $empty, '', 1, 0, 0, '', '', '', '', 1, '', $langs->trans("from"), 'tzuserrel');
		if ($forcenewline) {
			$ret .= '<br>';
		}
		$ret .= $this->selectDate($set_time_end, $prefix . '_end', 0, 0, $empty, '', 1, 0, 0, '', '', '', '', 1, '', $langs->trans("to"), 'tzuserrel');
		return $ret;
	}

	/**
	 *  Show a HTML widget to input a date or combo list for day, month, years and optionaly hours and minutes.
	 *  Fields are preselected with :
	 *              - set_time date (must be a local PHP server timestamp or string date with format 'YYYY-MM-DD' or 'YYYY-MM-DD HH:MM')
	 *              - local date in user area, if set_time is '' (so if set_time is '', output may differs when done from two different location)
	 *              - Empty (fields empty), if set_time is -1 (in this case, parameter empty must also have value 1)
	 *
	 * @param integer|string $set_time Pre-selected date (must be a local PHP server timestamp), -1 to keep date not preselected, '' to use current date with 00:00 hour (Parameter 'empty' must be 0 or 2).
	 * @param string $prefix Prefix for fields name
	 * @param int $h 1 or 2=Show also hours (2=hours on a new line), -1 has same effect but hour and minutes are prefilled with 23:59 if date is empty, 3 show hour always empty
	 * @param int $m 1=Show also minutes, -1 has same effect but hour and minutes are prefilled with 23:59 if date is empty, 3 show minutes always empty
	 * @param int $empty 0=Fields required, 1=Empty inputs are allowed, 2=Empty inputs are allowed for hours only
	 * @param string $form_name Not used
	 * @param int $d 1=Show days, month, years
	 * @param int $addnowlink Add a link "Now", 1 with server time, 2 with local computer time
	 * @param int $disabled Disable input fields
	 * @param int $fullday When a checkbox with id #fullday is checked, hours are set with 00:00 (if value if 'fulldaystart') or 23:59 (if value is 'fulldayend')
	 * @param string $addplusone Add a link "+1 hour". Value must be name of another selectDate field.
	 * @param datetime|string $adddateof Add a link "Date of ..." using the following date. See also $labeladddateof for the label used.
	 * @param string $openinghours Specify hour start and hour end for the select ex 8,20
	 * @param int $stepminutes Specify step for minutes between 1 and 30
	 * @param string $labeladddateof Label to use for the $adddateof parameter.
	 * @param string $placeholder Placeholder
	 * @param mixed $gm 'auto' (for backward compatibility, avoid this), 'gmt' or 'tzserver' or 'tzuserrel'
	 * @return string                        Html for selectDate
	 * @see    form_date(), select_month(), select_year(), select_dayofweek()
	 */
	public function selectDate($set_time = '', $prefix = 're', $h = 0, $m = 0, $empty = 0, $form_name = "", $d = 1, $addnowlink = 0, $disabled = 0, $fullday = '', $addplusone = '', $adddateof = '', $openinghours = '', $stepminutes = 1, $labeladddateof = '', $placeholder = '', $gm = 'auto')
	{
		global $conf, $langs;

		if ($gm === 'auto') {
			$gm = (empty($conf) ? 'tzserver' : $conf->tzuserinputkey);
		}

		$retstring = '';

		if ($prefix == '') {
			$prefix = 're';
		}
		if ($h == '') {
			$h = 0;
		}
		if ($m == '') {
			$m = 0;
		}
		$emptydate = 0;
		$emptyhours = 0;
		if ($stepminutes <= 0 || $stepminutes > 30) {
			$stepminutes = 1;
		}
		if ($empty == 1) {
			$emptydate = 1;
			$emptyhours = 1;
		}
		if ($empty == 2) {
			$emptydate = 0;
			$emptyhours = 1;
		}
		$orig_set_time = $set_time;

		if ($set_time === '' && $emptydate == 0) {
			include_once DOL_DOCUMENT_ROOT . '/core/lib/date.lib.php';
			if ($gm == 'tzuser' || $gm == 'tzuserrel') {
				$set_time = dol_now($gm);
			} else {
				$set_time = dol_now('tzuser') - (getServerTimeZoneInt('now') * 3600); // set_time must be relative to PHP server timezone
			}
		}

		// Analysis of the pre-selection date
		$reg = array();
		$shour = '';
		$smin = '';
		$ssec = '';
		if (preg_match('/^([0-9]+)\-([0-9]+)\-([0-9]+)\s?([0-9]+)?:?([0-9]+)?/', $set_time, $reg)) {    // deprecated usage
			// Date format 'YYYY-MM-DD' or 'YYYY-MM-DD HH:MM:SS'
			$syear = (!empty($reg[1]) ? $reg[1] : '');
			$smonth = (!empty($reg[2]) ? $reg[2] : '');
			$sday = (!empty($reg[3]) ? $reg[3] : '');
			$shour = (!empty($reg[4]) ? $reg[4] : '');
			$smin = (!empty($reg[5]) ? $reg[5] : '');
		} elseif (strval($set_time) != '' && $set_time != -1) {
			// set_time est un timestamps (0 possible)
			$syear = dol_print_date($set_time, "%Y", $gm);
			$smonth = dol_print_date($set_time, "%m", $gm);
			$sday = dol_print_date($set_time, "%d", $gm);
			if ($orig_set_time != '') {
				$shour = dol_print_date($set_time, "%H", $gm);
				$smin = dol_print_date($set_time, "%M", $gm);
				$ssec = dol_print_date($set_time, "%S", $gm);
			}
		} else {
			// Date est '' ou vaut -1
			$syear = '';
			$smonth = '';
			$sday = '';
			$shour = !isset($conf->global->MAIN_DEFAULT_DATE_HOUR) ? ($h == -1 ? '23' : '') : $conf->global->MAIN_DEFAULT_DATE_HOUR;
			$smin = !isset($conf->global->MAIN_DEFAULT_DATE_MIN) ? ($h == -1 ? '59' : '') : $conf->global->MAIN_DEFAULT_DATE_MIN;
			$ssec = !isset($conf->global->MAIN_DEFAULT_DATE_SEC) ? ($h == -1 ? '59' : '') : $conf->global->MAIN_DEFAULT_DATE_SEC;
		}
		if ($h == 3) {
			$shour = '';
		}
		if ($m == 3) {
			$smin = '';
		}

		$nowgmt = dol_now('gmt');
		//var_dump(dol_print_date($nowgmt, 'dayhourinputnoreduce', 'tzuserrel'));

		// You can set MAIN_POPUP_CALENDAR to 'eldy' or 'jquery'
		$usecalendar = 'combo';
		if (!empty($conf->use_javascript_ajax) && (empty($conf->global->MAIN_POPUP_CALENDAR) || $conf->global->MAIN_POPUP_CALENDAR != "none")) {
			$usecalendar = ((empty($conf->global->MAIN_POPUP_CALENDAR) || $conf->global->MAIN_POPUP_CALENDAR == 'eldy') ? 'jquery' : $conf->global->MAIN_POPUP_CALENDAR);
		}

		if ($d) {
			// Show date with popup
			if ($usecalendar != 'combo') {
				$formated_date = '';
				//print "e".$set_time." t ".$conf->format_date_short;
				if (strval($set_time) != '' && $set_time != -1) {
					//$formated_date=dol_print_date($set_time,$conf->format_date_short);
					$formated_date = dol_print_date($set_time, $langs->trans("FormatDateShortInput"), $gm); // FormatDateShortInput for dol_print_date / FormatDateShortJavaInput that is same for javascript
				}

				// Calendrier popup version eldy
				if ($usecalendar == "eldy") {
					// Input area to enter date manually
					$retstring .= '<input id="' . $prefix . '" name="' . $prefix . '" type="text" class="maxwidthdate" maxlength="11" value="' . $formated_date . '"';
					$retstring .= ($disabled ? ' disabled' : '');
					$retstring .= ' onChange="dpChangeDay(\'' . $prefix . '\',\'' . $langs->trans("FormatDateShortJavaInput") . '\'); "'; // FormatDateShortInput for dol_print_date / FormatDateShortJavaInput that is same for javascript
					$retstring .= '>';

					// Icon calendar
					$retstringbuttom = '';
					if (!$disabled) {
						$retstringbuttom = '<button id="' . $prefix . 'Button" type="button" class="dpInvisibleButtons"';
						$base = DOL_URL_ROOT . '/core/';
						$retstringbuttom .= ' onClick="showDP(\'' . $base . '\',\'' . $prefix . '\',\'' . $langs->trans("FormatDateShortJavaInput") . '\',\'' . $langs->defaultlang . '\');"';
						$retstringbuttom .= '>' . img_object($langs->trans("SelectDate"), 'calendarday', 'class="datecallink"') . '</button>';
					} else {
						$retstringbuttom = '<button id="' . $prefix . 'Button" type="button" class="dpInvisibleButtons">' . img_object($langs->trans("Disabled"), 'calendarday', 'class="datecallink"') . '</button>';
					}
					$retstring = $retstringbuttom . $retstring;

					$retstring .= '<input type="hidden" id="' . $prefix . 'day"   name="' . $prefix . 'day"   value="' . $sday . '">' . "\n";
					$retstring .= '<input type="hidden" id="' . $prefix . 'month" name="' . $prefix . 'month" value="' . $smonth . '">' . "\n";
					$retstring .= '<input type="hidden" id="' . $prefix . 'year"  name="' . $prefix . 'year"  value="' . $syear . '">' . "\n";
				} elseif ($usecalendar == 'jquery') {
					if (!$disabled) {
						// Output javascript for datepicker
						$minYear = getDolGlobalInt('MIN_YEAR_SELECT_DATE', (date('Y') - 100));
						$maxYear = getDolGlobalInt('MAX_YEAR_SELECT_DATE', (date('Y') + 100));

						$retstring .= '<script nonce="' . getNonce() . '" type="text/javascript">';
						$retstring .= "$(function(){ $('#" . $prefix . "').datepicker({
							dateFormat: '" . $langs->trans("FormatDateShortJQueryInput") . "',
							autoclose: true,
							todayHighlight: true,
							yearRange: '" . $minYear . ":" . $maxYear . "',";
						if (!empty($conf->dol_use_jmobile)) {
							$retstring .= "
								beforeShow: function (input, datePicker) {
									input.disabled = true;
								},
								onClose: function (dateText, datePicker) {
									this.disabled = false;
								},
								";
						}
						// Note: We don't need monthNames, monthNamesShort, dayNames, dayNamesShort, dayNamesMin, they are set globally on datepicker component in lib_head.js.php
						if (empty($conf->global->MAIN_POPUP_CALENDAR_ON_FOCUS)) {
							$retstring .= "
								showOn: 'button',	/* both has problem with autocompletion */
								buttonImage: '" . DOL_URL_ROOT . "/theme/" . dol_escape_js($conf->theme) . "/img/object_calendarday.png',
								buttonImageOnly: true";
						}
						$retstring .= "
							}) });";
						$retstring .= "</script>";
					}

					// Zone de saisie manuelle de la date
					$retstring .= '<div class="nowraponall inline-block divfordateinput">';
					$retstring .= '<input id="'.$prefix.'" name="'.$prefix.'" type="text" class="maxwidthdate" maxlength="11" value="'.$formated_date.'"';
					$retstring .= ($disabled ? ' disabled' : '');
					$retstring .= ($placeholder ? ' placeholder="' . dol_escape_htmltag($placeholder) . '"' : '');
					$retstring .= ' onChange="dpChangeDay(\'' . dol_escape_js($prefix) . '\',\'' . dol_escape_js($langs->trans("FormatDateShortJavaInput")) . '\'); "'; // FormatDateShortInput for dol_print_date / FormatDateShortJavaInput that is same for javascript
					$retstring .= '>';

					// Icone calendrier
					if (!$disabled) {
						/* Not required. Managed by option buttonImage of jquery
						$retstring.=img_object($langs->trans("SelectDate"),'calendarday','id="'.$prefix.'id" class="datecallink"');
						$retstring.='<script nonce="'.getNonce().'" type="text/javascript">';
						$retstring.="jQuery(document).ready(function() {";
						$retstring.='	jQuery("#'.$prefix.'id").click(function() {';
						$retstring.="    	jQuery('#".$prefix."').focus();";
						$retstring.='    });';
						$retstring.='});';
						$retstring.="</script>";*/
					} else {
						$retstringbutton = '<button id="' . $prefix . 'Button" type="button" class="dpInvisibleButtons">' . img_object($langs->trans("Disabled"), 'calendarday', 'class="datecallink"') . '</button>';
						$retsring = $retstringbutton . $retstring;
					}

					$retstring .= '</div>';
					$retstring .= '<input type="hidden" id="' . $prefix . 'day"   name="' . $prefix . 'day"   value="' . $sday . '">' . "\n";
					$retstring .= '<input type="hidden" id="' . $prefix . 'month" name="' . $prefix . 'month" value="' . $smonth . '">' . "\n";
					$retstring .= '<input type="hidden" id="' . $prefix . 'year"  name="' . $prefix . 'year"  value="' . $syear . '">' . "\n";
				} else {
					$retstring .= "Bad value of MAIN_POPUP_CALENDAR";
				}
			} else {
				// Show date with combo selects
				// Day
				$retstring .= '<select' . ($disabled ? ' disabled' : '') . ' class="flat valignmiddle maxwidth50imp" id="' . $prefix . 'day" name="' . $prefix . 'day">';

				if ($emptydate || $set_time == -1) {
					$retstring .= '<option value="0" selected>&nbsp;</option>';
				}

				for ($day = 1; $day <= 31; $day++) {
					$retstring .= '<option value="' . $day . '"' . ($day == $sday ? ' selected' : '') . '>' . $day . '</option>';
				}

				$retstring .= "</select>";

				$retstring .= '<select' . ($disabled ? ' disabled' : '') . ' class="flat valignmiddle maxwidth75imp" id="' . $prefix . 'month" name="' . $prefix . 'month">';
				if ($emptydate || $set_time == -1) {
					$retstring .= '<option value="0" selected>&nbsp;</option>';
				}

				// Month
				for ($month = 1; $month <= 12; $month++) {
					$retstring .= '<option value="' . $month . '"' . ($month == $smonth ? ' selected' : '') . '>';
					$retstring .= dol_print_date(mktime(12, 0, 0, $month, 1, 2000), "%b");
					$retstring .= "</option>";
				}
				$retstring .= "</select>";

				// Year
				if ($emptydate || $set_time == -1) {
					$retstring .= '<input' . ($disabled ? ' disabled' : '') . ' placeholder="' . dol_escape_htmltag($langs->trans("Year")) . '" class="flat maxwidth50imp valignmiddle" type="number" min="0" max="3000" maxlength="4" id="' . $prefix . 'year" name="' . $prefix . 'year" value="' . $syear . '">';
				} else {
					$retstring .= '<select' . ($disabled ? ' disabled' : '') . ' class="flat valignmiddle maxwidth75imp" id="' . $prefix . 'year" name="' . $prefix . 'year">';

					for ($year = $syear - 10; $year < $syear + 10; $year++) {
						$retstring .= '<option value="' . $year . '"' . ($year == $syear ? ' selected' : '') . '>' . $year . '</option>';
					}
					$retstring .= "</select>\n";
				}
			}
		}

		if ($d && $h) {
			$retstring .= ($h == 2 ? '<br>' : ' ');
			$retstring .= '<span class="nowraponall">';
		}

		if ($h) {
			$hourstart = 0;
			$hourend = 24;
			if ($openinghours != '') {
				$openinghours = explode(',', $openinghours);
				$hourstart = $openinghours[0];
				$hourend = $openinghours[1];
				if ($hourend < $hourstart) {
					$hourend = $hourstart;
				}
			}
			// Show hour
			$retstring .= '<select' . ($disabled ? ' disabled' : '') . ' class="flat valignmiddle maxwidth50 ' . ($fullday ? $fullday . 'hour' : '') . '" id="' . $prefix . 'hour" name="' . $prefix . 'hour">';
			if ($emptyhours) {
				$retstring .= '<option value="-1">&nbsp;</option>';
			}
			for ($hour = $hourstart; $hour < $hourend; $hour++) {
				if (strlen($hour) < 2) {
					$hour = "0" . $hour;
				}
				$retstring .= '<option value="' . $hour . '"' . (($hour == $shour) ? ' selected' : '') . '>' . $hour;
				//$retstring .= (empty($conf->dol_optimize_smallscreen) ? '' : 'H');
				$retstring .= '</option>';
			}
			$retstring .= '</select>';
			//if ($m && empty($conf->dol_optimize_smallscreen)) $retstring .= ":";
			if ($m) {
				$retstring .= ":";
			}
		}

		if ($m) {
			// Show minutes
			$retstring .= '<select' . ($disabled ? ' disabled' : '') . ' class="flat valignmiddle maxwidth50 ' . ($fullday ? $fullday . 'min' : '') . '" id="' . $prefix . 'min" name="' . $prefix . 'min">';
			if ($emptyhours) {
				$retstring .= '<option value="-1">&nbsp;</option>';
			}
			for ($min = 0; $min < 60; $min += $stepminutes) {
				if (strlen($min) < 2) {
					$min = "0" . $min;
				}
				$retstring .= '<option value="' . $min . '"' . (($min == $smin) ? ' selected' : '') . '>' . $min . (empty($conf->dol_optimize_smallscreen) ? '' : '') . '</option>';
			}
			$retstring .= '</select>';

			$retstring .= '<input type="hidden" name="' . $prefix . 'sec" value="' . $ssec . '">';
		}

		if ($d && $h) {
			$retstring .= '</span>';
		}

		// Add a "Now" link
		if (!empty($conf->use_javascript_ajax) && $addnowlink) {
			// Script which will be inserted in the onClick of the "Now" link
			$reset_scripts = "";
			if ($addnowlink == 2) { // local computer time
				// pad add leading 0 on numbers
				$reset_scripts .= "Number.prototype.pad = function(size) {
                        var s = String(this);
                        while (s.length < (size || 2)) {s = '0' + s;}
                        return s;
                    };
                    var d = new Date();";
			}

			// Generate the date part, depending on the use or not of the javascript calendar
			if ($addnowlink == 1) { // server time expressed in user time setup
				$reset_scripts .= 'jQuery(\'#' . $prefix . '\').val(\'' . dol_print_date($nowgmt, 'day', 'tzuserrel') . '\');';
				$reset_scripts .= 'jQuery(\'#' . $prefix . 'day\').val(\'' . dol_print_date($nowgmt, '%d', 'tzuserrel') . '\');';
				$reset_scripts .= 'jQuery(\'#' . $prefix . 'month\').val(\'' . dol_print_date($nowgmt, '%m', 'tzuserrel') . '\');';
				$reset_scripts .= 'jQuery(\'#' . $prefix . 'year\').val(\'' . dol_print_date($nowgmt, '%Y', 'tzuserrel') . '\');';
			} elseif ($addnowlink == 2) {
				/* Disabled because the output does not use the string format defined by FormatDateShort key to forge the value into #prefix.
				 * This break application for foreign languages.
				$reset_scripts .= 'jQuery(\'#'.$prefix.'\').val(d.toLocaleDateString(\''.str_replace('_', '-', $langs->defaultlang).'\'));';
				$reset_scripts .= 'jQuery(\'#'.$prefix.'day\').val(d.getDate().pad());';
				$reset_scripts .= 'jQuery(\'#'.$prefix.'month\').val(parseInt(d.getMonth().pad()) + 1);';
				$reset_scripts .= 'jQuery(\'#'.$prefix.'year\').val(d.getFullYear());';
				*/
				$reset_scripts .= 'jQuery(\'#' . $prefix . '\').val(\'' . dol_print_date($nowgmt, 'day', 'tzuserrel') . '\');';
				$reset_scripts .= 'jQuery(\'#' . $prefix . 'day\').val(\'' . dol_print_date($nowgmt, '%d', 'tzuserrel') . '\');';
				$reset_scripts .= 'jQuery(\'#' . $prefix . 'month\').val(\'' . dol_print_date($nowgmt, '%m', 'tzuserrel') . '\');';
				$reset_scripts .= 'jQuery(\'#' . $prefix . 'year\').val(\'' . dol_print_date($nowgmt, '%Y', 'tzuserrel') . '\');';
			}
			/*if ($usecalendar == "eldy")
			{
				$base=DOL_URL_ROOT.'/core/';
				$reset_scripts .= 'resetDP(\''.$base.'\',\''.$prefix.'\',\''.$langs->trans("FormatDateShortJavaInput").'\',\''.$langs->defaultlang.'\');';
			}
			else
			{
				$reset_scripts .= 'this.form.elements[\''.$prefix.'day\'].value=formatDate(new Date(), \'d\'); ';
				$reset_scripts .= 'this.form.elements[\''.$prefix.'month\'].value=formatDate(new Date(), \'M\'); ';
				$reset_scripts .= 'this.form.elements[\''.$prefix.'year\'].value=formatDate(new Date(), \'yyyy\'); ';
			}*/
			// Update the hour part
			if ($h) {
				if ($fullday) {
					$reset_scripts .= " if (jQuery('#fullday:checked').val() == null) {";
				}
				//$reset_scripts .= 'this.form.elements[\''.$prefix.'hour\'].value=formatDate(new Date(), \'HH\'); ';
				if ($addnowlink == 1) {
					$reset_scripts .= 'jQuery(\'#' . $prefix . 'hour\').val(\'' . dol_print_date($nowgmt, '%H', 'tzuserrel') . '\');';
					$reset_scripts .= 'jQuery(\'#' . $prefix . 'hour\').change();';
				} elseif ($addnowlink == 2) {
					$reset_scripts .= 'jQuery(\'#' . $prefix . 'hour\').val(d.getHours().pad());';
					$reset_scripts .= 'jQuery(\'#' . $prefix . 'hour\').change();';
				}

				if ($fullday) {
					$reset_scripts .= ' } ';
				}
			}
			// Update the minute part
			if ($m) {
				if ($fullday) {
					$reset_scripts .= " if (jQuery('#fullday:checked').val() == null) {";
				}
				//$reset_scripts .= 'this.form.elements[\''.$prefix.'min\'].value=formatDate(new Date(), \'mm\'); ';
				if ($addnowlink == 1) {
					$reset_scripts .= 'jQuery(\'#' . $prefix . 'min\').val(\'' . dol_print_date($nowgmt, '%M', 'tzuserrel') . '\');';
					$reset_scripts .= 'jQuery(\'#' . $prefix . 'min\').change();';
				} elseif ($addnowlink == 2) {
					$reset_scripts .= 'jQuery(\'#' . $prefix . 'min\').val(d.getMinutes().pad());';
					$reset_scripts .= 'jQuery(\'#' . $prefix . 'min\').change();';
				}
				if ($fullday) {
					$reset_scripts .= ' } ';
				}
			}
			// If reset_scripts is not empty, print the link with the reset_scripts in the onClick
			if ($reset_scripts && empty($conf->global->MAIN_OPTIMIZEFORTEXTBROWSER)) {
				$retstring .= ' <button class="dpInvisibleButtons datenowlink" id="' . $prefix . 'ButtonNow" type="button" name="_useless" value="now" onClick="' . $reset_scripts . '">';
				$retstring .= $langs->trans("Now");
				$retstring .= '</button> ';
			}
		}

		// Add a "Plus one hour" link
		if ($conf->use_javascript_ajax && $addplusone) {
			// Script which will be inserted in the onClick of the "Add plusone" link
			$reset_scripts = "";

			// Generate the date part, depending on the use or not of the javascript calendar
			$reset_scripts .= 'jQuery(\'#' . $prefix . '\').val(\'' . dol_print_date($nowgmt, 'dayinputnoreduce', 'tzuserrel') . '\');';
			$reset_scripts .= 'jQuery(\'#' . $prefix . 'day\').val(\'' . dol_print_date($nowgmt, '%d', 'tzuserrel') . '\');';
			$reset_scripts .= 'jQuery(\'#' . $prefix . 'month\').val(\'' . dol_print_date($nowgmt, '%m', 'tzuserrel') . '\');';
			$reset_scripts .= 'jQuery(\'#' . $prefix . 'year\').val(\'' . dol_print_date($nowgmt, '%Y', 'tzuserrel') . '\');';
			// Update the hour part
			if ($h) {
				if ($fullday) {
					$reset_scripts .= " if (jQuery('#fullday:checked').val() == null) {";
				}
				$reset_scripts .= 'jQuery(\'#' . $prefix . 'hour\').val(\'' . dol_print_date($nowgmt, '%H', 'tzuserrel') . '\');';
				if ($fullday) {
					$reset_scripts .= ' } ';
				}
			}
			// Update the minute part
			if ($m) {
				if ($fullday) {
					$reset_scripts .= " if (jQuery('#fullday:checked').val() == null) {";
				}
				$reset_scripts .= 'jQuery(\'#' . $prefix . 'min\').val(\'' . dol_print_date($nowgmt, '%M', 'tzuserrel') . '\');';
				if ($fullday) {
					$reset_scripts .= ' } ';
				}
			}
			// If reset_scripts is not empty, print the link with the reset_scripts in the onClick
			if ($reset_scripts && empty($conf->dol_optimize_smallscreen)) {
				$retstring .= ' <button class="dpInvisibleButtons datenowlink" id="' . $prefix . 'ButtonPlusOne" type="button" name="_useless2" value="plusone" onClick="' . $reset_scripts . '">';
				$retstring .= $langs->trans("DateStartPlusOne");
				$retstring .= '</button> ';
			}
		}

		// Add a link to set data
		if ($conf->use_javascript_ajax && $adddateof) {
			$tmparray = dol_getdate($adddateof);
			if (empty($labeladddateof)) {
				$labeladddateof = $langs->trans("DateInvoice");
			}
			$reset_scripts = 'console.log(\'Click on now link\'); ';
			$reset_scripts .= 'jQuery(\'#'.$prefix.'\').val(\''.dol_print_date($adddateof, 'dayinputnoreduce').'\');';
			$reset_scripts .= 'jQuery(\'#'.$prefix.'day\').val(\''.$tmparray['mday'].'\');';
			$reset_scripts .= 'jQuery(\'#'.$prefix.'month\').val(\''.$tmparray['mon'].'\');';
			$reset_scripts .= 'jQuery(\'#'.$prefix.'year\').val(\''.$tmparray['year'].'\');';
			$retstring .= ' - <button class="dpInvisibleButtons datenowlink" id="dateofinvoice" type="button" name="_dateofinvoice" value="now" onclick="'.$reset_scripts.'">'.$labeladddateof.'</a>';
		}

		return $retstring;
	}

	/**
	 * selectTypeDuration
	 *
	 * @param string $prefix Prefix
	 * @param string $selected Selected duration type
	 * @param array $excludetypes Array of duration types to exclude. Example array('y', 'm')
	 * @return  string                    HTML select string
	 */
	public function selectTypeDuration($prefix, $selected = 'i', $excludetypes = array())
	{
		global $langs;

		$TDurationTypes = array(
			'y' => $langs->trans('Years'),
			'm' => $langs->trans('Month'),
			'w' => $langs->trans('Weeks'),
			'd' => $langs->trans('Days'),
			'h' => $langs->trans('Hours'),
			'i' => $langs->trans('Minutes')
		);

		// Removed undesired duration types
		foreach ($excludetypes as $value) {
			unset($TDurationTypes[$value]);
		}

		$retstring = '<select class="flat minwidth75 maxwidth100" id="select_' . $prefix . 'type_duration" name="' . $prefix . 'type_duration">';
		foreach ($TDurationTypes as $key => $typeduration) {
			$retstring .= '<option value="' . $key . '"';
			if ($key == $selected) {
				$retstring .= " selected";
			}
			$retstring .= ">" . $typeduration . "</option>";
		}
		$retstring .= "</select>";

		$retstring .= ajax_combobox('select_' . $prefix . 'type_duration');

		return $retstring;
	}

	// phpcs:disable PEAR.NamingConventions.ValidFunctionName.ScopeNotCamelCaps

	/**
	 *  Function to show a form to select a duration on a page
	 *
	 * @param string $prefix Prefix for input fields
	 * @param int $iSecond Default preselected duration (number of seconds or '')
	 * @param int $disabled Disable the combo box
	 * @param string $typehour If 'select' then input hour and input min is a combo,
	 *                         If 'text' input hour is in text and input min is a text,
	 *                         If 'textselect' input hour is in text and input min is a combo
	 * @param integer $minunderhours If 1, show minutes selection under the hours
	 * @param int $nooutput Do not output html string but return it
	 * @return    string                        HTML component
	 */
	public function select_duration($prefix, $iSecond = '', $disabled = 0, $typehour = 'select', $minunderhours = 0, $nooutput = 0)
	{
		// phpcs:enable
		global $langs;

		$retstring = '<span class="nowraponall">';

		$hourSelected = '';
		$minSelected = '';

		// Hours
		if ($iSecond != '') {
			require_once DOL_DOCUMENT_ROOT . '/core/lib/date.lib.php';

			$hourSelected = convertSecondToTime($iSecond, 'allhour');
			$minSelected = convertSecondToTime($iSecond, 'min');
		}

		if ($typehour == 'select') {
			$retstring .= '<select class="flat" id="select_' . $prefix . 'hour" name="' . $prefix . 'hour"' . ($disabled ? ' disabled' : '') . '>';
			for ($hour = 0; $hour < 25; $hour++) {    // For a duration, we allow 24 hours
				$retstring .= '<option value="' . $hour . '"';
				if (is_numeric($hourSelected) && $hourSelected == $hour) {
					$retstring .= " selected";
				}
				$retstring .= ">" . $hour . "</option>";
			}
			$retstring .= "</select>";
		} elseif ($typehour == 'text' || $typehour == 'textselect') {
			$retstring .= '<input placeholder="' . $langs->trans('HourShort') . '" type="number" min="0" name="' . $prefix . 'hour"' . ($disabled ? ' disabled' : '') . ' class="flat maxwidth50 inputhour right" value="' . (($hourSelected != '') ? ((int) $hourSelected) : '') . '">';
		} else {
			return 'BadValueForParameterTypeHour';
		}

		if ($typehour != 'text') {
			$retstring .= ' ' . $langs->trans('HourShort');
		} else {
			$retstring .= '<span class="">:</span>';
		}

		// Minutes
		if ($minunderhours) {
			$retstring .= '<br>';
		} else {
			if ($typehour != 'text') {
				$retstring .= '<span class="hideonsmartphone">&nbsp;</span>';
			}
		}

		if ($typehour == 'select' || $typehour == 'textselect') {
			$retstring .= '<select class="flat" id="select_' . $prefix . 'min" name="' . $prefix . 'min"' . ($disabled ? ' disabled' : '') . '>';
			for ($min = 0; $min <= 55; $min = $min + 5) {
				$retstring .= '<option value="' . $min . '"';
				if (is_numeric($minSelected) && $minSelected == $min) {
					$retstring .= ' selected';
				}
				$retstring .= '>' . $min . '</option>';
			}
			$retstring .= "</select>";
		} elseif ($typehour == 'text') {
			$retstring .= '<input placeholder="' . $langs->trans('MinuteShort') . '" type="number" min="0" name="' . $prefix . 'min"' . ($disabled ? ' disabled' : '') . ' class="flat maxwidth50 inputminute right" value="' . (($minSelected != '') ? ((int) $minSelected) : '') . '">';
		}

		if ($typehour != 'text') {
			$retstring .= ' ' . $langs->trans('MinuteShort');
		}

		$retstring .= "</span>";

		if (!empty($nooutput)) {
			return $retstring;
		}

		print $retstring;

		return '';
	}

	/**
	 *  Return list of tickets in Ajax if Ajax activated or go to selectTicketsList
	 *
	 * @param int $selected Preselected tickets
	 * @param string $htmlname Name of HTML select field (must be unique in page).
	 * @param string $filtertype To add a filter
	 * @param int $limit Limit on number of returned lines
	 * @param int $status Ticket status
	 * @param string $selected_input_value Value of preselected input text (for use with ajax)
	 * @param int $hidelabel Hide label (0=no, 1=yes, 2=show search icon (before) and placeholder, 3 search icon after)
	 * @param array $ajaxoptions Options for ajax_autocompleter
	 * @param int $socid Thirdparty Id (to get also price dedicated to this customer)
	 * @param string $showempty '' to not show empty line. Translation key to show an empty line. '1' show empty line with no text.
	 * @param int $forcecombo Force to use combo box
	 * @param string $morecss Add more css on select
	 * @param array $selected_combinations Selected combinations. Format: array([attrid] => attrval, [...])
	 * @param string $nooutput No print, return the output into a string
	 * @return        string
	 */
	public function selectTickets($selected = '', $htmlname = 'ticketid', $filtertype = '', $limit = 0, $status = 1, $selected_input_value = '', $hidelabel = 0, $ajaxoptions = array(), $socid = 0, $showempty = '1', $forcecombo = 0, $morecss = '', $selected_combinations = null, $nooutput = 0)
	{
		global $langs, $conf;

		$out = '';

		// check parameters
		if (is_null($ajaxoptions)) $ajaxoptions = array();

		if (!empty($conf->use_javascript_ajax) && !empty($conf->global->TICKET_USE_SEARCH_TO_SELECT)) {
			$placeholder = '';

			if ($selected && empty($selected_input_value)) {
				require_once DOL_DOCUMENT_ROOT . '/ticket/class/ticket.class.php';
				$tickettmpselect = new Ticket($this->db);
				$tickettmpselect->fetch($selected);
				$selected_input_value = $tickettmpselect->ref;
				unset($tickettmpselect);
			}

			$urloption = '';
			$out .= ajax_autocompleter($selected, $htmlname, DOL_URL_ROOT . '/ticket/ajax/tickets.php', $urloption, $conf->global->PRODUIT_USE_SEARCH_TO_SELECT, 1, $ajaxoptions);

			if (empty($hidelabel)) $out .= $langs->trans("RefOrLabel") . ' : ';
			elseif ($hidelabel > 1) {
				$placeholder = ' placeholder="' . $langs->trans("RefOrLabel") . '"';
				if ($hidelabel == 2) {
					$out .= img_picto($langs->trans("Search"), 'search');
				}
			}
			$out .= '<input type="text" class="minwidth100" name="search_' . $htmlname . '" id="search_' . $htmlname . '" value="' . $selected_input_value . '"' . $placeholder . ' ' . (!empty($conf->global->PRODUCT_SEARCH_AUTOFOCUS) ? 'autofocus' : '') . ' />';
			if ($hidelabel == 3) {
				$out .= img_picto($langs->trans("Search"), 'search');
			}
		} else {
			$out .= $this->selectTicketsList($selected, $htmlname, $filtertype, $limit, $status, 0, $socid, $showempty, $forcecombo, $morecss);
		}

		if (empty($nooutput)) {
			print $out;
		} else {
			return $out;
		}
		return '';
	}


	/**
	 *    Return list of tickets.
	 *  Called by selectTickets.
	 *
	 * @param int $selected Preselected ticket
	 * @param string $htmlname Name of select html
	 * @param string $filtertype Filter on ticket type
	 * @param int $limit Limit on number of returned lines
	 * @param string $filterkey Filter on ticket ref or subject
	 * @param int $status Ticket status
	 * @param int $outputmode 0=HTML select string, 1=Array
	 * @param string $showempty '' to not show empty line. Translation key to show an empty line. '1' show empty line with no text.
	 * @param int $forcecombo Force to use combo box
	 * @param string $morecss Add more css on select
	 * @return     array|string                Array of keys for json or HTML component
	 */
	public function selectTicketsList($selected = '', $htmlname = 'ticketid', $filtertype = '', $limit = 20, $filterkey = '', $status = 1, $outputmode = 0, $showempty = '1', $forcecombo = 0, $morecss = '')
	{
		global $langs, $conf;

		$out = '';
		$outarray = array();

		$selectFields = " p.rowid, p.ref, p.message";

		$sql = "SELECT ";
		$sql .= $selectFields;
		$sql .= " FROM " . $this->db->prefix() . "ticket as p";
		$sql .= ' WHERE p.entity IN (' . getEntity('ticket') . ')';

		// Add criteria on ref/label
		if ($filterkey != '') {
			$sql .= ' AND (';
			$prefix = empty($conf->global->TICKET_DONOTSEARCH_ANYWHERE) ? '%' : ''; // Can use index if PRODUCT_DONOTSEARCH_ANYWHERE is on
			// For natural search
			$scrit = explode(' ', $filterkey);
			$i = 0;
			if (count($scrit) > 1) $sql .= "(";
			foreach ($scrit as $crit) {
				if ($i > 0) $sql .= " AND ";
				$sql .= "(p.ref LIKE '" . $this->db->escape($prefix . $crit) . "%' OR p.subject LIKE '" . $this->db->escape($prefix . $crit) . "%'";
				$sql .= ")";
				$i++;
			}
			if (count($scrit) > 1) $sql .= ")";
			$sql .= ')';
		}

		$sql .= $this->db->plimit($limit, 0);

		// Build output string
		dol_syslog(get_class($this) . "::selectTicketsList search tickets", LOG_DEBUG);
		$result = $this->db->query($sql);
		if ($result) {
			require_once DOL_DOCUMENT_ROOT . '/ticket/class/ticket.class.php';
			require_once DOL_DOCUMENT_ROOT . '/core/lib/ticket.lib.php';

			$num = $this->db->num_rows($result);

			$events = null;

			if (!$forcecombo) {
				include_once DOL_DOCUMENT_ROOT . '/core/lib/ajax.lib.php';
				$out .= ajax_combobox($htmlname, $events, $conf->global->TICKET_USE_SEARCH_TO_SELECT);
			}

			$out .= '<select class="flat' . ($morecss ? ' ' . $morecss : '') . '" name="' . $htmlname . '" id="' . $htmlname . '">';

			$textifempty = '';
			// Do not use textifempty = ' ' or '&nbsp;' here, or search on key will search on ' key'.
			//if (!empty($conf->use_javascript_ajax) || $forcecombo) $textifempty='';
			if (!empty($conf->global->TICKET_USE_SEARCH_TO_SELECT)) {
				if ($showempty && !is_numeric($showempty)) $textifempty = $langs->trans($showempty);
				else $textifempty .= $langs->trans("All");
			} else {
				if ($showempty && !is_numeric($showempty)) $textifempty = $langs->trans($showempty);
			}
			if ($showempty) $out .= '<option value="0" selected>' . $textifempty . '</option>';

			$i = 0;
			while ($num && $i < $num) {
				$opt = '';
				$optJson = array();
				$objp = $this->db->fetch_object($result);

				$this->constructTicketListOption($objp, $opt, $optJson, $selected, $filterkey);
				// Add new entry
				// "key" value of json key array is used by jQuery automatically as selected value
				// "label" value of json key array is used by jQuery automatically as text for combo box
				$out .= $opt;
				array_push($outarray, $optJson);

				$i++;
			}

			$out .= '</select>';

			$this->db->free($result);

			if (empty($outputmode)) {
				return $out;
			}
			return $outarray;
		} else {
			dol_print_error($this->db);
		}

		return array();
	}

	/**
	 * constructTicketListOption.
	 * This define value for &$opt and &$optJson.
	 *
	 * @param object $objp Result set of fetch
	 * @param string $opt Option (var used for returned value in string option format)
	 * @param string $optJson Option (var used for returned value in json format)
	 * @param string $selected Preselected value
	 * @param string $filterkey Filter key to highlight
	 * @return    void
	 */
	protected function constructTicketListOption(&$objp, &$opt, &$optJson, $selected, $filterkey = '')
	{
		$outkey = '';
		$outref = '';
		$outtype = '';

		$outkey = $objp->rowid;
		$outref = $objp->ref;
		$outtype = $objp->fk_product_type;

		$opt = '<option value="' . $objp->rowid . '"';
		$opt .= ($objp->rowid == $selected) ? ' selected' : '';
		$opt .= '>';
		$opt .= $objp->ref;
		$objRef = $objp->ref;
		if (!empty($filterkey) && $filterkey != '') $objRef = preg_replace('/(' . preg_quote($filterkey, '/') . ')/i', '<strong>$1</strong>', $objRef, 1);

		$opt .= "</option>\n";
		$optJson = array('key' => $outkey, 'value' => $outref, 'type' => $outtype);
	}

	/**
	 *  Return list of projects in Ajax if Ajax activated or go to selectTicketsList
	 *
	 * @param int $selected Preselected tickets
	 * @param string $htmlname Name of HTML select field (must be unique in page).
	 * @param string $filtertype To add a filter
	 * @param int $limit Limit on number of returned lines
	 * @param int $status Ticket status
	 * @param string $selected_input_value Value of preselected input text (for use with ajax)
	 * @param int $hidelabel Hide label (0=no, 1=yes, 2=show search icon (before) and placeholder, 3 search icon after)
	 * @param array $ajaxoptions Options for ajax_autocompleter
	 * @param int $socid Thirdparty Id (to get also price dedicated to this customer)
	 * @param string $showempty '' to not show empty line. Translation key to show an empty line. '1' show empty line with no text.
	 * @param int $forcecombo Force to use combo box
	 * @param string $morecss Add more css on select
	 * @param array $selected_combinations Selected combinations. Format: array([attrid] => attrval, [...])
	 * @param string $nooutput No print, return the output into a string
	 * @return        string
	 */
	public function selectProjects($selected = '', $htmlname = 'projectid', $filtertype = '', $limit = 0, $status = 1, $selected_input_value = '', $hidelabel = 0, $ajaxoptions = array(), $socid = 0, $showempty = '1', $forcecombo = 0, $morecss = '', $selected_combinations = null, $nooutput = 0)
	{
		global $langs, $conf;

		$out = '';

		// check parameters
		if (is_null($ajaxoptions)) $ajaxoptions = array();

		if (!empty($conf->use_javascript_ajax) && !empty($conf->global->TICKET_USE_SEARCH_TO_SELECT)) {
			$placeholder = '';

			if ($selected && empty($selected_input_value)) {
				require_once DOL_DOCUMENT_ROOT . '/projet/class/project.class.php';
				$projecttmpselect = new Project($this->db);
				$projecttmpselect->fetch($selected);
				$selected_input_value = $projecttmpselect->ref;
				unset($projecttmpselect);
			}

			$out .= ajax_autocompleter($selected, $htmlname, DOL_URL_ROOT . '/projet/ajax/projects.php', $urloption, $conf->global->PRODUIT_USE_SEARCH_TO_SELECT, 1, $ajaxoptions);

			if (empty($hidelabel)) $out .= $langs->trans("RefOrLabel") . ' : ';
			elseif ($hidelabel > 1) {
				$placeholder = ' placeholder="' . $langs->trans("RefOrLabel") . '"';
				if ($hidelabel == 2) {
					$out .= img_picto($langs->trans("Search"), 'search');
				}
			}
			$out .= '<input type="text" class="minwidth100" name="search_' . $htmlname . '" id="search_' . $htmlname . '" value="' . $selected_input_value . '"' . $placeholder . ' ' . (!empty($conf->global->PRODUCT_SEARCH_AUTOFOCUS) ? 'autofocus' : '') . ' />';
			if ($hidelabel == 3) {
				$out .= img_picto($langs->trans("Search"), 'search');
			}
		} else {
			$out .= $this->selectProjectsList($selected, $htmlname, $filtertype, $limit, $status, 0, $socid, $showempty, $forcecombo, $morecss);
		}

		if (empty($nooutput)) {
			print $out;
		} else {
			return $out;
		}
		return '';
	}

	/**
	 *    Return list of projects.
	 *  Called by selectProjects.
	 *
	 * @param int $selected Preselected project
	 * @param string $htmlname Name of select html
	 * @param string $filtertype Filter on project type
	 * @param int $limit Limit on number of returned lines
	 * @param string $filterkey Filter on project ref or subject
	 * @param int $status Ticket status
	 * @param int $outputmode 0=HTML select string, 1=Array
	 * @param string $showempty '' to not show empty line. Translation key to show an empty line. '1' show empty line with no text.
	 * @param int $forcecombo Force to use combo box
	 * @param string $morecss Add more css on select
	 * @return     array|string                Array of keys for json or HTML component
	 */
	public function selectProjectsList($selected = '', $htmlname = 'projectid', $filtertype = '', $limit = 20, $filterkey = '', $status = 1, $outputmode = 0, $showempty = '1', $forcecombo = 0, $morecss = '')
	{
		global $langs, $conf;

		$out = '';
		$outarray = array();

		$selectFields = " p.rowid, p.ref";

		$sql = "SELECT ";
		$sql .= $selectFields;
		$sql .= " FROM " . $this->db->prefix() . "projet as p";
		$sql .= ' WHERE p.entity IN (' . getEntity('project') . ')';

		// Add criteria on ref/label
		if ($filterkey != '') {
			$sql .= ' AND (';
			$prefix = empty($conf->global->TICKET_DONOTSEARCH_ANYWHERE) ? '%' : ''; // Can use index if PRODUCT_DONOTSEARCH_ANYWHERE is on
			// For natural search
			$scrit = explode(' ', $filterkey);
			$i = 0;
			if (count($scrit) > 1) $sql .= "(";
			foreach ($scrit as $crit) {
				if ($i > 0) $sql .= " AND ";
				$sql .= "p.ref LIKE '" . $this->db->escape($prefix . $crit) . "%'";
				$sql .= "";
				$i++;
			}
			if (count($scrit) > 1) $sql .= ")";
			$sql .= ')';
		}

		$sql .= $this->db->plimit($limit, 0);

		// Build output string
		dol_syslog(get_class($this) . "::selectProjectsList search projects", LOG_DEBUG);
		$result = $this->db->query($sql);
		if ($result) {
			require_once DOL_DOCUMENT_ROOT . '/projet/class/project.class.php';
			require_once DOL_DOCUMENT_ROOT . '/core/lib/project.lib.php';

			$num = $this->db->num_rows($result);

			$events = null;

			if (!$forcecombo) {
				include_once DOL_DOCUMENT_ROOT . '/core/lib/ajax.lib.php';
				$out .= ajax_combobox($htmlname, $events, $conf->global->PROJECT_USE_SEARCH_TO_SELECT);
			}

			$out .= '<select class="flat' . ($morecss ? ' ' . $morecss : '') . '" name="' . $htmlname . '" id="' . $htmlname . '">';

			$textifempty = '';
			// Do not use textifempty = ' ' or '&nbsp;' here, or search on key will search on ' key'.
			//if (!empty($conf->use_javascript_ajax) || $forcecombo) $textifempty='';
			if (!empty($conf->global->PROJECT_USE_SEARCH_TO_SELECT)) {
				if ($showempty && !is_numeric($showempty)) $textifempty = $langs->trans($showempty);
				else $textifempty .= $langs->trans("All");
			} else {
				if ($showempty && !is_numeric($showempty)) $textifempty = $langs->trans($showempty);
			}
			if ($showempty) $out .= '<option value="0" selected>' . $textifempty . '</option>';

			$i = 0;
			while ($num && $i < $num) {
				$opt = '';
				$optJson = array();
				$objp = $this->db->fetch_object($result);

				$this->constructProjectListOption($objp, $opt, $optJson, $selected, $filterkey);
				// Add new entry
				// "key" value of json key array is used by jQuery automatically as selected value
				// "label" value of json key array is used by jQuery automatically as text for combo box
				$out .= $opt;
				array_push($outarray, $optJson);

				$i++;
			}

			$out .= '</select>';

			$this->db->free($result);

			if (empty($outputmode)) {
				return $out;
			}
			return $outarray;
		} else {
			dol_print_error($this->db);
		}

		return array();
	}

	/**
	 * constructProjectListOption.
	 * This define value for &$opt and &$optJson.
	 *
	 * @param object $objp Result set of fetch
	 * @param string $opt Option (var used for returned value in string option format)
	 * @param string $optJson Option (var used for returned value in json format)
	 * @param string $selected Preselected value
	 * @param string $filterkey Filter key to highlight
	 * @return    void
	 */
	protected function constructProjectListOption(&$objp, &$opt, &$optJson, $selected, $filterkey = '')
	{
		$outkey = '';
		$outref = '';
		$outtype = '';

		$label = $objp->label;

		$outkey = $objp->rowid;
		$outref = $objp->ref;
		$outlabel = $objp->label;
		$outtype = $objp->fk_product_type;

		$opt = '<option value="' . $objp->rowid . '"';
		$opt .= ($objp->rowid == $selected) ? ' selected' : '';
		$opt .= '>';
		$opt .= $objp->ref;
		$objRef = $objp->ref;
		if (!empty($filterkey) && $filterkey != '') $objRef = preg_replace('/(' . preg_quote($filterkey, '/') . ')/i', '<strong>$1</strong>', $objRef, 1);

		$opt .= "</option>\n";
		$optJson = array('key' => $outkey, 'value' => $outref, 'type' => $outtype);
	}


	/**
	 *  Return list of members in Ajax if Ajax activated or go to selectTicketsList
	 *
	 * @param int $selected Preselected tickets
	 * @param string $htmlname Name of HTML select field (must be unique in page).
	 * @param string $filtertype To add a filter
	 * @param int $limit Limit on number of returned lines
	 * @param int $status Ticket status
	 * @param string $selected_input_value Value of preselected input text (for use with ajax)
	 * @param int $hidelabel Hide label (0=no, 1=yes, 2=show search icon before and placeholder, 3 search icon after)
	 * @param array $ajaxoptions Options for ajax_autocompleter
	 * @param int $socid Thirdparty Id (to get also price dedicated to this customer)
	 * @param string $showempty '' to not show empty line. Translation key to show an empty line. '1' show empty line with no text.
	 * @param int $forcecombo Force to use combo box
	 * @param string $morecss Add more css on select
	 * @param array $selected_combinations Selected combinations. Format: array([attrid] => attrval, [...])
	 * @param string $nooutput No print, return the output into a string
	 * @return        string
	 */
	public function selectMembers($selected = '', $htmlname = 'adherentid', $filtertype = '', $limit = 0, $status = 1, $selected_input_value = '', $hidelabel = 0, $ajaxoptions = array(), $socid = 0, $showempty = '1', $forcecombo = 0, $morecss = '', $selected_combinations = null, $nooutput = 0)
	{
		global $langs, $conf;

		$out = '';

		// check parameters
		if (is_null($ajaxoptions)) $ajaxoptions = array();

		if (!empty($conf->use_javascript_ajax) && !empty($conf->global->TICKET_USE_SEARCH_TO_SELECT)) {
			$placeholder = '';
			$urloption = '';

			if ($selected && empty($selected_input_value)) {
				require_once DOL_DOCUMENT_ROOT . '/adherents/class/adherent.class.php';
				$adherenttmpselect = new Adherent($this->db);
				$adherenttmpselect->fetch($selected);
				$selected_input_value = $adherenttmpselect->ref;
				unset($adherenttmpselect);
			}

			$urloption = '';

			$out .= ajax_autocompleter($selected, $htmlname, DOL_URL_ROOT . '/adherents/ajax/adherents.php', $urloption, $conf->global->PRODUIT_USE_SEARCH_TO_SELECT, 1, $ajaxoptions);

			if (empty($hidelabel)) $out .= $langs->trans("RefOrLabel") . ' : ';
			elseif ($hidelabel > 1) {
				$placeholder = ' placeholder="' . $langs->trans("RefOrLabel") . '"';
				if ($hidelabel == 2) {
					$out .= img_picto($langs->trans("Search"), 'search');
				}
			}
			$out .= '<input type="text" class="minwidth100" name="search_' . $htmlname . '" id="search_' . $htmlname . '" value="' . $selected_input_value . '"' . $placeholder . ' ' . (!empty($conf->global->PRODUCT_SEARCH_AUTOFOCUS) ? 'autofocus' : '') . ' />';
			if ($hidelabel == 3) {
				$out .= img_picto($langs->trans("Search"), 'search');
			}
		} else {
			$filterkey = '';

			$out .= $this->selectMembersList($selected, $htmlname, $filtertype, $limit, $filterkey, $status, 0, $showempty, $forcecombo, $morecss);
		}

		if (empty($nooutput)) {
			print $out;
		} else {
			return $out;
		}
		return '';
	}

	/**
	 *    Return list of adherents.
	 *  Called by selectMembers.
	 *
	 * @param int $selected Preselected adherent
	 * @param string $htmlname Name of select html
	 * @param string $filtertype Filter on adherent type
	 * @param int $limit Limit on number of returned lines
	 * @param string $filterkey Filter on member status
	 * @param int $status Member status
	 * @param int $outputmode 0=HTML select string, 1=Array
	 * @param string $showempty '' to not show empty line. Translation key to show an empty line. '1' show empty line with no text.
	 * @param int $forcecombo Force to use combo box
	 * @param string $morecss Add more css on select
	 * @return     array|string                Array of keys for json or HTML string component
	 */
	public function selectMembersList($selected = '', $htmlname = 'adherentid', $filtertype = '', $limit = 20, $filterkey = '', $status = 1, $outputmode = 0, $showempty = '1', $forcecombo = 0, $morecss = '')
	{
		global $langs, $conf;

		$out = '';
		$outarray = array();

		$selectFields = " p.rowid, p.ref, p.firstname, p.lastname";

		$sql = "SELECT ";
		$sql .= $selectFields;
		$sql .= " FROM " . $this->db->prefix() . "adherent as p";
		$sql .= ' WHERE p.entity IN (' . getEntity('adherent') . ')';

		// Add criteria on ref/label
		if ($filterkey != '') {
			$sql .= ' AND (';
			$prefix = empty($conf->global->MEMBER_DONOTSEARCH_ANYWHERE) ? '%' : ''; // Can use index if PRODUCT_DONOTSEARCH_ANYWHERE is on
			// For natural search
			$scrit = explode(' ', $filterkey);
			$i = 0;
			if (count($scrit) > 1) $sql .= "(";
			foreach ($scrit as $crit) {
				if ($i > 0) $sql .= " AND ";
				$sql .= "(p.firstname LIKE '" . $this->db->escape($prefix . $crit) . "%'";
				$sql .= " OR p.lastname LIKE '" . $this->db->escape($prefix . $crit) . "%')";
				$i++;
			}
			if (count($scrit) > 1) $sql .= ")";
			$sql .= ')';
		}
		if ($status != -1) {
			$sql .= ' AND statut = ' . ((int) $status);
		}
		$sql .= $this->db->plimit($limit, 0);

		// Build output string
		dol_syslog(get_class($this) . "::selectMembersList search adherents", LOG_DEBUG);
		$result = $this->db->query($sql);
		if ($result) {
			require_once DOL_DOCUMENT_ROOT . '/adherents/class/adherent.class.php';
			require_once DOL_DOCUMENT_ROOT . '/core/lib/member.lib.php';

			$num = $this->db->num_rows($result);

			$events = null;

			if (!$forcecombo) {
				include_once DOL_DOCUMENT_ROOT . '/core/lib/ajax.lib.php';
				$out .= ajax_combobox($htmlname, $events, $conf->global->PROJECT_USE_SEARCH_TO_SELECT);
			}

			$out .= '<select class="flat' . ($morecss ? ' ' . $morecss : '') . '" name="' . $htmlname . '" id="' . $htmlname . '">';

			$textifempty = '';
			// Do not use textifempty = ' ' or '&nbsp;' here, or search on key will search on ' key'.
			//if (!empty($conf->use_javascript_ajax) || $forcecombo) $textifempty='';
			if (!empty($conf->global->PROJECT_USE_SEARCH_TO_SELECT)) {
				if ($showempty && !is_numeric($showempty)) $textifempty = $langs->trans($showempty);
				else $textifempty .= $langs->trans("All");
			} else {
				if ($showempty && !is_numeric($showempty)) $textifempty = $langs->trans($showempty);
			}
			if ($showempty) {
				$out .= '<option value="-1" selected>' . $textifempty . '</option>';
			}

			$i = 0;
			while ($num && $i < $num) {
				$opt = '';
				$optJson = array();
				$objp = $this->db->fetch_object($result);

				$this->constructMemberListOption($objp, $opt, $optJson, $selected, $filterkey);

				// Add new entry
				// "key" value of json key array is used by jQuery automatically as selected value
				// "label" value of json key array is used by jQuery automatically as text for combo box
				$out .= $opt;
				array_push($outarray, $optJson);

				$i++;
			}

			$out .= '</select>';

			$this->db->free($result);

			if (empty($outputmode)) {
				return $out;
			}
			return $outarray;
		} else {
			dol_print_error($this->db);
		}

		return array();
	}

	/**
	 * constructMemberListOption.
	 * This define value for &$opt and &$optJson.
	 *
	 * @param object $objp Result set of fetch
	 * @param string $opt Option (var used for returned value in string option format)
	 * @param string $optJson Option (var used for returned value in json format)
	 * @param string $selected Preselected value
	 * @param string $filterkey Filter key to highlight
	 * @return    void
	 */
	protected function constructMemberListOption(&$objp, &$opt, &$optJson, $selected, $filterkey = '')
	{
		$outkey = '';
		$outlabel = '';
		$outtype = '';

		$outkey = $objp->rowid;
		$outlabel = dolGetFirstLastname($objp->firstname, $objp->lastname);
		$outtype = $objp->fk_adherent_type;

		$opt = '<option value="' . $objp->rowid . '"';
		$opt .= ($objp->rowid == $selected) ? ' selected' : '';
		$opt .= '>';
		if (!empty($filterkey) && $filterkey != '') {
			$outlabel = preg_replace('/(' . preg_quote($filterkey, '/') . ')/i', '<strong>$1</strong>', $outlabel, 1);
		}
		$opt .= $outlabel;
		$opt .= "</option>\n";

		$optJson = array('key' => $outkey, 'value' => $outlabel, 'type' => $outtype);
	}

	/**
	 * Generic method to select a component from a combo list.
	 * Can use autocomplete with ajax after x key pressed or a full combo, depending on setup.
	 * This is the generic method that will replace all specific existing methods.
	 *
	 * @param string $objectdesc ObjectClass:PathToClass[:AddCreateButtonOrNot[:Filter[:Sortfield]]]
	 * @param string $htmlname Name of HTML select component
	 * @param int $preselectedvalue Preselected value (ID of element)
	 * @param string $showempty ''=empty values not allowed, 'string'=value show if we allow empty values (for example 'All', ...)
	 * @param string $searchkey Search criteria
	 * @param string $placeholder Place holder
	 * @param string $morecss More CSS
	 * @param string $moreparams More params provided to ajax call
	 * @param int $forcecombo Force to load all values and output a standard combobox (with no beautification)
	 * @param int $disabled 1=Html component is disabled
	 * @param string $selected_input_value Value of preselected input text (for use with ajax)
	 * @return    string                                Return HTML string
	 * @see selectForFormsList() select_thirdparty_list()
	 */
	public function selectForForms($objectdesc, $htmlname, $preselectedvalue, $showempty = '', $searchkey = '', $placeholder = '', $morecss = '', $moreparams = '', $forcecombo = 0, $disabled = 0, $selected_input_value = '')
	{
		global $conf, $user;

		$objecttmp = null;

		// Example of value for $objectdec:
		// Bom:bom/class/bom.class.php:0:t.status=1
		// Bom:bom/class/bom.class.php:0:t.status=1:ref
		// Bom:bom/class/bom.class.php:0:(t.status:=:1):ref
		$InfoFieldList = explode(":", $objectdesc, 4);
		$vartmp = (empty($InfoFieldList[3]) ? '' : $InfoFieldList[3]);
		$reg = array();
		if (preg_match('/^.*:(\w*)$/', $vartmp, $reg)) {
			$InfoFieldList[4] = $reg[1];    // take the sort field
		}
		$InfoFieldList[3] = preg_replace('/:\w*$/', '', $vartmp);    // take the filter field

		$classname = $InfoFieldList[0];
		$classpath = $InfoFieldList[1];
		$addcreatebuttonornot = empty($InfoFieldList[2]) ? 0 : $InfoFieldList[2];
		$filter = empty($InfoFieldList[3]) ? '' : $InfoFieldList[3];
		$sortfield = empty($InfoFieldList[4]) ? '' : $InfoFieldList[4];

		if (!empty($classpath)) {
			dol_include_once($classpath);

			if ($classname && class_exists($classname)) {
				$objecttmp = new $classname($this->db);

				// Make some replacement
				$sharedentities = getEntity(strtolower($classname));
				$filter = str_replace(
					array('__ENTITY__', '__SHARED_ENTITIES__', '__USER_ID__'),
					array($conf->entity, $sharedentities, $user->id),
					$filter
				);
			}
		}
		if (!is_object($objecttmp)) {
			dol_syslog('Error bad setup of type for field ' . join(',', $InfoFieldList), LOG_WARNING);
			return 'Error bad setup of type for field ' . join(',', $InfoFieldList);
		}

		//var_dump($filter);
		$prefixforautocompletemode = $objecttmp->element;
		if ($prefixforautocompletemode == 'societe') {
			$prefixforautocompletemode = 'company';
		}
		if ($prefixforautocompletemode == 'product') {
			$prefixforautocompletemode = 'produit';
		}
		$confkeyforautocompletemode = strtoupper($prefixforautocompletemode) . '_USE_SEARCH_TO_SELECT'; // For example COMPANY_USE_SEARCH_TO_SELECT

		dol_syslog(get_class($this) . "::selectForForms filter=" . $filter, LOG_DEBUG);
		$out = '';
		if (!empty($conf->use_javascript_ajax) && !empty($conf->global->$confkeyforautocompletemode) && !$forcecombo) {
			// No immediate load of all database
			$placeholder = '';
			if ($preselectedvalue && empty($selected_input_value)) {
				$objecttmp->fetch($preselectedvalue);
				$selected_input_value = ($prefixforautocompletemode == 'company' ? $objecttmp->name : $objecttmp->ref);
				//unset($objecttmp);
			}

			$objectdesc = $classname . ':' . $classpath . ':' . $addcreatebuttonornot . ':' . $filter;
			$urlforajaxcall = DOL_URL_ROOT . '/core/ajax/selectobject.php';

			// No immediate load of all database
			$urloption = 'htmlname=' . urlencode($htmlname) . '&outjson=1&objectdesc=' . urlencode($objectdesc) . '&filter=' . urlencode($filter) . ($sortfield ? '&sortfield=' . urlencode($sortfield) : '');
			// Activate the auto complete using ajax call.
			$out .= ajax_autocompleter($preselectedvalue, $htmlname, $urlforajaxcall, $urloption, $conf->global->$confkeyforautocompletemode, 0, array());
			$out .= '<style type="text/css">.ui-autocomplete { z-index: 1003; }</style>';
			$out .= '<input type="text" class="' . $morecss . '"' . ($disabled ? ' disabled="disabled"' : '') . ' name="search_' . $htmlname . '" id="search_' . $htmlname . '" value="' . $selected_input_value . '"' . ($placeholder ? ' placeholder="' . dol_escape_htmltag($placeholder) . '"' : '') . ' />';
		} else {
			// Immediate load of table record.
			$out .= $this->selectForFormsList($objecttmp, $htmlname, $preselectedvalue, $showempty, $searchkey, $placeholder, $morecss, $moreparams, $forcecombo, 0, $disabled, $sortfield, $filter);
		}

		return $out;
	}


	/**
	 * Output html form to select an object.
	 * Note, this function is called by selectForForms or by ajax selectobject.php
	 *
	 * @param Object 		$objecttmp 			Object to knwo the table to scan for combo.
	 * @param string 		$htmlname 			Name of HTML select component
	 * @param int 			$preselectedvalue 	Preselected value (ID of element)
	 * @param string 		$showempty 			''=empty values not allowed, 'string'=value show if we allow empty values (for example 'All', ...)
	 * @param string 		$searchkey 			Search value
	 * @param string 		$placeholder 		Place holder
	 * @param string 		$morecss 			More CSS
	 * @param string 		$moreparams 		More params provided to ajax call
	 * @param int 			$forcecombo 		Force to load all values and output a standard combobox (with no beautification)
	 * @param int 			$outputmode 		0=HTML select string, 1=Array
	 * @param int 			$disabled 			1=Html component is disabled
	 * @param string 		$sortfield 			Sort field
	 * @param string 		$filter 			Add more filter
	 * @return string|array                     Return HTML string
	 * @see selectForForms()
	 */
	public function selectForFormsList($objecttmp, $htmlname, $preselectedvalue, $showempty = '', $searchkey = '', $placeholder = '', $morecss = '', $moreparams = '', $forcecombo = 0, $outputmode = 0, $disabled = 0, $sortfield = '', $filter = '')
	{
		global $conf, $langs, $user, $hookmanager;

		//print "$htmlname, $preselectedvalue, $showempty, $searchkey, $placeholder, $morecss, $moreparams, $forcecombo, $outputmode, $disabled";

		$prefixforautocompletemode = $objecttmp->element;
		if ($prefixforautocompletemode == 'societe') {
			$prefixforautocompletemode = 'company';
		}
		$confkeyforautocompletemode = strtoupper($prefixforautocompletemode) . '_USE_SEARCH_TO_SELECT'; // For example COMPANY_USE_SEARCH_TO_SELECT

		if (!empty($objecttmp->fields)) {    // For object that declare it, it is better to use declared fields (like societe, contact, ...)
			$tmpfieldstoshow = '';
			foreach ($objecttmp->fields as $key => $val) {
				if (!dol_eval($val['enabled'], 1, 1, '1')) {
					continue;
				}
				if (!empty($val['showoncombobox'])) {
					$tmpfieldstoshow .= ($tmpfieldstoshow ? ',' : '') . 't.' . $key;
				}
			}
			if ($tmpfieldstoshow) {
				$fieldstoshow = $tmpfieldstoshow;
			}
		} else {
			// For backward compatibility
			$objecttmp->fields['ref'] = array('type' => 'varchar(30)', 'label' => 'Ref', 'showoncombobox' => 1);
		}

		if (empty($fieldstoshow)) {
			if (isset($objecttmp->fields['ref'])) {
				$fieldstoshow = 't.ref';
			} else {
				$langs->load("errors");
				$this->error = $langs->trans("ErrorNoFieldWithAttributeShowoncombobox");
				return $langs->trans('ErrorNoFieldWithAttributeShowoncombobox');
			}
		}

		$out = '';
		$outarray = array();
		$tmparray = array();

		$num = 0;

		// Search data
		$sql = "SELECT t.rowid, " . $fieldstoshow . " FROM " . $this->db->prefix() . $objecttmp->table_element . " as t";
		if (isset($objecttmp->ismultientitymanaged)) {
			if (!is_numeric($objecttmp->ismultientitymanaged)) {
				$tmparray = explode('@', $objecttmp->ismultientitymanaged);
				$sql .= " INNER JOIN " . $this->db->prefix() . $tmparray[1] . " as parenttable ON parenttable.rowid = t." . $tmparray[0];
			}
			if ($objecttmp->ismultientitymanaged === 'fk_soc@societe') {
				if (empty($user->rights->societe->client->voir) && !$user->socid) {
					$sql .= ", " . $this->db->prefix() . "societe_commerciaux as sc";
				}
			}
		}

		// Add where from hooks
		$parameters = array(
			'object' => $objecttmp,
			'htmlname' => $htmlname,
			'filter' => $filter,
			'searchkey' => $searchkey
		);

		$reshook = $hookmanager->executeHooks('selectForFormsListWhere', $parameters); // Note that $action and $object may have been modified by hook
		if (!empty($hookmanager->resPrint)) {
			$sql .= $hookmanager->resPrint;
		} else {
			$sql .= " WHERE 1=1";
			if (isset($objecttmp->ismultientitymanaged)) {
				if ($objecttmp->ismultientitymanaged == 1) {
					$sql .= " AND t.entity IN (" . getEntity($objecttmp->table_element) . ")";
				}
				if (!is_numeric($objecttmp->ismultientitymanaged)) {
					$sql .= " AND parenttable.entity = t." . $tmparray[0];
				}
				if ($objecttmp->ismultientitymanaged == 1 && !empty($user->socid)) {
					if ($objecttmp->element == 'societe') {
						$sql .= " AND t.rowid = " . ((int) $user->socid);
					} else {
						$sql .= " AND t.fk_soc = " . ((int) $user->socid);
					}
				}
				if ($objecttmp->ismultientitymanaged === 'fk_soc@societe') {
					if (empty($user->rights->societe->client->voir) && !$user->socid) {
						$sql .= " AND t.rowid = sc.fk_soc AND sc.fk_user = " . ((int) $user->id);
					}
				}
			}
			if ($searchkey != '') {
				$sql .= natural_search(explode(',', $fieldstoshow), $searchkey);
			}

			if ($filter) {     // Syntax example "(t.ref:like:'SO-%') and (t.date_creation:<:'20160101')"
				$errormessage = '';
				$sql .= forgeSQLFromUniversalSearchCriteria($filter, $errormessage);
				if ($errormessage) {
					return 'Error forging a SQL request from an universal criteria: ' . $errormessage;
				}
			}
		}
		$sql .= $this->db->order($sortfield ? $sortfield : $fieldstoshow, "ASC");
		//$sql.=$this->db->plimit($limit, 0);
		//print $sql;

		// Build output string
		$resql = $this->db->query($sql);
		if ($resql) {
			// Construct $out and $outarray
			$out .= '<select id="' . $htmlname . '" class="flat' . ($morecss ? ' ' . $morecss : '') . '"' . ($disabled ? ' disabled="disabled"' : '') . ($moreparams ? ' ' . $moreparams : '') . ' name="' . $htmlname . '">' . "\n";

			// Warning: Do not use textifempty = ' ' or '&nbsp;' here, or search on key will search on ' key'. Seems it is no more true with selec2 v4
			$textifempty = '&nbsp;';

			//if (!empty($conf->use_javascript_ajax) || $forcecombo) $textifempty='';
			if (!empty($conf->global->$confkeyforautocompletemode)) {
				if ($showempty && !is_numeric($showempty)) {
					$textifempty = $langs->trans($showempty);
				} else {
					$textifempty .= $langs->trans("All");
				}
			}
			if ($showempty) {
				$out .= '<option value="-1">' . $textifempty . '</option>' . "\n";
			}

			$num = $this->db->num_rows($resql);
			$i = 0;
			if ($num) {
				while ($i < $num) {
					$obj = $this->db->fetch_object($resql);
					$label = '';
					$tmparray = explode(',', $fieldstoshow);
					$oldvalueforshowoncombobox = 0;
					foreach ($tmparray as $key => $val) {
						$val = preg_replace('/t\./', '', $val);
						$label .= (($label && $obj->$val) ? ($oldvalueforshowoncombobox != $objecttmp->fields[$val]['showoncombobox'] ? ' - ' : ' ') : '');
						$label .= $obj->$val;
						$oldvalueforshowoncombobox = !empty($objecttmp->fields[$val]['showoncombobox']) ? $objecttmp->fields[$val]['showoncombobox'] : 0;
					}
					if (empty($outputmode)) {
						if ($preselectedvalue > 0 && $preselectedvalue == $obj->rowid) {
							$out .= '<option value="' . $obj->rowid . '" selected>' . $label . '</option>';
						} else {
							$out .= '<option value="' . $obj->rowid . '">' . $label . '</option>';
						}
					} else {
						array_push($outarray, array('key' => $obj->rowid, 'value' => $label, 'label' => $label));
					}

					$i++;
					if (($i % 10) == 0) {
						$out .= "\n";
					}
				}
			}

			$out .= '</select>' . "\n";

			if (!$forcecombo) {
				include_once DOL_DOCUMENT_ROOT . '/core/lib/ajax.lib.php';
				$out .= ajax_combobox($htmlname, null, (!empty($conf->global->$confkeyforautocompletemode) ? $conf->global->$confkeyforautocompletemode : 0));
			}
		} else {
			dol_print_error($this->db);
		}

		$this->result = array('nbofelement' => $num);

		if ($outputmode) {
			return $outarray;
		}
		return $out;
	}


	/**
	 *    Return a HTML select string, built from an array of key+value.
	 *  Note: Do not apply langs->trans function on returned content, content may be entity encoded twice.
	 *
	 * @param string $htmlname Name of html select area. Must start with "multi" if this is a multiselect
	 * @param array $array Array like array(key => value) or array(key=>array('label'=>..., 'data-...'=>..., 'disabled'=>..., 'css'=>...))
	 * @param string|string[] $id Preselected key or preselected keys for multiselect. Use 'ifone' to autoselect record if there is only one record.
	 * @param int|string $show_empty 0 no empty value allowed, 1 or string to add an empty value into list (If 1: key is -1 and value is '' or '&nbsp;', If placeholder string: key is -1 and value is the string), <0 to add an empty value with key that is this value.
	 * @param int $key_in_label 1 to show key into label with format "[key] value"
	 * @param int $value_as_key 1 to use value as key
	 * @param string $moreparam Add more parameters onto the select tag. For example 'style="width: 95%"' to avoid select2 component to go over parent container
	 * @param int $translate 1=Translate and encode value
	 * @param int $maxlen Length maximum for labels
	 * @param int $disabled Html select box is disabled
	 * @param string $sort 'ASC' or 'DESC' = Sort on label, '' or 'NONE' or 'POS' = Do not sort, we keep original order
	 * @param string $morecss Add more class to css styles
	 * @param int $addjscombo Add js combo
	 * @param string $moreparamonempty Add more param on the empty option line. Not used if show_empty not set
	 * @param int $disablebademail 1=Check if a not valid email, 2=Check string '---', and if found into value, disable and colorize entry
	 * @param int $nohtmlescape No html escaping.
	 * @return    string                                HTML select string.
	 * @see multiselectarray(), selectArrayAjax(), selectArrayFilter()
	 */
	public static function selectarray($htmlname, $array, $id = '', $show_empty = 0, $key_in_label = 0, $value_as_key = 0, $moreparam = '', $translate = 0, $maxlen = 0, $disabled = 0, $sort = '', $morecss = 'minwidth75', $addjscombo = 1, $moreparamonempty = '', $disablebademail = 0, $nohtmlescape = 0)
	{
		global $conf, $langs;

		// Do we want a multiselect ?
		//$jsbeautify = 0;
		//if (preg_match('/^multi/',$htmlname)) $jsbeautify = 1;
		$jsbeautify = 1;

		if ($value_as_key) {
			$array = array_combine($array, $array);
		}

		$out = '';

		if ($addjscombo < 0) {
			if (empty($conf->global->MAIN_OPTIMIZEFORTEXTBROWSER)) {
				$addjscombo = 1;
			} else {
				$addjscombo = 0;
			}
		}

		$idname = str_replace(array('[', ']'), array('', ''), $htmlname);
		$out .= '<select id="' . preg_replace('/^\./', '', $idname) . '" ' . ($disabled ? 'disabled="disabled" ' : '') . 'class="flat ' . (preg_replace('/^\./', '', $htmlname)) . ($morecss ? ' ' . $morecss : '') . '"';
		$out .= ' name="' . preg_replace('/^\./', '', $htmlname) . '" ' . ($moreparam ? $moreparam : '');
		$out .= '>';

		if ($show_empty) {
			$textforempty = ' ';
			if (!empty($conf->use_javascript_ajax)) {
				$textforempty = '&nbsp;'; // If we use ajaxcombo, we need &nbsp; here to avoid to have an empty element that is too small.
			}
			if (!is_numeric($show_empty)) {
				$textforempty = $show_empty;
			}
			$out .= '<option class="optiongrey" ' . ($moreparamonempty ? $moreparamonempty . ' ' : '') . 'value="' . ($show_empty < 0 ? $show_empty : -1) . '"' . ($id == $show_empty ? ' selected' : '') . '>' . $textforempty . '</option>' . "\n";
		}

		if (is_array($array)) {
			// Translate
			if ($translate) {
				foreach ($array as $key => $value) {
					if (!is_array($value)) {
						$array[$key] = $langs->trans($value);
					} else {
						$array[$key]['label'] = $langs->trans($value['label']);
					}
				}
			}

			// Sort
			if ($sort == 'ASC') {
				asort($array);
			} elseif ($sort == 'DESC') {
				arsort($array);
			}

			foreach ($array as $key => $tmpvalue) {
				if (is_array($tmpvalue)) {
					$value = $tmpvalue['label'];
					$disabled = empty($tmpvalue['disabled']) ? '' : ' disabled';
					$style = empty($tmpvalue['css']) ? '' : ' class="' . $tmpvalue['css'] . '"';
				} else {
					$value = $tmpvalue;
					$disabled = '';
					$style = '';
				}
				if (!empty($disablebademail)) {
					if (($disablebademail == 1 && !preg_match('/&lt;.+@.+&gt;/', $value))
						|| ($disablebademail == 2 && preg_match('/---/', $value))) {
						$disabled = ' disabled';
						$style = ' class="warning"';
					}
				}

				if ($key_in_label) {
					if (empty($nohtmlescape)) {
						$selectOptionValue = dol_escape_htmltag($key . ' - ' . ($maxlen ? dol_trunc($value, $maxlen) : $value));
					} else {
						$selectOptionValue = $key . ' - ' . ($maxlen ? dol_trunc($value, $maxlen) : $value);
					}
				} else {
					if (empty($nohtmlescape)) {
						$selectOptionValue = dol_escape_htmltag($maxlen ? dol_trunc($value, $maxlen) : $value);
					} else {
						$selectOptionValue = $maxlen ? dol_trunc($value, $maxlen) : $value;
					}
					if ($value == '' || $value == '-') {
						$selectOptionValue = '&nbsp;';
					}
				}

				$out .= '<option value="' . $key . '"';
				$out .= $style . $disabled;
				if (is_array($id)) {
					if (in_array($key, $id) && !$disabled) {
						$out .= ' selected'; // To preselect a value
					}
				} else {
					$id = (string) $id; // if $id = 0, then $id = '0'
					if ($id != '' && ($id == $key || ($id == 'ifone' && count($array) == 1)) && !$disabled) {
						$out .= ' selected'; // To preselect a value
					}
				}
				if ($nohtmlescape) {
					$out .= ' data-html="' . dol_escape_htmltag($selectOptionValue) . '"';
				}
				if (is_array($tmpvalue)) {
					foreach ($tmpvalue as $keyforvalue => $valueforvalue) {
						if (preg_match('/^data-/', $keyforvalue)) {
							$out .= ' ' . $keyforvalue . '="' . $valueforvalue . '"';
						}
					}
				}
				$out .= '>';
				//var_dump($selectOptionValue);
				$out .= $selectOptionValue;
				$out .= "</option>\n";
			}
		}

		$out .= "</select>";

		// Add code for jquery to use multiselect
		if ($addjscombo && $jsbeautify) {
			// Enhance with select2
			include_once DOL_DOCUMENT_ROOT . '/core/lib/ajax.lib.php';
			$out .= ajax_combobox($idname, array(), 0, 0, 'resolve', ($show_empty < 0 ? (string) $show_empty : '-1'), $morecss);
		}

		return $out;
	}


	/**
	 *    Return a HTML select string, built from an array of key+value, but content returned into select come from an Ajax call of an URL.
	 *  Note: Do not apply langs->trans function on returned content of Ajax service, content may be entity encoded twice.
	 *
	 * @param string $htmlname Name of html select area
	 * @param string $url Url. Must return a json_encode of array(key=>array('text'=>'A text', 'url'=>'An url'), ...)
	 * @param string $id Preselected key
	 * @param string $moreparam Add more parameters onto the select tag
	 * @param string $moreparamtourl Add more parameters onto the Ajax called URL
	 * @param int $disabled Html select box is disabled
	 * @param int $minimumInputLength Minimum Input Length
	 * @param string $morecss Add more class to css styles
	 * @param int $callurlonselect If set to 1, some code is added so an url return by the ajax is called when value is selected.
	 * @param string $placeholder String to use as placeholder
	 * @param integer $acceptdelayedhtml 1 = caller is requesting to have html js content not returned but saved into global $delayedhtmlcontent (so caller can show it at end of page to avoid flash FOUC effect)
	 * @return    string                        HTML select string
	 * @see selectArrayFilter(), ajax_combobox() in ajax.lib.php
	 */
	public static function selectArrayAjax($htmlname, $url, $id = '', $moreparam = '', $moreparamtourl = '', $disabled = 0, $minimumInputLength = 1, $morecss = '', $callurlonselect = 0, $placeholder = '', $acceptdelayedhtml = 0)
	{
		global $conf, $langs;
		global $delayedhtmlcontent;    // Will be used later outside of this function

		// TODO Use an internal dolibarr component instead of select2
		if (empty($conf->global->MAIN_USE_JQUERY_MULTISELECT) && !defined('REQUIRE_JQUERY_MULTISELECT')) {
			return '';
		}

		$out = '<select type="text" class="' . $htmlname . ($morecss ? ' ' . $morecss : '') . '" ' . ($moreparam ? $moreparam . ' ' : '') . 'name="' . $htmlname . '"></select>';

		$outdelayed = '';
		if (!empty($conf->use_javascript_ajax)) {
			$tmpplugin = 'select2';
			$outdelayed = "\n" . '<!-- JS CODE TO ENABLE ' . $tmpplugin . ' for id ' . $htmlname . ' -->
		    	<script nonce="' . getNonce() . '">
		    	$(document).ready(function () {

	    	        ' . ($callurlonselect ? 'var saveRemoteData = [];' : '') . '

	                $(".' . $htmlname . '").select2({
				    	ajax: {
					    	dir: "ltr",
					    	url: "' . $url . '",
					    	dataType: \'json\',
					    	delay: 250,
					    	data: function (params) {
					    		return {
							    	q: params.term, 	// search term
					    			page: params.page
					    		}
				    		},
				    		processResults: function (data) {
				    			// parse the results into the format expected by Select2.
				    			// since we are using custom formatting functions we do not need to alter the remote JSON data
				    			//console.log(data);
								saveRemoteData = data;
					    	    /* format json result for select2 */
					    	    result = []
					    	    $.each( data, function( key, value ) {
					    	       result.push({id: key, text: value.text});
	                            });
				    			//return {results:[{id:\'none\', text:\'aa\'}, {id:\'rrr\', text:\'Red\'},{id:\'bbb\', text:\'Search a into projects\'}], more:false}
				    			//console.log(result);
				    			return {results: result, more: false}
				    		},
				    		cache: true
				    	},
		 				language: select2arrayoflanguage,
						containerCssClass: \':all:\',					/* Line to add class of origin SELECT propagated to the new <span class="select2-selection...> tag */
					    placeholder: "' . dol_escape_js($placeholder) . '",
				    	escapeMarkup: function (markup) { return markup; }, 	// let our custom formatter work
				    	minimumInputLength: ' . ((int) $minimumInputLength) . ',
				        formatResult: function(result, container, query, escapeMarkup) {
	                        return escapeMarkup(result.text);
	                    },
				    });

	                ' . ($callurlonselect ? '
	                /* Code to execute a GET when we select a value */
	                $(".' . $htmlname . '").change(function() {
				    	var selected = $(".' . $htmlname . '").val();
	                	console.log("We select in selectArrayAjax the entry "+selected)
				        $(".' . $htmlname . '").val("");  /* reset visible combo value */
	    			    $.each( saveRemoteData, function( key, value ) {
	    				        if (key == selected)
	    			            {
	    			                 console.log("selectArrayAjax - Do a redirect to "+value.url)
	    			                 location.assign(value.url);
	    			            }
	                    });
	    			});' : '') . '

	    	   });
		       </script>';
		}

		if ($acceptdelayedhtml) {
			$delayedhtmlcontent .= $outdelayed;
		} else {
			$out .= $outdelayed;
		}
		return $out;
	}

	/**
	 *  Return a HTML select string, built from an array of key+value, but content returned into select is defined into $array parameter.
	 *  Note: Do not apply langs->trans function on returned content of Ajax service, content may be entity encoded twice.
	 *
	 * @param string 	$htmlname 				Name of html select area
	 * @param array 	$array 					Array (key=>array('text'=>'A text', 'url'=>'An url'), ...)
	 * @param string 	$id 					Preselected key
	 * @param string 	$moreparam 				Add more parameters onto the select tag
	 * @param int 		$disableFiltering 		If set to 1, results are not filtered with searched string
	 * @param int 		$disabled 				Html select box is disabled
	 * @param int 		$minimumInputLength 	Minimum Input Length
	 * @param string 	$morecss 				Add more class to css styles
	 * @param int 		$callurlonselect 		If set to 1, some code is added so an url return by the ajax is called when value is selected.
	 * @param string 	$placeholder 			String to use as placeholder
	 * @param integer 	$acceptdelayedhtml 		1 = caller is requesting to have html js content not returned but saved into global $delayedhtmlcontent (so caller can show it at end of page to avoid flash FOUC effect)
	 * @return	string      					HTML select string
	 * @see selectArrayAjax(), ajax_combobox() in ajax.lib.php
	 */
	public static function selectArrayFilter($htmlname, $array, $id = '', $moreparam = '', $disableFiltering = 0, $disabled = 0, $minimumInputLength = 1, $morecss = '', $callurlonselect = 0, $placeholder = '', $acceptdelayedhtml = 0)
	{
		global $conf, $langs;
		global $delayedhtmlcontent;    // Will be used later outside of this function

		// TODO Use an internal dolibarr component instead of select2
		if (empty($conf->global->MAIN_USE_JQUERY_MULTISELECT) && !defined('REQUIRE_JQUERY_MULTISELECT')) {
			return '';
		}

		$out = '<select type="text" class="' . $htmlname . ($morecss ? ' ' . $morecss : '') . '" ' . ($moreparam ? $moreparam . ' ' : '') . 'name="' . $htmlname . '"><option></option></select>';

		$formattedarrayresult = array();

		foreach ($array as $key => $value) {
			$o = new stdClass();
			$o->id = $key;
			$o->text = $value['text'];
			$o->url = $value['url'];
			$formattedarrayresult[] = $o;
		}

		$outdelayed = '';
		if (!empty($conf->use_javascript_ajax)) {
			$tmpplugin = 'select2';
			$outdelayed = "\n" . '<!-- JS CODE TO ENABLE ' . $tmpplugin . ' for id ' . $htmlname . ' -->
				<script nonce="' . getNonce() . '">
				$(document).ready(function () {
					var data = ' . json_encode($formattedarrayresult) . ';

					' . ($callurlonselect ? 'var saveRemoteData = ' . json_encode($array) . ';' : '') . '

					$(".' . $htmlname . '").select2({
						data: data,
						language: select2arrayoflanguage,
						containerCssClass: \':all:\',					/* Line to add class of origin SELECT propagated to the new <span class="select2-selection...> tag */
						placeholder: "' . dol_escape_js($placeholder) . '",
						escapeMarkup: function (markup) { return markup; }, 	// let our custom formatter work
						minimumInputLength: ' . $minimumInputLength . ',
						formatResult: function(result, container, query, escapeMarkup) {
							return escapeMarkup(result.text);
						},
						matcher: function (params, data) {

							if(! data.id) return null;';

			if ($callurlonselect) {
				// We forge the url with 'sall='
				$outdelayed .= '

							var urlBase = data.url;
							var separ = urlBase.indexOf("?") >= 0 ? "&" : "?";
							/* console.log("params.term="+params.term); */
							/* console.log("params.term encoded="+encodeURIComponent(params.term)); */
							saveRemoteData[data.id].url = urlBase + separ + "search_all=" + encodeURIComponent(params.term.replace(/\"/g, ""));';
			}

			if (!$disableFiltering) {
				$outdelayed .= '

							if(data.text.match(new RegExp(params.term))) {
								return data;
							}

							return null;';
			} else {
				$outdelayed .= '

							return data;';
			}

			$outdelayed .= '
						}
					});

					' . ($callurlonselect ? '
					/* Code to execute a GET when we select a value */
					$(".' . $htmlname . '").change(function() {
						var selected = $(".' . $htmlname . '").val();
						console.log("We select "+selected)

						$(".' . $htmlname . '").val("");  /* reset visible combo value */
						$.each( saveRemoteData, function( key, value ) {
							if (key == selected)
							{
								console.log("selectArrayFilter - Do a redirect to "+value.url)
								location.assign(value.url);
							}
						});
					});' : '') . '

				});
				</script>';
		}

		if ($acceptdelayedhtml) {
			$delayedhtmlcontent .= $outdelayed;
		} else {
			$out .= $outdelayed;
		}
		return $out;
	}

	/**
	 *    Show a multiselect form from an array. WARNING: Use this only for short lists.
	 *
	 * @param 	string 		$htmlname 		Name of select
	 * @param 	array 		$array 			Array(key=>value) or Array(key=>array('id'=> , 'label'=> , 'color'=> , 'picto'=> , 'labelhtml'=> ))
	 * @param 	array 		$selected 		Array of keys preselected
	 * @param 	int 		$key_in_label 	1 to show key like in "[key] value"
	 * @param 	int 		$value_as_key 	1 to use value as key
	 * @param 	string 		$morecss 		Add more css style
	 * @param 	int 		$translate 		Translate and encode value
	 * @param 	int|string 	$width 			Force width of select box. May be used only when using jquery couch. Example: 250, '95%'
	 * @param 	string 		$moreattrib 	Add more options on select component. Example: 'disabled'
	 * @param 	string 		$elemtype 		Type of element we show ('category', ...). Will execute a formating function on it. To use in readonly mode if js component support HTML formatting.
	 * @param 	string 		$placeholder 	String to use as placeholder
	 * @param 	int 		$addjscombo 	Add js combo
	 * @return 	string                      HTML multiselect string
	 * @see selectarray(), selectArrayAjax(), selectArrayFilter()
	 */
	public static function multiselectarray($htmlname, $array, $selected = array(), $key_in_label = 0, $value_as_key = 0, $morecss = '', $translate = 0, $width = 0, $moreattrib = '', $elemtype = '', $placeholder = '', $addjscombo = -1)
	{
		global $conf, $langs;

		$out = '';

		if ($addjscombo < 0) {
			if (empty($conf->global->MAIN_OPTIMIZEFORTEXTBROWSER)) {
				$addjscombo = 1;
			} else {
				$addjscombo = 0;
			}
		}

		$useenhancedmultiselect = 0;
		if (!empty($conf->use_javascript_ajax) && !empty($conf->global->MAIN_USE_JQUERY_MULTISELECT) || defined('REQUIRE_JQUERY_MULTISELECT')) {
			$useenhancedmultiselect = 1;
		}

		// Output select component
		$out .= '<select id="' . $htmlname . '" class="multiselect' . ($useenhancedmultiselect ? ' multiselectononeline' : '') . ($morecss ? ' ' . $morecss : '') . '" multiple name="' . $htmlname . '[]"' . ($moreattrib ? ' ' . $moreattrib : '') . ($width ? ' style="width: ' . (preg_match('/%/', $width) ? $width : $width . 'px') . '"' : '') . '>' . "\n";
		if (is_array($array) && !empty($array)) {
			if ($value_as_key) {
				$array = array_combine($array, $array);
			}

			if (!empty($array)) {
				foreach ($array as $key => $value) {
					$tmpkey = $key;
					$tmpvalue = $value;
					$tmpcolor = '';
					$tmppicto = '';
					$tmplabelhtml = '';
					if (is_array($value) && array_key_exists('id', $value) && array_key_exists('label', $value)) {
						$tmpkey = $value['id'];
						$tmpvalue = $value['label'];
						$tmpcolor = $value['color'];
						$tmppicto = $value['picto'];
						$tmplabelhtml = !empty($value['labelhtml']) ? $value['labelhtml'] : '';
					}
					$newval = ($translate ? $langs->trans($tmpvalue) : $tmpvalue);
					$newval = ($key_in_label ? $tmpkey . ' - ' . $newval : $newval);

					$out .= '<option value="' . $tmpkey . '"';
					if (is_array($selected) && !empty($selected) && in_array((string) $tmpkey, $selected) && ((string) $tmpkey != '')) {
						$out .= ' selected';
					}
					if (!empty($tmplabelhtml)) {
						$out .= ' data-html="' . dol_escape_htmltag($tmplabelhtml) . '"';
					} else {
						$out .= ' data-html="' . dol_escape_htmltag(($tmppicto ? img_picto('', $tmppicto, 'class="pictofixedwidth" style="color: #' . $tmpcolor . '"') : '') . $newval) . '"';
					}
					$out .= '>';
					$out .= dol_htmlentitiesbr($newval);
					$out .= '</option>' . "\n";
				}
			}
		}
		$out .= '</select>' . "\n";

		// Add code for jquery to use multiselect
		if (!empty($conf->use_javascript_ajax) && !empty($conf->global->MAIN_USE_JQUERY_MULTISELECT) || defined('REQUIRE_JQUERY_MULTISELECT')) {
			$out .= "\n" . '<!-- JS CODE TO ENABLE select for id ' . $htmlname . ', addjscombo=' . $addjscombo . ' -->';
			$out .= "\n" . '<script nonce="' . getNonce() . '">' . "\n";
			if ($addjscombo == 1) {
				$tmpplugin = empty($conf->global->MAIN_USE_JQUERY_MULTISELECT) ? constant('REQUIRE_JQUERY_MULTISELECT') : $conf->global->MAIN_USE_JQUERY_MULTISELECT;
				$out .= 'function formatResult(record, container) {' . "\n";
				$out .= '	if ($(record.element).attr("data-html") != undefined) return htmlEntityDecodeJs($(record.element).attr("data-html"));		// If property html set, we decode html entities and use this' . "\n";
				$out .= '	return record.text;';
				$out .= '}' . "\n";
				$out .= 'function formatSelection(record) {' . "\n";
				if ($elemtype == 'category') {
					$out .= 'return \'<span><img src="' . DOL_URL_ROOT . '/theme/eldy/img/object_category.png"> \'+record.text+\'</span>\';';
				} else {
					$out .= 'return record.text;';
				}
				$out .= '}' . "\n";
				$out .= '$(document).ready(function () {
							$(\'#' . $htmlname . '\').' . $tmpplugin . '({';
				if ($placeholder) {
					$out .= '
								placeholder: {
								    id: \'-1\',
								    text: \'' . dol_escape_js($placeholder) . '\'
								  },';
				}
				$out .= '		dir: \'ltr\',
								containerCssClass: \':all:\',					/* Line to add class of origin SELECT propagated to the new <span class="select2-selection...> tag (ko with multiselect) */
								dropdownCssClass: \'' . $morecss . '\',				/* Line to add class on the new <span class="select2-selection...> tag (ok with multiselect) */
								// Specify format function for dropdown item
								formatResult: formatResult,
							 	templateResult: formatResult,		/* For 4.0 */
								escapeMarkup: function (markup) { return markup; }, 	// let our custom formatter work
								// Specify format function for selected item
								formatSelection: formatSelection,
							 	templateSelection: formatSelection		/* For 4.0 */
							});

							/* Add also morecss to the css .select2 that is after the #htmlname, for component that are show dynamically after load, because select2 set
								 the size only if component is not hidden by default on load */
							$(\'#' . $htmlname . ' + .select2\').addClass(\'' . $morecss . '\');
						});' . "\n";
			} elseif ($addjscombo == 2 && !defined('DISABLE_MULTISELECT')) {
				// Add other js lib
				// TODO external lib multiselect/jquery.multi-select.js must have been loaded to use this multiselect plugin
				// ...
				$out .= 'console.log(\'addjscombo=2 for htmlname=' . $htmlname . '\');';
				$out .= '$(document).ready(function () {
							$(\'#' . $htmlname . '\').multiSelect({
								containerHTML: \'<div class="multi-select-container">\',
								menuHTML: \'<div class="multi-select-menu">\',
								buttonHTML: \'<span class="multi-select-button ' . $morecss . '">\',
								menuItemHTML: \'<label class="multi-select-menuitem">\',
								activeClass: \'multi-select-container--open\',
								noneText: \'' . $placeholder . '\'
							});
						})';
			}
			$out .= '</script>';
		}

		return $out;
	}


	/**
	 *    Show a multiselect dropbox from an array. If a saved selection of fields exists for user (into $user->conf->MAIN_SELECTEDFIELDS_contextofpage), we use this one instead of default.
	 *
	 * @param string $htmlname Name of HTML field
	 * @param array $array Array with array of fields we could show. This array may be modified according to setup of user.
	 * @param string $varpage Id of context for page. Can be set by caller with $varpage=(empty($contextpage)?$_SERVER["PHP_SELF"]:$contextpage);
	 * @param string $pos Position colon on liste value 'left' or '' (meaning 'right').
	 * @return    string                    HTML multiselect string
	 * @see selectarray()
	 */
	public static function multiSelectArrayWithCheckbox($htmlname, &$array, $varpage, $pos = '')
	{
		global $conf, $langs, $user, $extrafields;

		if (!empty($conf->global->MAIN_OPTIMIZEFORTEXTBROWSER)) {
			return '';
		}
		if (empty($array)) {
			return '';
		}

		$tmpvar = "MAIN_SELECTEDFIELDS_" . $varpage; // To get list of saved selected fields to show

		if (!empty($user->conf->$tmpvar)) {        // A list of fields was already customized for user
			$tmparray = explode(',', $user->conf->$tmpvar);
			foreach ($array as $key => $val) {
				//var_dump($key);
				//var_dump($tmparray);
				if (in_array($key, $tmparray)) {
					$array[$key]['checked'] = 1;
				} else {
					$array[$key]['checked'] = 0;
				}
			}
		} else {                                // There is no list of fields already customized for user
			foreach ($array as $key => $val) {
				if (!empty($array[$key]['checked']) && $array[$key]['checked'] < 0) {
					$array[$key]['checked'] = 0;
				}
			}
		}

		$listoffieldsforselection = '';
		$listcheckedstring = '';

		foreach ($array as $key => $val) {
			// var_dump($val);
			// var_dump(array_key_exists('enabled', $val));
			// var_dump(!$val['enabled']);
			if (array_key_exists('enabled', $val) && isset($val['enabled']) && !$val['enabled']) {
				unset($array[$key]); // We don't want this field
				continue;
			}
			if (!empty($val['type']) && $val['type'] == 'separate') {
				// Field remains in array but we don't add it into $listoffieldsforselection
				//$listoffieldsforselection .= '<li>-----</li>';
				continue;
			}
			if ($val['label']) {
				if (!empty($val['langfile']) && is_object($langs)) {
					$langs->load($val['langfile']);
				}

				// Note: $val['checked'] <> 0 means we must show the field into the combo list
				$listoffieldsforselection .= '<li><input type="checkbox" id="checkbox' . $key . '" value="' . $key . '"' . ((empty($val['checked']) || $val['checked'] == '-1') ? '' : ' checked="checked"') . '/><label for="checkbox' . $key . '">' . dol_escape_htmltag($langs->trans($val['label'])) . '</label></li>';
				$listcheckedstring .= (empty($val['checked']) ? '' : $key . ',');
			}
		}

		$out = '<!-- Component multiSelectArrayWithCheckbox ' . $htmlname . ' -->

        <dl class="dropdown">
            <dt>
            <a href="#' . $htmlname . '">
              ' . img_picto('', 'list') . '
            </a>
            <input type="hidden" class="' . $htmlname . '" name="' . $htmlname . '" value="' . $listcheckedstring . '">
            </dt>
            <dd class="dropdowndd">
                <div class="multiselectcheckbox' . $htmlname . '">
                    <ul class="' . $htmlname . ($pos == '1' ? 'left' : '') . '">
                    ' . $listoffieldsforselection . '
                    </ul>
                </div>
            </dd>
        </dl>

        <script nonce="' . getNonce() . '" type="text/javascript">
          jQuery(document).ready(function () {
              $(\'.multiselectcheckbox' . $htmlname . ' input[type="checkbox"]\').on(\'click\', function () {
                  console.log("A new field was added/removed, we edit field input[name=formfilteraction]");

                  $("input:hidden[name=formfilteraction]").val(\'listafterchangingselectedfields\');	// Update field so we know we changed something on selected fields after POST

                  var title = $(this).val() + ",";
                  if ($(this).is(\':checked\')) {
                      $(\'.' . $htmlname . '\').val(title + $(\'.' . $htmlname . '\').val());
                  }
                  else {
                      $(\'.' . $htmlname . '\').val( $(\'.' . $htmlname . '\').val().replace(title, \'\') )
                  }
                  // Now, we submit page
                  //$(this).parents(\'form:first\').submit();
              });


           });
        </script>

        ';
		return $out;
	}

	/**
	 *    Render list of categories linked to object with id $id and type $type
	 *
	 * @param int $id Id of object
	 * @param string $type Type of category ('member', 'customer', 'supplier', 'product', 'contact'). Old mode (0, 1, 2, ...) is deprecated.
	 * @param int $rendermode 0=Default, use multiselect. 1=Emulate multiselect (recommended)
	 * @param int $nolink 1=Do not add html links
	 * @return        string                    String with categories
	 */
	public function showCategories($id, $type, $rendermode = 0, $nolink = 0)
	{
		include_once DOL_DOCUMENT_ROOT . '/categories/class/categorie.class.php';

		$cat = new Categorie($this->db);
		$categories = $cat->containing($id, $type);

		if ($rendermode == 1) {
			$toprint = array();
			foreach ($categories as $c) {
				$ways = $c->print_all_ways(' &gt;&gt; ', ($nolink ? 'none' : ''), 0, 1); // $ways[0] = "ccc2 >> ccc2a >> ccc2a1" with html formated text
				foreach ($ways as $way) {
					$toprint[] = '<li class="select2-search-choice-dolibarr noborderoncategories"' . ($c->color ? ' style="background: #' . $c->color . ';"' : ' style="background: #bbb"') . '>' . $way . '</li>';
				}
			}
			return '<div class="select2-container-multi-dolibarr"><ul class="select2-choices-dolibarr">' . implode(' ', $toprint) . '</ul></div>';
		}

		if ($rendermode == 0) {
			$arrayselected = array();
			$cate_arbo = $this->select_all_categories($type, '', 'parent', 64, 0, 1);
			foreach ($categories as $c) {
				$arrayselected[] = $c->id;
			}

			return $this->multiselectarray('categories', $cate_arbo, $arrayselected, '', 0, '', 0, '100%', 'disabled', 'category');
		}

		return 'ErrorBadValueForParameterRenderMode'; // Should not happened
	}

	/**
	 *  Show linked object block.
	 *
	 * @param CommonObject $object Object we want to show links to
	 * @param string $morehtmlright More html to show on right of title
	 * @param array $compatibleImportElementsList Array of compatibles elements object for "import from" action
	 * @param string $title Title
	 * @return    int                                                <0 if KO, >=0 if OK
	 */
	public function showLinkedObjectBlock($object, $morehtmlright = '', $compatibleImportElementsList = false, $title = 'RelatedObjects')
	{
		global $conf, $langs, $hookmanager;
		global $bc, $action;

		$object->fetchObjectLinked();

		// Bypass the default method
		$hookmanager->initHooks(array('commonobject'));
		$parameters = array(
			'morehtmlright' => $morehtmlright,
			'compatibleImportElementsList' => &$compatibleImportElementsList,
		);
		$reshook = $hookmanager->executeHooks('showLinkedObjectBlock', $parameters, $object, $action); // Note that $action and $object may have been modified by hook

		$nbofdifferenttypes = count($object->linkedObjects);

		if (empty($reshook)) {
			print '<!-- showLinkedObjectBlock -->';
			print load_fiche_titre($langs->trans($title), $morehtmlright, '', 0, 0, 'showlinkedobjectblock');


			print '<div class="div-table-responsive-no-min">';
			print '<table class="noborder allwidth" data-block="showLinkedObject" data-element="' . $object->element . '"  data-elementid="' . $object->id . '"   >';

			print '<tr class="liste_titre">';
			print '<td>' . $langs->trans("Type") . '</td>';
			print '<td>' . $langs->trans("Ref") . '</td>';
			print '<td class="center"></td>';
			print '<td class="center">' . $langs->trans("Date") . '</td>';
			print '<td class="right">' . $langs->trans("AmountHTShort") . '</td>';
			print '<td class="right">' . $langs->trans("Status") . '</td>';
			print '<td></td>';
			print '</tr>';

			$nboftypesoutput = 0;

			foreach ($object->linkedObjects as $objecttype => $objects) {
				$tplpath = $element = $subelement = $objecttype;

				// to display inport button on tpl
				$showImportButton = false;
				if (!empty($compatibleImportElementsList) && in_array($element, $compatibleImportElementsList)) {
					$showImportButton = true;
				}

				$regs = array();
				if ($objecttype != 'supplier_proposal' && preg_match('/^([^_]+)_([^_]+)/i', $objecttype, $regs)) {
					$element = $regs[1];
					$subelement = $regs[2];
					$tplpath = $element . '/' . $subelement;
				}
				$tplname = 'linkedobjectblock';

				// To work with non standard path
				if ($objecttype == 'facture') {
					$tplpath = 'compta/' . $element;
					if (!isModEnabled('facture')) {
						continue; // Do not show if module disabled
					}
				} elseif ($objecttype == 'facturerec') {
					$tplpath = 'compta/facture';
					$tplname = 'linkedobjectblockForRec';
					if (!isModEnabled('facture')) {
						continue; // Do not show if module disabled
					}
				} elseif ($objecttype == 'propal') {
					$tplpath = 'comm/' . $element;
					if (!isModEnabled('propal')) {
						continue; // Do not show if module disabled
					}
				} elseif ($objecttype == 'supplier_proposal') {
					if (!isModEnabled('supplier_proposal')) {
						continue; // Do not show if module disabled
					}
				} elseif ($objecttype == 'shipping' || $objecttype == 'shipment' || $objecttype == 'expedition') {
					$tplpath = 'expedition';
					if (!isModEnabled('expedition')) {
						continue; // Do not show if module disabled
					}
				} elseif ($objecttype == 'reception') {
					$tplpath = 'reception';
					if (!isModEnabled('reception')) {
						continue; // Do not show if module disabled
					}
				} elseif ($objecttype == 'delivery') {
					$tplpath = 'delivery';
					if (!isModEnabled('expedition')) {
						continue; // Do not show if module disabled
					}
				} elseif ($objecttype == 'ficheinter') {
					$tplpath = 'fichinter';
					if (!isModEnabled('ficheinter')) {
						continue; // Do not show if module disabled
					}
				} elseif ($objecttype == 'invoice_supplier') {
					$tplpath = 'fourn/facture';
				} elseif ($objecttype == 'order_supplier') {
					$tplpath = 'fourn/commande';
				} elseif ($objecttype == 'expensereport') {
					$tplpath = 'expensereport';
				} elseif ($objecttype == 'subscription') {
					$tplpath = 'adherents';
				} elseif ($objecttype == 'conferenceorbooth') {
					$tplpath = 'eventorganization';
				} elseif ($objecttype == 'conferenceorboothattendee') {
					$tplpath = 'eventorganization';
				} elseif ($objecttype == 'mo') {
					$tplpath = 'mrp';
					if (!isModEnabled('mrp')) {
						continue; // Do not show if module disabled
					}
				}

				global $linkedObjectBlock;
				$linkedObjectBlock = $objects;

				// Output template part (modules that overwrite templates must declare this into descriptor)
				$dirtpls = array_merge($conf->modules_parts['tpl'], array('/' . $tplpath . '/tpl'));
				foreach ($dirtpls as $reldir) {
					if ($nboftypesoutput == ($nbofdifferenttypes - 1)) {    // No more type to show after
						global $noMoreLinkedObjectBlockAfter;
						$noMoreLinkedObjectBlockAfter = 1;
					}

					$res = @include dol_buildpath($reldir . '/' . $tplname . '.tpl.php');
					if ($res) {
						$nboftypesoutput++;
						break;
					}
				}
			}

			if (!$nboftypesoutput) {
				print '<tr><td class="impair" colspan="7"><span class="opacitymedium">' . $langs->trans("None") . '</span></td></tr>';
			}

			print '</table>';

			if (!empty($compatibleImportElementsList)) {
				$res = @include dol_buildpath('core/tpl/objectlinked_lineimport.tpl.php');
			}

			print '</div>';
		}

		return $nbofdifferenttypes;
	}

	/**
	 *  Show block with links to link to other objects.
	 *
	 * @param 	CommonObject 	$object 			Object we want to show links to
	 * @param 	array 			$restrictlinksto 	Restrict links to some elements, for exemple array('order') or array('supplier_order'). null or array() if no restriction.
	 * @param 	array 			$excludelinksto 	Do not show links of this type, for exemple array('order') or array('supplier_order'). null or array() if no exclusion.
	 * @return  string                              HTML block
	 */
	public function showLinkToObjectBlock($object, $restrictlinksto = array(), $excludelinksto = array())
	{
		global $conf, $langs, $hookmanager;
		global $action;

		$linktoelem = '';
		$linktoelemlist = '';
		$listofidcompanytoscan = '';

		if (!is_object($object->thirdparty)) {
			$object->fetch_thirdparty();
		}

		$possiblelinks = array();
		if (is_object($object->thirdparty) && !empty($object->thirdparty->id) && $object->thirdparty->id > 0) {
			$listofidcompanytoscan = $object->thirdparty->id;
			if (($object->thirdparty->parent > 0) && !empty($conf->global->THIRDPARTY_INCLUDE_PARENT_IN_LINKTO)) {
				$listofidcompanytoscan .= ',' . $object->thirdparty->parent;
			}
			if (($object->fk_project > 0) && !empty($conf->global->THIRDPARTY_INCLUDE_PROJECT_THIRDPARY_IN_LINKTO)) {
				include_once DOL_DOCUMENT_ROOT . '/projet/class/project.class.php';
				$tmpproject = new Project($this->db);
				$tmpproject->fetch($object->fk_project);
				if ($tmpproject->socid > 0 && ($tmpproject->socid != $object->thirdparty->id)) {
					$listofidcompanytoscan .= ',' . $tmpproject->socid;
				}
				unset($tmpproject);
			}

			$possiblelinks = array(
				'propal' => array(
					'enabled' => isModEnabled('propal'),
					'perms' => 1,
					'label' => 'LinkToProposal',
					'sql' => "SELECT s.rowid as socid, s.nom as name, s.client, t.rowid, t.ref, t.ref_client, t.total_ht FROM " . $this->db->prefix() . "societe as s, " . $this->db->prefix() . "propal as t WHERE t.fk_soc = s.rowid AND t.fk_soc IN (" . $this->db->sanitize($listofidcompanytoscan) . ') AND t.entity IN (' . getEntity('propal') . ')'),
				'shipping' => array(
					'enabled' => isModEnabled('expedition'),
					'perms' => 1,
					'label' => 'LinkToExpedition',
					'sql' => "SELECT s.rowid as socid, s.nom as name, s.client, t.rowid, t.ref FROM " . $this->db->prefix() . "societe as s, " . $this->db->prefix() . "expedition as t WHERE t.fk_soc = s.rowid AND t.fk_soc IN (" . $this->db->sanitize($listofidcompanytoscan) . ') AND t.entity IN (' . getEntity('shipping') . ')'),
				'order' => array(
					'enabled' => isModEnabled('commande'),
					'perms' => 1,
					'label' => 'LinkToOrder',
					'sql' => "SELECT s.rowid as socid, s.nom as name, s.client, t.rowid, t.ref, t.ref_client, t.total_ht FROM " . $this->db->prefix() . "societe as s, " . $this->db->prefix() . "commande as t WHERE t.fk_soc = s.rowid AND t.fk_soc IN (" . $this->db->sanitize($listofidcompanytoscan) . ') AND t.entity IN (' . getEntity('commande') . ')'),
				'invoice' => array(
					'enabled' => isModEnabled('facture'),
					'perms' => 1,
					'label' => 'LinkToInvoice',
					'sql' => "SELECT s.rowid as socid, s.nom as name, s.client, t.rowid, t.ref, t.ref_client, t.total_ht FROM " . $this->db->prefix() . "societe as s, " . $this->db->prefix() . "facture as t WHERE t.fk_soc = s.rowid AND t.fk_soc IN (" . $this->db->sanitize($listofidcompanytoscan) . ') AND t.entity IN (' . getEntity('invoice') . ')'),
				'invoice_template' => array(
					'enabled' => isModEnabled('facture'),
					'perms' => 1,
					'label' => 'LinkToTemplateInvoice',
					'sql' => "SELECT s.rowid as socid, s.nom as name, s.client, t.rowid, t.titre as ref, t.total_ht FROM " . $this->db->prefix() . "societe as s, " . $this->db->prefix() . "facture_rec as t WHERE t.fk_soc = s.rowid AND t.fk_soc IN (" . $this->db->sanitize($listofidcompanytoscan) . ') AND t.entity IN (' . getEntity('invoice') . ')'),
				'contrat' => array(
					'enabled' => isModEnabled('contrat'),
					'perms' => 1,
					'label' => 'LinkToContract',
					'sql' => "SELECT s.rowid as socid, s.nom as name, s.client, t.rowid, t.ref, t.ref_customer as ref_client, t.ref_supplier, SUM(td.total_ht) as total_ht
							FROM " . $this->db->prefix() . "societe as s, " . $this->db->prefix() . "contrat as t, " . $this->db->prefix() . "contratdet as td WHERE t.fk_soc = s.rowid AND td.fk_contrat = t.rowid AND t.fk_soc IN (" . $this->db->sanitize($listofidcompanytoscan) . ') AND t.entity IN (' . getEntity('contract') . ') GROUP BY s.rowid, s.nom, s.client, t.rowid, t.ref, t.ref_customer, t.ref_supplier'
				),
				'fichinter' => array(
					'enabled' => isModEnabled('ficheinter'),
					'perms' => 1,
					'label' => 'LinkToIntervention',
					'sql' => "SELECT s.rowid as socid, s.nom as name, s.client, t.rowid, t.ref FROM " . $this->db->prefix() . "societe as s, " . $this->db->prefix() . "fichinter as t WHERE t.fk_soc = s.rowid AND t.fk_soc IN (" . $this->db->sanitize($listofidcompanytoscan) . ') AND t.entity IN (' . getEntity('intervention') . ')'),
				'supplier_proposal' => array(
					'enabled' => (isModEnabled('supplier_proposal') ? $conf->supplier_proposal->enabled : 0),
					'perms' => 1,
					'label' => 'LinkToSupplierProposal',
					'sql' => "SELECT s.rowid as socid, s.nom as name, s.client, t.rowid, t.ref, '' as ref_supplier, t.total_ht FROM " . $this->db->prefix() . "societe as s, " . $this->db->prefix() . "supplier_proposal as t WHERE t.fk_soc = s.rowid AND t.fk_soc IN (" . $this->db->sanitize($listofidcompanytoscan) . ') AND t.entity IN (' . getEntity('supplier_proposal') . ')'),
				'order_supplier' => array(
					'enabled' => (isModEnabled("supplier_order") ? $conf->supplier_order->enabled : 0),
					'perms' => 1,
					'label' => 'LinkToSupplierOrder',
					'sql' => "SELECT s.rowid as socid, s.nom as name, s.client, t.rowid, t.ref, t.ref_supplier, t.total_ht FROM " . $this->db->prefix() . "societe as s, " . $this->db->prefix() . "commande_fournisseur as t WHERE t.fk_soc = s.rowid AND t.fk_soc IN (" . $this->db->sanitize($listofidcompanytoscan) . ') AND t.entity IN (' . getEntity('commande_fournisseur') . ')'),
				'invoice_supplier' => array(
					'enabled' => (isModEnabled("supplier_invoice") ? $conf->supplier_invoice->enabled : 0),
					'perms' => 1, 'label' => 'LinkToSupplierInvoice',
					'sql' => "SELECT s.rowid as socid, s.nom as name, s.client, t.rowid, t.ref, t.ref_supplier, t.total_ht FROM " . $this->db->prefix() . "societe as s, " . $this->db->prefix() . "facture_fourn as t WHERE t.fk_soc = s.rowid AND t.fk_soc IN (" . $this->db->sanitize($listofidcompanytoscan) . ') AND t.entity IN (' . getEntity('facture_fourn') . ')'),
				'ticket' => array(
					'enabled' => isModEnabled('ticket'),
					'perms' => 1,
					'label' => 'LinkToTicket',
					'sql' => "SELECT s.rowid as socid, s.nom as name, s.client, t.rowid, t.ref, t.track_id, '0' as total_ht FROM " . $this->db->prefix() . "societe as s, " . $this->db->prefix() . "ticket as t WHERE t.fk_soc = s.rowid AND t.fk_soc IN (" . $this->db->sanitize($listofidcompanytoscan) . ') AND t.entity IN (' . getEntity('ticket') . ')'),
				'mo' => array(
					'enabled' => isModEnabled('mrp'),
					'perms' => 1,
					'label' => 'LinkToMo',
					'sql' => "SELECT s.rowid as socid, s.nom as name, s.client, t.rowid, t.ref, t.rowid, '0' as total_ht FROM " . $this->db->prefix() . "societe as s INNER JOIN " . $this->db->prefix() . "mrp_mo as t ON t.fk_soc = s.rowid  WHERE  t.fk_soc IN (" . $this->db->sanitize($listofidcompanytoscan) . ') AND t.entity IN (' . getEntity('mo') . ')')
			);
		}

		if ($object->table_element == 'commande_fournisseur') {
			$possiblelinks['mo']['sql'] = "SELECT s.rowid as socid, s.nom as name, s.client, t.rowid, t.ref, t.rowid, '0' as total_ht FROM ".$this->db->prefix()."societe as s INNER JOIN ".$this->db->prefix().'mrp_mo as t ON t.fk_soc = s.rowid  WHERE t.entity IN ('.getEntity('mo').')';
		} elseif ($object->table_element == 'mrp_mo') {
			$possiblelinks['order_supplier']['sql'] = "SELECT s.rowid as socid, s.nom as name, s.client, t.rowid, t.ref, t.ref_supplier, t.total_ht FROM ".$this->db->prefix()."societe as s, ".$this->db->prefix().'commande_fournisseur as t WHERE t.fk_soc = s.rowid AND t.entity IN ('.getEntity('commande_fournisseur').')';
		}

		if (!empty($listofidcompanytoscan)) {  // If empty, we don't have criteria to scan the object we can link to
			// Can complete the possiblelink array
			$hookmanager->initHooks(array('commonobject'));
			$parameters = array('listofidcompanytoscan' => $listofidcompanytoscan, 'possiblelinks' => $possiblelinks);
			$reshook = $hookmanager->executeHooks('showLinkToObjectBlock', $parameters, $object, $action); // Note that $action and $object may have been modified by hook
		}

		if (empty($reshook)) {
			if (is_array($hookmanager->resArray) && count($hookmanager->resArray)) {
				$possiblelinks = array_merge($possiblelinks, $hookmanager->resArray);
			}
		} elseif ($reshook > 0) {
			if (is_array($hookmanager->resArray) && count($hookmanager->resArray)) {
				$possiblelinks = $hookmanager->resArray;
			}
		}

		foreach ($possiblelinks as $key => $possiblelink) {
			$num = 0;

			if (empty($possiblelink['enabled'])) {
				continue;
			}

			if (!empty($possiblelink['perms']) && (empty($restrictlinksto) || in_array($key, $restrictlinksto)) && (empty($excludelinksto) || !in_array($key, $excludelinksto))) {
				print '<div id="' . $key . 'list"' . (empty($conf->use_javascript_ajax) ? '' : ' style="display:none"') . '>';

				if (!empty($conf->global->MAIN_LINK_BY_REF_IN_LINKTO)) {
					print '<br><form action="' . $_SERVER["PHP_SELF"] . '" method="POST" name="formlinkedbyref' . $key . '">';
					print '<input type="hidden" name="id" value="' . $object->id . '">';
					print '<input type="hidden" name="action" value="addlinkbyref">';
					print '<input type="hidden" name="token" value="' . newToken() . '">';
					print '<input type="hidden" name="addlink" value="' . $key . '">';
					print '<table class="noborder">';
					print '<tr>';
					print '<td>' . $langs->trans("Ref") . '</td>';
					print '<td><input type="text" name="reftolinkto" value="' . dol_escape_htmltag(GETPOST('reftolinkto', 'alpha')) . '">&nbsp;';
					print '<input type="submit" class="button smallpaddingimp valignmiddle" value="' . $langs->trans('ToLink') . '">&nbsp;';
					print '<input type="submit" class="button smallpaddingimp" name="cancel" value="' . $langs->trans('Cancel') . '"></td>';
					print '</tr>';
					print '</table>';
					print '</form>';
				}

				$sql = $possiblelink['sql'];

				$resqllist = $this->db->query($sql);
				if ($resqllist) {
					$num = $this->db->num_rows($resqllist);
					$i = 0;

					print '<br>';
					print '<form action="' . $_SERVER["PHP_SELF"] . '" method="POST" name="formlinked' . $key . '">';
					print '<input type="hidden" name="action" value="addlink">';
					print '<input type="hidden" name="token" value="' . newToken() . '">';
					print '<input type="hidden" name="id" value="' . $object->id . '">';
					print '<input type="hidden" name="addlink" value="' . $key . '">';
					print '<table class="noborder">';
					print '<tr class="liste_titre">';
					print '<td class="nowrap"></td>';
					print '<td class="center">' . $langs->trans("Ref") . '</td>';
					print '<td class="left">' . $langs->trans("RefCustomer") . '</td>';
					print '<td class="right">' . $langs->trans("AmountHTShort") . '</td>';
					print '<td class="left">' . $langs->trans("Company") . '</td>';
					print '</tr>';
					while ($i < $num) {
						$objp = $this->db->fetch_object($resqllist);

						print '<tr class="oddeven">';
						print '<td class="left">';
						print '<input type="radio" name="idtolinkto" id="' . $key . '_' . $objp->rowid . '" value="' . $objp->rowid . '">';
						print '</td>';
						print '<td class="center"><label for="' . $key . '_' . $objp->rowid . '">' . $objp->ref . '</label></td>';
						print '<td>' . (!empty($objp->ref_client) ? $objp->ref_client : (!empty($objp->ref_supplier) ? $objp->ref_supplier : '')) . '</td>';
						print '<td class="right">';
						if ($possiblelink['label'] == 'LinkToContract') {
							$form = new Form($this->db);
							print $form->textwithpicto('', $langs->trans("InformationOnLinkToContract")) . ' ';
						}
						print '<span class="amount">' . (isset($objp->total_ht) ? price($objp->total_ht) : '') . '</span>';
						print '</td>';
						print '<td>' . $objp->name . '</td>';
						print '</tr>';
						$i++;
					}
					print '</table>';
					print '<div class="center">';
					print '<input type="submit" class="button valignmiddle marginleftonly marginrightonly" value="' . $langs->trans('ToLink') . '">';
					if (empty($conf->use_javascript_ajax)) {
						print '<input type="submit" class="button button-cancel marginleftonly marginrightonly" name="cancel" value="' . $langs->trans("Cancel") . '"></div>';
					} else {
						print '<input type="submit"; onclick="javascript:jQuery(\'#' . $key . 'list\').toggle(); return false;" class="button button-cancel marginleftonly marginrightonly" name="cancel" value="' . $langs->trans("Cancel") . '"></div>';
					}
					print '</form>';
					$this->db->free($resqllist);
				} else {
					dol_print_error($this->db);
				}
				print '</div>';

				//$linktoelem.=($linktoelem?' &nbsp; ':'');
				if ($num > 0 || !empty($conf->global->MAIN_LINK_BY_REF_IN_LINKTO)) {
					$linktoelemlist .= '<li><a href="#linkto' . $key . '" class="linkto dropdowncloseonclick" rel="' . $key . '">' . $langs->trans($possiblelink['label']) . ' (' . $num . ')</a></li>';
					// } else $linktoelem.=$langs->trans($possiblelink['label']);
				} else {
					$linktoelemlist .= '<li><span class="linktodisabled">' . $langs->trans($possiblelink['label']) . ' (0)</span></li>';
				}
			}
		}

		if ($linktoelemlist) {
			$linktoelem = '
    		<dl class="dropdown" id="linktoobjectname">
    		';
			if (!empty($conf->use_javascript_ajax)) {
				$linktoelem .= '<dt><a href="#linktoobjectname"><span class="fas fa-link paddingrightonly"></span>' . $langs->trans("LinkTo") . '...</a></dt>';
			}
			$linktoelem .= '<dd>
    		<div class="multiselectlinkto">
    		<ul class="ulselectedfields">' . $linktoelemlist . '
    		</ul>
    		</div>
    		</dd>
    		</dl>';
		} else {
			$linktoelem = '';
		}

		if (!empty($conf->use_javascript_ajax)) {
			print '<!-- Add js to show linkto box -->
				<script nonce="' . getNonce() . '">
				jQuery(document).ready(function() {
					jQuery(".linkto").click(function() {
						console.log("We choose to show/hide links for rel="+jQuery(this).attr(\'rel\')+" so #"+jQuery(this).attr(\'rel\')+"list");
					    jQuery("#"+jQuery(this).attr(\'rel\')+"list").toggle();
					});
				});
				</script>
		    ';
		}

		return $linktoelem;
	}

	/**
	 *    Return an html string with a select combo box to choose yes or no
	 *
	 * @param string $htmlname Name of html select field
	 * @param string $value Pre-selected value
	 * @param int $option 0 return yes/no, 1 return 1/0
	 * @param bool $disabled true or false
	 * @param int $useempty 1=Add empty line
	 * @param int $addjscombo 1=Add js beautifier on combo box
	 * @param string $morecss More CSS
	 * @param string $labelyes Label for Yes
	 * @param string $labelno Label for No
	 * @return    string                        See option
	 */
	public function selectyesno($htmlname, $value = '', $option = 0, $disabled = false, $useempty = 0, $addjscombo = 0, $morecss = '', $labelyes = 'Yes', $labelno = 'No')
	{
		global $langs;

		$yes = "yes";
		$no = "no";
		if ($option) {
			$yes = "1";
			$no = "0";
		}

		$disabled = ($disabled ? ' disabled' : '');

		$resultyesno = '<select class="flat width75' . ($morecss ? ' ' . $morecss : '') . '" id="' . $htmlname . '" name="' . $htmlname . '"' . $disabled . '>' . "\n";
		if ($useempty) {
			$resultyesno .= '<option value="-1"' . (($value < 0) ? ' selected' : '') . '>&nbsp;</option>' . "\n";
		}
		if (("$value" == 'yes') || ($value == 1)) {
			$resultyesno .= '<option value="' . $yes . '" selected>' . $langs->trans($labelyes) . '</option>' . "\n";
			$resultyesno .= '<option value="' . $no . '">' . $langs->trans($labelno) . '</option>' . "\n";
		} else {
			$selected = (($useempty && $value != '0' && $value != 'no') ? '' : ' selected');
			$resultyesno .= '<option value="' . $yes . '">' . $langs->trans($labelyes) . '</option>' . "\n";
			$resultyesno .= '<option value="' . $no . '"' . $selected . '>' . $langs->trans($labelno) . '</option>' . "\n";
		}
		$resultyesno .= '</select>' . "\n";

		if ($addjscombo) {
			$resultyesno .= ajax_combobox($htmlname, array(), 0, 0, 'resolve', ($useempty < 0 ? (string) $useempty : '-1'), $morecss);
		}

		return $resultyesno;
	}

	// phpcs:disable PEAR.NamingConventions.ValidFunctionName.ScopeNotCamelCaps

	/**
	 *  Return list of export templates
	 *
	 * @param string $selected Id modele pre-selectionne
	 * @param string $htmlname Name of HTML select
	 * @param string $type Type of searched templates
	 * @param int $useempty Affiche valeur vide dans liste
	 * @return    void
	 */
	public function select_export_model($selected = '', $htmlname = 'exportmodelid', $type = '', $useempty = 0)
	{
		// phpcs:enable
		$sql = "SELECT rowid, label";
		$sql .= " FROM " . $this->db->prefix() . "export_model";
		$sql .= " WHERE type = '" . $this->db->escape($type) . "'";
		$sql .= " ORDER BY rowid";
		$result = $this->db->query($sql);
		if ($result) {
			print '<select class="flat" id="select_' . $htmlname . '" name="' . $htmlname . '">';
			if ($useempty) {
				print '<option value="-1">&nbsp;</option>';
			}

			$num = $this->db->num_rows($result);
			$i = 0;
			while ($i < $num) {
				$obj = $this->db->fetch_object($result);
				if ($selected == $obj->rowid) {
					print '<option value="' . $obj->rowid . '" selected>';
				} else {
					print '<option value="' . $obj->rowid . '">';
				}
				print $obj->label;
				print '</option>';
				$i++;
			}
			print "</select>";
		} else {
			dol_print_error($this->db);
		}
	}

	/**
	 *    Return a HTML area with the reference of object and a navigation bar for a business object
	 *    Note: To complete search with a particular filter on select, you can set $object->next_prev_filter set to define SQL criterias.
	 *
	 * @param object $object Object to show.
	 * @param string $paramid Name of parameter to use to name the id into the URL next/previous link.
	 * @param string $morehtml More html content to output just before the nav bar.
	 * @param int $shownav Show Condition (navigation is shown if value is 1).
	 * @param string $fieldid Name of field id into database to use for select next and previous (we make the select max and min on this field compared to $object->ref). Use 'none' to disable next/prev.
	 * @param string $fieldref Name of field ref of object (object->ref) to show or 'none' to not show ref.
	 * @param string $morehtmlref More html to show after ref.
	 * @param string $moreparam More param to add in nav link url. Must start with '&...'.
	 * @param int $nodbprefix Do not include DB prefix to forge table name.
	 * @param string $morehtmlleft More html code to show before ref.
	 * @param string $morehtmlstatus More html code to show under navigation arrows (status place).
	 * @param string $morehtmlright More html code to show after ref.
	 * @return    string                    Portion HTML with ref + navigation buttons
	 */
	public function showrefnav($object, $paramid, $morehtml = '', $shownav = 1, $fieldid = 'rowid', $fieldref = 'ref', $morehtmlref = '', $moreparam = '', $nodbprefix = 0, $morehtmlleft = '', $morehtmlstatus = '', $morehtmlright = '')
	{
		global $conf, $langs, $hookmanager, $extralanguages;

		$ret = '';
		if (empty($fieldid)) {
			$fieldid = 'rowid';
		}
		if (empty($fieldref)) {
			$fieldref = 'ref';
		}

		// Preparing gender's display if there is one
		$addgendertxt = '';
		if (property_exists($object, 'gender') && !empty($object->gender)) {
			$addgendertxt = ' ';
			switch ($object->gender) {
				case 'man':
					$addgendertxt .= '<i class="fas fa-mars"></i>';
					break;
				case 'woman':
					$addgendertxt .= '<i class="fas fa-venus"></i>';
					break;
				case 'other':
					$addgendertxt .= '<i class="fas fa-transgender"></i>';
					break;
			}
		}

		/*
		$addadmin = '';
		if (property_exists($object, 'admin')) {
			if (isModEnabled('multicompany') && !empty($object->admin) && empty($object->entity)) {
				$addadmin .= img_picto($langs->trans("SuperAdministratorDesc"), "redstar", 'class="paddingleft"');
			} elseif (!empty($object->admin)) {
				$addadmin .= img_picto($langs->trans("AdministratorDesc"), "star", 'class="paddingleft"');
			}
		}*/

		// Add where from hooks
		if (is_object($hookmanager)) {
			$parameters = array('showrefnav' => true);
			$reshook = $hookmanager->executeHooks('printFieldListWhere', $parameters, $object); // Note that $action and $object may have been modified by hook
			$object->next_prev_filter .= $hookmanager->resPrint;
		}
		$previous_ref = $next_ref = '';
		if ($shownav) {
			//print "paramid=$paramid,morehtml=$morehtml,shownav=$shownav,$fieldid,$fieldref,$morehtmlref,$moreparam";
			$object->load_previous_next_ref((isset($object->next_prev_filter) ? $object->next_prev_filter : ''), $fieldid, $nodbprefix);

			$navurl = $_SERVER["PHP_SELF"];
			// Special case for project/task page
			if ($paramid == 'project_ref') {
				if (preg_match('/\/tasks\/(task|contact|note|document)\.php/', $navurl)) {     // TODO Remove this when nav with project_ref on task pages are ok
					$navurl = preg_replace('/\/tasks\/(task|contact|time|note|document)\.php/', '/tasks.php', $navurl);
					$paramid = 'ref';
				}
			}

			// accesskey is for Windows or Linux:  ALT + key for chrome, ALT + SHIFT + KEY for firefox
			// accesskey is for Mac:               CTRL + key for all browsers
			$stringforfirstkey = $langs->trans("KeyboardShortcut");
			if ($conf->browser->name == 'chrome') {
				$stringforfirstkey .= ' ALT +';
			} elseif ($conf->browser->name == 'firefox') {
				$stringforfirstkey .= ' ALT + SHIFT +';
			} else {
				$stringforfirstkey .= ' CTL +';
			}

			$previous_ref = $object->ref_previous ? '<a accesskey="p" title="' . $stringforfirstkey . ' p" class="classfortooltip" href="' . $navurl . '?' . $paramid . '=' . urlencode($object->ref_previous) . $moreparam . '"><i class="fa fa-chevron-left"></i></a>' : '<span class="inactive"><i class="fa fa-chevron-left opacitymedium"></i></span>';
			$next_ref = $object->ref_next ? '<a accesskey="n" title="' . $stringforfirstkey . ' n" class="classfortooltip" href="' . $navurl . '?' . $paramid . '=' . urlencode($object->ref_next) . $moreparam . '"><i class="fa fa-chevron-right"></i></a>' : '<span class="inactive"><i class="fa fa-chevron-right opacitymedium"></i></span>';
		}

		//print "xx".$previous_ref."x".$next_ref;
		$ret .= '<!-- Start banner content --><div style="vertical-align: middle">';

		// Right part of banner
		if ($morehtmlright) {
			$ret .= '<div class="inline-block floatleft">' . $morehtmlright . '</div>';
		}

		if ($previous_ref || $next_ref || $morehtml) {
			$ret .= '<div class="pagination paginationref"><ul class="right">';
		}
		if ($morehtml) {
			$ret .= '<li class="noborder litext' . (($shownav && $previous_ref && $next_ref) ? ' clearbothonsmartphone' : '') . '">' . $morehtml . '</li>';
		}
		if ($shownav && ($previous_ref || $next_ref)) {
			$ret .= '<li class="pagination">' . $previous_ref . '</li>';
			$ret .= '<li class="pagination">' . $next_ref . '</li>';
		}
		if ($previous_ref || $next_ref || $morehtml) {
			$ret .= '</ul></div>';
		}

		$parameters = array();
		$reshook = $hookmanager->executeHooks('moreHtmlStatus', $parameters, $object); // Note that $action and $object may have been modified by hook
		if (empty($reshook)) {
			$morehtmlstatus .= $hookmanager->resPrint;
		} else {
			$morehtmlstatus = $hookmanager->resPrint;
		}
		if ($morehtmlstatus) {
			$ret .= '<div class="statusref">' . $morehtmlstatus . '</div>';
		}

		$parameters = array();
		$reshook = $hookmanager->executeHooks('moreHtmlRef', $parameters, $object); // Note that $action and $object may have been modified by hook
		if (empty($reshook)) {
			$morehtmlref .= $hookmanager->resPrint;
		} elseif ($reshook > 0) {
			$morehtmlref = $hookmanager->resPrint;
		}

		// Left part of banner
		if ($morehtmlleft) {
			if ($conf->browser->layout == 'phone') {
				$ret .= '<!-- morehtmlleft --><div class="floatleft">' . $morehtmlleft . '</div>';
			} else {
				$ret .= '<!-- morehtmlleft --><div class="inline-block floatleft">' . $morehtmlleft . '</div>';
			}
		}

		//if ($conf->browser->layout == 'phone') $ret.='<div class="clearboth"></div>';
		$ret .= '<div class="inline-block floatleft valignmiddle maxwidth750 marginbottomonly refid' . (($shownav && ($previous_ref || $next_ref)) ? ' refidpadding' : '') . '">';

		// For thirdparty, contact, user, member, the ref is the id, so we show something else
		if ($object->element == 'societe') {
			$ret .= dol_htmlentities($object->name);

			// List of extra languages
			$arrayoflangcode = array();
			if (!empty($conf->global->PDF_USE_ALSO_LANGUAGE_CODE)) {
				$arrayoflangcode[] = $conf->global->PDF_USE_ALSO_LANGUAGE_CODE;
			}

			if (is_array($arrayoflangcode) && count($arrayoflangcode)) {
				if (!is_object($extralanguages)) {
					include_once DOL_DOCUMENT_ROOT . '/core/class/extralanguages.class.php';
					$extralanguages = new ExtraLanguages($this->db);
				}
				$extralanguages->fetch_name_extralanguages('societe');

				if (!empty($extralanguages->attributes['societe']['name'])) {
					$object->fetchValuesForExtraLanguages();

					$htmltext = '';
					// If there is extra languages
					foreach ($arrayoflangcode as $extralangcode) {
						$htmltext .= picto_from_langcode($extralangcode, 'class="pictoforlang paddingright"');
						if ($object->array_languages['name'][$extralangcode]) {
							$htmltext .= $object->array_languages['name'][$extralangcode];
						} else {
							$htmltext .= '<span class="opacitymedium">' . $langs->trans("SwitchInEditModeToAddTranslation") . '</span>';
						}
					}
					$ret .= '<!-- Show translations of name -->' . "\n";
					$ret .= $this->textwithpicto('', $htmltext, -1, 'language', 'opacitymedium paddingleft');
				}
			}
		} elseif ($object->element == 'member') {
			$ret .= $object->ref . '<br>';
			$fullname = $object->getFullName($langs);
			if ($object->morphy == 'mor' && $object->societe) {
				$ret .= dol_htmlentities($object->societe) . ((!empty($fullname) && $object->societe != $fullname) ? ' (' . dol_htmlentities($fullname) . $addgendertxt . ')' : '');
			} else {
				$ret .= dol_htmlentities($fullname) . $addgendertxt . ((!empty($object->societe) && $object->societe != $fullname) ? ' (' . dol_htmlentities($object->societe) . ')' : '');
			}
		} elseif (in_array($object->element, array('contact', 'user', 'usergroup'))) {
			$ret .= dol_htmlentities($object->getFullName($langs)) . $addgendertxt;
		} elseif (in_array($object->element, array('action', 'agenda'))) {
			$ret .= $object->ref . '<br>' . $object->label;
		} elseif (in_array($object->element, array('adherent_type'))) {
			$ret .= $object->label;
		} elseif ($object->element == 'ecm_directories') {
			$ret .= '';
		} elseif ($fieldref != 'none') {
			$ret .= dol_htmlentities(!empty($object->$fieldref) ? $object->$fieldref : "");
		}

		if ($morehtmlref) {
			// don't add a additional space, when "$morehtmlref" starts with a HTML div tag
			if (substr($morehtmlref, 0, 4) != '<div') {
				$ret .= ' ';
			}

			$ret .= $morehtmlref;
		}

		$ret .= '</div>';

		$ret .= '</div><!-- End banner content -->';

		return $ret;
	}


	/**
	 *  Return HTML code to output a barcode
	 *
	 * @param Object $object Object containing data to retrieve file name
	 * @param int $width Width of photo
	 * @param string $morecss More CSS on img of barcode
	 * @return string                    HTML code to output barcode
	 */
	public function showbarcode(&$object, $width = 100, $morecss = '')
	{
		global $conf;

		//Check if barcode is filled in the card
		if (empty($object->barcode)) {
			return '';
		}

		// Complete object if not complete
		if (empty($object->barcode_type_code) || empty($object->barcode_type_coder)) {
			$result = $object->fetch_barcode();
			//Check if fetch_barcode() failed
			if ($result < 1) {
				return '<!-- ErrorFetchBarcode -->';
			}
		}

		// Barcode image
		$url = DOL_URL_ROOT . '/viewimage.php?modulepart=barcode&generator=' . urlencode($object->barcode_type_coder) . '&code=' . urlencode($object->barcode) . '&encoding=' . urlencode($object->barcode_type_code);
		$out = '<!-- url barcode = ' . $url . ' -->';
		$out .= '<img src="' . $url . '"' . ($morecss ? ' class="' . $morecss . '"' : '') . '>';

		return $out;
	}

	/**
	 *        Return HTML code to output a photo
	 *
	 * @param string $modulepart Key to define module concerned ('societe', 'userphoto', 'memberphoto')
	 * @param object $object Object containing data to retrieve file name
	 * @param int $width Width of photo
	 * @param int $height Height of photo (auto if 0)
	 * @param int $caneditfield Add edit fields
	 * @param string $cssclass CSS name to use on img for photo
	 * @param string $imagesize 'mini', 'small' or '' (original)
	 * @param int $addlinktofullsize Add link to fullsize image
	 * @param int $cache 1=Accept to use image in cache
	 * @param string $forcecapture '', 'user' or 'environment'. Force parameter capture on HTML input file element to ask a smartphone to allow to open camera to take photo. Auto if ''.
	 * @param int $noexternsourceoverwrite No overwrite image with extern source (like 'gravatar' or other module)
	 * @return string                            HTML code to output photo
	 */
	public static function showphoto($modulepart, $object, $width = 100, $height = 0, $caneditfield = 0, $cssclass = 'photowithmargin', $imagesize = '', $addlinktofullsize = 1, $cache = 0, $forcecapture = '', $noexternsourceoverwrite = 0)
	{
		global $conf, $langs;

		$entity = (!empty($object->entity) ? $object->entity : $conf->entity);
		$id = (!empty($object->id) ? $object->id : $object->rowid);

		$ret = '';
		$dir = '';
		$file = '';
		$originalfile = '';
		$altfile = '';
		$email = '';
		$capture = '';
		if ($modulepart == 'societe') {
			$dir = $conf->societe->multidir_output[$entity];
			if (!empty($object->logo)) {
				if (dolIsAllowedForPreview($object->logo)) {
					if ((string) $imagesize == 'mini') {
						$file = get_exdir(0, 0, 0, 0, $object, 'thirdparty') . 'logos/' . getImageFileNameForSize($object->logo, '_mini'); // getImageFileNameForSize include the thumbs
					} elseif ((string) $imagesize == 'small') {
						$file = get_exdir(0, 0, 0, 0, $object, 'thirdparty') . 'logos/' . getImageFileNameForSize($object->logo, '_small');
					} else {
						$file = get_exdir(0, 0, 0, 0, $object, 'thirdparty') . 'logos/' . $object->logo;
					}
					$originalfile = get_exdir(0, 0, 0, 0, $object, 'thirdparty') . 'logos/' . $object->logo;
				}
			}
			$email = $object->email;
		} elseif ($modulepart == 'contact') {
			$dir = $conf->societe->multidir_output[$entity] . '/contact';
			if (!empty($object->photo)) {
				if (dolIsAllowedForPreview($object->photo)) {
					if ((string) $imagesize == 'mini') {
						$file = get_exdir(0, 0, 0, 0, $object, 'contact') . 'photos/' . getImageFileNameForSize($object->photo, '_mini');
					} elseif ((string) $imagesize == 'small') {
						$file = get_exdir(0, 0, 0, 0, $object, 'contact') . 'photos/' . getImageFileNameForSize($object->photo, '_small');
					} else {
						$file = get_exdir(0, 0, 0, 0, $object, 'contact') . 'photos/' . $object->photo;
					}
					$originalfile = get_exdir(0, 0, 0, 0, $object, 'contact') . 'photos/' . $object->photo;
				}
			}
			$email = $object->email;
			$capture = 'user';
		} elseif ($modulepart == 'userphoto') {
			$dir = $conf->user->dir_output;
			if (!empty($object->photo)) {
				if (dolIsAllowedForPreview($object->photo)) {
					if ((string) $imagesize == 'mini') {
						$file = get_exdir(0, 0, 0, 0, $object, 'user') . 'photos/' . getImageFileNameForSize($object->photo, '_mini');
					} elseif ((string) $imagesize == 'small') {
						$file = get_exdir(0, 0, 0, 0, $object, 'user') . 'photos/' . getImageFileNameForSize($object->photo, '_small');
					} else {
						$file = get_exdir(0, 0, 0, 0, $object, 'user') . 'photos/' . $object->photo;
					}
					$originalfile = get_exdir(0, 0, 0, 0, $object, 'user') . 'photos/' . $object->photo;
				}
			}
			if (!empty($conf->global->MAIN_OLD_IMAGE_LINKS)) {
				$altfile = $object->id . ".jpg"; // For backward compatibility
			}
			$email = $object->email;
			$capture = 'user';
		} elseif ($modulepart == 'memberphoto') {
			$dir = $conf->adherent->dir_output;
			if (!empty($object->photo)) {
				if (dolIsAllowedForPreview($object->photo)) {
					if ((string) $imagesize == 'mini') {
						$file = get_exdir(0, 0, 0, 0, $object, 'member') . 'photos/' . getImageFileNameForSize($object->photo, '_mini');
					} elseif ((string) $imagesize == 'small') {
						$file = get_exdir(0, 0, 0, 0, $object, 'member') . 'photos/' . getImageFileNameForSize($object->photo, '_small');
					} else {
						$file = get_exdir(0, 0, 0, 0, $object, 'member') . 'photos/' . $object->photo;
					}
					$originalfile = get_exdir(0, 0, 0, 0, $object, 'member') . 'photos/' . $object->photo;
				}
			}
			if (!empty($conf->global->MAIN_OLD_IMAGE_LINKS)) {
				$altfile = $object->id . ".jpg"; // For backward compatibility
			}
			$email = $object->email;
			$capture = 'user';
		} else {
			// Generic case to show photos
			$dir = $conf->$modulepart->dir_output;
			if (!empty($object->photo)) {
				if (dolIsAllowedForPreview($object->photo)) {
					if ((string) $imagesize == 'mini') {
						$file = get_exdir($id, 2, 0, 0, $object, $modulepart) . 'photos/' . getImageFileNameForSize($object->photo, '_mini');
					} elseif ((string) $imagesize == 'small') {
						$file = get_exdir($id, 2, 0, 0, $object, $modulepart) . 'photos/' . getImageFileNameForSize($object->photo, '_small');
					} else {
						$file = get_exdir($id, 2, 0, 0, $object, $modulepart) . 'photos/' . $object->photo;
					}
					$originalfile = get_exdir($id, 2, 0, 0, $object, $modulepart) . 'photos/' . $object->photo;
				}
			}
			if (!empty($conf->global->MAIN_OLD_IMAGE_LINKS)) {
				$altfile = $object->id . ".jpg"; // For backward compatibility
			}
			$email = $object->email;
		}

		if ($forcecapture) {
			$capture = $forcecapture;
		}

		if ($dir) {
			if ($file && file_exists($dir . "/" . $file)) {
				if ($addlinktofullsize) {
					$urladvanced = getAdvancedPreviewUrl($modulepart, $originalfile, 0, '&entity=' . $entity);
					if ($urladvanced) {
						$ret .= '<a href="' . $urladvanced . '">';
					} else {
						$ret .= '<a href="' . DOL_URL_ROOT . '/viewimage.php?modulepart=' . $modulepart . '&entity=' . $entity . '&file=' . urlencode($originalfile) . '&cache=' . $cache . '">';
					}
				}
				$ret .= '<img alt="Photo" class="photo' . $modulepart . ($cssclass ? ' ' . $cssclass : '') . ' photologo' . (preg_replace('/[^a-z]/i', '_', $file)) . '" ' . ($width ? ' width="' . $width . '"' : '') . ($height ? ' height="' . $height . '"' : '') . ' src="' . DOL_URL_ROOT . '/viewimage.php?modulepart=' . $modulepart . '&entity=' . $entity . '&file=' . urlencode($file) . '&cache=' . $cache . '">';
				if ($addlinktofullsize) {
					$ret .= '</a>';
				}
			} elseif ($altfile && file_exists($dir . "/" . $altfile)) {
				if ($addlinktofullsize) {
					$urladvanced = getAdvancedPreviewUrl($modulepart, $originalfile, 0, '&entity=' . $entity);
					if ($urladvanced) {
						$ret .= '<a href="' . $urladvanced . '">';
					} else {
						$ret .= '<a href="' . DOL_URL_ROOT . '/viewimage.php?modulepart=' . $modulepart . '&entity=' . $entity . '&file=' . urlencode($originalfile) . '&cache=' . $cache . '">';
					}
				}
				$ret .= '<img class="photo' . $modulepart . ($cssclass ? ' ' . $cssclass : '') . '" alt="Photo alt" id="photologo' . (preg_replace('/[^a-z]/i', '_', $file)) . '" class="' . $cssclass . '" ' . ($width ? ' width="' . $width . '"' : '') . ($height ? ' height="' . $height . '"' : '') . ' src="' . DOL_URL_ROOT . '/viewimage.php?modulepart=' . $modulepart . '&entity=' . $entity . '&file=' . urlencode($altfile) . '&cache=' . $cache . '">';
				if ($addlinktofullsize) {
					$ret .= '</a>';
				}
			} else {
				$nophoto = '/public/theme/common/nophoto.png';
				$defaultimg = 'identicon';        // For gravatar
				if (in_array($modulepart, array('societe', 'userphoto', 'contact', 'memberphoto'))) {    // For modules that need a special image when photo not found
					if ($modulepart == 'societe' || ($modulepart == 'memberphoto' && strpos($object->morphy, 'mor')) !== false) {
						$nophoto = 'company';
					} else {
						$nophoto = '/public/theme/common/user_anonymous.png';
						if (!empty($object->gender) && $object->gender == 'man') {
							$nophoto = '/public/theme/common/user_man.png';
						}
						if (!empty($object->gender) && $object->gender == 'woman') {
							$nophoto = '/public/theme/common/user_woman.png';
						}
					}
				}

				if (isModEnabled('gravatar') && $email && empty($noexternsourceoverwrite)) {
					// see https://gravatar.com/site/implement/images/php/
					$ret .= '<!-- Put link to gravatar -->';
					$ret .= '<img class="photo' . $modulepart . ($cssclass ? ' ' . $cssclass : '') . '" alt="" title="' . $email . ' Gravatar avatar" ' . ($width ? ' width="' . $width . '"' : '') . ($height ? ' height="' . $height . '"' : '') . ' src="https://www.gravatar.com/avatar/' . md5(strtolower(trim($email))) . '?s=' . $width . '&d=' . $defaultimg . '">'; // gravatar need md5 hash
				} else {
					if ($nophoto == 'company') {
						$ret .= '<div class="divforspanimg photo' . $modulepart . ($cssclass ? ' ' . $cssclass : '') . '" alt="" ' . ($width ? ' width="' . $width . '"' : '') . ($height ? ' height="' . $height . '"' : '') . '>' . img_picto('', 'company') . '</div>';
						$ret .= '<div class="difforspanimgright"></div>';
					} else {
						$ret .= '<img class="photo' . $modulepart . ($cssclass ? ' ' . $cssclass : '') . '" alt="" ' . ($width ? ' width="' . $width . '"' : '') . ($height ? ' height="' . $height . '"' : '') . ' src="' . DOL_URL_ROOT . $nophoto . '">';
					}
				}
			}

			if ($caneditfield) {
				if ($object->photo) {
					$ret .= "<br>\n";
				}
				$ret .= '<table class="nobordernopadding centpercent">';
				if ($object->photo) {
					$ret .= '<tr><td><input type="checkbox" class="flat photodelete" name="deletephoto" id="photodelete"> <label for="photodelete">' . $langs->trans("Delete") . '</label><br><br></td></tr>';
				}
				$ret .= '<tr><td class="tdoverflow">';
				$maxfilesizearray = getMaxFileSizeArray();
				$maxmin = $maxfilesizearray['maxmin'];
				if ($maxmin > 0) {
					$ret .= '<input type="hidden" name="MAX_FILE_SIZE" value="' . ($maxmin * 1024) . '">';    // MAX_FILE_SIZE must precede the field type=file
				}
				$ret .= '<input type="file" class="flat maxwidth200onsmartphone" name="photo" id="photoinput" accept="image/*"' . ($capture ? ' capture="' . $capture . '"' : '') . '>';
				$ret .= '</td></tr>';
				$ret .= '</table>';
			}
		} else {
			dol_print_error('', 'Call of showphoto with wrong parameters modulepart=' . $modulepart);
		}

		return $ret;
	}

	// phpcs:disable PEAR.NamingConventions.ValidFunctionName.ScopeNotCamelCaps

	/**
	 *    Return select list of groups
	 *
	 * @param string|object $selected Id group or group preselected
	 * @param string $htmlname Field name in form
	 * @param int $show_empty 0=liste sans valeur nulle, 1=ajoute valeur inconnue
	 * @param string|array $exclude Array list of groups id to exclude
	 * @param int $disabled If select list must be disabled
	 * @param string|array $include Array list of groups id to include
	 * @param int $enableonly Array list of groups id to be enabled. All other must be disabled
	 * @param string $force_entity '0' or Ids of environment to force
	 * @param bool $multiple add [] in the name of element and add 'multiple' attribut (not working with ajax_autocompleter)
	 * @param string $morecss More css to add to html component
	 * @return    string
	 * @see select_dolusers()
	 */
	public function select_dolgroups($selected = '', $htmlname = 'groupid', $show_empty = 0, $exclude = '', $disabled = 0, $include = '', $enableonly = '', $force_entity = '0', $multiple = false, $morecss = '')
	{
		// phpcs:enable
		global $conf, $user, $langs;

		// Permettre l'exclusion de groupes
		$excludeGroups = null;
		if (is_array($exclude)) {
			$excludeGroups = implode(",", $exclude);
		}
		// Permettre l'inclusion de groupes
		$includeGroups = null;
		if (is_array($include)) {
			$includeGroups = implode(",", $include);
		}

		if (!is_array($selected)) {
			$selected = array($selected);
		}

		$out = '';

		// On recherche les groupes
		$sql = "SELECT ug.rowid, ug.nom as name";
		if (isModEnabled('multicompany') && $conf->entity == 1 && $user->admin && !$user->entity) {
			$sql .= ", e.label";
		}
		$sql .= " FROM " . $this->db->prefix() . "usergroup as ug ";
		if (isModEnabled('multicompany') && $conf->entity == 1 && $user->admin && !$user->entity) {
			$sql .= " LEFT JOIN " . $this->db->prefix() . "entity as e ON e.rowid=ug.entity";
			if ($force_entity) {
				$sql .= " WHERE ug.entity IN (0, " . $force_entity . ")";
			} else {
				$sql .= " WHERE ug.entity IS NOT NULL";
			}
		} else {
			$sql .= " WHERE ug.entity IN (0, " . $conf->entity . ")";
		}
		if (is_array($exclude) && $excludeGroups) {
			$sql .= " AND ug.rowid NOT IN (" . $this->db->sanitize($excludeGroups) . ")";
		}
		if (is_array($include) && $includeGroups) {
			$sql .= " AND ug.rowid IN (" . $this->db->sanitize($includeGroups) . ")";
		}
		$sql .= " ORDER BY ug.nom ASC";

		dol_syslog(get_class($this) . "::select_dolgroups", LOG_DEBUG);
		$resql = $this->db->query($sql);
		if ($resql) {
			// Enhance with select2
			include_once DOL_DOCUMENT_ROOT . '/core/lib/ajax.lib.php';

			$out .= '<select class="flat minwidth200' . ($morecss ? ' ' . $morecss : '') . '" id="' . $htmlname . '" name="' . $htmlname . ($multiple ? '[]' : '') . '" ' . ($multiple ? 'multiple' : '') . ' ' . ($disabled ? ' disabled' : '') . '>';

			$num = $this->db->num_rows($resql);
			$i = 0;
			if ($num) {
				if ($show_empty && !$multiple) {
					$out .= '<option value="-1"' . (in_array(-1, $selected) ? ' selected' : '') . '>&nbsp;</option>' . "\n";
				}

				while ($i < $num) {
					$obj = $this->db->fetch_object($resql);
					$disableline = 0;
					if (is_array($enableonly) && count($enableonly) && !in_array($obj->rowid, $enableonly)) {
						$disableline = 1;
					}

					$out .= '<option value="' . $obj->rowid . '"';
					if ($disableline) {
						$out .= ' disabled';
					}
					if ((isset($selected[0]) && is_object($selected[0]) && $selected[0]->id == $obj->rowid) || ((!isset($selected[0]) || !is_object($selected[0])) && !empty($selected) && in_array($obj->rowid, $selected))) {
						$out .= ' selected';
					}
					$out .= '>';

					$out .= $obj->name;
					if (isModEnabled('multicompany') && empty($conf->global->MULTICOMPANY_TRANSVERSE_MODE) && $conf->entity == 1) {
						$out .= " (" . $obj->label . ")";
					}

					$out .= '</option>';
					$i++;
				}
			} else {
				if ($show_empty) {
					$out .= '<option value="-1"' . (in_array(-1, $selected) ? ' selected' : '') . '></option>' . "\n";
				}
				$out .= '<option value="" disabled>' . $langs->trans("NoUserGroupDefined") . '</option>';
			}
			$out .= '</select>';

			$out .= ajax_combobox($htmlname);
		} else {
			dol_print_error($this->db);
		}

		return $out;
	}


	/**
	 *    Return HTML to show the search and clear seach button
	 *
	 * @param string $pos Position of colon on the list. Value 'left' or 'right'
	 * @return    string
	 */
	public function showFilterButtons($pos = '')
	{
		$out = '<div class="nowraponall">';
		if ($pos == 'left') {
			$out .= '<button type="submit" class="liste_titre button_search reposition" name="button_search_x" value="x"><span class="fa fa-search"></span></button>';
			$out .= '<button type="submit" class="liste_titre button_removefilter reposition" name="button_removefilter_x" value="x"><span class="fa fa-remove"></span></button>';
		} else {
			$out .= '<button type="submit" class="liste_titre button_search reposition" name="button_search_x" value="x"><span class="fa fa-search"></span></button>';
			$out .= '<button type="submit" class="liste_titre button_removefilter reposition" name="button_removefilter_x" value="x"><span class="fa fa-remove"></span></button>';
		}
		$out .= '</div>';

		return $out;
	}

	/**
	 *    Return HTML to show the search and clear search button
	 *
	 * @param string $cssclass CSS class
	 * @param int $calljsfunction 0=default. 1=call function initCheckForSelect() after changing status of checkboxes
	 * @param string $massactionname Mass action button name that will launch an action on the selected items
	 * @return    string
	 */
	public function showCheckAddButtons($cssclass = 'checkforaction', $calljsfunction = 0, $massactionname = "massaction")
	{
		global $conf, $langs;

		$out = '';

		if (!empty($conf->use_javascript_ajax)) {
			$out .= '<div class="inline-block checkallactions"><input type="checkbox" id="' . $cssclass . 's" name="' . $cssclass . 's" class="checkallactions"></div>';
		}
		$out .= '<script nonce="' . getNonce() . '">
            $(document).ready(function() {
                $("#' . $cssclass . 's").click(function() {
                    if($(this).is(\':checked\')){
                        console.log("We check all ' . $cssclass . ' and trigger the change method");
                		$(".' . $cssclass . '").prop(\'checked\', true).trigger(\'change\');
                    }
                    else
                    {
                        console.log("We uncheck all");
                		$(".' . $cssclass . '").prop(\'checked\', false).trigger(\'change\');
                    }' . "\n";
		if ($calljsfunction) {
			$out .= 'if (typeof initCheckForSelect == \'function\') { initCheckForSelect(0, "' . $massactionname . '", "' . $cssclass . '"); } else { console.log("No function initCheckForSelect found. Call won\'t be done."); }';
		}
		$out .= '         });
        	        $(".' . $cssclass . '").change(function() {
					$(this).closest("tr").toggleClass("highlight", this.checked);
				});
		 	});
    	</script>';

		return $out;
	}

	/**
	 *    Return HTML to show the search and clear seach button
	 *
	 * @param int $addcheckuncheckall Add the check all/uncheck all checkbox (use javascript) and code to manage this
	 * @param string $cssclass CSS class
	 * @param int $calljsfunction 0=default. 1=call function initCheckForSelect() after changing status of checkboxes
	 * @param string $massactionname Mass action name
	 * @return    string
	 */
	public function showFilterAndCheckAddButtons($addcheckuncheckall = 0, $cssclass = 'checkforaction', $calljsfunction = 0, $massactionname = "massaction")
	{
		$out = $this->showFilterButtons();
		if ($addcheckuncheckall) {
			$out .= $this->showCheckAddButtons($cssclass, $calljsfunction, $massactionname);
		}
		return $out;
	}

	/**
	 * Return HTML to show the select of expense categories
	 *
	 * @param string $selected preselected category
	 * @param string $htmlname name of HTML select list
	 * @param integer $useempty 1=Add empty line
	 * @param array $excludeid id to exclude
	 * @param string $target htmlname of target select to bind event
	 * @param int $default_selected default category to select if fk_c_type_fees change = EX_KME
	 * @param array $params param to give
	 * @param int $info_admin Show the tooltip help picto to setup list
	 * @return    string
	 */
	public function selectExpenseCategories($selected = '', $htmlname = 'fk_c_exp_tax_cat', $useempty = 0, $excludeid = array(), $target = '', $default_selected = 0, $params = array(), $info_admin = 1)
	{
		global $langs, $user;

		$out = '';
		$sql = "SELECT rowid, label FROM " . $this->db->prefix() . "c_exp_tax_cat WHERE active = 1";
		$sql .= " AND entity IN (0," . getEntity('exp_tax_cat') . ")";
		if (!empty($excludeid)) {
			$sql .= " AND rowid NOT IN (" . $this->db->sanitize(implode(',', $excludeid)) . ")";
		}
		$sql .= " ORDER BY label";

		$resql = $this->db->query($sql);
		if ($resql) {
			$out = '<select id="select_' . $htmlname . '" name="' . $htmlname . '" class="' . $htmlname . ' flat minwidth75imp maxwidth200">';
			if ($useempty) {
				$out .= '<option value="0">&nbsp;</option>';
			}

			while ($obj = $this->db->fetch_object($resql)) {
				$out .= '<option ' . ($selected == $obj->rowid ? 'selected="selected"' : '') . ' value="' . $obj->rowid . '">' . $langs->trans($obj->label) . '</option>';
			}
			$out .= '</select>';
			$out .= ajax_combobox('select_' . $htmlname);

			if (!empty($htmlname) && $user->admin && $info_admin) {
				$out .= ' ' . info_admin($langs->trans("YouCanChangeValuesForThisListFromDictionarySetup"), 1);
			}

			if (!empty($target)) {
				$sql = "SELECT c.id FROM " . $this->db->prefix() . "c_type_fees as c WHERE c.code = 'EX_KME' AND c.active = 1";
				$resql = $this->db->query($sql);
				if ($resql) {
					if ($this->db->num_rows($resql) > 0) {
						$obj = $this->db->fetch_object($resql);
						$out .= '<script nonce="' . getNonce() . '">
							$(function() {
								$("select[name=' . $target . ']").on("change", function() {
									var current_val = $(this).val();
									if (current_val == ' . $obj->id . ') {';
						if (!empty($default_selected) || !empty($selected)) {
							$out .= '$("select[name=' . $htmlname . ']").val("' . ($default_selected > 0 ? $default_selected : $selected) . '");';
						}

						$out .= '
										$("select[name=' . $htmlname . ']").change();
									}
								});

								$("select[name=' . $htmlname . ']").change(function() {

									if ($("select[name=' . $target . ']").val() == ' . $obj->id . ') {
										// get price of kilometer to fill the unit price
										$.ajax({
											method: "POST",
											dataType: "json",
											data: { fk_c_exp_tax_cat: $(this).val(), token: \'' . currentToken() . '\' },
											url: "' . (DOL_URL_ROOT . '/expensereport/ajax/ajaxik.php?' . join('&', $params)) . '",
										}).done(function( data, textStatus, jqXHR ) {
											console.log(data);
											if (typeof data.up != "undefined") {
												$("input[name=value_unit]").val(data.up);
												$("select[name=' . $htmlname . ']").attr("title", data.title);
											} else {
												$("input[name=value_unit]").val("");
												$("select[name=' . $htmlname . ']").attr("title", "");
											}
										});
									}
								});
							});
						</script>';
					}
				}
			}
		} else {
			dol_print_error($this->db);
		}

		return $out;
	}

	/**
	 * Return HTML to show the select ranges of expense range
	 *
	 * @param string $selected preselected category
	 * @param string $htmlname name of HTML select list
	 * @param integer $useempty 1=Add empty line
	 * @return    string
	 */
	public function selectExpenseRanges($selected = '', $htmlname = 'fk_range', $useempty = 0)
	{
		global $conf, $langs;

		$out = '';
		$sql = "SELECT rowid, range_ik FROM " . $this->db->prefix() . "c_exp_tax_range";
		$sql .= " WHERE entity = " . $conf->entity . " AND active = 1";

		$resql = $this->db->query($sql);
		if ($resql) {
			$out = '<select id="select_' . $htmlname . '" name="' . $htmlname . '" class="' . $htmlname . ' flat minwidth75imp">';
			if ($useempty) {
				$out .= '<option value="0"></option>';
			}

			while ($obj = $this->db->fetch_object($resql)) {
				$out .= '<option ' . ($selected == $obj->rowid ? 'selected="selected"' : '') . ' value="' . $obj->rowid . '">' . price($obj->range_ik, 0, $langs, 1, 0) . '</option>';
			}
			$out .= '</select>';
		} else {
			dol_print_error($this->db);
		}

		return $out;
	}

	/**
	 * Return HTML to show a select of expense
	 *
	 * @param string $selected preselected category
	 * @param string $htmlname name of HTML select list
	 * @param integer $useempty 1=Add empty choice
	 * @param integer $allchoice 1=Add all choice
	 * @param integer $useid 0=use 'code' as key, 1=use 'id' as key
	 * @return    string
	 */
	public function selectExpense($selected = '', $htmlname = 'fk_c_type_fees', $useempty = 0, $allchoice = 1, $useid = 0)
	{
		global $langs;

		$out = '';
		$sql = "SELECT id, code, label FROM " . $this->db->prefix() . "c_type_fees";
		$sql .= " WHERE active = 1";

		$resql = $this->db->query($sql);
		if ($resql) {
			$out = '<select id="select_' . $htmlname . '" name="' . $htmlname . '" class="' . $htmlname . ' flat minwidth75imp">';
			if ($useempty) {
				$out .= '<option value="0"></option>';
			}
			if ($allchoice) {
				$out .= '<option value="-1">' . $langs->trans('AllExpenseReport') . '</option>';
			}

			$field = 'code';
			if ($useid) {
				$field = 'id';
			}

			while ($obj = $this->db->fetch_object($resql)) {
				$key = $langs->trans($obj->code);
				$out .= '<option ' . ($selected == $obj->{$field} ? 'selected="selected"' : '') . ' value="' . $obj->{$field} . '">' . ($key != $obj->code ? $key : $obj->label) . '</option>';
			}
			$out .= '</select>';
		} else {
			dol_print_error($this->db);
		}

		return $out;
	}

	/**
	 *  Output a combo list with invoices qualified for a third party
	 *
	 * @param int $socid Id third party (-1=all, 0=only projects not linked to a third party, id=projects not linked or linked to third party id)
	 * @param int $selected Id invoice preselected
	 * @param string $htmlname Name of HTML select
	 * @param int $maxlength Maximum length of label
	 * @param int $option_only Return only html options lines without the select tag
	 * @param string $show_empty Add an empty line ('1' or string to show for empty line)
	 * @param int $discard_closed Discard closed projects (0=Keep,1=hide completely,2=Disable)
	 * @param int $forcefocus Force focus on field (works with javascript only)
	 * @param int $disabled Disabled
	 * @param string $morecss More css added to the select component
	 * @param string $projectsListId ''=Automatic filter on project allowed. List of id=Filter on project ids.
	 * @param string $showproject 'all' = Show project info, ''=Hide project info
	 * @param User $usertofilter User object to use for filtering
	 * @return string            HTML Select Invoice
	 */
	public function selectInvoice($socid = -1, $selected = '', $htmlname = 'invoiceid', $maxlength = 24, $option_only = 0, $show_empty = '1', $discard_closed = 0, $forcefocus = 0, $disabled = 0, $morecss = 'maxwidth500', $projectsListId = '', $showproject = 'all', $usertofilter = null)
	{
		global $user, $conf, $langs;

		require_once DOL_DOCUMENT_ROOT . '/projet/class/project.class.php';

		if (is_null($usertofilter)) {
			$usertofilter = $user;
		}

		$out = '';

		$hideunselectables = false;
		if (!empty($conf->global->PROJECT_HIDE_UNSELECTABLES)) {
			$hideunselectables = true;
		}

		if (empty($projectsListId)) {
			if (empty($usertofilter->rights->projet->all->lire)) {
				$projectstatic = new Project($this->db);
				$projectsListId = $projectstatic->getProjectsAuthorizedForUser($usertofilter, 0, 1);
			}
		}

		// Search all projects
		$sql = "SELECT f.rowid, f.ref as fref, 'nolabel' as flabel, p.rowid as pid, f.ref,
            p.title, p.fk_soc, p.fk_statut, p.public,";
		$sql .= ' s.nom as name';
		$sql .= ' FROM ' . $this->db->prefix() . 'projet as p';
		$sql .= ' LEFT JOIN ' . $this->db->prefix() . 'societe as s ON s.rowid = p.fk_soc,';
		$sql .= ' ' . $this->db->prefix() . 'facture as f';
		$sql .= " WHERE p.entity IN (" . getEntity('project') . ")";
		$sql .= " AND f.fk_projet = p.rowid AND f.fk_statut=0"; //Brouillons seulement
		//if ($projectsListId) $sql.= " AND p.rowid IN (".$this->db->sanitize($projectsListId).")";
		//if ($socid == 0) $sql.= " AND (p.fk_soc=0 OR p.fk_soc IS NULL)";
		//if ($socid > 0)  $sql.= " AND (p.fk_soc=".((int) $socid)." OR p.fk_soc IS NULL)";
		$sql .= " ORDER BY p.ref, f.ref ASC";

		$resql = $this->db->query($sql);
		if ($resql) {
			// Use select2 selector
			if (!empty($conf->use_javascript_ajax)) {
				include_once DOL_DOCUMENT_ROOT . '/core/lib/ajax.lib.php';
				$comboenhancement = ajax_combobox($htmlname, '', 0, $forcefocus);
				$out .= $comboenhancement;
				$morecss = 'minwidth200imp maxwidth500';
			}

			if (empty($option_only)) {
				$out .= '<select class="valignmiddle flat' . ($morecss ? ' ' . $morecss : '') . '"' . ($disabled ? ' disabled="disabled"' : '') . ' id="' . $htmlname . '" name="' . $htmlname . '">';
			}
			if (!empty($show_empty)) {
				$out .= '<option value="0" class="optiongrey">';
				if (!is_numeric($show_empty)) {
					$out .= $show_empty;
				} else {
					$out .= '&nbsp;';
				}
				$out .= '</option>';
			}
			$num = $this->db->num_rows($resql);
			$i = 0;
			if ($num) {
				while ($i < $num) {
					$obj = $this->db->fetch_object($resql);
					// If we ask to filter on a company and user has no permission to see all companies and project is linked to another company, we hide project.
					if ($socid > 0 && (empty($obj->fk_soc) || $obj->fk_soc == $socid) && empty($usertofilter->rights->societe->lire)) {
						// Do nothing
					} else {
						if ($discard_closed == 1 && $obj->fk_statut == Project::STATUS_CLOSED) {
							$i++;
							continue;
						}

						$labeltoshow = '';

						if ($showproject == 'all') {
							$labeltoshow .= dol_trunc($obj->ref, 18); // Invoice ref
							if ($obj->name) {
								$labeltoshow .= ' - ' . $obj->name; // Soc name
							}

							$disabled = 0;
							if ($obj->fk_statut == Project::STATUS_DRAFT) {
								$disabled = 1;
								$labeltoshow .= ' - ' . $langs->trans("Draft");
							} elseif ($obj->fk_statut == Project::STATUS_CLOSED) {
								if ($discard_closed == 2) {
									$disabled = 1;
								}
								$labeltoshow .= ' - ' . $langs->trans("Closed");
							} elseif ($socid > 0 && (!empty($obj->fk_soc) && $obj->fk_soc != $socid)) {
								$disabled = 1;
								$labeltoshow .= ' - ' . $langs->trans("LinkedToAnotherCompany");
							}
						}

						if (!empty($selected) && $selected == $obj->rowid) {
							$out .= '<option value="' . $obj->rowid . '" selected';
							//if ($disabled) $out.=' disabled';						// with select2, field can't be preselected if disabled
							$out .= '>' . $labeltoshow . '</option>';
						} else {
							if ($hideunselectables && $disabled && ($selected != $obj->rowid)) {
								$resultat = '';
							} else {
								$resultat = '<option value="' . $obj->rowid . '"';
								if ($disabled) {
									$resultat .= ' disabled';
								}
								//if ($obj->public) $labeltoshow.=' ('.$langs->trans("Public").')';
								//else $labeltoshow.=' ('.$langs->trans("Private").')';
								$resultat .= '>';
								$resultat .= $labeltoshow;
								$resultat .= '</option>';
							}
							$out .= $resultat;
						}
					}
					$i++;
				}
			}
			if (empty($option_only)) {
				$out .= '</select>';
			}

			$this->db->free($resql);

			return $out;
		} else {
			dol_print_error($this->db);
			return '';
		}
	}

	/**
	 *  Output a combo list with invoices qualified for a third party
	 *
	 * @param int $selected Id invoice preselected
	 * @param string $htmlname Name of HTML select
	 * @param int $maxlength Maximum length of label
	 * @param int $option_only Return only html options lines without the select tag
	 * @param string $show_empty Add an empty line ('1' or string to show for empty line)
	 * @param int $forcefocus Force focus on field (works with javascript only)
	 * @param int $disabled Disabled
	 * @param string $morecss More css added to the select component
	 * @return int                    Nbr of project if OK, <0 if KO
	 */
	public function selectInvoiceRec($selected = '', $htmlname = 'facrecid', $maxlength = 24, $option_only = 0, $show_empty = '1', $forcefocus = 0, $disabled = 0, $morecss = 'maxwidth500')
	{
		global $user, $conf, $langs;

		$out = '';

		dol_syslog('FactureRec::fetch', LOG_DEBUG);

		$sql = 'SELECT f.rowid, f.entity, f.titre as title, f.suspended, f.fk_soc';
		//$sql.= ', el.fk_source';
		$sql .= ' FROM ' . MAIN_DB_PREFIX . 'facture_rec as f';
		$sql .= " WHERE f.entity IN (" . getEntity('invoice') . ")";
		$sql .= " ORDER BY f.titre ASC";

		$resql = $this->db->query($sql);
		if ($resql) {
			// Use select2 selector
			if (!empty($conf->use_javascript_ajax)) {
				include_once DOL_DOCUMENT_ROOT . '/core/lib/ajax.lib.php';
				$comboenhancement = ajax_combobox($htmlname, '', 0, $forcefocus);
				$out .= $comboenhancement;
				$morecss = 'minwidth200imp maxwidth500';
			}

			if (empty($option_only)) {
				$out .= '<select class="valignmiddle flat' . ($morecss ? ' ' . $morecss : '') . '"' . ($disabled ? ' disabled="disabled"' : '') . ' id="' . $htmlname . '" name="' . $htmlname . '">';
			}
			if (!empty($show_empty)) {
				$out .= '<option value="0" class="optiongrey">';
				if (!is_numeric($show_empty)) {
					$out .= $show_empty;
				} else {
					$out .= '&nbsp;';
				}
				$out .= '</option>';
			}
			$num = $this->db->num_rows($resql);
			if ($num) {
				while ($obj = $this->db->fetch_object($resql)) {
					$labeltoshow = dol_trunc($obj->title, 18); // Invoice ref

					$disabled = 0;
					if (!empty($obj->suspended)) {
						$disabled = 1;
						$labeltoshow .= ' - ' . $langs->trans("Closed");
					}


					if (!empty($selected) && $selected == $obj->rowid) {
						$out .= '<option value="' . $obj->rowid . '" selected';
						//if ($disabled) $out.=' disabled';						// with select2, field can't be preselected if disabled
						$out .= '>' . $labeltoshow . '</option>';
					} else {
						if ($disabled && ($selected != $obj->rowid)) {
							$resultat = '';
						} else {
							$resultat = '<option value="' . $obj->rowid . '"';
							if ($disabled) {
								$resultat .= ' disabled';
							}
							$resultat .= '>';
							$resultat .= $labeltoshow;
							$resultat .= '</option>';
						}
						$out .= $resultat;
					}
				}
			}
			if (empty($option_only)) {
				$out .= '</select>';
			}

			print $out;

			$this->db->free($resql);
			return $num;
		} else {
			$this->errors[] = $this->db->lasterror;
			return -1;
		}
	}

	/**
	 * Output the component to make advanced search criteries
	 *
	 * @param array $arrayofcriterias Array of available search criterias. Example: array($object->element => $object->fields, 'otherfamily' => otherarrayoffields, ...)
	 * @param array $search_component_params Array of selected search criterias
	 * @param array $arrayofinputfieldsalreadyoutput Array of input fields already inform. The component will not generate a hidden input field if it is in this list.
	 * @param string $search_component_params_hidden String with $search_component_params criterias
	 * @return    string                                              HTML component for advanced search
	 */
	public function searchComponent($arrayofcriterias, $search_component_params, $arrayofinputfieldsalreadyoutput = array(), $search_component_params_hidden = '')
	{
		global $langs;

		$ret = '';

		$ret .= '<div class="divadvancedsearchfieldcomp inline-block">';
		//$ret .= '<button type="submit" class="liste_titre button_removefilter" name="button_removefilter_x" value="x"><span class="fa fa-remove"></span></button>';
		$ret .= '<a href="#" class="dropdownsearch-toggle unsetcolor">';
		$ret .= '<span class="fas fa-filter linkobject boxfilter paddingright pictofixedwidth" title="' . dol_escape_htmltag($langs->trans("Filters")) . '" id="idsubimgproductdistribution"></span>';
		//$ret .= $langs->trans("Filters");
		$ret .= '</a>';

		$ret .= '<div class="divadvancedsearchfieldcompinput inline-block minwidth500 maxwidth300onsmartphone">';

		// Show select fields as tags.
		$ret .= '<div name="divsearch_component_params" class="noborderbottom search_component_params inline-block valignmiddle">';

		if ($search_component_params_hidden) {
			if (!preg_match('/^\(.*\)$/', $search_component_params_hidden)) {    // If $search_component_params_hidden does not start and end with ()
				$search_component_params_hidden .= '(' . $search_component_params_hidden . ')';
			}
			$errormessage = '';
			$searchtags = forgeSQLFromUniversalSearchCriteria($search_component_params_hidden, $errormessage);
			if ($errormessage) {
				print 'ERROR in parsing search string: ' . dol_escape_htmltag($errormessage);
			}
			//var_dump($searchtags);
			$ret .= '<span class="marginleftonlyshort valignmiddle tagsearch"><span class="tagsearchdelete select2-selection__choice__remove">x</span> ' . dol_escape_htmltag($searchtags) . '</span>';
		}

		//$ret .= '<button type="submit" class="liste_titre button_search paddingleftonly" name="button_search_x" value="x"><span class="fa fa-search"></span></button>';

		//$ret .= search_component_params
		//$texttoshow = '<div class="opacitymedium inline-block search_component_searchtext">'.$langs->trans("Search").'</div>';
		//$ret .= '<div class="search_component inline-block valignmiddle">'.$texttoshow.'</div>';

		$show_search_component_params_hidden = 1;
		if ($show_search_component_params_hidden) {
			$ret .= '<input type="hidden" name="show_search_component_params_hidden" value="1">';
		}
		$ret .= "<!-- We store the full search string into this field. For example: (t.ref:like:'SO-%') and ((t.ref:like:'CO-%') or (t.ref:like:'AA%')) -->";
		$ret .= '<input type="hidden" name="search_component_params_hidden" value="' . dol_escape_htmltag($search_component_params_hidden) . '">';
		// For compatibility with forms that show themself the search criteria in addition of this component, we output the fields
		foreach ($arrayofcriterias as $criterias) {
			foreach ($criterias as $criteriafamilykey => $criteriafamilyval) {
				if (in_array('search_' . $criteriafamilykey, $arrayofinputfieldsalreadyoutput)) {
					continue;
				}
				if (in_array($criteriafamilykey, array('rowid', 'ref_ext', 'entity', 'extraparams'))) {
					continue;
				}
				if (in_array($criteriafamilyval['type'], array('date', 'datetime', 'timestamp'))) {
					$ret .= '<input type="hidden" name="search_' . $criteriafamilykey . '_start">';
					$ret .= '<input type="hidden" name="search_' . $criteriafamilykey . '_startyear">';
					$ret .= '<input type="hidden" name="search_' . $criteriafamilykey . '_startmonth">';
					$ret .= '<input type="hidden" name="search_' . $criteriafamilykey . '_startday">';
					$ret .= '<input type="hidden" name="search_' . $criteriafamilykey . '_end">';
					$ret .= '<input type="hidden" name="search_' . $criteriafamilykey . '_endyear">';
					$ret .= '<input type="hidden" name="search_' . $criteriafamilykey . '_endmonth">';
					$ret .= '<input type="hidden" name="search_' . $criteriafamilykey . '_endday">';
				} else {
					$ret .= '<input type="hidden" name="search_' . $criteriafamilykey . '">';
				}
			}
		}

		$ret .= '</div>';

		$ret .= "<!-- Syntax of Generic filter string: t.ref:like:'SO-%', t.date_creation:<:'20160101', t.date_creation:<:'2016-01-01 12:30:00', t.nature:is:NULL, t.field2:isnot:NULL -->\n";
		$ret .= '<input type="text" placeholder="' . $langs->trans("Search") . '" name="search_component_params_input" class="noborderbottom search_component_input" value="">';

		$ret .= '</div>';
		$ret .= '</div>';

		return $ret;
	}

	/**
	 * selectModelMail
	 *
	 * @param string $prefix Prefix
	 * @param string $modelType Model type
	 * @param int $default 1=Show also Default mail template
	 * @param int $addjscombo Add js combobox
	 * @return  string                HTML select string
	 */
	public function selectModelMail($prefix, $modelType = '', $default = 0, $addjscombo = 0)
	{
		global $langs, $user;

		$retstring = '';

		$TModels = array();

		include_once DOL_DOCUMENT_ROOT . '/core/class/html.formmail.class.php';
		$formmail = new FormMail($this->db);
		$result = $formmail->fetchAllEMailTemplate($modelType, $user, $langs);

		if ($default) {
			$TModels[0] = $langs->trans('DefaultMailModel');
		}
		if ($result > 0) {
			foreach ($formmail->lines_model as $model) {
				$TModels[$model->id] = $model->label;
			}
		}

		$retstring .= '<select class="flat" id="select_' . $prefix . 'model_mail" name="' . $prefix . 'model_mail">';

		foreach ($TModels as $id_model => $label_model) {
			$retstring .= '<option value="' . $id_model . '"';
			$retstring .= ">" . $label_model . "</option>";
		}

		$retstring .= "</select>";

		if ($addjscombo) {
			$retstring .= ajax_combobox('select_' . $prefix . 'model_mail');
		}

		return $retstring;
	}

	/**
	 * Output the buttons to submit a creation/edit form
	 *
	 * @param string $save_label Alternative label for save button
	 * @param string $cancel_label Alternative label for cancel button
	 * @param array $morebuttons Add additional buttons between save and cancel
	 * @param bool $withoutdiv Option to remove enclosing centered div
	 * @param string $morecss More CSS
	 * @param string $dol_openinpopup If the button are shown in a context of a page shown inside a popup, we put here the string name of popup.
	 * @return    string                        Html code with the buttons
	 */
	public function buttonsSaveCancel($save_label = 'Save', $cancel_label = 'Cancel', $morebuttons = array(), $withoutdiv = 0, $morecss = '', $dol_openinpopup = '')
	{
		global $langs;

		$buttons = array();

		$save = array(
			'name' => 'save',
			'label_key' => $save_label,
		);

		if ($save_label == 'Create' || $save_label == 'Add') {
			$save['name'] = 'add';
		} elseif ($save_label == 'Modify') {
			$save['name'] = 'edit';
		}

		$cancel = array(
			'name' => 'cancel',
			'label_key' => 'Cancel',
		);

		!empty($save_label) ? $buttons[] = $save : '';

		if (!empty($morebuttons)) {
			$buttons[] = $morebuttons;
		}

		!empty($cancel_label) ? $buttons[] = $cancel : '';

		$retstring = $withoutdiv ? '' : '<div class="center">';

		foreach ($buttons as $button) {
			$addclass = empty($button['addclass']) ? '' : $button['addclass'];
			$retstring .= '<input type="submit" class="button button-' . $button['name'] . ($morecss ? ' ' . $morecss : '') . ' ' . $addclass . '" name="' . $button['name'] . '" value="' . dol_escape_htmltag($langs->trans($button['label_key'])) . '">';
		}
		$retstring .= $withoutdiv ? '' : '</div>';

		if ($dol_openinpopup) {
			$retstring .= '<!-- buttons are shown into a $dol_openinpopup=' . $dol_openinpopup . ' context, so we enable the close of dialog on cancel -->' . "\n";
			$retstring .= '<script nonce="' . getNonce() . '">';
			$retstring .= 'jQuery(".button-cancel").click(function(e) {
				e.preventDefault(); console.log(\'We click on cancel in iframe popup ' . $dol_openinpopup . '\');
				window.parent.jQuery(\'#idfordialog' . $dol_openinpopup . '\').dialog(\'close\');
				 });';
			$retstring .= '</script>';
		}

		return $retstring;
	}
}<|MERGE_RESOLUTION|>--- conflicted
+++ resolved
@@ -6254,14 +6254,9 @@
 	/**
 	 *  Load into the cache vat rates of a country
 	 *
-<<<<<<< HEAD
 	 *  @param	string	$country_code		Country code with quotes ("'CA'", or "'CA,IN,...'")
 	 *  @param	int	    $type_vat			0=All type, 1=VAT rate sale, 2=VAT rate purchase
 	 *  @return	int							Nb of loaded lines, 0 if already loaded, <0 if KO
-=======
-	 * @param string $country_code Country code with quotes ("'CA'", or "'CA,IN,...'")
-	 * @return    int                            Nb of loaded lines, 0 if already loaded, <0 if KO
->>>>>>> 8a5a9223
 	 */
 	public function load_cache_vatrates($country_code, $type_vat = 0)
 	{
@@ -6275,7 +6270,6 @@
 
 		dol_syslog(__METHOD__, LOG_DEBUG);
 
-<<<<<<< HEAD
 		$sql = "SELECT DISTINCT t.rowid, t.type_vat, t.code, t.taux, t.localtax1, t.localtax1_type, t.localtax2, t.localtax2_type, t.recuperableonly";
 		$sql .= " FROM ".$this->db->prefix()."c_tva as t, ".$this->db->prefix()."c_country as c";
 		$sql .= " WHERE t.fk_pays = c.rowid";
@@ -6283,14 +6277,7 @@
 		if ($type_vat > 0) {
 			$sql .= " AND t.type_vat IN (0, ".((int) $type_vat).")";
 		}
-		$sql .= " AND c.code IN (".$this->db->sanitize($country_code, 1).")";
-=======
-		$sql = "SELECT DISTINCT t.rowid, t.code, t.taux, t.localtax1, t.localtax1_type, t.localtax2, t.localtax2_type, t.recuperableonly";
-		$sql .= " FROM " . $this->db->prefix() . "c_tva as t, " . $this->db->prefix() . "c_country as c";
-		$sql .= " WHERE t.fk_pays = c.rowid";
-		$sql .= " AND t.active > 0";
 		$sql .= " AND c.code IN (" . $this->db->sanitize($country_code, 1) . ")";
->>>>>>> 8a5a9223
 		$sql .= " ORDER BY t.code ASC, t.taux ASC, t.recuperableonly ASC";
 
 		$resql = $this->db->query($sql);
@@ -6299,7 +6286,7 @@
 			if ($num) {
 				for ($i = 0; $i < $num; $i++) {
 					$obj = $this->db->fetch_object($resql);
-<<<<<<< HEAD
+
 					$this->cache_vatrates[$i]['rowid']			= $obj->rowid;
 					$this->cache_vatrates[$i]['type_vat']		= $obj->type_vat;
 					$this->cache_vatrates[$i]['code']			= $obj->code;
@@ -6309,19 +6296,8 @@
 					$this->cache_vatrates[$i]['localtax1_type']	= $obj->localtax1_type;
 					$this->cache_vatrates[$i]['localtax2']	    = $obj->localtax2;
 					$this->cache_vatrates[$i]['localtax2_type']	= $obj->localtax1_type;
-=======
-					$this->cache_vatrates[$i]['rowid'] = $obj->rowid;
-					$this->cache_vatrates[$i]['code'] = $obj->code;
-					$this->cache_vatrates[$i]['txtva'] = $obj->taux;
-					$this->cache_vatrates[$i]['nprtva'] = $obj->recuperableonly;
-					$this->cache_vatrates[$i]['localtax1'] = $obj->localtax1;
-					$this->cache_vatrates[$i]['localtax1_type'] = $obj->localtax1_type;
-					$this->cache_vatrates[$i]['localtax2'] = $obj->localtax2;
-					$this->cache_vatrates[$i]['localtax2_type'] = $obj->localtax1_type;
->>>>>>> 8a5a9223
-
-					$this->cache_vatrates[$i]['label'] = $obj->taux . '%' . ($obj->code ? ' (' . $obj->code . ')' : ''); // Label must contains only 0-9 , . % or *
-					$this->cache_vatrates[$i]['labelallrates'] = $obj->taux . '/' . ($obj->localtax1 ? $obj->localtax1 : '0') . '/' . ($obj->localtax2 ? $obj->localtax2 : '0') . ($obj->code ? ' (' . $obj->code . ')' : ''); // Must never be used as key, only label
+					$this->cache_vatrates[$i]['label']			= $obj->taux . '%' . ($obj->code ? ' (' . $obj->code . ')' : ''); // Label must contains only 0-9 , . % or *
+					$this->cache_vatrates[$i]['labelallrates']	= $obj->taux . '/' . ($obj->localtax1 ? $obj->localtax1 : '0') . '/' . ($obj->localtax2 ? $obj->localtax2 : '0') . ($obj->code ? ' (' . $obj->code . ')' : ''); // Must never be used as key, only label
 					$positiverates = '';
 					if ($obj->taux) {
 						$positiverates .= ($positiverates ? '/' : '') . $obj->taux;
@@ -6355,7 +6331,6 @@
 	 *  Output an HTML select vat rate.
 	 *  The name of this function should be selectVat. We keep bad name for compatibility purpose.
 	 *
-<<<<<<< HEAD
 	 *  @param	string	      $htmlname           Name of HTML select field
 	 *  @param  float|string  $selectedrate       Force preselected vat rate. Can be '8.5' or '8.5 (NOO)' for example. Use '' for no forcing.
 	 *  @param  Societe	      $societe_vendeuse   Thirdparty seller
@@ -6373,24 +6348,6 @@
 	 *  @param  int          $mode                0=Use vat rate as key in combo list, 1=Add VAT code after vat rate into key, -1=Use id of vat line as key
 	 *  @param  int          $type_vat            0=All type, 1=VAT rate sale, 2=VAT rate purchase
 	 *  @return	string
-=======
-	 * @param string $htmlname Name of HTML select field
-	 * @param float|string $selectedrate Force preselected vat rate. Can be '8.5' or '8.5 (NOO)' for example. Use '' for no forcing.
-	 * @param Societe $societe_vendeuse Thirdparty seller
-	 * @param Societe $societe_acheteuse Thirdparty buyer
-	 * @param int $idprod Id product. O if unknown of NA.
-	 * @param int $info_bits Miscellaneous information on line (1 for NPR)
-	 * @param int|string $type ''=Unknown, 0=Product, 1=Service (Used if idprod not defined)
-	 *                         Si vendeur non assujeti a TVA, TVA par defaut=0. Fin de regle.
-	 *                         Si le (pays vendeur = pays acheteur) alors la TVA par defaut=TVA du produit vendu. Fin de regle.
-	 *                         Si (vendeur et acheteur dans Communaute europeenne) et bien vendu = moyen de transports neuf (auto, bateau, avion), TVA par defaut=0 (La TVA doit etre paye par l'acheteur au centre d'impots de son pays et non au vendeur). Fin de regle.
-	 *                         Si vendeur et acheteur dans Communauté européenne et acheteur= particulier alors TVA par défaut=TVA du produit vendu. Fin de règle.
-	 *                         Si vendeur et acheteur dans Communauté européenne et acheteur= entreprise alors TVA par défaut=0. Fin de règle.
-	 *                         Sinon la TVA proposee par defaut=0. Fin de regle.
-	 * @param bool $options_only Return HTML options lines only (for ajax treatment)
-	 * @param int $mode 0=Use vat rate as key in combo list, 1=Add VAT code after vat rate into key, -1=Use id of vat line as key
-	 * @return    string
->>>>>>> 8a5a9223
 	 */
 	public function load_tva($htmlname = 'tauxtva', $selectedrate = '', $societe_vendeuse = '', $societe_acheteuse = '', $idprod = 0, $info_bits = 0, $type = '', $options_only = false, $mode = 0, $type_vat = 0)
 	{
