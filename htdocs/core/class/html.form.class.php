--- conflicted
+++ resolved
@@ -6304,19 +6304,12 @@
 			}
 
 			$out .= '</select>'."\n";
-<<<<<<< HEAD
-		} else {
-=======
-
-			if (!$forcecombo)
-			{
+
+			if (!$forcecombo) {
 				include_once DOL_DOCUMENT_ROOT.'/core/lib/ajax.lib.php';
 				$out .= ajax_combobox($htmlname, null, $conf->global->$confkeyforautocompletemode);
 			}
-		}
-		else
-		{
->>>>>>> f10c6968
+		} else {
 			dol_print_error($this->db);
 		}
 
