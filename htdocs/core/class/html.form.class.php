--- conflicted
+++ resolved
@@ -1219,7 +1219,7 @@
 		           	$out.= ajax_combobox($htmlname);
 	            	$nodatarole=' data-role="none"';
 	            }
-            	
+
                 $out.= '<select class="flat" id="'.$htmlname.'" name="'.$htmlname.'"'.($disabled?' disabled="disabled"':'').$nodatarole.'>';
                 if ($show_empty) $out.= '<option value="-1"'.((empty($selected) || $selected==-1)?' selected="selected"':'').'>&nbsp;</option>'."\n";
 
@@ -1295,15 +1295,6 @@
                 $out.= '<option value="">'.$langs->trans("None").'</option>';
             }
             $out.= '</select>';
-<<<<<<< HEAD
-=======
-
-       		if (! empty($conf->use_javascript_ajax) && ! $show_empty)	// ajaxcombo works only on list with no empty value because of &nbsp;
-			{
-				include_once DOL_DOCUMENT_ROOT . '/core/lib/ajax.lib.php';
-				$out.= ajax_combobox($htmlname);
-			}
->>>>>>> e6d2bc0b
         }
         else
         {
@@ -4559,7 +4550,7 @@
             }
 
             $out.= '<select class="flat" id="'.$htmlname.'" name="'.$htmlname.'"'.($disabled?' disabled="disabled"':'').$nodatarole.'>';
-            
+
         	$num = $this->db->num_rows($resql);
             $i = 0;
             if ($num)
