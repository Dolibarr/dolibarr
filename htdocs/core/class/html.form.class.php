--- conflicted
+++ resolved
@@ -2849,7 +2849,6 @@
 		$sql.= " WHERE active > 0";
 
 		$resql = $this->db->query($sql);
-<<<<<<< HEAD
 		if ($resql)
 		{
 			$num = $this->db->num_rows($resql);
@@ -2863,7 +2862,433 @@
 				$this->cache_availability[$obj->rowid]['code'] =$obj->code;
 				$this->cache_availability[$obj->rowid]['label']=$label;
 				$i++;
-=======
+			}
+
+			$this->cache_availability = dol_sort_array($this->cache_availability, 'label', 'asc', 0, 0, 1);
+
+			return $num;
+		}
+		else
+		{
+			dol_print_error($this->db);
+			return -1;
+		}
+	}
+
+	/**
+	 *      Retourne la liste des types de delais de livraison possibles
+	 *
+	 *      @param	int		$selected        Id du type de delais pre-selectionne
+	 *      @param  string	$htmlname        Nom de la zone select
+	 *      @param  string	$filtertype      To add a filter
+	 *		@param	int		$addempty		Add empty entry
+	 *		@return	void
+	 */
+	function selectAvailabilityDelay($selected='',$htmlname='availid',$filtertype='',$addempty=0)
+	{
+		global $langs,$user;
+
+		$this->load_cache_availability();
+
+		dol_syslog(__METHOD__." selected=".$selected.", htmlname=".$htmlname, LOG_DEBUG);
+
+		print '<select class="flat" name="'.$htmlname.'">';
+		if ($addempty) print '<option value="0">&nbsp;</option>';
+		foreach($this->cache_availability as $id => $arrayavailability)
+		{
+			if ($selected == $id)
+			{
+				print '<option value="'.$id.'" selected>';
+			}
+			else
+			{
+				print '<option value="'.$id.'">';
+			}
+			print $arrayavailability['label'];
+			print '</option>';
+		}
+		print '</select>';
+		if ($user->admin) print info_admin($langs->trans("YouCanChangeValuesForThisListFromDictionarySetup"),1);
+	}
+
+	/**
+	 *      Load into cache cache_demand_reason, array of input reasons
+	 *
+	 *      @return     int             Nb of lines loaded, <0 if KO
+	 */
+	function loadCacheInputReason()
+	{
+		global $langs;
+
+		$num = count($this->cache_demand_reason);
+		if ($num > 0) return 0;    // Cache already loaded
+
+		$sql = "SELECT rowid, code, label";
+		$sql.= " FROM ".MAIN_DB_PREFIX.'c_input_reason';
+		$sql.= " WHERE active > 0";
+
+		$resql = $this->db->query($sql);
+		if ($resql)
+		{
+			$num = $this->db->num_rows($resql);
+			$i = 0;
+			$tmparray=array();
+			while ($i < $num)
+			{
+				$obj = $this->db->fetch_object($resql);
+
+				// Si traduction existe, on l'utilise, sinon on prend le libelle par defaut
+				$label=($langs->trans("DemandReasonType".$obj->code)!=("DemandReasonType".$obj->code)?$langs->trans("DemandReasonType".$obj->code):($obj->label!='-'?$obj->label:''));
+				$tmparray[$obj->rowid]['id']   =$obj->rowid;
+				$tmparray[$obj->rowid]['code'] =$obj->code;
+				$tmparray[$obj->rowid]['label']=$label;
+				$i++;
+			}
+
+			$this->cache_demand_reason=dol_sort_array($tmparray, 'label', 'asc', 0, 0, 1);
+
+			unset($tmparray);
+			return $num;
+		}
+		else
+		{
+			dol_print_error($this->db);
+			return -1;
+		}
+	}
+
+	/**
+	 *	Return list of input reason (events that triggered an object creation, like after sending an emailing, making an advert, ...)
+	 *  List found into table c_input_reason loaded by loadCacheInputReason
+	 *
+	 *  @param	int		$selected        Id or code of type origin to select by default
+	 *  @param  string	$htmlname        Nom de la zone select
+	 *  @param  string	$exclude         To exclude a code value (Example: SRC_PROP)
+	 *	@param	int		$addempty		 Add an empty entry
+	 *	@return	void
+	 */
+	function selectInputReason($selected='',$htmlname='demandreasonid',$exclude='',$addempty=0)
+	{
+		global $langs,$user;
+
+		$this->loadCacheInputReason();
+
+		print '<select class="flat" name="'.$htmlname.'">';
+		if ($addempty) print '<option value="0"'.(empty($selected)?' selected':'').'>&nbsp;</option>';
+		foreach($this->cache_demand_reason as $id => $arraydemandreason)
+		{
+			if ($arraydemandreason['code']==$exclude) continue;
+
+			if ($selected && ($selected == $arraydemandreason['id'] || $selected == $arraydemandreason['code']))
+			{
+				print '<option value="'.$arraydemandreason['id'].'" selected>';
+			}
+			else
+			{
+				print '<option value="'.$arraydemandreason['id'].'">';
+			}
+			print $arraydemandreason['label'];
+			print '</option>';
+		}
+		print '</select>';
+		if ($user->admin) print info_admin($langs->trans("YouCanChangeValuesForThisListFromDictionarySetup"),1);
+	}
+
+	/**
+	 *      Charge dans cache la liste des types de paiements possibles
+	 *
+	 *      @return     int                 Nb of lines loaded, <0 if KO
+	 */
+	function load_cache_types_paiements()
+	{
+		global $langs;
+
+		$num=count($this->cache_types_paiements);
+		if ($num > 0) return $num;    // Cache already loaded
+
+		dol_syslog(__METHOD__, LOG_DEBUG);
+
+		$this->cache_types_paiements = array();
+
+		$sql = "SELECT id, code, libelle as label, type, active";
+		$sql.= " FROM ".MAIN_DB_PREFIX."c_paiement";
+		$sql.= " WHERE entity IN (".getEntity('c_paiement').")";
+		//if ($active >= 0) $sql.= " AND active = ".$active;
+
+		$resql = $this->db->query($sql);
+		if ($resql)
+		{
+			$num = $this->db->num_rows($resql);
+			$i = 0;
+			while ($i < $num)
+			{
+				$obj = $this->db->fetch_object($resql);
+
+				// Si traduction existe, on l'utilise, sinon on prend le libelle par defaut
+				$label=($langs->transnoentitiesnoconv("PaymentTypeShort".$obj->code)!=("PaymentTypeShort".$obj->code)?$langs->transnoentitiesnoconv("PaymentTypeShort".$obj->code):($obj->label!='-'?$obj->label:''));
+				$this->cache_types_paiements[$obj->id]['id'] =$obj->id;
+				$this->cache_types_paiements[$obj->id]['code'] =$obj->code;
+				$this->cache_types_paiements[$obj->id]['label']=$label;
+				$this->cache_types_paiements[$obj->id]['type'] =$obj->type;
+				$this->cache_types_paiements[$obj->id]['active'] =$obj->active;
+				$i++;
+			}
+
+			$this->cache_types_paiements = dol_sort_array($this->cache_types_paiements, 'label', 'asc', 0, 0, 1);
+
+			return $num;
+		}
+		else
+		{
+			dol_print_error($this->db);
+			return -1;
+		}
+	}
+
+
+	/**
+	 *      Return list of payment modes.
+	 *      Constant MAIN_DEFAULT_PAYMENT_TERM_ID can used to set default value but scope is all application, probably not what you want.
+	 *      See instead to force the default value by the caller.
+	 *
+	 *      @param	int		$selected		Id of payment term to preselect by default
+	 *      @param	string	$htmlname		Nom de la zone select
+	 *      @param	int		$filtertype		Not used
+	 *		@param	int		$addempty		Add an empty entry
+	 * 		@param	int		$noinfoadmin		0=Add admin info, 1=Disable admin info
+	 * 		@param	string	$morecss			Add more CSS on select tag
+	 *		@return	void
+	 */
+	function select_conditions_paiements($selected=0, $htmlname='condid', $filtertype=-1, $addempty=0, $noinfoadmin=0, $morecss='')
+	{
+		global $langs, $user, $conf;
+
+		dol_syslog(__METHOD__." selected=".$selected.", htmlname=".$htmlname, LOG_DEBUG);
+
+		$this->load_cache_conditions_paiements();
+
+		// Set default value if not already set by caller
+		if (empty($selected) && ! empty($conf->global->MAIN_DEFAULT_PAYMENT_TERM_ID)) $selected = $conf->global->MAIN_DEFAULT_PAYMENT_TERM_ID;
+
+		print '<select id="'.$htmlname.'" class="flat selectpaymentterms'.($morecss?' '.$morecss:'').'" name="'.$htmlname.'">';
+		if ($addempty) print '<option value="0">&nbsp;</option>';
+		foreach($this->cache_conditions_paiements as $id => $arrayconditions)
+		{
+			if ($selected == $id)
+			{
+				print '<option value="'.$id.'" selected>';
+			}
+			else
+			{
+				print '<option value="'.$id.'">';
+			}
+			print $arrayconditions['label'];
+			print '</option>';
+		}
+		print '</select>';
+		if ($user->admin && empty($noinfoadmin)) print info_admin($langs->trans("YouCanChangeValuesForThisListFromDictionarySetup"),1);
+	}
+
+
+	/**
+	 *      Return list of payment methods
+	 *
+	 *      @param	string	$selected       Id du mode de paiement pre-selectionne
+	 *      @param  string	$htmlname       Nom de la zone select
+	 *      @param  string	$filtertype     To filter on field type in llx_c_paiement ('CRDT' or 'DBIT' or array('code'=>xx,'label'=>zz))
+	 *      @param  int		$format         0=id+libelle, 1=code+code, 2=code+libelle, 3=id+code
+	 *      @param  int		$empty			1=peut etre vide, 0 sinon
+	 * 		@param	int		$noadmininfo	0=Add admin info, 1=Disable admin info
+	 *      @param  int		$maxlength      Max length of label
+	 *      @param  int     $active         Active or not, -1 = all
+	 *      @param  string  $morecss        Add more CSS on select tag
+	 * 		@return	void
+	 */
+	function select_types_paiements($selected='', $htmlname='paiementtype', $filtertype='', $format=0, $empty=0, $noadmininfo=0, $maxlength=0, $active=1, $morecss='')
+	{
+		global $langs,$user;
+
+		dol_syslog(__METHOD__." ".$selected.", ".$htmlname.", ".$filtertype.", ".$format, LOG_DEBUG);
+
+		$filterarray=array();
+		if ($filtertype == 'CRDT')  	$filterarray=array(0,2,3);
+		elseif ($filtertype == 'DBIT') 	$filterarray=array(1,2,3);
+		elseif ($filtertype != '' && $filtertype != '-1') $filterarray=explode(',',$filtertype);
+
+		$this->load_cache_types_paiements();
+
+		print '<select id="select'.$htmlname.'" class="flat selectpaymenttypes'.($morecss?' '.$morecss:'').'" name="'.$htmlname.'">';
+		if ($empty) print '<option value="">&nbsp;</option>';
+		foreach($this->cache_types_paiements as $id => $arraytypes)
+		{
+			// If not good status
+			if ($active >= 0 && $arraytypes['active'] != $active) continue;
+
+			// On passe si on a demande de filtrer sur des modes de paiments particuliers
+			if (count($filterarray) && ! in_array($arraytypes['type'],$filterarray)) continue;
+
+			// We discard empty line if showempty is on because an empty line has already been output.
+			if ($empty && empty($arraytypes['code'])) continue;
+
+			if ($format == 0) print '<option value="'.$id.'"';
+			if ($format == 1) print '<option value="'.$arraytypes['code'].'"';
+			if ($format == 2) print '<option value="'.$arraytypes['code'].'"';
+			if ($format == 3) print '<option value="'.$id.'"';
+			// Si selected est text, on compare avec code, sinon avec id
+			if (preg_match('/[a-z]/i', $selected) && $selected == $arraytypes['code']) print ' selected';
+			elseif ($selected == $id) print ' selected';
+			print '>';
+			if ($format == 0) $value=($maxlength?dol_trunc($arraytypes['label'],$maxlength):$arraytypes['label']);
+			if ($format == 1) $value=$arraytypes['code'];
+			if ($format == 2) $value=($maxlength?dol_trunc($arraytypes['label'],$maxlength):$arraytypes['label']);
+			if ($format == 3) $value=$arraytypes['code'];
+			print $value?$value:'&nbsp;';
+			print '</option>';
+		}
+		print '</select>';
+		if ($user->admin && ! $noadmininfo) print info_admin($langs->trans("YouCanChangeValuesForThisListFromDictionarySetup"),1);
+	}
+
+
+	/**
+	 *  Selection HT or TTC
+	 *
+	 *  @param	string	$selected       Id pre-selectionne
+	 *  @param  string	$htmlname       Nom de la zone select
+	 * 	@return	string					Code of HTML select to chose tax or not
+	 */
+	function selectPriceBaseType($selected='',$htmlname='price_base_type')
+	{
+		global $langs;
+
+		$return='';
+
+		$return.= '<select class="flat" name="'.$htmlname.'">';
+		$options = array(
+			'HT'=>$langs->trans("HT"),
+			'TTC'=>$langs->trans("TTC")
+		);
+		foreach($options as $id => $value)
+		{
+			if ($selected == $id)
+			{
+				$return.= '<option value="'.$id.'" selected>'.$value;
+			}
+			else
+			{
+				$return.= '<option value="'.$id.'">'.$value;
+			}
+			$return.= '</option>';
+		}
+		$return.= '</select>';
+
+		return $return;
+	}
+
+	/**
+	 *  Return a HTML select list of shipping mode
+	 *
+	 *  @param	string	$selected          Id shipping mode pre-selected
+	 *  @param  string	$htmlname          Name of select zone
+	 *  @param  string	$filtre            To filter list
+	 *  @param  int		$useempty          1=Add an empty value in list, 2=Add an empty value in list only if there is more than 2 entries.
+	 *  @param  string	$moreattrib        To add more attribute on select
+	 * 	@return	void
+	 */
+	function selectShippingMethod($selected='',$htmlname='shipping_method_id',$filtre='',$useempty=0,$moreattrib='')
+	{
+		global $langs, $conf, $user;
+
+		$langs->load("admin");
+		$langs->load("deliveries");
+
+		$sql = "SELECT rowid, code, libelle as label";
+		$sql.= " FROM ".MAIN_DB_PREFIX."c_shipment_mode";
+		$sql.= " WHERE active > 0";
+		if ($filtre) $sql.=" AND ".$filtre;
+		$sql.= " ORDER BY libelle ASC";
+
+		dol_syslog(get_class($this)."::selectShippingMode", LOG_DEBUG);
+		$result = $this->db->query($sql);
+		if ($result) {
+			$num = $this->db->num_rows($result);
+			$i = 0;
+			if ($num) {
+				print '<select id="select'.$htmlname.'" class="flat selectshippingmethod" name="'.$htmlname.'"'.($moreattrib?' '.$moreattrib:'').'>';
+				if ($useempty == 1 || ($useempty == 2 && $num > 1)) {
+					print '<option value="-1">&nbsp;</option>';
+				}
+				while ($i < $num) {
+					$obj = $this->db->fetch_object($result);
+					if ($selected == $obj->rowid) {
+						print '<option value="'.$obj->rowid.'" selected>';
+					} else {
+						print '<option value="'.$obj->rowid.'">';
+					}
+					print ($langs->trans("SendingMethod".strtoupper($obj->code)) != "SendingMethod".strtoupper($obj->code)) ? $langs->trans("SendingMethod".strtoupper($obj->code)) : $obj->label;
+					print '</option>';
+					$i++;
+				}
+				print "</select>";
+				if ($user->admin) print info_admin($langs->trans("YouCanChangeValuesForThisListFromDictionarySetup"),1);
+			} else {
+				print $langs->trans("NoShippingMethodDefined");
+			}
+		} else {
+			dol_print_error($this->db);
+		}
+	}
+
+	/**
+	 *    Display form to select shipping mode
+	 *
+	 *    @param	string	$page        Page
+	 *    @param    int		$selected    Id of shipping mode
+	 *    @param    string	$htmlname    Name of select html field
+	 *    @param    int		$addempty    1=Add an empty value in list, 2=Add an empty value in list only if there is more than 2 entries.
+	 *    @return	void
+	 */
+	function formSelectShippingMethod($page, $selected='', $htmlname='shipping_method_id', $addempty=0)
+	{
+		global $langs, $db;
+
+		$langs->load("deliveries");
+
+		if ($htmlname != "none") {
+			print '<form method="POST" action="'.$page.'">';
+			print '<input type="hidden" name="action" value="setshippingmethod">';
+			print '<input type="hidden" name="token" value="'.$_SESSION['newtoken'].'">';
+			$this->selectShippingMethod($selected, $htmlname, '', $addempty);
+			print '<input type="submit" class="button valignmiddle" value="'.$langs->trans("Modify").'">';
+			print '</form>';
+		} else {
+			if ($selected) {
+				$code=$langs->getLabelFromKey($db, $selected, 'c_shipment_mode', 'rowid', 'code');
+				print $langs->trans("SendingMethod".strtoupper($code));
+			} else {
+				print "&nbsp;";
+			}
+		}
+	}
+
+	/**
+	 * Creates HTML last in cycle situation invoices selector
+	 *
+	 * @param     string  $selected   		Preselected ID
+	 * @param     int     $socid      		Company ID
+	 *
+	 * @return    string                     HTML select
+	 */
+	function selectSituationInvoices($selected = '', $socid = 0)
+	{
+		global $langs;
+
+		$langs->load('bills');
+
+		$opt = '<option value ="" selected></option>';
+		$sql = 'SELECT rowid, facnumber, situation_cycle_ref, situation_counter, situation_final, fk_soc FROM ' . MAIN_DB_PREFIX . 'facture WHERE situation_counter>=1';
+		$sql.= ' ORDER by situation_cycle_ref, situation_counter desc';
+		$resql = $this->db->query($sql);
 		if ($resql && $this->db->num_rows($resql) > 0) {
 			// Last seen cycle
 			$ref = 0;
@@ -2882,457 +3307,6 @@
 			                        $opt .= '<option value="' . $obj->rowid . '" selected>' . $obj->facnumber . '</option>';
 								} else {
 								    $opt .= '<option value="' . $obj->rowid . '">' . $obj->facnumber . '</option>';
-								}
-							}
-						}
-					}
-				}
->>>>>>> c7f54439
-			}
-
-			$this->cache_availability = dol_sort_array($this->cache_availability, 'label', 'asc', 0, 0, 1);
-
-			return $num;
-		}
-		else
-		{
-			dol_print_error($this->db);
-			return -1;
-		}
-	}
-
-	/**
-	 *      Retourne la liste des types de delais de livraison possibles
-	 *
-	 *      @param	int		$selected        Id du type de delais pre-selectionne
-	 *      @param  string	$htmlname        Nom de la zone select
-	 *      @param  string	$filtertype      To add a filter
-	 *		@param	int		$addempty		Add empty entry
-	 *		@return	void
-	 */
-	function selectAvailabilityDelay($selected='',$htmlname='availid',$filtertype='',$addempty=0)
-	{
-		global $langs,$user;
-
-		$this->load_cache_availability();
-
-		dol_syslog(__METHOD__." selected=".$selected.", htmlname=".$htmlname, LOG_DEBUG);
-
-		print '<select class="flat" name="'.$htmlname.'">';
-		if ($addempty) print '<option value="0">&nbsp;</option>';
-		foreach($this->cache_availability as $id => $arrayavailability)
-		{
-			if ($selected == $id)
-			{
-				print '<option value="'.$id.'" selected>';
-			}
-			else
-			{
-				print '<option value="'.$id.'">';
-			}
-			print $arrayavailability['label'];
-			print '</option>';
-		}
-		print '</select>';
-		if ($user->admin) print info_admin($langs->trans("YouCanChangeValuesForThisListFromDictionarySetup"),1);
-	}
-
-	/**
-	 *      Load into cache cache_demand_reason, array of input reasons
-	 *
-	 *      @return     int             Nb of lines loaded, <0 if KO
-	 */
-	function loadCacheInputReason()
-	{
-		global $langs;
-
-		$num = count($this->cache_demand_reason);
-		if ($num > 0) return 0;    // Cache already loaded
-
-		$sql = "SELECT rowid, code, label";
-		$sql.= " FROM ".MAIN_DB_PREFIX.'c_input_reason';
-		$sql.= " WHERE active > 0";
-
-		$resql = $this->db->query($sql);
-		if ($resql)
-		{
-			$num = $this->db->num_rows($resql);
-			$i = 0;
-			$tmparray=array();
-			while ($i < $num)
-			{
-				$obj = $this->db->fetch_object($resql);
-
-				// Si traduction existe, on l'utilise, sinon on prend le libelle par defaut
-				$label=($langs->trans("DemandReasonType".$obj->code)!=("DemandReasonType".$obj->code)?$langs->trans("DemandReasonType".$obj->code):($obj->label!='-'?$obj->label:''));
-				$tmparray[$obj->rowid]['id']   =$obj->rowid;
-				$tmparray[$obj->rowid]['code'] =$obj->code;
-				$tmparray[$obj->rowid]['label']=$label;
-				$i++;
-			}
-
-			$this->cache_demand_reason=dol_sort_array($tmparray, 'label', 'asc', 0, 0, 1);
-
-			unset($tmparray);
-			return $num;
-		}
-		else
-		{
-			dol_print_error($this->db);
-			return -1;
-		}
-	}
-
-	/**
-	 *	Return list of input reason (events that triggered an object creation, like after sending an emailing, making an advert, ...)
-	 *  List found into table c_input_reason loaded by loadCacheInputReason
-	 *
-	 *  @param	int		$selected        Id or code of type origin to select by default
-	 *  @param  string	$htmlname        Nom de la zone select
-	 *  @param  string	$exclude         To exclude a code value (Example: SRC_PROP)
-	 *	@param	int		$addempty		 Add an empty entry
-	 *	@return	void
-	 */
-	function selectInputReason($selected='',$htmlname='demandreasonid',$exclude='',$addempty=0)
-	{
-		global $langs,$user;
-
-		$this->loadCacheInputReason();
-
-		print '<select class="flat" name="'.$htmlname.'">';
-		if ($addempty) print '<option value="0"'.(empty($selected)?' selected':'').'>&nbsp;</option>';
-		foreach($this->cache_demand_reason as $id => $arraydemandreason)
-		{
-			if ($arraydemandreason['code']==$exclude) continue;
-
-			if ($selected && ($selected == $arraydemandreason['id'] || $selected == $arraydemandreason['code']))
-			{
-				print '<option value="'.$arraydemandreason['id'].'" selected>';
-			}
-			else
-			{
-				print '<option value="'.$arraydemandreason['id'].'">';
-			}
-			print $arraydemandreason['label'];
-			print '</option>';
-		}
-		print '</select>';
-		if ($user->admin) print info_admin($langs->trans("YouCanChangeValuesForThisListFromDictionarySetup"),1);
-	}
-
-	/**
-	 *      Charge dans cache la liste des types de paiements possibles
-	 *
-	 *      @return     int                 Nb of lines loaded, <0 if KO
-	 */
-	function load_cache_types_paiements()
-	{
-		global $langs;
-
-		$num=count($this->cache_types_paiements);
-		if ($num > 0) return $num;    // Cache already loaded
-
-		dol_syslog(__METHOD__, LOG_DEBUG);
-
-		$this->cache_types_paiements = array();
-
-		$sql = "SELECT id, code, libelle as label, type, active";
-		$sql.= " FROM ".MAIN_DB_PREFIX."c_paiement";
-		$sql.= " WHERE entity IN (".getEntity('c_paiement').")";
-		//if ($active >= 0) $sql.= " AND active = ".$active;
-
-		$resql = $this->db->query($sql);
-		if ($resql)
-		{
-			$num = $this->db->num_rows($resql);
-			$i = 0;
-			while ($i < $num)
-			{
-				$obj = $this->db->fetch_object($resql);
-
-				// Si traduction existe, on l'utilise, sinon on prend le libelle par defaut
-				$label=($langs->transnoentitiesnoconv("PaymentTypeShort".$obj->code)!=("PaymentTypeShort".$obj->code)?$langs->transnoentitiesnoconv("PaymentTypeShort".$obj->code):($obj->label!='-'?$obj->label:''));
-				$this->cache_types_paiements[$obj->id]['id'] =$obj->id;
-				$this->cache_types_paiements[$obj->id]['code'] =$obj->code;
-				$this->cache_types_paiements[$obj->id]['label']=$label;
-				$this->cache_types_paiements[$obj->id]['type'] =$obj->type;
-				$this->cache_types_paiements[$obj->id]['active'] =$obj->active;
-				$i++;
-			}
-
-			$this->cache_types_paiements = dol_sort_array($this->cache_types_paiements, 'label', 'asc', 0, 0, 1);
-
-			return $num;
-		}
-		else
-		{
-			dol_print_error($this->db);
-			return -1;
-		}
-	}
-
-
-	/**
-	 *      Return list of payment modes.
-	 *      Constant MAIN_DEFAULT_PAYMENT_TERM_ID can used to set default value but scope is all application, probably not what you want.
-	 *      See instead to force the default value by the caller.
-	 *
-	 *      @param	int		$selected		Id of payment term to preselect by default
-	 *      @param	string	$htmlname		Nom de la zone select
-	 *      @param	int		$filtertype		Not used
-	 *		@param	int		$addempty		Add an empty entry
-	 * 		@param	int		$noinfoadmin		0=Add admin info, 1=Disable admin info
-	 * 		@param	string	$morecss			Add more CSS on select tag
-	 *		@return	void
-	 */
-	function select_conditions_paiements($selected=0, $htmlname='condid', $filtertype=-1, $addempty=0, $noinfoadmin=0, $morecss='')
-	{
-		global $langs, $user, $conf;
-
-		dol_syslog(__METHOD__." selected=".$selected.", htmlname=".$htmlname, LOG_DEBUG);
-
-		$this->load_cache_conditions_paiements();
-
-		// Set default value if not already set by caller
-		if (empty($selected) && ! empty($conf->global->MAIN_DEFAULT_PAYMENT_TERM_ID)) $selected = $conf->global->MAIN_DEFAULT_PAYMENT_TERM_ID;
-
-		print '<select id="'.$htmlname.'" class="flat selectpaymentterms'.($morecss?' '.$morecss:'').'" name="'.$htmlname.'">';
-		if ($addempty) print '<option value="0">&nbsp;</option>';
-		foreach($this->cache_conditions_paiements as $id => $arrayconditions)
-		{
-			if ($selected == $id)
-			{
-				print '<option value="'.$id.'" selected>';
-			}
-			else
-			{
-				print '<option value="'.$id.'">';
-			}
-			print $arrayconditions['label'];
-			print '</option>';
-		}
-		print '</select>';
-		if ($user->admin && empty($noinfoadmin)) print info_admin($langs->trans("YouCanChangeValuesForThisListFromDictionarySetup"),1);
-	}
-
-
-	/**
-	 *      Return list of payment methods
-	 *
-	 *      @param	string	$selected       Id du mode de paiement pre-selectionne
-	 *      @param  string	$htmlname       Nom de la zone select
-	 *      @param  string	$filtertype     To filter on field type in llx_c_paiement ('CRDT' or 'DBIT' or array('code'=>xx,'label'=>zz))
-	 *      @param  int		$format         0=id+libelle, 1=code+code, 2=code+libelle, 3=id+code
-	 *      @param  int		$empty			1=peut etre vide, 0 sinon
-	 * 		@param	int		$noadmininfo	0=Add admin info, 1=Disable admin info
-	 *      @param  int		$maxlength      Max length of label
-	 *      @param  int     $active         Active or not, -1 = all
-	 *      @param  string  $morecss        Add more CSS on select tag
-	 * 		@return	void
-	 */
-	function select_types_paiements($selected='', $htmlname='paiementtype', $filtertype='', $format=0, $empty=0, $noadmininfo=0, $maxlength=0, $active=1, $morecss='')
-	{
-		global $langs,$user;
-
-		dol_syslog(__METHOD__." ".$selected.", ".$htmlname.", ".$filtertype.", ".$format, LOG_DEBUG);
-
-		$filterarray=array();
-		if ($filtertype == 'CRDT')  	$filterarray=array(0,2,3);
-		elseif ($filtertype == 'DBIT') 	$filterarray=array(1,2,3);
-		elseif ($filtertype != '' && $filtertype != '-1') $filterarray=explode(',',$filtertype);
-
-		$this->load_cache_types_paiements();
-
-		print '<select id="select'.$htmlname.'" class="flat selectpaymenttypes'.($morecss?' '.$morecss:'').'" name="'.$htmlname.'">';
-		if ($empty) print '<option value="">&nbsp;</option>';
-		foreach($this->cache_types_paiements as $id => $arraytypes)
-		{
-			// If not good status
-			if ($active >= 0 && $arraytypes['active'] != $active) continue;
-
-			// On passe si on a demande de filtrer sur des modes de paiments particuliers
-			if (count($filterarray) && ! in_array($arraytypes['type'],$filterarray)) continue;
-
-			// We discard empty line if showempty is on because an empty line has already been output.
-			if ($empty && empty($arraytypes['code'])) continue;
-
-			if ($format == 0) print '<option value="'.$id.'"';
-			if ($format == 1) print '<option value="'.$arraytypes['code'].'"';
-			if ($format == 2) print '<option value="'.$arraytypes['code'].'"';
-			if ($format == 3) print '<option value="'.$id.'"';
-			// Si selected est text, on compare avec code, sinon avec id
-			if (preg_match('/[a-z]/i', $selected) && $selected == $arraytypes['code']) print ' selected';
-			elseif ($selected == $id) print ' selected';
-			print '>';
-			if ($format == 0) $value=($maxlength?dol_trunc($arraytypes['label'],$maxlength):$arraytypes['label']);
-			if ($format == 1) $value=$arraytypes['code'];
-			if ($format == 2) $value=($maxlength?dol_trunc($arraytypes['label'],$maxlength):$arraytypes['label']);
-			if ($format == 3) $value=$arraytypes['code'];
-			print $value?$value:'&nbsp;';
-			print '</option>';
-		}
-		print '</select>';
-		if ($user->admin && ! $noadmininfo) print info_admin($langs->trans("YouCanChangeValuesForThisListFromDictionarySetup"),1);
-	}
-
-
-	/**
-	 *  Selection HT or TTC
-	 *
-	 *  @param	string	$selected       Id pre-selectionne
-	 *  @param  string	$htmlname       Nom de la zone select
-	 * 	@return	string					Code of HTML select to chose tax or not
-	 */
-	function selectPriceBaseType($selected='',$htmlname='price_base_type')
-	{
-		global $langs;
-
-		$return='';
-
-		$return.= '<select class="flat" name="'.$htmlname.'">';
-		$options = array(
-			'HT'=>$langs->trans("HT"),
-			'TTC'=>$langs->trans("TTC")
-		);
-		foreach($options as $id => $value)
-		{
-			if ($selected == $id)
-			{
-				$return.= '<option value="'.$id.'" selected>'.$value;
-			}
-			else
-			{
-				$return.= '<option value="'.$id.'">'.$value;
-			}
-			$return.= '</option>';
-		}
-		$return.= '</select>';
-
-		return $return;
-	}
-
-	/**
-	 *  Return a HTML select list of shipping mode
-	 *
-	 *  @param	string	$selected          Id shipping mode pre-selected
-	 *  @param  string	$htmlname          Name of select zone
-	 *  @param  string	$filtre            To filter list
-	 *  @param  int		$useempty          1=Add an empty value in list, 2=Add an empty value in list only if there is more than 2 entries.
-	 *  @param  string	$moreattrib        To add more attribute on select
-	 * 	@return	void
-	 */
-	function selectShippingMethod($selected='',$htmlname='shipping_method_id',$filtre='',$useempty=0,$moreattrib='')
-	{
-		global $langs, $conf, $user;
-
-		$langs->load("admin");
-		$langs->load("deliveries");
-
-		$sql = "SELECT rowid, code, libelle as label";
-		$sql.= " FROM ".MAIN_DB_PREFIX."c_shipment_mode";
-		$sql.= " WHERE active > 0";
-		if ($filtre) $sql.=" AND ".$filtre;
-		$sql.= " ORDER BY libelle ASC";
-
-		dol_syslog(get_class($this)."::selectShippingMode", LOG_DEBUG);
-		$result = $this->db->query($sql);
-		if ($result) {
-			$num = $this->db->num_rows($result);
-			$i = 0;
-			if ($num) {
-				print '<select id="select'.$htmlname.'" class="flat selectshippingmethod" name="'.$htmlname.'"'.($moreattrib?' '.$moreattrib:'').'>';
-				if ($useempty == 1 || ($useempty == 2 && $num > 1)) {
-					print '<option value="-1">&nbsp;</option>';
-				}
-				while ($i < $num) {
-					$obj = $this->db->fetch_object($result);
-					if ($selected == $obj->rowid) {
-						print '<option value="'.$obj->rowid.'" selected>';
-					} else {
-						print '<option value="'.$obj->rowid.'">';
-					}
-					print ($langs->trans("SendingMethod".strtoupper($obj->code)) != "SendingMethod".strtoupper($obj->code)) ? $langs->trans("SendingMethod".strtoupper($obj->code)) : $obj->label;
-					print '</option>';
-					$i++;
-				}
-				print "</select>";
-				if ($user->admin) print info_admin($langs->trans("YouCanChangeValuesForThisListFromDictionarySetup"),1);
-			} else {
-				print $langs->trans("NoShippingMethodDefined");
-			}
-		} else {
-			dol_print_error($this->db);
-		}
-	}
-
-	/**
-	 *    Display form to select shipping mode
-	 *
-	 *    @param	string	$page        Page
-	 *    @param    int		$selected    Id of shipping mode
-	 *    @param    string	$htmlname    Name of select html field
-	 *    @param    int		$addempty    1=Add an empty value in list, 2=Add an empty value in list only if there is more than 2 entries.
-	 *    @return	void
-	 */
-	function formSelectShippingMethod($page, $selected='', $htmlname='shipping_method_id', $addempty=0)
-	{
-		global $langs, $db;
-
-		$langs->load("deliveries");
-
-		if ($htmlname != "none") {
-			print '<form method="POST" action="'.$page.'">';
-			print '<input type="hidden" name="action" value="setshippingmethod">';
-			print '<input type="hidden" name="token" value="'.$_SESSION['newtoken'].'">';
-			$this->selectShippingMethod($selected, $htmlname, '', $addempty);
-			print '<input type="submit" class="button valignmiddle" value="'.$langs->trans("Modify").'">';
-			print '</form>';
-		} else {
-			if ($selected) {
-				$code=$langs->getLabelFromKey($db, $selected, 'c_shipment_mode', 'rowid', 'code');
-				print $langs->trans("SendingMethod".strtoupper($code));
-			} else {
-				print "&nbsp;";
-			}
-		}
-	}
-
-	/**
-	 * Creates HTML last in cycle situation invoices selector
-	 *
-	 * @param     string  $selected   		Preselected ID
-	 * @param     int     $socid      		Company ID
-	 *
-	 * @return    string                     HTML select
-	 */
-	function selectSituationInvoices($selected = '', $socid = 0)
-	{
-		global $langs;
-
-		$langs->load('bills');
-
-		$opt = '<option value ="" selected></option>';
-		$sql = 'SELECT rowid, facnumber, situation_cycle_ref, situation_counter, situation_final, fk_soc FROM ' . MAIN_DB_PREFIX . 'facture WHERE situation_counter>=1';
-		$sql.= ' ORDER by situation_cycle_ref, situation_counter desc';
-		$resql = $this->db->query($sql);
-		if ($resql && $this->db->num_rows($resql) > 0) {
-			// Last seen cycle
-			$ref = 0;
-			while ($res = $this->db->fetch_array($resql, MYSQL_NUM)) {
-				//Same company ?
-				if ($socid == $res[5]) {
-					//Same cycle ?
-					if ($res[2] != $ref) {
-						// Just seen this cycle
-						$ref = $res[2];
-						//not final ?
-						if ($res[4] != 1) {
-							//Not prov?
-							if (substr($res[1], 1, 4) != 'PROV') {
-								if ($selected == $res[0]) {
-									$opt .= '<option value="' . $res[0] . '" selected>' . $res[1] . '</option>';
-								} else {
-									$opt .= '<option value="' . $res[0] . '">' . $res[1] . '</option>';
 								}
 							}
 						}
