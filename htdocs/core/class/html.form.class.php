--- conflicted
+++ resolved
@@ -6827,9 +6827,7 @@
 							 	templateResult: formatResult,
 								// Specify format function for selected item
 								formatSelection: formatSelection,
-<<<<<<< HEAD
-								/* For 4.0 */
-								templateSelection: formatSelection';
+								templateSelection: formatSelection		/* For 4.0 */';
 				if ($enablefreetag && $elemtype == 'email') {
 					$out .= ',
 								createTag: function (params) {
@@ -6862,19 +6860,13 @@
 										}
 									}
 									return null;
-								}';
-				}
-				$out .= '			});';
+								}'."\n";
+				}
+				$out .= '			});'."\n";
+				$out .= '			/* Add also morecss to the css .select2 that is after the #htmlname, for component that are show dynamically after load, because select2 set
+								 the size only if component is not hidden by default on load */
+							$("#'.$htmlname.' + .select2").addClass("'.$morecss.'");'."\n";
 				$out .= '		});'."\n";
-=======
-							 	templateSelection: formatSelection		/* For 4.0 */
-							});
-
-							/* Add also morecss to the css .select2 that is after the #htmlname, for component that are show dynamically after load, because select2 set
-								 the size only if component is not hidden by default on load */
-							$(\'#'.$htmlname.' + .select2\').addClass(\''.$morecss.'\');
-						});'."\n";
->>>>>>> d5fd07e4
 			} elseif ($addjscombo == 2 && !defined('DISABLE_MULTISELECT')) {
 				// Add other js lib
 				// TODO external lib multiselect/jquery.multi-select.js must have been loaded to use this multiselect plugin
