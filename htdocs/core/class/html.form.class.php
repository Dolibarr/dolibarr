--- conflicted
+++ resolved
@@ -5731,17 +5731,10 @@
 					$retstring .= ' onChange="dpChangeDay(\''.$prefix.'\',\''.$langs->trans("FormatDateShortJavaInput").'\'); "'; // FormatDateShortInput for dol_print_date / FormatDateShortJavaInput that is same for javascript
 					$retstring .= '>';
 
-<<<<<<< HEAD
-					// Icone calendar
+					// Icon calendar
 					$retstringbuttom = '';
 					if (!$disabled) {
 						$retstringbuttom = '<button id="'.$prefix.'Button" type="button" class="dpInvisibleButtons"';
-=======
-					// Icon calendar
-					if (!$disabled)
-					{
-						$retstring .= '<button id="'.$prefix.'Button" type="button" class="dpInvisibleButtons"';
->>>>>>> b167a4a0
 						$base = DOL_URL_ROOT.'/core/';
 						$retstringbuttom .= ' onClick="showDP(\''.$base.'\',\''.$prefix.'\',\''.$langs->trans("FormatDateShortJavaInput").'\',\''.$langs->defaultlang.'\');"';
 						$retstringbuttom .= '>'.img_object($langs->trans("SelectDate"), 'calendarday', 'class="datecallink"').'</button>';
