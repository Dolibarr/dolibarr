--- conflicted
+++ resolved
@@ -8450,12 +8450,9 @@
 		if ($value_as_key) {
 			$array = array_combine($array, $array);
 		}
-<<<<<<< HEAD
-q
-=======
-		'@phan-var-force array{label:string,data-html:string,disable?:int<0,1>,css?:string}	$array'; // Array combine breaks information
-
->>>>>>> 6bdbdb13
+
+    '@phan-var-force array{label:string,data-html:string,disable?:int<0,1>,css?:string}	$array'; // Array combine breaks information
+
 		$out = '';
 
 		if ($addjscombo < 0) {
