<?php
/* Copyright (c) 2002-2007  Rodolphe Quiedeville    <rodolphe@quiedeville.org>
 * Copyright (C) 2004-2012  Laurent Destailleur     <eldy@users.sourceforge.net>
 * Copyright (C) 2004       Benoit Mortier          <benoit.mortier@opensides.be>
 * Copyright (C) 2004       Sebastien Di Cintio     <sdicintio@ressource-toi.org>
 * Copyright (C) 2004       Eric Seigne             <eric.seigne@ryxeo.com>
 * Copyright (C) 2005-2017  Regis Houssin           <regis.houssin@inodbox.com>
 * Copyright (C) 2006       Andre Cianfarani        <acianfa@free.fr>
 * Copyright (C) 2006       Marc Barilley/Ocebo     <marc@ocebo.com>
 * Copyright (C) 2007       Franky Van Liedekerke   <franky.van.liedekerker@telenet.be>
 * Copyright (C) 2007       Patrick Raguin          <patrick.raguin@gmail.com>
 * Copyright (C) 2010       Juanjo Menent           <jmenent@2byte.es>
 * Copyright (C) 2010-2021  Philippe Grand          <philippe.grand@atoo-net.com>
 * Copyright (C) 2011       Herve Prot              <herve.prot@symeos.com>
 * Copyright (C) 2012-2016  Marcos García           <marcosgdf@gmail.com>
 * Copyright (C) 2012       Cedric Salvador         <csalvador@gpcsolutions.fr>
 * Copyright (C) 2012-2015  Raphaël Doursenaud      <rdoursenaud@gpcsolutions.fr>
 * Copyright (C) 2014-2023  Alexandre Spangaro      <aspangaro@open-dsi.fr>
 * Copyright (C) 2018-2022  Ferran Marcet           <fmarcet@2byte.es>
 * Copyright (C) 2018-2021  Frédéric France         <frederic.france@netlogic.fr>
 * Copyright (C) 2018       Nicolas ZABOURI	        <info@inovea-conseil.com>
 * Copyright (C) 2018       Christophe Battarel     <christophe@altairis.fr>
 * Copyright (C) 2018       Josep Lluis Amador      <joseplluis@lliuretic.cat>
 * Copyright (C) 2023		Joachim Kueter			<git-jk@bloxera.com>
 *
 * This program is free software; you can redistribute it and/or modify
 * it under the terms of the GNU General Public License as published by
 * the Free Software Foundation; either version 3 of the License, or
 * (at your option) any later version.
 *
 * This program is distributed in the hope that it will be useful,
 * but WITHOUT ANY WARRANTY; without even the implied warranty of
 * MERCHANTABILITY or FITNESS FOR A PARTICULAR PURPOSE.  See the
 * GNU General Public License for more details.
 *
 * You should have received a copy of the GNU General Public License
 * along with this program. If not, see <https://www.gnu.org/licenses/>.
 */

/**
 * \file       htdocs/core/class/html.form.class.php
 * \ingroup    core
 * \brief      File of class with all html predefined components
 */


/**
 * Class to manage generation of HTML components
 * Only common components must be here.
 *
 * TODO Merge all function load_cache_* and loadCache* (except load_cache_vatrates) into one generic function loadCacheTable
 */
class Form
{
	/**
	 * @var DoliDB Database handler.
	 */
	public $db;

	/**
	 * @var string Error code (or message)
	 */
	public $error = '';

	/**
	 * @var string[]    Array of error strings
	 */
	public $errors = array();

	// Some properties used to return data by some methods
	public $result;
	public $num;

	// Cache arrays
	public $cache_types_paiements = array();
	public $cache_conditions_paiements = array();
	public $cache_transport_mode = array();
	public $cache_availability = array();
	public $cache_demand_reason = array();
	public $cache_types_fees = array();
	public $cache_vatrates = array();


	/**
	 * Constructor
	 *
	 * @param DoliDB $db Database handler
	 */
	public function __construct($db)
	{
		$this->db = $db;
	}

	/**
	 * Output key field for an editable field
	 *
	 * @param 	string 	$text 			Text of label or key to translate
	 * @param 	string 	$htmlname 		Name of select field ('edit' prefix will be added)
	 * @param 	string 	$preselected 	Value to show/edit (not used in this function)
	 * @param 	object 	$object 		Object (on the page we show)
	 * @param 	boolean $perm 			Permission to allow button to edit parameter. Set it to 0 to have a not edited field.
	 * @param 	string 	$typeofdata 	Type of data ('string' by default, 'email', 'amount:99', 'numeric:99', 'text' or 'textarea:rows:cols', 'datepicker' ('day' do not work, don't know why), 'dayhour' or 'datehourpicker' 'checkbox:ckeditor:dolibarr_zzz:width:height:savemethod:1:rows:cols', 'select;xxx[:class]'...)
	 * @param 	string 	$moreparam 		More param to add on a href URL.
	 * @param 	int 	$fieldrequired 	1 if we want to show field as mandatory using the "fieldrequired" CSS.
	 * @param 	int 	$notabletag 	1=Do not output table tags but output a ':', 2=Do not output table tags and no ':', 3=Do not output table tags but output a ' '
	 * @param 	string 	$paramid 		Key of parameter for id ('id', 'socid')
	 * @param 	string 	$help 			Tooltip help
	 * @return  string                  HTML edit field
	 */
	public function editfieldkey($text, $htmlname, $preselected, $object, $perm, $typeofdata = 'string', $moreparam = '', $fieldrequired = 0, $notabletag = 0, $paramid = 'id', $help = '')
	{
		global $conf, $langs;

		$ret = '';

		// TODO change for compatibility
		if (!empty($conf->global->MAIN_USE_JQUERY_JEDITABLE) && !preg_match('/^select;/', $typeofdata)) {
			if (!empty($perm)) {
				$tmp = explode(':', $typeofdata);
				$ret .= '<div class="editkey_' . $tmp[0] . (!empty($tmp[1]) ? ' ' . $tmp[1] : '') . '" id="' . $htmlname . '">';
				if ($fieldrequired) {
					$ret .= '<span class="fieldrequired">';
				}
				if ($help) {
					$ret .= $this->textwithpicto($langs->trans($text), $help);
				} else {
					$ret .= $langs->trans($text);
				}
				if ($fieldrequired) {
					$ret .= '</span>';
				}
				$ret .= '</div>' . "\n";
			} else {
				if ($fieldrequired) {
					$ret .= '<span class="fieldrequired">';
				}
				if ($help) {
					$ret .= $this->textwithpicto($langs->trans($text), $help);
				} else {
					$ret .= $langs->trans($text);
				}
				if ($fieldrequired) {
					$ret .= '</span>';
				}
			}
		} else {
			if (empty($notabletag) && $perm) {
				$ret .= '<table class="nobordernopadding centpercent"><tr><td class="nowrap">';
			}
			if ($fieldrequired) {
				$ret .= '<span class="fieldrequired">';
			}
			if ($help) {
				$ret .= $this->textwithpicto($langs->trans($text), $help);
			} else {
				$ret .= $langs->trans($text);
			}
			if ($fieldrequired) {
				$ret .= '</span>';
			}
			if (!empty($notabletag)) {
				$ret .= ' ';
			}
			if (empty($notabletag) && $perm) {
				$ret .= '</td>';
			}
			if (empty($notabletag) && $perm) {
				$ret .= '<td class="right">';
			}
			if ($htmlname && GETPOST('action', 'aZ09') != 'edit' . $htmlname && $perm) {
				$ret .= '<a class="editfielda reposition" href="' . $_SERVER["PHP_SELF"] . '?action=edit' . $htmlname . '&token=' . newToken() . '&' . $paramid . '=' . $object->id . $moreparam . '">' . img_edit($langs->trans('Edit'), ($notabletag ? 0 : 1)) . '</a>';
			}
			if (!empty($notabletag) && $notabletag == 1) {
				if ($text) {
					$ret .= ' : ';
				} else {
					$ret .= ' ';
				}
			}
			if (!empty($notabletag) && $notabletag == 3) {
				$ret .= ' ';
			}
			if (empty($notabletag) && $perm) {
				$ret .= '</td>';
			}
			if (empty($notabletag) && $perm) {
				$ret .= '</tr></table>';
			}
		}

		return $ret;
	}

	/**
	 * Output value of a field for an editable field
	 *
	 * @param string 	$text 			Text of label (not used in this function)
	 * @param string 	$htmlname 		Name of select field
	 * @param string 	$value 			Value to show/edit
	 * @param object 	$object 		Object (that we want to show)
	 * @param boolean 	$perm 			Permission to allow button to edit parameter
	 * @param string 	$typeofdata 	Type of data ('string' by default, 'checkbox', 'email', 'phone', 'amount:99', 'numeric:99',
	 *                                  'text' or 'textarea:rows:cols%', 'safehtmlstring', 'restricthtml',
	 *                                  'datepicker' ('day' do not work, don't know why), 'dayhour' or 'datehourpicker', 'ckeditor:dolibarr_zzz:width:height:savemethod:toolbarstartexpanded:rows:cols', 'select;xkey:xval,ykey:yval,...')
	 * @param string 	$editvalue 		When in edit mode, use this value as $value instead of value (for example, you can provide here a formated price instead of numeric value, or a select combo). Use '' to use same than $value
	 * @param object 	$extObject 		External object ???
	 * @param mixed 	$custommsg 		String or Array of custom messages : eg array('success' => 'MyMessage', 'error' => 'MyMessage')
	 * @param string 	$moreparam 		More param to add on the form on action href URL parameter
	 * @param int 		$notabletag 	Do no output table tags
	 * @param string 	$formatfunc 	Call a specific method of $object->$formatfunc to output field in view mode (For example: 'dol_print_email')
	 * @param string 	$paramid 		Key of parameter for id ('id', 'socid')
	 * @param string 	$gm 			'auto' or 'tzuser' or 'tzuserrel' or 'tzserver' (when $typeofdata is a date)
	 * @param array 	$moreoptions 	Array with more options. For example array('addnowlink'=>1), array('valuealreadyhtmlescaped'=>1)
	 * @param string 	$editaction 	[=''] use GETPOST default action or set action to edit mode
	 * @return string                   HTML edit field
	 */
	public function editfieldval($text, $htmlname, $value, $object, $perm, $typeofdata = 'string', $editvalue = '', $extObject = null, $custommsg = null, $moreparam = '', $notabletag = 1, $formatfunc = '', $paramid = 'id', $gm = 'auto', $moreoptions = array(), $editaction = '')
	{
		global $conf, $langs;

		$ret = '';

		// Check parameters
		if (empty($typeofdata)) {
			return 'ErrorBadParameter typeofdata is empty';
		}
		// Clean paramater $typeofdata
		if ($typeofdata == 'datetime') {
			$typeofdata = 'dayhour';
		}
		$reg = array();
		if (preg_match('/^(\w+)\((\d+)\)$/', $typeofdata, $reg)) {
			if ($reg[1] == 'varchar') {
				$typeofdata = 'string';
			} elseif ($reg[1] == 'int') {
				$typeofdata = 'numeric';
			} else {
				return 'ErrorBadParameter ' . $typeofdata;
			}
		}

		// When option to edit inline is activated
		if (!empty($conf->global->MAIN_USE_JQUERY_JEDITABLE) && !preg_match('/^select;|day|datepicker|dayhour|datehourpicker/', $typeofdata)) { // TODO add jquery timepicker and support select
			$ret .= $this->editInPlace($object, $value, $htmlname, $perm, $typeofdata, $editvalue, $extObject, $custommsg);
		} else {
			if ($editaction == '') {
				$editaction = GETPOST('action', 'aZ09');
			}
			$editmode = ($editaction == 'edit' . $htmlname);
			if ($editmode) {	// edit mode
				$ret .= "\n";
				$ret .= '<form method="post" action="' . $_SERVER["PHP_SELF"] . ($moreparam ? '?' . $moreparam : '') . '">';
				$ret .= '<input type="hidden" name="action" value="set' . $htmlname . '">';
				$ret .= '<input type="hidden" name="token" value="' . newToken() . '">';
				$ret .= '<input type="hidden" name="' . $paramid . '" value="' . $object->id . '">';
				if (empty($notabletag)) {
					$ret .= '<table class="nobordernopadding centpercent">';
				}
				if (empty($notabletag)) {
					$ret .= '<tr><td>';
				}
				if (preg_match('/^(string|safehtmlstring|email|phone|url)/', $typeofdata)) {
					$tmp = explode(':', $typeofdata);
					$ret .= '<input type="text" id="' . $htmlname . '" name="' . $htmlname . '" value="' . ($editvalue ? $editvalue : $value) . '"' . (empty($tmp[1]) ? '' : ' size="' . $tmp[1] . '"') . ' autofocus>';
				} elseif (preg_match('/^(integer)/', $typeofdata)) {
					$tmp = explode(':', $typeofdata);
					$valuetoshow = price2num($editvalue ? $editvalue : $value, 0);
					$ret .= '<input type="text" id="' . $htmlname . '" name="' . $htmlname . '" value="' . $valuetoshow . '"' . (empty($tmp[1]) ? '' : ' size="' . $tmp[1] . '"') . ' autofocus>';
				} elseif (preg_match('/^(numeric|amount)/', $typeofdata)) {
					$tmp = explode(':', $typeofdata);
					$valuetoshow = price2num($editvalue ? $editvalue : $value);
					$ret .= '<input type="text" id="' . $htmlname . '" name="' . $htmlname . '" value="' . ($valuetoshow != '' ? price($valuetoshow) : '') . '"' . (empty($tmp[1]) ? '' : ' size="' . $tmp[1] . '"') . ' autofocus>';
				} elseif (preg_match('/^(checkbox)/', $typeofdata)) {
					$tmp = explode(':', $typeofdata);
					$ret .= '<input type="checkbox" id="' . $htmlname . '" name="' . $htmlname . '" value="' . ($value ? $value : 'on') . '"' . ($value ? ' checked' : '') . (empty($tmp[1]) ? '' : $tmp[1]) . '/>';
				} elseif (preg_match('/^text/', $typeofdata) || preg_match('/^note/', $typeofdata)) {    // if wysiwyg is enabled $typeofdata = 'ckeditor'
					$tmp = explode(':', $typeofdata);
					$cols = (empty($tmp[2]) ? '' : $tmp[2]);
					$morealt = '';
					if (preg_match('/%/', $cols)) {
						$morealt = ' style="width: ' . $cols . '"';
						$cols = '';
					}
					$valuetoshow = ($editvalue ? $editvalue : $value);
					$ret .= '<textarea id="' . $htmlname . '" name="' . $htmlname . '" wrap="soft" rows="' . (empty($tmp[1]) ? '20' : $tmp[1]) . '"' . ($cols ? ' cols="' . $cols . '"' : 'class="quatrevingtpercent"') . $morealt . '" autofocus>';
					// textarea convert automatically entities chars into simple chars.
					// So we convert & into &amp; so a string like 'a &lt; <b>b</b><br>é<br>&lt;script&gt;alert('X');&lt;script&gt;' stay a correct html and is not converted by textarea component when wysiwig is off.
					$valuetoshow = str_replace('&', '&amp;', $valuetoshow);
					$ret .= dol_htmlwithnojs(dol_string_neverthesehtmltags($valuetoshow, array('textarea')));
					$ret .= '</textarea>';
				} elseif ($typeofdata == 'day' || $typeofdata == 'datepicker') {
					$addnowlink = empty($moreoptions['addnowlink']) ? 0 : $moreoptions['addnowlink'];
					$adddateof = empty($moreoptions['adddateof']) ? '' : $moreoptions['adddateof'];
					$labeladddateof = empty($moreoptions['labeladddateof']) ? '' : $moreoptions['labeladddateof'];
					$ret .= $this->selectDate($value, $htmlname, 0, 0, 1, 'form' . $htmlname, 1, $addnowlink, 0, '', '', $adddateof, '', 1, $labeladddateof, '', $gm);
				} elseif ($typeofdata == 'dayhour' || $typeofdata == 'datehourpicker') {
					$addnowlink = empty($moreoptions['addnowlink']) ? 0 : $moreoptions['addnowlink'];
					$adddateof = empty($moreoptions['adddateof']) ? '' : $moreoptions['adddateof'];
					$labeladddateof = empty($moreoptions['labeladddateof']) ? '' : $moreoptions['labeladddateof'];
					$ret .= $this->selectDate($value, $htmlname, 1, 1, 1, 'form' . $htmlname, 1, $addnowlink, 0, '', '', $adddateof, '', 1, $labeladddateof, '', $gm);
				} elseif (preg_match('/^select;/', $typeofdata)) {
					$arraydata = explode(',', preg_replace('/^select;/', '', $typeofdata));
					$arraylist = array();
					foreach ($arraydata as $val) {
						$tmp = explode(':', $val);
						$tmpkey = str_replace('|', ':', $tmp[0]);
						$arraylist[$tmpkey] = $tmp[1];
					}
					$ret .= $this->selectarray($htmlname, $arraylist, $value);
				} elseif (preg_match('/^link/', $typeofdata)) {
					// TODO Not yet implemented. See code for extrafields
				} elseif (preg_match('/^ckeditor/', $typeofdata)) {
					$tmp = explode(':', $typeofdata); // Example: ckeditor:dolibarr_zzz:width:height:savemethod:toolbarstartexpanded:rows:cols:uselocalbrowser
					require_once DOL_DOCUMENT_ROOT . '/core/class/doleditor.class.php';
					$doleditor = new DolEditor($htmlname, ($editvalue ? $editvalue : $value), (empty($tmp[2]) ? '' : $tmp[2]), (empty($tmp[3]) ? '100' : $tmp[3]), (empty($tmp[1]) ? 'dolibarr_notes' : $tmp[1]), 'In', (empty($tmp[5]) ? 0 : $tmp[5]), (isset($tmp[8]) ? ($tmp[8] ? true : false) : true), true, (empty($tmp[6]) ? '20' : $tmp[6]), (empty($tmp[7]) ? '100' : $tmp[7]));
					$ret .= $doleditor->Create(1);
				} elseif ($typeofdata == 'asis') {
					$ret .= ($editvalue ? $editvalue : $value);
				}
				if (empty($notabletag)) {
					$ret .= '</td>';
				}

				// Button save-cancel
				if (empty($notabletag)) {
					$ret .= '<td>';
				}
				//else $ret.='<div class="clearboth"></div>';
				$ret .= '<input type="submit" class="smallpaddingimp button' . (empty($notabletag) ? '' : ' ') . '" name="modify" value="' . $langs->trans("Modify") . '">';
				if (preg_match('/ckeditor|textarea/', $typeofdata) && empty($notabletag)) {
					$ret .= '<br>' . "\n";
				}
				$ret .= '<input type="submit" class="smallpaddingimp button button-cancel' . (empty($notabletag) ? '' : ' ') . '" name="cancel" value="' . $langs->trans("Cancel") . '">';
				if (empty($notabletag)) {
					$ret .= '</td>';
				}

				if (empty($notabletag)) {
					$ret .= '</tr></table>' . "\n";
				}
				$ret .= '</form>' . "\n";
			} else {		// view mode
				if (preg_match('/^email/', $typeofdata)) {
					$ret .= dol_print_email($value, 0, 0, 0, 0, 1);
				} elseif (preg_match('/^phone/', $typeofdata)) {
					$ret .= dol_print_phone($value, '_blank', 32, 1);
				} elseif (preg_match('/^url/', $typeofdata)) {
					$ret .= dol_print_url($value, '_blank', 32, 1);
				} elseif (preg_match('/^(amount|numeric)/', $typeofdata)) {
					$ret .= ($value != '' ? price($value, '', $langs, 0, -1, -1, $conf->currency) : '');
				} elseif (preg_match('/^checkbox/', $typeofdata)) {
					$tmp = explode(':', $typeofdata);
					$ret .= '<input type="checkbox" disabled id="' . $htmlname . '" name="' . $htmlname . '" value="' . $value . '"' . ($value ? ' checked' : '') . ($tmp[1] ? $tmp[1] : '') . '/>';
				} elseif (preg_match('/^text/', $typeofdata) || preg_match('/^note/', $typeofdata)) {
					$ret .= dol_htmlwithnojs(dol_string_onlythesehtmltags(dol_htmlentitiesbr($value), 1, 1, 1));
				} elseif (preg_match('/^(safehtmlstring|restricthtml)/', $typeofdata)) {	// 'restricthtml' is not an allowed type for editfieldval. Value is 'safehtmlstring'
					$ret .= dol_htmlwithnojs(dol_string_onlythesehtmltags($value));
				} elseif ($typeofdata == 'day' || $typeofdata == 'datepicker') {
					$ret .= '<span class="valuedate">' . dol_print_date($value, 'day', $gm) . '</span>';
				} elseif ($typeofdata == 'dayhour' || $typeofdata == 'datehourpicker') {
					$ret .= '<span class="valuedate">' . dol_print_date($value, 'dayhour', $gm) . '</span>';
				} elseif (preg_match('/^select;/', $typeofdata)) {
					$arraydata = explode(',', preg_replace('/^select;/', '', $typeofdata));
					$arraylist = array();
					foreach ($arraydata as $val) {
						$tmp = explode(':', $val);
						$arraylist[$tmp[0]] = $tmp[1];
					}
					$ret .= $arraylist[$value];
					if ($htmlname == 'fk_product_type') {
						if ($value == 0) {
							$ret = img_picto($langs->trans("Product"), 'product', 'class="paddingleftonly paddingrightonly colorgrey"') . $ret;
						} else {
							$ret = img_picto($langs->trans("Service"), 'service', 'class="paddingleftonly paddingrightonly colorgrey"') . $ret;
						}
					}
				} elseif (preg_match('/^ckeditor/', $typeofdata)) {
					$tmpcontent = dol_htmlentitiesbr($value);
					if (!empty($conf->global->MAIN_DISABLE_NOTES_TAB)) {
						$firstline = preg_replace('/<br>.*/', '', $tmpcontent);
						$firstline = preg_replace('/[\n\r].*/', '', $firstline);
						$tmpcontent = $firstline . ((strlen($firstline) != strlen($tmpcontent)) ? '...' : '');
					}
					// We dont use dol_escape_htmltag to get the html formating active, but this need we must also
					// clean data from some dangerous html
					$ret .= dol_string_onlythesehtmltags(dol_htmlentitiesbr($tmpcontent));
				} else {
					if (empty($moreoptions['valuealreadyhtmlescaped'])) {
						$ret .= dol_escape_htmltag($value);
					} else {
						$ret .= $value;        // $value must be already html escaped.
					}
				}

				// Custom format if parameter $formatfunc has been provided
				if ($formatfunc && method_exists($object, $formatfunc)) {
					$ret = $object->$formatfunc($ret);
				}
			}
		}
		return $ret;
	}

	/**
	 * Output edit in place form
	 *
	 * @param 	string 	$fieldname 	Name of the field
	 * @param 	object 	$object 	Object
	 * @param 	boolean $perm 		Permission to allow button to edit parameter. Set it to 0 to have a not edited field.
	 * @param 	string 	$typeofdata Type of data ('string' by default, 'email', 'amount:99', 'numeric:99', 'text' or 'textarea:rows:cols', 'datepicker' ('day' do not work, don't know why), 'ckeditor:dolibarr_zzz:width:height:savemethod:1:rows:cols', 'select;xxx[:class]'...)
	 * @param 	string 	$check 		Same coe than $check parameter of GETPOST()
	 * @param 	string 	$morecss 	More CSS
	 * @return  string              HTML code for the edit of alternative language
	 */
	public function widgetForTranslation($fieldname, $object, $perm, $typeofdata = 'string', $check = '', $morecss = '')
	{
		global $conf, $langs, $extralanguages;

		$result = '';

		// List of extra languages
		$arrayoflangcode = array();
		if (!empty($conf->global->PDF_USE_ALSO_LANGUAGE_CODE)) {
			$arrayoflangcode[] = $conf->global->PDF_USE_ALSO_LANGUAGE_CODE;
		}

		if (is_array($arrayoflangcode) && count($arrayoflangcode)) {
			if (!is_object($extralanguages)) {
				include_once DOL_DOCUMENT_ROOT . '/core/class/extralanguages.class.php';
				$extralanguages = new ExtraLanguages($this->db);
			}
			$extralanguages->fetch_name_extralanguages('societe');

			if (!is_array($extralanguages->attributes[$object->element]) || empty($extralanguages->attributes[$object->element][$fieldname])) {
				return ''; // No extralang field to show
			}

			$result .= '<!-- Widget for translation -->' . "\n";
			$result .= '<div class="inline-block paddingleft image-' . $object->element . '-' . $fieldname . '">';
			$s = img_picto($langs->trans("ShowOtherLanguages"), 'language', '', false, 0, 0, '', 'fa-15 editfieldlang');
			$result .= $s;
			$result .= '</div>';

			$result .= '<div class="inline-block hidden field-' . $object->element . '-' . $fieldname . '">';

			$resultforextrlang = '';
			foreach ($arrayoflangcode as $langcode) {
				$valuetoshow = GETPOSTISSET('field-' . $object->element . "-" . $fieldname . "-" . $langcode) ? GETPOST('field-' . $object->element . '-' . $fieldname . "-" . $langcode, $check) : '';
				if (empty($valuetoshow)) {
					$object->fetchValuesForExtraLanguages();
					//var_dump($object->array_languages);
					$valuetoshow = $object->array_languages[$fieldname][$langcode];
				}

				$s = picto_from_langcode($langcode, 'class="pictoforlang paddingright"');
				$resultforextrlang .= $s;

				// TODO Use the showInputField() method of ExtraLanguages object
				if ($typeofdata == 'textarea') {
					$resultforextrlang .= '<textarea name="field-' . $object->element . "-" . $fieldname . "-" . $langcode . '" id="' . $fieldname . "-" . $langcode . '" class="' . $morecss . '" rows="' . ROWS_2 . '" wrap="soft">';
					$resultforextrlang .= $valuetoshow;
					$resultforextrlang .= '</textarea>';
				} else {
					$resultforextrlang .= '<input type="text" class="inputfieldforlang ' . ($morecss ? ' ' . $morecss : '') . '" name="field-' . $object->element . '-' . $fieldname . '-' . $langcode . '" value="' . $valuetoshow . '">';
				}
			}
			$result .= $resultforextrlang;

			$result .= '</div>';
			$result .= '<script nonce="' . getNonce() . '">$(".image-' . $object->element . '-' . $fieldname . '").click(function() { console.log("Toggle lang widget"); jQuery(".field-' . $object->element . '-' . $fieldname . '").toggle(); });</script>';
		}

		return $result;
	}

	/**
	 * Output edit in place form
	 *
	 * @param 	object 	$object 	Object
	 * @param 	string 	$value 		Value to show/edit
	 * @param 	string 	$htmlname 	DIV ID (field name)
	 * @param 	int 	$condition 	Condition to edit
	 * @param 	string 	$inputType 	Type of input ('string', 'numeric', 'datepicker' ('day' do not work, don't know why), 'textarea:rows:cols', 'ckeditor:dolibarr_zzz:width:height:?:1:rows:cols', 'select:loadmethod:savemethod:buttononly')
	 * @param 	string 	$editvalue 	When in edit mode, use this value as $value instead of value
	 * @param 	object 	$extObject 	External object
	 * @param 	mixed 	$custommsg 	String or Array of custom messages : eg array('success' => 'MyMessage', 'error' => 'MyMessage')
	 * @return  string              HTML edit in place
	 */
	protected function editInPlace($object, $value, $htmlname, $condition, $inputType = 'textarea', $editvalue = null, $extObject = null, $custommsg = null)
	{
		global $conf;

		$out = '';

		// Check parameters
		if (preg_match('/^text/', $inputType)) {
			$value = dol_nl2br($value);
		} elseif (preg_match('/^numeric/', $inputType)) {
			$value = price($value);
		} elseif ($inputType == 'day' || $inputType == 'datepicker') {
			$value = dol_print_date($value, 'day');
		}

		if ($condition) {
			$element = false;
			$table_element = false;
			$fk_element = false;
			$loadmethod = false;
			$savemethod = false;
			$ext_element = false;
			$button_only = false;
			$inputOption = '';
			$rows = '';
			$cols = '';

			if (is_object($object)) {
				$element = $object->element;
				$table_element = $object->table_element;
				$fk_element = $object->id;
			}

			if (is_object($extObject)) {
				$ext_element = $extObject->element;
			}

			if (preg_match('/^(string|email|numeric)/', $inputType)) {
				$tmp = explode(':', $inputType);
				$inputType = $tmp[0];
				if (!empty($tmp[1])) {
					$inputOption = $tmp[1];
				}
				if (!empty($tmp[2])) {
					$savemethod = $tmp[2];
				}
				$out .= '<input id="width_' . $htmlname . '" value="' . $inputOption . '" type="hidden"/>' . "\n";
			} elseif ((preg_match('/^day$/', $inputType)) || (preg_match('/^datepicker/', $inputType)) || (preg_match('/^datehourpicker/', $inputType))) {
				$tmp = explode(':', $inputType);
				$inputType = $tmp[0];
				if (!empty($tmp[1])) {
					$inputOption = $tmp[1];
				}
				if (!empty($tmp[2])) {
					$savemethod = $tmp[2];
				}

				$out .= '<input id="timestamp" type="hidden"/>' . "\n"; // Use for timestamp format
			} elseif (preg_match('/^(select|autocomplete)/', $inputType)) {
				$tmp = explode(':', $inputType);
				$inputType = $tmp[0];
				$loadmethod = $tmp[1];
				if (!empty($tmp[2])) {
					$savemethod = $tmp[2];
				}
				if (!empty($tmp[3])) {
					$button_only = true;
				}
			} elseif (preg_match('/^textarea/', $inputType)) {
				$tmp = explode(':', $inputType);
				$inputType = $tmp[0];
				$rows = (empty($tmp[1]) ? '8' : $tmp[1]);
				$cols = (empty($tmp[2]) ? '80' : $tmp[2]);
			} elseif (preg_match('/^ckeditor/', $inputType)) {
				$tmp = explode(':', $inputType);
				$inputType = $tmp[0];
				$toolbar = $tmp[1];
				if (!empty($tmp[2])) {
					$width = $tmp[2];
				}
				if (!empty($tmp[3])) {
					$heigth = $tmp[3];
				}
				if (!empty($tmp[4])) {
					$savemethod = $tmp[4];
				}

				if (isModEnabled('fckeditor')) {
					$out .= '<input id="ckeditor_toolbar" value="' . $toolbar . '" type="hidden"/>' . "\n";
				} else {
					$inputType = 'textarea';
				}
			}

			$out .= '<input id="element_' . $htmlname . '" value="' . $element . '" type="hidden"/>' . "\n";
			$out .= '<input id="table_element_' . $htmlname . '" value="' . $table_element . '" type="hidden"/>' . "\n";
			$out .= '<input id="fk_element_' . $htmlname . '" value="' . $fk_element . '" type="hidden"/>' . "\n";
			$out .= '<input id="loadmethod_' . $htmlname . '" value="' . $loadmethod . '" type="hidden"/>' . "\n";
			if (!empty($savemethod)) {
				$out .= '<input id="savemethod_' . $htmlname . '" value="' . $savemethod . '" type="hidden"/>' . "\n";
			}
			if (!empty($ext_element)) {
				$out .= '<input id="ext_element_' . $htmlname . '" value="' . $ext_element . '" type="hidden"/>' . "\n";
			}
			if (!empty($custommsg)) {
				if (is_array($custommsg)) {
					if (!empty($custommsg['success'])) {
						$out .= '<input id="successmsg_' . $htmlname . '" value="' . $custommsg['success'] . '" type="hidden"/>' . "\n";
					}
					if (!empty($custommsg['error'])) {
						$out .= '<input id="errormsg_' . $htmlname . '" value="' . $custommsg['error'] . '" type="hidden"/>' . "\n";
					}
				} else {
					$out .= '<input id="successmsg_' . $htmlname . '" value="' . $custommsg . '" type="hidden"/>' . "\n";
				}
			}
			if ($inputType == 'textarea') {
				$out .= '<input id="textarea_' . $htmlname . '_rows" value="' . $rows . '" type="hidden"/>' . "\n";
				$out .= '<input id="textarea_' . $htmlname . '_cols" value="' . $cols . '" type="hidden"/>' . "\n";
			}
			$out .= '<span id="viewval_' . $htmlname . '" class="viewval_' . $inputType . ($button_only ? ' inactive' : ' active') . '">' . $value . '</span>' . "\n";
			$out .= '<span id="editval_' . $htmlname . '" class="editval_' . $inputType . ($button_only ? ' inactive' : ' active') . ' hideobject">' . (!empty($editvalue) ? $editvalue : $value) . '</span>' . "\n";
		} else {
			$out = $value;
		}

		return $out;
	}

	/**
	 *  Show a text and picto with tooltip on text or picto.
	 *  Can be called by an instancied $form->textwithtooltip or by a static call Form::textwithtooltip
	 *
	 * 	@param 	string 	$text 				Text to show
	 * 	@param 	string 	$htmltext 			HTML content of tooltip. Must be HTML/UTF8 encoded.
	 * 	@param 	int 	$tooltipon 			1=tooltip on text, 2=tooltip on image, 3=tooltip sur les 2
	 * 	@param 	int 	$direction 			-1=image is before, 0=no image, 1=image is after
	 * 	@param 	string 	$img 				Html code for image (use img_xxx() function to get it)
	 * 	@param 	string 	$extracss 			Add a CSS style to td tags
	 * 	@param 	int 	$notabs 			0=Include table and tr tags, 1=Do not include table and tr tags, 2=use div, 3=use span
	 * 	@param 	string 	$incbefore 			Include code before the text
	 * 	@param 	int 	$noencodehtmltext 	Do not encode into html entity the htmltext
	 * 	@param 	string 	$tooltiptrigger 	''=Tooltip on hover, 'abc'=Tooltip on click (abc is a unique key)
	 * 	@param 	int 	$forcenowrap 		Force no wrap between text and picto (works with notabs=2 only)
	 * 	@return string                      Code html du tooltip (texte+picto)
	 * 	@see    textwithpicto() 			Use textwithpicto() instead of textwithtooltip if you can.
	 */
	public function textwithtooltip($text, $htmltext, $tooltipon = 1, $direction = 0, $img = '', $extracss = '', $notabs = 3, $incbefore = '', $noencodehtmltext = 0, $tooltiptrigger = '', $forcenowrap = 0)
	{
		if ($incbefore) {
			$text = $incbefore . $text;
		}
		if (!$htmltext) {
			return $text;
		}
		$direction = (int) $direction;    // For backward compatibility when $direction was set to '' instead of 0

		$tag = 'td';
		if ($notabs == 2) {
			$tag = 'div';
		}
		if ($notabs == 3) {
			$tag = 'span';
		}
		// Sanitize tooltip
		$htmltext = str_replace(array("\r", "\n"), '', $htmltext);

		$extrastyle = '';
		if ($direction < 0) {
			$extracss = ($extracss ? $extracss . ' ' : '') . ($notabs != 3 ? 'inline-block' : '');
			$extrastyle = 'padding: 0px; padding-left: 3px;';
		}
		if ($direction > 0) {
			$extracss = ($extracss ? $extracss . ' ' : '') . ($notabs != 3 ? 'inline-block' : '');
			$extrastyle = 'padding: 0px; padding-right: 3px;';
		}

		$classfortooltip = 'classfortooltip';

		$s = '';
		$textfordialog = '';

		if ($tooltiptrigger == '') {
			$htmltext = str_replace('"', '&quot;', $htmltext);
		} else {
			$classfortooltip = 'classfortooltiponclick';
			$textfordialog .= '<div style="display: none;" id="idfortooltiponclick_' . $tooltiptrigger . '" class="classfortooltiponclicktext">' . $htmltext . '</div>';
		}
		if ($tooltipon == 2 || $tooltipon == 3) {
			$paramfortooltipimg = ' class="' . $classfortooltip . ($notabs != 3 ? ' inline-block' : '') . ($extracss ? ' ' . $extracss : '') . '" style="padding: 0px;' . ($extrastyle ? ' ' . $extrastyle : '') . '"';
			if ($tooltiptrigger == '') {
				$paramfortooltipimg .= ' title="' . ($noencodehtmltext ? $htmltext : dol_escape_htmltag($htmltext, 1)) . '"'; // Attribut to put on img tag to store tooltip
			} else {
				$paramfortooltipimg .= ' dolid="' . $tooltiptrigger . '"';
			}
		} else {
			$paramfortooltipimg = ($extracss ? ' class="' . $extracss . '"' : '') . ($extrastyle ? ' style="' . $extrastyle . '"' : ''); // Attribut to put on td text tag
		}
		if ($tooltipon == 1 || $tooltipon == 3) {
			$paramfortooltiptd = ' class="' . ($tooltipon == 3 ? 'cursorpointer ' : '') . $classfortooltip . ' inline-block' . ($extracss ? ' ' . $extracss : '') . '" style="padding: 0px;' . ($extrastyle ? ' ' . $extrastyle : '') . '" ';
			if ($tooltiptrigger == '') {
				$paramfortooltiptd .= ' title="' . ($noencodehtmltext ? $htmltext : dol_escape_htmltag($htmltext, 1)) . '"'; // Attribut to put on td tag to store tooltip
			} else {
				$paramfortooltiptd .= ' dolid="' . $tooltiptrigger . '"';
			}
		} else {
			$paramfortooltiptd = ($extracss ? ' class="' . $extracss . '"' : '') . ($extrastyle ? ' style="' . $extrastyle . '"' : ''); // Attribut to put on td text tag
		}
		if (empty($notabs)) {
			$s .= '<table class="nobordernopadding"><tr style="height: auto;">';
		} elseif ($notabs == 2) {
			$s .= '<div class="inline-block' . ($forcenowrap ? ' nowrap' : '') . '">';
		}
		// Define value if value is before
		if ($direction < 0) {
			$s .= '<' . $tag . $paramfortooltipimg;
			if ($tag == 'td') {
				$s .= ' class="valigntop" width="14"';
			}
			$s .= '>' . $textfordialog . $img . '</' . $tag . '>';
		}
		// Use another method to help avoid having a space in value in order to use this value with jquery
		// Define label
		if ((string) $text != '') {
			$s .= '<' . $tag . $paramfortooltiptd . '>' . $text . '</' . $tag . '>';
		}
		// Define value if value is after
		if ($direction > 0) {
			$s .= '<' . $tag . $paramfortooltipimg;
			if ($tag == 'td') {
				$s .= ' class="valignmiddle" width="14"';
			}
			$s .= '>' . $textfordialog . $img . '</' . $tag . '>';
		}
		if (empty($notabs)) {
			$s .= '</tr></table>';
		} elseif ($notabs == 2) {
			$s .= '</div>';
		}

		return $s;
	}

	/**
	 * Show a text with a picto and a tooltip on picto
	 *
	 * @param 	string 		$text 				Text to show
	 * @param 	string 		$htmltext 			Content of tooltip
	 * @param 	int 		$direction 			1=Icon is after text, -1=Icon is before text, 0=no icon
	 * @param 	string 		$type 				Type of picto ('info', 'infoclickable', 'help', 'helpclickable', 'warning', 'superadmin', 'mypicto@mymodule', ...) or image filepath or 'none'
	 * @param 	string 		$extracss 			Add a CSS style to td, div or span tag
	 * @param 	int 		$noencodehtmltext 	Do not encode into html entity the htmltext
	 * @param 	int 		$notabs 			0=Include table and tr tags, 1=Do not include table and tr tags, 2=use div, 3=use span
	 * @param 	string 		$tooltiptrigger 	''=Tooltip on hover and hidden on smartphone, 'abconsmartphone'=Tooltip on hover and on click on smartphone, 'abc'=Tooltip on click (abc is a unique key, clickable link is on image or on link if param $type='none' or on both if $type='xxxclickable')
	 * @param 	int 		$forcenowrap 		Force no wrap between text and picto (works with notabs=2 only)
	 * @return	string                        	HTML code of text, picto, tooltip
	 */
	public function textwithpicto($text, $htmltext, $direction = 1, $type = 'help', $extracss = '', $noencodehtmltext = 0, $notabs = 3, $tooltiptrigger = '', $forcenowrap = 0)
	{
		global $conf, $langs;

		//For backwards compatibility
		if ($type == '0') {
			$type = 'info';
		} elseif ($type == '1') {
			$type = 'help';
		}
		// Clean parameters
		$tooltiptrigger = preg_replace('/[^a-z0-9]/i', '', $tooltiptrigger);

		if (preg_match('/onsmartphone$/', $tooltiptrigger) && empty($conf->dol_no_mouse_hover)) {
			$tooltiptrigger = preg_replace('/^.*onsmartphone$/', '', $tooltiptrigger);
		}

		$alt = '';
		if ($tooltiptrigger) {
			$alt = $langs->transnoentitiesnoconv("ClickToShowHelp");
		}

		// If info or help with no javascript, show only text
		if (empty($conf->use_javascript_ajax)) {
			if ($type == 'info' || $type == 'infoclickable' || $type == 'help' || $type == 'helpclickable') {
				return $text;
			} else {
				$alt = $htmltext;
				$htmltext = '';
			}
		}

		// If info or help with smartphone, show only text (tooltip hover can't works)
		if (!empty($conf->dol_no_mouse_hover) && empty($tooltiptrigger)) {
			if ($type == 'info' || $type == 'infoclickable' || $type == 'help' || $type == 'helpclickable') {
				return $text;
			}
		}
		// If info or help with smartphone, show only text (tooltip on click does not works with dialog on smaprtphone)
		//if (!empty($conf->dol_no_mouse_hover) && !empty($tooltiptrigger))
		//{
		//if ($type == 'info' || $type == 'help') return '<a href="'..'">'.$text.'</a>';
		//}

		$img = '';
		if ($type == 'info') {
			$img = img_help(0, $alt);
		} elseif ($type == 'help') {
			$img = img_help(($tooltiptrigger != '' ? 2 : 1), $alt);
		} elseif ($type == 'helpclickable') {
			$img = img_help(($tooltiptrigger != '' ? 2 : 1), $alt);
		} elseif ($type == 'superadmin') {
			$img = img_picto($alt, 'redstar');
		} elseif ($type == 'admin') {
			$img = img_picto($alt, 'star');
		} elseif ($type == 'warning') {
			$img = img_warning($alt);
		} elseif ($type != 'none') {
			$img = img_picto($alt, $type); // $type can be an image path
		}

		return $this->textwithtooltip($text, $htmltext, ((($tooltiptrigger && !$img) || strpos($type, 'clickable')) ? 3 : 2), $direction, $img, $extracss, $notabs, '', $noencodehtmltext, $tooltiptrigger, $forcenowrap);
	}

	/**
	 * Generate select HTML to choose massaction
	 *
	 * @param string 	$selected 		Value auto selected when at least one record is selected. Not a preselected value. Use '0' by default.
	 * @param array 	$arrayofaction 	array('code'=>'label', ...). The code is the key stored into the GETPOST('massaction') when submitting action.
	 * @param int 		$alwaysvisible 	1=select button always visible
	 * @param string 	$name 			Name for massaction
	 * @param string 	$cssclass 		CSS class used to check for select
	 * @return string|void              Select list
	 */
	public function selectMassAction($selected, $arrayofaction, $alwaysvisible = 0, $name = 'massaction', $cssclass = 'checkforselect')
	{
		global $conf, $langs, $hookmanager;

		$disabled = 0;
		$ret = '<div class="centpercent center">';
		$ret .= '<select class="flat' . (empty($conf->use_javascript_ajax) ? '' : ' hideobject') . ' ' . $name . ' ' . $name . 'select valignmiddle alignstart" id="' . $name . '" name="' . $name . '"' . ($disabled ? ' disabled="disabled"' : '') . '>';

		// Complete list with data from external modules. THe module can use $_SERVER['PHP_SELF'] to know on which page we are, or use the $parameters['currentcontext'] completed by executeHooks.
		$parameters = array();
		$reshook = $hookmanager->executeHooks('addMoreMassActions', $parameters); // Note that $action and $object may have been modified by hook
		// check if there is a mass action
		if (count($arrayofaction) == 0 && empty($hookmanager->resPrint)) {
			return;
		}
		if (empty($reshook)) {
			$ret .= '<option value="0"' . ($disabled ? ' disabled="disabled"' : '') . '>-- ' . $langs->trans("SelectAction") . ' --</option>';
			foreach ($arrayofaction as $code => $label) {
				$ret .= '<option value="' . $code . '"' . ($disabled ? ' disabled="disabled"' : '') . ' data-html="' . dol_escape_htmltag($label) . '">' . $label . '</option>';
			}
		}
		$ret .= $hookmanager->resPrint;

		$ret .= '</select>';

		if (empty($conf->dol_optimize_smallscreen)) {
			$ret .= ajax_combobox('.' . $name . 'select');
		}

		// Warning: if you set submit button to disabled, post using 'Enter' will no more work if there is no another input submit. So we add a hidden button
		$ret .= '<input type="submit" name="confirmmassactioninvisible" style="display: none" tabindex="-1">'; // Hidden button BEFORE so it is the one used when we submit with ENTER.
		$ret .= '<input type="submit" disabled name="confirmmassaction"' . (empty($conf->use_javascript_ajax) ? '' : ' style="display: none"') . ' class="reposition button smallpaddingimp' . (empty($conf->use_javascript_ajax) ? '' : ' hideobject') . ' ' . $name . ' ' . $name . 'confirmed" value="' . dol_escape_htmltag($langs->trans("Confirm")) . '">';
		$ret .= '</div>';

		if (!empty($conf->use_javascript_ajax)) {
			$ret .= '<!-- JS CODE TO ENABLE mass action select -->
    		<script nonce="' . getNonce() . '">
                        function initCheckForSelect(mode, name, cssclass)	/* mode is 0 during init of page or click all, 1 when we click on 1 checkboxi, "name" refers to the class of the massaction button, "cssclass" to the class of the checkfor select boxes */
        		{
        			atleastoneselected=0;
                                jQuery("."+cssclass).each(function( index ) {
    	  				/* console.log( index + ": " + $( this ).text() ); */
    	  				if ($(this).is(\':checked\')) atleastoneselected++;
    	  			});

					console.log("initCheckForSelect mode="+mode+" name="+name+" cssclass="+cssclass+" atleastoneselected="+atleastoneselected);

    	  			if (atleastoneselected || ' . $alwaysvisible . ')
    	  			{
                                    jQuery("."+name).show();
        			    ' . ($selected ? 'if (atleastoneselected) { jQuery("."+name+"select").val("' . $selected . '").trigger(\'change\'); jQuery("."+name+"confirmed").prop(\'disabled\', false); }' : '') . '
        			    ' . ($selected ? 'if (! atleastoneselected) { jQuery("."+name+"select").val("0").trigger(\'change\'); jQuery("."+name+"confirmed").prop(\'disabled\', true); } ' : '') . '
    	  			}
    	  			else
    	  			{
                                    jQuery("."+name).hide();
                                    jQuery("."+name+"other").hide();
    	            }
        		}

        	jQuery(document).ready(function () {
                    initCheckForSelect(0, "' . $name . '", "' . $cssclass . '");
                    jQuery(".' . $cssclass . '").click(function() {
                        initCheckForSelect(1, "' . $name . '", "' . $cssclass . '");
                    });
                        jQuery(".' . $name . 'select").change(function() {
        			var massaction = $( this ).val();
        			var urlform = $( this ).closest("form").attr("action").replace("#show_files","");
        			if (massaction == "builddoc")
                    {
                        urlform = urlform + "#show_files";
    	            }
        			$( this ).closest("form").attr("action", urlform);
                    console.log("we select a mass action name=' . $name . ' massaction="+massaction+" - "+urlform);
        	        /* Warning: if you set submit button to disabled, post using Enter will no more work if there is no other button */
        			if ($(this).val() != \'0\')
    	  			{
                                        jQuery(".' . $name . 'confirmed").prop(\'disabled\', false);
										jQuery(".' . $name . 'other").hide();	/* To disable if another div was open */
                                        jQuery(".' . $name . '"+massaction).show();
    	  			}
    	  			else
    	  			{
                                        jQuery(".' . $name . 'confirmed").prop(\'disabled\', true);
										jQuery(".' . $name . 'other").hide();	/* To disable any div open */
    	  			}
    	        });
        	});
    		</script>
        	';
		}

		return $ret;
	}

	// phpcs:disable PEAR.NamingConventions.ValidFunctionName.ScopeNotCamelCaps

	/**
	 *  Return combo list of activated countries, into language of user
	 *
	 * @param string 		$selected 				Id or Code or Label of preselected country
	 * @param string 		$htmlname 				Name of html select object
	 * @param string 		$htmloption 			More html options on select object
	 * @param integer 		$maxlength 				Max length for labels (0=no limit)
	 * @param string 		$morecss 				More css class
	 * @param string 		$usecodeaskey 			''=Use id as key (default), 'code3'=Use code on 3 alpha as key, 'code2"=Use code on 2 alpha as key
	 * @param int|string 	$showempty 				Show empty choice
	 * @param int 			$disablefavorites 		1=Disable favorites,
	 * @param int 			$addspecialentries 		1=Add dedicated entries for group of countries (like 'European Economic Community', ...)
	 * @param array 		$exclude_country_code 	Array of country code (iso2) to exclude
	 * @param int 			$hideflags 				Hide flags
	 * @return string       	                	HTML string with select
	 */
	public function select_country($selected = '', $htmlname = 'country_id', $htmloption = '', $maxlength = 0, $morecss = 'minwidth300', $usecodeaskey = '', $showempty = 1, $disablefavorites = 0, $addspecialentries = 0, $exclude_country_code = array(), $hideflags = 0)
	{
		// phpcs:enable
		global $conf, $langs, $mysoc;

		$langs->load("dict");

		$out = '';
		$countryArray = array();
		$favorite = array();
		$label = array();
		$atleastonefavorite = 0;

		$sql = "SELECT rowid, code as code_iso, code_iso as code_iso3, label, favorite, eec";
		$sql .= " FROM " . $this->db->prefix() . "c_country";
		$sql .= " WHERE active > 0";
		//$sql.= " ORDER BY code ASC";

		dol_syslog(get_class($this) . "::select_country", LOG_DEBUG);
		$resql = $this->db->query($sql);
		if ($resql) {
			$out .= '<select id="select' . $htmlname . '" class="flat maxwidth200onsmartphone selectcountry' . ($morecss ? ' ' . $morecss : '') . '" name="' . $htmlname . '" ' . $htmloption . '>';
			$num = $this->db->num_rows($resql);
			$i = 0;
			if ($num) {
				while ($i < $num) {
					$obj = $this->db->fetch_object($resql);

					$countryArray[$i]['rowid'] = $obj->rowid;
					$countryArray[$i]['code_iso'] = $obj->code_iso;
					$countryArray[$i]['code_iso3'] = $obj->code_iso3;
					$countryArray[$i]['label'] = ($obj->code_iso && $langs->transnoentitiesnoconv("Country" . $obj->code_iso) != "Country" . $obj->code_iso ? $langs->transnoentitiesnoconv("Country" . $obj->code_iso) : ($obj->label != '-' ? $obj->label : ''));
					$countryArray[$i]['favorite'] = $obj->favorite;
					$countryArray[$i]['eec'] = $obj->eec;
					$favorite[$i] = $obj->favorite;
					$label[$i] = dol_string_unaccent($countryArray[$i]['label']);
					$i++;
				}

				if (empty($disablefavorites)) {
					$array1_sort_order = SORT_DESC;
					$array2_sort_order = SORT_ASC;
					array_multisort($favorite, $array1_sort_order, $label, $array2_sort_order, $countryArray);
				} else {
					$countryArray = dol_sort_array($countryArray, 'label');
				}

				if ($showempty) {
					if (is_numeric($showempty)) {
						$out .= '<option value="">&nbsp;</option>' . "\n";
					} else {
						$out .= '<option value="-1">' . $langs->trans($showempty) . '</option>' . "\n";
					}
				}

				if ($addspecialentries) {    // Add dedicated entries for groups of countries
					//if ($showempty) $out.= '<option value="" disabled class="selectoptiondisabledwhite">--------------</option>';
					$out .= '<option value="special_allnotme"' . ($selected == 'special_allnotme' ? ' selected' : '') . '>' . $langs->trans("CountriesExceptMe", $langs->transnoentitiesnoconv("Country" . $mysoc->country_code)) . '</option>';
					$out .= '<option value="special_eec"' . ($selected == 'special_eec' ? ' selected' : '') . '>' . $langs->trans("CountriesInEEC") . '</option>';
					if ($mysoc->isInEEC()) {
						$out .= '<option value="special_eecnotme"' . ($selected == 'special_eecnotme' ? ' selected' : '') . '>' . $langs->trans("CountriesInEECExceptMe", $langs->transnoentitiesnoconv("Country" . $mysoc->country_code)) . '</option>';
					}
					$out .= '<option value="special_noteec"' . ($selected == 'special_noteec' ? ' selected' : '') . '>' . $langs->trans("CountriesNotInEEC") . '</option>';
					$out .= '<option value="" disabled class="selectoptiondisabledwhite">------------</option>';
				}

				foreach ($countryArray as $row) {
					//if (empty($showempty) && empty($row['rowid'])) continue;
					if (empty($row['rowid'])) {
						continue;
					}
					if (is_array($exclude_country_code) && count($exclude_country_code) && in_array($row['code_iso'], $exclude_country_code)) {
						continue; // exclude some countries
					}

					if (empty($disablefavorites) && $row['favorite'] && $row['code_iso']) {
						$atleastonefavorite++;
					}
					if (empty($row['favorite']) && $atleastonefavorite) {
						$atleastonefavorite = 0;
						$out .= '<option value="" disabled class="selectoptiondisabledwhite">------------</option>';
					}

					$labeltoshow = '';
					if ($row['label']) {
						$labeltoshow .= dol_trunc($row['label'], $maxlength, 'middle');
					} else {
						$labeltoshow .= '&nbsp;';
					}
					if ($row['code_iso']) {
						$labeltoshow .= ' <span class="opacitymedium">(' . $row['code_iso'] . ')</span>';
						if (empty($hideflags)) {
							$tmpflag = picto_from_langcode($row['code_iso'], 'class="saturatemedium paddingrightonly"', 1);
							$labeltoshow = $tmpflag . ' ' . $labeltoshow;
						}
					}

					if ($selected && $selected != '-1' && ($selected == $row['rowid'] || $selected == $row['code_iso'] || $selected == $row['code_iso3'] || $selected == $row['label'])) {
						$out .= '<option value="' . ($usecodeaskey ? ($usecodeaskey == 'code2' ? $row['code_iso'] : $row['code_iso3']) : $row['rowid']) . '" selected data-html="' . dol_escape_htmltag($labeltoshow) . '" data-eec="' . ((int) $row['eec']) . '">';
					} else {
						$out .= '<option value="' . ($usecodeaskey ? ($usecodeaskey == 'code2' ? $row['code_iso'] : $row['code_iso3']) : $row['rowid']) . '" data-html="' . dol_escape_htmltag($labeltoshow) . '" data-eec="' . ((int) $row['eec']) . '">';
					}
					$out .= $labeltoshow;
					$out .= '</option>' . "\n";
				}
			}
			$out .= '</select>';
		} else {
			dol_print_error($this->db);
		}

		// Make select dynamic
		include_once DOL_DOCUMENT_ROOT . '/core/lib/ajax.lib.php';
		$out .= ajax_combobox('select' . $htmlname, array(), 0, 0, 'resolve');

		return $out;
	}

	// phpcs:disable PEAR.NamingConventions.ValidFunctionName.ScopeNotCamelCaps

	/**
	 *  Return select list of incoterms
	 *
	 * @param 	string 	$selected 				Id or Code of preselected incoterm
	 * @param 	string 	$location_incoterms 	Value of input location
	 * @param 	string 	$page 					Defined the form action
	 * @param 	string 	$htmlname 				Name of html select object
	 * @param 	string 	$htmloption 			Options html on select object
	 * @param 	int 	$forcecombo 			Force to load all values and output a standard combobox (with no beautification)
	 * @param 	array 	$events 				Event options to run on change. Example: array(array('method'=>'getContacts', 'url'=>dol_buildpath('/core/ajax/contacts.php',1), 'htmlname'=>'contactid', 'params'=>array('add-customer-contact'=>'disabled')))
	 * @param 	array 	$disableautocomplete 	Disable autocomplete
	 * @return 	string                       	HTML string with select and input
	 */
	public function select_incoterms($selected = '', $location_incoterms = '', $page = '', $htmlname = 'incoterm_id', $htmloption = '', $forcecombo = 1, $events = array(), $disableautocomplete = 0)
	{
		// phpcs:enable
		global $conf, $langs;

		$langs->load("dict");

		$out = '';
		$moreattrib = '';
		$incotermArray = array();

		$sql = "SELECT rowid, code";
		$sql .= " FROM " . $this->db->prefix() . "c_incoterms";
		$sql .= " WHERE active > 0";
		$sql .= " ORDER BY code ASC";

		dol_syslog(get_class($this) . "::select_incoterm", LOG_DEBUG);
		$resql = $this->db->query($sql);
		if ($resql) {
			if ($conf->use_javascript_ajax && !$forcecombo) {
				include_once DOL_DOCUMENT_ROOT . '/core/lib/ajax.lib.php';
				$out .= ajax_combobox($htmlname, $events);
			}

			if (!empty($page)) {
				$out .= '<form method="post" action="' . $page . '">';
				$out .= '<input type="hidden" name="action" value="set_incoterms">';
				$out .= '<input type="hidden" name="token" value="' . newToken() . '">';
			}

			$out .= '<select id="' . $htmlname . '" class="flat selectincoterm width75" name="' . $htmlname . '" ' . $htmloption . '>';
			$out .= '<option value="0">&nbsp;</option>';
			$num = $this->db->num_rows($resql);
			$i = 0;
			if ($num) {
				while ($i < $num) {
					$obj = $this->db->fetch_object($resql);
					$incotermArray[$i]['rowid'] = $obj->rowid;
					$incotermArray[$i]['code'] = $obj->code;
					$i++;
				}

				foreach ($incotermArray as $row) {
					if ($selected && ($selected == $row['rowid'] || $selected == $row['code'])) {
						$out .= '<option value="' . $row['rowid'] . '" selected>';
					} else {
						$out .= '<option value="' . $row['rowid'] . '">';
					}

					if ($row['code']) {
						$out .= $row['code'];
					}

					$out .= '</option>';
				}
			}
			$out .= '</select>';

			if ($conf->use_javascript_ajax && empty($disableautocomplete)) {
				$out .= ajax_multiautocompleter('location_incoterms', array(), DOL_URL_ROOT . '/core/ajax/locationincoterms.php') . "\n";
				$moreattrib .= ' autocomplete="off"';
			}
			$out .= '<input id="location_incoterms" class="maxwidthonsmartphone type="text" name="location_incoterms" value="' . $location_incoterms . '">' . "\n";

			if (!empty($page)) {
				$out .= '<input type="submit" class="button valignmiddle smallpaddingimp nomargintop nomarginbottom" value="' . $langs->trans("Modify") . '"></form>';
			}
		} else {
			dol_print_error($this->db);
		}

		return $out;
	}

	// phpcs:disable PEAR.NamingConventions.ValidFunctionName.ScopeNotCamelCaps

	/**
	 * Return list of types of lines (product or service)
	 * Example: 0=product, 1=service, 9=other (for external module)
	 *
	 * @param 	string 		$selected 	Preselected type
	 * @param 	string 		$htmlname 	Name of field in html form
	 * @param 	int 		$showempty 	Add an empty field
	 * @param 	int 		$hidetext 	Do not show label 'Type' before combo box (used only if there is at least 2 choices to select)
	 * @param 	integer 	$forceall 	1=Force to show products and services in combo list, whatever are activated modules, 0=No force, 2=Force to show only Products, 3=Force to show only services, -1=Force none (and set hidden field to 'service')
	 * @return  void
	 */
	public function select_type_of_lines($selected = '', $htmlname = 'type', $showempty = 0, $hidetext = 0, $forceall = 0)
	{
		// phpcs:enable
		global $langs;

		// If product & services are enabled or both disabled.
		if ($forceall == 1 || (empty($forceall) && isModEnabled("product") && isModEnabled("service"))
			|| (empty($forceall) && !isModEnabled('product') && !isModEnabled('service'))) {
			if (empty($hidetext)) {
				print $langs->trans("Type") . ': ';
			}
			print '<select class="flat" id="select_' . $htmlname . '" name="' . $htmlname . '">';
			if ($showempty) {
				print '<option value="-1"';
				if ($selected == -1) {
					print ' selected';
				}
				print '>&nbsp;</option>';
			}

			print '<option value="0"';
			if (0 == $selected || ($selected == -1 && getDolGlobalString('MAIN_FREE_PRODUCT_CHECKED_BY_DEFAULT') == 'product')) {
				print ' selected';
			}
			print '>' . $langs->trans("Product");

			print '<option value="1"';
			if (1 == $selected || ($selected == -1 && getDolGlobalString('MAIN_FREE_PRODUCT_CHECKED_BY_DEFAULT') == 'service')) {
				print ' selected';
			}
			print '>' . $langs->trans("Service");

			print '</select>';
			print ajax_combobox('select_' . $htmlname);
			//if ($user->admin) print info_admin($langs->trans("YouCanChangeValuesForThisListFromDictionarySetup"),1);
		}
		if ((empty($forceall) && !isModEnabled('product') && isModEnabled("service")) || $forceall == 3) {
			print $langs->trans("Service");
			print '<input type="hidden" name="' . $htmlname . '" value="1">';
		}
		if ((empty($forceall) && isModEnabled("product") && !isModEnabled('service')) || $forceall == 2) {
			print $langs->trans("Product");
			print '<input type="hidden" name="' . $htmlname . '" value="0">';
		}
		if ($forceall < 0) {    // This should happened only for contracts when both predefined product and service are disabled.
			print '<input type="hidden" name="' . $htmlname . '" value="1">'; // By default we set on service for contract. If CONTRACT_SUPPORT_PRODUCTS is set, forceall should be 1 not -1
		}
	}

	// phpcs:disable PEAR.NamingConventions.ValidFunctionName.ScopeNotCamelCaps

	/**
	 *    Load into cache cache_types_fees, array of types of fees
	 *
	 * @return     int             Nb of lines loaded, <0 if KO
	 */
	public function load_cache_types_fees()
	{
		// phpcs:enable
		global $langs;

		$num = count($this->cache_types_fees);
		if ($num > 0) {
			return 0; // Cache already loaded
		}

		dol_syslog(__METHOD__, LOG_DEBUG);

		$langs->load("trips");

		$sql = "SELECT c.code, c.label";
		$sql .= " FROM " . $this->db->prefix() . "c_type_fees as c";
		$sql .= " WHERE active > 0";

		$resql = $this->db->query($sql);
		if ($resql) {
			$num = $this->db->num_rows($resql);
			$i = 0;

			while ($i < $num) {
				$obj = $this->db->fetch_object($resql);

				// Si traduction existe, on l'utilise, sinon on prend le libelle par defaut
				$label = ($obj->code != $langs->trans($obj->code) ? $langs->trans($obj->code) : $langs->trans($obj->label));
				$this->cache_types_fees[$obj->code] = $label;
				$i++;
			}

			asort($this->cache_types_fees);

			return $num;
		} else {
			dol_print_error($this->db);
			return -1;
		}
	}

	// phpcs:disable PEAR.NamingConventions.ValidFunctionName.ScopeNotCamelCaps

	/**
	 *    Return list of types of notes
	 *
	 * @param string $selected Preselected type
	 * @param string $htmlname Name of field in form
	 * @param int $showempty Add an empty field
	 * @return    void
	 */
	public function select_type_fees($selected = '', $htmlname = 'type', $showempty = 0)
	{
		// phpcs:enable
		global $user, $langs;

		dol_syslog(__METHOD__ . " selected=" . $selected . ", htmlname=" . $htmlname, LOG_DEBUG);

		$this->load_cache_types_fees();

		print '<select id="select_' . $htmlname . '" class="flat" name="' . $htmlname . '">';
		if ($showempty) {
			print '<option value="-1"';
			if ($selected == -1) {
				print ' selected';
			}
			print '>&nbsp;</option>';
		}

		foreach ($this->cache_types_fees as $key => $value) {
			print '<option value="' . $key . '"';
			if ($key == $selected) {
				print ' selected';
			}
			print '>';
			print $value;
			print '</option>';
		}

		print '</select>';
		if ($user->admin) {
			print info_admin($langs->trans("YouCanChangeValuesForThisListFromDictionarySetup"), 1);
		}
	}


	// phpcs:disable PEAR.NamingConventions.ValidFunctionName.ScopeNotCamelCaps

	/**
	 *  Output html form to select a third party
	 *
	 * @param string 	$selected 			Preselected type
	 * @param string 	$htmlname 			Name of field in form
	 * @param string 	$filter 			Optional filters criteras. WARNING: To avoid SQL injection, only few chars [.a-z0-9 =<>()] are allowed here (example: 's.rowid <> x', 's.client IN (1,3)'). Do not use a filter coming from input of users.
	 * @param string 	$showempty 			Add an empty field (Can be '1' or text key to use on empty line like 'SelectThirdParty')
	 * @param int 		$showtype 			Show third party type in combolist (customer, prospect or supplier)
	 * @param int 		$forcecombo 		Force to load all values and output a standard combobox (with no beautification)
	 * @param array 	$events 			Ajax event options to run on change. Example: array(array('method'=>'getContacts', 'url'=>dol_buildpath('/core/ajax/contacts.php',1), 'htmlname'=>'contactid', 'params'=>array('add-customer-contact'=>'disabled')))
	 * @param int 		$limit 				Maximum number of elements
	 * @param string 	$morecss 			Add more css styles to the SELECT component
	 * @param string 	$moreparam 			Add more parameters onto the select tag. For example 'style="width: 95%"' to avoid select2 component to go over parent container
	 * @param string 	$selected_input_value 	Value of preselected input text (for use with ajax)
	 * @param int 		$hidelabel 			Hide label (0=no, 1=yes, 2=show search icon (before) and placeholder, 3 search icon after)
	 * @param array 	$ajaxoptions 		Options for ajax_autocompleter
	 * @param bool 		$multiple 			add [] in the name of element and add 'multiple' attribut (not working with ajax_autocompleter)
	 * @param array 	$excludeids 		Exclude IDs from the select combo
	 * @param int 		$showcode 			Show code
	 * @return string  		                HTML string with select box for thirdparty.
	 */
	public function select_company($selected = '', $htmlname = 'socid', $filter = '', $showempty = '', $showtype = 0, $forcecombo = 0, $events = array(), $limit = 0, $morecss = 'minwidth100', $moreparam = '', $selected_input_value = '', $hidelabel = 1, $ajaxoptions = array(), $multiple = false, $excludeids = array(), $showcode = 0)
	{
		// phpcs:enable
		global $conf, $user, $langs;

		$out = '';

		if (!empty($conf->use_javascript_ajax) && !empty($conf->global->COMPANY_USE_SEARCH_TO_SELECT) && !$forcecombo) {
			if (is_null($ajaxoptions)) {
				$ajaxoptions = array();
			}

			require_once DOL_DOCUMENT_ROOT . '/core/lib/ajax.lib.php';

			// No immediate load of all database
			$placeholder = '';
			if ($selected && empty($selected_input_value)) {
				require_once DOL_DOCUMENT_ROOT . '/societe/class/societe.class.php';
				$societetmp = new Societe($this->db);
				$societetmp->fetch($selected);
				$selected_input_value = $societetmp->name;
				unset($societetmp);
			}

			// mode 1
			$urloption = 'htmlname=' . urlencode(str_replace('.', '_', $htmlname)) . '&outjson=1&filter=' . urlencode($filter) . (empty($excludeids) ? '' : '&excludeids=' . join(',', $excludeids)) . ($showtype ? '&showtype=' . urlencode($showtype) : '') . ($showcode ? '&showcode=' . urlencode($showcode) : '');

			$out .= '<!-- force css to be higher than dialog popup --><style type="text/css">.ui-autocomplete { z-index: 1010; }</style>';
			if (empty($hidelabel)) {
				print $langs->trans("RefOrLabel") . ' : ';
			} elseif ($hidelabel > 1) {
				$placeholder = $langs->trans("RefOrLabel");
				if ($hidelabel == 2) {
					$out .= img_picto($langs->trans("Search"), 'search');
				}
			}
			$out .= '<input type="text" class="' . $morecss . '" name="search_' . $htmlname . '" id="search_' . $htmlname . '" value="' . $selected_input_value . '"' . ($placeholder ? ' placeholder="' . dol_escape_htmltag($placeholder) . '"' : '') . ' ' . (!empty($conf->global->THIRDPARTY_SEARCH_AUTOFOCUS) ? 'autofocus' : '') . ' />';
			if ($hidelabel == 3) {
				$out .= img_picto($langs->trans("Search"), 'search');
			}

			$out .= ajax_event($htmlname, $events);

			$out .= ajax_autocompleter($selected, $htmlname, DOL_URL_ROOT . '/societe/ajax/company.php', $urloption, $conf->global->COMPANY_USE_SEARCH_TO_SELECT, 0, $ajaxoptions);
		} else {
			// Immediate load of all database
			$out .= $this->select_thirdparty_list($selected, $htmlname, $filter, $showempty, $showtype, $forcecombo, $events, '', 0, $limit, $morecss, $moreparam, $multiple, $excludeids, $showcode);
		}

		return $out;
	}

	// phpcs:disable PEAR.NamingConventions.ValidFunctionName.ScopeNotCamelCaps

	/**
	 *  Output html form to select a third party.
	 *  Note, you must use the select_company to get the component to select a third party. This function must only be called by select_company.
	 *
	 * @param string 	$selected 		Preselected type
	 * @param string 	$htmlname 		Name of field in form
	 * @param string 	$filter 		Optional filters criteras. WARNING: To avoid SQL injection, only few chars [.a-z0-9 =<>] are allowed here, example: 's.rowid <> x'
	 * 									If you need parenthesis, use the Universal Filter Syntax, example: '(s.client:in:(1,3))'
	 * 									Do not use a filter coming from input of users.
	 * @param string 	$showempty 		Add an empty field (Can be '1' or text to use on empty line like 'SelectThirdParty')
	 * @param int 		$showtype 		Show third party type in combolist (customer, prospect or supplier)
	 * @param int 		$forcecombo 	Force to use standard HTML select component without beautification
	 * @param array 	$events 		Event options. Example: array(array('method'=>'getContacts', 'url'=>dol_buildpath('/core/ajax/contacts.php',1), 'htmlname'=>'contactid', 'params'=>array('add-customer-contact'=>'disabled')))
	 * @param string 	$filterkey 		Filter on key value
	 * @param int 		$outputmode 	0=HTML select string, 1=Array
	 * @param int 		$limit 			Limit number of answers
	 * @param string 	$morecss 		Add more css styles to the SELECT component
	 * @param string 	$moreparam 		Add more parameters onto the select tag. For example 'style="width: 95%"' to avoid select2 component to go over parent container
	 * @param bool 		$multiple 		add [] in the name of element and add 'multiple' attribut
	 * @param array 	$excludeids 	Exclude IDs from the select combo
	 * @param int 		$showcode 		Show code in list
	 * @return array|string            	HTML string with
	 */
	public function select_thirdparty_list($selected = '', $htmlname = 'socid', $filter = '', $showempty = '', $showtype = 0, $forcecombo = 0, $events = array(), $filterkey = '', $outputmode = 0, $limit = 0, $morecss = 'minwidth100', $moreparam = '', $multiple = false, $excludeids = array(), $showcode = 0)
	{
		// phpcs:enable
		global $conf, $user, $langs;
		global $hookmanager;

		$out = '';
		$num = 0;
		$outarray = array();

		if ($selected === '') {
			$selected = array();
		} elseif (!is_array($selected)) {
			$selected = array($selected);
		}

		// Clean $filter that may contains sql conditions so sql code
		if (function_exists('testSqlAndScriptInject')) {
			if (testSqlAndScriptInject($filter, 3) > 0) {
				$filter = '';
				return 'SQLInjectionTryDetected';
			}
		}

		if ($filter != '') {	// If a filter was provided
			if (preg_match('/[\(\)]/', $filter)) {
				// If there is one parenthesis inside the criteria, we assume it is an Universal Filter Syntax.
				$errormsg = '';
				$filter = forgeSQLFromUniversalSearchCriteria($filter, $errormsg, 1);

				// Redo clean $filter that may contains sql conditions so sql code
				if (function_exists('testSqlAndScriptInject')) {
					if (testSqlAndScriptInject($filter, 3) > 0) {
						$filter = '';
						return 'SQLInjectionTryDetected';
					}
				}
			} else {
				// If not, we do nothing. We already know that there is no parenthesis
				// TODO Disallow this case in a future.
				dol_syslog("Warning, select_thirdparty_list was called with a filter criteria not using the Universal Search Syntax.", LOG_WARNING);
			}
		}

		// We search companies
		$sql = "SELECT s.rowid, s.nom as name, s.name_alias, s.tva_intra, s.client, s.fournisseur, s.code_client, s.code_fournisseur";
		if (!empty($conf->global->COMPANY_SHOW_ADDRESS_SELECTLIST)) {
			$sql .= ", s.address, s.zip, s.town";
			$sql .= ", dictp.code as country_code";
		}
		$sql .= " FROM " . $this->db->prefix() . "societe as s";
		if (!empty($conf->global->COMPANY_SHOW_ADDRESS_SELECTLIST)) {
			$sql .= " LEFT JOIN " . $this->db->prefix() . "c_country as dictp ON dictp.rowid = s.fk_pays";
		}
		if (empty($user->rights->societe->client->voir) && !$user->socid) {
			$sql .= ", " . $this->db->prefix() . "societe_commerciaux as sc";
		}
		$sql .= " WHERE s.entity IN (" . getEntity('societe') . ")";
		if (!empty($user->socid)) {
			$sql .= " AND s.rowid = " . ((int) $user->socid);
		}
		if ($filter) {
			// $filter is safe because, if it contains '(' or ')', it has been sanitized by testSqlAndScriptInject() and forgeSQLFromUniversalSearchCriteria()
			// if not, by testSqlAndScriptInject() only.
			$sql .= " AND (" . $filter . ")";
		}
		if (empty($user->rights->societe->client->voir) && !$user->socid) {
			$sql .= " AND s.rowid = sc.fk_soc AND sc.fk_user = " . ((int) $user->id);
		}
		if (!empty($conf->global->COMPANY_HIDE_INACTIVE_IN_COMBOBOX)) {
			$sql .= " AND s.status <> 0";
		}
		if (!empty($excludeids)) {
			$sql .= " AND s.rowid NOT IN (" . $this->db->sanitize(join(',', $excludeids)) . ")";
		}
		// Add where from hooks
		$parameters = array();
		$reshook = $hookmanager->executeHooks('selectThirdpartyListWhere', $parameters); // Note that $action and $object may have been modified by hook
		$sql .= $hookmanager->resPrint;
		// Add criteria
		if ($filterkey && $filterkey != '') {
			$sql .= " AND (";
			$prefix = empty($conf->global->COMPANY_DONOTSEARCH_ANYWHERE) ? '%' : ''; // Can use index if COMPANY_DONOTSEARCH_ANYWHERE is on
			// For natural search
			$scrit = explode(' ', $filterkey);
			$i = 0;
			if (count($scrit) > 1) {
				$sql .= "(";
			}
			foreach ($scrit as $crit) {
				if ($i > 0) {
					$sql .= " AND ";
				}
				$sql .= "(s.nom LIKE '" . $this->db->escape($prefix . $crit) . "%')";
				$i++;
			}
			if (count($scrit) > 1) {
				$sql .= ")";
			}
			if (isModEnabled('barcode')) {
				$sql .= " OR s.barcode LIKE '" . $this->db->escape($prefix . $filterkey) . "%'";
			}
			$sql .= " OR s.code_client LIKE '" . $this->db->escape($prefix . $filterkey) . "%' OR s.code_fournisseur LIKE '" . $this->db->escape($prefix . $filterkey) . "%'";
			$sql .= " OR s.name_alias LIKE '" . $this->db->escape($prefix . $filterkey) . "%' OR s.tva_intra LIKE '" . $this->db->escape($prefix . $filterkey) . "%'";
			$sql .= ")";
		}
		$sql .= $this->db->order("nom", "ASC");
		$sql .= $this->db->plimit($limit, 0);

		// Build output string
		dol_syslog(get_class($this)."::select_thirdparty_list", LOG_DEBUG);
		$resql = $this->db->query($sql);
		if ($resql) {
			if (!$forcecombo) {
				include_once DOL_DOCUMENT_ROOT . '/core/lib/ajax.lib.php';
				$out .= ajax_combobox($htmlname, $events, getDolGlobalString("COMPANY_USE_SEARCH_TO_SELECT"));
			}

			// Construct $out and $outarray
			$out .= '<select id="' . $htmlname . '" class="flat' . ($morecss ? ' ' . $morecss : '') . '"' . ($moreparam ? ' ' . $moreparam : '') . ' name="' . $htmlname . ($multiple ? '[]' : '') . '" ' . ($multiple ? 'multiple' : '') . '>' . "\n";

			$textifempty = (($showempty && !is_numeric($showempty)) ? $langs->trans($showempty) : '');
			if (!empty($conf->global->COMPANY_USE_SEARCH_TO_SELECT)) {
				// Do not use textifempty = ' ' or '&nbsp;' here, or search on key will search on ' key'.
				//if (!empty($conf->use_javascript_ajax) || $forcecombo) $textifempty='';
				if ($showempty && !is_numeric($showempty)) {
					$textifempty = $langs->trans($showempty);
				} else {
					$textifempty .= $langs->trans("All");
				}
			}
			if ($showempty) {
				$out .= '<option value="-1" data-html="' . dol_escape_htmltag('<span class="opacitymedium">' . ($textifempty ? $textifempty : '&nbsp;') . '</span>') . '">' . $textifempty . '</option>' . "\n";
			}

			$companytemp = new Societe($this->db);

			$num = $this->db->num_rows($resql);
			$i = 0;
			if ($num) {
				while ($i < $num) {
					$obj = $this->db->fetch_object($resql);
					$label = '';
					if ($showcode || !empty($conf->global->SOCIETE_ADD_REF_IN_LIST)) {
						if (($obj->client) && (!empty($obj->code_client))) {
							$label = $obj->code_client . ' - ';
						}
						if (($obj->fournisseur) && (!empty($obj->code_fournisseur))) {
							$label .= $obj->code_fournisseur . ' - ';
						}
						$label .= ' ' . $obj->name;
					} else {
						$label = $obj->name;
					}

					if (!empty($obj->name_alias)) {
						$label .= ' (' . $obj->name_alias . ')';
					}

					if (!empty($conf->global->SOCIETE_SHOW_VAT_IN_LIST) && !empty($obj->tva_intra)) {
						$label .= ' - '.$obj->tva_intra;
					}

					$labelhtml = $label;

					if ($showtype) {
						$companytemp->id = $obj->rowid;
						$companytemp->client = $obj->client;
						$companytemp->fournisseur = $obj->fournisseur;
						$tmptype = $companytemp->getTypeUrl(1, '', 0, 'span');
						if ($tmptype) {
							$labelhtml .= ' ' . $tmptype;
						}

						if ($obj->client || $obj->fournisseur) {
							$label .= ' (';
						}
						if ($obj->client == 1 || $obj->client == 3) {
							$label .= $langs->trans("Customer");
						}
						if ($obj->client == 2 || $obj->client == 3) {
							$label .= ($obj->client == 3 ? ', ' : '') . $langs->trans("Prospect");
						}
						if ($obj->fournisseur) {
							$label .= ($obj->client ? ', ' : '') . $langs->trans("Supplier");
						}
						if ($obj->client || $obj->fournisseur) {
							$label .= ')';
						}
					}

					if (!empty($conf->global->COMPANY_SHOW_ADDRESS_SELECTLIST)) {
						$s = ($obj->address ? ' - ' . $obj->address : '') . ($obj->zip ? ' - ' . $obj->zip : '') . ($obj->town ? ' ' . $obj->town : '');
						if (!empty($obj->country_code)) {
							$s .= ', ' . $langs->trans('Country' . $obj->country_code);
						}
						$label .= $s;
						$labelhtml .= $s;
					}

					if (empty($outputmode)) {
						if (in_array($obj->rowid, $selected)) {
							$out .= '<option value="' . $obj->rowid . '" selected data-html="' . dol_escape_htmltag($labelhtml, 0, 0, '', 0, 1) . '">' . dol_escape_htmltag($label, 0, 0, '', 0, 1) . '</option>';
						} else {
							$out .= '<option value="' . $obj->rowid . '" data-html="' . dol_escape_htmltag($labelhtml, 0, 0, '', 0, 1) . '">' . dol_escape_htmltag($label, 0, 0, '', 0, 1) . '</option>';
						}
					} else {
						array_push($outarray, array('key' => $obj->rowid, 'value' => $label, 'label' => $label, 'labelhtml' => $labelhtml));
					}

					$i++;
					if (($i % 10) == 0) {
						$out .= "\n";
					}
				}
			}
			$out .= '</select>' . "\n";
		} else {
			dol_print_error($this->db);
		}

		$this->result = array('nbofthirdparties' => $num);

		if ($outputmode) {
			return $outarray;
		}
		return $out;
	}


	// phpcs:disable PEAR.NamingConventions.ValidFunctionName.ScopeNotCamelCaps

	/**
	 *  Return HTML combo list of absolute discounts
	 *
	 * @param string $selected Id remise fixe pre-selectionnee
	 * @param string $htmlname Nom champ formulaire
	 * @param string $filter Criteres optionnels de filtre
	 * @param int $socid Id of thirdparty
	 * @param int $maxvalue Max value for lines that can be selected
	 * @return    int                        Return number of qualifed lines in list
	 */
	public function select_remises($selected, $htmlname, $filter, $socid, $maxvalue = 0)
	{
		// phpcs:enable
		global $langs, $conf;

		// On recherche les remises
		$sql = "SELECT re.rowid, re.amount_ht, re.amount_tva, re.amount_ttc,";
		$sql .= " re.description, re.fk_facture_source";
		$sql .= " FROM " . $this->db->prefix() . "societe_remise_except as re";
		$sql .= " WHERE re.fk_soc = " . (int) $socid;
		$sql .= " AND re.entity = " . $conf->entity;
		if ($filter) {
			$sql .= " AND " . $filter;
		}
		$sql .= " ORDER BY re.description ASC";

		dol_syslog(get_class($this) . "::select_remises", LOG_DEBUG);
		$resql = $this->db->query($sql);
		if ($resql) {
			print '<select id="select_' . $htmlname . '" class="flat maxwidthonsmartphone" name="' . $htmlname . '">';
			$num = $this->db->num_rows($resql);

			$qualifiedlines = $num;

			$i = 0;
			if ($num) {
				print '<option value="0">&nbsp;</option>';
				while ($i < $num) {
					$obj = $this->db->fetch_object($resql);
					$desc = dol_trunc($obj->description, 40);
					if (preg_match('/\(CREDIT_NOTE\)/', $desc)) {
						$desc = preg_replace('/\(CREDIT_NOTE\)/', $langs->trans("CreditNote"), $desc);
					}
					if (preg_match('/\(DEPOSIT\)/', $desc)) {
						$desc = preg_replace('/\(DEPOSIT\)/', $langs->trans("Deposit"), $desc);
					}
					if (preg_match('/\(EXCESS RECEIVED\)/', $desc)) {
						$desc = preg_replace('/\(EXCESS RECEIVED\)/', $langs->trans("ExcessReceived"), $desc);
					}
					if (preg_match('/\(EXCESS PAID\)/', $desc)) {
						$desc = preg_replace('/\(EXCESS PAID\)/', $langs->trans("ExcessPaid"), $desc);
					}

					$selectstring = '';
					if ($selected > 0 && $selected == $obj->rowid) {
						$selectstring = ' selected';
					}

					$disabled = '';
					if ($maxvalue > 0 && $obj->amount_ttc > $maxvalue) {
						$qualifiedlines--;
						$disabled = ' disabled';
					}

					if (!empty($conf->global->MAIN_SHOW_FACNUMBER_IN_DISCOUNT_LIST) && !empty($obj->fk_facture_source)) {
						$tmpfac = new Facture($this->db);
						if ($tmpfac->fetch($obj->fk_facture_source) > 0) {
							$desc = $desc . ' - ' . $tmpfac->ref;
						}
					}

					print '<option value="' . $obj->rowid . '"' . $selectstring . $disabled . '>' . $desc . ' (' . price($obj->amount_ht) . ' ' . $langs->trans("HT") . ' - ' . price($obj->amount_ttc) . ' ' . $langs->trans("TTC") . ')</option>';
					$i++;
				}
			}
			print '</select>';
			print ajax_combobox('select_' . $htmlname);

			return $qualifiedlines;
		} else {
			dol_print_error($this->db);
			return -1;
		}
	}

	// phpcs:disable PEAR.NamingConventions.ValidFunctionName.ScopeNotCamelCaps

	/**
	 *  Return list of all contacts (for a third party or all)
	 *
	 * @param int 		$socid 			Id ot third party or 0 for all
	 * @param string 	$selected 		Id contact pre-selectionne
	 * @param string 	$htmlname 		Name of HTML field ('none' for a not editable field)
	 * @param int 		$showempty 		0=no empty value, 1=add an empty value, 2=add line 'Internal' (used by user edit), 3=add an empty value only if more than one record into list
	 * @param string 	$exclude 		List of contacts id to exclude
	 * @param string 	$limitto 		Disable answers that are not id in this array list
	 * @param integer 	$showfunction 	Add function into label
	 * @param string 	$morecss 		Add more class to class style
	 * @param integer 	$showsoc 		Add company into label
	 * @param int 		$forcecombo 	Force to use combo box
	 * @param array 	$events 		Event options. Example: array(array('method'=>'getContacts', 'url'=>dol_buildpath('/core/ajax/contacts.php',1), 'htmlname'=>'contactid', 'params'=>array('add-customer-contact'=>'disabled')))
	 * @param bool 		$options_only 	Return options only (for ajax treatment)
	 * @param string 	$moreparam 		Add more parameters onto the select tag. For example 'style="width: 95%"' to avoid select2 component to go over parent container
	 * @param string 	$htmlid 		Html id to use instead of htmlname
	 * @return    int                   <0 if KO, Nb of contact in list if OK
	 * @deprecated You can use selectcontacts directly (warning order of param was changed)
	 */
	public function select_contacts($socid, $selected = '', $htmlname = 'contactid', $showempty = 0, $exclude = '', $limitto = '', $showfunction = 0, $morecss = '', $showsoc = 0, $forcecombo = 0, $events = array(), $options_only = false, $moreparam = '', $htmlid = '')
	{
		// phpcs:enable
		print $this->selectcontacts($socid, $selected, $htmlname, $showempty, $exclude, $limitto, $showfunction, $morecss, $options_only, $showsoc, $forcecombo, $events, $moreparam, $htmlid);
		return $this->num;
	}

	/**
	 * Return HTML code of the SELECT of list of all contacts (for a third party or all).
	 * This also set the number of contacts found into $this->num
	 *
	 * @since 9.0 Add afterSelectContactOptions hook
	 *
	 * @param int 			$socid 				Id ot third party or 0 for all or -1 for empty list
	 * @param array|int 	$selected 			Array of ID of pre-selected contact id
	 * @param string 		$htmlname 			Name of HTML field ('none' for a not editable field)
	 * @param int|string 	$showempty 			0=no empty value, 1=add an empty value, 2=add line 'Internal' (used by user edit), 3=add an empty value only if more than one record into list
	 * @param string 		$exclude 			List of contacts id to exclude
	 * @param string 		$limitto 			Disable answers that are not id in this array list
	 * @param integer 		$showfunction 		Add function into label
	 * @param string 		$morecss 			Add more class to class style
	 * @param bool 			$options_only 		Return options only (for ajax treatment)
	 * @param integer 		$showsoc 			Add company into label
	 * @param int 			$forcecombo 		Force to use combo box (so no ajax beautify effect)
	 * @param array 		$events 			Event options. Example: array(array('method'=>'getContacts', 'url'=>dol_buildpath('/core/ajax/contacts.php',1), 'htmlname'=>'contactid', 'params'=>array('add-customer-contact'=>'disabled')))
	 * @param string 		$moreparam 			Add more parameters onto the select tag. For example 'style="width: 95%"' to avoid select2 component to go over parent container
	 * @param string 		$htmlid 			Html id to use instead of htmlname
	 * @param bool 			$multiple 			add [] in the name of element and add 'multiple' attribut
	 * @param integer 		$disableifempty 	Set tag 'disabled' on select if there is no choice
	 * @return     int|string                   <0 if KO, HTML with select string if OK.
	 */
	public function selectcontacts($socid, $selected = '', $htmlname = 'contactid', $showempty = 0, $exclude = '', $limitto = '', $showfunction = 0, $morecss = '', $options_only = false, $showsoc = 0, $forcecombo = 0, $events = array(), $moreparam = '', $htmlid = '', $multiple = false, $disableifempty = 0)
	{
		global $conf, $langs, $hookmanager, $action;

		$langs->load('companies');

		if (empty($htmlid)) {
			$htmlid = $htmlname;
		}
		$num = 0;

		if ($selected === '') {
			$selected = array();
		} elseif (!is_array($selected)) {
			$selected = array($selected);
		}
		$out = '';

		if (!is_object($hookmanager)) {
			include_once DOL_DOCUMENT_ROOT . '/core/class/hookmanager.class.php';
			$hookmanager = new HookManager($this->db);
		}

		// We search third parties
		$sql = "SELECT sp.rowid, sp.lastname, sp.statut, sp.firstname, sp.poste, sp.email, sp.phone, sp.phone_perso, sp.phone_mobile, sp.town AS contact_town";
		if ($showsoc > 0 || !empty($conf->global->CONTACT_SHOW_EMAIL_PHONE_TOWN_SELECTLIST)) {
			$sql .= ", s.nom as company, s.town AS company_town";
		}
		$sql .= " FROM " . $this->db->prefix() . "socpeople as sp";
		if ($showsoc > 0 || !empty($conf->global->CONTACT_SHOW_EMAIL_PHONE_TOWN_SELECTLIST)) {
			$sql .= " LEFT OUTER JOIN  " . $this->db->prefix() . "societe as s ON s.rowid=sp.fk_soc";
		}
		$sql .= " WHERE sp.entity IN (" . getEntity('contact') . ")";
		if ($socid > 0 || $socid == -1) {
			$sql .= " AND sp.fk_soc = " . ((int) $socid);
		}
		if (!empty($conf->global->CONTACT_HIDE_INACTIVE_IN_COMBOBOX)) {
			$sql .= " AND sp.statut <> 0";
		}
		// Add where from hooks
		$parameters = array();
		$reshook = $hookmanager->executeHooks('selectContactListWhere', $parameters); // Note that $action and $object may have been modified by hook
		$sql .= $hookmanager->resPrint;
		$sql .= " ORDER BY sp.lastname ASC";

		dol_syslog(get_class($this) . "::selectcontacts", LOG_DEBUG);
		$resql = $this->db->query($sql);
		if ($resql) {
			$num = $this->db->num_rows($resql);

			if ($htmlname != 'none' && !$options_only) {
				$out .= '<select class="flat' . ($morecss ? ' ' . $morecss : '') . '" id="' . $htmlid . '" name="' . $htmlname . (($num || empty($disableifempty)) ? '' : ' disabled') . ($multiple ? '[]' : '') . '" ' . ($multiple ? 'multiple' : '') . ' ' . (!empty($moreparam) ? $moreparam : '') . '>';
			}

			if ($showempty && !is_numeric($showempty)) {
				$textforempty = $showempty;
				$out .= '<option class="optiongrey" value="-1"' . (in_array(-1, $selected) ? ' selected' : '') . '>' . $textforempty . '</option>';
			} else {
				if (($showempty == 1 || ($showempty == 3 && $num > 1)) && !$multiple) {
					$out .= '<option value="0"' . (in_array(0, $selected) ? ' selected' : '') . '>&nbsp;</option>';
				}
				if ($showempty == 2) {
					$out .= '<option value="0"' . (in_array(0, $selected) ? ' selected' : '') . '>-- ' . $langs->trans("Internal") . ' --</option>';
				}
			}

			$i = 0;
			if ($num) {
				include_once DOL_DOCUMENT_ROOT . '/contact/class/contact.class.php';
				$contactstatic = new Contact($this->db);

				while ($i < $num) {
					$obj = $this->db->fetch_object($resql);

					// Set email (or phones) and town extended infos
					$extendedInfos = '';
					if (!empty($conf->global->CONTACT_SHOW_EMAIL_PHONE_TOWN_SELECTLIST)) {
						$extendedInfos = array();
						$email = trim($obj->email);
						if (!empty($email)) {
							$extendedInfos[] = $email;
						} else {
							$phone = trim($obj->phone);
							$phone_perso = trim($obj->phone_perso);
							$phone_mobile = trim($obj->phone_mobile);
							if (!empty($phone)) {
								$extendedInfos[] = $phone;
							}
							if (!empty($phone_perso)) {
								$extendedInfos[] = $phone_perso;
							}
							if (!empty($phone_mobile)) {
								$extendedInfos[] = $phone_mobile;
							}
						}
						$contact_town = trim($obj->contact_town);
						$company_town = trim($obj->company_town);
						if (!empty($contact_town)) {
							$extendedInfos[] = $contact_town;
						} elseif (!empty($company_town)) {
							$extendedInfos[] = $company_town;
						}
						$extendedInfos = implode(' - ', $extendedInfos);
						if (!empty($extendedInfos)) {
							$extendedInfos = ' - ' . $extendedInfos;
						}
					}

					$contactstatic->id = $obj->rowid;
					$contactstatic->lastname = $obj->lastname;
					$contactstatic->firstname = $obj->firstname;
					if ($obj->statut == 1) {
						if ($htmlname != 'none') {
							$disabled = 0;
							if (is_array($exclude) && count($exclude) && in_array($obj->rowid, $exclude)) {
								$disabled = 1;
							}
							if (is_array($limitto) && count($limitto) && !in_array($obj->rowid, $limitto)) {
								$disabled = 1;
							}
							if (!empty($selected) && in_array($obj->rowid, $selected)) {
								$out .= '<option value="' . $obj->rowid . '"';
								if ($disabled) {
									$out .= ' disabled';
								}
								$out .= ' selected>';
								$out .= $contactstatic->getFullName($langs) . $extendedInfos;
								if ($showfunction && $obj->poste) {
									$out .= ' (' . $obj->poste . ')';
								}
								if (($showsoc > 0) && $obj->company) {
									$out .= ' - (' . $obj->company . ')';
								}
								$out .= '</option>';
							} else {
								$out .= '<option value="' . $obj->rowid . '"';
								if ($disabled) {
									$out .= ' disabled';
								}
								$out .= '>';
								$out .= $contactstatic->getFullName($langs) . $extendedInfos;
								if ($showfunction && $obj->poste) {
									$out .= ' (' . $obj->poste . ')';
								}
								if (($showsoc > 0) && $obj->company) {
									$out .= ' - (' . $obj->company . ')';
								}
								$out .= '</option>';
							}
						} else {
							if (in_array($obj->rowid, $selected)) {
								$out .= $contactstatic->getFullName($langs) . $extendedInfos;
								if ($showfunction && $obj->poste) {
									$out .= ' (' . $obj->poste . ')';
								}
								if (($showsoc > 0) && $obj->company) {
									$out .= ' - (' . $obj->company . ')';
								}
							}
						}
					}
					$i++;
				}
			} else {
				$labeltoshow = ($socid != -1) ? ($langs->trans($socid ? "NoContactDefinedForThirdParty" : "NoContactDefined")) : $langs->trans('SelectAThirdPartyFirst');
				$out .= '<option class="disabled" value="-1"' . (($showempty == 2 || $multiple) ? '' : ' selected') . ' disabled="disabled">';
				$out .= $labeltoshow;
				$out .= '</option>';
			}

			$parameters = array(
				'socid' => $socid,
				'htmlname' => $htmlname,
				'resql' => $resql,
				'out' => &$out,
				'showfunction' => $showfunction,
				'showsoc' => $showsoc,
			);

			$reshook = $hookmanager->executeHooks('afterSelectContactOptions', $parameters, $this, $action); // Note that $action and $object may have been modified by some hooks

			if ($htmlname != 'none' && !$options_only) {
				$out .= '</select>';
			}

			if ($conf->use_javascript_ajax && !$forcecombo && !$options_only) {
				include_once DOL_DOCUMENT_ROOT . '/core/lib/ajax.lib.php';
				$out .= ajax_combobox($htmlid, $events, getDolGlobalString("CONTACT_USE_SEARCH_TO_SELECT"));
			}

			$this->num = $num;
			return $out;
		} else {
			dol_print_error($this->db);
			return -1;
		}
	}

	// phpcs:disable PEAR.NamingConventions.ValidFunctionName.ScopeNotCamelCaps

	/**
	 *    Return the HTML select list of users
	 *
	 * @param string $selected Id user preselected
	 * @param string $htmlname Field name in form
	 * @param int $show_empty 0=liste sans valeur nulle, 1=ajoute valeur inconnue
	 * @param array $exclude Array list of users id to exclude
	 * @param int $disabled If select list must be disabled
	 * @param array|string $include Array list of users id to include. User '' for all users or 'hierarchy' to have only supervised users or 'hierarchyme' to have supervised + me
	 * @param int $enableonly Array list of users id to be enabled. All other must be disabled
	 * @param string $force_entity '0' or Ids of environment to force
	 * @return    void
	 * @deprecated        Use select_dolusers instead
	 * @see select_dolusers()
	 */
	public function select_users($selected = '', $htmlname = 'userid', $show_empty = 0, $exclude = null, $disabled = 0, $include = '', $enableonly = '', $force_entity = '0')
	{
		// phpcs:enable
		print $this->select_dolusers($selected, $htmlname, $show_empty, $exclude, $disabled, $include, $enableonly, $force_entity);
	}

	// phpcs:disable PEAR.NamingConventions.ValidFunctionName.ScopeNotCamelCaps

	/**
	 *    Return select list of users
	 *
	 * @param string 		$selected 		User id or user object of user preselected. If 0 or < -2, we use id of current user. If -1, keep unselected (if empty is allowed)
	 * @param string 		$htmlname 		Field name in form
	 * @param int|string 	$show_empty 	0=list with no empty value, 1=add also an empty value into list
	 * @param array|null	$exclude 		Array list of users id to exclude
	 * @param int 			$disabled 		If select list must be disabled
	 * @param array|string 	$include 		Array list of users id to include. User '' for all users or 'hierarchy' to have only supervised users or 'hierarchyme' to have supervised + me
	 * @param array|string	$enableonly 	Array list of users id to be enabled. If defined, it means that others will be disabled
	 * @param string 		$force_entity 	'0' or list of Ids of environment to force separated by a coma
	 * @param int 			$maxlength 		Maximum length of string into list (0=no limit)
	 * @param int 			$showstatus 	0=show user status only if status is disabled, 1=always show user status into label, -1=never show user status
	 * @param string 		$morefilter 	Add more filters into sql request (Example: 'employee = 1'). This value must not come from user input.
	 * @param integer 		$show_every 	0=default list, 1=add also a value "Everybody" at beginning of list
	 * @param string 		$enableonlytext If option $enableonlytext is set, we use this text to explain into label why record is disabled. Not used if enableonly is empty.
	 * @param string 		$morecss 		More css
	 * @param int 			$notdisabled 	Show only active users (this will also happened whatever is this option if USER_HIDE_INACTIVE_IN_COMBOBOX is on).
	 * @param int 			$outputmode 	0=HTML select string, 1=Array
	 * @param bool 			$multiple 		add [] in the name of element and add 'multiple' attribut
	 * @param int 			$forcecombo 	Force the component to be a simple combo box without ajax
	 * @return array|string                    HTML select string
	 * @see select_dolgroups()
	 */
	public function select_dolusers($selected = '', $htmlname = 'userid', $show_empty = 0, $exclude = null, $disabled = 0, $include = '', $enableonly = '', $force_entity = '0', $maxlength = 0, $showstatus = 0, $morefilter = '', $show_every = 0, $enableonlytext = '', $morecss = '', $notdisabled = 0, $outputmode = 0, $multiple = false, $forcecombo = 0)
	{
		// phpcs:enable
		global $conf, $user, $langs, $hookmanager;
		global $action;

		// If no preselected user defined, we take current user
		if ((is_numeric($selected) && ($selected < -2 || empty($selected))) && empty($conf->global->SOCIETE_DISABLE_DEFAULT_SALESREPRESENTATIVE)) {
			$selected = $user->id;
		}

		if ($selected === '') {
			$selected = array();
		} elseif (!is_array($selected)) {
			$selected = array($selected);
		}

		$excludeUsers = null;
		$includeUsers = null;

		// Exclude some users
		if (is_array($exclude)) {
			$excludeUsers = implode(",", $exclude);
		}
		// Include some uses
		if (is_array($include)) {
			$includeUsers = implode(",", $include);
		} elseif ($include == 'hierarchy') {
			// Build list includeUsers to have only hierarchy
			$includeUsers = implode(",", $user->getAllChildIds(0));
		} elseif ($include == 'hierarchyme') {
			// Build list includeUsers to have only hierarchy and current user
			$includeUsers = implode(",", $user->getAllChildIds(1));
		}

		$out = '';
		$outarray = array();
		$outarray2 = array();

		// Forge request to select users
		$sql = "SELECT DISTINCT u.rowid, u.lastname as lastname, u.firstname, u.statut as status, u.login, u.admin, u.entity, u.photo";
		if (isModEnabled('multicompany') && $conf->entity == 1 && $user->admin && !$user->entity) {
			$sql .= ", e.label";
		}
		$sql .= " FROM " . $this->db->prefix() . "user as u";
		if (isModEnabled('multicompany') && $conf->entity == 1 && $user->admin && !$user->entity) {
			$sql .= " LEFT JOIN " . $this->db->prefix() . "entity as e ON e.rowid = u.entity";
			if ($force_entity) {
				$sql .= " WHERE u.entity IN (0, " . $this->db->sanitize($force_entity) . ")";
			} else {
				$sql .= " WHERE u.entity IS NOT NULL";
			}
		} else {
			if (isModEnabled('multicompany') && !empty($conf->global->MULTICOMPANY_TRANSVERSE_MODE)) {
				$sql .= " LEFT JOIN " . $this->db->prefix() . "usergroup_user as ug";
				$sql .= " ON ug.fk_user = u.rowid";
				$sql .= " WHERE ug.entity = " . (int) $conf->entity;
			} else {
				$sql .= " WHERE u.entity IN (0, " . ((int) $conf->entity) . ")";
			}
		}
		if (!empty($user->socid)) {
			$sql .= " AND u.fk_soc = " . ((int) $user->socid);
		}
		if (is_array($exclude) && $excludeUsers) {
			$sql .= " AND u.rowid NOT IN (" . $this->db->sanitize($excludeUsers) . ")";
		}
		if ($includeUsers) {
			$sql .= " AND u.rowid IN (" . $this->db->sanitize($includeUsers) . ")";
		}
		if (!empty($conf->global->USER_HIDE_INACTIVE_IN_COMBOBOX) || $notdisabled) {
			$sql .= " AND u.statut <> 0";
		}
		if (!empty($morefilter)) {
			$sql .= " " . $morefilter;
		}

		//Add hook to filter on user (for exemple on usergroup define in custom modules)
		$reshook = $hookmanager->executeHooks('addSQLWhereFilterOnSelectUsers', array(), $this, $action);
		if (!empty($reshook)) {
			$sql .= $hookmanager->resPrint;
		}

		if (empty($conf->global->MAIN_FIRSTNAME_NAME_POSITION)) {    // MAIN_FIRSTNAME_NAME_POSITION is 0 means firstname+lastname
			$sql .= " ORDER BY u.statut DESC, u.firstname ASC, u.lastname ASC";
		} else {
			$sql .= " ORDER BY u.statut DESC, u.lastname ASC, u.firstname ASC";
		}

		dol_syslog(get_class($this) . "::select_dolusers", LOG_DEBUG);

		$resql = $this->db->query($sql);
		if ($resql) {
			$num = $this->db->num_rows($resql);
			$i = 0;
			if ($num) {
				// do not use maxwidthonsmartphone by default. Set it by caller so auto size to 100% will work when not defined
				$out .= '<select class="flat' . ($morecss ? ' ' . $morecss : ' minwidth200') . '" id="' . $htmlname . '" name="' . $htmlname . ($multiple ? '[]' : '') . '" ' . ($multiple ? 'multiple' : '') . ' ' . ($disabled ? ' disabled' : '') . '>';
				if ($show_empty && !$multiple) {
					$textforempty = ' ';
					if (!empty($conf->use_javascript_ajax)) {
						$textforempty = '&nbsp;'; // If we use ajaxcombo, we need &nbsp; here to avoid to have an empty element that is too small.
					}
					if (!is_numeric($show_empty)) {
						$textforempty = $show_empty;
					}
					$out .= '<option class="optiongrey" value="' . ($show_empty < 0 ? $show_empty : -1) . '"' . ((empty($selected) || in_array(-1, $selected)) ? ' selected' : '') . '>' . $textforempty . '</option>' . "\n";
				}
				if ($show_every) {
					$out .= '<option value="-2"' . ((in_array(-2, $selected)) ? ' selected' : '') . '>-- ' . $langs->trans("Everybody") . ' --</option>' . "\n";
				}

				$userstatic = new User($this->db);

				while ($i < $num) {
					$obj = $this->db->fetch_object($resql);

					$userstatic->id = $obj->rowid;
					$userstatic->lastname = $obj->lastname;
					$userstatic->firstname = $obj->firstname;
					$userstatic->photo = $obj->photo;
					$userstatic->statut = $obj->status;
					$userstatic->entity = $obj->entity;
					$userstatic->admin = $obj->admin;

					$disableline = '';
					if (is_array($enableonly) && count($enableonly) && !in_array($obj->rowid, $enableonly)) {
						$disableline = ($enableonlytext ? $enableonlytext : '1');
					}

					$labeltoshow = '';
					$labeltoshowhtml = '';

					// $fullNameMode is 0=Lastname+Firstname (MAIN_FIRSTNAME_NAME_POSITION=1), 1=Firstname+Lastname (MAIN_FIRSTNAME_NAME_POSITION=0)
					$fullNameMode = 0;
					if (empty($conf->global->MAIN_FIRSTNAME_NAME_POSITION)) {
						$fullNameMode = 1; //Firstname+lastname
					}
					$labeltoshow .= $userstatic->getFullName($langs, $fullNameMode, -1, $maxlength);
					$labeltoshowhtml .= $userstatic->getFullName($langs, $fullNameMode, -1, $maxlength);
					if (empty($obj->firstname) && empty($obj->lastname)) {
						$labeltoshow .= $obj->login;
						$labeltoshowhtml .= $obj->login;
					}

					// Complete name with a more info string like: ' (info1 - info2 - ...)'
					$moreinfo = '';
					$moreinfohtml = '';
					if (!empty($conf->global->MAIN_SHOW_LOGIN)) {
						$moreinfo .= ($moreinfo ? ' - ' : ' (');
						$moreinfohtml .= ($moreinfohtml ? ' - ' : ' <span class="opacitymedium">(');
						$moreinfo .= $obj->login;
						$moreinfohtml .= $obj->login;
					}
					if ($showstatus >= 0) {
						if ($obj->status == 1 && $showstatus == 1) {
							$moreinfo .= ($moreinfo ? ' - ' : ' (') . $langs->trans('Enabled');
							$moreinfohtml .= ($moreinfohtml ? ' - ' : ' <span class="opacitymedium">(') . $langs->trans('Enabled');
						}
						if ($obj->status == 0 && $showstatus == 1) {
							$moreinfo .= ($moreinfo ? ' - ' : ' (') . $langs->trans('Disabled');
							$moreinfohtml .= ($moreinfohtml ? ' - ' : ' <span class="opacitymedium">(') . $langs->trans('Disabled');
						}
					}
					if (isModEnabled('multicompany') && empty($conf->global->MULTICOMPANY_TRANSVERSE_MODE) && $conf->entity == 1 && $user->admin && !$user->entity) {
						if (!$obj->entity) {
							$moreinfo .= ($moreinfo ? ' - ' : ' (') . $langs->trans("AllEntities");
							$moreinfohtml .= ($moreinfohtml ? ' - ' : ' <span class="opacitymedium">(') . $langs->trans("AllEntities");
						} else {
							if ($obj->entity != $conf->entity) {
								$moreinfo .= ($moreinfo ? ' - ' : ' (') . ($obj->label ? $obj->label : $langs->trans("EntityNameNotDefined"));
								$moreinfohtml .= ($moreinfohtml ? ' - ' : ' <span class="opacitymedium">(') . ($obj->label ? $obj->label : $langs->trans("EntityNameNotDefined"));
							}
						}
					}
					$moreinfo .= ($moreinfo ? ')' : '');
					$moreinfohtml .= ($moreinfohtml ? ')</span>' : '');
					if ($disableline && $disableline != '1') {
						// Add text from $enableonlytext parameter
						$moreinfo .= ' - ' . $disableline;
						$moreinfohtml .= ' - ' . $disableline;
					}
					$labeltoshow .= $moreinfo;
					$labeltoshowhtml .= $moreinfohtml;

					$out .= '<option value="' . $obj->rowid . '"';
					if ($disableline) {
						$out .= ' disabled';
					}
					if ((is_object($selected) && $selected->id == $obj->rowid) || (!is_object($selected) && in_array($obj->rowid, $selected))) {
						$out .= ' selected';
					}
					$out .= ' data-html="';
					$outhtml = $userstatic->getNomUrl(-3, '', 0, 1, 24, 1, 'login', '', 1) . ' ';
					if ($showstatus >= 0 && $obj->status == 0) {
						$outhtml .= '<strike class="opacitymediumxxx">';
					}
					$outhtml .= $labeltoshowhtml;
					if ($showstatus >= 0 && $obj->status == 0) {
						$outhtml .= '</strike>';
					}
					$out .= dol_escape_htmltag($outhtml);
					$out .= '">';
					$out .= $labeltoshow;
					$out .= '</option>';

					$outarray[$userstatic->id] = $userstatic->getFullName($langs, $fullNameMode, -1, $maxlength) . $moreinfo;
					$outarray2[$userstatic->id] = array(
						'id'=>$userstatic->id,
						'label'=>$labeltoshow,
						'labelhtml'=>$labeltoshowhtml,
						'color'=>'',
						'picto'=>''
					);

					$i++;
				}
			} else {
				$out .= '<select class="flat" id="' . $htmlname . '" name="' . $htmlname . '" disabled>';
				$out .= '<option value="">' . $langs->trans("None") . '</option>';
			}
			$out .= '</select>';

			if ($num && !$forcecombo) {
				// Enhance with select2
				include_once DOL_DOCUMENT_ROOT . '/core/lib/ajax.lib.php';
				$out .= ajax_combobox($htmlname);
			}
		} else {
			dol_print_error($this->db);
		}

		if ($outputmode == 2) {
			return $outarray2;
		} elseif ($outputmode) {
			return $outarray;
		}

		return $out;
	}


	// phpcs:disable PEAR.NamingConventions.ValidFunctionName.ScopeNotCamelCaps

	/**
	 *    Return select list of users. Selected users are stored into session.
	 *  List of users are provided into $_SESSION['assignedtouser'].
	 *
	 * @param string $action Value for $action
	 * @param string $htmlname Field name in form
	 * @param int $show_empty 0=list without the empty value, 1=add empty value
	 * @param array $exclude Array list of users id to exclude
	 * @param int $disabled If select list must be disabled
	 * @param array $include Array list of users id to include or 'hierarchy' to have only supervised users
	 * @param array $enableonly Array list of users id to be enabled. All other must be disabled
	 * @param int $force_entity '0' or Ids of environment to force
	 * @param int $maxlength Maximum length of string into list (0=no limit)
	 * @param int $showstatus 0=show user status only if status is disabled, 1=always show user status into label, -1=never show user status
	 * @param string $morefilter Add more filters into sql request
	 * @param int $showproperties Show properties of each attendees
	 * @param array $listofuserid Array with properties of each user
	 * @param array $listofcontactid Array with properties of each contact
	 * @param array $listofotherid Array with properties of each other contact
	 * @return    string                    HTML select string
	 * @see select_dolgroups()
	 */
	public function select_dolusers_forevent($action = '', $htmlname = 'userid', $show_empty = 0, $exclude = null, $disabled = 0, $include = '', $enableonly = '', $force_entity = '0', $maxlength = 0, $showstatus = 0, $morefilter = '', $showproperties = 0, $listofuserid = array(), $listofcontactid = array(), $listofotherid = array())
	{
		// phpcs:enable
		global $conf, $user, $langs;

		$userstatic = new User($this->db);
		$out = '';


		$assignedtouser = array();
		if (!empty($_SESSION['assignedtouser'])) {
			$assignedtouser = json_decode($_SESSION['assignedtouser'], true);
		}
		$nbassignetouser = count($assignedtouser);

		//if ($nbassignetouser && $action != 'view') $out .= '<br>';
		if ($nbassignetouser) {
			$out .= '<ul class="attendees">';
		}
		$i = 0;
		$ownerid = 0;
		foreach ($assignedtouser as $key => $value) {
			if ($value['id'] == $ownerid) {
				continue;
			}

			$out .= '<li>';
			$userstatic->fetch($value['id']);
			$out .= $userstatic->getNomUrl(-1);
			if ($i == 0) {
				$ownerid = $value['id'];
				$out .= ' (' . $langs->trans("Owner") . ')';
			}
			if ($nbassignetouser > 1 && $action != 'view') {
				$out .= ' <input type="image" style="border: 0px;" src="' . img_picto($langs->trans("Remove"), 'delete', '', 0, 1) . '" value="' . $userstatic->id . '" class="removedassigned reposition" id="removedassigned_' . $userstatic->id . '" name="removedassigned_' . $userstatic->id . '">';
			}
			// Show my availability
			if ($showproperties) {
				if ($ownerid == $value['id'] && is_array($listofuserid) && count($listofuserid) && in_array($ownerid, array_keys($listofuserid))) {
					$out .= '<div class="myavailability inline-block">';
					$out .= '<span class="hideonsmartphone">&nbsp;-&nbsp;<span class="opacitymedium">' . $langs->trans("Availability") . ':</span>  </span><input id="transparency" class="paddingrightonly" ' . ($action == 'view' ? 'disabled' : '') . ' type="checkbox" name="transparency"' . ($listofuserid[$ownerid]['transparency'] ? ' checked' : '') . '><label for="transparency">' . $langs->trans("Busy") . '</label>';
					$out .= '</div>';
				}
			}
			//$out.=' '.($value['mandatory']?$langs->trans("Mandatory"):$langs->trans("Optional"));
			//$out.=' '.($value['transparency']?$langs->trans("Busy"):$langs->trans("NotBusy"));

			$out .= '</li>';
			$i++;
		}
		if ($nbassignetouser) {
			$out .= '</ul>';
		}

		// Method with no ajax
		if ($action != 'view') {
			$out .= '<input type="hidden" class="removedassignedhidden" name="removedassigned" value="">';
			$out .= '<script nonce="' . getNonce() . '" type="text/javascript">jQuery(document).ready(function () {';
			$out .= 'jQuery(".removedassigned").click(function() { jQuery(".removedassignedhidden").val(jQuery(this).val()); });';
			$out .= 'jQuery(".assignedtouser").change(function() { console.log(jQuery(".assignedtouser option:selected").val());';
			$out .= ' if (jQuery(".assignedtouser option:selected").val() > 0) { jQuery("#' . $action . 'assignedtouser").attr("disabled", false); }';
			$out .= ' else { jQuery("#' . $action . 'assignedtouser").attr("disabled", true); }';
			$out .= '});';
			$out .= '})</script>';
			$out .= $this->select_dolusers('', $htmlname, $show_empty, $exclude, $disabled, $include, $enableonly, $force_entity, $maxlength, $showstatus, $morefilter);
			$out .= ' <input type="submit" disabled class="button valignmiddle smallpaddingimp reposition" id="' . $action . 'assignedtouser" name="' . $action . 'assignedtouser" value="' . dol_escape_htmltag($langs->trans("Add")) . '">';
			$out .= '<br>';
		}

		return $out;
	}


	// phpcs:disable PEAR.NamingConventions.ValidFunctionName.ScopeNotCamelCaps

	/**
	 *  Return list of products for customer in Ajax if Ajax activated or go to select_produits_list
	 *
	 * @param int $selected Preselected products
	 * @param string $htmlname Name of HTML select field (must be unique in page).
	 * @param int|string $filtertype Filter on product type (''=nofilter, 0=product, 1=service)
	 * @param int $limit Limit on number of returned lines
	 * @param int $price_level Level of price to show
	 * @param int $status Sell status -1=Return all products, 0=Products not on sell, 1=Products on sell
	 * @param int $finished 2=all, 1=finished, 0=raw material
	 * @param string $selected_input_value Value of preselected input text (for use with ajax)
	 * @param int $hidelabel Hide label (0=no, 1=yes, 2=show search icon (before) and placeholder, 3 search icon after)
	 * @param array $ajaxoptions Options for ajax_autocompleter
	 * @param int $socid Thirdparty Id (to get also price dedicated to this customer)
	 * @param string $showempty '' to not show empty line. Translation key to show an empty line. '1' show empty line with no text.
	 * @param int $forcecombo Force to use combo box
	 * @param string $morecss Add more css on select
	 * @param int $hidepriceinlabel 1=Hide prices in label
	 * @param string $warehouseStatus Warehouse status filter to count the quantity in stock. Following comma separated filter options can be used
	 *                                'warehouseopen' = count products from open warehouses,
	 *                                'warehouseclosed' = count products from closed warehouses,
	 *                                'warehouseinternal' = count products from warehouses for internal correct/transfer only
	 * @param array $selected_combinations Selected combinations. Format: array([attrid] => attrval, [...])
	 * @param string $nooutput No print, return the output into a string
	 * @param int $status_purchase Purchase status -1=Return all products, 0=Products not on purchase, 1=Products on purchase
	 * @return        void|string
	 */
	public function select_produits($selected = '', $htmlname = 'productid', $filtertype = '', $limit = 0, $price_level = 0, $status = 1, $finished = 2, $selected_input_value = '', $hidelabel = 0, $ajaxoptions = array(), $socid = 0, $showempty = '1', $forcecombo = 0, $morecss = '', $hidepriceinlabel = 0, $warehouseStatus = '', $selected_combinations = null, $nooutput = 0, $status_purchase = -1)
	{
		// phpcs:enable
		global $langs, $conf;

		$out = '';

		// check parameters
		$price_level = (!empty($price_level) ? $price_level : 0);
		if (is_null($ajaxoptions)) {
			$ajaxoptions = array();
		}

		if (strval($filtertype) === '' && (isModEnabled("product") || isModEnabled("service"))) {
			if (isModEnabled("product") && !isModEnabled('service')) {
				$filtertype = '0';
			} elseif (!isModEnabled('product') && isModEnabled("service")) {
				$filtertype = '1';
			}
		}

		if (!empty($conf->use_javascript_ajax) && !empty($conf->global->PRODUIT_USE_SEARCH_TO_SELECT)) {
			$placeholder = '';

			if ($selected && empty($selected_input_value)) {
				require_once DOL_DOCUMENT_ROOT . '/product/class/product.class.php';
				$producttmpselect = new Product($this->db);
				$producttmpselect->fetch($selected);
				$selected_input_value = $producttmpselect->ref;
				unset($producttmpselect);
			}
			// handle case where product or service module is disabled + no filter specified
			if ($filtertype == '') {
				if (!isModEnabled('product')) { // when product module is disabled, show services only
					$filtertype = 1;
				} elseif (!isModEnabled('service')) { // when service module is disabled, show products only
					$filtertype = 0;
				}
			}
			// mode=1 means customers products
			$urloption = ($socid > 0 ? 'socid=' . $socid . '&' : '') . 'htmlname=' . $htmlname . '&outjson=1&price_level=' . $price_level . '&type=' . $filtertype . '&mode=1&status=' . $status . '&status_purchase=' . $status_purchase . '&finished=' . $finished . '&hidepriceinlabel=' . $hidepriceinlabel . '&warehousestatus=' . $warehouseStatus;
			$out .= ajax_autocompleter($selected, $htmlname, DOL_URL_ROOT . '/product/ajax/products.php', $urloption, $conf->global->PRODUIT_USE_SEARCH_TO_SELECT, 1, $ajaxoptions);

			if (isModEnabled('variants') && is_array($selected_combinations)) {
				// Code to automatically insert with javascript the select of attributes under the select of product
				// when a parent of variant has been selected.
				$out .= '
				<!-- script to auto show attributes select tags if a variant was selected -->
				<script nonce="' . getNonce() . '">
					// auto show attributes fields
					selected = ' . json_encode($selected_combinations) . ';
					combvalues = {};

					jQuery(document).ready(function () {

						jQuery("input[name=\'prod_entry_mode\']").change(function () {
							if (jQuery(this).val() == \'free\') {
								jQuery(\'div#attributes_box\').empty();
							}
						});

						jQuery("input#' . $htmlname . '").change(function () {

							if (!jQuery(this).val()) {
								jQuery(\'div#attributes_box\').empty();
								return;
							}

							console.log("A change has started. We get variants fields to inject html select");

							jQuery.getJSON("' . DOL_URL_ROOT . '/variants/ajax/getCombinations.php", {
								id: jQuery(this).val()
							}, function (data) {
								jQuery(\'div#attributes_box\').empty();

								jQuery.each(data, function (key, val) {

									combvalues[val.id] = val.values;

									var span = jQuery(document.createElement(\'div\')).css({
										\'display\': \'table-row\'
									});

									span.append(
										jQuery(document.createElement(\'div\')).text(val.label).css({
											\'font-weight\': \'bold\',
											\'display\': \'table-cell\'
										})
									);

									var html = jQuery(document.createElement(\'select\')).attr(\'name\', \'combinations[\' + val.id + \']\').css({
										\'margin-left\': \'15px\',
										\'white-space\': \'pre\'
									}).append(
										jQuery(document.createElement(\'option\')).val(\'\')
									);

									jQuery.each(combvalues[val.id], function (key, val) {
										var tag = jQuery(document.createElement(\'option\')).val(val.id).html(val.value);

										if (selected[val.fk_product_attribute] == val.id) {
											tag.attr(\'selected\', \'selected\');
										}

										html.append(tag);
									});

									span.append(html);
									jQuery(\'div#attributes_box\').append(span);
								});
							})
						});

						' . ($selected ? 'jQuery("input#' . $htmlname . '").change();' : '') . '
					});
				</script>
                ';
			}

			if (empty($hidelabel)) {
				$out .= $langs->trans("RefOrLabel") . ' : ';
			} elseif ($hidelabel > 1) {
				$placeholder = ' placeholder="' . $langs->trans("RefOrLabel") . '"';
				if ($hidelabel == 2) {
					$out .= img_picto($langs->trans("Search"), 'search');
				}
			}
			$out .= '<input type="text" class="minwidth100' . ($morecss ? ' ' . $morecss : '') . '" name="search_' . $htmlname . '" id="search_' . $htmlname . '" value="' . $selected_input_value . '"' . $placeholder . ' ' . (!empty($conf->global->PRODUCT_SEARCH_AUTOFOCUS) ? 'autofocus' : '') . ' />';
			if ($hidelabel == 3) {
				$out .= img_picto($langs->trans("Search"), 'search');
			}
		} else {
			$out .= $this->select_produits_list($selected, $htmlname, $filtertype, $limit, $price_level, '', $status, $finished, 0, $socid, $showempty, $forcecombo, $morecss, $hidepriceinlabel, $warehouseStatus, $status_purchase);
		}

		if (empty($nooutput)) {
			print $out;
		} else {
			return $out;
		}
	}

	// phpcs:disable PEAR.NamingConventions.ValidFunctionName.ScopeNotCamelCaps

	/**
	 *  Return list of BOM for customer in Ajax if Ajax activated or go to select_produits_list
	 *
	 * @param int $selected Preselected BOM id
	 * @param string $htmlname Name of HTML select field (must be unique in page).
	 * @param int $limit Limit on number of returned lines
	 * @param int $status Sell status -1=Return all bom, 0=Draft BOM, 1=Validated BOM
	 * @param int $type type of the BOM (-1=Return all BOM, 0=Return disassemble BOM, 1=Return manufacturing BOM)
	 * @param string $showempty '' to not show empty line. Translation key to show an empty line. '1' show empty line with no text.
	 * @param string $morecss Add more css on select
	 * @param string $nooutput No print, return the output into a string
	 * @param int $forcecombo Force to use combo box
	 * @param array $TProducts Add filter on a defined product
	 * @return        void|string
	 */
	public function select_bom($selected = '', $htmlname = 'bom_id', $limit = 0, $status = 1, $type = 0, $showempty = '1', $morecss = '', $nooutput = '', $forcecombo = 0, $TProducts = [])
	{
		// phpcs:enable
		global $conf, $user, $langs, $db;

		require_once DOL_DOCUMENT_ROOT . '/product/class/product.class.php';

		$error = 0;
		$out = '';

		if (!$forcecombo) {
			include_once DOL_DOCUMENT_ROOT . '/core/lib/ajax.lib.php';
			$events = array();
			$out .= ajax_combobox($htmlname, $events, getDolGlobalInt("PRODUIT_USE_SEARCH_TO_SELECT"));
		}

		$out .= '<select class="flat' . ($morecss ? ' ' . $morecss : '') . '" name="' . $htmlname . '" id="' . $htmlname . '">';

		$sql = 'SELECT b.rowid, b.ref, b.label, b.fk_product';
		$sql .= ' FROM ' . MAIN_DB_PREFIX . 'bom_bom as b';
		$sql .= ' WHERE b.entity IN (' . getEntity('bom') . ')';
		if (!empty($status)) $sql .= ' AND status = ' . (int) $status;
		if (!empty($type)) $sql .= ' AND bomtype = ' . (int) $type;
		if (!empty($TProducts)) $sql .= ' AND fk_product IN (' . $this->db->sanitize(implode(',', $TProducts)) . ')';
		if (!empty($limit)) $sql .= ' LIMIT ' . (int) $limit;
		$resql = $db->query($sql);
		if ($resql) {
			if ($showempty) {
				$out .= '<option value="-1"';
				if (empty($selected)) $out .= ' selected';
				$out .= '>&nbsp;</option>';
			}
			while ($obj = $db->fetch_object($resql)) {
				$product = new Product($db);
				$res = $product->fetch($obj->fk_product);
				$out .= '<option value="' . $obj->rowid . '"';
				if ($obj->rowid == $selected) $out .= 'selected';
				$out .= '>' . $obj->ref . ' - ' . $product->label . ' - ' . $obj->label . '</option>';
			}
		} else {
			$error++;
			dol_print_error($db);
		}
		$out .= '</select>';
		if (empty($nooutput)) {
			print $out;
		} else {
			return $out;
		}
	}

	// phpcs:disable PEAR.NamingConventions.ValidFunctionName.ScopeNotCamelCaps

	/**
	 *    Return list of products for a customer.
	 *  Called by select_produits.
	 *
	 * @param int $selected Preselected product
	 * @param string $htmlname Name of select html
	 * @param string $filtertype Filter on product type (''=nofilter, 0=product, 1=service)
	 * @param int $limit Limit on number of returned lines
	 * @param int $price_level Level of price to show
	 * @param string $filterkey Filter on product
	 * @param int $status -1=Return all products, 0=Products not on sell, 1=Products on sell
	 * @param int $finished Filter on finished field: 2=No filter
	 * @param int $outputmode 0=HTML select string, 1=Array
	 * @param int $socid Thirdparty Id (to get also price dedicated to this customer)
	 * @param string $showempty '' to not show empty line. Translation key to show an empty line. '1' show empty line with no text.
	 * @param int $forcecombo Force to use combo box
	 * @param string $morecss Add more css on select
	 * @param int $hidepriceinlabel 1=Hide prices in label
	 * @param string $warehouseStatus Warehouse status filter to group/count stock. Following comma separated filter options can be used.
	 *                                'warehouseopen' = count products from open warehouses,
	 *                                'warehouseclosed' = count products from closed warehouses,
	 *                                'warehouseinternal' = count products from warehouses for internal correct/transfer only
	 * @param int $status_purchase Purchase status -1=Return all products, 0=Products not on purchase, 1=Products on purchase
	 * @return     array|string                Array of keys for json
	 */
	public function select_produits_list($selected = '', $htmlname = 'productid', $filtertype = '', $limit = 20, $price_level = 0, $filterkey = '', $status = 1, $finished = 2, $outputmode = 0, $socid = 0, $showempty = '1', $forcecombo = 0, $morecss = '', $hidepriceinlabel = 0, $warehouseStatus = '', $status_purchase = -1)
	{
		// phpcs:enable
		global $langs, $conf;
		global $hookmanager;

		$out = '';
		$outarray = array();

		// Units
		if (getDolGlobalInt('PRODUCT_USE_UNITS')) {
			$langs->load('other');
		}

		$warehouseStatusArray = array();
		if (!empty($warehouseStatus)) {
			require_once DOL_DOCUMENT_ROOT . '/product/stock/class/entrepot.class.php';
			if (preg_match('/warehouseclosed/', $warehouseStatus)) {
				$warehouseStatusArray[] = Entrepot::STATUS_CLOSED;
			}
			if (preg_match('/warehouseopen/', $warehouseStatus)) {
				$warehouseStatusArray[] = Entrepot::STATUS_OPEN_ALL;
			}
			if (preg_match('/warehouseinternal/', $warehouseStatus)) {
				$warehouseStatusArray[] = Entrepot::STATUS_OPEN_INTERNAL;
			}
		}

		$selectFields = " p.rowid, p.ref, p.label, p.description, p.barcode, p.fk_country, p.fk_product_type, p.price, p.price_ttc, p.price_base_type, p.tva_tx, p.default_vat_code, p.duration, p.fk_price_expression";
		if (count($warehouseStatusArray)) {
			$selectFieldsGrouped = ", sum(" . $this->db->ifsql("e.statut IS NULL", "0", "ps.reel") . ") as stock"; // e.statut is null if there is no record in stock
		} else {
			$selectFieldsGrouped = ", " . $this->db->ifsql("p.stock IS NULL", 0, "p.stock") . " AS stock";
		}

		$sql = "SELECT ";

		// Add select from hooks
		$parameters = array();
		$reshook = $hookmanager->executeHooks('selectProductsListSelect', $parameters); // Note that $action and $object may have been modified by hook
		if (empty($reshook)) {
			$sql .= $selectFields.$selectFieldsGrouped.$hookmanager->resPrint;
		} else {
			$sql .= $hookmanager->resPrint;
		}

		if (!empty($conf->global->PRODUCT_SORT_BY_CATEGORY)) {
			//Product category
			$sql .= ", (SELECT " . $this->db->prefix() . "categorie_product.fk_categorie
						FROM " . $this->db->prefix() . "categorie_product
						WHERE " . $this->db->prefix() . "categorie_product.fk_product=p.rowid
						LIMIT 1
				) AS categorie_product_id ";
		}

		//Price by customer
		if (!empty($conf->global->PRODUIT_CUSTOMER_PRICES) && !empty($socid)) {
			$sql .= ', pcp.rowid as idprodcustprice, pcp.price as custprice, pcp.price_ttc as custprice_ttc,';
			$sql .= ' pcp.price_base_type as custprice_base_type, pcp.tva_tx as custtva_tx, pcp.default_vat_code as custdefault_vat_code, pcp.ref_customer as custref';
			$selectFields .= ", idprodcustprice, custprice, custprice_ttc, custprice_base_type, custtva_tx, custdefault_vat_code, custref";
		}
		// Units
		if (getDolGlobalInt('PRODUCT_USE_UNITS')) {
			$sql .= ", u.label as unit_long, u.short_label as unit_short, p.weight, p.weight_units, p.length, p.length_units, p.width, p.width_units, p.height, p.height_units, p.surface, p.surface_units, p.volume, p.volume_units";
			$selectFields .= ', unit_long, unit_short, p.weight, p.weight_units, p.length, p.length_units, p.width, p.width_units, p.height, p.height_units, p.surface, p.surface_units, p.volume, p.volume_units';
		}

		// Multilang : we add translation
		if (getDolGlobalInt('MAIN_MULTILANGS')) {
			$sql .= ", pl.label as label_translated";
			$sql .= ", pl.description as description_translated";
			$selectFields .= ", label_translated";
			$selectFields .= ", description_translated";
		}
		// Price by quantity
		if (!empty($conf->global->PRODUIT_CUSTOMER_PRICES_BY_QTY) || !empty($conf->global->PRODUIT_CUSTOMER_PRICES_BY_QTY_MULTIPRICES)) {
			$sql .= ", (SELECT pp.rowid FROM " . $this->db->prefix() . "product_price as pp WHERE pp.fk_product = p.rowid";
			if ($price_level >= 1 && !empty($conf->global->PRODUIT_CUSTOMER_PRICES_BY_QTY_MULTIPRICES)) {
				$sql .= " AND price_level = " . ((int) $price_level);
			}
			$sql .= " ORDER BY date_price";
			$sql .= " DESC LIMIT 1) as price_rowid";
			$sql .= ", (SELECT pp.price_by_qty FROM " . $this->db->prefix() . "product_price as pp WHERE pp.fk_product = p.rowid"; // price_by_qty is 1 if some prices by qty exists in subtable
			if ($price_level >= 1 && !empty($conf->global->PRODUIT_CUSTOMER_PRICES_BY_QTY_MULTIPRICES)) {
				$sql .= " AND price_level = " . ((int) $price_level);
			}
			$sql .= " ORDER BY date_price";
			$sql .= " DESC LIMIT 1) as price_by_qty";
			$selectFields .= ", price_rowid, price_by_qty";
		}

		$sql .= " FROM ".$this->db->prefix()."product as p";
		// Add from (left join) from hooks
		$parameters = array();
		$reshook = $hookmanager->executeHooks('selectProductsListFrom', $parameters); // Note that $action and $object may have been modified by hook
		$sql .= $hookmanager->resPrint;

		if (count($warehouseStatusArray)) {
			$sql .= " LEFT JOIN " . $this->db->prefix() . "product_stock as ps on ps.fk_product = p.rowid";
			$sql .= " LEFT JOIN " . $this->db->prefix() . "entrepot as e on ps.fk_entrepot = e.rowid AND e.entity IN (" . getEntity('stock') . ")";
			$sql .= ' AND e.statut IN (' . $this->db->sanitize($this->db->escape(implode(',', $warehouseStatusArray))) . ')'; // Return line if product is inside the selected stock. If not, an empty line will be returned so we will count 0.
		}

		// include search in supplier ref
		if (!empty($conf->global->MAIN_SEARCH_PRODUCT_BY_FOURN_REF)) {
			$sql .= " LEFT JOIN " . $this->db->prefix() . "product_fournisseur_price as pfp ON p.rowid = pfp.fk_product";
		}

		//Price by customer
		if (!empty($conf->global->PRODUIT_CUSTOMER_PRICES) && !empty($socid)) {
			$sql .= " LEFT JOIN  " . $this->db->prefix() . "product_customer_price as pcp ON pcp.fk_soc=" . ((int) $socid) . " AND pcp.fk_product=p.rowid";
		}
		// Units
		if (getDolGlobalInt('PRODUCT_USE_UNITS')) {
			$sql .= " LEFT JOIN " . $this->db->prefix() . "c_units u ON u.rowid = p.fk_unit";
		}
		// Multilang : we add translation
		if (getDolGlobalInt('MAIN_MULTILANGS')) {
			$sql .= " LEFT JOIN " . $this->db->prefix() . "product_lang as pl ON pl.fk_product = p.rowid ";
			if (!empty($conf->global->PRODUIT_TEXTS_IN_THIRDPARTY_LANGUAGE) && !empty($socid)) {
				require_once DOL_DOCUMENT_ROOT . '/societe/class/societe.class.php';
				$soc = new Societe($this->db);
				$result = $soc->fetch($socid);
				if ($result > 0 && !empty($soc->default_lang)) {
					$sql .= " AND pl.lang = '" . $this->db->escape($soc->default_lang) . "'";
				} else {
					$sql .= " AND pl.lang = '" . $this->db->escape($langs->getDefaultLang()) . "'";
				}
			} else {
				$sql .= " AND pl.lang = '" . $this->db->escape($langs->getDefaultLang()) . "'";
			}
		}

		if (!empty($conf->global->PRODUIT_ATTRIBUTES_HIDECHILD)) {
			$sql .= " LEFT JOIN " . $this->db->prefix() . "product_attribute_combination pac ON pac.fk_product_child = p.rowid";
		}

		$sql .= ' WHERE p.entity IN (' . getEntity('product') . ')';

		if (!empty($conf->global->PRODUIT_ATTRIBUTES_HIDECHILD)) {
			$sql .= " AND pac.rowid IS NULL";
		}

		if ($finished == 0) {
			$sql .= " AND p.finished = " . ((int) $finished);
		} elseif ($finished == 1) {
			$sql .= " AND p.finished = " . ((int) $finished);
			if ($status >= 0) {
				$sql .= " AND p.tosell = " . ((int) $status);
			}
		} elseif ($status >= 0) {
			$sql .= " AND p.tosell = " . ((int) $status);
		}
		if ($status_purchase >= 0) {
			$sql .= " AND p.tobuy = " . ((int) $status_purchase);
		}
		// Filter by product type
		if (strval($filtertype) != '') {
			$sql .= " AND p.fk_product_type = " . ((int) $filtertype);
		} elseif (!isModEnabled('product')) { // when product module is disabled, show services only
			$sql .= " AND p.fk_product_type = 1";
		} elseif (!isModEnabled('service')) { // when service module is disabled, show products only
			$sql .= " AND p.fk_product_type = 0";
		}
		// Add where from hooks
		$parameters = array();
		$reshook = $hookmanager->executeHooks('selectProductsListWhere', $parameters); // Note that $action and $object may have been modified by hook
		$sql .= $hookmanager->resPrint;
		// Add criteria on ref/label
		if ($filterkey != '') {
			$sql .= ' AND (';
			$prefix = empty($conf->global->PRODUCT_DONOTSEARCH_ANYWHERE) ? '%' : ''; // Can use index if PRODUCT_DONOTSEARCH_ANYWHERE is on
			// For natural search
			$scrit = explode(' ', $filterkey);
			$i = 0;
			if (count($scrit) > 1) {
				$sql .= "(";
			}
			foreach ($scrit as $crit) {
				if ($i > 0) {
					$sql .= " AND ";
				}
				$sql .= "(p.ref LIKE '" . $this->db->escape($prefix . $crit) . "%' OR p.label LIKE '" . $this->db->escape($prefix . $crit) . "%'";
				if (getDolGlobalInt('MAIN_MULTILANGS')) {
					$sql .= " OR pl.label LIKE '" . $this->db->escape($prefix . $crit) . "%'";
				}
				if (!empty($conf->global->PRODUIT_CUSTOMER_PRICES) && !empty($socid)) {
					$sql .= " OR pcp.ref_customer LIKE '" . $this->db->escape($prefix . $crit) . "%'";
				}
				if (!empty($conf->global->PRODUCT_AJAX_SEARCH_ON_DESCRIPTION)) {
					$sql .= " OR p.description LIKE '" . $this->db->escape($prefix . $crit) . "%'";
					if (getDolGlobalInt('MAIN_MULTILANGS')) {
						$sql .= " OR pl.description LIKE '" . $this->db->escape($prefix . $crit) . "%'";
					}
				}
				if (!empty($conf->global->MAIN_SEARCH_PRODUCT_BY_FOURN_REF)) {
					$sql .= " OR pfp.ref_fourn LIKE '" . $this->db->escape($prefix . $crit) . "%'";
				}
				$sql .= ")";
				$i++;
			}
			if (count($scrit) > 1) {
				$sql .= ")";
			}
			if (isModEnabled('barcode')) {
				$sql .= " OR p.barcode LIKE '" . $this->db->escape($prefix . $filterkey) . "%'";
			}
			$sql .= ')';
		}
		if (count($warehouseStatusArray)) {
			$sql .= " GROUP BY " . $selectFields;
		}

		//Sort by category
		if (!empty($conf->global->PRODUCT_SORT_BY_CATEGORY)) {
			$sql .= " ORDER BY categorie_product_id ";
			//ASC OR DESC order
			($conf->global->PRODUCT_SORT_BY_CATEGORY == 1) ? $sql .= "ASC" : $sql .= "DESC";
		} else {
			$sql .= $this->db->order("p.ref");
		}

		$sql .= $this->db->plimit($limit, 0);

		// Build output string
		dol_syslog(get_class($this) . "::select_produits_list search products", LOG_DEBUG);
		$result = $this->db->query($sql);
		if ($result) {
			require_once DOL_DOCUMENT_ROOT . '/product/class/product.class.php';
			require_once DOL_DOCUMENT_ROOT . '/product/dynamic_price/class/price_parser.class.php';
			require_once DOL_DOCUMENT_ROOT . '/core/lib/product.lib.php';

			$num = $this->db->num_rows($result);

			$events = null;

			if (!$forcecombo) {
				include_once DOL_DOCUMENT_ROOT . '/core/lib/ajax.lib.php';
				$out .= ajax_combobox($htmlname, $events, getDolGlobalInt("PRODUIT_USE_SEARCH_TO_SELECT"));
			}

			$out .= '<select class="flat' . ($morecss ? ' ' . $morecss : '') . '" name="' . $htmlname . '" id="' . $htmlname . '">';

			$textifempty = '';
			// Do not use textifempty = ' ' or '&nbsp;' here, or search on key will search on ' key'.
			//if (!empty($conf->use_javascript_ajax) || $forcecombo) $textifempty='';
			if (!empty($conf->global->PRODUIT_USE_SEARCH_TO_SELECT)) {
				if ($showempty && !is_numeric($showempty)) {
					$textifempty = $langs->trans($showempty);
				} else {
					$textifempty .= $langs->trans("All");
				}
			} else {
				if ($showempty && !is_numeric($showempty)) {
					$textifempty = $langs->trans($showempty);
				}
			}
			if ($showempty) {
				$out .= '<option value="-1" selected>' . ($textifempty ? $textifempty : '&nbsp;') . '</option>';
			}

			$i = 0;
			while ($num && $i < $num) {
				$opt = '';
				$optJson = array();
				$objp = $this->db->fetch_object($result);

				if ((!empty($conf->global->PRODUIT_CUSTOMER_PRICES_BY_QTY) || !empty($conf->global->PRODUIT_CUSTOMER_PRICES_BY_QTY_MULTIPRICES)) && !empty($objp->price_by_qty) && $objp->price_by_qty == 1) { // Price by quantity will return many prices for the same product
					$sql = "SELECT rowid, quantity, price, unitprice, remise_percent, remise, price_base_type";
					$sql .= " FROM " . $this->db->prefix() . "product_price_by_qty";
					$sql .= " WHERE fk_product_price = " . ((int) $objp->price_rowid);
					$sql .= " ORDER BY quantity ASC";

					dol_syslog(get_class($this) . "::select_produits_list search prices by qty", LOG_DEBUG);
					$result2 = $this->db->query($sql);
					if ($result2) {
						$nb_prices = $this->db->num_rows($result2);
						$j = 0;
						while ($nb_prices && $j < $nb_prices) {
							$objp2 = $this->db->fetch_object($result2);

							$objp->price_by_qty_rowid = $objp2->rowid;
							$objp->price_by_qty_price_base_type = $objp2->price_base_type;
							$objp->price_by_qty_quantity = $objp2->quantity;
							$objp->price_by_qty_unitprice = $objp2->unitprice;
							$objp->price_by_qty_remise_percent = $objp2->remise_percent;
							// For backward compatibility
							$objp->quantity = $objp2->quantity;
							$objp->price = $objp2->price;
							$objp->unitprice = $objp2->unitprice;
							$objp->remise_percent = $objp2->remise_percent;

							//$objp->tva_tx is not overwritten by $objp2 value
							//$objp->default_vat_code is not overwritten by $objp2 value

							$this->constructProductListOption($objp, $opt, $optJson, 0, $selected, $hidepriceinlabel, $filterkey);

							$j++;

							// Add new entry
							// "key" value of json key array is used by jQuery automatically as selected value
							// "label" value of json key array is used by jQuery automatically as text for combo box
							$out .= $opt;
							array_push($outarray, $optJson);
						}
					}
				} else {
					if (isModEnabled('dynamicprices') && !empty($objp->fk_price_expression)) {
						$price_product = new Product($this->db);
						$price_product->fetch($objp->rowid, '', '', 1);

						require_once DOL_DOCUMENT_ROOT . '/product/dynamic_price/class/price_parser.class.php';
						$priceparser = new PriceParser($this->db);
						$price_result = $priceparser->parseProduct($price_product);
						if ($price_result >= 0) {
							$objp->price = $price_result;
							$objp->unitprice = $price_result;
							//Calculate the VAT
							$objp->price_ttc = price2num($objp->price) * (1 + ($objp->tva_tx / 100));
							$objp->price_ttc = price2num($objp->price_ttc, 'MU');
						}
					}

					$this->constructProductListOption($objp, $opt, $optJson, $price_level, $selected, $hidepriceinlabel, $filterkey);
					// Add new entry
					// "key" value of json key array is used by jQuery automatically as selected value
					// "label" value of json key array is used by jQuery automatically as text for combo box
					$out .= $opt;
					array_push($outarray, $optJson);
				}

				$i++;
			}

			$out .= '</select>';

			$this->db->free($result);

			if (empty($outputmode)) {
				return $out;
			}

			return $outarray;
		} else {
			dol_print_error($this->db);
		}

		return '';
	}

	/**
	 * Function to forge the string with OPTIONs of SELECT.
	 * This define value for &$opt and &$optJson.
	 * This function is called by select_produits_list().
	 *
	 * @param object 	$objp 			Resultset of fetch
	 * @param string 	$opt 			Option (var used for returned value in string option format)
	 * @param array 	$optJson 		Option (var used for returned value in json format)
	 * @param int 		$price_level 	Price level
	 * @param string 	$selected 		Preselected value
	 * @param int 		$hidepriceinlabel Hide price in label
	 * @param string 	$filterkey 		Filter key to highlight
	 * @param int 		$novirtualstock Do not load virtual stock, even if slow option STOCK_SHOW_VIRTUAL_STOCK_IN_PRODUCTS_COMBO is on.
	 * @return    void
	 */
	protected function constructProductListOption(&$objp, &$opt, &$optJson, $price_level, $selected, $hidepriceinlabel = 0, $filterkey = '', $novirtualstock = 0)
	{
		global $langs, $conf, $user;
		global $hookmanager;

		$outkey = '';
		$outval = '';
		$outref = '';
		$outlabel = '';
		$outlabel_translated = '';
		$outdesc = '';
		$outdesc_translated = '';
		$outbarcode = '';
		$outorigin = '';
		$outtype = '';
		$outprice_ht = '';
		$outprice_ttc = '';
		$outpricebasetype = '';
		$outtva_tx = '';
		$outdefault_vat_code = '';
		$outqty = 1;
		$outdiscount = 0;

		$maxlengtharticle = (empty($conf->global->PRODUCT_MAX_LENGTH_COMBO) ? 48 : $conf->global->PRODUCT_MAX_LENGTH_COMBO);

		$label = $objp->label;
		if (!empty($objp->label_translated)) {
			$label = $objp->label_translated;
		}
		if (!empty($filterkey) && $filterkey != '') {
			$label = preg_replace('/(' . preg_quote($filterkey, '/') . ')/i', '<strong>$1</strong>', $label, 1);
		}

		$outkey = $objp->rowid;
		$outref = $objp->ref;
		$outrefcust = empty($objp->custref) ? '' : $objp->custref;
		$outlabel = $objp->label;
		$outdesc = $objp->description;
		if (getDolGlobalInt('MAIN_MULTILANGS')) {
			$outlabel_translated = $objp->label_translated;
			$outdesc_translated = $objp->description_translated;
		}
		$outbarcode = $objp->barcode;
		$outorigin = $objp->fk_country;
		$outpbq = empty($objp->price_by_qty_rowid) ? '' : $objp->price_by_qty_rowid;

		$outtype = $objp->fk_product_type;
		$outdurationvalue = $outtype == Product::TYPE_SERVICE ? substr($objp->duration, 0, dol_strlen($objp->duration) - 1) : '';
		$outdurationunit = $outtype == Product::TYPE_SERVICE ? substr($objp->duration, -1) : '';

		if ($outorigin && !empty($conf->global->PRODUCT_SHOW_ORIGIN_IN_COMBO)) {
			require_once DOL_DOCUMENT_ROOT . '/core/lib/company.lib.php';
		}

		// Units
		$outvalUnits = '';
		if (getDolGlobalInt('PRODUCT_USE_UNITS')) {
			if (!empty($objp->unit_short)) {
				$outvalUnits .= ' - ' . $objp->unit_short;
			}
		}
		if (!empty($conf->global->PRODUCT_SHOW_DIMENSIONS_IN_COMBO)) {
			if (!empty($objp->weight) && $objp->weight_units !== null) {
				$unitToShow = showDimensionInBestUnit($objp->weight, $objp->weight_units, 'weight', $langs);
				$outvalUnits .= ' - ' . $unitToShow;
			}
			if ((!empty($objp->length) || !empty($objp->width) || !empty($objp->height)) && $objp->length_units !== null) {
				$unitToShow = $objp->length . ' x ' . $objp->width . ' x ' . $objp->height . ' ' . measuringUnitString(0, 'size', $objp->length_units);
				$outvalUnits .= ' - ' . $unitToShow;
			}
			if (!empty($objp->surface) && $objp->surface_units !== null) {
				$unitToShow = showDimensionInBestUnit($objp->surface, $objp->surface_units, 'surface', $langs);
				$outvalUnits .= ' - ' . $unitToShow;
			}
			if (!empty($objp->volume) && $objp->volume_units !== null) {
				$unitToShow = showDimensionInBestUnit($objp->volume, $objp->volume_units, 'volume', $langs);
				$outvalUnits .= ' - ' . $unitToShow;
			}
		}
		if ($outdurationvalue && $outdurationunit) {
			$da = array(
				'h' => $langs->trans('Hour'),
				'd' => $langs->trans('Day'),
				'w' => $langs->trans('Week'),
				'm' => $langs->trans('Month'),
				'y' => $langs->trans('Year')
			);
			if (isset($da[$outdurationunit])) {
				$outvalUnits .= ' - ' . $outdurationvalue . ' ' . $langs->transnoentities($da[$outdurationunit] . ($outdurationvalue > 1 ? 's' : ''));
			}
		}

		$opt = '<option value="' . $objp->rowid . '"';
		$opt .= ($objp->rowid == $selected) ? ' selected' : '';
		if (!empty($objp->price_by_qty_rowid) && $objp->price_by_qty_rowid > 0) {
			$opt .= ' pbq="' . $objp->price_by_qty_rowid . '" data-pbq="' . $objp->price_by_qty_rowid . '" data-pbqup="' . $objp->price_by_qty_unitprice . '" data-pbqbase="' . $objp->price_by_qty_price_base_type . '" data-pbqqty="' . $objp->price_by_qty_quantity . '" data-pbqpercent="' . $objp->price_by_qty_remise_percent . '"';
		}
		if (isModEnabled('stock') && isset($objp->stock) && ($objp->fk_product_type == Product::TYPE_PRODUCT || !empty($conf->global->STOCK_SUPPORTS_SERVICES))) {
			if (!empty($user->rights->stock->lire)) {
				if ($objp->stock > 0) {
					$opt .= ' class="product_line_stock_ok"';
				} elseif ($objp->stock <= 0) {
					$opt .= ' class="product_line_stock_too_low"';
				}
			}
		}
		if (!empty($conf->global->PRODUIT_TEXTS_IN_THIRDPARTY_LANGUAGE)) {
			$opt .= ' data-labeltrans="' . $outlabel_translated . '"';
			$opt .= ' data-desctrans="' . dol_escape_htmltag($outdesc_translated) . '"';
		}
		$opt .= '>';
		$opt .= $objp->ref;
		if (!empty($objp->custref)) {
			$opt .= ' (' . $objp->custref . ')';
		}
		if ($outbarcode) {
			$opt .= ' (' . $outbarcode . ')';
		}
		$opt .= ' - ' . dol_trunc($label, $maxlengtharticle);
		if ($outorigin && !empty($conf->global->PRODUCT_SHOW_ORIGIN_IN_COMBO)) {
			$opt .= ' (' . getCountry($outorigin, 1) . ')';
		}

		$objRef = $objp->ref;
		if (!empty($objp->custref)) {
			$objRef .= ' (' . $objp->custref . ')';
		}
		if (!empty($filterkey) && $filterkey != '') {
			$objRef = preg_replace('/(' . preg_quote($filterkey, '/') . ')/i', '<strong>$1</strong>', $objRef, 1);
		}
		$outval .= $objRef;
		if ($outbarcode) {
			$outval .= ' (' . $outbarcode . ')';
		}
		$outval .= ' - ' . dol_trunc($label, $maxlengtharticle);
		if ($outorigin && !empty($conf->global->PRODUCT_SHOW_ORIGIN_IN_COMBO)) {
			$outval .= ' (' . getCountry($outorigin, 1) . ')';
		}

		// Units
		$opt .= $outvalUnits;
		$outval .= $outvalUnits;

		$found = 0;

		// Multiprice
		// If we need a particular price level (from 1 to n)
		if (empty($hidepriceinlabel) && $price_level >= 1 && (!empty($conf->global->PRODUIT_MULTIPRICES) || !empty($conf->global->PRODUIT_CUSTOMER_PRICES_BY_QTY_MULTIPRICES))) {
			$sql = "SELECT price, price_ttc, price_base_type, tva_tx, default_vat_code";
			$sql .= " FROM " . $this->db->prefix() . "product_price";
			$sql .= " WHERE fk_product = " . ((int) $objp->rowid);
			$sql .= " AND entity IN (" . getEntity('productprice') . ")";
			$sql .= " AND price_level = " . ((int) $price_level);
			$sql .= " ORDER BY date_price DESC, rowid DESC"; // Warning DESC must be both on date_price and rowid.
			$sql .= " LIMIT 1";

			dol_syslog(get_class($this) . '::constructProductListOption search price for product ' . $objp->rowid . ' AND level ' . $price_level, LOG_DEBUG);
			$result2 = $this->db->query($sql);
			if ($result2) {
				$objp2 = $this->db->fetch_object($result2);
				if ($objp2) {
					$found = 1;
					if ($objp2->price_base_type == 'HT') {
						$opt .= ' - ' . price($objp2->price, 1, $langs, 0, 0, -1, $conf->currency) . ' ' . $langs->trans("HT");
						$outval .= ' - ' . price($objp2->price, 0, $langs, 0, 0, -1, $conf->currency) . ' ' . $langs->transnoentities("HT");
					} else {
						$opt .= ' - ' . price($objp2->price_ttc, 1, $langs, 0, 0, -1, $conf->currency) . ' ' . $langs->trans("TTC");
						$outval .= ' - ' . price($objp2->price_ttc, 0, $langs, 0, 0, -1, $conf->currency) . ' ' . $langs->transnoentities("TTC");
					}
					$outprice_ht = price($objp2->price);
					$outprice_ttc = price($objp2->price_ttc);
					$outpricebasetype = $objp2->price_base_type;
					if (!empty($conf->global->PRODUIT_MULTIPRICES_USE_VAT_PER_LEVEL)) {  // using this option is a bug. kept for backward compatibility
						$outtva_tx = $objp2->tva_tx;                        // We use the vat rate on line of multiprice
						$outdefault_vat_code = $objp2->default_vat_code;    // We use the vat code on line of multiprice
					} else {
						$outtva_tx = $objp->tva_tx;                            // We use the vat rate of product, not the one on line of multiprice
						$outdefault_vat_code = $objp->default_vat_code;        // We use the vat code or product, not the one on line of multiprice
					}
				}
			} else {
				dol_print_error($this->db);
			}
		}

		// Price by quantity
		if (empty($hidepriceinlabel) && !empty($objp->quantity) && $objp->quantity >= 1 && (!empty($conf->global->PRODUIT_CUSTOMER_PRICES_BY_QTY) || !empty($conf->global->PRODUIT_CUSTOMER_PRICES_BY_QTY_MULTIPRICES))) {
			$found = 1;
			$outqty = $objp->quantity;
			$outdiscount = $objp->remise_percent;
			if ($objp->quantity == 1) {
				$opt .= ' - ' . price($objp->unitprice, 1, $langs, 0, 0, -1, $conf->currency) . "/";
				$outval .= ' - ' . price($objp->unitprice, 0, $langs, 0, 0, -1, $conf->currency) . "/";
				$opt .= $langs->trans("Unit"); // Do not use strtolower because it breaks utf8 encoding
				$outval .= $langs->transnoentities("Unit");
			} else {
				$opt .= ' - ' . price($objp->price, 1, $langs, 0, 0, -1, $conf->currency) . "/" . $objp->quantity;
				$outval .= ' - ' . price($objp->price, 0, $langs, 0, 0, -1, $conf->currency) . "/" . $objp->quantity;
				$opt .= $langs->trans("Units"); // Do not use strtolower because it breaks utf8 encoding
				$outval .= $langs->transnoentities("Units");
			}

			$outprice_ht = price($objp->unitprice);
			$outprice_ttc = price($objp->unitprice * (1 + ($objp->tva_tx / 100)));
			$outpricebasetype = $objp->price_base_type;
			$outtva_tx = $objp->tva_tx;                            // This value is the value on product when constructProductListOption is called by select_produits_list even if other field $objp-> are from table price_by_qty
			$outdefault_vat_code = $objp->default_vat_code;        // This value is the value on product when constructProductListOption is called by select_produits_list even if other field $objp-> are from table price_by_qty
		}
		if (empty($hidepriceinlabel) && !empty($objp->quantity) && $objp->quantity >= 1) {
			$opt .= " (" . price($objp->unitprice, 1, $langs, 0, 0, -1, $conf->currency) . "/" . $langs->trans("Unit") . ")"; // Do not use strtolower because it breaks utf8 encoding
			$outval .= " (" . price($objp->unitprice, 0, $langs, 0, 0, -1, $conf->currency) . "/" . $langs->transnoentities("Unit") . ")"; // Do not use strtolower because it breaks utf8 encoding
		}
		if (empty($hidepriceinlabel) && !empty($objp->remise_percent) && $objp->remise_percent >= 1) {
			$opt .= " - " . $langs->trans("Discount") . " : " . vatrate($objp->remise_percent) . ' %';
			$outval .= " - " . $langs->transnoentities("Discount") . " : " . vatrate($objp->remise_percent) . ' %';
		}

		// Price by customer
		if (empty($hidepriceinlabel) && !empty($conf->global->PRODUIT_CUSTOMER_PRICES)) {
			if (!empty($objp->idprodcustprice)) {
				$found = 1;

				if ($objp->custprice_base_type == 'HT') {
					$opt .= ' - ' . price($objp->custprice, 1, $langs, 0, 0, -1, $conf->currency) . ' ' . $langs->trans("HT");
					$outval .= ' - ' . price($objp->custprice, 0, $langs, 0, 0, -1, $conf->currency) . ' ' . $langs->transnoentities("HT");
				} else {
					$opt .= ' - ' . price($objp->custprice_ttc, 1, $langs, 0, 0, -1, $conf->currency) . ' ' . $langs->trans("TTC");
					$outval .= ' - ' . price($objp->custprice_ttc, 0, $langs, 0, 0, -1, $conf->currency) . ' ' . $langs->transnoentities("TTC");
				}

				$outprice_ht = price($objp->custprice);
				$outprice_ttc = price($objp->custprice_ttc);
				$outpricebasetype = $objp->custprice_base_type;
				$outtva_tx = $objp->custtva_tx;
				$outdefault_vat_code = $objp->custdefault_vat_code;
			}
		}

		// If level no defined or multiprice not found, we used the default price
		if (empty($hidepriceinlabel) && !$found) {
			if ($objp->price_base_type == 'HT') {
				$opt .= ' - ' . price($objp->price, 1, $langs, 0, 0, -1, $conf->currency) . ' ' . $langs->trans("HT");
				$outval .= ' - ' . price($objp->price, 0, $langs, 0, 0, -1, $conf->currency) . ' ' . $langs->transnoentities("HT");
			} else {
				$opt .= ' - ' . price($objp->price_ttc, 1, $langs, 0, 0, -1, $conf->currency) . ' ' . $langs->trans("TTC");
				$outval .= ' - ' . price($objp->price_ttc, 0, $langs, 0, 0, -1, $conf->currency) . ' ' . $langs->transnoentities("TTC");
			}
			$outprice_ht = price($objp->price);
			$outprice_ttc = price($objp->price_ttc);
			$outpricebasetype = $objp->price_base_type;
			$outtva_tx = $objp->tva_tx;
			$outdefault_vat_code = $objp->default_vat_code;
		}

		if (isModEnabled('stock') && isset($objp->stock) && ($objp->fk_product_type == Product::TYPE_PRODUCT || !empty($conf->global->STOCK_SUPPORTS_SERVICES))) {
			if (!empty($user->rights->stock->lire)) {
				$opt .= ' - ' . $langs->trans("Stock") . ': ' . price(price2num($objp->stock, 'MS'));

				if ($objp->stock > 0) {
					$outval .= ' - <span class="product_line_stock_ok">';
				} elseif ($objp->stock <= 0) {
					$outval .= ' - <span class="product_line_stock_too_low">';
				}
				$outval .= $langs->transnoentities("Stock") . ': ' . price(price2num($objp->stock, 'MS'));
				$outval .= '</span>';
				if (empty($novirtualstock) && !empty($conf->global->STOCK_SHOW_VIRTUAL_STOCK_IN_PRODUCTS_COMBO)) {  // Warning, this option may slow down combo list generation
					$langs->load("stocks");

					$tmpproduct = new Product($this->db);
					$tmpproduct->fetch($objp->rowid, '', '', '', 1, 1, 1); // Load product without lang and prices arrays (we just need to make ->virtual_stock() after)
					$tmpproduct->load_virtual_stock();
					$virtualstock = $tmpproduct->stock_theorique;

					$opt .= ' - ' . $langs->trans("VirtualStock") . ':' . $virtualstock;

					$outval .= ' - ' . $langs->transnoentities("VirtualStock") . ':';
					if ($virtualstock > 0) {
						$outval .= '<span class="product_line_stock_ok">';
					} elseif ($virtualstock <= 0) {
						$outval .= '<span class="product_line_stock_too_low">';
					}
					$outval .= $virtualstock;
					$outval .= '</span>';

					unset($tmpproduct);
				}
			}
		}

		$parameters = array('objp'=>$objp);
		$reshook = $hookmanager->executeHooks('constructProductListOption', $parameters); // Note that $action and $object may have been modified by hook
		if (empty($reshook)) {
			$opt .= $hookmanager->resPrint;
		} else {
			$opt = $hookmanager->resPrint;
		}

		$opt .= "</option>\n";
		$optJson = array(
			'key' => $outkey,
			'value' => $outref,
			'label' => $outval,
			'label2' => $outlabel,
			'desc' => $outdesc,
			'type' => $outtype,
			'price_ht' => price2num($outprice_ht),
			'price_ttc' => price2num($outprice_ttc),
			'price_ht_locale' => price(price2num($outprice_ht)),
			'price_ttc_locale' => price(price2num($outprice_ttc)),
			'pricebasetype' => $outpricebasetype,
			'tva_tx' => $outtva_tx,
			'default_vat_code' => $outdefault_vat_code,
			'qty' => $outqty,
			'discount' => $outdiscount,
			'duration_value' => $outdurationvalue,
			'duration_unit' => $outdurationunit,
			'pbq' => $outpbq,
			'labeltrans' => $outlabel_translated,
			'desctrans' => $outdesc_translated,
			'ref_customer' => $outrefcust
		);
	}

	// phpcs:disable PEAR.NamingConventions.ValidFunctionName.ScopeNotCamelCaps

	/**
	 *    Return list of products for customer (in Ajax if Ajax activated or go to select_produits_fournisseurs_list)
	 *
	 * @param int $socid Id third party
	 * @param string $selected Preselected product
	 * @param string $htmlname Name of HTML Select
	 * @param string $filtertype Filter on product type (''=nofilter, 0=product, 1=service)
	 * @param string $filtre For a SQL filter
	 * @param array $ajaxoptions Options for ajax_autocompleter
	 * @param int $hidelabel Hide label (0=no, 1=yes)
	 * @param int $alsoproductwithnosupplierprice 1=Add also product without supplier prices
	 * @param string $morecss More CSS
	 * @param string $placeholder Placeholder
	 * @return    void
	 */
	public function select_produits_fournisseurs($socid, $selected = '', $htmlname = 'productid', $filtertype = '', $filtre = '', $ajaxoptions = array(), $hidelabel = 0, $alsoproductwithnosupplierprice = 0, $morecss = '', $placeholder = '')
	{
		// phpcs:enable
		global $langs, $conf;
		global $price_level, $status, $finished;

		if (!isset($status)) {
			$status = 1;
		}

		$selected_input_value = '';
		if (!empty($conf->use_javascript_ajax) && !empty($conf->global->PRODUIT_USE_SEARCH_TO_SELECT)) {
			if ($selected > 0) {
				require_once DOL_DOCUMENT_ROOT . '/product/class/product.class.php';
				$producttmpselect = new Product($this->db);
				$producttmpselect->fetch($selected);
				$selected_input_value = $producttmpselect->ref;
				unset($producttmpselect);
			}

			// mode=2 means suppliers products
			$urloption = ($socid > 0 ? 'socid=' . $socid . '&' : '') . 'htmlname=' . $htmlname . '&outjson=1&price_level=' . $price_level . '&type=' . $filtertype . '&mode=2&status=' . $status . '&finished=' . $finished . '&alsoproductwithnosupplierprice=' . $alsoproductwithnosupplierprice;
			print ajax_autocompleter($selected, $htmlname, DOL_URL_ROOT . '/product/ajax/products.php', $urloption, $conf->global->PRODUIT_USE_SEARCH_TO_SELECT, 0, $ajaxoptions);

			print ($hidelabel ? '' : $langs->trans("RefOrLabel") . ' : ') . '<input type="text" class="minwidth300" name="search_' . $htmlname . '" id="search_' . $htmlname . '" value="' . $selected_input_value . '"' . ($placeholder ? ' placeholder="' . $placeholder . '"' : '') . '>';
		} else {
			print $this->select_produits_fournisseurs_list($socid, $selected, $htmlname, $filtertype, $filtre, '', $status, 0, 0, $alsoproductwithnosupplierprice, $morecss, 0, $placeholder);
		}
	}

	// phpcs:disable PEAR.NamingConventions.ValidFunctionName.ScopeNotCamelCaps

	/**
	 *    Return list of suppliers products
	 *
	 * @param int $socid Id of supplier thirdparty (0 = no filter)
	 * @param int $selected Product price pre-selected (must be 'id' in product_fournisseur_price or 'idprod_IDPROD')
	 * @param string $htmlname Name of HTML select
	 * @param string $filtertype Filter on product type (''=nofilter, 0=product, 1=service)
	 * @param string $filtre Generic filter. Data must not come from user input.
	 * @param string $filterkey Filter of produdts
	 * @param int $statut -1=Return all products, 0=Products not on buy, 1=Products on buy
	 * @param int $outputmode 0=HTML select string, 1=Array
	 * @param int $limit Limit of line number
	 * @param int $alsoproductwithnosupplierprice 1=Add also product without supplier prices
	 * @param string $morecss Add more CSS
	 * @param int $showstockinlist Show stock information (slower).
	 * @param string $placeholder Placeholder
	 * @return array|string                Array of keys for json or HTML component
	 */
	public function select_produits_fournisseurs_list($socid, $selected = '', $htmlname = 'productid', $filtertype = '', $filtre = '', $filterkey = '', $statut = -1, $outputmode = 0, $limit = 100, $alsoproductwithnosupplierprice = 0, $morecss = '', $showstockinlist = 0, $placeholder = '')
	{
		// phpcs:enable
		global $langs, $conf, $user;
		global $hookmanager;

		$out = '';
		$outarray = array();

		$maxlengtharticle = (empty($conf->global->PRODUCT_MAX_LENGTH_COMBO) ? 48 : $conf->global->PRODUCT_MAX_LENGTH_COMBO);

		$langs->load('stocks');
		// Units
		if (getDolGlobalInt('PRODUCT_USE_UNITS')) {
			$langs->load('other');
		}

		$sql = "SELECT p.rowid, p.ref, p.label, p.price, p.duration, p.fk_product_type, p.stock, p.tva_tx as tva_tx_sale, p.default_vat_code as default_vat_code_sale,";
		$sql .= " pfp.ref_fourn, pfp.rowid as idprodfournprice, pfp.price as fprice, pfp.quantity, pfp.remise_percent, pfp.remise, pfp.unitprice,";
		$sql .= " pfp.fk_supplier_price_expression, pfp.fk_product, pfp.tva_tx, pfp.default_vat_code, pfp.fk_soc, s.nom as name,";
		$sql .= " pfp.supplier_reputation";
		// if we use supplier description of the products
		if (!empty($conf->global->PRODUIT_FOURN_TEXTS)) {
			$sql .= ", pfp.desc_fourn as description";
		} else {
			$sql .= ", p.description";
		}
		// Units
		if (getDolGlobalInt('PRODUCT_USE_UNITS')) {
			$sql .= ", u.label as unit_long, u.short_label as unit_short, p.weight, p.weight_units, p.length, p.length_units, p.width, p.width_units, p.height, p.height_units, p.surface, p.surface_units, p.volume, p.volume_units";
		}
		if (isModEnabled('barcode')) {
			$sql .= ", pfp.barcode";
		}
		$sql .= " FROM " . $this->db->prefix() . "product as p";
		$sql .= " LEFT JOIN " . $this->db->prefix() . "product_fournisseur_price as pfp ON ( p.rowid = pfp.fk_product AND pfp.entity IN (" . getEntity('product') . ") )";
		if ($socid > 0) {
			$sql .= " AND pfp.fk_soc = " . ((int) $socid);
		}
		$sql .= " LEFT JOIN " . $this->db->prefix() . "societe as s ON pfp.fk_soc = s.rowid";
		// Units
		if (getDolGlobalInt('PRODUCT_USE_UNITS')) {
			$sql .= " LEFT JOIN " . $this->db->prefix() . "c_units u ON u.rowid = p.fk_unit";
		}
		$sql .= " WHERE p.entity IN (" . getEntity('product') . ")";
		if ($statut != -1) {
			$sql .= " AND p.tobuy = " . ((int) $statut);
		}
		if (strval($filtertype) != '') {
			$sql .= " AND p.fk_product_type = " . ((int) $filtertype);
		}
		if (!empty($filtre)) {
			$sql .= " " . $filtre;
		}
		// Add where from hooks
		$parameters = array();
		$reshook = $hookmanager->executeHooks('selectSuppliersProductsListWhere', $parameters); // Note that $action and $object may have been modified by hook
		$sql .= $hookmanager->resPrint;
		// Add criteria on ref/label
		if ($filterkey != '') {
			$sql .= ' AND (';
			$prefix = empty($conf->global->PRODUCT_DONOTSEARCH_ANYWHERE) ? '%' : ''; // Can use index if PRODUCT_DONOTSEARCH_ANYWHERE is on
			// For natural search
			$scrit = explode(' ', $filterkey);
			$i = 0;
			if (count($scrit) > 1) {
				$sql .= "(";
			}
			foreach ($scrit as $crit) {
				if ($i > 0) {
					$sql .= " AND ";
				}
				$sql .= "(pfp.ref_fourn LIKE '" . $this->db->escape($prefix . $crit) . "%' OR p.ref LIKE '" . $this->db->escape($prefix . $crit) . "%' OR p.label LIKE '" . $this->db->escape($prefix . $crit) . "%'";
				if (!empty($conf->global->PRODUIT_FOURN_TEXTS)) {
					$sql .= " OR pfp.desc_fourn LIKE '" . $this->db->escape($prefix . $crit) . "%'";
				}
				$sql .= ")";
				$i++;
			}
			if (count($scrit) > 1) {
				$sql .= ")";
			}
			if (isModEnabled('barcode')) {
				$sql .= " OR p.barcode LIKE '" . $this->db->escape($prefix . $filterkey) . "%'";
				$sql .= " OR pfp.barcode LIKE '" . $this->db->escape($prefix . $filterkey) . "%'";
			}
			$sql .= ')';
		}
		$sql .= " ORDER BY pfp.ref_fourn DESC, pfp.quantity ASC";
		$sql .= $this->db->plimit($limit, 0);

		// Build output string

		dol_syslog(get_class($this) . "::select_produits_fournisseurs_list", LOG_DEBUG);
		$result = $this->db->query($sql);
		if ($result) {
			require_once DOL_DOCUMENT_ROOT . '/product/dynamic_price/class/price_parser.class.php';
			require_once DOL_DOCUMENT_ROOT . '/core/lib/product.lib.php';

			$num = $this->db->num_rows($result);

			//$out.='<select class="flat" id="select'.$htmlname.'" name="'.$htmlname.'">';	// remove select to have id same with combo and ajax
			$out .= '<select class="flat ' . ($morecss ? ' ' . $morecss : '') . '" id="' . $htmlname . '" name="' . $htmlname . '">';
			if (!$selected) {
				$out .= '<option value="-1" selected>' . ($placeholder ? $placeholder : '&nbsp;') . '</option>';
			} else {
				$out .= '<option value="-1">' . ($placeholder ? $placeholder : '&nbsp;') . '</option>';
			}

			$i = 0;
			while ($i < $num) {
				$objp = $this->db->fetch_object($result);

				if (is_null($objp->idprodfournprice)) {
					// There is no supplier price found, we will use the vat rate for sale
					$objp->tva_tx = $objp->tva_tx_sale;
					$objp->default_vat_code = $objp->default_vat_code_sale;
				}

				$outkey = $objp->idprodfournprice; // id in table of price
				if (!$outkey && $alsoproductwithnosupplierprice) {
					$outkey = 'idprod_' . $objp->rowid; // id of product
				}

				$outref = $objp->ref;
				$outbarcode = $objp->barcode;
				$outqty = 1;
				$outdiscount = 0;
				$outtype = $objp->fk_product_type;
				$outdurationvalue = $outtype == Product::TYPE_SERVICE ? substr($objp->duration, 0, dol_strlen($objp->duration) - 1) : '';
				$outdurationunit = $outtype == Product::TYPE_SERVICE ? substr($objp->duration, -1) : '';

				// Units
				$outvalUnits = '';
				if (getDolGlobalInt('PRODUCT_USE_UNITS')) {
					if (!empty($objp->unit_short)) {
						$outvalUnits .= ' - ' . $objp->unit_short;
					}
					if (!empty($objp->weight) && $objp->weight_units !== null) {
						$unitToShow = showDimensionInBestUnit($objp->weight, $objp->weight_units, 'weight', $langs);
						$outvalUnits .= ' - ' . $unitToShow;
					}
					if ((!empty($objp->length) || !empty($objp->width) || !empty($objp->height)) && $objp->length_units !== null) {
						$unitToShow = $objp->length . ' x ' . $objp->width . ' x ' . $objp->height . ' ' . measuringUnitString(0, 'size', $objp->length_units);
						$outvalUnits .= ' - ' . $unitToShow;
					}
					if (!empty($objp->surface) && $objp->surface_units !== null) {
						$unitToShow = showDimensionInBestUnit($objp->surface, $objp->surface_units, 'surface', $langs);
						$outvalUnits .= ' - ' . $unitToShow;
					}
					if (!empty($objp->volume) && $objp->volume_units !== null) {
						$unitToShow = showDimensionInBestUnit($objp->volume, $objp->volume_units, 'volume', $langs);
						$outvalUnits .= ' - ' . $unitToShow;
					}
					if ($outdurationvalue && $outdurationunit) {
						$da = array(
							'h' => $langs->trans('Hour'),
							'd' => $langs->trans('Day'),
							'w' => $langs->trans('Week'),
							'm' => $langs->trans('Month'),
							'y' => $langs->trans('Year')
						);
						if (isset($da[$outdurationunit])) {
							$outvalUnits .= ' - ' . $outdurationvalue . ' ' . $langs->transnoentities($da[$outdurationunit] . ($outdurationvalue > 1 ? 's' : ''));
						}
					}
				}

				$objRef = $objp->ref;
				if ($filterkey && $filterkey != '') {
					$objRef = preg_replace('/(' . preg_quote($filterkey, '/') . ')/i', '<strong>$1</strong>', $objRef, 1);
				}
				$objRefFourn = $objp->ref_fourn;
				if ($filterkey && $filterkey != '') {
					$objRefFourn = preg_replace('/(' . preg_quote($filterkey, '/') . ')/i', '<strong>$1</strong>', $objRefFourn, 1);
				}
				$label = $objp->label;
				if ($filterkey && $filterkey != '') {
					$label = preg_replace('/(' . preg_quote($filterkey, '/') . ')/i', '<strong>$1</strong>', $label, 1);
				}

				switch ($objp->fk_product_type) {
					case Product::TYPE_PRODUCT:
						$picto = 'product';
						break;
					case Product::TYPE_SERVICE:
						$picto = 'service';
						break;
					default:
						$picto = '';
						break;
				}

				if (empty($picto)) {
					$optlabel = '';
				} else {
					$optlabel = img_object('', $picto, 'class="paddingright classfortooltip"', 0, 0, 1);
				}

				$optlabel .= $objp->ref;
				if (!empty($objp->idprodfournprice) && ($objp->ref != $objp->ref_fourn)) {
					$optlabel .= ' <span class="opacitymedium">(' . $objp->ref_fourn . ')</span>';
				}
				if (isModEnabled('barcode') && !empty($objp->barcode)) {
					$optlabel .= ' (' . $outbarcode . ')';
				}
				$optlabel .= ' - ' . dol_trunc($label, $maxlengtharticle);

				$outvallabel = $objRef;
				if (!empty($objp->idprodfournprice) && ($objp->ref != $objp->ref_fourn)) {
					$outvallabel .= ' (' . $objRefFourn . ')';
				}
				if (isModEnabled('barcode') && !empty($objp->barcode)) {
					$outvallabel .= ' (' . $outbarcode . ')';
				}
				$outvallabel .= ' - ' . dol_trunc($label, $maxlengtharticle);

				// Units
				$optlabel .= $outvalUnits;
				$outvallabel .= $outvalUnits;

				if (!empty($objp->idprodfournprice)) {
					$outqty = $objp->quantity;
					$outdiscount = $objp->remise_percent;
					if (isModEnabled('dynamicprices') && !empty($objp->fk_supplier_price_expression)) {
						$prod_supplier = new ProductFournisseur($this->db);
						$prod_supplier->product_fourn_price_id = $objp->idprodfournprice;
						$prod_supplier->id = $objp->fk_product;
						$prod_supplier->fourn_qty = $objp->quantity;
						$prod_supplier->fourn_tva_tx = $objp->tva_tx;
						$prod_supplier->fk_supplier_price_expression = $objp->fk_supplier_price_expression;

						require_once DOL_DOCUMENT_ROOT . '/product/dynamic_price/class/price_parser.class.php';
						$priceparser = new PriceParser($this->db);
						$price_result = $priceparser->parseProductSupplier($prod_supplier);
						if ($price_result >= 0) {
							$objp->fprice = $price_result;
							if ($objp->quantity >= 1) {
								$objp->unitprice = $objp->fprice / $objp->quantity; // Replace dynamically unitprice
							}
						}
					}
					if ($objp->quantity == 1) {
						$optlabel .= ' - ' . price($objp->fprice * (!empty($conf->global->DISPLAY_DISCOUNTED_SUPPLIER_PRICE) ? (1 - $objp->remise_percent / 100) : 1), 1, $langs, 0, 0, -1, $conf->currency) . "/";
						$outvallabel .= ' - ' . price($objp->fprice * (!empty($conf->global->DISPLAY_DISCOUNTED_SUPPLIER_PRICE) ? (1 - $objp->remise_percent / 100) : 1), 0, $langs, 0, 0, -1, $conf->currency) . "/";
						$optlabel .= $langs->trans("Unit"); // Do not use strtolower because it breaks utf8 encoding
						$outvallabel .= $langs->transnoentities("Unit");
					} else {
						$optlabel .= ' - ' . price($objp->fprice * (!empty($conf->global->DISPLAY_DISCOUNTED_SUPPLIER_PRICE) ? (1 - $objp->remise_percent / 100) : 1), 1, $langs, 0, 0, -1, $conf->currency) . "/" . $objp->quantity;
						$outvallabel .= ' - ' . price($objp->fprice * (!empty($conf->global->DISPLAY_DISCOUNTED_SUPPLIER_PRICE) ? (1 - $objp->remise_percent / 100) : 1), 0, $langs, 0, 0, -1, $conf->currency) . "/" . $objp->quantity;
						$optlabel .= ' ' . $langs->trans("Units"); // Do not use strtolower because it breaks utf8 encoding
						$outvallabel .= ' ' . $langs->transnoentities("Units");
					}

					if ($objp->quantity > 1) {
						$optlabel .= " (" . price($objp->unitprice * (!empty($conf->global->DISPLAY_DISCOUNTED_SUPPLIER_PRICE) ? (1 - $objp->remise_percent / 100) : 1), 1, $langs, 0, 0, -1, $conf->currency) . "/" . $langs->trans("Unit") . ")"; // Do not use strtolower because it breaks utf8 encoding
						$outvallabel .= " (" . price($objp->unitprice * (!empty($conf->global->DISPLAY_DISCOUNTED_SUPPLIER_PRICE) ? (1 - $objp->remise_percent / 100) : 1), 0, $langs, 0, 0, -1, $conf->currency) . "/" . $langs->transnoentities("Unit") . ")"; // Do not use strtolower because it breaks utf8 encoding
					}
					if ($objp->remise_percent >= 1) {
						$optlabel .= " - " . $langs->trans("Discount") . " : " . vatrate($objp->remise_percent) . ' %';
						$outvallabel .= " - " . $langs->transnoentities("Discount") . " : " . vatrate($objp->remise_percent) . ' %';
					}
					if ($objp->duration) {
						$optlabel .= " - " . $objp->duration;
						$outvallabel .= " - " . $objp->duration;
					}
					if (!$socid) {
						$optlabel .= " - " . dol_trunc($objp->name, 8);
						$outvallabel .= " - " . dol_trunc($objp->name, 8);
					}
					if ($objp->supplier_reputation) {
						//TODO dictionary
						$reputations = array('' => $langs->trans('Standard'), 'FAVORITE' => $langs->trans('Favorite'), 'NOTTHGOOD' => $langs->trans('NotTheGoodQualitySupplier'), 'DONOTORDER' => $langs->trans('DoNotOrderThisProductToThisSupplier'));

						$optlabel .= " - " . $reputations[$objp->supplier_reputation];
						$outvallabel .= " - " . $reputations[$objp->supplier_reputation];
					}
				} else {
					if (empty($alsoproductwithnosupplierprice)) {     // No supplier price defined for couple product/supplier
						$optlabel .= " - <span class='opacitymedium'>" . $langs->trans("NoPriceDefinedForThisSupplier") . '</span>';
						$outvallabel .= ' - ' . $langs->transnoentities("NoPriceDefinedForThisSupplier");
					} else // No supplier price defined for product, even on other suppliers
					{
						$optlabel .= " - <span class='opacitymedium'>" . $langs->trans("NoPriceDefinedForThisSupplier") . '</span>';
						$outvallabel .= ' - ' . $langs->transnoentities("NoPriceDefinedForThisSupplier");
					}
				}

				if (isModEnabled('stock') && $showstockinlist && isset($objp->stock) && ($objp->fk_product_type == Product::TYPE_PRODUCT || !empty($conf->global->STOCK_SUPPORTS_SERVICES))) {
					$novirtualstock = ($showstockinlist == 2);

					if (!empty($user->rights->stock->lire)) {
						$outvallabel .= ' - ' . $langs->trans("Stock") . ': ' . price(price2num($objp->stock, 'MS'));

						if ($objp->stock > 0) {
							$optlabel .= ' - <span class="product_line_stock_ok">';
						} elseif ($objp->stock <= 0) {
							$optlabel .= ' - <span class="product_line_stock_too_low">';
						}
						$optlabel .= $langs->transnoentities("Stock") . ':' . price(price2num($objp->stock, 'MS'));
						$optlabel .= '</span>';
						if (empty($novirtualstock) && !empty($conf->global->STOCK_SHOW_VIRTUAL_STOCK_IN_PRODUCTS_COMBO)) {  // Warning, this option may slow down combo list generation
							$langs->load("stocks");

							$tmpproduct = new Product($this->db);
							$tmpproduct->fetch($objp->rowid, '', '', '', 1, 1, 1); // Load product without lang and prices arrays (we just need to make ->virtual_stock() after)
							$tmpproduct->load_virtual_stock();
							$virtualstock = $tmpproduct->stock_theorique;

							$outvallabel .= ' - ' . $langs->trans("VirtualStock") . ':' . $virtualstock;

							$optlabel .= ' - ' . $langs->transnoentities("VirtualStock") . ':';
							if ($virtualstock > 0) {
								$optlabel .= '<span class="product_line_stock_ok">';
							} elseif ($virtualstock <= 0) {
								$optlabel .= '<span class="product_line_stock_too_low">';
							}
							$optlabel .= $virtualstock;
							$optlabel .= '</span>';

							unset($tmpproduct);
						}
					}
				}

				$optstart = '<option value="' . $outkey . '"';
				if ($selected && $selected == $objp->idprodfournprice) {
					$optstart .= ' selected';
				}
				if (empty($objp->idprodfournprice) && empty($alsoproductwithnosupplierprice)) {
					$optstart .= ' disabled';
				}

				if (!empty($objp->idprodfournprice) && $objp->idprodfournprice > 0) {
					$optstart .= ' data-product-id="' . dol_escape_htmltag($objp->rowid) . '"';
					$optstart .= ' data-price-id="' . dol_escape_htmltag($objp->idprodfournprice) . '"';
					$optstart .= ' data-qty="' . dol_escape_htmltag($objp->quantity) . '"';
					$optstart .= ' data-up="' . dol_escape_htmltag(price2num($objp->unitprice)) . '"';
					$optstart .= ' data-up-locale="' . dol_escape_htmltag(price($objp->unitprice)) . '"';
					$optstart .= ' data-discount="' . dol_escape_htmltag($outdiscount) . '"';
					$optstart .= ' data-tvatx="' . dol_escape_htmltag(price2num($objp->tva_tx)) . '"';
					$optstart .= ' data-tvatx-formated="' . dol_escape_htmltag(price($objp->tva_tx, 0, $langs, 1, -1, 2)) . '"';
					$optstart .= ' data-default-vat-code="' . dol_escape_htmltag($objp->default_vat_code) . '"';
				}
				$optstart .= ' data-description="' . dol_escape_htmltag($objp->description, 0, 1) . '"';

				$outarrayentry = array(
					'key' => $outkey,
					'value' => $outref,
					'label' => $outvallabel,
					'qty' => $outqty,
					'price_qty_ht' => price2num($objp->fprice, 'MU'),    // Keep higher resolution for price for the min qty
					'price_unit_ht' => price2num($objp->unitprice, 'MU'),    // This is used to fill the Unit Price
					'price_ht' => price2num($objp->unitprice, 'MU'),        // This is used to fill the Unit Price (for compatibility)
					'tva_tx_formated' => price($objp->tva_tx, 0, $langs, 1, -1, 2),
					'tva_tx' => price2num($objp->tva_tx),
					'default_vat_code' => $objp->default_vat_code,
					'discount' => $outdiscount,
					'type' => $outtype,
					'duration_value' => $outdurationvalue,
					'duration_unit' => $outdurationunit,
					'disabled' => (empty($objp->idprodfournprice) ? true : false),
					'description' => $objp->description
				);

				$parameters = array(
					'objp' => &$objp,
					'optstart' => &$optstart,
					'optlabel' => &$optlabel,
					'outvallabel' => &$outvallabel,
					'outarrayentry' => &$outarrayentry
				);
				$reshook = $hookmanager->executeHooks('selectProduitsFournisseurListOption', $parameters, $this);


				// Add new entry
				// "key" value of json key array is used by jQuery automatically as selected value. Example: 'type' = product or service, 'price_ht' = unit price without tax
				// "label" value of json key array is used by jQuery automatically as text for combo box
				$out .= $optstart . ' data-html="' . dol_escape_htmltag($optlabel) . '">' . $optlabel . "</option>\n";
				array_push(
					$outarray,
					array('key' => $outkey,
						'value' => $outref,
						'label' => $outvallabel,
						'qty' => $outqty,
						'price_qty_ht' => price2num($objp->fprice, 'MU'),        // Keep higher resolution for price for the min qty
						'price_qty_ht_locale' => price($objp->fprice),
						'price_unit_ht' => price2num($objp->unitprice, 'MU'),    // This is used to fill the Unit Price
						'price_unit_ht_locale' => price($objp->unitprice),
						'price_ht' => price2num($objp->unitprice, 'MU'),        // This is used to fill the Unit Price (for compatibility)
						'tva_tx_formated' => price($objp->tva_tx),
						'tva_tx' => price2num($objp->tva_tx),
						'default_vat_code' => $objp->default_vat_code,
						'discount' => $outdiscount,
						'type' => $outtype,
						'duration_value' => $outdurationvalue,
						'duration_unit' => $outdurationunit,
						'disabled' => (empty($objp->idprodfournprice) ? true : false),
						'description' => $objp->description
					)
				);
				// Exemple of var_dump $outarray
				// array(1) {[0]=>array(6) {[key"]=>string(1) "2" ["value"]=>string(3) "ppp"
				//           ["label"]=>string(76) "ppp (<strong>f</strong>ff2) - ppp - 20,00 Euros/1unité (20,00 Euros/unité)"
				//      	 ["qty"]=>string(1) "1" ["discount"]=>string(1) "0" ["disabled"]=>bool(false)
				//}
				//var_dump($outval); var_dump(utf8_check($outval)); var_dump(json_encode($outval));
				//$outval=array('label'=>'ppp (<strong>f</strong>ff2) - ppp - 20,00 Euros/ Unité (20,00 Euros/unité)');
				//var_dump($outval); var_dump(utf8_check($outval)); var_dump(json_encode($outval));

				$i++;
			}
			$out .= '</select>';

			$this->db->free($result);

			include_once DOL_DOCUMENT_ROOT . '/core/lib/ajax.lib.php';
			$out .= ajax_combobox($htmlname);
		} else {
			dol_print_error($this->db);
		}

		if (empty($outputmode)) {
			return $out;
		}
		return $outarray;
	}

	// phpcs:disable PEAR.NamingConventions.ValidFunctionName.ScopeNotCamelCaps

	/**
	 *    Return list of suppliers prices for a product
	 *
	 * @param int $productid Id of product
	 * @param string $htmlname Name of HTML field
	 * @param int $selected_supplier Pre-selected supplier if more than 1 result
	 * @return        string
	 */
	public function select_product_fourn_price($productid, $htmlname = 'productfournpriceid', $selected_supplier = '')
	{
		// phpcs:enable
		global $langs, $conf;

		$langs->load('stocks');

		$sql = "SELECT p.rowid, p.ref, p.label, p.price, p.duration, pfp.fk_soc,";
		$sql .= " pfp.ref_fourn, pfp.rowid as idprodfournprice, pfp.price as fprice, pfp.remise_percent, pfp.quantity, pfp.unitprice,";
		$sql .= " pfp.fk_supplier_price_expression, pfp.fk_product, pfp.tva_tx, s.nom as name";
		$sql .= " FROM " . $this->db->prefix() . "product as p";
		$sql .= " LEFT JOIN " . $this->db->prefix() . "product_fournisseur_price as pfp ON p.rowid = pfp.fk_product";
		$sql .= " LEFT JOIN " . $this->db->prefix() . "societe as s ON pfp.fk_soc = s.rowid";
		$sql .= " WHERE pfp.entity IN (" . getEntity('productsupplierprice') . ")";
		$sql .= " AND p.tobuy = 1";
		$sql .= " AND s.fournisseur = 1";
		$sql .= " AND p.rowid = " . ((int) $productid);
		if (empty($conf->global->PRODUCT_BEST_SUPPLIER_PRICE_PRESELECTED)) {
			$sql .= " ORDER BY s.nom, pfp.ref_fourn DESC";
		} else {
			$sql .= " ORDER BY pfp.unitprice ASC";
		}

		dol_syslog(get_class($this) . "::select_product_fourn_price", LOG_DEBUG);
		$result = $this->db->query($sql);

		if ($result) {
			$num = $this->db->num_rows($result);

			$form = '<select class="flat" id="select_' . $htmlname . '" name="' . $htmlname . '">';

			if (!$num) {
				$form .= '<option value="0">-- ' . $langs->trans("NoSupplierPriceDefinedForThisProduct") . ' --</option>';
			} else {
				require_once DOL_DOCUMENT_ROOT . '/product/dynamic_price/class/price_parser.class.php';
				$form .= '<option value="0">&nbsp;</option>';

				$i = 0;
				while ($i < $num) {
					$objp = $this->db->fetch_object($result);

					$opt = '<option value="' . $objp->idprodfournprice . '"';
					//if there is only one supplier, preselect it
					if ($num == 1 || ($selected_supplier > 0 && $objp->fk_soc == $selected_supplier) || ($i == 0 && !empty($conf->global->PRODUCT_BEST_SUPPLIER_PRICE_PRESELECTED))) {
						$opt .= ' selected';
					}
					$opt .= '>' . $objp->name . ' - ' . $objp->ref_fourn . ' - ';

					if (isModEnabled('dynamicprices') && !empty($objp->fk_supplier_price_expression)) {
						$prod_supplier = new ProductFournisseur($this->db);
						$prod_supplier->product_fourn_price_id = $objp->idprodfournprice;
						$prod_supplier->id = $productid;
						$prod_supplier->fourn_qty = $objp->quantity;
						$prod_supplier->fourn_tva_tx = $objp->tva_tx;
						$prod_supplier->fk_supplier_price_expression = $objp->fk_supplier_price_expression;

						require_once DOL_DOCUMENT_ROOT . '/product/dynamic_price/class/price_parser.class.php';
						$priceparser = new PriceParser($this->db);
						$price_result = $priceparser->parseProductSupplier($prod_supplier);
						if ($price_result >= 0) {
							$objp->fprice = $price_result;
							if ($objp->quantity >= 1) {
								$objp->unitprice = $objp->fprice / $objp->quantity;
							}
						}
					}
					if ($objp->quantity == 1) {
						$opt .= price($objp->fprice * (!empty($conf->global->DISPLAY_DISCOUNTED_SUPPLIER_PRICE) ? (1 - $objp->remise_percent / 100) : 1), 1, $langs, 0, 0, -1, $conf->currency) . "/";
					}

					$opt .= $objp->quantity . ' ';

					if ($objp->quantity == 1) {
						$opt .= $langs->trans("Unit");
					} else {
						$opt .= $langs->trans("Units");
					}
					if ($objp->quantity > 1) {
						$opt .= " - ";
						$opt .= price($objp->unitprice * (!empty($conf->global->DISPLAY_DISCOUNTED_SUPPLIER_PRICE) ? (1 - $objp->remise_percent / 100) : 1), 1, $langs, 0, 0, -1, $conf->currency) . "/" . $langs->trans("Unit");
					}
					if ($objp->duration) {
						$opt .= " - " . $objp->duration;
					}
					$opt .= "</option>\n";

					$form .= $opt;
					$i++;
				}
			}

			$form .= '</select>';
			$this->db->free($result);
			return $form;
		} else {
			dol_print_error($this->db);
			return '';
		}
	}

	// phpcs:disable PEAR.NamingConventions.ValidFunctionName.ScopeNotCamelCaps

	/**
	 *    Return list of delivery address
	 *
	 * @param string $selected Id contact pre-selectionn
	 * @param int $socid Id of company
	 * @param string $htmlname Name of HTML field
	 * @param int $showempty Add an empty field
	 * @return    integer
	 */
	public function select_address($selected, $socid, $htmlname = 'address_id', $showempty = 0)
	{
		// phpcs:enable
		// looking for users
		$sql = "SELECT a.rowid, a.label";
		$sql .= " FROM " . $this->db->prefix() . "societe_address as a";
		$sql .= " WHERE a.fk_soc = " . ((int) $socid);
		$sql .= " ORDER BY a.label ASC";

		dol_syslog(get_class($this) . "::select_address", LOG_DEBUG);
		$resql = $this->db->query($sql);
		if ($resql) {
			print '<select class="flat" id="select_' . $htmlname . '" name="' . $htmlname . '">';
			if ($showempty) {
				print '<option value="0">&nbsp;</option>';
			}
			$num = $this->db->num_rows($resql);
			$i = 0;
			if ($num) {
				while ($i < $num) {
					$obj = $this->db->fetch_object($resql);

					if ($selected && $selected == $obj->rowid) {
						print '<option value="' . $obj->rowid . '" selected>' . $obj->label . '</option>';
					} else {
						print '<option value="' . $obj->rowid . '">' . $obj->label . '</option>';
					}
					$i++;
				}
			}
			print '</select>';
			return $num;
		} else {
			dol_print_error($this->db);
			return -1;
		}
	}

	// phpcs:disable PEAR.NamingConventions.ValidFunctionName.ScopeNotCamelCaps

	/**
	 *      Load into cache list of payment terms
	 *
	 * @return     int             Nb of lines loaded, <0 if KO
	 */
	public function load_cache_conditions_paiements()
	{
		// phpcs:enable
		global $langs;

		$num = count($this->cache_conditions_paiements);
		if ($num > 0) {
			return 0; // Cache already loaded
		}

		dol_syslog(__METHOD__, LOG_DEBUG);

		$sql = "SELECT rowid, code, libelle as label, deposit_percent";
		$sql .= " FROM " . $this->db->prefix() . 'c_payment_term';
		$sql .= " WHERE entity IN (" . getEntity('c_payment_term') . ")";
		$sql .= " AND active > 0";
		$sql .= " ORDER BY sortorder";

		$resql = $this->db->query($sql);
		if ($resql) {
			$num = $this->db->num_rows($resql);
			$i = 0;
			while ($i < $num) {
				$obj = $this->db->fetch_object($resql);

				// Si traduction existe, on l'utilise, sinon on prend le libelle par defaut
				$label = ($langs->trans("PaymentConditionShort" . $obj->code) != ("PaymentConditionShort" . $obj->code) ? $langs->trans("PaymentConditionShort" . $obj->code) : ($obj->label != '-' ? $obj->label : ''));
				$this->cache_conditions_paiements[$obj->rowid]['code'] = $obj->code;
				$this->cache_conditions_paiements[$obj->rowid]['label'] = $label;
				$this->cache_conditions_paiements[$obj->rowid]['deposit_percent'] = $obj->deposit_percent;
				$i++;
			}

			//$this->cache_conditions_paiements=dol_sort_array($this->cache_conditions_paiements, 'label', 'asc', 0, 0, 1);		// We use the field sortorder of table

			return $num;
		} else {
			dol_print_error($this->db);
			return -1;
		}
	}

	// phpcs:disable PEAR.NamingConventions.ValidFunctionName.ScopeNotCamelCaps

	/**
	 *      Load int a cache property th elist of possible delivery delays.
	 *
	 * @return     int             Nb of lines loaded, <0 if KO
	 */
	public function load_cache_availability()
	{
		// phpcs:enable
		global $langs;

		$num = count($this->cache_availability);    // TODO Use $conf->cache['availability'] instead of $this->cache_availability
		if ($num > 0) {
			return 0; // Cache already loaded
		}

		dol_syslog(__METHOD__, LOG_DEBUG);

		$langs->load('propal');

		$sql = "SELECT rowid, code, label, position";
		$sql .= " FROM " . $this->db->prefix() . 'c_availability';
		$sql .= " WHERE active > 0";

		$resql = $this->db->query($sql);
		if ($resql) {
			$num = $this->db->num_rows($resql);
			$i = 0;
			while ($i < $num) {
				$obj = $this->db->fetch_object($resql);

				// Si traduction existe, on l'utilise, sinon on prend le libelle par defaut
				$label = ($langs->trans("AvailabilityType" . $obj->code) != ("AvailabilityType" . $obj->code) ? $langs->trans("AvailabilityType" . $obj->code) : ($obj->label != '-' ? $obj->label : ''));
				$this->cache_availability[$obj->rowid]['code'] = $obj->code;
				$this->cache_availability[$obj->rowid]['label'] = $label;
				$this->cache_availability[$obj->rowid]['position'] = $obj->position;
				$i++;
			}

			$this->cache_availability = dol_sort_array($this->cache_availability, 'position', 'asc', 0, 0, 1);

			return $num;
		} else {
			dol_print_error($this->db);
			return -1;
		}
	}

	/**
	 *      Retourne la liste des types de delais de livraison possibles
	 *
	 * @param int $selected Id du type de delais pre-selectionne
	 * @param string $htmlname Nom de la zone select
	 * @param string $filtertype To add a filter
	 * @param int $addempty Add empty entry
	 * @param string $morecss More CSS
	 * @return    void
	 */
	public function selectAvailabilityDelay($selected = '', $htmlname = 'availid', $filtertype = '', $addempty = 0, $morecss = '')
	{
		global $langs, $user;

		$this->load_cache_availability();

		dol_syslog(__METHOD__ . " selected=" . $selected . ", htmlname=" . $htmlname, LOG_DEBUG);

		print '<select id="' . $htmlname . '" class="flat' . ($morecss ? ' ' . $morecss : '') . '" name="' . $htmlname . '">';
		if ($addempty) {
			print '<option value="0">&nbsp;</option>';
		}
		foreach ($this->cache_availability as $id => $arrayavailability) {
			if ($selected == $id) {
				print '<option value="' . $id . '" selected>';
			} else {
				print '<option value="' . $id . '">';
			}
			print dol_escape_htmltag($arrayavailability['label']);
			print '</option>';
		}
		print '</select>';
		if ($user->admin) {
			print info_admin($langs->trans("YouCanChangeValuesForThisListFromDictionarySetup"), 1);
		}
		print ajax_combobox($htmlname);
	}

	/**
	 *      Load into cache cache_demand_reason, array of input reasons
	 *
	 * @return     int             Nb of lines loaded, <0 if KO
	 */
	public function loadCacheInputReason()
	{
		global $langs;

		$num = count($this->cache_demand_reason);    // TODO Use $conf->cache['input_reason'] instead of $this->cache_demand_reason
		if ($num > 0) {
			return 0; // Cache already loaded
		}

		$sql = "SELECT rowid, code, label";
		$sql .= " FROM " . $this->db->prefix() . 'c_input_reason';
		$sql .= " WHERE active > 0";

		$resql = $this->db->query($sql);
		if ($resql) {
			$num = $this->db->num_rows($resql);
			$i = 0;
			$tmparray = array();
			while ($i < $num) {
				$obj = $this->db->fetch_object($resql);

				// Si traduction existe, on l'utilise, sinon on prend le libelle par defaut
				$label = ($obj->label != '-' ? $obj->label : '');
				if ($langs->trans("DemandReasonType" . $obj->code) != ("DemandReasonType" . $obj->code)) {
					$label = $langs->trans("DemandReasonType" . $obj->code); // So translation key DemandReasonTypeSRC_XXX will work
				}
				if ($langs->trans($obj->code) != $obj->code) {
					$label = $langs->trans($obj->code); // So translation key SRC_XXX will work
				}

				$tmparray[$obj->rowid]['id'] = $obj->rowid;
				$tmparray[$obj->rowid]['code'] = $obj->code;
				$tmparray[$obj->rowid]['label'] = $label;
				$i++;
			}

			$this->cache_demand_reason = dol_sort_array($tmparray, 'label', 'asc', 0, 0, 1);

			unset($tmparray);
			return $num;
		} else {
			dol_print_error($this->db);
			return -1;
		}
	}

	/**
	 *    Return list of input reason (events that triggered an object creation, like after sending an emailing, making an advert, ...)
	 *  List found into table c_input_reason loaded by loadCacheInputReason
	 *
	 * @param int $selected Id or code of type origin to select by default
	 * @param string $htmlname Nom de la zone select
	 * @param string $exclude To exclude a code value (Example: SRC_PROP)
	 * @param int $addempty Add an empty entry
	 * @param string $morecss Add more css to the HTML select component
	 * @param int $notooltip Do not show the tooltip for admin
	 * @return    void
	 */
	public function selectInputReason($selected = '', $htmlname = 'demandreasonid', $exclude = '', $addempty = 0, $morecss = '', $notooltip = 0)
	{
		global $langs, $user;

		$this->loadCacheInputReason();

		print '<select class="flat' . ($morecss ? ' ' . $morecss : '') . '" id="select_' . $htmlname . '" name="' . $htmlname . '">';
		if ($addempty) {
			print '<option value="0"' . (empty($selected) ? ' selected' : '') . '>&nbsp;</option>';
		}
		foreach ($this->cache_demand_reason as $id => $arraydemandreason) {
			if ($arraydemandreason['code'] == $exclude) {
				continue;
			}

			if ($selected && ($selected == $arraydemandreason['id'] || $selected == $arraydemandreason['code'])) {
				print '<option value="' . $arraydemandreason['id'] . '" selected>';
			} else {
				print '<option value="' . $arraydemandreason['id'] . '">';
			}
			$label = $arraydemandreason['label']; // Translation of label was already done into the ->loadCacheInputReason
			print $langs->trans($label);
			print '</option>';
		}
		print '</select>';
		if ($user->admin && empty($notooltip)) {
			print info_admin($langs->trans("YouCanChangeValuesForThisListFromDictionarySetup"), 1);
		}
		print ajax_combobox('select_' . $htmlname);
	}

	// phpcs:disable PEAR.NamingConventions.ValidFunctionName.ScopeNotCamelCaps

	/**
	 *      Charge dans cache la liste des types de paiements possibles
	 *
	 * @return     int                 Nb of lines loaded, <0 if KO
	 */
	public function load_cache_types_paiements()
	{
		// phpcs:enable
		global $langs;

		$num = count($this->cache_types_paiements);        // TODO Use $conf->cache['payment_mode'] instead of $this->cache_types_paiements
		if ($num > 0) {
			return $num; // Cache already loaded
		}

		dol_syslog(__METHOD__, LOG_DEBUG);

		$this->cache_types_paiements = array();

		$sql = "SELECT id, code, libelle as label, type, active";
		$sql .= " FROM " . $this->db->prefix() . "c_paiement";
		$sql .= " WHERE entity IN (" . getEntity('c_paiement') . ")";

		$resql = $this->db->query($sql);
		if ($resql) {
			$num = $this->db->num_rows($resql);
			$i = 0;
			while ($i < $num) {
				$obj = $this->db->fetch_object($resql);

				// Si traduction existe, on l'utilise, sinon on prend le libelle par defaut
				$label = ($langs->transnoentitiesnoconv("PaymentTypeShort" . $obj->code) != ("PaymentTypeShort" . $obj->code) ? $langs->transnoentitiesnoconv("PaymentTypeShort" . $obj->code) : ($obj->label != '-' ? $obj->label : ''));
				$this->cache_types_paiements[$obj->id]['id'] = $obj->id;
				$this->cache_types_paiements[$obj->id]['code'] = $obj->code;
				$this->cache_types_paiements[$obj->id]['label'] = $label;
				$this->cache_types_paiements[$obj->id]['type'] = $obj->type;
				$this->cache_types_paiements[$obj->id]['active'] = $obj->active;
				$i++;
			}

			$this->cache_types_paiements = dol_sort_array($this->cache_types_paiements, 'label', 'asc', 0, 0, 1);

			return $num;
		} else {
			dol_print_error($this->db);
			return -1;
		}
	}


	// phpcs:disable PEAR.NamingConventions.ValidFunctionName.ScopeNotCamelCaps

	/**
	 *    print list of payment modes.
	 *    Constant MAIN_DEFAULT_PAYMENT_TERM_ID can be used to set default value but scope is all application, probably not what you want.
	 *    See instead to force the default value by the caller.
	 *
	 * @param int $selected Id of payment term to preselect by default
	 * @param string $htmlname Nom de la zone select
	 * @param int $filtertype If > 0, include payment terms with deposit percentage (for objects other than invoices and invoice templates)
	 * @param int $addempty Add an empty entry
	 * @param int $noinfoadmin 0=Add admin info, 1=Disable admin info
	 * @param string $morecss Add more CSS on select tag
	 * @param string $deposit_percent < 0 : deposit_percent input makes no sense (for example, in list filters)
	 *                                0 : use default deposit percentage from entry
	 *                                > 0 : force deposit percentage (for example, from company object)
	 * @return    void
	 * @deprecated
	 */
	public function select_conditions_paiements($selected = 0, $htmlname = 'condid', $filtertype = -1, $addempty = 0, $noinfoadmin = 0, $morecss = '', $deposit_percent = -1)
	{
		// phpcs:enable
		print $this->getSelectConditionsPaiements($selected, $htmlname, $filtertype, $addempty, $noinfoadmin, $morecss, $deposit_percent);
	}


	/**
	 *    Return list of payment modes.
	 *    Constant MAIN_DEFAULT_PAYMENT_TERM_ID can be used to set default value but scope is all application, probably not what you want.
	 *    See instead to force the default value by the caller.
	 *
	 * @param int $selected Id of payment term to preselect by default
	 * @param string $htmlname Nom de la zone select
	 * @param int $filtertype If > 0, include payment terms with deposit percentage (for objects other than invoices and invoice templates)
	 * @param int $addempty Add an empty entry
	 * @param int $noinfoadmin 0=Add admin info, 1=Disable admin info
	 * @param string $morecss Add more CSS on select tag
	 * @param string $deposit_percent < 0 : deposit_percent input makes no sense (for example, in list filters)
	 *                                0 : use default deposit percentage from entry
	 *                                > 0 : force deposit percentage (for example, from company object)
	 * @return    string                        String for the HTML select component
	 */
	public function getSelectConditionsPaiements($selected = 0, $htmlname = 'condid', $filtertype = -1, $addempty = 0, $noinfoadmin = 0, $morecss = '', $deposit_percent = -1)
	{
		global $langs, $user, $conf;

		$out = '';
		dol_syslog(__METHOD__ . " selected=" . $selected . ", htmlname=" . $htmlname, LOG_DEBUG);

		$this->load_cache_conditions_paiements();

		// Set default value if not already set by caller
		if (empty($selected) && !empty($conf->global->MAIN_DEFAULT_PAYMENT_TERM_ID)) {
			dol_syslog(__METHOD__ . "Using deprecated option MAIN_DEFAULT_PAYMENT_TERM_ID", LOG_NOTICE);
			$selected = $conf->global->MAIN_DEFAULT_PAYMENT_TERM_ID;
		}

		$out .= '<select id="' . $htmlname . '" class="flat selectpaymentterms' . ($morecss ? ' ' . $morecss : '') . '" name="' . $htmlname . '">';
		if ($addempty) {
			$out .= '<option value="0">&nbsp;</option>';
		}

		$selectedDepositPercent = null;

		foreach ($this->cache_conditions_paiements as $id => $arrayconditions) {
			if ($filtertype <= 0 && !empty($arrayconditions['deposit_percent'])) {
				continue;
			}

			if ($selected == $id) {
				$selectedDepositPercent = $deposit_percent > 0 ? $deposit_percent : $arrayconditions['deposit_percent'];
				$out .= '<option value="' . $id . '" data-deposit_percent="' . $arrayconditions['deposit_percent'] . '" selected>';
			} else {
				$out .= '<option value="' . $id . '" data-deposit_percent="' . $arrayconditions['deposit_percent'] . '">';
			}
			$label = $arrayconditions['label'];

			if (!empty($arrayconditions['deposit_percent'])) {
				$label = str_replace('__DEPOSIT_PERCENT__', $deposit_percent > 0 ? $deposit_percent : $arrayconditions['deposit_percent'], $label);
			}

			$out .= $label;
			$out .= '</option>';
		}
		$out .= '</select>';
		if ($user->admin && empty($noinfoadmin)) {
			$out .= info_admin($langs->trans("YouCanChangeValuesForThisListFromDictionarySetup"), 1);
		}
		$out .= ajax_combobox($htmlname);

		if ($deposit_percent >= 0) {
			$out .= ' <span id="' . $htmlname . '_deposit_percent_container"' . (empty($selectedDepositPercent) ? ' style="display: none"' : '') . '>';
			$out .= $langs->trans('DepositPercent') . ' : ';
			$out .= '<input id="' . $htmlname . '_deposit_percent" name="' . $htmlname . '_deposit_percent" class="maxwidth50" value="' . $deposit_percent . '" />';
			$out .= '</span>';
			$out .= '
				<script nonce="' . getNonce() . '">
					$(document).ready(function () {
						$("#' . $htmlname . '").change(function () {
							let $selected = $(this).find("option:selected");
							let depositPercent = $selected.attr("data-deposit_percent");

							if (depositPercent.length > 0) {
								$("#' . $htmlname . '_deposit_percent_container").show().find("#' . $htmlname . '_deposit_percent").val(depositPercent);
							} else {
								$("#' . $htmlname . '_deposit_percent_container").hide();
							}

							return true;
						});
					});
				</script>';
		}

		return $out;
	}


	// phpcs:disable PEAR.NamingConventions.ValidFunctionName.ScopeNotCamelCaps

	/**
	 * Return list of payment methods
	 * Constant MAIN_DEFAULT_PAYMENT_TYPE_ID can used to set default value but scope is all application, probably not what you want.
	 *
	 * @param 	string 	$selected 		Id or code or preselected payment mode
	 * @param 	string 	$htmlname 		Name of select field
	 * @param 	string 	$filtertype 	To filter on field type in llx_c_paiement ('CRDT' or 'DBIT' or array('code'=>xx,'label'=>zz))
	 * @param 	int 	$format 		0=id+label, 1=code+code, 2=code+label, 3=id+code
	 * @param 	int 	$empty 			1=can be empty, 0 otherwise
	 * @param 	int 	$noadmininfo 	0=Add admin info, 1=Disable admin info
	 * @param 	int 	$maxlength 		Max length of label
	 * @param 	int 	$active 		Active or not, -1 = all
	 * @param 	string 	$morecss 		Add more CSS on select tag
	 * @param 	int 	$nooutput 		1=Return string, do not send to output
	 * @return  string|void             String for the HTML select component
	 */
	public function select_types_paiements($selected = '', $htmlname = 'paiementtype', $filtertype = '', $format = 0, $empty = 1, $noadmininfo = 0, $maxlength = 0, $active = 1, $morecss = '', $nooutput = 0)
	{
		// phpcs:enable
		global $langs, $user, $conf;

		$out = '';

		dol_syslog(__METHOD__ . " " . $selected . ", " . $htmlname . ", " . $filtertype . ", " . $format, LOG_DEBUG);

		$filterarray = array();
		if ($filtertype == 'CRDT') {
			$filterarray = array(0, 2, 3);
		} elseif ($filtertype == 'DBIT') {
			$filterarray = array(1, 2, 3);
		} elseif ($filtertype != '' && $filtertype != '-1') {
			$filterarray = explode(',', $filtertype);
		}

		$this->load_cache_types_paiements();

		// Set default value if not already set by caller
		if (empty($selected) && !empty($conf->global->MAIN_DEFAULT_PAYMENT_TYPE_ID)) {
			dol_syslog(__METHOD__ . "Using deprecated option MAIN_DEFAULT_PAYMENT_TYPE_ID", LOG_NOTICE);
			$selected = $conf->global->MAIN_DEFAULT_PAYMENT_TYPE_ID;
		}

		$out .= '<select id="select' . $htmlname . '" class="flat selectpaymenttypes' . ($morecss ? ' ' . $morecss : '') . '" name="' . $htmlname . '">';
		if ($empty) {
			$out .= '<option value="">&nbsp;</option>';
		}
		foreach ($this->cache_types_paiements as $id => $arraytypes) {
			// If not good status
			if ($active >= 0 && $arraytypes['active'] != $active) {
				continue;
			}

			// On passe si on a demande de filtrer sur des modes de paiments particuliers
			if (count($filterarray) && !in_array($arraytypes['type'], $filterarray)) {
				continue;
			}

			// We discard empty line if showempty is on because an empty line has already been output.
			if ($empty && empty($arraytypes['code'])) {
				continue;
			}

			if ($format == 0) {
				$out .= '<option value="' . $id . '"';
			} elseif ($format == 1) {
				$out .= '<option value="' . $arraytypes['code'] . '"';
			} elseif ($format == 2) {
				$out .= '<option value="' . $arraytypes['code'] . '"';
			} elseif ($format == 3) {
				$out .= '<option value="' . $id . '"';
			}
			// Print attribute selected or not
			if ($format == 1 || $format == 2) {
				if ($selected == $arraytypes['code']) {
					$out .= ' selected';
				}
			} else {
				if ($selected == $id) {
					$out .= ' selected';
				}
			}
			$out .= '>';
			$value = '';
			if ($format == 0) {
				$value = ($maxlength ? dol_trunc($arraytypes['label'], $maxlength) : $arraytypes['label']);
			} elseif ($format == 1) {
				$value = $arraytypes['code'];
			} elseif ($format == 2) {
				$value = ($maxlength ? dol_trunc($arraytypes['label'], $maxlength) : $arraytypes['label']);
			} elseif ($format == 3) {
				$value = $arraytypes['code'];
			}
			$out .= $value ? $value : '&nbsp;';
			$out .= '</option>';
		}
		$out .= '</select>';
		if ($user->admin && !$noadmininfo) {
			$out .= info_admin($langs->trans("YouCanChangeValuesForThisListFromDictionarySetup"), 1);
		}
		$out .= ajax_combobox('select' . $htmlname);

		if (empty($nooutput)) {
			print $out;
		} else {
			return $out;
		}
	}


	/**
	 *  Selection HT or TTC
	 *
	 * @param string $selected Id pre-selectionne
	 * @param string $htmlname Nom de la zone select
	 * @param string $addjscombo Add js combo
	 * @return    string                    Code of HTML select to chose tax or not
	 */
	public function selectPriceBaseType($selected = '', $htmlname = 'price_base_type', $addjscombo = 0)
	{
		global $langs;

		$return = '<select class="flat maxwidth100" id="select_' . $htmlname . '" name="' . $htmlname . '">';
		$options = array(
			'HT' => $langs->trans("HT"),
			'TTC' => $langs->trans("TTC")
		);
		foreach ($options as $id => $value) {
			if ($selected == $id) {
				$return .= '<option value="' . $id . '" selected>' . $value;
			} else {
				$return .= '<option value="' . $id . '">' . $value;
			}
			$return .= '</option>';
		}
		$return .= '</select>';
		if ($addjscombo) {
			$return .= ajax_combobox('select_' . $htmlname);
		}

		return $return;
	}

	// phpcs:disable PEAR.NamingConventions.ValidFunctionName.ScopeNotCamelCaps

	/**
	 *      Load in cache list of transport mode
	 *
	 * @return     int                 Nb of lines loaded, <0 if KO
	 */
	public function load_cache_transport_mode()
	{
		// phpcs:enable
		global $langs;

		$num = count($this->cache_transport_mode);        // TODO Use $conf->cache['payment_mode'] instead of $this->cache_transport_mode
		if ($num > 0) {
			return $num; // Cache already loaded
		}

		dol_syslog(__METHOD__, LOG_DEBUG);

		$this->cache_transport_mode = array();

		$sql = "SELECT rowid, code, label, active";
		$sql .= " FROM " . $this->db->prefix() . "c_transport_mode";
		$sql .= " WHERE entity IN (" . getEntity('c_transport_mode') . ")";

		$resql = $this->db->query($sql);
		if ($resql) {
			$num = $this->db->num_rows($resql);
			$i = 0;
			while ($i < $num) {
				$obj = $this->db->fetch_object($resql);

				// If traduction exist, we use it else we take the default label
				$label = ($langs->transnoentitiesnoconv("PaymentTypeShort" . $obj->code) != ("PaymentTypeShort" . $obj->code) ? $langs->transnoentitiesnoconv("PaymentTypeShort" . $obj->code) : ($obj->label != '-' ? $obj->label : ''));
				$this->cache_transport_mode[$obj->rowid]['rowid'] = $obj->rowid;
				$this->cache_transport_mode[$obj->rowid]['code'] = $obj->code;
				$this->cache_transport_mode[$obj->rowid]['label'] = $label;
				$this->cache_transport_mode[$obj->rowid]['active'] = $obj->active;
				$i++;
			}

			$this->cache_transport_mode = dol_sort_array($this->cache_transport_mode, 'label', 'asc', 0, 0, 1);

			return $num;
		} else {
			dol_print_error($this->db);
			return -1;
		}
	}

	/**
	 *      Return list of transport mode for intracomm report
	 *
	 * @param string $selected Id of the transport mode pre-selected
	 * @param string $htmlname Name of the select field
	 * @param int $format 0=id+label, 1=code+code, 2=code+label, 3=id+code
	 * @param int $empty 1=can be empty, 0 else
	 * @param int $noadmininfo 0=Add admin info, 1=Disable admin info
	 * @param int $maxlength Max length of label
	 * @param int $active Active or not, -1 = all
	 * @param string $morecss Add more CSS on select tag
	 * @return    void
	 */
	public function selectTransportMode($selected = '', $htmlname = 'transportmode', $format = 0, $empty = 1, $noadmininfo = 0, $maxlength = 0, $active = 1, $morecss = '')
	{
		global $langs, $user;

		dol_syslog(__METHOD__ . " " . $selected . ", " . $htmlname . ", " . $format, LOG_DEBUG);

		$this->load_cache_transport_mode();

		print '<select id="select' . $htmlname . '" class="flat selectmodetransport' . ($morecss ? ' ' . $morecss : '') . '" name="' . $htmlname . '">';
		if ($empty) {
			print '<option value="">&nbsp;</option>';
		}
		foreach ($this->cache_transport_mode as $id => $arraytypes) {
			// If not good status
			if ($active >= 0 && $arraytypes['active'] != $active) {
				continue;
			}

			// We discard empty line if showempty is on because an empty line has already been output.
			if ($empty && empty($arraytypes['code'])) {
				continue;
			}

			if ($format == 0) {
				print '<option value="' . $id . '"';
			} elseif ($format == 1) {
				print '<option value="' . $arraytypes['code'] . '"';
			} elseif ($format == 2) {
				print '<option value="' . $arraytypes['code'] . '"';
			} elseif ($format == 3) {
				print '<option value="' . $id . '"';
			}
			// If text is selected, we compare with code, else with id
			if (preg_match('/[a-z]/i', $selected) && $selected == $arraytypes['code']) {
				print ' selected';
			} elseif ($selected == $id) {
				print ' selected';
			}
			print '>';
			$value = '';
			if ($format == 0) {
				$value = ($maxlength ? dol_trunc($arraytypes['label'], $maxlength) : $arraytypes['label']);
			} elseif ($format == 1) {
				$value = $arraytypes['code'];
			} elseif ($format == 2) {
				$value = ($maxlength ? dol_trunc($arraytypes['label'], $maxlength) : $arraytypes['label']);
			} elseif ($format == 3) {
				$value = $arraytypes['code'];
			}
			print $value ? $value : '&nbsp;';
			print '</option>';
		}
		print '</select>';
		if ($user->admin && !$noadmininfo) {
			print info_admin($langs->trans("YouCanChangeValuesForThisListFromDictionarySetup"), 1);
		}
	}

	/**
	 *  Return a HTML select list of shipping mode
	 *
	 * @param string $selected Id shipping mode pre-selected
	 * @param string $htmlname Name of select zone
	 * @param string $filtre To filter list. This parameter must not come from input of users
	 * @param int $useempty 1=Add an empty value in list, 2=Add an empty value in list only if there is more than 2 entries.
	 * @param string $moreattrib To add more attribute on select
	 * @param int $noinfoadmin 0=Add admin info, 1=Disable admin info
	 * @param string $morecss More CSS
	 * @return    void
	 */
	public function selectShippingMethod($selected = '', $htmlname = 'shipping_method_id', $filtre = '', $useempty = 0, $moreattrib = '', $noinfoadmin = 0, $morecss = '')
	{
		global $langs, $conf, $user;

		$langs->load("admin");
		$langs->load("deliveries");

		$sql = "SELECT rowid, code, libelle as label";
		$sql .= " FROM " . $this->db->prefix() . "c_shipment_mode";
		$sql .= " WHERE active > 0";
		if ($filtre) {
			$sql .= " AND " . $filtre;
		}
		$sql .= " ORDER BY libelle ASC";

		dol_syslog(get_class($this) . "::selectShippingMode", LOG_DEBUG);
		$result = $this->db->query($sql);
		if ($result) {
			$num = $this->db->num_rows($result);
			$i = 0;
			if ($num) {
				print '<select id="select' . $htmlname . '" class="flat selectshippingmethod' . ($morecss ? ' ' . $morecss : '') . '" name="' . $htmlname . '"' . ($moreattrib ? ' ' . $moreattrib : '') . '>';
				if ($useempty == 1 || ($useempty == 2 && $num > 1)) {
					print '<option value="-1">&nbsp;</option>';
				}
				while ($i < $num) {
					$obj = $this->db->fetch_object($result);
					if ($selected == $obj->rowid) {
						print '<option value="' . $obj->rowid . '" selected>';
					} else {
						print '<option value="' . $obj->rowid . '">';
					}
					print ($langs->trans("SendingMethod" . strtoupper($obj->code)) != "SendingMethod" . strtoupper($obj->code)) ? $langs->trans("SendingMethod" . strtoupper($obj->code)) : $obj->label;
					print '</option>';
					$i++;
				}
				print "</select>";
				if ($user->admin && empty($noinfoadmin)) {
					print info_admin($langs->trans("YouCanChangeValuesForThisListFromDictionarySetup"), 1);
				}

				print ajax_combobox('select' . $htmlname);
			} else {
				print $langs->trans("NoShippingMethodDefined");
			}
		} else {
			dol_print_error($this->db);
		}
	}

	/**
	 *    Display form to select shipping mode
	 *
	 * @param string $page Page
	 * @param int $selected Id of shipping mode
	 * @param string $htmlname Name of select html field
	 * @param int $addempty 1=Add an empty value in list, 2=Add an empty value in list only if there is more than 2 entries.
	 * @return    void
	 */
	public function formSelectShippingMethod($page, $selected = '', $htmlname = 'shipping_method_id', $addempty = 0)
	{
		global $langs;

		$langs->load("deliveries");

		if ($htmlname != "none") {
			print '<form method="POST" action="' . $page . '">';
			print '<input type="hidden" name="action" value="setshippingmethod">';
			print '<input type="hidden" name="token" value="' . newToken() . '">';
			$this->selectShippingMethod($selected, $htmlname, '', $addempty);
			print '<input type="submit" class="button valignmiddle" value="' . $langs->trans("Modify") . '">';
			print '</form>';
		} else {
			if ($selected) {
				$code = $langs->getLabelFromKey($this->db, $selected, 'c_shipment_mode', 'rowid', 'code');
				print $langs->trans("SendingMethod" . strtoupper($code));
			} else {
				print "&nbsp;";
			}
		}
	}

	/**
	 * Creates HTML last in cycle situation invoices selector
	 *
	 * @param string $selected Preselected ID
	 * @param int $socid Company ID
	 *
	 * @return    string                     HTML select
	 */
	public function selectSituationInvoices($selected = '', $socid = 0)
	{
		global $langs;

		$langs->load('bills');

		$opt = '<option value="" selected></option>';
		$sql = "SELECT rowid, ref, situation_cycle_ref, situation_counter, situation_final, fk_soc";
		$sql .= ' FROM ' . $this->db->prefix() . 'facture';
		$sql .= ' WHERE entity IN (' . getEntity('invoice') . ')';
		$sql .= ' AND situation_counter >= 1';
		$sql .= ' AND fk_soc = ' . (int) $socid;
		$sql .= ' AND type <> 2';
		$sql .= ' ORDER by situation_cycle_ref, situation_counter desc';
		$resql = $this->db->query($sql);

		if ($resql && $this->db->num_rows($resql) > 0) {
			// Last seen cycle
			$ref = 0;
			while ($obj = $this->db->fetch_object($resql)) {
				//Same cycle ?
				if ($obj->situation_cycle_ref != $ref) {
					// Just seen this cycle
					$ref = $obj->situation_cycle_ref;
					//not final ?
					if ($obj->situation_final != 1) {
						//Not prov?
						if (substr($obj->ref, 1, 4) != 'PROV') {
							if ($selected == $obj->rowid) {
								$opt .= '<option value="' . $obj->rowid . '" selected>' . $obj->ref . '</option>';
							} else {
								$opt .= '<option value="' . $obj->rowid . '">' . $obj->ref . '</option>';
							}
						}
					}
				}
			}
		} else {
			dol_syslog("Error sql=" . $sql . ", error=" . $this->error, LOG_ERR);
		}
		if ($opt == '<option value ="" selected></option>') {
			$opt = '<option value ="0" selected>' . $langs->trans('NoSituations') . '</option>';
		}
		return $opt;
	}

	/**
	 *      Creates HTML units selector (code => label)
	 *
	 * @param string $selected Preselected Unit ID
	 * @param string $htmlname Select name
	 * @param int $showempty Add a nempty line
	 * @param string $unit_type Restrict to one given unit type
	 * @return    string                  HTML select
	 */
	public function selectUnits($selected = '', $htmlname = 'units', $showempty = 0, $unit_type = '')
	{
		global $langs;

		$langs->load('products');

		$return = '<select class="flat" id="' . $htmlname . '" name="' . $htmlname . '">';

		$sql = "SELECT rowid, label, code FROM " . $this->db->prefix() . "c_units";
		$sql .= ' WHERE active > 0';
		if (!empty($unit_type)) {
			$sql .= " AND unit_type = '" . $this->db->escape($unit_type) . "'";
		}
		$sql .= " ORDER BY sortorder";

		$resql = $this->db->query($sql);
		if ($resql && $this->db->num_rows($resql) > 0) {
			if ($showempty) {
				$return .= '<option value="none"></option>';
			}

			while ($res = $this->db->fetch_object($resql)) {
				$unitLabel = $res->label;
				if (!empty($langs->tab_translate['unit' . $res->code])) {    // check if Translation is available before
					$unitLabel = $langs->trans('unit' . $res->code) != $res->label ? $langs->trans('unit' . $res->code) : $res->label;
				}

				if ($selected == $res->rowid) {
					$return .= '<option value="' . $res->rowid . '" selected>' . $unitLabel . '</option>';
				} else {
					$return .= '<option value="' . $res->rowid . '">' . $unitLabel . '</option>';
				}
			}
			$return .= '</select>';
		}
		return $return;
	}

	// phpcs:disable PEAR.NamingConventions.ValidFunctionName.ScopeNotCamelCaps

	/**
	 *  Return a HTML select list of bank accounts
	 *
	 * @param string 	$selected 		Id account pre-selected
	 * @param string 	$htmlname 		Name of select zone
	 * @param int 		$status 		Status of searched accounts (0=open, 1=closed, 2=both)
	 * @param string 	$filtre 		To filter list. This parameter must not come from input of users
	 * @param int 		$useempty 		1=Add an empty value in list, 2=Add an empty value in list only if there is more than 2 entries.
	 * @param string 	$moreattrib 	To add more attribute on select
	 * @param int 		$showcurrency 	Show currency in label
	 * @param string 	$morecss 		More CSS
	 * @param int 		$nooutput 		1=Return string, do not send to output
	 * @return int                   	<0 if error, Num of bank account found if OK (0, 1, 2, ...)
	 */
	public function select_comptes($selected = '', $htmlname = 'accountid', $status = 0, $filtre = '', $useempty = 0, $moreattrib = '', $showcurrency = 0, $morecss = '', $nooutput = 0)
	{
		// phpcs:enable
		global $langs, $conf;

		$out = '';

		$langs->load("admin");
		$num = 0;

		$sql = "SELECT rowid, label, bank, clos as status, currency_code";
		$sql .= " FROM " . $this->db->prefix() . "bank_account";
		$sql .= " WHERE entity IN (" . getEntity('bank_account') . ")";
		if ($status != 2) {
			$sql .= " AND clos = " . (int) $status;
		}
		if ($filtre) {
			$sql .= " AND " . $filtre;
		}
		$sql .= " ORDER BY label";

		dol_syslog(get_class($this) . "::select_comptes", LOG_DEBUG);
		$result = $this->db->query($sql);
		if ($result) {
			$num = $this->db->num_rows($result);
			$i = 0;
			if ($num) {
				$out .= '<select id="select' . $htmlname . '" class="flat selectbankaccount' . ($morecss ? ' ' . $morecss : '') . '" name="' . $htmlname . '"' . ($moreattrib ? ' ' . $moreattrib : '') . '>';
				if ($useempty == 1 || ($useempty == 2 && $num > 1)) {
					$out .= '<option value="-1">&nbsp;</option>';
				}

				while ($i < $num) {
					$obj = $this->db->fetch_object($result);
					if ($selected == $obj->rowid || ($useempty == 2 && $num == 1 && empty($selected))) {
						$out .= '<option value="' . $obj->rowid . '" data-currency-code="' . $obj->currency_code . '" selected>';
					} else {
						$out .= '<option value="' . $obj->rowid . '" data-currency-code="' . $obj->currency_code . '">';
					}
					$out .= trim($obj->label);
					if ($showcurrency) {
						$out .= ' (' . $obj->currency_code . ')';
					}
					if ($status == 2 && $obj->status == 1) {
						$out .= ' (' . $langs->trans("Closed") . ')';
					}
					$out .= '</option>';
					$i++;
				}
				$out .= "</select>";
				$out .= ajax_combobox('select' . $htmlname);
			} else {
				if ($status == 0) {
					$out .= '<span class="opacitymedium">' . $langs->trans("NoActiveBankAccountDefined") . '</span>';
				} else {
					$out .= '<span class="opacitymedium">' . $langs->trans("NoBankAccountFound") . '</span>';
				}
			}
		} else {
			dol_print_error($this->db);
		}

		// Output or return
		if (empty($nooutput)) {
			print $out;
		} else {
			return $out;
		}

		return $num;
	}

	/**
	 *  Return a HTML select list of establishment
	 *
	 * @param string $selected Id establishment pre-selected
	 * @param string $htmlname Name of select zone
	 * @param int $status Status of searched establishment (0=open, 1=closed, 2=both)
	 * @param string $filtre To filter list. This parameter must not come from input of users
	 * @param int $useempty 1=Add an empty value in list, 2=Add an empty value in list only if there is more than 2 entries.
	 * @param string $moreattrib To add more attribute on select
	 * @return    int                            <0 if error, Num of establishment found if OK (0, 1, 2, ...)
	 */
	public function selectEstablishments($selected = '', $htmlname = 'entity', $status = 0, $filtre = '', $useempty = 0, $moreattrib = '')
	{
		global $langs, $conf;

		$langs->load("admin");
		$num = 0;

		$sql = "SELECT rowid, name, fk_country, status, entity";
		$sql .= " FROM " . $this->db->prefix() . "establishment";
		$sql .= " WHERE 1=1";
		if ($status != 2) {
			$sql .= " AND status = " . (int) $status;
		}
		if ($filtre) {
			$sql .= " AND " . $filtre;
		}
		$sql .= " ORDER BY name";

		dol_syslog(get_class($this) . "::select_establishment", LOG_DEBUG);
		$result = $this->db->query($sql);
		if ($result) {
			$num = $this->db->num_rows($result);
			$i = 0;
			if ($num) {
				print '<select id="select' . $htmlname . '" class="flat selectestablishment" name="' . $htmlname . '"' . ($moreattrib ? ' ' . $moreattrib : '') . '>';
				if ($useempty == 1 || ($useempty == 2 && $num > 1)) {
					print '<option value="-1">&nbsp;</option>';
				}

				while ($i < $num) {
					$obj = $this->db->fetch_object($result);
					if ($selected == $obj->rowid) {
						print '<option value="' . $obj->rowid . '" selected>';
					} else {
						print '<option value="' . $obj->rowid . '">';
					}
					print trim($obj->name);
					if ($status == 2 && $obj->status == 1) {
						print ' (' . $langs->trans("Closed") . ')';
					}
					print '</option>';
					$i++;
				}
				print "</select>";
			} else {
				if ($status == 0) {
					print '<span class="opacitymedium">' . $langs->trans("NoActiveEstablishmentDefined") . '</span>';
				} else {
					print '<span class="opacitymedium">' . $langs->trans("NoEstablishmentFound") . '</span>';
				}
			}

			return $num;
		} else {
			dol_print_error($this->db);
			return -1;
		}
	}

	/**
	 *    Display form to select bank account
	 *
	 * @param string $page Page
	 * @param int $selected Id of bank account
	 * @param string $htmlname Name of select html field
	 * @param int $addempty 1=Add an empty value in list, 2=Add an empty value in list only if there is more than 2 entries.
	 * @return    void
	 */
	public function formSelectAccount($page, $selected = '', $htmlname = 'fk_account', $addempty = 0)
	{
		global $langs;
		if ($htmlname != "none") {
			print '<form method="POST" action="' . $page . '">';
			print '<input type="hidden" name="action" value="setbankaccount">';
			print '<input type="hidden" name="token" value="' . newToken() . '">';
			print img_picto('', 'bank_account', 'class="pictofixedwidth"');
			$nbaccountfound = $this->select_comptes($selected, $htmlname, 0, '', $addempty);
			if ($nbaccountfound > 0) {
				print '<input type="submit" class="button smallpaddingimp valignmiddle" value="' . $langs->trans("Modify") . '">';
			}
			print '</form>';
		} else {
			$langs->load('banks');

			if ($selected) {
				require_once DOL_DOCUMENT_ROOT . '/compta/bank/class/account.class.php';
				$bankstatic = new Account($this->db);
				$result = $bankstatic->fetch($selected);
				if ($result) {
					print $bankstatic->getNomUrl(1);
				}
			} else {
				print "&nbsp;";
			}
		}
	}

	// phpcs:disable PEAR.NamingConventions.ValidFunctionName.ScopeNotCamelCaps

	/**
	 *    Return list of categories having choosed type
	 *
	 * @param string|int $type Type of category ('customer', 'supplier', 'contact', 'product', 'member'). Old mode (0, 1, 2, ...) is deprecated.
	 * @param string $selected Id of category preselected or 'auto' (autoselect category if there is only one element). Not used if $outputmode = 1.
	 * @param string $htmlname HTML field name
	 * @param int $maxlength Maximum length for labels
	 * @param int|string|array $markafterid Keep only or removed all categories including the leaf $markafterid in category tree (exclude) or Keep only of category is inside the leaf starting with this id.
	 *                                      $markafterid can be an :
	 *                                      - int (id of category)
	 *                                      - string (categories ids seprated by comma)
	 *                                      - array (list of categories ids)
	 * @param int $outputmode 0=HTML select string, 1=Array, 2=Array extended
	 * @param int $include [=0] Removed or 1=Keep only
	 * @param string $morecss More CSS
	 * @return    string|array
	 * @see select_categories()
	 */
	public function select_all_categories($type, $selected = '', $htmlname = "parent", $maxlength = 64, $markafterid = 0, $outputmode = 0, $include = 0, $morecss = '')
	{
		// phpcs:enable
		global $conf, $langs;
		$langs->load("categories");

		include_once DOL_DOCUMENT_ROOT . '/categories/class/categorie.class.php';

		// For backward compatibility
		if (is_numeric($type)) {
			dol_syslog(__METHOD__ . ': using numeric value for parameter type is deprecated. Use string code instead.', LOG_WARNING);
		}

		if ($type === Categorie::TYPE_BANK_LINE) {
			// TODO Move this into common category feature
			$cate_arbo = array();
			$sql = "SELECT c.label, c.rowid";
			$sql .= " FROM " . $this->db->prefix() . "bank_categ as c";
			$sql .= " WHERE entity = " . $conf->entity;
			$sql .= " ORDER BY c.label";
			$result = $this->db->query($sql);
			if ($result) {
				$num = $this->db->num_rows($result);
				$i = 0;
				while ($i < $num) {
					$objp = $this->db->fetch_object($result);
					if ($objp) {
						$cate_arbo[$objp->rowid] = array('id' => $objp->rowid, 'fulllabel' => $objp->label, 'color' => '', 'picto' => 'category');
					}
					$i++;
				}
				$this->db->free($result);
			} else {
				dol_print_error($this->db);
			}
		} else {
			$cat = new Categorie($this->db);
			$cate_arbo = $cat->get_full_arbo($type, $markafterid, $include);
		}

		$outarray = array();

		$output = '<select class="flat' . ($morecss ? ' ' . $morecss : '') . '" name="' . $htmlname . '" id="' . $htmlname . '">';
		if (is_array($cate_arbo)) {
			if (!count($cate_arbo)) {
				$output .= '<option value="-1" disabled>' . $langs->trans("NoCategoriesDefined") . '</option>';
			} else {
				$output .= '<option value="-1">&nbsp;</option>';
				foreach ($cate_arbo as $key => $value) {
					if ($cate_arbo[$key]['id'] == $selected || ($selected === 'auto' && count($cate_arbo) == 1)) {
						$add = 'selected ';
					} else {
						$add = '';
					}
					$output .= '<option ' . $add . 'value="' . $cate_arbo[$key]['id'] . '"';
					$output .= ' data-html="' . dol_escape_htmltag(img_picto('', 'category', 'class="pictofixedwidth" style="color: #' . $cate_arbo[$key]['color'] . '"') . dol_trunc($cate_arbo[$key]['fulllabel'], $maxlength, 'middle')) . '"';
					$output .= '>';
					$output .= dol_trunc($cate_arbo[$key]['fulllabel'], $maxlength, 'middle');
					$output .= '</option>';

					$outarray[$cate_arbo[$key]['id']] = $cate_arbo[$key]['fulllabel'];
				}
			}
		}
		$output .= '</select>';
		$output .= "\n";

		if ($outputmode == 2) {
			return $cate_arbo;
		} elseif ($outputmode) {
			return $outarray;
		}
		return $output;
	}

	// phpcs:disable PEAR.NamingConventions.ValidFunctionName.ScopeNotCamelCaps

	/**
	 *     Show a confirmation HTML form or AJAX popup
	 *
	 * @param string $page Url of page to call if confirmation is OK
	 * @param string $title Title
	 * @param string $question Question
	 * @param string $action Action
	 * @param array $formquestion An array with forms complementary inputs
	 * @param string $selectedchoice "" or "no" or "yes"
	 * @param int|string $useajax 0=No, 1=Yes use Ajax to show the popup, 2=Yes and also submit page with &confirm=no if choice is No, 'xxx'=Yes and preoutput confirm box with div id=dialog-confirm-xxx
	 * @param int $height Force height of box
	 * @param int $width Force width of box
	 * @return    void
	 * @deprecated
	 * @see formconfirm()
	 */
	public function form_confirm($page, $title, $question, $action, $formquestion = '', $selectedchoice = "", $useajax = 0, $height = 170, $width = 500)
	{
		// phpcs:enable
		dol_syslog(__METHOD__ . ': using form_confirm is deprecated. Use formconfim instead.', LOG_WARNING);
		print $this->formconfirm($page, $title, $question, $action, $formquestion, $selectedchoice, $useajax, $height, $width);
	}

	/**
	 *     Show a confirmation HTML form or AJAX popup.
	 *     Easiest way to use this is with useajax=1.
	 *     If you use useajax='xxx', you must also add jquery code to trigger opening of box (with correct parameters)
	 *     just after calling this method. For example:
	 *       print '<script nonce="'.getNonce().'" type="text/javascript">'."\n";
	 *       print 'jQuery(document).ready(function() {'."\n";
	 *       print 'jQuery(".xxxlink").click(function(e) { jQuery("#aparamid").val(jQuery(this).attr("rel")); jQuery("#dialog-confirm-xxx").dialog("open"); return false; });'."\n";
	 *       print '});'."\n";
	 *       print '</script>'."\n";
	 *
	 * @param string 		$page 				Url of page to call if confirmation is OK. Can contains parameters (param 'action' and 'confirm' will be reformated)
	 * @param string 		$title 				Title
	 * @param string 		$question 			Question
	 * @param string 		$action 			Action
	 * @param array|string 	$formquestion 		An array with complementary inputs to add into forms: array(array('label'=> ,'type'=> , 'size'=>, 'morecss'=>, 'moreattr'=>'autofocus' or 'style=...'))
	 *                                   		'type' can be 'text', 'password', 'checkbox', 'radio', 'date', 'datetime', 'select', 'multiselect', 'morecss',
	 *                                   		'other', 'onecolumn' or 'hidden'...
	 * @param int|string 	$selectedchoice 	'' or 'no', or 'yes' or '1', 1, '0' or 0
	 * @param int|string 	$useajax 			0=No, 1=Yes use Ajax to show the popup, 2=Yes and also submit page with &confirm=no if choice is No, 'xxx'=Yes and preoutput confirm box with div id=dialog-confirm-xxx
	 * @param int|string 	$height 			Force height of box (0 = auto)
	 * @param int 			$width 				Force width of box ('999' or '90%'). Ignored and forced to 90% on smartphones.
	 * @param int 			$disableformtag 	1=Disable form tag. Can be used if we are already inside a <form> section.
	 * @param string 		$labelbuttonyes 	Label for Yes
	 * @param string 		$labelbuttonno 		Label for No
	 * @return string                        	HTML ajax code if a confirm ajax popup is required, Pure HTML code if it's an html form
	 */
	public function formconfirm($page, $title, $question, $action, $formquestion = '', $selectedchoice = '', $useajax = 0, $height = 0, $width = 500, $disableformtag = 0, $labelbuttonyes = 'Yes', $labelbuttonno = 'No')
	{
		global $langs, $conf;

		$more = '<!-- formconfirm - before call, page=' . dol_escape_htmltag($page) . ' -->';
		$formconfirm = '';
		$inputok = array();
		$inputko = array();

		// Clean parameters
		$newselectedchoice = empty($selectedchoice) ? "no" : $selectedchoice;
		if ($conf->browser->layout == 'phone') {
			$width = '95%';
		}

		// Set height automatically if not defined
		if (empty($height)) {
			$height = 220;
			if (is_array($formquestion) && count($formquestion) > 2) {
				$height += ((count($formquestion) - 2) * 24);
			}
		}

		if (is_array($formquestion) && !empty($formquestion)) {
			// First add hidden fields and value
			foreach ($formquestion as $key => $input) {
				if (is_array($input) && !empty($input)) {
					if ($input['type'] == 'hidden') {
						$moreattr = (!empty($input['moreattr']) ? ' ' . $input['moreattr'] : '');
						$morecss = (!empty($input['morecss']) ? ' ' . $input['morecss'] : '');

						$more .= '<input type="hidden" id="' . dol_escape_htmltag($input['name']) . '" name="' . dol_escape_htmltag($input['name']) . '" value="' . dol_escape_htmltag($input['value']) . '" class="' . $morecss . '"' . $moreattr . '>' . "\n";
					}
				}
			}

			// Now add questions
			$moreonecolumn = '';
			$more .= '<div class="tagtable paddingtopbottomonly centpercent noborderspacing">' . "\n";
			foreach ($formquestion as $key => $input) {
				if (is_array($input) && !empty($input)) {
					$size = (!empty($input['size']) ? ' size="' . $input['size'] . '"' : '');    // deprecated. Use morecss instead.
					$moreattr = (!empty($input['moreattr']) ? ' ' . $input['moreattr'] : '');
					$morecss = (!empty($input['morecss']) ? ' ' . $input['morecss'] : '');

					if ($input['type'] == 'text') {
						$more .= '<div class="tagtr"><div class="tagtd' . (empty($input['tdclass']) ? '' : (' ' . $input['tdclass'])) . '">' . $input['label'] . '</div><div class="tagtd"><input type="text" class="flat' . $morecss . '" id="' . dol_escape_htmltag($input['name']) . '" name="' . dol_escape_htmltag($input['name']) . '"' . $size . ' value="' . (empty($input['value']) ? '' : $input['value']) . '"' . $moreattr . ' /></div></div>' . "\n";
					} elseif ($input['type'] == 'password') {
						$more .= '<div class="tagtr"><div class="tagtd' . (empty($input['tdclass']) ? '' : (' ' . $input['tdclass'])) . '">' . $input['label'] . '</div><div class="tagtd"><input type="password" class="flat' . $morecss . '" id="' . dol_escape_htmltag($input['name']) . '" name="' . dol_escape_htmltag($input['name']) . '"' . $size . ' value="' . (empty($input['value']) ? '' : $input['value']) . '"' . $moreattr . ' /></div></div>' . "\n";
					} elseif ($input['type'] == 'textarea') {
						/*$more .= '<div class="tagtr"><div class="tagtd'.(empty($input['tdclass']) ? '' : (' '.$input['tdclass'])).'">'.$input['label'].'</div><div class="tagtd">';
						$more .= '<textarea name="'.$input['name'].'" class="'.$morecss.'"'.$moreattr.'>';
						$more .= $input['value'];
						$more .= '</textarea>';
						$more .= '</div></div>'."\n";*/
						$moreonecolumn .= '<div class="margintoponly">';
						$moreonecolumn .= $input['label'] . '<br>';
						$moreonecolumn .= '<textarea name="' . dol_escape_htmltag($input['name']) . '" id="' . dol_escape_htmltag($input['name']) . '" class="' . $morecss . '"' . $moreattr . '>';
						$moreonecolumn .= $input['value'];
						$moreonecolumn .= '</textarea>';
						$moreonecolumn .= '</div>';
					} elseif (in_array($input['type'], ['select', 'multiselect'])) {
						if (empty($morecss)) {
							$morecss = 'minwidth100';
						}

						$show_empty = isset($input['select_show_empty']) ? $input['select_show_empty'] : 1;
						$key_in_label = isset($input['select_key_in_label']) ? $input['select_key_in_label'] : 0;
						$value_as_key = isset($input['select_value_as_key']) ? $input['select_value_as_key'] : 0;
						$translate = isset($input['select_translate']) ? $input['select_translate'] : 0;
						$maxlen = isset($input['select_maxlen']) ? $input['select_maxlen'] : 0;
						$disabled = isset($input['select_disabled']) ? $input['select_disabled'] : 0;
						$sort = isset($input['select_sort']) ? $input['select_sort'] : '';

						$more .= '<div class="tagtr"><div class="tagtd' . (empty($input['tdclass']) ? '' : (' ' . $input['tdclass'])) . '">';
						if (!empty($input['label'])) {
							$more .= $input['label'] . '</div><div class="tagtd left">';
						}
						if ($input['type'] == 'select') {
							$more .= $this->selectarray($input['name'], $input['values'], isset($input['default']) ? $input['default'] : '-1', $show_empty, $key_in_label, $value_as_key, $moreattr, $translate, $maxlen, $disabled, $sort, $morecss);
						} else {
							$more .= $this->multiselectarray($input['name'], $input['values'], is_array($input['default']) ? $input['default'] : [$input['default']], $key_in_label, $value_as_key, $morecss, $translate, $maxlen, $moreattr);
						}
						$more .= '</div></div>' . "\n";
					} elseif ($input['type'] == 'checkbox') {
						$more .= '<div class="tagtr">';
						$more .= '<div class="tagtd' . (empty($input['tdclass']) ? '' : (' ' . $input['tdclass'])) . '"><label for="' . dol_escape_htmltag($input['name']) . '">' . $input['label'] . '</label></div><div class="tagtd">';
						$more .= '<input type="checkbox" class="flat' . ($morecss ? ' ' . $morecss : '') . '" id="' . dol_escape_htmltag($input['name']) . '" name="' . dol_escape_htmltag($input['name']) . '"' . $moreattr;
						if (!is_bool($input['value']) && $input['value'] != 'false' && $input['value'] != '0' && $input['value'] != '') {
							$more .= ' checked';
						}
						if (is_bool($input['value']) && $input['value']) {
							$more .= ' checked';
						}
						if (isset($input['disabled'])) {
							$more .= ' disabled';
						}
						$more .= ' /></div>';
						$more .= '</div>' . "\n";
					} elseif ($input['type'] == 'radio') {
						$i = 0;
						foreach ($input['values'] as $selkey => $selval) {
							$more .= '<div class="tagtr">';
							if (isset($input['label'])) {
								if ($i == 0) {
									$more .= '<div class="tagtd' . (empty($input['tdclass']) ? ' tdtop' : (' tdtop ' . $input['tdclass'])) . '">' . $input['label'] . '</div>';
								} else {
									$more .= '<div clas="tagtd' . (empty($input['tdclass']) ? '' : (' "' . $input['tdclass'])) . '">&nbsp;</div>';
								}
							}
							$more .= '<div class="tagtd' . ($i == 0 ? ' tdtop' : '') . '"><input type="radio" class="flat' . $morecss . '" id="' . dol_escape_htmltag($input['name'] . $selkey) . '" name="' . dol_escape_htmltag($input['name']) . '" value="' . $selkey . '"' . $moreattr;
							if (!empty($input['disabled'])) {
								$more .= ' disabled';
							}
							if (isset($input['default']) && $input['default'] === $selkey) {
								$more .= ' checked="checked"';
							}
							$more .= ' /> ';
							$more .= '<label for="' . dol_escape_htmltag($input['name'] . $selkey) . '" class="valignmiddle">' . $selval . '</label>';
							$more .= '</div></div>' . "\n";
							$i++;
						}
					} elseif ($input['type'] == 'date' || $input['type'] == 'datetime') {
						$more .= '<div class="tagtr"><div class="tagtd' . (empty($input['tdclass']) ? '' : (' ' . $input['tdclass'])) . '">' . $input['label'] . '</div>';
						$more .= '<div class="tagtd">';
						$addnowlink = (empty($input['datenow']) ? 0 : 1);
						$h = $m = 0;
						if ($input['type'] == 'datetime') {
							$h = isset($input['hours']) ? $input['hours'] : 1;
							$m = isset($input['minutes']) ? $input['minutes'] : 1;
						}
						$more .= $this->selectDate($input['value'], $input['name'], $h, $m, 0, '', 1, $addnowlink);
						$more .= '</div></div>'."\n";
						$formquestion[] = array('name'=>$input['name'].'day');
						$formquestion[] = array('name'=>$input['name'].'month');
						$formquestion[] = array('name'=>$input['name'].'year');
						$formquestion[] = array('name'=>$input['name'].'hour');
						$formquestion[] = array('name'=>$input['name'].'min');
					} elseif ($input['type'] == 'other') { // can be 1 column or 2 depending if label is set or not
						$more .= '<div class="tagtr"><div class="tagtd'.(empty($input['tdclass']) ? '' : (' '.$input['tdclass'])).'">';
						if (!empty($input['label'])) {
							$more .= $input['label'] . '</div><div class="tagtd">';
						}
						$more .= $input['value'];
						$more .= '</div></div>' . "\n";
					} elseif ($input['type'] == 'onecolumn') {
						$moreonecolumn .= '<div class="margintoponly">';
						$moreonecolumn .= $input['value'];
						$moreonecolumn .= '</div>' . "\n";
					} elseif ($input['type'] == 'hidden') {
						// Do nothing more, already added by a previous loop
					} elseif ($input['type'] == 'separator') {
						$more .= '<br>';
					} else {
						$more .= 'Error type ' . $input['type'] . ' for the confirm box is not a supported type';
					}
				}
			}
			$more .= '</div>' . "\n";
			$more .= $moreonecolumn;
		}

		// JQUERY method dialog is broken with smartphone, we use standard HTML.
		// Note: When using dol_use_jmobile or no js, you must also check code for button use a GET url with action=xxx and check that you also output the confirm code when action=xxx
		// See page product/card.php for example
		if (!empty($conf->dol_use_jmobile)) {
			$useajax = 0;
		}
		if (empty($conf->use_javascript_ajax)) {
			$useajax = 0;
		}

		if ($useajax) {
			$autoOpen = true;
			$dialogconfirm = 'dialog-confirm';
			$button = '';
			if (!is_numeric($useajax)) {
				$button = $useajax;
				$useajax = 1;
				$autoOpen = false;
				$dialogconfirm .= '-' . $button;
			}
			$pageyes = $page . (preg_match('/\?/', $page) ? '&' : '?') . 'action=' . urlencode($action) . '&confirm=yes';
			$pageno = ($useajax == 2 ? $page . (preg_match('/\?/', $page) ? '&' : '?') . 'action=' . urlencode($action) . '&confirm=no' : '');

			// Add input fields into list of fields to read during submit (inputok and inputko)
			if (is_array($formquestion)) {
				foreach ($formquestion as $key => $input) {
					//print "xx ".$key." rr ".is_array($input)."<br>\n";
					// Add name of fields to propagate with the GET when submitting the form with button OK.
					if (is_array($input) && isset($input['name'])) {
						if (strpos($input['name'], ',') > 0) {
							$inputok = array_merge($inputok, explode(',', $input['name']));
						} else {
							array_push($inputok, $input['name']);
						}
					}
					// Add name of fields to propagate with the GET when submitting the form with button KO.
					if (isset($input['inputko']) && $input['inputko'] == 1) {
						array_push($inputko, $input['name']);
					}
				}
			}

			// Show JQuery confirm box.
			$formconfirm .= '<div id="' . $dialogconfirm . '" title="' . dol_escape_htmltag($title) . '" style="display: none;">';
			if (is_array($formquestion) && !empty($formquestion['text'])) {
				$formconfirm .= '<div class="confirmtext">' . $formquestion['text'] . '</div>' . "\n";
			}
			if (!empty($more)) {
				$formconfirm .= '<div class="confirmquestions">' . $more . '</div>' . "\n";
			}
			$formconfirm .= ($question ? '<div class="confirmmessage">' . img_help('', '') . ' ' . $question . '</div>' : '');
			$formconfirm .= '</div>' . "\n";

			$formconfirm .= "\n<!-- begin code of popup for formconfirm page=" . $page . " -->\n";
			$formconfirm .= '<script nonce="' . getNonce() . '" type="text/javascript">' . "\n";
			$formconfirm .= "/* Code for the jQuery('#dialogforpopup').dialog() */\n";
			$formconfirm .= 'jQuery(document).ready(function() {
            $(function() {
            	$( "#' . $dialogconfirm . '" ).dialog(
            	{
                    autoOpen: ' . ($autoOpen ? "true" : "false") . ',';
			if ($newselectedchoice == 'no') {
				$formconfirm .= '
						open: function() {
            				$(this).parent().find("button.ui-button:eq(2)").focus();
						},';
			}

			$jsforcursor = '';
			if ($useajax == 1) {
				$jsforcursor = '// The call to urljump can be slow, so we set the wait cursor' . "\n";
				$jsforcursor .= 'jQuery("html,body,#id-container").addClass("cursorwait");' . "\n";
			}

			$postconfirmas = 'GET';

			$formconfirm .= '
                    resizable: false,
                    height: "' . $height . '",
                    width: "' . $width . '",
                    modal: true,
                    closeOnEscape: false,
                    buttons: {
                        "' . dol_escape_js($langs->transnoentities($labelbuttonyes)) . '": function() {
							var options = "token=' . urlencode(newToken()) . '";
                        	var inputok = ' . json_encode($inputok) . ';	/* List of fields into form */
							var page = "' . dol_escape_js(!empty($page) ? $page : '') . '";
                         	var pageyes = "' . dol_escape_js(!empty($pageyes) ? $pageyes : '') . '";

                         	if (inputok.length > 0) {
                         		$.each(inputok, function(i, inputname) {
                         			var more = "";
									var inputvalue;
                         			if ($("input[name=\'" + inputname + "\']").attr("type") == "radio") {
										inputvalue = $("input[name=\'" + inputname + "\']:checked").val();
									} else {
                         		    	if ($("#" + inputname).attr("type") == "checkbox") { more = ":checked"; }
                         				inputvalue = $("#" + inputname + more).val();
									}
                         			if (typeof inputvalue == "undefined") { inputvalue=""; }
									console.log("formconfirm check inputname="+inputname+" inputvalue="+inputvalue);
                         			options += "&" + inputname + "=" + encodeURIComponent(inputvalue);
                         		});
                         	}
                         	var urljump = pageyes + (pageyes.indexOf("?") < 0 ? "?" : "&") + options;
            				if (pageyes.length > 0) {';
			if ($postconfirmas == 'GET') {
				$formconfirm .= 'location.href = urljump;';
			} else {
				$formconfirm .= $jsforcursor;
				$formconfirm .= 'var post = $.post(
									pageyes,
									options,
									function(data) { $("body").html(data); jQuery("html,body,#id-container").removeClass("cursorwait"); }
								);';
			}
			$formconfirm .= '
								console.log("after post ok");
							}
	                        $(this).dialog("close");
                        },
                        "' . dol_escape_js($langs->transnoentities($labelbuttonno)) . '": function() {
                        	var options = "token=' . urlencode(newToken()) . '";
                         	var inputko = ' . json_encode($inputko) . ';	/* List of fields into form */
							var page = "' . dol_escape_js(!empty($page) ? $page : '') . '";
                         	var pageno="' . dol_escape_js(!empty($pageno) ? $pageno : '') . '";
                         	if (inputko.length > 0) {
                         		$.each(inputko, function(i, inputname) {
                         			var more = "";
                         			if ($("#" + inputname).attr("type") == "checkbox") { more = ":checked"; }
                         			var inputvalue = $("#" + inputname + more).val();
                         			if (typeof inputvalue == "undefined") { inputvalue=""; }
                         			options += "&" + inputname + "=" + encodeURIComponent(inputvalue);
                         		});
                         	}
                         	var urljump=pageno + (pageno.indexOf("?") < 0 ? "?" : "&") + options;
                         	//alert(urljump);
            				if (pageno.length > 0) {';
			if ($postconfirmas == 'GET') {
				$formconfirm .= 'location.href = urljump;';
			} else {
				$formconfirm .= $jsforcursor;
				$formconfirm .= 'var post = $.post(
									pageno,
									options,
									function(data) { $("body").html(data); jQuery("html,body,#id-container").removeClass("cursorwait"); }
								);';
			}
			$formconfirm .= '
								console.log("after post ko");
							}
                            $(this).dialog("close");
                        }
                    }
                }
                );

            	var button = "' . $button . '";
            	if (button.length > 0) {
                	$( "#" + button ).click(function() {
                		$("#' . $dialogconfirm . '").dialog("open");
        			});
                }
            });
            });
            </script>';
			$formconfirm .= "<!-- end ajax formconfirm -->\n";
		} else {
			$formconfirm .= "\n<!-- begin formconfirm page=" . dol_escape_htmltag($page) . " -->\n";

			if (empty($disableformtag)) {
				$formconfirm .= '<form method="POST" action="' . $page . '" class="notoptoleftroright">' . "\n";
			}

			$formconfirm .= '<input type="hidden" name="action" value="' . $action . '">' . "\n";
			$formconfirm .= '<input type="hidden" name="token" value="' . newToken() . '">' . "\n";

			$formconfirm .= '<table class="valid centpercent">' . "\n";

			// Line title
			$formconfirm .= '<tr class="validtitre"><td class="validtitre" colspan="2">';
			$formconfirm .= img_picto('', 'pictoconfirm') . ' ' . $title;
			$formconfirm .= '</td></tr>' . "\n";

			// Line text
			if (is_array($formquestion) && !empty($formquestion['text'])) {
				$formconfirm .= '<tr class="valid"><td class="valid" colspan="2">' . $formquestion['text'] . '</td></tr>' . "\n";
			}

			// Line form fields
			if ($more) {
				$formconfirm .= '<tr class="valid"><td class="valid" colspan="2">' . "\n";
				$formconfirm .= $more;
				$formconfirm .= '</td></tr>' . "\n";
			}

			// Line with question
			$formconfirm .= '<tr class="valid">';
			$formconfirm .= '<td class="valid">' . $question . '</td>';
			$formconfirm .= '<td class="valid center">';
			$formconfirm .= $this->selectyesno("confirm", $newselectedchoice, 0, false, 0, 0, 'marginleftonly marginrightonly', $labelbuttonyes, $labelbuttonno);
			$formconfirm .= '<input class="button valignmiddle confirmvalidatebutton small" type="submit" value="' . $langs->trans("Validate") . '">';
			$formconfirm .= '</td>';
			$formconfirm .= '</tr>' . "\n";

			$formconfirm .= '</table>' . "\n";

			if (empty($disableformtag)) {
				$formconfirm .= "</form>\n";
			}
			$formconfirm .= '<br>';

			if (!empty($conf->use_javascript_ajax)) {
				$formconfirm .= '<!-- code to disable button to avoid double clic -->';
				$formconfirm .= '<script nonce="' . getNonce() . '" type="text/javascript">' . "\n";
				$formconfirm .= '
				$(document).ready(function () {
					$(".confirmvalidatebutton").on("click", function() {
						console.log("We click on button");
						$(this).attr("disabled", "disabled");
						setTimeout(\'$(".confirmvalidatebutton").removeAttr("disabled")\', 3000);
						//console.log($(this).closest("form"));
						$(this).closest("form").submit();
					});
				});
				';
				$formconfirm .= '</script>' . "\n";
			}

			$formconfirm .= "<!-- end formconfirm -->\n";
		}

		return $formconfirm;
	}


	// phpcs:disable PEAR.NamingConventions.ValidFunctionName.ScopeNotCamelCaps

	/**
	 * Show a form to select a project
	 *
	 * @param 	int 		$page 				Page
	 * @param 	int 		$socid 				Id third party (-1=all, 0=only projects not linked to a third party, id=projects not linked or linked to third party id)
	 * @param 	int 		$selected 			Id pre-selected project
	 * @param 	string 		$htmlname 			Name of select field
	 * @param 	int 		$discard_closed 	Discard closed projects (0=Keep,1=hide completely except $selected,2=Disable)
	 * @param 	int 		$maxlength 			Max length
	 * @param 	int 		$forcefocus 		Force focus on field (works with javascript only)
	 * @param 	int 		$nooutput 			No print is done. String is returned.
	 * @param 	string 		$textifnoproject 	Text to show if no project
	 * @param 	string 		$morecss 			More CSS
	 * @return	string                      	Return html content
	 */
	public function form_project($page, $socid, $selected = '', $htmlname = 'projectid', $discard_closed = 0, $maxlength = 20, $forcefocus = 0, $nooutput = 0, $textifnoproject = '', $morecss = '')
	{
		// phpcs:enable
		global $langs;

		require_once DOL_DOCUMENT_ROOT . '/core/lib/project.lib.php';
		require_once DOL_DOCUMENT_ROOT . '/core/class/html.formprojet.class.php';

		$out = '';

		$formproject = new FormProjets($this->db);

		$langs->load("project");
		if ($htmlname != "none") {
			$out .= '<form method="post" action="' . $page . '">';
			$out .= '<input type="hidden" name="action" value="classin">';
			$out .= '<input type="hidden" name="token" value="' . newToken() . '">';
			$out .= $formproject->select_projects($socid, $selected, $htmlname, $maxlength, 0, 1, $discard_closed, $forcefocus, 0, 0, '', 1, 0, $morecss);
			$out .= '<input type="submit" class="button smallpaddingimp" value="' . $langs->trans("Modify") . '">';
			$out .= '</form>';
		} else {
			$out .= '<span class="project_head_block">';
			if ($selected) {
				$projet = new Project($this->db);
				$projet->fetch($selected);
				$out .= $projet->getNomUrl(0, '', 1);
			} else {
				$out .= '<span class="opacitymedium">' . $textifnoproject . '</span>';
			}
			$out .= '</span>';
		}

		if (empty($nooutput)) {
			print $out;
			return '';
		}
		return $out;
	}

	// phpcs:disable PEAR.NamingConventions.ValidFunctionName.ScopeNotCamelCaps

	/**
	 * Show a form to select payment conditions
	 *
	 * @param int 		$page 				Page
	 * @param string 	$selected 			Id condition pre-selectionne
	 * @param string 	$htmlname 			Name of select html field
	 * @param int 		$addempty 			Add empty entry
	 * @param string 	$type 				Type ('direct-debit' or 'bank-transfer')
	 * @param int 		$filtertype 		If > 0, include payment terms with deposit percentage (for objects other than invoices and invoice templates)
	 * @param string 	$deposit_percent 	< 0 : deposit_percent input makes no sense (for example, in list filters)
	 *                                		0 : use default deposit percentage from entry
	 *                                		> 0 : force deposit percentage (for example, from company object)
	 * @param int 		$nooutput 			No print is done. String is returned.
	 * @return string                   	HTML output or ''
	 */
	public function form_conditions_reglement($page, $selected = '', $htmlname = 'cond_reglement_id', $addempty = 0, $type = '', $filtertype = -1, $deposit_percent = -1, $nooutput = 0)
	{
		// phpcs:enable
		global $langs;

		$out = '';

		if ($htmlname != "none") {
			$out .= '<form method="POST" action="' . $page . '">';
			$out .= '<input type="hidden" name="action" value="setconditions">';
			$out .= '<input type="hidden" name="token" value="' . newToken() . '">';
			if ($type) {
				$out .= '<input type="hidden" name="type" value="' . dol_escape_htmltag($type) . '">';
			}
			$out .= $this->getSelectConditionsPaiements($selected, $htmlname, $filtertype, $addempty, 0, '', $deposit_percent);
			$out .= '<input type="submit" class="button valignmiddle smallpaddingimp" value="' . $langs->trans("Modify") . '">';
			$out .= '</form>';
		} else {
			if ($selected) {
				$this->load_cache_conditions_paiements();
				if (isset($this->cache_conditions_paiements[$selected])) {
					$label = $this->cache_conditions_paiements[$selected]['label'];

					if (!empty($this->cache_conditions_paiements[$selected]['deposit_percent'])) {
						$label = str_replace('__DEPOSIT_PERCENT__', $deposit_percent > 0 ? $deposit_percent : $this->cache_conditions_paiements[$selected]['deposit_percent'], $label);
					}

					$out .= $label;
				} else {
					$langs->load('errors');
					$out .= $langs->trans('ErrorNotInDictionaryPaymentConditions');
				}
			} else {
				$out .= '&nbsp;';
			}
		}

		if (empty($nooutput)) {
			print $out;
			return '';
		}
		return $out;
	}

	// phpcs:disable PEAR.NamingConventions.ValidFunctionName.ScopeNotCamelCaps

	/**
	 *  Show a form to select a delivery delay
	 *
	 * @param 	int 		$page 		Page
	 * @param 	string 		$selected 	Id condition pre-selectionne
	 * @param 	string 		$htmlname 	Name of select html field
	 * @param 	int 		$addempty 	Add an empty entry
	 * @return  void
	 */
	public function form_availability($page, $selected = '', $htmlname = 'availability', $addempty = 0)
	{
		// phpcs:enable
		global $langs;
		if ($htmlname != "none") {
			print '<form method="post" action="' . $page . '">';
			print '<input type="hidden" name="action" value="setavailability">';
			print '<input type="hidden" name="token" value="' . newToken() . '">';
			$this->selectAvailabilityDelay($selected, $htmlname, -1, $addempty);
			print '<input type="submit" name="modify" class="button smallpaddingimp" value="' . $langs->trans("Modify") . '">';
			print '<input type="submit" name="cancel" class="button smallpaddingimp" value="' . $langs->trans("Cancel") . '">';
			print '</form>';
		} else {
			if ($selected) {
				$this->load_cache_availability();
				print $this->cache_availability[$selected]['label'];
			} else {
				print "&nbsp;";
			}
		}
	}

	/**
	 *  Output HTML form to select list of input reason (events that triggered an object creation, like after sending an emailing, making an advert, ...)
	 *  List found into table c_input_reason loaded by loadCacheInputReason
	 *
	 * @param string $page Page
	 * @param string $selected Id condition pre-selectionne
	 * @param string $htmlname Name of select html field
	 * @param int $addempty Add empty entry
	 * @return    void
	 */
	public function formInputReason($page, $selected = '', $htmlname = 'demandreason', $addempty = 0)
	{
		global $langs;
		if ($htmlname != "none") {
			print '<form method="post" action="' . $page . '">';
			print '<input type="hidden" name="action" value="setdemandreason">';
			print '<input type="hidden" name="token" value="' . newToken() . '">';
			$this->selectInputReason($selected, $htmlname, -1, $addempty);
			print '<input type="submit" class="button smallpaddingimp" value="' . $langs->trans("Modify") . '">';
			print '</form>';
		} else {
			if ($selected) {
				$this->loadCacheInputReason();
				foreach ($this->cache_demand_reason as $key => $val) {
					if ($val['id'] == $selected) {
						print $val['label'];
						break;
					}
				}
			} else {
				print "&nbsp;";
			}
		}
	}

	// phpcs:disable PEAR.NamingConventions.ValidFunctionName.ScopeNotCamelCaps

	/**
	 *    Show a form + html select a date
	 *
	 * @param string $page Page
	 * @param string $selected Date preselected
	 * @param string $htmlname Html name of date input fields or 'none'
	 * @param int $displayhour Display hour selector
	 * @param int $displaymin Display minutes selector
	 * @param int $nooutput 1=No print output, return string
	 * @param string $type 'direct-debit' or 'bank-transfer'
	 * @return    string
	 * @see        selectDate()
	 */
	public function form_date($page, $selected, $htmlname, $displayhour = 0, $displaymin = 0, $nooutput = 0, $type = '')
	{
		// phpcs:enable
		global $langs;

		$ret = '';

		if ($htmlname != "none") {
			$ret .= '<form method="POST" action="' . $page . '" name="form' . $htmlname . '">';
			$ret .= '<input type="hidden" name="action" value="set' . $htmlname . '">';
			$ret .= '<input type="hidden" name="token" value="' . newToken() . '">';
			if ($type) {
				$ret .= '<input type="hidden" name="type" value="' . dol_escape_htmltag($type) . '">';
			}
			$ret .= '<table class="nobordernopadding">';
			$ret .= '<tr><td>';
			$ret .= $this->selectDate($selected, $htmlname, $displayhour, $displaymin, 1, 'form' . $htmlname, 1, 0);
			$ret .= '</td>';
			$ret .= '<td class="left"><input type="submit" class="button smallpaddingimp" value="' . $langs->trans("Modify") . '"></td>';
			$ret .= '</tr></table></form>';
		} else {
			if ($displayhour) {
				$ret .= dol_print_date($selected, 'dayhour');
			} else {
				$ret .= dol_print_date($selected, 'day');
			}
		}

		if (empty($nooutput)) {
			print $ret;
		}
		return $ret;
	}


	// phpcs:disable PEAR.NamingConventions.ValidFunctionName.ScopeNotCamelCaps

	/**
	 *  Show a select form to choose a user
	 *
	 * @param string $page Page
	 * @param string $selected Id of user preselected
	 * @param string $htmlname Name of input html field. If 'none', we just output the user link.
	 * @param array $exclude List of users id to exclude
	 * @param array $include List of users id to include
	 * @return    void
	 */
	public function form_users($page, $selected = '', $htmlname = 'userid', $exclude = '', $include = '')
	{
		// phpcs:enable
		global $langs;

		if ($htmlname != "none") {
			print '<form method="POST" action="' . $page . '" name="form' . $htmlname . '">';
			print '<input type="hidden" name="action" value="set' . $htmlname . '">';
			print '<input type="hidden" name="token" value="' . newToken() . '">';
			print $this->select_dolusers($selected, $htmlname, 1, $exclude, 0, $include);
			print '<input type="submit" class="button smallpaddingimp valignmiddle" value="' . $langs->trans("Modify") . '">';
			print '</form>';
		} else {
			if ($selected) {
				require_once DOL_DOCUMENT_ROOT . '/user/class/user.class.php';
				$theuser = new User($this->db);
				$theuser->fetch($selected);
				print $theuser->getNomUrl(1);
			} else {
				print "&nbsp;";
			}
		}
	}


	// phpcs:disable PEAR.NamingConventions.ValidFunctionName.ScopeNotCamelCaps

	/**
	 *    Show form with payment mode
	 *
	 * @param string $page Page
	 * @param int $selected Id mode pre-selectionne
	 * @param string $htmlname Name of select html field
	 * @param string $filtertype To filter on field type in llx_c_paiement ('CRDT' or 'DBIT' or array('code'=>xx,'label'=>zz))
	 * @param int $active Active or not, -1 = all
	 * @param int $addempty 1=Add empty entry
	 * @param string $type Type ('direct-debit' or 'bank-transfer')
	 * @param int $nooutput 1=Return string, no output
	 * @return    string                    HTML output or ''
	 */
	public function form_modes_reglement($page, $selected = '', $htmlname = 'mode_reglement_id', $filtertype = '', $active = 1, $addempty = 0, $type = '', $nooutput = 0)
	{
		// phpcs:enable
		global $langs;

		$out = '';
		if ($htmlname != "none") {
			$out .= '<form method="POST" action="' . $page . '">';
			$out .= '<input type="hidden" name="action" value="setmode">';
			$out .= '<input type="hidden" name="token" value="' . newToken() . '">';
			if ($type) {
				$out .= '<input type="hidden" name="type" value="' . dol_escape_htmltag($type) . '">';
			}
			$out .= $this->select_types_paiements($selected, $htmlname, $filtertype, 0, $addempty, 0, 0, $active, '', 1);
			$out .= '<input type="submit" class="button smallpaddingimp valignmiddle" value="' . $langs->trans("Modify") . '">';
			$out .= '</form>';
		} else {
			if ($selected) {
				$this->load_cache_types_paiements();
				$out .= $this->cache_types_paiements[$selected]['label'];
			} else {
				$out .= "&nbsp;";
			}
		}

		if ($nooutput) {
			return $out;
		} else {
			print $out;
		}
		return '';
	}

	/**
	 *    Show form with transport mode
	 *
	 * @param string $page Page
	 * @param int $selected Id mode pre-select
	 * @param string $htmlname Name of select html field
	 * @param int $active Active or not, -1 = all
	 * @param int $addempty 1=Add empty entry
	 * @return    void
	 */
	public function formSelectTransportMode($page, $selected = '', $htmlname = 'transport_mode_id', $active = 1, $addempty = 0)
	{
		global $langs;
		if ($htmlname != "none") {
			print '<form method="POST" action="' . $page . '">';
			print '<input type="hidden" name="action" value="settransportmode">';
			print '<input type="hidden" name="token" value="' . newToken() . '">';
			$this->selectTransportMode($selected, $htmlname, 0, $addempty, 0, 0, $active);
			print '<input type="submit" class="button smallpaddingimp valignmiddle" value="' . $langs->trans("Modify") . '">';
			print '</form>';
		} else {
			if ($selected) {
				$this->load_cache_transport_mode();
				print $this->cache_transport_mode[$selected]['label'];
			} else {
				print "&nbsp;";
			}
		}
	}

	// phpcs:disable PEAR.NamingConventions.ValidFunctionName.ScopeNotCamelCaps

	/**
	 *    Show form with multicurrency code
	 *
	 * @param string $page Page
	 * @param string $selected code pre-selectionne
	 * @param string $htmlname Name of select html field
	 * @return    void
	 */
	public function form_multicurrency_code($page, $selected = '', $htmlname = 'multicurrency_code')
	{
		// phpcs:enable
		global $langs;
		if ($htmlname != "none") {
			print '<form method="POST" action="' . $page . '">';
			print '<input type="hidden" name="action" value="setmulticurrencycode">';
			print '<input type="hidden" name="token" value="' . newToken() . '">';
			print $this->selectMultiCurrency($selected, $htmlname, 0);
			print '<input type="submit" class="button smallpaddingimp valignmiddle" value="' . $langs->trans("Modify") . '">';
			print '</form>';
		} else {
			dol_include_once('/core/lib/company.lib.php');
			print !empty($selected) ? currency_name($selected, 1) : '&nbsp;';
		}
	}

	// phpcs:disable PEAR.NamingConventions.ValidFunctionName.ScopeNotCamelCaps

	/**
	 *    Show form with multicurrency rate
	 *
	 * @param string $page Page
	 * @param double $rate Current rate
	 * @param string $htmlname Name of select html field
	 * @param string $currency Currency code to explain the rate
	 * @return    void
	 */
	public function form_multicurrency_rate($page, $rate = '', $htmlname = 'multicurrency_tx', $currency = '')
	{
		// phpcs:enable
		global $langs, $mysoc, $conf;

		if ($htmlname != "none") {
			print '<form method="POST" action="' . $page . '">';
			print '<input type="hidden" name="action" value="setmulticurrencyrate">';
			print '<input type="hidden" name="token" value="' . newToken() . '">';
			print '<input type="text" class="maxwidth100" name="' . $htmlname . '" value="' . (!empty($rate) ? price(price2num($rate, 'CU')) : 1) . '" /> ';
			print '<select name="calculation_mode">';
			print '<option value="1">Change ' . $langs->trans("PriceUHT") . ' of lines</option>';
			print '<option value="2">Change ' . $langs->trans("PriceUHTCurrency") . ' of lines</option>';
			print '</select> ';
			print '<input type="submit" class="button smallpaddingimp valignmiddle" value="' . $langs->trans("Modify") . '">';
			print '</form>';
		} else {
			if (!empty($rate)) {
				print price($rate, 1, $langs, 1, 0);
				if ($currency && $rate != 1) {
					print ' &nbsp; (' . price($rate, 1, $langs, 1, 0) . ' ' . $currency . ' = 1 ' . $conf->currency . ')';
				}
			} else {
				print 1;
			}
		}
	}


	// phpcs:disable PEAR.NamingConventions.ValidFunctionName.ScopeNotCamelCaps

	/**
	 *    Show a select box with available absolute discounts
	 *
	 * @param string $page Page URL where form is shown
	 * @param int $selected Value pre-selected
	 * @param string $htmlname Name of SELECT component. If 'none', not changeable. Example 'remise_id'.
	 * @param int $socid Third party id
	 * @param float $amount Total amount available
	 * @param string $filter SQL filter on discounts
	 * @param int $maxvalue Max value for lines that can be selected
	 * @param string $more More string to add
	 * @param int $hidelist 1=Hide list
	 * @param int $discount_type 0 => customer discount, 1 => supplier discount
	 * @return    void
	 */
	public function form_remise_dispo($page, $selected, $htmlname, $socid, $amount, $filter = '', $maxvalue = 0, $more = '', $hidelist = 0, $discount_type = 0)
	{
		// phpcs:enable
		global $conf, $langs;
		if ($htmlname != "none") {
			print '<form method="post" action="' . $page . '">';
			print '<input type="hidden" name="action" value="setabsolutediscount">';
			print '<input type="hidden" name="token" value="' . newToken() . '">';
			print '<div class="inline-block">';
			if (!empty($discount_type)) {
				if (!empty($conf->global->FACTURE_SUPPLIER_DEPOSITS_ARE_JUST_PAYMENTS)) {
					if (!$filter || $filter == "fk_invoice_supplier_source IS NULL") {
						$translationKey = 'HasAbsoluteDiscountFromSupplier'; // If we want deposit to be substracted to payments only and not to total of final invoice
					} else {
						$translationKey = 'HasCreditNoteFromSupplier';
					}
				} else {
					if (!$filter || $filter == "fk_invoice_supplier_source IS NULL OR (description LIKE '(DEPOSIT)%' AND description NOT LIKE '(EXCESS PAID)%')") {
						$translationKey = 'HasAbsoluteDiscountFromSupplier';
					} else {
						$translationKey = 'HasCreditNoteFromSupplier';
					}
				}
			} else {
				if (!empty($conf->global->FACTURE_DEPOSITS_ARE_JUST_PAYMENTS)) {
					if (!$filter || $filter == "fk_facture_source IS NULL") {
						$translationKey = 'CompanyHasAbsoluteDiscount'; // If we want deposit to be substracted to payments only and not to total of final invoice
					} else {
						$translationKey = 'CompanyHasCreditNote';
					}
				} else {
					if (!$filter || $filter == "fk_facture_source IS NULL OR (description LIKE '(DEPOSIT)%' AND description NOT LIKE '(EXCESS RECEIVED)%')") {
						$translationKey = 'CompanyHasAbsoluteDiscount';
					} else {
						$translationKey = 'CompanyHasCreditNote';
					}
				}
			}
			print $langs->trans($translationKey, price($amount, 0, $langs, 0, 0, -1, $conf->currency));
			if (empty($hidelist)) {
				print ' ';
			}
			print '</div>';
			if (empty($hidelist)) {
				print '<div class="inline-block" style="padding-right: 10px">';
				$newfilter = 'discount_type=' . intval($discount_type);
				if (!empty($discount_type)) {
					$newfilter .= ' AND fk_invoice_supplier IS NULL AND fk_invoice_supplier_line IS NULL'; // Supplier discounts available
				} else {
					$newfilter .= ' AND fk_facture IS NULL AND fk_facture_line IS NULL'; // Customer discounts available
				}
				if ($filter) {
					$newfilter .= ' AND (' . $filter . ')';
				}
				// output the combo of discounts
				$nbqualifiedlines = $this->select_remises($selected, $htmlname, $newfilter, $socid, $maxvalue);
				if ($nbqualifiedlines > 0) {
					print ' &nbsp; <input type="submit" class="button smallpaddingimp" value="' . dol_escape_htmltag($langs->trans("UseLine")) . '"';
					if (!empty($discount_type) && $filter && $filter != "fk_invoice_supplier_source IS NULL OR (description LIKE '(DEPOSIT)%' AND description NOT LIKE '(EXCESS PAID)%')") {
						print ' title="' . $langs->trans("UseCreditNoteInInvoicePayment") . '"';
					}
					if (empty($discount_type) && $filter && $filter != "fk_facture_source IS NULL OR (description LIKE '(DEPOSIT)%' AND description NOT LIKE '(EXCESS RECEIVED)%')") {
						print ' title="' . $langs->trans("UseCreditNoteInInvoicePayment") . '"';
					}

					print '>';
				}
				print '</div>';
			}
			if ($more) {
				print '<div class="inline-block">';
				print $more;
				print '</div>';
			}
			print '</form>';
		} else {
			if ($selected) {
				print $selected;
			} else {
				print "0";
			}
		}
	}


	// phpcs:disable PEAR.NamingConventions.ValidFunctionName.ScopeNotCamelCaps

	/**
	 *  Show forms to select a contact
	 *
	 * @param string $page Page
	 * @param Societe $societe Filter on third party
	 * @param int $selected Id contact pre-selectionne
	 * @param string $htmlname Name of HTML select. If 'none', we just show contact link.
	 * @return    void
	 */
	public function form_contacts($page, $societe, $selected = '', $htmlname = 'contactid')
	{
		// phpcs:enable
		global $langs, $conf;

		if ($htmlname != "none") {
			print '<form method="post" action="' . $page . '">';
			print '<input type="hidden" name="action" value="set_contact">';
			print '<input type="hidden" name="token" value="' . newToken() . '">';
			print '<table class="nobordernopadding">';
			print '<tr><td>';
			print $this->selectcontacts($societe->id, $selected, $htmlname);
			$num = $this->num;
			if ($num == 0) {
				$addcontact = (!empty($conf->global->SOCIETE_ADDRESSES_MANAGEMENT) ? $langs->trans("AddContact") : $langs->trans("AddContactAddress"));
				print '<a href="' . DOL_URL_ROOT . '/contact/card.php?socid=' . $societe->id . '&amp;action=create&amp;backtoreferer=1">' . $addcontact . '</a>';
			}
			print '</td>';
			print '<td class="left"><input type="submit" class="button smallpaddingimp" value="' . $langs->trans("Modify") . '"></td>';
			print '</tr></table></form>';
		} else {
			if ($selected) {
				require_once DOL_DOCUMENT_ROOT . '/contact/class/contact.class.php';
				$contact = new Contact($this->db);
				$contact->fetch($selected);
				print $contact->getFullName($langs);
			} else {
				print "&nbsp;";
			}
		}
	}

	// phpcs:disable PEAR.NamingConventions.ValidFunctionName.ScopeNotCamelCaps

	/**
	 *  Output html select to select thirdparty
	 *
	 * @param string 	$page 					Page
	 * @param string 	$selected 				Id preselected
	 * @param string 	$htmlname 				Name of HTML select
	 * @param string	$filter 				Optional filters criteras. WARNING: To avoid SQL injection, only few chars [.a-z0-9 =<>()] are allowed here (example: 's.rowid <> x', 's.client IN (1,3)'). Do not use a filter coming from input of users.
	 * @param int 		$showempty 				Add an empty field
	 * @param int 		$showtype 				Show third party type in combolist (customer, prospect or supplier)
	 * @param int 		$forcecombo 			Force to use combo box
	 * @param array 	$events 				Event options. Example: array(array('method'=>'getContacts', 'url'=>dol_buildpath('/core/ajax/contacts.php',1), 'htmlname'=>'contactid', 'params'=>array('add-customer-contact'=>'disabled')))
	 * @param int 		$nooutput 				No print output. Return it only.
	 * @param array 	$excludeids 			Exclude IDs from the select combo
	 * @param string 	$textifnothirdparty 	Text to show if no thirdparty
	 * @return    string                        HTML output or ''
	 */
	public function form_thirdparty($page, $selected = '', $htmlname = 'socid', $filter = '', $showempty = 0, $showtype = 0, $forcecombo = 0, $events = array(), $nooutput = 0, $excludeids = array(), $textifnothirdparty = '')
	{
		// phpcs:enable
		global $langs;

		$out = '';
		if ($htmlname != "none") {
			$out .= '<form method="post" action="' . $page . '">';
			$out .= '<input type="hidden" name="action" value="set_thirdparty">';
			$out .= '<input type="hidden" name="token" value="' . newToken() . '">';
			$out .= $this->select_company($selected, $htmlname, $filter, $showempty, $showtype, $forcecombo, $events, 0, 'minwidth100', '', '', 1, array(), false, $excludeids);
			$out .= '<input type="submit" class="button smallpaddingimp valignmiddle" value="' . $langs->trans("Modify") . '">';
			$out .= '</form>';
		} else {
			if ($selected) {
				require_once DOL_DOCUMENT_ROOT . '/societe/class/societe.class.php';
				$soc = new Societe($this->db);
				$soc->fetch($selected);
				$out .= $soc->getNomUrl(0, '');
			} else {
				$out .= '<span class="opacitymedium">' . $textifnothirdparty . '</span>';
			}
		}

		if ($nooutput) {
			return $out;
		} else {
			print $out;
		}

		return '';
	}

	// phpcs:disable PEAR.NamingConventions.ValidFunctionName.ScopeNotCamelCaps

	/**
	 *    Retourne la liste des devises, dans la langue de l'utilisateur
	 *
	 * @param string $selected preselected currency code
	 * @param string $htmlname name of HTML select list
	 * @deprecated
	 * @return    void
	 */
	public function select_currency($selected = '', $htmlname = 'currency_id')
	{
		// phpcs:enable
		print $this->selectCurrency($selected, $htmlname);
	}

	/**
	 *  Retourne la liste des devises, dans la langue de l'utilisateur
	 *
	 * @param string $selected preselected currency code
	 * @param string $htmlname name of HTML select list
	 * @param string $mode 0 = Add currency symbol into label, 1 = Add 3 letter iso code
	 * @param string $useempty '1'=Allow empty value
	 * @return    string
	 */
	public function selectCurrency($selected = '', $htmlname = 'currency_id', $mode = 0, $useempty = '')
	{
		global $conf, $langs, $user;

		$langs->loadCacheCurrencies('');

		$out = '';

		if ($selected == 'euro' || $selected == 'euros') {
			$selected = 'EUR'; // Pour compatibilite
		}

		$out .= '<select class="flat maxwidth200onsmartphone minwidth300" name="' . $htmlname . '" id="' . $htmlname . '">';
		if ($useempty) {
			$out .= '<option value="-1" selected></option>';
		}
		foreach ($langs->cache_currencies as $code_iso => $currency) {
			$labeltoshow = $currency['label'];
			if ($mode == 1) {
				$labeltoshow .= ' <span class="opacitymedium">(' . $code_iso . ')</span>';
			} else {
				$labeltoshow .= ' <span class="opacitymedium">(' . $langs->getCurrencySymbol($code_iso) . ')</span>';
			}

			if ($selected && $selected == $code_iso) {
				$out .= '<option value="' . $code_iso . '" selected data-html="' . dol_escape_htmltag($labeltoshow) . '">';
			} else {
				$out .= '<option value="' . $code_iso . '" data-html="' . dol_escape_htmltag($labeltoshow) . '">';
			}
			$out .= $labeltoshow;
			$out .= '</option>';
		}
		$out .= '</select>';
		if ($user->admin) {
			$out .= info_admin($langs->trans("YouCanChangeValuesForThisListFromDictionarySetup"), 1);
		}

		// Make select dynamic
		include_once DOL_DOCUMENT_ROOT . '/core/lib/ajax.lib.php';
		$out .= ajax_combobox($htmlname);

		return $out;
	}

	/**
	 *    Return array of currencies in user language
	 *
	 * @param string $selected Preselected currency code
	 * @param string $htmlname Name of HTML select list
	 * @param integer $useempty 1=Add empty line
	 * @param string $filter Optional filters criteras (example: 'code <> x', ' in (1,3)')
	 * @param bool $excludeConfCurrency false = If company current currency not in table, we add it into list. Should always be available.
	 *                                  true = we are in currency_rate update , we don't want to see conf->currency in select
	 * @param string $morecss More css
	 * @return    string
	 */
	public function selectMultiCurrency($selected = '', $htmlname = 'multicurrency_code', $useempty = 0, $filter = '', $excludeConfCurrency = false, $morecss = '')
	{
		global $conf, $langs;

		$langs->loadCacheCurrencies(''); // Load ->cache_currencies

		$TCurrency = array();

		$sql = "SELECT code FROM " . $this->db->prefix() . "multicurrency";
		$sql .= " WHERE entity IN ('" . getEntity('mutlicurrency') . "')";
		if ($filter) {
			$sql .= " AND " . $filter;
		}
		$resql = $this->db->query($sql);
		if ($resql) {
			while ($obj = $this->db->fetch_object($resql)) {
				$TCurrency[$obj->code] = $obj->code;
			}
		}

		$out = '';
		$out .= '<select class="flat' . ($morecss ? ' ' . $morecss : '') . '" name="' . $htmlname . '" id="' . $htmlname . '">';
		if ($useempty) {
			$out .= '<option value="">&nbsp;</option>';
		}
		// If company current currency not in table, we add it into list. Should always be available.
		if (!in_array($conf->currency, $TCurrency) && !$excludeConfCurrency) {
			$TCurrency[$conf->currency] = $conf->currency;
		}
		if (count($TCurrency) > 0) {
			foreach ($langs->cache_currencies as $code_iso => $currency) {
				if (isset($TCurrency[$code_iso])) {
					if (!empty($selected) && $selected == $code_iso) {
						$out .= '<option value="' . $code_iso . '" selected="selected">';
					} else {
						$out .= '<option value="' . $code_iso . '">';
					}

					$out .= $currency['label'];
					$out .= ' (' . $langs->getCurrencySymbol($code_iso) . ')';
					$out .= '</option>';
				}
			}
		}

		$out .= '</select>';

		// Make select dynamic
		include_once DOL_DOCUMENT_ROOT . '/core/lib/ajax.lib.php';
		$out .= ajax_combobox($htmlname);

		return $out;
	}

	// phpcs:disable PEAR.NamingConventions.ValidFunctionName.ScopeNotCamelCaps

	/**
	 *  Load into the cache vat rates of a country
	 *
	 * @param 	string 	$country_code 		Country code with quotes ("'CA'", or "'CA,IN,...'")
	 * @return  int                         Nb of loaded lines, 0 if already loaded, <0 if KO
	 */
	public function load_cache_vatrates($country_code)
	{
		// phpcs:enable
		global $langs, $user;

		$num = count($this->cache_vatrates);
		if ($num > 0) {
			return $num; // Cache already loaded
		}

		dol_syslog(__METHOD__, LOG_DEBUG);

		$sql = "SELECT DISTINCT t.rowid, t.code, t.taux, t.localtax1, t.localtax1_type, t.localtax2, t.localtax2_type, t.recuperableonly";
		$sql .= " FROM " . $this->db->prefix() . "c_tva as t, " . $this->db->prefix() . "c_country as c";
		$sql .= " WHERE t.fk_pays = c.rowid";
		$sql .= " AND t.active > 0";
		$sql .= " AND t.entity IN (".getEntity('c_tva').")";
		$sql .= " AND c.code IN (" . $this->db->sanitize($country_code, 1) . ")";
		$sql .= " ORDER BY t.code ASC, t.taux ASC, t.recuperableonly ASC";

		$resql = $this->db->query($sql);
		if ($resql) {
			$num = $this->db->num_rows($resql);
			if ($num) {
				for ($i = 0; $i < $num; $i++) {
					$obj = $this->db->fetch_object($resql);
					$this->cache_vatrates[$i]['rowid'] = $obj->rowid;
					$this->cache_vatrates[$i]['code'] = $obj->code;
					$this->cache_vatrates[$i]['txtva'] = $obj->taux;
					$this->cache_vatrates[$i]['nprtva'] = $obj->recuperableonly;
					$this->cache_vatrates[$i]['localtax1'] = $obj->localtax1;
					$this->cache_vatrates[$i]['localtax1_type'] = $obj->localtax1_type;
					$this->cache_vatrates[$i]['localtax2'] = $obj->localtax2;
					$this->cache_vatrates[$i]['localtax2_type'] = $obj->localtax1_type;

					$this->cache_vatrates[$i]['label'] = $obj->taux . '%' . ($obj->code ? ' (' . $obj->code . ')' : ''); // Label must contains only 0-9 , . % or *
					$this->cache_vatrates[$i]['labelallrates'] = $obj->taux . '/' . ($obj->localtax1 ? $obj->localtax1 : '0') . '/' . ($obj->localtax2 ? $obj->localtax2 : '0') . ($obj->code ? ' (' . $obj->code . ')' : ''); // Must never be used as key, only label
					$positiverates = '';
					if ($obj->taux) {
						$positiverates .= ($positiverates ? '/' : '') . $obj->taux;
					}
					if ($obj->localtax1) {
						$positiverates .= ($positiverates ? '/' : '') . $obj->localtax1;
					}
					if ($obj->localtax2) {
						$positiverates .= ($positiverates ? '/' : '') . $obj->localtax2;
					}
					if (empty($positiverates)) {
						$positiverates = '0';
					}
					$this->cache_vatrates[$i]['labelpositiverates'] = $positiverates . ($obj->code ? ' (' . $obj->code . ')' : ''); // Must never be used as key, only label
				}

				return $num;
			} else {
				$this->error = '<span class="error">';
				$this->error .= $langs->trans("ErrorNoVATRateDefinedForSellerCountry", $country_code);
				$reg = array();
				if (!empty($user) && $user->admin && preg_match('/\'(..)\'/', $country_code, $reg)) {
					$langs->load("errors");
					$new_country_code = $reg[1];
					$country_id = dol_getIdFromCode($this->db, $new_country_code, 'c_pays', 'code', 'rowid');
					$this->error .= '<br>'.$langs->trans("ErrorFixThisHere", DOL_URL_ROOT.'/admin/dict.php?id=10'.($country_id > 0 ? '&countryidforinsert='.$country_id : ''));
				}
				$this->error .= '</span>';
				return -1;
			}
		} else {
			$this->error = '<span class="error">' . $this->db->error() . '</span>';
			return -2;
		}
	}

	// phpcs:disable PEAR.NamingConventions.ValidFunctionName.ScopeNotCamelCaps

	/**
	 *  Output an HTML select vat rate.
	 *  The name of this function should be selectVat. We keep bad name for compatibility purpose.
	 *
	 * @param string $htmlname Name of HTML select field
	 * @param float|string $selectedrate Force preselected vat rate. Can be '8.5' or '8.5 (NOO)' for example. Use '' for no forcing.
	 * @param Societe $societe_vendeuse Thirdparty seller
	 * @param Societe $societe_acheteuse Thirdparty buyer
	 * @param int $idprod Id product. O if unknown of NA.
	 * @param int $info_bits Miscellaneous information on line (1 for NPR)
	 * @param int|string $type ''=Unknown, 0=Product, 1=Service (Used if idprod not defined)
	 *                         Si vendeur non assujeti a TVA, TVA par defaut=0. Fin de regle.
	 *                         Si le (pays vendeur = pays acheteur) alors la TVA par defaut=TVA du produit vendu. Fin de regle.
	 *                         Si (vendeur et acheteur dans Communaute europeenne) et bien vendu = moyen de transports neuf (auto, bateau, avion), TVA par defaut=0 (La TVA doit etre paye par l'acheteur au centre d'impots de son pays et non au vendeur). Fin de regle.
	 *                         Si vendeur et acheteur dans Communauté européenne et acheteur= particulier alors TVA par défaut=TVA du produit vendu. Fin de règle.
	 *                         Si vendeur et acheteur dans Communauté européenne et acheteur= entreprise alors TVA par défaut=0. Fin de règle.
	 *                         Sinon la TVA proposee par defaut=0. Fin de regle.
	 * @param bool $options_only Return HTML options lines only (for ajax treatment)
	 * @param int $mode 0=Use vat rate as key in combo list, 1=Add VAT code after vat rate into key, -1=Use id of vat line as key
	 * @return    string
	 */
	public function load_tva($htmlname = 'tauxtva', $selectedrate = '', $societe_vendeuse = '', $societe_acheteuse = '', $idprod = 0, $info_bits = 0, $type = '', $options_only = false, $mode = 0)
	{
		// phpcs:enable
		global $langs, $conf, $mysoc;

		$langs->load('errors');

		$return = '';

		// Define defaultnpr, defaultttx and defaultcode
		$defaultnpr = ($info_bits & 0x01);
		$defaultnpr = (preg_match('/\*/', $selectedrate) ? 1 : $defaultnpr);
		$defaulttx = str_replace('*', '', $selectedrate);
		$defaultcode = '';
		$reg = array();
		if (preg_match('/\((.*)\)/', $defaulttx, $reg)) {
			$defaultcode = $reg[1];
			$defaulttx = preg_replace('/\s*\(.*\)/', '', $defaulttx);
		}
		//var_dump($selectedrate.'-'.$defaulttx.'-'.$defaultnpr.'-'.$defaultcode);

		// Check parameters
		if (is_object($societe_vendeuse) && !$societe_vendeuse->country_code) {
			if ($societe_vendeuse->id == $mysoc->id) {
				$return .= '<span class="error">' . $langs->trans("ErrorYourCountryIsNotDefined") . '</span>';
			} else {
				$return .= '<span class="error">' . $langs->trans("ErrorSupplierCountryIsNotDefined") . '</span>';
			}
			return $return;
		}

		//var_dump($societe_acheteuse);
		//print "name=$name, selectedrate=$selectedrate, seller=".$societe_vendeuse->country_code." buyer=".$societe_acheteuse->country_code." buyer is company=".$societe_acheteuse->isACompany()." idprod=$idprod, info_bits=$info_bits type=$type";
		//exit;

		// Define list of countries to use to search VAT rates to show
		// First we defined code_country to use to find list
		if (is_object($societe_vendeuse)) {
			$code_country = "'" . $societe_vendeuse->country_code . "'";
		} else {
			$code_country = "'" . $mysoc->country_code . "'"; // Pour compatibilite ascendente
		}
		if (!empty($conf->global->SERVICE_ARE_ECOMMERCE_200238EC)) {    // If option to have vat for end customer for services is on
			require_once DOL_DOCUMENT_ROOT . '/core/lib/company.lib.php';
			if (!isInEEC($societe_vendeuse) && (!is_object($societe_acheteuse) || (isInEEC($societe_acheteuse) && !$societe_acheteuse->isACompany()))) {
				// We also add the buyer country code
				if (is_numeric($type)) {
					if ($type == 1) { // We know product is a service
						$code_country .= ",'" . $societe_acheteuse->country_code . "'";
					}
				} elseif (!$idprod) {  // We don't know type of product
					$code_country .= ",'" . $societe_acheteuse->country_code . "'";
				} else {
					$prodstatic = new Product($this->db);
					$prodstatic->fetch($idprod);
					if ($prodstatic->type == Product::TYPE_SERVICE) {   // We know product is a service
						$code_country .= ",'" . $societe_acheteuse->country_code . "'";
					}
				}
			}
		}

		// Now we get list
		$num = $this->load_cache_vatrates($code_country); // If no vat defined, return -1 with message into this->error

		if ($num > 0) {
			// Definition du taux a pre-selectionner (si defaulttx non force et donc vaut -1 ou '')
			if ($defaulttx < 0 || dol_strlen($defaulttx) == 0) {
				$tmpthirdparty = new Societe($this->db);

				$defaulttx = get_default_tva($societe_vendeuse, (is_object($societe_acheteuse) ? $societe_acheteuse : $tmpthirdparty), $idprod);
				$defaultnpr = get_default_npr($societe_vendeuse, (is_object($societe_acheteuse) ? $societe_acheteuse : $tmpthirdparty), $idprod);

				if (preg_match('/\((.*)\)/', $defaulttx, $reg)) {
					$defaultcode = $reg[1];
					$defaulttx = preg_replace('/\s*\(.*\)/', '', $defaulttx);
				}
				if (empty($defaulttx)) {
					$defaultnpr = 0;
				}
			}

			// If we fails to find a default vat rate, we take the last one in list
			// Because they are sorted in ascending order, the last one will be the higher one (we suppose the higher one is the current rate)
			if ($defaulttx < 0 || dol_strlen($defaulttx) == 0) {
				if (empty($conf->global->MAIN_VAT_DEFAULT_IF_AUTODETECT_FAILS)) {
					// We take the last one found in list
					$defaulttx = $this->cache_vatrates[$num - 1]['txtva'];
				} else {
					// We will use the rate defined into MAIN_VAT_DEFAULT_IF_AUTODETECT_FAILS
					$defaulttx = '';
					if ($conf->global->MAIN_VAT_DEFAULT_IF_AUTODETECT_FAILS != 'none') {
						$defaulttx = $conf->global->MAIN_VAT_DEFAULT_IF_AUTODETECT_FAILS;
					}
					if (preg_match('/\((.*)\)/', $defaulttx, $reg)) {
						$defaultcode = $reg[1];
						$defaulttx = preg_replace('/\s*\(.*\)/', '', $defaulttx);
					}
				}
			}

			// Disabled if seller is not subject to VAT
			$disabled = false;
			$title = '';
			if (is_object($societe_vendeuse) && $societe_vendeuse->id == $mysoc->id && $societe_vendeuse->tva_assuj == "0") {
				// Override/enable VAT for expense report regardless of global setting - needed if expense report used for business expenses instead
				// of using supplier invoices (this is a very bad idea !)
				if (empty($conf->global->EXPENSEREPORT_OVERRIDE_VAT)) {
					$title = ' title="' . dol_escape_htmltag($langs->trans('VATIsNotUsed')) . '"';
					$disabled = true;
				}
			}

			if (!$options_only) {
				$return .= '<select class="flat minwidth50imp maxwidth100" id="' . $htmlname . '" name="' . $htmlname . '"' . ($disabled ? ' disabled' : '') . $title . '>';
			}

			$selectedfound = false;
			foreach ($this->cache_vatrates as $rate) {
				// Keep only 0 if seller is not subject to VAT
				if ($disabled && $rate['txtva'] != 0) {
					continue;
				}

				// Define key to use into select list
				$key = $rate['txtva'];
				$key .= $rate['nprtva'] ? '*' : '';
				if ($mode > 0 && $rate['code']) {
					$key .= ' (' . $rate['code'] . ')';
				}
				if ($mode < 0) {
					$key = $rate['rowid'];
				}

				$return .= '<option value="' . $key . '"';
				if (!$selectedfound) {
					if ($defaultcode) { // If defaultcode is defined, we used it in priority to select combo option instead of using rate+npr flag
						if ($defaultcode == $rate['code']) {
							$return .= ' selected';
							$selectedfound = true;
						}
					} elseif ($rate['txtva'] == $defaulttx && $rate['nprtva'] == $defaultnpr) {
						$return .= ' selected';
						$selectedfound = true;
					}
				}
				$return .= '>';

				// Show label of VAT
				if ($mysoc->country_code == 'IN' || !empty($conf->global->MAIN_VAT_LABEL_IS_POSITIVE_RATES)) {
					// Label with all localtax and code. For example:  x.y / a.b / c.d (CODE)'
					$return .= $rate['labelpositiverates'];
				} else {
					// Simple label
					$return .= vatrate($rate['label']);
				}

				//$return.=($rate['code']?' '.$rate['code']:'');
				$return .= (empty($rate['code']) && $rate['nprtva']) ? ' *' : ''; // We show the *  (old behaviour only if new vat code is not used)

				$return .= '</option>';
			}

			if (!$options_only) {
				$return .= '</select>';
				//$return .= ajax_combobox($htmlname);		// This break for the moment the dynamic autoselection of a value when selecting a product in object lines
			}
		} else {
			$return .= $this->error;
		}

		$this->num = $num;
		return $return;
	}


	// phpcs:disable PEAR.NamingConventions.ValidFunctionName.ScopeNotCamelCaps

	/**
	 *  Show a HTML widget to input a date or combo list for day, month, years and optionaly hours and minutes.
	 *  Fields are preselected with :
	 *                - set_time date (must be a local PHP server timestamp or string date with format 'YYYY-MM-DD' or 'YYYY-MM-DD HH:MM')
	 *                - local date in user area, if set_time is '' (so if set_time is '', output may differs when done from two different location)
	 *                - Empty (fields empty), if set_time is -1 (in this case, parameter empty must also have value 1)
	 *
	 * @param integer $set_time Pre-selected date (must be a local PHP server timestamp), -1 to keep date not preselected, '' to use current date with 00:00 hour (Parameter 'empty' must be 0 or 2).
	 * @param string $prefix Prefix for fields name
	 * @param int $h 1 or 2=Show also hours (2=hours on a new line), -1 has same effect but hour and minutes are prefilled with 23:59 if date is empty, 3 show hour always empty
	 * @param int $m 1=Show also minutes, -1 has same effect but hour and minutes are prefilled with 23:59 if date is empty, 3 show minutes always empty
	 * @param int $empty 0=Fields required, 1=Empty inputs are allowed, 2=Empty inputs are allowed for hours only
	 * @param string $form_name Not used
	 * @param int $d 1=Show days, month, years
	 * @param int $addnowlink Add a link "Now"
	 * @param int $nooutput Do not output html string but return it
	 * @param int $disabled Disable input fields
	 * @param int $fullday When a checkbox with this html name is on, hour and day are set with 00:00 or 23:59
	 * @param string $addplusone Add a link "+1 hour". Value must be name of another select_date field.
	 * @param int|string $adddateof Add a link "Date of invoice" using the following date.
	 * @return    string                        '' or HTML component string if nooutput is 1
	 * @deprecated
	 * @see    selectDate(), form_date(), select_month(), select_year(), select_dayofweek()
	 */
	public function select_date($set_time = '', $prefix = 're', $h = 0, $m = 0, $empty = 0, $form_name = "", $d = 1, $addnowlink = 0, $nooutput = 0, $disabled = 0, $fullday = '', $addplusone = '', $adddateof = '')
	{
		// phpcs:enable
		dol_syslog(__METHOD__ . ': using select_date is deprecated. Use selectDate instead.', LOG_WARNING);
		$retstring = $this->selectDate($set_time, $prefix, $h, $m, $empty, $form_name, $d, $addnowlink, $disabled, $fullday, $addplusone, $adddateof);
		if (!empty($nooutput)) {
			return $retstring;
		}
		print $retstring;

		return '';
	}

	/**
	 *  Show 2 HTML widget to input a date or combo list for day, month, years and optionaly hours and minutes.
	 *  Fields are preselected with :
	 *              - set_time date (must be a local PHP server timestamp or string date with format 'YYYY-MM-DD' or 'YYYY-MM-DD HH:MM')
	 *              - local date in user area, if set_time is '' (so if set_time is '', output may differs when done from two different location)
	 *              - Empty (fields empty), if set_time is -1 (in this case, parameter empty must also have value 1)
	 *
	 * @param integer $set_time Pre-selected date (must be a local PHP server timestamp), -1 to keep date not preselected, '' to use current date with 00:00 hour (Parameter 'empty' must be 0 or 2).
	 * @param integer $set_time_end Pre-selected date (must be a local PHP server timestamp), -1 to keep date not preselected, '' to use current date with 00:00 hour (Parameter 'empty' must be 0 or 2).
	 * @param string $prefix Prefix for fields name
	 * @param string $empty 0=Fields required, 1=Empty inputs are allowed, 2=Empty inputs are allowed for hours only
	 * @param string $forcenewline Force new line between the 2 dates.
	 * @return string                        Html for selectDate
	 * @see    form_date(), select_month(), select_year(), select_dayofweek()
	 */
	public function selectDateToDate($set_time = '', $set_time_end = '', $prefix = 're', $empty = 0, $forcenewline = 0)
	{
		global $langs;

		$ret = $this->selectDate($set_time, $prefix . '_start', 0, 0, $empty, '', 1, 0, 0, '', '', '', '', 1, '', $langs->trans("from"), 'tzuserrel');
		if ($forcenewline) {
			$ret .= '<br>';
		}
		$ret .= $this->selectDate($set_time_end, $prefix . '_end', 0, 0, $empty, '', 1, 0, 0, '', '', '', '', 1, '', $langs->trans("to"), 'tzuserrel');
		return $ret;
	}

	/**
	 *  Show a HTML widget to input a date or combo list for day, month, years and optionaly hours and minutes.
	 *  Fields are preselected with :
	 *              - set_time date (must be a local PHP server timestamp or string date with format 'YYYY-MM-DD' or 'YYYY-MM-DD HH:MM')
	 *              - local date in user area, if set_time is '' (so if set_time is '', output may differs when done from two different location)
	 *              - Empty (fields empty), if set_time is -1 (in this case, parameter empty must also have value 1)
	 *
	 * @param integer|string 		$set_time 		Pre-selected date (must be a local PHP server timestamp), -1 to keep date not preselected, '' to use current date with 00:00 hour (Parameter 'empty' must be 0 or 2).
	 * @param string 				$prefix 		Prefix for fields name
	 * @param int 					$h 				1 or 2=Show also hours (2=hours on a new line), -1 has same effect but hour and minutes are prefilled with 23:59 if date is empty, 3 show hour always empty
	 * @param int 					$m 				1=Show also minutes, -1 has same effect but hour and minutes are prefilled with 23:59 if date is empty, 3 show minutes always empty
	 * @param int 					$empty 			0=Fields required, 1=Empty inputs are allowed, 2=Empty inputs are allowed for hours only
	 * @param string 				$form_name 		Not used
	 * @param int 					$d 				1=Show days, month, years
	 * @param int 					$addnowlink 	Add a link "Now", 1 with server time, 2 with local computer time
	 * @param int 					$disabled 		Disable input fields
	 * @param int 					$fullday 		When a checkbox with id #fullday is checked, hours are set with 00:00 (if value if 'fulldaystart') or 23:59 (if value is 'fulldayend')
	 * @param string 				$addplusone 	Add a link "+1 hour". Value must be name of another selectDate field.
	 * @param int|string|array      $adddateof 		Add a link "Date of ..." using the following date. Must be array(array('adddateof'=>..., 'labeladddateof'=>...))
	 * @param string 				$openinghours 	Specify hour start and hour end for the select ex 8,20
	 * @param int 					$stepminutes 	Specify step for minutes between 1 and 30
	 * @param string 				$labeladddateof Label to use for the $adddateof parameter. Deprecated. Used only when $adddateof is not an array.
	 * @param string 				$placeholder 	Placeholder
	 * @param mixed 				$gm 			'auto' (for backward compatibility, avoid this), 'gmt' or 'tzserver' or 'tzuserrel'
	 * @return string               	         	Html for selectDate
	 * @see    form_date(), select_month(), select_year(), select_dayofweek()
	 */
	public function selectDate($set_time = '', $prefix = 're', $h = 0, $m = 0, $empty = 0, $form_name = "", $d = 1, $addnowlink = 0, $disabled = 0, $fullday = '', $addplusone = '', $adddateof = '', $openinghours = '', $stepminutes = 1, $labeladddateof = '', $placeholder = '', $gm = 'auto')
	{
		global $conf, $langs;

		if ($gm === 'auto') {
			$gm = (empty($conf) ? 'tzserver' : $conf->tzuserinputkey);
		}

		$retstring = '';

		if ($prefix == '') {
			$prefix = 're';
		}
		if ($h == '') {
			$h = 0;
		}
		if ($m == '') {
			$m = 0;
		}
		$emptydate = 0;
		$emptyhours = 0;
		if ($stepminutes <= 0 || $stepminutes > 30) {
			$stepminutes = 1;
		}
		if ($empty == 1) {
			$emptydate = 1;
			$emptyhours = 1;
		}
		if ($empty == 2) {
			$emptydate = 0;
			$emptyhours = 1;
		}
		$orig_set_time = $set_time;

		if ($set_time === '' && $emptydate == 0) {
			include_once DOL_DOCUMENT_ROOT . '/core/lib/date.lib.php';
			if ($gm == 'tzuser' || $gm == 'tzuserrel') {
				$set_time = dol_now($gm);
			} else {
				$set_time = dol_now('tzuser') - (getServerTimeZoneInt('now') * 3600); // set_time must be relative to PHP server timezone
			}
		}

		// Analysis of the pre-selection date
		$reg = array();
		$shour = '';
		$smin = '';
		$ssec = '';
		if (preg_match('/^([0-9]+)\-([0-9]+)\-([0-9]+)\s?([0-9]+)?:?([0-9]+)?/', $set_time, $reg)) {    // deprecated usage
			// Date format 'YYYY-MM-DD' or 'YYYY-MM-DD HH:MM:SS'
			$syear = (!empty($reg[1]) ? $reg[1] : '');
			$smonth = (!empty($reg[2]) ? $reg[2] : '');
			$sday = (!empty($reg[3]) ? $reg[3] : '');
			$shour = (!empty($reg[4]) ? $reg[4] : '');
			$smin = (!empty($reg[5]) ? $reg[5] : '');
		} elseif (strval($set_time) != '' && $set_time != -1) {
			// set_time est un timestamps (0 possible)
			$syear = dol_print_date($set_time, "%Y", $gm);
			$smonth = dol_print_date($set_time, "%m", $gm);
			$sday = dol_print_date($set_time, "%d", $gm);
			if ($orig_set_time != '') {
				$shour = dol_print_date($set_time, "%H", $gm);
				$smin = dol_print_date($set_time, "%M", $gm);
				$ssec = dol_print_date($set_time, "%S", $gm);
			}
		} else {
			// Date est '' ou vaut -1
			$syear = '';
			$smonth = '';
			$sday = '';
			$shour = !isset($conf->global->MAIN_DEFAULT_DATE_HOUR) ? ($h == -1 ? '23' : '') : $conf->global->MAIN_DEFAULT_DATE_HOUR;
			$smin = !isset($conf->global->MAIN_DEFAULT_DATE_MIN) ? ($h == -1 ? '59' : '') : $conf->global->MAIN_DEFAULT_DATE_MIN;
			$ssec = !isset($conf->global->MAIN_DEFAULT_DATE_SEC) ? ($h == -1 ? '59' : '') : $conf->global->MAIN_DEFAULT_DATE_SEC;
		}
		if ($h == 3) {
			$shour = '';
		}
		if ($m == 3) {
			$smin = '';
		}

		$nowgmt = dol_now('gmt');
		//var_dump(dol_print_date($nowgmt, 'dayhourinputnoreduce', 'tzuserrel'));

		// You can set MAIN_POPUP_CALENDAR to 'eldy' or 'jquery'
		$usecalendar = 'combo';
		if (!empty($conf->use_javascript_ajax) && (empty($conf->global->MAIN_POPUP_CALENDAR) || $conf->global->MAIN_POPUP_CALENDAR != "none")) {
			$usecalendar = ((empty($conf->global->MAIN_POPUP_CALENDAR) || $conf->global->MAIN_POPUP_CALENDAR == 'eldy') ? 'jquery' : $conf->global->MAIN_POPUP_CALENDAR);
		}

		if ($d) {
			// Show date with popup
			if ($usecalendar != 'combo') {
				$formated_date = '';
				//print "e".$set_time." t ".$conf->format_date_short;
				if (strval($set_time) != '' && $set_time != -1) {
					//$formated_date=dol_print_date($set_time,$conf->format_date_short);
					$formated_date = dol_print_date($set_time, $langs->trans("FormatDateShortInput"), $gm); // FormatDateShortInput for dol_print_date / FormatDateShortJavaInput that is same for javascript
				}

				// Calendrier popup version eldy
				if ($usecalendar == "eldy") {
					// Input area to enter date manually
					$retstring .= '<input id="' . $prefix . '" name="' . $prefix . '" type="text" class="maxwidthdate" maxlength="11" value="' . $formated_date . '"';
					$retstring .= ($disabled ? ' disabled' : '');
					$retstring .= ' onChange="dpChangeDay(\'' . $prefix . '\',\'' . $langs->trans("FormatDateShortJavaInput") . '\'); "'; // FormatDateShortInput for dol_print_date / FormatDateShortJavaInput that is same for javascript
					$retstring .= '>';

					// Icon calendar
					$retstringbuttom = '';
					if (!$disabled) {
						$retstringbuttom = '<button id="' . $prefix . 'Button" type="button" class="dpInvisibleButtons"';
						$base = DOL_URL_ROOT . '/core/';
						$retstringbuttom .= ' onClick="showDP(\'' . $base . '\',\'' . $prefix . '\',\'' . $langs->trans("FormatDateShortJavaInput") . '\',\'' . $langs->defaultlang . '\');"';
						$retstringbuttom .= '>' . img_object($langs->trans("SelectDate"), 'calendarday', 'class="datecallink"') . '</button>';
					} else {
						$retstringbuttom = '<button id="' . $prefix . 'Button" type="button" class="dpInvisibleButtons">' . img_object($langs->trans("Disabled"), 'calendarday', 'class="datecallink"') . '</button>';
					}
					$retstring = $retstringbuttom . $retstring;

					$retstring .= '<input type="hidden" id="' . $prefix . 'day"   name="' . $prefix . 'day"   value="' . $sday . '">' . "\n";
					$retstring .= '<input type="hidden" id="' . $prefix . 'month" name="' . $prefix . 'month" value="' . $smonth . '">' . "\n";
					$retstring .= '<input type="hidden" id="' . $prefix . 'year"  name="' . $prefix . 'year"  value="' . $syear . '">' . "\n";
				} elseif ($usecalendar == 'jquery') {
					if (!$disabled) {
						// Output javascript for datepicker
						$minYear = getDolGlobalInt('MIN_YEAR_SELECT_DATE', (date('Y') - 100));
						$maxYear = getDolGlobalInt('MAX_YEAR_SELECT_DATE', (date('Y') + 100));

						$retstring .= '<script nonce="' . getNonce() . '" type="text/javascript">';
						$retstring .= "$(function(){ $('#" . $prefix . "').datepicker({
							dateFormat: '" . $langs->trans("FormatDateShortJQueryInput") . "',
							autoclose: true,
							todayHighlight: true,
							yearRange: '" . $minYear . ":" . $maxYear . "',";
						if (!empty($conf->dol_use_jmobile)) {
							$retstring .= "
								beforeShow: function (input, datePicker) {
									input.disabled = true;
								},
								onClose: function (dateText, datePicker) {
									this.disabled = false;
								},
								";
						}
						// Note: We don't need monthNames, monthNamesShort, dayNames, dayNamesShort, dayNamesMin, they are set globally on datepicker component in lib_head.js.php
						if (empty($conf->global->MAIN_POPUP_CALENDAR_ON_FOCUS)) {
							$retstring .= "
								showOn: 'button',	/* both has problem with autocompletion */
								buttonImage: '" . DOL_URL_ROOT . "/theme/" . dol_escape_js($conf->theme) . "/img/object_calendarday.png',
								buttonImageOnly: true";
						}
						$retstring .= "
							}) });";
						$retstring .= "</script>";
					}

					// Zone de saisie manuelle de la date
					$retstring .= '<div class="nowraponall inline-block divfordateinput">';
					$retstring .= '<input id="'.$prefix.'" name="'.$prefix.'" type="text" class="maxwidthdate" maxlength="11" value="'.$formated_date.'"';
					$retstring .= ($disabled ? ' disabled' : '');
					$retstring .= ($placeholder ? ' placeholder="' . dol_escape_htmltag($placeholder) . '"' : '');
					$retstring .= ' onChange="dpChangeDay(\'' . dol_escape_js($prefix) . '\',\'' . dol_escape_js($langs->trans("FormatDateShortJavaInput")) . '\'); "'; // FormatDateShortInput for dol_print_date / FormatDateShortJavaInput that is same for javascript
					$retstring .= '>';

					// Icone calendrier
					if (!$disabled) {
						/* Not required. Managed by option buttonImage of jquery
						$retstring.=img_object($langs->trans("SelectDate"),'calendarday','id="'.$prefix.'id" class="datecallink"');
						$retstring.='<script nonce="'.getNonce().'" type="text/javascript">';
						$retstring.="jQuery(document).ready(function() {";
						$retstring.='	jQuery("#'.$prefix.'id").click(function() {';
						$retstring.="    	jQuery('#".$prefix."').focus();";
						$retstring.='    });';
						$retstring.='});';
						$retstring.="</script>";*/
					} else {
						$retstringbutton = '<button id="' . $prefix . 'Button" type="button" class="dpInvisibleButtons">' . img_object($langs->trans("Disabled"), 'calendarday', 'class="datecallink"') . '</button>';
						$retsring = $retstringbutton . $retstring;
					}

					$retstring .= '</div>';
					$retstring .= '<input type="hidden" id="' . $prefix . 'day"   name="' . $prefix . 'day"   value="' . $sday . '">' . "\n";
					$retstring .= '<input type="hidden" id="' . $prefix . 'month" name="' . $prefix . 'month" value="' . $smonth . '">' . "\n";
					$retstring .= '<input type="hidden" id="' . $prefix . 'year"  name="' . $prefix . 'year"  value="' . $syear . '">' . "\n";
				} else {
					$retstring .= "Bad value of MAIN_POPUP_CALENDAR";
				}
			} else {
				// Show date with combo selects
				// Day
				$retstring .= '<select' . ($disabled ? ' disabled' : '') . ' class="flat valignmiddle maxwidth50imp" id="' . $prefix . 'day" name="' . $prefix . 'day">';

				if ($emptydate || $set_time == -1) {
					$retstring .= '<option value="0" selected>&nbsp;</option>';
				}

				for ($day = 1; $day <= 31; $day++) {
					$retstring .= '<option value="' . $day . '"' . ($day == $sday ? ' selected' : '') . '>' . $day . '</option>';
				}

				$retstring .= "</select>";

				$retstring .= '<select' . ($disabled ? ' disabled' : '') . ' class="flat valignmiddle maxwidth75imp" id="' . $prefix . 'month" name="' . $prefix . 'month">';
				if ($emptydate || $set_time == -1) {
					$retstring .= '<option value="0" selected>&nbsp;</option>';
				}

				// Month
				for ($month = 1; $month <= 12; $month++) {
					$retstring .= '<option value="' . $month . '"' . ($month == $smonth ? ' selected' : '') . '>';
					$retstring .= dol_print_date(mktime(12, 0, 0, $month, 1, 2000), "%b");
					$retstring .= "</option>";
				}
				$retstring .= "</select>";

				// Year
				if ($emptydate || $set_time == -1) {
					$retstring .= '<input' . ($disabled ? ' disabled' : '') . ' placeholder="' . dol_escape_htmltag($langs->trans("Year")) . '" class="flat maxwidth50imp valignmiddle" type="number" min="0" max="3000" maxlength="4" id="' . $prefix . 'year" name="' . $prefix . 'year" value="' . $syear . '">';
				} else {
					$retstring .= '<select' . ($disabled ? ' disabled' : '') . ' class="flat valignmiddle maxwidth75imp" id="' . $prefix . 'year" name="' . $prefix . 'year">';

					for ($year = $syear - 10; $year < $syear + 10; $year++) {
						$retstring .= '<option value="' . $year . '"' . ($year == $syear ? ' selected' : '') . '>' . $year . '</option>';
					}
					$retstring .= "</select>\n";
				}
			}
		}

		if ($d && $h) {
			$retstring .= ($h == 2 ? '<br>' : ' ');
			$retstring .= '<span class="nowraponall">';
		}

		if ($h) {
			$hourstart = 0;
			$hourend = 24;
			if ($openinghours != '') {
				$openinghours = explode(',', $openinghours);
				$hourstart = $openinghours[0];
				$hourend = $openinghours[1];
				if ($hourend < $hourstart) {
					$hourend = $hourstart;
				}
			}
			// Show hour
			$retstring .= '<select' . ($disabled ? ' disabled' : '') . ' class="flat valignmiddle maxwidth50 ' . ($fullday ? $fullday . 'hour' : '') . '" id="' . $prefix . 'hour" name="' . $prefix . 'hour">';
			if ($emptyhours) {
				$retstring .= '<option value="-1">&nbsp;</option>';
			}
			for ($hour = $hourstart; $hour < $hourend; $hour++) {
				if (strlen($hour) < 2) {
					$hour = "0" . $hour;
				}
				$retstring .= '<option value="' . $hour . '"' . (($hour == $shour) ? ' selected' : '') . '>' . $hour;
				//$retstring .= (empty($conf->dol_optimize_smallscreen) ? '' : 'H');
				$retstring .= '</option>';
			}
			$retstring .= '</select>';
			//if ($m && empty($conf->dol_optimize_smallscreen)) $retstring .= ":";
			if ($m) {
				$retstring .= ":";
			}
		}

		if ($m) {
			// Show minutes
			$retstring .= '<select' . ($disabled ? ' disabled' : '') . ' class="flat valignmiddle maxwidth50 ' . ($fullday ? $fullday . 'min' : '') . '" id="' . $prefix . 'min" name="' . $prefix . 'min">';
			if ($emptyhours) {
				$retstring .= '<option value="-1">&nbsp;</option>';
			}
			for ($min = 0; $min < 60; $min += $stepminutes) {
				if (strlen($min) < 2) {
					$min = "0" . $min;
				}
				$retstring .= '<option value="' . $min . '"' . (($min == $smin) ? ' selected' : '') . '>' . $min . (empty($conf->dol_optimize_smallscreen) ? '' : '') . '</option>';
			}
			$retstring .= '</select>';

			$retstring .= '<input type="hidden" name="' . $prefix . 'sec" value="' . $ssec . '">';
		}

		if ($d && $h) {
			$retstring .= '</span>';
		}

		// Add a "Now" link
		if (!empty($conf->use_javascript_ajax) && $addnowlink) {
			// Script which will be inserted in the onClick of the "Now" link
			$reset_scripts = "";
			if ($addnowlink == 2) { // local computer time
				// pad add leading 0 on numbers
				$reset_scripts .= "Number.prototype.pad = function(size) {
                        var s = String(this);
                        while (s.length < (size || 2)) {s = '0' + s;}
                        return s;
                    };
                    var d = new Date();";
			}

			// Generate the date part, depending on the use or not of the javascript calendar
			if ($addnowlink == 1) { // server time expressed in user time setup
				$reset_scripts .= 'jQuery(\'#' . $prefix . '\').val(\'' . dol_print_date($nowgmt, 'day', 'tzuserrel') . '\');';
				$reset_scripts .= 'jQuery(\'#' . $prefix . 'day\').val(\'' . dol_print_date($nowgmt, '%d', 'tzuserrel') . '\');';
				$reset_scripts .= 'jQuery(\'#' . $prefix . 'month\').val(\'' . dol_print_date($nowgmt, '%m', 'tzuserrel') . '\');';
				$reset_scripts .= 'jQuery(\'#' . $prefix . 'year\').val(\'' . dol_print_date($nowgmt, '%Y', 'tzuserrel') . '\');';
			} elseif ($addnowlink == 2) {
				/* Disabled because the output does not use the string format defined by FormatDateShort key to forge the value into #prefix.
				 * This break application for foreign languages.
				$reset_scripts .= 'jQuery(\'#'.$prefix.'\').val(d.toLocaleDateString(\''.str_replace('_', '-', $langs->defaultlang).'\'));';
				$reset_scripts .= 'jQuery(\'#'.$prefix.'day\').val(d.getDate().pad());';
				$reset_scripts .= 'jQuery(\'#'.$prefix.'month\').val(parseInt(d.getMonth().pad()) + 1);';
				$reset_scripts .= 'jQuery(\'#'.$prefix.'year\').val(d.getFullYear());';
				*/
				$reset_scripts .= 'jQuery(\'#' . $prefix . '\').val(\'' . dol_print_date($nowgmt, 'day', 'tzuserrel') . '\');';
				$reset_scripts .= 'jQuery(\'#' . $prefix . 'day\').val(\'' . dol_print_date($nowgmt, '%d', 'tzuserrel') . '\');';
				$reset_scripts .= 'jQuery(\'#' . $prefix . 'month\').val(\'' . dol_print_date($nowgmt, '%m', 'tzuserrel') . '\');';
				$reset_scripts .= 'jQuery(\'#' . $prefix . 'year\').val(\'' . dol_print_date($nowgmt, '%Y', 'tzuserrel') . '\');';
			}
			/*if ($usecalendar == "eldy")
			{
				$base=DOL_URL_ROOT.'/core/';
				$reset_scripts .= 'resetDP(\''.$base.'\',\''.$prefix.'\',\''.$langs->trans("FormatDateShortJavaInput").'\',\''.$langs->defaultlang.'\');';
			}
			else
			{
				$reset_scripts .= 'this.form.elements[\''.$prefix.'day\'].value=formatDate(new Date(), \'d\'); ';
				$reset_scripts .= 'this.form.elements[\''.$prefix.'month\'].value=formatDate(new Date(), \'M\'); ';
				$reset_scripts .= 'this.form.elements[\''.$prefix.'year\'].value=formatDate(new Date(), \'yyyy\'); ';
			}*/
			// Update the hour part
			if ($h) {
				if ($fullday) {
					$reset_scripts .= " if (jQuery('#fullday:checked').val() == null) {";
				}
				//$reset_scripts .= 'this.form.elements[\''.$prefix.'hour\'].value=formatDate(new Date(), \'HH\'); ';
				if ($addnowlink == 1) {
					$reset_scripts .= 'jQuery(\'#' . $prefix . 'hour\').val(\'' . dol_print_date($nowgmt, '%H', 'tzuserrel') . '\');';
					$reset_scripts .= 'jQuery(\'#' . $prefix . 'hour\').change();';
				} elseif ($addnowlink == 2) {
					$reset_scripts .= 'jQuery(\'#' . $prefix . 'hour\').val(d.getHours().pad());';
					$reset_scripts .= 'jQuery(\'#' . $prefix . 'hour\').change();';
				}

				if ($fullday) {
					$reset_scripts .= ' } ';
				}
			}
			// Update the minute part
			if ($m) {
				if ($fullday) {
					$reset_scripts .= " if (jQuery('#fullday:checked').val() == null) {";
				}
				//$reset_scripts .= 'this.form.elements[\''.$prefix.'min\'].value=formatDate(new Date(), \'mm\'); ';
				if ($addnowlink == 1) {
					$reset_scripts .= 'jQuery(\'#' . $prefix . 'min\').val(\'' . dol_print_date($nowgmt, '%M', 'tzuserrel') . '\');';
					$reset_scripts .= 'jQuery(\'#' . $prefix . 'min\').change();';
				} elseif ($addnowlink == 2) {
					$reset_scripts .= 'jQuery(\'#' . $prefix . 'min\').val(d.getMinutes().pad());';
					$reset_scripts .= 'jQuery(\'#' . $prefix . 'min\').change();';
				}
				if ($fullday) {
					$reset_scripts .= ' } ';
				}
			}
			// If reset_scripts is not empty, print the link with the reset_scripts in the onClick
			if ($reset_scripts && empty($conf->global->MAIN_OPTIMIZEFORTEXTBROWSER)) {
				$retstring .= ' <button class="dpInvisibleButtons datenowlink" id="' . $prefix . 'ButtonNow" type="button" name="_useless" value="now" onClick="' . $reset_scripts . '">';
				$retstring .= $langs->trans("Now");
				$retstring .= '</button> ';
			}
		}

		// Add a "Plus one hour" link
		if ($conf->use_javascript_ajax && $addplusone) {
			// Script which will be inserted in the onClick of the "Add plusone" link
			$reset_scripts = "";

			// Generate the date part, depending on the use or not of the javascript calendar
			$reset_scripts .= 'jQuery(\'#' . $prefix . '\').val(\'' . dol_print_date($nowgmt, 'dayinputnoreduce', 'tzuserrel') . '\');';
			$reset_scripts .= 'jQuery(\'#' . $prefix . 'day\').val(\'' . dol_print_date($nowgmt, '%d', 'tzuserrel') . '\');';
			$reset_scripts .= 'jQuery(\'#' . $prefix . 'month\').val(\'' . dol_print_date($nowgmt, '%m', 'tzuserrel') . '\');';
			$reset_scripts .= 'jQuery(\'#' . $prefix . 'year\').val(\'' . dol_print_date($nowgmt, '%Y', 'tzuserrel') . '\');';
			// Update the hour part
			if ($h) {
				if ($fullday) {
					$reset_scripts .= " if (jQuery('#fullday:checked').val() == null) {";
				}
				$reset_scripts .= 'jQuery(\'#' . $prefix . 'hour\').val(\'' . dol_print_date($nowgmt, '%H', 'tzuserrel') . '\');';
				if ($fullday) {
					$reset_scripts .= ' } ';
				}
			}
			// Update the minute part
			if ($m) {
				if ($fullday) {
					$reset_scripts .= " if (jQuery('#fullday:checked').val() == null) {";
				}
				$reset_scripts .= 'jQuery(\'#' . $prefix . 'min\').val(\'' . dol_print_date($nowgmt, '%M', 'tzuserrel') . '\');';
				if ($fullday) {
					$reset_scripts .= ' } ';
				}
			}
			// If reset_scripts is not empty, print the link with the reset_scripts in the onClick
			if ($reset_scripts && empty($conf->dol_optimize_smallscreen)) {
				$retstring .= ' <button class="dpInvisibleButtons datenowlink" id="' . $prefix . 'ButtonPlusOne" type="button" name="_useless2" value="plusone" onClick="' . $reset_scripts . '">';
				$retstring .= $langs->trans("DateStartPlusOne");
				$retstring .= '</button> ';
			}
		}

		// Add a link to set data
		if ($conf->use_javascript_ajax && !empty($adddateof)) {
			if (!is_array($adddateof)) {
				$arrayofdateof = array(array('adddateof'=>$adddateof, 'labeladddateof'=>$labeladddateof));
			} else {
				$arrayofdateof = $adddateof;
			}
			foreach ($arrayofdateof as $valuedateof) {
				$tmpadddateof = $valuedateof['adddateof'] != '' ? $valuedateof['adddateof'] : 0;
				$tmplabeladddateof = $valuedateof['labeladddateof'];
				$tmparray = dol_getdate($tmpadddateof);
				if (empty($tmplabeladddateof)) {
					$tmplabeladddateof = $langs->trans("DateInvoice");
				}
				$reset_scripts = 'console.log(\'Click on now link\'); ';
				$reset_scripts .= 'jQuery(\'#'.$prefix.'\').val(\''.dol_print_date($tmpadddateof, 'dayinputnoreduce').'\');';
				$reset_scripts .= 'jQuery(\'#'.$prefix.'day\').val(\''.$tmparray['mday'].'\');';
				$reset_scripts .= 'jQuery(\'#'.$prefix.'month\').val(\''.$tmparray['mon'].'\');';
				$reset_scripts .= 'jQuery(\'#'.$prefix.'year\').val(\''.$tmparray['year'].'\');';
				$retstring .= ' - <button class="dpInvisibleButtons datenowlink" id="dateofinvoice" type="button" name="_dateofinvoice" value="now" onclick="'.$reset_scripts.'">'.$tmplabeladddateof.'</button>';
			}
		}

		return $retstring;
	}

	/**
	 * selectTypeDuration
	 *
	 * @param string $prefix Prefix
	 * @param string $selected Selected duration type
	 * @param array $excludetypes Array of duration types to exclude. Example array('y', 'm')
	 * @return  string                    HTML select string
	 */
	public function selectTypeDuration($prefix, $selected = 'i', $excludetypes = array())
	{
		global $langs;

		$TDurationTypes = array(
			'y' => $langs->trans('Years'),
			'm' => $langs->trans('Month'),
			'w' => $langs->trans('Weeks'),
			'd' => $langs->trans('Days'),
			'h' => $langs->trans('Hours'),
			'i' => $langs->trans('Minutes')
		);

		// Removed undesired duration types
		foreach ($excludetypes as $value) {
			unset($TDurationTypes[$value]);
		}

		$retstring = '<select class="flat minwidth75 maxwidth100" id="select_' . $prefix . 'type_duration" name="' . $prefix . 'type_duration">';
		foreach ($TDurationTypes as $key => $typeduration) {
			$retstring .= '<option value="' . $key . '"';
			if ($key == $selected) {
				$retstring .= " selected";
			}
			$retstring .= ">" . $typeduration . "</option>";
		}
		$retstring .= "</select>";

		$retstring .= ajax_combobox('select_' . $prefix . 'type_duration');

		return $retstring;
	}

	// phpcs:disable PEAR.NamingConventions.ValidFunctionName.ScopeNotCamelCaps

	/**
	 *  Function to show a form to select a duration on a page
	 *
	 * @param string $prefix Prefix for input fields
	 * @param int $iSecond Default preselected duration (number of seconds or '')
	 * @param int $disabled Disable the combo box
	 * @param string $typehour If 'select' then input hour and input min is a combo,
	 *                         If 'text' input hour is in text and input min is a text,
	 *                         If 'textselect' input hour is in text and input min is a combo
	 * @param integer $minunderhours If 1, show minutes selection under the hours
	 * @param int $nooutput Do not output html string but return it
	 * @return    string                        HTML component
	 */
	public function select_duration($prefix, $iSecond = '', $disabled = 0, $typehour = 'select', $minunderhours = 0, $nooutput = 0)
	{
		// phpcs:enable
		global $langs;

		$retstring = '<span class="nowraponall">';

		$hourSelected = '';
		$minSelected = '';

		// Hours
		if ($iSecond != '') {
			require_once DOL_DOCUMENT_ROOT . '/core/lib/date.lib.php';

			$hourSelected = convertSecondToTime($iSecond, 'allhour');
			$minSelected = convertSecondToTime($iSecond, 'min');
		}

		if ($typehour == 'select') {
			$retstring .= '<select class="flat" id="select_' . $prefix . 'hour" name="' . $prefix . 'hour"' . ($disabled ? ' disabled' : '') . '>';
			for ($hour = 0; $hour < 25; $hour++) {    // For a duration, we allow 24 hours
				$retstring .= '<option value="' . $hour . '"';
				if (is_numeric($hourSelected) && $hourSelected == $hour) {
					$retstring .= " selected";
				}
				$retstring .= ">" . $hour . "</option>";
			}
			$retstring .= "</select>";
		} elseif ($typehour == 'text' || $typehour == 'textselect') {
			$retstring .= '<input placeholder="' . $langs->trans('HourShort') . '" type="number" min="0" name="' . $prefix . 'hour"' . ($disabled ? ' disabled' : '') . ' class="flat maxwidth50 inputhour right" value="' . (($hourSelected != '') ? ((int) $hourSelected) : '') . '">';
		} else {
			return 'BadValueForParameterTypeHour';
		}

		if ($typehour != 'text') {
			$retstring .= ' ' . $langs->trans('HourShort');
		} else {
			$retstring .= '<span class="">:</span>';
		}

		// Minutes
		if ($minunderhours) {
			$retstring .= '<br>';
		} else {
			if ($typehour != 'text') {
				$retstring .= '<span class="hideonsmartphone">&nbsp;</span>';
			}
		}

		if ($typehour == 'select' || $typehour == 'textselect') {
			$retstring .= '<select class="flat" id="select_' . $prefix . 'min" name="' . $prefix . 'min"' . ($disabled ? ' disabled' : '') . '>';
			for ($min = 0; $min <= 55; $min = $min + 5) {
				$retstring .= '<option value="' . $min . '"';
				if (is_numeric($minSelected) && $minSelected == $min) {
					$retstring .= ' selected';
				}
				$retstring .= '>' . $min . '</option>';
			}
			$retstring .= "</select>";
		} elseif ($typehour == 'text') {
			$retstring .= '<input placeholder="' . $langs->trans('MinuteShort') . '" type="number" min="0" name="' . $prefix . 'min"' . ($disabled ? ' disabled' : '') . ' class="flat maxwidth50 inputminute right" value="' . (($minSelected != '') ? ((int) $minSelected) : '') . '">';
		}

		if ($typehour != 'text') {
			$retstring .= ' ' . $langs->trans('MinuteShort');
		}

		$retstring .= "</span>";

		if (!empty($nooutput)) {
			return $retstring;
		}

		print $retstring;

		return '';
	}

	/**
	 *  Return list of tickets in Ajax if Ajax activated or go to selectTicketsList
	 *
	 * @param int $selected Preselected tickets
	 * @param string $htmlname Name of HTML select field (must be unique in page).
	 * @param string $filtertype To add a filter
	 * @param int $limit Limit on number of returned lines
	 * @param int $status Ticket status
	 * @param string $selected_input_value Value of preselected input text (for use with ajax)
	 * @param int $hidelabel Hide label (0=no, 1=yes, 2=show search icon (before) and placeholder, 3 search icon after)
	 * @param array $ajaxoptions Options for ajax_autocompleter
	 * @param int $socid Thirdparty Id (to get also price dedicated to this customer)
	 * @param string $showempty '' to not show empty line. Translation key to show an empty line. '1' show empty line with no text.
	 * @param int $forcecombo Force to use combo box
	 * @param string $morecss Add more css on select
	 * @param array $selected_combinations Selected combinations. Format: array([attrid] => attrval, [...])
	 * @param string $nooutput No print, return the output into a string
	 * @return        string
	 */
	public function selectTickets($selected = '', $htmlname = 'ticketid', $filtertype = '', $limit = 0, $status = 1, $selected_input_value = '', $hidelabel = 0, $ajaxoptions = array(), $socid = 0, $showempty = '1', $forcecombo = 0, $morecss = '', $selected_combinations = null, $nooutput = 0)
	{
		global $langs, $conf;

		$out = '';

		// check parameters
		if (is_null($ajaxoptions)) $ajaxoptions = array();

		if (!empty($conf->use_javascript_ajax) && !empty($conf->global->TICKET_USE_SEARCH_TO_SELECT)) {
			$placeholder = '';

			if ($selected && empty($selected_input_value)) {
				require_once DOL_DOCUMENT_ROOT . '/ticket/class/ticket.class.php';
				$tickettmpselect = new Ticket($this->db);
				$tickettmpselect->fetch($selected);
				$selected_input_value = $tickettmpselect->ref;
				unset($tickettmpselect);
			}

			$urloption = '';
			$out .= ajax_autocompleter($selected, $htmlname, DOL_URL_ROOT . '/ticket/ajax/tickets.php', $urloption, $conf->global->PRODUIT_USE_SEARCH_TO_SELECT, 1, $ajaxoptions);

			if (empty($hidelabel)) $out .= $langs->trans("RefOrLabel") . ' : ';
			elseif ($hidelabel > 1) {
				$placeholder = ' placeholder="' . $langs->trans("RefOrLabel") . '"';
				if ($hidelabel == 2) {
					$out .= img_picto($langs->trans("Search"), 'search');
				}
			}
			$out .= '<input type="text" class="minwidth100" name="search_' . $htmlname . '" id="search_' . $htmlname . '" value="' . $selected_input_value . '"' . $placeholder . ' ' . (!empty($conf->global->PRODUCT_SEARCH_AUTOFOCUS) ? 'autofocus' : '') . ' />';
			if ($hidelabel == 3) {
				$out .= img_picto($langs->trans("Search"), 'search');
			}
		} else {
			$out .= $this->selectTicketsList($selected, $htmlname, $filtertype, $limit, $status, 0, $socid, $showempty, $forcecombo, $morecss);
		}

		if (empty($nooutput)) {
			print $out;
		} else {
			return $out;
		}
		return '';
	}


	/**
	 *    Return list of tickets.
	 *  Called by selectTickets.
	 *
	 * @param int $selected Preselected ticket
	 * @param string $htmlname Name of select html
	 * @param string $filtertype Filter on ticket type
	 * @param int $limit Limit on number of returned lines
	 * @param string $filterkey Filter on ticket ref or subject
	 * @param int $status Ticket status
	 * @param int $outputmode 0=HTML select string, 1=Array
	 * @param string $showempty '' to not show empty line. Translation key to show an empty line. '1' show empty line with no text.
	 * @param int $forcecombo Force to use combo box
	 * @param string $morecss Add more css on select
	 * @return     array|string                Array of keys for json or HTML component
	 */
	public function selectTicketsList($selected = '', $htmlname = 'ticketid', $filtertype = '', $limit = 20, $filterkey = '', $status = 1, $outputmode = 0, $showempty = '1', $forcecombo = 0, $morecss = '')
	{
		global $langs, $conf;

		$out = '';
		$outarray = array();

		$selectFields = " p.rowid, p.ref, p.message";

		$sql = "SELECT ";
		$sql .= $selectFields;
		$sql .= " FROM " . $this->db->prefix() . "ticket as p";
		$sql .= ' WHERE p.entity IN (' . getEntity('ticket') . ')';

		// Add criteria on ref/label
		if ($filterkey != '') {
			$sql .= ' AND (';
			$prefix = empty($conf->global->TICKET_DONOTSEARCH_ANYWHERE) ? '%' : ''; // Can use index if PRODUCT_DONOTSEARCH_ANYWHERE is on
			// For natural search
			$scrit = explode(' ', $filterkey);
			$i = 0;
			if (count($scrit) > 1) $sql .= "(";
			foreach ($scrit as $crit) {
				if ($i > 0) $sql .= " AND ";
				$sql .= "(p.ref LIKE '" . $this->db->escape($prefix . $crit) . "%' OR p.subject LIKE '" . $this->db->escape($prefix . $crit) . "%'";
				$sql .= ")";
				$i++;
			}
			if (count($scrit) > 1) $sql .= ")";
			$sql .= ')';
		}

		$sql .= $this->db->plimit($limit, 0);

		// Build output string
		dol_syslog(get_class($this) . "::selectTicketsList search tickets", LOG_DEBUG);
		$result = $this->db->query($sql);
		if ($result) {
			require_once DOL_DOCUMENT_ROOT . '/ticket/class/ticket.class.php';
			require_once DOL_DOCUMENT_ROOT . '/core/lib/ticket.lib.php';

			$num = $this->db->num_rows($result);

			$events = null;

			if (!$forcecombo) {
				include_once DOL_DOCUMENT_ROOT . '/core/lib/ajax.lib.php';
				$out .= ajax_combobox($htmlname, $events, $conf->global->TICKET_USE_SEARCH_TO_SELECT);
			}

			$out .= '<select class="flat' . ($morecss ? ' ' . $morecss : '') . '" name="' . $htmlname . '" id="' . $htmlname . '">';

			$textifempty = '';
			// Do not use textifempty = ' ' or '&nbsp;' here, or search on key will search on ' key'.
			//if (!empty($conf->use_javascript_ajax) || $forcecombo) $textifempty='';
			if (!empty($conf->global->TICKET_USE_SEARCH_TO_SELECT)) {
				if ($showempty && !is_numeric($showempty)) $textifempty = $langs->trans($showempty);
				else $textifempty .= $langs->trans("All");
			} else {
				if ($showempty && !is_numeric($showempty)) $textifempty = $langs->trans($showempty);
			}
			if ($showempty) $out .= '<option value="0" selected>' . $textifempty . '</option>';

			$i = 0;
			while ($num && $i < $num) {
				$opt = '';
				$optJson = array();
				$objp = $this->db->fetch_object($result);

				$this->constructTicketListOption($objp, $opt, $optJson, $selected, $filterkey);
				// Add new entry
				// "key" value of json key array is used by jQuery automatically as selected value
				// "label" value of json key array is used by jQuery automatically as text for combo box
				$out .= $opt;
				array_push($outarray, $optJson);

				$i++;
			}

			$out .= '</select>';

			$this->db->free($result);

			if (empty($outputmode)) {
				return $out;
			}
			return $outarray;
		} else {
			dol_print_error($this->db);
		}

		return array();
	}

	/**
	 * constructTicketListOption.
	 * This define value for &$opt and &$optJson.
	 *
	 * @param object 	$objp 		Result set of fetch
	 * @param string 	$opt 		Option (var used for returned value in string option format)
	 * @param array 	$optJson 	Option (var used for returned value in json format)
	 * @param string 	$selected 	Preselected value
	 * @param string 	$filterkey 	Filter key to highlight
	 * @return    void
	 */
	protected function constructTicketListOption(&$objp, &$opt, &$optJson, $selected, $filterkey = '')
	{
		$outkey = '';
		$outref = '';
		$outtype = '';

		$outkey = $objp->rowid;
		$outref = $objp->ref;
		$outtype = $objp->fk_product_type;

		$opt = '<option value="' . $objp->rowid . '"';
		$opt .= ($objp->rowid == $selected) ? ' selected' : '';
		$opt .= '>';
		$opt .= $objp->ref;
		$objRef = $objp->ref;
		if (!empty($filterkey) && $filterkey != '') $objRef = preg_replace('/(' . preg_quote($filterkey, '/') . ')/i', '<strong>$1</strong>', $objRef, 1);

		$opt .= "</option>\n";
		$optJson = array('key' => $outkey, 'value' => $outref, 'type' => $outtype);
	}

	/**
	 *  Return list of projects in Ajax if Ajax activated or go to selectTicketsList
	 *
	 * @param 	int 	$selected 				Preselected tickets
	 * @param 	string 	$htmlname 				Name of HTML select field (must be unique in page).
	 * @param 	string 	$filtertype				To add a filter
	 * @param 	int 	$limit 					Limit on number of returned lines
	 * @param 	int 	$status 				Ticket status
	 * @param 	string 	$selected_input_value 	Value of preselected input text (for use with ajax)
	 * @param 	int		$hidelabel 				Hide label (0=no, 1=yes, 2=show search icon (before) and placeholder, 3 search icon after)
	 * @param 	array 	$ajaxoptions 			Options for ajax_autocompleter
	 * @param 	int 	$socid 					Thirdparty Id (to get also price dedicated to this customer)
	 * @param 	string 	$showempty 				'' to not show empty line. Translation key to show an empty line. '1' show empty line with no text.
	 * @param 	int 	$forcecombo 			Force to use combo box
	 * @param 	string 	$morecss 				Add more css on select
	 * @param 	array 	$selected_combinations 	Selected combinations. Format: array([attrid] => attrval, [...])
	 * @param 	string 	$nooutput 				No print, return the output into a string
	 * @return 	string
	 */
	public function selectProjects($selected = '', $htmlname = 'projectid', $filtertype = '', $limit = 0, $status = 1, $selected_input_value = '', $hidelabel = 0, $ajaxoptions = array(), $socid = 0, $showempty = '1', $forcecombo = 0, $morecss = '', $selected_combinations = null, $nooutput = 0)
	{
		global $langs, $conf;

		$out = '';

		// check parameters
		if (is_null($ajaxoptions)) $ajaxoptions = array();

		if (!empty($conf->use_javascript_ajax) && !empty($conf->global->TICKET_USE_SEARCH_TO_SELECT)) {
			$placeholder = '';

			if ($selected && empty($selected_input_value)) {
				require_once DOL_DOCUMENT_ROOT . '/projet/class/project.class.php';
				$projecttmpselect = new Project($this->db);
				$projecttmpselect->fetch($selected);
				$selected_input_value = $projecttmpselect->ref;
				unset($projecttmpselect);
			}

			$urloption = '';
			$out .= ajax_autocompleter($selected, $htmlname, DOL_URL_ROOT . '/projet/ajax/projects.php', $urloption, $conf->global->PRODUIT_USE_SEARCH_TO_SELECT, 1, $ajaxoptions);

			if (empty($hidelabel)) $out .= $langs->trans("RefOrLabel") . ' : ';
			elseif ($hidelabel > 1) {
				$placeholder = ' placeholder="' . $langs->trans("RefOrLabel") . '"';
				if ($hidelabel == 2) {
					$out .= img_picto($langs->trans("Search"), 'search');
				}
			}
			$out .= '<input type="text" class="minwidth100" name="search_' . $htmlname . '" id="search_' . $htmlname . '" value="' . $selected_input_value . '"' . $placeholder . ' ' . (!empty($conf->global->PRODUCT_SEARCH_AUTOFOCUS) ? 'autofocus' : '') . ' />';
			if ($hidelabel == 3) {
				$out .= img_picto($langs->trans("Search"), 'search');
			}
		} else {
			$out .= $this->selectProjectsList($selected, $htmlname, $filtertype, $limit, $status, 0, $socid, $showempty, $forcecombo, $morecss);
		}

		if (empty($nooutput)) {
			print $out;
		} else {
			return $out;
		}
		return '';
	}

	/**
	 *    Return list of projects.
	 *  Called by selectProjects.
	 *
	 * @param int $selected Preselected project
	 * @param string $htmlname Name of select html
	 * @param string $filtertype Filter on project type
	 * @param int $limit Limit on number of returned lines
	 * @param string $filterkey Filter on project ref or subject
	 * @param int $status Ticket status
	 * @param int $outputmode 0=HTML select string, 1=Array
	 * @param string $showempty '' to not show empty line. Translation key to show an empty line. '1' show empty line with no text.
	 * @param int $forcecombo Force to use combo box
	 * @param string $morecss Add more css on select
	 * @return     array|string                Array of keys for json or HTML component
	 */
	public function selectProjectsList($selected = '', $htmlname = 'projectid', $filtertype = '', $limit = 20, $filterkey = '', $status = 1, $outputmode = 0, $showempty = '1', $forcecombo = 0, $morecss = '')
	{
		global $langs, $conf;

		$out = '';
		$outarray = array();

		$selectFields = " p.rowid, p.ref";

		$sql = "SELECT ";
		$sql .= $selectFields;
		$sql .= " FROM " . $this->db->prefix() . "projet as p";
		$sql .= ' WHERE p.entity IN (' . getEntity('project') . ')';

		// Add criteria on ref/label
		if ($filterkey != '') {
			$sql .= ' AND (';
			$prefix = empty($conf->global->TICKET_DONOTSEARCH_ANYWHERE) ? '%' : ''; // Can use index if PRODUCT_DONOTSEARCH_ANYWHERE is on
			// For natural search
			$scrit = explode(' ', $filterkey);
			$i = 0;
			if (count($scrit) > 1) $sql .= "(";
			foreach ($scrit as $crit) {
				if ($i > 0) $sql .= " AND ";
				$sql .= "p.ref LIKE '" . $this->db->escape($prefix . $crit) . "%'";
				$sql .= "";
				$i++;
			}
			if (count($scrit) > 1) $sql .= ")";
			$sql .= ')';
		}

		$sql .= $this->db->plimit($limit, 0);

		// Build output string
		dol_syslog(get_class($this) . "::selectProjectsList search projects", LOG_DEBUG);
		$result = $this->db->query($sql);
		if ($result) {
			require_once DOL_DOCUMENT_ROOT . '/projet/class/project.class.php';
			require_once DOL_DOCUMENT_ROOT . '/core/lib/project.lib.php';

			$num = $this->db->num_rows($result);

			$events = null;

			if (!$forcecombo) {
				include_once DOL_DOCUMENT_ROOT . '/core/lib/ajax.lib.php';
				$out .= ajax_combobox($htmlname, $events, $conf->global->PROJECT_USE_SEARCH_TO_SELECT);
			}

			$out .= '<select class="flat' . ($morecss ? ' ' . $morecss : '') . '" name="' . $htmlname . '" id="' . $htmlname . '">';

			$textifempty = '';
			// Do not use textifempty = ' ' or '&nbsp;' here, or search on key will search on ' key'.
			//if (!empty($conf->use_javascript_ajax) || $forcecombo) $textifempty='';
			if (!empty($conf->global->PROJECT_USE_SEARCH_TO_SELECT)) {
				if ($showempty && !is_numeric($showempty)) $textifempty = $langs->trans($showempty);
				else $textifempty .= $langs->trans("All");
			} else {
				if ($showempty && !is_numeric($showempty)) $textifempty = $langs->trans($showempty);
			}
			if ($showempty) $out .= '<option value="0" selected>' . $textifempty . '</option>';

			$i = 0;
			while ($num && $i < $num) {
				$opt = '';
				$optJson = array();
				$objp = $this->db->fetch_object($result);

				$this->constructProjectListOption($objp, $opt, $optJson, $selected, $filterkey);
				// Add new entry
				// "key" value of json key array is used by jQuery automatically as selected value
				// "label" value of json key array is used by jQuery automatically as text for combo box
				$out .= $opt;
				array_push($outarray, $optJson);

				$i++;
			}

			$out .= '</select>';

			$this->db->free($result);

			if (empty($outputmode)) {
				return $out;
			}
			return $outarray;
		} else {
			dol_print_error($this->db);
		}

		return array();
	}

	/**
	 * constructProjectListOption.
	 * This define value for &$opt and &$optJson.
	 *
	 * @param object 	$objp 		Result set of fetch
	 * @param string 	$opt 		Option (var used for returned value in string option format)
	 * @param array 	$optJson 	Option (var used for returned value in json format)
	 * @param string 	$selected 	Preselected value
	 * @param string 	$filterkey 	Filter key to highlight
	 * @return    void
	 */
	protected function constructProjectListOption(&$objp, &$opt, &$optJson, $selected, $filterkey = '')
	{
		$outkey = '';
		$outref = '';
		$outtype = '';

		$label = $objp->label;

		$outkey = $objp->rowid;
		$outref = $objp->ref;
		$outlabel = $objp->label;
		$outtype = $objp->fk_product_type;

		$opt = '<option value="' . $objp->rowid . '"';
		$opt .= ($objp->rowid == $selected) ? ' selected' : '';
		$opt .= '>';
		$opt .= $objp->ref;
		$objRef = $objp->ref;
		if (!empty($filterkey) && $filterkey != '') $objRef = preg_replace('/(' . preg_quote($filterkey, '/') . ')/i', '<strong>$1</strong>', $objRef, 1);

		$opt .= "</option>\n";
		$optJson = array('key' => $outkey, 'value' => $outref, 'type' => $outtype);
	}


	/**
	 *  Return list of members in Ajax if Ajax activated or go to selectTicketsList
	 *
	 * @param int $selected Preselected tickets
	 * @param string $htmlname Name of HTML select field (must be unique in page).
	 * @param string $filtertype To add a filter
	 * @param int $limit Limit on number of returned lines
	 * @param int $status Ticket status
	 * @param string $selected_input_value Value of preselected input text (for use with ajax)
	 * @param int $hidelabel Hide label (0=no, 1=yes, 2=show search icon before and placeholder, 3 search icon after)
	 * @param array $ajaxoptions Options for ajax_autocompleter
	 * @param int $socid Thirdparty Id (to get also price dedicated to this customer)
	 * @param string $showempty '' to not show empty line. Translation key to show an empty line. '1' show empty line with no text.
	 * @param int $forcecombo Force to use combo box
	 * @param string $morecss Add more css on select
	 * @param array $selected_combinations Selected combinations. Format: array([attrid] => attrval, [...])
	 * @param string $nooutput No print, return the output into a string
	 * @return        string
	 */
	public function selectMembers($selected = '', $htmlname = 'adherentid', $filtertype = '', $limit = 0, $status = 1, $selected_input_value = '', $hidelabel = 0, $ajaxoptions = array(), $socid = 0, $showempty = '1', $forcecombo = 0, $morecss = '', $selected_combinations = null, $nooutput = 0)
	{
		global $langs, $conf;

		$out = '';

		// check parameters
		if (is_null($ajaxoptions)) $ajaxoptions = array();

		if (!empty($conf->use_javascript_ajax) && !empty($conf->global->TICKET_USE_SEARCH_TO_SELECT)) {
			$placeholder = '';
			$urloption = '';

			if ($selected && empty($selected_input_value)) {
				require_once DOL_DOCUMENT_ROOT . '/adherents/class/adherent.class.php';
				$adherenttmpselect = new Adherent($this->db);
				$adherenttmpselect->fetch($selected);
				$selected_input_value = $adherenttmpselect->ref;
				unset($adherenttmpselect);
			}

			$urloption = '';

			$out .= ajax_autocompleter($selected, $htmlname, DOL_URL_ROOT . '/adherents/ajax/adherents.php', $urloption, $conf->global->PRODUIT_USE_SEARCH_TO_SELECT, 1, $ajaxoptions);

			if (empty($hidelabel)) $out .= $langs->trans("RefOrLabel") . ' : ';
			elseif ($hidelabel > 1) {
				$placeholder = ' placeholder="' . $langs->trans("RefOrLabel") . '"';
				if ($hidelabel == 2) {
					$out .= img_picto($langs->trans("Search"), 'search');
				}
			}
			$out .= '<input type="text" class="minwidth100" name="search_' . $htmlname . '" id="search_' . $htmlname . '" value="' . $selected_input_value . '"' . $placeholder . ' ' . (!empty($conf->global->PRODUCT_SEARCH_AUTOFOCUS) ? 'autofocus' : '') . ' />';
			if ($hidelabel == 3) {
				$out .= img_picto($langs->trans("Search"), 'search');
			}
		} else {
			$filterkey = '';

			$out .= $this->selectMembersList($selected, $htmlname, $filtertype, $limit, $filterkey, $status, 0, $showempty, $forcecombo, $morecss);
		}

		if (empty($nooutput)) {
			print $out;
		} else {
			return $out;
		}
		return '';
	}

	/**
	 *    Return list of adherents.
	 *  Called by selectMembers.
	 *
	 * @param int $selected Preselected adherent
	 * @param string $htmlname Name of select html
	 * @param string $filtertype Filter on adherent type
	 * @param int $limit Limit on number of returned lines
	 * @param string $filterkey Filter on member status
	 * @param int $status Member status
	 * @param int $outputmode 0=HTML select string, 1=Array
	 * @param string $showempty '' to not show empty line. Translation key to show an empty line. '1' show empty line with no text.
	 * @param int $forcecombo Force to use combo box
	 * @param string $morecss Add more css on select
	 * @return     array|string                Array of keys for json or HTML string component
	 */
	public function selectMembersList($selected = '', $htmlname = 'adherentid', $filtertype = '', $limit = 20, $filterkey = '', $status = 1, $outputmode = 0, $showempty = '1', $forcecombo = 0, $morecss = '')
	{
		global $langs, $conf;

		$out = '';
		$outarray = array();

		$selectFields = " p.rowid, p.ref, p.firstname, p.lastname, p.fk_adherent_type";

		$sql = "SELECT ";
		$sql .= $selectFields;
		$sql .= " FROM " . $this->db->prefix() . "adherent as p";
		$sql .= ' WHERE p.entity IN (' . getEntity('adherent') . ')';

		// Add criteria on ref/label
		if ($filterkey != '') {
			$sql .= ' AND (';
			$prefix = empty($conf->global->MEMBER_DONOTSEARCH_ANYWHERE) ? '%' : ''; // Can use index if PRODUCT_DONOTSEARCH_ANYWHERE is on
			// For natural search
			$scrit = explode(' ', $filterkey);
			$i = 0;
			if (count($scrit) > 1) $sql .= "(";
			foreach ($scrit as $crit) {
				if ($i > 0) $sql .= " AND ";
				$sql .= "(p.firstname LIKE '" . $this->db->escape($prefix . $crit) . "%'";
				$sql .= " OR p.lastname LIKE '" . $this->db->escape($prefix . $crit) . "%')";
				$i++;
			}
			if (count($scrit) > 1) $sql .= ")";
			$sql .= ')';
		}
		if ($status != -1) {
			$sql .= ' AND statut = ' . ((int) $status);
		}
		$sql .= $this->db->plimit($limit, 0);

		// Build output string
		dol_syslog(get_class($this) . "::selectMembersList search adherents", LOG_DEBUG);
		$result = $this->db->query($sql);
		if ($result) {
			require_once DOL_DOCUMENT_ROOT . '/adherents/class/adherent.class.php';
			require_once DOL_DOCUMENT_ROOT . '/core/lib/member.lib.php';

			$num = $this->db->num_rows($result);

			$events = null;

			if (!$forcecombo) {
				include_once DOL_DOCUMENT_ROOT . '/core/lib/ajax.lib.php';
				$out .= ajax_combobox($htmlname, $events, !empty($conf->global->PROJECT_USE_SEARCH_TO_SELECT) ? $conf->global->PROJECT_USE_SEARCH_TO_SELECT : '');
			}

			$out .= '<select class="flat' . ($morecss ? ' ' . $morecss : '') . '" name="' . $htmlname . '" id="' . $htmlname . '">';

			$textifempty = '';
			// Do not use textifempty = ' ' or '&nbsp;' here, or search on key will search on ' key'.
			//if (!empty($conf->use_javascript_ajax) || $forcecombo) $textifempty='';
			if (!empty($conf->global->PROJECT_USE_SEARCH_TO_SELECT)) {
				if ($showempty && !is_numeric($showempty)) $textifempty = $langs->trans($showempty);
				else $textifempty .= $langs->trans("All");
			} else {
				if ($showempty && !is_numeric($showempty)) $textifempty = $langs->trans($showempty);
			}
			if ($showempty) {
				$out .= '<option value="-1" selected>' . $textifempty . '</option>';
			}

			$i = 0;
			while ($num && $i < $num) {
				$opt = '';
				$optJson = array();
				$objp = $this->db->fetch_object($result);

				$this->constructMemberListOption($objp, $opt, $optJson, $selected, $filterkey);

				// Add new entry
				// "key" value of json key array is used by jQuery automatically as selected value
				// "label" value of json key array is used by jQuery automatically as text for combo box
				$out .= $opt;
				array_push($outarray, $optJson);

				$i++;
			}

			$out .= '</select>';

			$this->db->free($result);

			if (empty($outputmode)) {
				return $out;
			}
			return $outarray;
		} else {
			dol_print_error($this->db);
		}

		return array();
	}

	/**
	 * constructMemberListOption.
	 * This define value for &$opt and &$optJson.
	 *
	 * @param object 	$objp 			Result set of fetch
	 * @param string 	$opt 			Option (var used for returned value in string option format)
	 * @param array 	$optJson 		Option (var used for returned value in json format)
	 * @param string 	$selected 		Preselected value
	 * @param string 	$filterkey 		Filter key to highlight
	 * @return    void
	 */
	protected function constructMemberListOption(&$objp, &$opt, &$optJson, $selected, $filterkey = '')
	{
		$outkey = '';
		$outlabel = '';
		$outtype = '';

		$outkey = $objp->rowid;
		$outlabel = dolGetFirstLastname($objp->firstname, $objp->lastname);
		$outtype = $objp->fk_adherent_type;

		$opt = '<option value="' . $objp->rowid . '"';
		$opt .= ($objp->rowid == $selected) ? ' selected' : '';
		$opt .= '>';
		if (!empty($filterkey) && $filterkey != '') {
			$outlabel = preg_replace('/(' . preg_quote($filterkey, '/') . ')/i', '<strong>$1</strong>', $outlabel, 1);
		}
		$opt .= $outlabel;
		$opt .= "</option>\n";

		$optJson = array('key' => $outkey, 'value' => $outlabel, 'type' => $outtype);
	}

	/**
	 * Generic method to select a component from a combo list.
	 * Can use autocomplete with ajax after x key pressed or a full combo, depending on setup.
	 * This is the generic method that will replace all specific existing methods.
	 *
	 * @param 	string 	$objectdesc 		ObjectClass:PathToClass[:AddCreateButtonOrNot[:Filter[:Sortfield]]]
	 * @param 	string 	$htmlname 			Name of HTML select component
	 * @param 	int 	$preselectedvalue 	Preselected value (ID of element)
	 * @param 	string 	$showempty 			''=empty values not allowed, 'string'=value show if we allow empty values (for example 'All', ...)
	 * @param 	string 	$searchkey 			Search criteria
	 * @param 	string 	$placeholder 		Place holder
	 * @param 	string 	$morecss 			More CSS
	 * @param 	string 	$moreparams 		More params provided to ajax call
	 * @param 	int 	$forcecombo 		Force to load all values and output a standard combobox (with no beautification)
	 * @param 	int 	$disabled 			1=Html component is disabled
	 * @param 	string 	$selected_input_value Value of preselected input text (for use with ajax)
	 * @return  string                      Return HTML string
	 * @see selectForFormsList(), select_thirdparty_list()
	 */
	public function selectForForms($objectdesc, $htmlname, $preselectedvalue, $showempty = '', $searchkey = '', $placeholder = '', $morecss = '', $moreparams = '', $forcecombo = 0, $disabled = 0, $selected_input_value = '')
	{
		global $conf, $user;

		$objecttmp = null;

		// Example of value for $objectdec:
		// Bom:bom/class/bom.class.php:0:t.status=1
		// Bom:bom/class/bom.class.php:0:t.status=1:ref
		// Bom:bom/class/bom.class.php:0:(t.status:=:1):ref
		$InfoFieldList = explode(":", $objectdesc, 4);
		$vartmp = (empty($InfoFieldList[3]) ? '' : $InfoFieldList[3]);
		$reg = array();
		if (preg_match('/^.*:(\w*)$/', $vartmp, $reg)) {
			$InfoFieldList[4] = $reg[1];    // take the sort field
		}
		$InfoFieldList[3] = preg_replace('/:\w*$/', '', $vartmp);    // take the filter field

		$classname = $InfoFieldList[0];
		$classpath = $InfoFieldList[1];
		$addcreatebuttonornot = empty($InfoFieldList[2]) ? 0 : $InfoFieldList[2];
		$filter = empty($InfoFieldList[3]) ? '' : $InfoFieldList[3];
		$sortfield = empty($InfoFieldList[4]) ? '' : $InfoFieldList[4];

		if (!empty($classpath)) {
			dol_include_once($classpath);

			if ($classname && class_exists($classname)) {
				$objecttmp = new $classname($this->db);

				// Make some replacement
				$sharedentities = getEntity(strtolower($classname));
				$filter = str_replace(
					array('__ENTITY__', '__SHARED_ENTITIES__', '__USER_ID__'),
					array($conf->entity, $sharedentities, $user->id),
					$filter
				);
			}
		}
		if (!is_object($objecttmp)) {
			dol_syslog('Error bad setup of type for field ' . join(',', $InfoFieldList), LOG_WARNING);
			return 'Error bad setup of type for field ' . join(',', $InfoFieldList);
		}

		//var_dump($filter);
		$prefixforautocompletemode = $objecttmp->element;
		if ($prefixforautocompletemode == 'societe') {
			$prefixforautocompletemode = 'company';
		}
		if ($prefixforautocompletemode == 'product') {
			$prefixforautocompletemode = 'produit';
		}
		$confkeyforautocompletemode = strtoupper($prefixforautocompletemode) . '_USE_SEARCH_TO_SELECT'; // For example COMPANY_USE_SEARCH_TO_SELECT

		dol_syslog(get_class($this) . "::selectForForms filter=" . $filter, LOG_DEBUG);
		$out = '';
		if (!empty($conf->use_javascript_ajax) && getDolGlobalString($confkeyforautocompletemode) && !$forcecombo) {
			// No immediate load of all database
			$placeholder = '';
			if ($preselectedvalue && empty($selected_input_value)) {
				$objecttmp->fetch($preselectedvalue);
				$selected_input_value = ($prefixforautocompletemode == 'company' ? $objecttmp->name : $objecttmp->ref);
				//unset($objecttmp);
			}

			$objectdesc = $classname . ':' . $classpath . ':' . $addcreatebuttonornot . ':' . $filter;
			$urlforajaxcall = DOL_URL_ROOT . '/core/ajax/selectobject.php';

			// No immediate load of all database
			$urloption = 'htmlname=' . urlencode($htmlname) . '&outjson=1&objectdesc=' . urlencode($objectdesc) . '&filter=' . urlencode($filter) . ($sortfield ? '&sortfield=' . urlencode($sortfield) : '');
			// Activate the auto complete using ajax call.
			$out .= ajax_autocompleter($preselectedvalue, $htmlname, $urlforajaxcall, $urloption, $conf->global->$confkeyforautocompletemode, 0, array());
			$out .= '<!-- force css to be higher than dialog popup --><style type="text/css">.ui-autocomplete { z-index: 1010; }</style>';
			$out .= '<input type="text" class="' . $morecss . '"' . ($disabled ? ' disabled="disabled"' : '') . ' name="search_' . $htmlname . '" id="search_' . $htmlname . '" value="' . $selected_input_value . '"' . ($placeholder ? ' placeholder="' . dol_escape_htmltag($placeholder) . '"' : '') . ' />';
		} else {
			// Immediate load of table record.
			$out .= $this->selectForFormsList($objecttmp, $htmlname, $preselectedvalue, $showempty, $searchkey, $placeholder, $morecss, $moreparams, $forcecombo, 0, $disabled, $sortfield, $filter);
		}

		return $out;
	}


	/**
	 * Output html form to select an object.
	 * Note, this function is called by selectForForms or by ajax selectobject.php
	 *
	 * @param Object 		$objecttmp 			Object to knwo the table to scan for combo.
	 * @param string 		$htmlname 			Name of HTML select component
	 * @param int 			$preselectedvalue 	Preselected value (ID of element)
	 * @param string 		$showempty 			''=empty values not allowed, 'string'=value show if we allow empty values (for example 'All', ...)
	 * @param string 		$searchkey 			Search value
	 * @param string 		$placeholder 		Place holder
	 * @param string 		$morecss 			More CSS
	 * @param string 		$moreparams 		More params provided to ajax call
	 * @param int 			$forcecombo 		Force to load all values and output a standard combobox (with no beautification)
	 * @param int 			$outputmode 		0=HTML select string, 1=Array
	 * @param int 			$disabled 			1=Html component is disabled
	 * @param string 		$sortfield 			Sort field
	 * @param string 		$filter 			Add more filter
	 * @return string|array                     Return HTML string
	 * @see selectForForms()
	 */
	public function selectForFormsList($objecttmp, $htmlname, $preselectedvalue, $showempty = '', $searchkey = '', $placeholder = '', $morecss = '', $moreparams = '', $forcecombo = 0, $outputmode = 0, $disabled = 0, $sortfield = '', $filter = '')
	{
		global $conf, $langs, $user, $hookmanager;

		//print "$htmlname, $preselectedvalue, $showempty, $searchkey, $placeholder, $morecss, $moreparams, $forcecombo, $outputmode, $disabled";

		$prefixforautocompletemode = $objecttmp->element;
		if ($prefixforautocompletemode == 'societe') {
			$prefixforautocompletemode = 'company';
		}
		$confkeyforautocompletemode = strtoupper($prefixforautocompletemode) . '_USE_SEARCH_TO_SELECT'; // For example COMPANY_USE_SEARCH_TO_SELECT

		if (!empty($objecttmp->fields)) {    // For object that declare it, it is better to use declared fields (like societe, contact, ...)
			$tmpfieldstoshow = '';
			foreach ($objecttmp->fields as $key => $val) {
				if (!dol_eval($val['enabled'], 1, 1, '1')) {
					continue;
				}
				if (!empty($val['showoncombobox'])) {
					$tmpfieldstoshow .= ($tmpfieldstoshow ? ',' : '') . 't.' . $key;
				}
			}
			if ($tmpfieldstoshow) {
				$fieldstoshow = $tmpfieldstoshow;
			}
		} else {
			// For backward compatibility
			$objecttmp->fields['ref'] = array('type' => 'varchar(30)', 'label' => 'Ref', 'showoncombobox' => 1);
		}

		if (empty($fieldstoshow)) {
			if (isset($objecttmp->fields['ref'])) {
				$fieldstoshow = 't.ref';
			} else {
				$langs->load("errors");
				$this->error = $langs->trans("ErrorNoFieldWithAttributeShowoncombobox");
				return $langs->trans('ErrorNoFieldWithAttributeShowoncombobox');
			}
		}

		$out = '';
		$outarray = array();
		$tmparray = array();

		$num = 0;

		// Search data
		$sql = "SELECT t.rowid, " . $fieldstoshow . " FROM " . $this->db->prefix() . $objecttmp->table_element . " as t";
		if (!empty($objecttmp->isextrafieldmanaged)) {
			$sql .= " LEFT JOIN " . $this->db->prefix() . $objecttmp->table_element . "_extrafields as e ON t.rowid=e.fk_object";
		}
		if (isset($objecttmp->ismultientitymanaged)) {
			if (!is_numeric($objecttmp->ismultientitymanaged)) {
				$tmparray = explode('@', $objecttmp->ismultientitymanaged);
				$sql .= " INNER JOIN " . $this->db->prefix() . $tmparray[1] . " as parenttable ON parenttable.rowid = t." . $tmparray[0];
			}
			if ($objecttmp->ismultientitymanaged === 'fk_soc@societe') {
				if (empty($user->rights->societe->client->voir) && !$user->socid) {
					$sql .= ", " . $this->db->prefix() . "societe_commerciaux as sc";
				}
			}
		}

		// Add where from hooks
		$parameters = array(
			'object' => $objecttmp,
			'htmlname' => $htmlname,
			'filter' => $filter,
			'searchkey' => $searchkey
		);

		$reshook = $hookmanager->executeHooks('selectForFormsListWhere', $parameters); // Note that $action and $object may have been modified by hook
		if (!empty($hookmanager->resPrint)) {
			$sql .= $hookmanager->resPrint;
		} else {
			$sql .= " WHERE 1=1";
			if (isset($objecttmp->ismultientitymanaged)) {
				if ($objecttmp->ismultientitymanaged == 1) {
					$sql .= " AND t.entity IN (" . getEntity($objecttmp->table_element) . ")";
				}
				if (!is_numeric($objecttmp->ismultientitymanaged)) {
					$sql .= " AND parenttable.entity = t." . $tmparray[0];
				}
				if ($objecttmp->ismultientitymanaged == 1 && !empty($user->socid)) {
					if ($objecttmp->element == 'societe') {
						$sql .= " AND t.rowid = " . ((int) $user->socid);
					} else {
						$sql .= " AND t.fk_soc = " . ((int) $user->socid);
					}
				}
				if ($objecttmp->ismultientitymanaged === 'fk_soc@societe') {
					if (empty($user->rights->societe->client->voir) && !$user->socid) {
						$sql .= " AND t.rowid = sc.fk_soc AND sc.fk_user = " . ((int) $user->id);
					}
				}
			}
			if ($searchkey != '') {
				$sql .= natural_search(explode(',', $fieldstoshow), $searchkey);
			}

			if ($filter) {     // Syntax example "(t.ref:like:'SO-%') and (t.date_creation:<:'20160101')"
				$errormessage = '';
				$sql .= forgeSQLFromUniversalSearchCriteria($filter, $errormessage);
				if ($errormessage) {
					return 'Error forging a SQL request from an universal criteria: ' . $errormessage;
				}
			}
		}
		$sql .= $this->db->order($sortfield ? $sortfield : $fieldstoshow, "ASC");
		//$sql.=$this->db->plimit($limit, 0);
		//print $sql;

		// Build output string
		$resql = $this->db->query($sql);
		if ($resql) {
			// Construct $out and $outarray
			$out .= '<select id="' . $htmlname . '" class="flat' . ($morecss ? ' ' . $morecss : '') . '"' . ($disabled ? ' disabled="disabled"' : '') . ($moreparams ? ' ' . $moreparams : '') . ' name="' . $htmlname . '">' . "\n";

			// Warning: Do not use textifempty = ' ' or '&nbsp;' here, or search on key will search on ' key'. Seems it is no more true with selec2 v4
			$textifempty = '&nbsp;';

			//if (!empty($conf->use_javascript_ajax) || $forcecombo) $textifempty='';
			if (!empty($conf->global->$confkeyforautocompletemode)) {
				if ($showempty && !is_numeric($showempty)) {
					$textifempty = $langs->trans($showempty);
				} else {
					$textifempty .= $langs->trans("All");
				}
			}
			if ($showempty) {
				$out .= '<option value="-1">' . $textifempty . '</option>' . "\n";
			}

			$num = $this->db->num_rows($resql);
			$i = 0;
			if ($num) {
				while ($i < $num) {
					$obj = $this->db->fetch_object($resql);
					$label = '';
					$labelhtml = '';
					$tmparray = explode(',', $fieldstoshow);
					$oldvalueforshowoncombobox = 0;
					foreach ($tmparray as $key => $val) {
						$val = preg_replace('/t\./', '', $val);
						$label .= (($label && $obj->$val) ? ($oldvalueforshowoncombobox != $objecttmp->fields[$val]['showoncombobox'] ? ' - ' : ' ') : '');
						$labelhtml .= (($label && $obj->$val) ? ($oldvalueforshowoncombobox != $objecttmp->fields[$val]['showoncombobox'] ? ' - ' : ' ') : '');
						$label .= $obj->$val;
						$labelhtml .= $obj->$val;

						$oldvalueforshowoncombobox = empty($objecttmp->fields[$val]['showoncombobox']) ? 0 : $objecttmp->fields[$val]['showoncombobox'];
					}
					if (empty($outputmode)) {
						if ($preselectedvalue > 0 && $preselectedvalue == $obj->rowid) {
							$out .= '<option value="' . $obj->rowid . '" selected data-html="' . dol_escape_htmltag($labelhtml, 0, 0, '', 0, 1) . '">' . dol_escape_htmltag($label, 0, 0, '', 0, 1) . '</option>';
						} else {
							$out .= '<option value="' . $obj->rowid . '" data-html="' . dol_escape_htmltag($labelhtml, 0, 0, '', 0, 1) . '">' . dol_escape_htmltag($label, 0, 0, '', 0, 1) . '</option>';
						}
					} else {
						array_push($outarray, array('key' => $obj->rowid, 'value' => $label, 'label' => $label));
					}

					$i++;
					if (($i % 10) == 0) {
						$out .= "\n";
					}
				}
			}

			$out .= '</select>' . "\n";

			if (!$forcecombo) {
				include_once DOL_DOCUMENT_ROOT . '/core/lib/ajax.lib.php';
				$out .= ajax_combobox($htmlname, null, (!empty($conf->global->$confkeyforautocompletemode) ? $conf->global->$confkeyforautocompletemode : 0));
			}
		} else {
			dol_print_error($this->db);
		}

		$this->result = array('nbofelement' => $num);

		if ($outputmode) {
			return $outarray;
		}
		return $out;
	}


	/**
	 *	Return a HTML select string, built from an array of key+value.
	 *  Note: Do not apply langs->trans function on returned content, content may be entity encoded twice.
	 *
	 * @param string 		$htmlname 			Name of html select area. Must start with "multi" if this is a multiselect
	 * @param array 		$array 				Array like array(key => value) or array(key=>array('label'=>..., 'data-...'=>..., 'disabled'=>..., 'css'=>...))
	 * @param string|string[] $id				Preselected key or preselected keys for multiselect. Use 'ifone' to autoselect record if there is only one record.
	 * @param int|string 	$show_empty 		0 no empty value allowed, 1 or string to add an empty value into list (If 1: key is -1 and value is '' or '&nbsp;', If placeholder string: key is -1 and value is the string), <0 to add an empty value with key that is this value.
	 * @param int 			$key_in_label 		1 to show key into label with format "[key] value"
	 * @param int 			$value_as_key 		1 to use value as key
	 * @param string 		$moreparam 			Add more parameters onto the select tag. For example 'style="width: 95%"' to avoid select2 component to go over parent container
	 * @param int 			$translate 			1=Translate and encode value
	 * @param int 			$maxlen 			Length maximum for labels
	 * @param int 			$disabled 			Html select box is disabled
	 * @param string 		$sort 				'ASC' or 'DESC' = Sort on label, '' or 'NONE' or 'POS' = Do not sort, we keep original order
	 * @param string 		$morecss 			Add more class to css styles
	 * @param int 			$addjscombo 		Add js combo
	 * @param string 		$moreparamonempty 	Add more param on the empty option line. Not used if show_empty not set
	 * @param int 			$disablebademail 	1=Check if a not valid email, 2=Check string '---', and if found into value, disable and colorize entry
	 * @param int 			$nohtmlescape 		No html escaping.
	 * @return string							HTML select string.
	 * @see multiselectarray(), selectArrayAjax(), selectArrayFilter()
	 */
	public static function selectarray($htmlname, $array, $id = '', $show_empty = 0, $key_in_label = 0, $value_as_key = 0, $moreparam = '', $translate = 0, $maxlen = 0, $disabled = 0, $sort = '', $morecss = 'minwidth75', $addjscombo = 1, $moreparamonempty = '', $disablebademail = 0, $nohtmlescape = 0)
	{
		global $conf, $langs;

		// Do we want a multiselect ?
		//$jsbeautify = 0;
		//if (preg_match('/^multi/',$htmlname)) $jsbeautify = 1;
		$jsbeautify = 1;

		if ($value_as_key) {
			$array = array_combine($array, $array);
		}

		$out = '';

		if ($addjscombo < 0) {
			if (empty($conf->global->MAIN_OPTIMIZEFORTEXTBROWSER)) {
				$addjscombo = 1;
			} else {
				$addjscombo = 0;
			}
		}
		$idname = str_replace(array('[', ']'), array('', ''), $htmlname);
<<<<<<< HEAD
		$out .= '<select id="' . preg_replace('/^\./', '', $idname) . '" ' . ($disabled ? 'disabled="disabled" ' : '') . 'class="flat ' . (preg_replace('/^\./', '', $htmlname)) . ($morecss ? ' ' . $morecss : '') . ' xxxselectformat"';
=======
		$out .= '<select id="' . preg_replace('/^\./', '', $idname) . '" ' . ($disabled ? 'disabled="disabled" ' : '') . 'class="flat ' . (preg_replace('/^\./', '', $htmlname)) . ($morecss ? ' ' . $morecss : '') . ' selectformat"';
>>>>>>> d8b59d0b
		$out .= ' name="' . preg_replace('/^\./', '', $htmlname) . '" ' . ($moreparam ? $moreparam : '');
		$out .= '>'."\n";

		if ($show_empty) {
			$textforempty = ' ';
			if (!empty($conf->use_javascript_ajax)) {
				$textforempty = '&nbsp;'; // If we use ajaxcombo, we need &nbsp; here to avoid to have an empty element that is too small.
			}
			if (!is_numeric($show_empty)) {
				$textforempty = $show_empty;
			}
			$out .= '<option class="optiongrey" ' . ($moreparamonempty ? $moreparamonempty . ' ' : '') . 'value="' . (((int) $show_empty) < 0 ? $show_empty : -1) . '"' . ($id == $show_empty ? ' selected' : '') . '>' . $textforempty . '</option>' . "\n";
		}
		if (is_array($array)) {
			// Translate
			if ($translate) {
				foreach ($array as $key => $value) {
					if (!is_array($value)) {
						$array[$key] = $langs->trans($value);
					} else {
						$array[$key]['label'] = $langs->trans($value['label']);
					}
				}
			}
			// Sort
			if ($sort == 'ASC') {
				asort($array);
			} elseif ($sort == 'DESC') {
				arsort($array);
			}
			foreach ($array as $key => $tmpvalue) {
				if (is_array($tmpvalue)) {
					$value = $tmpvalue['label'];
					$disabled = empty($tmpvalue['disabled']) ? '' : ' disabled';
					$style = empty($tmpvalue['css']) ? '' : ' class="' . $tmpvalue['css'] . '"';
				} else {
					$value = $tmpvalue;
					$disabled = '';
					$style = '';
				}
				if (!empty($disablebademail)) {
					if (($disablebademail == 1 && !preg_match('/&lt;.+@.+&gt;/', $value))
						|| ($disablebademail == 2 && preg_match('/---/', $value))) {
						$disabled = ' disabled';
						$style = ' class="warning"';
					}
				}
				if ($key_in_label) {
					if (empty($nohtmlescape)) {
						$selectOptionValue = dol_escape_htmltag($key . ' - ' . ($maxlen ? dol_trunc($value, $maxlen) : $value));
					} else {
						$selectOptionValue = $key . ' - ' . ($maxlen ? dol_trunc($value, $maxlen) : $value);
					}
				} else {
					if (empty($nohtmlescape)) {
						$selectOptionValue = dol_escape_htmltag($maxlen ? dol_trunc($value, $maxlen) : $value);
					} else {
						$selectOptionValue = $maxlen ? dol_trunc($value, $maxlen) : $value;
					}
					if ($value == '' || $value == '-') {
						$selectOptionValue = '&nbsp;';
					}
				}
				$out .= '<option value="' . $key . '"';
				$out .= $style . $disabled;
				if (is_array($id)) {
					if (in_array($key, $id) && !$disabled) {
						$out .= ' selected'; // To preselect a value
					}
				} else {
					$id = (string) $id; // if $id = 0, then $id = '0'
					if ($id != '' && ($id == $key || ($id == 'ifone' && count($array) == 1)) && !$disabled) {
						$out .= ' selected'; // To preselect a value
					}
				}
				if ($nohtmlescape) {
					$out .= ' data-html="' . dol_escape_htmltag($selectOptionValue) . '"';
				}
				if (is_array($tmpvalue)) {
					foreach ($tmpvalue as $keyforvalue => $valueforvalue) {
						if (preg_match('/^data-/', $keyforvalue)) {
							$out .= ' '.$keyforvalue.'="'.dol_escape_htmltag($valueforvalue).'"';
						}
					}
				}
				$out .= '>';
				$out .= $selectOptionValue;
				$out .= "</option>\n";
			}
		}
		$out .= "</select>";
			// Add code for jquery to use multiselect
		if ($addjscombo && $jsbeautify) {
			// Enhance with select2
			include_once DOL_DOCUMENT_ROOT . '/core/lib/ajax.lib.php';
			$out .= ajax_combobox($idname, array(), 0, 0, 'resolve', (((int) $show_empty) < 0 ? (string) $show_empty : '-1'), $morecss);
		}





		return $out;
	}

	/**
	 *    Return a HTML select string, built from an array of key+value, but content returned into select come from an Ajax call of an URL.
	 *  Note: Do not apply langs->trans function on returned content of Ajax service, content may be entity encoded twice.
	 *
	 * @param string $htmlname Name of html select area
	 * @param string $url Url. Must return a json_encode of array(key=>array('text'=>'A text', 'url'=>'An url'), ...)
	 * @param string $id Preselected key
	 * @param string $moreparam Add more parameters onto the select tag
	 * @param string $moreparamtourl Add more parameters onto the Ajax called URL
	 * @param int $disabled Html select box is disabled
	 * @param int $minimumInputLength Minimum Input Length
	 * @param string $morecss Add more class to css styles
	 * @param int $callurlonselect If set to 1, some code is added so an url return by the ajax is called when value is selected.
	 * @param string $placeholder String to use as placeholder
	 * @param integer $acceptdelayedhtml 1 = caller is requesting to have html js content not returned but saved into global $delayedhtmlcontent (so caller can show it at end of page to avoid flash FOUC effect)
	 * @return    string                        HTML select string
	 * @see selectArrayFilter(), ajax_combobox() in ajax.lib.php
	 */
	public static function selectArrayAjax($htmlname, $url, $id = '', $moreparam = '', $moreparamtourl = '', $disabled = 0, $minimumInputLength = 1, $morecss = '', $callurlonselect = 0, $placeholder = '', $acceptdelayedhtml = 0)
	{
		global $conf, $langs;
		global $delayedhtmlcontent;    // Will be used later outside of this function

		// TODO Use an internal dolibarr component instead of select2
		if (empty($conf->global->MAIN_USE_JQUERY_MULTISELECT) && !defined('REQUIRE_JQUERY_MULTISELECT')) {
			return '';
		}

		$out = '<select type="text" class="' . $htmlname . ($morecss ? ' ' . $morecss : '') . '" ' . ($moreparam ? $moreparam . ' ' : '') . 'name="' . $htmlname . '"></select>';

		$outdelayed = '';
		if (!empty($conf->use_javascript_ajax)) {
			$tmpplugin = 'select2';
			$outdelayed = "\n" . '<!-- JS CODE TO ENABLE ' . $tmpplugin . ' for id ' . $htmlname . ' -->
		    	<script nonce="' . getNonce() . '">
		    	$(document).ready(function () {

	    	        ' . ($callurlonselect ? 'var saveRemoteData = [];' : '') . '

	                $(".' . $htmlname . '").select2({
				    	ajax: {
					    	dir: "ltr",
					    	url: "' . $url . '",
					    	dataType: \'json\',
					    	delay: 250,
					    	data: function (params) {
					    		return {
							    	q: params.term, 	// search term
					    			page: params.page
					    		}
				    		},
				    		processResults: function (data) {
				    			// parse the results into the format expected by Select2.
				    			// since we are using custom formatting functions we do not need to alter the remote JSON data
				    			//console.log(data);
								saveRemoteData = data;
					    	    /* format json result for select2 */
					    	    result = []
					    	    $.each( data, function( key, value ) {
					    	       result.push({id: key, text: value.text});
	                            });
				    			//return {results:[{id:\'none\', text:\'aa\'}, {id:\'rrr\', text:\'Red\'},{id:\'bbb\', text:\'Search a into projects\'}], more:false}
				    			//console.log(result);
				    			return {results: result, more: false}
				    		},
				    		cache: true
				    	},
		 				language: select2arrayoflanguage,
						containerCssClass: \':all:\',					/* Line to add class of origin SELECT propagated to the new <span class="select2-selection...> tag */
					    placeholder: "' . dol_escape_js($placeholder) . '",
				    	escapeMarkup: function (markup) { return markup; }, 	// let our custom formatter work
				    	minimumInputLength: ' . ((int) $minimumInputLength) . ',
				        formatResult: function (result, container, query, escapeMarkup) {
	                        return escapeMarkup(result.text);
	                    },
				    });

	                ' . ($callurlonselect ? '
	                /* Code to execute a GET when we select a value */
	                $(".' . $htmlname . '").change(function() {
				    	var selected = $(".' . $htmlname . '").val();
	                	console.log("We select in selectArrayAjax the entry "+selected)
				        $(".' . $htmlname . '").val("");  /* reset visible combo value */
	    			    $.each( saveRemoteData, function( key, value ) {
	    				        if (key == selected)
	    			            {
	    			                 console.log("selectArrayAjax - Do a redirect to "+value.url)
	    			                 location.assign(value.url);
	    			            }
	                    });
	    			});' : '') . '

	    	   });
		       </script>';
		}

		if ($acceptdelayedhtml) {
			$delayedhtmlcontent .= $outdelayed;
		} else {
			$out .= $outdelayed;
		}
		return $out;
	}

	/**
	 *  Return a HTML select string, built from an array of key+value, but content returned into select is defined into $array parameter.
	 *  Note: Do not apply langs->trans function on returned content of Ajax service, content may be entity encoded twice.
	 *
	 * @param string 	$htmlname 				Name of html select area
	 * @param array 	$array 					Array (key=>array('text'=>'A text', 'url'=>'An url'), ...)
	 * @param string 	$id 					Preselected key
	 * @param string 	$moreparam 				Add more parameters onto the select tag
	 * @param int 		$disableFiltering 		If set to 1, results are not filtered with searched string
	 * @param int 		$disabled 				Html select box is disabled
	 * @param int 		$minimumInputLength 	Minimum Input Length
	 * @param string 	$morecss 				Add more class to css styles
	 * @param int 		$callurlonselect 		If set to 1, some code is added so an url return by the ajax is called when value is selected.
	 * @param string 	$placeholder 			String to use as placeholder
	 * @param integer 	$acceptdelayedhtml 		1 = caller is requesting to have html js content not returned but saved into global $delayedhtmlcontent (so caller can show it at end of page to avoid flash FOUC effect)
	 * @param string	$textfortitle			Text to show on title.
	 * @return	string      					HTML select string
	 * @see selectArrayAjax(), ajax_combobox() in ajax.lib.php
	 */
	public static function selectArrayFilter($htmlname, $array, $id = '', $moreparam = '', $disableFiltering = 0, $disabled = 0, $minimumInputLength = 1, $morecss = '', $callurlonselect = 0, $placeholder = '', $acceptdelayedhtml = 0, $textfortitle = '')
	{
		global $conf, $langs;
		global $delayedhtmlcontent;    // Will be used later outside of this function

		// TODO Use an internal dolibarr component instead of select2
		if (empty($conf->global->MAIN_USE_JQUERY_MULTISELECT) && !defined('REQUIRE_JQUERY_MULTISELECT')) {
			return '';
		}

		$out = '<select type="text"'.($textfortitle? ' title="'.dol_escape_htmltag($textfortitle).'"' : '').' id="'.$htmlname.'" class="'.$htmlname.($morecss ? ' ' . $morecss : '').'"'.($moreparam ? ' '.$moreparam : '').' name="'.$htmlname.'"><option></option></select>';

		$formattedarrayresult = array();

		foreach ($array as $key => $value) {
			$o = new stdClass();
			$o->id = $key;
			$o->text = $value['text'];
			$o->url = $value['url'];
			$formattedarrayresult[] = $o;
		}

		$outdelayed = '';
		if (!empty($conf->use_javascript_ajax)) {
			$tmpplugin = 'select2';
			$outdelayed = "\n" . '<!-- JS CODE TO ENABLE ' . $tmpplugin . ' for id ' . $htmlname . ' -->
				<script nonce="' . getNonce() . '">
				$(document).ready(function () {
					var data = ' . json_encode($formattedarrayresult) . ';

					' . ($callurlonselect ? 'var saveRemoteData = ' . json_encode($array) . ';' : '') . '

					$(".' . $htmlname . '").select2({
						data: data,
						language: select2arrayoflanguage,
						containerCssClass: \':all:\',					/* Line to add class of origin SELECT propagated to the new <span class="select2-selection...> tag */
						placeholder: "' . dol_escape_js($placeholder) . '",
						escapeMarkup: function (markup) { return markup; }, 	// let our custom formatter work
						minimumInputLength: ' . $minimumInputLength . ',
						formatResult: function (result, container, query, escapeMarkup) {
							return escapeMarkup(result.text);
						},
						matcher: function (params, data) {

							if(! data.id) return null;';

			if ($callurlonselect) {
				// We forge the url with 'sall='
				$outdelayed .= '

							var urlBase = data.url;
							var separ = urlBase.indexOf("?") >= 0 ? "&" : "?";
							/* console.log("params.term="+params.term); */
							/* console.log("params.term encoded="+encodeURIComponent(params.term)); */
							saveRemoteData[data.id].url = urlBase + separ + "search_all=" + encodeURIComponent(params.term.replace(/\"/g, ""));';
			}

			if (!$disableFiltering) {
				$outdelayed .= '

							if(data.text.match(new RegExp(params.term))) {
								return data;
							}

							return null;';
			} else {
				$outdelayed .= '

							return data;';
			}

			$outdelayed .= '
						}
					});

					' . ($callurlonselect ? '
					/* Code to execute a GET when we select a value */
					$(".' . $htmlname . '").change(function() {
						var selected = $(".' . $htmlname . '").val();
						console.log("We select "+selected)

						$(".' . $htmlname . '").val("");  /* reset visible combo value */
						$.each( saveRemoteData, function( key, value ) {
							if (key == selected)
							{
								console.log("selectArrayFilter - Do a redirect to "+value.url)
								location.assign(value.url);
							}
						});
					});' : '') . '

				});
				</script>';
		}

		if ($acceptdelayedhtml) {
			$delayedhtmlcontent .= $outdelayed;
		} else {
			$out .= $outdelayed;
		}
		return $out;
	}

	/**
	 * Show a multiselect form from an array. WARNING: Use this only for short lists.
	 *
	 * @param 	string 		$htmlname 		Name of select
	 * @param 	array 		$array 			Array(key=>value) or Array(key=>array('id'=>key, 'label'=>value, 'color'=> , 'picto'=> , 'labelhtml'=> ))
	 * @param 	array 		$selected 		Array of keys preselected
	 * @param 	int 		$key_in_label 	1 to show key like in "[key] value"
	 * @param 	int 		$value_as_key 	1 to use value as key
	 * @param 	string 		$morecss 		Add more css style
	 * @param 	int 		$translate 		Translate and encode value
	 * @param 	int|string 	$width 			Force width of select box. May be used only when using jquery couch. Example: 250, '95%'
	 * @param 	string 		$moreattrib 	Add more options on select component. Example: 'disabled'
	 * @param 	string 		$elemtype 		Type of element we show ('category', ...). Will execute a formating function on it. To use in readonly mode if js component support HTML formatting.
	 * @param 	string 		$placeholder 	String to use as placeholder
	 * @param 	int 		$addjscombo 	Add js combo
	 * @return 	string                      HTML multiselect string
	 * @see selectarray(), selectArrayAjax(), selectArrayFilter()
	 */
	public static function multiselectarray($htmlname, $array, $selected = array(), $key_in_label = 0, $value_as_key = 0, $morecss = '', $translate = 0, $width = 0, $moreattrib = '', $elemtype = '', $placeholder = '', $addjscombo = -1)
	{
		global $conf, $langs;

		$out = '';

		if ($addjscombo < 0) {
			if (empty($conf->global->MAIN_OPTIMIZEFORTEXTBROWSER)) {
				$addjscombo = 1;
			} else {
				$addjscombo = 0;
			}
		}

		$useenhancedmultiselect = 0;
		if (!empty($conf->use_javascript_ajax) && !empty($conf->global->MAIN_USE_JQUERY_MULTISELECT) || defined('REQUIRE_JQUERY_MULTISELECT')) {
			$useenhancedmultiselect = 1;
		}

		// Output select component
		$out .= '<select id="' . $htmlname . '" class="multiselect' . ($useenhancedmultiselect ? ' multiselectononeline' : '') . ($morecss ? ' ' . $morecss : '') . '" multiple name="' . $htmlname . '[]"' . ($moreattrib ? ' ' . $moreattrib : '') . ($width ? ' style="width: ' . (preg_match('/%/', $width) ? $width : $width . 'px') . '"' : '') . '>' . "\n";
		if (is_array($array) && !empty($array)) {
			if ($value_as_key) {
				$array = array_combine($array, $array);
			}

			if (!empty($array)) {
				foreach ($array as $key => $value) {
					$tmpkey = $key;
					$tmpvalue = $value;
					$tmpcolor = '';
					$tmppicto = '';
					$tmplabelhtml = '';
					if (is_array($value) && array_key_exists('id', $value) && array_key_exists('label', $value)) {
						$tmpkey = $value['id'];
						$tmpvalue = $value['label'];
						$tmpcolor = $value['color'];
						$tmppicto = $value['picto'];
						$tmplabelhtml = !empty($value['labelhtml']) ? $value['labelhtml'] : '';
					}
					$newval = ($translate ? $langs->trans($tmpvalue) : $tmpvalue);
					$newval = ($key_in_label ? $tmpkey . ' - ' . $newval : $newval);

					$out .= '<option value="' . $tmpkey . '"';
					if (is_array($selected) && !empty($selected) && in_array((string) $tmpkey, $selected) && ((string) $tmpkey != '')) {
						$out .= ' selected';
					}
					if (!empty($tmplabelhtml)) {
						$out .= ' data-html="' . dol_escape_htmltag($tmplabelhtml, 0, 0, '', 0, 1) . '"';
					} else {
						$tmplabelhtml = ($tmppicto ? img_picto('', $tmppicto, 'class="pictofixedwidth" style="color: #' . $tmpcolor . '"') : '') . $newval;
						$out .= ' data-html="' . dol_escape_htmltag($tmplabelhtml, 0, 0, '', 0, 1) . '"';
					}
					$out .= '>';
					$out .= dol_htmlentitiesbr($newval);
					$out .= '</option>' . "\n";
				}
			}
		}
		$out .= '</select>' . "\n";

		// Add code for jquery to use multiselect
		if (!empty($conf->use_javascript_ajax) && !empty($conf->global->MAIN_USE_JQUERY_MULTISELECT) || defined('REQUIRE_JQUERY_MULTISELECT')) {
			$out .= "\n" . '<!-- JS CODE TO ENABLE select for id ' . $htmlname . ', addjscombo=' . $addjscombo . ' -->';
			$out .= "\n" . '<script nonce="' . getNonce() . '">' . "\n";
			if ($addjscombo == 1) {
				$tmpplugin = empty($conf->global->MAIN_USE_JQUERY_MULTISELECT) ? constant('REQUIRE_JQUERY_MULTISELECT') : $conf->global->MAIN_USE_JQUERY_MULTISELECT;
				$out .= 'function formatResult(record, container) {' . "\n";
				// If property html set, we decode html entities and use this.
				// Note that HTML content must have been sanitized from js with dol_escape_htmltag(xxx, 0, 0, '', 0, 1) when building the select option.
				$out .= '	if ($(record.element).attr("data-html") != undefined) { return htmlEntityDecodeJs($(record.element).attr("data-html")); }'."\n";
				$out .= '	return record.text;';
				$out .= '}' . "\n";
				$out .= 'function formatSelection(record) {' . "\n";
				if ($elemtype == 'category') {
					$out .= 'return \'<span><img src="' . DOL_URL_ROOT . '/theme/eldy/img/object_category.png"> \'+record.text+\'</span>\';';
				} else {
					$out .= 'return record.text;';
				}
				$out .= '}' . "\n";
				$out .= '$(document).ready(function () {
							$(\'#' . $htmlname . '\').' . $tmpplugin . '({';
				if ($placeholder) {
					$out .= '
								placeholder: {
								    id: \'-1\',
								    text: \'' . dol_escape_js($placeholder) . '\'
								  },';
				}
				$out .= '		dir: \'ltr\',
								containerCssClass: \':all:\',					/* Line to add class of origin SELECT propagated to the new <span class="select2-selection...> tag (ko with multiselect) */
								dropdownCssClass: \'' . $morecss . '\',				/* Line to add class on the new <span class="select2-selection...> tag (ok with multiselect) */
								// Specify format function for dropdown item
								formatResult: formatResult,
							 	templateResult: formatResult,		/* For 4.0 */
								escapeMarkup: function (markup) { return markup; }, 	// let our custom formatter work
								// Specify format function for selected item
								formatSelection: formatSelection,
							 	templateSelection: formatSelection		/* For 4.0 */
							});

							/* Add also morecss to the css .select2 that is after the #htmlname, for component that are show dynamically after load, because select2 set
								 the size only if component is not hidden by default on load */
							$(\'#' . $htmlname . ' + .select2\').addClass(\'' . $morecss . '\');
						});' . "\n";
			} elseif ($addjscombo == 2 && !defined('DISABLE_MULTISELECT')) {
				// Add other js lib
				// TODO external lib multiselect/jquery.multi-select.js must have been loaded to use this multiselect plugin
				// ...
				$out .= 'console.log(\'addjscombo=2 for htmlname=' . $htmlname . '\');';
				$out .= '$(document).ready(function () {
							$(\'#' . $htmlname . '\').multiSelect({
								containerHTML: \'<div class="multi-select-container">\',
								menuHTML: \'<div class="multi-select-menu">\',
								buttonHTML: \'<span class="multi-select-button ' . $morecss . '">\',
								menuItemHTML: \'<label class="multi-select-menuitem">\',
								activeClass: \'multi-select-container--open\',
								noneText: \'' . $placeholder . '\'
							});
						})';
			}
			$out .= '</script>';
		}

		return $out;
	}


	/**
	 *    Show a multiselect dropbox from an array. If a saved selection of fields exists for user (into $user->conf->MAIN_SELECTEDFIELDS_contextofpage), we use this one instead of default.
	 *
	 * @param string $htmlname Name of HTML field
	 * @param array $array Array with array of fields we could show. This array may be modified according to setup of user.
	 * @param string $varpage Id of context for page. Can be set by caller with $varpage=(empty($contextpage)?$_SERVER["PHP_SELF"]:$contextpage);
	 * @param string $pos Position colon on liste value 'left' or '' (meaning 'right').
	 * @return    string                    HTML multiselect string
	 * @see selectarray()
	 */
	public static function multiSelectArrayWithCheckbox($htmlname, &$array, $varpage, $pos = '')
	{
		global $conf, $langs, $user, $extrafields;

		if (!empty($conf->global->MAIN_OPTIMIZEFORTEXTBROWSER)) {
			return '';
		}
		if (empty($array)) {
			return '';
		}

		$tmpvar = "MAIN_SELECTEDFIELDS_" . $varpage; // To get list of saved selected fields to show

		if (!empty($user->conf->$tmpvar)) {        // A list of fields was already customized for user
			$tmparray = explode(',', $user->conf->$tmpvar);
			foreach ($array as $key => $val) {
				//var_dump($key);
				//var_dump($tmparray);
				if (in_array($key, $tmparray)) {
					$array[$key]['checked'] = 1;
				} else {
					$array[$key]['checked'] = 0;
				}
			}
		} else {                                // There is no list of fields already customized for user
			foreach ($array as $key => $val) {
				if (!empty($array[$key]['checked']) && $array[$key]['checked'] < 0) {
					$array[$key]['checked'] = 0;
				}
			}
		}

		$listoffieldsforselection = '';
		$listcheckedstring = '';

		foreach ($array as $key => $val) {
			// var_dump($val);
			// var_dump(array_key_exists('enabled', $val));
			// var_dump(!$val['enabled']);
			if (array_key_exists('enabled', $val) && isset($val['enabled']) && !$val['enabled']) {
				unset($array[$key]); // We don't want this field
				continue;
			}
			if (!empty($val['type']) && $val['type'] == 'separate') {
				// Field remains in array but we don't add it into $listoffieldsforselection
				//$listoffieldsforselection .= '<li>-----</li>';
				continue;
			}
			if ($val['label']) {
				if (!empty($val['langfile']) && is_object($langs)) {
					$langs->load($val['langfile']);
				}

				// Note: $val['checked'] <> 0 means we must show the field into the combo list
				$listoffieldsforselection .= '<li><input type="checkbox" id="checkbox' . $key . '" value="' . $key . '"' . ((empty($val['checked']) || $val['checked'] == '-1') ? '' : ' checked="checked"') . '/><label for="checkbox' . $key . '">' . dol_escape_htmltag($langs->trans($val['label'])) . '</label></li>';
				$listcheckedstring .= (empty($val['checked']) ? '' : $key . ',');
			}
		}

		$out = '<!-- Component multiSelectArrayWithCheckbox ' . $htmlname . ' -->

        <dl class="dropdown">
            <dt>
            <a href="#' . $htmlname . '">
              ' . img_picto('', 'list') . '
            </a>
            <input type="hidden" class="' . $htmlname . '" name="' . $htmlname . '" value="' . $listcheckedstring . '">
            </dt>
            <dd class="dropdowndd">
                <div class="multiselectcheckbox'.$htmlname.'">
                    <ul class="'.$htmlname.($pos == '1' ? 'left' : '').'">
                    <li><input class="inputsearch_dropdownselectedfields width90p minwidth200imp" style="width:90%;" type="text" placeholder="'.$langs->trans('Search').'"></li>
                    '.$listoffieldsforselection.'
                    </ul>
                </div>
            </dd>
        </dl>

        <script nonce="' . getNonce() . '" type="text/javascript">
          jQuery(document).ready(function () {
              $(\'.multiselectcheckbox' . $htmlname . ' input[type="checkbox"]\').on(\'click\', function () {
                  console.log("A new field was added/removed, we edit field input[name=formfilteraction]");

                  $("input:hidden[name=formfilteraction]").val(\'listafterchangingselectedfields\');	// Update field so we know we changed something on selected fields after POST

                  var title = $(this).val() + ",";
                  if ($(this).is(\':checked\')) {
                      $(\'.' . $htmlname . '\').val(title + $(\'.' . $htmlname . '\').val());
                  }
                  else {
                      $(\'.' . $htmlname . '\').val( $(\'.' . $htmlname . '\').val().replace(title, \'\') )
                  }
                  // Now, we submit page
                  //$(this).parents(\'form:first\').submit();
              });
              $("input.inputsearch_dropdownselectedfields").on("keyup", function() {
			    var value = $(this).val().toLowerCase();
			    $(\'.multiselectcheckbox'.$htmlname.' li > label\').filter(function() {
			      $(this).parent().toggle($(this).text().toLowerCase().indexOf(value) > -1)
			    });
			  });


           });
        </script>

        ';
		return $out;
	}

	/**
	 * Render list of categories linked to object with id $id and type $type
	 *
	 * @param int 		$id 		Id of object
	 * @param string 	$type 		Type of category ('member', 'customer', 'supplier', 'product', 'contact'). Old mode (0, 1, 2, ...) is deprecated.
	 * @param int 		$rendermode 0=Default, use multiselect. 1=Emulate multiselect (recommended)
	 * @param int 		$nolink 	1=Do not add html links
	 * @return string               String with categories
	 */
	public function showCategories($id, $type, $rendermode = 0, $nolink = 0)
	{
		include_once DOL_DOCUMENT_ROOT . '/categories/class/categorie.class.php';

		$cat = new Categorie($this->db);
		$categories = $cat->containing($id, $type);

		if ($rendermode == 1) {
			$toprint = array();
			foreach ($categories as $c) {
				$ways = $c->print_all_ways(' &gt;&gt; ', ($nolink ? 'none' : ''), 0, 1); // $ways[0] = "ccc2 >> ccc2a >> ccc2a1" with html formated text
				foreach ($ways as $way) {
					$toprint[] = '<li class="select2-search-choice-dolibarr noborderoncategories"' . ($c->color ? ' style="background: #' . $c->color . ';"' : ' style="background: #bbb"') . '>' . $way . '</li>';
				}
			}
			return '<div class="select2-container-multi-dolibarr"><ul class="select2-choices-dolibarr">' . implode(' ', $toprint) . '</ul></div>';
		}

		if ($rendermode == 0) {
			$arrayselected = array();
			$cate_arbo = $this->select_all_categories($type, '', 'parent', 64, 0, 1);
			foreach ($categories as $c) {
				$arrayselected[] = $c->id;
			}

			return $this->multiselectarray('categories', $cate_arbo, $arrayselected, '', 0, '', 0, '100%', 'disabled', 'category');
		}

		return 'ErrorBadValueForParameterRenderMode'; // Should not happened
	}

	/**
	 *  Show linked object block.
	 *
	 * @param CommonObject $object Object we want to show links to
	 * @param string $morehtmlright More html to show on right of title
	 * @param array $compatibleImportElementsList Array of compatibles elements object for "import from" action
	 * @param string $title Title
	 * @return    int                                                <0 if KO, >=0 if OK
	 */
	public function showLinkedObjectBlock($object, $morehtmlright = '', $compatibleImportElementsList = false, $title = 'RelatedObjects')
	{
		global $conf, $langs, $hookmanager;
		global $bc, $action;

		$object->fetchObjectLinked();

		// Bypass the default method
		$hookmanager->initHooks(array('commonobject'));
		$parameters = array(
			'morehtmlright' => $morehtmlright,
			'compatibleImportElementsList' => &$compatibleImportElementsList,
		);
		$reshook = $hookmanager->executeHooks('showLinkedObjectBlock', $parameters, $object, $action); // Note that $action and $object may have been modified by hook

		$nbofdifferenttypes = count($object->linkedObjects);

		if (empty($reshook)) {
			print '<!-- showLinkedObjectBlock -->';
			print load_fiche_titre($langs->trans($title), $morehtmlright, '', 0, 0, 'showlinkedobjectblock');


			print '<div class="div-table-responsive-no-min">';
			print '<table class="noborder allwidth" data-block="showLinkedObject" data-element="' . $object->element . '"  data-elementid="' . $object->id . '"   >';

			print '<tr class="liste_titre">';
			print '<td>' . $langs->trans("Type") . '</td>';
			print '<td>' . $langs->trans("Ref") . '</td>';
			print '<td class="center"></td>';
			print '<td class="center">' . $langs->trans("Date") . '</td>';
			print '<td class="right">' . $langs->trans("AmountHTShort") . '</td>';
			print '<td class="right">' . $langs->trans("Status") . '</td>';
			print '<td></td>';
			print '</tr>';

			$nboftypesoutput = 0;

			foreach ($object->linkedObjects as $objecttype => $objects) {
				$tplpath = $element = $subelement = $objecttype;

				// to display inport button on tpl
				$showImportButton = false;
				if (!empty($compatibleImportElementsList) && in_array($element, $compatibleImportElementsList)) {
					$showImportButton = true;
				}

				$regs = array();
				if ($objecttype != 'supplier_proposal' && preg_match('/^([^_]+)_([^_]+)/i', $objecttype, $regs)) {
					$element = $regs[1];
					$subelement = $regs[2];
					$tplpath = $element . '/' . $subelement;
				}
				$tplname = 'linkedobjectblock';

				// To work with non standard path
				if ($objecttype == 'facture') {
					$tplpath = 'compta/' . $element;
					if (!isModEnabled('facture')) {
						continue; // Do not show if module disabled
					}
				} elseif ($objecttype == 'facturerec') {
					$tplpath = 'compta/facture';
					$tplname = 'linkedobjectblockForRec';
					if (!isModEnabled('facture')) {
						continue; // Do not show if module disabled
					}
				} elseif ($objecttype == 'propal') {
					$tplpath = 'comm/' . $element;
					if (!isModEnabled('propal')) {
						continue; // Do not show if module disabled
					}
				} elseif ($objecttype == 'supplier_proposal') {
					if (!isModEnabled('supplier_proposal')) {
						continue; // Do not show if module disabled
					}
				} elseif ($objecttype == 'shipping' || $objecttype == 'shipment' || $objecttype == 'expedition') {
					$tplpath = 'expedition';
					if (!isModEnabled('expedition')) {
						continue; // Do not show if module disabled
					}
				} elseif ($objecttype == 'reception') {
					$tplpath = 'reception';
					if (!isModEnabled('reception')) {
						continue; // Do not show if module disabled
					}
				} elseif ($objecttype == 'delivery') {
					$tplpath = 'delivery';
					if (!isModEnabled('expedition')) {
						continue; // Do not show if module disabled
					}
				} elseif ($objecttype == 'ficheinter') {
					$tplpath = 'fichinter';
					if (!isModEnabled('ficheinter')) {
						continue; // Do not show if module disabled
					}
				} elseif ($objecttype == 'invoice_supplier') {
					$tplpath = 'fourn/facture';
				} elseif ($objecttype == 'order_supplier') {
					$tplpath = 'fourn/commande';
				} elseif ($objecttype == 'expensereport') {
					$tplpath = 'expensereport';
				} elseif ($objecttype == 'subscription') {
					$tplpath = 'adherents';
				} elseif ($objecttype == 'conferenceorbooth') {
					$tplpath = 'eventorganization';
				} elseif ($objecttype == 'conferenceorboothattendee') {
					$tplpath = 'eventorganization';
				} elseif ($objecttype == 'mo') {
					$tplpath = 'mrp';
					if (!isModEnabled('mrp')) {
						continue; // Do not show if module disabled
					}
				}

				global $linkedObjectBlock;
				$linkedObjectBlock = $objects;

				// Output template part (modules that overwrite templates must declare this into descriptor)
				$dirtpls = array_merge($conf->modules_parts['tpl'], array('/' . $tplpath . '/tpl'));
				foreach ($dirtpls as $reldir) {
					if ($nboftypesoutput == ($nbofdifferenttypes - 1)) {    // No more type to show after
						global $noMoreLinkedObjectBlockAfter;
						$noMoreLinkedObjectBlockAfter = 1;
					}

					$res = @include dol_buildpath($reldir . '/' . $tplname . '.tpl.php');
					if ($res) {
						$nboftypesoutput++;
						break;
					}
				}
			}

			if (!$nboftypesoutput) {
				print '<tr><td class="impair" colspan="7"><span class="opacitymedium">' . $langs->trans("None") . '</span></td></tr>';
			}

			print '</table>';

			if (!empty($compatibleImportElementsList)) {
				$res = @include dol_buildpath('core/tpl/objectlinked_lineimport.tpl.php');
			}

			print '</div>';
		}

		return $nbofdifferenttypes;
	}

	/**
	 *  Show block with links to link to other objects.
	 *
	 * @param 	CommonObject 	$object 			Object we want to show links to
	 * @param 	array 			$restrictlinksto 	Restrict links to some elements, for exemple array('order') or array('supplier_order'). null or array() if no restriction.
	 * @param 	array 			$excludelinksto 	Do not show links of this type, for exemple array('order') or array('supplier_order'). null or array() if no exclusion.
	 * @return  string                              HTML block
	 */
	public function showLinkToObjectBlock($object, $restrictlinksto = array(), $excludelinksto = array())
	{
		global $conf, $langs, $hookmanager;
		global $action;

		$linktoelem = '';
		$linktoelemlist = '';
		$listofidcompanytoscan = '';

		if (!is_object($object->thirdparty)) {
			$object->fetch_thirdparty();
		}

		$possiblelinks = array();
		if (is_object($object->thirdparty) && !empty($object->thirdparty->id) && $object->thirdparty->id > 0) {
			$listofidcompanytoscan = $object->thirdparty->id;
			if (($object->thirdparty->parent > 0) && !empty($conf->global->THIRDPARTY_INCLUDE_PARENT_IN_LINKTO)) {
				$listofidcompanytoscan .= ',' . $object->thirdparty->parent;
			}
			if (($object->fk_project > 0) && !empty($conf->global->THIRDPARTY_INCLUDE_PROJECT_THIRDPARY_IN_LINKTO)) {
				include_once DOL_DOCUMENT_ROOT . '/projet/class/project.class.php';
				$tmpproject = new Project($this->db);
				$tmpproject->fetch($object->fk_project);
				if ($tmpproject->socid > 0 && ($tmpproject->socid != $object->thirdparty->id)) {
					$listofidcompanytoscan .= ',' . $tmpproject->socid;
				}
				unset($tmpproject);
			}

			$possiblelinks = array(
				'propal' => array(
					'enabled' => isModEnabled('propal'),
					'perms' => 1,
					'label' => 'LinkToProposal',
					'sql' => "SELECT s.rowid as socid, s.nom as name, s.client, t.rowid, t.ref, t.ref_client, t.total_ht FROM " . $this->db->prefix() . "societe as s, " . $this->db->prefix() . "propal as t WHERE t.fk_soc = s.rowid AND t.fk_soc IN (" . $this->db->sanitize($listofidcompanytoscan) . ') AND t.entity IN (' . getEntity('propal') . ')'),
				'shipping' => array(
					'enabled' => isModEnabled('expedition'),
					'perms' => 1,
					'label' => 'LinkToExpedition',
					'sql' => "SELECT s.rowid as socid, s.nom as name, s.client, t.rowid, t.ref FROM " . $this->db->prefix() . "societe as s, " . $this->db->prefix() . "expedition as t WHERE t.fk_soc = s.rowid AND t.fk_soc IN (" . $this->db->sanitize($listofidcompanytoscan) . ') AND t.entity IN (' . getEntity('shipping') . ')'),
				'order' => array(
					'enabled' => isModEnabled('commande'),
					'perms' => 1,
					'label' => 'LinkToOrder',
					'sql' => "SELECT s.rowid as socid, s.nom as name, s.client, t.rowid, t.ref, t.ref_client, t.total_ht FROM " . $this->db->prefix() . "societe as s, " . $this->db->prefix() . "commande as t WHERE t.fk_soc = s.rowid AND t.fk_soc IN (" . $this->db->sanitize($listofidcompanytoscan) . ') AND t.entity IN (' . getEntity('commande') . ')'),
				'invoice' => array(
					'enabled' => isModEnabled('facture'),
					'perms' => 1,
					'label' => 'LinkToInvoice',
					'sql' => "SELECT s.rowid as socid, s.nom as name, s.client, t.rowid, t.ref, t.ref_client, t.total_ht FROM " . $this->db->prefix() . "societe as s, " . $this->db->prefix() . "facture as t WHERE t.fk_soc = s.rowid AND t.fk_soc IN (" . $this->db->sanitize($listofidcompanytoscan) . ') AND t.entity IN (' . getEntity('invoice') . ')'),
				'invoice_template' => array(
					'enabled' => isModEnabled('facture'),
					'perms' => 1,
					'label' => 'LinkToTemplateInvoice',
					'sql' => "SELECT s.rowid as socid, s.nom as name, s.client, t.rowid, t.titre as ref, t.total_ht FROM " . $this->db->prefix() . "societe as s, " . $this->db->prefix() . "facture_rec as t WHERE t.fk_soc = s.rowid AND t.fk_soc IN (" . $this->db->sanitize($listofidcompanytoscan) . ') AND t.entity IN (' . getEntity('invoice') . ')'),
				'contrat' => array(
					'enabled' => isModEnabled('contrat'),
					'perms' => 1,
					'label' => 'LinkToContract',
					'sql' => "SELECT s.rowid as socid, s.nom as name, s.client, t.rowid, t.ref, t.ref_customer as ref_client, t.ref_supplier, SUM(td.total_ht) as total_ht
							FROM " . $this->db->prefix() . "societe as s, " . $this->db->prefix() . "contrat as t, " . $this->db->prefix() . "contratdet as td WHERE t.fk_soc = s.rowid AND td.fk_contrat = t.rowid AND t.fk_soc IN (" . $this->db->sanitize($listofidcompanytoscan) . ') AND t.entity IN (' . getEntity('contract') . ') GROUP BY s.rowid, s.nom, s.client, t.rowid, t.ref, t.ref_customer, t.ref_supplier'
				),
				'fichinter' => array(
					'enabled' => isModEnabled('ficheinter'),
					'perms' => 1,
					'label' => 'LinkToIntervention',
					'sql' => "SELECT s.rowid as socid, s.nom as name, s.client, t.rowid, t.ref FROM " . $this->db->prefix() . "societe as s, " . $this->db->prefix() . "fichinter as t WHERE t.fk_soc = s.rowid AND t.fk_soc IN (" . $this->db->sanitize($listofidcompanytoscan) . ') AND t.entity IN (' . getEntity('intervention') . ')'),
				'supplier_proposal' => array(
					'enabled' => (isModEnabled('supplier_proposal') ? $conf->supplier_proposal->enabled : 0),
					'perms' => 1,
					'label' => 'LinkToSupplierProposal',
					'sql' => "SELECT s.rowid as socid, s.nom as name, s.client, t.rowid, t.ref, '' as ref_supplier, t.total_ht FROM " . $this->db->prefix() . "societe as s, " . $this->db->prefix() . "supplier_proposal as t WHERE t.fk_soc = s.rowid AND t.fk_soc IN (" . $this->db->sanitize($listofidcompanytoscan) . ') AND t.entity IN (' . getEntity('supplier_proposal') . ')'),
				'order_supplier' => array(
					'enabled' => (isModEnabled("supplier_order") ? $conf->supplier_order->enabled : 0),
					'perms' => 1,
					'label' => 'LinkToSupplierOrder',
					'sql' => "SELECT s.rowid as socid, s.nom as name, s.client, t.rowid, t.ref, t.ref_supplier, t.total_ht FROM " . $this->db->prefix() . "societe as s, " . $this->db->prefix() . "commande_fournisseur as t WHERE t.fk_soc = s.rowid AND t.fk_soc IN (" . $this->db->sanitize($listofidcompanytoscan) . ') AND t.entity IN (' . getEntity('commande_fournisseur') . ')'),
				'invoice_supplier' => array(
					'enabled' => (isModEnabled("supplier_invoice") ? $conf->supplier_invoice->enabled : 0),
					'perms' => 1, 'label' => 'LinkToSupplierInvoice',
					'sql' => "SELECT s.rowid as socid, s.nom as name, s.client, t.rowid, t.ref, t.ref_supplier, t.total_ht FROM " . $this->db->prefix() . "societe as s, " . $this->db->prefix() . "facture_fourn as t WHERE t.fk_soc = s.rowid AND t.fk_soc IN (" . $this->db->sanitize($listofidcompanytoscan) . ') AND t.entity IN (' . getEntity('facture_fourn') . ')'),
				'ticket' => array(
					'enabled' => isModEnabled('ticket'),
					'perms' => 1,
					'label' => 'LinkToTicket',
					'sql' => "SELECT s.rowid as socid, s.nom as name, s.client, t.rowid, t.ref, t.track_id, '0' as total_ht FROM " . $this->db->prefix() . "societe as s, " . $this->db->prefix() . "ticket as t WHERE t.fk_soc = s.rowid AND t.fk_soc IN (" . $this->db->sanitize($listofidcompanytoscan) . ') AND t.entity IN (' . getEntity('ticket') . ')'),
				'mo' => array(
					'enabled' => isModEnabled('mrp'),
					'perms' => 1,
					'label' => 'LinkToMo',
					'sql' => "SELECT s.rowid as socid, s.nom as name, s.client, t.rowid, t.ref, t.rowid, '0' as total_ht FROM " . $this->db->prefix() . "societe as s INNER JOIN " . $this->db->prefix() . "mrp_mo as t ON t.fk_soc = s.rowid  WHERE  t.fk_soc IN (" . $this->db->sanitize($listofidcompanytoscan) . ') AND t.entity IN (' . getEntity('mo') . ')')
			);
		}

		if ($object->table_element == 'commande_fournisseur') {
			$possiblelinks['mo']['sql'] = "SELECT s.rowid as socid, s.nom as name, s.client, t.rowid, t.ref, t.rowid, '0' as total_ht FROM ".$this->db->prefix()."societe as s INNER JOIN ".$this->db->prefix().'mrp_mo as t ON t.fk_soc = s.rowid  WHERE t.entity IN ('.getEntity('mo').')';
		} elseif ($object->table_element == 'mrp_mo') {
			$possiblelinks['order_supplier']['sql'] = "SELECT s.rowid as socid, s.nom as name, s.client, t.rowid, t.ref, t.ref_supplier, t.total_ht FROM ".$this->db->prefix()."societe as s, ".$this->db->prefix().'commande_fournisseur as t WHERE t.fk_soc = s.rowid AND t.entity IN ('.getEntity('commande_fournisseur').')';
		}

		if (!empty($listofidcompanytoscan)) {  // If empty, we don't have criteria to scan the object we can link to
			// Can complete the possiblelink array
			$hookmanager->initHooks(array('commonobject'));
			$parameters = array('listofidcompanytoscan' => $listofidcompanytoscan, 'possiblelinks' => $possiblelinks);
			$reshook = $hookmanager->executeHooks('showLinkToObjectBlock', $parameters, $object, $action); // Note that $action and $object may have been modified by hook
		}

		if (empty($reshook)) {
			if (is_array($hookmanager->resArray) && count($hookmanager->resArray)) {
				$possiblelinks = array_merge($possiblelinks, $hookmanager->resArray);
			}
		} elseif ($reshook > 0) {
			if (is_array($hookmanager->resArray) && count($hookmanager->resArray)) {
				$possiblelinks = $hookmanager->resArray;
			}
		}

		foreach ($possiblelinks as $key => $possiblelink) {
			$num = 0;

			if (empty($possiblelink['enabled'])) {
				continue;
			}

			if (!empty($possiblelink['perms']) && (empty($restrictlinksto) || in_array($key, $restrictlinksto)) && (empty($excludelinksto) || !in_array($key, $excludelinksto))) {
				print '<div id="' . $key . 'list"' . (empty($conf->use_javascript_ajax) ? '' : ' style="display:none"') . '>';

				if (!empty($conf->global->MAIN_LINK_BY_REF_IN_LINKTO)) {
					print '<br>'."\n";
					print '<!-- form to add a link from anywhere -->'."\n";
					print '<form action="' . $_SERVER["PHP_SELF"] . '" method="POST" name="formlinkedbyref' . $key . '">';
					print '<input type="hidden" name="id" value="' . $object->id . '">';
					print '<input type="hidden" name="action" value="addlinkbyref">';
					print '<input type="hidden" name="token" value="' . newToken() . '">';
					print '<input type="hidden" name="addlink" value="' . $key . '">';
					print '<table class="noborder">';
					print '<tr>';
					//print '<td>' . $langs->trans("Ref") . '</td>';
					print '<td class="center"><input type="text" placeholder="'.dol_escape_htmltag($langs->trans("Ref")).'" name="reftolinkto" value="' . dol_escape_htmltag(GETPOST('reftolinkto', 'alpha')) . '">&nbsp;';
					print '<input type="submit" class="button small valignmiddle" value="' . $langs->trans('ToLink') . '">&nbsp;';
					print '<input type="submit" class="button small" name="cancel" value="' . $langs->trans('Cancel') . '"></td>';
					print '</tr>';
					print '</table>';
					print '</form>';
				}

				$sql = $possiblelink['sql'];

				$resqllist = $this->db->query($sql);
				if ($resqllist) {
					$num = $this->db->num_rows($resqllist);
					$i = 0;

					print '<br>';
					print '<!-- form to add a link from object to same thirdparty -->'."\n";
					print '<form action="' . $_SERVER["PHP_SELF"] . '" method="POST" name="formlinked' . $key . '">';
					print '<input type="hidden" name="action" value="addlink">';
					print '<input type="hidden" name="token" value="' . newToken() . '">';
					print '<input type="hidden" name="id" value="' . $object->id . '">';
					print '<input type="hidden" name="addlink" value="' . $key . '">';
					print '<table class="noborder">';
					print '<tr class="liste_titre">';
					print '<td class="nowrap"></td>';
					print '<td class="center">' . $langs->trans("Ref") . '</td>';
					print '<td class="left">' . $langs->trans("RefCustomer") . '</td>';
					print '<td class="right">' . $langs->trans("AmountHTShort") . '</td>';
					print '<td class="left">' . $langs->trans("Company") . '</td>';
					print '</tr>';
					while ($i < $num) {
						$objp = $this->db->fetch_object($resqllist);

						print '<tr class="oddeven">';
						print '<td class="left">';
						print '<input type="radio" name="idtolinkto" id="' . $key . '_' . $objp->rowid . '" value="' . $objp->rowid . '">';
						print '</td>';
						print '<td class="center"><label for="' . $key . '_' . $objp->rowid . '">' . $objp->ref . '</label></td>';
						print '<td>' . (!empty($objp->ref_client) ? $objp->ref_client : (!empty($objp->ref_supplier) ? $objp->ref_supplier : '')) . '</td>';
						print '<td class="right">';
						if ($possiblelink['label'] == 'LinkToContract') {
							$form = new Form($this->db);
							print $form->textwithpicto('', $langs->trans("InformationOnLinkToContract")) . ' ';
						}
						print '<span class="amount">' . (isset($objp->total_ht) ? price($objp->total_ht) : '') . '</span>';
						print '</td>';
						print '<td>' . $objp->name . '</td>';
						print '</tr>';
						$i++;
					}
					print '</table>';
					print '<div class="center">';
					if ($num) {
						print '<input type="submit" class="button valignmiddle marginleftonly marginrightonly small" value="' . $langs->trans('ToLink') . '">';
					}
					if (empty($conf->use_javascript_ajax)) {
						print '<input type="submit" class="button button-cancel marginleftonly marginrightonly small" name="cancel" value="' . $langs->trans("Cancel") . '"></div>';
					} else {
						print '<input type="submit" onclick="jQuery(\'#' . $key . 'list\').toggle(); return false;" class="button button-cancel marginleftonly marginrightonly small" name="cancel" value="' . $langs->trans("Cancel") . '"></div>';
					}
					print '</form>';
					$this->db->free($resqllist);
				} else {
					dol_print_error($this->db);
				}
				print '</div>';

				//$linktoelem.=($linktoelem?' &nbsp; ':'');
				if ($num > 0 || !empty($conf->global->MAIN_LINK_BY_REF_IN_LINKTO)) {
					$linktoelemlist .= '<li><a href="#linkto' . $key . '" class="linkto dropdowncloseonclick" rel="' . $key . '">' . $langs->trans($possiblelink['label']) . ' (' . $num . ')</a></li>';
					// } else $linktoelem.=$langs->trans($possiblelink['label']);
				} else {
					$linktoelemlist .= '<li><span class="linktodisabled">' . $langs->trans($possiblelink['label']) . ' (0)</span></li>';
				}
			}
		}

		if ($linktoelemlist) {
			$linktoelem = '
    		<dl class="dropdown" id="linktoobjectname">
    		';
			if (!empty($conf->use_javascript_ajax)) {
				$linktoelem .= '<dt><a href="#linktoobjectname"><span class="fas fa-link paddingrightonly"></span>' . $langs->trans("LinkTo") . '...</a></dt>';
			}
			$linktoelem .= '<dd>
    		<div class="multiselectlinkto">
    		<ul class="ulselectedfields">' . $linktoelemlist . '
    		</ul>
    		</div>
    		</dd>
    		</dl>';
		} else {
			$linktoelem = '';
		}

		if (!empty($conf->use_javascript_ajax)) {
			print '<!-- Add js to show linkto box -->
				<script nonce="' . getNonce() . '">
				jQuery(document).ready(function() {
					jQuery(".linkto").click(function() {
						console.log("We choose to show/hide links for rel="+jQuery(this).attr(\'rel\')+" so #"+jQuery(this).attr(\'rel\')+"list");
					    jQuery("#"+jQuery(this).attr(\'rel\')+"list").toggle();
					});
				});
				</script>
		    ';
		}

		return $linktoelem;
	}

	/**
	 *    Return an html string with a select combo box to choose yes or no
	 *
	 * @param string $htmlname Name of html select field
	 * @param string $value Pre-selected value
	 * @param int $option 0 return yes/no, 1 return 1/0
	 * @param bool $disabled true or false
	 * @param int $useempty 1=Add empty line
	 * @param int $addjscombo 1=Add js beautifier on combo box
	 * @param string $morecss More CSS
	 * @param string $labelyes Label for Yes
	 * @param string $labelno Label for No
	 * @return    string                        See option
	 */
	public function selectyesno($htmlname, $value = '', $option = 0, $disabled = false, $useempty = 0, $addjscombo = 0, $morecss = '', $labelyes = 'Yes', $labelno = 'No')
	{
		global $langs;

		$yes = "yes";
		$no = "no";
		if ($option) {
			$yes = "1";
			$no = "0";
		}

		$disabled = ($disabled ? ' disabled' : '');

		$resultyesno = '<select class="flat width75' . ($morecss ? ' ' . $morecss : '') . '" id="' . $htmlname . '" name="' . $htmlname . '"' . $disabled . '>' . "\n";
		if ($useempty) {
			$resultyesno .= '<option value="-1"' . (($value < 0) ? ' selected' : '') . '>&nbsp;</option>' . "\n";
		}
		if (("$value" == 'yes') || ($value == 1)) {
			$resultyesno .= '<option value="' . $yes . '" selected>' . $langs->trans($labelyes) . '</option>' . "\n";
			$resultyesno .= '<option value="' . $no . '">' . $langs->trans($labelno) . '</option>' . "\n";
		} else {
			$selected = (($useempty && $value != '0' && $value != 'no') ? '' : ' selected');
			$resultyesno .= '<option value="' . $yes . '">' . $langs->trans($labelyes) . '</option>' . "\n";
			$resultyesno .= '<option value="' . $no . '"' . $selected . '>' . $langs->trans($labelno) . '</option>' . "\n";
		}
		$resultyesno .= '</select>' . "\n";

		if ($addjscombo) {
			$resultyesno .= ajax_combobox($htmlname, array(), 0, 0, 'resolve', ($useempty < 0 ? (string) $useempty : '-1'), $morecss);
		}

		return $resultyesno;
	}

	// phpcs:disable PEAR.NamingConventions.ValidFunctionName.ScopeNotCamelCaps

	/**
	 *  Return list of export templates
	 *
	 * @param string $selected Id modele pre-selectionne
	 * @param string $htmlname Name of HTML select
	 * @param string $type Type of searched templates
	 * @param int $useempty Affiche valeur vide dans liste
	 * @return    void
	 */
	public function select_export_model($selected = '', $htmlname = 'exportmodelid', $type = '', $useempty = 0)
	{
		// phpcs:enable
		$sql = "SELECT rowid, label";
		$sql .= " FROM " . $this->db->prefix() . "export_model";
		$sql .= " WHERE type = '" . $this->db->escape($type) . "'";
		$sql .= " ORDER BY rowid";
		$result = $this->db->query($sql);
		if ($result) {
			print '<select class="flat" id="select_' . $htmlname . '" name="' . $htmlname . '">';
			if ($useempty) {
				print '<option value="-1">&nbsp;</option>';
			}

			$num = $this->db->num_rows($result);
			$i = 0;
			while ($i < $num) {
				$obj = $this->db->fetch_object($result);
				if ($selected == $obj->rowid) {
					print '<option value="' . $obj->rowid . '" selected>';
				} else {
					print '<option value="' . $obj->rowid . '">';
				}
				print $obj->label;
				print '</option>';
				$i++;
			}
			print "</select>";
		} else {
			dol_print_error($this->db);
		}
	}

	/**
	 * Return a HTML area with the reference of object and a navigation bar for a business object
	 * Note: To complete search with a particular filter on select, you can set $object->next_prev_filter set to define SQL criterias.
	 *
	 * @param object 	$object 		Object to show.
	 * @param string 	$paramid 		Name of parameter to use to name the id into the URL next/previous link.
	 * @param string 	$morehtml 		More html content to output just before the nav bar.
	 * @param int 		$shownav 		Show Condition (navigation is shown if value is 1).
	 * @param string 	$fieldid 		Name of field id into database to use for select next and previous (we make the select max and min on this field compared to $object->ref). Use 'none' to disable next/prev.
	 * @param string 	$fieldref 		Name of field ref of object (object->ref) to show or 'none' to not show ref.
	 * @param string 	$morehtmlref 	More html to show after ref.
	 * @param string 	$moreparam 		More param to add in nav link url. Must start with '&...'.
	 * @param int 		$nodbprefix 	Do not include DB prefix to forge table name.
	 * @param string 	$morehtmlleft 	More html code to show before ref.
	 * @param string 	$morehtmlstatus More html code to show under navigation arrows (status place).
	 * @param string 	$morehtmlright 	More html code to show after ref.
	 * @return string                   Portion HTML with ref + navigation buttons
	 */
	public function showrefnav($object, $paramid, $morehtml = '', $shownav = 1, $fieldid = 'rowid', $fieldref = 'ref', $morehtmlref = '', $moreparam = '', $nodbprefix = 0, $morehtmlleft = '', $morehtmlstatus = '', $morehtmlright = '')
	{
		global $conf, $langs, $hookmanager, $extralanguages;

		$ret = '';
		if (empty($fieldid)) {
			$fieldid = 'rowid';
		}
		if (empty($fieldref)) {
			$fieldref = 'ref';
		}

		// Preparing gender's display if there is one
		$addgendertxt = '';
		if (property_exists($object, 'gender') && !empty($object->gender)) {
			$addgendertxt = ' ';
			switch ($object->gender) {
				case 'man':
					$addgendertxt .= '<i class="fas fa-mars"></i>';
					break;
				case 'woman':
					$addgendertxt .= '<i class="fas fa-venus"></i>';
					break;
				case 'other':
					$addgendertxt .= '<i class="fas fa-transgender"></i>';
					break;
			}
		}

		// Add where from hooks
		if (is_object($hookmanager)) {
			$parameters = array('showrefnav' => true);
			$reshook = $hookmanager->executeHooks('printFieldListWhere', $parameters, $object); // Note that $action and $object may have been modified by hook
			$object->next_prev_filter .= $hookmanager->resPrint;
		}
		$previous_ref = $next_ref = '';
		if ($shownav) {
			//print "paramid=$paramid,morehtml=$morehtml,shownav=$shownav,$fieldid,$fieldref,$morehtmlref,$moreparam";
			$object->load_previous_next_ref((isset($object->next_prev_filter) ? $object->next_prev_filter : ''), $fieldid, $nodbprefix);

			$navurl = $_SERVER["PHP_SELF"];
			// Special case for project/task page
			if ($paramid == 'project_ref') {
				if (preg_match('/\/tasks\/(task|contact|note|document)\.php/', $navurl)) {     // TODO Remove this when nav with project_ref on task pages are ok
					$navurl = preg_replace('/\/tasks\/(task|contact|time|note|document)\.php/', '/tasks.php', $navurl);
					$paramid = 'ref';
				}
			}

			// accesskey is for Windows or Linux:  ALT + key for chrome, ALT + SHIFT + KEY for firefox
			// accesskey is for Mac:               CTRL + key for all browsers
			$stringforfirstkey = $langs->trans("KeyboardShortcut");
			if ($conf->browser->name == 'chrome') {
				$stringforfirstkey .= ' ALT +';
			} elseif ($conf->browser->name == 'firefox') {
				$stringforfirstkey .= ' ALT + SHIFT +';
			} else {
				$stringforfirstkey .= ' CTL +';
			}

			$previous_ref = $object->ref_previous ? '<a accesskey="p" title="' . $stringforfirstkey . ' p" class="classfortooltip" href="' . $navurl . '?' . $paramid . '=' . urlencode($object->ref_previous) . $moreparam . '"><i class="fa fa-chevron-left"></i></a>' : '<span class="inactive"><i class="fa fa-chevron-left opacitymedium"></i></span>';
			$next_ref = $object->ref_next ? '<a accesskey="n" title="' . $stringforfirstkey . ' n" class="classfortooltip" href="' . $navurl . '?' . $paramid . '=' . urlencode($object->ref_next) . $moreparam . '"><i class="fa fa-chevron-right"></i></a>' : '<span class="inactive"><i class="fa fa-chevron-right opacitymedium"></i></span>';
		}

		//print "xx".$previous_ref."x".$next_ref;
		$ret .= '<!-- Start banner content --><div style="vertical-align: middle">';

		// Right part of banner
		if ($morehtmlright) {
			$ret .= '<div class="inline-block floatleft">' . $morehtmlright . '</div>';
		}

		if ($previous_ref || $next_ref || $morehtml) {
			$ret .= '<div class="pagination paginationref"><ul class="right">';
		}
		if ($morehtml) {
			$ret .= '<li class="noborder litext' . (($shownav && $previous_ref && $next_ref) ? ' clearbothonsmartphone' : '') . '">' . $morehtml . '</li>';
		}
		if ($shownav && ($previous_ref || $next_ref)) {
			$ret .= '<li class="pagination">' . $previous_ref . '</li>';
			$ret .= '<li class="pagination">' . $next_ref . '</li>';
		}
		if ($previous_ref || $next_ref || $morehtml) {
			$ret .= '</ul></div>';
		}

		// Status
		$parameters = array();
		$reshook = $hookmanager->executeHooks('moreHtmlStatus', $parameters, $object); // Note that $action and $object may have been modified by hook
		if (empty($reshook)) {
			$morehtmlstatus .= $hookmanager->resPrint;
		} else {
			$morehtmlstatus = $hookmanager->resPrint;
		}
		if ($morehtmlstatus) {
			$ret .= '<div class="statusref">' . $morehtmlstatus . '</div>';
		}

		$parameters = array();
		$reshook = $hookmanager->executeHooks('moreHtmlRef', $parameters, $object); // Note that $action and $object may have been modified by hook
		if (empty($reshook)) {
			$morehtmlref .= $hookmanager->resPrint;
		} elseif ($reshook > 0) {
			$morehtmlref = $hookmanager->resPrint;
		}

		// Left part of banner
		if ($morehtmlleft) {
			if ($conf->browser->layout == 'phone') {
				$ret .= '<!-- morehtmlleft --><div class="floatleft">' . $morehtmlleft . '</div>';
			} else {
				$ret .= '<!-- morehtmlleft --><div class="inline-block floatleft">' . $morehtmlleft . '</div>';
			}
		}

		//if ($conf->browser->layout == 'phone') $ret.='<div class="clearboth"></div>';
		$ret .= '<div class="inline-block floatleft valignmiddle maxwidth750 marginbottomonly refid' . (($shownav && ($previous_ref || $next_ref)) ? ' refidpadding' : '') . '">';

		// For thirdparty, contact, user, member, the ref is the id, so we show something else
		if ($object->element == 'societe') {
			$ret .= dol_htmlentities($object->name);

			// List of extra languages
			$arrayoflangcode = array();
			if (!empty($conf->global->PDF_USE_ALSO_LANGUAGE_CODE)) {
				$arrayoflangcode[] = $conf->global->PDF_USE_ALSO_LANGUAGE_CODE;
			}

			if (is_array($arrayoflangcode) && count($arrayoflangcode)) {
				if (!is_object($extralanguages)) {
					include_once DOL_DOCUMENT_ROOT . '/core/class/extralanguages.class.php';
					$extralanguages = new ExtraLanguages($this->db);
				}
				$extralanguages->fetch_name_extralanguages('societe');

				if (!empty($extralanguages->attributes['societe']['name'])) {
					$object->fetchValuesForExtraLanguages();

					$htmltext = '';
					// If there is extra languages
					foreach ($arrayoflangcode as $extralangcode) {
						$htmltext .= picto_from_langcode($extralangcode, 'class="pictoforlang paddingright"');
						if ($object->array_languages['name'][$extralangcode]) {
							$htmltext .= $object->array_languages['name'][$extralangcode];
						} else {
							$htmltext .= '<span class="opacitymedium">' . $langs->trans("SwitchInEditModeToAddTranslation") . '</span>';
						}
					}
					$ret .= '<!-- Show translations of name -->' . "\n";
					$ret .= $this->textwithpicto('', $htmltext, -1, 'language', 'opacitymedium paddingleft');
				}
			}
		} elseif ($object->element == 'member') {
			$ret .= $object->ref . '<br>';
			$fullname = $object->getFullName($langs);
			if ($object->morphy == 'mor' && $object->societe) {
				$ret .= dol_htmlentities($object->societe) . ((!empty($fullname) && $object->societe != $fullname) ? ' (' . dol_htmlentities($fullname) . $addgendertxt . ')' : '');
			} else {
				$ret .= dol_htmlentities($fullname) . $addgendertxt . ((!empty($object->societe) && $object->societe != $fullname) ? ' (' . dol_htmlentities($object->societe) . ')' : '');
			}
		} elseif (in_array($object->element, array('contact', 'user'))) {
			$ret .= dol_htmlentities($object->getFullName($langs)) . $addgendertxt;
		} elseif ($object->element == 'usergroup') {
			$ret .= dol_htmlentities($object->name);
		} elseif (in_array($object->element, array('action', 'agenda'))) {
			$ret .= $object->ref . '<br>' . $object->label;
		} elseif (in_array($object->element, array('adherent_type'))) {
			$ret .= $object->label;
		} elseif ($object->element == 'ecm_directories') {
			$ret .= '';
		} elseif ($fieldref != 'none') {
			$ret .= dol_htmlentities(!empty($object->$fieldref) ? $object->$fieldref : "");
		}
		if ($morehtmlref) {
			// don't add a additional space, when "$morehtmlref" starts with a HTML div tag
			if (substr($morehtmlref, 0, 4) != '<div') {
				$ret .= ' ';
			}

			$ret .= $morehtmlref;
		}

		$ret .= '</div>';

		$ret .= '</div><!-- End banner content -->';

		return $ret;
	}


	/**
	 *  Return HTML code to output a barcode
	 *
	 * @param Object $object Object containing data to retrieve file name
	 * @param int $width Width of photo
	 * @param string $morecss More CSS on img of barcode
	 * @return string                    HTML code to output barcode
	 */
	public function showbarcode(&$object, $width = 100, $morecss = '')
	{
		global $conf;

		//Check if barcode is filled in the card
		if (empty($object->barcode)) {
			return '';
		}

		// Complete object if not complete
		if (empty($object->barcode_type_code) || empty($object->barcode_type_coder)) {
			$result = $object->fetch_barcode();
			//Check if fetch_barcode() failed
			if ($result < 1) {
				return '<!-- ErrorFetchBarcode -->';
			}
		}

		// Barcode image
		$url = DOL_URL_ROOT . '/viewimage.php?modulepart=barcode&generator=' . urlencode($object->barcode_type_coder) . '&code=' . urlencode($object->barcode) . '&encoding=' . urlencode($object->barcode_type_code);
		$out = '<!-- url barcode = ' . $url . ' -->';
		$out .= '<img src="' . $url . '"' . ($morecss ? ' class="' . $morecss . '"' : '') . '>';

		return $out;
	}

	/**
	 *        Return HTML code to output a photo
	 *
	 * @param string $modulepart Key to define module concerned ('societe', 'userphoto', 'memberphoto')
	 * @param object $object Object containing data to retrieve file name
	 * @param int $width Width of photo
	 * @param int $height Height of photo (auto if 0)
	 * @param int $caneditfield Add edit fields
	 * @param string $cssclass CSS name to use on img for photo
	 * @param string $imagesize 'mini', 'small' or '' (original)
	 * @param int $addlinktofullsize Add link to fullsize image
	 * @param int $cache 1=Accept to use image in cache
	 * @param string $forcecapture '', 'user' or 'environment'. Force parameter capture on HTML input file element to ask a smartphone to allow to open camera to take photo. Auto if ''.
	 * @param int $noexternsourceoverwrite No overwrite image with extern source (like 'gravatar' or other module)
	 * @return string                            HTML code to output photo
	 */
	public static function showphoto($modulepart, $object, $width = 100, $height = 0, $caneditfield = 0, $cssclass = 'photowithmargin', $imagesize = '', $addlinktofullsize = 1, $cache = 0, $forcecapture = '', $noexternsourceoverwrite = 0)
	{
		global $conf, $langs;

		$entity = (!empty($object->entity) ? $object->entity : $conf->entity);
		$id = (!empty($object->id) ? $object->id : $object->rowid);

		$ret = '';
		$dir = '';
		$file = '';
		$originalfile = '';
		$altfile = '';
		$email = '';
		$capture = '';
		if ($modulepart == 'societe') {
			$dir = $conf->societe->multidir_output[$entity];
			if (!empty($object->logo)) {
				if (dolIsAllowedForPreview($object->logo)) {
					if ((string) $imagesize == 'mini') {
						$file = get_exdir(0, 0, 0, 0, $object, 'thirdparty') . 'logos/' . getImageFileNameForSize($object->logo, '_mini'); // getImageFileNameForSize include the thumbs
					} elseif ((string) $imagesize == 'small') {
						$file = get_exdir(0, 0, 0, 0, $object, 'thirdparty') . 'logos/' . getImageFileNameForSize($object->logo, '_small');
					} else {
						$file = get_exdir(0, 0, 0, 0, $object, 'thirdparty') . 'logos/' . $object->logo;
					}
					$originalfile = get_exdir(0, 0, 0, 0, $object, 'thirdparty') . 'logos/' . $object->logo;
				}
			}
			$email = $object->email;
		} elseif ($modulepart == 'contact') {
			$dir = $conf->societe->multidir_output[$entity] . '/contact';
			if (!empty($object->photo)) {
				if (dolIsAllowedForPreview($object->photo)) {
					if ((string) $imagesize == 'mini') {
						$file = get_exdir(0, 0, 0, 0, $object, 'contact') . 'photos/' . getImageFileNameForSize($object->photo, '_mini');
					} elseif ((string) $imagesize == 'small') {
						$file = get_exdir(0, 0, 0, 0, $object, 'contact') . 'photos/' . getImageFileNameForSize($object->photo, '_small');
					} else {
						$file = get_exdir(0, 0, 0, 0, $object, 'contact') . 'photos/' . $object->photo;
					}
					$originalfile = get_exdir(0, 0, 0, 0, $object, 'contact') . 'photos/' . $object->photo;
				}
			}
			$email = $object->email;
			$capture = 'user';
		} elseif ($modulepart == 'userphoto') {
			$dir = $conf->user->dir_output;
			if (!empty($object->photo)) {
				if (dolIsAllowedForPreview($object->photo)) {
					if ((string) $imagesize == 'mini') {
						$file = get_exdir(0, 0, 0, 0, $object, 'user') . 'photos/' . getImageFileNameForSize($object->photo, '_mini');
					} elseif ((string) $imagesize == 'small') {
						$file = get_exdir(0, 0, 0, 0, $object, 'user') . 'photos/' . getImageFileNameForSize($object->photo, '_small');
					} else {
						$file = get_exdir(0, 0, 0, 0, $object, 'user') . 'photos/' . $object->photo;
					}
					$originalfile = get_exdir(0, 0, 0, 0, $object, 'user') . 'photos/' . $object->photo;
				}
			}
			if (!empty($conf->global->MAIN_OLD_IMAGE_LINKS)) {
				$altfile = $object->id . ".jpg"; // For backward compatibility
			}
			$email = $object->email;
			$capture = 'user';
		} elseif ($modulepart == 'memberphoto') {
			$dir = $conf->adherent->dir_output;
			if (!empty($object->photo)) {
				if (dolIsAllowedForPreview($object->photo)) {
					if ((string) $imagesize == 'mini') {
						$file = get_exdir(0, 0, 0, 0, $object, 'member') . 'photos/' . getImageFileNameForSize($object->photo, '_mini');
					} elseif ((string) $imagesize == 'small') {
						$file = get_exdir(0, 0, 0, 0, $object, 'member') . 'photos/' . getImageFileNameForSize($object->photo, '_small');
					} else {
						$file = get_exdir(0, 0, 0, 0, $object, 'member') . 'photos/' . $object->photo;
					}
					$originalfile = get_exdir(0, 0, 0, 0, $object, 'member') . 'photos/' . $object->photo;
				}
			}
			if (!empty($conf->global->MAIN_OLD_IMAGE_LINKS)) {
				$altfile = $object->id . ".jpg"; // For backward compatibility
			}
			$email = $object->email;
			$capture = 'user';
		} else {
			// Generic case to show photos
			$dir = $conf->$modulepart->dir_output;
			if (!empty($object->photo)) {
				if (dolIsAllowedForPreview($object->photo)) {
					if ((string) $imagesize == 'mini') {
						$file = get_exdir($id, 2, 0, 0, $object, $modulepart) . 'photos/' . getImageFileNameForSize($object->photo, '_mini');
					} elseif ((string) $imagesize == 'small') {
						$file = get_exdir($id, 2, 0, 0, $object, $modulepart) . 'photos/' . getImageFileNameForSize($object->photo, '_small');
					} else {
						$file = get_exdir($id, 2, 0, 0, $object, $modulepart) . 'photos/' . $object->photo;
					}
					$originalfile = get_exdir($id, 2, 0, 0, $object, $modulepart) . 'photos/' . $object->photo;
				}
			}
			if (!empty($conf->global->MAIN_OLD_IMAGE_LINKS)) {
				$altfile = $object->id . ".jpg"; // For backward compatibility
			}
			$email = $object->email;
		}

		if ($forcecapture) {
			$capture = $forcecapture;
		}

		if ($dir) {
			if ($file && file_exists($dir . "/" . $file)) {
				if ($addlinktofullsize) {
					$urladvanced = getAdvancedPreviewUrl($modulepart, $originalfile, 0, '&entity=' . $entity);
					if ($urladvanced) {
						$ret .= '<a href="' . $urladvanced . '">';
					} else {
						$ret .= '<a href="' . DOL_URL_ROOT . '/viewimage.php?modulepart=' . $modulepart . '&entity=' . $entity . '&file=' . urlencode($originalfile) . '&cache=' . $cache . '">';
					}
				}
				$ret .= '<img alt="Photo" class="photo' . $modulepart . ($cssclass ? ' ' . $cssclass : '') . ' photologo' . (preg_replace('/[^a-z]/i', '_', $file)) . '" ' . ($width ? ' width="' . $width . '"' : '') . ($height ? ' height="' . $height . '"' : '') . ' src="' . DOL_URL_ROOT . '/viewimage.php?modulepart=' . $modulepart . '&entity=' . $entity . '&file=' . urlencode($file) . '&cache=' . $cache . '">';
				if ($addlinktofullsize) {
					$ret .= '</a>';
				}
			} elseif ($altfile && file_exists($dir . "/" . $altfile)) {
				if ($addlinktofullsize) {
					$urladvanced = getAdvancedPreviewUrl($modulepart, $originalfile, 0, '&entity=' . $entity);
					if ($urladvanced) {
						$ret .= '<a href="' . $urladvanced . '">';
					} else {
						$ret .= '<a href="' . DOL_URL_ROOT . '/viewimage.php?modulepart=' . $modulepart . '&entity=' . $entity . '&file=' . urlencode($originalfile) . '&cache=' . $cache . '">';
					}
				}
				$ret .= '<img class="photo' . $modulepart . ($cssclass ? ' ' . $cssclass : '') . '" alt="Photo alt" id="photologo' . (preg_replace('/[^a-z]/i', '_', $file)) . '" class="' . $cssclass . '" ' . ($width ? ' width="' . $width . '"' : '') . ($height ? ' height="' . $height . '"' : '') . ' src="' . DOL_URL_ROOT . '/viewimage.php?modulepart=' . $modulepart . '&entity=' . $entity . '&file=' . urlencode($altfile) . '&cache=' . $cache . '">';
				if ($addlinktofullsize) {
					$ret .= '</a>';
				}
			} else {
				$nophoto = '/public/theme/common/nophoto.png';
				$defaultimg = 'identicon';        // For gravatar
				if (in_array($modulepart, array('societe', 'userphoto', 'contact', 'memberphoto'))) {    // For modules that need a special image when photo not found
					if ($modulepart == 'societe' || ($modulepart == 'memberphoto' && !empty($object->morphy) && strpos($object->morphy, 'mor')) !== false) {
						$nophoto = 'company';
					} else {
						$nophoto = '/public/theme/common/user_anonymous.png';
						if (!empty($object->gender) && $object->gender == 'man') {
							$nophoto = '/public/theme/common/user_man.png';
						}
						if (!empty($object->gender) && $object->gender == 'woman') {
							$nophoto = '/public/theme/common/user_woman.png';
						}
					}
				}

				if (isModEnabled('gravatar') && $email && empty($noexternsourceoverwrite)) {
					// see https://gravatar.com/site/implement/images/php/
					$ret .= '<!-- Put link to gravatar -->';
					$ret .= '<img class="photo' . $modulepart . ($cssclass ? ' ' . $cssclass : '') . '" alt="" title="' . $email . ' Gravatar avatar" ' . ($width ? ' width="' . $width . '"' : '') . ($height ? ' height="' . $height . '"' : '') . ' src="https://www.gravatar.com/avatar/' . md5(strtolower(trim($email))) . '?s=' . $width . '&d=' . $defaultimg . '">'; // gravatar need md5 hash
				} else {
					if ($nophoto == 'company') {
						$ret .= '<div class="divforspanimg photo' . $modulepart . ($cssclass ? ' ' . $cssclass : '') . '" alt="" ' . ($width ? ' width="' . $width . '"' : '') . ($height ? ' height="' . $height . '"' : '') . '>' . img_picto('', 'company') . '</div>';
						$ret .= '<div class="difforspanimgright"></div>';
					} else {
						$ret .= '<img class="photo' . $modulepart . ($cssclass ? ' ' . $cssclass : '') . '" alt="" ' . ($width ? ' width="' . $width . '"' : '') . ($height ? ' height="' . $height . '"' : '') . ' src="' . DOL_URL_ROOT . $nophoto . '">';
					}
				}
			}

			if ($caneditfield) {
				if ($object->photo) {
					$ret .= "<br>\n";
				}
				$ret .= '<table class="nobordernopadding centpercent">';
				if ($object->photo) {
					$ret .= '<tr><td><input type="checkbox" class="flat photodelete" name="deletephoto" id="photodelete"> <label for="photodelete">' . $langs->trans("Delete") . '</label><br><br></td></tr>';
				}
				$ret .= '<tr><td class="tdoverflow">';
				$maxfilesizearray = getMaxFileSizeArray();
				$maxmin = $maxfilesizearray['maxmin'];
				if ($maxmin > 0) {
					$ret .= '<input type="hidden" name="MAX_FILE_SIZE" value="' . ($maxmin * 1024) . '">';    // MAX_FILE_SIZE must precede the field type=file
				}
				$ret .= '<input type="file" class="flat maxwidth200onsmartphone" name="photo" id="photoinput" accept="image/*"' . ($capture ? ' capture="' . $capture . '"' : '') . '>';
				$ret .= '</td></tr>';
				$ret .= '</table>';
			}
		} else {
			dol_print_error('', 'Call of showphoto with wrong parameters modulepart=' . $modulepart);
		}

		return $ret;
	}

	// phpcs:disable PEAR.NamingConventions.ValidFunctionName.ScopeNotCamelCaps

	/**
	 *    Return select list of groups
	 *
	 * @param string|object $selected Id group or group preselected
	 * @param string $htmlname Field name in form
	 * @param int $show_empty 0=liste sans valeur nulle, 1=ajoute valeur inconnue
	 * @param string|array $exclude Array list of groups id to exclude
	 * @param int $disabled If select list must be disabled
	 * @param string|array $include Array list of groups id to include
	 * @param int $enableonly Array list of groups id to be enabled. All other must be disabled
	 * @param string $force_entity '0' or Ids of environment to force
	 * @param bool $multiple add [] in the name of element and add 'multiple' attribut (not working with ajax_autocompleter)
	 * @param string $morecss More css to add to html component
	 * @return    string
	 * @see select_dolusers()
	 */
	public function select_dolgroups($selected = '', $htmlname = 'groupid', $show_empty = 0, $exclude = '', $disabled = 0, $include = '', $enableonly = '', $force_entity = '0', $multiple = false, $morecss = '')
	{
		// phpcs:enable
		global $conf, $user, $langs;

		// Permettre l'exclusion de groupes
		$excludeGroups = null;
		if (is_array($exclude)) {
			$excludeGroups = implode(",", $exclude);
		}
		// Permettre l'inclusion de groupes
		$includeGroups = null;
		if (is_array($include)) {
			$includeGroups = implode(",", $include);
		}

		if (!is_array($selected)) {
			$selected = array($selected);
		}

		$out = '';

		// On recherche les groupes
		$sql = "SELECT ug.rowid, ug.nom as name";
		if (isModEnabled('multicompany') && $conf->entity == 1 && $user->admin && !$user->entity) {
			$sql .= ", e.label";
		}
		$sql .= " FROM " . $this->db->prefix() . "usergroup as ug ";
		if (isModEnabled('multicompany') && $conf->entity == 1 && $user->admin && !$user->entity) {
			$sql .= " LEFT JOIN " . $this->db->prefix() . "entity as e ON e.rowid=ug.entity";
			if ($force_entity) {
				$sql .= " WHERE ug.entity IN (0, " . $force_entity . ")";
			} else {
				$sql .= " WHERE ug.entity IS NOT NULL";
			}
		} else {
			$sql .= " WHERE ug.entity IN (0, " . $conf->entity . ")";
		}
		if (is_array($exclude) && $excludeGroups) {
			$sql .= " AND ug.rowid NOT IN (" . $this->db->sanitize($excludeGroups) . ")";
		}
		if (is_array($include) && $includeGroups) {
			$sql .= " AND ug.rowid IN (" . $this->db->sanitize($includeGroups) . ")";
		}
		$sql .= " ORDER BY ug.nom ASC";

		dol_syslog(get_class($this) . "::select_dolgroups", LOG_DEBUG);
		$resql = $this->db->query($sql);
		if ($resql) {
			// Enhance with select2
			include_once DOL_DOCUMENT_ROOT . '/core/lib/ajax.lib.php';

			$out .= '<select class="flat minwidth200' . ($morecss ? ' ' . $morecss : '') . '" id="' . $htmlname . '" name="' . $htmlname . ($multiple ? '[]' : '') . '" ' . ($multiple ? 'multiple' : '') . ' ' . ($disabled ? ' disabled' : '') . '>';

			$num = $this->db->num_rows($resql);
			$i = 0;
			if ($num) {
				if ($show_empty && !$multiple) {
					$out .= '<option value="-1"' . (in_array(-1, $selected) ? ' selected' : '') . '>&nbsp;</option>' . "\n";
				}

				while ($i < $num) {
					$obj = $this->db->fetch_object($resql);
					$disableline = 0;
					if (is_array($enableonly) && count($enableonly) && !in_array($obj->rowid, $enableonly)) {
						$disableline = 1;
					}

					$out .= '<option value="' . $obj->rowid . '"';
					if ($disableline) {
						$out .= ' disabled';
					}
					if ((isset($selected[0]) && is_object($selected[0]) && $selected[0]->id == $obj->rowid) || ((!isset($selected[0]) || !is_object($selected[0])) && !empty($selected) && in_array($obj->rowid, $selected))) {
						$out .= ' selected';
					}
					$out .= '>';

					$out .= $obj->name;
					if (isModEnabled('multicompany') && empty($conf->global->MULTICOMPANY_TRANSVERSE_MODE) && $conf->entity == 1) {
						$out .= " (" . $obj->label . ")";
					}

					$out .= '</option>';
					$i++;
				}
			} else {
				if ($show_empty) {
					$out .= '<option value="-1"' . (in_array(-1, $selected) ? ' selected' : '') . '></option>' . "\n";
				}
				$out .= '<option value="" disabled>' . $langs->trans("NoUserGroupDefined") . '</option>';
			}
			$out .= '</select>';

			$out .= ajax_combobox($htmlname);
		} else {
			dol_print_error($this->db);
		}

		return $out;
	}


	/**
	 *    Return HTML to show the search and clear seach button
	 *
	 * @param string $pos Position of colon on the list. Value 'left' or 'right'
	 * @return    string
	 */
	public function showFilterButtons($pos = '')
	{
		$out = '<div class="nowraponall">';
		if ($pos == 'left') {
			$out .= '<button type="submit" class="liste_titre button_search reposition" name="button_search_x" value="x"><span class="fa fa-search"></span></button>';
			$out .= '<button type="submit" class="liste_titre button_removefilter reposition" name="button_removefilter_x" value="x"><span class="fa fa-remove"></span></button>';
		} else {
			$out .= '<button type="submit" class="liste_titre button_search reposition" name="button_search_x" value="x"><span class="fa fa-search"></span></button>';
			$out .= '<button type="submit" class="liste_titre button_removefilter reposition" name="button_removefilter_x" value="x"><span class="fa fa-remove"></span></button>';
		}
		$out .= '</div>';

		return $out;
	}

	/**
	 *    Return HTML to show the search and clear search button
	 *
	 * @param string $cssclass CSS class
	 * @param int $calljsfunction 0=default. 1=call function initCheckForSelect() after changing status of checkboxes
	 * @param string $massactionname Mass action button name that will launch an action on the selected items
	 * @return    string
	 */
	public function showCheckAddButtons($cssclass = 'checkforaction', $calljsfunction = 0, $massactionname = "massaction")
	{
		global $conf, $langs;

		$out = '';

		if (!empty($conf->use_javascript_ajax)) {
			$out .= '<div class="inline-block checkallactions"><input type="checkbox" id="' . $cssclass . 's" name="' . $cssclass . 's" class="checkallactions"></div>';
		}
		$out .= '<script nonce="' . getNonce() . '">
            $(document).ready(function() {
                $("#' . $cssclass . 's").click(function() {
                    if($(this).is(\':checked\')){
                        console.log("We check all ' . $cssclass . ' and trigger the change method");
                		$(".' . $cssclass . '").prop(\'checked\', true).trigger(\'change\');
                    }
                    else
                    {
                        console.log("We uncheck all");
                		$(".' . $cssclass . '").prop(\'checked\', false).trigger(\'change\');
                    }' . "\n";
		if ($calljsfunction) {
			$out .= 'if (typeof initCheckForSelect == \'function\') { initCheckForSelect(0, "' . $massactionname . '", "' . $cssclass . '"); } else { console.log("No function initCheckForSelect found. Call won\'t be done."); }';
		}
		$out .= '         });
        	        $(".' . $cssclass . '").change(function() {
					$(this).closest("tr").toggleClass("highlight", this.checked);
				});
		 	});
    	</script>';

		return $out;
	}

	/**
	 *    Return HTML to show the search and clear seach button
	 *
	 * @param int $addcheckuncheckall Add the check all/uncheck all checkbox (use javascript) and code to manage this
	 * @param string $cssclass CSS class
	 * @param int $calljsfunction 0=default. 1=call function initCheckForSelect() after changing status of checkboxes
	 * @param string $massactionname Mass action name
	 * @return    string
	 */
	public function showFilterAndCheckAddButtons($addcheckuncheckall = 0, $cssclass = 'checkforaction', $calljsfunction = 0, $massactionname = "massaction")
	{
		$out = $this->showFilterButtons();
		if ($addcheckuncheckall) {
			$out .= $this->showCheckAddButtons($cssclass, $calljsfunction, $massactionname);
		}
		return $out;
	}

	/**
	 * Return HTML to show the select of expense categories
	 *
	 * @param string 	$selected 		preselected category
	 * @param string 	$htmlname 		name of HTML select list
	 * @param integer 	$useempty 		1=Add empty line
	 * @param array 	$excludeid 		id to exclude
	 * @param string 	$target 		htmlname of target select to bind event
	 * @param int 		$default_selected default category to select if fk_c_type_fees change = EX_KME
	 * @param array 	$params 		param to give
	 * @param int 		$info_admin 	Show the tooltip help picto to setup list
	 * @return    string
	 */
	public function selectExpenseCategories($selected = '', $htmlname = 'fk_c_exp_tax_cat', $useempty = 0, $excludeid = array(), $target = '', $default_selected = 0, $params = array(), $info_admin = 1)
	{
		global $langs, $user;

		$out = '';
		$sql = "SELECT rowid, label FROM " . $this->db->prefix() . "c_exp_tax_cat WHERE active = 1";
		$sql .= " AND entity IN (0," . getEntity('exp_tax_cat') . ")";
		if (!empty($excludeid)) {
			$sql .= " AND rowid NOT IN (" . $this->db->sanitize(implode(',', $excludeid)) . ")";
		}
		$sql .= " ORDER BY label";

		$resql = $this->db->query($sql);
		if ($resql) {
			$out = '<select id="select_' . $htmlname . '" name="' . $htmlname . '" class="' . $htmlname . ' flat minwidth75imp maxwidth200">';
			if ($useempty) {
				$out .= '<option value="0">&nbsp;</option>';
			}

			while ($obj = $this->db->fetch_object($resql)) {
				$out .= '<option ' . ($selected == $obj->rowid ? 'selected="selected"' : '') . ' value="' . $obj->rowid . '">' . $langs->trans($obj->label) . '</option>';
			}
			$out .= '</select>';
			$out .= ajax_combobox('select_' . $htmlname);

			if (!empty($htmlname) && $user->admin && $info_admin) {
				$out .= ' ' . info_admin($langs->trans("YouCanChangeValuesForThisListFromDictionarySetup"), 1);
			}

			if (!empty($target)) {
				$sql = "SELECT c.id FROM " . $this->db->prefix() . "c_type_fees as c WHERE c.code = 'EX_KME' AND c.active = 1";
				$resql = $this->db->query($sql);
				if ($resql) {
					if ($this->db->num_rows($resql) > 0) {
						$obj = $this->db->fetch_object($resql);
						$out .= '<script nonce="' . getNonce() . '">
							$(function() {
								$("select[name=' . $target . ']").on("change", function() {
									var current_val = $(this).val();
									if (current_val == ' . $obj->id . ') {';
						if (!empty($default_selected) || !empty($selected)) {
							$out .= '$("select[name=' . $htmlname . ']").val("' . ($default_selected > 0 ? $default_selected : $selected) . '");';
						}

						$out .= '
										$("select[name=' . $htmlname . ']").change();
									}
								});

								$("select[name=' . $htmlname . ']").change(function() {

									if ($("select[name=' . $target . ']").val() == ' . $obj->id . ') {
										// get price of kilometer to fill the unit price
										$.ajax({
											method: "POST",
											dataType: "json",
											data: { fk_c_exp_tax_cat: $(this).val(), token: \'' . currentToken() . '\' },
											url: "' . (DOL_URL_ROOT . '/expensereport/ajax/ajaxik.php?' . join('&', $params)) . '",
										}).done(function( data, textStatus, jqXHR ) {
											console.log(data);
											if (typeof data.up != "undefined") {
												$("input[name=value_unit]").val(data.up);
												$("select[name=' . $htmlname . ']").attr("title", data.title);
											} else {
												$("input[name=value_unit]").val("");
												$("select[name=' . $htmlname . ']").attr("title", "");
											}
										});
									}
								});
							});
						</script>';
					}
				}
			}
		} else {
			dol_print_error($this->db);
		}

		return $out;
	}

	/**
	 * Return HTML to show the select ranges of expense range
	 *
	 * @param string $selected preselected category
	 * @param string $htmlname name of HTML select list
	 * @param integer $useempty 1=Add empty line
	 * @return    string
	 */
	public function selectExpenseRanges($selected = '', $htmlname = 'fk_range', $useempty = 0)
	{
		global $conf, $langs;

		$out = '';
		$sql = "SELECT rowid, range_ik FROM " . $this->db->prefix() . "c_exp_tax_range";
		$sql .= " WHERE entity = " . $conf->entity . " AND active = 1";

		$resql = $this->db->query($sql);
		if ($resql) {
			$out = '<select id="select_' . $htmlname . '" name="' . $htmlname . '" class="' . $htmlname . ' flat minwidth75imp">';
			if ($useempty) {
				$out .= '<option value="0"></option>';
			}

			while ($obj = $this->db->fetch_object($resql)) {
				$out .= '<option ' . ($selected == $obj->rowid ? 'selected="selected"' : '') . ' value="' . $obj->rowid . '">' . price($obj->range_ik, 0, $langs, 1, 0) . '</option>';
			}
			$out .= '</select>';
		} else {
			dol_print_error($this->db);
		}

		return $out;
	}

	/**
	 * Return HTML to show a select of expense
	 *
	 * @param string $selected preselected category
	 * @param string $htmlname name of HTML select list
	 * @param integer $useempty 1=Add empty choice
	 * @param integer $allchoice 1=Add all choice
	 * @param integer $useid 0=use 'code' as key, 1=use 'id' as key
	 * @return    string
	 */
	public function selectExpense($selected = '', $htmlname = 'fk_c_type_fees', $useempty = 0, $allchoice = 1, $useid = 0)
	{
		global $langs;

		$out = '';
		$sql = "SELECT id, code, label FROM " . $this->db->prefix() . "c_type_fees";
		$sql .= " WHERE active = 1";

		$resql = $this->db->query($sql);
		if ($resql) {
			$out = '<select id="select_' . $htmlname . '" name="' . $htmlname . '" class="' . $htmlname . ' flat minwidth75imp">';
			if ($useempty) {
				$out .= '<option value="0"></option>';
			}
			if ($allchoice) {
				$out .= '<option value="-1">' . $langs->trans('AllExpenseReport') . '</option>';
			}

			$field = 'code';
			if ($useid) {
				$field = 'id';
			}

			while ($obj = $this->db->fetch_object($resql)) {
				$key = $langs->trans($obj->code);
				$out .= '<option ' . ($selected == $obj->{$field} ? 'selected="selected"' : '') . ' value="' . $obj->{$field} . '">' . ($key != $obj->code ? $key : $obj->label) . '</option>';
			}
			$out .= '</select>';
		} else {
			dol_print_error($this->db);
		}

		return $out;
	}

	/**
	 *  Output a combo list with invoices qualified for a third party
	 *
	 * @param int $socid Id third party (-1=all, 0=only projects not linked to a third party, id=projects not linked or linked to third party id)
	 * @param int $selected Id invoice preselected
	 * @param string $htmlname Name of HTML select
	 * @param int $maxlength Maximum length of label
	 * @param int $option_only Return only html options lines without the select tag
	 * @param string $show_empty Add an empty line ('1' or string to show for empty line)
	 * @param int $discard_closed Discard closed projects (0=Keep,1=hide completely,2=Disable)
	 * @param int $forcefocus Force focus on field (works with javascript only)
	 * @param int $disabled Disabled
	 * @param string $morecss More css added to the select component
	 * @param string $projectsListId ''=Automatic filter on project allowed. List of id=Filter on project ids.
	 * @param string $showproject 'all' = Show project info, ''=Hide project info
	 * @param User $usertofilter User object to use for filtering
	 * @return string            HTML Select Invoice
	 */
	public function selectInvoice($socid = -1, $selected = '', $htmlname = 'invoiceid', $maxlength = 24, $option_only = 0, $show_empty = '1', $discard_closed = 0, $forcefocus = 0, $disabled = 0, $morecss = 'maxwidth500', $projectsListId = '', $showproject = 'all', $usertofilter = null)
	{
		global $user, $conf, $langs;

		require_once DOL_DOCUMENT_ROOT . '/projet/class/project.class.php';

		if (is_null($usertofilter)) {
			$usertofilter = $user;
		}

		$out = '';

		$hideunselectables = false;
		if (!empty($conf->global->PROJECT_HIDE_UNSELECTABLES)) {
			$hideunselectables = true;
		}

		if (empty($projectsListId)) {
			if (empty($usertofilter->rights->projet->all->lire)) {
				$projectstatic = new Project($this->db);
				$projectsListId = $projectstatic->getProjectsAuthorizedForUser($usertofilter, 0, 1);
			}
		}

		// Search all projects
		$sql = "SELECT f.rowid, f.ref as fref, 'nolabel' as flabel, p.rowid as pid, f.ref,
            p.title, p.fk_soc, p.fk_statut, p.public,";
		$sql .= ' s.nom as name';
		$sql .= ' FROM ' . $this->db->prefix() . 'projet as p';
		$sql .= ' LEFT JOIN ' . $this->db->prefix() . 'societe as s ON s.rowid = p.fk_soc,';
		$sql .= ' ' . $this->db->prefix() . 'facture as f';
		$sql .= " WHERE p.entity IN (" . getEntity('project') . ")";
		$sql .= " AND f.fk_projet = p.rowid AND f.fk_statut=0"; //Brouillons seulement
		//if ($projectsListId) $sql.= " AND p.rowid IN (".$this->db->sanitize($projectsListId).")";
		//if ($socid == 0) $sql.= " AND (p.fk_soc=0 OR p.fk_soc IS NULL)";
		//if ($socid > 0)  $sql.= " AND (p.fk_soc=".((int) $socid)." OR p.fk_soc IS NULL)";
		$sql .= " ORDER BY p.ref, f.ref ASC";

		$resql = $this->db->query($sql);
		if ($resql) {
			// Use select2 selector
			if (!empty($conf->use_javascript_ajax)) {
				include_once DOL_DOCUMENT_ROOT . '/core/lib/ajax.lib.php';
				$comboenhancement = ajax_combobox($htmlname, '', 0, $forcefocus);
				$out .= $comboenhancement;
				$morecss = 'minwidth200imp maxwidth500';
			}

			if (empty($option_only)) {
				$out .= '<select class="valignmiddle flat' . ($morecss ? ' ' . $morecss : '') . '"' . ($disabled ? ' disabled="disabled"' : '') . ' id="' . $htmlname . '" name="' . $htmlname . '">';
			}
			if (!empty($show_empty)) {
				$out .= '<option value="0" class="optiongrey">';
				if (!is_numeric($show_empty)) {
					$out .= $show_empty;
				} else {
					$out .= '&nbsp;';
				}
				$out .= '</option>';
			}
			$num = $this->db->num_rows($resql);
			$i = 0;
			if ($num) {
				while ($i < $num) {
					$obj = $this->db->fetch_object($resql);
					// If we ask to filter on a company and user has no permission to see all companies and project is linked to another company, we hide project.
					if ($socid > 0 && (empty($obj->fk_soc) || $obj->fk_soc == $socid) && empty($usertofilter->rights->societe->lire)) {
						// Do nothing
					} else {
						if ($discard_closed == 1 && $obj->fk_statut == Project::STATUS_CLOSED) {
							$i++;
							continue;
						}

						$labeltoshow = '';

						if ($showproject == 'all') {
							$labeltoshow .= dol_trunc($obj->ref, 18); // Invoice ref
							if ($obj->name) {
								$labeltoshow .= ' - ' . $obj->name; // Soc name
							}

							$disabled = 0;
							if ($obj->fk_statut == Project::STATUS_DRAFT) {
								$disabled = 1;
								$labeltoshow .= ' - ' . $langs->trans("Draft");
							} elseif ($obj->fk_statut == Project::STATUS_CLOSED) {
								if ($discard_closed == 2) {
									$disabled = 1;
								}
								$labeltoshow .= ' - ' . $langs->trans("Closed");
							} elseif ($socid > 0 && (!empty($obj->fk_soc) && $obj->fk_soc != $socid)) {
								$disabled = 1;
								$labeltoshow .= ' - ' . $langs->trans("LinkedToAnotherCompany");
							}
						}

						if (!empty($selected) && $selected == $obj->rowid) {
							$out .= '<option value="' . $obj->rowid . '" selected';
							//if ($disabled) $out.=' disabled';						// with select2, field can't be preselected if disabled
							$out .= '>' . $labeltoshow . '</option>';
						} else {
							if ($hideunselectables && $disabled && ($selected != $obj->rowid)) {
								$resultat = '';
							} else {
								$resultat = '<option value="' . $obj->rowid . '"';
								if ($disabled) {
									$resultat .= ' disabled';
								}
								//if ($obj->public) $labeltoshow.=' ('.$langs->trans("Public").')';
								//else $labeltoshow.=' ('.$langs->trans("Private").')';
								$resultat .= '>';
								$resultat .= $labeltoshow;
								$resultat .= '</option>';
							}
							$out .= $resultat;
						}
					}
					$i++;
				}
			}
			if (empty($option_only)) {
				$out .= '</select>';
			}

			$this->db->free($resql);

			return $out;
		} else {
			dol_print_error($this->db);
			return '';
		}
	}

	/**
	 *  Output a combo list with invoices qualified for a third party
	 *
	 * @param int $selected Id invoice preselected
	 * @param string $htmlname Name of HTML select
	 * @param int $maxlength Maximum length of label
	 * @param int $option_only Return only html options lines without the select tag
	 * @param string $show_empty Add an empty line ('1' or string to show for empty line)
	 * @param int $forcefocus Force focus on field (works with javascript only)
	 * @param int $disabled Disabled
	 * @param string $morecss More css added to the select component
	 * @return int                    Nbr of project if OK, <0 if KO
	 */
	public function selectInvoiceRec($selected = '', $htmlname = 'facrecid', $maxlength = 24, $option_only = 0, $show_empty = '1', $forcefocus = 0, $disabled = 0, $morecss = 'maxwidth500')
	{
		global $user, $conf, $langs;

		$out = '';

		dol_syslog('FactureRec::fetch', LOG_DEBUG);

		$sql = 'SELECT f.rowid, f.entity, f.titre as title, f.suspended, f.fk_soc';
		//$sql.= ', el.fk_source';
		$sql .= ' FROM ' . MAIN_DB_PREFIX . 'facture_rec as f';
		$sql .= " WHERE f.entity IN (" . getEntity('invoice') . ")";
		$sql .= " ORDER BY f.titre ASC";

		$resql = $this->db->query($sql);
		if ($resql) {
			// Use select2 selector
			if (!empty($conf->use_javascript_ajax)) {
				include_once DOL_DOCUMENT_ROOT . '/core/lib/ajax.lib.php';
				$comboenhancement = ajax_combobox($htmlname, '', 0, $forcefocus);
				$out .= $comboenhancement;
				$morecss = 'minwidth200imp maxwidth500';
			}

			if (empty($option_only)) {
				$out .= '<select class="valignmiddle flat' . ($morecss ? ' ' . $morecss : '') . '"' . ($disabled ? ' disabled="disabled"' : '') . ' id="' . $htmlname . '" name="' . $htmlname . '">';
			}
			if (!empty($show_empty)) {
				$out .= '<option value="0" class="optiongrey">';
				if (!is_numeric($show_empty)) {
					$out .= $show_empty;
				} else {
					$out .= '&nbsp;';
				}
				$out .= '</option>';
			}
			$num = $this->db->num_rows($resql);
			if ($num) {
				while ($obj = $this->db->fetch_object($resql)) {
					$labeltoshow = dol_trunc($obj->title, 18); // Invoice ref

					$disabled = 0;
					if (!empty($obj->suspended)) {
						$disabled = 1;
						$labeltoshow .= ' - ' . $langs->trans("Closed");
					}


					if (!empty($selected) && $selected == $obj->rowid) {
						$out .= '<option value="' . $obj->rowid . '" selected';
						//if ($disabled) $out.=' disabled';						// with select2, field can't be preselected if disabled
						$out .= '>' . $labeltoshow . '</option>';
					} else {
						if ($disabled && ($selected != $obj->rowid)) {
							$resultat = '';
						} else {
							$resultat = '<option value="' . $obj->rowid . '"';
							if ($disabled) {
								$resultat .= ' disabled';
							}
							$resultat .= '>';
							$resultat .= $labeltoshow;
							$resultat .= '</option>';
						}
						$out .= $resultat;
					}
				}
			}
			if (empty($option_only)) {
				$out .= '</select>';
			}

			print $out;

			$this->db->free($resql);
			return $num;
		} else {
			$this->errors[] = $this->db->lasterror;
			return -1;
		}
	}

	/**
	 * Output the component to make advanced search criteries
	 *
	 * @param 	array 	$arrayofcriterias 					Array of available search criterias. Example: array($object->element => $object->fields, 'otherfamily' => otherarrayoffields, ...)
	 * @param 	array 	$search_component_params 			Array of selected search criterias
	 * @param 	array 	$arrayofinputfieldsalreadyoutput 	Array of input fields already inform. The component will not generate a hidden input field if it is in this list.
	 * @param 	string 	$search_component_params_hidden 	String with $search_component_params criterias
	 * @return	string                                    	HTML component for advanced search
	 */
	public function searchComponent($arrayofcriterias, $search_component_params, $arrayofinputfieldsalreadyoutput = array(), $search_component_params_hidden = '')
	{
		global $langs;

		if ($search_component_params_hidden != '' && !preg_match('/^\(.*\)$/', $search_component_params_hidden)) {    // If $search_component_params_hidden does not start and end with ()
			$search_component_params_hidden = '(' . $search_component_params_hidden . ')';
		}

		$ret = '';

		$ret .= '<div class="divadvancedsearchfieldcomp inline-block">';
		$ret .= '<a href="#" class="dropdownsearch-toggle unsetcolor">';
		$ret .= '<span class="fas fa-filter linkobject boxfilter paddingright pictofixedwidth" title="' . dol_escape_htmltag($langs->trans("Filters")) . '" id="idsubimgproductdistribution"></span>';
		$ret .= '</a>';

		$ret .= '<div class="divadvancedsearchfieldcompinput inline-block minwidth500 maxwidth300onsmartphone">';

		// Show select fields as tags.
		$ret .= '<div name="divsearch_component_params" class="noborderbottom search_component_params inline-block valignmiddle">';

		if ($search_component_params_hidden) {
			// Split the criteria on each AND
			//var_dump($search_component_params_hidden);

			$nbofchars = dol_strlen($search_component_params_hidden);
			$arrayofandtags = array();
			$i = 0; $s = '';
			$countparenthesis = 0;
			while ($i < $nbofchars) {
				$char = dol_substr($search_component_params_hidden, $i, 1);

				if ($char == '(') {
					$countparenthesis++;
				} elseif ($char == ')') {
					$countparenthesis--;
				}

				if ($countparenthesis == 0) {
					$char2 = dol_substr($search_component_params_hidden, $i+1, 1);
					$char3 = dol_substr($search_component_params_hidden, $i+2, 1);
					if ($char == 'A' && $char2 == 'N' && $char3 == 'D') {
						// We found a AND
						$arrayofandtags[] = trim($s);
						$s = '';
						$i+=2;
					} else {
						$s .= $char;
					}
				} else {
					$s .= $char;
				}
				$i++;
			}
			if ($s) {
				$arrayofandtags[] = trim($s);
			}

			// Show each AND part
			foreach ($arrayofandtags as $tmpkey => $tmpval) {
				$errormessage = '';
				$searchtags = forgeSQLFromUniversalSearchCriteria($tmpval, $errormessage, 1, 1);
				if ($errormessage) {
					$this->error = 'ERROR in parsing search string: '.$errormessage;
				}
				// Remove first and last parenthesis but only if first is the opening and last the closing of the same group
				include_once DOL_DOCUMENT_ROOT.'/core/lib/functions2.lib.php';
				$searchtags = removeGlobalParenthesis($searchtags);

				$ret .= '<span class="marginleftonlyshort valignmiddle tagsearch" data-ufilterid="'.($tmpkey+1).'" data-ufilter="'.dol_escape_htmltag($tmpval).'">';
				$ret .= '<span class="tagsearchdelete select2-selection__choice__remove" data-ufilterid="'.($tmpkey+1).'">x</span> ';
				$ret .= dol_escape_htmltag($searchtags);
				$ret .= '</span>';
			}
		}

		//$ret .= '<button type="submit" class="liste_titre button_search paddingleftonly" name="button_search_x" value="x"><span class="fa fa-search"></span></button>';

		//$ret .= search_component_params
		//$texttoshow = '<div class="opacitymedium inline-block search_component_searchtext">'.$langs->trans("Search").'</div>';
		//$ret .= '<div class="search_component inline-block valignmiddle">'.$texttoshow.'</div>';

		$show_search_component_params_hidden = 1;
		if ($show_search_component_params_hidden) {
			$ret .= '<input type="hidden" name="show_search_component_params_hidden" value="1">';
		}
		$ret .= "<!-- We store the full Universal Search String into this field. For example: (t.ref:like:'SO-%') AND ((t.ref:like:'CO-%') OR (t.ref:like:'AA%')) -->";
		$ret .= '<input type="hidden" name="search_component_params_hidden" value="' . dol_escape_htmltag($search_component_params_hidden) . '">';
		// $ret .= "<!-- sql= ".forgeSQLFromUniversalSearchCriteria($search_component_params_hidden, $errormessage)." -->";

		// For compatibility with forms that show themself the search criteria in addition of this component, we output these fields
		foreach ($arrayofcriterias as $criterias) {
			foreach ($criterias as $criteriafamilykey => $criteriafamilyval) {
				if (in_array('search_' . $criteriafamilykey, $arrayofinputfieldsalreadyoutput)) {
					continue;
				}
				if (in_array($criteriafamilykey, array('rowid', 'ref_ext', 'entity', 'extraparams'))) {
					continue;
				}
				if (in_array($criteriafamilyval['type'], array('date', 'datetime', 'timestamp'))) {
					$ret .= '<input type="hidden" name="search_' . $criteriafamilykey . '_start">';
					$ret .= '<input type="hidden" name="search_' . $criteriafamilykey . '_startyear">';
					$ret .= '<input type="hidden" name="search_' . $criteriafamilykey . '_startmonth">';
					$ret .= '<input type="hidden" name="search_' . $criteriafamilykey . '_startday">';
					$ret .= '<input type="hidden" name="search_' . $criteriafamilykey . '_end">';
					$ret .= '<input type="hidden" name="search_' . $criteriafamilykey . '_endyear">';
					$ret .= '<input type="hidden" name="search_' . $criteriafamilykey . '_endmonth">';
					$ret .= '<input type="hidden" name="search_' . $criteriafamilykey . '_endday">';
				} else {
					$ret .= '<input type="hidden" name="search_' . $criteriafamilykey . '">';
				}
			}
		}

		$ret .= '</div>';

		$ret .= "<!-- Field to enter a generic filter string: t.ref:like:'SO-%', t.date_creation:<:'20160101', t.date_creation:<:'2016-01-01 12:30:00', t.nature:is:NULL, t.field2:isnot:NULL -->\n";
		$ret .= '<input type="text" placeholder="' . $langs->trans("Search") . '" name="search_component_params_input" class="noborderbottom search_component_input" value="">';

		$ret .= '</div>';
		$ret .= '</div>';

		$ret .= '<script>
		jQuery(".tagsearchdelete").click(function() {
			var filterid = $(this).parents().data("ufilterid");
			console.log("We click to delete a criteria nb "+filterid);
			// TODO Update the search_component_params_hidden with all data-ufilter except the one delete and post page

		});
		</script>
		';


		return $ret;
	}

	/**
	 * selectModelMail
	 *
	 * @param 	string 	$prefix 		Prefix
	 * @param	string 	$modelType 		Model type
	 * @param 	int 	$default 		1=Show also Default mail template
	 * @param 	int 	$addjscombo 	Add js combobox
	 * @return  string                	HTML select string
	 */
	public function selectModelMail($prefix, $modelType = '', $default = 0, $addjscombo = 0)
	{
		global $langs, $user;

		$retstring = '';

		$TModels = array();

		include_once DOL_DOCUMENT_ROOT . '/core/class/html.formmail.class.php';
		$formmail = new FormMail($this->db);
		$result = $formmail->fetchAllEMailTemplate($modelType, $user, $langs);

		if ($default) {
			$TModels[0] = $langs->trans('DefaultMailModel');
		}
		if ($result > 0) {
			foreach ($formmail->lines_model as $model) {
				$TModels[$model->id] = $model->label;
			}
		}

		$retstring .= '<select class="flat" id="select_' . $prefix . 'model_mail" name="' . $prefix . 'model_mail">';

		foreach ($TModels as $id_model => $label_model) {
			$retstring .= '<option value="' . $id_model . '"';
			$retstring .= ">" . $label_model . "</option>";
		}

		$retstring .= "</select>";

		if ($addjscombo) {
			$retstring .= ajax_combobox('select_' . $prefix . 'model_mail');
		}

		return $retstring;
	}

	/**
	 * Output the buttons to submit a creation/edit form
	 *
	 * @param 	string 	$save_label 		Alternative label for save button
	 * @param 	string 	$cancel_label 		Alternative label for cancel button
	 * @param 	array 	$morebuttons 		Add additional buttons between save and cancel
	 * @param 	bool 	$withoutdiv 		Option to remove enclosing centered div
	 * @param 	string 	$morecss 			More CSS
	 * @param 	string 	$dol_openinpopup 	If the button are shown in a context of a page shown inside a popup, we put here the string name of popup.
	 * @return  string                      Html code with the buttons
	 */
	public function buttonsSaveCancel($save_label = 'Save', $cancel_label = 'Cancel', $morebuttons = array(), $withoutdiv = 0, $morecss = '', $dol_openinpopup = '')
	{
		global $langs;

		$buttons = array();

		$save = array(
			'name' => 'save',
			'label_key' => $save_label,
		);

		if ($save_label == 'Create' || $save_label == 'Add') {
			$save['name'] = 'add';
		} elseif ($save_label == 'Modify') {
			$save['name'] = 'edit';
		}

		$cancel = array(
			'name' => 'cancel',
			'label_key' => 'Cancel',
		);

		!empty($save_label) ? $buttons[] = $save : '';

		if (!empty($morebuttons)) {
			$buttons[] = $morebuttons;
		}

		!empty($cancel_label) ? $buttons[] = $cancel : '';

		$retstring = $withoutdiv ? '' : '<div class="center">';

		foreach ($buttons as $button) {
			$addclass = empty($button['addclass']) ? '' : $button['addclass'];
			$retstring .= '<input type="submit" class="button button-' . $button['name'] . ($morecss ? ' ' . $morecss : '') . ' ' . $addclass . '" name="' . $button['name'] . '" value="' . dol_escape_htmltag($langs->trans($button['label_key'])) . '">';
		}
		$retstring .= $withoutdiv ? '' : '</div>';

		if ($dol_openinpopup) {
			$retstring .= '<!-- buttons are shown into a $dol_openinpopup=' . $dol_openinpopup . ' context, so we enable the close of dialog on cancel -->' . "\n";
			$retstring .= '<script nonce="' . getNonce() . '">';
			$retstring .= 'jQuery(".button-cancel").click(function(e) {
				e.preventDefault(); console.log(\'We click on cancel in iframe popup ' . $dol_openinpopup . '\');
				window.parent.jQuery(\'#idfordialog' . $dol_openinpopup . '\').dialog(\'close\');
				 });';
			$retstring .= '</script>';
		}

		return $retstring;
	}
}<|MERGE_RESOLUTION|>--- conflicted
+++ resolved
@@ -4622,20 +4622,20 @@
 	}
 
 	/**
-	 *  Return a HTML select list of shipping mode
-	 *
-	 * @param string $selected Id shipping mode pre-selected
-	 * @param string $htmlname Name of select zone
-	 * @param string $filtre To filter list. This parameter must not come from input of users
-	 * @param int $useempty 1=Add an empty value in list, 2=Add an empty value in list only if there is more than 2 entries.
-	 * @param string $moreattrib To add more attribute on select
-	 * @param int $noinfoadmin 0=Add admin info, 1=Disable admin info
-	 * @param string $morecss More CSS
-	 * @return    void
+	 * Return a HTML select list of shipping mode
+	 *
+	 * @param string 	$selected 		Id shipping mode pre-selected
+	 * @param string 	$htmlname 		Name of select zone
+	 * @param string 	$filtre 		To filter list. This parameter must not come from input of users
+	 * @param int 		$useempty 		1=Add an empty value in list, 2=Add an empty value in list only if there is more than 2 entries.
+	 * @param string 	$moreattrib 	To add more attribute on select
+	 * @param int 		$noinfoadmin 	0=Add admin info, 1=Disable admin info
+	 * @param string 	$morecss 		More CSS
+	 * @return void
 	 */
 	public function selectShippingMethod($selected = '', $htmlname = 'shipping_method_id', $filtre = '', $useempty = 0, $moreattrib = '', $noinfoadmin = 0, $morecss = '')
 	{
-		global $langs, $conf, $user;
+		global $langs, $user;
 
 		$langs->load("admin");
 		$langs->load("deliveries");
@@ -8241,11 +8241,7 @@
 			}
 		}
 		$idname = str_replace(array('[', ']'), array('', ''), $htmlname);
-<<<<<<< HEAD
-		$out .= '<select id="' . preg_replace('/^\./', '', $idname) . '" ' . ($disabled ? 'disabled="disabled" ' : '') . 'class="flat ' . (preg_replace('/^\./', '', $htmlname)) . ($morecss ? ' ' . $morecss : '') . ' xxxselectformat"';
-=======
 		$out .= '<select id="' . preg_replace('/^\./', '', $idname) . '" ' . ($disabled ? 'disabled="disabled" ' : '') . 'class="flat ' . (preg_replace('/^\./', '', $htmlname)) . ($morecss ? ' ' . $morecss : '') . ' selectformat"';
->>>>>>> d8b59d0b
 		$out .= ' name="' . preg_replace('/^\./', '', $htmlname) . '" ' . ($moreparam ? $moreparam : '');
 		$out .= '>'."\n";
 
@@ -9990,7 +9986,7 @@
 	 */
 	public function showCheckAddButtons($cssclass = 'checkforaction', $calljsfunction = 0, $massactionname = "massaction")
 	{
-		global $conf, $langs;
+		global $conf;
 
 		$out = '';
 
@@ -10381,7 +10377,7 @@
 	 */
 	public function selectInvoiceRec($selected = '', $htmlname = 'facrecid', $maxlength = 24, $option_only = 0, $show_empty = '1', $forcefocus = 0, $disabled = 0, $morecss = 'maxwidth500')
 	{
-		global $user, $conf, $langs;
+		global $conf, $langs;
 
 		$out = '';
 
