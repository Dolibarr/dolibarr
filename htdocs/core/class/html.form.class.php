<?php
/* Copyright (c) 2002-2007  Rodolphe Quiedeville    <rodolphe@quiedeville.org>
 * Copyright (C) 2004-2012  Laurent Destailleur     <eldy@users.sourceforge.net>
 * Copyright (C) 2004       Benoit Mortier          <benoit.mortier@opensides.be>
 * Copyright (C) 2004       Sebastien Di Cintio     <sdicintio@ressource-toi.org>
 * Copyright (C) 2004       Eric Seigne             <eric.seigne@ryxeo.com>
 * Copyright (C) 2005-2017  Regis Houssin           <regis.houssin@inodbox.com>
 * Copyright (C) 2006       Andre Cianfarani        <acianfa@free.fr>
 * Copyright (C) 2006       Marc Barilley/Ocebo     <marc@ocebo.com>
 * Copyright (C) 2007       Franky Van Liedekerke   <franky.van.liedekerker@telenet.be>
 * Copyright (C) 2007       Patrick Raguin          <patrick.raguin@gmail.com>
 * Copyright (C) 2010       Juanjo Menent           <jmenent@2byte.es>
 * Copyright (C) 2010-2019  Philippe Grand          <philippe.grand@atoo-net.com>
 * Copyright (C) 2011       Herve Prot              <herve.prot@symeos.com>
 * Copyright (C) 2012-2016  Marcos García           <marcosgdf@gmail.com>
 * Copyright (C) 2012       Cedric Salvador         <csalvador@gpcsolutions.fr>
 * Copyright (C) 2012-2015  Raphaël Doursenaud      <rdoursenaud@gpcsolutions.fr>
 * Copyright (C) 2014       Alexandre Spangaro      <aspangaro@open-dsi.fr>
 * Copyright (C) 2018       Ferran Marcet           <fmarcet@2byte.es>
 * Copyright (C) 2018-2019  Frédéric France         <frederic.france@netlogic.fr>
 * Copyright (C) 2018       Nicolas ZABOURI	        <info@inovea-conseil.com>
 * Copyright (C) 2018       Christophe Battarel     <christophe@altairis.fr>
 * Copyright (C) 2018       Josep Lluis Amador      <joseplluis@lliuretic.cat>
 *
 * This program is free software; you can redistribute it and/or modify
 * it under the terms of the GNU General Public License as published by
 * the Free Software Foundation; either version 3 of the License, or
 * (at your option) any later version.
 *
 * This program is distributed in the hope that it will be useful,
 * but WITHOUT ANY WARRANTY; without even the implied warranty of
 * MERCHANTABILITY or FITNESS FOR A PARTICULAR PURPOSE.  See the
 * GNU General Public License for more details.
 *
 * You should have received a copy of the GNU General Public License
 * along with this program. If not, see <https://www.gnu.org/licenses/>.
 */

/**
 *	\file       htdocs/core/class/html.form.class.php
 *  \ingroup    core
 *	\brief      File of class with all html predefined components
 */


/**
 *	Class to manage generation of HTML components
 *	Only common components must be here.
 *
 *  TODO Merge all function load_cache_* and loadCache* (except load_cache_vatrates) into one generic function loadCacheTable
 */
class Form
{
	/**
     * @var DoliDB Database handler.
     */
    public $db;

	/**
	 * @var string Error code (or message)
	 */
	public $error = '';

    /**
     * @var string[]    Array of error strings
     */
    public $errors = array();

	public $num;

	// Cache arrays
	public $cache_types_paiements = array();
	public $cache_conditions_paiements = array();
	public $cache_availability = array();
	public $cache_demand_reason = array();
	public $cache_types_fees = array();
	public $cache_vatrates = array();


	/**
	 * Constructor
	 *
	 * @param		DoliDB		$db      Database handler
	 */
	public function __construct($db)
	{
		$this->db = $db;
	}

	/**
	 * Output key field for an editable field
	 *
	 * @param   string	$text			Text of label or key to translate
	 * @param   string	$htmlname		Name of select field ('edit' prefix will be added)
	 * @param   string	$preselected    Value to show/edit (not used in this function)
	 * @param	object	$object			Object
	 * @param	boolean	$perm			Permission to allow button to edit parameter. Set it to 0 to have a not edited field.
	 * @param	string	$typeofdata		Type of data ('string' by default, 'email', 'amount:99', 'numeric:99', 'text' or 'textarea:rows:cols', 'datepicker' ('day' do not work, don't know why), 'ckeditor:dolibarr_zzz:width:height:savemethod:1:rows:cols', 'select;xxx[:class]'...)
	 * @param	string	$moreparam		More param to add on a href URL.
	 * @param   int     $fieldrequired  1 if we want to show field as mandatory using the "fieldrequired" CSS.
	 * @param   int     $notabletag     1=Do not output table tags but output a ':', 2=Do not output table tags and no ':', 3=Do not output table tags but output a ' '
	 * @param	string	$paramid		Key of parameter for id ('id', 'socid')
	 * @param	string	$help			Tooltip help
	 * @return	string					HTML edit field
	 */
    public function editfieldkey($text, $htmlname, $preselected, $object, $perm, $typeofdata = 'string', $moreparam = '', $fieldrequired = 0, $notabletag = 0, $paramid = 'id', $help = '')
    {
		global $conf, $langs;

		$ret = '';

		// TODO change for compatibility
		if (!empty($conf->global->MAIN_USE_JQUERY_JEDITABLE) && !preg_match('/^select;/', $typeofdata))
		{
			if (!empty($perm))
			{
				$tmp = explode(':', $typeofdata);
				$ret .= '<div class="editkey_'.$tmp[0].(!empty($tmp[1]) ? ' '.$tmp[1] : '').'" id="'.$htmlname.'">';
				if ($fieldrequired) $ret .= '<span class="fieldrequired">';
				if ($help) {
					$ret .= $this->textwithpicto($langs->trans($text), $help);
				} else {
					$ret .= $langs->trans($text);
				}
				if ($fieldrequired) $ret .= '</span>';
				$ret .= '</div>'."\n";
			}
			else
			{
				if ($fieldrequired) $ret .= '<span class="fieldrequired">';
				if ($help) {
					$ret .= $this->textwithpicto($langs->trans($text), $help);
				} else {
					$ret .= $langs->trans($text);
				}
				if ($fieldrequired) $ret .= '</span>';
			}
		}
		else
		{
			if (empty($notabletag) && GETPOST('action', 'aZ09') != 'edit'.$htmlname && $perm) $ret .= '<table class="nobordernopadding centpercent"><tr><td class="nowrap">';
			if ($fieldrequired) $ret .= '<span class="fieldrequired">';
			if ($help) {
				$ret .= $this->textwithpicto($langs->trans($text), $help);
			} else {
				$ret .= $langs->trans($text);
			}
			if ($fieldrequired) $ret .= '</span>';
			if (!empty($notabletag)) $ret .= ' ';
			if (empty($notabletag) && GETPOST('action', 'aZ09') != 'edit'.$htmlname && $perm) $ret .= '</td>';
			if (empty($notabletag) && GETPOST('action', 'aZ09') != 'edit'.$htmlname && $perm) $ret .= '<td class="right">';
			if ($htmlname && GETPOST('action', 'aZ09') != 'edit'.$htmlname && $perm) $ret .= '<a class="editfielda" href="'.$_SERVER["PHP_SELF"].'?action=edit'.$htmlname.'&amp;'.$paramid.'='.$object->id.$moreparam.'">'.img_edit($langs->trans('Edit'), ($notabletag ? 0 : 1)).'</a>';
			if (!empty($notabletag) && $notabletag == 1) $ret .= ' : ';
			if (!empty($notabletag) && $notabletag == 3) $ret .= ' ';
			if (empty($notabletag) && GETPOST('action', 'aZ09') != 'edit'.$htmlname && $perm) $ret .= '</td>';
			if (empty($notabletag) && GETPOST('action', 'aZ09') != 'edit'.$htmlname && $perm) $ret .= '</tr></table>';
		}

		return $ret;
    }

	/**
	 * Output value of a field for an editable field
	 *
	 * @param	string	$text			Text of label (not used in this function)
	 * @param	string	$htmlname		Name of select field
	 * @param	string	$value			Value to show/edit
	 * @param	object	$object			Object
	 * @param	boolean	$perm			Permission to allow button to edit parameter
	 * @param	string	$typeofdata		Type of data ('string' by default, 'email', 'amount:99', 'numeric:99', 'text' or 'textarea:rows:cols%', 'datepicker' ('day' do not work, don't know why), 'dayhour' or 'datepickerhour', 'ckeditor:dolibarr_zzz:width:height:savemethod:toolbarstartexpanded:rows:cols', 'select;xkey:xval,ykey:yval,...')
	 * @param	string	$editvalue		When in edit mode, use this value as $value instead of value (for example, you can provide here a formated price instead of value). Use '' to use same than $value
	 * @param	object	$extObject		External object
	 * @param	mixed	$custommsg		String or Array of custom messages : eg array('success' => 'MyMessage', 'error' => 'MyMessage')
	 * @param	string	$moreparam		More param to add on the form action href URL
	 * @param   int     $notabletag     Do no output table tags
	 * @param	string	$formatfunc		Call a specific function to output field
	 * @param	string	$paramid		Key of parameter for id ('id', 'socid')
	 * @return  string					HTML edit field
	 */
    public function editfieldval($text, $htmlname, $value, $object, $perm, $typeofdata = 'string', $editvalue = '', $extObject = null, $custommsg = null, $moreparam = '', $notabletag = 0, $formatfunc = '', $paramid = 'id')
	{
		global $conf, $langs, $db;

		$ret = '';

		// Check parameters
		if (empty($typeofdata)) return 'ErrorBadParameter';

		// When option to edit inline is activated
		if (!empty($conf->global->MAIN_USE_JQUERY_JEDITABLE) && !preg_match('/^select;|datehourpicker/', $typeofdata)) // TODO add jquery timepicker and support select
		{
			$ret .= $this->editInPlace($object, $value, $htmlname, $perm, $typeofdata, $editvalue, $extObject, $custommsg);
		}
		else
		{
			if (GETPOST('action', 'aZ09') == 'edit'.$htmlname)
			{
				$ret .= "\n";
				$ret .= '<form method="post" action="'.$_SERVER["PHP_SELF"].($moreparam ? '?'.$moreparam : '').'">';
				$ret .= '<input type="hidden" name="action" value="set'.$htmlname.'">';
				$ret .= '<input type="hidden" name="token" value="'.newToken().'">';
				$ret .= '<input type="hidden" name="'.$paramid.'" value="'.$object->id.'">';
				if (empty($notabletag)) $ret .= '<table class="nobordernopadding centpercent" cellpadding="0" cellspacing="0">';
				if (empty($notabletag)) $ret .= '<tr><td>';
				if (preg_match('/^(string|safehtmlstring|email)/', $typeofdata))
				{
					$tmp = explode(':', $typeofdata);
					$ret .= '<input type="text" id="'.$htmlname.'" name="'.$htmlname.'" value="'.($editvalue ? $editvalue : $value).'"'.($tmp[1] ? ' size="'.$tmp[1].'"' : '').'>';
				}
				elseif (preg_match('/^(numeric|amount)/', $typeofdata))
				{
					$tmp = explode(':', $typeofdata);
					$valuetoshow = price2num($editvalue ? $editvalue : $value);
					$ret .= '<input type="text" id="'.$htmlname.'" name="'.$htmlname.'" value="'.($valuetoshow != '' ?price($valuetoshow) : '').'"'.($tmp[1] ? ' size="'.$tmp[1].'"' : '').'>';
				}
				elseif (preg_match('/^text/', $typeofdata) || preg_match('/^note/', $typeofdata))	// if wysiwyg is enabled $typeofdata = 'ckeditor'
				{
					$tmp = explode(':', $typeofdata);
					$cols = $tmp[2];
					$morealt = '';
					if (preg_match('/%/', $cols))
					{
						$morealt = ' style="width: '.$cols.'"';
						$cols = '';
					}

					$valuetoshow = ($editvalue ? $editvalue : $value);
					$ret .= '<textarea id="'.$htmlname.'" name="'.$htmlname.'" wrap="soft" rows="'.($tmp[1] ? $tmp[1] : '20').'"'.($cols ? ' cols="'.$cols.'"' : 'class="quatrevingtpercent"').$morealt.'">';
					// textarea convert automatically entities chars into simple chars.
					// So we convert & into &amp; so a string like 'a &lt; <b>b</b><br>é<br>&lt;script&gt;alert('X');&lt;script&gt;' stay a correct html and is not converted by textarea component when wysiwig is off.
					$valuetoshow = str_replace('&', '&amp;', $valuetoshow);
					$ret .= dol_string_neverthesehtmltags($valuetoshow, array('textarea'));
					$ret .= '</textarea>';
				}
				elseif ($typeofdata == 'day' || $typeofdata == 'datepicker')
				{
					$ret .= $this->selectDate($value, $htmlname, 0, 0, 1, 'form'.$htmlname, 1, 0);
				}
				elseif ($typeofdata == 'dayhour' || $typeofdata == 'datehourpicker')
				{
					$ret .= $this->selectDate($value, $htmlname, 1, 1, 1, 'form'.$htmlname, 1, 0);
				}
				elseif (preg_match('/^select;/', $typeofdata))
				{
					$arraydata = explode(',', preg_replace('/^select;/', '', $typeofdata));
                    $arraylist = array();
					foreach ($arraydata as $val)
					{
						$tmp = explode(':', $val);
						$tmpkey = str_replace('|', ':', $tmp[0]);
						$arraylist[$tmpkey] = $tmp[1];
					}
					$ret .= $this->selectarray($htmlname, $arraylist, $value);
				}
				elseif (preg_match('/^ckeditor/', $typeofdata))
				{
				    $tmp = explode(':', $typeofdata); // Example: ckeditor:dolibarr_zzz:width:height:savemethod:toolbarstartexpanded:rows:cols:uselocalbrowser
					require_once DOL_DOCUMENT_ROOT.'/core/class/doleditor.class.php';
					$doleditor = new DolEditor($htmlname, ($editvalue ? $editvalue : $value), ($tmp[2] ? $tmp[2] : ''), ($tmp[3] ? $tmp[3] : '100'), ($tmp[1] ? $tmp[1] : 'dolibarr_notes'), 'In', ($tmp[5] ? $tmp[5] : 0), (isset($tmp[8]) ? ($tmp[8] ?true:false) : true), true, ($tmp[6] ? $tmp[6] : '20'), ($tmp[7] ? $tmp[7] : '100'));
					$ret .= $doleditor->Create(1);
				}
				if (empty($notabletag)) $ret .= '</td>';

				if (empty($notabletag)) $ret .= '<td class="left">';
				//else $ret.='<div class="clearboth"></div>';
			   	$ret .= '<input type="submit" class="button'.(empty($notabletag) ? '' : ' ').'" name="modify" value="'.$langs->trans("Modify").'">';
			   	if (preg_match('/ckeditor|textarea/', $typeofdata) && empty($notabletag)) $ret .= '<br>'."\n";
			   	$ret .= '<input type="submit" class="button'.(empty($notabletag) ? '' : ' ').'" name="cancel" value="'.$langs->trans("Cancel").'">';
			   	if (empty($notabletag)) $ret .= '</td>';

			   	if (empty($notabletag)) $ret .= '</tr></table>'."\n";
				$ret .= '</form>'."\n";
			}
			else
			{
				if (preg_match('/^(email)/', $typeofdata))              $ret .= dol_print_email($value, 0, 0, 0, 0, 1);
				elseif (preg_match('/^(amount|numeric)/', $typeofdata)) $ret .= ($value != '' ? price($value, '', $langs, 0, -1, -1, $conf->currency) : '');
				elseif (preg_match('/^text/', $typeofdata) || preg_match('/^note/', $typeofdata))  $ret .= dol_htmlentitiesbr($value);
				elseif (preg_match('/^safehtmlstring/', $typeofdata)) $ret .= dol_string_onlythesehtmltags($value);
				elseif ($typeofdata == 'day' || $typeofdata == 'datepicker') $ret .= dol_print_date($value, 'day');
				elseif ($typeofdata == 'dayhour' || $typeofdata == 'datehourpicker') $ret .= dol_print_date($value, 'dayhour');
				elseif (preg_match('/^select;/', $typeofdata))
				{
					$arraydata = explode(',', preg_replace('/^select;/', '', $typeofdata));
                    $arraylist = array();
					foreach ($arraydata as $val)
					{
						$tmp = explode(':', $val);
						$arraylist[$tmp[0]] = $tmp[1];
					}
					$ret .= $arraylist[$value];
				}
				elseif (preg_match('/^ckeditor/', $typeofdata))
				{
					$tmpcontent = dol_htmlentitiesbr($value);
					if (!empty($conf->global->MAIN_DISABLE_NOTES_TAB))
					{
						$firstline = preg_replace('/<br>.*/', '', $tmpcontent);
						$firstline = preg_replace('/[\n\r].*/', '', $firstline);
						$tmpcontent = $firstline.((strlen($firstline) != strlen($tmpcontent)) ? '...' : '');
					}
					// We dont use dol_escape_htmltag to get the html formating active, but this need we must also
					// clean data from some dangerous html
					$ret .= dol_string_onlythesehtmltags(dol_htmlentitiesbr($tmpcontent));
				}
				else {
					$ret .= dol_escape_htmltag($value);
				}

				if ($formatfunc && method_exists($object, $formatfunc))
				{
					$ret = $object->$formatfunc($ret);
				}
			}
		}
		return $ret;
	}

	/**
	 * Output edit in place form
	 *
	 * @param	object	$object			Object
	 * @param	string	$value			Value to show/edit
	 * @param	string	$htmlname		DIV ID (field name)
	 * @param	int		$condition		Condition to edit
	 * @param	string	$inputType		Type of input ('string', 'numeric', 'datepicker' ('day' do not work, don't know why), 'textarea:rows:cols', 'ckeditor:dolibarr_zzz:width:height:?:1:rows:cols', 'select:loadmethod:savemethod:buttononly')
	 * @param	string	$editvalue		When in edit mode, use this value as $value instead of value
	 * @param	object	$extObject		External object
	 * @param	mixed	$custommsg		String or Array of custom messages : eg array('success' => 'MyMessage', 'error' => 'MyMessage')
	 * @return	string   		      	HTML edit in place
	 */
	protected function editInPlace($object, $value, $htmlname, $condition, $inputType = 'textarea', $editvalue = null, $extObject = null, $custommsg = null)
	{
		global $conf;

		$out = '';

		// Check parameters
		if (preg_match('/^text/', $inputType)) $value = dol_nl2br($value);
		elseif (preg_match('/^numeric/', $inputType)) $value = price($value);
		elseif ($inputType == 'day' || $inputType == 'datepicker') $value = dol_print_date($value, 'day');

		if ($condition)
		{
			$element = false;
			$table_element = false;
			$fk_element		= false;
			$loadmethod		= false;
			$savemethod		= false;
			$ext_element	= false;
			$button_only	= false;
			$inputOption = '';

			if (is_object($object))
			{
				$element = $object->element;
				$table_element = $object->table_element;
				$fk_element = $object->id;
			}

			if (is_object($extObject))
			{
				$ext_element = $extObject->element;
			}

			if (preg_match('/^(string|email|numeric)/', $inputType))
			{
				$tmp = explode(':', $inputType);
				$inputType = $tmp[0];
				if (!empty($tmp[1])) $inputOption = $tmp[1];
				if (!empty($tmp[2])) $savemethod = $tmp[2];
				$out .= '<input id="width_'.$htmlname.'" value="'.$inputOption.'" type="hidden"/>'."\n";
			}
			elseif ((preg_match('/^day$/', $inputType)) || (preg_match('/^datepicker/', $inputType)) || (preg_match('/^datehourpicker/', $inputType)))
			{
				$tmp = explode(':', $inputType);
				$inputType = $tmp[0];
				if (!empty($tmp[1])) $inputOption = $tmp[1];
				if (!empty($tmp[2])) $savemethod = $tmp[2];

				$out .= '<input id="timestamp" type="hidden"/>'."\n"; // Use for timestamp format
			}
			elseif (preg_match('/^(select|autocomplete)/', $inputType))
			{
				$tmp = explode(':', $inputType);
				$inputType = $tmp[0]; $loadmethod = $tmp[1];
				if (!empty($tmp[2])) $savemethod = $tmp[2];
				if (!empty($tmp[3])) $button_only = true;
			}
			elseif (preg_match('/^textarea/', $inputType))
			{
				$tmp = explode(':', $inputType);
				$inputType = $tmp[0];
				$rows = (empty($tmp[1]) ? '8' : $tmp[1]);
				$cols = (empty($tmp[2]) ? '80' : $tmp[2]);
			}
			elseif (preg_match('/^ckeditor/', $inputType))
			{
				$tmp = explode(':', $inputType);
				$inputType = $tmp[0]; $toolbar = $tmp[1];
				if (!empty($tmp[2])) $width = $tmp[2];
				if (!empty($tmp[3])) $heigth = $tmp[3];
				if (!empty($tmp[4])) $savemethod = $tmp[4];

				if (!empty($conf->fckeditor->enabled))
				{
					$out .= '<input id="ckeditor_toolbar" value="'.$toolbar.'" type="hidden"/>'."\n";
				}
				else
				{
					$inputType = 'textarea';
				}
			}

			$out .= '<input id="element_'.$htmlname.'" value="'.$element.'" type="hidden"/>'."\n";
			$out .= '<input id="table_element_'.$htmlname.'" value="'.$table_element.'" type="hidden"/>'."\n";
			$out .= '<input id="fk_element_'.$htmlname.'" value="'.$fk_element.'" type="hidden"/>'."\n";
			$out .= '<input id="loadmethod_'.$htmlname.'" value="'.$loadmethod.'" type="hidden"/>'."\n";
			if (!empty($savemethod))	$out .= '<input id="savemethod_'.$htmlname.'" value="'.$savemethod.'" type="hidden"/>'."\n";
			if (!empty($ext_element))	$out .= '<input id="ext_element_'.$htmlname.'" value="'.$ext_element.'" type="hidden"/>'."\n";
			if (!empty($custommsg))
			{
				if (is_array($custommsg))
				{
					if (!empty($custommsg['success']))
						$out .= '<input id="successmsg_'.$htmlname.'" value="'.$custommsg['success'].'" type="hidden"/>'."\n";
					if (!empty($custommsg['error']))
						$out .= '<input id="errormsg_'.$htmlname.'" value="'.$custommsg['error'].'" type="hidden"/>'."\n";
				}
				else
					$out .= '<input id="successmsg_'.$htmlname.'" value="'.$custommsg.'" type="hidden"/>'."\n";
			}
			if ($inputType == 'textarea') {
				$out .= '<input id="textarea_'.$htmlname.'_rows" value="'.$rows.'" type="hidden"/>'."\n";
				$out .= '<input id="textarea_'.$htmlname.'_cols" value="'.$cols.'" type="hidden"/>'."\n";
			}
			$out .= '<span id="viewval_'.$htmlname.'" class="viewval_'.$inputType.($button_only ? ' inactive' : ' active').'">'.$value.'</span>'."\n";
			$out .= '<span id="editval_'.$htmlname.'" class="editval_'.$inputType.($button_only ? ' inactive' : ' active').' hideobject">'.(!empty($editvalue) ? $editvalue : $value).'</span>'."\n";
		}
		else
		{
			$out = $value;
		}

		return $out;
	}

	/**
	 *	Show a text and picto with tooltip on text or picto.
	 *  Can be called by an instancied $form->textwithtooltip or by a static call Form::textwithtooltip
	 *
	 *	@param	string		$text				Text to show
	 *	@param	string		$htmltext			HTML content of tooltip. Must be HTML/UTF8 encoded.
	 *	@param	int			$tooltipon			1=tooltip on text, 2=tooltip on image, 3=tooltip sur les 2
	 *	@param	int			$direction			-1=image is before, 0=no image, 1=image is after
	 *	@param	string		$img				Html code for image (use img_xxx() function to get it)
	 *	@param	string		$extracss			Add a CSS style to td tags
	 *	@param	int			$notabs				0=Include table and tr tags, 1=Do not include table and tr tags, 2=use div, 3=use span
	 *	@param	string		$incbefore			Include code before the text
	 *	@param	int			$noencodehtmltext	Do not encode into html entity the htmltext
	 *  @param  string      $tooltiptrigger		''=Tooltip on hover, 'abc'=Tooltip on click (abc is a unique key)
	 *  @param	int			$forcenowrap		Force no wrap between text and picto (works with notabs=2 only)
	 *	@return	string							Code html du tooltip (texte+picto)
	 *	@see	textwithpicto() Use thisfunction if you can.
	 *  TODO Move this as static as soon as everybody use textwithpicto or @Form::textwithtooltip
	 */
    public function textwithtooltip($text, $htmltext, $tooltipon = 1, $direction = 0, $img = '', $extracss = '', $notabs = 3, $incbefore = '', $noencodehtmltext = 0, $tooltiptrigger = '', $forcenowrap = 0)
	{
		global $conf;

		if ($incbefore) $text = $incbefore.$text;
		if (!$htmltext) return $text;

		$tag = 'td';
		if ($notabs == 2) $tag = 'div';
		if ($notabs == 3) $tag = 'span';
		// Sanitize tooltip
		//$htmltext=str_replace("\\","\\\\",$htmltext);
		$htmltext = str_replace("\r", "", $htmltext);
		$htmltext = str_replace("\n", "", $htmltext);

		$extrastyle = '';
		if ($direction < 0) { $extracss = ($extracss ? $extracss.' ' : '').($notabs != 3 ? 'inline-block' : ''); $extrastyle = 'padding: 0px; padding-left: 3px !important;'; }
		if ($direction > 0) { $extracss = ($extracss ? $extracss.' ' : '').($notabs != 3 ? 'inline-block' : ''); $extrastyle = 'padding: 0px; padding-right: 3px !important;'; }

		$classfortooltip = 'classfortooltip';

		$s = ''; $textfordialog = '';

		if ($tooltiptrigger == '')
		{
			$htmltext = str_replace('"', "&quot;", $htmltext);
		}
		else
		{
			$classfortooltip = 'classfortooltiponclick';
			$textfordialog .= '<div style="display: none;" id="idfortooltiponclick_'.$tooltiptrigger.'" class="classfortooltiponclicktext">'.$htmltext.'</div>';
		}
		if ($tooltipon == 2 || $tooltipon == 3)
		{
			$paramfortooltipimg = ' class="'.$classfortooltip.($notabs != 3 ? ' inline-block' : '').($extracss ? ' '.$extracss : '').'" style="padding: 0px;'.($extrastyle ? ' '.$extrastyle : '').'"';
			if ($tooltiptrigger == '') $paramfortooltipimg .= ' title="'.($noencodehtmltext ? $htmltext : dol_escape_htmltag($htmltext, 1)).'"'; // Attribut to put on img tag to store tooltip
			else $paramfortooltipimg .= ' dolid="'.$tooltiptrigger.'"';
		}
		else $paramfortooltipimg = ($extracss ? ' class="'.$extracss.'"' : '').($extrastyle ? ' style="'.$extrastyle.'"' : ''); // Attribut to put on td text tag
		if ($tooltipon == 1 || $tooltipon == 3)
		{
			$paramfortooltiptd = ' class="'.($tooltipon == 3 ? 'cursorpointer ' : '').$classfortooltip.' inline-block'.($extracss ? ' '.$extracss : '').'" style="padding: 0px;'.($extrastyle ? ' '.$extrastyle : '').'" ';
			if ($tooltiptrigger == '') $paramfortooltiptd .= ' title="'.($noencodehtmltext ? $htmltext : dol_escape_htmltag($htmltext, 1)).'"'; // Attribut to put on td tag to store tooltip
			else $paramfortooltiptd .= ' dolid="'.$tooltiptrigger.'"';
		}
		else $paramfortooltiptd = ($extracss ? ' class="'.$extracss.'"' : '').($extrastyle ? ' style="'.$extrastyle.'"' : ''); // Attribut to put on td text tag
		if (empty($notabs)) $s .= '<table class="nobordernopadding"><tr style="height: auto;">';
		elseif ($notabs == 2) $s .= '<div class="inline-block'.($forcenowrap ? ' nowrap' : '').'">';
		// Define value if value is before
		if ($direction < 0) {
			$s .= '<'.$tag.$paramfortooltipimg;
			if ($tag == 'td') {
				$s .= ' class=valigntop" width="14"';
			}
			$s .= '>'.$textfordialog.$img.'</'.$tag.'>';
		}
		// Use another method to help avoid having a space in value in order to use this value with jquery
		// Define label
		if ((string) $text != '') $s .= '<'.$tag.$paramfortooltiptd.'>'.$text.'</'.$tag.'>';
		// Define value if value is after
		if ($direction > 0) {
			$s .= '<'.$tag.$paramfortooltipimg;
			if ($tag == 'td') $s .= ' class="valignmiddle" width="14"';
			$s .= '>'.$textfordialog.$img.'</'.$tag.'>';
		}
		if (empty($notabs)) $s .= '</tr></table>';
		elseif ($notabs == 2) $s .= '</div>';

		return $s;
	}

	/**
	 *	Show a text with a picto and a tooltip on picto
	 *
	 *	@param	string	$text				Text to show
	 *	@param  string	$htmltext	     	Content of tooltip
	 *	@param	int		$direction			1=Icon is after text, -1=Icon is before text, 0=no icon
	 * 	@param	string	$type				Type of picto ('info', 'infoclickable', 'help', 'helpclickable', 'warning', 'superadmin', 'mypicto@mymodule', ...) or image filepath or 'none'
	 *  @param  string	$extracss           Add a CSS style to td, div or span tag
	 *  @param  int		$noencodehtmltext   Do not encode into html entity the htmltext
	 *  @param	int		$notabs				0=Include table and tr tags, 1=Do not include table and tr tags, 2=use div, 3=use span
	 *  @param  string  $tooltiptrigger     ''=Tooltip on hover, 'abc'=Tooltip on click (abc is a unique key, clickable link is on image or on link if param $type='none' or on both if $type='xxxclickable')
	 *  @param	int		$forcenowrap		Force no wrap between text and picto (works with notabs=2 only)
	 * 	@return	string						HTML code of text, picto, tooltip
	 */
    public function textwithpicto($text, $htmltext, $direction = 1, $type = 'help', $extracss = '', $noencodehtmltext = 0, $notabs = 3, $tooltiptrigger = '', $forcenowrap = 0)
	{
		global $conf, $langs;

		$alt = '';
		if ($tooltiptrigger) $alt = $langs->transnoentitiesnoconv("ClickToShowHelp");

		//For backwards compatibility
		if ($type == '0') $type = 'info';
		elseif ($type == '1') $type = 'help';

		// If info or help with no javascript, show only text
		if (empty($conf->use_javascript_ajax))
		{
			if ($type == 'info' || $type == 'infoclickable' || $type == 'help' || $type == 'helpclickable')	return $text;
			else
			{
				$alt = $htmltext;
				$htmltext = '';
			}
		}

		// If info or help with smartphone, show only text (tooltip hover can't works)
		if (!empty($conf->dol_no_mouse_hover) && empty($tooltiptrigger))
		{
			if ($type == 'info' || $type == 'infoclickable' || $type == 'help' || $type == 'helpclickable') return $text;
		}
		// If info or help with smartphone, show only text (tooltip on click does not works with dialog on smaprtphone)
		//if (! empty($conf->dol_no_mouse_hover) && ! empty($tooltiptrigger))
		//{
			//if ($type == 'info' || $type == 'help') return '<a href="'..'">'.$text.''</a>';
		//}

		$img = '';
		if ($type == 'info') $img = img_help(0, $alt);
		elseif ($type == 'help') $img = img_help(($tooltiptrigger != '' ? 2 : 1), $alt);
		elseif ($type == 'helpclickable') $img = img_help(($tooltiptrigger != '' ? 2 : 1), $alt);
		elseif ($type == 'superadmin') $img = img_picto($alt, 'redstar');
		elseif ($type == 'admin') $img = img_picto($alt, 'star');
		elseif ($type == 'warning') $img = img_warning($alt);
		elseif ($type != 'none') $img = img_picto($alt, $type); // $type can be an image path

		return $this->textwithtooltip($text, $htmltext, ((($tooltiptrigger && !$img) || strpos($type, 'clickable')) ? 3 : 2), $direction, $img, $extracss, $notabs, '', $noencodehtmltext, $tooltiptrigger, $forcenowrap);
	}

	/**
	 * Generate select HTML to choose massaction
	 *
	 * @param	string	$selected		Value auto selected when at least one record is selected. Not a preselected value. Use '0' by default.
	 * @param	array		$arrayofaction	array('code'=>'label', ...). The code is the key stored into the GETPOST('massaction') when submitting action.
	 * @param   int     $alwaysvisible  1=select button always visible
	 * @return	string|void					Select list
	 */
    public function selectMassAction($selected, $arrayofaction, $alwaysvisible = 0)
	{
		global $conf, $langs, $hookmanager;


		$disabled = 0;
		$ret = '<div class="centpercent center">';
		$ret .= '<select class="flat'.(empty($conf->use_javascript_ajax) ? '' : ' hideobject').' massaction massactionselect valignmiddle" name="massaction"'.($disabled ? ' disabled="disabled"' : '').'>';

		// Complete list with data from external modules. THe module can use $_SERVER['PHP_SELF'] to know on which page we are, or use the $parameters['currentcontext'] completed by executeHooks.
		$parameters = array();
		$reshook = $hookmanager->executeHooks('addMoreMassActions', $parameters); // Note that $action and $object may have been modified by hook
		// check if there is a mass action
		if (count($arrayofaction) == 0 && empty($hookmanager->resPrint)) return;
		if (empty($reshook))
		{
			$ret .= '<option value="0"'.($disabled ? ' disabled="disabled"' : '').'>-- '.$langs->trans("SelectAction").' --</option>';
			foreach ($arrayofaction as $code => $label)
			{
				$ret .= '<option value="'.$code.'"'.($disabled ? ' disabled="disabled"' : '').' data-html="'.dol_escape_htmltag($label).'">'.$label.'</option>';
			}
		}
		$ret .= $hookmanager->resPrint;

		$ret .= '</select>';

		if (empty($conf->dol_optimize_smallscreen)) $ret .= ajax_combobox('.massactionselect');

		// Warning: if you set submit button to disabled, post using 'Enter' will no more work if there is no another input submit. So we add a hidden button
		$ret .= '<input type="submit" name="confirmmassactioninvisible" style="display: none" tabindex="-1">'; // Hidden button BEFORE so it is the one used when we submit with ENTER.
		$ret .= '<input type="submit" disabled name="confirmmassaction" class="button'.(empty($conf->use_javascript_ajax) ? '' : ' hideobject').' massaction massactionconfirmed" value="'.dol_escape_htmltag($langs->trans("Confirm")).'">';
		$ret .= '</div>';

		if (!empty($conf->use_javascript_ajax))
		{
			$ret .= '<!-- JS CODE TO ENABLE mass action select -->
    		<script>
        		function initCheckForSelect(mode)	/* mode is 0 during init of page or click all, 1 when we click on 1 checkbox */
        		{
        			atleastoneselected=0;
    	    		jQuery(".checkforselect").each(function( index ) {
    	  				/* console.log( index + ": " + $( this ).text() ); */
    	  				if ($(this).is(\':checked\')) atleastoneselected++;
    	  			});

					console.log("initCheckForSelect mode="+mode+" atleastoneselected="+atleastoneselected);

    	  			if (atleastoneselected || '.$alwaysvisible.')
    	  			{
    	  				jQuery(".massaction").show();
        			    '.($selected ? 'if (atleastoneselected) { jQuery(".massactionselect").val("'.$selected.'").trigger(\'change\'); jQuery(".massactionconfirmed").prop(\'disabled\', false); }' : '').'
        			    '.($selected ? 'if (! atleastoneselected) { jQuery(".massactionselect").val("0").trigger(\'change\'); jQuery(".massactionconfirmed").prop(\'disabled\', true); } ' : '').'
    	  			}
    	  			else
    	  			{
    	  				jQuery(".massaction").hide();
    	            }
        		}

        	jQuery(document).ready(function () {
        		initCheckForSelect(0);
        		jQuery(".checkforselect").click(function() {
        			initCheckForSelect(1);
    	  		});
    	  		jQuery(".massactionselect").change(function() {
        			var massaction = $( this ).val();
        			var urlform = $( this ).closest("form").attr("action").replace("#show_files","");
        			if (massaction == "builddoc")
                    {
                        urlform = urlform + "#show_files";
    	            }
        			$( this ).closest("form").attr("action", urlform);
                    console.log("we select a mass action "+massaction+" - "+urlform);
        	        /* Warning: if you set submit button to disabled, post using Enter will no more work if there is no other button */
        			if ($(this).val() != \'0\')
    	  			{
    	  				jQuery(".massactionconfirmed").prop(\'disabled\', false);
    	  			}
    	  			else
    	  			{
    	  				jQuery(".massactionconfirmed").prop(\'disabled\', true);
    	  			}
    	        });
        	});
    		</script>
        	';
		}

		return $ret;
	}

    // phpcs:disable PEAR.NamingConventions.ValidFunctionName.ScopeNotCamelCaps
	/**
	 *  Return combo list of activated countries, into language of user
	 *
	 *  @param	string	$selected       	Id or Code or Label of preselected country
	 *  @param  string	$htmlname       	Name of html select object
	 *  @param  string	$htmloption     	More html options on select object
	 *  @param	integer	$maxlength			Max length for labels (0=no limit)
	 *  @param	string	$morecss			More css class
	 *  @param	string	$usecodeaskey		''=Use id as key (default), 'code3'=Use code on 3 alpha as key, 'code2"=Use code on 2 alpha as key
	 *  @param	int		$showempty			Show empty choice
	 *  @param	int		$disablefavorites	1=Disable favorites,
	 *  @param	int		$addspecialentries	1=Add dedicated entries for group of countries (like 'European Economic Community', ...)
	 *  @return string           			HTML string with select
	 */
    public function select_country($selected = '', $htmlname = 'country_id', $htmloption = '', $maxlength = 0, $morecss = 'minwidth300', $usecodeaskey = '', $showempty = 1, $disablefavorites = 0, $addspecialentries = 0)
	{
        // phpcs:enable
		global $conf, $langs, $mysoc;

		$langs->load("dict");

		$out = '';
		$countryArray = array();
		$favorite = array();
		$label = array();
		$atleastonefavorite = 0;

		$sql = "SELECT rowid, code as code_iso, code_iso as code_iso3, label, favorite";
		$sql .= " FROM ".MAIN_DB_PREFIX."c_country";
		$sql .= " WHERE active > 0";
		//$sql.= " ORDER BY code ASC";

		dol_syslog(get_class($this)."::select_country", LOG_DEBUG);
		$resql = $this->db->query($sql);
		if ($resql)
		{
			$out .= '<select id="select'.$htmlname.'" class="flat maxwidth200onsmartphone selectcountry'.($morecss ? ' '.$morecss : '').'" name="'.$htmlname.'" '.$htmloption.'>';
			$num = $this->db->num_rows($resql);
			$i = 0;
			if ($num)
			{
				$foundselected = false;

				while ($i < $num)
				{
					$obj = $this->db->fetch_object($resql);
					$countryArray[$i]['rowid'] = $obj->rowid;
					$countryArray[$i]['code_iso'] = $obj->code_iso;
					$countryArray[$i]['code_iso3'] 	= $obj->code_iso3;
					$countryArray[$i]['label'] = ($obj->code_iso && $langs->transnoentitiesnoconv("Country".$obj->code_iso) != "Country".$obj->code_iso ? $langs->transnoentitiesnoconv("Country".$obj->code_iso) : ($obj->label != '-' ? $obj->label : ''));
					$countryArray[$i]['favorite']   = $obj->favorite;
					$favorite[$i] = $obj->favorite;
					$label[$i] = dol_string_unaccent($countryArray[$i]['label']);
					$i++;
				}

				if (empty($disablefavorites)) array_multisort($favorite, SORT_DESC, $label, SORT_ASC, $countryArray);
				else $countryArray = dol_sort_array($countryArray, 'label');

				if ($showempty)
				{
					$out .= '<option value="">&nbsp;</option>'."\n";
				}

				if ($addspecialentries)	// Add dedicated entries for groups of countries
				{
					//if ($showempty) $out.= '<option value="" disabled class="selectoptiondisabledwhite">--------------</option>';
					$out .= '<option value="special_allnotme"'.($selected == 'special_allnotme' ? ' selected' : '').'>'.$langs->trans("CountriesExceptMe", $langs->transnoentitiesnoconv("Country".$mysoc->country_code)).'</option>';
					$out .= '<option value="special_eec"'.($selected == 'special_eec' ? ' selected' : '').'>'.$langs->trans("CountriesInEEC").'</option>';
					if ($mysoc->isInEEC()) $out .= '<option value="special_eecnotme"'.($selected == 'special_eecnotme' ? ' selected' : '').'>'.$langs->trans("CountriesInEECExceptMe", $langs->transnoentitiesnoconv("Country".$mysoc->country_code)).'</option>';
					$out .= '<option value="special_noteec"'.($selected == 'special_noteec' ? ' selected' : '').'>'.$langs->trans("CountriesNotInEEC").'</option>';
					$out .= '<option value="" disabled class="selectoptiondisabledwhite">--------------</option>';
				}

				foreach ($countryArray as $row)
				{
					//if (empty($showempty) && empty($row['rowid'])) continue;
					if (empty($row['rowid'])) continue;

					if (empty($disablefavorites) && $row['favorite'] && $row['code_iso']) $atleastonefavorite++;
					if (empty($row['favorite']) && $atleastonefavorite)
					{
						$atleastonefavorite = 0;
						$out .= '<option value="" disabled class="selectoptiondisabledwhite">--------------</option>';
					}
					if ($selected && $selected != '-1' && ($selected == $row['rowid'] || $selected == $row['code_iso'] || $selected == $row['code_iso3'] || $selected == $row['label']))
					{
						$foundselected = true;
						$out .= '<option value="'.($usecodeaskey ? ($usecodeaskey == 'code2' ? $row['code_iso'] : $row['code_iso3']) : $row['rowid']).'" selected>';
					}
					else
					{
						$out .= '<option value="'.($usecodeaskey ? ($usecodeaskey == 'code2' ? $row['code_iso'] : $row['code_iso3']) : $row['rowid']).'">';
					}
					if ($row['label']) $out .= dol_trunc($row['label'], $maxlength, 'middle');
					else $out .= '&nbsp;';
					if ($row['code_iso']) $out .= ' ('.$row['code_iso'].')';
					$out .= '</option>';
				}
			}
			$out .= '</select>';
		}
		else
		{
			dol_print_error($this->db);
		}

		// Make select dynamic
		include_once DOL_DOCUMENT_ROOT.'/core/lib/ajax.lib.php';
		$out .= ajax_combobox('select'.$htmlname);

		return $out;
	}

    // phpcs:disable PEAR.NamingConventions.ValidFunctionName.ScopeNotCamelCaps
	/**
	 *  Return select list of incoterms
	 *
	 *  @param	string	$selected       		Id or Code of preselected incoterm
	 *  @param	string	$location_incoterms     Value of input location
	 *  @param	string	$page       			Defined the form action
	 *  @param  string	$htmlname       		Name of html select object
	 *  @param  string	$htmloption     		Options html on select object
	 * 	@param	int		$forcecombo				Force to load all values and output a standard combobox (with no beautification)
	 *  @param	array	$events					Event options to run on change. Example: array(array('method'=>'getContacts', 'url'=>dol_buildpath('/core/ajax/contacts.php',1), 'htmlname'=>'contactid', 'params'=>array('add-customer-contact'=>'disabled')))
	 *  @return string           				HTML string with select and input
	 */
    public function select_incoterms($selected = '', $location_incoterms = '', $page = '', $htmlname = 'incoterm_id', $htmloption = '', $forcecombo = 1, $events = array())
	{
        // phpcs:enable
		global $conf, $langs;

		$langs->load("dict");

		$out = '';
		$incotermArray = array();

		$sql = "SELECT rowid, code";
		$sql .= " FROM ".MAIN_DB_PREFIX."c_incoterms";
		$sql .= " WHERE active > 0";
		$sql .= " ORDER BY code ASC";

		dol_syslog(get_class($this)."::select_incoterm", LOG_DEBUG);
		$resql = $this->db->query($sql);
		if ($resql)
		{
			if ($conf->use_javascript_ajax && !$forcecombo)
			{
				include_once DOL_DOCUMENT_ROOT.'/core/lib/ajax.lib.php';
				$out .= ajax_combobox($htmlname, $events);
			}

			if (!empty($page))
			{
				$out .= '<form method="post" action="'.$page.'">';
				$out .= '<input type="hidden" name="action" value="set_incoterms">';
				$out .= '<input type="hidden" name="token" value="'.newToken().'">';
			}

			$out .= '<select id="'.$htmlname.'" class="flat selectincoterm minwidth100imp noenlargeonsmartphone" name="'.$htmlname.'" '.$htmloption.'>';
			$out .= '<option value="0">&nbsp;</option>';
			$num = $this->db->num_rows($resql);
			$i = 0;
			if ($num)
			{
				$foundselected = false;

				while ($i < $num)
				{
					$obj = $this->db->fetch_object($resql);
					$incotermArray[$i]['rowid'] = $obj->rowid;
					$incotermArray[$i]['code'] = $obj->code;
					$i++;
				}

				foreach ($incotermArray as $row)
				{
					if ($selected && ($selected == $row['rowid'] || $selected == $row['code']))
					{
						$out .= '<option value="'.$row['rowid'].'" selected>';
					}
					else
					{
						$out .= '<option value="'.$row['rowid'].'">';
					}

					if ($row['code']) $out .= $row['code'];

					$out .= '</option>';
				}
			}
			$out .= '</select>';

			$out .= '<input id="location_incoterms" class="maxwidth100onsmartphone" name="location_incoterms" value="'.$location_incoterms.'">';

			if (!empty($page))
			{
				$out .= '<input type="submit" class="button valignmiddle" value="'.$langs->trans("Modify").'"></form>';
			}
		}
		else
		{
			dol_print_error($this->db);
		}

		return $out;
	}

    // phpcs:disable PEAR.NamingConventions.ValidFunctionName.ScopeNotCamelCaps
	/**
	 *	Return list of types of lines (product or service)
	 * 	Example: 0=product, 1=service, 9=other (for external module)
	 *
	 *	@param  string	$selected       Preselected type
	 *	@param  string	$htmlname       Name of field in html form
	 * 	@param	int		$showempty		Add an empty field
	 * 	@param	int		$hidetext		Do not show label 'Type' before combo box (used only if there is at least 2 choices to select)
	 * 	@param	integer	$forceall		1=Force to show products and services in combo list, whatever are activated modules, 0=No force, 2=Force to show only Products, 3=Force to show only services, -1=Force none (and set hidden field to 'service')
	 *  @return	void
	 */
    public function select_type_of_lines($selected = '', $htmlname = 'type', $showempty = 0, $hidetext = 0, $forceall = 0)
	{
        // phpcs:enable
		global $db, $langs, $user, $conf;

		// If product & services are enabled or both disabled.
		if ($forceall == 1 || (empty($forceall) && !empty($conf->product->enabled) && !empty($conf->service->enabled))
		|| (empty($forceall) && empty($conf->product->enabled) && empty($conf->service->enabled)))
		{
			if (empty($hidetext)) print $langs->trans("Type").': ';
			print '<select class="flat" id="select_'.$htmlname.'" name="'.$htmlname.'">';
			if ($showempty)
			{
				print '<option value="-1"';
				if ($selected == -1) print ' selected';
				print '>&nbsp;</option>';
			}

			print '<option value="0"';
			if (0 == $selected) print ' selected';
			print '>'.$langs->trans("Product");

			print '<option value="1"';
			if (1 == $selected) print ' selected';
			print '>'.$langs->trans("Service");

			print '</select>';
			//if ($user->admin) print info_admin($langs->trans("YouCanChangeValuesForThisListFromDictionarySetup"),1);
		}
		if ((empty($forceall) && empty($conf->product->enabled) && !empty($conf->service->enabled)) || $forceall == 3)
		{
			print $langs->trans("Service");
			print '<input type="hidden" name="'.$htmlname.'" value="1">';
		}
		if ((empty($forceall) && !empty($conf->product->enabled) && empty($conf->service->enabled)) || $forceall == 2)
		{
			print $langs->trans("Product");
			print '<input type="hidden" name="'.$htmlname.'" value="0">';
		}
		if ($forceall < 0)	// This should happened only for contracts when both predefined product and service are disabled.
		{
			print '<input type="hidden" name="'.$htmlname.'" value="1">'; // By default we set on service for contract. If CONTRACT_SUPPORT_PRODUCTS is set, forceall should be 1 not -1
		}
	}

    // phpcs:disable PEAR.NamingConventions.ValidFunctionName.ScopeNotCamelCaps
	/**
	 *	Load into cache cache_types_fees, array of types of fees
	 *
	 *	@return     int             Nb of lines loaded, <0 if KO
	 */
    public function load_cache_types_fees()
	{
        // phpcs:enable
		global $langs;

		$num = count($this->cache_types_fees);
		if ($num > 0) return 0; // Cache already loaded

		dol_syslog(__METHOD__, LOG_DEBUG);

		$langs->load("trips");

		$sql = "SELECT c.code, c.label";
		$sql .= " FROM ".MAIN_DB_PREFIX."c_type_fees as c";
		$sql .= " WHERE active > 0";

		$resql = $this->db->query($sql);
		if ($resql)
		{
			$num = $this->db->num_rows($resql);
			$i = 0;

			while ($i < $num)
			{
				$obj = $this->db->fetch_object($resql);

				// Si traduction existe, on l'utilise, sinon on prend le libelle par defaut
				$label = ($obj->code != $langs->trans($obj->code) ? $langs->trans($obj->code) : $langs->trans($obj->label));
				$this->cache_types_fees[$obj->code] = $label;
				$i++;
			}

			asort($this->cache_types_fees);

			return $num;
		}
		else
		{
			dol_print_error($this->db);
			return -1;
		}
	}

    // phpcs:disable PEAR.NamingConventions.ValidFunctionName.ScopeNotCamelCaps
	/**
	 *	Return list of types of notes
	 *
	 *	@param	string		$selected		Preselected type
	 *	@param  string		$htmlname		Name of field in form
	 * 	@param	int			$showempty		Add an empty field
	 * 	@return	void
	 */
    public function select_type_fees($selected = '', $htmlname = 'type', $showempty = 0)
	{
        // phpcs:enable
		global $user, $langs;

		dol_syslog(__METHOD__." selected=".$selected.", htmlname=".$htmlname, LOG_DEBUG);

		$this->load_cache_types_fees();

		print '<select id="select_'.$htmlname.'" class="flat" name="'.$htmlname.'">';
		if ($showempty)
		{
			print '<option value="-1"';
			if ($selected == -1) print ' selected';
			print '>&nbsp;</option>';
		}

		foreach ($this->cache_types_fees as $key => $value)
		{
			print '<option value="'.$key.'"';
			if ($key == $selected) print ' selected';
			print '>';
			print $value;
			print '</option>';
		}

		print '</select>';
		if ($user->admin) print info_admin($langs->trans("YouCanChangeValuesForThisListFromDictionarySetup"), 1);
	}


    // phpcs:disable PEAR.NamingConventions.ValidFunctionName.ScopeNotCamelCaps
	/**
	 *  Return HTML code to select a company.
	 *
	 *  @param		int			$selected				Preselected products
	 *  @param		string		$htmlname				Name of HTML select field (must be unique in page)
	 *  @param		int			$filter					Filter on thirdparty
	 *  @param		int			$limit					Limit on number of returned lines
	 *  @param		array		$ajaxoptions			Options for ajax_autocompleter
	 * 	@param		int			$forcecombo				Force to load all values and output a standard combobox (with no beautification)
	 *  @return		string								Return select box for thirdparty.
	 *  @deprecated	3.8 Use select_company instead. For exemple $form->select_thirdparty(GETPOST('socid'),'socid','',0) => $form->select_company(GETPOST('socid'),'socid','',1,0,0,array(),0)
	 */
    public function select_thirdparty($selected = '', $htmlname = 'socid', $filter = '', $limit = 20, $ajaxoptions = array(), $forcecombo = 0)
	{
        // phpcs:enable
   		return $this->select_thirdparty_list($selected, $htmlname, $filter, 1, 0, $forcecombo, array(), '', 0, $limit);
	}

    // phpcs:disable PEAR.NamingConventions.ValidFunctionName.ScopeNotCamelCaps
	/**
	 *  Output html form to select a third party
	 *
	 *	@param	string	$selected       		Preselected type
	 *	@param  string	$htmlname       		Name of field in form
	 *  @param  string	$filter         		Optional filters criteras. WARNING: To avoid SQL injection, only few chars [.a-z0-9 =<>] are allowed here (example: 's.rowid <> x', 's.client IN (1,3)')
	 *	@param	string	$showempty				Add an empty field (Can be '1' or text key to use on empty line like 'SelectThirdParty')
	 * 	@param	int		$showtype				Show third party type in combolist (customer, prospect or supplier)
	 * 	@param	int		$forcecombo				Force to load all values and output a standard combobox (with no beautification)
	 *  @param	array	$events					Ajax event options to run on change. Example: array(array('method'=>'getContacts', 'url'=>dol_buildpath('/core/ajax/contacts.php',1), 'htmlname'=>'contactid', 'params'=>array('add-customer-contact'=>'disabled')))
	 *	@param	int		$limit					Maximum number of elements
	 *  @param	string	$morecss				Add more css styles to the SELECT component
	 *	@param  string	$moreparam      		Add more parameters onto the select tag. For example 'style="width: 95%"' to avoid select2 component to go over parent container
	 *	@param	string	$selected_input_value	Value of preselected input text (for use with ajax)
	 *  @param	int		$hidelabel				Hide label (0=no, 1=yes, 2=show search icon (before) and placeholder, 3 search icon after)
	 *  @param	array	$ajaxoptions			Options for ajax_autocompleter
	 * 	@param  bool	$multiple				add [] in the name of element and add 'multiple' attribut (not working with ajax_autocompleter)
	 * 	@return	string							HTML string with select box for thirdparty.
	 */
    public function select_company($selected = '', $htmlname = 'socid', $filter = '', $showempty = '', $showtype = 0, $forcecombo = 0, $events = array(), $limit = 0, $morecss = 'minwidth100', $moreparam = '', $selected_input_value = '', $hidelabel = 1, $ajaxoptions = array(), $multiple = false)
	{
        // phpcs:enable
		global $conf, $user, $langs;

		$out = '';

		if (!empty($conf->use_javascript_ajax) && !empty($conf->global->COMPANY_USE_SEARCH_TO_SELECT) && !$forcecombo)
		{
			// No immediate load of all database
			$placeholder = '';
			if ($selected && empty($selected_input_value))
			{
				require_once DOL_DOCUMENT_ROOT.'/societe/class/societe.class.php';
				$societetmp = new Societe($this->db);
				$societetmp->fetch($selected);
				$selected_input_value = $societetmp->name;
				unset($societetmp);
			}
			// mode 1
			$urloption = 'htmlname='.urlencode($htmlname).'&outjson=1&filter='.urlencode($filter).($showtype ? '&showtype='.urlencode($showtype) : '');
			$out .= ajax_autocompleter($selected, $htmlname, DOL_URL_ROOT.'/societe/ajax/company.php', $urloption, $conf->global->COMPANY_USE_SEARCH_TO_SELECT, 0, $ajaxoptions);
			$out .= '<style type="text/css">.ui-autocomplete { z-index: 250; }</style>';
			if (empty($hidelabel)) print $langs->trans("RefOrLabel").' : ';
			elseif ($hidelabel > 1) {
				$placeholder = ' placeholder="'.$langs->trans("RefOrLabel").'"';
				if ($hidelabel == 2) {
					$out .= img_picto($langs->trans("Search"), 'search');
				}
			}
			$out .= '<input type="text" class="'.$morecss.'" name="search_'.$htmlname.'" id="search_'.$htmlname.'" value="'.$selected_input_value.'"'.$placeholder.' '.(!empty($conf->global->THIRDPARTY_SEARCH_AUTOFOCUS) ? 'autofocus' : '').' />';
			if ($hidelabel == 3) {
				$out .= img_picto($langs->trans("Search"), 'search');
			}
		}
		else
		{
			// Immediate load of all database
			$out .= $this->select_thirdparty_list($selected, $htmlname, $filter, $showempty, $showtype, $forcecombo, $events, '', 0, $limit, $morecss, $moreparam, $multiple);
		}

		return $out;
	}

    // phpcs:disable PEAR.NamingConventions.ValidFunctionName.ScopeNotCamelCaps
	/**
	 *  Output html form to select a third party.
	 *  Note, you must use the select_company to get the component to select a third party. This function must only be called by select_company.
	 *
	 *	@param	string	$selected       Preselected type
	 *	@param  string	$htmlname       Name of field in form
	 *  @param  string	$filter         Optional filters criteras (example: 's.rowid <> x', 's.client in (1,3)')
	 *	@param	string	$showempty		Add an empty field (Can be '1' or text to use on empty line like 'SelectThirdParty')
	 * 	@param	int		$showtype		Show third party type in combolist (customer, prospect or supplier)
	 * 	@param	int		$forcecombo		Force to use standard HTML select component without beautification
	 *  @param	array	$events			Event options. Example: array(array('method'=>'getContacts', 'url'=>dol_buildpath('/core/ajax/contacts.php',1), 'htmlname'=>'contactid', 'params'=>array('add-customer-contact'=>'disabled')))
	 *  @param	string	$filterkey		Filter on key value
	 *  @param	int		$outputmode		0=HTML select string, 1=Array
	 *  @param	int		$limit			Limit number of answers
	 *  @param	string	$morecss		Add more css styles to the SELECT component
	 *	@param  string	$moreparam      Add more parameters onto the select tag. For example 'style="width: 95%"' to avoid select2 component to go over parent container
	 *	@param  bool	$multiple       add [] in the name of element and add 'multiple' attribut
	 * 	@return	string					HTML string with
	 */
    public function select_thirdparty_list($selected = '', $htmlname = 'socid', $filter = '', $showempty = '', $showtype = 0, $forcecombo = 0, $events = array(), $filterkey = '', $outputmode = 0, $limit = 0, $morecss = 'minwidth100', $moreparam = '', $multiple = false)
	{
        // phpcs:enable
		global $conf, $user, $langs;

		$out = '';
		$num = 0;
		$outarray = array();

		if ($selected === '') $selected = array();
		elseif (!is_array($selected)) $selected = array($selected);

		// Clean $filter that may contains sql conditions so sql code
		if (function_exists('testSqlAndScriptInject')) {
			if (testSqlAndScriptInject($filter, 3) > 0) {
				$filter = '';
			}
		}

		// On recherche les societes
		$sql = "SELECT s.rowid, s.nom as name, s.name_alias, s.client, s.fournisseur, s.code_client, s.code_fournisseur";

		if ($conf->global->COMPANY_SHOW_ADDRESS_SELECTLIST) {
			$sql .= ", s.address, s.zip, s.town";
		 	$sql .= ", dictp.code as country_code";
		}

		$sql .= " FROM ".MAIN_DB_PREFIX."societe as s";
		if (!$user->rights->societe->client->voir && !$user->socid) $sql .= ", ".MAIN_DB_PREFIX."societe_commerciaux as sc";
		if ($conf->global->COMPANY_SHOW_ADDRESS_SELECTLIST) {
			$sql .= " LEFT OUTER JOIN ".MAIN_DB_PREFIX."c_country as dictp ON dictp.rowid=s.fk_pays";
		}
		$sql .= " WHERE s.entity IN (".getEntity('societe').")";
		if (!empty($user->socid)) $sql .= " AND s.rowid = ".$user->socid;
		if ($filter) $sql .= " AND (".$filter.")";
		if (!$user->rights->societe->client->voir && !$user->socid) $sql .= " AND s.rowid = sc.fk_soc AND sc.fk_user = ".$user->id;
		if (!empty($conf->global->COMPANY_HIDE_INACTIVE_IN_COMBOBOX)) $sql .= " AND s.status <> 0";
		// Add criteria
		if ($filterkey && $filterkey != '')
		{
			$sql .= " AND (";
			$prefix = empty($conf->global->COMPANY_DONOTSEARCH_ANYWHERE) ? '%' : ''; // Can use index if COMPANY_DONOTSEARCH_ANYWHERE is on
			// For natural search
			$scrit = explode(' ', $filterkey);
			$i = 0;
			if (count($scrit) > 1) $sql .= "(";
			foreach ($scrit as $crit) {
				if ($i > 0) $sql .= " AND ";
				$sql .= "(s.nom LIKE '".$this->db->escape($prefix.$crit)."%')";
				$i++;
			}
			if (count($scrit) > 1) $sql .= ")";
			if (!empty($conf->barcode->enabled))
			{
				$sql .= " OR s.barcode LIKE '".$this->db->escape($prefix.$filterkey)."%'";
			}
			$sql .= " OR s.code_client LIKE '".$this->db->escape($prefix.$filterkey)."%' OR s.code_fournisseur LIKE '".$this->db->escape($prefix.$filterkey)."%'";
			$sql .= ")";
		}
		$sql .= $this->db->order("nom", "ASC");
		$sql .= $this->db->plimit($limit, 0);

		// Build output string
		dol_syslog(get_class($this)."::select_thirdparty_list", LOG_DEBUG);
		$resql = $this->db->query($sql);
		if ($resql)
		{
		   	if (!$forcecombo)
			{
				include_once DOL_DOCUMENT_ROOT.'/core/lib/ajax.lib.php';
				$out .= ajax_combobox($htmlname, $events, $conf->global->COMPANY_USE_SEARCH_TO_SELECT);
			}

			// Construct $out and $outarray
			$out .= '<select id="'.$htmlname.'" class="flat'.($morecss ? ' '.$morecss : '').'"'.($moreparam ? ' '.$moreparam : '').' name="'.$htmlname.($multiple ? '[]' : '').'" '.($multiple ? 'multiple' : '').'>'."\n";

			$textifempty = '';
			// Do not use textifempty = ' ' or '&nbsp;' here, or search on key will search on ' key'.
			//if (! empty($conf->use_javascript_ajax) || $forcecombo) $textifempty='';
			if (!empty($conf->global->COMPANY_USE_SEARCH_TO_SELECT))
			{
				if ($showempty && !is_numeric($showempty)) $textifempty = $langs->trans($showempty);
				else $textifempty .= $langs->trans("All");
			}
			if ($showempty) $out .= '<option value="-1">'.$textifempty.'</option>'."\n";

			$num = $this->db->num_rows($resql);
			$i = 0;
			if ($num)
			{
				while ($i < $num)
				{
					$obj = $this->db->fetch_object($resql);
					$label = '';
					if ($conf->global->SOCIETE_ADD_REF_IN_LIST) {
						if (($obj->client) && (!empty($obj->code_client))) {
							$label = $obj->code_client.' - ';
						}
						if (($obj->fournisseur) && (!empty($obj->code_fournisseur))) {
							$label .= $obj->code_fournisseur.' - ';
						}
						$label .= ' '.$obj->name;
					}
					else
					{
						$label = $obj->name;
					}

					if (!empty($obj->name_alias)) {
						$label .= ' ('.$obj->name_alias.')';
					}

					if ($showtype)
					{
						if ($obj->client || $obj->fournisseur) $label .= ' (';
						if ($obj->client == 1 || $obj->client == 3) $label .= $langs->trans("Customer");
						if ($obj->client == 2 || $obj->client == 3) $label .= ($obj->client == 3 ? ', ' : '').$langs->trans("Prospect");
						if ($obj->fournisseur) $label .= ($obj->client ? ', ' : '').$langs->trans("Supplier");
						if ($obj->client || $obj->fournisseur) $label .= ')';
					}

					if ($conf->global->COMPANY_SHOW_ADDRESS_SELECTLIST) {
						$label .= '-'.$obj->address.'-'.$obj->zip.' '.$obj->town;
						if (!empty($obj->country_code)) {
							$label .= ' '.$langs->trans('Country'.$obj->country_code);
						}
					}

					if (empty($outputmode))
					{
						if (in_array($obj->rowid, $selected))
						{
							$out .= '<option value="'.$obj->rowid.'" selected>'.$label.'</option>';
						}
						else
						{
							$out .= '<option value="'.$obj->rowid.'">'.$label.'</option>';
						}
					}
					else
					{
						array_push($outarray, array('key'=>$obj->rowid, 'value'=>$label, 'label'=>$label));
					}

					$i++;
					if (($i % 10) == 0) $out .= "\n";
				}
			}
			$out .= '</select>'."\n";
		}
		else
		{
			dol_print_error($this->db);
		}

		$this->result = array('nbofthirdparties'=>$num);

		if ($outputmode) return $outarray;
		return $out;
	}


    // phpcs:disable PEAR.NamingConventions.ValidFunctionName.ScopeNotCamelCaps
	/**
	 *  Return HTML combo list of absolute discounts
	 *
	 *  @param	string	$selected       Id remise fixe pre-selectionnee
	 *  @param  string	$htmlname       Nom champ formulaire
	 *  @param  string	$filter         Criteres optionnels de filtre
	 *  @param	int		$socid			Id of thirdparty
	 *  @param	int		$maxvalue		Max value for lines that can be selected
	 *  @return	int						Return number of qualifed lines in list
	 */
    public function select_remises($selected, $htmlname, $filter, $socid, $maxvalue = 0)
	{
        // phpcs:enable
		global $langs, $conf;

		// On recherche les remises
		$sql = "SELECT re.rowid, re.amount_ht, re.amount_tva, re.amount_ttc,";
		$sql .= " re.description, re.fk_facture_source";
		$sql .= " FROM ".MAIN_DB_PREFIX."societe_remise_except as re";
		$sql .= " WHERE re.fk_soc = ".(int) $socid;
		$sql .= " AND re.entity = ".$conf->entity;
		if ($filter) $sql .= " AND ".$filter;
		$sql .= " ORDER BY re.description ASC";

		dol_syslog(get_class($this)."::select_remises", LOG_DEBUG);
		$resql = $this->db->query($sql);
		if ($resql)
		{
			print '<select id="select_'.$htmlname.'" class="flat maxwidthonsmartphone" name="'.$htmlname.'">';
			$num = $this->db->num_rows($resql);

			$qualifiedlines = $num;

			$i = 0;
			if ($num)
			{
				print '<option value="0">&nbsp;</option>';
				while ($i < $num)
				{
					$obj = $this->db->fetch_object($resql);
					$desc = dol_trunc($obj->description, 40);
					if (preg_match('/\(CREDIT_NOTE\)/', $desc)) $desc = preg_replace('/\(CREDIT_NOTE\)/', $langs->trans("CreditNote"), $desc);
					if (preg_match('/\(DEPOSIT\)/', $desc)) $desc = preg_replace('/\(DEPOSIT\)/', $langs->trans("Deposit"), $desc);
					if (preg_match('/\(EXCESS RECEIVED\)/', $desc)) $desc = preg_replace('/\(EXCESS RECEIVED\)/', $langs->trans("ExcessReceived"), $desc);
					if (preg_match('/\(EXCESS PAID\)/', $desc)) $desc = preg_replace('/\(EXCESS PAID\)/', $langs->trans("ExcessPaid"), $desc);

					$selectstring = '';
					if ($selected > 0 && $selected == $obj->rowid) $selectstring = ' selected';

					$disabled = '';
					if ($maxvalue > 0 && $obj->amount_ttc > $maxvalue)
					{
						$qualifiedlines--;
						$disabled = ' disabled';
					}

					if (!empty($conf->global->MAIN_SHOW_FACNUMBER_IN_DISCOUNT_LIST) && !empty($obj->fk_facture_source))
					{
						$tmpfac = new Facture($this->db);
						if ($tmpfac->fetch($obj->fk_facture_source) > 0) $desc = $desc.' - '.$tmpfac->ref;
					}

					print '<option value="'.$obj->rowid.'"'.$selectstring.$disabled.'>'.$desc.' ('.price($obj->amount_ht).' '.$langs->trans("HT").' - '.price($obj->amount_ttc).' '.$langs->trans("TTC").')</option>';
					$i++;
				}
			}
			print '</select>';
			return $qualifiedlines;
		}
		else
		{
			dol_print_error($this->db);
			return -1;
		}
	}

    // phpcs:disable PEAR.NamingConventions.ValidFunctionName.ScopeNotCamelCaps
	/**
	 *  Return list of all contacts (for a third party or all)
	 *
	 *  @param	int		$socid      	Id ot third party or 0 for all
	 *  @param  string	$selected   	Id contact pre-selectionne
	 *  @param  string	$htmlname  	    Name of HTML field ('none' for a not editable field)
	 *  @param  int		$showempty      0=no empty value, 1=add an empty value, 2=add line 'Internal' (used by user edit), 3=add an empty value only if more than one record into list
	 *  @param  string	$exclude        List of contacts id to exclude
	 *  @param	string	$limitto		Disable answers that are not id in this array list
	 *  @param	integer	$showfunction   Add function into label
	 *  @param	string	$moreclass		Add more class to class style
	 *  @param	integer	$showsoc	    Add company into label
	 *  @param	int		$forcecombo		Force to use combo box
	 *  @param	array	$events			Event options. Example: array(array('method'=>'getContacts', 'url'=>dol_buildpath('/core/ajax/contacts.php',1), 'htmlname'=>'contactid', 'params'=>array('add-customer-contact'=>'disabled')))
	 *  @param	bool	$options_only	Return options only (for ajax treatment)
	 *  @param	string	$moreparam		Add more parameters onto the select tag. For example 'style="width: 95%"' to avoid select2 component to go over parent container
	 *  @param	string	$htmlid			Html id to use instead of htmlname
	 *  @return	int						<0 if KO, Nb of contact in list if OK
	 *  @deprected						You can use selectcontacts directly (warning order of param was changed)
	 */
    public function select_contacts($socid, $selected = '', $htmlname = 'contactid', $showempty = 0, $exclude = '', $limitto = '', $showfunction = 0, $moreclass = '', $showsoc = 0, $forcecombo = 0, $events = array(), $options_only = false, $moreparam = '', $htmlid = '')
    {
        // phpcs:enable
		print $this->selectcontacts($socid, $selected, $htmlname, $showempty, $exclude, $limitto, $showfunction, $moreclass, $options_only, $showsoc, $forcecombo, $events, $moreparam, $htmlid);
		return $this->num;
    }

	/**
	 *	Return HTML code of the SELECT of list of all contacts (for a third party or all).
	 *  This also set the number of contacts found into $this->num
	 *
	 * @since 9.0 Add afterSelectContactOptions hook
	 *
	 *	@param	int			$socid      	Id ot third party or 0 for all or -1 for empty list
	 *	@param  array|int	$selected   	Array of ID of pre-selected contact id
	 *	@param  string		$htmlname  	    Name of HTML field ('none' for a not editable field)
	 *	@param  int			$showempty     	0=no empty value, 1=add an empty value, 2=add line 'Internal' (used by user edit), 3=add an empty value only if more than one record into list
	 *	@param  string		$exclude        List of contacts id to exclude
	 *	@param	string		$limitto		Disable answers that are not id in this array list
	 *	@param	integer		$showfunction   Add function into label
	 *	@param	string		$moreclass		Add more class to class style
	 *	@param	bool		$options_only	Return options only (for ajax treatment)
	 *	@param	integer		$showsoc	    Add company into label
	 * 	@param	int			$forcecombo		Force to use combo box (so no ajax beautify effect)
	 *  @param	array		$events			Event options. Example: array(array('method'=>'getContacts', 'url'=>dol_buildpath('/core/ajax/contacts.php',1), 'htmlname'=>'contactid', 'params'=>array('add-customer-contact'=>'disabled')))
	 *  @param	string		$moreparam		Add more parameters onto the select tag. For example 'style="width: 95%"' to avoid select2 component to go over parent container
	 *  @param	string		$htmlid			Html id to use instead of htmlname
	 *  @param	bool		$multiple		add [] in the name of element and add 'multiple' attribut
	 *	@return	 int						<0 if KO, Nb of contact in list if OK
	 */
    public function selectcontacts($socid, $selected = '', $htmlname = 'contactid', $showempty = 0, $exclude = '', $limitto = '', $showfunction = 0, $moreclass = '', $options_only = false, $showsoc = 0, $forcecombo = 0, $events = array(), $moreparam = '', $htmlid = '', $multiple = false)
    {
		global $conf, $langs, $hookmanager, $action;

		$langs->load('companies');

		if (empty($htmlid)) $htmlid = $htmlname;

		if ($selected === '') $selected = array();
		elseif (!is_array($selected)) $selected = array($selected);
		$out = '';

		if (!is_object($hookmanager))
		{
			include_once DOL_DOCUMENT_ROOT.'/core/class/hookmanager.class.php';
			$hookmanager = new HookManager($this->db);
		}

		// We search third parties
		$sql = "SELECT sp.rowid, sp.lastname, sp.statut, sp.firstname, sp.poste";
		if ($showsoc > 0) $sql .= " , s.nom as company";
		$sql .= " FROM ".MAIN_DB_PREFIX."socpeople as sp";
		if ($showsoc > 0) $sql .= " LEFT OUTER JOIN  ".MAIN_DB_PREFIX."societe as s ON s.rowid=sp.fk_soc";
		$sql .= " WHERE sp.entity IN (".getEntity('socpeople').")";
		if ($socid > 0 || $socid == -1) $sql .= " AND sp.fk_soc=".$socid;
		if (!empty($conf->global->CONTACT_HIDE_INACTIVE_IN_COMBOBOX)) $sql .= " AND sp.statut <> 0";
		$sql .= " ORDER BY sp.lastname ASC";

		dol_syslog(get_class($this)."::select_contacts", LOG_DEBUG);
		$resql = $this->db->query($sql);
		if ($resql)
		{
			$num = $this->db->num_rows($resql);

			if ($conf->use_javascript_ajax && !$forcecombo && !$options_only)
			{
				include_once DOL_DOCUMENT_ROOT.'/core/lib/ajax.lib.php';
				$out .= ajax_combobox($htmlid, $events, $conf->global->CONTACT_USE_SEARCH_TO_SELECT);
			}

			if ($htmlname != 'none' && !$options_only) $out .= '<select class="flat'.($moreclass ? ' '.$moreclass : '').'" id="'.$htmlid.'" name="'.$htmlname.($multiple ? '[]' : '').'" '.($multiple ? 'multiple' : '').' '.(!empty($moreparam) ? $moreparam : '').'>';
			if (($showempty == 1 || ($showempty == 3 && $num > 1)) && !$multiple) $out .= '<option value="0"'.(in_array(0, $selected) ? ' selected' : '').'>&nbsp;</option>';
			if ($showempty == 2) $out .= '<option value="0"'.(in_array(0, $selected) ? ' selected' : '').'>'.$langs->trans("Internal").'</option>';

			$num = $this->db->num_rows($resql);
			$i = 0;
			if ($num)
			{
				include_once DOL_DOCUMENT_ROOT.'/contact/class/contact.class.php';
				$contactstatic = new Contact($this->db);

				while ($i < $num)
				{
					$obj = $this->db->fetch_object($resql);

					$contactstatic->id = $obj->rowid;
					$contactstatic->lastname = $obj->lastname;
					$contactstatic->firstname = $obj->firstname;
					if ($obj->statut == 1) {
					    if ($htmlname != 'none')
					    {
						    $disabled = 0;
						    if (is_array($exclude) && count($exclude) && in_array($obj->rowid, $exclude)) $disabled = 1;
						    if (is_array($limitto) && count($limitto) && !in_array($obj->rowid, $limitto)) $disabled = 1;
						    if (!empty($selected) && in_array($obj->rowid, $selected))
						    {
							    $out .= '<option value="'.$obj->rowid.'"';
							    if ($disabled) $out .= ' disabled';
							    $out .= ' selected>';
							    $out .= $contactstatic->getFullName($langs);
							    if ($showfunction && $obj->poste) $out .= ' ('.$obj->poste.')';
							    if (($showsoc > 0) && $obj->company) $out .= ' - ('.$obj->company.')';
							    $out .= '</option>';
						    }
						    else
						    {
							    $out .= '<option value="'.$obj->rowid.'"';
							    if ($disabled) $out .= ' disabled';
							    $out .= '>';
							    $out .= $contactstatic->getFullName($langs);
							    if ($showfunction && $obj->poste) $out .= ' ('.$obj->poste.')';
							    if (($showsoc > 0) && $obj->company) $out .= ' - ('.$obj->company.')';
							    $out .= '</option>';
						    }
					    }
					    else
					    {
						    if (in_array($obj->rowid, $selected))
						    {
							    $out .= $contactstatic->getFullName($langs);
							    if ($showfunction && $obj->poste) $out .= ' ('.$obj->poste.')';
							    if (($showsoc > 0) && $obj->company) $out .= ' - ('.$obj->company.')';
						    }
					    }
				    }
					$i++;
				}
			}
			else
			{
				$out .= '<option value="-1"'.(($showempty == 2 || $multiple) ? '' : ' selected').' disabled>';
				$out .= ($socid != -1) ? ($langs->trans($socid ? "NoContactDefinedForThirdParty" : "NoContactDefined")) : $langs->trans('SelectAThirdPartyFirst');
				$out .= '</option>';
			}

			$parameters = array(
				'socid'=>$socid,
				'htmlname'=>$htmlname,
				'resql'=>$resql,
				'out'=>&$out,
				'showfunction'=>$showfunction,
				'showsoc'=>$showsoc,
			);

			$reshook = $hookmanager->executeHooks('afterSelectContactOptions', $parameters, $this, $action); // Note that $action and $object may have been modified by some hooks

			if ($htmlname != 'none' && !$options_only)
			{
				$out .= '</select>';
			}

			$this->num = $num;
			return $out;
		}
		else
		{
			dol_print_error($this->db);
			return -1;
		}
	}

    // phpcs:disable PEAR.NamingConventions.ValidFunctionName.ScopeNotCamelCaps
	/**
	 *	Return the HTML select list of users
	 *
	 *  @param	string			$selected       Id user preselected
	 *  @param  string			$htmlname       Field name in form
	 *  @param  int				$show_empty     0=liste sans valeur nulle, 1=ajoute valeur inconnue
	 *  @param  array			$exclude        Array list of users id to exclude
	 * 	@param	int				$disabled		If select list must be disabled
	 *  @param  array|string	$include        Array list of users id to include. User '' for all users or 'hierarchy' to have only supervised users or 'hierarchyme' to have supervised + me
	 * 	@param	int				$enableonly		Array list of users id to be enabled. All other must be disabled
	 *  @param	string			$force_entity	'0' or Ids of environment to force
	 * 	@return	void
	 *  @deprecated		Use select_dolusers instead
	 *  @see select_dolusers()
	 */
    public function select_users($selected = '', $htmlname = 'userid', $show_empty = 0, $exclude = null, $disabled = 0, $include = '', $enableonly = '', $force_entity = '0')
	{
        // phpcs:enable
		print $this->select_dolusers($selected, $htmlname, $show_empty, $exclude, $disabled, $include, $enableonly, $force_entity);
	}

    // phpcs:disable PEAR.NamingConventions.ValidFunctionName.ScopeNotCamelCaps
	/**
	 *	Return select list of users
	 *
	 *  @param	string			$selected       User id or user object of user preselected. If 0 or < -2, we use id of current user. If -1, keep unselected (if empty is allowed)
	 *  @param  string			$htmlname       Field name in form
	 *  @param  int				$show_empty     0=list with no empty value, 1=add also an empty value into list
	 *  @param  array			$exclude        Array list of users id to exclude
	 * 	@param	int				$disabled		If select list must be disabled
	 *  @param  array|string	$include        Array list of users id to include. User '' for all users or 'hierarchy' to have only supervised users or 'hierarchyme' to have supervised + me
	 * 	@param	array			$enableonly		Array list of users id to be enabled. If defined, it means that others will be disabled
	 *  @param	string			$force_entity	'0' or Ids of environment to force
	 *  @param	int				$maxlength		Maximum length of string into list (0=no limit)
	 *  @param	int				$showstatus		0=show user status only if status is disabled, 1=always show user status into label, -1=never show user status
	 *  @param	string			$morefilter		Add more filters into sql request (Example: 'employee = 1')
	 *  @param	integer			$show_every		0=default list, 1=add also a value "Everybody" at beginning of list
	 *  @param	string			$enableonlytext	If option $enableonlytext is set, we use this text to explain into label why record is disabled. Not used if enableonly is empty.
	 *  @param	string			$morecss		More css
	 *  @param  int     		$noactive       Show only active users (this will also happened whatever is this option if USER_HIDE_INACTIVE_IN_COMBOBOX is on).
	 *  @param  int				$outputmode     0=HTML select string, 1=Array
	 *  @param  bool			$multiple       add [] in the name of element and add 'multiple' attribut
	 * 	@return	string							HTML select string
	 *  @see select_dolgroups()
	 */
    public function select_dolusers($selected = '', $htmlname = 'userid', $show_empty = 0, $exclude = null, $disabled = 0, $include = '', $enableonly = '', $force_entity = '0', $maxlength = 0, $showstatus = 0, $morefilter = '', $show_every = 0, $enableonlytext = '', $morecss = '', $noactive = 0, $outputmode = 0, $multiple = false)
	{
        // phpcs:enable
		global $conf, $user, $langs;

		// If no preselected user defined, we take current user
		if ((is_numeric($selected) && ($selected < -2 || empty($selected))) && empty($conf->global->SOCIETE_DISABLE_DEFAULT_SALESREPRESENTATIVE)) $selected = $user->id;

		if ($selected === '') $selected = array();
		elseif (!is_array($selected)) $selected = array($selected);

		$excludeUsers = null;
		$includeUsers = null;

		// Permettre l'exclusion d'utilisateurs
		if (is_array($exclude))	$excludeUsers = implode(",", $exclude);
		// Permettre l'inclusion d'utilisateurs
		if (is_array($include))	$includeUsers = implode(",", $include);
		elseif ($include == 'hierarchy')
		{
			// Build list includeUsers to have only hierarchy
			$includeUsers = implode(",", $user->getAllChildIds(0));
		}
		elseif ($include == 'hierarchyme')
		{
			// Build list includeUsers to have only hierarchy and current user
			$includeUsers = implode(",", $user->getAllChildIds(1));
		}

		$out = '';
		$outarray = array();

		// Forge request to select users
		$sql = "SELECT DISTINCT u.rowid, u.lastname as lastname, u.firstname, u.statut, u.login, u.admin, u.entity";
		if (!empty($conf->multicompany->enabled) && $conf->entity == 1 && $user->admin && !$user->entity)
		{
			$sql .= ", e.label";
		}
		$sql .= " FROM ".MAIN_DB_PREFIX."user as u";
		if (!empty($conf->multicompany->enabled) && $conf->entity == 1 && $user->admin && !$user->entity)
		{
			$sql .= " LEFT JOIN ".MAIN_DB_PREFIX."entity as e ON e.rowid=u.entity";
			if ($force_entity) $sql .= " WHERE u.entity IN (0,".$force_entity.")";
			else $sql .= " WHERE u.entity IS NOT NULL";
		}
		else
		{
			if (!empty($conf->global->MULTICOMPANY_TRANSVERSE_MODE))
			{
				$sql .= " LEFT JOIN ".MAIN_DB_PREFIX."usergroup_user as ug";
				$sql .= " ON ug.fk_user = u.rowid";
				$sql .= " WHERE ug.entity = ".$conf->entity;
			}
			else
			{
				$sql .= " WHERE u.entity IN (0,".$conf->entity.")";
			}
		}
		if (!empty($user->socid)) $sql .= " AND u.fk_soc = ".$user->socid;
		if (is_array($exclude) && $excludeUsers) $sql .= " AND u.rowid NOT IN (".$excludeUsers.")";
		if ($includeUsers) $sql .= " AND u.rowid IN (".$includeUsers.")";
		if (!empty($conf->global->USER_HIDE_INACTIVE_IN_COMBOBOX) || $noactive) $sql .= " AND u.statut <> 0";
		if (!empty($morefilter)) $sql .= " ".$morefilter;

		if (empty($conf->global->MAIN_FIRSTNAME_NAME_POSITION))	// MAIN_FIRSTNAME_NAME_POSITION is 0 means firstname+lastname
		{
			$sql .= " ORDER BY u.firstname ASC";
		}
		else
		{
			$sql .= " ORDER BY u.lastname ASC";
		}

		dol_syslog(get_class($this)."::select_dolusers", LOG_DEBUG);
		$resql = $this->db->query($sql);
		if ($resql)
		{
			$num = $this->db->num_rows($resql);
			$i = 0;
			if ($num)
			{
		   		// Enhance with select2
				include_once DOL_DOCUMENT_ROOT.'/core/lib/ajax.lib.php';
				$out .= ajax_combobox($htmlname);

				// do not use maxwidthonsmartphone by default. Set it by caller so auto size to 100% will work when not defined
				$out .= '<select class="flat'.($morecss ? ' minwidth100imp '.$morecss : ' minwidth200').'" id="'.$htmlname.'" name="'.$htmlname.($multiple ? '[]' : '').'" '.($multiple ? 'multiple' : '').' '.($disabled ? ' disabled' : '').'>';
				if ($show_empty && !$multiple) $out .= '<option value="-1"'.((empty($selected) || in_array(-1, $selected)) ? ' selected' : '').'>&nbsp;</option>'."\n";
				if ($show_every) $out .= '<option value="-2"'.((in_array(-2, $selected)) ? ' selected' : '').'>-- '.$langs->trans("Everybody").' --</option>'."\n";

				$userstatic = new User($this->db);

				while ($i < $num)
				{
					$obj = $this->db->fetch_object($resql);

					$userstatic->id = $obj->rowid;
					$userstatic->lastname = $obj->lastname;
					$userstatic->firstname = $obj->firstname;

					$disableline = '';
					if (is_array($enableonly) && count($enableonly) && !in_array($obj->rowid, $enableonly)) $disableline = ($enableonlytext ? $enableonlytext : '1');

					if ((is_object($selected) && $selected->id == $obj->rowid) || (!is_object($selected) && in_array($obj->rowid, $selected)))
					{
						$out .= '<option value="'.$obj->rowid.'"';
						if ($disableline) $out .= ' disabled';
						$out .= ' selected>';
					}
					else
					{
						$out .= '<option value="'.$obj->rowid.'"';
						if ($disableline) $out .= ' disabled';
						$out .= '>';
					}

					// $fullNameMode is 0=Lastname+Firstname (MAIN_FIRSTNAME_NAME_POSITION=1), 1=Firstname+Lastname (MAIN_FIRSTNAME_NAME_POSITION=0)
					$fullNameMode = 0;
					if (empty($conf->global->MAIN_FIRSTNAME_NAME_POSITION))
					{
						$fullNameMode = 1; //Firstname+lastname
					}
					$out .= $userstatic->getFullName($langs, $fullNameMode, -1, $maxlength);

					// Complete name with more info
					$moreinfo = 0;
					if (!empty($conf->global->MAIN_SHOW_LOGIN))
					{
						$out .= ($moreinfo ? ' - ' : ' (').$obj->login;
						$moreinfo++;
					}
					if ($showstatus >= 0)
					{
						if ($obj->statut == 1 && $showstatus == 1)
						{
							$out .= ($moreinfo ? ' - ' : ' (').$langs->trans('Enabled');
							$moreinfo++;
						}
						if ($obj->statut == 0)
						{
							$out .= ($moreinfo ? ' - ' : ' (').$langs->trans('Disabled');
							$moreinfo++;
						}
					}
					if (!empty($conf->multicompany->enabled) && empty($conf->global->MULTICOMPANY_TRANSVERSE_MODE) && $conf->entity == 1 && $user->admin && !$user->entity)
					{
						if (!$obj->entity)
						{
							$out .= ($moreinfo ? ' - ' : ' (').$langs->trans("AllEntities");
							$moreinfo++;
						}
						else
						{
							$out .= ($moreinfo ? ' - ' : ' (').($obj->label ? $obj->label : $langs->trans("EntityNameNotDefined"));
							$moreinfo++;
					 	}
					}
					$out .= ($moreinfo ? ')' : '');
					if ($disableline && $disableline != '1')
					{
						$out .= ' - '.$disableline; // This is text from $enableonlytext parameter
					}
					$out .= '</option>';
					$outarray[$userstatic->id] = $userstatic->getFullName($langs, $fullNameMode, -1, $maxlength);

					$i++;
				}
			}
			else
			{
				$out .= '<select class="flat" id="'.$htmlname.'" name="'.$htmlname.'" disabled>';
				$out .= '<option value="">'.$langs->trans("None").'</option>';
			}
			$out .= '</select>';
		}
		else
		{
			dol_print_error($this->db);
		}

		if ($outputmode) return $outarray;
		return $out;
	}


    // phpcs:disable PEAR.NamingConventions.ValidFunctionName.ScopeNotCamelCaps
	/**
	 *	Return select list of users. Selected users are stored into session.
	 *  List of users are provided into $_SESSION['assignedtouser'].
	 *
	 *  @param  string	$action         Value for $action
	 *  @param  string	$htmlname       Field name in form
	 *  @param  int		$show_empty     0=list without the empty value, 1=add empty value
	 *  @param  array	$exclude        Array list of users id to exclude
	 * 	@param	int		$disabled		If select list must be disabled
	 *  @param  array	$include        Array list of users id to include or 'hierarchy' to have only supervised users
	 * 	@param	array	$enableonly		Array list of users id to be enabled. All other must be disabled
	 *  @param	int		$force_entity	'0' or Ids of environment to force
	 *  @param	int		$maxlength		Maximum length of string into list (0=no limit)
	 *  @param	int		$showstatus		0=show user status only if status is disabled, 1=always show user status into label, -1=never show user status
	 *  @param	string	$morefilter		Add more filters into sql request
	 *  @param	int		$showproperties		Show properties of each attendees
	 *  @param	array	$listofuserid		Array with properties of each user
	 *  @param	array	$listofcontactid	Array with properties of each contact
	 *  @param	array	$listofotherid		Array with properties of each other contact
	 * 	@return	string					HTML select string
	 *  @see select_dolgroups()
	 */
    public function select_dolusers_forevent($action = '', $htmlname = 'userid', $show_empty = 0, $exclude = null, $disabled = 0, $include = '', $enableonly = '', $force_entity = '0', $maxlength = 0, $showstatus = 0, $morefilter = '', $showproperties = 0, $listofuserid = array(), $listofcontactid = array(), $listofotherid = array())
	{
        // phpcs:enable
		global $conf, $user, $langs;

		$userstatic = new User($this->db);
		$out = '';

		// Method with no ajax
		//$out.='<form method="POST" action="'.$_SERVER["PHP_SELF"].'">';
		if ($action == 'view')
		{
			$out .= '';
		}
		else
		{
			$out .= '<input type="hidden" class="removedassignedhidden" name="removedassigned" value="">';
			$out .= '<script type="text/javascript" language="javascript">jQuery(document).ready(function () {    jQuery(".removedassigned").click(function() {        jQuery(".removedassignedhidden").val(jQuery(this).val());    });})</script>';
			$out .= $this->select_dolusers('', $htmlname, $show_empty, $exclude, $disabled, $include, $enableonly, $force_entity, $maxlength, $showstatus, $morefilter);
			$out .= ' <input type="submit" class="button valignmiddle" name="'.$action.'assignedtouser" value="'.dol_escape_htmltag($langs->trans("Add")).'">';
			$out .= '<br>';
		}
		$assignedtouser = array();
		if (!empty($_SESSION['assignedtouser']))
		{
			$assignedtouser = json_decode($_SESSION['assignedtouser'], true);
		}
		$nbassignetouser = count($assignedtouser);

		if ($nbassignetouser && $action != 'view') $out .= '<br>';
		if ($nbassignetouser) $out .= '<ul class="attendees">';
		$i = 0; $ownerid = 0;
		foreach ($assignedtouser as $key => $value)
		{
			if ($value['id'] == $ownerid) continue;

			$out .= '<li>';
			$userstatic->fetch($value['id']);
			$out .= $userstatic->getNomUrl(-1);
			if ($i == 0) { $ownerid = $value['id']; $out .= ' ('.$langs->trans("Owner").')'; }
			if ($nbassignetouser > 1 && $action != 'view')
			{
				$out .= ' <input type="image" style="border: 0px;" src="'.img_picto($langs->trans("Remove"), 'delete', '', 0, 1).'" value="'.$userstatic->id.'" class="removedassigned" id="removedassigned_'.$userstatic->id.'" name="removedassigned_'.$userstatic->id.'">';
			}
			// Show my availability
			if ($showproperties)
			{
				if ($ownerid == $value['id'] && is_array($listofuserid) && count($listofuserid) && in_array($ownerid, array_keys($listofuserid)))
				{
					$out .= '<div class="myavailability inline-block">';
					$out .= '&nbsp;-&nbsp;<span class="opacitymedium">'.$langs->trans("Availability").':</span>  <input id="transparency" class="marginleftonly marginrightonly" '.($action == 'view' ? 'disabled' : '').' type="checkbox" name="transparency"'.($listofuserid[$ownerid]['transparency'] ? ' checked' : '').'>'.$langs->trans("Busy");
					$out .= '</div>';
				}
			}
			//$out.=' '.($value['mandatory']?$langs->trans("Mandatory"):$langs->trans("Optional"));
			//$out.=' '.($value['transparency']?$langs->trans("Busy"):$langs->trans("NotBusy"));

			$out .= '</li>';
			$i++;
		}
		if ($nbassignetouser) $out .= '</ul>';

		//$out.='</form>';
		return $out;
	}


    // phpcs:disable PEAR.NamingConventions.ValidFunctionName.ScopeNotCamelCaps
	/**
	 *  Return list of products for customer in Ajax if Ajax activated or go to select_produits_list
	 *
	 *  @param		int			$selected				Preselected products
	 *  @param		string		$htmlname				Name of HTML select field (must be unique in page)
	 *  @param		int			$filtertype				Filter on product type (''=nofilter, 0=product, 1=service)
	 *  @param		int			$limit					Limit on number of returned lines
	 *  @param		int			$price_level			Level of price to show
	 *  @param		int			$status					Sell status -1=Return all products, 0=Products not on sell, 1=Products on sell
	 *  @param		int			$finished				2=all, 1=finished, 0=raw material
	 *  @param		string		$selected_input_value	Value of preselected input text (for use with ajax)
	 *  @param		int			$hidelabel				Hide label (0=no, 1=yes, 2=show search icon (before) and placeholder, 3 search icon after)
	 *  @param		array		$ajaxoptions			Options for ajax_autocompleter
	 *  @param      int			$socid					Thirdparty Id (to get also price dedicated to this customer)
	 *  @param		string		$showempty				'' to not show empty line. Translation key to show an empty line. '1' show empty line with no text.
	 * 	@param		int			$forcecombo				Force to use combo box
	 *  @param      string      $morecss                Add more css on select
	 *  @param      int         $hidepriceinlabel       1=Hide prices in label
	 *  @param      string      $warehouseStatus        Warehouse status filter to count the quantity in stock. Following comma separated filter options can be used
	 *										            'warehouseopen' = count products from open warehouses,
	 *										            'warehouseclosed' = count products from closed warehouses,
	 *										            'warehouseinternal' = count products from warehouses for internal correct/transfer only
	 *  @param 		array 		$selected_combinations 	Selected combinations. Format: array([attrid] => attrval, [...])
	 *  @return		void
	 */
    public function select_produits($selected = '', $htmlname = 'productid', $filtertype = '', $limit = 20, $price_level = 0, $status = 1, $finished = 2, $selected_input_value = '', $hidelabel = 0, $ajaxoptions = array(), $socid = 0, $showempty = '1', $forcecombo = 0, $morecss = '', $hidepriceinlabel = 0, $warehouseStatus = '', $selected_combinations = array())
	{
        // phpcs:enable
		global $langs, $conf;

		// check parameters
		$price_level = (!empty($price_level) ? $price_level : 0);
		if (is_null($ajaxoptions)) $ajaxoptions = array();

		if (strval($filtertype) === '' && (!empty($conf->product->enabled) || !empty($conf->service->enabled))) {
			if (!empty($conf->product->enabled) && empty($conf->service->enabled)) {
				$filtertype = '0';
			}
			elseif (empty($conf->product->enabled) && !empty($conf->service->enabled)) {
				$filtertype = '1';
			}
		}

		if (!empty($conf->use_javascript_ajax) && !empty($conf->global->PRODUIT_USE_SEARCH_TO_SELECT))
		{
			$placeholder = '';

			if ($selected && empty($selected_input_value))
			{
				require_once DOL_DOCUMENT_ROOT.'/product/class/product.class.php';
				$producttmpselect = new Product($this->db);
				$producttmpselect->fetch($selected);
				$selected_input_value = $producttmpselect->ref;
				unset($producttmpselect);
			}
			// handle case where product or service module is disabled + no filter specified
			if ($filtertype == '')
			{
				if (empty($conf->product->enabled)) { // when product module is disabled, show services only
					$filtertype = 1;
				}
				elseif (empty($conf->service->enabled)) { // when service module is disabled, show products only
					$filtertype = 0;
				}
			}
			// mode=1 means customers products
			$urloption = 'htmlname='.$htmlname.'&outjson=1&price_level='.$price_level.'&type='.$filtertype.'&mode=1&status='.$status.'&finished='.$finished.'&hidepriceinlabel='.$hidepriceinlabel.'&warehousestatus='.$warehouseStatus;
			//Price by customer
			if (!empty($conf->global->PRODUIT_CUSTOMER_PRICES) && !empty($socid)) {
				$urloption .= '&socid='.$socid;
			}
			print ajax_autocompleter($selected, $htmlname, DOL_URL_ROOT.'/product/ajax/products.php', $urloption, $conf->global->PRODUIT_USE_SEARCH_TO_SELECT, 0, $ajaxoptions);

			if (!empty($conf->variants->enabled)) {
				?>
				<script>

					selected = <?php echo json_encode($selected_combinations) ?>;
					combvalues = {};

					jQuery(document).ready(function () {

						jQuery("input[name='prod_entry_mode']").change(function () {
							if (jQuery(this).val() == 'free') {
								jQuery('div#attributes_box').empty();
							}
						});

						jQuery("input#<?php echo $htmlname ?>").change(function () {

							if (!jQuery(this).val()) {
								jQuery('div#attributes_box').empty();
								return;
							}

							jQuery.getJSON("<?php echo dol_buildpath('/variants/ajax/getCombinations.php', 2) ?>", {
								id: jQuery(this).val()
							}, function (data) {
								jQuery('div#attributes_box').empty();

								jQuery.each(data, function (key, val) {

									combvalues[val.id] = val.values;

									var span = jQuery(document.createElement('div')).css({
										'display': 'table-row'
									});

									span.append(
										jQuery(document.createElement('div')).text(val.label).css({
											'font-weight': 'bold',
											'display': 'table-cell',
											'text-align': 'right'
										})
									);

									var html = jQuery(document.createElement('select')).attr('name', 'combinations[' + val.id + ']').css({
										'margin-left': '15px',
										'white-space': 'pre'
									}).append(
										jQuery(document.createElement('option')).val('')
									);

									jQuery.each(combvalues[val.id], function (key, val) {
										var tag = jQuery(document.createElement('option')).val(val.id).html(val.value);

										if (selected[val.fk_product_attribute] == val.id) {
											tag.attr('selected', 'selected');
										}

										html.append(tag);
									});

									span.append(html);
									jQuery('div#attributes_box').append(span);
								});
							})
						});

						<?php if ($selected): ?>
						jQuery("input#<?php echo $htmlname ?>").change();
						<?php endif ?>
					});
				</script>
                <?php
			}
			if (empty($hidelabel)) print $langs->trans("RefOrLabel").' : ';
			elseif ($hidelabel > 1) {
				$placeholder = ' placeholder="'.$langs->trans("RefOrLabel").'"';
				if ($hidelabel == 2) {
					print img_picto($langs->trans("Search"), 'search');
				}
			}
			print '<input type="text" class="minwidth100" name="search_'.$htmlname.'" id="search_'.$htmlname.'" value="'.$selected_input_value.'"'.$placeholder.' '.(!empty($conf->global->PRODUCT_SEARCH_AUTOFOCUS) ? 'autofocus' : '').' />';
			if ($hidelabel == 3) {
				print img_picto($langs->trans("Search"), 'search');
			}
		}
		else
		{
			print $this->select_produits_list($selected, $htmlname, $filtertype, $limit, $price_level, '', $status, $finished, 0, $socid, $showempty, $forcecombo, $morecss, $hidepriceinlabel, $warehouseStatus);
		}
	}

    // phpcs:disable PEAR.NamingConventions.ValidFunctionName.ScopeNotCamelCaps
	/**
	 *	Return list of products for a customer
	 *
	 *	@param      int		$selected           Preselected product
	 *	@param      string	$htmlname           Name of select html
	 *  @param		string	$filtertype         Filter on product type (''=nofilter, 0=product, 1=service)
	 *	@param      int		$limit              Limit on number of returned lines
	 *	@param      int		$price_level        Level of price to show
	 * 	@param      string	$filterkey          Filter on product
	 *	@param		int		$status             -1=Return all products, 0=Products not on sell, 1=Products on sell
	 *  @param      int		$finished           Filter on finished field: 2=No filter
	 *  @param      int		$outputmode         0=HTML select string, 1=Array
	 *  @param      int		$socid     		    Thirdparty Id (to get also price dedicated to this customer)
	 *  @param		string	$showempty		    '' to not show empty line. Translation key to show an empty line. '1' show empty line with no text.
	 * 	@param		int		$forcecombo		    Force to use combo box
	 *  @param      string  $morecss            Add more css on select
	 *  @param      int     $hidepriceinlabel   1=Hide prices in label
	 *  @param      string  $warehouseStatus    Warehouse status filter to group/count stock. Following comma separated filter options can be used.
	 *										    'warehouseopen' = count products from open warehouses,
	 *										    'warehouseclosed' = count products from closed warehouses,
	 *										    'warehouseinternal' = count products from warehouses for internal correct/transfer only
	 *  @return     array    				    Array of keys for json
	 */
    public function select_produits_list($selected = '', $htmlname = 'productid', $filtertype = '', $limit = 20, $price_level = 0, $filterkey = '', $status = 1, $finished = 2, $outputmode = 0, $socid = 0, $showempty = '1', $forcecombo = 0, $morecss = '', $hidepriceinlabel = 0, $warehouseStatus = '')
	{
        // phpcs:enable
		global $langs, $conf, $user, $db;

		$out = '';
		$outarray = array();

        // Units
        if ($conf->global->PRODUCT_USE_UNITS) {
            $langs->load('other');
        }

		$warehouseStatusArray = array();
		if (!empty($warehouseStatus))
		{
			require_once DOL_DOCUMENT_ROOT.'/product/stock/class/entrepot.class.php';
			if (preg_match('/warehouseclosed/', $warehouseStatus))
			{
				$warehouseStatusArray[] = Entrepot::STATUS_CLOSED;
			}
			if (preg_match('/warehouseopen/', $warehouseStatus))
			{
				$warehouseStatusArray[] = Entrepot::STATUS_OPEN_ALL;
			}
			if (preg_match('/warehouseinternal/', $warehouseStatus))
			{
				$warehouseStatusArray[] = Entrepot::STATUS_OPEN_INTERNAL;
			}
		}

		$selectFields = " p.rowid, p.ref, p.label, p.description, p.barcode, p.fk_product_type, p.price, p.price_ttc, p.price_base_type, p.tva_tx, p.duration, p.fk_price_expression";
		if (count($warehouseStatusArray))
		{
		    $selectFieldsGrouped = ", sum(".$db->ifsql("e.statut IS NULL", "0", "ps.reel").") as stock"; // e.statut is null if there is no record in stock
		}
		else
		{
		    $selectFieldsGrouped = ", ".$db->ifsql("p.stock IS NULL", 0, "p.stock")." AS stock";
		}

		$sql = "SELECT ";
		$sql .= $selectFields.$selectFieldsGrouped;

		if (!empty($conf->global->PRODUCT_SORT_BY_CATEGORY))
		{
			//Product category
			$sql .= ", (SELECT ".MAIN_DB_PREFIX."categorie_product.fk_categorie
						FROM ".MAIN_DB_PREFIX."categorie_product
						WHERE ".MAIN_DB_PREFIX."categorie_product.fk_product=p.rowid
						LIMIT 1
				) AS categorie_product_id ";
		}

		//Price by customer
		if (!empty($conf->global->PRODUIT_CUSTOMER_PRICES) && !empty($socid))
		{
			$sql .= ', pcp.rowid as idprodcustprice, pcp.price as custprice, pcp.price_ttc as custprice_ttc,';
			$sql .= ' pcp.price_base_type as custprice_base_type, pcp.tva_tx as custtva_tx';
			$selectFields .= ", idprodcustprice, custprice, custprice_ttc, custprice_base_type, custtva_tx";
		}
        // Units
        if (!empty($conf->global->PRODUCT_USE_UNITS)) {
            $sql .= ", u.label as unit_long, u.short_label as unit_short, p.weight, p.weight_units, p.length, p.length_units, p.width, p.width_units, p.height, p.height_units, p.surface, p.surface_units, p.volume, p.volume_units";
            $selectFields .= ', unit_long, unit_short, p.weight, p.weight_units, p.length, p.length_units, p.width, p.width_units, p.height, p.height_units, p.surface, p.surface_units, p.volume, p.volume_units';
        }

		// Multilang : we add translation
		if (!empty($conf->global->MAIN_MULTILANGS))
		{
			$sql .= ", pl.label as label_translated";
			$selectFields .= ", label_translated";
		}
		// Price by quantity
		if (!empty($conf->global->PRODUIT_CUSTOMER_PRICES_BY_QTY) || !empty($conf->global->PRODUIT_CUSTOMER_PRICES_BY_QTY_MULTIPRICES))
		{
			$sql .= ", (SELECT pp.rowid FROM ".MAIN_DB_PREFIX."product_price as pp WHERE pp.fk_product = p.rowid";
			if ($price_level >= 1 && !empty($conf->global->PRODUIT_CUSTOMER_PRICES_BY_QTY_MULTIPRICES)) $sql .= " AND price_level=".$price_level;
			$sql .= " ORDER BY date_price";
			$sql .= " DESC LIMIT 1) as price_rowid";
			$sql .= ", (SELECT pp.price_by_qty FROM ".MAIN_DB_PREFIX."product_price as pp WHERE pp.fk_product = p.rowid"; // price_by_qty is 1 if some prices by qty exists in subtable
			if ($price_level >= 1 && !empty($conf->global->PRODUIT_CUSTOMER_PRICES_BY_QTY_MULTIPRICES)) $sql .= " AND price_level=".$price_level;
			$sql .= " ORDER BY date_price";
			$sql .= " DESC LIMIT 1) as price_by_qty";
			$selectFields .= ", price_rowid, price_by_qty";
		}
		$sql .= " FROM ".MAIN_DB_PREFIX."product as p";
		if (count($warehouseStatusArray))
		{
			$sql .= " LEFT JOIN ".MAIN_DB_PREFIX."product_stock as ps on ps.fk_product = p.rowid";
			$sql .= " LEFT JOIN ".MAIN_DB_PREFIX."entrepot as e on ps.fk_entrepot = e.rowid AND e.entity IN (".getEntity('stock').")";
			$sql .= ' AND e.statut IN ('.$this->db->escape(implode(',', $warehouseStatusArray)).')'; // Return line if product is inside the selected stock. If not, an empty line will be returned so we will count 0.
		}

		// include search in supplier ref
		if (!empty($conf->global->MAIN_SEARCH_PRODUCT_BY_FOURN_REF))
		{
            $sql .= " LEFT JOIN ".MAIN_DB_PREFIX."product_fournisseur_price as pfp ON p.rowid = pfp.fk_product";
		}

		//Price by customer
		if (!empty($conf->global->PRODUIT_CUSTOMER_PRICES) && !empty($socid)) {
			$sql .= " LEFT JOIN  ".MAIN_DB_PREFIX."product_customer_price as pcp ON pcp.fk_soc=".$socid." AND pcp.fk_product=p.rowid";
		}
        // Units
        if (!empty($conf->global->PRODUCT_USE_UNITS)) {
            $sql .= " LEFT JOIN ".MAIN_DB_PREFIX."c_units u ON u.rowid = p.fk_unit";
        }
		// Multilang : we add translation
		if (!empty($conf->global->MAIN_MULTILANGS))
		{
			$sql .= " LEFT JOIN ".MAIN_DB_PREFIX."product_lang as pl ON pl.fk_product = p.rowid AND pl.lang='".$langs->getDefaultLang()."'";
		}

		if (!empty($conf->global->PRODUIT_ATTRIBUTES_HIDECHILD)) {
			$sql .= " LEFT JOIN ".MAIN_DB_PREFIX."product_attribute_combination pac ON pac.fk_product_child = p.rowid";
		}

		$sql .= ' WHERE p.entity IN ('.getEntity('product').')';

		if (!empty($conf->global->PRODUIT_ATTRIBUTES_HIDECHILD)) {
			$sql .= " AND pac.rowid IS NULL";
		}

		if ($finished == 0)
		{
			$sql .= " AND p.finished = ".$finished;
		}
		elseif ($finished == 1)
		{
			$sql .= " AND p.finished = ".$finished;
			if ($status >= 0)  $sql .= " AND p.tosell = ".$status;
		}
		elseif ($status >= 0)
		{
			$sql .= " AND p.tosell = ".$status;
		}
		// Filter by product type
		if (strval($filtertype) != '') $sql .= " AND p.fk_product_type = ".$filtertype;
		elseif (empty($conf->product->enabled)) { // when product module is disabled, show services only
			$sql .= " AND p.fk_product_type = 1";
		}
		elseif (empty($conf->service->enabled)) { // when service module is disabled, show products only
			$sql .= " AND p.fk_product_type = 0";
		}
		// Add criteria on ref/label
		if ($filterkey != '')
		{
			$sql .= ' AND (';
			$prefix = empty($conf->global->PRODUCT_DONOTSEARCH_ANYWHERE) ? '%' : ''; // Can use index if PRODUCT_DONOTSEARCH_ANYWHERE is on
			// For natural search
			$scrit = explode(' ', $filterkey);
			$i = 0;
			if (count($scrit) > 1) $sql .= "(";
			foreach ($scrit as $crit)
			{
				if ($i > 0) $sql .= " AND ";
				$sql .= "(p.ref LIKE '".$db->escape($prefix.$crit)."%' OR p.label LIKE '".$db->escape($prefix.$crit)."%'";
				if (!empty($conf->global->MAIN_MULTILANGS)) $sql .= " OR pl.label LIKE '".$db->escape($prefix.$crit)."%'";
				if (!empty($conf->global->PRODUCT_AJAX_SEARCH_ON_DESCRIPTION))
				{
					$sql .= " OR p.description LIKE '".$db->escape($prefix.$crit)."%'";
					if (!empty($conf->global->MAIN_MULTILANGS)) $sql .= " OR pl.description LIKE '".$db->escape($prefix.$crit)."%'";
				}
				if (!empty($conf->global->MAIN_SEARCH_PRODUCT_BY_FOURN_REF)) $sql .= " OR pfp.ref_fourn LIKE '".$db->escape($prefix.$crit)."%'";
				$sql .= ")";
				$i++;
			}
			if (count($scrit) > 1) $sql .= ")";
		  	if (!empty($conf->barcode->enabled)) $sql .= " OR p.barcode LIKE '".$db->escape($prefix.$filterkey)."%'";
			$sql .= ')';
		}
		if (count($warehouseStatusArray))
		{
			$sql .= ' GROUP BY'.$selectFields;
		}

		//Sort by category
		if (!empty($conf->global->PRODUCT_SORT_BY_CATEGORY))
		{
			$sql .= " ORDER BY categorie_product_id ";
			//ASC OR DESC order
			($conf->global->PRODUCT_SORT_BY_CATEGORY == 1) ? $sql .= "ASC" : $sql .= "DESC";
		}
		else
		{
			$sql .= $db->order("p.ref");
		}

		$sql .= $db->plimit($limit, 0);

		// Build output string
		dol_syslog(get_class($this)."::select_produits_list search product", LOG_DEBUG);
		$result = $this->db->query($sql);
		if ($result)
		{
			require_once DOL_DOCUMENT_ROOT.'/product/class/product.class.php';
			require_once DOL_DOCUMENT_ROOT.'/product/dynamic_price/class/price_parser.class.php';
			$num = $this->db->num_rows($result);

			$events = null;

			if (!$forcecombo)
			{
				include_once DOL_DOCUMENT_ROOT.'/core/lib/ajax.lib.php';
				$out .= ajax_combobox($htmlname, $events, $conf->global->PRODUIT_USE_SEARCH_TO_SELECT);
			}

			$out .= '<select class="flat'.($morecss ? ' '.$morecss : '').'" name="'.$htmlname.'" id="'.$htmlname.'">';

			$textifempty = '';
			// Do not use textifempty = ' ' or '&nbsp;' here, or search on key will search on ' key'.
			//if (! empty($conf->use_javascript_ajax) || $forcecombo) $textifempty='';
			if (!empty($conf->global->PRODUIT_USE_SEARCH_TO_SELECT))
			{
				if ($showempty && !is_numeric($showempty)) $textifempty = $langs->trans($showempty);
				else $textifempty .= $langs->trans("All");
			}
			else
			{
			    if ($showempty && !is_numeric($showempty)) $textifempty = $langs->trans($showempty);
			}
			if ($showempty) $out .= '<option value="0" selected>'.$textifempty.'</option>';

			$i = 0;
			while ($num && $i < $num)
			{
				$opt = '';
				$optJson = array();
				$objp = $this->db->fetch_object($result);

				if ((!empty($conf->global->PRODUIT_CUSTOMER_PRICES_BY_QTY) || !empty($conf->global->PRODUIT_CUSTOMER_PRICES_BY_QTY_MULTIPRICES)) && !empty($objp->price_by_qty) && $objp->price_by_qty == 1)
				{ // Price by quantity will return many prices for the same product
					$sql = "SELECT rowid, quantity, price, unitprice, remise_percent, remise, price_base_type";
					$sql .= " FROM ".MAIN_DB_PREFIX."product_price_by_qty";
					$sql .= " WHERE fk_product_price=".$objp->price_rowid;
					$sql .= " ORDER BY quantity ASC";

					dol_syslog(get_class($this)."::select_produits_list search price by qty", LOG_DEBUG);
					$result2 = $this->db->query($sql);
					if ($result2)
					{
						$nb_prices = $this->db->num_rows($result2);
						$j = 0;
						while ($nb_prices && $j < $nb_prices) {
							$objp2 = $this->db->fetch_object($result2);

							$objp->price_by_qty_rowid = $objp2->rowid;
							$objp->price_by_qty_price_base_type = $objp2->price_base_type;
							$objp->price_by_qty_quantity = $objp2->quantity;
							$objp->price_by_qty_unitprice = $objp2->unitprice;
							$objp->price_by_qty_remise_percent = $objp2->remise_percent;
							// For backward compatibility
							$objp->quantity = $objp2->quantity;
							$objp->price = $objp2->price;
							$objp->unitprice = $objp2->unitprice;
							$objp->remise_percent = $objp2->remise_percent;
							$objp->remise = $objp2->remise;

							$this->constructProductListOption($objp, $opt, $optJson, 0, $selected, $hidepriceinlabel, $filterkey);

							$j++;

							// Add new entry
							// "key" value of json key array is used by jQuery automatically as selected value
							// "label" value of json key array is used by jQuery automatically as text for combo box
							$out .= $opt;
							array_push($outarray, $optJson);
						}
					}
				}
				else
				{
					if (!empty($conf->dynamicprices->enabled) && !empty($objp->fk_price_expression)) {
						$price_product = new Product($this->db);
						$price_product->fetch($objp->rowid, '', '', 1);
						$priceparser = new PriceParser($this->db);
						$price_result = $priceparser->parseProduct($price_product);
						if ($price_result >= 0) {
							$objp->price = $price_result;
							$objp->unitprice = $price_result;
							//Calculate the VAT
							$objp->price_ttc = price2num($objp->price) * (1 + ($objp->tva_tx / 100));
							$objp->price_ttc = price2num($objp->price_ttc, 'MU');
						}
					}

					$this->constructProductListOption($objp, $opt, $optJson, $price_level, $selected, $hidepriceinlabel, $filterkey);
					// Add new entry
					// "key" value of json key array is used by jQuery automatically as selected value
					// "label" value of json key array is used by jQuery automatically as text for combo box
					$out .= $opt;
					array_push($outarray, $optJson);
				}

				$i++;
			}

			$out .= '</select>';

			$this->db->free($result);

			if (empty($outputmode)) return $out;
			return $outarray;
		}
		else
		{
			dol_print_error($db);
		}
	}

	/**
	 * constructProductListOption.
	 * This define value for &$opt and &$optJson.
	 *
	 * @param 	resource	$objp			    Resultset of fetch
	 * @param 	string		$opt			    Option (var used for returned value in string option format)
	 * @param 	string		$optJson		    Option (var used for returned value in json format)
	 * @param 	int			$price_level	    Price level
	 * @param 	string		$selected		    Preselected value
	 * @param   int         $hidepriceinlabel   Hide price in label
	 * @param   string      $filterkey          Filter key to highlight
	 * @return	void
	 */
	protected function constructProductListOption(&$objp, &$opt, &$optJson, $price_level, $selected, $hidepriceinlabel = 0, $filterkey = '')
	{
		global $langs, $conf, $user, $db;

		$outkey = '';
		$outval = '';
		$outref = '';
		$outlabel = '';
		$outdesc = '';
		$outbarcode = '';
		$outtype = '';
		$outprice_ht = '';
		$outprice_ttc = '';
		$outpricebasetype = '';
		$outtva_tx = '';
		$outqty = 1;
		$outdiscount = 0;

		$maxlengtharticle = (empty($conf->global->PRODUCT_MAX_LENGTH_COMBO) ? 48 : $conf->global->PRODUCT_MAX_LENGTH_COMBO);

		$label = $objp->label;
		if (!empty($objp->label_translated)) $label = $objp->label_translated;
		if (!empty($filterkey) && $filterkey != '') $label = preg_replace('/('.preg_quote($filterkey).')/i', '<strong>$1</strong>', $label, 1);

		$outkey = $objp->rowid;
		$outref = $objp->ref;
		$outlabel = $objp->label;
		$outdesc = $objp->description;
		$outbarcode = $objp->barcode;
		$outpbq = empty($objp->price_by_qty_rowid) ? '' : $objp->price_by_qty_rowid;

		$outtype = $objp->fk_product_type;
		$outdurationvalue = $outtype == Product::TYPE_SERVICE ?substr($objp->duration, 0, dol_strlen($objp->duration) - 1) : '';
		$outdurationunit = $outtype == Product::TYPE_SERVICE ?substr($objp->duration, -1) : '';

        // Units
        $outvalUnits = '';
        if (!empty($conf->global->PRODUCT_USE_UNITS)) {
            if (!empty($objp->unit_short)) {
                $outvalUnits .= ' - '.$objp->unit_short;
            }
        }
        if (!empty($conf->global->PRODUCT_SHOW_DIMENSIONS_IN_COMBO)) {
            if (!empty($objp->weight) && $objp->weight_units !== null) {
                $unitToShow = showDimensionInBestUnit($objp->weight, $objp->weight_units, 'weight', $langs);
                $outvalUnits .= ' - '.$unitToShow;
            }
            if ((!empty($objp->length) || !empty($objp->width) || !empty($objp->height)) && $objp->length_units !== null) {
            	$unitToShow = $objp->length.' x '.$objp->width.' x '.$objp->height.' '.measuringUnitString(0, 'size', $objp->length_units);
                $outvalUnits .= ' - '.$unitToShow;
            }
            if (!empty($objp->surface) && $objp->surface_units !== null) {
                $unitToShow = showDimensionInBestUnit($objp->surface, $objp->surface_units, 'surface', $langs);
                $outvalUnits .= ' - '.$unitToShow;
            }
            if (!empty($objp->volume) && $objp->volume_units !== null) {
                $unitToShow = showDimensionInBestUnit($objp->volume, $objp->volume_units, 'volume', $langs);
                $outvalUnits .= ' - '.$unitToShow;
            }
        }
        if ($outdurationvalue && $outdurationunit) {
            $da = array(
                'h' => $langs->trans('Hour'),
                'd' => $langs->trans('Day'),
                'w' => $langs->trans('Week'),
                'm' => $langs->trans('Month'),
                'y' => $langs->trans('Year')
            );
            if (isset($da[$outdurationunit])) {
                $outvalUnits .= ' - '.$outdurationvalue.' '.$langs->transnoentities($da[$outdurationunit].($outdurationvalue > 1 ? 's' : ''));
            }
        }

		$opt = '<option value="'.$objp->rowid.'"';
		$opt .= ($objp->rowid == $selected) ? ' selected' : '';
		if (!empty($objp->price_by_qty_rowid) && $objp->price_by_qty_rowid > 0)
		{
			$opt .= ' pbq="'.$objp->price_by_qty_rowid.'" data-pbq="'.$objp->price_by_qty_rowid.'" data-pbqup="'.$objp->price_by_qty_unitprice.'" data-pbqbase="'.$objp->price_by_qty_price_base_type.'" data-pbqqty="'.$objp->price_by_qty_quantity.'" data-pbqpercent="'.$objp->price_by_qty_remise_percent.'"';
		}
		if (!empty($conf->stock->enabled) && isset($objp->stock) && ($objp->fk_product_type == Product::TYPE_PRODUCT || !empty($conf->global->STOCK_SUPPORTS_SERVICES)))
		{
		    if (!empty($user->rights->stock->lire)) {
    			if ($objp->stock > 0) $opt .= ' class="product_line_stock_ok"';
	       		elseif ($objp->stock <= 0) $opt .= ' class="product_line_stock_too_low"';
		    }
		}
		$opt .= '>';
		$opt .= $objp->ref;
		if ($outbarcode) $opt .= ' ('.$outbarcode.')';
		$opt .= ' - '.dol_trunc($label, $maxlengtharticle);

		$objRef = $objp->ref;
		if (!empty($filterkey) && $filterkey != '') $objRef = preg_replace('/('.preg_quote($filterkey).')/i', '<strong>$1</strong>', $objRef, 1);
		$outval .= $objRef;
		if ($outbarcode) $outval .= ' ('.$outbarcode.')';
		$outval .= ' - '.dol_trunc($label, $maxlengtharticle);
        // Units
        $opt .= $outvalUnits;
        $outval .= $outvalUnits;

		$found = 0;

		// Multiprice
		// If we need a particular price level (from 1 to 6)
		if (empty($hidepriceinlabel) && $price_level >= 1 && (!empty($conf->global->PRODUIT_MULTIPRICES) || !empty($conf->global->PRODUIT_CUSTOMER_PRICES_BY_QTY_MULTIPRICES)))
		{
			$sql = "SELECT price, price_ttc, price_base_type, tva_tx";
			$sql .= " FROM ".MAIN_DB_PREFIX."product_price";
			$sql .= " WHERE fk_product='".$objp->rowid."'";
			$sql .= " AND entity IN (".getEntity('productprice').")";
			$sql .= " AND price_level=".$price_level;
			$sql .= " ORDER BY date_price DESC, rowid DESC"; // Warning DESC must be both on date_price and rowid.
			$sql .= " LIMIT 1";

			dol_syslog(get_class($this).'::constructProductListOption search price for product '.$objp->rowid.' AND level '.$price_level.'', LOG_DEBUG);
			$result2 = $this->db->query($sql);
			if ($result2)
			{
				$objp2 = $this->db->fetch_object($result2);
				if ($objp2)
				{
					$found = 1;
					if ($objp2->price_base_type == 'HT')
					{
						$opt .= ' - '.price($objp2->price, 1, $langs, 0, 0, -1, $conf->currency).' '.$langs->trans("HT");
						$outval .= ' - '.price($objp2->price, 0, $langs, 0, 0, -1, $conf->currency).' '.$langs->transnoentities("HT");
					}
					else
					{
						$opt .= ' - '.price($objp2->price_ttc, 1, $langs, 0, 0, -1, $conf->currency).' '.$langs->trans("TTC");
						$outval .= ' - '.price($objp2->price_ttc, 0, $langs, 0, 0, -1, $conf->currency).' '.$langs->transnoentities("TTC");
					}
					$outprice_ht = price($objp2->price);
					$outprice_ttc = price($objp2->price_ttc);
					$outpricebasetype = $objp2->price_base_type;
					$outtva_tx = $objp2->tva_tx;
				}
			}
			else
			{
				dol_print_error($this->db);
			}
		}

		// Price by quantity
		if (empty($hidepriceinlabel) && !empty($objp->quantity) && $objp->quantity >= 1 && (!empty($conf->global->PRODUIT_CUSTOMER_PRICES_BY_QTY) || !empty($conf->global->PRODUIT_CUSTOMER_PRICES_BY_QTY_MULTIPRICES)))
		{
			$found = 1;
			$outqty = $objp->quantity;
			$outdiscount = $objp->remise_percent;
			if ($objp->quantity == 1)
			{
				$opt .= ' - '.price($objp->unitprice, 1, $langs, 0, 0, -1, $conf->currency)."/";
				$outval .= ' - '.price($objp->unitprice, 0, $langs, 0, 0, -1, $conf->currency)."/";
				$opt .= $langs->trans("Unit"); // Do not use strtolower because it breaks utf8 encoding
				$outval .= $langs->transnoentities("Unit");
			}
			else
			{
				$opt .= ' - '.price($objp->price, 1, $langs, 0, 0, -1, $conf->currency)."/".$objp->quantity;
				$outval .= ' - '.price($objp->price, 0, $langs, 0, 0, -1, $conf->currency)."/".$objp->quantity;
				$opt .= $langs->trans("Units"); // Do not use strtolower because it breaks utf8 encoding
				$outval .= $langs->transnoentities("Units");
			}

			$outprice_ht = price($objp->unitprice);
			$outprice_ttc = price($objp->unitprice * (1 + ($objp->tva_tx / 100)));
			$outpricebasetype = $objp->price_base_type;
			$outtva_tx = $objp->tva_tx;
		}
		if (empty($hidepriceinlabel) && !empty($objp->quantity) && $objp->quantity >= 1)
		{
			$opt .= " (".price($objp->unitprice, 1, $langs, 0, 0, -1, $conf->currency)."/".$langs->trans("Unit").")"; // Do not use strtolower because it breaks utf8 encoding
			$outval .= " (".price($objp->unitprice, 0, $langs, 0, 0, -1, $conf->currency)."/".$langs->transnoentities("Unit").")"; // Do not use strtolower because it breaks utf8 encoding
		}
		if (empty($hidepriceinlabel) && !empty($objp->remise_percent) && $objp->remise_percent >= 1)
		{
			$opt .= " - ".$langs->trans("Discount")." : ".vatrate($objp->remise_percent).' %';
			$outval .= " - ".$langs->transnoentities("Discount")." : ".vatrate($objp->remise_percent).' %';
		}

		// Price by customer
		if (empty($hidepriceinlabel) && !empty($conf->global->PRODUIT_CUSTOMER_PRICES))
		{
			if (!empty($objp->idprodcustprice))
			{
				$found = 1;

				if ($objp->custprice_base_type == 'HT')
				{
					$opt .= ' - '.price($objp->custprice, 1, $langs, 0, 0, -1, $conf->currency).' '.$langs->trans("HT");
					$outval .= ' - '.price($objp->custprice, 0, $langs, 0, 0, -1, $conf->currency).' '.$langs->transnoentities("HT");
				}
				else
				{
					$opt .= ' - '.price($objp->custprice_ttc, 1, $langs, 0, 0, -1, $conf->currency).' '.$langs->trans("TTC");
					$outval .= ' - '.price($objp->custprice_ttc, 0, $langs, 0, 0, -1, $conf->currency).' '.$langs->transnoentities("TTC");
				}

				$outprice_ht = price($objp->custprice);
				$outprice_ttc = price($objp->custprice_ttc);
				$outpricebasetype = $objp->custprice_base_type;
				$outtva_tx = $objp->custtva_tx;
			}
		}

		// If level no defined or multiprice not found, we used the default price
		if (empty($hidepriceinlabel) && !$found)
		{
			if ($objp->price_base_type == 'HT')
			{
				$opt .= ' - '.price($objp->price, 1, $langs, 0, 0, -1, $conf->currency).' '.$langs->trans("HT");
				$outval .= ' - '.price($objp->price, 0, $langs, 0, 0, -1, $conf->currency).' '.$langs->transnoentities("HT");
			}
			else
			{
				$opt .= ' - '.price($objp->price_ttc, 1, $langs, 0, 0, -1, $conf->currency).' '.$langs->trans("TTC");
				$outval .= ' - '.price($objp->price_ttc, 0, $langs, 0, 0, -1, $conf->currency).' '.$langs->transnoentities("TTC");
			}
			$outprice_ht = price($objp->price);
			$outprice_ttc = price($objp->price_ttc);
			$outpricebasetype = $objp->price_base_type;
			$outtva_tx = $objp->tva_tx;
		}

		if (!empty($conf->stock->enabled) && isset($objp->stock) && ($objp->fk_product_type == Product::TYPE_PRODUCT || !empty($conf->global->STOCK_SUPPORTS_SERVICES)))
		{
	        if (!empty($user->rights->stock->lire)) {
                $opt .= ' - '.$langs->trans("Stock").':'.$objp->stock;

    			if ($objp->stock > 0) {
    				$outval .= ' - <span class="product_line_stock_ok">';
    			}elseif ($objp->stock <= 0) {
    				$outval .= ' - <span class="product_line_stock_too_low">';
    			}
    			$outval .= $langs->transnoentities("Stock").':'.$objp->stock;
    			$outval .= '</span>';
    			if (!empty($conf->global->STOCK_SHOW_VIRTUAL_STOCK_IN_PRODUCTS_COMBO))  // Warning, this option may slow down combo list generation
    			{
    			    $langs->load("stocks");

    			    $tmpproduct = new Product($this->db);
    			    $tmpproduct->fetch($objp->rowid, '', '', '', 1, 1, 1);	// Load product without lang and prices arrays (we just need to make ->virtual_stock() after)
    			    $tmpproduct->load_virtual_stock();
    			    $virtualstock = $tmpproduct->stock_theorique;

    			    $opt .= ' - '.$langs->trans("VirtualStock").':'.$virtualstock;

    			    $outval .= ' - '.$langs->transnoentities("VirtualStock").':';
    			    if ($virtualstock > 0) {
    			        $outval .= ' - <span class="product_line_stock_ok">';
    			    }elseif ($virtualstock <= 0) {
    			        $outval .= ' - <span class="product_line_stock_too_low">';
    			    }
    			    $outval .= $virtualstock;
    			    $outval .= '</span>';

    			    unset($tmpproduct);
    			}
	        }
		}

		$opt .= "</option>\n";
		$optJson = array('key'=>$outkey, 'value'=>$outref, 'label'=>$outval, 'label2'=>$outlabel, 'desc'=>$outdesc, 'type'=>$outtype, 'price_ht'=>price2num($outprice_ht), 'price_ttc'=>price2num($outprice_ttc), 'pricebasetype'=>$outpricebasetype, 'tva_tx'=>$outtva_tx, 'qty'=>$outqty, 'discount'=>$outdiscount, 'duration_value'=>$outdurationvalue, 'duration_unit'=>$outdurationunit, 'pbq'=>$outpbq);
	}

    // phpcs:disable PEAR.NamingConventions.ValidFunctionName.ScopeNotCamelCaps
	/**
	 *	Return list of products for customer (in Ajax if Ajax activated or go to select_produits_fournisseurs_list)
	 *
	 *	@param	int		$socid			Id third party
	 *	@param  string	$selected       Preselected product
	 *	@param  string	$htmlname       Name of HTML Select
	 *  @param	string	$filtertype     Filter on product type (''=nofilter, 0=product, 1=service)
	 *	@param  string	$filtre			For a SQL filter
	 *	@param	array	$ajaxoptions	Options for ajax_autocompleter
	 *  @param	int		$hidelabel		Hide label (0=no, 1=yes)
	 *  @param  int     $alsoproductwithnosupplierprice    1=Add also product without supplier prices
	 *  @param	string	$morecss		More CSS
	 *	@return	void
	 */
    public function select_produits_fournisseurs($socid, $selected = '', $htmlname = 'productid', $filtertype = '', $filtre = '', $ajaxoptions = array(), $hidelabel = 0, $alsoproductwithnosupplierprice = 0, $morecss = '')
	{
        // phpcs:enable
		global $langs, $conf;
		global $price_level, $status, $finished;

		$selected_input_value = '';
		if (!empty($conf->use_javascript_ajax) && !empty($conf->global->PRODUIT_USE_SEARCH_TO_SELECT))
		{
			if ($selected > 0)
			{
				require_once DOL_DOCUMENT_ROOT.'/product/class/product.class.php';
				$producttmpselect = new Product($this->db);
				$producttmpselect->fetch($selected);
				$selected_input_value = $producttmpselect->ref;
				unset($producttmpselect);
			}

			// mode=2 means suppliers products
			$urloption = ($socid > 0 ? 'socid='.$socid.'&' : '').'htmlname='.$htmlname.'&outjson=1&price_level='.$price_level.'&type='.$filtertype.'&mode=2&status='.$status.'&finished='.$finished.'&alsoproductwithnosupplierprice='.$alsoproductwithnosupplierprice;
			print ajax_autocompleter($selected, $htmlname, DOL_URL_ROOT.'/product/ajax/products.php', $urloption, $conf->global->PRODUIT_USE_SEARCH_TO_SELECT, 0, $ajaxoptions);
			print ($hidelabel ? '' : $langs->trans("RefOrLabel").' : ').'<input type="text" size="20" name="search_'.$htmlname.'" id="search_'.$htmlname.'" value="'.$selected_input_value.'">';
		}
		else
		{
			print $this->select_produits_fournisseurs_list($socid, $selected, $htmlname, $filtertype, $filtre, '', -1, 0, 0, $alsoproductwithnosupplierprice, $morecss);
		}
	}

    // phpcs:disable PEAR.NamingConventions.ValidFunctionName.ScopeNotCamelCaps
	/**
	 *	Return list of suppliers products
	 *
	 *	@param	int		$socid   		Id societe fournisseur (0 pour aucun filtre)
	 *	@param  int		$selected       Product price pre-selected (must be 'id' in product_fournisseur_price or 'idprod_IDPROD')
	 *	@param  string	$htmlname       Nom de la zone select
	 *  @param	string	$filtertype     Filter on product type (''=nofilter, 0=product, 1=service)
	 *	@param  string	$filtre         Pour filtre sql
	 *	@param  string	$filterkey      Filtre des produits
	 *  @param  int		$statut         -1=Return all products, 0=Products not on sell, 1=Products on sell (not used here, a filter on tobuy is already hard coded in request)
	 *  @param  int		$outputmode     0=HTML select string, 1=Array
	 *  @param  int     $limit          Limit of line number
	 *  @param  int     $alsoproductwithnosupplierprice    1=Add also product without supplier prices
	 *  @param	string	$morecss		Add more CSS
	 *  @return array           		Array of keys for json
	 */
    public function select_produits_fournisseurs_list($socid, $selected = '', $htmlname = 'productid', $filtertype = '', $filtre = '', $filterkey = '', $statut = -1, $outputmode = 0, $limit = 100, $alsoproductwithnosupplierprice = 0, $morecss = '')
	{
        // phpcs:enable
		global $langs, $conf, $db;

		$out = '';
		$outarray = array();

		$maxlengtharticle = (empty($conf->global->PRODUCT_MAX_LENGTH_COMBO) ? 48 : $conf->global->PRODUCT_MAX_LENGTH_COMBO);

		$langs->load('stocks');
        // Units
        if ($conf->global->PRODUCT_USE_UNITS) {
            $langs->load('other');
        }

		$sql = "SELECT p.rowid, p.ref, p.label, p.price, p.duration, p.fk_product_type,";
		$sql .= " pfp.ref_fourn, pfp.rowid as idprodfournprice, pfp.price as fprice, pfp.quantity, pfp.remise_percent, pfp.remise, pfp.unitprice,";
		$sql .= " pfp.fk_supplier_price_expression, pfp.fk_product, pfp.tva_tx, pfp.fk_soc, s.nom as name,";
		$sql .= " pfp.supplier_reputation";
        // Units
        if ($conf->global->PRODUCT_USE_UNITS) {
            $sql .= ", u.label as unit_long, u.short_label as unit_short, p.weight, p.weight_units, p.length, p.length_units, p.width, p.width_units, p.height, p.height_units, p.surface, p.surface_units, p.volume, p.volume_units";
        }
        if (!empty($conf->barcode->enabled)) $sql .= ", pfp.barcode";
		$sql .= " FROM ".MAIN_DB_PREFIX."product as p";
		$sql .= " LEFT JOIN ".MAIN_DB_PREFIX."product_fournisseur_price as pfp ON ( p.rowid = pfp.fk_product AND pfp.entity IN (".getEntity('product').") )";
		if ($socid) $sql .= " AND pfp.fk_soc = ".$socid;
		$sql .= " LEFT JOIN ".MAIN_DB_PREFIX."societe as s ON pfp.fk_soc = s.rowid";
        // Units
        if ($conf->global->PRODUCT_USE_UNITS) {
            $sql .= " LEFT JOIN ".MAIN_DB_PREFIX."c_units u ON u.rowid = p.fk_unit";
        }
		$sql .= " WHERE p.entity IN (".getEntity('product').")";
		$sql .= " AND p.tobuy = 1";
		if (strval($filtertype) != '') $sql .= " AND p.fk_product_type=".$this->db->escape($filtertype);
		if (!empty($filtre)) $sql .= " ".$filtre;
		// Add criteria on ref/label
		if ($filterkey != '')
		{
			$sql .= ' AND (';
			$prefix = empty($conf->global->PRODUCT_DONOTSEARCH_ANYWHERE) ? '%' : ''; // Can use index if PRODUCT_DONOTSEARCH_ANYWHERE is on
			// For natural search
			$scrit = explode(' ', $filterkey);
			$i = 0;
			if (count($scrit) > 1) $sql .= "(";
			foreach ($scrit as $crit)
			{
				if ($i > 0) $sql .= " AND ";
				$sql .= "(pfp.ref_fourn LIKE '".$this->db->escape($prefix.$crit)."%' OR p.ref LIKE '".$this->db->escape($prefix.$crit)."%' OR p.label LIKE '".$this->db->escape($prefix.$crit)."%')";
				$i++;
			}
			if (count($scrit) > 1) $sql .= ")";
			if (!empty($conf->barcode->enabled)) {
                $sql .= " OR p.barcode LIKE '".$this->db->escape($prefix.$filterkey)."%'";
                $sql .= " OR pfp.barcode LIKE '".$this->db->escape($prefix.$filterkey)."%'";
            }
			$sql .= ')';
		}
		$sql .= " ORDER BY pfp.ref_fourn DESC, pfp.quantity ASC";
		$sql .= $db->plimit($limit, 0);

		// Build output string

		dol_syslog(get_class($this)."::select_produits_fournisseurs_list", LOG_DEBUG);
		$result = $this->db->query($sql);
		if ($result)
		{
			require_once DOL_DOCUMENT_ROOT.'/product/dynamic_price/class/price_parser.class.php';

			$num = $this->db->num_rows($result);

			//$out.='<select class="flat" id="select'.$htmlname.'" name="'.$htmlname.'">';	// remove select to have id same with combo and ajax
			$out .= '<select class="flat maxwidthonsmartphone'.($morecss ? ' '.$morecss : '').'" id="'.$htmlname.'" name="'.$htmlname.'">';
			if (!$selected) $out .= '<option value="0" selected>&nbsp;</option>';
			else $out .= '<option value="0">&nbsp;</option>';

			$i = 0;
			while ($i < $num)
			{
				$objp = $this->db->fetch_object($result);

				$outkey = $objp->idprodfournprice; // id in table of price
				if (!$outkey && $alsoproductwithnosupplierprice) $outkey = 'idprod_'.$objp->rowid; // id of product

				$outref = $objp->ref;
				$outval = '';
				$outbarcode = $objp->barcode;
				$outqty = 1;
				$outdiscount = 0;
				$outtype = $objp->fk_product_type;
				$outdurationvalue = $outtype == Product::TYPE_SERVICE ?substr($objp->duration, 0, dol_strlen($objp->duration) - 1) : '';
				$outdurationunit = $outtype == Product::TYPE_SERVICE ?substr($objp->duration, -1) : '';

                // Units
                $outvalUnits = '';
                if ($conf->global->PRODUCT_USE_UNITS) {
                    if (!empty($objp->unit_short)) {
                        $outvalUnits .= ' - '.$objp->unit_short;
                    }
                    if (!empty($objp->weight) && $objp->weight_units !== null) {
                        $unitToShow = showDimensionInBestUnit($objp->weight, $objp->weight_units, 'weight', $langs);
                        $outvalUnits .= ' - '.$unitToShow;
                    }
                    if ((!empty($objp->length) || !empty($objp->width) || !empty($objp->height)) && $objp->length_units !== null) {
                    	$unitToShow = $objp->length.' x '.$objp->width.' x '.$objp->height.' '.measuringUnitString(0, 'size', $objp->length_units);
                        $outvalUnits .= ' - '.$unitToShow;
                    }
                    if (!empty($objp->surface) && $objp->surface_units !== null) {
                        $unitToShow = showDimensionInBestUnit($objp->surface, $objp->surface_units, 'surface', $langs);
                        $outvalUnits .= ' - '.$unitToShow;
                    }
                    if (!empty($objp->volume) && $objp->volume_units !== null) {
                        $unitToShow = showDimensionInBestUnit($objp->volume, $objp->volume_units, 'volume', $langs);
                        $outvalUnits .= ' - '.$unitToShow;
                    }
                    if ($outdurationvalue && $outdurationunit) {
                        $da = array(
                            'h' => $langs->trans('Hour'),
                            'd' => $langs->trans('Day'),
                            'w' => $langs->trans('Week'),
                            'm' => $langs->trans('Month'),
                            'y' => $langs->trans('Year')
                        );
                        if (isset($da[$outdurationunit])) {
                            $outvalUnits .= ' - '.$outdurationvalue.' '.$langs->transnoentities($da[$outdurationunit].($outdurationvalue > 1 ? 's' : ''));
                        }
                    }
                }

				$objRef = $objp->ref;
				if ($filterkey && $filterkey != '') $objRef = preg_replace('/('.preg_quote($filterkey).')/i', '<strong>$1</strong>', $objRef, 1);
				$objRefFourn = $objp->ref_fourn;
				if ($filterkey && $filterkey != '') $objRefFourn = preg_replace('/('.preg_quote($filterkey).')/i', '<strong>$1</strong>', $objRefFourn, 1);
				$label = $objp->label;
				if ($filterkey && $filterkey != '') $label = preg_replace('/('.preg_quote($filterkey).')/i', '<strong>$1</strong>', $label, 1);

				$optlabel = $objp->ref;
				if (!empty($objp->idprodfournprice) && ($objp->ref != $objp->ref_fourn)) {
					$optlabel .= ' <span class=\'opacitymedium\'>('.$objp->ref_fourn.')</span>';
				}
				if (!empty($conf->barcode->enabled) && !empty($objp->barcode)) {
					$optlabel .= ' ('.$outbarcode.')';
				}
				$optlabel .= ' - '.dol_trunc($label, $maxlengtharticle);

				$outvallabel = $objRef;
				if (!empty($objp->idprodfournprice) && ($objp->ref != $objp->ref_fourn)) {
					$outvallabel .= ' ('.$objRefFourn.')';
				}
				if (!empty($conf->barcode->enabled) && !empty($objp->barcode)) {
					$outvallabel .= ' ('.$outbarcode.')';
				}
				$outvallabel .= ' - '.dol_trunc($label, $maxlengtharticle);

                // Units
				$optlabel .= $outvalUnits;
				$outvallabel .= $outvalUnits;

				if (!empty($objp->idprodfournprice))
				{
					$outqty = $objp->quantity;
					$outdiscount = $objp->remise_percent;
					if (!empty($conf->dynamicprices->enabled) && !empty($objp->fk_supplier_price_expression)) {
						$prod_supplier = new ProductFournisseur($this->db);
						$prod_supplier->product_fourn_price_id = $objp->idprodfournprice;
						$prod_supplier->id = $objp->fk_product;
						$prod_supplier->fourn_qty = $objp->quantity;
						$prod_supplier->fourn_tva_tx = $objp->tva_tx;
						$prod_supplier->fk_supplier_price_expression = $objp->fk_supplier_price_expression;
						$priceparser = new PriceParser($this->db);
						$price_result = $priceparser->parseProductSupplier($prod_supplier);
						if ($price_result >= 0) {
							$objp->fprice = $price_result;
							if ($objp->quantity >= 1)
							{
								$objp->unitprice = $objp->fprice / $objp->quantity;	// Replace dynamically unitprice
							}
						}
					}
					if ($objp->quantity == 1)
					{
						$optlabel .= ' - '.price($objp->fprice * (!empty($conf->global->DISPLAY_DISCOUNTED_SUPPLIER_PRICE) ? (1 - $objp->remise_percent / 100) : 1), 1, $langs, 0, 0, -1, $conf->currency)."/";
						$outvallabel .= ' - '.price($objp->fprice * (!empty($conf->global->DISPLAY_DISCOUNTED_SUPPLIER_PRICE) ? (1 - $objp->remise_percent / 100) : 1), 0, $langs, 0, 0, -1, $conf->currency)."/";
						$optlabel .= $langs->trans("Unit"); // Do not use strtolower because it breaks utf8 encoding
						$outvallabel .= $langs->transnoentities("Unit");
					}
					else
					{
						$optlabel .= ' - '.price($objp->fprice * (!empty($conf->global->DISPLAY_DISCOUNTED_SUPPLIER_PRICE) ? (1 - $objp->remise_percent / 100) : 1), 1, $langs, 0, 0, -1, $conf->currency)."/".$objp->quantity;
						$outvallabel .= ' - '.price($objp->fprice * (!empty($conf->global->DISPLAY_DISCOUNTED_SUPPLIER_PRICE) ? (1 - $objp->remise_percent / 100) : 1), 0, $langs, 0, 0, -1, $conf->currency)."/".$objp->quantity;
						$optlabel .= ' '.$langs->trans("Units"); // Do not use strtolower because it breaks utf8 encoding
						$outvallabel .= ' '.$langs->transnoentities("Units");
					}

					if ($objp->quantity > 1)
					{
						$optlabel .= " (".price($objp->unitprice * (!empty($conf->global->DISPLAY_DISCOUNTED_SUPPLIER_PRICE) ? (1 - $objp->remise_percent / 100) : 1), 1, $langs, 0, 0, -1, $conf->currency)."/".$langs->trans("Unit").")"; // Do not use strtolower because it breaks utf8 encoding
						$outvallabel .= " (".price($objp->unitprice * (!empty($conf->global->DISPLAY_DISCOUNTED_SUPPLIER_PRICE) ? (1 - $objp->remise_percent / 100) : 1), 0, $langs, 0, 0, -1, $conf->currency)."/".$langs->transnoentities("Unit").")"; // Do not use strtolower because it breaks utf8 encoding
					}
					if ($objp->remise_percent >= 1)
					{
						$optlabel .= " - ".$langs->trans("Discount")." : ".vatrate($objp->remise_percent).' %';
						$outvallabel .= " - ".$langs->transnoentities("Discount")." : ".vatrate($objp->remise_percent).' %';
					}
					if ($objp->duration)
					{
						$optlabel .= " - ".$objp->duration;
						$outvallabel .= " - ".$objp->duration;
					}
					if (!$socid)
					{
						$optlabel .= " - ".dol_trunc($objp->name, 8);
						$outvallabel .= " - ".dol_trunc($objp->name, 8);
					}
					if ($objp->supplier_reputation)
					{
						//TODO dictionary
						$reputations = array(''=>$langs->trans('Standard'), 'FAVORITE'=>$langs->trans('Favorite'), 'NOTTHGOOD'=>$langs->trans('NotTheGoodQualitySupplier'), 'DONOTORDER'=>$langs->trans('DoNotOrderThisProductToThisSupplier'));

						$optlabel .= " - ".$reputations[$objp->supplier_reputation];
						$outvallabel .= " - ".$reputations[$objp->supplier_reputation];
					}
				}
				else
				{
					if (empty($alsoproductwithnosupplierprice))     // No supplier price defined for couple product/supplier
					{
						$optlabel .= " - <span class='opacitymedium'>".$langs->trans("NoPriceDefinedForThisSupplier").'</span>';
						$outvallabel .= ' - '.$langs->transnoentities("NoPriceDefinedForThisSupplier");
					}
					else                                            // No supplier price defined for product, even on other suppliers
					{
						$optlabel .= " - <span class='opacitymedium'>".$langs->trans("NoPriceDefinedForThisSupplier").'</span>';
						$outvallabel .= ' - '.$langs->transnoentities("NoPriceDefinedForThisSupplier");
					}
				}

				$opt = '<option value="'.$outkey.'"';
				if ($selected && $selected == $objp->idprodfournprice) $opt .= ' selected';
				if (empty($objp->idprodfournprice) && empty($alsoproductwithnosupplierprice)) $opt .= ' disabled';
				if (!empty($objp->idprodfournprice) && $objp->idprodfournprice > 0)
				{
					$opt .= ' pbq="'.$objp->idprodfournprice.'" data-pbq="'.$objp->idprodfournprice.'" data-pbqqty="'.$objp->quantity.'" data-pbqup="'.$objp->unitprice.'" data-pbqpercent="'.$objp->remise_percent.'"';
				}
				$opt .= ' data-html="'.dol_escape_htmltag($optlabel).'"';
				$opt .= '>';

				$opt .= $optlabel;
				$outval .= $outvallabel;

				$opt .= "</option>\n";


				// Add new entry
				// "key" value of json key array is used by jQuery automatically as selected value
				// "label" value of json key array is used by jQuery automatically as text for combo box
				$out .= $opt;
				array_push($outarray, array('key'=>$outkey, 'value'=>$outref, 'label'=>$outval, 'qty'=>$outqty, 'up'=>$objp->unitprice, 'discount'=>$outdiscount, 'type'=>$outtype, 'duration_value'=>$outdurationvalue, 'duration_unit'=>$outdurationunit, 'disabled'=>(empty($objp->idprodfournprice) ?true:false)));
				// Exemple of var_dump $outarray
				// array(1) {[0]=>array(6) {[key"]=>string(1) "2" ["value"]=>string(3) "ppp"
				//           ["label"]=>string(76) "ppp (<strong>f</strong>ff2) - ppp - 20,00 Euros/1unité (20,00 Euros/unité)"
				//      	 ["qty"]=>string(1) "1" ["discount"]=>string(1) "0" ["disabled"]=>bool(false)
				//}
				//var_dump($outval); var_dump(utf8_check($outval)); var_dump(json_encode($outval));
				//$outval=array('label'=>'ppp (<strong>f</strong>ff2) - ppp - 20,00 Euros/ Unité (20,00 Euros/unité)');
				//var_dump($outval); var_dump(utf8_check($outval)); var_dump(json_encode($outval));

				$i++;
			}
			$out .= '</select>';

			$this->db->free($result);

			include_once DOL_DOCUMENT_ROOT.'/core/lib/ajax.lib.php';
			$out .= ajax_combobox($htmlname);

			if (empty($outputmode)) return $out;
			return $outarray;
		}
		else
		{
			dol_print_error($this->db);
		}
	}

    // phpcs:disable PEAR.NamingConventions.ValidFunctionName.ScopeNotCamelCaps
	/**
	 *	Return list of suppliers prices for a product
	 *
	 *  @param	    int		$productid       	Id of product
	 *  @param      string	$htmlname        	Name of HTML field
	 *  @param      int		$selected_supplier  Pre-selected supplier if more than 1 result
	 *  @return	    string
	 */
    public function select_product_fourn_price($productid, $htmlname = 'productfournpriceid', $selected_supplier = '')
	{
        // phpcs:enable
		global $langs, $conf;

		$langs->load('stocks');

		$sql = "SELECT p.rowid, p.ref, p.label, p.price, p.duration, pfp.fk_soc,";
		$sql .= " pfp.ref_fourn, pfp.rowid as idprodfournprice, pfp.price as fprice, pfp.remise_percent, pfp.quantity, pfp.unitprice,";
		$sql .= " pfp.fk_supplier_price_expression, pfp.fk_product, pfp.tva_tx, s.nom as name";
		$sql .= " FROM ".MAIN_DB_PREFIX."product as p";
		$sql .= " LEFT JOIN ".MAIN_DB_PREFIX."product_fournisseur_price as pfp ON p.rowid = pfp.fk_product";
		$sql .= " LEFT JOIN ".MAIN_DB_PREFIX."societe as s ON pfp.fk_soc = s.rowid";
		$sql .= " WHERE pfp.entity IN (".getEntity('productsupplierprice').")";
		$sql .= " AND p.tobuy = 1";
		$sql .= " AND s.fournisseur = 1";
		$sql .= " AND p.rowid = ".$productid;
		$sql .= " ORDER BY s.nom, pfp.ref_fourn DESC";

		dol_syslog(get_class($this)."::select_product_fourn_price", LOG_DEBUG);
		$result = $this->db->query($sql);

		if ($result)
		{
			$num = $this->db->num_rows($result);

			$form = '<select class="flat" id="select_'.$htmlname.'" name="'.$htmlname.'">';

			if (!$num)
			{
				$form .= '<option value="0">-- '.$langs->trans("NoSupplierPriceDefinedForThisProduct").' --</option>';
			}
			else
			{
				require_once DOL_DOCUMENT_ROOT.'/product/dynamic_price/class/price_parser.class.php';
				$form .= '<option value="0">&nbsp;</option>';

				$i = 0;
				while ($i < $num)
				{
					$objp = $this->db->fetch_object($result);

					$opt = '<option value="'.$objp->idprodfournprice.'"';
					//if there is only one supplier, preselect it
					if ($num == 1 || ($selected_supplier > 0 && $objp->fk_soc == $selected_supplier)) {
						$opt .= ' selected';
					}
					$opt .= '>'.$objp->name.' - '.$objp->ref_fourn.' - ';

					if (!empty($conf->dynamicprices->enabled) && !empty($objp->fk_supplier_price_expression)) {
						$prod_supplier = new ProductFournisseur($this->db);
						$prod_supplier->product_fourn_price_id = $objp->idprodfournprice;
						$prod_supplier->id = $productid;
						$prod_supplier->fourn_qty = $objp->quantity;
						$prod_supplier->fourn_tva_tx = $objp->tva_tx;
						$prod_supplier->fk_supplier_price_expression = $objp->fk_supplier_price_expression;
						$priceparser = new PriceParser($this->db);
						$price_result = $priceparser->parseProductSupplier($prod_supplier);
						if ($price_result >= 0) {
							$objp->fprice = $price_result;
							if ($objp->quantity >= 1)
							{
								$objp->unitprice = $objp->fprice / $objp->quantity;
							}
						}
					}
					if ($objp->quantity == 1)
					{
						$opt .= price($objp->fprice * (!empty($conf->global->DISPLAY_DISCOUNTED_SUPPLIER_PRICE) ? (1 - $objp->remise_percent / 100) : 1), 1, $langs, 0, 0, -1, $conf->currency)."/";
					}

					$opt .= $objp->quantity.' ';

					if ($objp->quantity == 1)
					{
						$opt .= $langs->trans("Unit");
					}
					else
					{
						$opt .= $langs->trans("Units");
					}
					if ($objp->quantity > 1)
					{
						$opt .= " - ";
						$opt .= price($objp->unitprice * (!empty($conf->global->DISPLAY_DISCOUNTED_SUPPLIER_PRICE) ? (1 - $objp->remise_percent / 100) : 1), 1, $langs, 0, 0, -1, $conf->currency)."/".$langs->trans("Unit");
					}
					if ($objp->duration) $opt .= " - ".$objp->duration;
					$opt .= "</option>\n";

					$form .= $opt;
					$i++;
				}
			}

			$form .= '</select>';
			$this->db->free($result);
			return $form;
		}
		else
		{
			dol_print_error($this->db);
		}
	}

    // phpcs:disable PEAR.NamingConventions.ValidFunctionName.ScopeNotCamelCaps
	/**
	 *    Return list of delivery address
	 *
	 *    @param    string	$selected          	Id contact pre-selectionn
	 *    @param    int		$socid				Id of company
	 *    @param    string	$htmlname          	Name of HTML field
	 *    @param    int		$showempty         	Add an empty field
	 *    @return	integer|null
	 */
    public function select_address($selected, $socid, $htmlname = 'address_id', $showempty = 0)
	{
        // phpcs:enable
		// looking for users
		$sql = "SELECT a.rowid, a.label";
		$sql .= " FROM ".MAIN_DB_PREFIX."societe_address as a";
		$sql .= " WHERE a.fk_soc = ".$socid;
		$sql .= " ORDER BY a.label ASC";

		dol_syslog(get_class($this)."::select_address", LOG_DEBUG);
		$resql = $this->db->query($sql);
		if ($resql)
		{
			print '<select class="flat" id="select_'.$htmlname.'" name="'.$htmlname.'">';
			if ($showempty) print '<option value="0">&nbsp;</option>';
			$num = $this->db->num_rows($resql);
			$i = 0;
			if ($num)
			{
				while ($i < $num)
				{
					$obj = $this->db->fetch_object($resql);

					if ($selected && $selected == $obj->rowid)
					{
						print '<option value="'.$obj->rowid.'" selected>'.$obj->label.'</option>';
					}
					else
					{
						print '<option value="'.$obj->rowid.'">'.$obj->label.'</option>';
					}
					$i++;
				}
			}
			print '</select>';
			return $num;
		}
		else
		{
			dol_print_error($this->db);
		}
	}


    // phpcs:disable PEAR.NamingConventions.ValidFunctionName.ScopeNotCamelCaps
	/**
	 *      Load into cache list of payment terms
	 *
	 *      @return     int             Nb of lines loaded, <0 if KO
	 */
    public function load_cache_conditions_paiements()
	{
        // phpcs:enable
		global $langs;

		$num = count($this->cache_conditions_paiements);
		if ($num > 0) return 0; // Cache already loaded

		dol_syslog(__METHOD__, LOG_DEBUG);

		$sql = "SELECT rowid, code, libelle as label";
		$sql .= " FROM ".MAIN_DB_PREFIX.'c_payment_term';
		$sql .= " WHERE entity IN (".getEntity('c_payment_term').")";
		$sql .= " AND active > 0";
		$sql .= " ORDER BY sortorder";

		$resql = $this->db->query($sql);
		if ($resql)
		{
			$num = $this->db->num_rows($resql);
			$i = 0;
			while ($i < $num)
			{
				$obj = $this->db->fetch_object($resql);

				// Si traduction existe, on l'utilise, sinon on prend le libelle par defaut
				$label = ($langs->trans("PaymentConditionShort".$obj->code) != ("PaymentConditionShort".$obj->code) ? $langs->trans("PaymentConditionShort".$obj->code) : ($obj->label != '-' ? $obj->label : ''));
				$this->cache_conditions_paiements[$obj->rowid]['code'] = $obj->code;
				$this->cache_conditions_paiements[$obj->rowid]['label'] = $label;
				$i++;
			}

			//$this->cache_conditions_paiements=dol_sort_array($this->cache_conditions_paiements, 'label', 'asc', 0, 0, 1);		// We use the field sortorder of table

			return $num;
		}
		else
		{
			dol_print_error($this->db);
			return -1;
		}
	}

    // phpcs:disable PEAR.NamingConventions.ValidFunctionName.ScopeNotCamelCaps
	/**
	 *      Charge dans cache la liste des délais de livraison possibles
	 *
	 *      @return     int             Nb of lines loaded, <0 if KO
	 */
    public function load_cache_availability()
	{
        // phpcs:enable
		global $langs;

		$num = count($this->cache_availability);
		if ($num > 0) return 0; // Cache already loaded

		dol_syslog(__METHOD__, LOG_DEBUG);

		$langs->load('propal');

		$sql = "SELECT rowid, code, label";
		$sql .= " FROM ".MAIN_DB_PREFIX.'c_availability';
		$sql .= " WHERE active > 0";

		$resql = $this->db->query($sql);
		if ($resql)
		{
			$num = $this->db->num_rows($resql);
			$i = 0;
			while ($i < $num)
			{
				$obj = $this->db->fetch_object($resql);

				// Si traduction existe, on l'utilise, sinon on prend le libelle par defaut
				$label = ($langs->trans("AvailabilityType".$obj->code) != ("AvailabilityType".$obj->code) ? $langs->trans("AvailabilityType".$obj->code) : ($obj->label != '-' ? $obj->label : ''));
				$this->cache_availability[$obj->rowid]['code'] = $obj->code;
				$this->cache_availability[$obj->rowid]['label'] = $label;
				$i++;
			}

			$this->cache_availability = dol_sort_array($this->cache_availability, 'label', 'asc', 0, 0, 1);

			return $num;
		}
		else
		{
			dol_print_error($this->db);
			return -1;
		}
	}

	/**
	 *      Retourne la liste des types de delais de livraison possibles
	 *
	 *      @param	int		$selected        Id du type de delais pre-selectionne
	 *      @param  string	$htmlname        Nom de la zone select
	 *      @param  string	$filtertype      To add a filter
	 *		@param	int		$addempty		Add empty entry
	 *		@return	void
	 */
    public function selectAvailabilityDelay($selected = '', $htmlname = 'availid', $filtertype = '', $addempty = 0)
	{
		global $langs, $user;

		$this->load_cache_availability();

		dol_syslog(__METHOD__." selected=".$selected.", htmlname=".$htmlname, LOG_DEBUG);

		print '<select id="'.$htmlname.'" class="flat" name="'.$htmlname.'">';
		if ($addempty) print '<option value="0">&nbsp;</option>';
		foreach ($this->cache_availability as $id => $arrayavailability)
		{
			if ($selected == $id)
			{
				print '<option value="'.$id.'" selected>';
			}
			else
			{
				print '<option value="'.$id.'">';
			}
			print $arrayavailability['label'];
			print '</option>';
		}
		print '</select>';
		if ($user->admin) print info_admin($langs->trans("YouCanChangeValuesForThisListFromDictionarySetup"), 1);
	}

	/**
	 *      Load into cache cache_demand_reason, array of input reasons
	 *
	 *      @return     int             Nb of lines loaded, <0 if KO
	 */
    public function loadCacheInputReason()
	{
		global $langs;

		$num = count($this->cache_demand_reason);
		if ($num > 0) return 0; // Cache already loaded

		$sql = "SELECT rowid, code, label";
		$sql .= " FROM ".MAIN_DB_PREFIX.'c_input_reason';
		$sql .= " WHERE active > 0";

		$resql = $this->db->query($sql);
		if ($resql)
		{
			$num = $this->db->num_rows($resql);
			$i = 0;
			$tmparray = array();
			while ($i < $num)
			{
				$obj = $this->db->fetch_object($resql);

				// Si traduction existe, on l'utilise, sinon on prend le libelle par defaut
				$label = ($obj->label != '-' ? $obj->label : '');
				if ($langs->trans("DemandReasonType".$obj->code) != ("DemandReasonType".$obj->code)) $label = $langs->trans("DemandReasonType".$obj->code); // So translation key DemandReasonTypeSRC_XXX will work
				if ($langs->trans($obj->code) != $obj->code) $label = $langs->trans($obj->code); // So translation key SRC_XXX will work

				$tmparray[$obj->rowid]['id']   = $obj->rowid;
				$tmparray[$obj->rowid]['code'] = $obj->code;
				$tmparray[$obj->rowid]['label'] = $label;
				$i++;
			}

			$this->cache_demand_reason = dol_sort_array($tmparray, 'label', 'asc', 0, 0, 1);

			unset($tmparray);
			return $num;
		}
		else
		{
			dol_print_error($this->db);
			return -1;
		}
	}

	/**
	 *	Return list of input reason (events that triggered an object creation, like after sending an emailing, making an advert, ...)
	 *  List found into table c_input_reason loaded by loadCacheInputReason
	 *
	 *  @param	int		$selected        Id or code of type origin to select by default
	 *  @param  string	$htmlname        Nom de la zone select
	 *  @param  string	$exclude         To exclude a code value (Example: SRC_PROP)
	 *	@param	int		$addempty		 Add an empty entry
	 *	@return	void
	 */
    public function selectInputReason($selected = '', $htmlname = 'demandreasonid', $exclude = '', $addempty = 0)
	{
		global $langs, $user;

		$this->loadCacheInputReason();

		print '<select class="flat" id="select_'.$htmlname.'" name="'.$htmlname.'">';
		if ($addempty) print '<option value="0"'.(empty($selected) ? ' selected' : '').'>&nbsp;</option>';
		foreach ($this->cache_demand_reason as $id => $arraydemandreason)
		{
			if ($arraydemandreason['code'] == $exclude) continue;

			if ($selected && ($selected == $arraydemandreason['id'] || $selected == $arraydemandreason['code']))
			{
				print '<option value="'.$arraydemandreason['id'].'" selected>';
			}
			else
			{
				print '<option value="'.$arraydemandreason['id'].'">';
			}
			$label = $arraydemandreason['label']; // Translation of label was already done into the ->loadCacheInputReason
			print $langs->trans($label);
			print '</option>';
		}
		print '</select>';
		if ($user->admin) print info_admin($langs->trans("YouCanChangeValuesForThisListFromDictionarySetup"), 1);
	}

    // phpcs:disable PEAR.NamingConventions.ValidFunctionName.ScopeNotCamelCaps
	/**
	 *      Charge dans cache la liste des types de paiements possibles
	 *
	 *      @return     int                 Nb of lines loaded, <0 if KO
	 */
    public function load_cache_types_paiements()
	{
        // phpcs:enable
		global $langs;

		$num = count($this->cache_types_paiements);
		if ($num > 0) return $num; // Cache already loaded

		dol_syslog(__METHOD__, LOG_DEBUG);

		$this->cache_types_paiements = array();

		$sql = "SELECT id, code, libelle as label, type, active";
		$sql .= " FROM ".MAIN_DB_PREFIX."c_paiement";
		$sql .= " WHERE entity IN (".getEntity('c_paiement').")";
		//if ($active >= 0) $sql.= " AND active = ".$active;

		$resql = $this->db->query($sql);
		if ($resql)
		{
			$num = $this->db->num_rows($resql);
			$i = 0;
			while ($i < $num)
			{
				$obj = $this->db->fetch_object($resql);

				// Si traduction existe, on l'utilise, sinon on prend le libelle par defaut
				$label = ($langs->transnoentitiesnoconv("PaymentTypeShort".$obj->code) != ("PaymentTypeShort".$obj->code) ? $langs->transnoentitiesnoconv("PaymentTypeShort".$obj->code) : ($obj->label != '-' ? $obj->label : ''));
				$this->cache_types_paiements[$obj->id]['id'] = $obj->id;
				$this->cache_types_paiements[$obj->id]['code'] = $obj->code;
				$this->cache_types_paiements[$obj->id]['label'] = $label;
				$this->cache_types_paiements[$obj->id]['type'] = $obj->type;
				$this->cache_types_paiements[$obj->id]['active'] = $obj->active;
				$i++;
			}

			$this->cache_types_paiements = dol_sort_array($this->cache_types_paiements, 'label', 'asc', 0, 0, 1);

			return $num;
		}
		else
		{
			dol_print_error($this->db);
			return -1;
		}
	}


    // phpcs:disable PEAR.NamingConventions.ValidFunctionName.ScopeNotCamelCaps
	/**
	 *      Return list of payment modes.
	 *      Constant MAIN_DEFAULT_PAYMENT_TERM_ID can used to set default value but scope is all application, probably not what you want.
	 *      See instead to force the default value by the caller.
	 *
	 *      @param	int		$selected		Id of payment term to preselect by default
	 *      @param	string	$htmlname		Nom de la zone select
	 *      @param	int		$filtertype		Not used
	 *		@param	int		$addempty		Add an empty entry
	 * 		@param	int		$noinfoadmin		0=Add admin info, 1=Disable admin info
	 * 		@param	string	$morecss			Add more CSS on select tag
	 *		@return	void
	 */
    public function select_conditions_paiements($selected = 0, $htmlname = 'condid', $filtertype = -1, $addempty = 0, $noinfoadmin = 0, $morecss = '')
	{
        // phpcs:enable
		global $langs, $user, $conf;

		dol_syslog(__METHOD__." selected=".$selected.", htmlname=".$htmlname, LOG_DEBUG);

		$this->load_cache_conditions_paiements();

		// Set default value if not already set by caller
		if (empty($selected) && !empty($conf->global->MAIN_DEFAULT_PAYMENT_TERM_ID)) $selected = $conf->global->MAIN_DEFAULT_PAYMENT_TERM_ID;

		print '<select id="'.$htmlname.'" class="flat selectpaymentterms'.($morecss ? ' '.$morecss : '').'" name="'.$htmlname.'">';
		if ($addempty) print '<option value="0">&nbsp;</option>';
		foreach ($this->cache_conditions_paiements as $id => $arrayconditions)
		{
			if ($selected == $id)
			{
				print '<option value="'.$id.'" selected>';
			}
			else
			{
				print '<option value="'.$id.'">';
			}
			print $arrayconditions['label'];
			print '</option>';
		}
		print '</select>';
		if ($user->admin && empty($noinfoadmin)) print info_admin($langs->trans("YouCanChangeValuesForThisListFromDictionarySetup"), 1);
	}


    // phpcs:disable PEAR.NamingConventions.ValidFunctionName.ScopeNotCamelCaps
	/**
	 *      Return list of payment methods
	 *
	 *      @param	string	$selected       Id or code or preselected payment mode
	 *      @param  string	$htmlname       Name of select field
	 *      @param  string	$filtertype     To filter on field type in llx_c_paiement ('CRDT' or 'DBIT' or array('code'=>xx,'label'=>zz))
	 *      @param  int		$format         0=id+label, 1=code+code, 2=code+label, 3=id+code
	 *      @param  int		$empty			1=can be empty, 0 otherwise
	 * 		@param	int		$noadmininfo	0=Add admin info, 1=Disable admin info
	 *      @param  int		$maxlength      Max length of label
	 *      @param  int     $active         Active or not, -1 = all
	 *      @param  string  $morecss        Add more CSS on select tag
	 * 		@return	void
	 */
    public function select_types_paiements($selected = '', $htmlname = 'paiementtype', $filtertype = '', $format = 0, $empty = 1, $noadmininfo = 0, $maxlength = 0, $active = 1, $morecss = '')
	{
        // phpcs:enable
		global $langs, $user;

		dol_syslog(__METHOD__." ".$selected.", ".$htmlname.", ".$filtertype.", ".$format, LOG_DEBUG);

		$filterarray = array();
		if ($filtertype == 'CRDT')  	$filterarray = array(0, 2, 3);
		elseif ($filtertype == 'DBIT') 	$filterarray = array(1, 2, 3);
		elseif ($filtertype != '' && $filtertype != '-1') $filterarray = explode(',', $filtertype);

		$this->load_cache_types_paiements();

		print '<select id="select'.$htmlname.'" class="flat selectpaymenttypes'.($morecss ? ' '.$morecss : '').'" name="'.$htmlname.'">';
		if ($empty) print '<option value="">&nbsp;</option>';
		foreach ($this->cache_types_paiements as $id => $arraytypes)
		{
			// If not good status
			if ($active >= 0 && $arraytypes['active'] != $active) continue;

			// On passe si on a demande de filtrer sur des modes de paiments particuliers
			if (count($filterarray) && !in_array($arraytypes['type'], $filterarray)) continue;

			// We discard empty line if showempty is on because an empty line has already been output.
			if ($empty && empty($arraytypes['code'])) continue;

			if ($format == 0) print '<option value="'.$id.'"';
			elseif ($format == 1) print '<option value="'.$arraytypes['code'].'"';
			elseif ($format == 2) print '<option value="'.$arraytypes['code'].'"';
			elseif ($format == 3) print '<option value="'.$id.'"';
			// Print attribute selected or not
			if ($format==1 || $format==2) {
				if ($selected == $arraytypes['code']) print ' selected';
			} else {
				if ($selected == $id) print ' selected';
			}
			print '>';
			if ($format == 0) $value = ($maxlength ?dol_trunc($arraytypes['label'], $maxlength) : $arraytypes['label']);
			elseif ($format == 1) $value = $arraytypes['code'];
			elseif ($format == 2) $value = ($maxlength ?dol_trunc($arraytypes['label'], $maxlength) : $arraytypes['label']);
			elseif ($format == 3) $value = $arraytypes['code'];
			print $value ? $value : '&nbsp;';
			print '</option>';
		}
		print '</select>';
		if ($user->admin && !$noadmininfo) print info_admin($langs->trans("YouCanChangeValuesForThisListFromDictionarySetup"), 1);
	}


	/**
	 *  Selection HT or TTC
	 *
	 *  @param	string	$selected       Id pre-selectionne
	 *  @param  string	$htmlname       Nom de la zone select
	 * 	@return	string					Code of HTML select to chose tax or not
	 */
    public function selectPriceBaseType($selected = '', $htmlname = 'price_base_type')
	{
		global $langs;

		$return = '';

		$return .= '<select class="flat maxwidth75" id="select_'.$htmlname.'" name="'.$htmlname.'">';
		$options = array(
			'HT'=>$langs->trans("HT"),
			'TTC'=>$langs->trans("TTC")
		);
		foreach ($options as $id => $value)
		{
			if ($selected == $id)
			{
				$return .= '<option value="'.$id.'" selected>'.$value;
			}
			else
			{
				$return .= '<option value="'.$id.'">'.$value;
			}
			$return .= '</option>';
		}
		$return .= '</select>';

		return $return;
	}

	/**
	 *  Return a HTML select list of shipping mode
	 *
	 *  @param	string	$selected          Id shipping mode pre-selected
	 *  @param  string	$htmlname          Name of select zone
	 *  @param  string	$filtre            To filter list
	 *  @param  int		$useempty          1=Add an empty value in list, 2=Add an empty value in list only if there is more than 2 entries.
	 *  @param  string	$moreattrib        To add more attribute on select
	 * 	@return	void
	 */
    public function selectShippingMethod($selected = '', $htmlname = 'shipping_method_id', $filtre = '', $useempty = 0, $moreattrib = '')
	{
		global $langs, $conf, $user;

		$langs->load("admin");
		$langs->load("deliveries");

		$sql = "SELECT rowid, code, libelle as label";
		$sql .= " FROM ".MAIN_DB_PREFIX."c_shipment_mode";
		$sql .= " WHERE active > 0";
		if ($filtre) $sql .= " AND ".$filtre;
		$sql .= " ORDER BY libelle ASC";

		dol_syslog(get_class($this)."::selectShippingMode", LOG_DEBUG);
		$result = $this->db->query($sql);
		if ($result) {
			$num = $this->db->num_rows($result);
			$i = 0;
			if ($num) {
				print '<select id="select'.$htmlname.'" class="flat selectshippingmethod" name="'.$htmlname.'"'.($moreattrib ? ' '.$moreattrib : '').'>';
				if ($useempty == 1 || ($useempty == 2 && $num > 1)) {
					print '<option value="-1">&nbsp;</option>';
				}
				while ($i < $num) {
					$obj = $this->db->fetch_object($result);
					if ($selected == $obj->rowid) {
						print '<option value="'.$obj->rowid.'" selected>';
					} else {
						print '<option value="'.$obj->rowid.'">';
					}
					print ($langs->trans("SendingMethod".strtoupper($obj->code)) != "SendingMethod".strtoupper($obj->code)) ? $langs->trans("SendingMethod".strtoupper($obj->code)) : $obj->label;
					print '</option>';
					$i++;
				}
				print "</select>";
				if ($user->admin) print info_admin($langs->trans("YouCanChangeValuesForThisListFromDictionarySetup"), 1);
			} else {
				print $langs->trans("NoShippingMethodDefined");
			}
		} else {
			dol_print_error($this->db);
		}
	}

	/**
	 *    Display form to select shipping mode
	 *
	 *    @param	string	$page        Page
	 *    @param    int		$selected    Id of shipping mode
	 *    @param    string	$htmlname    Name of select html field
	 *    @param    int		$addempty    1=Add an empty value in list, 2=Add an empty value in list only if there is more than 2 entries.
	 *    @return	void
	 */
    public function formSelectShippingMethod($page, $selected = '', $htmlname = 'shipping_method_id', $addempty = 0)
	{
		global $langs, $db;

		$langs->load("deliveries");

		if ($htmlname != "none") {
			print '<form method="POST" action="'.$page.'">';
			print '<input type="hidden" name="action" value="setshippingmethod">';
			print '<input type="hidden" name="token" value="'.newToken().'">';
			$this->selectShippingMethod($selected, $htmlname, '', $addempty);
			print '<input type="submit" class="button valignmiddle" value="'.$langs->trans("Modify").'">';
			print '</form>';
		} else {
			if ($selected) {
				$code = $langs->getLabelFromKey($db, $selected, 'c_shipment_mode', 'rowid', 'code');
				print $langs->trans("SendingMethod".strtoupper($code));
			} else {
				print "&nbsp;";
			}
		}
	}

	/**
	 * Creates HTML last in cycle situation invoices selector
	 *
	 * @param     string  $selected   		Preselected ID
	 * @param     int     $socid      		Company ID
	 *
	 * @return    string                     HTML select
	 */
    public function selectSituationInvoices($selected = '', $socid = 0)
	{
		global $langs;

		$langs->load('bills');

		$opt = '<option value ="" selected></option>';
		$sql = 'SELECT rowid, ref, situation_cycle_ref, situation_counter, situation_final, fk_soc';
<<<<<<< HEAD
		$sql .= ' FROM '.MAIN_DB_PREFIX.'facture';
		$sql .= ' WHERE entity IN ('.getEntity('invoice').')';
		$sql .= ' AND situation_counter>=1';
=======
		$sql .= ' FROM ' . MAIN_DB_PREFIX . 'facture';
		$sql .= ' WHERE entity IN ('.getEntity('invoice').')';
		$sql .= ' AND situation_counter>=1';
		$sql .= ' AND type <> 2';
>>>>>>> 2595f571
		$sql .= ' ORDER by situation_cycle_ref, situation_counter desc';
		$resql = $this->db->query($sql);
		if ($resql && $this->db->num_rows($resql) > 0) {
			// Last seen cycle
			$ref = 0;
			while ($obj = $this->db->fetch_object($resql)) {
				//Same company ?
			    if ($socid == $obj->fk_soc) {
					//Same cycle ?
			        if ($obj->situation_cycle_ref != $ref) {
						// Just seen this cycle
			            $ref = $obj->situation_cycle_ref;
						//not final ?
			            if ($obj->situation_final != 1) {
							//Not prov?
			                if (substr($obj->ref, 1, 4) != 'PROV') {
			                    if ($selected == $obj->rowid) {
			                        $opt .= '<option value="'.$obj->rowid.'" selected>'.$obj->ref.'</option>';
								} else {
								    $opt .= '<option value="'.$obj->rowid.'">'.$obj->ref.'</option>';
								}
							}
						}
					}
				}
			}
		}
		else
		{
				dol_syslog("Error sql=".$sql.", error=".$this->error, LOG_ERR);
		}
		if ($opt == '<option value ="" selected></option>')
		{
			$opt = '<option value ="0" selected>'.$langs->trans('NoSituations').'</option>';
		}
		return $opt;
	}

	/**
	 *      Creates HTML units selector (code => label)
	 *
	 *      @param	string	$selected       Preselected Unit ID
	 *      @param  string	$htmlname       Select name
	 *      @param	int		$showempty		Add a nempty line
	 * 		@return	string                  HTML select
	 */
    public function selectUnits($selected = '', $htmlname = 'units', $showempty = 0)
	{
		global $langs;

		$langs->load('products');

		$return = '<select class="flat" id="'.$htmlname.'" name="'.$htmlname.'">';

		$sql = 'SELECT rowid, label, code from '.MAIN_DB_PREFIX.'c_units';
		$sql .= ' WHERE active > 0';

		$resql = $this->db->query($sql);
		if ($resql && $this->db->num_rows($resql) > 0)
		{
			if ($showempty) $return .= '<option value="none"></option>';

			while ($res = $this->db->fetch_object($resql))
			{
			    $unitLabel = $res->label;
			    if (!empty($langs->tab_translate['unit'.$res->code]))	// check if Translation is available before
			    {
			        $unitLabel = $langs->trans('unit'.$res->code) != $res->label ? $langs->trans('unit'.$res->code) : $res->label;
			    }

				if ($selected == $res->rowid)
				{
				    $return .= '<option value="'.$res->rowid.'" selected>'.$unitLabel.'</option>';
				}
				else
				{
				    $return .= '<option value="'.$res->rowid.'">'.$unitLabel.'</option>';
				}
			}
			$return .= '</select>';
		}
		return $return;
	}

    // phpcs:disable PEAR.NamingConventions.ValidFunctionName.ScopeNotCamelCaps
	/**
	 *  Return a HTML select list of bank accounts
	 *
	 *  @param	string	$selected           Id account pre-selected
	 *  @param  string	$htmlname           Name of select zone
	 *  @param  int		$status             Status of searched accounts (0=open, 1=closed, 2=both)
	 *  @param  string	$filtre             To filter list
	 *  @param  int		$useempty           1=Add an empty value in list, 2=Add an empty value in list only if there is more than 2 entries.
	 *  @param  string	$moreattrib         To add more attribute on select
	 *  @param	int		$showcurrency		Show currency in label
	 *  @param	string	$morecss			More CSS
	 * 	@return	int							<0 if error, Num of bank account found if OK (0, 1, 2, ...)
	 */
    public function select_comptes($selected = '', $htmlname = 'accountid', $status = 0, $filtre = '', $useempty = 0, $moreattrib = '', $showcurrency = 0, $morecss = '')
	{
        // phpcs:enable
		global $langs, $conf;

		$langs->load("admin");
		$num = 0;

		$sql = "SELECT rowid, label, bank, clos as status, currency_code";
		$sql .= " FROM ".MAIN_DB_PREFIX."bank_account";
		$sql .= " WHERE entity IN (".getEntity('bank_account').")";
		if ($status != 2) $sql .= " AND clos = ".(int) $status;
		if ($filtre) $sql .= " AND ".$filtre;
		$sql .= " ORDER BY label";

		dol_syslog(get_class($this)."::select_comptes", LOG_DEBUG);
		$result = $this->db->query($sql);
		if ($result)
		{
			$num = $this->db->num_rows($result);
			$i = 0;
			if ($num)
			{
				print '<select id="select'.$htmlname.'" class="flat selectbankaccount'.($morecss ? ' '.$morecss : '').'" name="'.$htmlname.'"'.($moreattrib ? ' '.$moreattrib : '').'>';
				if ($useempty == 1 || ($useempty == 2 && $num > 1))
				{
					print '<option value="-1">&nbsp;</option>';
				}

				while ($i < $num)
				{
					$obj = $this->db->fetch_object($result);
					if ($selected == $obj->rowid)
					{
						print '<option value="'.$obj->rowid.'" selected>';
					}
					else
					{
						print '<option value="'.$obj->rowid.'">';
					}
					print trim($obj->label);
					if ($showcurrency) print ' ('.$obj->currency_code.')';
					if ($status == 2 && $obj->status == 1) print ' ('.$langs->trans("Closed").')';
					print '</option>';
					$i++;
				}
				print "</select>";
			}
			else
			{
				if ($status == 0) print '<span class="opacitymedium">'.$langs->trans("NoActiveBankAccountDefined").'</span>';
				else print '<span class="opacitymedium">'.$langs->trans("NoBankAccountFound").'</span>';
			}
		}
		else {
			dol_print_error($this->db);
		}

		return $num;
	}

	/**
	 *  Return a HTML select list of establishment
	 *
	 *  @param	string	$selected           Id establishment pre-selected
	 *  @param  string	$htmlname           Name of select zone
	 *  @param  int		$status             Status of searched establishment (0=open, 1=closed, 2=both)
	 *  @param  string	$filtre             To filter list
	 *  @param  int		$useempty           1=Add an empty value in list, 2=Add an empty value in list only if there is more than 2 entries.
	 *  @param  string	$moreattrib         To add more attribute on select
	 * 	@return	int							<0 if error, Num of establishment found if OK (0, 1, 2, ...)
	 */
	public function selectEstablishments($selected = '', $htmlname = 'entity', $status = 0, $filtre = '', $useempty = 0, $moreattrib = '')
	{
        // phpcs:enable
		global $langs, $conf;

		$langs->load("admin");
		$num = 0;

		$sql = "SELECT rowid, name, fk_country, status, entity";
		$sql .= " FROM ".MAIN_DB_PREFIX."establishment";
		$sql .= " WHERE 1=1";
		if ($status != 2) $sql .= " AND status = ".(int) $status;
		if ($filtre) $sql .= " AND ".$filtre;
		$sql .= " ORDER BY name";

		dol_syslog(get_class($this)."::select_establishment", LOG_DEBUG);
		$result = $this->db->query($sql);
		if ($result)
		{
			$num = $this->db->num_rows($result);
			$i = 0;
			if ($num)
			{
				print '<select id="select'.$htmlname.'" class="flat selectestablishment" name="'.$htmlname.'"'.($moreattrib ? ' '.$moreattrib : '').'>';
				if ($useempty == 1 || ($useempty == 2 && $num > 1))
				{
					print '<option value="-1">&nbsp;</option>';
				}

				while ($i < $num)
				{
					$obj = $this->db->fetch_object($result);
					if ($selected == $obj->rowid)
					{
						print '<option value="'.$obj->rowid.'" selected>';
					}
					else
					{
						print '<option value="'.$obj->rowid.'">';
					}
					print trim($obj->name);
					if ($status == 2 && $obj->status == 1) print ' ('.$langs->trans("Closed").')';
					print '</option>';
					$i++;
				}
				print "</select>";
			}
			else
			{
				if ($status == 0) print '<span class="opacitymedium">'.$langs->trans("NoActiveEstablishmentDefined").'</span>';
				else print '<span class="opacitymedium">'.$langs->trans("NoEstablishmentFound").'</span>';
			}
		}
		else {
			dol_print_error($this->db);
		}
	}

	/**
	 *    Display form to select bank account
	 *
	 *    @param	string	$page        Page
	 *    @param    int		$selected    Id of bank account
	 *    @param    string	$htmlname    Name of select html field
	 *    @param    int		$addempty    1=Add an empty value in list, 2=Add an empty value in list only if there is more than 2 entries.
	 *    @return	void
	 */
    public function formSelectAccount($page, $selected = '', $htmlname = 'fk_account', $addempty = 0)
	{
		global $langs;
		if ($htmlname != "none") {
			print '<form method="POST" action="'.$page.'">';
			print '<input type="hidden" name="action" value="setbankaccount">';
			print '<input type="hidden" name="token" value="'.newToken().'">';
			$nbaccountfound = $this->select_comptes($selected, $htmlname, 0, '', $addempty);
			if ($nbaccountfound > 0) print '<input type="submit" class="button valignmiddle" value="'.$langs->trans("Modify").'">';
			print '</form>';
		} else {
			$langs->load('banks');

			if ($selected) {
				require_once DOL_DOCUMENT_ROOT.'/compta/bank/class/account.class.php';
				$bankstatic = new Account($this->db);
				$result = $bankstatic->fetch($selected);
				if ($result) print $bankstatic->getNomUrl(1);
			} else {
				print "&nbsp;";
			}
		}
	}

    // phpcs:disable PEAR.NamingConventions.ValidFunctionName.ScopeNotCamelCaps
	/**
	 *    Return list of categories having choosed type
	 *
	 *    @param	string|int	            $type				Type of category ('customer', 'supplier', 'contact', 'product', 'member'). Old mode (0, 1, 2, ...) is deprecated.
	 *    @param    string		            $selected    		Id of category preselected or 'auto' (autoselect category if there is only one element)
	 *    @param    string		            $htmlname			HTML field name
	 *    @param    int			            $maxlength      	Maximum length for labels
     *    @param    int|string|array    	$markafterid        Keep only or removed all categories including the leaf $markafterid in category tree (exclude) or Keep only of category is inside the leaf starting with this id.
     *                                                          $markafterid can be an :
     *                                                          - int (id of category)
     *                                                          - string (categories ids seprated by comma)
     *                                                          - array (list of categories ids)
	 *    @param	int			            $outputmode			0=HTML select string, 1=Array
     *    @param	int			            $include			[=0] Removed or 1=Keep only
     *    @param	string					$morecss			More CSS
	 *    @return	string
	 *    @see select_categories()
	 */
    public function select_all_categories($type, $selected = '', $htmlname = "parent", $maxlength = 64, $markafterid = 0, $outputmode = 0, $include = 0, $morecss = '')
	{
        // phpcs:enable
		global $conf, $langs;
		$langs->load("categories");

		include_once DOL_DOCUMENT_ROOT.'/categories/class/categorie.class.php';

		// For backward compatibility
		if (is_numeric($type))
		{
			dol_syslog(__METHOD__.': using numeric value for parameter type is deprecated. Use string code instead.', LOG_WARNING);
		}

		if ($type === Categorie::TYPE_BANK_LINE)
		{
			// TODO Move this into common category feature
			$cate_arbo = array();
			$sql = "SELECT c.label, c.rowid";
			$sql .= " FROM ".MAIN_DB_PREFIX."bank_categ as c";
			$sql .= " WHERE entity = ".$conf->entity;
			$sql .= " ORDER BY c.label";
			$result = $this->db->query($sql);
			if ($result)
			{
				$num = $this->db->num_rows($result);
				$i = 0;
				while ($i < $num)
				{
					$objp = $this->db->fetch_object($result);
					if ($objp) $cate_arbo[$objp->rowid] = array('id'=>$objp->rowid, 'fulllabel'=>$objp->label);
					$i++;
				}
				$this->db->free($result);
			}
			else dol_print_error($this->db);
		}
		else
		{
			$cat = new Categorie($this->db);
            $cate_arbo = $cat->get_full_arbo($type, $markafterid, $include);
		}

		$output = '<select class="flat'.($morecss ? ' '.$morecss : '').'" name="'.$htmlname.'" id="'.$htmlname.'">';
		$outarray = array();
		if (is_array($cate_arbo))
		{
			if (!count($cate_arbo)) $output .= '<option value="-1" disabled>'.$langs->trans("NoCategoriesDefined").'</option>';
			else
			{
				$output .= '<option value="-1">&nbsp;</option>';
				foreach ($cate_arbo as $key => $value)
				{
					if ($cate_arbo[$key]['id'] == $selected || ($selected == 'auto' && count($cate_arbo) == 1))
					{
						$add = 'selected ';
					}
					else
					{
						$add = '';
					}
					$output .= '<option '.$add.'value="'.$cate_arbo[$key]['id'].'">'.dol_trunc($cate_arbo[$key]['fulllabel'], $maxlength, 'middle').'</option>';

					$outarray[$cate_arbo[$key]['id']] = $cate_arbo[$key]['fulllabel'];
				}
			}
		}
		$output .= '</select>';
		$output .= "\n";

		if ($outputmode) return $outarray;
		return $output;
	}

    // phpcs:disable PEAR.NamingConventions.ValidFunctionName.ScopeNotCamelCaps
	/**
	 *     Show a confirmation HTML form or AJAX popup
	 *
	 *     @param	string		$page        	   	Url of page to call if confirmation is OK
	 *     @param	string		$title       	   	Title
	 *     @param	string		$question    	   	Question
	 *     @param 	string		$action      	   	Action
	 *	   @param	array		$formquestion	   	An array with forms complementary inputs
	 * 	   @param	string		$selectedchoice		"" or "no" or "yes"
	 * 	   @param	int			$useajax		   	0=No, 1=Yes, 2=Yes but submit page with &confirm=no if choice is No, 'xxx'=preoutput confirm box with div id=dialog-confirm-xxx
	 *     @param	int			$height          	Force height of box
	 *     @param	int			$width				Force width of box
	 *     @return 	void
	 *     @deprecated
	 *     @see formconfirm()
	 */
    public function form_confirm($page, $title, $question, $action, $formquestion = '', $selectedchoice = "", $useajax = 0, $height = 170, $width = 500)
	{
        // phpcs:enable
        dol_syslog(__METHOD__.': using form_confirm is deprecated. Use formconfim instead.', LOG_WARNING);
		print $this->formconfirm($page, $title, $question, $action, $formquestion, $selectedchoice, $useajax, $height, $width);
	}

	/**
	 *     Show a confirmation HTML form or AJAX popup.
	 *     Easiest way to use this is with useajax=1.
	 *     If you use useajax='xxx', you must also add jquery code to trigger opening of box (with correct parameters)
	 *     just after calling this method. For example:
	 *       print '<script type="text/javascript">'."\n";
	 *       print 'jQuery(document).ready(function() {'."\n";
	 *       print 'jQuery(".xxxlink").click(function(e) { jQuery("#aparamid").val(jQuery(this).attr("rel")); jQuery("#dialog-confirm-xxx").dialog("open"); return false; });'."\n";
	 *       print '});'."\n";
	 *       print '</script>'."\n";
	 *
	 *     @param  	string		$page        	   	Url of page to call if confirmation is OK. Can contains parameters (param 'action' and 'confirm' will be reformated)
	 *     @param	string		$title       	   	Title
	 *     @param	string		$question    	   	Question
	 *     @param 	string		$action      	   	Action
	 *	   @param  	array		$formquestion	   	An array with complementary inputs to add into forms: array(array('label'=> ,'type'=> , ))
	 *												type can be 'hidden', 'text', 'password', 'checkbox', 'radio', 'date', 'morecss', ...
	 * 	   @param  	string		$selectedchoice  	'' or 'no', or 'yes' or '1' or '0'
	 * 	   @param  	int|string	$useajax		   	0=No, 1=Yes, 2=Yes but submit page with &confirm=no if choice is No, 'xxx'=Yes and preoutput confirm box with div id=dialog-confirm-xxx
	 *     @param  	int			$height          	Force height of box (0 = auto)
	 *     @param	int			$width				Force width of box ('999' or '90%'). Ignored and forced to 90% on smartphones.
	 *     @param	int			$disableformtag		1=Disable form tag. Can be used if we are already inside a <form> section.
	 *     @return 	string      	    			HTML ajax code if a confirm ajax popup is required, Pure HTML code if it's an html form
	 */
    public function formconfirm($page, $title, $question, $action, $formquestion = '', $selectedchoice = '', $useajax = 0, $height = 0, $width = 500, $disableformtag = 0)
	{
		global $langs, $conf;
		global $useglobalvars;

		$more = '<!-- formconfirm -->';
		$formconfirm = '';
		$inputok = array();
		$inputko = array();

		// Clean parameters
		$newselectedchoice = empty($selectedchoice) ? "no" : $selectedchoice;
		if ($conf->browser->layout == 'phone') $width = '95%';

		// Set height automatically if not defined
		if (empty($height)) {
			$height = 210;
			if (is_array($formquestion) && count($formquestion) > 2) {
				$height += ((count($formquestion) - 2) * 24);
			}
		}

		if (is_array($formquestion) && !empty($formquestion))
		{
			// First add hidden fields and value
			foreach ($formquestion as $key => $input)
			{
				if (is_array($input) && !empty($input))
				{
					if ($input['type'] == 'hidden')
					{
						$more .= '<input type="hidden" id="'.$input['name'].'" name="'.$input['name'].'" value="'.dol_escape_htmltag($input['value']).'">'."\n";
					}
				}
			}

			// Now add questions
			$moreonecolumn = '';
			$more .= '<div class="tagtable paddingtopbottomonly centpercent noborderspacing">'."\n";
			foreach ($formquestion as $key => $input)
			{
				if (is_array($input) && !empty($input))
				{
					$size = (!empty($input['size']) ? ' size="'.$input['size'].'"' : '');
					$moreattr = (!empty($input['moreattr']) ? ' '.$input['moreattr'] : '');
					$morecss = (!empty($input['morecss']) ? ' '.$input['morecss'] : '');

					if ($input['type'] == 'text')
					{
						$more .= '<div class="tagtr"><div class="tagtd'.(empty($input['tdclass']) ? '' : (' '.$input['tdclass'])).'">'.$input['label'].'</div><div class="tagtd"><input type="text" class="flat'.$morecss.'" id="'.$input['name'].'" name="'.$input['name'].'"'.$size.' value="'.$input['value'].'"'.$moreattr.' /></div></div>'."\n";
					}
					elseif ($input['type'] == 'password')
					{
						$more .= '<div class="tagtr"><div class="tagtd'.(empty($input['tdclass']) ? '' : (' '.$input['tdclass'])).'">'.$input['label'].'</div><div class="tagtd"><input type="password" class="flat'.$morecss.'" id="'.$input['name'].'" name="'.$input['name'].'"'.$size.' value="'.$input['value'].'"'.$moreattr.' /></div></div>'."\n";
					}
					elseif ($input['type'] == 'select')
					{
						$more .= '<div class="tagtr"><div class="tagtd'.(empty($input['tdclass']) ? '' : (' '.$input['tdclass'])).'">';
						if (!empty($input['label'])) $more .= $input['label'].'</div><div class="tagtd tdtop left">';
						$more .= $this->selectarray($input['name'], $input['values'], $input['default'], 1, 0, 0, $moreattr, 0, 0, 0, '', $morecss);
						$more .= '</div></div>'."\n";
					}
					elseif ($input['type'] == 'checkbox')
					{
						$more .= '<div class="tagtr">';
						$more .= '<div class="tagtd'.(empty($input['tdclass']) ? '' : (' '.$input['tdclass'])).'">'.$input['label'].' </div><div class="tagtd">';
						$more .= '<input type="checkbox" class="flat'.$morecss.'" id="'.$input['name'].'" name="'.$input['name'].'"'.$moreattr;
						if (!is_bool($input['value']) && $input['value'] != 'false' && $input['value'] != '0') $more .= ' checked';
						if (is_bool($input['value']) && $input['value']) $more .= ' checked';
						if (isset($input['disabled'])) $more .= ' disabled';
						$more .= ' /></div>';
						$more .= '</div>'."\n";
					}
					elseif ($input['type'] == 'radio')
					{
						$i = 0;
						foreach ($input['values'] as $selkey => $selval)
						{
							$more .= '<div class="tagtr">';
							if ($i == 0) $more .= '<div class="tagtd'.(empty($input['tdclass']) ? ' tdtop' : (' tdtop '.$input['tdclass'])).'">'.$input['label'].'</div>';
							else $more .= '<div clas="tagtd'.(empty($input['tdclass']) ? '' : (' "'.$input['tdclass'])).'">&nbsp;</div>';
							$more .= '<div class="tagtd"><input type="radio" class="flat'.$morecss.'" id="'.$input['name'].'" name="'.$input['name'].'" value="'.$selkey.'"'.$moreattr;
							if ($input['disabled']) $more .= ' disabled';
							$more .= ' /> ';
							$more .= $selval;
							$more .= '</div></div>'."\n";
							$i++;
						}
					}
					elseif ($input['type'] == 'date')
					{
						$more .= '<div class="tagtr"><div class="tagtd'.(empty($input['tdclass']) ? '' : (' '.$input['tdclass'])).'">'.$input['label'].'</div>';
						$more .= '<div class="tagtd">';
						$more .= $this->selectDate($input['value'], $input['name'], 0, 0, 0, '', 1, 0);
						$more .= '</div></div>'."\n";
						$formquestion[] = array('name'=>$input['name'].'day');
						$formquestion[] = array('name'=>$input['name'].'month');
						$formquestion[] = array('name'=>$input['name'].'year');
						$formquestion[] = array('name'=>$input['name'].'hour');
						$formquestion[] = array('name'=>$input['name'].'min');
					}
					elseif ($input['type'] == 'other')
					{
						$more .= '<div class="tagtr"><div class="tagtd'.(empty($input['tdclass']) ? '' : (' '.$input['tdclass'])).'">';
						if (!empty($input['label'])) $more .= $input['label'].'</div><div class="tagtd">';
						$more .= $input['value'];
						$more .= '</div></div>'."\n";
					}

					elseif ($input['type'] == 'onecolumn')
					{
						$moreonecolumn .= '<div class="margintoponly">';
						$moreonecolumn .= $input['value'];
						$moreonecolumn .= '</div>'."\n";
					}
				}
			}
			$more .= '</div>'."\n";
			$more .= $moreonecolumn;
		}

		// JQUI method dialog is broken with jmobile, we use standard HTML.
		// Note: When using dol_use_jmobile or no js, you must also check code for button use a GET url with action=xxx and check that you also output the confirm code when action=xxx
		// See page product/card.php for example
		if (!empty($conf->dol_use_jmobile)) $useajax = 0;
		if (empty($conf->use_javascript_ajax)) $useajax = 0;

		if ($useajax)
		{
			$autoOpen = true;
			$dialogconfirm = 'dialog-confirm';
			$button = '';
			if (!is_numeric($useajax))
			{
				$button = $useajax;
				$useajax = 1;
				$autoOpen = false;
				$dialogconfirm .= '-'.$button;
			}
			$pageyes = $page.(preg_match('/\?/', $page) ? '&' : '?').'action='.$action.'&confirm=yes';
			$pageno = ($useajax == 2 ? $page.(preg_match('/\?/', $page) ? '&' : '?').'confirm=no' : '');
			// Add input fields into list of fields to read during submit (inputok and inputko)
			if (is_array($formquestion))
			{
				foreach ($formquestion as $key => $input)
				{
					//print "xx ".$key." rr ".is_array($input)."<br>\n";
					if (is_array($input) && isset($input['name'])) array_push($inputok, $input['name']);
					if (isset($input['inputko']) && $input['inputko'] == 1) array_push($inputko, $input['name']);
				}
			}
			// Show JQuery confirm box. Note that global var $useglobalvars is used inside this template
			$formconfirm .= '<div id="'.$dialogconfirm.'" title="'.dol_escape_htmltag($title).'" style="display: none;">';
			if (!empty($formquestion['text'])) {
				$formconfirm .= '<div class="confirmtext">'.$formquestion['text'].'</div>'."\n";
			}
			if (!empty($more)) {
				$formconfirm .= '<div class="confirmquestions">'.$more.'</div>'."\n";
			}
			$formconfirm .= ($question ? '<div class="confirmmessage">'.img_help('', '').' '.$question.'</div>' : '');
			$formconfirm .= '</div>'."\n";

			$formconfirm .= "\n<!-- begin ajax formconfirm page=".$page." -->\n";
			$formconfirm .= '<script type="text/javascript">'."\n";
			$formconfirm .= 'jQuery(document).ready(function() {
            $(function() {
            	$( "#'.$dialogconfirm.'" ).dialog(
            	{
                    autoOpen: '.($autoOpen ? "true" : "false").',';
			if ($newselectedchoice == 'no')
			{
				$formconfirm .= '
						open: function() {
            				$(this).parent().find("button.ui-button:eq(2)").focus();
						},';
			}
			$formconfirm .= '
                    resizable: false,
                    height: "'.$height.'",
                    width: "'.$width.'",
                    modal: true,
                    closeOnEscape: false,
                    buttons: {
                        "'.dol_escape_js($langs->transnoentities("Yes")).'": function() {
                        	var options = "&token='.urlencode(newToken()).'";
                        	var inputok = '.json_encode($inputok).';
                         	var pageyes = "'.dol_escape_js(!empty($pageyes) ? $pageyes : '').'";
                         	if (inputok.length>0) {
                         		$.each(inputok, function(i, inputname) {
                         			var more = "";
                         			if ($("#" + inputname).attr("type") == "checkbox") { more = ":checked"; }
                         		    if ($("#" + inputname).attr("type") == "radio") { more = ":checked"; }
                         			var inputvalue = $("#" + inputname + more).val();
                         			if (typeof inputvalue == "undefined") { inputvalue=""; }
                         			options += "&" + inputname + "=" + encodeURIComponent(inputvalue);
                         		});
                         	}
                         	var urljump = pageyes + (pageyes.indexOf("?") < 0 ? "?" : "") + options;
                         	//alert(urljump);
            				if (pageyes.length > 0) { location.href = urljump; }
                            $(this).dialog("close");
                        },
                        "'.dol_escape_js($langs->transnoentities("No")).'": function() {
                        	var options = "&token='.urlencode(newToken()).'";
                         	var inputko = '.json_encode($inputko).';
                         	var pageno="'.dol_escape_js(!empty($pageno) ? $pageno : '').'";
                         	if (inputko.length>0) {
                         		$.each(inputko, function(i, inputname) {
                         			var more = "";
                         			if ($("#" + inputname).attr("type") == "checkbox") { more = ":checked"; }
                         			var inputvalue = $("#" + inputname + more).val();
                         			if (typeof inputvalue == "undefined") { inputvalue=""; }
                         			options += "&" + inputname + "=" + encodeURIComponent(inputvalue);
                         		});
                         	}
                         	var urljump=pageno + (pageno.indexOf("?") < 0 ? "?" : "") + options;
                         	//alert(urljump);
            				if (pageno.length > 0) { location.href = urljump; }
                            $(this).dialog("close");
                        }
                    }
                }
                );

            	var button = "'.$button.'";
            	if (button.length > 0) {
                	$( "#" + button ).click(function() {
                		$("#'.$dialogconfirm.'").dialog("open");
        			});
                }
            });
            });
            </script>';
			$formconfirm .= "<!-- end ajax formconfirm -->\n";
		}
		else
		{
			$formconfirm .= "\n<!-- begin formconfirm page=".$page." -->\n";

			if (empty($disableformtag)) $formconfirm .= '<form method="POST" action="'.$page.'" class="notoptoleftroright">'."\n";

			$formconfirm .= '<input type="hidden" name="action" value="'.$action.'">'."\n";
			$formconfirm .= '<input type="hidden" name="token" value="'.newToken().'">'."\n";

			$formconfirm .= '<table class="valid centpercent">'."\n";

			// Line title
			$formconfirm .= '<tr class="validtitre"><td class="validtitre" colspan="3">'.img_picto('', 'recent').' '.$title.'</td></tr>'."\n";

			// Line text
			if (!empty($formquestion['text'])) {
				$formconfirm .= '<tr class="valid"><td class="valid" colspan="3">'.$formquestion['text'].'</td></tr>'."\n";
			}

			// Line form fields
			if ($more)
			{
				$formconfirm .= '<tr class="valid"><td class="valid" colspan="3">'."\n";
				$formconfirm .= $more;
				$formconfirm .= '</td></tr>'."\n";
			}

			// Line with question
			$formconfirm .= '<tr class="valid">';
			$formconfirm .= '<td class="valid">'.$question.'</td>';
			$formconfirm .= '<td class="valid">';
			$formconfirm .= $this->selectyesno("confirm", $newselectedchoice);
			$formconfirm .= '</td>';
			$formconfirm .= '<td class="valid center"><input class="button valignmiddle" type="submit" value="'.$langs->trans("Validate").'"></td>';
			$formconfirm .= '</tr>'."\n";

			$formconfirm .= '</table>'."\n";

			if (empty($disableformtag)) $formconfirm .= "</form>\n";
			$formconfirm .= '<br>';

			$formconfirm .= "<!-- end formconfirm -->\n";
		}

		return $formconfirm;
	}


    // phpcs:disable PEAR.NamingConventions.ValidFunctionName.ScopeNotCamelCaps
	/**
	 *    Show a form to select a project
	 *
	 *    @param	int		$page        		Page
	 *    @param	int		$socid       		Id third party (-1=all, 0=only projects not linked to a third party, id=projects not linked or linked to third party id)
	 *    @param    int		$selected    		Id pre-selected project
	 *    @param    string	$htmlname    		Name of select field
	 *    @param	int		$discard_closed		Discard closed projects (0=Keep,1=hide completely except $selected,2=Disable)
	 *    @param	int		$maxlength			Max length
	 *    @param	int		$forcefocus			Force focus on field (works with javascript only)
	 *    @param    int     $nooutput           No print is done. String is returned.
	 *    @return	string                      Return html content
	 */
    public function form_project($page, $socid, $selected = '', $htmlname = 'projectid', $discard_closed = 0, $maxlength = 20, $forcefocus = 0, $nooutput = 0)
	{
        // phpcs:enable
		global $langs;

		require_once DOL_DOCUMENT_ROOT.'/core/lib/project.lib.php';
		require_once DOL_DOCUMENT_ROOT.'/core/class/html.formprojet.class.php';

		$out = '';

		$formproject = new FormProjets($this->db);

		$langs->load("project");
		if ($htmlname != "none")
		{
			$out .= "\n";
			$out .= '<form method="post" action="'.$page.'">';
			$out .= '<input type="hidden" name="action" value="classin">';
			$out .= '<input type="hidden" name="token" value="'.newToken().'">';
			$out .= $formproject->select_projects($socid, $selected, $htmlname, $maxlength, 0, 1, $discard_closed, $forcefocus, 0, 0, '', 1);
			$out .= '<input type="submit" class="button" value="'.$langs->trans("Modify").'">';
			$out .= '</form>';
		}
		else
		{
			if ($selected)
			{
				$projet = new Project($this->db);
				$projet->fetch($selected);
				//print '<a href="'.DOL_URL_ROOT.'/projet/card.php?id='.$selected.'">'.$projet->title.'</a>';
				$out .= $projet->getNomUrl(0, '', 1);
			}
			else
			{
				$out .= "&nbsp;";
			}
		}

		if (empty($nooutput))
		{
			print $out;
			return '';
		}
		return $out;
	}

    // phpcs:disable PEAR.NamingConventions.ValidFunctionName.ScopeNotCamelCaps
	/**
	 *	Show a form to select payment conditions
	 *
	 *  @param	int		$page        	Page
	 *  @param  string	$selected    	Id condition pre-selectionne
	 *  @param  string	$htmlname    	Name of select html field
	 *	@param	int		$addempty		Add empty entry
	 *  @return	void
	 */
    public function form_conditions_reglement($page, $selected = '', $htmlname = 'cond_reglement_id', $addempty = 0)
	{
        // phpcs:enable
		global $langs;
		if ($htmlname != "none")
		{
			print '<form method="post" action="'.$page.'">';
			print '<input type="hidden" name="action" value="setconditions">';
			print '<input type="hidden" name="token" value="'.newToken().'">';
			$this->select_conditions_paiements($selected, $htmlname, -1, $addempty);
			print '<input type="submit" class="button valignmiddle" value="'.$langs->trans("Modify").'">';
			print '</form>';
		}
		else
		{
			if ($selected)
			{
				$this->load_cache_conditions_paiements();
				print $this->cache_conditions_paiements[$selected]['label'];
			} else {
				print "&nbsp;";
			}
		}
	}

    // phpcs:disable PEAR.NamingConventions.ValidFunctionName.ScopeNotCamelCaps
	/**
	 *  Show a form to select a delivery delay
	 *
	 *  @param  int		$page        	Page
	 *  @param  string	$selected    	Id condition pre-selectionne
	 *  @param  string	$htmlname    	Name of select html field
	 *	@param	int		$addempty		Ajoute entree vide
	 *  @return	void
	 */
    public function form_availability($page, $selected = '', $htmlname = 'availability', $addempty = 0)
	{
        // phpcs:enable
		global $langs;
		if ($htmlname != "none")
		{
			print '<form method="post" action="'.$page.'">';
			print '<input type="hidden" name="action" value="setavailability">';
			print '<input type="hidden" name="token" value="'.newToken().'">';
			$this->selectAvailabilityDelay($selected, $htmlname, -1, $addempty);
			print '<input type="submit" class="button" value="'.$langs->trans("Modify").'">';
			print '</form>';
		}
		else
		{
			if ($selected)
			{
				$this->load_cache_availability();
				print $this->cache_availability[$selected]['label'];
			} else {
				print "&nbsp;";
			}
		}
	}

	/**
	 *  Output HTML form to select list of input reason (events that triggered an object creation, like after sending an emailing, making an advert, ...)
	 *  List found into table c_input_reason loaded by loadCacheInputReason
	 *
	 *  @param  string	$page        	Page
	 *  @param  string	$selected    	Id condition pre-selectionne
	 *  @param  string	$htmlname    	Name of select html field
	 *  @param	int		$addempty		Add empty entry
	 *  @return	void
     */
    public function formInputReason($page, $selected = '', $htmlname = 'demandreason', $addempty = 0)
    {
		global $langs;
		if ($htmlname != "none")
		{
			print '<form method="post" action="'.$page.'">';
			print '<input type="hidden" name="action" value="setdemandreason">';
			print '<input type="hidden" name="token" value="'.newToken().'">';
			$this->selectInputReason($selected, $htmlname, -1, $addempty);
			print '<input type="submit" class="button" value="'.$langs->trans("Modify").'">';
			print '</form>';
		}
		else
		{
			if ($selected)
			{
				$this->loadCacheInputReason();
				foreach ($this->cache_demand_reason as $key => $val)
				{
					if ($val['id'] == $selected)
					{
						print $val['label'];
						break;
					}
				}
			} else {
				print "&nbsp;";
			}
		}
	}

    // phpcs:disable PEAR.NamingConventions.ValidFunctionName.ScopeNotCamelCaps
	/**
	 *    Show a form + html select a date
	 *
	 *    @param	string		$page        	Page
	 *    @param	string		$selected    	Date preselected
	 *    @param    string		$htmlname    	Html name of date input fields or 'none'
	 *    @param    int			$displayhour 	Display hour selector
	 *    @param    int			$displaymin		Display minutes selector
	 *    @param	int			$nooutput		1=No print output, return string
	 *    @return	string
	 *    @see		selectDate()
	 */
    public function form_date($page, $selected, $htmlname, $displayhour = 0, $displaymin = 0, $nooutput = 0)
	{
        // phpcs:enable
		global $langs;

		$ret = '';

		if ($htmlname != "none")
		{
			$ret .= '<form method="post" action="'.$page.'" name="form'.$htmlname.'">';
			$ret .= '<input type="hidden" name="action" value="set'.$htmlname.'">';
			$ret .= '<input type="hidden" name="token" value="'.newToken().'">';
			$ret .= '<table class="nobordernopadding" cellpadding="0" cellspacing="0">';
			$ret .= '<tr><td>';
			$ret .= $this->selectDate($selected, $htmlname, $displayhour, $displaymin, 1, 'form'.$htmlname, 1, 0);
			$ret .= '</td>';
			$ret .= '<td class="left"><input type="submit" class="button" value="'.$langs->trans("Modify").'"></td>';
			$ret .= '</tr></table></form>';
		}
		else
		{
			if ($displayhour) $ret .= dol_print_date($selected, 'dayhour');
			else $ret .= dol_print_date($selected, 'day');
		}

		if (empty($nooutput)) print $ret;
		return $ret;
	}


    // phpcs:disable PEAR.NamingConventions.ValidFunctionName.ScopeNotCamelCaps
	/**
	 *  Show a select form to choose a user
	 *
	 *  @param	string	$page        	Page
	 *  @param  string	$selected    	Id of user preselected
	 *  @param  string	$htmlname    	Name of input html field. If 'none', we just output the user link.
	 *  @param  array	$exclude		List of users id to exclude
	 *  @param  array	$include        List of users id to include
	 *  @return	void
	 */
    public function form_users($page, $selected = '', $htmlname = 'userid', $exclude = '', $include = '')
	{
        // phpcs:enable
		global $langs;

		if ($htmlname != "none")
		{
			print '<form method="POST" action="'.$page.'" name="form'.$htmlname.'">';
			print '<input type="hidden" name="action" value="set'.$htmlname.'">';
			print '<input type="hidden" name="token" value="'.newToken().'">';
			print $this->select_dolusers($selected, $htmlname, 1, $exclude, 0, $include);
			print '<input type="submit" class="button valignmiddle" value="'.$langs->trans("Modify").'">';
			print '</form>';
		}
		else
		{
			if ($selected)
			{
				require_once DOL_DOCUMENT_ROOT.'/user/class/user.class.php';
				$theuser = new User($this->db);
				$theuser->fetch($selected);
				print $theuser->getNomUrl(1);
			} else {
				print "&nbsp;";
			}
		}
	}


    // phpcs:disable PEAR.NamingConventions.ValidFunctionName.ScopeNotCamelCaps
	/**
	 *    Show form with payment mode
	 *
	 *    @param	string	$page        	Page
	 *    @param    int		$selected    	Id mode pre-selectionne
	 *    @param    string	$htmlname    	Name of select html field
	 *    @param  	string	$filtertype		To filter on field type in llx_c_paiement (array('code'=>xx,'label'=>zz))
	 *    @param    int     $active         Active or not, -1 = all
	 *    @param   int     $addempty       1=Add empty entry
	 *    @return	void
	 */
    public function form_modes_reglement($page, $selected = '', $htmlname = 'mode_reglement_id', $filtertype = '', $active = 1, $addempty = 0)
	{
        // phpcs:enable
		global $langs;
		if ($htmlname != "none")
		{
			print '<form method="POST" action="'.$page.'">';
			print '<input type="hidden" name="action" value="setmode">';
			print '<input type="hidden" name="token" value="'.newToken().'">';
			$this->select_types_paiements($selected, $htmlname, $filtertype, 0, $addempty, 0, 0, $active);
			print '<input type="submit" class="button valignmiddle" value="'.$langs->trans("Modify").'">';
			print '</form>';
		}
		else
		{
			if ($selected)
			{
				$this->load_cache_types_paiements();
				print $this->cache_types_paiements[$selected]['label'];
			} else {
				print "&nbsp;";
			}
		}
	}

    // phpcs:disable PEAR.NamingConventions.ValidFunctionName.ScopeNotCamelCaps
	/**
	 *    Show form with multicurrency code
	 *
	 *    @param	string	$page        	Page
	 *    @param    string	$selected    	code pre-selectionne
	 *    @param    string	$htmlname    	Name of select html field
	 *    @return	void
	 */
    public function form_multicurrency_code($page, $selected = '', $htmlname = 'multicurrency_code')
	{
        // phpcs:enable
		global $langs;
		if ($htmlname != "none")
		{
			print '<form method="POST" action="'.$page.'">';
			print '<input type="hidden" name="action" value="setmulticurrencycode">';
			print '<input type="hidden" name="token" value="'.newToken().'">';
			print $this->selectMultiCurrency($selected, $htmlname, 0);
			print '<input type="submit" class="button valignmiddle" value="'.$langs->trans("Modify").'">';
			print '</form>';
		}
		else
		{
			dol_include_once('/core/lib/company.lib.php');
			print !empty($selected) ? currency_name($selected, 1) : '&nbsp;';
		}
	}

    // phpcs:disable PEAR.NamingConventions.ValidFunctionName.ScopeNotCamelCaps
	/**
	 *    Show form with multicurrency rate
	 *
	 *    @param	string	$page        	Page
	 *    @param    double	$rate	    	Current rate
	 *    @param    string	$htmlname    	Name of select html field
	 *    @param    string  $currency       Currency code to explain the rate
	 *    @return	void
	 */
    public function form_multicurrency_rate($page, $rate = '', $htmlname = 'multicurrency_tx', $currency = '')
	{
        // phpcs:enable
		global $langs, $mysoc, $conf;

		if ($htmlname != "none")
		{
			print '<form method="POST" action="'.$page.'">';
			print '<input type="hidden" name="action" value="setmulticurrencyrate">';
			print '<input type="hidden" name="token" value="'.newToken().'">';
			print '<input type="text" name="'.$htmlname.'" value="'.(!empty($rate) ? price($rate) : 1).'" size="10" /> ';
			print '<select name="calculation_mode">';
			print '<option value="1">'.$currency.' > '.$conf->currency.'</option>';
			print '<option value="2">'.$conf->currency.' > '.$currency.'</option>';
			print '</select> ';
			print '<input type="submit" class="button valignmiddle" value="'.$langs->trans("Modify").'">';
			print '</form>';
		}
		else
		{
			if (!empty($rate))
			{
				print price($rate, 1, $langs, 1, 0);
				if ($currency && $rate != 1) print ' &nbsp; ('.price($rate, 1, $langs, 1, 0).' '.$currency.' = 1 '.$conf->currency.')';
			}
			else
			{
				print 1;
			}
		}
	}


    // phpcs:disable PEAR.NamingConventions.ValidFunctionName.ScopeNotCamelCaps
	/**
	 *	Show a select box with available absolute discounts
	 *
	 *  @param  string	$page        	Page URL where form is shown
	 *  @param  int		$selected    	Value pre-selected
	 *	@param  string	$htmlname    	Name of SELECT component. If 'none', not changeable. Example 'remise_id'.
	 *	@param	int		$socid			Third party id
	 * 	@param	float	$amount			Total amount available
	 * 	@param	string	$filter			SQL filter on discounts
	 * 	@param	int		$maxvalue		Max value for lines that can be selected
	 *  @param  string	$more           More string to add
	 *  @param  int     $hidelist       1=Hide list
	 *  @param	int		$discount_type	0 => customer discount, 1 => supplier discount
	 *  @return	void
	 */
    public function form_remise_dispo($page, $selected, $htmlname, $socid, $amount, $filter = '', $maxvalue = 0, $more = '', $hidelist = 0, $discount_type = 0)
	{
        // phpcs:enable
		global $conf, $langs;
		if ($htmlname != "none")
		{
			print '<form method="post" action="'.$page.'">';
			print '<input type="hidden" name="action" value="setabsolutediscount">';
			print '<input type="hidden" name="token" value="'.newToken().'">';
			print '<div class="inline-block">';
			if (!empty($discount_type)) {
				if (!empty($conf->global->FACTURE_DEPOSITS_ARE_JUST_PAYMENTS))
				{
					if (!$filter || $filter == "fk_invoice_supplier_source IS NULL") $translationKey = 'HasAbsoluteDiscountFromSupplier'; // If we want deposit to be substracted to payments only and not to total of final invoice
					else $translationKey = 'HasCreditNoteFromSupplier';
				}
				else
				{
					if (!$filter || $filter == "fk_invoice_supplier_source IS NULL OR (description LIKE '(DEPOSIT)%' AND description NOT LIKE '(EXCESS PAID)%')") $translationKey = 'HasAbsoluteDiscountFromSupplier';
					else $translationKey = 'HasCreditNoteFromSupplier';
				}
			} else {
				if (!empty($conf->global->FACTURE_DEPOSITS_ARE_JUST_PAYMENTS))
				{
					if (!$filter || $filter == "fk_facture_source IS NULL") $translationKey = 'CompanyHasAbsoluteDiscount'; // If we want deposit to be substracted to payments only and not to total of final invoice
					else $translationKey = 'CompanyHasCreditNote';
				}
				else
				{
					if (!$filter || $filter == "fk_facture_source IS NULL OR (description LIKE '(DEPOSIT)%' AND description NOT LIKE '(EXCESS RECEIVED)%')") $translationKey = 'CompanyHasAbsoluteDiscount';
					else $translationKey = 'CompanyHasCreditNote';
				}
			}
			print $langs->trans($translationKey, price($amount, 0, $langs, 0, 0, -1, $conf->currency));
			if (empty($hidelist)) print ': ';
			print '</div>';
			if (empty($hidelist))
			{
				print '<div class="inline-block" style="padding-right: 10px">';
				$newfilter = 'discount_type='.intval($discount_type);
				if (!empty($discount_type)) {
					$newfilter .= ' AND fk_invoice_supplier IS NULL AND fk_invoice_supplier_line IS NULL'; // Supplier discounts available
				} else {
					$newfilter .= ' AND fk_facture IS NULL AND fk_facture_line IS NULL'; // Customer discounts available
				}
				if ($filter) $newfilter .= ' AND ('.$filter.')';
				$nbqualifiedlines = $this->select_remises($selected, $htmlname, $newfilter, $socid, $maxvalue);
				if ($nbqualifiedlines > 0)
				{
					print ' &nbsp; <input type="submit" class="button" value="'.dol_escape_htmltag($langs->trans("UseLine")).'"';
					if (!empty($discount_type) && $filter && $filter != "fk_invoice_supplier_source IS NULL OR (description LIKE '(DEPOSIT)%' AND description NOT LIKE '(EXCESS PAID)%')")
						print ' title="'.$langs->trans("UseCreditNoteInInvoicePayment").'"';
					if (empty($discount_type) && $filter && $filter != "fk_facture_source IS NULL OR (description LIKE '(DEPOSIT)%' AND description NOT LIKE '(EXCESS RECEIVED)%')")
						print ' title="'.$langs->trans("UseCreditNoteInInvoicePayment").'"';

					print '>';
				}
				print '</div>';
			}
			if ($more)
			{
				print '<div class="inline-block">';
				print $more;
				print '</div>';
			}
			print '</form>';
		}
		else
		{
			if ($selected)
			{
				print $selected;
			}
			else
			{
				print "0";
			}
		}
	}


    // phpcs:disable PEAR.NamingConventions.ValidFunctionName.ScopeNotCamelCaps
    /**
     *  Show forms to select a contact
     *
     *  @param	string		$page        	Page
     *  @param	Societe		$societe		Filter on third party
     *  @param    int			$selected    	Id contact pre-selectionne
     *  @param    string		$htmlname    	Name of HTML select. If 'none', we just show contact link.
     *  @return	void
     */
    public function form_contacts($page, $societe, $selected = '', $htmlname = 'contactid')
    {
        // phpcs:enable
		global $langs, $conf;

		if ($htmlname != "none")
		{
			print '<form method="post" action="'.$page.'">';
			print '<input type="hidden" name="action" value="set_contact">';
			print '<input type="hidden" name="token" value="'.newToken().'">';
			print '<table class="nobordernopadding" cellpadding="0" cellspacing="0">';
			print '<tr><td>';
			$num = $this->select_contacts($societe->id, $selected, $htmlname);
			if ($num == 0)
			{
				$addcontact = (!empty($conf->global->SOCIETE_ADDRESSES_MANAGEMENT) ? $langs->trans("AddContact") : $langs->trans("AddContactAddress"));
				print '<a href="'.DOL_URL_ROOT.'/contact/card.php?socid='.$societe->id.'&amp;action=create&amp;backtoreferer=1">'.$addcontact.'</a>';
			}
			print '</td>';
			print '<td class="left"><input type="submit" class="button" value="'.$langs->trans("Modify").'"></td>';
			print '</tr></table></form>';
		}
		else
		{
			if ($selected)
			{
				require_once DOL_DOCUMENT_ROOT.'/contact/class/contact.class.php';
				$contact = new Contact($this->db);
				$contact->fetch($selected);
				print $contact->getFullName($langs);
			} else {
				print "&nbsp;";
			}
		}
	}

    // phpcs:disable PEAR.NamingConventions.ValidFunctionName.ScopeNotCamelCaps
	/**
	 *  Output html select to select thirdparty
	 *
	 *  @param	string	$page       	Page
	 *  @param  string	$selected   	Id preselected
	 *  @param  string	$htmlname		Name of HTML select
	 *  @param  string	$filter         optional filters criteras
	 *	@param	int		$showempty		Add an empty field
	 * 	@param	int		$showtype		Show third party type in combolist (customer, prospect or supplier)
	 * 	@param	int		$forcecombo		Force to use combo box
	 *  @param	array	$events			Event options. Example: array(array('method'=>'getContacts', 'url'=>dol_buildpath('/core/ajax/contacts.php',1), 'htmlname'=>'contactid', 'params'=>array('add-customer-contact'=>'disabled')))
	 *  @param  int     $nooutput       No print output. Return it only.
	 *  @return	void|string
	 */
    public function form_thirdparty($page, $selected = '', $htmlname = 'socid', $filter = '', $showempty = 0, $showtype = 0, $forcecombo = 0, $events = array(), $nooutput = 0)
	{
        // phpcs:enable
		global $langs;

		$out = '';
		if ($htmlname != "none")
		{
			$out .= '<form method="post" action="'.$page.'">';
			$out .= '<input type="hidden" name="action" value="set_thirdparty">';
			$out .= '<input type="hidden" name="token" value="'.newToken().'">';
			$out .= $this->select_company($selected, $htmlname, $filter, $showempty, $showtype, $forcecombo, $events);
			$out .= '<input type="submit" class="button valignmiddle" value="'.$langs->trans("Modify").'">';
			$out .= '</form>';
		}
		else
		{
			if ($selected)
			{
				require_once DOL_DOCUMENT_ROOT.'/societe/class/societe.class.php';
				$soc = new Societe($this->db);
				$soc->fetch($selected);
				$out .= $soc->getNomUrl($langs);
			}
			else
			{
				$out .= "&nbsp;";
			}
		}

		if ($nooutput) return $out;
		else print $out;
	}

    // phpcs:disable PEAR.NamingConventions.ValidFunctionName.ScopeNotCamelCaps
	/**
	 *    Retourne la liste des devises, dans la langue de l'utilisateur
	 *
	 *    @param	string	$selected    preselected currency code
	 *    @param    string	$htmlname    name of HTML select list
     *    @deprecated
	 *    @return	void
	 */
    public function select_currency($selected = '', $htmlname = 'currency_id')
	{
        // phpcs:enable
		print $this->selectCurrency($selected, $htmlname);
	}

	/**
	 *  Retourne la liste des devises, dans la langue de l'utilisateur
	 *
	 *  @param	string	$selected    preselected currency code
	 *  @param  string	$htmlname    name of HTML select list
	 *  @param  string  $mode        0 = Add currency symbol into label, 1 = Add 3 letter iso code
	 * 	@return	string
	 */
    public function selectCurrency($selected = '', $htmlname = 'currency_id', $mode = 0)
	{
		global $conf, $langs, $user;

		$langs->loadCacheCurrencies('');

		$out = '';

		if ($selected == 'euro' || $selected == 'euros') $selected = 'EUR'; // Pour compatibilite

		$out .= '<select class="flat maxwidth200onsmartphone minwidth300" name="'.$htmlname.'" id="'.$htmlname.'">';
		foreach ($langs->cache_currencies as $code_iso => $currency)
		{
			if ($selected && $selected == $code_iso)
			{
				$out .= '<option value="'.$code_iso.'" selected>';
			}
			else
			{
				$out .= '<option value="'.$code_iso.'">';
			}
			$out .= $currency['label'];
			if ($mode == 1)
			{
			    $out .= ' ('.$code_iso.')';
			}
			else
			{
                $out .= ' ('.$langs->getCurrencySymbol($code_iso).')';
			}
			$out .= '</option>';
		}
		$out .= '</select>';
		if ($user->admin) $out .= info_admin($langs->trans("YouCanChangeValuesForThisListFromDictionarySetup"), 1);

		// Make select dynamic
		include_once DOL_DOCUMENT_ROOT.'/core/lib/ajax.lib.php';
		$out .= ajax_combobox($htmlname);

		return $out;
	}

	/**
	 *	Return array of currencies in user language
	 *
	 *  @param	string	$selected    preselected currency code
	 *  @param  string	$htmlname    name of HTML select list
	 *  @param  integer	$useempty    1=Add empty line
	 * 	@return	string
	 */
    public function selectMultiCurrency($selected = '', $htmlname = 'multicurrency_code', $useempty = 0)
	{
		global $db, $conf, $langs, $user;

		$langs->loadCacheCurrencies(''); // Load ->cache_currencies

		$TCurrency = array();

		$sql = 'SELECT code FROM '.MAIN_DB_PREFIX.'multicurrency';
		$sql .= " WHERE entity IN ('".getEntity('mutlicurrency')."')";
		$resql = $db->query($sql);
		if ($resql)
		{
			while ($obj = $db->fetch_object($resql)) $TCurrency[$obj->code] = $obj->code;
		}

		$out = '';
		$out .= '<select class="flat" name="'.$htmlname.'" id="'.$htmlname.'">';
		if ($useempty) $out .= '<option value="">&nbsp;</option>';
		// If company current currency not in table, we add it into list. Should always be available.
		if (!in_array($conf->currency, $TCurrency))
		{
			$TCurrency[$conf->currency] = $conf->currency;
		}
		if (count($TCurrency) > 0)
		{
			foreach ($langs->cache_currencies as $code_iso => $currency)
			{
				if (isset($TCurrency[$code_iso]))
				{
					if (!empty($selected) && $selected == $code_iso) $out .= '<option value="'.$code_iso.'" selected="selected">';
					else $out .= '<option value="'.$code_iso.'">';

					$out .= $currency['label'];
					$out .= ' ('.$langs->getCurrencySymbol($code_iso).')';
					$out .= '</option>';
				}
			}
		}

		$out .= '</select>';
		// Make select dynamic
		include_once DOL_DOCUMENT_ROOT.'/core/lib/ajax.lib.php';
		$out .= ajax_combobox($htmlname);

		return $out;
	}

    // phpcs:disable PEAR.NamingConventions.ValidFunctionName.ScopeNotCamelCaps
	/**
	 *  Load into the cache vat rates of a country
	 *
	 *  @param	string	$country_code		Country code with quotes ("'CA'", or "'CA,IN,...'")
	 *  @return	int							Nb of loaded lines, 0 if already loaded, <0 if KO
	 */
    public function load_cache_vatrates($country_code)
	{
        // phpcs:enable
		global $langs;

		$num = count($this->cache_vatrates);
		if ($num > 0) return $num; // Cache already loaded

		dol_syslog(__METHOD__, LOG_DEBUG);

		$sql = "SELECT DISTINCT t.rowid, t.code, t.taux, t.localtax1, t.localtax1_type, t.localtax2, t.localtax2_type, t.recuperableonly";
		$sql .= " FROM ".MAIN_DB_PREFIX."c_tva as t, ".MAIN_DB_PREFIX."c_country as c";
		$sql .= " WHERE t.fk_pays = c.rowid";
		$sql .= " AND t.active > 0";
		$sql .= " AND c.code IN (".$country_code.")";
		$sql .= " ORDER BY t.code ASC, t.taux ASC, t.recuperableonly ASC";

		$resql = $this->db->query($sql);
		if ($resql)
		{
			$num = $this->db->num_rows($resql);
			if ($num)
			{
				for ($i = 0; $i < $num; $i++)
				{
					$obj = $this->db->fetch_object($resql);
					$this->cache_vatrates[$i]['rowid']	= $obj->rowid;
					$this->cache_vatrates[$i]['code'] = $obj->code;
					$this->cache_vatrates[$i]['txtva']	= $obj->taux;
					$this->cache_vatrates[$i]['nprtva'] = $obj->recuperableonly;
					$this->cache_vatrates[$i]['localtax1']	    = $obj->localtax1;
					$this->cache_vatrates[$i]['localtax1_type']	= $obj->localtax1_type;
					$this->cache_vatrates[$i]['localtax2']	    = $obj->localtax2;
					$this->cache_vatrates[$i]['localtax2_type']	= $obj->localtax1_type;

					$this->cache_vatrates[$i]['label'] = $obj->taux.'%'.($obj->code ? ' ('.$obj->code.')' : ''); // Label must contains only 0-9 , . % or *
					$this->cache_vatrates[$i]['labelallrates'] = $obj->taux.'/'.($obj->localtax1 ? $obj->localtax1 : '0').'/'.($obj->localtax2 ? $obj->localtax2 : '0').($obj->code ? ' ('.$obj->code.')' : ''); // Must never be used as key, only label
					$positiverates = '';
					if ($obj->taux) $positiverates .= ($positiverates ? '/' : '').$obj->taux;
					if ($obj->localtax1) $positiverates .= ($positiverates ? '/' : '').$obj->localtax1;
					if ($obj->localtax2) $positiverates .= ($positiverates ? '/' : '').$obj->localtax2;
					if (empty($positiverates)) $positiverates = '0';
					$this->cache_vatrates[$i]['labelpositiverates'] = $positiverates.($obj->code ? ' ('.$obj->code.')' : ''); // Must never be used as key, only label
				}

				return $num;
			}
			else
			{
				$this->error = '<font class="error">'.$langs->trans("ErrorNoVATRateDefinedForSellerCountry", $country_code).'</font>';
				return -1;
			}
		}
		else
		{
			$this->error = '<font class="error">'.$this->db->error().'</font>';
			return -2;
		}
	}

    // phpcs:disable PEAR.NamingConventions.ValidFunctionName.ScopeNotCamelCaps
	/**
	 *  Output an HTML select vat rate.
	 *  The name of this function should be selectVat. We keep bad name for compatibility purpose.
	 *
	 *  @param	string	      $htmlname           Name of HTML select field
	 *  @param  float|string  $selectedrate       Force preselected vat rate. Can be '8.5' or '8.5 (NOO)' for example. Use '' for no forcing.
	 *  @param  Societe	      $societe_vendeuse   Thirdparty seller
	 *  @param  Societe	      $societe_acheteuse  Thirdparty buyer
	 *  @param  int		      $idprod             Id product. O if unknown of NA.
	 *  @param  int		      $info_bits          Miscellaneous information on line (1 for NPR)
	 *  @param  int|string    $type               ''=Unknown, 0=Product, 1=Service (Used if idprod not defined)
	 *                  		                  Si vendeur non assujeti a TVA, TVA par defaut=0. Fin de regle.
	 *                  					      Si le (pays vendeur = pays acheteur) alors la TVA par defaut=TVA du produit vendu. Fin de regle.
	 *                  					      Si (vendeur et acheteur dans Communaute europeenne) et bien vendu = moyen de transports neuf (auto, bateau, avion), TVA par defaut=0 (La TVA doit etre paye par l'acheteur au centre d'impots de son pays et non au vendeur). Fin de regle.
	 *                                            Si vendeur et acheteur dans Communauté européenne et acheteur= particulier alors TVA par défaut=TVA du produit vendu. Fin de règle.
	 *                                            Si vendeur et acheteur dans Communauté européenne et acheteur= entreprise alors TVA par défaut=0. Fin de règle.
	 *                  					      Sinon la TVA proposee par defaut=0. Fin de regle.
	 *  @param	bool	     $options_only		  Return HTML options lines only (for ajax treatment)
	 *  @param  int          $mode                0=Use vat rate as key in combo list, 1=Add VAT code after vat rate into key, -1=Use id of vat line as key
	 *  @return	string
	 */
    public function load_tva($htmlname = 'tauxtva', $selectedrate = '', $societe_vendeuse = '', $societe_acheteuse = '', $idprod = 0, $info_bits = 0, $type = '', $options_only = false, $mode = 0)
	{
        // phpcs:enable
		global $langs, $conf, $mysoc;

		$langs->load('errors');

		$return = '';

		// Define defaultnpr, defaultttx and defaultcode
		$defaultnpr = ($info_bits & 0x01);
		$defaultnpr = (preg_match('/\*/', $selectedrate) ? 1 : $defaultnpr);
		$defaulttx = str_replace('*', '', $selectedrate);
		$defaultcode = '';
		if (preg_match('/\((.*)\)/', $defaulttx, $reg))
		{
			$defaultcode = $reg[1];
			$defaulttx = preg_replace('/\s*\(.*\)/', '', $defaulttx);
		}
		//var_dump($selectedrate.'-'.$defaulttx.'-'.$defaultnpr.'-'.$defaultcode);

		// Check parameters
		if (is_object($societe_vendeuse) && !$societe_vendeuse->country_code)
		{
			if ($societe_vendeuse->id == $mysoc->id)
			{
				$return .= '<font class="error">'.$langs->trans("ErrorYourCountryIsNotDefined").'</font>';
			}
			else
			{
				$return .= '<font class="error">'.$langs->trans("ErrorSupplierCountryIsNotDefined").'</font>';
			}
			return $return;
		}

		//var_dump($societe_acheteuse);
		//print "name=$name, selectedrate=$selectedrate, seller=".$societe_vendeuse->country_code." buyer=".$societe_acheteuse->country_code." buyer is company=".$societe_acheteuse->isACompany()." idprod=$idprod, info_bits=$info_bits type=$type";
		//exit;

		// Define list of countries to use to search VAT rates to show
		// First we defined code_country to use to find list
		if (is_object($societe_vendeuse))
		{
			$code_country = "'".$societe_vendeuse->country_code."'";
		}
		else
		{
			$code_country = "'".$mysoc->country_code."'"; // Pour compatibilite ascendente
		}
		if (!empty($conf->global->SERVICE_ARE_ECOMMERCE_200238EC))    // If option to have vat for end customer for services is on
		{
			require_once DOL_DOCUMENT_ROOT.'/core/lib/company.lib.php';
			if (!isInEEC($societe_vendeuse) && (!is_object($societe_acheteuse) || (isInEEC($societe_acheteuse) && !$societe_acheteuse->isACompany())))
			{
				// We also add the buyer
				if (is_numeric($type))
				{
					if ($type == 1) // We know product is a service
					{
						$code_country .= ",'".$societe_acheteuse->country_code."'";
					}
				}
				elseif (!$idprod)  // We don't know type of product
				{
					$code_country .= ",'".$societe_acheteuse->country_code."'";
				}
				else
				{
					$prodstatic = new Product($this->db);
					$prodstatic->fetch($idprod);
					if ($prodstatic->type == Product::TYPE_SERVICE)   // We know product is a service
					{
						$code_country .= ",'".$societe_acheteuse->country_code."'";
					}
				}
			}
		}

		// Now we get list
		$num = $this->load_cache_vatrates($code_country); // If no vat defined, return -1 with message into this->error

		if ($num > 0)
		{
			// Definition du taux a pre-selectionner (si defaulttx non force et donc vaut -1 ou '')
			if ($defaulttx < 0 || dol_strlen($defaulttx) == 0)
			{
				$tmpthirdparty = new Societe($this->db);
				$defaulttx = get_default_tva($societe_vendeuse, (is_object($societe_acheteuse) ? $societe_acheteuse : $tmpthirdparty), $idprod);
				$defaultnpr = get_default_npr($societe_vendeuse, (is_object($societe_acheteuse) ? $societe_acheteuse : $tmpthirdparty), $idprod);
		        if (preg_match('/\((.*)\)/', $defaulttx, $reg)) {
			        $defaultcode = $reg[1];
			        $defaulttx = preg_replace('/\s*\(.*\)/', '', $defaulttx);
		        }
				if (empty($defaulttx)) $defaultnpr = 0;
			}

			// Si taux par defaut n'a pu etre determine, on prend dernier de la liste.
			// Comme ils sont tries par ordre croissant, dernier = plus eleve = taux courant
			if ($defaulttx < 0 || dol_strlen($defaulttx) == 0)
			{
				if (empty($conf->global->MAIN_VAT_DEFAULT_IF_AUTODETECT_FAILS)) $defaulttx = $this->cache_vatrates[$num - 1]['txtva'];
				else $defaulttx = ($conf->global->MAIN_VAT_DEFAULT_IF_AUTODETECT_FAILS == 'none' ? '' : $conf->global->MAIN_VAT_DEFAULT_IF_AUTODETECT_FAILS);
			}

			// Disabled if seller is not subject to VAT
			$disabled = false; $title = '';
			if (is_object($societe_vendeuse) && $societe_vendeuse->id == $mysoc->id && $societe_vendeuse->tva_assuj == "0")
			{
				// Override/enable VAT for expense report regardless of global setting - needed if expense report used for business expenses
				if (empty($conf->global->OVERRIDE_VAT_FOR_EXPENSE_REPORT))
				{
					$title = ' title="'.$langs->trans('VATIsNotUsed').'"';
					$disabled = true;
				}
			}

			if (!$options_only) $return .= '<select class="flat minwidth75imp" id="'.$htmlname.'" name="'.$htmlname.'"'.($disabled ? ' disabled' : '').$title.'>';

			$selectedfound = false;
			foreach ($this->cache_vatrates as $rate)
			{
				// Keep only 0 if seller is not subject to VAT
				if ($disabled && $rate['txtva'] != 0) continue;

				// Define key to use into select list
				$key = $rate['txtva'];
				$key .= $rate['nprtva'] ? '*' : '';
				if ($mode > 0 && $rate['code']) $key .= ' ('.$rate['code'].')';
				if ($mode < 0) $key = $rate['rowid'];

				$return .= '<option value="'.$key.'"';
				if (!$selectedfound)
				{
					if ($defaultcode) // If defaultcode is defined, we used it in priority to select combo option instead of using rate+npr flag
					{
						if ($defaultcode == $rate['code'])
						{
							$return .= ' selected';
							$selectedfound = true;
						}
					}
					elseif ($rate['txtva'] == $defaulttx && $rate['nprtva'] == $defaultnpr)
			   		{
			   			$return .= ' selected';
			   			$selectedfound = true;
					}
				}
				$return .= '>';
				//if (! empty($conf->global->MAIN_VAT_SHOW_POSITIVE_RATES))
				if ($mysoc->country_code == 'IN' || !empty($conf->global->MAIN_VAT_LABEL_IS_POSITIVE_RATES))
				{
					$return .= $rate['labelpositiverates'];
				}
				else
				{
					$return .= vatrate($rate['label']);
				}
				//$return.=($rate['code']?' '.$rate['code']:'');
				$return .= (empty($rate['code']) && $rate['nprtva']) ? ' *' : ''; // We show the *  (old behaviour only if new vat code is not used)

				$return .= '</option>';
			}

			if (!$options_only) $return .= '</select>';
		}
		else
		{
			$return .= $this->error;
		}

		$this->num = $num;
		return $return;
	}


    // phpcs:disable PEAR.NamingConventions.ValidFunctionName.ScopeNotCamelCaps
    /**
     *  Show a HTML widget to input a date or combo list for day, month, years and optionaly hours and minutes.
	 *  Fields are preselected with :
	 *            	- set_time date (must be a local PHP server timestamp or string date with format 'YYYY-MM-DD' or 'YYYY-MM-DD HH:MM')
	 *            	- local date in user area, if set_time is '' (so if set_time is '', output may differs when done from two different location)
	 *            	- Empty (fields empty), if set_time is -1 (in this case, parameter empty must also have value 1)
	 *
	 *	@param	integer	    $set_time 		Pre-selected date (must be a local PHP server timestamp), -1 to keep date not preselected, '' to use current date with 00:00 hour (Parameter 'empty' must be 0 or 2).
	 *	@param	string		$prefix			Prefix for fields name
	 *	@param	int			$h				1 or 2=Show also hours (2=hours on a new line), -1 has same effect but hour and minutes are prefilled with 23:59 if date is empty, 3 show hour always empty
	 *	@param	int			$m				1=Show also minutes, -1 has same effect but hour and minutes are prefilled with 23:59 if date is empty, 3 show minutes always empty
	 *	@param	int			$empty			0=Fields required, 1=Empty inputs are allowed, 2=Empty inputs are allowed for hours only
	 *	@param	string		$form_name 		Not used
	 *	@param	int			$d				1=Show days, month, years
	 * 	@param	int			$addnowlink		Add a link "Now"
	 * 	@param	int			$nooutput		Do not output html string but return it
	 * 	@param 	int			$disabled		Disable input fields
	 *  @param  int			$fullday        When a checkbox with this html name is on, hour and day are set with 00:00 or 23:59
	 *  @param	string		$addplusone		Add a link "+1 hour". Value must be name of another select_date field.
	 *  @param  datetime    $adddateof      Add a link "Date of invoice" using the following date.
	 *  @return	string|void					Nothing or string if nooutput is 1
     *  @deprecated
	 *  @see    selectDate(), form_date(), select_month(), select_year(), select_dayofweek()
	 */
    public function select_date($set_time = '', $prefix = 're', $h = 0, $m = 0, $empty = 0, $form_name = "", $d = 1, $addnowlink = 0, $nooutput = 0, $disabled = 0, $fullday = '', $addplusone = '', $adddateof = '')
    {
        // phpcs:enable
        $retstring = $this->selectDate($set_time, $prefix, $h, $m, $empty, $form_name, $d, $addnowlink, $disabled, $fullday, $addplusone, $adddateof);
        if (!empty($nooutput)) {
            return $retstring;
        }
        print $retstring;
        return;
    }

    /**
     *  Show a HTML widget to input a date or combo list for day, month, years and optionaly hours and minutes.
	 *  Fields are preselected with :
	 *              - set_time date (must be a local PHP server timestamp or string date with format 'YYYY-MM-DD' or 'YYYY-MM-DD HH:MM')
	 *              - local date in user area, if set_time is '' (so if set_time is '', output may differs when done from two different location)
	 *              - Empty (fields empty), if set_time is -1 (in this case, parameter empty must also have value 1)
	 *
	 *  @param  integer     $set_time       Pre-selected date (must be a local PHP server timestamp), -1 to keep date not preselected, '' to use current date with 00:00 hour (Parameter 'empty' must be 0 or 2).
	 *  @param	string		$prefix			Prefix for fields name
	 *  @param	int			$h				1 or 2=Show also hours (2=hours on a new line), -1 has same effect but hour and minutes are prefilled with 23:59 if date is empty, 3 show hour always empty
	 *	@param	int			$m				1=Show also minutes, -1 has same effect but hour and minutes are prefilled with 23:59 if date is empty, 3 show minutes always empty
	 *	@param	int			$empty			0=Fields required, 1=Empty inputs are allowed, 2=Empty inputs are allowed for hours only
	 *	@param	string		$form_name 		Not used
	 *	@param	int			$d				1=Show days, month, years
	 * 	@param	int			$addnowlink		Add a link "Now", 1 with server time, 2 with local computer time
	 * 	@param 	int			$disabled		Disable input fields
	 *  @param  int			$fullday        When a checkbox with this html name is on, hour and day are set with 00:00 or 23:59
	 *  @param	string		$addplusone		Add a link "+1 hour". Value must be name of another selectDate field.
	 *  @param  datetime    $adddateof      Add a link "Date of invoice" using the following date. See also $labeladddateof for the label used.
     *  @param  string      $openinghours   Specify hour start and hour end for the select ex 8,20
     *  @param  int         $stepminutes    Specify step for minutes between 1 and 30
     *  @param	string		$labeladddateof Label to use for the $adddateof parameter.
	 * 	@return string                      Html for selectDate
	 *  @see    form_date(), select_month(), select_year(), select_dayofweek()
	 */
    public function selectDate($set_time = '', $prefix = 're', $h = 0, $m = 0, $empty = 0, $form_name = "", $d = 1, $addnowlink = 0, $disabled = 0, $fullday = '', $addplusone = '', $adddateof = '', $openinghours = '', $stepminutes = 1, $labeladddateof = '')
	{
		global $conf, $langs;

		$retstring = '';

		if ($prefix == '') $prefix = 're';
		if ($h == '') $h = 0;
		if ($m == '') $m = 0;
		$emptydate = 0;
		$emptyhours = 0;
        if ($stepminutes <= 0 || $stepminutes > 30) $stepminutes = 1;
		if ($empty == 1) { $emptydate = 1; $emptyhours = 1; }
		if ($empty == 2) { $emptydate = 0; $emptyhours = 1; }
		$orig_set_time = $set_time;

		if ($set_time === '' && $emptydate == 0)
		{
			include_once DOL_DOCUMENT_ROOT.'/core/lib/date.lib.php';
			$set_time = dol_now('tzuser') - (getServerTimeZoneInt('now') * 3600); // set_time must be relative to PHP server timezone
		}

		// Analysis of the pre-selection date
		if (preg_match('/^([0-9]+)\-([0-9]+)\-([0-9]+)\s?([0-9]+)?:?([0-9]+)?/', $set_time, $reg))	// deprecated usage
		{
			// Date format 'YYYY-MM-DD' or 'YYYY-MM-DD HH:MM:SS'
			$syear	= (!empty($reg[1]) ? $reg[1] : '');
			$smonth = (!empty($reg[2]) ? $reg[2] : '');
			$sday	= (!empty($reg[3]) ? $reg[3] : '');
			$shour	= (!empty($reg[4]) ? $reg[4] : '');
			$smin	= (!empty($reg[5]) ? $reg[5] : '');
		}
		elseif (strval($set_time) != '' && $set_time != -1)
		{
			// set_time est un timestamps (0 possible)
			$syear = dol_print_date($set_time, "%Y");
			$smonth = dol_print_date($set_time, "%m");
			$sday = dol_print_date($set_time, "%d");
			if ($orig_set_time != '')
			{
				$shour = dol_print_date($set_time, "%H");
				$smin = dol_print_date($set_time, "%M");
				$ssec = dol_print_date($set_time, "%S");
			}
			else
			{
				$shour = '';
				$smin = '';
				$ssec = '';
			}
		}
		else
		{
			// Date est '' ou vaut -1
			$syear = '';
			$smonth = '';
			$sday = '';
			$shour = !isset($conf->global->MAIN_DEFAULT_DATE_HOUR) ? ($h == -1 ? '23' : '') : $conf->global->MAIN_DEFAULT_DATE_HOUR;
			$smin = !isset($conf->global->MAIN_DEFAULT_DATE_MIN) ? ($h == -1 ? '59' : '') : $conf->global->MAIN_DEFAULT_DATE_MIN;
			$ssec = !isset($conf->global->MAIN_DEFAULT_DATE_SEC) ? ($h == -1 ? '59' : '') : $conf->global->MAIN_DEFAULT_DATE_SEC;
		}
		if ($h == 3) $shour = '';
		if ($m == 3) $smin = '';

		// You can set MAIN_POPUP_CALENDAR to 'eldy' or 'jquery'
		$usecalendar = 'combo';
		if (!empty($conf->use_javascript_ajax) && (empty($conf->global->MAIN_POPUP_CALENDAR) || $conf->global->MAIN_POPUP_CALENDAR != "none")) {
			$usecalendar = ((empty($conf->global->MAIN_POPUP_CALENDAR) || $conf->global->MAIN_POPUP_CALENDAR == 'eldy') ? 'jquery' : $conf->global->MAIN_POPUP_CALENDAR);
		}

		if ($d)
		{
			// Show date with popup
			if ($usecalendar != 'combo')
			{
				$formated_date = '';
				//print "e".$set_time." t ".$conf->format_date_short;
				if (strval($set_time) != '' && $set_time != -1)
				{
					//$formated_date=dol_print_date($set_time,$conf->format_date_short);
					$formated_date = dol_print_date($set_time, $langs->trans("FormatDateShortInput")); // FormatDateShortInput for dol_print_date / FormatDateShortJavaInput that is same for javascript
				}

				// Calendrier popup version eldy
				if ($usecalendar == "eldy")
				{
					// Zone de saisie manuelle de la date
					$retstring .= '<input id="'.$prefix.'" name="'.$prefix.'" type="text" class="maxwidth75" maxlength="11" value="'.$formated_date.'"';
					$retstring .= ($disabled ? ' disabled' : '');
					$retstring .= ' onChange="dpChangeDay(\''.$prefix.'\',\''.$langs->trans("FormatDateShortJavaInput").'\'); "'; // FormatDateShortInput for dol_print_date / FormatDateShortJavaInput that is same for javascript
					$retstring .= '>';

					// Icone calendrier
					if (!$disabled)
					{
						$retstring .= '<button id="'.$prefix.'Button" type="button" class="dpInvisibleButtons"';
						$base = DOL_URL_ROOT.'/core/';
						$retstring .= ' onClick="showDP(\''.$base.'\',\''.$prefix.'\',\''.$langs->trans("FormatDateShortJavaInput").'\',\''.$langs->defaultlang.'\');"';
						$retstring .= '>'.img_object($langs->trans("SelectDate"), 'calendarday', 'class="datecallink"').'</button>';
					}
					else $retstring .= '<button id="'.$prefix.'Button" type="button" class="dpInvisibleButtons">'.img_object($langs->trans("Disabled"), 'calendarday', 'class="datecallink"').'</button>';

					$retstring .= '<input type="hidden" id="'.$prefix.'day"   name="'.$prefix.'day"   value="'.$sday.'">'."\n";
					$retstring .= '<input type="hidden" id="'.$prefix.'month" name="'.$prefix.'month" value="'.$smonth.'">'."\n";
					$retstring .= '<input type="hidden" id="'.$prefix.'year"  name="'.$prefix.'year"  value="'.$syear.'">'."\n";
				}
				elseif ($usecalendar == 'jquery')
				{
					if (!$disabled)
					{
						// Output javascript for datepicker
						$retstring .= "<script type='text/javascript'>";
						$retstring .= "$(function(){ $('#".$prefix."').datepicker({
							dateFormat: '".$langs->trans("FormatDateShortJQueryInput")."',
							autoclose: true,
							todayHighlight: true,";
						if (!empty($conf->dol_use_jmobile))
						{
							$retstring .= "
								beforeShow: function (input, datePicker) {
									input.disabled = true;
								},
								onClose: function (dateText, datePicker) {
									this.disabled = false;
								},
								";
						}
						// Note: We don't need monthNames, monthNamesShort, dayNames, dayNamesShort, dayNamesMin, they are set globally on datepicker component in lib_head.js.php
						if (empty($conf->global->MAIN_POPUP_CALENDAR_ON_FOCUS))
						{
							$retstring .= "
								showOn: 'button',
								buttonImage: '".DOL_URL_ROOT."/theme/".$conf->theme."/img/object_calendarday.png',
								buttonImageOnly: true";
						}
						$retstring .= "
							}) });";
						$retstring .= "</script>";
					}

					// Zone de saisie manuelle de la date
					$retstring .= '<div class="nowrap inline-block">';
					$retstring .= '<input id="'.$prefix.'" name="'.$prefix.'" type="text" class="maxwidth75" maxlength="11" value="'.$formated_date.'"';
					$retstring .= ($disabled ? ' disabled' : '');
					$retstring .= ' onChange="dpChangeDay(\''.$prefix.'\',\''.$langs->trans("FormatDateShortJavaInput").'\'); "'; // FormatDateShortInput for dol_print_date / FormatDateShortJavaInput that is same for javascript
					$retstring .= '>';

					// Icone calendrier
					if (!$disabled)
					{
						/* Not required. Managed by option buttonImage of jquery
                		$retstring.=img_object($langs->trans("SelectDate"),'calendarday','id="'.$prefix.'id" class="datecallink"');
                		$retstring.="<script type='text/javascript'>";
                		$retstring.="jQuery(document).ready(function() {";
                		$retstring.='	jQuery("#'.$prefix.'id").click(function() {';
                		$retstring.="    	jQuery('#".$prefix."').focus();";
                		$retstring.='    });';
                		$retstring.='});';
                		$retstring.="</script>";*/
					}
					else
					{
						$retstring .= '<button id="'.$prefix.'Button" type="button" class="dpInvisibleButtons">'.img_object($langs->trans("Disabled"), 'calendarday', 'class="datecallink"').'</button>';
					}

					$retstring .= '</div>';
					$retstring .= '<input type="hidden" id="'.$prefix.'day"   name="'.$prefix.'day"   value="'.$sday.'">'."\n";
					$retstring .= '<input type="hidden" id="'.$prefix.'month" name="'.$prefix.'month" value="'.$smonth.'">'."\n";
					$retstring .= '<input type="hidden" id="'.$prefix.'year"  name="'.$prefix.'year"  value="'.$syear.'">'."\n";
				}
				else
				{
					$retstring .= "Bad value of MAIN_POPUP_CALENDAR";
				}
			}
			// Show date with combo selects
			else
			{
				//$retstring.='<div class="inline-block">';
				// Day
				$retstring .= '<select'.($disabled ? ' disabled' : '').' class="flat valignmiddle maxwidth50imp" id="'.$prefix.'day" name="'.$prefix.'day">';

				if ($emptydate || $set_time == -1)
				{
					$retstring .= '<option value="0" selected>&nbsp;</option>';
				}

				for ($day = 1; $day <= 31; $day++)
				{
					$retstring .= '<option value="'.$day.'"'.($day == $sday ? ' selected' : '').'>'.$day.'</option>';
				}

				$retstring .= "</select>";

				$retstring .= '<select'.($disabled ? ' disabled' : '').' class="flat valignmiddle maxwidth75imp" id="'.$prefix.'month" name="'.$prefix.'month">';
				if ($emptydate || $set_time == -1)
				{
					$retstring .= '<option value="0" selected>&nbsp;</option>';
				}

				// Month
				for ($month = 1; $month <= 12; $month++)
				{
					$retstring .= '<option value="'.$month.'"'.($month == $smonth ? ' selected' : '').'>';
					$retstring .= dol_print_date(mktime(12, 0, 0, $month, 1, 2000), "%b");
					$retstring .= "</option>";
				}
				$retstring .= "</select>";

				// Year
				if ($emptydate || $set_time == -1)
				{
					$retstring .= '<input'.($disabled ? ' disabled' : '').' placeholder="'.dol_escape_htmltag($langs->trans("Year")).'" class="flat maxwidth50imp valignmiddle" type="number" min="0" max="3000" maxlength="4" id="'.$prefix.'year" name="'.$prefix.'year" value="'.$syear.'">';
				}
				else
				{
					$retstring .= '<select'.($disabled ? ' disabled' : '').' class="flat valignmiddle maxwidth75imp" id="'.$prefix.'year" name="'.$prefix.'year">';

					for ($year = $syear - 10; $year < $syear + 10; $year++)
					{
						$retstring .= '<option value="'.$year.'"'.($year == $syear ? ' selected' : '').'>'.$year.'</option>';
					}
					$retstring .= "</select>\n";
				}
				//$retstring.='</div>';
			}
		}

		if ($d && $h) $retstring .= ($h == 2 ? '<br>' : ' ');

		if ($h)
		{
			$hourstart = 0;
			$hourend = 24;
			if ($openinghours != '') {
				$openinghours = explode(',', $openinghours);
				$hourstart = $openinghours[0];
				$hourend = $openinghours[1];
				if ($hourend < $hourstart) $hourend = $hourstart;
			}
			// Show hour
			$retstring .= '<select'.($disabled ? ' disabled' : '').' class="flat valignmiddle maxwidth50 '.($fullday ? $fullday.'hour' : '').'" id="'.$prefix.'hour" name="'.$prefix.'hour">';
			if ($emptyhours) $retstring .= '<option value="-1">&nbsp;</option>';
			for ($hour = $hourstart; $hour < $hourend; $hour++)
			{
				if (strlen($hour) < 2) $hour = "0".$hour;
				$retstring .= '<option value="'.$hour.'"'.(($hour == $shour) ? ' selected' : '').'>'.$hour.(empty($conf->dol_optimize_smallscreen) ? '' : 'H').'</option>';
			}
			$retstring .= '</select>';
			if ($m && empty($conf->dol_optimize_smallscreen)) $retstring .= ":";
		}

		if ($m)
		{
			// Show minutes
			$retstring .= '<select'.($disabled ? ' disabled' : '').' class="flat valignmiddle maxwidth50 '.($fullday ? $fullday.'min' : '').'" id="'.$prefix.'min" name="'.$prefix.'min">';
			if ($emptyhours) $retstring .= '<option value="-1">&nbsp;</option>';
			for ($min = 0; $min < 60; $min += $stepminutes)
			{
				if (strlen($min) < 2) $min = "0".$min;
				$retstring .= '<option value="'.$min.'"'.(($min == $smin) ? ' selected' : '').'>'.$min.(empty($conf->dol_optimize_smallscreen) ? '' : '').'</option>';
			}
			$retstring .= '</select>';

			$retstring .= '<input type="hidden" name="'.$prefix.'sec" value="'.$ssec.'">';
		}

		// Add a "Now" link
		if ($conf->use_javascript_ajax && $addnowlink)
		{
			// Script which will be inserted in the onClick of the "Now" link
			$reset_scripts = "";
            if ($addnowlink == 2) // local computer time
            {
                // pad add leading 0 on numbers
                $reset_scripts .= "Number.prototype.pad = function(size) {
                        var s = String(this);
                        while (s.length < (size || 2)) {s = '0' + s;}
                        return s;
                    };
                    var d = new Date();";
            }

			// Generate the date part, depending on the use or not of the javascript calendar
            if ($addnowlink == 1) // server time expressed in user time setup
            {
                $reset_scripts .= 'jQuery(\'#'.$prefix.'\').val(\''.dol_print_date(dol_now(), 'day', 'tzuser').'\');';
                $reset_scripts .= 'jQuery(\'#'.$prefix.'day\').val(\''.dol_print_date(dol_now(), '%d', 'tzuser').'\');';
                $reset_scripts .= 'jQuery(\'#'.$prefix.'month\').val(\''.dol_print_date(dol_now(), '%m', 'tzuser').'\');';
                $reset_scripts .= 'jQuery(\'#'.$prefix.'year\').val(\''.dol_print_date(dol_now(), '%Y', 'tzuser').'\');';
            }
            elseif ($addnowlink == 2)
            {
                $reset_scripts .= 'jQuery(\'#'.$prefix.'\').val(d.toLocaleDateString(\''.str_replace('_', '-', $langs->defaultlang).'\'));';
                $reset_scripts .= 'jQuery(\'#'.$prefix.'day\').val(d.getDate().pad());';
                $reset_scripts .= 'jQuery(\'#'.$prefix.'month\').val(parseInt(d.getMonth().pad()) + 1);';
                $reset_scripts .= 'jQuery(\'#'.$prefix.'year\').val(d.getFullYear());';
            }
			/*if ($usecalendar == "eldy")
            {
                $base=DOL_URL_ROOT.'/core/';
                $reset_scripts .= 'resetDP(\''.$base.'\',\''.$prefix.'\',\''.$langs->trans("FormatDateShortJavaInput").'\',\''.$langs->defaultlang.'\');';
            }
            else
            {
                $reset_scripts .= 'this.form.elements[\''.$prefix.'day\'].value=formatDate(new Date(), \'d\'); ';
                $reset_scripts .= 'this.form.elements[\''.$prefix.'month\'].value=formatDate(new Date(), \'M\'); ';
                $reset_scripts .= 'this.form.elements[\''.$prefix.'year\'].value=formatDate(new Date(), \'yyyy\'); ';
            }*/
			// Update the hour part
			if ($h)
			{
				if ($fullday) $reset_scripts .= " if (jQuery('#fullday:checked').val() == null) {";
				//$reset_scripts .= 'this.form.elements[\''.$prefix.'hour\'].value=formatDate(new Date(), \'HH\'); ';
                if ($addnowlink == 1)
                {
                    $reset_scripts .= 'jQuery(\'#'.$prefix.'hour\').val(\''.dol_print_date(dol_now(), '%H', 'tzuser').'\');';
                }
                elseif ($addnowlink == 2)
                {
                    $reset_scripts .= 'jQuery(\'#'.$prefix.'hour\').val(d.getHours().pad());';
                }

				if ($fullday) $reset_scripts .= ' } ';
			}
			// Update the minute part
			if ($m)
			{
				if ($fullday) $reset_scripts .= " if (jQuery('#fullday:checked').val() == null) {";
				//$reset_scripts .= 'this.form.elements[\''.$prefix.'min\'].value=formatDate(new Date(), \'mm\'); ';
                if ($addnowlink == 1)
                {
                    $reset_scripts .= 'jQuery(\'#'.$prefix.'min\').val(\''.dol_print_date(dol_now(), '%M', 'tzuser').'\');';
                }
                elseif ($addnowlink == 2)
                {
                    $reset_scripts .= 'jQuery(\'#'.$prefix.'min\').val(d.getMinutes().pad());';
                }
				if ($fullday) $reset_scripts .= ' } ';
			}
			// If reset_scripts is not empty, print the link with the reset_scripts in the onClick
			if ($reset_scripts && empty($conf->dol_optimize_smallscreen))
			{
				$retstring .= ' <button class="dpInvisibleButtons datenowlink" id="'.$prefix.'ButtonNow" type="button" name="_useless" value="now" onClick="'.$reset_scripts.'">';
				$retstring .= $langs->trans("Now");
				$retstring .= '</button> ';
			}
		}

		// Add a "Plus one hour" link
		if ($conf->use_javascript_ajax && $addplusone)
		{
			// Script which will be inserted in the onClick of the "Add plusone" link
			$reset_scripts = "";

			// Generate the date part, depending on the use or not of the javascript calendar
			$reset_scripts .= 'jQuery(\'#'.$prefix.'\').val(\''.dol_print_date(dol_now(), 'day').'\');';
			$reset_scripts .= 'jQuery(\'#'.$prefix.'day\').val(\''.dol_print_date(dol_now(), '%d').'\');';
			$reset_scripts .= 'jQuery(\'#'.$prefix.'month\').val(\''.dol_print_date(dol_now(), '%m').'\');';
			$reset_scripts .= 'jQuery(\'#'.$prefix.'year\').val(\''.dol_print_date(dol_now(), '%Y').'\');';
			// Update the hour part
			if ($h)
			{
				if ($fullday) $reset_scripts .= " if (jQuery('#fullday:checked').val() == null) {";
				$reset_scripts .= 'jQuery(\'#'.$prefix.'hour\').val(\''.dol_print_date(dol_now(), '%H').'\');';
				if ($fullday) $reset_scripts .= ' } ';
			}
			// Update the minute part
			if ($m)
			{
				if ($fullday) $reset_scripts .= " if (jQuery('#fullday:checked').val() == null) {";
				$reset_scripts .= 'jQuery(\'#'.$prefix.'min\').val(\''.dol_print_date(dol_now(), '%M').'\');';
				if ($fullday) $reset_scripts .= ' } ';
			}
			// If reset_scripts is not empty, print the link with the reset_scripts in the onClick
			if ($reset_scripts && empty($conf->dol_optimize_smallscreen))
			{
				$retstring .= ' <button class="dpInvisibleButtons datenowlink" id="'.$prefix.'ButtonPlusOne" type="button" name="_useless2" value="plusone" onClick="'.$reset_scripts.'">';
				$retstring .= $langs->trans("DateStartPlusOne");
				$retstring .= '</button> ';
			}
		}

		// Add a "Plus one hour" link
		if ($conf->use_javascript_ajax && $adddateof)
		{
			$tmparray = dol_getdate($adddateof);
			if (empty($labeladddateof)) $labeladddateof = $langs->trans("DateInvoice");
			$retstring .= ' - <button class="dpInvisibleButtons datenowlink" id="dateofinvoice" type="button" name="_dateofinvoice" value="now" onclick="jQuery(\'#re\').val(\''.dol_print_date($adddateof, 'day').'\');jQuery(\'#reday\').val(\''.$tmparray['mday'].'\');jQuery(\'#remonth\').val(\''.$tmparray['mon'].'\');jQuery(\'#reyear\').val(\''.$tmparray['year'].'\');">'.$labeladddateof.'</a>';
		}

		return $retstring;
	}

    // phpcs:disable PEAR.NamingConventions.ValidFunctionName.ScopeNotCamelCaps
    /**
     *  Function to show a form to select a duration on a page
	 *
	 *	@param	string		$prefix   		Prefix for input fields
	 *	@param  int			$iSecond  		Default preselected duration (number of seconds or '')
	 * 	@param	int			$disabled       Disable the combo box
	 * 	@param	string		$typehour		If 'select' then input hour and input min is a combo,
	 *						            	If 'text' input hour is in text and input min is a text,
	 *						            	If 'textselect' input hour is in text and input min is a combo
	 *  @param	integer		$minunderhours	If 1, show minutes selection under the hours
	 * 	@param	int			$nooutput		Do not output html string but return it
	 *  @return	string|void
	 */
    public function select_duration($prefix, $iSecond = '', $disabled = 0, $typehour = 'select', $minunderhours = 0, $nooutput = 0)
	{
        // phpcs:enable
		global $langs;

		$retstring = '';

		$hourSelected = 0; $minSelected = 0;

		// Hours
		if ($iSecond != '')
		{
			require_once DOL_DOCUMENT_ROOT.'/core/lib/date.lib.php';

			$hourSelected = convertSecondToTime($iSecond, 'allhour');
			$minSelected = convertSecondToTime($iSecond, 'min');
		}

		if ($typehour == 'select')
		{
			$retstring .= '<select class="flat" id="select_'.$prefix.'hour" name="'.$prefix.'hour"'.($disabled ? ' disabled' : '').'>';
			for ($hour = 0; $hour < 25; $hour++)	// For a duration, we allow 24 hours
			{
				$retstring .= '<option value="'.$hour.'"';
				if ($hourSelected == $hour)
				{
					$retstring .= " selected";
				}
				$retstring .= ">".$hour."</option>";
			}
			$retstring .= "</select>";
		}
		elseif ($typehour == 'text' || $typehour == 'textselect')
		{
			$retstring .= '<input placeholder="'.$langs->trans('HourShort').'" type="number" min="0" size="1" name="'.$prefix.'hour"'.($disabled ? ' disabled' : '').' class="flat maxwidth50 inputhour" value="'.(($hourSelected != '') ? ((int) $hourSelected) : '').'">';
		}
		else return 'BadValueForParameterTypeHour';

		if ($typehour != 'text') $retstring .= ' '.$langs->trans('HourShort');
		else $retstring .= '<span class="hideonsmartphone">:</span>';

		// Minutes
		if ($minunderhours) $retstring .= '<br>';
		else $retstring .= '<span class="hideonsmartphone">&nbsp;</span>';

		if ($typehour == 'select' || $typehour == 'textselect')
		{
			$retstring .= '<select class="flat" id="select_'.$prefix.'min" name="'.$prefix.'min"'.($disabled ? ' disabled' : '').'>';
			for ($min = 0; $min <= 55; $min = $min + 5)
			{
				$retstring .= '<option value="'.$min.'"';
				if ($minSelected == $min) $retstring .= ' selected';
				$retstring .= '>'.$min.'</option>';
			}
			$retstring .= "</select>";
		}
		elseif ($typehour == 'text')
		{
			$retstring .= '<input placeholder="'.$langs->trans('MinuteShort').'" type="number" min="0" size="1" name="'.$prefix.'min"'.($disabled ? ' disabled' : '').' class="flat maxwidth50 inputminute" value="'.(($minSelected != '') ? ((int) $minSelected) : '').'">';
		}

		if ($typehour != 'text') $retstring .= ' '.$langs->trans('MinuteShort');

		//$retstring.="&nbsp;";

		if (!empty($nooutput)) return $retstring;

		print $retstring;
		return;
	}


	/**
	 * Generic method to select a component from a combo list.
	 * This is the generic method that will replace all specific existing methods.
	 *
	 * @param 	string			$objectdesc			ObjectClass:PathToClass[:AddCreateButtonOrNot[:Filter]]
	 * @param	string			$htmlname			Name of HTML select component
	 * @param	int				$preselectedvalue	Preselected value (ID of element)
	 * @param	string			$showempty			''=empty values not allowed, 'string'=value show if we allow empty values (for example 'All', ...)
	 * @param	string			$searchkey			Search criteria
	 * @param	string			$placeholder		Place holder
	 * @param	string			$morecss			More CSS
	 * @param	string			$moreparams			More params provided to ajax call
	 * @param	int				$forcecombo			Force to load all values and output a standard combobox (with no beautification)
	 * @param	int				$disabled			1=Html component is disabled
	 * @param	string	        $selected_input_value	Value of preselected input text (for use with ajax)
	 * @return	string								Return HTML string
	 * @see selectForFormsList() select_thirdparty
	 */
	public function selectForForms($objectdesc, $htmlname, $preselectedvalue, $showempty = '', $searchkey = '', $placeholder = '', $morecss = '', $moreparams = '', $forcecombo = 0, $disabled = 0, $selected_input_value = '')
	{
		global $conf, $user;

		$objecttmp = null;

		$InfoFieldList = explode(":", $objectdesc);
		$classname = $InfoFieldList[0];
		$classpath = $InfoFieldList[1];
		$addcreatebuttonornot = empty($InfoFieldList[2]) ? 0 : $InfoFieldList[2];
		$filter = empty($InfoFieldList[3]) ? '' : $InfoFieldList[3];

		if (!empty($classpath))
		{
			dol_include_once($classpath);
			if ($classname && class_exists($classname))
			{
				$objecttmp = new $classname($this->db);
				// Make some replacement
				$sharedentities = getEntity(strtolower($classname));
				$objecttmp->filter = str_replace(
					array('__ENTITY__', '__SHARED_ENTITIES__', '__USER_ID__'),
					array($conf->entity, $sharedentities, $user->id),
					$filter);
			}
		}
		if (!is_object($objecttmp))
		{
			dol_syslog('Error bad setup of type for field '.$InfoFieldList, LOG_WARNING);
			return 'Error bad setup of type for field '.join(',', $InfoFieldList);
		}

		//var_dump($objecttmp->filter);
		$prefixforautocompletemode = $objecttmp->element;
		if ($prefixforautocompletemode == 'societe') $prefixforautocompletemode = 'company';
		if ($prefixforautocompletemode == 'product') $prefixforautocompletemode='produit';
		$confkeyforautocompletemode = strtoupper($prefixforautocompletemode).'_USE_SEARCH_TO_SELECT'; // For example COMPANY_USE_SEARCH_TO_SELECT

		dol_syslog(get_class($this)."::selectForForms object->filter=".$objecttmp->filter, LOG_DEBUG);
		$out = '';
		if (!empty($conf->use_javascript_ajax) && !empty($conf->global->$confkeyforautocompletemode) && !$forcecombo)
		{
		    // No immediate load of all database
		    $placeholder = '';
		    if ($preselectedvalue && empty($selected_input_value))
		    {
		        $objecttmp->fetch($preselectedvalue);
		        $selected_input_value = ($prefixforautocompletemode == 'company' ? $objecttmp->name : $objecttmp->ref);
		        //unset($objecttmp);
		    }

		    $objectdesc = $classname.':'.$classpath.':'.$addcreatebuttonornot.':'.$filter;
			$urlforajaxcall = DOL_URL_ROOT.'/core/ajax/selectobject.php';

			// No immediate load of all database
			$urloption = 'htmlname='.$htmlname.'&outjson=1&objectdesc='.$objectdesc.'&filter='.urlencode($objecttmp->filter).($moreparams ? $moreparams : '');
			// Activate the auto complete using ajax call.
			$out .= ajax_autocompleter($preselectedvalue, $htmlname, $urlforajaxcall, $urloption, $conf->global->$confkeyforautocompletemode, 0, array());
			$out .= '<style type="text/css">.ui-autocomplete { z-index: 250; }</style>';
			if ($placeholder) $placeholder = ' placeholder="'.$placeholder.'"';
			$out .= '<input type="text" class="'.$morecss.'"'.($disabled ? ' disabled="disabled"' : '').' name="search_'.$htmlname.'" id="search_'.$htmlname.'" value="'.$selected_input_value.'"'.$placeholder.' />';
		}
		else
		{
			// Immediate load of table record. Note: filter is inside $objecttmp->filter
			$out .= $this->selectForFormsList($objecttmp, $htmlname, $preselectedvalue, $showempty, $searchkey, $placeholder, $morecss, $moreparams, $forcecombo, 0, $disabled);
		}

		return $out;
	}

	/**
	 * Function to forge a SQL criteria
	 *
	 * @param  array    $matches       Array of found string by regex search. Example: "t.ref:like:'SO-%'" or "t.date_creation:<:'20160101'" or "t.nature:is:NULL"
	 * @return string                  Forged criteria. Example: "t.field like 'abc%'"
	 */
	protected static function forgeCriteriaCallback($matches)
	{
		global $db;

		//dol_syslog("Convert matches ".$matches[1]);
		if (empty($matches[1])) return '';
		$tmp = explode(':', $matches[1]);
		if (count($tmp) < 3) return '';

		$tmpescaped = $tmp[2];
		$regbis = array();
		if (preg_match('/^\'(.*)\'$/', $tmpescaped, $regbis))
		{
			$tmpescaped = "'".$db->escape($regbis[1])."'";
		}
		else
		{
			$tmpescaped = $db->escape($tmpescaped);
		}
		return $db->escape($tmp[0]).' '.strtoupper($db->escape($tmp[1]))." ".$tmpescaped;
	}

	/**
	 * Output html form to select an object.
	 * Note, this function is called by selectForForms or by ajax selectobject.php
	 *
	 * @param 	Object			$objecttmp			Object to knwo the table to scan for combo.
	 * @param	string			$htmlname			Name of HTML select component
	 * @param	int				$preselectedvalue	Preselected value (ID of element)
	 * @param	string			$showempty			''=empty values not allowed, 'string'=value show if we allow empty values (for example 'All', ...)
	 * @param	string			$searchkey			Search value
	 * @param	string			$placeholder		Place holder
	 * @param	string			$morecss			More CSS
	 * @param	string			$moreparams			More params provided to ajax call
	 * @param	int				$forcecombo			Force to load all values and output a standard combobox (with no beautification)
	 * @param	int				$outputmode			0=HTML select string, 1=Array
	 * @param	int				$disabled			1=Html component is disabled
	 * @return	string|array						Return HTML string
	 * @see selectForForms()
	 */
    public function selectForFormsList($objecttmp, $htmlname, $preselectedvalue, $showempty = '', $searchkey = '', $placeholder = '', $morecss = '', $moreparams = '', $forcecombo = 0, $outputmode = 0, $disabled = 0)
	{
		global $conf, $langs, $user;

		//print "$objecttmp->filter, $htmlname, $preselectedvalue, $showempty = '', $searchkey = '', $placeholder = '', $morecss = '', $moreparams = '', $forcecombo = 0, $outputmode = 0, $disabled";

		$prefixforautocompletemode = $objecttmp->element;
		if ($prefixforautocompletemode == 'societe') $prefixforautocompletemode = 'company';
		$confkeyforautocompletemode = strtoupper($prefixforautocompletemode).'_USE_SEARCH_TO_SELECT'; // For example COMPANY_USE_SEARCH_TO_SELECT

		if (!empty($objecttmp->fields))	// For object that declare it, it is better to use declared fields (like societe, contact, ...)
		{
			$tmpfieldstoshow = '';
			foreach ($objecttmp->fields as $key => $val)
			{
				if ($val['showoncombobox']) $tmpfieldstoshow .= ($tmpfieldstoshow ? ',' : '').'t.'.$key;
			}
			if ($tmpfieldstoshow) $fieldstoshow = $tmpfieldstoshow;
		}
        else
        {
			// For backward compatibility
			$objecttmp->fields['ref'] = array('type'=>'varchar(30)', 'label'=>'Ref', 'showoncombobox'=>1);
        }

		if (empty($fieldstoshow))
		{
			if (isset($objecttmp->fields['ref'])) {
				$fieldstoshow = 't.ref';
			}
			else
			{
				$langs->load("errors");
				$this->error = $langs->trans("ErrorNoFieldWithAttributeShowoncombobox");
				return $langs->trans('ErrorNoFieldWithAttributeShowoncombobox');
			}
		}

		$out = '';
		$outarray = array();

		$num = 0;

		// Search data
		$sql = "SELECT t.rowid, ".$fieldstoshow." FROM ".MAIN_DB_PREFIX.$objecttmp->table_element." as t";
		if ($objecttmp->ismultientitymanaged == 2)
			if (!$user->rights->societe->client->voir && !$user->socid) $sql .= ", ".MAIN_DB_PREFIX."societe_commerciaux as sc";
		$sql .= " WHERE 1=1";
		if (!empty($objecttmp->ismultientitymanaged)) $sql .= " AND t.entity IN (".getEntity($objecttmp->table_element).")";
		if ($objecttmp->ismultientitymanaged == 1 && !empty($user->socid)) {
			if ($objecttmp->element == 'societe') $sql .= " AND t.rowid = ".$user->socid;
			else $sql .= " AND t.fk_soc = ".$user->socid;
		}
		if ($searchkey != '') $sql .= natural_search(explode(',', $fieldstoshow), $searchkey);
		if ($objecttmp->ismultientitymanaged == 2) {
			if (!$user->rights->societe->client->voir && !$user->socid) $sql .= " AND t.rowid = sc.fk_soc AND sc.fk_user = ".$user->id;
		}
		if ($objecttmp->filter) {	 // Syntax example "(t.ref:like:'SO-%') and (t.date_creation:<:'20160101')"
			/*if (! DolibarrApi::_checkFilters($objecttmp->filter))
			{
				throw new RestException(503, 'Error when validating parameter sqlfilters '.$objecttmp->filter);
			}*/
			$regexstring = '\(([^:\'\(\)]+:[^:\'\(\)]+:[^:\(\)]+)\)';
			$sql .= " AND (".preg_replace_callback('/'.$regexstring.'/', 'Form::forgeCriteriaCallback', $objecttmp->filter).")";
		}
		$sql .= $this->db->order($fieldstoshow, "ASC");
		//$sql.=$this->db->plimit($limit, 0);
		//print $sql;

		// Build output string
		$resql = $this->db->query($sql);
		if ($resql)
		{
			if (!$forcecombo)
			{
				include_once DOL_DOCUMENT_ROOT.'/core/lib/ajax.lib.php';
				$out .= ajax_combobox($htmlname, null, $conf->global->$confkeyforautocompletemode);
			}

			// Construct $out and $outarray
			$out .= '<select id="'.$htmlname.'" class="flat'.($morecss ? ' '.$morecss : '').'"'.($disabled ? ' disabled="disabled"' : '').($moreparams ? ' '.$moreparams : '').' name="'.$htmlname.'">'."\n";

			// Warning: Do not use textifempty = ' ' or '&nbsp;' here, or search on key will search on ' key'. Seems it is no more true with selec2 v4
			$textifempty = '&nbsp;';

			//if (! empty($conf->use_javascript_ajax) || $forcecombo) $textifempty='';
			if (!empty($conf->global->$confkeyforautocompletemode))
			{
				if ($showempty && !is_numeric($showempty)) $textifempty = $langs->trans($showempty);
				else $textifempty .= $langs->trans("All");
			}
			if ($showempty) $out .= '<option value="-1">'.$textifempty.'</option>'."\n";

			$num = $this->db->num_rows($resql);
			$i = 0;
			if ($num)
			{
				while ($i < $num)
				{
					$obj = $this->db->fetch_object($resql);
					$label = '';
					$tmparray = explode(',', $fieldstoshow);
					foreach ($tmparray as $key => $val)
					{
						$val = preg_replace('/t\./', '', $val);
						$label .= (($label && $obj->$val) ? ' - ' : '').$obj->$val;
					}
					if (empty($outputmode))
					{
						if ($preselectedvalue > 0 && $preselectedvalue == $obj->rowid)
						{
							$out .= '<option value="'.$obj->rowid.'" selected>'.$label.'</option>';
						}
						else
						{
							$out .= '<option value="'.$obj->rowid.'">'.$label.'</option>';
						}
					}
					else
					{
						array_push($outarray, array('key'=>$obj->rowid, 'value'=>$label, 'label'=>$label));
					}

					$i++;
					if (($i % 10) == 0) $out .= "\n";
				}
			}

			$out .= '</select>'."\n";
		}
		else
		{
			dol_print_error($this->db);
		}

		$this->result = array('nbofelement'=>$num);

		if ($outputmode) return $outarray;
		return $out;
	}


	/**
	 *	Return a HTML select string, built from an array of key+value.
	 *  Note: Do not apply langs->trans function on returned content, content may be entity encoded twice.
	 *
	 *	@param	string			$htmlname			Name of html select area. Must start with "multi" if this is a multiselect
	 *	@param	array			$array				Array like array(key => value) or array(key=>array('label'=>..., 'data-...'=>...))
	 *	@param	string|string[]	$id					Preselected key or preselected keys for multiselect
	 *	@param	int|string		$show_empty			0 no empty value allowed, 1 or string to add an empty value into list (key is -1 and value is '' or '&nbsp;' if 1, key is -1 and value is text if string), <0 to add an empty value with key that is this value.
	 *	@param	int				$key_in_label		1 to show key into label with format "[key] value"
	 *	@param	int				$value_as_key		1 to use value as key
	 *	@param  string			$moreparam			Add more parameters onto the select tag. For example 'style="width: 95%"' to avoid select2 component to go over parent container
	 *	@param  int				$translate			1=Translate and encode value
	 * 	@param	int				$maxlen				Length maximum for labels
	 * 	@param	int				$disabled			Html select box is disabled
	 *  @param	string			$sort				'ASC' or 'DESC' = Sort on label, '' or 'NONE' or 'POS' = Do not sort, we keep original order
	 *  @param	string			$morecss			Add more class to css styles
	 *  @param	int				$addjscombo			Add js combo
	 *  @param  string          $moreparamonempty	Add more param on the empty option line. Not used if show_empty not set
	 *  @param  int             $disablebademail	1=Check if a not valid email, 2=Check string '---', and if found into value, disable and colorize entry
	 *  @param  int             $nohtmlescape		No html escaping.
	 * 	@return	string								HTML select string.
	 *  @see multiselectarray(), selectArrayAjax(), selectArrayFilter()
	 */
	public static function selectarray($htmlname, $array, $id = '', $show_empty = 0, $key_in_label = 0, $value_as_key = 0, $moreparam = '', $translate = 0, $maxlen = 0, $disabled = 0, $sort = '', $morecss = '', $addjscombo = 0, $moreparamonempty = '', $disablebademail = 0, $nohtmlescape = 0)
	{
		global $conf, $langs;

		// Do we want a multiselect ?
		//$jsbeautify = 0;
		//if (preg_match('/^multi/',$htmlname)) $jsbeautify = 1;
		$jsbeautify = 1;

		if ($value_as_key) $array = array_combine($array, $array);

		$out = '';

		// Add code for jquery to use multiselect
		if ($addjscombo && $jsbeautify)
		{
			$minLengthToAutocomplete = 0;
			$tmpplugin = empty($conf->global->MAIN_USE_JQUERY_MULTISELECT) ? (constant('REQUIRE_JQUERY_MULTISELECT') ?constant('REQUIRE_JQUERY_MULTISELECT') : 'select2') : $conf->global->MAIN_USE_JQUERY_MULTISELECT;

			// Enhance with select2
			include_once DOL_DOCUMENT_ROOT.'/core/lib/ajax.lib.php';
			$out .= ajax_combobox($htmlname);
		}

		$out .= '<select id="'.preg_replace('/^\./', '', $htmlname).'" '.($disabled ? 'disabled ' : '').'class="flat '.(preg_replace('/^\./', '', $htmlname)).($morecss ? ' '.$morecss : '').'"';
		$out .= ' name="'.preg_replace('/^\./', '', $htmlname).'" '.($moreparam ? $moreparam : '');
		$out .= '>';

		if ($show_empty)
		{
			$textforempty = ' ';
			if (!empty($conf->use_javascript_ajax)) $textforempty = '&nbsp;'; // If we use ajaxcombo, we need &nbsp; here to avoid to have an empty element that is too small.
			if (!is_numeric($show_empty)) $textforempty = $show_empty;
			$out .= '<option class="optiongrey" '.($moreparamonempty ? $moreparamonempty.' ' : '').'value="'.($show_empty < 0 ? $show_empty : -1).'"'.($id == $show_empty ? ' selected' : '').'>'.$textforempty.'</option>'."\n";
		}

		if (is_array($array))
		{
			// Translate
			if ($translate)
			{
				foreach ($array as $key => $value)
				{
				    if (!is_array($value)) $array[$key] = $langs->trans($value);
				    else $array[$key]['label'] = $langs->trans($value['label']);
				}
			}

			// Sort
			if ($sort == 'ASC') asort($array);
			elseif ($sort == 'DESC') arsort($array);

			foreach ($array as $key => $tmpvalue)
			{
			    if (is_array($tmpvalue)) $value = $tmpvalue['label'];
			    else $value = $tmpvalue;

				$disabled = ''; $style = '';
				if (!empty($disablebademail))
				{
				    if (($disablebademail == 1 && !preg_match('/&lt;.+@.+&gt;/', $value))
				        || ($disablebademail == 2 && preg_match('/---/', $value)))
					{
						$disabled = ' disabled';
						$style = ' class="warning"';
					}
				}

				if ($key_in_label)
				{
					if (empty($nohtmlescape)) $selectOptionValue = dol_escape_htmltag($key.' - '.($maxlen ?dol_trunc($value, $maxlen) : $value));
					else $selectOptionValue = $key.' - '.($maxlen ?dol_trunc($value, $maxlen) : $value);
				}
				else
				{
					if (empty($nohtmlescape)) $selectOptionValue = dol_escape_htmltag($maxlen ?dol_trunc($value, $maxlen) : $value);
					else $selectOptionValue = $maxlen ?dol_trunc($value, $maxlen) : $value;
					if ($value == '' || $value == '-') $selectOptionValue = '&nbsp;';
				}

				$out .= '<option value="'.$key.'"';
				$out .= $style.$disabled;
				if (is_array($id)) {
					if (in_array($key, $id) && !$disabled) $out .= ' selected'; // To preselect a value
				} else {
					$id = (string) $id;	// if $id = 0, then $id = '0'
					if ($id != '' && $id == $key && !$disabled) $out .= ' selected'; // To preselect a value
				}
				if ($nohtmlescape) $out .= ' data-html="'.dol_escape_htmltag($selectOptionValue).'"';
				if (is_array($tmpvalue))
				{
				    foreach ($tmpvalue as $keyforvalue => $valueforvalue)
				    {
				        if (preg_match('/^data-/', $keyforvalue)) $out .= ' '.$keyforvalue.'="'.$valueforvalue.'"';
				    }
				}
				$out .= '>';
				//var_dump($selectOptionValue);
				$out .= $selectOptionValue;
				$out .= "</option>\n";
			}
		}

		$out .= "</select>";
		return $out;
	}


	/**
	 *	Return a HTML select string, built from an array of key+value, but content returned into select come from an Ajax call of an URL.
	 *  Note: Do not apply langs->trans function on returned content of Ajax service, content may be entity encoded twice.
	 *
	 *	@param	string	$htmlname       		Name of html select area
	 *	@param	string	$url					Url. Must return a json_encode of array(key=>array('text'=>'A text', 'url'=>'An url'), ...)
	 *	@param	string	$id             		Preselected key
	 *	@param  string	$moreparam      		Add more parameters onto the select tag
	 *	@param  string	$moreparamtourl 		Add more parameters onto the Ajax called URL
	 * 	@param	int		$disabled				Html select box is disabled
	 *  @param	int		$minimumInputLength		Minimum Input Length
	 *  @param	string	$morecss				Add more class to css styles
	 *  @param  int     $callurlonselect        If set to 1, some code is added so an url return by the ajax is called when value is selected.
	 *  @param  string  $placeholder            String to use as placeholder
	 *  @param  integer $acceptdelayedhtml      1 = caller is requesting to have html js content not returned but saved into global $delayedhtmlcontent (so caller can show it at end of page to avoid flash FOUC effect)
	 * 	@return	string   						HTML select string
	 *  @see selectArrayFilter(), ajax_combobox() in ajax.lib.php
	 */
	public static function selectArrayAjax($htmlname, $url, $id = '', $moreparam = '', $moreparamtourl = '', $disabled = 0, $minimumInputLength = 1, $morecss = '', $callurlonselect = 0, $placeholder = '', $acceptdelayedhtml = 0)
	{
		global $conf, $langs;
		global $delayedhtmlcontent;

		// TODO Use an internal dolibarr component instead of select2
		if (empty($conf->global->MAIN_USE_JQUERY_MULTISELECT) && !defined('REQUIRE_JQUERY_MULTISELECT')) return '';

		$out = '<select type="text" class="'.$htmlname.($morecss ? ' '.$morecss : '').'" '.($moreparam ? $moreparam.' ' : '').'name="'.$htmlname.'"></select>';

		$tmpplugin = 'select2';
		$outdelayed = "\n".'<!-- JS CODE TO ENABLE '.$tmpplugin.' for id '.$htmlname.' -->
	    	<script>
	    	$(document).ready(function () {

    	        '.($callurlonselect ? 'var saveRemoteData = [];' : '').'

                $(".'.$htmlname.'").select2({
			    	ajax: {
				    	dir: "ltr",
				    	url: "'.$url.'",
				    	dataType: \'json\',
				    	delay: 250,
				    	data: function (params) {
				    		return {
						    	q: params.term, 	// search term
				    			page: params.page
				    		};
			    		},
			    		processResults: function (data) {
			    			// parse the results into the format expected by Select2.
			    			// since we are using custom formatting functions we do not need to alter the remote JSON data
			    			//console.log(data);
							saveRemoteData = data;
				    	    /* format json result for select2 */
				    	    result = []
				    	    $.each( data, function( key, value ) {
				    	       result.push({id: key, text: value.text});
                            });
			    			//return {results:[{id:\'none\', text:\'aa\'}, {id:\'rrr\', text:\'Red\'},{id:\'bbb\', text:\'Search a into projects\'}], more:false}
			    			//console.log(result);
			    			return {results: result, more: false}
			    		},
			    		cache: true
			    	},
	 				language: select2arrayoflanguage,
					containerCssClass: \':all:\',					/* Line to add class of origin SELECT propagated to the new <span class="select2-selection...> tag */
				    placeholder: "'.dol_escape_js($placeholder).'",
			    	escapeMarkup: function (markup) { return markup; }, 	// let our custom formatter work
			    	minimumInputLength: '.$minimumInputLength.',
			        formatResult: function(result, container, query, escapeMarkup) {
                        return escapeMarkup(result.text);
                    },
			    });

                '.($callurlonselect ? '
                /* Code to execute a GET when we select a value */
                $(".'.$htmlname.'").change(function() {
			    	var selected = $(".'.$htmlname.'").val();
                	console.log("We select in selectArrayAjax the entry "+selected)
			        $(".'.$htmlname.'").val("");  /* reset visible combo value */
    			    $.each( saveRemoteData, function( key, value ) {
    				        if (key == selected)
    			            {
    			                 console.log("selectArrayAjax - Do a redirect to "+value.url)
    			                 location.assign(value.url);
    			            }
                    });
    			});' : '').'

    	   });
	       </script>';

		if ($acceptdelayedhtml)
		{
			$delayedhtmlcontent .= $outdelayed;
		}
		else
		{
			$out .= $outdelayed;
		}
		return $out;
	}

    /**
     *  Return a HTML select string, built from an array of key+value, but content returned into select is defined into $array parameter.
     *  Note: Do not apply langs->trans function on returned content of Ajax service, content may be entity encoded twice.
     *
     *  @param  string	$htmlname               Name of html select area
	 *	@param	string	$array					Array (key=>array('text'=>'A text', 'url'=>'An url'), ...)
	 *	@param	string	$id             		Preselected key
	 *	@param  string	$moreparam      		Add more parameters onto the select tag
	 *	@param	int		$disableFiltering		If set to 1, results are not filtered with searched string
	 * 	@param	int		$disabled				Html select box is disabled
	 *  @param	int		$minimumInputLength		Minimum Input Length
	 *  @param	string	$morecss				Add more class to css styles
	 *  @param  int     $callurlonselect        If set to 1, some code is added so an url return by the ajax is called when value is selected.
	 *  @param  string  $placeholder            String to use as placeholder
	 *  @param  integer $acceptdelayedhtml      1 = caller is requesting to have html js content not returned but saved into global $delayedhtmlcontent (so caller can show it at end of page to avoid flash FOUC effect)
	 *  @return	string   						HTML select string
	 *  @see selectArrayAjax(), ajax_combobox() in ajax.lib.php
	 */
	public static function selectArrayFilter($htmlname, $array, $id = '', $moreparam = '', $disableFiltering = 0, $disabled = 0, $minimumInputLength = 1, $morecss = '', $callurlonselect = 0, $placeholder = '', $acceptdelayedhtml = 0)
	{
		global $conf, $langs;
		global $delayedhtmlcontent;

		// TODO Use an internal dolibarr component instead of select2
		if (empty($conf->global->MAIN_USE_JQUERY_MULTISELECT) && !defined('REQUIRE_JQUERY_MULTISELECT')) return '';

		$out = '<select type="text" class="'.$htmlname.($morecss ? ' '.$morecss : '').'" '.($moreparam ? $moreparam.' ' : '').'name="'.$htmlname.'"><option></option></select>';

		$formattedarrayresult = array();

		foreach ($array as $key => $value) {
			$o = new stdClass();
			$o->id = $key;
			$o->text = $value['text'];
			$o->url = $value['url'];
			$formattedarrayresult[] = $o;
		}

		$tmpplugin = 'select2';
		$outdelayed = "\n".'<!-- JS CODE TO ENABLE '.$tmpplugin.' for id '.$htmlname.' -->
			<script>
			$(document).ready(function () {
				var data = '.json_encode($formattedarrayresult).';

				'.($callurlonselect ? 'var saveRemoteData = '.json_encode($array).';' : '').'

				$(".'.$htmlname.'").select2({
					data: data,
					language: select2arrayoflanguage,
					containerCssClass: \':all:\',					/* Line to add class of origin SELECT propagated to the new <span class="select2-selection...> tag */
					placeholder: "'.dol_escape_js($placeholder).'",
					escapeMarkup: function (markup) { return markup; }, 	// let our custom formatter work
					minimumInputLength: '.$minimumInputLength.',
					formatResult: function(result, container, query, escapeMarkup) {
						return escapeMarkup(result.text);
					},
					matcher: function (params, data) {

						if(! data.id) return null;';

		if ($callurlonselect) {
			$outdelayed .= '

						var urlBase = data.url;
						var separ = urlBase.indexOf("?") >= 0 ? "&" : "?";
						/* console.log("params.term="+params.term); */
						/* console.log("params.term encoded="+encodeURIComponent(params.term)); */
						saveRemoteData[data.id].url = urlBase + separ + "sall=" + encodeURIComponent(params.term);';
		}

		if (!$disableFiltering) {
			$outdelayed .= '

						if(data.text.match(new RegExp(params.term))) {
							return data;
						}

						return null;';
		} else {
			$outdelayed .= '

						return data;';
		}

		$outdelayed .= '
					}
				});

				'.($callurlonselect ? '
				/* Code to execute a GET when we select a value */
				$(".'.$htmlname.'").change(function() {
					var selected = $(".'.$htmlname.'").val();
					console.log("We select "+selected)

					$(".'.$htmlname.'").val("");  /* reset visible combo value */
					$.each( saveRemoteData, function( key, value ) {
						if (key == selected)
						{
							console.log("selectArrayAjax - Do a redirect to "+value.url)
							location.assign(value.url);
						}
					});
				});' : '').'

			});
			</script>';

		if ($acceptdelayedhtml)
		{
			$delayedhtmlcontent .= $outdelayed;
		}
		else
		{
			$out .= $outdelayed;
		}
		return $out;
	}

	/**
	 *	Show a multiselect form from an array.
	 *
	 *	@param	string	$htmlname		Name of select
	 *	@param	array	$array			Array with key+value
	 *	@param	array	$selected		Array with key+value preselected
	 *	@param	int		$key_in_label   1 pour afficher la key dans la valeur "[key] value"
	 *	@param	int		$value_as_key   1 to use value as key
	 *	@param  string	$morecss        Add more css style
	 *	@param  int		$translate		Translate and encode value
	 *  @param	int		$width			Force width of select box. May be used only when using jquery couch. Example: 250, 95%
	 *  @param	string	$moreattrib		Add more options on select component. Example: 'disabled'
	 *  @param	string	$elemtype		Type of element we show ('category', ...)
	 *  @param	string	$placeholder	String to use as placeholder
	 *  @param	int		$addjscombo		Add js combo
	 *	@return	string					HTML multiselect string
	 *  @see selectarray(), selectArrayAjax(), selectArrayFilter()
	 */
	public static function multiselectarray($htmlname, $array, $selected = array(), $key_in_label = 0, $value_as_key = 0, $morecss = '', $translate = 0, $width = 0, $moreattrib = '', $elemtype = '', $placeholder = '', $addjscombo = -1)
	{
		global $conf, $langs;

		$out = '';

		if ($addjscombo < 0) {
		    if (empty($conf->global->MAIN_OPTIMIZEFORTEXTBROWSER)) $addjscombo = 1;
		    else $addjscombo = 0;
		}

		// Add code for jquery to use multiselect
		if (!empty($conf->global->MAIN_USE_JQUERY_MULTISELECT) || defined('REQUIRE_JQUERY_MULTISELECT'))
		{
			$out .= "\n".'<!-- JS CODE TO ENABLE '.$tmpplugin.' for id '.$htmlname.' -->
						<script>'."\n";
			if ($addjscombo == 1)
			{
				$tmpplugin = empty($conf->global->MAIN_USE_JQUERY_MULTISELECT) ?constant('REQUIRE_JQUERY_MULTISELECT') : $conf->global->MAIN_USE_JQUERY_MULTISELECT;
				$out .= 'function formatResult(record) {'."\n";
				if ($elemtype == 'category')
				{
					$out .= '	//return \'<span><img src="'.DOL_URL_ROOT.'/theme/eldy/img/object_category.png'.'"> <a href="'.DOL_URL_ROOT.'/categories/viewcat.php?type=0&id=\'+record.id+\'">\'+record.text+\'</a></span>\';
									  	return \'<span><img src="'.DOL_URL_ROOT.'/theme/eldy/img/object_category.png'.'"> \'+record.text+\'</span>\';';
				}
				else
				{
					$out .= 'return record.text;';
				}
				$out .= '};'."\n";
				$out .= 'function formatSelection(record) {'."\n";
				if ($elemtype == 'category')
				{
					$out .= '	//return \'<span><img src="'.DOL_URL_ROOT.'/theme/eldy/img/object_category.png'.'"> <a href="'.DOL_URL_ROOT.'/categories/viewcat.php?type=0&id=\'+record.id+\'">\'+record.text+\'</a></span>\';
									  	return \'<span><img src="'.DOL_URL_ROOT.'/theme/eldy/img/object_category.png'.'"> \'+record.text+\'</span>\';';
				}
				else
				{
					$out .= 'return record.text;';
				}
				$out .= '};'."\n";
				$out .= '$(document).ready(function () {
							$(\'#'.$htmlname.'\').'.$tmpplugin.'({
								dir: \'ltr\',
								// Specify format function for dropdown item
								formatResult: formatResult,
							 	templateResult: formatResult,		/* For 4.0 */
								// Specify format function for selected item
								formatSelection: formatSelection,
							 	templateResult: formatSelection		/* For 4.0 */
							});
						});'."\n";
			}
			elseif ($addjscombo == 2)
			{
				// Add other js lib
				// TODO external lib multiselect/jquery.multi-select.js must have been loaded to use this multiselect plugin
				// ...
				$out .= '$(document).ready(function () {
							$(\'#'.$htmlname.'\').multiSelect({
								containerHTML: \'<div class="multi-select-container">\',
								menuHTML: \'<div class="multi-select-menu">\',
								buttonHTML: \'<span class="multi-select-button '.$morecss.'">\',
								menuItemHTML: \'<label class="multi-select-menuitem">\',
								activeClass: \'multi-select-container--open\',
								noneText: \''.$placeholder.'\'
							});
						})';
			}
			$out .= '</script>';
		}

		// Try also magic suggest
		$out .= '<select id="'.$htmlname.'" class="multiselect'.($morecss ? ' '.$morecss : '').'" multiple name="'.$htmlname.'[]"'.($moreattrib ? ' '.$moreattrib : '').($width ? ' style="width: '.(preg_match('/%/', $width) ? $width : $width.'px').'"' : '').'>'."\n";
		if (is_array($array) && !empty($array))
		{
			if ($value_as_key) $array = array_combine($array, $array);

			if (!empty($array))
			{
				foreach ($array as $key => $value)
				{
					$out .= '<option value="'.$key.'"';
                    if (is_array($selected) && !empty($selected) && in_array((string) $key, $selected) && ((string) $key != ''))
					{
						$out .= ' selected';
					}
					$out .= '>';

					$newval = ($translate ? $langs->trans($value) : $value);
					$newval = ($key_in_label ? $key.' - '.$newval : $newval);
					$out .= dol_htmlentitiesbr($newval);
					$out .= '</option>'."\n";
				}
			}
		}
		$out .= '</select>'."\n";

		return $out;
	}


	/**
	 *	Show a multiselect dropbox from an array.
	 *
	 *	@param	string	$htmlname		Name of HTML field
	 *	@param	array	$array			Array with array of fields we could show. This array may be modified according to setup of user.
	 *  @param  string  $varpage        Id of context for page. Can be set by caller with $varpage=(empty($contextpage)?$_SERVER["PHP_SELF"]:$contextpage);
	 *	@return	string					HTML multiselect string
	 *  @see selectarray()
	 */
	public static function multiSelectArrayWithCheckbox($htmlname, &$array, $varpage)
	{
		global $conf, $langs, $user;

		if (!empty($conf->global->MAIN_OPTIMIZEFORTEXTBROWSER)) return '';

		$tmpvar = "MAIN_SELECTEDFIELDS_".$varpage;
		if (!empty($user->conf->$tmpvar))
		{
			$tmparray = explode(',', $user->conf->$tmpvar);
			foreach ($array as $key => $val)
			{
				//var_dump($key);
				//var_dump($tmparray);
				if (in_array($key, $tmparray)) $array[$key]['checked'] = 1;
				else $array[$key]['checked'] = 0;
			}
		}

		$lis = '';
		$listcheckedstring = '';

		foreach ($array as $key => $val)
		{
		    /* var_dump($val);
            var_dump(array_key_exists('enabled', $val));
            var_dump(!$val['enabled']);*/
		    if (array_key_exists('enabled', $val) && isset($val['enabled']) && !$val['enabled'])
		    {
			    unset($array[$key]); // We don't want this field
			    continue;
		    }
		    if ($val['label'])
		    {
		        $lis .= '<li><input type="checkbox" id="checkbox'.$key.'" value="'.$key.'"'.(empty($val['checked']) ? '' : ' checked="checked"').'/><label for="checkbox'.$key.'">'.dol_escape_htmltag($langs->trans($val['label'])).'</label></li>';
			    $listcheckedstring .= (empty($val['checked']) ? '' : $key.',');
		    }
		}

		$out = '<!-- Component multiSelectArrayWithCheckbox '.$htmlname.' -->

        <dl class="dropdown">
            <dt>
            <a href="#'.$htmlname.'">
              '.img_picto('', 'list').'
            </a>
            <input type="hidden" class="'.$htmlname.'" name="'.$htmlname.'" value="'.$listcheckedstring.'">
            </dt>
            <dd class="dropdowndd">
                <div class="multiselectcheckbox'.$htmlname.'">
                    <ul class="ul'.$htmlname.'">
                    '.$lis.'
                    </ul>
                </div>
            </dd>
        </dl>

        <script type="text/javascript">
          jQuery(document).ready(function () {
              $(\'.multiselectcheckbox'.$htmlname.' input[type="checkbox"]\').on(\'click\', function () {
                  console.log("A new field was added/removed")
                  $("input:hidden[name=formfilteraction]").val(\'listafterchangingselectedfields\')
                  var title = $(this).val() + ",";
                  if ($(this).is(\':checked\')) {
                      $(\'.'.$htmlname.'\').val(title + $(\'.'.$htmlname.'\').val());
                  }
                  else {
                      $(\'.'.$htmlname.'\').val( $(\'.'.$htmlname.'\').val().replace(title, \'\') )
                  }
                  // Now, we submit page
                  $(this).parents(\'form:first\').submit();
              });
           });
        </script>

        ';
		return $out;
	}

	/**
	 * 	Render list of categories linked to object with id $id and type $type
	 *
	 * 	@param		int		$id				Id of object
	 * 	@param		string	$type			Type of category ('member', 'customer', 'supplier', 'product', 'contact'). Old mode (0, 1, 2, ...) is deprecated.
	 *  @param		int		$rendermode		0=Default, use multiselect. 1=Emulate multiselect (recommended)
	 * 	@return		string					String with categories
	 */
    public function showCategories($id, $type, $rendermode = 0)
	{
		global $db;

		include_once DOL_DOCUMENT_ROOT.'/categories/class/categorie.class.php';

		$cat = new Categorie($db);
		$categories = $cat->containing($id, $type);

		if ($rendermode == 1)
		{
			$toprint = array();
			foreach ($categories as $c)
			{
				$ways = $c->print_all_ways(); // $ways[0] = "ccc2 >> ccc2a >> ccc2a1" with html formated text
				foreach ($ways as $way)
				{
					$toprint[] = '<li class="select2-search-choice-dolibarr noborderoncategories"'.($c->color ? ' style="background: #'.$c->color.';"' : ' style="background: #aaa"').'>'.img_object('', 'category').' '.$way.'</li>';
				}
			}
			return '<div class="select2-container-multi-dolibarr" style="width: 90%;"><ul class="select2-choices-dolibarr">'.implode(' ', $toprint).'</ul></div>';
		}

		if ($rendermode == 0)
		{
			$arrayselected = array();
			$cate_arbo = $this->select_all_categories($type, '', 'parent', 64, 0, 1);
			foreach ($categories as $c) {
				$arrayselected[] = $c->id;
			}

			return $this->multiselectarray('categories', $cate_arbo, $arrayselected, '', 0, '', 0, '100%', 'disabled', 'category');
		}

		return 'ErrorBadValueForParameterRenderMode'; // Should not happened
	}

	/**
	 *  Show linked object block.
	 *
	 *  @param	CommonObject	$object		      Object we want to show links to
	 *  @param  string          $morehtmlright    More html to show on right of title
	 *  @param  array           $compatibleImportElementsList  Array of compatibles elements object for "import from" action
	 *  @return	int							      <0 if KO, >=0 if OK
	 */
    public function showLinkedObjectBlock($object, $morehtmlright = '', $compatibleImportElementsList = false)
	{
		global $conf, $langs, $hookmanager;
		global $bc, $action;

		$object->fetchObjectLinked();

		// Bypass the default method
		$hookmanager->initHooks(array('commonobject'));
		$parameters = array(
			'morehtmlright' => $morehtmlright,
		    'compatibleImportElementsList' => &$compatibleImportElementsList,
		);
		$reshook = $hookmanager->executeHooks('showLinkedObjectBlock', $parameters, $object, $action); // Note that $action and $object may have been modified by hook

		if (empty($reshook))
		{
			$nbofdifferenttypes = count($object->linkedObjects);

			print '<!-- showLinkedObjectBlock -->';
			print load_fiche_titre($langs->trans('RelatedObjects'), $morehtmlright, '', 0, 0, 'showlinkedobjectblock');


			print '<div class="div-table-responsive-no-min">';
			print '<table class="noborder allwidth" data-block="showLinkedObject" data-element="'.$object->element.'"  data-elementid="'.$object->id.'"   >';

			print '<tr class="liste_titre">';
			print '<td>'.$langs->trans("Type").'</td>';
			print '<td>'.$langs->trans("Ref").'</td>';
			print '<td class="center"></td>';
			print '<td class="center">'.$langs->trans("Date").'</td>';
			print '<td class="right">'.$langs->trans("AmountHTShort").'</td>';
			print '<td class="right">'.$langs->trans("Status").'</td>';
			print '<td></td>';
			print '</tr>';

			$nboftypesoutput = 0;

			foreach ($object->linkedObjects as $objecttype => $objects)
			{
				$tplpath = $element = $subelement = $objecttype;

				// to display inport button on tpl
				$showImportButton = false;
				if (!empty($compatibleImportElementsList) && in_array($element, $compatibleImportElementsList)) {
				    $showImportButton = true;
				}

				$regs = array();
				if ($objecttype != 'supplier_proposal' && preg_match('/^([^_]+)_([^_]+)/i', $objecttype, $regs))
				{
					$element = $regs[1];
					$subelement = $regs[2];
					$tplpath = $element.'/'.$subelement;
				}
				$tplname = 'linkedobjectblock';

				// To work with non standard path
				if ($objecttype == 'facture') {
					$tplpath = 'compta/'.$element;
					if (empty($conf->facture->enabled)) continue; // Do not show if module disabled
				}
				elseif ($objecttype == 'facturerec') {
					$tplpath = 'compta/facture';
					$tplname = 'linkedobjectblockForRec';
					if (empty($conf->facture->enabled)) continue; // Do not show if module disabled
				}
				elseif ($objecttype == 'propal') {
					$tplpath = 'comm/'.$element;
					if (empty($conf->propal->enabled)) continue; // Do not show if module disabled
				}
				elseif ($objecttype == 'supplier_proposal') {
					if (empty($conf->supplier_proposal->enabled)) continue; // Do not show if module disabled
				}
				elseif ($objecttype == 'shipping' || $objecttype == 'shipment') {
					$tplpath = 'expedition';
					if (empty($conf->expedition->enabled)) continue; // Do not show if module disabled
				}
        		elseif ($objecttype == 'reception') {
        			$tplpath = 'reception';
        			if (empty($conf->reception->enabled)) continue; // Do not show if module disabled
        		}
				elseif ($objecttype == 'delivery') {
					$tplpath = 'livraison';
					if (empty($conf->expedition->enabled)) continue; // Do not show if module disabled
				}
				elseif ($objecttype == 'invoice_supplier') {
					$tplpath = 'fourn/facture';
				}
				elseif ($objecttype == 'order_supplier') {
					$tplpath = 'fourn/commande';
				}
				elseif ($objecttype == 'expensereport') {
					$tplpath = 'expensereport';
				}
				elseif ($objecttype == 'subscription') {
					$tplpath = 'adherents';
				}

				global $linkedObjectBlock;
				$linkedObjectBlock = $objects;


				// Output template part (modules that overwrite templates must declare this into descriptor)
				$dirtpls = array_merge($conf->modules_parts['tpl'], array('/'.$tplpath.'/tpl'));
				foreach ($dirtpls as $reldir)
				{
					if ($nboftypesoutput == ($nbofdifferenttypes - 1))    // No more type to show after
					{
						global $noMoreLinkedObjectBlockAfter;
						$noMoreLinkedObjectBlockAfter = 1;
					}

					$res = @include dol_buildpath($reldir.'/'.$tplname.'.tpl.php');
					if ($res)
					{
						$nboftypesoutput++;
						break;
					}
				}
			}

			if (!$nboftypesoutput)
			{
				print '<tr><td class="impair opacitymedium" colspan="7">'.$langs->trans("None").'</td></tr>';
			}

			print '</table>';

			if (!empty($compatibleImportElementsList))
			{
			    $res = @include dol_buildpath('core/tpl/ajax/objectlinked_lineimport.tpl.php');
			}


			print '</div>';

			return $nbofdifferenttypes;
		}
	}

	/**
	 *  Show block with links to link to other objects.
	 *
	 *  @param	CommonObject	$object				Object we want to show links to
	 *  @param	array			$restrictlinksto	Restrict links to some elements, for exemple array('order') or array('supplier_order'). null or array() if no restriction.
	 *  @param	array			$excludelinksto		Do not show links of this type, for exemple array('order') or array('supplier_order'). null or array() if no exclusion.
	 *  @return	string								<0 if KO, >0 if OK
	 */
    public function showLinkToObjectBlock($object, $restrictlinksto = array(), $excludelinksto = array())
	{
		global $conf, $langs, $hookmanager;
		global $bc, $action;

		$linktoelem = '';
		$linktoelemlist = '';
		$listofidcompanytoscan = '';

		if (!is_object($object->thirdparty)) $object->fetch_thirdparty();

		$possiblelinks = array();
		if (is_object($object->thirdparty) && !empty($object->thirdparty->id) && $object->thirdparty->id > 0)
		{
			$listofidcompanytoscan = $object->thirdparty->id;
			if (($object->thirdparty->parent > 0) && !empty($conf->global->THIRDPARTY_INCLUDE_PARENT_IN_LINKTO)) $listofidcompanytoscan .= ','.$object->thirdparty->parent;
			if (($object->fk_project > 0) && !empty($conf->global->THIRDPARTY_INCLUDE_PROJECT_THIRDPARY_IN_LINKTO))
			{
				include_once DOL_DOCUMENT_ROOT.'/projet/class/project.class.php';
				$tmpproject = new Project($this->db);
				$tmpproject->fetch($object->fk_project);
				if ($tmpproject->socid > 0 && ($tmpproject->socid != $object->thirdparty->id)) $listofidcompanytoscan .= ','.$tmpproject->socid;
				unset($tmpproject);
			}

			$possiblelinks = array(
				'propal'=>array('enabled'=>$conf->propal->enabled, 'perms'=>1, 'label'=>'LinkToProposal', 'sql'=>"SELECT s.rowid as socid, s.nom as name, s.client, t.rowid, t.ref, t.ref_client, t.total_ht FROM ".MAIN_DB_PREFIX."societe as s, ".MAIN_DB_PREFIX."propal as t WHERE t.fk_soc = s.rowid AND t.fk_soc IN (".$listofidcompanytoscan.') AND t.entity IN ('.getEntity('propal').')'),
				'order'=>array('enabled'=>$conf->commande->enabled, 'perms'=>1, 'label'=>'LinkToOrder', 'sql'=>"SELECT s.rowid as socid, s.nom as name, s.client, t.rowid, t.ref, t.ref_client, t.total_ht FROM ".MAIN_DB_PREFIX."societe as s, ".MAIN_DB_PREFIX."commande as t WHERE t.fk_soc = s.rowid AND t.fk_soc IN (".$listofidcompanytoscan.') AND t.entity IN ('.getEntity('commande').')'),
				'invoice'=>array('enabled'=>$conf->facture->enabled, 'perms'=>1, 'label'=>'LinkToInvoice', 'sql'=>"SELECT s.rowid as socid, s.nom as name, s.client, t.rowid, t.ref, t.ref_client, t.total as total_ht FROM ".MAIN_DB_PREFIX."societe as s, ".MAIN_DB_PREFIX."facture as t WHERE t.fk_soc = s.rowid AND t.fk_soc IN (".$listofidcompanytoscan.') AND t.entity IN ('.getEntity('invoice').')'),
				'invoice_template'=>array('enabled'=>$conf->facture->enabled, 'perms'=>1, 'label'=>'LinkToTemplateInvoice', 'sql'=>"SELECT s.rowid as socid, s.nom as name, s.client, t.rowid, t.titre as ref, t.total as total_ht FROM ".MAIN_DB_PREFIX."societe as s, ".MAIN_DB_PREFIX."facture_rec as t WHERE t.fk_soc = s.rowid AND t.fk_soc IN (".$listofidcompanytoscan.') AND t.entity IN ('.getEntity('invoice').')'),
				'contrat'=>array('enabled'=>$conf->contrat->enabled, 'perms'=>1, 'label'=>'LinkToContract', 'sql'=>"SELECT s.rowid as socid, s.nom as name, s.client, t.rowid, t.ref, t.ref_supplier, '' as total_ht FROM ".MAIN_DB_PREFIX."societe as s, ".MAIN_DB_PREFIX."contrat as t WHERE t.fk_soc = s.rowid AND t.fk_soc IN (".$listofidcompanytoscan.') AND t.entity IN ('.getEntity('contract').')'),
				'fichinter'=>array('enabled'=>$conf->ficheinter->enabled, 'perms'=>1, 'label'=>'LinkToIntervention', 'sql'=>"SELECT s.rowid as socid, s.nom as name, s.client, t.rowid, t.ref FROM ".MAIN_DB_PREFIX."societe as s, ".MAIN_DB_PREFIX."fichinter as t WHERE t.fk_soc = s.rowid AND t.fk_soc IN (".$listofidcompanytoscan.') AND t.entity IN ('.getEntity('intervention').')'),
				'supplier_proposal'=>array('enabled'=>$conf->supplier_proposal->enabled, 'perms'=>1, 'label'=>'LinkToSupplierProposal', 'sql'=>"SELECT s.rowid as socid, s.nom as name, s.client, t.rowid, t.ref, '' as ref_supplier, t.total_ht FROM ".MAIN_DB_PREFIX."societe as s, ".MAIN_DB_PREFIX."supplier_proposal as t WHERE t.fk_soc = s.rowid AND t.fk_soc IN (".$listofidcompanytoscan.') AND t.entity IN ('.getEntity('supplier_proposal').')'),
				'order_supplier'=>array('enabled'=>$conf->supplier_order->enabled, 'perms'=>1, 'label'=>'LinkToSupplierOrder', 'sql'=>"SELECT s.rowid as socid, s.nom as name, s.client, t.rowid, t.ref, t.ref_supplier, t.total_ht FROM ".MAIN_DB_PREFIX."societe as s, ".MAIN_DB_PREFIX."commande_fournisseur as t WHERE t.fk_soc = s.rowid AND t.fk_soc IN (".$listofidcompanytoscan.') AND t.entity IN ('.getEntity('commande_fournisseur').')'),
				'invoice_supplier'=>array('enabled'=>$conf->supplier_invoice->enabled, 'perms'=>1, 'label'=>'LinkToSupplierInvoice', 'sql'=>"SELECT s.rowid as socid, s.nom as name, s.client, t.rowid, t.ref, t.ref_supplier, t.total_ht FROM ".MAIN_DB_PREFIX."societe as s, ".MAIN_DB_PREFIX."facture_fourn as t WHERE t.fk_soc = s.rowid AND t.fk_soc IN (".$listofidcompanytoscan.') AND t.entity IN ('.getEntity('facture_fourn').')'),
				'ticket'=>array('enabled'=>$conf->ticket->enabled, 'perms'=>1, 'label'=>'LinkToTicket', 'sql'=>"SELECT s.rowid as socid, s.nom as name, s.client, t.rowid, t.ref, t.track_id, '0' as total_ht FROM ".MAIN_DB_PREFIX."societe as s, ".MAIN_DB_PREFIX."ticket as t WHERE t.fk_soc = s.rowid AND t.fk_soc IN (".$listofidcompanytoscan.') AND t.entity IN ('.getEntity('ticket').')')
			);
		}

		// Can complete the possiblelink array
		$hookmanager->initHooks(array('commonobject'));
		$parameters = array('listofidcompanytoscan' => $listofidcompanytoscan);

		if (!empty($listofidcompanytoscan))  // If empty, we don't have criteria to scan the object we can link to
		{
            $reshook = $hookmanager->executeHooks('showLinkToObjectBlock', $parameters, $object, $action); // Note that $action and $object may have been modified by hook
		}

		if (empty($reshook))
		{
			if (is_array($hookmanager->resArray) && count($hookmanager->resArray))
			{
				$possiblelinks = array_merge($possiblelinks, $hookmanager->resArray);
			}
		}
		elseif ($reshook > 0)
		{
			if (is_array($hookmanager->resArray) && count($hookmanager->resArray))
			{
				$possiblelinks = $hookmanager->resArray;
			}
		}

		foreach ($possiblelinks as $key => $possiblelink)
		{
			$num = 0;

			if (empty($possiblelink['enabled'])) continue;

			if (!empty($possiblelink['perms']) && (empty($restrictlinksto) || in_array($key, $restrictlinksto)) && (empty($excludelinksto) || !in_array($key, $excludelinksto)))
			{
				print '<div id="'.$key.'list"'.(empty($conf->use_javascript_ajax) ? '' : ' style="display:none"').'>';
				$sql = $possiblelink['sql'];

				$resqllist = $this->db->query($sql);
				if ($resqllist)
				{
					$num = $this->db->num_rows($resqllist);
					$i = 0;

					print '<br>';
					print '<form action="'.$_SERVER["PHP_SELF"].'" method="POST" name="formlinked'.$key.'">';
					print '<input type="hidden" name="action" value="addlink">';
					print '<input type="hidden" name="token" value="'.newToken().'">';
					print '<input type="hidden" name="id" value="'.$object->id.'">';
					print '<input type="hidden" name="addlink" value="'.$key.'">';
					print '<table class="noborder">';
					print '<tr class="liste_titre">';
					print '<td class="nowrap"></td>';
					print '<td class="center">'.$langs->trans("Ref").'</td>';
					print '<td class="left">'.$langs->trans("RefCustomer").'</td>';
					print '<td class="right">'.$langs->trans("AmountHTShort").'</td>';
					print '<td class="left">'.$langs->trans("Company").'</td>';
					print '</tr>';
					while ($i < $num)
					{
						$objp = $this->db->fetch_object($resqllist);

						print '<tr class="oddeven">';
						print '<td class="left">';
						print '<input type="radio" name="idtolinkto" value='.$objp->rowid.'>';
						print '</td>';
						print '<td class="center">'.$objp->ref.'</td>';
						print '<td>'.$objp->ref_client.'</td>';
						print '<td class="right">'.price($objp->total_ht).'</td>';
						print '<td>'.$objp->name.'</td>';
						print '</tr>';
						$i++;
					}
					print '</table>';
					print '<div class="center"><input type="submit" class="button valignmiddle" value="'.$langs->trans('ToLink').'">&nbsp;&nbsp;&nbsp;&nbsp;&nbsp;<input type="submit" class="button" name="cancel" value="'.$langs->trans('Cancel').'"></div>';

					print '</form>';
					$this->db->free($resqllist);
				} else {
					dol_print_error($this->db);
				}
				print '</div>';
				if ($num > 0)
				{
				}

				//$linktoelem.=($linktoelem?' &nbsp; ':'');
				if ($num > 0) $linktoelemlist .= '<li><a href="#linkto'.$key.'" class="linkto dropdowncloseonclick" rel="'.$key.'">'.$langs->trans($possiblelink['label']).' ('.$num.')</a></li>';
				//else $linktoelem.=$langs->trans($possiblelink['label']);
				else $linktoelemlist .= '<li><span class="linktodisabled">'.$langs->trans($possiblelink['label']).' (0)</span></li>';
			}
		}

		if ($linktoelemlist)
		{
			$linktoelem = '
    		<dl class="dropdown" id="linktoobjectname">
    		';
			if (!empty($conf->use_javascript_ajax)) $linktoelem .= '<dt><a href="#linktoobjectname">'.$langs->trans("LinkTo").'...</a></dt>';
			$linktoelem .= '<dd>
    		<div class="multiselectlinkto">
    		<ul class="ulselectedfields">'.$linktoelemlist.'
    		</ul>
    		</div>
    		</dd>
    		</dl>';
		}
		else
		{
			$linktoelem = '';
		}

		if (!empty($conf->use_javascript_ajax))
		{
		    print '<!-- Add js to show linkto box -->
				<script>
				jQuery(document).ready(function() {
					jQuery(".linkto").click(function() {
						console.log("We choose to show/hide link for rel="+jQuery(this).attr(\'rel\'));
					    jQuery("#"+jQuery(this).attr(\'rel\')+"list").toggle();
						jQuery(this).toggle();
					});
				});
				</script>
		    ';
		}

		return $linktoelem;
	}

	/**
	 *	Return an html string with a select combo box to choose yes or no
	 *
	 *	@param	string		$htmlname		Name of html select field
	 *	@param	string		$value			Pre-selected value
	 *	@param	int			$option			0 return yes/no, 1 return 1/0
	 *	@param	bool		$disabled		true or false
	 *  @param	int      	$useempty		1=Add empty line
	 *	@return	string						See option
	 */
    public function selectyesno($htmlname, $value = '', $option = 0, $disabled = false, $useempty = 0)
	{
		global $langs;

		$yes = "yes"; $no = "no";
		if ($option)
		{
			$yes = "1";
			$no = "0";
		}

		$disabled = ($disabled ? ' disabled' : '');

		$resultyesno = '<select class="flat width75" id="'.$htmlname.'" name="'.$htmlname.'"'.$disabled.'>'."\n";
		if ($useempty) $resultyesno .= '<option value="-1"'.(($value < 0) ? ' selected' : '').'>&nbsp;</option>'."\n";
		if (("$value" == 'yes') || ($value == 1))
		{
			$resultyesno .= '<option value="'.$yes.'" selected>'.$langs->trans("Yes").'</option>'."\n";
			$resultyesno .= '<option value="'.$no.'">'.$langs->trans("No").'</option>'."\n";
		}
		else
	    {
	   		$selected = (($useempty && $value != '0' && $value != 'no') ? '' : ' selected');
			$resultyesno .= '<option value="'.$yes.'">'.$langs->trans("Yes").'</option>'."\n";
			$resultyesno .= '<option value="'.$no.'"'.$selected.'>'.$langs->trans("No").'</option>'."\n";
		}
		$resultyesno .= '</select>'."\n";
		return $resultyesno;
	}

    // phpcs:disable PEAR.NamingConventions.ValidFunctionName.ScopeNotCamelCaps
	/**
	 *  Return list of export templates
	 *
	 *  @param	string	$selected          Id modele pre-selectionne
	 *  @param  string	$htmlname          Name of HTML select
	 *  @param  string	$type              Type of searched templates
	 *  @param  int		$useempty          Affiche valeur vide dans liste
	 *  @return	void
	 */
    public function select_export_model($selected = '', $htmlname = 'exportmodelid', $type = '', $useempty = 0)
	{
        // phpcs:enable
		$sql = "SELECT rowid, label";
		$sql .= " FROM ".MAIN_DB_PREFIX."export_model";
		$sql .= " WHERE type = '".$type."'";
		$sql .= " ORDER BY rowid";
		$result = $this->db->query($sql);
		if ($result)
		{
			print '<select class="flat" id="select_'.$htmlname.'" name="'.$htmlname.'">';
			if ($useempty)
			{
				print '<option value="-1">&nbsp;</option>';
			}

			$num = $this->db->num_rows($result);
			$i = 0;
			while ($i < $num)
			{
				$obj = $this->db->fetch_object($result);
				if ($selected == $obj->rowid)
				{
					print '<option value="'.$obj->rowid.'" selected>';
				}
				else
				{
					print '<option value="'.$obj->rowid.'">';
				}
				print $obj->label;
				print '</option>';
				$i++;
			}
			print "</select>";
		}
		else {
			dol_print_error($this->db);
		}
	}

	/**
	 *    Return a HTML area with the reference of object and a navigation bar for a business object
	 *    Note: To complete search with a particular filter on select, you can set $object->next_prev_filter set to define SQL criterias.
	 *
	 *    @param	object	$object			Object to show.
	 *    @param	string	$paramid   		Name of parameter to use to name the id into the URL next/previous link.
	 *    @param	string	$morehtml  		More html content to output just before the nav bar.
	 *    @param	int		$shownav	  	Show Condition (navigation is shown if value is 1).
	 *    @param	string	$fieldid   		Name of field id into database to use for select next and previous (we make the select max and min on this field compared to $object->ref). Use 'none' to disable next/prev.
	 *    @param	string	$fieldref   	Name of field ref of object (object->ref) to show or 'none' to not show ref.
	 *    @param	string	$morehtmlref  	More html to show after ref.
	 *    @param	string	$moreparam  	More param to add in nav link url. Must start with '&...'.
	 *	  @param	int		$nodbprefix		Do not include DB prefix to forge table name.
	 *	  @param	string	$morehtmlleft	More html code to show before ref.
	 *	  @param	string	$morehtmlstatus	More html code to show under navigation arrows (status place).
	 *	  @param	string	$morehtmlright	More html code to show after ref.
	 * 	  @return	string    				Portion HTML with ref + navigation buttons
	 */
    public function showrefnav($object, $paramid, $morehtml = '', $shownav = 1, $fieldid = 'rowid', $fieldref = 'ref', $morehtmlref = '', $moreparam = '', $nodbprefix = 0, $morehtmlleft = '', $morehtmlstatus = '', $morehtmlright = '')
	{
		global $langs, $conf, $hookmanager;

		$ret = '';
		if (empty($fieldid))  $fieldid = 'rowid';
		if (empty($fieldref)) $fieldref = 'ref';

		// Add where from hooks
		if (is_object($hookmanager))
		{
			$parameters = array();
			$reshook = $hookmanager->executeHooks('printFieldListWhere', $parameters, $object); // Note that $action and $object may have been modified by hook
			$object->next_prev_filter .= $hookmanager->resPrint;
		}
		$previous_ref = $next_ref = '';
		if ($shownav)
		{
			//print "paramid=$paramid,morehtml=$morehtml,shownav=$shownav,$fieldid,$fieldref,$morehtmlref,$moreparam";
			$object->load_previous_next_ref((isset($object->next_prev_filter) ? $object->next_prev_filter : ''), $fieldid, $nodbprefix);

			$navurl = $_SERVER["PHP_SELF"];
			// Special case for project/task page
			if ($paramid == 'project_ref')
			{
			    if (preg_match('/\/tasks\/(task|contact|note|document)\.php/', $navurl))     // TODO Remove this when nav with project_ref on task pages are ok
			    {
				    $navurl = preg_replace('/\/tasks\/(task|contact|time|note|document)\.php/', '/tasks.php', $navurl);
    				$paramid = 'ref';
			    }
			}

			// accesskey is for Windows or Linux:  ALT + key for chrome, ALT + SHIFT + KEY for firefox
			// accesskey is for Mac:               CTRL + key for all browsers
			$stringforfirstkey = $langs->trans("KeyboardShortcut");
			if ($conf->browser->name == 'chrome')
			{
				$stringforfirstkey .= ' ALT +';
			}
			elseif ($conf->browser->name == 'firefox')
			{
				$stringforfirstkey .= ' ALT + SHIFT +';
			}
			else
			{
				$stringforfirstkey .= ' CTL +';
			}

			$previous_ref = $object->ref_previous ? '<a accesskey="p" title="'.$stringforfirstkey.' p" class="classfortooltip" href="'.$navurl.'?'.$paramid.'='.urlencode($object->ref_previous).$moreparam.'"><i class="fa fa-chevron-left"></i></a>' : '<span class="inactive"><i class="fa fa-chevron-left opacitymedium"></i></span>';
			$next_ref     = $object->ref_next ? '<a accesskey="n" title="'.$stringforfirstkey.' n" class="classfortooltip" href="'.$navurl.'?'.$paramid.'='.urlencode($object->ref_next).$moreparam.'"><i class="fa fa-chevron-right"></i></a>' : '<span class="inactive"><i class="fa fa-chevron-right opacitymedium"></i></span>';
		}

		//print "xx".$previous_ref."x".$next_ref;
		$ret .= '<!-- Start banner content --><div style="vertical-align: middle">';

		// Right part of banner
		if ($morehtmlright) $ret .= '<div class="inline-block floatleft">'.$morehtmlright.'</div>';

		if ($previous_ref || $next_ref || $morehtml)
		{
			$ret .= '<div class="pagination paginationref"><ul class="right">';
		}
		if ($morehtml)
		{
			$ret .= '<li class="noborder litext">'.$morehtml.'</li>';
		}
		if ($shownav && ($previous_ref || $next_ref))
		{
			$ret .= '<li class="pagination">'.$previous_ref.'</li>';
			$ret .= '<li class="pagination">'.$next_ref.'</li>';
		}
		if ($previous_ref || $next_ref || $morehtml)
		{
			$ret .= '</ul></div>';
		}

		$parameters = array();
		$reshook = $hookmanager->executeHooks('moreHtmlStatus', $parameters, $object); // Note that $action and $object may have been modified by hook
		if (empty($reshook)) $morehtmlstatus .= $hookmanager->resPrint;
		else $morehtmlstatus = $hookmanager->resPrint;
		if ($morehtmlstatus) $ret .= '<div class="statusref">'.$morehtmlstatus.'</div>';

		$parameters = array();
		$reshook = $hookmanager->executeHooks('moreHtmlRef', $parameters, $object); // Note that $action and $object may have been modified by hook
		if (empty($reshook)) $morehtmlref .= $hookmanager->resPrint;
		elseif ($reshook > 0) $morehtmlref = $hookmanager->resPrint;

		// Left part of banner
		if ($morehtmlleft)
		{
			if ($conf->browser->layout == 'phone') $ret .= '<!-- morehtmlleft --><div class="floatleft">'.$morehtmlleft.'</div>'; // class="center" to have photo in middle
			else $ret .= '<!-- morehtmlleft --><div class="inline-block floatleft">'.$morehtmlleft.'</div>';
		}

		//if ($conf->browser->layout == 'phone') $ret.='<div class="clearboth"></div>';
		$ret .= '<div class="inline-block floatleft valignmiddle refid'.(($shownav && ($previous_ref || $next_ref)) ? ' refidpadding' : '').'">';

		// For thirdparty, contact, user, member, the ref is the id, so we show something else
		if ($object->element == 'societe')
		{
			$ret .= dol_htmlentities($object->name);
		}
		elseif ($object->element == 'member')
		{
			$ret .= $object->ref.'<br>';
			$fullname = $object->getFullName($langs);
			if ($object->morphy == 'mor' && $object->societe) {
				$ret .= dol_htmlentities($object->societe).((!empty($fullname) && $object->societe != $fullname) ? ' ('.dol_htmlentities($fullname).')' : '');
			} else {
				$ret .= dol_htmlentities($fullname).((!empty($object->societe) && $object->societe != $fullname) ? ' ('.dol_htmlentities($object->societe).')' : '');
			}
		}
		elseif (in_array($object->element, array('contact', 'user', 'usergroup')))
		{
			$ret .= dol_htmlentities($object->getFullName($langs));
		}
		elseif (in_array($object->element, array('action', 'agenda')))
		{
			$ret .= $object->ref.'<br>'.$object->label;
		}
		elseif (in_array($object->element, array('adherent_type')))
		{
			$ret .= $object->label;
		}
		elseif ($object->element == 'ecm_directories')
		{
			$ret .= '';
		}
		elseif ($fieldref != 'none') $ret .= dol_htmlentities($object->$fieldref);


		if ($morehtmlref)
		{
			$ret .= ' '.$morehtmlref;
		}
		$ret .= '</div>';

		$ret .= '</div><!-- End banner content -->';

		return $ret;
	}


	/**
	 *    	Return HTML code to output a barcode
	 *
	 *     	@param	Object	$object		Object containing data to retrieve file name
	 * 		@param	int		$width			Width of photo
	 * 	  	@return string    				HTML code to output barcode
	 */
    public function showbarcode(&$object, $width = 100)
	{
		global $conf;

		//Check if barcode is filled in the card
		if (empty($object->barcode)) return '';

		// Complete object if not complete
		if (empty($object->barcode_type_code) || empty($object->barcode_type_coder))
		{
			$result = $object->fetch_barcode();
			//Check if fetch_barcode() failed
			if ($result < 1) return '<!-- ErrorFetchBarcode -->';
		}

		// Barcode image
		$url = DOL_URL_ROOT.'/viewimage.php?modulepart=barcode&generator='.urlencode($object->barcode_type_coder).'&code='.urlencode($object->barcode).'&encoding='.urlencode($object->barcode_type_code);
		$out = '<!-- url barcode = '.$url.' -->';
		$out .= '<img src="'.$url.'">';
		return $out;
	}

	/**
	 *    	Return HTML code to output a photo
	 *
	 *    	@param	string		$modulepart			Key to define module concerned ('societe', 'userphoto', 'memberphoto')
	 *     	@param  object		$object				Object containing data to retrieve file name
	 * 		@param	int			$width				Width of photo
	 * 		@param	int			$height				Height of photo (auto if 0)
	 * 		@param	int			$caneditfield		Add edit fields
	 * 		@param	string		$cssclass			CSS name to use on img for photo
	 * 		@param	string		$imagesize		    'mini', 'small' or '' (original)
	 *      @param  int         $addlinktofullsize  Add link to fullsize image
	 *      @param  int         $cache              1=Accept to use image in cache
	 *      @param	string		$forcecapture		Force parameter capture on HTML input file element to ask a smartphone to allow to open camera to take photo. Auto if empty.
	 * 	  	@return string    						HTML code to output photo
	 */
	public static function showphoto($modulepart, $object, $width = 100, $height = 0, $caneditfield = 0, $cssclass = 'photowithmargin', $imagesize = '', $addlinktofullsize = 1, $cache = 0, $forcecapture = '')
	{
		global $conf, $langs;

		$entity = (!empty($object->entity) ? $object->entity : $conf->entity);
		$id = (!empty($object->id) ? $object->id : $object->rowid);

		$ret = ''; $dir = ''; $file = ''; $originalfile = ''; $altfile = ''; $email = ''; $capture = '';
		if ($modulepart == 'societe')
		{
			$dir = $conf->societe->multidir_output[$entity];
			if (!empty($object->logo))
			{
				if ((string) $imagesize == 'mini') $file = get_exdir(0, 0, 0, 0, $object, 'thirdparty').'/logos/'.getImageFileNameForSize($object->logo, '_mini'); // getImageFileNameForSize include the thumbs
				elseif ((string) $imagesize == 'small') $file = get_exdir(0, 0, 0, 0, $object, 'thirdparty').'/logos/'.getImageFileNameForSize($object->logo, '_small');
				else $file = get_exdir(0, 0, 0, 0, $object, 'thirdparty').'/logos/'.$object->logo;
				$originalfile = get_exdir(0, 0, 0, 0, $object, 'thirdparty').'/logos/'.$object->logo;
			}
			$email = $object->email;
		}
		elseif ($modulepart == 'contact')
		{
			$dir = $conf->societe->multidir_output[$entity].'/contact';
			if (!empty($object->photo))
			{
				if ((string) $imagesize == 'mini') $file = get_exdir(0, 0, 0, 0, $object, 'contact').'/photos/'.getImageFileNameForSize($object->photo, '_mini');
				elseif ((string) $imagesize == 'small') $file = get_exdir(0, 0, 0, 0, $object, 'contact').'/photos/'.getImageFileNameForSize($object->photo, '_small');
				else $file = get_exdir(0, 0, 0, 0, $object, 'contact').'/photos/'.$object->photo;
				$originalfile = get_exdir(0, 0, 0, 0, $object, 'contact').'/photos/'.$object->photo;
			}
			$email = $object->email;
			$capture = 'user';
		}
		elseif ($modulepart == 'userphoto')
		{
			$dir = $conf->user->dir_output;
			if (!empty($object->photo))
			{
				if ((string) $imagesize == 'mini') $file = get_exdir(0, 0, 0, 0, $object, 'user').$object->id.'/'.getImageFileNameForSize($object->photo, '_mini');
				elseif ((string) $imagesize == 'small') $file = get_exdir(0, 0, 0, 0, $object, 'user').$object->id.'/'.getImageFileNameForSize($object->photo, '_small');
				else $file = get_exdir(0, 0, 0, 0, $object, 'user').'/'.$object->id.'/'.$object->photo;
				$originalfile = get_exdir(0, 0, 0, 0, $object, 'user').'/'.$object->id.'/'.$object->photo;
			}
			if (!empty($conf->global->MAIN_OLD_IMAGE_LINKS)) $altfile = $object->id.".jpg"; // For backward compatibility
			$email = $object->email;
			$capture = 'user';
		}
		elseif ($modulepart == 'memberphoto')
		{
			$dir = $conf->adherent->dir_output;
			if (!empty($object->photo))
			{
				if ((string) $imagesize == 'mini') $file = get_exdir(0, 0, 0, 0, $object, 'member').'photos/'.getImageFileNameForSize($object->photo, '_mini');
				elseif ((string) $imagesize == 'small') $file = get_exdir(0, 0, 0, 0, $object, 'member').'photos/'.getImageFileNameForSize($object->photo, '_small');
				else $file = get_exdir(0, 0, 0, 0, $object, 'member').'photos/'.$object->photo;
				$originalfile = get_exdir(0, 0, 0, 0, $object, 'member').'photos/'.$object->photo;
			}
			if (!empty($conf->global->MAIN_OLD_IMAGE_LINKS)) $altfile = $object->id.".jpg"; // For backward compatibility
			$email = $object->email;
			$capture = 'user';
		}
		else
		{
			// Generic case to show photos
			$dir = $conf->$modulepart->dir_output;
			if (!empty($object->photo))
			{
				if ((string) $imagesize == 'mini') $file = get_exdir($id, 2, 0, 0, $object, $modulepart).'photos/'.getImageFileNameForSize($object->photo, '_mini');
				elseif ((string) $imagesize == 'small') $file = get_exdir($id, 2, 0, 0, $object, $modulepart).'photos/'.getImageFileNameForSize($object->photo, '_small');
				else $file = get_exdir($id, 2, 0, 0, $object, $modulepart).'photos/'.$object->photo;
				$originalfile = get_exdir($id, 2, 0, 0, $object, $modulepart).'photos/'.$object->photo;
			}
			if (!empty($conf->global->MAIN_OLD_IMAGE_LINKS)) $altfile = $object->id.".jpg"; // For backward compatibility
			$email = $object->email;
		}

		if ($forcecapture) $capture = $forcecapture;

		if ($dir)
		{
			if ($file && file_exists($dir."/".$file))
			{
				if ($addlinktofullsize)
				{
					$urladvanced = getAdvancedPreviewUrl($modulepart, $originalfile, 0, '&entity='.$entity);
					if ($urladvanced) $ret .= '<a href="'.$urladvanced.'">';
					else $ret .= '<a href="'.DOL_URL_ROOT.'/viewimage.php?modulepart='.$modulepart.'&entity='.$entity.'&file='.urlencode($originalfile).'&cache='.$cache.'">';
				}
				$ret .= '<img alt="Photo" class="photo'.$modulepart.($cssclass ? ' '.$cssclass : '').' photologo'.(preg_replace('/[^a-z]/i', '_', $file)).'" '.($width ? ' width="'.$width.'"' : '').($height ? ' height="'.$height.'"' : '').' src="'.DOL_URL_ROOT.'/viewimage.php?modulepart='.$modulepart.'&entity='.$entity.'&file='.urlencode($file).'&cache='.$cache.'">';
				if ($addlinktofullsize) $ret .= '</a>';
			}
			elseif ($altfile && file_exists($dir."/".$altfile))
			{
				if ($addlinktofullsize)
				{
					$urladvanced = getAdvancedPreviewUrl($modulepart, $originalfile, 0, '&entity='.$entity);
					if ($urladvanced) $ret .= '<a href="'.$urladvanced.'">';
					else $ret .= '<a href="'.DOL_URL_ROOT.'/viewimage.php?modulepart='.$modulepart.'&entity='.$entity.'&file='.urlencode($originalfile).'&cache='.$cache.'">';
				}
				$ret .= '<img class="photo'.$modulepart.($cssclass ? ' '.$cssclass : '').'" alt="Photo alt" id="photologo'.(preg_replace('/[^a-z]/i', '_', $file)).'" class="'.$cssclass.'" '.($width ? ' width="'.$width.'"' : '').($height ? ' height="'.$height.'"' : '').' src="'.DOL_URL_ROOT.'/viewimage.php?modulepart='.$modulepart.'&entity='.$entity.'&file='.urlencode($altfile).'&cache='.$cache.'">';
				if ($addlinktofullsize) $ret .= '</a>';
			}
			else
			{
				$nophoto = '/public/theme/common/nophoto.png';
				if (in_array($modulepart, array('userphoto', 'contact', 'memberphoto')))	// For module that are "physical" users
				{
					if ($modulepart == 'memberphoto' && strpos($object->morphy, 'mor') !== false) {
						$nophoto = '/public/theme/common/company.png';
					}
					else {
						$nophoto = '/public/theme/common/user_anonymous.png';
						if ($object->gender == 'man') $nophoto = '/public/theme/common/user_man.png';
						if ($object->gender == 'woman') $nophoto = '/public/theme/common/user_woman.png';
					}
				}

				if (!empty($conf->gravatar->enabled) && $email)
				{
					/**
					 * @see https://gravatar.com/site/implement/images/php/
					 */
					global $dolibarr_main_url_root;
					$ret .= '<!-- Put link to gravatar -->';
					//$defaultimg=urlencode(dol_buildpath($nophoto,3));
					$defaultimg = 'mm';
					$ret .= '<img class="photo'.$modulepart.($cssclass ? ' '.$cssclass : '').'" alt="Gravatar avatar" title="'.$email.' Gravatar avatar" '.($width ? ' width="'.$width.'"' : '').($height ? ' height="'.$height.'"' : '').' src="https://www.gravatar.com/avatar/'.md5(strtolower(trim($email))).'?s='.$width.'&d='.$defaultimg.'">'; // gravatar need md5 hash
				}
				else
				{
					$ret .= '<img class="photo'.$modulepart.($cssclass ? ' '.$cssclass : '').'" alt="No photo" '.($width ? ' width="'.$width.'"' : '').($height ? ' height="'.$height.'"' : '').' src="'.DOL_URL_ROOT.$nophoto.'">';
				}
			}

			if ($caneditfield)
			{
				if ($object->photo) $ret .= "<br>\n";
				$ret .= '<table class="nobordernopadding centpercent">';
				if ($object->photo) $ret .= '<tr><td><input type="checkbox" class="flat photodelete" name="deletephoto" id="photodelete"> '.$langs->trans("Delete").'<br><br></td></tr>';
				$ret .= '<tr><td class="tdoverflow"><input type="file" class="flat maxwidth200onsmartphone" name="photo" id="photoinput" accept="image/*"'.($capture ? ' capture="'.$capture.'"' : '').'></td></tr>';
				$ret .= '</table>';
			}
		}
		else dol_print_error('', 'Call of showphoto with wrong parameters modulepart='.$modulepart);

		return $ret;
	}

    // phpcs:disable PEAR.NamingConventions.ValidFunctionName.ScopeNotCamelCaps
	/**
	 *	Return select list of groups
	 *
	 *  @param	string	$selected       Id group preselected
	 *  @param  string	$htmlname       Field name in form
	 *  @param  int		$show_empty     0=liste sans valeur nulle, 1=ajoute valeur inconnue
	 *  @param  string	$exclude        Array list of groups id to exclude
	 * 	@param	int		$disabled		If select list must be disabled
	 *  @param  string	$include        Array list of groups id to include
	 * 	@param	int		$enableonly		Array list of groups id to be enabled. All other must be disabled
	 * 	@param	string	$force_entity	'0' or Ids of environment to force
	 * 	@param	bool	$multiple		add [] in the name of element and add 'multiple' attribut (not working with ajax_autocompleter)
	 *  @return	string
	 *  @see select_dolusers()
	 */
    public function select_dolgroups($selected = '', $htmlname = 'groupid', $show_empty = 0, $exclude = '', $disabled = 0, $include = '', $enableonly = '', $force_entity = '0', $multiple = false)
	{
        // phpcs:enable
		global $conf, $user, $langs;

		// Permettre l'exclusion de groupes
		if (is_array($exclude))	$excludeGroups = implode("','", $exclude);
		// Permettre l'inclusion de groupes
		if (is_array($include))	$includeGroups = implode("','", $include);

		if (!is_array($selected)) $selected = array($selected);

		$out = '';

		// On recherche les groupes
		$sql = "SELECT ug.rowid, ug.nom as name";
		if (!empty($conf->multicompany->enabled) && $conf->entity == 1 && $user->admin && !$user->entity)
		{
			$sql .= ", e.label";
		}
		$sql .= " FROM ".MAIN_DB_PREFIX."usergroup as ug ";
		if (!empty($conf->multicompany->enabled) && $conf->entity == 1 && $user->admin && !$user->entity)
		{
			$sql .= " LEFT JOIN ".MAIN_DB_PREFIX."entity as e ON e.rowid=ug.entity";
			if ($force_entity) $sql .= " WHERE ug.entity IN (0,".$force_entity.")";
			else $sql .= " WHERE ug.entity IS NOT NULL";
		}
		else
		{
			$sql .= " WHERE ug.entity IN (0,".$conf->entity.")";
		}
		if (is_array($exclude) && $excludeGroups) $sql .= " AND ug.rowid NOT IN ('".$excludeGroups."')";
		if (is_array($include) && $includeGroups) $sql .= " AND ug.rowid IN ('".$includeGroups."')";
		$sql .= " ORDER BY ug.nom ASC";

		dol_syslog(get_class($this)."::select_dolgroups", LOG_DEBUG);
		$resql = $this->db->query($sql);
		if ($resql)
		{
			// Enhance with select2
			include_once DOL_DOCUMENT_ROOT.'/core/lib/ajax.lib.php';
		   	$out .= ajax_combobox($htmlname);

			$out .= '<select class="flat minwidth200" id="'.$htmlname.'" name="'.$htmlname.($multiple ? '[]' : '').'" '.($multiple ? 'multiple' : '').' '.($disabled ? ' disabled' : '').'>';

			$num = $this->db->num_rows($resql);
			$i = 0;
			if ($num)
			{
				if ($show_empty && !$multiple) $out .= '<option value="-1"'.(in_array(-1, $selected) ? ' selected' : '').'>&nbsp;</option>'."\n";

				while ($i < $num)
				{
					$obj = $this->db->fetch_object($resql);
					$disableline = 0;
					if (is_array($enableonly) && count($enableonly) && !in_array($obj->rowid, $enableonly)) $disableline = 1;

					$out .= '<option value="'.$obj->rowid.'"';
					if ($disableline) $out .= ' disabled';
					if ((is_object($selected[0]) && $selected[0]->id == $obj->rowid) || (!is_object($selected[0]) && in_array($obj->rowid, $selected)))
					{
						$out .= ' selected';
					}
					$out .= '>';

					$out .= $obj->name;
					if (!empty($conf->multicompany->enabled) && empty($conf->global->MULTICOMPANY_TRANSVERSE_MODE) && $conf->entity == 1)
					{
						$out .= " (".$obj->label.")";
					}

					$out .= '</option>';
					$i++;
				}
			}
			else
			{
				if ($show_empty) $out .= '<option value="-1"'.(in_array(-1, $selected) ? ' selected' : '').'></option>'."\n";
				$out .= '<option value="" disabled>'.$langs->trans("NoUserGroupDefined").'</option>';
			}
			$out .= '</select>';
		}
		else
		{
			dol_print_error($this->db);
		}

		return $out;
	}


	/**
	 *	Return HTML to show the search and clear seach button
	 *
	 *  @return	string
	 */
    public function showFilterButtons()
	{
		$out = '<div class="nowrap">';
		$out .= '<button type="submit" class="liste_titre button_search" name="button_search_x" value="x"><span class="fa fa-search"></span></button>';
		$out .= '<button type="submit" class="liste_titre button_removefilter" name="button_removefilter_x" value="x"><span class="fa fa-remove"></span></button>';
		$out .= '</div>';

		return $out;
	}

	/**
	 *	Return HTML to show the search and clear seach button
	 *
	 *  @param  string  $cssclass                  CSS class
	 *  @param  int     $calljsfunction            0=default. 1=call function initCheckForSelect() after changing status of checkboxes
	 *  @return	string
	 */
    public function showCheckAddButtons($cssclass = 'checkforaction', $calljsfunction = 0)
	{
		global $conf, $langs;

		$out = '';
		if (!empty($conf->use_javascript_ajax)) $out .= '<div class="inline-block checkallactions"><input type="checkbox" id="checkallactions" name="checkallactions" class="checkallactions"></div>';
		$out .= '<script>
            $(document).ready(function() {
            	$("#checkallactions").click(function() {
                    if($(this).is(\':checked\')){
                        console.log("We check all");
                		$(".'.$cssclass.'").prop(\'checked\', true).trigger(\'change\');
                    }
                    else
                    {
                        console.log("We uncheck all");
                		$(".'.$cssclass.'").prop(\'checked\', false).trigger(\'change\');
                    }'."\n";
		if ($calljsfunction) $out .= 'if (typeof initCheckForSelect == \'function\') { initCheckForSelect(0); } else { console.log("No function initCheckForSelect found. Call won\'t be done."); }';
		$out .= '         });

        	$(".checkforselect").change(function() {
				$(this).closest("tr").toggleClass("highlight", this.checked);
			});

 	});
    </script>';

		return $out;
	}

	/**
	 *	Return HTML to show the search and clear seach button
	 *
	 *  @param	int  	$addcheckuncheckall        Add the check all/uncheck all checkbox (use javascript) and code to manage this
	 *  @param  string  $cssclass                  CSS class
	 *  @param  int     $calljsfunction            0=default. 1=call function initCheckForSelect() after changing status of checkboxes
	 *  @return	string
	 */
    public function showFilterAndCheckAddButtons($addcheckuncheckall = 0, $cssclass = 'checkforaction', $calljsfunction = 0)
	{
		$out = $this->showFilterButtons();
		if ($addcheckuncheckall)
		{
			$out .= $this->showCheckAddButtons($cssclass, $calljsfunction);
		}
		return $out;
	}

	/**
	 * Return HTML to show the select of expense categories
	 *
	 * @param	string	$selected              preselected category
	 * @param	string	$htmlname              name of HTML select list
	 * @param	integer	$useempty              1=Add empty line
	 * @param	array	$excludeid             id to exclude
	 * @param	string	$target                htmlname of target select to bind event
	 * @param	int		$default_selected      default category to select if fk_c_type_fees change = EX_KME
	 * @param	array	$params                param to give
	 * @return	string
	 */
    public function selectExpenseCategories($selected = '', $htmlname = 'fk_c_exp_tax_cat', $useempty = 0, $excludeid = array(), $target = '', $default_selected = 0, $params = array())
	{
		global $db, $conf, $langs, $user;

        $out = '';
        $sql = 'SELECT rowid, label FROM '.MAIN_DB_PREFIX.'c_exp_tax_cat WHERE active = 1';
		$sql .= ' AND entity IN (0,'.getEntity('exp_tax_cat').')';
		if (!empty($excludeid)) $sql .= ' AND rowid NOT IN ('.implode(',', $excludeid).')';
		$sql .= ' ORDER BY label';

		$resql = $db->query($sql);
		if ($resql)
		{
			$out = '<select id="select_'.$htmlname.'" name="'.$htmlname.'" class="'.$htmlname.' flat minwidth75imp">';
			if ($useempty) $out .= '<option value="0">&nbsp;</option>';

			while ($obj = $db->fetch_object($resql))
			{
				$out .= '<option '.($selected == $obj->rowid ? 'selected="selected"' : '').' value="'.$obj->rowid.'">'.$langs->trans($obj->label).'</option>';
			}
			$out .= '</select>';
			if (!empty($htmlname) && $user->admin) $out .= ' '.info_admin($langs->trans("YouCanChangeValuesForThisListFromDictionarySetup"), 1);

			if (!empty($target))
			{
				$sql = "SELECT c.id FROM ".MAIN_DB_PREFIX."c_type_fees as c WHERE c.code = 'EX_KME' AND c.active = 1";
				$resql = $db->query($sql);
				if ($resql)
				{
					if ($db->num_rows($resql) > 0)
					{
						$obj = $db->fetch_object($resql);
						$out .= '<script>
							$(function() {
								$("select[name='.$target.']").on("change", function() {
									var current_val = $(this).val();
									if (current_val == '.$obj->id.') {';
						if (!empty($default_selected) || !empty($selected)) $out .= '$("select[name='.$htmlname.']").val("'.($default_selected > 0 ? $default_selected : $selected).'");';

						$out .= '
										$("select[name='.$htmlname.']").change();
									}
								});

								$("select[name='.$htmlname.']").change(function() {

									if ($("select[name='.$target.']").val() == '.$obj->id.') {
										// get price of kilometer to fill the unit price
										var data = '.json_encode($params).';
										data.fk_c_exp_tax_cat = $(this).val();

										$.ajax({
											method: "POST",
											dataType: "json",
											data: data,
											url: "'.(DOL_URL_ROOT.'/expensereport/ajax/ajaxik.php').'",
										}).done(function( data, textStatus, jqXHR ) {
											console.log(data);
											if (typeof data.up != "undefined") {
												$("input[name=value_unit]").val(data.up);
												$("select[name='.$htmlname.']").attr("title", data.title);
											} else {
												$("input[name=value_unit]").val("");
												$("select[name='.$htmlname.']").attr("title", "");
											}
										});
									}
								});
							});
						</script>';
					}
				}
			}
		}
		else
		{
			dol_print_error($db);
		}

		return $out;
	}

	/**
	 * Return HTML to show the select ranges of expense range
	 *
	 * @param	string	$selected    preselected category
	 * @param	string	$htmlname    name of HTML select list
	 * @param	integer	$useempty    1=Add empty line
	 * @return	string
	 */
    public function selectExpenseRanges($selected = '', $htmlname = 'fk_range', $useempty = 0)
	{
		global $db, $conf, $langs;

        $out = '';
		$sql = 'SELECT rowid, range_ik FROM '.MAIN_DB_PREFIX.'c_exp_tax_range';
		$sql .= ' WHERE entity = '.$conf->entity.' AND active = 1';

		$resql = $db->query($sql);
		if ($resql)
		{
			$out = '<select id="select_'.$htmlname.'" name="'.$htmlname.'" class="'.$htmlname.' flat minwidth75imp">';
			if ($useempty) $out .= '<option value="0"></option>';

			while ($obj = $db->fetch_object($resql))
			{
				$out .= '<option '.($selected == $obj->rowid ? 'selected="selected"' : '').' value="'.$obj->rowid.'">'.price($obj->range_ik, 0, $langs, 1, 0).'</option>';
			}
			$out .= '</select>';
		}
		else
		{
			dol_print_error($db);
		}

		return $out;
	}

	/**
	 * Return HTML to show a select of expense
	 *
	 * @param	string	$selected    preselected category
	 * @param	string	$htmlname    name of HTML select list
	 * @param	integer	$useempty    1=Add empty choice
	 * @param	integer	$allchoice   1=Add all choice
	 * @param	integer	$useid       0=use 'code' as key, 1=use 'id' as key
	 * @return	string
	 */
    public function selectExpense($selected = '', $htmlname = 'fk_c_type_fees', $useempty = 0, $allchoice = 1, $useid = 0)
	{
		global $db, $langs;

        $out = '';
		$sql = 'SELECT id, code, label FROM '.MAIN_DB_PREFIX.'c_type_fees';
		$sql .= ' WHERE active = 1';

		$resql = $db->query($sql);
		if ($resql)
		{
			$out = '<select id="select_'.$htmlname.'" name="'.$htmlname.'" class="'.$htmlname.' flat minwidth75imp">';
			if ($useempty) $out .= '<option value="0"></option>';
			if ($allchoice) $out .= '<option value="-1">'.$langs->trans('AllExpenseReport').'</option>';

			$field = 'code';
			if ($useid) $field = 'id';

			while ($obj = $db->fetch_object($resql))
			{
				$key = $langs->trans($obj->code);
				$out .= '<option '.($selected == $obj->{$field} ? 'selected="selected"' : '').' value="'.$obj->{$field}.'">'.($key != $obj->code ? $key : $obj->label).'</option>';
			}
			$out .= '</select>';
		}
		else
		{
			dol_print_error($db);
		}

        return $out;
    }
}<|MERGE_RESOLUTION|>--- conflicted
+++ resolved
@@ -3709,16 +3709,10 @@
 
 		$opt = '<option value ="" selected></option>';
 		$sql = 'SELECT rowid, ref, situation_cycle_ref, situation_counter, situation_final, fk_soc';
-<<<<<<< HEAD
 		$sql .= ' FROM '.MAIN_DB_PREFIX.'facture';
 		$sql .= ' WHERE entity IN ('.getEntity('invoice').')';
-		$sql .= ' AND situation_counter>=1';
-=======
-		$sql .= ' FROM ' . MAIN_DB_PREFIX . 'facture';
-		$sql .= ' WHERE entity IN ('.getEntity('invoice').')';
-		$sql .= ' AND situation_counter>=1';
+		$sql .= ' AND situation_counter >= 1';
 		$sql .= ' AND type <> 2';
->>>>>>> 2595f571
 		$sql .= ' ORDER by situation_cycle_ref, situation_counter desc';
 		$resql = $this->db->query($sql);
 		if ($resql && $this->db->num_rows($resql) > 0) {
