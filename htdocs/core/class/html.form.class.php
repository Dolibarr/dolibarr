<?php
/* Copyright (c) 2002-2007  Rodolphe Quiedeville    <rodolphe@quiedeville.org>
 * Copyright (C) 2004-2012  Laurent Destailleur     <eldy@users.sourceforge.net>
 * Copyright (C) 2004       Benoit Mortier          <benoit.mortier@opensides.be>
 * Copyright (C) 2004       Sebastien Di Cintio     <sdicintio@ressource-toi.org>
 * Copyright (C) 2004       Eric Seigne             <eric.seigne@ryxeo.com>
 * Copyright (C) 2005-2017  Regis Houssin           <regis.houssin@inodbox.com>
 * Copyright (C) 2006       Andre Cianfarani        <acianfa@free.fr>
 * Copyright (C) 2006       Marc Barilley/Ocebo     <marc@ocebo.com>
 * Copyright (C) 2007       Franky Van Liedekerke   <franky.van.liedekerker@telenet.be>
 * Copyright (C) 2007       Patrick Raguin          <patrick.raguin@gmail.com>
 * Copyright (C) 2010       Juanjo Menent           <jmenent@2byte.es>
 * Copyright (C) 2010-2019  Philippe Grand          <philippe.grand@atoo-net.com>
 * Copyright (C) 2011       Herve Prot              <herve.prot@symeos.com>
 * Copyright (C) 2012-2016  Marcos García           <marcosgdf@gmail.com>
 * Copyright (C) 2012       Cedric Salvador         <csalvador@gpcsolutions.fr>
 * Copyright (C) 2012-2015  Raphaël Doursenaud      <rdoursenaud@gpcsolutions.fr>
 * Copyright (C) 2014       Alexandre Spangaro      <aspangaro@open-dsi.fr>
 * Copyright (C) 2018       Ferran Marcet           <fmarcet@2byte.es>
 * Copyright (C) 2018-2019  Frédéric France         <frederic.france@netlogic.fr>
 * Copyright (C) 2018       Nicolas ZABOURI	        <info@inovea-conseil.com>
 * Copyright (C) 2018       Christophe Battarel     <christophe@altairis.fr>
 * Copyright (C) 2018       Josep Lluis Amador      <joseplluis@lliuretic.cat>
 *
 * This program is free software; you can redistribute it and/or modify
 * it under the terms of the GNU General Public License as published by
 * the Free Software Foundation; either version 3 of the License, or
 * (at your option) any later version.
 *
 * This program is distributed in the hope that it will be useful,
 * but WITHOUT ANY WARRANTY; without even the implied warranty of
 * MERCHANTABILITY or FITNESS FOR A PARTICULAR PURPOSE.  See the
 * GNU General Public License for more details.
 *
 * You should have received a copy of the GNU General Public License
 * along with this program. If not, see <http://www.gnu.org/licenses/>.
 */

/**
 *	\file       htdocs/core/class/html.form.class.php
 *  \ingroup    core
 *	\brief      File of class with all html predefined components
 */


/**
 *	Class to manage generation of HTML components
 *	Only common components must be here.
 *
 *  TODO Merge all function load_cache_* and loadCache* (except load_cache_vatrates) into one generic function loadCacheTable
 */
class Form
{
	/**
     * @var DoliDB Database handler.
     */
    public $db;

	/**
	 * @var string Error code (or message)
	 */
	public $error='';

    /**
     * @var string[]    Array of error strings
     */
    public $errors = array();

	public $num;

	// Cache arrays
	public $cache_types_paiements=array();
	public $cache_conditions_paiements=array();
	public $cache_availability=array();
	public $cache_demand_reason=array();
	public $cache_types_fees=array();
	public $cache_vatrates=array();


	/**
	 * Constructor
	 *
	 * @param		DoliDB		$db      Database handler
	 */
	public function __construct($db)
	{
		$this->db = $db;
	}

	/**
	 * Output key field for an editable field
	 *
	 * @param   string	$text			Text of label or key to translate
	 * @param   string	$htmlname		Name of select field ('edit' prefix will be added)
	 * @param   string	$preselected    Value to show/edit (not used in this function)
	 * @param	object	$object			Object
	 * @param	boolean	$perm			Permission to allow button to edit parameter. Set it to 0 to have a not edited field.
	 * @param	string	$typeofdata		Type of data ('string' by default, 'email', 'amount:99', 'numeric:99', 'text' or 'textarea:rows:cols', 'datepicker' ('day' do not work, don't know why), 'ckeditor:dolibarr_zzz:width:height:savemethod:1:rows:cols', 'select;xxx[:class]'...)
	 * @param	string	$moreparam		More param to add on a href URL.
	 * @param   int     $fieldrequired  1 if we want to show field as mandatory using the "fieldrequired" CSS.
	 * @param   int     $notabletag     1=Do not output table tags but output a ':', 2=Do not output table tags and no ':', 3=Do not output table tags but output a ' '
	 * @param	string	$paramid		Key of parameter for id ('id', 'socid')
	 * @return	string					HTML edit field
	 */
    public function editfieldkey($text, $htmlname, $preselected, $object, $perm, $typeofdata = 'string', $moreparam = '', $fieldrequired = 0, $notabletag = 0, $paramid = 'id')
    {
		global $conf,$langs;

		$ret='';

		// TODO change for compatibility
		if (! empty($conf->global->MAIN_USE_JQUERY_JEDITABLE) && ! preg_match('/^select;/', $typeofdata))
		{
			if (! empty($perm))
			{
				$tmp=explode(':', $typeofdata);
				$ret.= '<div class="editkey_'.$tmp[0].(! empty($tmp[1]) ? ' '.$tmp[1] : '').'" id="'.$htmlname.'">';
				if ($fieldrequired) $ret.='<span class="fieldrequired">';
				$ret.= $langs->trans($text);
				if ($fieldrequired) $ret.='</span>';
				$ret.= '</div>'."\n";
			}
			else
			{
				if ($fieldrequired) $ret.='<span class="fieldrequired">';
				$ret.= $langs->trans($text);
				if ($fieldrequired) $ret.='</span>';
			}
		}
		else
		{
			if (empty($notabletag) && GETPOST('action', 'aZ09') != 'edit'.$htmlname && $perm) $ret.='<table class="nobordernopadding centpercent"><tr><td class="nowrap">';
			if ($fieldrequired) $ret.='<span class="fieldrequired">';
			$ret.=$langs->trans($text);
			if ($fieldrequired) $ret.='</span>';
			if (! empty($notabletag)) $ret.=' ';
			if (empty($notabletag) && GETPOST('action', 'aZ09') != 'edit'.$htmlname && $perm) $ret.='</td>';
			if (empty($notabletag) && GETPOST('action', 'aZ09') != 'edit'.$htmlname && $perm) $ret.='<td class="right">';
			if ($htmlname && GETPOST('action', 'aZ09') != 'edit'.$htmlname && $perm) $ret.='<a href="'.$_SERVER["PHP_SELF"].'?action=edit'.$htmlname.'&amp;'.$paramid.'='.$object->id.$moreparam.'">'.img_edit($langs->trans('Edit'), ($notabletag ? 0 : 1)).'</a>';
			if (! empty($notabletag) && $notabletag == 1) $ret.=' : ';
			if (! empty($notabletag) && $notabletag == 3) $ret.=' ';
			if (empty($notabletag) && GETPOST('action', 'aZ09') != 'edit'.$htmlname && $perm) $ret.='</td>';
			if (empty($notabletag) && GETPOST('action', 'aZ09') != 'edit'.$htmlname && $perm) $ret.='</tr></table>';
		}

		return $ret;
    }

	/**
	 * Output value of a field for an editable field
	 *
	 * @param	string	$text			Text of label (not used in this function)
	 * @param	string	$htmlname		Name of select field
	 * @param	string	$value			Value to show/edit
	 * @param	object	$object			Object
	 * @param	boolean	$perm			Permission to allow button to edit parameter
	 * @param	string	$typeofdata		Type of data ('string' by default, 'email', 'amount:99', 'numeric:99', 'text' or 'textarea:rows:cols%', 'datepicker' ('day' do not work, don't know why), 'dayhour' or 'datepickerhour', 'ckeditor:dolibarr_zzz:width:height:savemethod:toolbarstartexpanded:rows:cols', 'select;xkey:xval,ykey:yval,...')
	 * @param	string	$editvalue		When in edit mode, use this value as $value instead of value (for example, you can provide here a formated price instead of value). Use '' to use same than $value
	 * @param	object	$extObject		External object
	 * @param	mixed	$custommsg		String or Array of custom messages : eg array('success' => 'MyMessage', 'error' => 'MyMessage')
	 * @param	string	$moreparam		More param to add on the form action href URL
	 * @param   int     $notabletag     Do no output table tags
	 * @param	string	$formatfunc		Call a specific function to output field
	 * @param	string	$paramid		Key of parameter for id ('id', 'socid')
	 * @return  string					HTML edit field
	 */
    public function editfieldval($text, $htmlname, $value, $object, $perm, $typeofdata = 'string', $editvalue = '', $extObject = null, $custommsg = null, $moreparam = '', $notabletag = 0, $formatfunc = '', $paramid = 'id')
	{
		global $conf,$langs,$db;

		$ret='';

		// Check parameters
		if (empty($typeofdata)) return 'ErrorBadParameter';

		// When option to edit inline is activated
		if (! empty($conf->global->MAIN_USE_JQUERY_JEDITABLE) && ! preg_match('/^select;|datehourpicker/', $typeofdata)) // TODO add jquery timepicker and support select
		{
			$ret.=$this->editInPlace($object, $value, $htmlname, $perm, $typeofdata, $editvalue, $extObject, $custommsg);
		}
		else
		{
			if (GETPOST('action', 'aZ09') == 'edit'.$htmlname)
			{
				$ret.="\n";
				$ret.='<form method="post" action="'.$_SERVER["PHP_SELF"].($moreparam?'?'.$moreparam:'').'">';
				$ret.='<input type="hidden" name="action" value="set'.$htmlname.'">';
				$ret.='<input type="hidden" name="token" value="'.$_SESSION['newtoken'].'">';
				$ret.='<input type="hidden" name="'.$paramid.'" value="'.$object->id.'">';
				if (empty($notabletag)) $ret.='<table class="nobordernopadding centpercent" cellpadding="0" cellspacing="0">';
				if (empty($notabletag)) $ret.='<tr><td>';
				if (preg_match('/^(string|email)/', $typeofdata))
				{
					$tmp=explode(':', $typeofdata);
					$ret.='<input type="text" id="'.$htmlname.'" name="'.$htmlname.'" value="'.($editvalue?$editvalue:$value).'"'.($tmp[1]?' size="'.$tmp[1].'"':'').'>';
				}
				elseif (preg_match('/^(numeric|amount)/', $typeofdata))
				{
					$tmp=explode(':', $typeofdata);
					$valuetoshow=price2num($editvalue?$editvalue:$value);
					$ret.='<input type="text" id="'.$htmlname.'" name="'.$htmlname.'" value="'.($valuetoshow!=''?price($valuetoshow):'').'"'.($tmp[1]?' size="'.$tmp[1].'"':'').'>';
				}
				elseif (preg_match('/^text/', $typeofdata) || preg_match('/^note/', $typeofdata))
				{
					$tmp=explode(':', $typeofdata);
					$cols=$tmp[2];
					$morealt='';
					if (preg_match('/%/', $cols))
					{
						$morealt=' style="width: '.$cols.'"';
						$cols='';
					}

					$valuetoshow = ($editvalue?$editvalue:$value);

					$ret.='<textarea id="'.$htmlname.'" name="'.$htmlname.'" wrap="soft" rows="'.($tmp[1]?$tmp[1]:'20').'"'.($cols?' cols="'.$cols.'"':'class="quatrevingtpercent"').$morealt.'">';
					$ret.=dol_string_neverthesehtmltags($valuetoshow, array('textarea'));
					$ret.='</textarea>';
				}
				elseif ($typeofdata == 'day' || $typeofdata == 'datepicker')
				{
					$ret.=$this->selectDate($value, $htmlname, 0, 0, 1, 'form'.$htmlname, 1, 0);
				}
				elseif ($typeofdata == 'dayhour' || $typeofdata == 'datehourpicker')
				{
					$ret.=$this->selectDate($value, $htmlname, 1, 1, 1, 'form'.$htmlname, 1, 0);
				}
				elseif (preg_match('/^select;/', $typeofdata))
				{
					 $arraydata=explode(',', preg_replace('/^select;/', '', $typeofdata));
					 foreach($arraydata as $val)
					 {
						 $tmp=explode(':', $val);
						 $tmpkey=str_replace('|', ':', $tmp[0]);
						 $arraylist[$tmpkey]=$tmp[1];
					 }
					 $ret.=$this->selectarray($htmlname, $arraylist, $value);
				}
				elseif (preg_match('/^ckeditor/', $typeofdata))
				{
				    $tmp=explode(':', $typeofdata);		// Example: ckeditor:dolibarr_zzz:width:height:savemethod:toolbarstartexpanded:rows:cols:uselocalbrowser
					require_once DOL_DOCUMENT_ROOT.'/core/class/doleditor.class.php';
					$doleditor=new DolEditor($htmlname, ($editvalue?$editvalue:$value), ($tmp[2]?$tmp[2]:''), ($tmp[3]?$tmp[3]:'100'), ($tmp[1]?$tmp[1]:'dolibarr_notes'), 'In', ($tmp[5]?$tmp[5]:0), (isset($tmp[8])?($tmp[8]?true:false):true), true, ($tmp[6]?$tmp[6]:'20'), ($tmp[7]?$tmp[7]:'100'));
					$ret.=$doleditor->Create(1);
				}
				if (empty($notabletag)) $ret.='</td>';

				if (empty($notabletag)) $ret.='<td class="left">';
				//else $ret.='<div class="clearboth"></div>';
			   	$ret.='<input type="submit" class="button'.(empty($notabletag)?'':' ').'" name="modify" value="'.$langs->trans("Modify").'">';
			   	if (preg_match('/ckeditor|textarea/', $typeofdata) && empty($notabletag)) $ret.='<br>'."\n";
			   	$ret.='<input type="submit" class="button'.(empty($notabletag)?'':' ').'" name="cancel" value="'.$langs->trans("Cancel").'">';
			   	if (empty($notabletag)) $ret.='</td>';

			   	if (empty($notabletag)) $ret.='</tr></table>'."\n";
				$ret.='</form>'."\n";
			}
			else
			{
				if (preg_match('/^(email)/', $typeofdata))              $ret.=dol_print_email($value, 0, 0, 0, 0, 1);
				elseif (preg_match('/^(amount|numeric)/', $typeofdata)) $ret.=($value != '' ? price($value, '', $langs, 0, -1, -1, $conf->currency) : '');
				elseif (preg_match('/^text/', $typeofdata) || preg_match('/^note/', $typeofdata))  $ret.=dol_htmlentitiesbr($value);
				elseif ($typeofdata == 'day' || $typeofdata == 'datepicker') $ret.=dol_print_date($value, 'day');
				elseif ($typeofdata == 'dayhour' || $typeofdata == 'datehourpicker') $ret.=dol_print_date($value, 'dayhour');
				elseif (preg_match('/^select;/', $typeofdata))
				{
					$arraydata=explode(',', preg_replace('/^select;/', '', $typeofdata));
					foreach($arraydata as $val)
					{
						$tmp=explode(':', $val);
						$arraylist[$tmp[0]]=$tmp[1];
					}
					$ret.=$arraylist[$value];
				}
				elseif (preg_match('/^ckeditor/', $typeofdata))
				{
					$tmpcontent=dol_htmlentitiesbr($value);
					if (! empty($conf->global->MAIN_DISABLE_NOTES_TAB))
					{
						$firstline=preg_replace('/<br>.*/', '', $tmpcontent);
						$firstline=preg_replace('/[\n\r].*/', '', $firstline);
						$tmpcontent=$firstline.((strlen($firstline) != strlen($tmpcontent))?'...':'');
					}
					$ret.=$tmpcontent;
				}
				else $ret.=$value;

				if ($formatfunc && method_exists($object, $formatfunc))
				{
					$ret=$object->$formatfunc($ret);
				}
			}
		}
		return $ret;
	}

	/**
	 * Output edit in place form
	 *
	 * @param	object	$object			Object
	 * @param	string	$value			Value to show/edit
	 * @param	string	$htmlname		DIV ID (field name)
	 * @param	int		$condition		Condition to edit
	 * @param	string	$inputType		Type of input ('string', 'numeric', 'datepicker' ('day' do not work, don't know why), 'textarea:rows:cols', 'ckeditor:dolibarr_zzz:width:height:?:1:rows:cols', 'select:loadmethod:savemethod:buttononly')
	 * @param	string	$editvalue		When in edit mode, use this value as $value instead of value
	 * @param	object	$extObject		External object
	 * @param	mixed	$custommsg		String or Array of custom messages : eg array('success' => 'MyMessage', 'error' => 'MyMessage')
	 * @return	string   		      	HTML edit in place
	 */
	protected function editInPlace($object, $value, $htmlname, $condition, $inputType = 'textarea', $editvalue = null, $extObject = null, $custommsg = null)
	{
		global $conf;

		$out='';

		// Check parameters
		if (preg_match('/^text/', $inputType)) $value = dol_nl2br($value);
		elseif (preg_match('/^numeric/', $inputType)) $value = price($value);
		elseif ($inputType == 'day' || $inputType == 'datepicker') $value = dol_print_date($value, 'day');

		if ($condition)
		{
			$element		= false;
			$table_element	= false;
			$fk_element		= false;
			$loadmethod		= false;
			$savemethod		= false;
			$ext_element	= false;
			$button_only	= false;
			$inputOption    = '';

			if (is_object($object))
			{
				$element = $object->element;
				$table_element = $object->table_element;
				$fk_element = $object->id;
			}

			if (is_object($extObject))
			{
				$ext_element = $extObject->element;
			}

			if (preg_match('/^(string|email|numeric)/', $inputType))
			{
				$tmp=explode(':', $inputType);
				$inputType=$tmp[0];
				if (! empty($tmp[1])) $inputOption=$tmp[1];
				if (! empty($tmp[2])) $savemethod=$tmp[2];
				$out.= '<input id="width_'.$htmlname.'" value="'.$inputOption.'" type="hidden"/>'."\n";
			}
			elseif ((preg_match('/^day$/', $inputType)) || (preg_match('/^datepicker/', $inputType)) || (preg_match('/^datehourpicker/', $inputType)))
			{
				$tmp=explode(':', $inputType);
				$inputType=$tmp[0];
				if (! empty($tmp[1])) $inputOption=$tmp[1];
				if (! empty($tmp[2])) $savemethod=$tmp[2];

				$out.= '<input id="timestamp" type="hidden"/>'."\n"; // Use for timestamp format
			}
			elseif (preg_match('/^(select|autocomplete)/', $inputType))
			{
				$tmp=explode(':', $inputType);
				$inputType=$tmp[0]; $loadmethod=$tmp[1];
				if (! empty($tmp[2])) $savemethod=$tmp[2];
				if (! empty($tmp[3])) $button_only=true;
			}
			elseif (preg_match('/^textarea/', $inputType))
			{
				$tmp=explode(':', $inputType);
				$inputType=$tmp[0];
				$rows=(empty($tmp[1])?'8':$tmp[1]);
				$cols=(empty($tmp[2])?'80':$tmp[2]);
			}
			elseif (preg_match('/^ckeditor/', $inputType))
			{
				$tmp=explode(':', $inputType);
				$inputType=$tmp[0]; $toolbar=$tmp[1];
				if (! empty($tmp[2])) $width=$tmp[2];
				if (! empty($tmp[3])) $heigth=$tmp[3];
				if (! empty($tmp[4])) $savemethod=$tmp[4];

				if (! empty($conf->fckeditor->enabled))
				{
					$out.= '<input id="ckeditor_toolbar" value="'.$toolbar.'" type="hidden"/>'."\n";
				}
				else
				{
					$inputType = 'textarea';
				}
			}

			$out.= '<input id="element_'.$htmlname.'" value="'.$element.'" type="hidden"/>'."\n";
			$out.= '<input id="table_element_'.$htmlname.'" value="'.$table_element.'" type="hidden"/>'."\n";
			$out.= '<input id="fk_element_'.$htmlname.'" value="'.$fk_element.'" type="hidden"/>'."\n";
			$out.= '<input id="loadmethod_'.$htmlname.'" value="'.$loadmethod.'" type="hidden"/>'."\n";
			if (! empty($savemethod))	$out.= '<input id="savemethod_'.$htmlname.'" value="'.$savemethod.'" type="hidden"/>'."\n";
			if (! empty($ext_element))	$out.= '<input id="ext_element_'.$htmlname.'" value="'.$ext_element.'" type="hidden"/>'."\n";
			if (! empty($custommsg))
			{
				if (is_array($custommsg))
				{
					if (!empty($custommsg['success']))
						$out.= '<input id="successmsg_'.$htmlname.'" value="'.$custommsg['success'].'" type="hidden"/>'."\n";
					if (!empty($custommsg['error']))
						$out.= '<input id="errormsg_'.$htmlname.'" value="'.$custommsg['error'].'" type="hidden"/>'."\n";
				}
				else
					$out.= '<input id="successmsg_'.$htmlname.'" value="'.$custommsg.'" type="hidden"/>'."\n";
			}
			if ($inputType == 'textarea') {
				$out.= '<input id="textarea_'.$htmlname.'_rows" value="'.$rows.'" type="hidden"/>'."\n";
				$out.= '<input id="textarea_'.$htmlname.'_cols" value="'.$cols.'" type="hidden"/>'."\n";
			}
			$out.= '<span id="viewval_'.$htmlname.'" class="viewval_'.$inputType.($button_only ? ' inactive' : ' active').'">'.$value.'</span>'."\n";
			$out.= '<span id="editval_'.$htmlname.'" class="editval_'.$inputType.($button_only ? ' inactive' : ' active').' hideobject">'.(! empty($editvalue) ? $editvalue : $value).'</span>'."\n";
		}
		else
		{
			$out = $value;
		}

		return $out;
	}

	/**
	 *	Show a text and picto with tooltip on text or picto.
	 *  Can be called by an instancied $form->textwithtooltip or by a static call Form::textwithtooltip
	 *
	 *	@param	string		$text				Text to show
	 *	@param	string		$htmltext			HTML content of tooltip. Must be HTML/UTF8 encoded.
	 *	@param	int			$tooltipon			1=tooltip on text, 2=tooltip on image, 3=tooltip sur les 2
	 *	@param	int			$direction			-1=image is before, 0=no image, 1=image is after
	 *	@param	string		$img				Html code for image (use img_xxx() function to get it)
	 *	@param	string		$extracss			Add a CSS style to td tags
	 *	@param	int			$notabs				0=Include table and tr tags, 1=Do not include table and tr tags, 2=use div, 3=use span
	 *	@param	string		$incbefore			Include code before the text
	 *	@param	int			$noencodehtmltext	Do not encode into html entity the htmltext
	 *  @param  string      $tooltiptrigger		''=Tooltip on hover, 'abc'=Tooltip on click (abc is a unique key)
	 *  @param	int			$forcenowrap		Force no wrap between text and picto (works with notabs=2 only)
	 *	@return	string							Code html du tooltip (texte+picto)
	 *	@see	textwithpicto() Use thisfunction if you can.
	 *  TODO Move this as static as soon as everybody use textwithpicto or @Form::textwithtooltip
	 */
    public function textwithtooltip($text, $htmltext, $tooltipon = 1, $direction = 0, $img = '', $extracss = '', $notabs = 2, $incbefore = '', $noencodehtmltext = 0, $tooltiptrigger = '', $forcenowrap = 0)
	{
		global $conf;

		if ($incbefore) $text = $incbefore.$text;
		if (! $htmltext) return $text;

		$tag='td';
		if ($notabs == 2) $tag='div';
		if ($notabs == 3) $tag='span';
		// Sanitize tooltip
		//$htmltext=str_replace("\\","\\\\",$htmltext);
		$htmltext=str_replace("\r", "", $htmltext);
		$htmltext=str_replace("\n", "", $htmltext);

		$extrastyle='';
		if ($direction < 0) { $extracss=($extracss?$extracss.' ':'').'inline-block'; $extrastyle='padding: 0px; padding-left: 3px !important;'; }
		if ($direction > 0) { $extracss=($extracss?$extracss.' ':'').'inline-block'; $extrastyle='padding: 0px; padding-right: 3px !important;'; }

		$classfortooltip='classfortooltip';

		$s='';$textfordialog='';

		if ($tooltiptrigger == '')
		{
			$htmltext=str_replace('"', "&quot;", $htmltext);
		}
		else
		{
			$classfortooltip='classfortooltiponclick';
			$textfordialog.='<div style="display: none;" id="idfortooltiponclick_'.$tooltiptrigger.'" class="classfortooltiponclicktext">'.$htmltext.'</div>';
		}
		if ($tooltipon == 2 || $tooltipon == 3)
		{
			$paramfortooltipimg=' class="'.$classfortooltip.' inline-block'.($extracss?' '.$extracss:'').'" style="padding: 0px;'.($extrastyle?' '.$extrastyle:'').'"';
			if ($tooltiptrigger == '') $paramfortooltipimg.=' title="'.($noencodehtmltext?$htmltext:dol_escape_htmltag($htmltext, 1)).'"'; // Attribut to put on img tag to store tooltip
			else $paramfortooltipimg.=' dolid="'.$tooltiptrigger.'"';
		}
		else $paramfortooltipimg =($extracss?' class="'.$extracss.'"':'').($extrastyle?' style="'.$extrastyle.'"':''); // Attribut to put on td text tag
		if ($tooltipon == 1 || $tooltipon == 3)
		{
			$paramfortooltiptd=' class="'.($tooltipon == 3 ? 'cursorpointer ' : '').$classfortooltip.' inline-block'.($extracss?' '.$extracss:'').'" style="padding: 0px;'.($extrastyle?' '.$extrastyle:'').'" ';
			if ($tooltiptrigger == '') $paramfortooltiptd.=' title="'.($noencodehtmltext?$htmltext:dol_escape_htmltag($htmltext, 1)).'"'; // Attribut to put on td tag to store tooltip
			else $paramfortooltiptd.=' dolid="'.$tooltiptrigger.'"';
		}
		else $paramfortooltiptd =($extracss?' class="'.$extracss.'"':'').($extrastyle?' style="'.$extrastyle.'"':''); // Attribut to put on td text tag
		if (empty($notabs)) $s.='<table class="nobordernopadding"><tr style="height: auto;">';
		elseif ($notabs == 2) $s.='<div class="inline-block'.($forcenowrap?' nowrap':'').'">';
		// Define value if value is before
		if ($direction < 0) {
			$s.='<'.$tag.$paramfortooltipimg;
			if ($tag == 'td') {
				$s .= ' class=valigntop" width="14"';
			}
			$s.= '>'.$textfordialog.$img.'</'.$tag.'>';
		}
		// Use another method to help avoid having a space in value in order to use this value with jquery
		// Define label
		if ((string) $text != '') $s.='<'.$tag.$paramfortooltiptd.'>'.$text.'</'.$tag.'>';
		// Define value if value is after
		if ($direction > 0) {
			$s.='<'.$tag.$paramfortooltipimg;
			if ($tag == 'td') $s .= ' class="valignmiddle" width="14"';
			$s.= '>'.$textfordialog.$img.'</'.$tag.'>';
		}
		if (empty($notabs)) $s.='</tr></table>';
		elseif ($notabs == 2) $s.='</div>';

		return $s;
	}

	/**
	 *	Show a text with a picto and a tooltip on picto
	 *
	 *	@param	string	$text				Text to show
	 *	@param  string	$htmltext	     	Content of tooltip
	 *	@param	int		$direction			1=Icon is after text, -1=Icon is before text, 0=no icon
	 * 	@param	string	$type				Type of picto ('info', 'help', 'warning', 'superadmin', 'mypicto@mymodule', ...) or image filepath or 'none'
	 *  @param  string	$extracss           Add a CSS style to td, div or span tag
	 *  @param  int		$noencodehtmltext   Do not encode into html entity the htmltext
	 *  @param	int		$notabs				0=Include table and tr tags, 1=Do not include table and tr tags, 2=use div, 3=use span
	 *  @param  string  $tooltiptrigger     ''=Tooltip on hover, 'abc'=Tooltip on click (abc is a unique key, clickable link is on image or on link if param $type='none')
	 *  @param	int		$forcenowrap		Force no wrap between text and picto (works with notabs=2 only)
	 * 	@return	string						HTML code of text, picto, tooltip
	 */
    public function textwithpicto($text, $htmltext, $direction = 1, $type = 'help', $extracss = '', $noencodehtmltext = 0, $notabs = 2, $tooltiptrigger = '', $forcenowrap = 0)
	{
		global $conf, $langs;

		$alt = '';
		if ($tooltiptrigger) $alt=$langs->transnoentitiesnoconv("ClickToShowHelp");

		//For backwards compatibility
		if ($type == '0') $type = 'info';
		elseif ($type == '1') $type = 'help';

		// If info or help with no javascript, show only text
		if (empty($conf->use_javascript_ajax))
		{
			if ($type == 'info' || $type == 'help')	return $text;
			else
			{
				$alt = $htmltext;
				$htmltext = '';
			}
		}

		// If info or help with smartphone, show only text (tooltip hover can't works)
		if (! empty($conf->dol_no_mouse_hover) && empty($tooltiptrigger))
		{
			if ($type == 'info' || $type == 'help') return $text;
		}
		// If info or help with smartphone, show only text (tooltip on click does not works with dialog on smaprtphone)
		//if (! empty($conf->dol_no_mouse_hover) && ! empty($tooltiptrigger))
		//{
			//if ($type == 'info' || $type == 'help') return '<a href="'..'">'.$text.''</a>';
		//}

		$img='';
		if ($type == 'info') $img = img_help(0, $alt);
		elseif ($type == 'help') $img = img_help(($tooltiptrigger != '' ? 2 : 1), $alt);
		elseif ($type == 'superadmin') $img = img_picto($alt, 'redstar');
		elseif ($type == 'admin') $img = img_picto($alt, 'star');
		elseif ($type == 'warning') $img = img_warning($alt);
		elseif ($type != 'none') $img = img_picto($alt, $type);   // $type can be an image path

		return $this->textwithtooltip($text, $htmltext, (($tooltiptrigger && ! $img)?3:2), $direction, $img, $extracss, $notabs, '', $noencodehtmltext, $tooltiptrigger, $forcenowrap);
	}

	/**
	 * Generate select HTML to choose massaction
	 *
	 * @param	string	$selected		Value auto selected when at least one record is selected. Not a preselected value. Use '0' by default.
	 * @param	int		$arrayofaction	array('code'=>'label', ...). The code is the key stored into the GETPOST('massaction') when submitting action.
	 * @param   int     $alwaysvisible  1=select button always visible
	 * @return	string					Select list
	 */
    public function selectMassAction($selected, $arrayofaction, $alwaysvisible = 0)
	{
		global $conf,$langs,$hookmanager;

		if (count($arrayofaction) == 0) return;

		$disabled=0;
		$ret='<div class="centpercent center">';
		$ret.='<select class="flat'.(empty($conf->use_javascript_ajax)?'':' hideobject').' massaction massactionselect valignmiddle" name="massaction"'.($disabled?' disabled="disabled"':'').'>';

		// Complete list with data from external modules. THe module can use $_SERVER['PHP_SELF'] to know on which page we are, or use the $parameters['currentcontext'] completed by executeHooks.
		$parameters=array();
		$reshook=$hookmanager->executeHooks('addMoreMassActions', $parameters);    // Note that $action and $object may have been modified by hook
		if (empty($reshook))
		{
			$ret.='<option value="0"'.($disabled?' disabled="disabled"':'').'>-- '.$langs->trans("SelectAction").' --</option>';
			foreach($arrayofaction as $code => $label)
			{
				$ret.='<option value="'.$code.'"'.($disabled?' disabled="disabled"':'').' data-html="'.dol_escape_htmltag($label).'">'.$label.'</option>';
			}
		}
		$ret.=$hookmanager->resPrint;

		$ret.='</select>';

		if (empty($conf->dol_optimize_smallscreen)) $ret.=ajax_combobox('.massactionselect');

		// Warning: if you set submit button to disabled, post using 'Enter' will no more work if there is no another input submit. So we add a hidden button
		$ret.='<input type="submit" name="confirmmassactioninvisible" style="display: none" tabindex="-1">';	// Hidden button BEFORE so it is the one used when we submit with ENTER.
		$ret.='<input type="submit" disabled name="confirmmassaction" class="button'.(empty($conf->use_javascript_ajax)?'':' hideobject').' massaction massactionconfirmed" value="'.dol_escape_htmltag($langs->trans("Confirm")).'">';
		$ret.='</div>';

		if (! empty($conf->use_javascript_ajax))
		{
			$ret.='<!-- JS CODE TO ENABLE mass action select -->
    		<script>
        		function initCheckForSelect(mode)	/* mode is 0 during init of page or click all, 1 when we click on 1 checkbox */
        		{
        			atleastoneselected=0;
    	    		jQuery(".checkforselect").each(function( index ) {
    	  				/* console.log( index + ": " + $( this ).text() ); */
    	  				if ($(this).is(\':checked\')) atleastoneselected++;
    	  			});
					console.log("initCheckForSelect mode="+mode+" atleastoneselected="+atleastoneselected);
    	  			if (atleastoneselected || '.$alwaysvisible.')
    	  			{
    	  				jQuery(".massaction").show();
        			    '.($selected ? 'if (atleastoneselected) { jQuery(".massactionselect").val("'.$selected.'"); jQuery(".massactionconfirmed").prop(\'disabled\', false); }' : '').'
        			    '.($selected ? 'if (! atleastoneselected) { jQuery(".massactionselect").val("0"); jQuery(".massactionconfirmed").prop(\'disabled\', true); } ' : '').'
    	  			}
    	  			else
    	  			{
    	  				jQuery(".massaction").hide();
    	            }
        		}

        	jQuery(document).ready(function () {
        		initCheckForSelect(0);
        		jQuery(".checkforselect").click(function() {
        			initCheckForSelect(1);
    	  		});
    	  		jQuery(".massactionselect").change(function() {
        			var massaction = $( this ).val();
        			var urlform = $( this ).closest("form").attr("action").replace("#show_files","");
        			if (massaction == "builddoc")
                    {
                        urlform = urlform + "#show_files";
    	            }
        			$( this ).closest("form").attr("action", urlform);
                    console.log("we select a mass action "+massaction+" - "+urlform);
        	        /* Warning: if you set submit button to disabled, post using Enter will no more work if there is no other button */
        			if ($(this).val() != \'0\')
    	  			{
    	  				jQuery(".massactionconfirmed").prop(\'disabled\', false);
    	  			}
    	  			else
    	  			{
    	  				jQuery(".massactionconfirmed").prop(\'disabled\', true);
    	  			}
    	        });
        	});
    		</script>
        	';
		}

		return $ret;
	}

    // phpcs:disable PEAR.NamingConventions.ValidFunctionName.ScopeNotCamelCaps
	/**
	 *  Return combo list of activated countries, into language of user
	 *
	 *  @param	string	$selected       	Id or Code or Label of preselected country
	 *  @param  string	$htmlname       	Name of html select object
	 *  @param  string	$htmloption     	More html options on select object
	 *  @param	integer	$maxlength			Max length for labels (0=no limit)
	 *  @param	string	$morecss			More css class
	 *  @param	string	$usecodeaskey		''=Use id as key (default), 'code3'=Use code on 3 alpha as key, 'code2"=Use code on 2 alpha as key
	 *  @param	int		$showempty			Show empty choice
	 *  @param	int		$disablefavorites	1=Disable favorites,
	 *  @param	int		$addspecialentries	1=Add dedicated entries for group of countries (like 'European Economic Community', ...)
	 *  @return string           			HTML string with select
	 */
    public function select_country($selected = '', $htmlname = 'country_id', $htmloption = '', $maxlength = 0, $morecss = 'minwidth300', $usecodeaskey = '', $showempty = 1, $disablefavorites = 0, $addspecialentries = 0)
	{
        // phpcs:enable
		global $conf,$langs,$mysoc;

		$langs->load("dict");

		$out='';
		$countryArray=array();
		$favorite=array();
		$label=array();
		$atleastonefavorite=0;

		$sql = "SELECT rowid, code as code_iso, code_iso as code_iso3, label, favorite";
		$sql.= " FROM ".MAIN_DB_PREFIX."c_country";
		$sql.= " WHERE active > 0";
		//$sql.= " ORDER BY code ASC";

		dol_syslog(get_class($this)."::select_country", LOG_DEBUG);
		$resql=$this->db->query($sql);
		if ($resql)
		{
			$out.= '<select id="select'.$htmlname.'" class="flat maxwidth200onsmartphone selectcountry'.($morecss?' '.$morecss:'').'" name="'.$htmlname.'" '.$htmloption.'>';
			$num = $this->db->num_rows($resql);
			$i = 0;
			if ($num)
			{
				$foundselected=false;

				while ($i < $num)
				{
					$obj = $this->db->fetch_object($resql);
					$countryArray[$i]['rowid'] 		= $obj->rowid;
					$countryArray[$i]['code_iso'] 	= $obj->code_iso;
					$countryArray[$i]['code_iso3'] 	= $obj->code_iso3;
					$countryArray[$i]['label']		= ($obj->code_iso && $langs->transnoentitiesnoconv("Country".$obj->code_iso)!="Country".$obj->code_iso?$langs->transnoentitiesnoconv("Country".$obj->code_iso):($obj->label!='-'?$obj->label:''));
					$countryArray[$i]['favorite']   = $obj->favorite;
					$favorite[$i]					= $obj->favorite;
					$label[$i] = dol_string_unaccent($countryArray[$i]['label']);
					$i++;
				}

				if (empty($disablefavorites)) array_multisort($favorite, SORT_DESC, $label, SORT_ASC, $countryArray);
				else $countryArray = dol_sort_array($countryArray, 'label');

				if ($showempty)
				{
					$out.='<option value="">&nbsp;</option>'."\n";
				}

				if ($addspecialentries)	// Add dedicated entries for groups of countries
				{
					//if ($showempty) $out.= '<option value="" disabled class="selectoptiondisabledwhite">--------------</option>';
					$out.= '<option value="special_allnotme"'.($selected == 'special_allnotme' ? ' selected' : '').'>'.$langs->trans("CountriesExceptMe", $langs->transnoentitiesnoconv("Country".$mysoc->country_code)).'</option>';
					$out.= '<option value="special_eec"'.($selected == 'special_eec' ? ' selected' : '').'>'.$langs->trans("CountriesInEEC").'</option>';
					if ($mysoc->isInEEC()) $out.= '<option value="special_eecnotme"'.($selected == 'special_eecnotme' ? ' selected' : '').'>'.$langs->trans("CountriesInEECExceptMe", $langs->transnoentitiesnoconv("Country".$mysoc->country_code)).'</option>';
					$out.= '<option value="special_noteec"'.($selected == 'special_noteec' ? ' selected' : '').'>'.$langs->trans("CountriesNotInEEC").'</option>';
					$out.= '<option value="" disabled class="selectoptiondisabledwhite">--------------</option>';
				}

				foreach ($countryArray as $row)
				{
					//if (empty($showempty) && empty($row['rowid'])) continue;
					if (empty($row['rowid'])) continue;

					if (empty($disablefavorites) && $row['favorite'] && $row['code_iso']) $atleastonefavorite++;
					if (empty($row['favorite']) && $atleastonefavorite)
					{
						$atleastonefavorite=0;
						$out.= '<option value="" disabled class="selectoptiondisabledwhite">--------------</option>';
					}
					if ($selected && $selected != '-1' && ($selected == $row['rowid'] || $selected == $row['code_iso'] || $selected == $row['code_iso3'] || $selected == $row['label']) )
					{
						$foundselected=true;
						$out.= '<option value="'.($usecodeaskey?($usecodeaskey=='code2'?$row['code_iso']:$row['code_iso3']):$row['rowid']).'" selected>';
					}
					else
					{
						$out.= '<option value="'.($usecodeaskey?($usecodeaskey=='code2'?$row['code_iso']:$row['code_iso3']):$row['rowid']).'">';
					}
					if ($row['label']) $out.= dol_trunc($row['label'], $maxlength, 'middle');
					else $out.= '&nbsp;';
					if ($row['code_iso']) $out.= ' ('.$row['code_iso'] . ')';
					$out.= '</option>';
				}
			}
			$out.= '</select>';
		}
		else
		{
			dol_print_error($this->db);
		}

		// Make select dynamic
		include_once DOL_DOCUMENT_ROOT . '/core/lib/ajax.lib.php';
		$out .= ajax_combobox('select'.$htmlname);

		return $out;
	}

    // phpcs:disable PEAR.NamingConventions.ValidFunctionName.ScopeNotCamelCaps
	/**
	 *  Return select list of incoterms
	 *
	 *  @param	string	$selected       		Id or Code of preselected incoterm
	 *  @param	string	$location_incoterms     Value of input location
	 *  @param	string	$page       			Defined the form action
	 *  @param  string	$htmlname       		Name of html select object
	 *  @param  string	$htmloption     		Options html on select object
	 * 	@param	int		$forcecombo				Force to load all values and output a standard combobox (with no beautification)
	 *  @param	array	$events					Event options to run on change. Example: array(array('method'=>'getContacts', 'url'=>dol_buildpath('/core/ajax/contacts.php',1), 'htmlname'=>'contactid', 'params'=>array('add-customer-contact'=>'disabled')))
	 *  @return string           				HTML string with select and input
	 */
    public function select_incoterms($selected = '', $location_incoterms = '', $page = '', $htmlname = 'incoterm_id', $htmloption = '', $forcecombo = 1, $events = array())
	{
        // phpcs:enable
		global $conf,$langs;

		$langs->load("dict");

		$out='';
		$incotermArray=array();

		$sql = "SELECT rowid, code";
		$sql.= " FROM ".MAIN_DB_PREFIX."c_incoterms";
		$sql.= " WHERE active > 0";
		$sql.= " ORDER BY code ASC";

		dol_syslog(get_class($this)."::select_incoterm", LOG_DEBUG);
		$resql=$this->db->query($sql);
		if ($resql)
		{
			if ($conf->use_javascript_ajax && ! $forcecombo)
			{
				include_once DOL_DOCUMENT_ROOT . '/core/lib/ajax.lib.php';
				$out .= ajax_combobox($htmlname, $events);
			}

			if (!empty($page))
			{
				$out .= '<form method="post" action="'.$page.'">';
				$out .= '<input type="hidden" name="action" value="set_incoterms">';
				$out .= '<input type="hidden" name="token" value="'.$_SESSION['newtoken'].'">';
			}

			$out.= '<select id="'.$htmlname.'" class="flat selectincoterm minwidth100imp noenlargeonsmartphone" name="'.$htmlname.'" '.$htmloption.'>';
			$out.= '<option value="0">&nbsp;</option>';
			$num = $this->db->num_rows($resql);
			$i = 0;
			if ($num)
			{
				$foundselected=false;

				while ($i < $num)
				{
					$obj = $this->db->fetch_object($resql);
					$incotermArray[$i]['rowid'] = $obj->rowid;
					$incotermArray[$i]['code'] = $obj->code;
					$i++;
				}

				foreach ($incotermArray as $row)
				{
					if ($selected && ($selected == $row['rowid'] || $selected == $row['code']))
					{
						$out.= '<option value="'.$row['rowid'].'" selected>';
					}
					else
					{
						$out.= '<option value="'.$row['rowid'].'">';
					}

					if ($row['code']) $out.= $row['code'];

					$out.= '</option>';
				}
			}
			$out.= '</select>';

			$out .= '<input id="location_incoterms" class="maxwidth100onsmartphone" name="location_incoterms" value="'.$location_incoterms.'">';

			if (!empty($page))
			{
				$out .= '<input type="submit" class="button valignmiddle" value="'.$langs->trans("Modify").'"></form>';
			}
		}
		else
		{
			dol_print_error($this->db);
		}

		return $out;
	}

    // phpcs:disable PEAR.NamingConventions.ValidFunctionName.ScopeNotCamelCaps
	/**
	 *	Return list of types of lines (product or service)
	 * 	Example: 0=product, 1=service, 9=other (for external module)
	 *
	 *	@param  string	$selected       Preselected type
	 *	@param  string	$htmlname       Name of field in html form
	 * 	@param	int		$showempty		Add an empty field
	 * 	@param	int		$hidetext		Do not show label 'Type' before combo box (used only if there is at least 2 choices to select)
	 * 	@param	integer	$forceall		1=Force to show products and services in combo list, whatever are activated modules, 0=No force, 2=Force to show only Products, 3=Force to show only services, -1=Force none (and set hidden field to 'service')
	 *  @return	void
	 */
    public function select_type_of_lines($selected = '', $htmlname = 'type', $showempty = 0, $hidetext = 0, $forceall = 0)
	{
        // phpcs:enable
		global $db,$langs,$user,$conf;

		// If product & services are enabled or both disabled.
		if ($forceall == 1 || (empty($forceall) && ! empty($conf->product->enabled) && ! empty($conf->service->enabled))
		|| (empty($forceall) && empty($conf->product->enabled) && empty($conf->service->enabled)) )
		{
			if (empty($hidetext)) print $langs->trans("Type").': ';
			print '<select class="flat" id="select_'.$htmlname.'" name="'.$htmlname.'">';
			if ($showempty)
			{
				print '<option value="-1"';
				if ($selected == -1) print ' selected';
				print '>&nbsp;</option>';
			}

			print '<option value="0"';
			if (0 == $selected) print ' selected';
			print '>'.$langs->trans("Product");

			print '<option value="1"';
			if (1 == $selected) print ' selected';
			print '>'.$langs->trans("Service");

			print '</select>';
			//if ($user->admin) print info_admin($langs->trans("YouCanChangeValuesForThisListFromDictionarySetup"),1);
		}
		if ((empty($forceall) && empty($conf->product->enabled) && ! empty($conf->service->enabled)) || $forceall == 3)
		{
			print $langs->trans("Service");
			print '<input type="hidden" name="'.$htmlname.'" value="1">';
		}
		if ((empty($forceall) && ! empty($conf->product->enabled) && empty($conf->service->enabled)) || $forceall == 2)
		{
			print $langs->trans("Product");
			print '<input type="hidden" name="'.$htmlname.'" value="0">';
		}
		if ($forceall < 0)	// This should happened only for contracts when both predefined product and service are disabled.
		{
			print '<input type="hidden" name="'.$htmlname.'" value="1">';	// By default we set on service for contract. If CONTRACT_SUPPORT_PRODUCTS is set, forceall should be 1 not -1
		}
	}

    // phpcs:disable PEAR.NamingConventions.ValidFunctionName.ScopeNotCamelCaps
	/**
	 *	Load into cache cache_types_fees, array of types of fees
	 *
	 *	@return     int             Nb of lines loaded, <0 if KO
	 */
    public function load_cache_types_fees()
	{
        // phpcs:enable
		global $langs;

		$num = count($this->cache_types_fees);
		if ($num > 0) return 0;    // Cache already loaded

		dol_syslog(__METHOD__, LOG_DEBUG);

		$langs->load("trips");

		$sql = "SELECT c.code, c.label";
		$sql.= " FROM ".MAIN_DB_PREFIX."c_type_fees as c";
		$sql.= " WHERE active > 0";

		$resql=$this->db->query($sql);
		if ($resql)
		{
			$num = $this->db->num_rows($resql);
			$i = 0;

			while ($i < $num)
			{
				$obj = $this->db->fetch_object($resql);

				// Si traduction existe, on l'utilise, sinon on prend le libelle par defaut
				$label=($obj->code != $langs->trans($obj->code) ? $langs->trans($obj->code) : $langs->trans($obj->label));
				$this->cache_types_fees[$obj->code] = $label;
				$i++;
			}

			asort($this->cache_types_fees);

			return $num;
		}
		else
		{
			dol_print_error($this->db);
			return -1;
		}
	}

    // phpcs:disable PEAR.NamingConventions.ValidFunctionName.ScopeNotCamelCaps
	/**
	 *	Return list of types of notes
	 *
	 *	@param	string		$selected		Preselected type
	 *	@param  string		$htmlname		Name of field in form
	 * 	@param	int			$showempty		Add an empty field
	 * 	@return	void
	 */
    public function select_type_fees($selected = '', $htmlname = 'type', $showempty = 0)
	{
        // phpcs:enable
		global $user, $langs;

		dol_syslog(__METHOD__." selected=".$selected.", htmlname=".$htmlname, LOG_DEBUG);

		$this->load_cache_types_fees();

		print '<select id="select_'.$htmlname.'" class="flat" name="'.$htmlname.'">';
		if ($showempty)
		{
			print '<option value="-1"';
			if ($selected == -1) print ' selected';
			print '>&nbsp;</option>';
		}

		foreach($this->cache_types_fees as $key => $value)
		{
			print '<option value="'.$key.'"';
			if ($key == $selected) print ' selected';
			print '>';
			print $value;
			print '</option>';
		}

		print '</select>';
		if ($user->admin) print info_admin($langs->trans("YouCanChangeValuesForThisListFromDictionarySetup"), 1);
	}


    // phpcs:disable PEAR.NamingConventions.ValidFunctionName.ScopeNotCamelCaps
	/**
	 *  Return HTML code to select a company.
	 *
	 *  @param		int			$selected				Preselected products
	 *  @param		string		$htmlname				Name of HTML select field (must be unique in page)
	 *  @param		int			$filter					Filter on thirdparty
	 *  @param		int			$limit					Limit on number of returned lines
	 *  @param		array		$ajaxoptions			Options for ajax_autocompleter
	 * 	@param		int			$forcecombo				Force to load all values and output a standard combobox (with no beautification)
	 *  @return		string								Return select box for thirdparty.
	 *  @deprecated	3.8 Use select_company instead. For exemple $form->select_thirdparty(GETPOST('socid'),'socid','',0) => $form->select_company(GETPOST('socid'),'socid','',1,0,0,array(),0)
	 */
    public function select_thirdparty($selected = '', $htmlname = 'socid', $filter = '', $limit = 20, $ajaxoptions = array(), $forcecombo = 0)
	{
        // phpcs:enable
   		return $this->select_thirdparty_list($selected, $htmlname, $filter, 1, 0, $forcecombo, array(), '', 0, $limit);
	}

    // phpcs:disable PEAR.NamingConventions.ValidFunctionName.ScopeNotCamelCaps
	/**
	 *  Output html form to select a third party
	 *
	 *	@param	string	$selected       		Preselected type
	 *	@param  string	$htmlname       		Name of field in form
	 *  @param  string	$filter         		Optional filters criteras. WARNING: To avoid SQL injection, only few chars [.a-z0-9 =<>] are allowed here (example: 's.rowid <> x', 's.client IN (1,3)')
	 *	@param	string	$showempty				Add an empty field (Can be '1' or text key to use on empty line like 'SelectThirdParty')
	 * 	@param	int		$showtype				Show third party type in combolist (customer, prospect or supplier)
	 * 	@param	int		$forcecombo				Force to load all values and output a standard combobox (with no beautification)
	 *  @param	array	$events					Ajax event options to run on change. Example: array(array('method'=>'getContacts', 'url'=>dol_buildpath('/core/ajax/contacts.php',1), 'htmlname'=>'contactid', 'params'=>array('add-customer-contact'=>'disabled')))
	 *	@param	int		$limit					Maximum number of elements
	 *  @param	string	$morecss				Add more css styles to the SELECT component
	 *	@param  string	$moreparam      		Add more parameters onto the select tag. For example 'style="width: 95%"' to avoid select2 component to go over parent container
	 *	@param	string	$selected_input_value	Value of preselected input text (for use with ajax)
	 *  @param	int		$hidelabel				Hide label (0=no, 1=yes, 2=show search icon (before) and placeholder, 3 search icon after)
	 *  @param	array	$ajaxoptions			Options for ajax_autocompleter
	 * 	@param  bool	$multiple				add [] in the name of element and add 'multiple' attribut (not working with ajax_autocompleter)
	 * 	@return	string							HTML string with select box for thirdparty.
	 */
    public function select_company($selected = '', $htmlname = 'socid', $filter = '', $showempty = '', $showtype = 0, $forcecombo = 0, $events = array(), $limit = 0, $morecss = 'minwidth100', $moreparam = '', $selected_input_value = '', $hidelabel = 1, $ajaxoptions = array(), $multiple = false)
	{
        // phpcs:enable
		global $conf,$user,$langs;

		$out='';

		if (! empty($conf->use_javascript_ajax) && ! empty($conf->global->COMPANY_USE_SEARCH_TO_SELECT) && ! $forcecombo)
		{
			// No immediate load of all database
			$placeholder='';
			if ($selected && empty($selected_input_value))
			{
				require_once DOL_DOCUMENT_ROOT.'/societe/class/societe.class.php';
				$societetmp = new Societe($this->db);
				$societetmp->fetch($selected);
				$selected_input_value=$societetmp->name;
				unset($societetmp);
			}
			// mode 1
			$urloption='htmlname='.urlencode($htmlname).'&outjson=1&filter='.urlencode($filter).($showtype?'&showtype='.urlencode($showtype):'');
			$out.=  ajax_autocompleter($selected, $htmlname, DOL_URL_ROOT.'/societe/ajax/company.php', $urloption, $conf->global->COMPANY_USE_SEARCH_TO_SELECT, 0, $ajaxoptions);
			$out.='<style type="text/css">.ui-autocomplete { z-index: 250; }</style>';
			if (empty($hidelabel)) print $langs->trans("RefOrLabel").' : ';
			elseif ($hidelabel > 1) {
				$placeholder=' placeholder="'.$langs->trans("RefOrLabel").'"';
				if ($hidelabel == 2) {
					$out.=  img_picto($langs->trans("Search"), 'search');
				}
			}
			$out.= '<input type="text" class="'.$morecss.'" name="search_'.$htmlname.'" id="search_'.$htmlname.'" value="'.$selected_input_value.'"'.$placeholder.' '.(!empty($conf->global->THIRDPARTY_SEARCH_AUTOFOCUS) ? 'autofocus' : '').' />';
			if ($hidelabel == 3) {
				$out.=  img_picto($langs->trans("Search"), 'search');
			}
		}
		else
		{
			// Immediate load of all database
			$out.=$this->select_thirdparty_list($selected, $htmlname, $filter, $showempty, $showtype, $forcecombo, $events, '', 0, $limit, $morecss, $moreparam, $multiple);
		}

		return $out;
	}

    // phpcs:disable PEAR.NamingConventions.ValidFunctionName.ScopeNotCamelCaps
	/**
	 *  Output html form to select a third party.
	 *  Note, you must use the select_company to get the component to select a third party. This function must only be called by select_company.
	 *
	 *	@param	string	$selected       Preselected type
	 *	@param  string	$htmlname       Name of field in form
	 *  @param  string	$filter         Optional filters criteras (example: 's.rowid <> x', 's.client in (1,3)')
	 *	@param	string	$showempty		Add an empty field (Can be '1' or text to use on empty line like 'SelectThirdParty')
	 * 	@param	int		$showtype		Show third party type in combolist (customer, prospect or supplier)
	 * 	@param	int		$forcecombo		Force to use standard HTML select component without beautification
	 *  @param	array	$events			Event options. Example: array(array('method'=>'getContacts', 'url'=>dol_buildpath('/core/ajax/contacts.php',1), 'htmlname'=>'contactid', 'params'=>array('add-customer-contact'=>'disabled')))
	 *  @param	string	$filterkey		Filter on key value
	 *  @param	int		$outputmode		0=HTML select string, 1=Array
	 *  @param	int		$limit			Limit number of answers
	 *  @param	string	$morecss		Add more css styles to the SELECT component
	 *	@param  string	$moreparam      Add more parameters onto the select tag. For example 'style="width: 95%"' to avoid select2 component to go over parent container
	 *	@param  bool	$multiple       add [] in the name of element and add 'multiple' attribut
	 * 	@return	string					HTML string with
	 */
    public function select_thirdparty_list($selected = '', $htmlname = 'socid', $filter = '', $showempty = '', $showtype = 0, $forcecombo = 0, $events = array(), $filterkey = '', $outputmode = 0, $limit = 0, $morecss = 'minwidth100', $moreparam = '', $multiple = false)
	{
        // phpcs:enable
		global $conf,$user,$langs;

		$out='';
		$num=0;
		$outarray=array();

		if ($selected === '') $selected = array();
		elseif (!is_array($selected)) $selected = array($selected);

		// Clean $filter that may contains sql conditions so sql code
		if (function_exists('testSqlAndScriptInject')) {
			if (testSqlAndScriptInject($filter, 3) > 0) {
				$filter ='';
			}
		}

		// On recherche les societes
		$sql = "SELECT s.rowid, s.nom as name, s.name_alias, s.client, s.fournisseur, s.code_client, s.code_fournisseur";

		if ($conf->global->COMPANY_SHOW_ADDRESS_SELECTLIST) {
			$sql .= ", s.address, s.zip, s.town";
		 	$sql .= ", dictp.code as country_code";
		}

		$sql.= " FROM ".MAIN_DB_PREFIX ."societe as s";
		if (!$user->rights->societe->client->voir && !$user->socid) $sql .= ", ".MAIN_DB_PREFIX."societe_commerciaux as sc";
		if ($conf->global->COMPANY_SHOW_ADDRESS_SELECTLIST) {
			$sql.= " LEFT OUTER JOIN ".MAIN_DB_PREFIX."c_country as dictp ON dictp.rowid=s.fk_pays";
		}
		$sql.= " WHERE s.entity IN (".getEntity('societe').")";
		if (! empty($user->socid)) $sql.= " AND s.rowid = ".$user->socid;
		if ($filter) $sql.= " AND (".$filter.")";
		if (!$user->rights->societe->client->voir && !$user->socid) $sql.= " AND s.rowid = sc.fk_soc AND sc.fk_user = " .$user->id;
		if (! empty($conf->global->COMPANY_HIDE_INACTIVE_IN_COMBOBOX)) $sql.= " AND s.status <> 0";
		// Add criteria
		if ($filterkey && $filterkey != '')
		{
			$sql.=" AND (";
			$prefix=empty($conf->global->COMPANY_DONOTSEARCH_ANYWHERE)?'%':'';	// Can use index if COMPANY_DONOTSEARCH_ANYWHERE is on
			// For natural search
			$scrit = explode(' ', $filterkey);
			$i=0;
			if (count($scrit) > 1) $sql.="(";
			foreach ($scrit as $crit) {
				if ($i > 0) $sql.=" AND ";
				$sql.="(s.nom LIKE '".$this->db->escape($prefix.$crit)."%')";
				$i++;
			}
			if (count($scrit) > 1) $sql.=")";
			if (! empty($conf->barcode->enabled))
			{
				$sql .= " OR s.barcode LIKE '".$this->db->escape($prefix.$filterkey)."%'";
			}
			$sql.= " OR s.code_client LIKE '".$this->db->escape($prefix.$filterkey)."%' OR s.code_fournisseur LIKE '".$this->db->escape($prefix.$filterkey)."%'";
			$sql.=")";
		}
		$sql.=$this->db->order("nom", "ASC");
		$sql.=$this->db->plimit($limit, 0);

		// Build output string
		dol_syslog(get_class($this)."::select_thirdparty_list", LOG_DEBUG);
		$resql=$this->db->query($sql);
		if ($resql)
		{
		   	if (! $forcecombo)
			{
				include_once DOL_DOCUMENT_ROOT . '/core/lib/ajax.lib.php';
				$out .= ajax_combobox($htmlname, $events, $conf->global->COMPANY_USE_SEARCH_TO_SELECT);
			}

			// Construct $out and $outarray
			$out.= '<select id="'.$htmlname.'" class="flat'.($morecss?' '.$morecss:'').'"'.($moreparam?' '.$moreparam:'').' name="'.$htmlname.($multiple ? '[]' : '').'" '.($multiple ? 'multiple' : '').'>'."\n";

			$textifempty='';
			// Do not use textifempty = ' ' or '&nbsp;' here, or search on key will search on ' key'.
			//if (! empty($conf->use_javascript_ajax) || $forcecombo) $textifempty='';
			if (! empty($conf->global->COMPANY_USE_SEARCH_TO_SELECT))
			{
				if ($showempty && ! is_numeric($showempty)) $textifempty=$langs->trans($showempty);
				else $textifempty.=$langs->trans("All");
			}
			if ($showempty) $out.= '<option value="-1">'.$textifempty.'</option>'."\n";

			$num = $this->db->num_rows($resql);
			$i = 0;
			if ($num)
			{
				while ($i < $num)
				{
					$obj = $this->db->fetch_object($resql);
					$label='';
					if ($conf->global->SOCIETE_ADD_REF_IN_LIST) {
						if (($obj->client) && (!empty($obj->code_client))) {
							$label = $obj->code_client. ' - ';
						}
						if (($obj->fournisseur) && (!empty($obj->code_fournisseur))) {
							$label .= $obj->code_fournisseur. ' - ';
						}
						$label.=' '.$obj->name;
					}
					else
					{
						$label=$obj->name;
					}

					if(!empty($obj->name_alias)) {
						$label.=' ('.$obj->name_alias.')';
					}

					if ($showtype)
					{
						if ($obj->client || $obj->fournisseur) $label.=' (';
						if ($obj->client == 1 || $obj->client == 3) $label.=$langs->trans("Customer");
						if ($obj->client == 2 || $obj->client == 3) $label.=($obj->client==3?', ':'').$langs->trans("Prospect");
						if ($obj->fournisseur) $label.=($obj->client?', ':'').$langs->trans("Supplier");
						if ($obj->client || $obj->fournisseur) $label.=')';
					}

					if ($conf->global->COMPANY_SHOW_ADDRESS_SELECTLIST) {
						$label.='-'.$obj->address.'-'. $obj->zip.' '. $obj->town;
						if (!empty($obj->country_code)) {
							$label.= ' '. $langs->trans('Country'.$obj->country_code);
						}
					}

					if (empty($outputmode))
					{
						if (in_array($obj->rowid, $selected))
						{
							$out.= '<option value="'.$obj->rowid.'" selected>'.$label.'</option>';
						}
						else
						{
							$out.= '<option value="'.$obj->rowid.'">'.$label.'</option>';
						}
					}
					else
					{
						array_push($outarray, array('key'=>$obj->rowid, 'value'=>$label, 'label'=>$label));
					}

					$i++;
					if (($i % 10) == 0) $out.="\n";
				}
			}
			$out.= '</select>'."\n";
		}
		else
		{
			dol_print_error($this->db);
		}

		$this->result=array('nbofthirdparties'=>$num);

		if ($outputmode) return $outarray;
		return $out;
	}


    // phpcs:disable PEAR.NamingConventions.ValidFunctionName.ScopeNotCamelCaps
	/**
	 *  Return HTML combo list of absolute discounts
	 *
	 *  @param	string	$selected       Id remise fixe pre-selectionnee
	 *  @param  string	$htmlname       Nom champ formulaire
	 *  @param  string	$filter         Criteres optionnels de filtre
	 *  @param	int		$socid			Id of thirdparty
	 *  @param	int		$maxvalue		Max value for lines that can be selected
	 *  @return	int						Return number of qualifed lines in list
	 */
    public function select_remises($selected, $htmlname, $filter, $socid, $maxvalue = 0)
	{
        // phpcs:enable
		global $langs,$conf;

		// On recherche les remises
		$sql = "SELECT re.rowid, re.amount_ht, re.amount_tva, re.amount_ttc,";
		$sql.= " re.description, re.fk_facture_source";
		$sql.= " FROM ".MAIN_DB_PREFIX ."societe_remise_except as re";
		$sql.= " WHERE re.fk_soc = ".(int) $socid;
		$sql.= " AND re.entity = " . $conf->entity;
		if ($filter) $sql.= " AND ".$filter;
		$sql.= " ORDER BY re.description ASC";

		dol_syslog(get_class($this)."::select_remises", LOG_DEBUG);
		$resql=$this->db->query($sql);
		if ($resql)
		{
			print '<select id="select_'.$htmlname.'" class="flat maxwidthonsmartphone" name="'.$htmlname.'">';
			$num = $this->db->num_rows($resql);

			$qualifiedlines=$num;

			$i = 0;
			if ($num)
			{
				print '<option value="0">&nbsp;</option>';
				while ($i < $num)
				{
					$obj = $this->db->fetch_object($resql);
					$desc=dol_trunc($obj->description, 40);
					if (preg_match('/\(CREDIT_NOTE\)/', $desc)) $desc=preg_replace('/\(CREDIT_NOTE\)/', $langs->trans("CreditNote"), $desc);
					if (preg_match('/\(DEPOSIT\)/', $desc)) $desc=preg_replace('/\(DEPOSIT\)/', $langs->trans("Deposit"), $desc);
					if (preg_match('/\(EXCESS RECEIVED\)/', $desc)) $desc=preg_replace('/\(EXCESS RECEIVED\)/', $langs->trans("ExcessReceived"), $desc);
					if (preg_match('/\(EXCESS PAID\)/', $desc)) $desc=preg_replace('/\(EXCESS PAID\)/', $langs->trans("ExcessPaid"), $desc);

					$selectstring='';
					if ($selected > 0 && $selected == $obj->rowid) $selectstring=' selected';

					$disabled='';
					if ($maxvalue > 0 && $obj->amount_ttc > $maxvalue)
					{
						$qualifiedlines--;
						$disabled=' disabled';
					}

					if (!empty($conf->global->MAIN_SHOW_FACNUMBER_IN_DISCOUNT_LIST) && !empty($obj->fk_facture_source))
					{
						$tmpfac = new Facture($this->db);
						if ($tmpfac->fetch($obj->fk_facture_source) > 0) $desc=$desc.' - '.$tmpfac->ref;
					}

					print '<option value="'.$obj->rowid.'"'.$selectstring.$disabled.'>'.$desc.' ('.price($obj->amount_ht).' '.$langs->trans("HT").' - '.price($obj->amount_ttc).' '.$langs->trans("TTC").')</option>';
					$i++;
				}
			}
			print '</select>';
			return $qualifiedlines;
		}
		else
		{
			dol_print_error($this->db);
			return -1;
		}
	}

    // phpcs:disable PEAR.NamingConventions.ValidFunctionName.ScopeNotCamelCaps
	/**
	 *  Return list of all contacts (for a third party or all)
	 *
	 *  @param	int		$socid      	Id ot third party or 0 for all
	 *  @param  string	$selected   	Id contact pre-selectionne
	 *  @param  string	$htmlname  	    Name of HTML field ('none' for a not editable field)
	 *  @param  int		$showempty      0=no empty value, 1=add an empty value, 2=add line 'Internal' (used by user edit), 3=add an empty value only if more than one record into list
	 *  @param  string	$exclude        List of contacts id to exclude
	 *  @param	string	$limitto		Disable answers that are not id in this array list
	 *  @param	integer	$showfunction   Add function into label
	 *  @param	string	$moreclass		Add more class to class style
	 *  @param	integer	$showsoc	    Add company into label
	 *  @param	int		$forcecombo		Force to use combo box
	 *  @param	array	$events			Event options. Example: array(array('method'=>'getContacts', 'url'=>dol_buildpath('/core/ajax/contacts.php',1), 'htmlname'=>'contactid', 'params'=>array('add-customer-contact'=>'disabled')))
	 *  @param	bool	$options_only	Return options only (for ajax treatment)
	 *  @param	string	$moreparam		Add more parameters onto the select tag. For example 'style="width: 95%"' to avoid select2 component to go over parent container
	 *  @param	string	$htmlid			Html id to use instead of htmlname
	 *  @return	int						<0 if KO, Nb of contact in list if OK
	 *  @deprected						You can use selectcontacts directly (warning order of param was changed)
	 */
    public function select_contacts($socid, $selected = '', $htmlname = 'contactid', $showempty = 0, $exclude = '', $limitto = '', $showfunction = 0, $moreclass = '', $showsoc = 0, $forcecombo = 0, $events = array(), $options_only = false, $moreparam = '', $htmlid = '')
    {
        // phpcs:enable
		print $this->selectcontacts($socid, $selected, $htmlname, $showempty, $exclude, $limitto, $showfunction, $moreclass, $options_only, $showsoc, $forcecombo, $events, $moreparam, $htmlid);
		return $this->num;
    }

	/**
	 *	Return HTML code of the SELECT of list of all contacts (for a third party or all).
	 *  This also set the number of contacts found into $this->num
	 *
	 * @since 9.0 Add afterSelectContactOptions hook
	 *
	 *	@param	int			$socid      	Id ot third party or 0 for all or -1 for empty list
	 *	@param  array|int	$selected   	Array of ID of pre-selected contact id
	 *	@param  string		$htmlname  	    Name of HTML field ('none' for a not editable field)
	 *	@param  int			$showempty     	0=no empty value, 1=add an empty value, 2=add line 'Internal' (used by user edit), 3=add an empty value only if more than one record into list
	 *	@param  string		$exclude        List of contacts id to exclude
	 *	@param	string		$limitto		Disable answers that are not id in this array list
	 *	@param	integer		$showfunction   Add function into label
	 *	@param	string		$moreclass		Add more class to class style
	 *	@param	bool		$options_only	Return options only (for ajax treatment)
	 *	@param	integer		$showsoc	    Add company into label
	 * 	@param	int			$forcecombo		Force to use combo box (so no ajax beautify effect)
	 *  @param	array		$events			Event options. Example: array(array('method'=>'getContacts', 'url'=>dol_buildpath('/core/ajax/contacts.php',1), 'htmlname'=>'contactid', 'params'=>array('add-customer-contact'=>'disabled')))
	 *  @param	string		$moreparam		Add more parameters onto the select tag. For example 'style="width: 95%"' to avoid select2 component to go over parent container
	 *  @param	string		$htmlid			Html id to use instead of htmlname
	 *  @param	bool		$multiple		add [] in the name of element and add 'multiple' attribut
	 *	@return	 int						<0 if KO, Nb of contact in list if OK
	 */
    public function selectcontacts($socid, $selected = '', $htmlname = 'contactid', $showempty = 0, $exclude = '', $limitto = '', $showfunction = 0, $moreclass = '', $options_only = false, $showsoc = 0, $forcecombo = 0, $events = array(), $moreparam = '', $htmlid = '', $multiple = false)
    {
		global $conf,$langs,$hookmanager,$action;

		$langs->load('companies');

		if (empty($htmlid)) $htmlid = $htmlname;

		if ($selected === '') $selected = array();
		elseif (!is_array($selected)) $selected = array($selected);
		$out='';

		if (! is_object($hookmanager))
		{
			include_once DOL_DOCUMENT_ROOT.'/core/class/hookmanager.class.php';
			$hookmanager=new HookManager($this->db);
		}

		// We search third parties
		$sql = "SELECT sp.rowid, sp.lastname, sp.statut, sp.firstname, sp.poste";
		if ($showsoc > 0) $sql.= " , s.nom as company";
		$sql.= " FROM ".MAIN_DB_PREFIX ."socpeople as sp";
		if ($showsoc > 0) $sql.= " LEFT OUTER JOIN  ".MAIN_DB_PREFIX ."societe as s ON s.rowid=sp.fk_soc";
		$sql.= " WHERE sp.entity IN (".getEntity('socpeople').")";
		if ($socid > 0 || $socid == -1) $sql.= " AND sp.fk_soc=".$socid;
		if (! empty($conf->global->CONTACT_HIDE_INACTIVE_IN_COMBOBOX)) $sql.= " AND sp.statut <> 0";
		$sql.= " ORDER BY sp.lastname ASC";

		dol_syslog(get_class($this)."::select_contacts", LOG_DEBUG);
		$resql=$this->db->query($sql);
		if ($resql)
		{
			$num=$this->db->num_rows($resql);

			if ($conf->use_javascript_ajax && ! $forcecombo && ! $options_only)
			{
				include_once DOL_DOCUMENT_ROOT . '/core/lib/ajax.lib.php';
				$out .= ajax_combobox($htmlid, $events, $conf->global->CONTACT_USE_SEARCH_TO_SELECT);
			}

			if ($htmlname != 'none' && ! $options_only) $out.= '<select class="flat'.($moreclass?' '.$moreclass:'').'" id="'.$htmlid.'" name="'.$htmlname.($multiple ? '[]' : '').'" '.($multiple ? 'multiple' : '').' '.(!empty($moreparam) ? $moreparam : '').'>';
			if (($showempty == 1 || ($showempty == 3 && $num > 1)) && !$multiple) $out.= '<option value="0"'.(in_array(0, $selected)?' selected':'').'>&nbsp;</option>';
			if ($showempty == 2) $out.= '<option value="0"'.(in_array(0, $selected)?' selected':'').'>'.$langs->trans("Internal").'</option>';

			$num = $this->db->num_rows($resql);
			$i = 0;
			if ($num)
			{
				include_once DOL_DOCUMENT_ROOT.'/contact/class/contact.class.php';
				$contactstatic=new Contact($this->db);

				while ($i < $num)
				{
					$obj = $this->db->fetch_object($resql);

					$contactstatic->id=$obj->rowid;
					$contactstatic->lastname=$obj->lastname;
					$contactstatic->firstname=$obj->firstname;
					if ($obj->statut == 1) {
					    if ($htmlname != 'none')
					    {
						    $disabled=0;
						    if (is_array($exclude) && count($exclude) && in_array($obj->rowid, $exclude)) $disabled=1;
						    if (is_array($limitto) && count($limitto) && ! in_array($obj->rowid, $limitto)) $disabled=1;
						    if (!empty($selected) && in_array($obj->rowid, $selected))
						    {
							    $out.= '<option value="'.$obj->rowid.'"';
							    if ($disabled) $out.= ' disabled';
							    $out.= ' selected>';
							    $out.= $contactstatic->getFullName($langs);
							    if ($showfunction && $obj->poste) $out.= ' ('.$obj->poste.')';
							    if (($showsoc > 0) && $obj->company) $out.= ' - ('.$obj->company.')';
							    $out.= '</option>';
						    }
						    else
						    {
							    $out.= '<option value="'.$obj->rowid.'"';
							    if ($disabled) $out.= ' disabled';
							    $out.= '>';
							    $out.= $contactstatic->getFullName($langs);
							    if ($showfunction && $obj->poste) $out.= ' ('.$obj->poste.')';
							    if (($showsoc > 0) && $obj->company) $out.= ' - ('.$obj->company.')';
							    $out.= '</option>';
						    }
					    }
					    else
					    {
						    if (in_array($obj->rowid, $selected))
						    {
							    $out.= $contactstatic->getFullName($langs);
							    if ($showfunction && $obj->poste) $out.= ' ('.$obj->poste.')';
							    if (($showsoc > 0) && $obj->company) $out.= ' - ('.$obj->company.')';
						    }
					    }
				    }
					$i++;
				}
			}
			else
			{
				$out.= '<option value="-1"'.(($showempty==2 || $multiple) ? '' : ' selected').' disabled>';
				$out.= ($socid != -1) ? ($langs->trans($socid?"NoContactDefinedForThirdParty":"NoContactDefined")) : $langs->trans('SelectAThirdPartyFirst');
				$out.= '</option>';
			}

			$parameters = array(
				'socid'=>$socid,
				'htmlname'=>$htmlname,
				'resql'=>$resql,
				'out'=>&$out,
				'showfunction'=>$showfunction,
				'showsoc'=>$showsoc,
			);

			$reshook = $hookmanager->executeHooks('afterSelectContactOptions', $parameters, $this, $action);    // Note that $action and $object may have been modified by some hooks

			if ($htmlname != 'none' && ! $options_only)
			{
				$out.= '</select>';
			}

			$this->num = $num;
			return $out;
		}
		else
		{
			dol_print_error($this->db);
			return -1;
		}
	}

    // phpcs:disable PEAR.NamingConventions.ValidFunctionName.ScopeNotCamelCaps
	/**
	 *	Return select list of users
	 *
	 *  @param	string	$selected       Id user preselected
	 *  @param  string	$htmlname       Field name in form
	 *  @param  int		$show_empty     0=liste sans valeur nulle, 1=ajoute valeur inconnue
	 *  @param  array	$exclude        Array list of users id to exclude
	 * 	@param	int		$disabled		If select list must be disabled
	 *  @param  array	$include        Array list of users id to include
	 * 	@param	int		$enableonly		Array list of users id to be enabled. All other must be disabled
	 *  @param	string	$force_entity	'0' or Ids of environment to force
	 * 	@return	void
	 *  @deprecated		Use select_dolusers instead
	 *  @see select_dolusers()
	 */
    public function select_users($selected = '', $htmlname = 'userid', $show_empty = 0, $exclude = null, $disabled = 0, $include = '', $enableonly = '', $force_entity = '0')
	{
        // phpcs:enable
		print $this->select_dolusers($selected, $htmlname, $show_empty, $exclude, $disabled, $include, $enableonly, $force_entity);
	}

    // phpcs:disable PEAR.NamingConventions.ValidFunctionName.ScopeNotCamelCaps
	/**
	 *	Return select list of users
	 *
	 *  @param	string	$selected       User id or user object of user preselected. If 0 or < -2, we use id of current user. If -1, keep unselected (if empty is allowed)
	 *  @param  string	$htmlname       Field name in form
	 *  @param  int		$show_empty     0=list with no empty value, 1=add also an empty value into list
	 *  @param  array	$exclude        Array list of users id to exclude
	 * 	@param	int		$disabled		If select list must be disabled
	 *  @param  array|string	$include        Array list of users id to include or 'hierarchy' to have only supervised users or 'hierarchyme' to have supervised + me
	 * 	@param	array	$enableonly		Array list of users id to be enabled. If defined, it means that others will be disabled
	 *  @param	string	$force_entity	'0' or Ids of environment to force
	 *  @param	int		$maxlength		Maximum length of string into list (0=no limit)
	 *  @param	int		$showstatus		0=show user status only if status is disabled, 1=always show user status into label, -1=never show user status
	 *  @param	string	$morefilter		Add more filters into sql request (Example: 'employee = 1')
	 *  @param	integer	$show_every		0=default list, 1=add also a value "Everybody" at beginning of list
	 *  @param	string	$enableonlytext	If option $enableonlytext is set, we use this text to explain into label why record is disabled. Not used if enableonly is empty.
	 *  @param	string	$morecss		More css
	 *  @param  int     $noactive       Show only active users (this will also happened whatever is this option if USER_HIDE_INACTIVE_IN_COMBOBOX is on).
	 *  @param  int		$outputmode     0=HTML select string, 1=Array
	 *  @param  bool	$multiple       add [] in the name of element and add 'multiple' attribut
	 * 	@return	string					HTML select string
	 *  @see select_dolgroups()
	 */
    public function select_dolusers($selected = '', $htmlname = 'userid', $show_empty = 0, $exclude = null, $disabled = 0, $include = '', $enableonly = '', $force_entity = '0', $maxlength = 0, $showstatus = 0, $morefilter = '', $show_every = 0, $enableonlytext = '', $morecss = '', $noactive = 0, $outputmode = 0, $multiple = false)
	{
        // phpcs:enable
		global $conf,$user,$langs;

		// If no preselected user defined, we take current user
		if ((is_numeric($selected) && ($selected < -2 || empty($selected))) && empty($conf->global->SOCIETE_DISABLE_DEFAULT_SALESREPRESENTATIVE)) $selected=$user->id;

		if ($selected === '') $selected = array();
		elseif (!is_array($selected)) $selected = array($selected);

		$excludeUsers=null;
		$includeUsers=null;

		// Permettre l'exclusion d'utilisateurs
		if (is_array($exclude))	$excludeUsers = implode(",", $exclude);
		// Permettre l'inclusion d'utilisateurs
		if (is_array($include))	$includeUsers = implode(",", $include);
		elseif ($include == 'hierarchy')
		{
			// Build list includeUsers to have only hierarchy
			$includeUsers = implode(",", $user->getAllChildIds(0));
		}
		elseif ($include == 'hierarchyme')
		{
			// Build list includeUsers to have only hierarchy and current user
			$includeUsers = implode(",", $user->getAllChildIds(1));
		}

		$out='';
		$outarray = array();

		// Forge request to select users
		$sql = "SELECT DISTINCT u.rowid, u.lastname as lastname, u.firstname, u.statut, u.login, u.admin, u.entity";
		if (! empty($conf->multicompany->enabled) && $conf->entity == 1 && $user->admin && ! $user->entity)
		{
			$sql.= ", e.label";
		}
		$sql.= " FROM ".MAIN_DB_PREFIX ."user as u";
		if (! empty($conf->multicompany->enabled) && $conf->entity == 1 && $user->admin && ! $user->entity)
		{
			$sql.= " LEFT JOIN ".MAIN_DB_PREFIX ."entity as e ON e.rowid=u.entity";
			if ($force_entity) $sql.= " WHERE u.entity IN (0,".$force_entity.")";
			else $sql.= " WHERE u.entity IS NOT NULL";
		}
		else
		{
			if (! empty($conf->global->MULTICOMPANY_TRANSVERSE_MODE))
			{
				$sql.= " LEFT JOIN ".MAIN_DB_PREFIX."usergroup_user as ug";
				$sql.= " ON ug.fk_user = u.rowid";
				$sql.= " WHERE ug.entity = ".$conf->entity;
			}
			else
			{
				$sql.= " WHERE u.entity IN (0,".$conf->entity.")";
			}
		}
		if (! empty($user->societe_id)) $sql.= " AND u.fk_soc = ".$user->societe_id;
		if (is_array($exclude) && $excludeUsers) $sql.= " AND u.rowid NOT IN (".$excludeUsers.")";
		if ($includeUsers) $sql.= " AND u.rowid IN (".$includeUsers.")";
		if (! empty($conf->global->USER_HIDE_INACTIVE_IN_COMBOBOX) || $noactive) $sql.= " AND u.statut <> 0";
		if (! empty($morefilter)) $sql.=" ".$morefilter;

		if (empty($conf->global->MAIN_FIRSTNAME_NAME_POSITION))	// MAIN_FIRSTNAME_NAME_POSITION is 0 means firstname+lastname
		{
			$sql.= " ORDER BY u.firstname ASC";
		}
		else
		{
			$sql.= " ORDER BY u.lastname ASC";
		}

		dol_syslog(get_class($this)."::select_dolusers", LOG_DEBUG);
		$resql=$this->db->query($sql);
		if ($resql)
		{
			$num = $this->db->num_rows($resql);
			$i = 0;
			if ($num)
			{
		   		// Enhance with select2
				include_once DOL_DOCUMENT_ROOT . '/core/lib/ajax.lib.php';
				$out .= ajax_combobox($htmlname);

				// do not use maxwidthonsmartphone by default. Set it by caller so auto size to 100% will work when not defined
				$out.= '<select class="flat'.($morecss?' minwidth100imp '.$morecss:' minwidth200').'" id="'.$htmlname.'" name="'.$htmlname.($multiple ? '[]' : '').'" '.($multiple ? 'multiple' : '').' '.($disabled?' disabled':'').'>';
				if ($show_empty && !$multiple) $out.= '<option value="-1"'.((empty($selected) || in_array(-1, $selected))?' selected':'').'>&nbsp;</option>'."\n";
				if ($show_every) $out.= '<option value="-2"'.((in_array(-2, $selected))?' selected':'').'>-- '.$langs->trans("Everybody").' --</option>'."\n";

				$userstatic=new User($this->db);

				while ($i < $num)
				{
					$obj = $this->db->fetch_object($resql);

					$userstatic->id=$obj->rowid;
					$userstatic->lastname=$obj->lastname;
					$userstatic->firstname=$obj->firstname;

					$disableline='';
					if (is_array($enableonly) && count($enableonly) && ! in_array($obj->rowid, $enableonly)) $disableline=($enableonlytext?$enableonlytext:'1');

					if ((is_object($selected) && $selected->id == $obj->rowid) || (! is_object($selected) && in_array($obj->rowid, $selected) ))
					{
						$out.= '<option value="'.$obj->rowid.'"';
						if ($disableline) $out.= ' disabled';
						$out.= ' selected>';
					}
					else
					{
						$out.= '<option value="'.$obj->rowid.'"';
						if ($disableline) $out.= ' disabled';
						$out.= '>';
					}

					// $fullNameMode is 0=Lastname+Firstname (MAIN_FIRSTNAME_NAME_POSITION=1), 1=Firstname+Lastname (MAIN_FIRSTNAME_NAME_POSITION=0)
					$fullNameMode = 0;
					if (empty($conf->global->MAIN_FIRSTNAME_NAME_POSITION))
					{
						$fullNameMode = 1; //Firstname+lastname
					}
					$out.= $userstatic->getFullName($langs, $fullNameMode, -1, $maxlength);

					// Complete name with more info
					$moreinfo=0;
					if (! empty($conf->global->MAIN_SHOW_LOGIN))
					{
						$out.= ($moreinfo?' - ':' (').$obj->login;
						$moreinfo++;
					}
					if ($showstatus >= 0)
					{
						if ($obj->statut == 1 && $showstatus == 1)
						{
							$out.=($moreinfo?' - ':' (').$langs->trans('Enabled');
							$moreinfo++;
						}
						if ($obj->statut == 0)
						{
							$out.=($moreinfo?' - ':' (').$langs->trans('Disabled');
							$moreinfo++;
						}
					}
					if (! empty($conf->multicompany->enabled) && empty($conf->global->MULTICOMPANY_TRANSVERSE_MODE) && $conf->entity == 1 && $user->admin && ! $user->entity)
					{
						if (! $obj->entity)
						{
							$out.=($moreinfo?' - ':' (').$langs->trans("AllEntities");
							$moreinfo++;
						}
						else
						{
							$out.=($moreinfo?' - ':' (').($obj->label?$obj->label:$langs->trans("EntityNameNotDefined"));
							$moreinfo++;
					 	}
					}
					$out.=($moreinfo?')':'');
					if ($disableline && $disableline != '1')
					{
						$out.=' - '.$disableline;	// This is text from $enableonlytext parameter
					}
					$out.= '</option>';
					$outarray[$userstatic->id] = $userstatic->getFullName($langs, $fullNameMode, -1, $maxlength);

					$i++;
				}
			}
			else
			{
				$out.= '<select class="flat" id="'.$htmlname.'" name="'.$htmlname.'" disabled>';
				$out.= '<option value="">'.$langs->trans("None").'</option>';
			}
			$out.= '</select>';
		}
		else
		{
			dol_print_error($this->db);
		}

		if ($outputmode) return $outarray;
		return $out;
	}


    // phpcs:disable PEAR.NamingConventions.ValidFunctionName.ScopeNotCamelCaps
	/**
	 *	Return select list of users. Selected users are stored into session.
	 *  List of users are provided into $_SESSION['assignedtouser'].
	 *
	 *  @param  string	$action         Value for $action
	 *  @param  string	$htmlname       Field name in form
	 *  @param  int		$show_empty     0=list without the empty value, 1=add empty value
	 *  @param  array	$exclude        Array list of users id to exclude
	 * 	@param	int		$disabled		If select list must be disabled
	 *  @param  array	$include        Array list of users id to include or 'hierarchy' to have only supervised users
	 * 	@param	array	$enableonly		Array list of users id to be enabled. All other must be disabled
	 *  @param	int		$force_entity	'0' or Ids of environment to force
	 *  @param	int		$maxlength		Maximum length of string into list (0=no limit)
	 *  @param	int		$showstatus		0=show user status only if status is disabled, 1=always show user status into label, -1=never show user status
	 *  @param	string	$morefilter		Add more filters into sql request
	 *  @param	int		$showproperties		Show properties of each attendees
	 *  @param	array	$listofuserid		Array with properties of each user
	 *  @param	array	$listofcontactid	Array with properties of each contact
	 *  @param	array	$listofotherid		Array with properties of each other contact
	 * 	@return	string					HTML select string
	 *  @see select_dolgroups()
	 */
    public function select_dolusers_forevent($action = '', $htmlname = 'userid', $show_empty = 0, $exclude = null, $disabled = 0, $include = '', $enableonly = '', $force_entity = '0', $maxlength = 0, $showstatus = 0, $morefilter = '', $showproperties = 0, $listofuserid = array(), $listofcontactid = array(), $listofotherid = array())
	{
        // phpcs:enable
		global $conf, $user, $langs;

		$userstatic=new User($this->db);
		$out='';

		// Method with no ajax
		//$out.='<form method="POST" action="'.$_SERVER["PHP_SELF"].'">';
		if ($action == 'view')
		{
			$out.='';
		}
		else
		{
			$out.='<input type="hidden" class="removedassignedhidden" name="removedassigned" value="">';
			$out.='<script type="text/javascript" language="javascript">jQuery(document).ready(function () {    jQuery(".removedassigned").click(function() {        jQuery(".removedassignedhidden").val(jQuery(this).val());    });})</script>';
			$out.=$this->select_dolusers('', $htmlname, $show_empty, $exclude, $disabled, $include, $enableonly, $force_entity, $maxlength, $showstatus, $morefilter);
			$out.=' <input type="submit" class="button valignmiddle" name="'.$action.'assignedtouser" value="'.dol_escape_htmltag($langs->trans("Add")).'">';
			$out.='<br>';
		}
		$assignedtouser=array();
		if (!empty($_SESSION['assignedtouser']))
		{
			$assignedtouser=json_decode($_SESSION['assignedtouser'], true);
		}
		$nbassignetouser=count($assignedtouser);

		if ($nbassignetouser && $action != 'view') $out.='<br>';
		if ($nbassignetouser) $out.='<ul class="attendees">';
		$i=0; $ownerid=0;
		foreach($assignedtouser as $key => $value)
		{
			if ($value['id'] == $ownerid) continue;

			$out.='<li>';
			$userstatic->fetch($value['id']);
			$out.= $userstatic->getNomUrl(-1);
			if ($i == 0) { $ownerid = $value['id']; $out.=' ('.$langs->trans("Owner").')'; }
			if ($nbassignetouser > 1 && $action != 'view')
			{
				$out.=' <input type="image" style="border: 0px;" src="'.img_picto($langs->trans("Remove"), 'delete', '', 0, 1).'" value="'.$userstatic->id.'" class="removedassigned" id="removedassigned_'.$userstatic->id.'" name="removedassigned_'.$userstatic->id.'">';
			}
			// Show my availability
			if ($showproperties)
			{
				if ($ownerid == $value['id'] && is_array($listofuserid) && count($listofuserid) && in_array($ownerid, array_keys($listofuserid)))
				{
					$out.='<div class="myavailability inline-block">';
					$out.='&nbsp;-&nbsp;<span class="opacitymedium">'.$langs->trans("Availability").':</span>  <input id="transparency" class="marginleftonly marginrightonly" '.($action == 'view'?'disabled':'').' type="checkbox" name="transparency"'.($listofuserid[$ownerid]['transparency']?' checked':'').'>'.$langs->trans("Busy");
					$out.='</div>';
				}
			}
			//$out.=' '.($value['mandatory']?$langs->trans("Mandatory"):$langs->trans("Optional"));
			//$out.=' '.($value['transparency']?$langs->trans("Busy"):$langs->trans("NotBusy"));

			$out.='</li>';
			$i++;
		}
		if ($nbassignetouser) $out.='</ul>';

		//$out.='</form>';
		return $out;
	}


    // phpcs:disable PEAR.NamingConventions.ValidFunctionName.ScopeNotCamelCaps
	/**
	 *  Return list of products for customer in Ajax if Ajax activated or go to select_produits_list
	 *
	 *  @param		int			$selected				Preselected products
	 *  @param		string		$htmlname				Name of HTML select field (must be unique in page)
	 *  @param		int			$filtertype				Filter on product type (''=nofilter, 0=product, 1=service)
	 *  @param		int			$limit					Limit on number of returned lines
	 *  @param		int			$price_level			Level of price to show
	 *  @param		int			$status					Sell status -1=Return all products, 0=Products not on sell, 1=Products on sell
	 *  @param		int			$finished				2=all, 1=finished, 0=raw material
	 *  @param		string		$selected_input_value	Value of preselected input text (for use with ajax)
	 *  @param		int			$hidelabel				Hide label (0=no, 1=yes, 2=show search icon (before) and placeholder, 3 search icon after)
	 *  @param		array		$ajaxoptions			Options for ajax_autocompleter
	 *  @param      int			$socid					Thirdparty Id (to get also price dedicated to this customer)
	 *  @param		string		$showempty				'' to not show empty line. Translation key to show an empty line. '1' show empty line with no text.
	 * 	@param		int			$forcecombo				Force to use combo box
	 *  @param      string      $morecss                Add more css on select
	 *  @param      int         $hidepriceinlabel       1=Hide prices in label
	 *  @param      string      $warehouseStatus        Warehouse status filter to count the quantity in stock. Following comma separated filter options can be used
	 *										            'warehouseopen' = count products from open warehouses,
	 *										            'warehouseclosed' = count products from closed warehouses,
	 *										            'warehouseinternal' = count products from warehouses for internal correct/transfer only
	 *  @param 		array 		$selected_combinations 	Selected combinations. Format: array([attrid] => attrval, [...])
	 *  @return		void
	 */
    public function select_produits($selected = '', $htmlname = 'productid', $filtertype = '', $limit = 20, $price_level = 0, $status = 1, $finished = 2, $selected_input_value = '', $hidelabel = 0, $ajaxoptions = array(), $socid = 0, $showempty = '1', $forcecombo = 0, $morecss = '', $hidepriceinlabel = 0, $warehouseStatus = '', $selected_combinations = array())
	{
        // phpcs:enable
		global $langs,$conf;

		// check parameters
		$price_level = (! empty($price_level) ? $price_level : 0);
		if (is_null($ajaxoptions)) $ajaxoptions=array();

		if(strval($filtertype) === '' && (!empty($conf->product->enabled) || !empty($conf->service->enabled))){
			if(!empty($conf->product->enabled) && empty($conf->service->enabled)){
				$filtertype = '0';
			}
			elseif(empty($conf->product->enabled) && !empty($conf->service->enabled)){
				$filtertype = '1';
			}
		}

		if (! empty($conf->use_javascript_ajax) && ! empty($conf->global->PRODUIT_USE_SEARCH_TO_SELECT))
		{
			$placeholder='';

			if ($selected && empty($selected_input_value))
			{
				require_once DOL_DOCUMENT_ROOT.'/product/class/product.class.php';
				$producttmpselect = new Product($this->db);
				$producttmpselect->fetch($selected);
				$selected_input_value=$producttmpselect->ref;
				unset($producttmpselect);
			}
			// handle case where product or service module is disabled + no filter specified
			if ($filtertype == '')
			{
				if (empty($conf->product->enabled)) { // when product module is disabled, show services only
					$filtertype = 1;
				}
				elseif (empty($conf->service->enabled)) { // when service module is disabled, show products only
					$filtertype = 0;
				}
			}
			// mode=1 means customers products
			$urloption='htmlname='.$htmlname.'&outjson=1&price_level='.$price_level.'&type='.$filtertype.'&mode=1&status='.$status.'&finished='.$finished.'&hidepriceinlabel='.$hidepriceinlabel.'&warehousestatus='.$warehouseStatus;
			//Price by customer
			if (! empty($conf->global->PRODUIT_CUSTOMER_PRICES) && !empty($socid)) {
				$urloption.='&socid='.$socid;
			}
			print ajax_autocompleter($selected, $htmlname, DOL_URL_ROOT.'/product/ajax/products.php', $urloption, $conf->global->PRODUIT_USE_SEARCH_TO_SELECT, 0, $ajaxoptions);

			if (!empty($conf->variants->enabled)) {
				?>
				<script>

					selected = <?php echo json_encode($selected_combinations) ?>;
					combvalues = {};

					jQuery(document).ready(function () {

						jQuery("input[name='prod_entry_mode']").change(function () {
							if (jQuery(this).val() == 'free') {
								jQuery('div#attributes_box').empty();
							}
						});

						jQuery("input#<?php echo $htmlname ?>").change(function () {

							if (!jQuery(this).val()) {
								jQuery('div#attributes_box').empty();
								return;
							}

							jQuery.getJSON("<?php echo dol_buildpath('/variants/ajax/getCombinations.php', 2) ?>", {
								id: jQuery(this).val()
							}, function (data) {
								jQuery('div#attributes_box').empty();

								jQuery.each(data, function (key, val) {

									combvalues[val.id] = val.values;

									var span = jQuery(document.createElement('div')).css({
										'display': 'table-row'
									});

									span.append(
										jQuery(document.createElement('div')).text(val.label).css({
											'font-weight': 'bold',
											'display': 'table-cell',
											'text-align': 'right'
										})
									);

									var html = jQuery(document.createElement('select')).attr('name', 'combinations[' + val.id + ']').css({
										'margin-left': '15px',
										'white-space': 'pre'
									}).append(
										jQuery(document.createElement('option')).val('')
									);

									jQuery.each(combvalues[val.id], function (key, val) {
										var tag = jQuery(document.createElement('option')).val(val.id).html(val.value);

										if (selected[val.fk_product_attribute] == val.id) {
											tag.attr('selected', 'selected');
										}

										html.append(tag);
									});

									span.append(html);
									jQuery('div#attributes_box').append(span);
								});
							})
						});

						<?php if ($selected): ?>
						jQuery("input#<?php echo $htmlname ?>").change();
						<?php endif ?>
					});
				</script>
                <?php
			}
			if (empty($hidelabel)) print $langs->trans("RefOrLabel").' : ';
			elseif ($hidelabel > 1) {
				$placeholder=' placeholder="'.$langs->trans("RefOrLabel").'"';
				if ($hidelabel == 2) {
					print img_picto($langs->trans("Search"), 'search');
				}
			}
			print '<input type="text" class="minwidth100" name="search_'.$htmlname.'" id="search_'.$htmlname.'" value="'.$selected_input_value.'"'.$placeholder.' '.(!empty($conf->global->PRODUCT_SEARCH_AUTOFOCUS) ? 'autofocus' : '').' />';
			if ($hidelabel == 3) {
				print img_picto($langs->trans("Search"), 'search');
			}
		}
		else
		{
			print $this->select_produits_list($selected, $htmlname, $filtertype, $limit, $price_level, '', $status, $finished, 0, $socid, $showempty, $forcecombo, $morecss, $hidepriceinlabel, $warehouseStatus);
		}
	}

    // phpcs:disable PEAR.NamingConventions.ValidFunctionName.ScopeNotCamelCaps
	/**
	 *	Return list of products for a customer
	 *
	 *	@param      int		$selected           Preselected product
	 *	@param      string	$htmlname           Name of select html
	 *  @param		string	$filtertype         Filter on product type (''=nofilter, 0=product, 1=service)
	 *	@param      int		$limit              Limit on number of returned lines
	 *	@param      int		$price_level        Level of price to show
	 * 	@param      string	$filterkey          Filter on product
	 *	@param		int		$status             -1=Return all products, 0=Products not on sell, 1=Products on sell
	 *  @param      int		$finished           Filter on finished field: 2=No filter
	 *  @param      int		$outputmode         0=HTML select string, 1=Array
	 *  @param      int		$socid     		    Thirdparty Id (to get also price dedicated to this customer)
	 *  @param		string	$showempty		    '' to not show empty line. Translation key to show an empty line. '1' show empty line with no text.
	 * 	@param		int		$forcecombo		    Force to use combo box
	 *  @param      string  $morecss            Add more css on select
	 *  @param      int     $hidepriceinlabel   1=Hide prices in label
	 *  @param      string  $warehouseStatus    Warehouse status filter to group/count stock. Following comma separated filter options can be used.
	 *										    'warehouseopen' = count products from open warehouses,
	 *										    'warehouseclosed' = count products from closed warehouses,
	 *										    'warehouseinternal' = count products from warehouses for internal correct/transfer only
	 *  @return     array    				    Array of keys for json
	 */
    public function select_produits_list($selected = '', $htmlname = 'productid', $filtertype = '', $limit = 20, $price_level = 0, $filterkey = '', $status = 1, $finished = 2, $outputmode = 0, $socid = 0, $showempty = '1', $forcecombo = 0, $morecss = '', $hidepriceinlabel = 0, $warehouseStatus = '')
	{
        // phpcs:enable
		global $langs,$conf,$user,$db;

		$out='';
		$outarray=array();

		$warehouseStatusArray = array();
		if (! empty($warehouseStatus))
		{
			require_once DOL_DOCUMENT_ROOT.'/product/stock/class/entrepot.class.php';
			if (preg_match('/warehouseclosed/', $warehouseStatus))
			{
				$warehouseStatusArray[] = Entrepot::STATUS_CLOSED;
			}
			if (preg_match('/warehouseopen/', $warehouseStatus))
			{
				$warehouseStatusArray[] = Entrepot::STATUS_OPEN_ALL;
			}
			if (preg_match('/warehouseinternal/', $warehouseStatus))
			{
				$warehouseStatusArray[] = Entrepot::STATUS_OPEN_INTERNAL;
			}
		}

		$selectFields = " p.rowid, p.label, p.ref, p.description, p.barcode, p.fk_product_type, p.price, p.price_ttc, p.price_base_type, p.tva_tx, p.duration, p.fk_price_expression";
		if (count($warehouseStatusArray))
		{
		    $selectFieldsGrouped = ", sum(".$db->ifsql("e.statut IS NULL", "0", "ps.reel").") as stock";           // e.statut is null if there is no record in stock
		}
		else
		{
		    $selectFieldsGrouped = ", p.stock";
		}

		$sql = "SELECT ";
		$sql.= $selectFields . $selectFieldsGrouped;

		if (! empty($conf->global->PRODUCT_SORT_BY_CATEGORY))
		{
			//Product category
			$sql.= ", (SELECT ".MAIN_DB_PREFIX."categorie_product.fk_categorie
						FROM ".MAIN_DB_PREFIX."categorie_product
						WHERE ".MAIN_DB_PREFIX."categorie_product.fk_product=p.rowid
						LIMIT 1
				) AS categorie_product_id ";
		}

		//Price by customer
		if (! empty($conf->global->PRODUIT_CUSTOMER_PRICES) && !empty($socid))
		{
			$sql.=', pcp.rowid as idprodcustprice, pcp.price as custprice, pcp.price_ttc as custprice_ttc,';
			$sql.=' pcp.price_base_type as custprice_base_type, pcp.tva_tx as custtva_tx';
			$selectFields.= ", idprodcustprice, custprice, custprice_ttc, custprice_base_type, custtva_tx";
		}
        // Units
        if (! empty($conf->global->PRODUCT_USE_UNITS)) {
            $sql .= ', u.label as unit_long, u.short_label as unit_short';
            $selectFields .= ', unit_long, unit_short';
        }

		// Multilang : we add translation
		if (! empty($conf->global->MAIN_MULTILANGS))
		{
			$sql.= ", pl.label as label_translated";
			$selectFields.= ", label_translated";
		}
		// Price by quantity
		if (! empty($conf->global->PRODUIT_CUSTOMER_PRICES_BY_QTY) || !empty($conf->global->PRODUIT_CUSTOMER_PRICES_BY_QTY_MULTIPRICES))
		{
			$sql.= ", (SELECT pp.rowid FROM ".MAIN_DB_PREFIX."product_price as pp WHERE pp.fk_product = p.rowid";
			if ($price_level >= 1 && !empty($conf->global->PRODUIT_CUSTOMER_PRICES_BY_QTY_MULTIPRICES)) $sql.= " AND price_level=".$price_level;
			$sql.= " ORDER BY date_price";
			$sql.= " DESC LIMIT 1) as price_rowid";
			$sql.= ", (SELECT pp.price_by_qty FROM ".MAIN_DB_PREFIX."product_price as pp WHERE pp.fk_product = p.rowid";	// price_by_qty is 1 if some prices by qty exists in subtable
			if ($price_level >= 1 && !empty($conf->global->PRODUIT_CUSTOMER_PRICES_BY_QTY_MULTIPRICES)) $sql.= " AND price_level=".$price_level;
			$sql.= " ORDER BY date_price";
			$sql.= " DESC LIMIT 1) as price_by_qty";
			$selectFields.= ", price_rowid, price_by_qty";
		}
		$sql.= " FROM ".MAIN_DB_PREFIX."product as p";
		if (count($warehouseStatusArray))
		{
			$sql.= " LEFT JOIN ".MAIN_DB_PREFIX."product_stock as ps on ps.fk_product = p.rowid";
			$sql.= " LEFT JOIN ".MAIN_DB_PREFIX."entrepot as e on ps.fk_entrepot = e.rowid AND e.entity IN (".getEntity('stock').")";
			$sql.= ' AND e.statut IN ('.$this->db->escape(implode(',', $warehouseStatusArray)).')';    // Return line if product is inside the selected stock. If not, an empty line will be returned so we will count 0.
		}

		// include search in supplier ref
		if(!empty($conf->global->MAIN_SEARCH_PRODUCT_BY_FOURN_REF))
		{
            $sql.= " LEFT JOIN ".MAIN_DB_PREFIX."product_fournisseur_price as pfp ON p.rowid = pfp.fk_product";
		}

		//Price by customer
		if (! empty($conf->global->PRODUIT_CUSTOMER_PRICES) && !empty($socid)) {
			$sql.=" LEFT JOIN  ".MAIN_DB_PREFIX."product_customer_price as pcp ON pcp.fk_soc=".$socid." AND pcp.fk_product=p.rowid";
		}
        // Units
        if (! empty($conf->global->PRODUCT_USE_UNITS)) {
            $sql .= " LEFT JOIN " . MAIN_DB_PREFIX . "c_units u ON u.rowid = p.fk_unit";
        }
		// Multilang : we add translation
		if (! empty($conf->global->MAIN_MULTILANGS))
		{
			$sql.= " LEFT JOIN ".MAIN_DB_PREFIX."product_lang as pl ON pl.fk_product = p.rowid AND pl.lang='". $langs->getDefaultLang() ."'";
		}

		if (!empty($conf->global->PRODUIT_ATTRIBUTES_HIDECHILD)) {
			$sql .= " LEFT JOIN ".MAIN_DB_PREFIX."product_attribute_combination pac ON pac.fk_product_child = p.rowid";
		}

		$sql.= ' WHERE p.entity IN ('.getEntity('product').')';

		if (!empty($conf->global->PRODUIT_ATTRIBUTES_HIDECHILD)) {
			$sql .= " AND pac.rowid IS NULL";
		}

		if ($finished == 0)
		{
			$sql.= " AND p.finished = ".$finished;
		}
		elseif ($finished == 1)
		{
			$sql.= " AND p.finished = ".$finished;
			if ($status >= 0)  $sql.= " AND p.tosell = ".$status;
		}
		elseif ($status >= 0)
		{
			$sql.= " AND p.tosell = ".$status;
		}
		// Filter by product type
		if (strval($filtertype) != '') $sql.= " AND p.fk_product_type = ".$filtertype;
		elseif (empty($conf->product->enabled)) { // when product module is disabled, show services only
			$sql.= " AND p.fk_product_type = 1";
		}
		elseif (empty($conf->service->enabled)) { // when service module is disabled, show products only
			$sql.= " AND p.fk_product_type = 0";
		}
		// Add criteria on ref/label
		if ($filterkey != '')
		{
			$sql.=' AND (';
			$prefix=empty($conf->global->PRODUCT_DONOTSEARCH_ANYWHERE)?'%':'';	// Can use index if PRODUCT_DONOTSEARCH_ANYWHERE is on
			// For natural search
			$scrit = explode(' ', $filterkey);
			$i=0;
			if (count($scrit) > 1) $sql.="(";
			foreach ($scrit as $crit)
			{
				if ($i > 0) $sql.=" AND ";
				$sql.="(p.ref LIKE '".$db->escape($prefix.$crit)."%' OR p.label LIKE '".$db->escape($prefix.$crit)."%'";
				if (! empty($conf->global->MAIN_MULTILANGS)) $sql.=" OR pl.label LIKE '".$db->escape($prefix.$crit)."%'";
				if (!empty($conf->global->PRODUCT_AJAX_SEARCH_ON_DESCRIPTION))
				{
					$sql.=" OR p.description LIKE '".$db->escape($prefix.$crit)."%'";
					if (! empty($conf->global->MAIN_MULTILANGS)) $sql.=" OR pl.description LIKE '".$db->escape($prefix.$crit)."%'";
				}
				if (! empty($conf->global->MAIN_SEARCH_PRODUCT_BY_FOURN_REF)) $sql.=" OR pfp.ref_fourn LIKE '".$db->escape($prefix.$crit)."%'";
				$sql.=")";
				$i++;
			}
			if (count($scrit) > 1) $sql.=")";
		  	if (! empty($conf->barcode->enabled)) $sql.= " OR p.barcode LIKE '".$db->escape($prefix.$filterkey)."%'";
			$sql.=')';
		}
		if (count($warehouseStatusArray))
		{
			$sql.= ' GROUP BY'.$selectFields;
		}

		//Sort by category
		if(! empty($conf->global->PRODUCT_SORT_BY_CATEGORY))
		{
			$sql .= " ORDER BY categorie_product_id ";
			//ASC OR DESC order
			($conf->global->PRODUCT_SORT_BY_CATEGORY == 1) ? $sql .="ASC" : $sql .="DESC";
		}
		else
		{
			$sql.= $db->order("p.ref");
		}

		$sql.= $db->plimit($limit, 0);

		// Build output string
		dol_syslog(get_class($this)."::select_produits_list search product", LOG_DEBUG);
		$result=$this->db->query($sql);
		if ($result)
		{
			require_once DOL_DOCUMENT_ROOT.'/product/class/product.class.php';
			require_once DOL_DOCUMENT_ROOT.'/product/dynamic_price/class/price_parser.class.php';
			$num = $this->db->num_rows($result);

			$events=null;

			if (! $forcecombo)
			{
				include_once DOL_DOCUMENT_ROOT . '/core/lib/ajax.lib.php';
				$out .= ajax_combobox($htmlname, $events, $conf->global->PRODUIT_USE_SEARCH_TO_SELECT);
			}

			$out.='<select class="flat'.($morecss?' '.$morecss:'').'" name="'.$htmlname.'" id="'.$htmlname.'">';

			$textifempty='';
			// Do not use textifempty = ' ' or '&nbsp;' here, or search on key will search on ' key'.
			//if (! empty($conf->use_javascript_ajax) || $forcecombo) $textifempty='';
			if (! empty($conf->global->PRODUIT_USE_SEARCH_TO_SELECT))
			{
				if ($showempty && ! is_numeric($showempty)) $textifempty=$langs->trans($showempty);
				else $textifempty.=$langs->trans("All");
			}
			else
			{
			    if ($showempty && ! is_numeric($showempty)) $textifempty=$langs->trans($showempty);
			}
			if ($showempty) $out.='<option value="0" selected>'.$textifempty.'</option>';

			$i = 0;
			while ($num && $i < $num)
			{
				$opt = '';
				$optJson = array();
				$objp = $this->db->fetch_object($result);

				if ((!empty($conf->global->PRODUIT_CUSTOMER_PRICES_BY_QTY) || !empty($conf->global->PRODUIT_CUSTOMER_PRICES_BY_QTY_MULTIPRICES)) && !empty($objp->price_by_qty) && $objp->price_by_qty == 1)
				{ // Price by quantity will return many prices for the same product
					$sql = "SELECT rowid, quantity, price, unitprice, remise_percent, remise, price_base_type";
					$sql.= " FROM ".MAIN_DB_PREFIX."product_price_by_qty";
					$sql.= " WHERE fk_product_price=".$objp->price_rowid;
					$sql.= " ORDER BY quantity ASC";

					dol_syslog(get_class($this)."::select_produits_list search price by qty", LOG_DEBUG);
					$result2 = $this->db->query($sql);
					if ($result2)
					{
						$nb_prices = $this->db->num_rows($result2);
						$j = 0;
						while ($nb_prices && $j < $nb_prices) {
							$objp2 = $this->db->fetch_object($result2);

							$objp->price_by_qty_rowid = $objp2->rowid;
							$objp->price_by_qty_price_base_type = $objp2->price_base_type;
							$objp->price_by_qty_quantity = $objp2->quantity;
							$objp->price_by_qty_unitprice = $objp2->unitprice;
							$objp->price_by_qty_remise_percent = $objp2->remise_percent;
							// For backward compatibility
							$objp->quantity = $objp2->quantity;
							$objp->price = $objp2->price;
							$objp->unitprice = $objp2->unitprice;
							$objp->remise_percent = $objp2->remise_percent;
							$objp->remise = $objp2->remise;

							$this->constructProductListOption($objp, $opt, $optJson, 0, $selected, $hidepriceinlabel, $filterkey);

							$j++;

							// Add new entry
							// "key" value of json key array is used by jQuery automatically as selected value
							// "label" value of json key array is used by jQuery automatically as text for combo box
							$out.=$opt;
							array_push($outarray, $optJson);
						}
					}
				}
				else
				{
					if (!empty($conf->dynamicprices->enabled) && !empty($objp->fk_price_expression)) {
						$price_product = new Product($this->db);
						$price_product->fetch($objp->rowid, '', '', 1);
						$priceparser = new PriceParser($this->db);
						$price_result = $priceparser->parseProduct($price_product);
						if ($price_result >= 0) {
							$objp->price = $price_result;
							$objp->unitprice = $price_result;
							//Calculate the VAT
							$objp->price_ttc = price2num($objp->price) * (1 + ($objp->tva_tx / 100));
							$objp->price_ttc = price2num($objp->price_ttc, 'MU');
						}
					}
					$this->constructProductListOption($objp, $opt, $optJson, $price_level, $selected, $hidepriceinlabel, $filterkey);
					// Add new entry
					// "key" value of json key array is used by jQuery automatically as selected value
					// "label" value of json key array is used by jQuery automatically as text for combo box
					$out.=$opt;
					array_push($outarray, $optJson);
				}

				$i++;
			}

			$out.='</select>';

			$this->db->free($result);

			if (empty($outputmode)) return $out;
			return $outarray;
		}
		else
		{
			dol_print_error($db);
		}
	}

	/**
	 * constructProductListOption.
	 * This define value for &$opt and &$optJson.
	 *
	 * @param 	resource	$objp			    Resultset of fetch
	 * @param 	string		$opt			    Option (var used for returned value in string option format)
	 * @param 	string		$optJson		    Option (var used for returned value in json format)
	 * @param 	int			$price_level	    Price level
	 * @param 	string		$selected		    Preselected value
	 * @param   int         $hidepriceinlabel   Hide price in label
	 * @param   string      $filterkey          Filter key to highlight
	 * @return	void
	 */
	protected function constructProductListOption(&$objp, &$opt, &$optJson, $price_level, $selected, $hidepriceinlabel = 0, $filterkey = '')
	{
		global $langs, $conf, $user, $db;

		$outkey='';
		$outval='';
		$outref='';
		$outlabel='';
		$outdesc='';
		$outbarcode='';
		$outtype='';
		$outprice_ht='';
		$outprice_ttc='';
		$outpricebasetype='';
		$outtva_tx='';
		$outqty=1;
		$outdiscount=0;

		$maxlengtharticle=(empty($conf->global->PRODUCT_MAX_LENGTH_COMBO)?48:$conf->global->PRODUCT_MAX_LENGTH_COMBO);

		$label=$objp->label;
		if (! empty($objp->label_translated)) $label=$objp->label_translated;
		if (! empty($filterkey) && $filterkey != '') $label=preg_replace('/('.preg_quote($filterkey).')/i', '<strong>$1</strong>', $label, 1);

		$outkey=$objp->rowid;
		$outref=$objp->ref;
		$outlabel=$objp->label;
		$outdesc=$objp->description;
		$outbarcode=$objp->barcode;

		$outtype=$objp->fk_product_type;
		$outdurationvalue=$outtype == Product::TYPE_SERVICE?substr($objp->duration, 0, dol_strlen($objp->duration)-1):'';
		$outdurationunit=$outtype == Product::TYPE_SERVICE?substr($objp->duration, -1):'';

		$opt = '<option value="'.$objp->rowid.'"';
		$opt.= ($objp->rowid == $selected)?' selected':'';
		if (!empty($objp->price_by_qty_rowid) && $objp->price_by_qty_rowid > 0)
		{
			$opt.= ' pbq="'.$objp->price_by_qty_rowid.'" data-pbq="'.$objp->price_by_qty_rowid.'" data-pbqqty="'.$objp->price_by_qty_quantity.'" data-pbqpercent="'.$objp->price_by_qty_remise_percent.'"';
		}
		if (! empty($conf->stock->enabled) && isset($objp->stock) && ($objp->fk_product_type == Product::TYPE_PRODUCT || ! empty($conf->global->STOCK_SUPPORTS_SERVICES)))
		{
			if ($objp->stock > 0) $opt.= ' class="product_line_stock_ok"';
			elseif ($objp->stock <= 0) $opt.= ' class="product_line_stock_too_low"';
		}
		$opt.= '>';
		$opt.= $objp->ref;
		if ($outbarcode) $opt.=' ('.$outbarcode.')';
		$opt.=' - '.dol_trunc($label, $maxlengtharticle);
        // Units
        if (! empty($conf->global->PRODUCT_USE_UNITS)) {
            $opt .= ' (' . $objp->unit_short . ')';
        }

		$objRef = $objp->ref;
		if (! empty($filterkey) && $filterkey != '') $objRef=preg_replace('/('.preg_quote($filterkey).')/i', '<strong>$1</strong>', $objRef, 1);
		$outval.=$objRef;
		if ($outbarcode) $outval.=' ('.$outbarcode.')';
		$outval.=' - '.dol_trunc($label, $maxlengtharticle);

		$found=0;

		// Multiprice
		// If we need a particular price level (from 1 to 6)
		if (empty($hidepriceinlabel) && $price_level >= 1 && (! empty($conf->global->PRODUIT_MULTIPRICES) || ! empty($conf->global->PRODUIT_CUSTOMER_PRICES_BY_QTY_MULTIPRICES)))
		{
			$sql = "SELECT price, price_ttc, price_base_type, tva_tx";
			$sql.= " FROM ".MAIN_DB_PREFIX."product_price";
			$sql.= " WHERE fk_product='".$objp->rowid."'";
			$sql.= " AND entity IN (".getEntity('productprice').")";
			$sql.= " AND price_level=".$price_level;
			$sql.= " ORDER BY date_price DESC, rowid DESC"; // Warning DESC must be both on date_price and rowid.
			$sql.= " LIMIT 1";

			dol_syslog(get_class($this).'::constructProductListOption search price for level '.$price_level.'', LOG_DEBUG);
			$result2 = $this->db->query($sql);
			if ($result2)
			{
				$objp2 = $this->db->fetch_object($result2);
				if ($objp2)
				{
					$found=1;
					if ($objp2->price_base_type == 'HT')
					{
						$opt.= ' - '.price($objp2->price, 1, $langs, 0, 0, -1, $conf->currency).' '.$langs->trans("HT");
						$outval.= ' - '.price($objp2->price, 0, $langs, 0, 0, -1, $conf->currency).' '.$langs->transnoentities("HT");
					}
					else
					{
						$opt.= ' - '.price($objp2->price_ttc, 1, $langs, 0, 0, -1, $conf->currency).' '.$langs->trans("TTC");
						$outval.= ' - '.price($objp2->price_ttc, 0, $langs, 0, 0, -1, $conf->currency).' '.$langs->transnoentities("TTC");
					}
					$outprice_ht=price($objp2->price);
					$outprice_ttc=price($objp2->price_ttc);
					$outpricebasetype=$objp2->price_base_type;
					$outtva_tx=$objp2->tva_tx;
				}
			}
			else
			{
				dol_print_error($this->db);
			}
		}

		// Price by quantity
		if (empty($hidepriceinlabel) && !empty($objp->quantity) && $objp->quantity >= 1 && (! empty($conf->global->PRODUIT_CUSTOMER_PRICES_BY_QTY) || !empty($conf->global->PRODUIT_CUSTOMER_PRICES_BY_QTY_MULTIPRICES)))
		{
			$found = 1;
			$outqty=$objp->quantity;
			$outdiscount=$objp->remise_percent;
			if ($objp->quantity == 1)
			{
				$opt.= ' - '.price($objp->unitprice, 1, $langs, 0, 0, -1, $conf->currency)."/";
				$outval.= ' - '.price($objp->unitprice, 0, $langs, 0, 0, -1, $conf->currency)."/";
				$opt.= $langs->trans("Unit");	// Do not use strtolower because it breaks utf8 encoding
				$outval.=$langs->transnoentities("Unit");
			}
			else
			{
				$opt.= ' - '.price($objp->price, 1, $langs, 0, 0, -1, $conf->currency)."/".$objp->quantity;
				$outval.= ' - '.price($objp->price, 0, $langs, 0, 0, -1, $conf->currency)."/".$objp->quantity;
				$opt.= $langs->trans("Units");	// Do not use strtolower because it breaks utf8 encoding
				$outval.=$langs->transnoentities("Units");
			}

			$outprice_ht=price($objp->unitprice);
			$outprice_ttc=price($objp->unitprice * (1 + ($objp->tva_tx / 100)));
			$outpricebasetype=$objp->price_base_type;
			$outtva_tx=$objp->tva_tx;
		}
		if (empty($hidepriceinlabel) && !empty($objp->quantity) && $objp->quantity >= 1)
		{
			$opt.=" (".price($objp->unitprice, 1, $langs, 0, 0, -1, $conf->currency)."/".$langs->trans("Unit").")";	// Do not use strtolower because it breaks utf8 encoding
			$outval.=" (".price($objp->unitprice, 0, $langs, 0, 0, -1, $conf->currency)."/".$langs->transnoentities("Unit").")";	// Do not use strtolower because it breaks utf8 encoding
		}
		if (empty($hidepriceinlabel) && !empty($objp->remise_percent) && $objp->remise_percent >= 1)
		{
			$opt.=" - ".$langs->trans("Discount")." : ".vatrate($objp->remise_percent).' %';
			$outval.=" - ".$langs->transnoentities("Discount")." : ".vatrate($objp->remise_percent).' %';
		}

		// Price by customer
		if (empty($hidepriceinlabel) && !empty($conf->global->PRODUIT_CUSTOMER_PRICES))
		{
			if (!empty($objp->idprodcustprice))
			{
				$found = 1;

				if ($objp->custprice_base_type == 'HT')
				{
					$opt.= ' - '.price($objp->custprice, 1, $langs, 0, 0, -1, $conf->currency).' '.$langs->trans("HT");
					$outval.= ' - '.price($objp->custprice, 0, $langs, 0, 0, -1, $conf->currency).' '.$langs->transnoentities("HT");
				}
				else
				{
					$opt.= ' - '.price($objp->custprice_ttc, 1, $langs, 0, 0, -1, $conf->currency).' '.$langs->trans("TTC");
					$outval.= ' - '.price($objp->custprice_ttc, 0, $langs, 0, 0, -1, $conf->currency).' '.$langs->transnoentities("TTC");
				}

				$outprice_ht=price($objp->custprice);
				$outprice_ttc=price($objp->custprice_ttc);
				$outpricebasetype=$objp->custprice_base_type;
				$outtva_tx=$objp->custtva_tx;
			}
		}

		// If level no defined or multiprice not found, we used the default price
		if (empty($hidepriceinlabel) && ! $found)
		{
			if ($objp->price_base_type == 'HT')
			{
				$opt.= ' - '.price($objp->price, 1, $langs, 0, 0, -1, $conf->currency).' '.$langs->trans("HT");
				$outval.= ' - '.price($objp->price, 0, $langs, 0, 0, -1, $conf->currency).' '.$langs->transnoentities("HT");
			}
			else
			{
				$opt.= ' - '.price($objp->price_ttc, 1, $langs, 0, 0, -1, $conf->currency).' '.$langs->trans("TTC");
				$outval.= ' - '.price($objp->price_ttc, 0, $langs, 0, 0, -1, $conf->currency).' '.$langs->transnoentities("TTC");
			}
			$outprice_ht=price($objp->price);
			$outprice_ttc=price($objp->price_ttc);
			$outpricebasetype=$objp->price_base_type;
			$outtva_tx=$objp->tva_tx;
		}

		if (! empty($conf->stock->enabled) && isset($objp->stock) && ($objp->fk_product_type == Product::TYPE_PRODUCT || ! empty($conf->global->STOCK_SUPPORTS_SERVICES)))
		{
			$opt.= ' - '.$langs->trans("Stock").':'.$objp->stock;

			if ($objp->stock > 0) {
				$outval.= ' - <span class="product_line_stock_ok">';
			}elseif ($objp->stock <= 0) {
				$outval.= ' - <span class="product_line_stock_too_low">';
			}
			$outval.= $langs->transnoentities("Stock").':'.$objp->stock;
			$outval.= '</span>';
			if (! empty($conf->global->STOCK_SHOW_VIRTUAL_STOCK_IN_PRODUCTS_COMBO))  // Warning, this option may slow down combo list generation
			{
			    $langs->load("stocks");

			    $tmpproduct=new Product($this->db);
			    $tmpproduct->fetch($objp->rowid);
			    $tmpproduct->load_virtual_stock();
			    $virtualstock = $tmpproduct->stock_theorique;

			    $opt.= ' - '.$langs->trans("VirtualStock").':'.$virtualstock;

			    $outval.=' - '.$langs->transnoentities("VirtualStock").':';
			    if ($virtualstock > 0) {
			        $outval.= ' - <span class="product_line_stock_ok">';
			    }elseif ($virtualstock <= 0) {
			        $outval.= ' - <span class="product_line_stock_too_low">';
			    }
			    $outval.=$virtualstock;
			    $outval.='</span>';

			    unset($tmpproduct);
			}
		}

		if ($outdurationvalue && $outdurationunit)
		{
			$da=array("h"=>$langs->trans("Hour"),"d"=>$langs->trans("Day"),"w"=>$langs->trans("Week"),"m"=>$langs->trans("Month"),"y"=>$langs->trans("Year"));
			if (isset($da[$outdurationunit]))
			{
				$key = $da[$outdurationunit].($outdurationvalue > 1?'s':'');
				$opt.= ' - '.$outdurationvalue.' '.$langs->trans($key);
				$outval.=' - '.$outdurationvalue.' '.$langs->transnoentities($key);
			}
		}

		$opt.= "</option>\n";
		$optJson = array('key'=>$outkey, 'value'=>$outref, 'label'=>$outval, 'label2'=>$outlabel, 'desc'=>$outdesc, 'type'=>$outtype, 'price_ht'=>price2num($outprice_ht), 'price_ttc'=>price2num($outprice_ttc), 'pricebasetype'=>$outpricebasetype, 'tva_tx'=>$outtva_tx, 'qty'=>$outqty, 'discount'=>$outdiscount, 'duration_value'=>$outdurationvalue, 'duration_unit'=>$outdurationunit);
	}

    // phpcs:disable PEAR.NamingConventions.ValidFunctionName.ScopeNotCamelCaps
	/**
	 *	Return list of products for customer (in Ajax if Ajax activated or go to select_produits_fournisseurs_list)
	 *
	 *	@param	int		$socid			Id third party
	 *	@param  string	$selected       Preselected product
	 *	@param  string	$htmlname       Name of HTML Select
	 *  @param	string	$filtertype     Filter on product type (''=nofilter, 0=product, 1=service)
	 *	@param  string	$filtre			For a SQL filter
	 *	@param	array	$ajaxoptions	Options for ajax_autocompleter
	 *  @param	int		$hidelabel		Hide label (0=no, 1=yes)
	 *  @param  int     $alsoproductwithnosupplierprice    1=Add also product without supplier prices
	 *  @param	string	$morecss		More CSS
	 *	@return	void
	 */
    public function select_produits_fournisseurs($socid, $selected = '', $htmlname = 'productid', $filtertype = '', $filtre = '', $ajaxoptions = array(), $hidelabel = 0, $alsoproductwithnosupplierprice = 0, $morecss = '')
	{
        // phpcs:enable
		global $langs,$conf;
		global $price_level, $status, $finished;

		$selected_input_value='';
		if (! empty($conf->use_javascript_ajax) && ! empty($conf->global->PRODUIT_USE_SEARCH_TO_SELECT))
		{
			if ($selected > 0)
			{
				require_once DOL_DOCUMENT_ROOT.'/product/class/product.class.php';
				$producttmpselect = new Product($this->db);
				$producttmpselect->fetch($selected);
				$selected_input_value=$producttmpselect->ref;
				unset($producttmpselect);
			}

			// mode=2 means suppliers products
			$urloption=($socid > 0?'socid='.$socid.'&':'').'htmlname='.$htmlname.'&outjson=1&price_level='.$price_level.'&type='.$filtertype.'&mode=2&status='.$status.'&finished='.$finished.'&alsoproductwithnosupplierprice='.$alsoproductwithnosupplierprice;
			print ajax_autocompleter($selected, $htmlname, DOL_URL_ROOT.'/product/ajax/products.php', $urloption, $conf->global->PRODUIT_USE_SEARCH_TO_SELECT, 0, $ajaxoptions);
			print ($hidelabel?'':$langs->trans("RefOrLabel").' : ').'<input type="text" size="20" name="search_'.$htmlname.'" id="search_'.$htmlname.'" value="'.$selected_input_value.'">';
		}
		else
		{
			print $this->select_produits_fournisseurs_list($socid, $selected, $htmlname, $filtertype, $filtre, '', -1, 0, 0, $alsoproductwithnosupplierprice, $morecss);
		}
	}

    // phpcs:disable PEAR.NamingConventions.ValidFunctionName.ScopeNotCamelCaps
	/**
	 *	Return list of suppliers products
	 *
	 *	@param	int		$socid   		Id societe fournisseur (0 pour aucun filtre)
	 *	@param  int		$selected       Product price pre-selected (must be 'id' in product_fournisseur_price or 'idprod_IDPROD')
	 *	@param  string	$htmlname       Nom de la zone select
	 *  @param	string	$filtertype     Filter on product type (''=nofilter, 0=product, 1=service)
	 *	@param  string	$filtre         Pour filtre sql
	 *	@param  string	$filterkey      Filtre des produits
	 *  @param  int		$statut         -1=Return all products, 0=Products not on sell, 1=Products on sell (not used here, a filter on tobuy is already hard coded in request)
	 *  @param  int		$outputmode     0=HTML select string, 1=Array
	 *  @param  int     $limit          Limit of line number
	 *  @param  int     $alsoproductwithnosupplierprice    1=Add also product without supplier prices
	 *  @param	string	$morecss		Add more CSS
	 *  @return array           		Array of keys for json
	 */
    public function select_produits_fournisseurs_list($socid, $selected = '', $htmlname = 'productid', $filtertype = '', $filtre = '', $filterkey = '', $statut = -1, $outputmode = 0, $limit = 100, $alsoproductwithnosupplierprice = 0, $morecss = '')
	{
        // phpcs:enable
		global $langs,$conf,$db;

		$out='';
		$outarray=array();

		$langs->load('stocks');

		$sql = "SELECT p.rowid, p.label, p.ref, p.price, p.duration, p.fk_product_type,";
		$sql.= " pfp.ref_fourn, pfp.rowid as idprodfournprice, pfp.price as fprice, pfp.quantity, pfp.remise_percent, pfp.remise, pfp.unitprice,";
		$sql.= " pfp.fk_supplier_price_expression, pfp.fk_product, pfp.tva_tx, pfp.fk_soc, s.nom as name,";
		$sql.= " pfp.supplier_reputation";
        if (! empty($conf->barcode->enabled)) $sql.= " ,pfp.barcode";
		$sql.= " FROM ".MAIN_DB_PREFIX."product as p";
		$sql.= " LEFT JOIN ".MAIN_DB_PREFIX."product_fournisseur_price as pfp ON p.rowid = pfp.fk_product";
		if ($socid) $sql.= " AND pfp.fk_soc = ".$socid;
		$sql.= " LEFT JOIN ".MAIN_DB_PREFIX."societe as s ON pfp.fk_soc = s.rowid";
		$sql.= " WHERE p.entity IN (".getEntity('product').")";
		$sql.= " AND p.tobuy = 1";
		if (strval($filtertype) != '') $sql.=" AND p.fk_product_type=".$this->db->escape($filtertype);
		if (! empty($filtre)) $sql.=" ".$filtre;
		// Add criteria on ref/label
		if ($filterkey != '')
		{
			$sql.=' AND (';
			$prefix=empty($conf->global->PRODUCT_DONOTSEARCH_ANYWHERE)?'%':'';	// Can use index if PRODUCT_DONOTSEARCH_ANYWHERE is on
			// For natural search
			$scrit = explode(' ', $filterkey);
			$i=0;
			if (count($scrit) > 1) $sql.="(";
			foreach ($scrit as $crit)
			{
				if ($i > 0) $sql.=" AND ";
				$sql.="(pfp.ref_fourn LIKE '".$this->db->escape($prefix.$crit)."%' OR p.ref LIKE '".$this->db->escape($prefix.$crit)."%' OR p.label LIKE '".$this->db->escape($prefix.$crit)."%')";
				$i++;
			}
			if (count($scrit) > 1) $sql.=")";
			if (! empty($conf->barcode->enabled)){
                $sql.= " OR p.barcode LIKE '".$this->db->escape($prefix.$filterkey)."%'";
                $sql.= " OR pfp.barcode LIKE '".$this->db->escape($prefix.$filterkey)."%'";
            }
			$sql.=')';
		}
		$sql.= " ORDER BY pfp.ref_fourn DESC, pfp.quantity ASC";
		$sql.= $db->plimit($limit, 0);

		// Build output string

		dol_syslog(get_class($this)."::select_produits_fournisseurs_list", LOG_DEBUG);
		$result=$this->db->query($sql);
		if ($result)
		{
			require_once DOL_DOCUMENT_ROOT.'/product/dynamic_price/class/price_parser.class.php';

			$num = $this->db->num_rows($result);

			//$out.='<select class="flat" id="select'.$htmlname.'" name="'.$htmlname.'">';	// remove select to have id same with combo and ajax
			$out.='<select class="flat maxwidthonsmartphone'.($morecss?' '.$morecss:'').'" id="'.$htmlname.'" name="'.$htmlname.'">';
			if (! $selected) $out.='<option value="0" selected>&nbsp;</option>';
			else $out.='<option value="0">&nbsp;</option>';

			$i = 0;
			while ($i < $num)
			{
				$objp = $this->db->fetch_object($result);

				$outkey=$objp->idprodfournprice;                                                    // id in table of price
				if (! $outkey && $alsoproductwithnosupplierprice) $outkey='idprod_'.$objp->rowid;   // id of product

				$outref=$objp->ref;
				$outval='';
				$outqty=1;
				$outdiscount=0;
				$outtype=$objp->fk_product_type;
				$outdurationvalue=$outtype == Product::TYPE_SERVICE?substr($objp->duration, 0, dol_strlen($objp->duration)-1):'';
				$outdurationunit=$outtype == Product::TYPE_SERVICE?substr($objp->duration, -1):'';

				$opt = '<option value="'.$outkey.'"';
				if ($selected && $selected == $objp->idprodfournprice) $opt.= ' selected';
				if (empty($objp->idprodfournprice) && empty($alsoproductwithnosupplierprice)) $opt.=' disabled';
				if (!empty($objp->idprodfournprice) && $objp->idprodfournprice > 0)
				{
					$opt.= ' pbq="'.$objp->idprodfournprice.'" data-pbq="'.$objp->idprodfournprice.'" data-pbqqty="'.$objp->quantity.'" data-pbqpercent="'.$objp->remise_percent.'"';
				}
				$opt.= '>';

				$objRef = $objp->ref;
				if ($filterkey && $filterkey != '') $objRef=preg_replace('/('.preg_quote($filterkey).')/i', '<strong>$1</strong>', $objRef, 1);
				$objRefFourn = $objp->ref_fourn;
				if ($filterkey && $filterkey != '') $objRefFourn=preg_replace('/('.preg_quote($filterkey).')/i', '<strong>$1</strong>', $objRefFourn, 1);
				$label = $objp->label;
				if ($filterkey && $filterkey != '') $label=preg_replace('/('.preg_quote($filterkey).')/i', '<strong>$1</strong>', $label, 1);

				$opt.=$objp->ref;
				if (! empty($objp->idprodfournprice) && ($objp->ref != $objp->ref_fourn))
					$opt.=' ('.$objp->ref_fourn.')';
				$opt.=' - ';
				$outval.=$objRef;
				if (! empty($objp->idprodfournprice) && ($objp->ref != $objp->ref_fourn))
					$outval.=' ('.$objRefFourn.')';
				$outval.=' - ';
				$opt.=dol_trunc($label, 72).' - ';
				$outval.=dol_trunc($label, 72).' - ';

				if (! empty($objp->idprodfournprice))
				{
					$outqty=$objp->quantity;
					$outdiscount=$objp->remise_percent;
					if (!empty($conf->dynamicprices->enabled) && !empty($objp->fk_supplier_price_expression)) {
						$prod_supplier = new ProductFournisseur($this->db);
						$prod_supplier->product_fourn_price_id = $objp->idprodfournprice;
						$prod_supplier->id = $objp->fk_product;
						$prod_supplier->fourn_qty = $objp->quantity;
						$prod_supplier->fourn_tva_tx = $objp->tva_tx;
						$prod_supplier->fk_supplier_price_expression = $objp->fk_supplier_price_expression;
						$priceparser = new PriceParser($this->db);
						$price_result = $priceparser->parseProductSupplier($prod_supplier);
						if ($price_result >= 0) {
							$objp->fprice = $price_result;
							if ($objp->quantity >= 1)
							{
								$objp->unitprice = $objp->fprice / $objp->quantity;
							}
						}
					}
					if ($objp->quantity == 1)
					{
						$opt.= price($objp->fprice * (!empty($conf->global->DISPLAY_DISCOUNTED_SUPPLIER_PRICE)?(1 - $objp->remise_percent / 100):1), 1, $langs, 0, 0, -1, $conf->currency)."/";
						$outval.= price($objp->fprice * (!empty($conf->global->DISPLAY_DISCOUNTED_SUPPLIER_PRICE)?(1 - $objp->remise_percent / 100):1), 0, $langs, 0, 0, -1, $conf->currency)."/";
						$opt.= $langs->trans("Unit");	// Do not use strtolower because it breaks utf8 encoding
						$outval.=$langs->transnoentities("Unit");
					}
					else
					{
						$opt.= price($objp->fprice * (!empty($conf->global->DISPLAY_DISCOUNTED_SUPPLIER_PRICE)?(1 - $objp->remise_percent / 100):1), 1, $langs, 0, 0, -1, $conf->currency)."/".$objp->quantity;
						$outval.= price($objp->fprice * (!empty($conf->global->DISPLAY_DISCOUNTED_SUPPLIER_PRICE)?(1 - $objp->remise_percent / 100):1), 0, $langs, 0, 0, -1, $conf->currency)."/".$objp->quantity;
						$opt.= ' '.$langs->trans("Units");	// Do not use strtolower because it breaks utf8 encoding
						$outval.= ' '.$langs->transnoentities("Units");
					}

					if ($objp->quantity >= 1)
					{
						$opt.=" (".price($objp->unitprice * (!empty($conf->global->DISPLAY_DISCOUNTED_SUPPLIER_PRICE)?(1 - $objp->remise_percent / 100):1), 1, $langs, 0, 0, -1, $conf->currency)."/".$langs->trans("Unit").")";	// Do not use strtolower because it breaks utf8 encoding
						$outval.=" (".price($objp->unitprice * (!empty($conf->global->DISPLAY_DISCOUNTED_SUPPLIER_PRICE)?(1 - $objp->remise_percent / 100):1), 0, $langs, 0, 0, -1, $conf->currency)."/".$langs->transnoentities("Unit").")";	// Do not use strtolower because it breaks utf8 encoding
					}
					if ($objp->remise_percent >= 1)
					{
						$opt.=" - ".$langs->trans("Discount")." : ".vatrate($objp->remise_percent).' %';
						$outval.=" - ".$langs->transnoentities("Discount")." : ".vatrate($objp->remise_percent).' %';
					}
					if ($objp->duration)
					{
						$opt .= " - ".$objp->duration;
						$outval.=" - ".$objp->duration;
					}
					if (! $socid)
					{
						$opt .= " - ".dol_trunc($objp->name, 8);
						$outval.=" - ".dol_trunc($objp->name, 8);
					}
                    if (! empty($conf->barcode->enabled) && !empty($objp->barcode))
                    {
                        $opt .= " - ".$objp->barcode;
                        $outval.=" - ".$objp->barcode;
                    }
					if ($objp->supplier_reputation)
					{
						//TODO dictionary
						$reputations=array(''=>$langs->trans('Standard'),'FAVORITE'=>$langs->trans('Favorite'),'NOTTHGOOD'=>$langs->trans('NotTheGoodQualitySupplier'), 'DONOTORDER'=>$langs->trans('DoNotOrderThisProductToThisSupplier'));

						$opt .= " - ".$reputations[$objp->supplier_reputation];
						$outval.=" - ".$reputations[$objp->supplier_reputation];
					}
				}
				else
				{
					if (empty($alsoproductwithnosupplierprice))     // No supplier price defined for couple product/supplier
					{
						$opt.= $langs->trans("NoPriceDefinedForThisSupplier");
						$outval.=$langs->transnoentities("NoPriceDefinedForThisSupplier");
					}
					else                                            // No supplier price defined for product, even on other suppliers
					{
						$opt.= $langs->trans("NoPriceDefinedForThisSupplier");
						$outval.=$langs->transnoentities("NoPriceDefinedForThisSupplier");
					}
				}
				$opt .= "</option>\n";


				// Add new entry
				// "key" value of json key array is used by jQuery automatically as selected value
				// "label" value of json key array is used by jQuery automatically as text for combo box
				$out.=$opt;
				array_push($outarray, array('key'=>$outkey, 'value'=>$outref, 'label'=>$outval, 'qty'=>$outqty, 'discount'=>$outdiscount, 'type'=>$outtype, 'duration_value'=>$outdurationvalue, 'duration_unit'=>$outdurationunit, 'disabled'=>(empty($objp->idprodfournprice)?true:false)));
				// Exemple of var_dump $outarray
				// array(1) {[0]=>array(6) {[key"]=>string(1) "2" ["value"]=>string(3) "ppp"
				//           ["label"]=>string(76) "ppp (<strong>f</strong>ff2) - ppp - 20,00 Euros/1unité (20,00 Euros/unité)"
				//      	 ["qty"]=>string(1) "1" ["discount"]=>string(1) "0" ["disabled"]=>bool(false)
				//}
				//var_dump($outval); var_dump(utf8_check($outval)); var_dump(json_encode($outval));
				//$outval=array('label'=>'ppp (<strong>f</strong>ff2) - ppp - 20,00 Euros/ Unité (20,00 Euros/unité)');
				//var_dump($outval); var_dump(utf8_check($outval)); var_dump(json_encode($outval));

				$i++;
			}
			$out.='</select>';

			$this->db->free($result);

			include_once DOL_DOCUMENT_ROOT . '/core/lib/ajax.lib.php';
			$out.=ajax_combobox($htmlname);

			if (empty($outputmode)) return $out;
			return $outarray;
		}
		else
		{
			dol_print_error($this->db);
		}
	}

    // phpcs:disable PEAR.NamingConventions.ValidFunctionName.ScopeNotCamelCaps
	/**
	 *	Return list of suppliers prices for a product
	 *
	 *  @param	    int		$productid       	Id of product
	 *  @param      string	$htmlname        	Name of HTML field
	 *  @param      int		$selected_supplier  Pre-selected supplier if more than 1 result
	 *  @return	    void
	 */
    public function select_product_fourn_price($productid, $htmlname = 'productfournpriceid', $selected_supplier = '')
	{
        // phpcs:enable
		global $langs,$conf;

		$langs->load('stocks');

		$sql = "SELECT p.rowid, p.label, p.ref, p.price, p.duration, pfp.fk_soc,";
		$sql.= " pfp.ref_fourn, pfp.rowid as idprodfournprice, pfp.price as fprice, pfp.remise_percent, pfp.quantity, pfp.unitprice,";
		$sql.= " pfp.fk_supplier_price_expression, pfp.fk_product, pfp.tva_tx, s.nom as name";
		$sql.= " FROM ".MAIN_DB_PREFIX."product as p";
		$sql.= " LEFT JOIN ".MAIN_DB_PREFIX."product_fournisseur_price as pfp ON p.rowid = pfp.fk_product";
		$sql.= " LEFT JOIN ".MAIN_DB_PREFIX."societe as s ON pfp.fk_soc = s.rowid";
		$sql.= " WHERE pfp.entity IN (".getEntity('productsupplierprice').")";
		$sql.= " AND p.tobuy = 1";
		$sql.= " AND s.fournisseur = 1";
		$sql.= " AND p.rowid = ".$productid;
		$sql.= " ORDER BY s.nom, pfp.ref_fourn DESC";

		dol_syslog(get_class($this)."::select_product_fourn_price", LOG_DEBUG);
		$result=$this->db->query($sql);

		if ($result)
		{
			$num = $this->db->num_rows($result);

			$form = '<select class="flat" id="select_'.$htmlname.'" name="'.$htmlname.'">';

			if (! $num)
			{
				$form.= '<option value="0">-- '.$langs->trans("NoSupplierPriceDefinedForThisProduct").' --</option>';
			}
			else
			{
				require_once DOL_DOCUMENT_ROOT.'/product/dynamic_price/class/price_parser.class.php';
				$form.= '<option value="0">&nbsp;</option>';

				$i = 0;
				while ($i < $num)
				{
					$objp = $this->db->fetch_object($result);

					$opt = '<option value="'.$objp->idprodfournprice.'"';
					//if there is only one supplier, preselect it
					if($num == 1 || ($selected_supplier > 0 && $objp->fk_soc == $selected_supplier)) {
						$opt .= ' selected';
					}
					$opt.= '>'.$objp->name.' - '.$objp->ref_fourn.' - ';

					if (!empty($conf->dynamicprices->enabled) && !empty($objp->fk_supplier_price_expression)) {
						$prod_supplier = new ProductFournisseur($this->db);
						$prod_supplier->product_fourn_price_id = $objp->idprodfournprice;
						$prod_supplier->id = $productid;
						$prod_supplier->fourn_qty = $objp->quantity;
						$prod_supplier->fourn_tva_tx = $objp->tva_tx;
						$prod_supplier->fk_supplier_price_expression = $objp->fk_supplier_price_expression;
						$priceparser = new PriceParser($this->db);
						$price_result = $priceparser->parseProductSupplier($prod_supplier);
						if ($price_result >= 0) {
							$objp->fprice = $price_result;
							if ($objp->quantity >= 1)
							{
								$objp->unitprice = $objp->fprice / $objp->quantity;
							}
						}
					}
					if ($objp->quantity == 1)
					{
						$opt.= price($objp->fprice * (!empty($conf->global->DISPLAY_DISCOUNTED_SUPPLIER_PRICE)?(1 - $objp->remise_percent / 100):1), 1, $langs, 0, 0, -1, $conf->currency)."/";
					}

					$opt.= $objp->quantity.' ';

					if ($objp->quantity == 1)
					{
						$opt.= $langs->trans("Unit");
					}
					else
					{
						$opt.= $langs->trans("Units");
					}
					if ($objp->quantity > 1)
					{
						$opt.=" - ";
						$opt.= price($objp->unitprice * (!empty($conf->global->DISPLAY_DISCOUNTED_SUPPLIER_PRICE)?(1 - $objp->remise_percent / 100):1), 1, $langs, 0, 0, -1, $conf->currency)."/".$langs->trans("Unit");
					}
					if ($objp->duration) $opt .= " - ".$objp->duration;
					$opt .= "</option>\n";

					$form.= $opt;
					$i++;
				}
			}

			$form.= '</select>';
			$this->db->free($result);
			return $form;
		}
		else
		{
			dol_print_error($this->db);
		}
	}

    // phpcs:disable PEAR.NamingConventions.ValidFunctionName.ScopeNotCamelCaps
	/**
	 *    Return list of delivery address
	 *
	 *    @param    string	$selected          	Id contact pre-selectionn
	 *    @param    int		$socid				Id of company
	 *    @param    string	$htmlname          	Name of HTML field
	 *    @param    int		$showempty         	Add an empty field
	 *    @return	integer|null
	 */
    public function select_address($selected, $socid, $htmlname = 'address_id', $showempty = 0)
	{
        // phpcs:enable
		// looking for users
		$sql = "SELECT a.rowid, a.label";
		$sql .= " FROM ".MAIN_DB_PREFIX ."societe_address as a";
		$sql .= " WHERE a.fk_soc = ".$socid;
		$sql .= " ORDER BY a.label ASC";

		dol_syslog(get_class($this)."::select_address", LOG_DEBUG);
		$resql=$this->db->query($sql);
		if ($resql)
		{
			print '<select class="flat" id="select_'.$htmlname.'" name="'.$htmlname.'">';
			if ($showempty) print '<option value="0">&nbsp;</option>';
			$num = $this->db->num_rows($resql);
			$i = 0;
			if ($num)
			{
				while ($i < $num)
				{
					$obj = $this->db->fetch_object($resql);

					if ($selected && $selected == $obj->rowid)
					{
						print '<option value="'.$obj->rowid.'" selected>'.$obj->label.'</option>';
					}
					else
					{
						print '<option value="'.$obj->rowid.'">'.$obj->label.'</option>';
					}
					$i++;
				}
			}
			print '</select>';
			return $num;
		}
		else
		{
			dol_print_error($this->db);
		}
	}


    // phpcs:disable PEAR.NamingConventions.ValidFunctionName.ScopeNotCamelCaps
	/**
	 *      Load into cache list of payment terms
	 *
	 *      @return     int             Nb of lines loaded, <0 if KO
	 */
    public function load_cache_conditions_paiements()
	{
        // phpcs:enable
		global $langs;

		$num = count($this->cache_conditions_paiements);
		if ($num > 0) return 0;    // Cache already loaded

		dol_syslog(__METHOD__, LOG_DEBUG);

		$sql = "SELECT rowid, code, libelle as label";
		$sql.= " FROM ".MAIN_DB_PREFIX.'c_payment_term';
		$sql.= " WHERE entity IN (".getEntity('c_payment_term').")";
		$sql.= " AND active > 0";
		$sql.= " ORDER BY sortorder";

		$resql = $this->db->query($sql);
		if ($resql)
		{
			$num = $this->db->num_rows($resql);
			$i = 0;
			while ($i < $num)
			{
				$obj = $this->db->fetch_object($resql);

				// Si traduction existe, on l'utilise, sinon on prend le libelle par defaut
				$label=($langs->trans("PaymentConditionShort".$obj->code)!=("PaymentConditionShort".$obj->code)?$langs->trans("PaymentConditionShort".$obj->code):($obj->label!='-'?$obj->label:''));
				$this->cache_conditions_paiements[$obj->rowid]['code'] =$obj->code;
				$this->cache_conditions_paiements[$obj->rowid]['label']=$label;
				$i++;
			}

			//$this->cache_conditions_paiements=dol_sort_array($this->cache_conditions_paiements, 'label', 'asc', 0, 0, 1);		// We use the field sortorder of table

			return $num;
		}
		else
		{
			dol_print_error($this->db);
			return -1;
		}
	}

    // phpcs:disable PEAR.NamingConventions.ValidFunctionName.ScopeNotCamelCaps
	/**
	 *      Charge dans cache la liste des délais de livraison possibles
	 *
	 *      @return     int             Nb of lines loaded, <0 if KO
	 */
    public function load_cache_availability()
	{
        // phpcs:enable
		global $langs;

		$num = count($this->cache_availability);
		if ($num > 0) return 0;    // Cache already loaded

		dol_syslog(__METHOD__, LOG_DEBUG);

		$langs->load('propal');

		$sql = "SELECT rowid, code, label";
		$sql.= " FROM ".MAIN_DB_PREFIX.'c_availability';
		$sql.= " WHERE active > 0";

		$resql = $this->db->query($sql);
		if ($resql)
		{
			$num = $this->db->num_rows($resql);
			$i = 0;
			while ($i < $num)
			{
				$obj = $this->db->fetch_object($resql);

				// Si traduction existe, on l'utilise, sinon on prend le libelle par defaut
				$label=($langs->trans("AvailabilityType".$obj->code)!=("AvailabilityType".$obj->code)?$langs->trans("AvailabilityType".$obj->code):($obj->label!='-'?$obj->label:''));
				$this->cache_availability[$obj->rowid]['code'] =$obj->code;
				$this->cache_availability[$obj->rowid]['label']=$label;
				$i++;
			}

			$this->cache_availability = dol_sort_array($this->cache_availability, 'label', 'asc', 0, 0, 1);

			return $num;
		}
		else
		{
			dol_print_error($this->db);
			return -1;
		}
	}

	/**
	 *      Retourne la liste des types de delais de livraison possibles
	 *
	 *      @param	int		$selected        Id du type de delais pre-selectionne
	 *      @param  string	$htmlname        Nom de la zone select
	 *      @param  string	$filtertype      To add a filter
	 *		@param	int		$addempty		Add empty entry
	 *		@return	void
	 */
    public function selectAvailabilityDelay($selected = '', $htmlname = 'availid', $filtertype = '', $addempty = 0)
	{
		global $langs,$user;

		$this->load_cache_availability();

		dol_syslog(__METHOD__." selected=".$selected.", htmlname=".$htmlname, LOG_DEBUG);

		print '<select id="'.$htmlname.'" class="flat" name="'.$htmlname.'">';
		if ($addempty) print '<option value="0">&nbsp;</option>';
		foreach($this->cache_availability as $id => $arrayavailability)
		{
			if ($selected == $id)
			{
				print '<option value="'.$id.'" selected>';
			}
			else
			{
				print '<option value="'.$id.'">';
			}
			print $arrayavailability['label'];
			print '</option>';
		}
		print '</select>';
		if ($user->admin) print info_admin($langs->trans("YouCanChangeValuesForThisListFromDictionarySetup"), 1);
	}

	/**
	 *      Load into cache cache_demand_reason, array of input reasons
	 *
	 *      @return     int             Nb of lines loaded, <0 if KO
	 */
    public function loadCacheInputReason()
	{
		global $langs;

		$num = count($this->cache_demand_reason);
		if ($num > 0) return 0;    // Cache already loaded

		$sql = "SELECT rowid, code, label";
		$sql.= " FROM ".MAIN_DB_PREFIX.'c_input_reason';
		$sql.= " WHERE active > 0";

		$resql = $this->db->query($sql);
		if ($resql)
		{
			$num = $this->db->num_rows($resql);
			$i = 0;
			$tmparray=array();
			while ($i < $num)
			{
				$obj = $this->db->fetch_object($resql);

				// Si traduction existe, on l'utilise, sinon on prend le libelle par defaut
				$label=($obj->label!='-'?$obj->label:'');
				if ($langs->trans("DemandReasonType".$obj->code) != ("DemandReasonType".$obj->code)) $label = $langs->trans("DemandReasonType".$obj->code); // So translation key DemandReasonTypeSRC_XXX will work
				if ($langs->trans($obj->code) != $obj->code) $label=$langs->trans($obj->code);																// So translation key SRC_XXX will work

				$tmparray[$obj->rowid]['id']   =$obj->rowid;
				$tmparray[$obj->rowid]['code'] =$obj->code;
				$tmparray[$obj->rowid]['label']=$label;
				$i++;
			}

			$this->cache_demand_reason=dol_sort_array($tmparray, 'label', 'asc', 0, 0, 1);

			unset($tmparray);
			return $num;
		}
		else
		{
			dol_print_error($this->db);
			return -1;
		}
	}

	/**
	 *	Return list of input reason (events that triggered an object creation, like after sending an emailing, making an advert, ...)
	 *  List found into table c_input_reason loaded by loadCacheInputReason
	 *
	 *  @param	int		$selected        Id or code of type origin to select by default
	 *  @param  string	$htmlname        Nom de la zone select
	 *  @param  string	$exclude         To exclude a code value (Example: SRC_PROP)
	 *	@param	int		$addempty		 Add an empty entry
	 *	@return	void
	 */
    public function selectInputReason($selected = '', $htmlname = 'demandreasonid', $exclude = '', $addempty = 0)
	{
		global $langs,$user;

		$this->loadCacheInputReason();

		print '<select class="flat" id="select_'.$htmlname.'" name="'.$htmlname.'">';
		if ($addempty) print '<option value="0"'.(empty($selected)?' selected':'').'>&nbsp;</option>';
		foreach($this->cache_demand_reason as $id => $arraydemandreason)
		{
			if ($arraydemandreason['code']==$exclude) continue;

			if ($selected && ($selected == $arraydemandreason['id'] || $selected == $arraydemandreason['code']))
			{
				print '<option value="'.$arraydemandreason['id'].'" selected>';
			}
			else
			{
				print '<option value="'.$arraydemandreason['id'].'">';
			}
			$label=$arraydemandreason['label'];	// Translation of label was already done into the ->loadCacheInputReason
			print $langs->trans($label);
			print '</option>';
		}
		print '</select>';
		if ($user->admin) print info_admin($langs->trans("YouCanChangeValuesForThisListFromDictionarySetup"), 1);
	}

    // phpcs:disable PEAR.NamingConventions.ValidFunctionName.ScopeNotCamelCaps
	/**
	 *      Charge dans cache la liste des types de paiements possibles
	 *
	 *      @return     int                 Nb of lines loaded, <0 if KO
	 */
    public function load_cache_types_paiements()
	{
        // phpcs:enable
		global $langs;

		$num=count($this->cache_types_paiements);
		if ($num > 0) return $num;    // Cache already loaded

		dol_syslog(__METHOD__, LOG_DEBUG);

		$this->cache_types_paiements = array();

		$sql = "SELECT id, code, libelle as label, type, active";
		$sql.= " FROM ".MAIN_DB_PREFIX."c_paiement";
		$sql.= " WHERE entity IN (".getEntity('c_paiement').")";
		//if ($active >= 0) $sql.= " AND active = ".$active;

		$resql = $this->db->query($sql);
		if ($resql)
		{
			$num = $this->db->num_rows($resql);
			$i = 0;
			while ($i < $num)
			{
				$obj = $this->db->fetch_object($resql);

				// Si traduction existe, on l'utilise, sinon on prend le libelle par defaut
				$label=($langs->transnoentitiesnoconv("PaymentTypeShort".$obj->code)!=("PaymentTypeShort".$obj->code)?$langs->transnoentitiesnoconv("PaymentTypeShort".$obj->code):($obj->label!='-'?$obj->label:''));
				$this->cache_types_paiements[$obj->id]['id'] =$obj->id;
				$this->cache_types_paiements[$obj->id]['code'] =$obj->code;
				$this->cache_types_paiements[$obj->id]['label']=$label;
				$this->cache_types_paiements[$obj->id]['type'] =$obj->type;
				$this->cache_types_paiements[$obj->id]['active'] =$obj->active;
				$i++;
			}

			$this->cache_types_paiements = dol_sort_array($this->cache_types_paiements, 'label', 'asc', 0, 0, 1);

			return $num;
		}
		else
		{
			dol_print_error($this->db);
			return -1;
		}
	}


    // phpcs:disable PEAR.NamingConventions.ValidFunctionName.ScopeNotCamelCaps
	/**
	 *      Return list of payment modes.
	 *      Constant MAIN_DEFAULT_PAYMENT_TERM_ID can used to set default value but scope is all application, probably not what you want.
	 *      See instead to force the default value by the caller.
	 *
	 *      @param	int		$selected		Id of payment term to preselect by default
	 *      @param	string	$htmlname		Nom de la zone select
	 *      @param	int		$filtertype		Not used
	 *		@param	int		$addempty		Add an empty entry
	 * 		@param	int		$noinfoadmin		0=Add admin info, 1=Disable admin info
	 * 		@param	string	$morecss			Add more CSS on select tag
	 *		@return	void
	 */
    public function select_conditions_paiements($selected = 0, $htmlname = 'condid', $filtertype = -1, $addempty = 0, $noinfoadmin = 0, $morecss = '')
	{
        // phpcs:enable
		global $langs, $user, $conf;

		dol_syslog(__METHOD__." selected=".$selected.", htmlname=".$htmlname, LOG_DEBUG);

		$this->load_cache_conditions_paiements();

		// Set default value if not already set by caller
		if (empty($selected) && ! empty($conf->global->MAIN_DEFAULT_PAYMENT_TERM_ID)) $selected = $conf->global->MAIN_DEFAULT_PAYMENT_TERM_ID;

		print '<select id="'.$htmlname.'" class="flat selectpaymentterms'.($morecss?' '.$morecss:'').'" name="'.$htmlname.'">';
		if ($addempty) print '<option value="0">&nbsp;</option>';
		foreach($this->cache_conditions_paiements as $id => $arrayconditions)
		{
			if ($selected == $id)
			{
				print '<option value="'.$id.'" selected>';
			}
			else
			{
				print '<option value="'.$id.'">';
			}
			print $arrayconditions['label'];
			print '</option>';
		}
		print '</select>';
		if ($user->admin && empty($noinfoadmin)) print info_admin($langs->trans("YouCanChangeValuesForThisListFromDictionarySetup"), 1);
	}


    // phpcs:disable PEAR.NamingConventions.ValidFunctionName.ScopeNotCamelCaps
	/**
	 *      Return list of payment methods
	 *
	 *      @param	string	$selected       Id du mode de paiement pre-selectionne
	 *      @param  string	$htmlname       Nom de la zone select
	 *      @param  string	$filtertype     To filter on field type in llx_c_paiement ('CRDT' or 'DBIT' or array('code'=>xx,'label'=>zz))
	 *      @param  int		$format         0=id+libelle, 1=code+code, 2=code+libelle, 3=id+code
	 *      @param  int		$empty			1=peut etre vide, 0 sinon
	 * 		@param	int		$noadmininfo	0=Add admin info, 1=Disable admin info
	 *      @param  int		$maxlength      Max length of label
	 *      @param  int     $active         Active or not, -1 = all
	 *      @param  string  $morecss        Add more CSS on select tag
	 * 		@return	void
	 */
    public function select_types_paiements($selected = '', $htmlname = 'paiementtype', $filtertype = '', $format = 0, $empty = 1, $noadmininfo = 0, $maxlength = 0, $active = 1, $morecss = '')
	{
        // phpcs:enable
		global $langs,$user;

		dol_syslog(__METHOD__." ".$selected.", ".$htmlname.", ".$filtertype.", ".$format, LOG_DEBUG);

		$filterarray=array();
		if ($filtertype == 'CRDT')  	$filterarray=array(0,2,3);
		elseif ($filtertype == 'DBIT') 	$filterarray=array(1,2,3);
		elseif ($filtertype != '' && $filtertype != '-1') $filterarray=explode(',', $filtertype);

		$this->load_cache_types_paiements();

		print '<select id="select'.$htmlname.'" class="flat selectpaymenttypes'.($morecss?' '.$morecss:'').'" name="'.$htmlname.'">';
		if ($empty) print '<option value="">&nbsp;</option>';
		foreach($this->cache_types_paiements as $id => $arraytypes)
		{
			// If not good status
			if ($active >= 0 && $arraytypes['active'] != $active) continue;

			// On passe si on a demande de filtrer sur des modes de paiments particuliers
			if (count($filterarray) && ! in_array($arraytypes['type'], $filterarray)) continue;

			// We discard empty line if showempty is on because an empty line has already been output.
			if ($empty && empty($arraytypes['code'])) continue;

			if ($format == 0) print '<option value="'.$id.'"';
			elseif ($format == 1) print '<option value="'.$arraytypes['code'].'"';
			elseif ($format == 2) print '<option value="'.$arraytypes['code'].'"';
			elseif ($format == 3) print '<option value="'.$id.'"';
			// Si selected est text, on compare avec code, sinon avec id
			if (preg_match('/[a-z]/i', $selected) && $selected == $arraytypes['code']) print ' selected';
			elseif ($selected == $id) print ' selected';
			print '>';
			if ($format == 0) $value=($maxlength?dol_trunc($arraytypes['label'], $maxlength):$arraytypes['label']);
			elseif ($format == 1) $value=$arraytypes['code'];
			elseif ($format == 2) $value=($maxlength?dol_trunc($arraytypes['label'], $maxlength):$arraytypes['label']);
			elseif ($format == 3) $value=$arraytypes['code'];
			print $value?$value:'&nbsp;';
			print '</option>';
		}
		print '</select>';
		if ($user->admin && ! $noadmininfo) print info_admin($langs->trans("YouCanChangeValuesForThisListFromDictionarySetup"), 1);
	}


	/**
	 *  Selection HT or TTC
	 *
	 *  @param	string	$selected       Id pre-selectionne
	 *  @param  string	$htmlname       Nom de la zone select
	 * 	@return	string					Code of HTML select to chose tax or not
	 */
    public function selectPriceBaseType($selected = '', $htmlname = 'price_base_type')
	{
		global $langs;

		$return='';

		$return.= '<select class="flat" id="select_'.$htmlname.'" name="'.$htmlname.'">';
		$options = array(
			'HT'=>$langs->trans("HT"),
			'TTC'=>$langs->trans("TTC")
		);
		foreach($options as $id => $value)
		{
			if ($selected == $id)
			{
				$return.= '<option value="'.$id.'" selected>'.$value;
			}
			else
			{
				$return.= '<option value="'.$id.'">'.$value;
			}
			$return.= '</option>';
		}
		$return.= '</select>';

		return $return;
	}

	/**
	 *  Return a HTML select list of shipping mode
	 *
	 *  @param	string	$selected          Id shipping mode pre-selected
	 *  @param  string	$htmlname          Name of select zone
	 *  @param  string	$filtre            To filter list
	 *  @param  int		$useempty          1=Add an empty value in list, 2=Add an empty value in list only if there is more than 2 entries.
	 *  @param  string	$moreattrib        To add more attribute on select
	 * 	@return	void
	 */
    public function selectShippingMethod($selected = '', $htmlname = 'shipping_method_id', $filtre = '', $useempty = 0, $moreattrib = '')
	{
		global $langs, $conf, $user;

		$langs->load("admin");
		$langs->load("deliveries");

		$sql = "SELECT rowid, code, libelle as label";
		$sql.= " FROM ".MAIN_DB_PREFIX."c_shipment_mode";
		$sql.= " WHERE active > 0";
		if ($filtre) $sql.=" AND ".$filtre;
		$sql.= " ORDER BY libelle ASC";

		dol_syslog(get_class($this)."::selectShippingMode", LOG_DEBUG);
		$result = $this->db->query($sql);
		if ($result) {
			$num = $this->db->num_rows($result);
			$i = 0;
			if ($num) {
				print '<select id="select'.$htmlname.'" class="flat selectshippingmethod" name="'.$htmlname.'"'.($moreattrib?' '.$moreattrib:'').'>';
				if ($useempty == 1 || ($useempty == 2 && $num > 1)) {
					print '<option value="-1">&nbsp;</option>';
				}
				while ($i < $num) {
					$obj = $this->db->fetch_object($result);
					if ($selected == $obj->rowid) {
						print '<option value="'.$obj->rowid.'" selected>';
					} else {
						print '<option value="'.$obj->rowid.'">';
					}
					print ($langs->trans("SendingMethod".strtoupper($obj->code)) != "SendingMethod".strtoupper($obj->code)) ? $langs->trans("SendingMethod".strtoupper($obj->code)) : $obj->label;
					print '</option>';
					$i++;
				}
				print "</select>";
				if ($user->admin) print info_admin($langs->trans("YouCanChangeValuesForThisListFromDictionarySetup"), 1);
			} else {
				print $langs->trans("NoShippingMethodDefined");
			}
		} else {
			dol_print_error($this->db);
		}
	}

	/**
	 *    Display form to select shipping mode
	 *
	 *    @param	string	$page        Page
	 *    @param    int		$selected    Id of shipping mode
	 *    @param    string	$htmlname    Name of select html field
	 *    @param    int		$addempty    1=Add an empty value in list, 2=Add an empty value in list only if there is more than 2 entries.
	 *    @return	void
	 */
    public function formSelectShippingMethod($page, $selected = '', $htmlname = 'shipping_method_id', $addempty = 0)
	{
		global $langs, $db;

		$langs->load("deliveries");

		if ($htmlname != "none") {
			print '<form method="POST" action="'.$page.'">';
			print '<input type="hidden" name="action" value="setshippingmethod">';
			print '<input type="hidden" name="token" value="'.$_SESSION['newtoken'].'">';
			$this->selectShippingMethod($selected, $htmlname, '', $addempty);
			print '<input type="submit" class="button valignmiddle" value="'.$langs->trans("Modify").'">';
			print '</form>';
		} else {
			if ($selected) {
				$code=$langs->getLabelFromKey($db, $selected, 'c_shipment_mode', 'rowid', 'code');
				print $langs->trans("SendingMethod".strtoupper($code));
			} else {
				print "&nbsp;";
			}
		}
	}

	/**
	 * Creates HTML last in cycle situation invoices selector
	 *
	 * @param     string  $selected   		Preselected ID
	 * @param     int     $socid      		Company ID
	 *
	 * @return    string                     HTML select
	 */
    public function selectSituationInvoices($selected = '', $socid = 0)
	{
		global $langs;

		$langs->load('bills');

		$opt = '<option value ="" selected></option>';
		$sql = 'SELECT rowid, ref, situation_cycle_ref, situation_counter, situation_final, fk_soc';
		$sql.= ' FROM ' . MAIN_DB_PREFIX . 'facture';
		$sql.= ' WHERE entity IN ('.getEntity('invoice').')';
		$sql.= ' AND situation_counter>=1';
		$sql.= ' ORDER by situation_cycle_ref, situation_counter desc';
		$resql = $this->db->query($sql);
		if ($resql && $this->db->num_rows($resql) > 0) {
			// Last seen cycle
			$ref = 0;
			while ($obj = $this->db->fetch_object($resql)){
				//Same company ?
			    if ($socid == $obj->fk_soc) {
					//Same cycle ?
			        if ($obj->situation_cycle_ref != $ref) {
						// Just seen this cycle
			            $ref = $obj->situation_cycle_ref;
						//not final ?
			            if ($obj->situation_final != 1) {
							//Not prov?
			                if (substr($obj->ref, 1, 4) != 'PROV') {
			                    if ($selected == $obj->rowid) {
			                        $opt .= '<option value="' . $obj->rowid . '" selected>' . $obj->ref . '</option>';
								} else {
								    $opt .= '<option value="' . $obj->rowid . '">' . $obj->ref . '</option>';
								}
							}
						}
					}
				}
			}
		}
		else
		{
				dol_syslog("Error sql=" . $sql . ", error=" . $this->error, LOG_ERR);
		}
		if ($opt == '<option value ="" selected></option>')
		{
			$opt = '<option value ="0" selected>' . $langs->trans('NoSituations') . '</option>';
		}
		return $opt;
	}

	/**
	 *      Creates HTML units selector (code => label)
	 *
	 *      @param	string	$selected       Preselected Unit ID
	 *      @param  string	$htmlname       Select name
	 *      @param	int		$showempty		Add a nempty line
	 * 		@return	string                  HTML select
	 */
    public function selectUnits($selected = '', $htmlname = 'units', $showempty = 0)
	{
		global $langs;

		$langs->load('products');

		$return= '<select class="flat" id="'.$htmlname.'" name="'.$htmlname.'">';

		$sql = 'SELECT rowid, label, code from '.MAIN_DB_PREFIX.'c_units';
		$sql.= ' WHERE active > 0';

		$resql = $this->db->query($sql);
		if($resql && $this->db->num_rows($resql) > 0)
		{
			if ($showempty) $return .= '<option value="none"></option>';

			while($res = $this->db->fetch_object($resql))
			{
			    $unitLabel = $res->label;
			    if (! empty($langs->tab_translate['unit'.$res->code]))	// check if Translation is available before
			    {
			        $unitLabel = $langs->trans('unit'.$res->code)!=$res->label?$langs->trans('unit'.$res->code):$res->label;
			    }

				if ($selected == $res->rowid)
				{
				    $return.='<option value="'.$res->rowid.'" selected>'.$unitLabel.'</option>';
				}
				else
				{
				    $return.='<option value="'.$res->rowid.'">'.$unitLabel.'</option>';
				}
			}
			$return.='</select>';
		}
		return $return;
	}

    // phpcs:disable PEAR.NamingConventions.ValidFunctionName.ScopeNotCamelCaps
	/**
	 *  Return a HTML select list of bank accounts
	 *
	 *  @param	string	$selected           Id account pre-selected
	 *  @param  string	$htmlname           Name of select zone
	 *  @param  int		$statut             Status of searched accounts (0=open, 1=closed, 2=both)
	 *  @param  string	$filtre             To filter list
	 *  @param  int		$useempty           1=Add an empty value in list, 2=Add an empty value in list only if there is more than 2 entries.
	 *  @param  string	$moreattrib         To add more attribute on select
	 *  @param	int		$showcurrency		Show currency in label
	 *  @param	string	$morecss			More CSS
	 * 	@return	int							<0 if error, Num of bank account found if OK (0, 1, 2, ...)
	 */
    public function select_comptes($selected = '', $htmlname = 'accountid', $statut = 0, $filtre = '', $useempty = 0, $moreattrib = '', $showcurrency = 0, $morecss = '')
	{
        // phpcs:enable
		global $langs, $conf;

		$langs->load("admin");
		$num = 0;

		$sql = "SELECT rowid, label, bank, clos as status, currency_code";
		$sql.= " FROM ".MAIN_DB_PREFIX."bank_account";
		$sql.= " WHERE entity IN (".getEntity('bank_account').")";
		if ($statut != 2) $sql.= " AND clos = '".$statut."'";
		if ($filtre) $sql.=" AND ".$filtre;
		$sql.= " ORDER BY label";

		dol_syslog(get_class($this)."::select_comptes", LOG_DEBUG);
		$result = $this->db->query($sql);
		if ($result)
		{
			$num = $this->db->num_rows($result);
			$i = 0;
			if ($num)
			{
				print '<select id="select'.$htmlname.'" class="flat selectbankaccount'.($morecss?' '.$morecss:'').'" name="'.$htmlname.'"'.($moreattrib?' '.$moreattrib:'').'>';
				if ($useempty == 1 || ($useempty == 2 && $num > 1))
				{
					print '<option value="-1">&nbsp;</option>';
				}

				while ($i < $num)
				{
					$obj = $this->db->fetch_object($result);
					if ($selected == $obj->rowid)
					{
						print '<option value="'.$obj->rowid.'" selected>';
					}
					else
					{
						print '<option value="'.$obj->rowid.'">';
					}
					print trim($obj->label);
					if ($showcurrency) print ' ('.$obj->currency_code.')';
					if ($statut == 2 && $obj->status == 1) print ' ('.$langs->trans("Closed").')';
					print '</option>';
					$i++;
				}
				print "</select>";
			}
			else
			{
				if ($statut == 0) print '<span class="opacitymedium">'.$langs->trans("NoActiveBankAccountDefined").'</span>';
				else print '<span class="opacitymedium">'.$langs->trans("NoBankAccountFound").'</span>';
			}
		}
		else {
			dol_print_error($this->db);
		}

		return $num;
	}

	/**
	 *  Return a HTML select list of establishment
	 *
	 *  @param	string	$selected           Id establishment pre-selected
	 *  @param  string	$htmlname           Name of select zone
	 *  @param  int		$statut             Status of searched establishment (0=open, 1=closed, 2=both)
	 *  @param  string	$filtre             To filter list
	 *  @param  int		$useempty           1=Add an empty value in list, 2=Add an empty value in list only if there is more than 2 entries.
	 *  @param  string	$moreattrib         To add more attribute on select
	 * 	@return	int							<0 if error, Num of establishment found if OK (0, 1, 2, ...)
	 */
	public function selectEstablishments($selected = '', $htmlname = 'entity', $statut = 0, $filtre = '', $useempty = 0, $moreattrib = '')
	{
        // phpcs:enable
		global $langs, $conf;

		$langs->load("admin");
		$num = 0;

		$sql = "SELECT rowid, name, fk_country, status, entity";
		$sql.= " FROM ".MAIN_DB_PREFIX."establishment";
		$sql.= " WHERE 1=1";
		if ($statut != 2) $sql.= " AND status = '".$statut."'";
		if ($filtre) $sql.=" AND ".$filtre;
		$sql.= " ORDER BY name";

		dol_syslog(get_class($this)."::select_establishment", LOG_DEBUG);
		$result = $this->db->query($sql);
		if ($result)
		{
			$num = $this->db->num_rows($result);
			$i = 0;
			if ($num)
			{
				print '<select id="select'.$htmlname.'" class="flat selectestablishment" name="'.$htmlname.'"'.($moreattrib?' '.$moreattrib:'').'>';
				if ($useempty == 1 || ($useempty == 2 && $num > 1))
				{
					print '<option value="-1">&nbsp;</option>';
				}

				while ($i < $num)
				{
					$obj = $this->db->fetch_object($result);
					if ($selected == $obj->rowid)
					{
						print '<option value="'.$obj->rowid.'" selected>';
					}
					else
					{
						print '<option value="'.$obj->rowid.'">';
					}
					print trim($obj->name);
					if ($statut == 2 && $obj->status == 1) print ' ('.$langs->trans("Closed").')';
					print '</option>';
					$i++;
				}
				print "</select>";
			}
			else
			{
				if ($statut == 0) print '<span class="opacitymedium">'.$langs->trans("NoActiveEstablishmentDefined").'</span>';
				else print '<span class="opacitymedium">'.$langs->trans("NoEstablishmentFound").'</span>';
			}
		}
		else {
			dol_print_error($this->db);
		}
	}

	/**
	 *    Display form to select bank account
	 *
	 *    @param	string	$page        Page
	 *    @param    int		$selected    Id of bank account
	 *    @param    string	$htmlname    Name of select html field
	 *    @param    int		$addempty    1=Add an empty value in list, 2=Add an empty value in list only if there is more than 2 entries.
	 *    @return	void
	 */
    public function formSelectAccount($page, $selected = '', $htmlname = 'fk_account', $addempty = 0)
	{
		global $langs;
		if ($htmlname != "none") {
			print '<form method="POST" action="'.$page.'">';
			print '<input type="hidden" name="action" value="setbankaccount">';
			print '<input type="hidden" name="token" value="'.$_SESSION['newtoken'].'">';
			$nbaccountfound = $this->select_comptes($selected, $htmlname, 0, '', $addempty);
			if ($nbaccountfound > 0) print '<input type="submit" class="button valignmiddle" value="'.$langs->trans("Modify").'">';
			print '</form>';
		} else {

			$langs->load('banks');

			if ($selected) {
				require_once DOL_DOCUMENT_ROOT .'/compta/bank/class/account.class.php';
				$bankstatic=new Account($this->db);
				$result = $bankstatic->fetch($selected);
				if ($result) print $bankstatic->getNomUrl(1);
			} else {
				print "&nbsp;";
			}
		}
	}

    // phpcs:disable PEAR.NamingConventions.ValidFunctionName.ScopeNotCamelCaps
	/**
	 *    Return list of categories having choosed type
	 *
	 *    @param	string|int	            $type				Type of category ('customer', 'supplier', 'contact', 'product', 'member'). Old mode (0, 1, 2, ...) is deprecated.
	 *    @param    string		            $selected    		Id of category preselected or 'auto' (autoselect category if there is only one element)
	 *    @param    string		            $htmlname			HTML field name
	 *    @param    int			            $maxlength      	Maximum length for labels
     *    @param    int|string|array    	$markafterid        Keep only or removed all categories including the leaf $markafterid in category tree (exclude) or Keep only of category is inside the leaf starting with this id.
     *                                                          $markafterid can be an :
     *                                                          - int (id of category)
     *                                                          - string (categories ids seprated by comma)
     *                                                          - array (list of categories ids)
	 *    @param	int			            $outputmode			0=HTML select string, 1=Array
     *    @param	int			            $include			[=0] Removed or 1=Keep only
	 *    @return	string
	 *    @see select_categories()
	 */
    public function select_all_categories($type, $selected = '', $htmlname = "parent", $maxlength = 64, $markafterid = 0, $outputmode = 0, $include = 0)
	{
        // phpcs:enable
		global $conf, $langs;
		$langs->load("categories");

		include_once DOL_DOCUMENT_ROOT.'/categories/class/categorie.class.php';

		// For backward compatibility
		if (is_numeric($type))
		{
			dol_syslog(__METHOD__ . ': using numeric value for parameter type is deprecated. Use string code instead.', LOG_WARNING);
		}

		if ($type === Categorie::TYPE_BANK_LINE)
		{
			// TODO Move this into common category feature
			$categids=array();
			$sql = "SELECT c.label, c.rowid";
			$sql.= " FROM ".MAIN_DB_PREFIX."bank_categ as c";
			$sql.= " WHERE entity = ".$conf->entity;
			$sql.= " ORDER BY c.label";
			$result = $this->db->query($sql);
			if ($result)
			{
				$num = $this->db->num_rows($result);
				$i = 0;
				while ($i < $num)
				{
					$objp = $this->db->fetch_object($result);
					if ($objp) $cate_arbo[$objp->rowid]=array('id'=>$objp->rowid, 'fulllabel'=>$objp->label);
					$i++;
				}
				$this->db->free($result);
			}
			else dol_print_error($this->db);
		}
		else
		{
			$cat = new Categorie($this->db);
            $cate_arbo = $cat->get_full_arbo($type, $markafterid, $include);
		}

		$output = '<select class="flat" name="'.$htmlname.'" id="'.$htmlname.'">';
		$outarray=array();
		if (is_array($cate_arbo))
		{
			if (! count($cate_arbo)) $output.= '<option value="-1" disabled>'.$langs->trans("NoCategoriesDefined").'</option>';
			else
			{
				$output.= '<option value="-1">&nbsp;</option>';
				foreach($cate_arbo as $key => $value)
				{
					if ($cate_arbo[$key]['id'] == $selected || ($selected == 'auto' && count($cate_arbo) == 1))
					{
						$add = 'selected ';
					}
					else
					{
						$add = '';
					}
					$output.= '<option '.$add.'value="'.$cate_arbo[$key]['id'].'">'.dol_trunc($cate_arbo[$key]['fulllabel'], $maxlength, 'middle').'</option>';

					$outarray[$cate_arbo[$key]['id']] = $cate_arbo[$key]['fulllabel'];
				}
			}
		}
		$output.= '</select>';
		$output.= "\n";

		if ($outputmode) return $outarray;
		return $output;
	}

    // phpcs:disable PEAR.NamingConventions.ValidFunctionName.ScopeNotCamelCaps
	/**
	 *     Show a confirmation HTML form or AJAX popup
	 *
	 *     @param	string		$page        	   	Url of page to call if confirmation is OK
	 *     @param	string		$title       	   	Title
	 *     @param	string		$question    	   	Question
	 *     @param 	string		$action      	   	Action
	 *	   @param	array		$formquestion	   	An array with forms complementary inputs
	 * 	   @param	string		$selectedchoice		"" or "no" or "yes"
	 * 	   @param	int			$useajax		   	0=No, 1=Yes, 2=Yes but submit page with &confirm=no if choice is No, 'xxx'=preoutput confirm box with div id=dialog-confirm-xxx
	 *     @param	int			$height          	Force height of box
	 *     @param	int			$width				Force width of box
	 *     @return 	void
	 *     @deprecated
	 *     @see formconfirm()
	 */
    public function form_confirm($page, $title, $question, $action, $formquestion = '', $selectedchoice = "", $useajax = 0, $height = 170, $width = 500)
	{
        // phpcs:enable
        dol_syslog(__METHOD__ . ': using form_confirm is deprecated. Use formconfim instead.', LOG_WARNING);
		print $this->formconfirm($page, $title, $question, $action, $formquestion, $selectedchoice, $useajax, $height, $width);
	}

	/**
	 *     Show a confirmation HTML form or AJAX popup.
	 *     Easiest way to use this is with useajax=1.
	 *     If you use useajax='xxx', you must also add jquery code to trigger opening of box (with correct parameters)
	 *     just after calling this method. For example:
	 *       print '<script type="text/javascript">'."\n";
	 *       print 'jQuery(document).ready(function() {'."\n";
	 *       print 'jQuery(".xxxlink").click(function(e) { jQuery("#aparamid").val(jQuery(this).attr("rel")); jQuery("#dialog-confirm-xxx").dialog("open"); return false; });'."\n";
	 *       print '});'."\n";
	 *       print '</script>'."\n";
	 *
	 *     @param  	string		$page        	   	Url of page to call if confirmation is OK. Can contains parameters (param 'action' and 'confirm' will be reformated)
	 *     @param	string		$title       	   	Title
	 *     @param	string		$question    	   	Question
	 *     @param 	string		$action      	   	Action
	 *	   @param  	array		$formquestion	   	An array with complementary inputs to add into forms: array(array('label'=> ,'type'=> , ))
	 *												type can be 'hidden', 'text', 'password', 'checkbox', 'radio', 'date', 'morecss', ...
	 * 	   @param  	string		$selectedchoice  	'' or 'no', or 'yes' or '1' or '0'
	 * 	   @param  	int			$useajax		   	0=No, 1=Yes, 2=Yes but submit page with &confirm=no if choice is No, 'xxx'=Yes and preoutput confirm box with div id=dialog-confirm-xxx
	 *     @param  	int			$height          	Force height of box
	 *     @param	int			$width				Force width of box ('999' or '90%'). Ignored and forced to 90% on smartphones.
	 *     @param	int			$disableformtag		1=Disable form tag. Can be used if we are already inside a <form> section.
	 *     @return 	string      	    			HTML ajax code if a confirm ajax popup is required, Pure HTML code if it's an html form
	 */
    public function formconfirm($page, $title, $question, $action, $formquestion = '', $selectedchoice = '', $useajax = 0, $height = 210, $width = 500, $disableformtag = 0)
	{
		global $langs,$conf;
		global $useglobalvars;

		$more='<!-- formconfirm -->';
		$formconfirm='';
		$inputok=array();
		$inputko=array();

		// Clean parameters
		$newselectedchoice=empty($selectedchoice)?"no":$selectedchoice;
		if ($conf->browser->layout == 'phone') $width='95%';

		if (is_array($formquestion) && ! empty($formquestion))
		{
			// First add hidden fields and value
			foreach ($formquestion as $key => $input)
			{
				if (is_array($input) && ! empty($input))
				{
					if ($input['type'] == 'hidden')
					{
						$more.='<input type="hidden" id="'.$input['name'].'" name="'.$input['name'].'" value="'.dol_escape_htmltag($input['value']).'">'."\n";
					}
				}
			}

			// Now add questions
			$more.='<table class="paddingtopbottomonly centpercent">'."\n";
			if (! empty($formquestion['text'])) $more.='<tr><td colspan="2">'.$formquestion['text'].'</td></tr>'."\n";
			foreach ($formquestion as $key => $input)
			{
				if (is_array($input) && ! empty($input))
				{
					$size=(! empty($input['size'])?' size="'.$input['size'].'"':'');
					$moreattr=(! empty($input['moreattr'])?' '.$input['moreattr']:'');
					$morecss=(! empty($input['morecss'])?' '.$input['morecss']:'');

					if ($input['type'] == 'text')
					{
						$more.='<tr><td'.(empty($input['tdclass'])?'':(' class="'.$input['tdclass'].'"')).'>'.$input['label'].'</td><td class="left"><input type="text" class="flat'.$morecss.'" id="'.$input['name'].'" name="'.$input['name'].'"'.$size.' value="'.$input['value'].'"'.$moreattr.' /></td></tr>'."\n";
					}
					elseif ($input['type'] == 'password')
					{
						$more.='<tr><td'.(empty($input['tdclass'])?'':(' class="'.$input['tdclass'].'"')).'>'.$input['label'].'</td><td class="left"><input type="password" class="flat'.$morecss.'" id="'.$input['name'].'" name="'.$input['name'].'"'.$size.' value="'.$input['value'].'"'.$moreattr.' /></td></tr>'."\n";
					}
					elseif ($input['type'] == 'select')
					{
						$more.='<tr><td'.(empty($input['tdclass'])?'':(' class="'.$input['tdclass'].'"')).'>';
						if (! empty($input['label'])) $more.=$input['label'].'</td><td class="tdtop left">';
						$more.=$this->selectarray($input['name'], $input['values'], $input['default'], 1, 0, 0, $moreattr, 0, 0, 0, '', $morecss);
						$more.='</td></tr>'."\n";
					}
					elseif ($input['type'] == 'checkbox')
					{
						$more.='<tr>';
						$more.='<td'.(empty($input['tdclass'])?'':(' class="'.$input['tdclass'].'"')).'>'.$input['label'].' </td><td class="left">';
						$more.='<input type="checkbox" class="flat'.$morecss.'" id="'.$input['name'].'" name="'.$input['name'].'"'.$moreattr;
						if (! is_bool($input['value']) && $input['value'] != 'false' && $input['value'] != '0') $more.=' checked';
						if (is_bool($input['value']) && $input['value']) $more.=' checked';
						if (isset($input['disabled'])) $more.=' disabled';
						$more.=' /></td>';
						$more.='</tr>'."\n";
					}
					elseif ($input['type'] == 'radio')
					{
						$i=0;
						foreach($input['values'] as $selkey => $selval)
						{
							$more.='<tr>';
							if ($i==0) $more.='<td'.(empty($input['tdclass'])?' class="tdtop"':(' class="tdtop '.$input['tdclass'].'"')).'>'.$input['label'].'</td>';
							else $more.='<td'.(empty($input['tdclass'])?'':(' class="'.$input['tdclass'].'"')).'>&nbsp;</td>';
							$more.='<td><input type="radio" class="flat'.$morecss.'" id="'.$input['name'].'" name="'.$input['name'].'" value="'.$selkey.'"'.$moreattr;
							if ($input['disabled']) $more.=' disabled';
							$more.=' /> ';
							$more.=$selval;
							$more.='</td></tr>'."\n";
							$i++;
						}
					}
					elseif ($input['type'] == 'date')
					{
						$more.='<tr><td'.(empty($input['tdclass'])?'':(' class="'.$input['tdclass'].'"')).'>'.$input['label'].'</td>';
						$more.='<td class="left">';
						$more.=$this->selectDate($input['value'], $input['name'], 0, 0, 0, '', 1, 0);
						$more.='</td></tr>'."\n";
						$formquestion[] = array('name'=>$input['name'].'day');
						$formquestion[] = array('name'=>$input['name'].'month');
						$formquestion[] = array('name'=>$input['name'].'year');
						$formquestion[] = array('name'=>$input['name'].'hour');
						$formquestion[] = array('name'=>$input['name'].'min');
					}
					elseif ($input['type'] == 'other')
					{
						$more.='<tr><td'.(empty($input['tdclass'])?'':(' class="'.$input['tdclass'].'"')).'>';
						if (! empty($input['label'])) $more.=$input['label'].'</td><td class="left">';
						$more.=$input['value'];
						$more.='</td></tr>'."\n";
					}

					elseif ($input['type'] == 'onecolumn')
					{
						$more.='<tr><td colspan="2" class="left">';
						$more.=$input['value'];
						$more.='</td></tr>'."\n";
					}
				}
			}
			$more.='</table>'."\n";
		}

		// JQUI method dialog is broken with jmobile, we use standard HTML.
		// Note: When using dol_use_jmobile or no js, you must also check code for button use a GET url with action=xxx and check that you also output the confirm code when action=xxx
		// See page product/card.php for example
		if (! empty($conf->dol_use_jmobile)) $useajax=0;
		if (empty($conf->use_javascript_ajax)) $useajax=0;

		if ($useajax)
		{
			$autoOpen=true;
			$dialogconfirm='dialog-confirm';
			$button='';
			if (! is_numeric($useajax))
			{
				$button=$useajax;
				$useajax=1;
				$autoOpen=false;
				$dialogconfirm.='-'.$button;
			}
			$pageyes=$page.(preg_match('/\?/', $page)?'&':'?').'action='.$action.'&confirm=yes';
			$pageno=($useajax == 2 ? $page.(preg_match('/\?/', $page)?'&':'?').'confirm=no':'');
			// Add input fields into list of fields to read during submit (inputok and inputko)
			if (is_array($formquestion))
			{
				foreach ($formquestion as $key => $input)
				{
					//print "xx ".$key." rr ".is_array($input)."<br>\n";
					if (is_array($input) && isset($input['name'])) array_push($inputok, $input['name']);
					if (isset($input['inputko']) && $input['inputko'] == 1) array_push($inputko, $input['name']);
				}
			}
			// Show JQuery confirm box. Note that global var $useglobalvars is used inside this template
			$formconfirm.= '<div id="'.$dialogconfirm.'" title="'.dol_escape_htmltag($title).'" style="display: none;">';
			if (! empty($more)) {
				$formconfirm.= '<div class="confirmquestions">'.$more.'</div>';
			}
			$formconfirm.= ($question ? '<div class="confirmmessage">'.img_help('', '').' '.$question . '</div>': '');
			$formconfirm.= '</div>'."\n";

			$formconfirm.= "\n<!-- begin ajax formconfirm page=".$page." -->\n";
			$formconfirm.= '<script type="text/javascript">'."\n";
			$formconfirm.= 'jQuery(document).ready(function() {
            $(function() {
            	$( "#'.$dialogconfirm.'" ).dialog(
            	{
                    autoOpen: '.($autoOpen ? "true" : "false").',';
			if ($newselectedchoice == 'no')
			{
				$formconfirm.='
						open: function() {
            				$(this).parent().find("button.ui-button:eq(2)").focus();
						},';
			}
			$formconfirm.='
                    resizable: false,
                    height: "'.$height.'",
                    width: "'.$width.'",
                    modal: true,
                    closeOnEscape: false,
                    buttons: {
                        "'.dol_escape_js($langs->transnoentities("Yes")).'": function() {
                        	var options = "&token='.urlencode($_SESSION['newtoken']).'";
                        	var inputok = '.json_encode($inputok).';
                         	var pageyes = "'.dol_escape_js(! empty($pageyes)?$pageyes:'').'";
                         	if (inputok.length>0) {
                         		$.each(inputok, function(i, inputname) {
                         			var more = "";
                         			if ($("#" + inputname).attr("type") == "checkbox") { more = ":checked"; }
                         		    if ($("#" + inputname).attr("type") == "radio") { more = ":checked"; }
                         			var inputvalue = $("#" + inputname + more).val();
                         			if (typeof inputvalue == "undefined") { inputvalue=""; }
                         			options += "&" + inputname + "=" + encodeURIComponent(inputvalue);
                         		});
                         	}
                         	var urljump = pageyes + (pageyes.indexOf("?") < 0 ? "?" : "") + options;
                         	//alert(urljump);
            				if (pageyes.length > 0) { location.href = urljump; }
                            $(this).dialog("close");
                        },
                        "'.dol_escape_js($langs->transnoentities("No")).'": function() {
                        	var options = "&token='.urlencode($_SESSION['newtoken']).'";
                         	var inputko = '.json_encode($inputko).';
                         	var pageno="'.dol_escape_js(! empty($pageno)?$pageno:'').'";
                         	if (inputko.length>0) {
                         		$.each(inputko, function(i, inputname) {
                         			var more = "";
                         			if ($("#" + inputname).attr("type") == "checkbox") { more = ":checked"; }
                         			var inputvalue = $("#" + inputname + more).val();
                         			if (typeof inputvalue == "undefined") { inputvalue=""; }
                         			options += "&" + inputname + "=" + encodeURIComponent(inputvalue);
                         		});
                         	}
                         	var urljump=pageno + (pageno.indexOf("?") < 0 ? "?" : "") + options;
                         	//alert(urljump);
            				if (pageno.length > 0) { location.href = urljump; }
                            $(this).dialog("close");
                        }
                    }
                }
                );

            	var button = "'.$button.'";
            	if (button.length > 0) {
                	$( "#" + button ).click(function() {
                		$("#'.$dialogconfirm.'").dialog("open");
        			});
                }
            });
            });
            </script>';
			$formconfirm.= "<!-- end ajax formconfirm -->\n";
		}
		else
		{
			$formconfirm.= "\n<!-- begin formconfirm page=".$page." -->\n";

			if (empty($disableformtag)) $formconfirm.= '<form method="POST" action="'.$page.'" class="notoptoleftroright">'."\n";

			$formconfirm.= '<input type="hidden" name="action" value="'.$action.'">'."\n";
			$formconfirm.= '<input type="hidden" name="token" value="'.$_SESSION['newtoken'].'">'."\n";

			$formconfirm.= '<table class="valid centpercent">'."\n";

			// Line title
			$formconfirm.= '<tr class="validtitre"><td class="validtitre" colspan="3">'.img_picto('', 'recent').' '.$title.'</td></tr>'."\n";

			// Line form fields
			if ($more)
			{
				$formconfirm.='<tr class="valid"><td class="valid" colspan="3">'."\n";
				$formconfirm.=$more;
				$formconfirm.='</td></tr>'."\n";
			}

			// Line with question
			$formconfirm.= '<tr class="valid">';
			$formconfirm.= '<td class="valid">'.$question.'</td>';
			$formconfirm.= '<td class="valid">';
			$formconfirm.= $this->selectyesno("confirm", $newselectedchoice);
			$formconfirm.= '</td>';
			$formconfirm.= '<td class="valid center"><input class="button valignmiddle" type="submit" value="'.$langs->trans("Validate").'"></td>';
			$formconfirm.= '</tr>'."\n";

			$formconfirm.= '</table>'."\n";

			if (empty($disableformtag)) $formconfirm.= "</form>\n";
			$formconfirm.= '<br>';

			$formconfirm.= "<!-- end formconfirm -->\n";
		}

		return $formconfirm;
	}


    // phpcs:disable PEAR.NamingConventions.ValidFunctionName.ScopeNotCamelCaps
	/**
	 *    Show a form to select a project
	 *
	 *    @param	int		$page        		Page
	 *    @param	int		$socid       		Id third party (-1=all, 0=only projects not linked to a third party, id=projects not linked or linked to third party id)
	 *    @param    int		$selected    		Id pre-selected project
	 *    @param    string	$htmlname    		Name of select field
	 *    @param	int		$discard_closed		Discard closed projects (0=Keep,1=hide completely except $selected,2=Disable)
	 *    @param	int		$maxlength			Max length
	 *    @param	int		$forcefocus			Force focus on field (works with javascript only)
	 *    @param    int     $nooutput           No print is done. String is returned.
	 *    @return	string                      Return html content
	 */
    public function form_project($page, $socid, $selected = '', $htmlname = 'projectid', $discard_closed = 0, $maxlength = 20, $forcefocus = 0, $nooutput = 0)
	{
        // phpcs:enable
		global $langs;

		require_once DOL_DOCUMENT_ROOT.'/core/lib/project.lib.php';
		require_once DOL_DOCUMENT_ROOT.'/core/class/html.formprojet.class.php';

		$out='';

		$formproject=new FormProjets($this->db);

		$langs->load("project");
		if ($htmlname != "none")
		{
			$out.="\n";
			$out.='<form method="post" action="'.$page.'">';
			$out.='<input type="hidden" name="action" value="classin">';
			$out.='<input type="hidden" name="token" value="'.$_SESSION['newtoken'].'">';
			$out.=$formproject->select_projects($socid, $selected, $htmlname, $maxlength, 0, 1, $discard_closed, $forcefocus, 0, 0, '', 1);
			$out.='<input type="submit" class="button" value="'.$langs->trans("Modify").'">';
			$out.='</form>';
		}
		else
		{
			if ($selected)
			{
				$projet = new Project($this->db);
				$projet->fetch($selected);
				//print '<a href="'.DOL_URL_ROOT.'/projet/card.php?id='.$selected.'">'.$projet->title.'</a>';
				$out.=$projet->getNomUrl(0, '', 1);
			}
			else
			{
				$out.="&nbsp;";
			}
		}

		if (empty($nooutput))
		{
			print $out;
			return '';
		}
		return $out;
	}

    // phpcs:disable PEAR.NamingConventions.ValidFunctionName.ScopeNotCamelCaps
	/**
	 *	Show a form to select payment conditions
	 *
	 *  @param	int		$page        	Page
	 *  @param  string	$selected    	Id condition pre-selectionne
	 *  @param  string	$htmlname    	Name of select html field
	 *	@param	int		$addempty		Add empty entry
	 *  @return	void
	 */
    public function form_conditions_reglement($page, $selected = '', $htmlname = 'cond_reglement_id', $addempty = 0)
	{
        // phpcs:enable
		global $langs;
		if ($htmlname != "none")
		{
			print '<form method="post" action="'.$page.'">';
			print '<input type="hidden" name="action" value="setconditions">';
			print '<input type="hidden" name="token" value="'.$_SESSION['newtoken'].'">';
			$this->select_conditions_paiements($selected, $htmlname, -1, $addempty);
			print '<input type="submit" class="button valignmiddle" value="'.$langs->trans("Modify").'">';
			print '</form>';
		}
		else
		{
			if ($selected)
			{
				$this->load_cache_conditions_paiements();
				print $this->cache_conditions_paiements[$selected]['label'];
			} else {
				print "&nbsp;";
			}
		}
	}

    // phpcs:disable PEAR.NamingConventions.ValidFunctionName.ScopeNotCamelCaps
	/**
	 *  Show a form to select a delivery delay
	 *
	 *  @param  int		$page        	Page
	 *  @param  string	$selected    	Id condition pre-selectionne
	 *  @param  string	$htmlname    	Name of select html field
	 *	@param	int		$addempty		Ajoute entree vide
	 *  @return	void
	 */
    public function form_availability($page, $selected = '', $htmlname = 'availability', $addempty = 0)
	{
        // phpcs:enable
		global $langs;
		if ($htmlname != "none")
		{
			print '<form method="post" action="'.$page.'">';
			print '<input type="hidden" name="action" value="setavailability">';
			print '<input type="hidden" name="token" value="'.$_SESSION['newtoken'].'">';
			$this->selectAvailabilityDelay($selected, $htmlname, -1, $addempty);
			print '<input type="submit" class="button" value="'.$langs->trans("Modify").'">';
			print '</form>';
		}
		else
		{
			if ($selected)
			{
				$this->load_cache_availability();
				print $this->cache_availability[$selected]['label'];
			} else {
				print "&nbsp;";
			}
		}
	}

	/**
	 *  Output HTML form to select list of input reason (events that triggered an object creation, like after sending an emailing, making an advert, ...)
	 *  List found into table c_input_reason loaded by loadCacheInputReason
	 *
	 *  @param  string	$page        	Page
	 *  @param  string	$selected    	Id condition pre-selectionne
	 *  @param  string	$htmlname    	Name of select html field
	 *  @param	int		$addempty		Add empty entry
	 *  @return	void
     */
    public function formInputReason($page, $selected = '', $htmlname = 'demandreason', $addempty = 0)
    {
		global $langs;
		if ($htmlname != "none")
		{
			print '<form method="post" action="'.$page.'">';
			print '<input type="hidden" name="action" value="setdemandreason">';
			print '<input type="hidden" name="token" value="'.$_SESSION['newtoken'].'">';
			$this->selectInputReason($selected, $htmlname, -1, $addempty);
			print '<input type="submit" class="button" value="'.$langs->trans("Modify").'">';
			print '</form>';
		}
		else
		{
			if ($selected)
			{
				$this->loadCacheInputReason();
				foreach ($this->cache_demand_reason as $key => $val)
				{
					if ($val['id'] == $selected)
					{
						print $val['label'];
						break;
					}
				}
			} else {
				print "&nbsp;";
			}
		}
	}

    // phpcs:disable PEAR.NamingConventions.ValidFunctionName.ScopeNotCamelCaps
	/**
	 *    Show a form + html select a date
	 *
	 *    @param	string		$page        	Page
	 *    @param	string		$selected    	Date preselected
	 *    @param    string		$htmlname    	Html name of date input fields or 'none'
	 *    @param    int			$displayhour 	Display hour selector
	 *    @param    int			$displaymin		Display minutes selector
	 *    @param	int			$nooutput		1=No print output, return string
	 *    @return	string
	 *    @see		selectDate()
	 */
    public function form_date($page, $selected, $htmlname, $displayhour = 0, $displaymin = 0, $nooutput = 0)
	{
        // phpcs:enable
		global $langs;

		$ret='';

		if ($htmlname != "none")
		{
			$ret.='<form method="post" action="'.$page.'" name="form'.$htmlname.'">';
			$ret.='<input type="hidden" name="action" value="set'.$htmlname.'">';
			$ret.='<input type="hidden" name="token" value="'.$_SESSION['newtoken'].'">';
			$ret.='<table class="nobordernopadding" cellpadding="0" cellspacing="0">';
			$ret.='<tr><td>';
			$ret.=$this->selectDate($selected, $htmlname, $displayhour, $displaymin, 1, 'form'.$htmlname, 1, 0);
			$ret.='</td>';
			$ret.='<td class="left"><input type="submit" class="button" value="'.$langs->trans("Modify").'"></td>';
			$ret.='</tr></table></form>';
		}
		else
		{
			if ($displayhour) $ret.=dol_print_date($selected, 'dayhour');
			else $ret.=dol_print_date($selected, 'day');
		}

		if (empty($nooutput)) print $ret;
		return $ret;
	}


    // phpcs:disable PEAR.NamingConventions.ValidFunctionName.ScopeNotCamelCaps
	/**
	 *  Show a select form to choose a user
	 *
	 *  @param	string	$page        	Page
	 *  @param  string	$selected    	Id of user preselected
	 *  @param  string	$htmlname    	Name of input html field. If 'none', we just output the user link.
	 *  @param  array	$exclude		List of users id to exclude
	 *  @param  array	$include        List of users id to include
	 *  @return	void
	 */
    public function form_users($page, $selected = '', $htmlname = 'userid', $exclude = '', $include = '')
	{
        // phpcs:enable
		global $langs;

		if ($htmlname != "none")
		{
			print '<form method="POST" action="'.$page.'" name="form'.$htmlname.'">';
			print '<input type="hidden" name="action" value="set'.$htmlname.'">';
			print '<input type="hidden" name="token" value="'.$_SESSION['newtoken'].'">';
			print $this->select_dolusers($selected, $htmlname, 1, $exclude, 0, $include);
			print '<input type="submit" class="button valignmiddle" value="'.$langs->trans("Modify").'">';
			print '</form>';
		}
		else
		{
			if ($selected)
			{
				require_once DOL_DOCUMENT_ROOT .'/user/class/user.class.php';
				$theuser=new User($this->db);
				$theuser->fetch($selected);
				print $theuser->getNomUrl(1);
			} else {
				print "&nbsp;";
			}
		}
	}


    // phpcs:disable PEAR.NamingConventions.ValidFunctionName.ScopeNotCamelCaps
	/**
	 *    Show form with payment mode
	 *
	 *    @param	string	$page        	Page
	 *    @param    int		$selected    	Id mode pre-selectionne
	 *    @param    string	$htmlname    	Name of select html field
	 *    @param  	string	$filtertype		To filter on field type in llx_c_paiement (array('code'=>xx,'label'=>zz))
	 *    @param    int     $active         Active or not, -1 = all
	 *    @param   int     $addempty       1=Add empty entry
	 *    @return	void
	 */
    public function form_modes_reglement($page, $selected = '', $htmlname = 'mode_reglement_id', $filtertype = '', $active = 1, $addempty = 0)
	{
        // phpcs:enable
		global $langs;
		if ($htmlname != "none")
		{
			print '<form method="POST" action="'.$page.'">';
			print '<input type="hidden" name="action" value="setmode">';
			print '<input type="hidden" name="token" value="'.$_SESSION['newtoken'].'">';
			$this->select_types_paiements($selected, $htmlname, $filtertype, 0, $addempty, 0, 0, $active);
			print '<input type="submit" class="button valignmiddle" value="'.$langs->trans("Modify").'">';
			print '</form>';
		}
		else
		{
			if ($selected)
			{
				$this->load_cache_types_paiements();
				print $this->cache_types_paiements[$selected]['label'];
			} else {
				print "&nbsp;";
			}
		}
	}

    // phpcs:disable PEAR.NamingConventions.ValidFunctionName.ScopeNotCamelCaps
	/**
	 *    Show form with multicurrency code
	 *
	 *    @param	string	$page        	Page
	 *    @param    string	$selected    	code pre-selectionne
	 *    @param    string	$htmlname    	Name of select html field
	 *    @return	void
	 */
    public function form_multicurrency_code($page, $selected = '', $htmlname = 'multicurrency_code')
	{
        // phpcs:enable
		global $langs;
		if ($htmlname != "none")
		{
			print '<form method="POST" action="'.$page.'">';
			print '<input type="hidden" name="action" value="setmulticurrencycode">';
			print '<input type="hidden" name="token" value="'.$_SESSION['newtoken'].'">';
			print $this->selectMultiCurrency($selected, $htmlname, 0);
			print '<input type="submit" class="button valignmiddle" value="'.$langs->trans("Modify").'">';
			print '</form>';
		}
		else
		{
			dol_include_once('/core/lib/company.lib.php');
			print !empty($selected) ? currency_name($selected, 1) : '&nbsp;';
		}
	}

    // phpcs:disable PEAR.NamingConventions.ValidFunctionName.ScopeNotCamelCaps
	/**
	 *    Show form with multicurrency rate
	 *
	 *    @param	string	$page        	Page
	 *    @param    double	$rate	    	Current rate
	 *    @param    string	$htmlname    	Name of select html field
	 *    @param    string  $currency       Currency code to explain the rate
	 *    @return	void
	 */
    public function form_multicurrency_rate($page, $rate = '', $htmlname = 'multicurrency_tx', $currency = '')
	{
        // phpcs:enable
		global $langs, $mysoc, $conf;

		if ($htmlname != "none")
		{
			print '<form method="POST" action="'.$page.'">';
			print '<input type="hidden" name="action" value="setmulticurrencyrate">';
			print '<input type="hidden" name="token" value="'.$_SESSION['newtoken'].'">';
			print '<input type="text" name="'.$htmlname.'" value="'.(!empty($rate) ? price($rate) : 1).'" size="10" /> ';
			print '<select name="calculation_mode">';
			print '<option value="1">'.$currency.' > '.$conf->currency.'</option>';
			print '<option value="2">'.$conf->currency.' > '.$currency.'</option>';
			print '</select> ';
			print '<input type="submit" class="button valignmiddle" value="'.$langs->trans("Modify").'">';
			print '</form>';
		}
		else
		{
			if (! empty($rate))
			{
				print price($rate, 1, $langs, 1, 0);
				if ($currency && $rate != 1) print ' &nbsp; ('.price($rate, 1, $langs, 1, 0).' '.$currency.' = 1 '.$conf->currency.')';
			}
			else
			{
				print 1;
			}
		}
	}


    // phpcs:disable PEAR.NamingConventions.ValidFunctionName.ScopeNotCamelCaps
	/**
	 *	Show a select box with available absolute discounts
	 *
	 *  @param  string	$page        	Page URL where form is shown
	 *  @param  int		$selected    	Value pre-selected
	 *	@param  string	$htmlname    	Name of SELECT component. If 'none', not changeable. Example 'remise_id'.
	 *	@param	int		$socid			Third party id
	 * 	@param	float	$amount			Total amount available
	 * 	@param	string	$filter			SQL filter on discounts
	 * 	@param	int		$maxvalue		Max value for lines that can be selected
	 *  @param  string	$more           More string to add
	 *  @param  int     $hidelist       1=Hide list
	 *  @param	int		$discount_type	0 => customer discount, 1 => supplier discount
	 *  @return	void
	 */
    public function form_remise_dispo($page, $selected, $htmlname, $socid, $amount, $filter = '', $maxvalue = 0, $more = '', $hidelist = 0, $discount_type = 0)
	{
        // phpcs:enable
		global $conf,$langs;
		if ($htmlname != "none")
		{
			print '<form method="post" action="'.$page.'">';
			print '<input type="hidden" name="action" value="setabsolutediscount">';
			print '<input type="hidden" name="token" value="'.$_SESSION['newtoken'].'">';
			print '<div class="inline-block">';
			if(! empty($discount_type)) {
				if (! empty($conf->global->FACTURE_DEPOSITS_ARE_JUST_PAYMENTS))
				{
					if (! $filter || $filter=="fk_invoice_supplier_source IS NULL") $translationKey = 'HasAbsoluteDiscountFromSupplier';    // If we want deposit to be substracted to payments only and not to total of final invoice
					else $translationKey = 'HasCreditNoteFromSupplier';
				}
				else
				{
					if (! $filter || $filter=="fk_invoice_supplier_source IS NULL OR (description LIKE '(DEPOSIT)%' AND description NOT LIKE '(EXCESS PAID)%')") $translationKey = 'HasAbsoluteDiscountFromSupplier';
					else $translationKey = 'HasCreditNoteFromSupplier';
				}
			} else {
				if (! empty($conf->global->FACTURE_DEPOSITS_ARE_JUST_PAYMENTS))
				{
					if (! $filter || $filter=="fk_facture_source IS NULL") $translationKey = 'CompanyHasAbsoluteDiscount';    // If we want deposit to be substracted to payments only and not to total of final invoice
					else $translationKey = 'CompanyHasCreditNote';
				}
				else
				{
					if (! $filter || $filter=="fk_facture_source IS NULL OR (description LIKE '(DEPOSIT)%' AND description NOT LIKE '(EXCESS RECEIVED)%')") $translationKey = 'CompanyHasAbsoluteDiscount';
					else $translationKey = 'CompanyHasCreditNote';
				}
			}
			print $langs->trans($translationKey, price($amount, 0, $langs, 0, 0, -1, $conf->currency));
			if (empty($hidelist)) print ': ';
			print '</div>';
			if (empty($hidelist))
			{
				print '<div class="inline-block" style="padding-right: 10px">';
				$newfilter = 'discount_type='.intval($discount_type);
				if(! empty($discount_type)) {
					$newfilter.= ' AND fk_invoice_supplier IS NULL AND fk_invoice_supplier_line IS NULL'; // Supplier discounts available
				} else {
					$newfilter.= ' AND fk_facture IS NULL AND fk_facture_line IS NULL'; // Customer discounts available
				}
				if ($filter) $newfilter.=' AND ('.$filter.')';
				$nbqualifiedlines=$this->select_remises($selected, $htmlname, $newfilter, $socid, $maxvalue);
				if ($nbqualifiedlines > 0)
				{
					print ' &nbsp; <input type="submit" class="button" value="'.dol_escape_htmltag($langs->trans("UseLine")).'"';
					if(! empty($discount_type) && $filter && $filter != "fk_invoice_supplier_source IS NULL OR (description LIKE '(DEPOSIT)%' AND description NOT LIKE '(EXCESS PAID)%')")
						print ' title="'.$langs->trans("UseCreditNoteInInvoicePayment").'"';
					if(empty($discount_type) && $filter && $filter != "fk_facture_source IS NULL OR (description LIKE '(DEPOSIT)%' AND description NOT LIKE '(EXCESS RECEIVED)%')")
						print ' title="'.$langs->trans("UseCreditNoteInInvoicePayment").'"';

					print '>';
				}
				print '</div>';
			}
			if ($more)
			{
				print '<div class="inline-block">';
				print $more;
				print '</div>';
			}
			print '</form>';
		}
		else
		{
			if ($selected)
			{
				print $selected;
			}
			else
			{
				print "0";
			}
		}
	}


    // phpcs:disable PEAR.NamingConventions.ValidFunctionName.ScopeNotCamelCaps
    /**
     *  Show forms to select a contact
     *
     *  @param	string		$page        	Page
     *  @param	Societe		$societe		Filter on third party
     *  @param    int			$selected    	Id contact pre-selectionne
     *  @param    string		$htmlname    	Name of HTML select. If 'none', we just show contact link.
     *  @return	void
     */
    public function form_contacts($page, $societe, $selected = '', $htmlname = 'contactid')
    {
        // phpcs:enable
		global $langs, $conf;

		if ($htmlname != "none")
		{
			print '<form method="post" action="'.$page.'">';
			print '<input type="hidden" name="action" value="set_contact">';
			print '<input type="hidden" name="token" value="'.$_SESSION['newtoken'].'">';
			print '<table class="nobordernopadding" cellpadding="0" cellspacing="0">';
			print '<tr><td>';
			$num=$this->select_contacts($societe->id, $selected, $htmlname);
			if ($num==0)
			{
				$addcontact = (! empty($conf->global->SOCIETE_ADDRESSES_MANAGEMENT) ? $langs->trans("AddContact") : $langs->trans("AddContactAddress"));
				print '<a href="'.DOL_URL_ROOT.'/contact/card.php?socid='.$societe->id.'&amp;action=create&amp;backtoreferer=1">'.$addcontact.'</a>';
			}
			print '</td>';
			print '<td class="left"><input type="submit" class="button" value="'.$langs->trans("Modify").'"></td>';
			print '</tr></table></form>';
		}
		else
		{
			if ($selected)
			{
				require_once DOL_DOCUMENT_ROOT .'/contact/class/contact.class.php';
				$contact=new Contact($this->db);
				$contact->fetch($selected);
				print $contact->getFullName($langs);
			} else {
				print "&nbsp;";
			}
		}
	}

    // phpcs:disable PEAR.NamingConventions.ValidFunctionName.ScopeNotCamelCaps
	/**
	 *  Output html select to select thirdparty
	 *
	 *  @param	string	$page       	Page
	 *  @param  string	$selected   	Id preselected
	 *  @param  string	$htmlname		Name of HTML select
	 *  @param  string	$filter         optional filters criteras
	 *	@param	int		$showempty		Add an empty field
	 * 	@param	int		$showtype		Show third party type in combolist (customer, prospect or supplier)
	 * 	@param	int		$forcecombo		Force to use combo box
	 *  @param	array	$events			Event options. Example: array(array('method'=>'getContacts', 'url'=>dol_buildpath('/core/ajax/contacts.php',1), 'htmlname'=>'contactid', 'params'=>array('add-customer-contact'=>'disabled')))
	 *  @param  int     $nooutput       No print output. Return it only.
	 *  @return	void
	 */
    public function form_thirdparty($page, $selected = '', $htmlname = 'socid', $filter = '', $showempty = 0, $showtype = 0, $forcecombo = 0, $events = array(), $nooutput = 0)
	{
        // phpcs:enable
		global $langs;

		$out = '';
		if ($htmlname != "none")
		{
			$out.='<form method="post" action="'.$page.'">';
			$out.= '<input type="hidden" name="action" value="set_thirdparty">';
			$out.= '<input type="hidden" name="token" value="'.$_SESSION['newtoken'].'">';
			$out.= $this->select_company($selected, $htmlname, $filter, $showempty, $showtype, $forcecombo, $events);
			$out.= '<input type="submit" class="button valignmiddle" value="'.$langs->trans("Modify").'">';
			$out.= '</form>';
		}
		else
		{
			if ($selected)
			{
				require_once DOL_DOCUMENT_ROOT .'/societe/class/societe.class.php';
				$soc = new Societe($this->db);
				$soc->fetch($selected);
				$out.= $soc->getNomUrl($langs);
			}
			else
			{
				$out.= "&nbsp;";
			}
		}

		if ($nooutput) return $out;
		else print $out;
	}

    // phpcs:disable PEAR.NamingConventions.ValidFunctionName.ScopeNotCamelCaps
	/**
	 *    Retourne la liste des devises, dans la langue de l'utilisateur
	 *
	 *    @param	string	$selected    preselected currency code
	 *    @param    string	$htmlname    name of HTML select list
     *    @deprecated
	 *    @return	void
	 */
    public function select_currency($selected = '', $htmlname = 'currency_id')
	{
        // phpcs:enable
		print $this->selectCurrency($selected, $htmlname);
	}

	/**
	 *  Retourne la liste des devises, dans la langue de l'utilisateur
	 *
	 *  @param	string	$selected    preselected currency code
	 *  @param  string	$htmlname    name of HTML select list
	 *  @param  string  $mode        0 = Add currency symbol into label, 1 = Add 3 letter iso code
	 * 	@return	string
	 */
    public function selectCurrency($selected = '', $htmlname = 'currency_id', $mode = 0)
	{
		global $conf,$langs,$user;

		$langs->loadCacheCurrencies('');

		$out='';

		if ($selected=='euro' || $selected=='euros') $selected='EUR';   // Pour compatibilite

		$out.= '<select class="flat maxwidth200onsmartphone minwidth300" name="'.$htmlname.'" id="'.$htmlname.'">';
		foreach ($langs->cache_currencies as $code_iso => $currency)
		{
			if ($selected && $selected == $code_iso)
			{
				$out.= '<option value="'.$code_iso.'" selected>';
			}
			else
			{
				$out.= '<option value="'.$code_iso.'">';
			}
			$out.= $currency['label'];
			if ($mode == 1)
			{
			    $out.= ' ('.$code_iso.')';
			}
			else
			{
                $out.= ' ('.$langs->getCurrencySymbol($code_iso).')';
			}
			$out.= '</option>';
		}
		$out.= '</select>';
		if ($user->admin) $out.= info_admin($langs->trans("YouCanChangeValuesForThisListFromDictionarySetup"), 1);

		// Make select dynamic
		include_once DOL_DOCUMENT_ROOT . '/core/lib/ajax.lib.php';
		$out .= ajax_combobox($htmlname);

		return $out;
	}

	/**
	 *	Return array of currencies in user language
	 *
	 *  @param	string	$selected    preselected currency code
	 *  @param  string	$htmlname    name of HTML select list
	 *  @param  integer	$useempty    1=Add empty line
	 * 	@return	string
	 */
    public function selectMultiCurrency($selected = '', $htmlname = 'multicurrency_code', $useempty = 0)
	{
		global $db,$conf,$langs,$user;

		$langs->loadCacheCurrencies('');        // Load ->cache_currencies

		$TCurrency = array();

		$sql = 'SELECT code FROM '.MAIN_DB_PREFIX.'multicurrency';
		$sql.= " WHERE entity IN ('".getEntity('mutlicurrency')."')";
		$resql = $db->query($sql);
		if ($resql)
		{
			while ($obj = $db->fetch_object($resql)) $TCurrency[$obj->code] = $obj->code;
		}

		$out='';
		$out.= '<select class="flat" name="'.$htmlname.'" id="'.$htmlname.'">';
		if ($useempty) $out .= '<option value="">&nbsp;</option>';
		// If company current currency not in table, we add it into list. Should always be available.
		if (! in_array($conf->currency, $TCurrency))
		{
			$TCurrency[$conf->currency] = $conf->currency;
		}
		if (count($TCurrency) > 0)
		{
			foreach ($langs->cache_currencies as $code_iso => $currency)
			{
				if (isset($TCurrency[$code_iso]))
				{
					if (!empty($selected) && $selected == $code_iso) $out.= '<option value="'.$code_iso.'" selected="selected">';
					else $out.= '<option value="'.$code_iso.'">';

					$out.= $currency['label'];
					$out.= ' ('.$langs->getCurrencySymbol($code_iso).')';
					$out.= '</option>';
				}
			}
		}

		$out.= '</select>';
		// Make select dynamic
		include_once DOL_DOCUMENT_ROOT . '/core/lib/ajax.lib.php';
		$out.= ajax_combobox($htmlname);

		return $out;
	}

    // phpcs:disable PEAR.NamingConventions.ValidFunctionName.ScopeNotCamelCaps
	/**
	 *  Load into the cache vat rates of a country
	 *
	 *  @param	string	$country_code		Country code with quotes ("'CA'", or "'CA,IN,...'")
	 *  @return	int							Nb of loaded lines, 0 if already loaded, <0 if KO
	 */
    public function load_cache_vatrates($country_code)
	{
        // phpcs:enable
		global $langs;

		$num = count($this->cache_vatrates);
		if ($num > 0) return $num;    // Cache already loaded

		dol_syslog(__METHOD__, LOG_DEBUG);

		$sql  = "SELECT DISTINCT t.rowid, t.code, t.taux, t.localtax1, t.localtax1_type, t.localtax2, t.localtax2_type, t.recuperableonly";
		$sql.= " FROM ".MAIN_DB_PREFIX."c_tva as t, ".MAIN_DB_PREFIX."c_country as c";
		$sql.= " WHERE t.fk_pays = c.rowid";
		$sql.= " AND t.active > 0";
		$sql.= " AND c.code IN (".$country_code.")";
		$sql.= " ORDER BY t.code ASC, t.taux ASC, t.recuperableonly ASC";

		$resql=$this->db->query($sql);
		if ($resql)
		{
			$num = $this->db->num_rows($resql);
			if ($num)
			{
				for ($i = 0; $i < $num; $i++)
				{
					$obj = $this->db->fetch_object($resql);
					$this->cache_vatrates[$i]['rowid']	= $obj->rowid;
					$this->cache_vatrates[$i]['code']	= $obj->code;
					$this->cache_vatrates[$i]['txtva']	= $obj->taux;
					$this->cache_vatrates[$i]['nprtva']	= $obj->recuperableonly;
					$this->cache_vatrates[$i]['localtax1']	    = $obj->localtax1;
					$this->cache_vatrates[$i]['localtax1_type']	= $obj->localtax1_type;
					$this->cache_vatrates[$i]['localtax2']	    = $obj->localtax2;
					$this->cache_vatrates[$i]['localtax2_type']	= $obj->localtax1_type;

					$this->cache_vatrates[$i]['label']	= $obj->taux.'%'.($obj->code?' ('.$obj->code.')':'');   // Label must contains only 0-9 , . % or *
					$this->cache_vatrates[$i]['labelallrates'] = $obj->taux.'/'.($obj->localtax1?$obj->localtax1:'0').'/'.($obj->localtax2?$obj->localtax2:'0').($obj->code?' ('.$obj->code.')':'');	// Must never be used as key, only label
					$positiverates='';
					if ($obj->taux) $positiverates.=($positiverates?'/':'').$obj->taux;
					if ($obj->localtax1) $positiverates.=($positiverates?'/':'').$obj->localtax1;
					if ($obj->localtax2) $positiverates.=($positiverates?'/':'').$obj->localtax2;
					if (empty($positiverates)) $positiverates='0';
					$this->cache_vatrates[$i]['labelpositiverates'] = $positiverates.($obj->code?' ('.$obj->code.')':'');	// Must never be used as key, only label
				}

				return $num;
			}
			else
			{
				$this->error = '<font class="error">'.$langs->trans("ErrorNoVATRateDefinedForSellerCountry", $country_code).'</font>';
				return -1;
			}
		}
		else
		{
			$this->error = '<font class="error">'.$this->db->error().'</font>';
			return -2;
		}
	}

    // phpcs:disable PEAR.NamingConventions.ValidFunctionName.ScopeNotCamelCaps
	/**
	 *  Output an HTML select vat rate.
	 *  The name of this function should be selectVat. We keep bad name for compatibility purpose.
	 *
	 *  @param	string	      $htmlname           Name of HTML select field
	 *  @param  float|string  $selectedrate       Force preselected vat rate. Can be '8.5' or '8.5 (NOO)' for example. Use '' for no forcing.
	 *  @param  Societe	      $societe_vendeuse   Thirdparty seller
	 *  @param  Societe	      $societe_acheteuse  Thirdparty buyer
	 *  @param  int		      $idprod             Id product. O if unknown of NA.
	 *  @param  int		      $info_bits          Miscellaneous information on line (1 for NPR)
	 *  @param  int|string    $type               ''=Unknown, 0=Product, 1=Service (Used if idprod not defined)
	 *                  		                  Si vendeur non assujeti a TVA, TVA par defaut=0. Fin de regle.
	 *                  					      Si le (pays vendeur = pays acheteur) alors la TVA par defaut=TVA du produit vendu. Fin de regle.
	 *                  					      Si (vendeur et acheteur dans Communaute europeenne) et bien vendu = moyen de transports neuf (auto, bateau, avion), TVA par defaut=0 (La TVA doit etre paye par l'acheteur au centre d'impots de son pays et non au vendeur). Fin de regle.
	 *                                            Si vendeur et acheteur dans Communauté européenne et acheteur= particulier alors TVA par défaut=TVA du produit vendu. Fin de règle.
	 *                                            Si vendeur et acheteur dans Communauté européenne et acheteur= entreprise alors TVA par défaut=0. Fin de règle.
	 *                  					      Sinon la TVA proposee par defaut=0. Fin de regle.
	 *  @param	bool	     $options_only		  Return HTML options lines only (for ajax treatment)
	 *  @param  int          $mode                0=Use vat rate as key in combo list, 1=Add VAT code after vat rate into key, -1=Use id of vat line as key
	 *  @return	string
	 */
    public function load_tva($htmlname = 'tauxtva', $selectedrate = '', $societe_vendeuse = '', $societe_acheteuse = '', $idprod = 0, $info_bits = 0, $type = '', $options_only = false, $mode = 0)
	{
        // phpcs:enable
		global $langs,$conf,$mysoc;

		$langs->load('errors');

		$return='';

		// Define defaultnpr, defaultttx and defaultcode
		$defaultnpr=($info_bits & 0x01);
		$defaultnpr=(preg_match('/\*/', $selectedrate) ? 1 : $defaultnpr);
		$defaulttx=str_replace('*', '', $selectedrate);
		$defaultcode='';
		if (preg_match('/\((.*)\)/', $defaulttx, $reg))
		{
			$defaultcode=$reg[1];
			$defaulttx=preg_replace('/\s*\(.*\)/', '', $defaulttx);
		}
		//var_dump($selectedrate.'-'.$defaulttx.'-'.$defaultnpr.'-'.$defaultcode);

		// Check parameters
		if (is_object($societe_vendeuse) && ! $societe_vendeuse->country_code)
		{
			if ($societe_vendeuse->id == $mysoc->id)
			{
				$return.= '<font class="error">'.$langs->trans("ErrorYourCountryIsNotDefined").'</div>';
			}
			else
			{
				$return.= '<font class="error">'.$langs->trans("ErrorSupplierCountryIsNotDefined").'</div>';
			}
			return $return;
		}

		//var_dump($societe_acheteuse);
		//print "name=$name, selectedrate=$selectedrate, seller=".$societe_vendeuse->country_code." buyer=".$societe_acheteuse->country_code." buyer is company=".$societe_acheteuse->isACompany()." idprod=$idprod, info_bits=$info_bits type=$type";
		//exit;

		// Define list of countries to use to search VAT rates to show
		// First we defined code_country to use to find list
		if (is_object($societe_vendeuse))
		{
			$code_country="'".$societe_vendeuse->country_code."'";
		}
		else
		{
			$code_country="'".$mysoc->country_code."'";   // Pour compatibilite ascendente
		}
		if (! empty($conf->global->SERVICE_ARE_ECOMMERCE_200238EC))    // If option to have vat for end customer for services is on
		{
			require_once DOL_DOCUMENT_ROOT.'/core/lib/company.lib.php';
			if (! isInEEC($societe_vendeuse) && (! is_object($societe_acheteuse) || (isInEEC($societe_acheteuse) && ! $societe_acheteuse->isACompany())))
			{
				// We also add the buyer
				if (is_numeric($type))
				{
					if ($type == 1) // We know product is a service
					{
						$code_country.=",'".$societe_acheteuse->country_code."'";
					}
				}
				elseif (! $idprod)  // We don't know type of product
				{
					$code_country.=",'".$societe_acheteuse->country_code."'";
				}
				else
				{
					$prodstatic=new Product($this->db);
					$prodstatic->fetch($idprod);
					if ($prodstatic->type == Product::TYPE_SERVICE)   // We know product is a service
					{
						$code_country.=",'".$societe_acheteuse->country_code."'";
					}
				}
			}
		}

		// Now we get list
		$num = $this->load_cache_vatrates($code_country);   // If no vat defined, return -1 with message into this->error

		if ($num > 0)
		{
			// Definition du taux a pre-selectionner (si defaulttx non force et donc vaut -1 ou '')
			if ($defaulttx < 0 || dol_strlen($defaulttx) == 0)
			{
				$tmpthirdparty=new Societe($this->db);
				$defaulttx=get_default_tva($societe_vendeuse, (is_object($societe_acheteuse)?$societe_acheteuse:$tmpthirdparty), $idprod);
				$defaultnpr=get_default_npr($societe_vendeuse, (is_object($societe_acheteuse)?$societe_acheteuse:$tmpthirdparty), $idprod);
		        if (preg_match('/\((.*)\)/', $defaulttx, $reg)) {
			        $defaultcode=$reg[1];
			        $defaulttx=preg_replace('/\s*\(.*\)/', '', $defaulttx);
		        }
				if (empty($defaulttx)) $defaultnpr=0;
			}

			// Si taux par defaut n'a pu etre determine, on prend dernier de la liste.
			// Comme ils sont tries par ordre croissant, dernier = plus eleve = taux courant
			if ($defaulttx < 0 || dol_strlen($defaulttx) == 0)
			{
				if (empty($conf->global->MAIN_VAT_DEFAULT_IF_AUTODETECT_FAILS)) $defaulttx = $this->cache_vatrates[$num-1]['txtva'];
				else $defaulttx=($conf->global->MAIN_VAT_DEFAULT_IF_AUTODETECT_FAILS == 'none' ? '' : $conf->global->MAIN_VAT_DEFAULT_IF_AUTODETECT_FAILS);
			}

			// Disabled if seller is not subject to VAT
			$disabled=false; $title='';
			if (is_object($societe_vendeuse) && $societe_vendeuse->id == $mysoc->id && $societe_vendeuse->tva_assuj == "0")
			{
				// Override/enable VAT for expense report regardless of global setting - needed if expense report used for business expenses
				if (empty($conf->global->OVERRIDE_VAT_FOR_EXPENSE_REPORT))
				{
					$title=' title="'.$langs->trans('VATIsNotUsed').'"';
					$disabled=true;
				}
			}

			if (! $options_only) $return.= '<select class="flat minwidth75imp" id="'.$htmlname.'" name="'.$htmlname.'"'.($disabled?' disabled':'').$title.'>';

			$selectedfound=false;
			foreach ($this->cache_vatrates as $rate)
			{
				// Keep only 0 if seller is not subject to VAT
				if ($disabled && $rate['txtva'] != 0) continue;

				// Define key to use into select list
				$key = $rate['txtva'];
				$key.= $rate['nprtva'] ? '*': '';
				if ($mode > 0 && $rate['code']) $key.=' ('.$rate['code'].')';
				if ($mode < 0) $key = $rate['rowid'];

				$return.= '<option value="'.$key.'"';
				if (! $selectedfound)
				{
					if ($defaultcode) // If defaultcode is defined, we used it in priority to select combo option instead of using rate+npr flag
					{
						if ($defaultcode == $rate['code'])
						{
							$return.= ' selected';
							$selectedfound=true;
						}
					}
					elseif ($rate['txtva'] == $defaulttx && $rate['nprtva'] == $defaultnpr)
			   		{
			   			$return.= ' selected';
			   			$selectedfound=true;
					}
				}
				$return.= '>';
				//if (! empty($conf->global->MAIN_VAT_SHOW_POSITIVE_RATES))
				if ($mysoc->country_code == 'IN' || ! empty($conf->global->MAIN_VAT_LABEL_IS_POSITIVE_RATES))
				{
					$return.= $rate['labelpositiverates'];
				}
				else
				{
					$return.= vatrate($rate['label']);
				}
				//$return.=($rate['code']?' '.$rate['code']:'');
				$return.= (empty($rate['code']) && $rate['nprtva']) ? ' *': '';         // We show the *  (old behaviour only if new vat code is not used)

				$return.= '</option>';
			}

			if (! $options_only) $return.= '</select>';
		}
		else
		{
			$return.= $this->error;
		}

		$this->num = $num;
		return $return;
	}


    // phpcs:disable PEAR.NamingConventions.ValidFunctionName.ScopeNotCamelCaps
    /**
     *  Show a HTML widget to input a date or combo list for day, month, years and optionaly hours and minutes.
	 *  Fields are preselected with :
	 *            	- set_time date (must be a local PHP server timestamp or string date with format 'YYYY-MM-DD' or 'YYYY-MM-DD HH:MM')
	 *            	- local date in user area, if set_time is '' (so if set_time is '', output may differs when done from two different location)
	 *            	- Empty (fields empty), if set_time is -1 (in this case, parameter empty must also have value 1)
	 *
	 *	@param	integer	    $set_time 		Pre-selected date (must be a local PHP server timestamp), -1 to keep date not preselected, '' to use current date with 00:00 hour (Parameter 'empty' must be 0 or 2).
	 *	@param	string		$prefix			Prefix for fields name
	 *	@param	int			$h				1 or 2=Show also hours (2=hours on a new line), -1 has same effect but hour and minutes are prefilled with 23:59 if date is empty, 3 show hour always empty
	 *	@param	int			$m				1=Show also minutes, -1 has same effect but hour and minutes are prefilled with 23:59 if date is empty, 3 show minutes always empty
	 *	@param	int			$empty			0=Fields required, 1=Empty inputs are allowed, 2=Empty inputs are allowed for hours only
	 *	@param	string		$form_name 		Not used
	 *	@param	int			$d				1=Show days, month, years
	 * 	@param	int			$addnowlink		Add a link "Now"
	 * 	@param	int			$nooutput		Do not output html string but return it
	 * 	@param 	int			$disabled		Disable input fields
	 *  @param  int			$fullday        When a checkbox with this html name is on, hour and day are set with 00:00 or 23:59
	 *  @param	string		$addplusone		Add a link "+1 hour". Value must be name of another select_date field.
	 *  @param  datetime    $adddateof      Add a link "Date of invoice" using the following date.
	 *  @return	string|void					Nothing or string if nooutput is 1
     *  @deprecated
<<<<<<< HEAD
	 *  @see    selectDate(), form_date(), select_month(), select_year(), select_dayofweek()
=======
	 *  @see    form_date(), select_month(), select_year(), select_dayofweek()
>>>>>>> da35e3d7
	 */
    public function select_date($set_time = '', $prefix = 're', $h = 0, $m = 0, $empty = 0, $form_name = "", $d = 1, $addnowlink = 0, $nooutput = 0, $disabled = 0, $fullday = '', $addplusone = '', $adddateof = '')
    {
        // phpcs:enable
        $retstring = $this->selectDate($set_time, $prefix, $h, $m, $empty, $form_name, $d, $addnowlink, $disabled, $fullday, $addplusone, $adddateof);
        if (! empty($nooutput)) {
            return $retstring;
        }
        print $retstring;
        return;
    }

    /**
     *  Show a HTML widget to input a date or combo list for day, month, years and optionaly hours and minutes.
	 *  Fields are preselected with :
	 *              - set_time date (must be a local PHP server timestamp or string date with format 'YYYY-MM-DD' or 'YYYY-MM-DD HH:MM')
	 *              - local date in user area, if set_time is '' (so if set_time is '', output may differs when done from two different location)
	 *              - Empty (fields empty), if set_time is -1 (in this case, parameter empty must also have value 1)
	 *
	 *  @param  integer     $set_time       Pre-selected date (must be a local PHP server timestamp), -1 to keep date not preselected, '' to use current date with 00:00 hour (Parameter 'empty' must be 0 or 2).
	 *  @param	string		$prefix			Prefix for fields name
	 *  @param	int			$h				1 or 2=Show also hours (2=hours on a new line), -1 has same effect but hour and minutes are prefilled with 23:59 if date is empty, 3 show hour always empty
	 *	@param	int			$m				1=Show also minutes, -1 has same effect but hour and minutes are prefilled with 23:59 if date is empty, 3 show minutes always empty
	 *	@param	int			$empty			0=Fields required, 1=Empty inputs are allowed, 2=Empty inputs are allowed for hours only
	 *	@param	string		$form_name 		Not used
	 *	@param	int			$d				1=Show days, month, years
	 * 	@param	int			$addnowlink		Add a link "Now"
	 * 	@param 	int			$disabled		Disable input fields
	 *  @param  int			$fullday        When a checkbox with this html name is on, hour and day are set with 00:00 or 23:59
	 *  @param	string		$addplusone		Add a link "+1 hour". Value must be name of another selectDate field.
	 *  @param  datetime    $adddateof      Add a link "Date of invoice" using the following date.
     *  @param  string      $openinghours   Specify hour strat and hour end for the select ex 8,20
     *  @param  int         $stepminutes    Specify step for minutes between 1 and 30
	 * 	@return string                      Html for selectDate
	 *  @see    form_date(), select_month(), select_year(), select_dayofweek()
	 */
<<<<<<< HEAD
    public function selectDate($set_time = '', $prefix = 're', $h = 0, $m = 0, $empty = 0, $form_name = "", $d = 1, $addnowlink = 0, $disabled = 0, $fullday = '', $addplusone = '', $adddateof = '', $openinghours = '', $stepminutes = 1)
=======
    public function selectDate($set_time = '', $prefix = 're', $h = 0, $m = 0, $empty = 0, $form_name = "", $d = 1, $addnowlink = 0, $disabled = 0, $fullday = '', $addplusone = '', $adddateof = '')
>>>>>>> da35e3d7
	{
		global $conf,$langs;

		$retstring='';

		if ($prefix=='') $prefix='re';
		if ($h == '') $h=0;
		if ($m == '') $m=0;
		$emptydate=0;
		$emptyhours=0;
        if ($stepminutes<=0 || $stepminutes>30) $stepminutes = 1;
		if ($empty == 1) { $emptydate=1; $emptyhours=1; }
		if ($empty == 2) { $emptydate=0; $emptyhours=1; }
		$orig_set_time=$set_time;

		if ($set_time === '' && $emptydate == 0)
		{
			include_once DOL_DOCUMENT_ROOT.'/core/lib/date.lib.php';
			$set_time = dol_now('tzuser')-(getServerTimeZoneInt('now')*3600); // set_time must be relative to PHP server timezone
		}

		// Analysis of the pre-selection date
		if (preg_match('/^([0-9]+)\-([0-9]+)\-([0-9]+)\s?([0-9]+)?:?([0-9]+)?/', $set_time, $reg))	// deprecated usage
		{
			// Date format 'YYYY-MM-DD' or 'YYYY-MM-DD HH:MM:SS'
			$syear	= (! empty($reg[1])?$reg[1]:'');
			$smonth	= (! empty($reg[2])?$reg[2]:'');
			$sday	= (! empty($reg[3])?$reg[3]:'');
			$shour	= (! empty($reg[4])?$reg[4]:'');
			$smin	= (! empty($reg[5])?$reg[5]:'');
		}
		elseif (strval($set_time) != '' && $set_time != -1)
		{
			// set_time est un timestamps (0 possible)
			$syear = dol_print_date($set_time, "%Y");
			$smonth = dol_print_date($set_time, "%m");
			$sday = dol_print_date($set_time, "%d");
			if ($orig_set_time != '')
			{
				$shour = dol_print_date($set_time, "%H");
				$smin = dol_print_date($set_time, "%M");
				$ssec = dol_print_date($set_time, "%S");
			}
			else
			{
				$shour = '';
				$smin = '';
				$ssec = '';
			}
		}
		else
		{
			// Date est '' ou vaut -1
			$syear = '';
			$smonth = '';
			$sday = '';
			$shour = !isset($conf->global->MAIN_DEFAULT_DATE_HOUR) ? ($h == -1 ? '23' : '') : $conf->global->MAIN_DEFAULT_DATE_HOUR;
			$smin = !isset($conf->global->MAIN_DEFAULT_DATE_MIN) ? ($h == -1 ? '59' : '') : $conf->global->MAIN_DEFAULT_DATE_MIN;
			$ssec = !isset($conf->global->MAIN_DEFAULT_DATE_SEC) ? ($h == -1 ? '59' : '') : $conf->global->MAIN_DEFAULT_DATE_SEC;
		}
		if ($h == 3) $shour = '';
		if ($m == 3) $smin = '';

		// You can set MAIN_POPUP_CALENDAR to 'eldy' or 'jquery'
		$usecalendar='combo';
		if (! empty($conf->use_javascript_ajax) && (empty($conf->global->MAIN_POPUP_CALENDAR) || $conf->global->MAIN_POPUP_CALENDAR != "none")) {
			$usecalendar = ((empty($conf->global->MAIN_POPUP_CALENDAR) || $conf->global->MAIN_POPUP_CALENDAR == 'eldy')?'jquery':$conf->global->MAIN_POPUP_CALENDAR);
		}

		if ($d)
		{
			// Show date with popup
			if ($usecalendar != 'combo')
			{
				$formated_date='';
				//print "e".$set_time." t ".$conf->format_date_short;
				if (strval($set_time) != '' && $set_time != -1)
				{
					//$formated_date=dol_print_date($set_time,$conf->format_date_short);
					$formated_date=dol_print_date($set_time, $langs->trans("FormatDateShortInput"));  // FormatDateShortInput for dol_print_date / FormatDateShortJavaInput that is same for javascript
				}

				// Calendrier popup version eldy
				if ($usecalendar == "eldy")
				{
					// Zone de saisie manuelle de la date
					$retstring.='<input id="'.$prefix.'" name="'.$prefix.'" type="text" class="maxwidth75" maxlength="11" value="'.$formated_date.'"';
					$retstring.=($disabled?' disabled':'');
					$retstring.=' onChange="dpChangeDay(\''.$prefix.'\',\''.$langs->trans("FormatDateShortJavaInput").'\'); "';  // FormatDateShortInput for dol_print_date / FormatDateShortJavaInput that is same for javascript
					$retstring.='>';

					// Icone calendrier
					if (! $disabled)
					{
						$retstring.='<button id="'.$prefix.'Button" type="button" class="dpInvisibleButtons"';
						$base=DOL_URL_ROOT.'/core/';
						$retstring.=' onClick="showDP(\''.$base.'\',\''.$prefix.'\',\''.$langs->trans("FormatDateShortJavaInput").'\',\''.$langs->defaultlang.'\');"';
						$retstring.='>'.img_object($langs->trans("SelectDate"), 'calendarday', 'class="datecallink"').'</button>';
					}
					else $retstring.='<button id="'.$prefix.'Button" type="button" class="dpInvisibleButtons">'.img_object($langs->trans("Disabled"), 'calendarday', 'class="datecallink"').'</button>';

					$retstring.='<input type="hidden" id="'.$prefix.'day"   name="'.$prefix.'day"   value="'.$sday.'">'."\n";
					$retstring.='<input type="hidden" id="'.$prefix.'month" name="'.$prefix.'month" value="'.$smonth.'">'."\n";
					$retstring.='<input type="hidden" id="'.$prefix.'year"  name="'.$prefix.'year"  value="'.$syear.'">'."\n";
				}
				elseif ($usecalendar == 'jquery')
				{
					if (! $disabled)
					{
						// Output javascript for datepicker
						$retstring.="<script type='text/javascript'>";
						$retstring.="$(function(){ $('#".$prefix."').datepicker({
							dateFormat: '".$langs->trans("FormatDateShortJQueryInput")."',
							autoclose: true,
							todayHighlight: true,";
							if (! empty($conf->dol_use_jmobile))
							{
								$retstring.="
								beforeShow: function (input, datePicker) {
									input.disabled = true;
								},
								onClose: function (dateText, datePicker) {
									this.disabled = false;
								},
								";
							}
							// Note: We don't need monthNames, monthNamesShort, dayNames, dayNamesShort, dayNamesMin, they are set globally on datepicker component in lib_head.js.php
							if (empty($conf->global->MAIN_POPUP_CALENDAR_ON_FOCUS))
							{
							$retstring.="
								showOn: 'button',
								buttonImage: '".DOL_URL_ROOT."/theme/".$conf->theme."/img/object_calendarday.png',
								buttonImageOnly: true";
							}
							$retstring.="
							}) });";
						$retstring.="</script>";
					}

					// Zone de saisie manuelle de la date
					$retstring.='<div class="nowrap inline-block">';
					$retstring.='<input id="'.$prefix.'" name="'.$prefix.'" type="text" class="maxwidth75" maxlength="11" value="'.$formated_date.'"';
					$retstring.=($disabled?' disabled':'');
					$retstring.=' onChange="dpChangeDay(\''.$prefix.'\',\''.$langs->trans("FormatDateShortJavaInput").'\'); "';  // FormatDateShortInput for dol_print_date / FormatDateShortJavaInput that is same for javascript
					$retstring.='>';

					// Icone calendrier
					if (! $disabled)
					{
						/* Not required. Managed by option buttonImage of jquery
                		$retstring.=img_object($langs->trans("SelectDate"),'calendarday','id="'.$prefix.'id" class="datecallink"');
                		$retstring.="<script type='text/javascript'>";
                		$retstring.="jQuery(document).ready(function() {";
                		$retstring.='	jQuery("#'.$prefix.'id").click(function() {';
                		$retstring.="    	jQuery('#".$prefix."').focus();";
                		$retstring.='    });';
                		$retstring.='});';
                		$retstring.="</script>";*/
					}
					else
					{
						$retstring.='<button id="'.$prefix.'Button" type="button" class="dpInvisibleButtons">'.img_object($langs->trans("Disabled"), 'calendarday', 'class="datecallink"').'</button>';
					}

					$retstring.='</div>';
					$retstring.='<input type="hidden" id="'.$prefix.'day"   name="'.$prefix.'day"   value="'.$sday.'">'."\n";
					$retstring.='<input type="hidden" id="'.$prefix.'month" name="'.$prefix.'month" value="'.$smonth.'">'."\n";
					$retstring.='<input type="hidden" id="'.$prefix.'year"  name="'.$prefix.'year"  value="'.$syear.'">'."\n";
				}
				else
				{
					$retstring.="Bad value of MAIN_POPUP_CALENDAR";
				}
			}
			// Show date with combo selects
			else
			{
				//$retstring.='<div class="inline-block">';
				// Day
				$retstring.='<select'.($disabled?' disabled':'').' class="flat valignmiddle maxwidth50imp" id="'.$prefix.'day" name="'.$prefix.'day">';

				if ($emptydate || $set_time == -1)
				{
					$retstring.='<option value="0" selected>&nbsp;</option>';
				}

				for ($day = 1 ; $day <= 31; $day++)
				{
					$retstring.='<option value="'.$day.'"'.($day == $sday ? ' selected':'').'>'.$day.'</option>';
				}

				$retstring.="</select>";

				$retstring.='<select'.($disabled?' disabled':'').' class="flat valignmiddle maxwidth75imp" id="'.$prefix.'month" name="'.$prefix.'month">';
				if ($emptydate || $set_time == -1)
				{
					$retstring.='<option value="0" selected>&nbsp;</option>';
				}

				// Month
				for ($month = 1 ; $month <= 12 ; $month++)
				{
					$retstring.='<option value="'.$month.'"'.($month == $smonth?' selected':'').'>';
					$retstring.=dol_print_date(mktime(12, 0, 0, $month, 1, 2000), "%b");
					$retstring.="</option>";
				}
				$retstring.="</select>";

				// Year
				if ($emptydate || $set_time == -1)
				{
					$retstring.='<input'.($disabled?' disabled':'').' placeholder="'.dol_escape_htmltag($langs->trans("Year")).'" class="flat maxwidth50imp valignmiddle" type="number" min="0" max="3000" maxlength="4" id="'.$prefix.'year" name="'.$prefix.'year" value="'.$syear.'">';
				}
				else
				{
					$retstring.='<select'.($disabled?' disabled':'').' class="flat valignmiddle maxwidth75imp" id="'.$prefix.'year" name="'.$prefix.'year">';

					for ($year = $syear - 10; $year < $syear + 10 ; $year++)
					{
						$retstring.='<option value="'.$year.'"'.($year == $syear ? ' selected':'').'>'.$year.'</option>';
					}
					$retstring.="</select>\n";
				}
				//$retstring.='</div>';
			}
		}

		if ($d && $h) $retstring.=($h==2?'<br>':' ');

		if ($h)
		{
			$hourstart = 0;
			$hourend = 24;
			if ($openinghours != '') {
				$openinghours = explode(',', $openinghours);
				$hourstart = $openinghours[0];
				$hourend = $openinghours[1];
				if ($hourend<$hourstart) $hourend = $hourstart;
			}
			// Show hour
			$retstring.='<select'.($disabled?' disabled':'').' class="flat valignmiddle maxwidth50 '.($fullday?$fullday.'hour':'').'" id="'.$prefix.'hour" name="'.$prefix.'hour">';
			if ($emptyhours) $retstring.='<option value="-1">&nbsp;</option>';
			for ($hour = $hourstart; $hour < $hourend; $hour++)
			{
				if (strlen($hour) < 2) $hour = "0" . $hour;
				$retstring.='<option value="'.$hour.'"'.(($hour == $shour)?' selected':'').'>'.$hour.(empty($conf->dol_optimize_smallscreen)?'':'H').'</option>';
			}
			$retstring.='</select>';
			if ($m && empty($conf->dol_optimize_smallscreen)) $retstring.=":";
		}

		if ($m)
		{
			// Show minutes
			$retstring.='<select'.($disabled?' disabled':'').' class="flat valignmiddle maxwidth50 '.($fullday?$fullday.'min':'').'" id="'.$prefix.'min" name="'.$prefix.'min">';
			if ($emptyhours) $retstring.='<option value="-1">&nbsp;</option>';
			for ($min = 0; $min < 60 ; $min+=$stepminutes)
			{
				if (strlen($min) < 2) $min = "0" . $min;
				$retstring.='<option value="'.$min.'"'.(($min == $smin)?' selected':'').'>'.$min.(empty($conf->dol_optimize_smallscreen)?'':'').'</option>';
			}
			$retstring.='</select>';

			$retstring.='<input type="hidden" name="'.$prefix.'sec" value="'.$ssec.'">';
		}

		// Add a "Now" link
		if ($conf->use_javascript_ajax && $addnowlink)
		{
			// Script which will be inserted in the onClick of the "Now" link
			$reset_scripts = "";

			// Generate the date part, depending on the use or not of the javascript calendar
			$reset_scripts .= 'jQuery(\'#'.$prefix.'\').val(\''.dol_print_date(dol_now(), 'day').'\');';
			$reset_scripts .= 'jQuery(\'#'.$prefix.'day\').val(\''.dol_print_date(dol_now(), '%d').'\');';
			$reset_scripts .= 'jQuery(\'#'.$prefix.'month\').val(\''.dol_print_date(dol_now(), '%m').'\');';
			$reset_scripts .= 'jQuery(\'#'.$prefix.'year\').val(\''.dol_print_date(dol_now(), '%Y').'\');';
			/*if ($usecalendar == "eldy")
            {
                $base=DOL_URL_ROOT.'/core/';
                $reset_scripts .= 'resetDP(\''.$base.'\',\''.$prefix.'\',\''.$langs->trans("FormatDateShortJavaInput").'\',\''.$langs->defaultlang.'\');';
            }
            else
            {
                $reset_scripts .= 'this.form.elements[\''.$prefix.'day\'].value=formatDate(new Date(), \'d\'); ';
                $reset_scripts .= 'this.form.elements[\''.$prefix.'month\'].value=formatDate(new Date(), \'M\'); ';
                $reset_scripts .= 'this.form.elements[\''.$prefix.'year\'].value=formatDate(new Date(), \'yyyy\'); ';
            }*/
			// Update the hour part
			if ($h)
			{
				if ($fullday) $reset_scripts .= " if (jQuery('#fullday:checked').val() == null) {";
				//$reset_scripts .= 'this.form.elements[\''.$prefix.'hour\'].value=formatDate(new Date(), \'HH\'); ';
				$reset_scripts .= 'jQuery(\'#'.$prefix.'hour\').val(\''.dol_print_date(dol_now(), '%H').'\');';
				if ($fullday) $reset_scripts .= ' } ';
			}
			// Update the minute part
			if ($m)
			{
				if ($fullday) $reset_scripts .= " if (jQuery('#fullday:checked').val() == null) {";
				//$reset_scripts .= 'this.form.elements[\''.$prefix.'min\'].value=formatDate(new Date(), \'mm\'); ';
				$reset_scripts .= 'jQuery(\'#'.$prefix.'min\').val(\''.dol_print_date(dol_now(), '%M').'\');';
				if ($fullday) $reset_scripts .= ' } ';
			}
			// If reset_scripts is not empty, print the link with the reset_scripts in the onClick
			if ($reset_scripts && empty($conf->dol_optimize_smallscreen))
			{
				$retstring.=' <button class="dpInvisibleButtons datenowlink" id="'.$prefix.'ButtonNow" type="button" name="_useless" value="now" onClick="'.$reset_scripts.'">';
				$retstring.=$langs->trans("Now");
				$retstring.='</button> ';
			}
		}

		// Add a "Plus one hour" link
		if ($conf->use_javascript_ajax && $addplusone)
		{
			// Script which will be inserted in the onClick of the "Add plusone" link
			$reset_scripts = "";

			// Generate the date part, depending on the use or not of the javascript calendar
			$reset_scripts .= 'jQuery(\'#'.$prefix.'\').val(\''.dol_print_date(dol_now(), 'day').'\');';
			$reset_scripts .= 'jQuery(\'#'.$prefix.'day\').val(\''.dol_print_date(dol_now(), '%d').'\');';
			$reset_scripts .= 'jQuery(\'#'.$prefix.'month\').val(\''.dol_print_date(dol_now(), '%m').'\');';
			$reset_scripts .= 'jQuery(\'#'.$prefix.'year\').val(\''.dol_print_date(dol_now(), '%Y').'\');';
			// Update the hour part
			if ($h)
			{
				if ($fullday) $reset_scripts .= " if (jQuery('#fullday:checked').val() == null) {";
				$reset_scripts .= 'jQuery(\'#'.$prefix.'hour\').val(\''.dol_print_date(dol_now(), '%H').'\');';
				if ($fullday) $reset_scripts .= ' } ';
			}
			// Update the minute part
			if ($m)
			{
				if ($fullday) $reset_scripts .= " if (jQuery('#fullday:checked').val() == null) {";
				$reset_scripts .= 'jQuery(\'#'.$prefix.'min\').val(\''.dol_print_date(dol_now(), '%M').'\');';
				if ($fullday) $reset_scripts .= ' } ';
			}
			// If reset_scripts is not empty, print the link with the reset_scripts in the onClick
			if ($reset_scripts && empty($conf->dol_optimize_smallscreen))
			{
				$retstring.=' <button class="dpInvisibleButtons datenowlink" id="'.$prefix.'ButtonPlusOne" type="button" name="_useless2" value="plusone" onClick="'.$reset_scripts.'">';
				$retstring.=$langs->trans("DateStartPlusOne");
				$retstring.='</button> ';
			}
		}

		// Add a "Plus one hour" link
		if ($conf->use_javascript_ajax && $adddateof)
		{
			$tmparray=dol_getdate($adddateof);
			$retstring.=' - <button class="dpInvisibleButtons datenowlink" id="dateofinvoice" type="button" name="_dateofinvoice" value="now" onclick="jQuery(\'#re\').val(\''.dol_print_date($adddateof, 'day').'\');jQuery(\'#reday\').val(\''.$tmparray['mday'].'\');jQuery(\'#remonth\').val(\''.$tmparray['mon'].'\');jQuery(\'#reyear\').val(\''.$tmparray['year'].'\');">'.$langs->trans("DateInvoice").'</a>';
		}

		return $retstring;
	}

    // phpcs:disable PEAR.NamingConventions.ValidFunctionName.ScopeNotCamelCaps
    /**
     *  Function to show a form to select a duration on a page
	 *
	 *	@param	string	$prefix   		Prefix for input fields
	 *	@param  int	$iSecond  		    Default preselected duration (number of seconds or '')
	 * 	@param	int	$disabled           Disable the combo box
	 * 	@param	string	$typehour		If 'select' then input hour and input min is a combo,
	 *						            if 'text' input hour is in text and input min is a text,
	 *						            if 'textselect' input hour is in text and input min is a combo
	 *  @param	integer	$minunderhours	If 1, show minutes selection under the hours
	 * 	@param	int	$nooutput		    Do not output html string but return it
	 *  @return	string|void
	 */
    public function select_duration($prefix, $iSecond = '', $disabled = 0, $typehour = 'select', $minunderhours = 0, $nooutput = 0)
	{
        // phpcs:enable
		global $langs;

		$retstring='';

		$hourSelected=0; $minSelected=0;

		// Hours
		if ($iSecond != '')
		{
			require_once DOL_DOCUMENT_ROOT.'/core/lib/date.lib.php';

			$hourSelected = convertSecondToTime($iSecond, 'allhour');
			$minSelected = convertSecondToTime($iSecond, 'min');
		}

		if ($typehour=='select' )
		{
			$retstring.='<select class="flat" id="select_'.$prefix.'hour" name="'.$prefix.'hour"'.($disabled?' disabled':'').'>';
			for ($hour = 0; $hour < 25; $hour++)	// For a duration, we allow 24 hours
			{
				$retstring.='<option value="'.$hour.'"';
				if ($hourSelected == $hour)
				{
					$retstring.=" selected";
				}
				$retstring.=">".$hour."</option>";
			}
			$retstring.="</select>";
		}
		elseif ($typehour=='text' || $typehour=='textselect')
		{
			$retstring.='<input placeholder="'.$langs->trans('HourShort').'" type="number" min="0" size="1" name="'.$prefix.'hour"'.($disabled?' disabled':'').' class="flat maxwidth50 inputhour" value="'.(($hourSelected != '')?((int) $hourSelected):'').'">';
		}
		else return 'BadValueForParameterTypeHour';

		if ($typehour!='text') $retstring.=' '.$langs->trans('HourShort');
		else $retstring.='<span class="hideonsmartphone">:</span>';

		// Minutes
		if ($minunderhours) $retstring.='<br>';
		else $retstring.='<span class="hideonsmartphone">&nbsp;</span>';

		if ($typehour=='select' || $typehour=='textselect')
		{
			$retstring.='<select class="flat" id="select_'.$prefix.'min" name="'.$prefix.'min"'.($disabled?' disabled':'').'>';
			for ($min = 0; $min <= 55; $min=$min+5)
			{
				$retstring.='<option value="'.$min.'"';
				if ($minSelected == $min) $retstring.=' selected';
				$retstring.='>'.$min.'</option>';
			}
			$retstring.="</select>";
		}
		elseif ($typehour=='text' )
		{
			$retstring.='<input placeholder="'.$langs->trans('MinuteShort').'" type="number" min="0" size="1" name="'.$prefix.'min"'.($disabled?' disabled':'').' class="flat maxwidth50 inputminute" value="'.(($minSelected != '')?((int) $minSelected):'').'">';
		}

		if ($typehour!='text') $retstring.=' '.$langs->trans('MinuteShort');

		//$retstring.="&nbsp;";

		if (! empty($nooutput)) return $retstring;

		print $retstring;
		return;
	}


	/**
	 * Generic method to select a component from a combo list.
	 * This is the generic method that will replace all specific existing methods.
	 *
	 * @param 	string			$objectdesc			Objectclassname:Objectclasspath
	 * @param	string			$htmlname			Name of HTML select component
	 * @param	int				$preselectedvalue	Preselected value (ID of element)
	 * @param	string			$showempty			''=empty values not allowed, 'string'=value show if we allow empty values (for example 'All', ...)
	 * @param	string			$searchkey			Search criteria
	 * @param	string			$placeholder		Place holder
	 * @param	string			$morecss			More CSS
	 * @param	string			$moreparams			More params provided to ajax call
	 * @param	int				$forcecombo			Force to load all values and output a standard combobox (with no beautification)
	 * @return	string								Return HTML string
	 * @see selectForFormsList() select_thirdparty
	 */
    public function selectForForms($objectdesc, $htmlname, $preselectedvalue, $showempty = '', $searchkey = '', $placeholder = '', $morecss = '', $moreparams = '', $forcecombo = 0)
	{
		global $conf, $user;

		$objecttmp = null;

		$InfoFieldList = explode(":", $objectdesc);
		$classname=$InfoFieldList[0];
		$classpath=$InfoFieldList[1];
		if (! empty($classpath))
		{
			dol_include_once($classpath);
			if ($classname && class_exists($classname))
			{
				$objecttmp = new $classname($this->db);
			}
		}
		if (! is_object($objecttmp))
		{
			dol_syslog('Error bad setup of type for field '.$InfoFieldList, LOG_WARNING);
			return 'Error bad setup of type for field '.join(',', $InfoFieldList);
		}

		$prefixforautocompletemode=$objecttmp->element;
		if ($prefixforautocompletemode == 'societe') $prefixforautocompletemode='company';
		$confkeyforautocompletemode=strtoupper($prefixforautocompletemode).'_USE_SEARCH_TO_SELECT';	// For example COMPANY_USE_SEARCH_TO_SELECT

		dol_syslog(get_class($this)."::selectForForms", LOG_DEBUG);

		$out='';
		if (! empty($conf->use_javascript_ajax) && ! empty($conf->global->$confkeyforautocompletemode) && ! $forcecombo)
		{
			$objectdesc=$classname.':'.$classpath;
			$urlforajaxcall = DOL_URL_ROOT.'/core/ajax/selectobject.php';

			// No immediate load of all database
			$urloption='htmlname='.$htmlname.'&outjson=1&objectdesc='.$objectdesc.($moreparams?$moreparams:'');
			// Activate the auto complete using ajax call.
			$out.=  ajax_autocompleter($preselectedvalue, $htmlname, $urlforajaxcall, $urloption, $conf->global->$confkeyforautocompletemode, 0, array());
			$out.= '<style type="text/css">.ui-autocomplete { z-index: 250; }</style>';
			if ($placeholder) $placeholder=' placeholder="'.$placeholder.'"';
			$out.= '<input type="text" class="'.$morecss.'" name="search_'.$htmlname.'" id="search_'.$htmlname.'" value="'.$preselectedvalue.'"'.$placeholder.' />';
		}
		else
		{
			// Immediate load of all database
			$out.=$this->selectForFormsList($objecttmp, $htmlname, $preselectedvalue, $showempty, $searchkey, $placeholder, $morecss, $moreparams, $forcecombo);
		}

		return $out;
	}

	/**
	 * Output html form to select an object.
	 * Note, this function is called by selectForForms or by ajax selectobject.php
	 *
	 * @param 	Object			$objecttmp			Object
	 * @param	string			$htmlname			Name of HTML select component
	 * @param	int				$preselectedvalue	Preselected value (ID of element)
	 * @param	string			$showempty			''=empty values not allowed, 'string'=value show if we allow empty values (for example 'All', ...)
	 * @param	string			$searchkey			Search value
	 * @param	string			$placeholder		Place holder
	 * @param	string			$morecss			More CSS
	 * @param	string			$moreparams			More params provided to ajax call
	 * @param	int				$forcecombo			Force to load all values and output a standard combobox (with no beautification)
	 * @param	int				$outputmode			0=HTML select string, 1=Array
	 * @return	string								Return HTML string
	 * @see selectForForms()
	 */
    public function selectForFormsList($objecttmp, $htmlname, $preselectedvalue, $showempty = '', $searchkey = '', $placeholder = '', $morecss = '', $moreparams = '', $forcecombo = 0, $outputmode = 0)
	{
		global $conf, $langs, $user;

		$prefixforautocompletemode=$objecttmp->element;
		if ($prefixforautocompletemode == 'societe') $prefixforautocompletemode='company';
		$confkeyforautocompletemode=strtoupper($prefixforautocompletemode).'_USE_SEARCH_TO_SELECT';	// For example COMPANY_USE_SEARCH_TO_SELECT

		$fieldstoshow='t.ref';
		if (! empty($objecttmp->fields))	// For object that declare it, it is better to use declared fields ( like societe, contact, ...)
		{
			$tmpfieldstoshow='';
			foreach($objecttmp->fields as $key => $val)
			{
				if ($val['showoncombobox']) $tmpfieldstoshow.=($tmpfieldstoshow?',':'').'t.'.$key;
			}
			if ($tmpfieldstoshow) $fieldstoshow = $tmpfieldstoshow;
		}

		$out='';
		$outarray=array();

		$num=0;

		// Search data
		$sql = "SELECT t.rowid, ".$fieldstoshow." FROM ".MAIN_DB_PREFIX .$objecttmp->table_element." as t";
		if ($objecttmp->ismultientitymanaged == 2)
			if (!$user->rights->societe->client->voir && !$user->societe_id) $sql .= ", ".MAIN_DB_PREFIX."societe_commerciaux as sc";
		$sql.= " WHERE 1=1";
		if(! empty($objecttmp->ismultientitymanaged)) $sql.= " AND t.entity IN (".getEntity($objecttmp->table_element).")";
		if ($objecttmp->ismultientitymanaged == 1 && ! empty($user->societe_id))
		{
			if ($objecttmp->element == 'societe') $sql.= " AND t.rowid = ".$user->societe_id;
				else $sql.= " AND t.fk_soc = ".$user->societe_id;
		}
		if ($searchkey != '') $sql.=natural_search(explode(',', $fieldstoshow), $searchkey);
		if ($objecttmp->ismultientitymanaged == 2)
			if (!$user->rights->societe->client->voir && !$user->societe_id) $sql.= " AND t.rowid = sc.fk_soc AND sc.fk_user = " .$user->id;
		$sql.=$this->db->order($fieldstoshow, "ASC");
		//$sql.=$this->db->plimit($limit, 0);

		// Build output string
		$resql=$this->db->query($sql);
		if ($resql)
		{
			if (! $forcecombo)
			{
				include_once DOL_DOCUMENT_ROOT . '/core/lib/ajax.lib.php';
				$out .= ajax_combobox($htmlname, null, $conf->global->$confkeyforautocompletemode);
			}

			// Construct $out and $outarray
			$out.= '<select id="'.$htmlname.'" class="flat'.($morecss?' '.$morecss:'').'"'.($moreparams?' '.$moreparams:'').' name="'.$htmlname.'">'."\n";

			// Warning: Do not use textifempty = ' ' or '&nbsp;' here, or search on key will search on ' key'. Seems it is no more true with selec2 v4
			$textifempty='&nbsp;';

			//if (! empty($conf->use_javascript_ajax) || $forcecombo) $textifempty='';
			if (! empty($conf->global->$confkeyforautocompletemode))
			{
				if ($showempty && ! is_numeric($showempty)) $textifempty=$langs->trans($showempty);
				else $textifempty.=$langs->trans("All");
			}
			if ($showempty) $out.= '<option value="-1">'.$textifempty.'</option>'."\n";

			$num = $this->db->num_rows($resql);
			$i = 0;
			if ($num)
			{
				while ($i < $num)
				{
					$obj = $this->db->fetch_object($resql);
					$label='';
					$tmparray=explode(',', $fieldstoshow);
					foreach($tmparray as $key => $val)
					{
						$val = preg_replace('/t\./', '', $val);
						$label .= (($label && $obj->$val)?' - ':'').$obj->$val;
					}
					if (empty($outputmode))
					{
						if ($preselectedvalue > 0 && $preselectedvalue == $obj->rowid)
						{
							$out.= '<option value="'.$obj->rowid.'" selected>'.$label.'</option>';
						}
						else
						{
							$out.= '<option value="'.$obj->rowid.'">'.$label.'</option>';
						}
					}
					else
					{
						array_push($outarray, array('key'=>$obj->rowid, 'value'=>$label, 'label'=>$label));
					}

					$i++;
					if (($i % 10) == 0) $out.="\n";
				}
			}

			$out.= '</select>'."\n";
		}
		else
		{
			dol_print_error($this->db);
		}

		$this->result=array('nbofelement'=>$num);

		if ($outputmode) return $outarray;
		return $out;
	}


	/**
	 *	Return a HTML select string, built from an array of key+value.
	 *  Note: Do not apply langs->trans function on returned content, content may be entity encoded twice.
	 *
	 *	@param	string			$htmlname			Name of html select area. Must start with "multi" if this is a multiselect
	 *	@param	array			$array				Array like array(key => value) or array(key=>array('label'=>..., 'data-...'=>...))
	 *	@param	string|string[]	$id					Preselected key or preselected keys for multiselect
	 *	@param	int|string		$show_empty			0 no empty value allowed, 1 or string to add an empty value into list (key is -1 and value is '' or '&nbsp;' if 1, key is -1 and value is text if string), <0 to add an empty value with key that is this value.
	 *	@param	int				$key_in_label		1 to show key into label with format "[key] value"
	 *	@param	int				$value_as_key		1 to use value as key
	 *	@param  string			$moreparam			Add more parameters onto the select tag. For example 'style="width: 95%"' to avoid select2 component to go over parent container
	 *	@param  int				$translate			1=Translate and encode value
	 * 	@param	int				$maxlen				Length maximum for labels
	 * 	@param	int				$disabled			Html select box is disabled
	 *  @param	string			$sort				'ASC' or 'DESC' = Sort on label, '' or 'NONE' or 'POS' = Do not sort, we keep original order
	 *  @param	string			$morecss			Add more class to css styles
	 *  @param	int				$addjscombo			Add js combo
	 *  @param  string          $moreparamonempty	Add more param on the empty option line. Not used if show_empty not set
	 *  @param  int             $disablebademail	1=Check if a not valid email, 2=Check string '---', and if found into value, disable and colorize entry
	 *  @param  int             $nohtmlescape		No html escaping.
	 * 	@return	string								HTML select string.
	 *  @see multiselectarray(), selectArrayAjax(), selectArrayFilter()
	 */
	public static function selectarray($htmlname, $array, $id = '', $show_empty = 0, $key_in_label = 0, $value_as_key = 0, $moreparam = '', $translate = 0, $maxlen = 0, $disabled = 0, $sort = '', $morecss = '', $addjscombo = 0, $moreparamonempty = '', $disablebademail = 0, $nohtmlescape = 0)
	{
		global $conf, $langs;

		// Do we want a multiselect ?
		//$jsbeautify = 0;
		//if (preg_match('/^multi/',$htmlname)) $jsbeautify = 1;
		$jsbeautify = 1;

		if ($value_as_key) $array=array_combine($array, $array);

		$out='';

		// Add code for jquery to use multiselect
		if ($addjscombo && $jsbeautify)
		{
			$minLengthToAutocomplete=0;
			$tmpplugin=empty($conf->global->MAIN_USE_JQUERY_MULTISELECT)?(constant('REQUIRE_JQUERY_MULTISELECT')?constant('REQUIRE_JQUERY_MULTISELECT'):'select2'):$conf->global->MAIN_USE_JQUERY_MULTISELECT;

			// Enhance with select2
			include_once DOL_DOCUMENT_ROOT . '/core/lib/ajax.lib.php';
			$out .= ajax_combobox($htmlname);
		}

		$out.='<select id="'.preg_replace('/^\./', '', $htmlname).'" '.($disabled?'disabled ':'').'class="flat '.(preg_replace('/^\./', '', $htmlname)).($morecss?' '.$morecss:'').'"';
		$out.=' name="'.preg_replace('/^\./', '', $htmlname).'" '.($moreparam?$moreparam:'');
		$out.='>';

		if ($show_empty)
		{
			$textforempty=' ';
			if (! empty($conf->use_javascript_ajax)) $textforempty='&nbsp;';	// If we use ajaxcombo, we need &nbsp; here to avoid to have an empty element that is too small.
			if (! is_numeric($show_empty)) $textforempty=$show_empty;
			$out.='<option class="optiongrey" '.($moreparamonempty?$moreparamonempty.' ':'').'value="'.($show_empty < 0 ? $show_empty : -1).'"'.($id == $show_empty ?' selected':'').'>'.$textforempty.'</option>'."\n";
		}

		if (is_array($array))
		{
			// Translate
			if ($translate)
			{
				foreach($array as $key => $value)
				{
				    if (! is_array($value)) $array[$key]=$langs->trans($value);
				    else $array[$key]['label']=$langs->trans($value['label']);
				}
			}

			// Sort
			if ($sort == 'ASC') asort($array);
			elseif ($sort == 'DESC') arsort($array);

			foreach($array as $key => $tmpvalue)
			{
			    if (is_array($tmpvalue)) $value=$tmpvalue['label'];
			    else $value = $tmpvalue;

				$disabled=''; $style='';
				if (! empty($disablebademail))
				{
				    if (($disablebademail == 1 && ! preg_match('/&lt;.+@.+&gt;/', $value))
				        || ($disablebademail == 2 && preg_match('/---/', $value)))
					{
						$disabled=' disabled';
						$style=' class="warning"';
					}
				}

				if ($key_in_label)
				{
					if (empty($nohtmlescape)) $selectOptionValue = dol_escape_htmltag($key.' - '.($maxlen?dol_trunc($value, $maxlen):$value));
					else $selectOptionValue = $key.' - '.($maxlen?dol_trunc($value, $maxlen):$value);
				}
				else
				{
					if (empty($nohtmlescape)) $selectOptionValue = dol_escape_htmltag($maxlen?dol_trunc($value, $maxlen):$value);
					else $selectOptionValue = $maxlen?dol_trunc($value, $maxlen):$value;
					if ($value == '' || $value == '-') $selectOptionValue='&nbsp;';
				}

				$out.='<option value="'.$key.'"';
				$out.=$style.$disabled;
				if ($id != '' && $id == $key && ! $disabled) $out.=' selected';		// To preselect a value
				if ($nohtmlescape) $out.=' data-html="'.dol_escape_htmltag($selectOptionValue).'"';
				if (is_array($tmpvalue))
				{
				    foreach($tmpvalue as $keyforvalue => $valueforvalue)
				    {
				        if (preg_match('/^data-/', $keyforvalue)) $out.=' '.$keyforvalue.'="'.$valueforvalue.'"';
				    }
				}
				$out.='>';
				//var_dump($selectOptionValue);
				$out.=$selectOptionValue;
				$out.="</option>\n";
			}
		}

		$out.="</select>";
		return $out;
	}


	/**
	 *	Return a HTML select string, built from an array of key+value, but content returned into select come from an Ajax call of an URL.
	 *  Note: Do not apply langs->trans function on returned content of Ajax service, content may be entity encoded twice.
	 *
	 *	@param	string	$htmlname       		Name of html select area
	 *	@param	string	$url					Url. Must return a json_encode of array(key=>array('text'=>'A text', 'url'=>'An url'), ...)
	 *	@param	string	$id             		Preselected key
	 *	@param  string	$moreparam      		Add more parameters onto the select tag
	 *	@param  string	$moreparamtourl 		Add more parameters onto the Ajax called URL
	 * 	@param	int		$disabled				Html select box is disabled
	 *  @param	int		$minimumInputLength		Minimum Input Length
	 *  @param	string	$morecss				Add more class to css styles
	 *  @param  int     $callurlonselect        If set to 1, some code is added so an url return by the ajax is called when value is selected.
	 *  @param  string  $placeholder            String to use as placeholder
	 *  @param  integer $acceptdelayedhtml      1 = caller is requesting to have html js content not returned but saved into global $delayedhtmlcontent (so caller can show it at end of page to avoid flash FOUC effect)
	 * 	@return	string   						HTML select string
	 *  @see selectArrayFilter(), ajax_combobox() in ajax.lib.php
	 */
	public static function selectArrayAjax($htmlname, $url, $id = '', $moreparam = '', $moreparamtourl = '', $disabled = 0, $minimumInputLength = 1, $morecss = '', $callurlonselect = 0, $placeholder = '', $acceptdelayedhtml = 0)
	{
		global $conf, $langs;
		global $delayedhtmlcontent;

		// TODO Use an internal dolibarr component instead of select2
		if (empty($conf->global->MAIN_USE_JQUERY_MULTISELECT) && ! defined('REQUIRE_JQUERY_MULTISELECT')) return '';

		$out='<select type="text" class="'.$htmlname.($morecss?' '.$morecss:'').'" '.($moreparam?$moreparam.' ':'').'name="'.$htmlname.'"></select>';

		$tmpplugin='select2';
		$outdelayed="\n".'<!-- JS CODE TO ENABLE '.$tmpplugin.' for id '.$htmlname.' -->
	    	<script>
	    	$(document).ready(function () {

    	        '.($callurlonselect ? 'var saveRemoteData = [];':'').'

                $(".'.$htmlname.'").select2({
			    	ajax: {
				    	dir: "ltr",
				    	url: "'.$url.'",
				    	dataType: \'json\',
				    	delay: 250,
				    	data: function (params) {
				    		return {
						    	q: params.term, 	// search term
				    			page: params.page
				    		};
			    		},
			    		processResults: function (data) {
			    			// parse the results into the format expected by Select2.
			    			// since we are using custom formatting functions we do not need to alter the remote JSON data
			    			//console.log(data);
							saveRemoteData = data;
				    	    /* format json result for select2 */
				    	    result = []
				    	    $.each( data, function( key, value ) {
				    	       result.push({id: key, text: value.text});
                            });
			    			//return {results:[{id:\'none\', text:\'aa\'}, {id:\'rrr\', text:\'Red\'},{id:\'bbb\', text:\'Search a into projects\'}], more:false}
			    			//console.log(result);
			    			return {results: result, more: false}
			    		},
			    		cache: true
			    	},
	 				language: select2arrayoflanguage,
					containerCssClass: \':all:\',					/* Line to add class of origin SELECT propagated to the new <span class="select2-selection...> tag */
				    placeholder: "'.dol_escape_js($placeholder).'",
			    	escapeMarkup: function (markup) { return markup; }, 	// let our custom formatter work
			    	minimumInputLength: '.$minimumInputLength.',
			        formatResult: function(result, container, query, escapeMarkup) {
                        return escapeMarkup(result.text);
                    },
			    });

                '.($callurlonselect ? '
                /* Code to execute a GET when we select a value */
                $(".'.$htmlname.'").change(function() {
			    	var selected = $(".'.$htmlname.'").val();
                	console.log("We select in selectArrayAjax the entry "+selected)
			        $(".'.$htmlname.'").val("");  /* reset visible combo value */
    			    $.each( saveRemoteData, function( key, value ) {
    				        if (key == selected)
    			            {
    			                 console.log("selectArrayAjax - Do a redirect to "+value.url)
    			                 location.assign(value.url);
    			            }
                    });
    			});' : '' ) . '

    	   });
	       </script>';

		if ($acceptdelayedhtml)
		{
			$delayedhtmlcontent.=$outdelayed;
		}
		else
		{
			$out.=$outdelayed;
		}
		return $out;
	}

    /**
     *  Return a HTML select string, built from an array of key+value, but content returned into select is defined into $array parameter.
     *  Note: Do not apply langs->trans function on returned content of Ajax service, content may be entity encoded twice.
     *
     *  @param  string	$htmlname               Name of html select area
	 *	@param	string	$array					Array (key=>array('text'=>'A text', 'url'=>'An url'), ...)
	 *	@param	string	$id             		Preselected key
	 *	@param  string	$moreparam      		Add more parameters onto the select tag
	 *	@param	int		$disableFiltering		If set to 1, results are not filtered with searched string
	 * 	@param	int		$disabled				Html select box is disabled
	 *  @param	int		$minimumInputLength		Minimum Input Length
	 *  @param	string	$morecss				Add more class to css styles
	 *  @param  int     $callurlonselect        If set to 1, some code is added so an url return by the ajax is called when value is selected.
	 *  @param  string  $placeholder            String to use as placeholder
	 *  @param  integer $acceptdelayedhtml      1 = caller is requesting to have html js content not returned but saved into global $delayedhtmlcontent (so caller can show it at end of page to avoid flash FOUC effect)
	 *  @return	string   						HTML select string
	 *  @see selectArrayAjax(), ajax_combobox() in ajax.lib.php
	 */
	public static function selectArrayFilter($htmlname, $array, $id = '', $moreparam = '', $disableFiltering = 0, $disabled = 0, $minimumInputLength = 1, $morecss = '', $callurlonselect = 0, $placeholder = '', $acceptdelayedhtml = 0)
	{
		global $conf, $langs;
		global $delayedhtmlcontent;

		// TODO Use an internal dolibarr component instead of select2
		if (empty($conf->global->MAIN_USE_JQUERY_MULTISELECT) && ! defined('REQUIRE_JQUERY_MULTISELECT')) return '';

		$out='<select type="text" class="'.$htmlname.($morecss?' '.$morecss:'').'" '.($moreparam?$moreparam.' ':'').'name="'.$htmlname.'"><option></option></select>';

		$formattedarrayresult = array();

		foreach($array as $key => $value) {
			$o = new stdClass();
			$o->id = $key;
			$o->text = $value['text'];
			$o->url = $value['url'];
			$formattedarrayresult[] = $o;
		}

		$tmpplugin='select2';
		$outdelayed="\n".'<!-- JS CODE TO ENABLE '.$tmpplugin.' for id '.$htmlname.' -->
			<script>
			$(document).ready(function () {
				var data = '.json_encode($formattedarrayresult).';

				'.($callurlonselect ? 'var saveRemoteData = '.json_encode($array).';':'').'

				$(".'.$htmlname.'").select2({
					data: data,
					language: select2arrayoflanguage,
					containerCssClass: \':all:\',					/* Line to add class of origin SELECT propagated to the new <span class="select2-selection...> tag */
					placeholder: "'.dol_escape_js($placeholder).'",
					escapeMarkup: function (markup) { return markup; }, 	// let our custom formatter work
					minimumInputLength: '.$minimumInputLength.',
					formatResult: function(result, container, query, escapeMarkup) {
						return escapeMarkup(result.text);
					},
					matcher: function (params, data) {

						if(! data.id) return null;';

		if($callurlonselect) {
			$outdelayed.='

						var urlBase = data.url;
						var separ = urlBase.indexOf("?") >= 0 ? "&" : "?";
						/* console.log("params.term="+params.term); */
						/* console.log("params.term encoded="+encodeURIComponent(params.term)); */
						saveRemoteData[data.id].url = urlBase + separ + "sall=" + encodeURIComponent(params.term);';
		}

		if(! $disableFiltering) {
			$outdelayed.='

						if(data.text.match(new RegExp(params.term))) {
							return data;
						}

						return null;';
		} else {
			$outdelayed.='

						return data;';
		}

		$outdelayed.='
					}
				});

				'.($callurlonselect ? '
				/* Code to execute a GET when we select a value */
				$(".'.$htmlname.'").change(function() {
					var selected = $(".'.$htmlname.'").val();
					console.log("We select "+selected)

					$(".'.$htmlname.'").val("");  /* reset visible combo value */
					$.each( saveRemoteData, function( key, value ) {
						if (key == selected)
						{
							console.log("selectArrayAjax - Do a redirect to "+value.url)
							location.assign(value.url);
						}
					});
				});' : '' ) . '

			});
			</script>';

		if ($acceptdelayedhtml)
		{
			$delayedhtmlcontent.=$outdelayed;
		}
		else
		{
			$out.=$outdelayed;
		}
		return $out;
	}

	/**
	 *	Show a multiselect form from an array.
	 *
	 *	@param	string	$htmlname		Name of select
	 *	@param	array	$array			Array with key+value
	 *	@param	array	$selected		Array with key+value preselected
	 *	@param	int		$key_in_label   1 pour afficher la key dans la valeur "[key] value"
	 *	@param	int		$value_as_key   1 to use value as key
	 *	@param  string	$morecss        Add more css style
	 *	@param  int		$translate		Translate and encode value
	 *  @param	int		$width			Force width of select box. May be used only when using jquery couch. Example: 250, 95%
	 *  @param	string	$moreattrib		Add more options on select component. Example: 'disabled'
	 *  @param	string	$elemtype		Type of element we show ('category', ...)
	 *  @param	string	$placeholder	String to use as placeholder
	 *  @param	int		$addjscombo		Add js combo
	 *	@return	string					HTML multiselect string
	 *  @see selectarray(), selectArrayAjax(), selectArrayFilter()
	 */
	public static function multiselectarray($htmlname, $array, $selected = array(), $key_in_label = 0, $value_as_key = 0, $morecss = '', $translate = 0, $width = 0, $moreattrib = '', $elemtype = '', $placeholder = '', $addjscombo = -1)
	{
		global $conf, $langs;

		$out = '';

		if ($addjscombo < 0) {
		    if (empty($conf->global->MAIN_OPTIMIZEFORTEXTBROWSER)) $addjscombo = 1;
		    else $addjscombo = 0;
		}

		// Add code for jquery to use multiselect
		if (! empty($conf->global->MAIN_USE_JQUERY_MULTISELECT) || defined('REQUIRE_JQUERY_MULTISELECT'))
		{
			$out.="\n".'<!-- JS CODE TO ENABLE '.$tmpplugin.' for id '.$htmlname.' -->
						<script>'."\n";
			if ($addjscombo == 1)
			{
				$tmpplugin=empty($conf->global->MAIN_USE_JQUERY_MULTISELECT)?constant('REQUIRE_JQUERY_MULTISELECT'):$conf->global->MAIN_USE_JQUERY_MULTISELECT;
				$out.=	'function formatResult(record) {'."\n";
				if ($elemtype == 'category')
				{
					$out.='	//return \'<span><img src="'.DOL_URL_ROOT.'/theme/eldy/img/object_category.png'.'"> <a href="'.DOL_URL_ROOT.'/categories/viewcat.php?type=0&id=\'+record.id+\'">\'+record.text+\'</a></span>\';
									  	return \'<span><img src="'.DOL_URL_ROOT.'/theme/eldy/img/object_category.png'.'"> \'+record.text+\'</span>\';';
				}
				else
				{
					$out.='return record.text;';
				}
				$out.=	'};'."\n";
				$out.=	'function formatSelection(record) {'."\n";
				if ($elemtype == 'category')
				{
					$out.='	//return \'<span><img src="'.DOL_URL_ROOT.'/theme/eldy/img/object_category.png'.'"> <a href="'.DOL_URL_ROOT.'/categories/viewcat.php?type=0&id=\'+record.id+\'">\'+record.text+\'</a></span>\';
									  	return \'<span><img src="'.DOL_URL_ROOT.'/theme/eldy/img/object_category.png'.'"> \'+record.text+\'</span>\';';
				}
				else
				{
					$out.='return record.text;';
				}
				$out.=	'};'."\n";
				$out.=	'$(document).ready(function () {
							$(\'#'.$htmlname.'\').'.$tmpplugin.'({
								dir: \'ltr\',
								// Specify format function for dropdown item
								formatResult: formatResult,
							 	templateResult: formatResult,		/* For 4.0 */
								// Specify format function for selected item
								formatSelection: formatSelection,
							 	templateResult: formatSelection		/* For 4.0 */
							});
						});'."\n";
			}
			elseif ($addjscombo == 2)
			{
				// Add other js lib
				// ...
				$out.= '$(document).ready(function () {
							$(\'#'.$htmlname.'\').multiSelect({
								containerHTML: \'<div class="multi-select-container">\',
								menuHTML: \'<div class="multi-select-menu">\',
								buttonHTML: \'<span class="multi-select-button '.$morecss.'">\',
								menuItemHTML: \'<label class="multi-select-menuitem">\',
								activeClass: \'multi-select-container--open\',
								noneText: \''.$placeholder.'\'
							});
						})';
			}
			$out.=	'</script>';
		}

		// Try also magic suggest
		$out .= '<select id="'.$htmlname.'" class="multiselect'.($morecss?' '.$morecss:'').'" multiple name="'.$htmlname.'[]"'.($moreattrib?' '.$moreattrib:'').($width?' style="width: '.(preg_match('/%/', $width)?$width:$width.'px').'"':'').'>'."\n";
		if (is_array($array) && ! empty($array))
		{
			if ($value_as_key) $array=array_combine($array, $array);

			if (! empty($array))
			{
				foreach ($array as $key => $value)
				{
					$out.= '<option value="'.$key.'"';
                    if (is_array($selected) && ! empty($selected) && in_array((string) $key, $selected) && ((string) $key != ''))
					{
						$out.= ' selected';
					}
					$out.= '>';

					$newval = ($translate ? $langs->trans($value) : $value);
					$newval = ($key_in_label ? $key.' - '.$newval : $newval);
					$out.= dol_htmlentitiesbr($newval);
					$out.= '</option>'."\n";
				}
			}
		}
		$out.= '</select>'."\n";

		return $out;
	}


	/**
	 *	Show a multiselect dropbox from an array.
	 *
	 *	@param	string	$htmlname		Name of HTML field
	 *	@param	array	$array			Array with array of fields we could show. This array may be modified according to setup of user.
	 *  @param  string  $varpage        Id of context for page. Can be set by caller with $varpage=(empty($contextpage)?$_SERVER["PHP_SELF"]:$contextpage);
	 *	@return	string					HTML multiselect string
	 *  @see selectarray()
	 */
	public static function multiSelectArrayWithCheckbox($htmlname, &$array, $varpage)
	{
		global $conf,$langs,$user;

		if (! empty($conf->global->MAIN_OPTIMIZEFORTEXTBROWSER)) return '';

		$tmpvar="MAIN_SELECTEDFIELDS_".$varpage;
		if (! empty($user->conf->$tmpvar))
		{
			$tmparray=explode(',', $user->conf->$tmpvar);
			foreach($array as $key => $val)
			{
				//var_dump($key);
				//var_dump($tmparray);
				if (in_array($key, $tmparray)) $array[$key]['checked']=1;
				else $array[$key]['checked']=0;
			}
		}

		$lis='';
		$listcheckedstring='';

		foreach($array as $key => $val)
		{
		   /* var_dump($val);
            var_dump(array_key_exists('enabled', $val));
            var_dump(!$val['enabled']);*/
		   if (array_key_exists('enabled', $val) && isset($val['enabled']) && ! $val['enabled'])
		   {
			   unset($array[$key]);     // We don't want this field
			   continue;
		   }
		   if ($val['label'])
		   {
		   	$lis.='<li><input type="checkbox" id="checkbox'.$key.'" value="'.$key.'"'.(empty($val['checked'])?'':' checked="checked"').'/><label for="checkbox'.$key.'">'.dol_escape_htmltag($langs->trans($val['label'])).'</label></li>';
			   $listcheckedstring.=(empty($val['checked'])?'':$key.',');
		   }
		}

		$out ='<!-- Component multiSelectArrayWithCheckbox '.$htmlname.' -->

        <dl class="dropdown">
            <dt>
            <a href="#'.$htmlname.'">
              '.img_picto('', 'list').'
            </a>
            <input type="hidden" class="'.$htmlname.'" name="'.$htmlname.'" value="'.$listcheckedstring.'">
            </dt>
            <dd class="dropdowndd">
                <div class="multiselectcheckbox'.$htmlname.'">
                    <ul class="ul'.$htmlname.'">
                    '.$lis.'
                    </ul>
                </div>
            </dd>
        </dl>

        <script type="text/javascript">
          jQuery(document).ready(function () {
              $(\'.multiselectcheckbox'.$htmlname.' input[type="checkbox"]\').on(\'click\', function () {
                  console.log("A new field was added/removed")
                  $("input:hidden[name=formfilteraction]").val(\'listafterchangingselectedfields\')
                  var title = $(this).val() + ",";
                  if ($(this).is(\':checked\')) {
                      $(\'.'.$htmlname.'\').val(title + $(\'.'.$htmlname.'\').val());
                  }
                  else {
                      $(\'.'.$htmlname.'\').val( $(\'.'.$htmlname.'\').val().replace(title, \'\') )
                  }
                  // Now, we submit page
                  $(this).parents(\'form:first\').submit();
              });
           });
        </script>

        ';
		return $out;
	}

	/**
	 * 	Render list of categories linked to object with id $id and type $type
	 *
	 * 	@param		int		$id				Id of object
	 * 	@param		string	$type			Type of category ('member', 'customer', 'supplier', 'product', 'contact'). Old mode (0, 1, 2, ...) is deprecated.
	 *  @param		int		$rendermode		0=Default, use multiselect. 1=Emulate multiselect (recommended)
	 * 	@return		string					String with categories
	 */
    public function showCategories($id, $type, $rendermode = 0)
	{
		global $db;

		include_once DOL_DOCUMENT_ROOT.'/categories/class/categorie.class.php';

		$cat = new Categorie($db);
		$categories = $cat->containing($id, $type);

		if ($rendermode == 1)
		{
			$toprint = array();
			foreach($categories as $c)
			{
				$ways = $c->print_all_ways();       // $ways[0] = "ccc2 >> ccc2a >> ccc2a1" with html formated text
				foreach($ways as $way)
				{
					$toprint[] = '<li class="select2-search-choice-dolibarr noborderoncategories"'.($c->color?' style="background: #'.$c->color.';"':' style="background: #aaa"').'>'.img_object('', 'category').' '.$way.'</li>';
				}
			}
			return '<div class="select2-container-multi-dolibarr" style="width: 90%;"><ul class="select2-choices-dolibarr">'.implode(' ', $toprint).'</ul></div>';
		}

		if ($rendermode == 0)
		{
			$arrayselected=array();
			$cate_arbo = $this->select_all_categories($type, '', 'parent', 64, 0, 1);
			foreach($categories as $c) {
				$arrayselected[] = $c->id;
			}

			return $this->multiselectarray('categories', $cate_arbo, $arrayselected, '', 0, '', 0, '100%', 'disabled', 'category');
		}

		return 'ErrorBadValueForParameterRenderMode';	// Should not happened
	}


	/**
	 *  Show linked object block.
	 *
	 *  @param	CommonObject	$object		      Object we want to show links to
	 *  @param  string          $morehtmlright    More html to show on right of title
	 *  @param  array           $compatibleImportElementsList  Array of compatibles elements object for "import from" action
	 *  @return	int							      <0 if KO, >=0 if OK
	 */
    public function showLinkedObjectBlock($object, $morehtmlright = '', $compatibleImportElementsList = false)
	{
		global $conf,$langs,$hookmanager;
		global $bc, $action;

		$object->fetchObjectLinked();

		// Bypass the default method
		$hookmanager->initHooks(array('commonobject'));
		$parameters=array(
			'morehtmlright' => $morehtmlright,
		    'compatibleImportElementsList' => &$compatibleImportElementsList,
		);
		$reshook=$hookmanager->executeHooks('showLinkedObjectBlock', $parameters, $object, $action);    // Note that $action and $object may have been modified by hook

		if (empty($reshook))
		{
			$nbofdifferenttypes = count($object->linkedObjects);

			print '<!-- showLinkedObjectBlock -->';
			print load_fiche_titre($langs->trans('RelatedObjects'), $morehtmlright, '', 0, 0, 'showlinkedobjectblock');


			print '<div class="div-table-responsive-no-min">';
			print '<table class="noborder allwidth" data-block="showLinkedObject" data-element="'.$object->element.'"  data-elementid="'.$object->id.'"   >';

			print '<tr class="liste_titre">';
			print '<td>'.$langs->trans("Type").'</td>';
			print '<td>'.$langs->trans("Ref").'</td>';
			print '<td class="center"></td>';
			print '<td class="center">'.$langs->trans("Date").'</td>';
			print '<td class="right">'.$langs->trans("AmountHTShort").'</td>';
			print '<td class="right">'.$langs->trans("Status").'</td>';
			print '<td></td>';
			print '</tr>';

			$nboftypesoutput=0;

			foreach($object->linkedObjects as $objecttype => $objects)
			{
				$tplpath = $element = $subelement = $objecttype;

				// to display inport button on tpl
				$showImportButton=false;
				if(!empty($compatibleImportElementsList) && in_array($element, $compatibleImportElementsList)){
				    $showImportButton=true;
				}

				$regs = array();
				if ($objecttype != 'supplier_proposal' && preg_match('/^([^_]+)_([^_]+)/i', $objecttype, $regs))
				{
					$element = $regs[1];
					$subelement = $regs[2];
					$tplpath = $element.'/'.$subelement;
				}
				$tplname='linkedobjectblock';

				// To work with non standard path
				if ($objecttype == 'facture')          {
					$tplpath = 'compta/'.$element;
					if (empty($conf->facture->enabled)) continue;	// Do not show if module disabled
				}
				elseif ($objecttype == 'facturerec')          {
					$tplpath = 'compta/facture';
					$tplname = 'linkedobjectblockForRec';
					if (empty($conf->facture->enabled)) continue;	// Do not show if module disabled
				}
				elseif ($objecttype == 'propal')           {
					$tplpath = 'comm/'.$element;
					if (empty($conf->propal->enabled)) continue;	// Do not show if module disabled
				}
				elseif ($objecttype == 'supplier_proposal')           {
					if (empty($conf->supplier_proposal->enabled)) continue;	// Do not show if module disabled
				}
				elseif ($objecttype == 'shipping' || $objecttype == 'shipment') {
					$tplpath = 'expedition';
					if (empty($conf->expedition->enabled)) continue;	// Do not show if module disabled
				}
        		elseif ($objecttype == 'reception') {
        			$tplpath = 'reception';
        			if (empty($conf->reception->enabled)) continue;	// Do not show if module disabled
        		}
				elseif ($objecttype == 'delivery')         {
					$tplpath = 'livraison';
					if (empty($conf->expedition->enabled)) continue;	// Do not show if module disabled
				}
				elseif ($objecttype == 'invoice_supplier') {
					$tplpath = 'fourn/facture';
				}
				elseif ($objecttype == 'order_supplier')   {
					$tplpath = 'fourn/commande';
				}
				elseif ($objecttype == 'expensereport')   {
					$tplpath = 'expensereport';
				}
				elseif ($objecttype == 'subscription')   {
					$tplpath = 'adherents';
				}

				global $linkedObjectBlock;
				$linkedObjectBlock = $objects;


				// Output template part (modules that overwrite templates must declare this into descriptor)
				$dirtpls=array_merge($conf->modules_parts['tpl'], array('/'.$tplpath.'/tpl'));
				foreach($dirtpls as $reldir)
				{
					if ($nboftypesoutput == ($nbofdifferenttypes - 1))    // No more type to show after
					{
						global $noMoreLinkedObjectBlockAfter;
						$noMoreLinkedObjectBlockAfter=1;
					}

					$res=@include dol_buildpath($reldir.'/'.$tplname.'.tpl.php');
					if ($res)
					{
						$nboftypesoutput++;
						break;
					}
				}
			}

			if (! $nboftypesoutput)
			{
				print '<tr><td class="impair opacitymedium" colspan="7">'.$langs->trans("None").'</td></tr>';
			}

			print '</table>';

			if (!empty($compatibleImportElementsList))
			{
			    $res=@include dol_buildpath('core/tpl/ajax/objectlinked_lineimport.tpl.php');
			}


			print '</div>';

			return $nbofdifferenttypes;
		}
	}

	/**
	 *  Show block with links to link to other objects.
	 *
	 *  @param	CommonObject	$object				Object we want to show links to
	 *  @param	array			$restrictlinksto	Restrict links to some elements, for exemple array('order') or array('supplier_order'). null or array() if no restriction.
	 *  @param	array			$excludelinksto		Do not show links of this type, for exemple array('order') or array('supplier_order'). null or array() if no exclusion.
	 *  @return	string								<0 if KO, >0 if OK
	 */
    public function showLinkToObjectBlock($object, $restrictlinksto = array(), $excludelinksto = array())
	{
		global $conf, $langs, $hookmanager;
		global $bc, $action;

		$linktoelem='';
		$linktoelemlist='';
		$listofidcompanytoscan='';

		if (! is_object($object->thirdparty)) $object->fetch_thirdparty();

		$possiblelinks=array();
		if (is_object($object->thirdparty) && ! empty($object->thirdparty->id) && $object->thirdparty->id > 0)
		{
			$listofidcompanytoscan=$object->thirdparty->id;
			if (($object->thirdparty->parent > 0) && ! empty($conf->global->THIRDPARTY_INCLUDE_PARENT_IN_LINKTO)) $listofidcompanytoscan.=','.$object->thirdparty->parent;
			if (($object->fk_project > 0) && ! empty($conf->global->THIRDPARTY_INCLUDE_PROJECT_THIRDPARY_IN_LINKTO))
			{
				include_once DOL_DOCUMENT_ROOT.'/projet/class/project.class.php';
				$tmpproject=new Project($this->db);
				$tmpproject->fetch($object->fk_project);
				if ($tmpproject->socid > 0 && ($tmpproject->socid != $object->thirdparty->id)) $listofidcompanytoscan.=','.$tmpproject->socid;
				unset($tmpproject);
			}

			$possiblelinks=array(
				'propal'=>array('enabled'=>$conf->propal->enabled, 'perms'=>1, 'label'=>'LinkToProposal', 'sql'=>"SELECT s.rowid as socid, s.nom as name, s.client, t.rowid, t.ref, t.ref_client, t.total_ht FROM ".MAIN_DB_PREFIX."societe as s, ".MAIN_DB_PREFIX."propal as t WHERE t.fk_soc = s.rowid AND t.fk_soc IN (".$listofidcompanytoscan.') AND t.entity IN ('.getEntity('propal').')'),
				'order'=>array('enabled'=>$conf->commande->enabled, 'perms'=>1, 'label'=>'LinkToOrder', 'sql'=>"SELECT s.rowid as socid, s.nom as name, s.client, t.rowid, t.ref, t.ref_client, t.total_ht FROM ".MAIN_DB_PREFIX."societe as s, ".MAIN_DB_PREFIX."commande as t WHERE t.fk_soc = s.rowid AND t.fk_soc IN (".$listofidcompanytoscan.') AND t.entity IN ('.getEntity('commande').')'),
				'invoice'=>array('enabled'=>$conf->facture->enabled, 'perms'=>1, 'label'=>'LinkToInvoice', 'sql'=>"SELECT s.rowid as socid, s.nom as name, s.client, t.rowid, t.ref, t.ref_client, t.total as total_ht FROM ".MAIN_DB_PREFIX."societe as s, ".MAIN_DB_PREFIX."facture as t WHERE t.fk_soc = s.rowid AND t.fk_soc IN (".$listofidcompanytoscan.') AND t.entity IN ('.getEntity('invoice').')'),
				'invoice_template'=>array('enabled'=>$conf->facture->enabled, 'perms'=>1, 'label'=>'LinkToTemplateInvoice', 'sql'=>"SELECT s.rowid as socid, s.nom as name, s.client, t.rowid, t.titre as ref, t.total as total_ht FROM ".MAIN_DB_PREFIX."societe as s, ".MAIN_DB_PREFIX."facture_rec as t WHERE t.fk_soc = s.rowid AND t.fk_soc IN (".$listofidcompanytoscan.') AND t.entity IN ('.getEntity('invoice').')'),
				'contrat'=>array('enabled'=>$conf->contrat->enabled , 'perms'=>1, 'label'=>'LinkToContract', 'sql'=>"SELECT s.rowid as socid, s.nom as name, s.client, t.rowid, t.ref, t.ref_supplier, '' as total_ht FROM ".MAIN_DB_PREFIX."societe as s, ".MAIN_DB_PREFIX."contrat as t WHERE t.fk_soc = s.rowid AND t.fk_soc IN (".$listofidcompanytoscan.') AND t.entity IN ('.getEntity('contract').')'),
				'fichinter'=>array('enabled'=>$conf->ficheinter->enabled, 'perms'=>1, 'label'=>'LinkToIntervention', 'sql'=>"SELECT s.rowid as socid, s.nom as name, s.client, t.rowid, t.ref FROM ".MAIN_DB_PREFIX."societe as s, ".MAIN_DB_PREFIX."fichinter as t WHERE t.fk_soc = s.rowid AND t.fk_soc IN (".$listofidcompanytoscan.') AND t.entity IN ('.getEntity('intervention').')'),
				'supplier_proposal'=>array('enabled'=>$conf->supplier_proposal->enabled , 'perms'=>1, 'label'=>'LinkToSupplierProposal', 'sql'=>"SELECT s.rowid as socid, s.nom as name, s.client, t.rowid, t.ref, '' as ref_supplier, t.total_ht FROM ".MAIN_DB_PREFIX."societe as s, ".MAIN_DB_PREFIX."supplier_proposal as t WHERE t.fk_soc = s.rowid AND t.fk_soc IN (".$listofidcompanytoscan.') AND t.entity IN ('.getEntity('supplier_proposal').')'),
				'order_supplier'=>array('enabled'=>$conf->supplier_order->enabled , 'perms'=>1, 'label'=>'LinkToSupplierOrder', 'sql'=>"SELECT s.rowid as socid, s.nom as name, s.client, t.rowid, t.ref, t.ref_supplier, t.total_ht FROM ".MAIN_DB_PREFIX."societe as s, ".MAIN_DB_PREFIX."commande_fournisseur as t WHERE t.fk_soc = s.rowid AND t.fk_soc IN (".$listofidcompanytoscan.') AND t.entity IN ('.getEntity('commande_fournisseur').')'),
				'invoice_supplier'=>array('enabled'=>$conf->supplier_invoice->enabled , 'perms'=>1, 'label'=>'LinkToSupplierInvoice', 'sql'=>"SELECT s.rowid as socid, s.nom as name, s.client, t.rowid, t.ref, t.ref_supplier, t.total_ht FROM ".MAIN_DB_PREFIX."societe as s, ".MAIN_DB_PREFIX."facture_fourn as t WHERE t.fk_soc = s.rowid AND t.fk_soc IN (".$listofidcompanytoscan.') AND t.entity IN ('.getEntity('facture_fourn').')'),
				'ticket'=>array('enabled'=>$conf->ticket->enabled , 'perms'=>1, 'label'=>'LinkToTicket', 'sql'=>"SELECT s.rowid as socid, s.nom as name, s.client, t.rowid, t.ref, t.track_id, '0' as total_ht FROM ".MAIN_DB_PREFIX."societe as s, ".MAIN_DB_PREFIX."ticket as t WHERE t.fk_soc = s.rowid AND t.fk_soc IN (".$listofidcompanytoscan.') AND t.entity IN ('.getEntity('ticket').')')
			);
		}

		// Can complete the possiblelink array
		$hookmanager->initHooks(array('commonobject'));
		$parameters=array('listofidcompanytoscan' => $listofidcompanytoscan);

		if (! empty($listofidcompanytoscan))  // If empty, we don't have criteria to scan the object we can link to
		{
            $reshook=$hookmanager->executeHooks('showLinkToObjectBlock', $parameters, $object, $action);    // Note that $action and $object may have been modified by hook
		}

		if (empty($reshook))
		{
			if (is_array($hookmanager->resArray) && count($hookmanager->resArray))
			{
				$possiblelinks=array_merge($possiblelinks, $hookmanager->resArray);
			}
		}
		elseif ($reshook > 0)
		{
			if (is_array($hookmanager->resArray) && count($hookmanager->resArray))
			{
				$possiblelinks=$hookmanager->resArray;
			}
		}

		foreach($possiblelinks as $key => $possiblelink)
		{
			$num = 0;

			if (empty($possiblelink['enabled'])) continue;

			if (! empty($possiblelink['perms']) && (empty($restrictlinksto) || in_array($key, $restrictlinksto)) && (empty($excludelinksto) || ! in_array($key, $excludelinksto)))
			{
				print '<div id="'.$key.'list"'.(empty($conf->use_javascript_ajax)?'':' style="display:none"').'>';
				$sql = $possiblelink['sql'];

				$resqllist = $this->db->query($sql);
				if ($resqllist)
				{
					$num = $this->db->num_rows($resqllist);
					$i = 0;

					print '<br>';
					print '<form action="'.$_SERVER["PHP_SELF"].'" method="POST" name="formlinked'.$key.'">';
					print '<input type="hidden" name="action" value="addlink">';
					print '<input type="hidden" name="token" value="'.$_SESSION['newtoken'].'">';
					print '<input type="hidden" name="id" value="'.$object->id.'">';
					print '<input type="hidden" name="addlink" value="'.$key.'">';
					print '<table class="noborder">';
					print '<tr class="liste_titre">';
					print '<td class="nowrap"></td>';
					print '<td class="center">' . $langs->trans("Ref") . '</td>';
					print '<td class="left">' . $langs->trans("RefCustomer") . '</td>';
					print '<td class="right">' . $langs->trans("AmountHTShort") . '</td>';
					print '<td class="left">' . $langs->trans("Company") . '</td>';
					print '</tr>';
					while ($i < $num)
					{
						$objp = $this->db->fetch_object($resqllist);

						print '<tr class="oddeven">';
						print '<td class="left">';
						print '<input type="radio" name="idtolinkto" value=' . $objp->rowid . '>';
						print '</td>';
						print '<td class="center">' . $objp->ref . '</td>';
						print '<td>' . $objp->ref_client . '</td>';
						print '<td class="right">' . price($objp->total_ht) . '</td>';
						print '<td>' . $objp->name . '</td>';
						print '</tr>';
						$i++;
					}
					print '</table>';
					print '<div class="center"><input type="submit" class="button valignmiddle" value="' . $langs->trans('ToLink') . '">&nbsp;&nbsp;&nbsp;&nbsp;&nbsp;<input type="submit" class="button" name="cancel" value="' . $langs->trans('Cancel') . '"></div>';

					print '</form>';
					$this->db->free($resqllist);
				} else {
					dol_print_error($this->db);
				}
				print '</div>';
				if ($num > 0)
				{
				}

				//$linktoelem.=($linktoelem?' &nbsp; ':'');
				if ($num > 0) $linktoelemlist.='<li><a href="#linkto'.$key.'" class="linkto dropdowncloseonclick" rel="'.$key.'">' . $langs->trans($possiblelink['label']) .' ('.$num.')</a></li>';
				//else $linktoelem.=$langs->trans($possiblelink['label']);
				else $linktoelemlist.='<li><span class="linktodisabled">' . $langs->trans($possiblelink['label']) . ' (0)</span></li>';
			}
		}

		if ($linktoelemlist)
		{
			$linktoelem='
    		<dl class="dropdown" id="linktoobjectname">
    		';
			if (! empty($conf->use_javascript_ajax)) $linktoelem.='<dt><a href="#linktoobjectname">'.$langs->trans("LinkTo").'...</a></dt>';
			$linktoelem.='<dd>
    		<div class="multiselectlinkto">
    		<ul class="ulselectedfields">'.$linktoelemlist.'
    		</ul>
    		</div>
    		</dd>
    		</dl>';
		}
		else
		{
			$linktoelem='';
		}

		if (! empty($conf->use_javascript_ajax))
		{
		  print '<!-- Add js to show linkto box -->
				<script>
				jQuery(document).ready(function() {
					jQuery(".linkto").click(function() {
						console.log("We choose to show/hide link for rel="+jQuery(this).attr(\'rel\'));
					    jQuery("#"+jQuery(this).attr(\'rel\')+"list").toggle();
						jQuery(this).toggle();
					});
				});
				</script>
		  ';
		}

		return $linktoelem;
	}

	/**
	 *	Return an html string with a select combo box to choose yes or no
	 *
	 *	@param	string		$htmlname		Name of html select field
	 *	@param	string		$value			Pre-selected value
	 *	@param	int			$option			0 return yes/no, 1 return 1/0
	 *	@param	bool		$disabled		true or false
	 *  @param	int      	$useempty		1=Add empty line
	 *	@return	string						See option
	 */
    public function selectyesno($htmlname, $value = '', $option = 0, $disabled = false, $useempty = 0)
	{
		global $langs;

		$yes="yes"; $no="no";
		if ($option)
		{
			$yes="1";
			$no="0";
		}

		$disabled = ($disabled ? ' disabled' : '');

		$resultyesno = '<select class="flat width75" id="'.$htmlname.'" name="'.$htmlname.'"'.$disabled.'>'."\n";
		if ($useempty) $resultyesno .= '<option value="-1"'.(($value < 0)?' selected':'').'>&nbsp;</option>'."\n";
		if (("$value" == 'yes') || ($value == 1))
		{
			$resultyesno .= '<option value="'.$yes.'" selected>'.$langs->trans("Yes").'</option>'."\n";
			$resultyesno .= '<option value="'.$no.'">'.$langs->trans("No").'</option>'."\n";
		}
		else
	   {
	   		$selected=(($useempty && $value != '0' && $value != 'no')?'':' selected');
			$resultyesno .= '<option value="'.$yes.'">'.$langs->trans("Yes").'</option>'."\n";
			$resultyesno .= '<option value="'.$no.'"'.$selected.'>'.$langs->trans("No").'</option>'."\n";
		}
		$resultyesno .= '</select>'."\n";
		return $resultyesno;
	}

    // phpcs:disable PEAR.NamingConventions.ValidFunctionName.ScopeNotCamelCaps
	/**
	 *  Return list of export templates
	 *
	 *  @param	string	$selected          Id modele pre-selectionne
	 *  @param  string	$htmlname          Name of HTML select
	 *  @param  string	$type              Type of searched templates
	 *  @param  int		$useempty          Affiche valeur vide dans liste
	 *  @return	void
	 */
    public function select_export_model($selected = '', $htmlname = 'exportmodelid', $type = '', $useempty = 0)
	{
        // phpcs:enable
		$sql = "SELECT rowid, label";
		$sql.= " FROM ".MAIN_DB_PREFIX."export_model";
		$sql.= " WHERE type = '".$type."'";
		$sql.= " ORDER BY rowid";
		$result = $this->db->query($sql);
		if ($result)
		{
			print '<select class="flat" id="select_'.$htmlname.'" name="'.$htmlname.'">';
			if ($useempty)
			{
				print '<option value="-1">&nbsp;</option>';
			}

			$num = $this->db->num_rows($result);
			$i = 0;
			while ($i < $num)
			{
				$obj = $this->db->fetch_object($result);
				if ($selected == $obj->rowid)
				{
					print '<option value="'.$obj->rowid.'" selected>';
				}
				else
				{
					print '<option value="'.$obj->rowid.'">';
				}
				print $obj->label;
				print '</option>';
				$i++;
			}
			print "</select>";
		}
		else {
			dol_print_error($this->db);
		}
	}

	/**
	 *    Return a HTML area with the reference of object and a navigation bar for a business object
	 *    Note: To complete search with a particular filter on select, you can set $object->next_prev_filter set to define SQL criterias.
	 *
	 *    @param	object	$object			Object to show.
	 *    @param	string	$paramid   		Name of parameter to use to name the id into the URL next/previous link.
	 *    @param	string	$morehtml  		More html content to output just before the nav bar.
	 *    @param	int		$shownav	  	Show Condition (navigation is shown if value is 1).
	 *    @param	string	$fieldid   		Name of field id into database to use for select next and previous (we make the select max and min on this field compared to $object->ref). Use 'none' to disable next/prev.
	 *    @param	string	$fieldref   	Name of field ref of object (object->ref) to show or 'none' to not show ref.
	 *    @param	string	$morehtmlref  	More html to show after ref.
	 *    @param	string	$moreparam  	More param to add in nav link url. Must start with '&...'.
	 *	  @param	int		$nodbprefix		Do not include DB prefix to forge table name.
	 *	  @param	string	$morehtmlleft	More html code to show before ref.
	 *	  @param	string	$morehtmlstatus	More html code to show under navigation arrows (status place).
	 *	  @param	string	$morehtmlright	More html code to show after ref.
	 * 	  @return	string    				Portion HTML with ref + navigation buttons
	 */
    public function showrefnav($object, $paramid, $morehtml = '', $shownav = 1, $fieldid = 'rowid', $fieldref = 'ref', $morehtmlref = '', $moreparam = '', $nodbprefix = 0, $morehtmlleft = '', $morehtmlstatus = '', $morehtmlright = '')
	{
		global $langs,$conf,$hookmanager;

		$ret='';
		if (empty($fieldid))  $fieldid='rowid';
		if (empty($fieldref)) $fieldref='ref';

		// Add where from hooks
		if (is_object($hookmanager))
		{
			$parameters=array();
			$reshook=$hookmanager->executeHooks('printFieldListWhere', $parameters, $object);    // Note that $action and $object may have been modified by hook
			$object->next_prev_filter.=$hookmanager->resPrint;
		}
		$previous_ref = $next_ref = '';
		if ($shownav)
		{
			//print "paramid=$paramid,morehtml=$morehtml,shownav=$shownav,$fieldid,$fieldref,$morehtmlref,$moreparam";
			$object->load_previous_next_ref((isset($object->next_prev_filter)?$object->next_prev_filter:''), $fieldid, $nodbprefix);

			$navurl = $_SERVER["PHP_SELF"];
			// Special case for project/task page
			if ($paramid == 'project_ref')
			{
			    if (preg_match('/\/tasks\/(task|contact|note|document)\.php/', $navurl))     // TODO Remove this when nav with project_ref on task pages are ok
			    {
				    $navurl = preg_replace('/\/tasks\/(task|contact|time|note|document)\.php/', '/tasks.php', $navurl);
    				$paramid='ref';
			    }
			}

			// accesskey is for Windows or Linux:  ALT + key for chrome, ALT + SHIFT + KEY for firefox
			// accesskey is for Mac:               CTRL + key for all browsers
			$stringforfirstkey = $langs->trans("KeyboardShortcut");
			if ($conf->browser->name == 'chrome')
			{
				$stringforfirstkey .= ' ALT +';
			}
			elseif ($conf->browser->name == 'firefox')
			{
				$stringforfirstkey .= ' ALT + SHIFT +';
			}
			else
			{
				$stringforfirstkey .= ' CTL +';
			}

			$previous_ref = $object->ref_previous?'<a accesskey="p" title="'.$stringforfirstkey.' p" class="classfortooltip" href="'.$navurl.'?'.$paramid.'='.urlencode($object->ref_previous).$moreparam.'"><i class="fa fa-chevron-left"></i></a>':'<span class="inactive"><i class="fa fa-chevron-left opacitymedium"></i></span>';
			$next_ref     = $object->ref_next?'<a accesskey="n" title="'.$stringforfirstkey.' n" class="classfortooltip" href="'.$navurl.'?'.$paramid.'='.urlencode($object->ref_next).$moreparam.'"><i class="fa fa-chevron-right"></i></a>':'<span class="inactive"><i class="fa fa-chevron-right opacitymedium"></i></span>';
		}

		//print "xx".$previous_ref."x".$next_ref;
		$ret.='<!-- Start banner content --><div style="vertical-align: middle">';

		// Right part of banner
		if ($morehtmlright) $ret.='<div class="inline-block floatleft">'.$morehtmlright.'</div>';

		if ($previous_ref || $next_ref || $morehtml)
		{
			$ret.='<div class="pagination paginationref"><ul class="right">';
		}
		if ($morehtml)
		{
			$ret.='<li class="noborder litext">'.$morehtml.'</li>';
		}
		if ($shownav && ($previous_ref || $next_ref))
		{
			$ret.='<li class="pagination">'.$previous_ref.'</li>';
			$ret.='<li class="pagination">'.$next_ref.'</li>';
		}
		if ($previous_ref || $next_ref || $morehtml)
		{
			$ret.='</ul></div>';
		}

		$parameters=array();
		$reshook=$hookmanager->executeHooks('moreHtmlStatus', $parameters, $object);    // Note that $action and $object may have been modified by hook
		if (empty($reshook)) $morehtmlstatus.=$hookmanager->resPrint;
		else $morehtmlstatus=$hookmanager->resPrint;
		if ($morehtmlstatus) $ret.='<div class="statusref">'.$morehtmlstatus.'</div>';

		$parameters = array();
		$reshook = $hookmanager->executeHooks('moreHtmlRef', $parameters, $object); // Note that $action and $object may have been modified by hook
		if (empty($reshook)) $morehtmlref.=$hookmanager->resPrint;
		elseif ($reshook > 0) $morehtmlref=$hookmanager->resPrint;

		// Left part of banner
		if ($morehtmlleft)
		{
			if ($conf->browser->layout == 'phone') $ret.='<!-- morehmltleft --><div class="floatleft">'.$morehtmlleft.'</div>';    // class="center" to have photo in middle
			else $ret.='<!-- morehmltleft --><div class="inline-block floatleft">'.$morehtmlleft.'</div>';
		}

		//if ($conf->browser->layout == 'phone') $ret.='<div class="clearboth"></div>';
		$ret.='<div class="inline-block floatleft valignmiddle refid'.(($shownav && ($previous_ref || $next_ref))?' refidpadding':'').'">';

		// For thirdparty, contact, user, member, the ref is the id, so we show something else
		if ($object->element == 'societe')
		{
			$ret.=dol_htmlentities($object->name);
		}
		elseif ($object->element == 'member')
		{
			$ret.=$object->ref.'<br>';
			$fullname=$object->getFullName($langs);
			if ($object->morphy == 'mor' && $object->societe) {
				$ret.= dol_htmlentities($object->societe) . ((! empty($fullname) && $object->societe != $fullname)?' ('.dol_htmlentities($fullname).')':'');
			} else {
				$ret.= dol_htmlentities($fullname) . ((! empty($object->societe) && $object->societe != $fullname)?' ('.dol_htmlentities($object->societe).')':'');
			}
		}
		elseif (in_array($object->element, array('contact', 'user', 'usergroup')))
		{
			$ret.=dol_htmlentities($object->getFullName($langs));
		}
		elseif (in_array($object->element, array('action', 'agenda')))
		{
			$ret.=$object->ref.'<br>'.$object->label;
		}
		elseif (in_array($object->element, array('adherent_type')))
		{
			$ret.=$object->label;
		}
		elseif ($object->element == 'ecm_directories')
		{
			$ret.='';
		}
		elseif ($fieldref != 'none') $ret.=dol_htmlentities($object->$fieldref);


		if ($morehtmlref)
		{
			$ret.=' '.$morehtmlref;
		}
		$ret.='</div>';

		$ret.='</div><!-- End banner content -->';

		return $ret;
	}


	/**
	 *    	Return HTML code to output a barcode
	 *
	 *     	@param	Object	$object		Object containing data to retrieve file name
	 * 		@param	int		$width			Width of photo
	 * 	  	@return string    				HTML code to output barcode
	 */
    public function showbarcode(&$object, $width = 100)
	{
		global $conf;

		//Check if barcode is filled in the card
		if (empty($object->barcode)) return '';

		// Complete object if not complete
		if (empty($object->barcode_type_code) || empty($object->barcode_type_coder))
		{
			$result = $object->fetch_barcode();
			//Check if fetch_barcode() failed
			if ($result < 1) return '<!-- ErrorFetchBarcode -->';
		}

		// Barcode image
		$url=DOL_URL_ROOT.'/viewimage.php?modulepart=barcode&generator='.urlencode($object->barcode_type_coder).'&code='.urlencode($object->barcode).'&encoding='.urlencode($object->barcode_type_code);
		$out ='<!-- url barcode = '.$url.' -->';
		$out.='<img src="'.$url.'">';
		return $out;
	}

	/**
	 *    	Return HTML code to output a photo
	 *
	 *    	@param	string		$modulepart			Key to define module concerned ('societe', 'userphoto', 'memberphoto')
	 *     	@param  object		$object				Object containing data to retrieve file name
	 * 		@param	int			$width				Width of photo
	 * 		@param	int			$height				Height of photo (auto if 0)
	 * 		@param	int			$caneditfield		Add edit fields
	 * 		@param	string		$cssclass			CSS name to use on img for photo
	 * 		@param	string		$imagesize		    'mini', 'small' or '' (original)
	 *      @param  int         $addlinktofullsize  Add link to fullsize image
	 *      @param  int         $cache              1=Accept to use image in cache
	 *      @param	string		$forcecapture		Force parameter capture on HTML input file element to ask a smartphone to allow to open camera to take photo. Auto if empty.
	 * 	  	@return string    						HTML code to output photo
	 */
	public static function showphoto($modulepart, $object, $width = 100, $height = 0, $caneditfield = 0, $cssclass = 'photowithmargin', $imagesize = '', $addlinktofullsize = 1, $cache = 0, $forcecapture = '')
	{
		global $conf,$langs;

		$entity = (! empty($object->entity) ? $object->entity : $conf->entity);
		$id = (! empty($object->id) ? $object->id : $object->rowid);

		$ret='';$dir='';$file='';$originalfile='';$altfile='';$email='';$capture='';
		if ($modulepart=='societe')
		{
			$dir=$conf->societe->multidir_output[$entity];
			if (! empty($object->logo))
			{
				if ((string) $imagesize == 'mini') $file=get_exdir(0, 0, 0, 0, $object, 'thirdparty').'/logos/'.getImageFileNameForSize($object->logo, '_mini');             // getImageFileNameForSize include the thumbs
				elseif ((string) $imagesize == 'small') $file=get_exdir(0, 0, 0, 0, $object, 'thirdparty').'/logos/'.getImageFileNameForSize($object->logo, '_small');
				else $file=get_exdir(0, 0, 0, 0, $object, 'thirdparty').'/logos/'.$object->logo;
				$originalfile=get_exdir(0, 0, 0, 0, $object, 'thirdparty').'/logos/'.$object->logo;
			}
			$email=$object->email;
		}
		elseif ($modulepart=='contact')
		{
			$dir=$conf->societe->multidir_output[$entity].'/contact';
			if (! empty($object->photo))
			{
				if ((string) $imagesize == 'mini') $file=get_exdir(0, 0, 0, 0, $object, 'contact').'/photos/'.getImageFileNameForSize($object->photo, '_mini');
				elseif ((string) $imagesize == 'small') $file=get_exdir(0, 0, 0, 0, $object, 'contact').'/photos/'.getImageFileNameForSize($object->photo, '_small');
				else $file=get_exdir(0, 0, 0, 0, $object, 'contact').'/photos/'.$object->photo;
				$originalfile=get_exdir(0, 0, 0, 0, $object, 'contact').'/photos/'.$object->photo;
			}
			$email=$object->email;
			$capture='user';
		}
		elseif ($modulepart=='userphoto')
		{
			$dir=$conf->user->dir_output;
			if (! empty($object->photo))
			{
				if ((string) $imagesize == 'mini') $file=get_exdir(0, 0, 0, 0, $object, 'user').$object->id.'/'.getImageFileNameForSize($object->photo, '_mini');
				elseif ((string) $imagesize == 'small') $file=get_exdir(0, 0, 0, 0, $object, 'user').$object->id.'/'.getImageFileNameForSize($object->photo, '_small');
				else $file=get_exdir(0, 0, 0, 0, $object, 'user').'/'.$object->id.'/'.$object->photo;
				$originalfile=get_exdir(0, 0, 0, 0, $object, 'user').'/'.$object->id.'/'.$object->photo;
			}
			if (! empty($conf->global->MAIN_OLD_IMAGE_LINKS)) $altfile=$object->id.".jpg";	// For backward compatibility
			$email=$object->email;
			$capture='user';
		}
		elseif ($modulepart=='memberphoto')
		{
			$dir=$conf->adherent->dir_output;
			if (! empty($object->photo))
			{
				if ((string) $imagesize == 'mini') $file=get_exdir(0, 0, 0, 0, $object, 'member').'photos/'.getImageFileNameForSize($object->photo, '_mini');
				elseif ((string) $imagesize == 'small') $file=get_exdir(0, 0, 0, 0, $object, 'member').'photos/'.getImageFileNameForSize($object->photo, '_small');
				else $file=get_exdir(0, 0, 0, 0, $object, 'member').'photos/'.$object->photo;
				$originalfile=get_exdir(0, 0, 0, 0, $object, 'member').'photos/'.$object->photo;
			}
			if (! empty($conf->global->MAIN_OLD_IMAGE_LINKS)) $altfile=$object->id.".jpg";	// For backward compatibility
			$email=$object->email;
			$capture='user';
		}
		else
		{
			// Generic case to show photos
			$dir=$conf->$modulepart->dir_output;
			if (! empty($object->photo))
			{
				if ((string) $imagesize == 'mini') $file=get_exdir($id, 2, 0, 0, $object, $modulepart).'photos/'.getImageFileNameForSize($object->photo, '_mini');
				elseif ((string) $imagesize == 'small') $file=get_exdir($id, 2, 0, 0, $object, $modulepart).'photos/'.getImageFileNameForSize($object->photo, '_small');
				else $file=get_exdir($id, 2, 0, 0, $object, $modulepart).'photos/'.$object->photo;
				$originalfile=get_exdir($id, 2, 0, 0, $object, $modulepart).'photos/'.$object->photo;
			}
			if (! empty($conf->global->MAIN_OLD_IMAGE_LINKS)) $altfile=$object->id.".jpg";	// For backward compatibility
			$email=$object->email;
		}

		if ($forcecapture) $capture = $forcecapture;

		if ($dir)
		{
			if ($file && file_exists($dir."/".$file))
			{
				if ($addlinktofullsize)
				{
					$urladvanced=getAdvancedPreviewUrl($modulepart, $originalfile, 0, '&entity='.$entity);
					if ($urladvanced) $ret.='<a href="'.$urladvanced.'">';
					else $ret.='<a href="'.DOL_URL_ROOT.'/viewimage.php?modulepart='.$modulepart.'&entity='.$entity.'&file='.urlencode($originalfile).'&cache='.$cache.'">';
				}
				$ret.='<img class="photo'.$modulepart.($cssclass?' '.$cssclass:'').'" alt="Photo" id="photologo'.(preg_replace('/[^a-z]/i', '_', $file)).'" '.($width?' width="'.$width.'"':'').($height?' height="'.$height.'"':'').' src="'.DOL_URL_ROOT.'/viewimage.php?modulepart='.$modulepart.'&entity='.$entity.'&file='.urlencode($file).'&cache='.$cache.'">';
				if ($addlinktofullsize) $ret.='</a>';
			}
			elseif ($altfile && file_exists($dir."/".$altfile))
			{
				if ($addlinktofullsize)
				{
					$urladvanced=getAdvancedPreviewUrl($modulepart, $originalfile, 0, '&entity='.$entity);
					if ($urladvanced) $ret.='<a href="'.$urladvanced.'">';
					else $ret.='<a href="'.DOL_URL_ROOT.'/viewimage.php?modulepart='.$modulepart.'&entity='.$entity.'&file='.urlencode($originalfile).'&cache='.$cache.'">';
				}
				$ret.='<img class="photo'.$modulepart.($cssclass?' '.$cssclass:'').'" alt="Photo alt" id="photologo'.(preg_replace('/[^a-z]/i', '_', $file)).'" class="'.$cssclass.'" '.($width?' width="'.$width.'"':'').($height?' height="'.$height.'"':'').' src="'.DOL_URL_ROOT.'/viewimage.php?modulepart='.$modulepart.'&entity='.$entity.'&file='.urlencode($altfile).'&cache='.$cache.'">';
				if ($addlinktofullsize) $ret.='</a>';
			}
			else
			{
				$nophoto='/public/theme/common/nophoto.png';
				if (in_array($modulepart, array('userphoto','contact')))	// For module that are "physical" users
				{
					$nophoto='/public/theme/common/user_anonymous.png';
					if ($object->gender == 'man') $nophoto='/public/theme/common/user_man.png';
					if ($object->gender == 'woman') $nophoto='/public/theme/common/user_woman.png';
				}

				if (! empty($conf->gravatar->enabled) && $email)
				{
					/**
					 * @see https://gravatar.com/site/implement/images/php/
					 */
					global $dolibarr_main_url_root;
					$ret.='<!-- Put link to gravatar -->';
					//$defaultimg=urlencode(dol_buildpath($nophoto,3));
					$defaultimg='mm';
					$ret.='<img class="photo'.$modulepart.($cssclass?' '.$cssclass:'').'" alt="Gravatar avatar" title="'.$email.' Gravatar avatar" '.($width?' width="'.$width.'"':'').($height?' height="'.$height.'"':'').' src="https://www.gravatar.com/avatar/'.dol_hash(strtolower(trim($email)), 3).'?s='.$width.'&d='.$defaultimg.'">';	// gravatar need md5 hash
				}
				else
				{
					$ret.='<img class="photo'.$modulepart.($cssclass?' '.$cssclass:'').'" alt="No photo" '.($width?' width="'.$width.'"':'').($height?' height="'.$height.'"':'').' src="'.DOL_URL_ROOT.$nophoto.'">';
				}
			}

			if ($caneditfield)
			{
				if ($object->photo) $ret.="<br>\n";
				$ret.='<table class="nobordernopadding centpercent">';
				if ($object->photo) $ret.='<tr><td><input type="checkbox" class="flat photodelete" name="deletephoto" id="photodelete"> '.$langs->trans("Delete").'<br><br></td></tr>';
				$ret.='<tr><td class="tdoverflow"><input type="file" class="flat maxwidth200onsmartphone" name="photo" id="photoinput" accept="image/*"'.($capture?' capture="'.$capture.'"':'').'></td></tr>';
				$ret.='</table>';
			}
		}
		else dol_print_error('', 'Call of showphoto with wrong parameters modulepart='.$modulepart);

		return $ret;
	}

    // phpcs:disable PEAR.NamingConventions.ValidFunctionName.ScopeNotCamelCaps
	/**
	 *	Return select list of groups
	 *
	 *  @param	string	$selected       Id group preselected
	 *  @param  string	$htmlname       Field name in form
	 *  @param  int		$show_empty     0=liste sans valeur nulle, 1=ajoute valeur inconnue
	 *  @param  string	$exclude        Array list of groups id to exclude
	 * 	@param	int		$disabled		If select list must be disabled
	 *  @param  string	$include        Array list of groups id to include
	 * 	@param	int		$enableonly		Array list of groups id to be enabled. All other must be disabled
	 * 	@param	string	$force_entity	'0' or Ids of environment to force
	 * 	@param	bool	$multiple		add [] in the name of element and add 'multiple' attribut (not working with ajax_autocompleter)
	 *  @return	string
	 *  @see select_dolusers()
	 */
    public function select_dolgroups($selected = '', $htmlname = 'groupid', $show_empty = 0, $exclude = '', $disabled = 0, $include = '', $enableonly = '', $force_entity = '0', $multiple = false)
	{
        // phpcs:enable
		global $conf,$user,$langs;

		// Permettre l'exclusion de groupes
		if (is_array($exclude))	$excludeGroups = implode("','", $exclude);
		// Permettre l'inclusion de groupes
		if (is_array($include))	$includeGroups = implode("','", $include);

		if (!is_array($selected)) $selected = array($selected);

		$out='';

		// On recherche les groupes
		$sql = "SELECT ug.rowid, ug.nom as name";
		if (! empty($conf->multicompany->enabled) && $conf->entity == 1 && $user->admin && ! $user->entity)
		{
			$sql.= ", e.label";
		}
		$sql.= " FROM ".MAIN_DB_PREFIX."usergroup as ug ";
		if (! empty($conf->multicompany->enabled) && $conf->entity == 1 && $user->admin && ! $user->entity)
		{
			$sql.= " LEFT JOIN ".MAIN_DB_PREFIX."entity as e ON e.rowid=ug.entity";
			if ($force_entity) $sql.= " WHERE ug.entity IN (0,".$force_entity.")";
			else $sql.= " WHERE ug.entity IS NOT NULL";
		}
		else
		{
			$sql.= " WHERE ug.entity IN (0,".$conf->entity.")";
		}
		if (is_array($exclude) && $excludeGroups) $sql.= " AND ug.rowid NOT IN ('".$excludeGroups."')";
		if (is_array($include) && $includeGroups) $sql.= " AND ug.rowid IN ('".$includeGroups."')";
		$sql.= " ORDER BY ug.nom ASC";

		dol_syslog(get_class($this)."::select_dolgroups", LOG_DEBUG);
		$resql=$this->db->query($sql);
		if ($resql)
		{
			// Enhance with select2
			include_once DOL_DOCUMENT_ROOT . '/core/lib/ajax.lib.php';
		   	$out .= ajax_combobox($htmlname);

			$out.= '<select class="flat minwidth200" id="'.$htmlname.'" name="'.$htmlname.($multiple ? '[]' : '').'" '.($multiple ? 'multiple' : '').' '.($disabled?' disabled':'').'>';

			$num = $this->db->num_rows($resql);
			$i = 0;
			if ($num)
			{
				if ($show_empty && !$multiple) $out.= '<option value="-1"'.(in_array(-1, $selected)?' selected':'').'>&nbsp;</option>'."\n";

				while ($i < $num)
				{
					$obj = $this->db->fetch_object($resql);
					$disableline=0;
					if (is_array($enableonly) && count($enableonly) && ! in_array($obj->rowid, $enableonly)) $disableline=1;

					$out.= '<option value="'.$obj->rowid.'"';
					if ($disableline) $out.= ' disabled';
					if ((is_object($selected[0]) && $selected[0]->id == $obj->rowid) || (! is_object($selected[0]) && in_array($obj->rowid, $selected) ))
					{
						$out.= ' selected';
					}
					$out.= '>';

					$out.= $obj->name;
					if (! empty($conf->multicompany->enabled) && empty($conf->global->MULTICOMPANY_TRANSVERSE_MODE) && $conf->entity == 1)
					{
						$out.= " (".$obj->label.")";
					}

					$out.= '</option>';
					$i++;
				}
			}
			else
			{
				if ($show_empty) $out.= '<option value="-1"'.(in_array(-1, $selected)?' selected':'').'></option>'."\n";
				$out.= '<option value="" disabled>'.$langs->trans("NoUserGroupDefined").'</option>';
			}
			$out.= '</select>';
		}
		else
		{
			dol_print_error($this->db);
		}

		return $out;
	}


	/**
	 *	Return HTML to show the search and clear seach button
	 *
	 *  @return	string
	 */
    public function showFilterButtons()
	{
		global $conf, $langs;

		$out='<div class="nowrap">';
		//$out.='<input type="image" class="liste_titre" name="button_search" src="'.img_picto($langs->trans("Search"), 'search.png', '', '', 1).'" value="'.dol_escape_htmltag($langs->trans("Search")).'" title="'.dol_escape_htmltag($langs->trans("Search")).'">';
		//$out.='<input type="image" class="liste_titre" name="button_removefilter" src="'.img_picto($langs->trans("Search"), 'searchclear.png', '', '', 1).'" value="'.dol_escape_htmltag($langs->trans("RemoveFilter")).'" title="'.dol_escape_htmltag($langs->trans("RemoveFilter")).'">';
		$out.='<button type="submit" class="liste_titre button_search" name="button_search_x" value="x"><span class="fa fa-search"></span></button>';
		$out.='<button type="submit" class="liste_titre button_removefilter" name="button_removefilter_x" value="x"><span class="fa fa-remove"></span></button>';
		$out.='</div>';

		return $out;
	}

	/**
	 *	Return HTML to show the search and clear seach button
	 *
	 *  @param  string  $cssclass                  CSS class
	 *  @param  int     $calljsfunction            0=default. 1=call function initCheckForSelect() after changing status of checkboxes
	 *  @return	string
	 */
    public function showCheckAddButtons($cssclass = 'checkforaction', $calljsfunction = 0)
	{
		global $conf, $langs;

		$out='';
		if (! empty($conf->use_javascript_ajax)) $out.='<div class="inline-block checkallactions"><input type="checkbox" id="checkallactions" name="checkallactions" class="checkallactions"></div>';
		$out.='<script>
            $(document).ready(function() {
            	$("#checkallactions").click(function() {
                    if($(this).is(\':checked\')){
                        console.log("We check all");
                		$(".'.$cssclass.'").prop(\'checked\', true).trigger(\'change\');
                    }
                    else
                    {
                        console.log("We uncheck all");
                		$(".'.$cssclass.'").prop(\'checked\', false).trigger(\'change\');
                    }'."\n";
		if ($calljsfunction) $out.='if (typeof initCheckForSelect == \'function\') { initCheckForSelect(0); } else { console.log("No function initCheckForSelect found. Call won\'t be done."); }';
		$out.='         });

        	$(".checkforselect").change(function() {
				$(this).closest("tr").toggleClass("highlight", this.checked);
			});

 	});
    </script>';

		return $out;
	}

	/**
	 *	Return HTML to show the search and clear seach button
	 *
	 *  @param	int  	$addcheckuncheckall        Add the check all/uncheck all checkbox (use javascript) and code to manage this
	 *  @param  string  $cssclass                  CSS class
	 *  @param  int     $calljsfunction            0=default. 1=call function initCheckForSelect() after changing status of checkboxes
	 *  @return	string
	 */
    public function showFilterAndCheckAddButtons($addcheckuncheckall = 0, $cssclass = 'checkforaction', $calljsfunction = 0)
	{
		$out.=$this->showFilterButtons();
		if ($addcheckuncheckall)
		{
			$out.=$this->showCheckAddButtons($cssclass, $calljsfunction);
		}
		return $out;
	}

	/**
	 * Return HTML to show the select of expense categories
	 *
	 * @param	string	$selected              preselected category
	 * @param	string	$htmlname              name of HTML select list
	 * @param	integer	$useempty              1=Add empty line
	 * @param	array	$excludeid             id to exclude
	 * @param	string	$target                htmlname of target select to bind event
	 * @param	int		$default_selected      default category to select if fk_c_type_fees change = EX_KME
	 * @param	array	$params                param to give
	 * @return	string
	 */
    public function selectExpenseCategories($selected = '', $htmlname = 'fk_c_exp_tax_cat', $useempty = 0, $excludeid = array(), $target = '', $default_selected = 0, $params = array())
	{
		global $db, $conf, $langs, $user;

		$sql = 'SELECT rowid, label FROM '.MAIN_DB_PREFIX.'c_exp_tax_cat WHERE active = 1';
		$sql.= ' AND entity IN (0,'.getEntity('exp_tax_cat').')';
		if (!empty($excludeid)) $sql.= ' AND rowid NOT IN ('.implode(',', $excludeid).')';
		$sql.= ' ORDER BY label';

		$resql = $db->query($sql);
		if ($resql)
		{
			$out = '<select id="select_'.$htmlname.'" name="'.$htmlname.'" class="'.$htmlname.' flat minwidth75imp">';
			if ($useempty) $out.= '<option value="0">&nbsp;</option>';

			while ($obj = $db->fetch_object($resql))
			{
				$out.= '<option '.($selected == $obj->rowid ? 'selected="selected"' : '').' value="'.$obj->rowid.'">'.$langs->trans($obj->label).'</option>';
			}
			$out.= '</select>';
			if (! empty($htmlname) && $user->admin) $out .= ' '.info_admin($langs->trans("YouCanChangeValuesForThisListFromDictionarySetup"), 1);

			if (!empty($target))
			{
				$sql = "SELECT c.id FROM ".MAIN_DB_PREFIX."c_type_fees as c WHERE c.code = 'EX_KME' AND c.active = 1";
				$resql = $db->query($sql);
				if ($resql)
				{
					if ($db->num_rows($resql) > 0)
					{
						$obj = $db->fetch_object($resql);
						$out.= '<script>
							$(function() {
								$("select[name='.$target.']").on("change", function() {
									var current_val = $(this).val();
									if (current_val == '.$obj->id.') {';
						if (!empty($default_selected) || !empty($selected)) $out.= '$("select[name='.$htmlname.']").val("'.($default_selected > 0 ? $default_selected : $selected).'");';

						$out.= '
										$("select[name='.$htmlname.']").change();
									}
								});

								$("select[name='.$htmlname.']").change(function() {

									if ($("select[name='.$target.']").val() == '.$obj->id.') {
										// get price of kilometer to fill the unit price
										var data = '.json_encode($params).';
										data.fk_c_exp_tax_cat = $(this).val();

										$.ajax({
											method: "POST",
											dataType: "json",
											data: data,
											url: "'.(DOL_URL_ROOT.'/expensereport/ajax/ajaxik.php').'",
										}).done(function( data, textStatus, jqXHR ) {
											console.log(data);
											if (typeof data.up != "undefined") {
												$("input[name=value_unit]").val(data.up);
												$("select[name='.$htmlname.']").attr("title", data.title);
											} else {
												$("input[name=value_unit]").val("");
												$("select[name='.$htmlname.']").attr("title", "");
											}
										});
									}
								});
							});
						</script>';
					}
				}
			}
		}
		else
		{
			dol_print_error($db);
		}

		return $out;
	}

	/**
	 * Return HTML to show the select ranges of expense range
	 *
	 * @param	string	$selected    preselected category
	 * @param	string	$htmlname    name of HTML select list
	 * @param	integer	$useempty    1=Add empty line
	 * @return	string
	 */
    public function selectExpenseRanges($selected = '', $htmlname = 'fk_range', $useempty = 0)
	{
		global $db,$conf,$langs;

		$sql = 'SELECT rowid, range_ik FROM '.MAIN_DB_PREFIX.'c_exp_tax_range';
		$sql.= ' WHERE entity = '.$conf->entity.' AND active = 1';

		$resql = $db->query($sql);
		if ($resql)
		{
			$out = '<select id="select_'.$htmlname.'" name="'.$htmlname.'" class="'.$htmlname.' flat minwidth75imp">';
			if ($useempty) $out.= '<option value="0"></option>';

			while ($obj = $db->fetch_object($resql))
			{
				$out.= '<option '.($selected == $obj->rowid ? 'selected="selected"' : '').' value="'.$obj->rowid.'">'.price($obj->range_ik, 0, $langs, 1, 0).'</option>';
			}
			$out.= '</select>';
		}
		else
		{
			dol_print_error($db);
		}

		return $out;
	}

	/**
	 * Return HTML to show a select of expense
	 *
	 * @param	string	$selected    preselected category
	 * @param	string	$htmlname    name of HTML select list
	 * @param	integer	$useempty    1=Add empty choice
	 * @param	integer	$allchoice   1=Add all choice
	 * @param	integer	$useid       0=use 'code' as key, 1=use 'id' as key
	 * @return	string
	 */
    public function selectExpense($selected = '', $htmlname = 'fk_c_type_fees', $useempty = 0, $allchoice = 1, $useid = 0)
	{
		global $db,$langs;

		$sql = 'SELECT id, code, label FROM '.MAIN_DB_PREFIX.'c_type_fees';
		$sql.= ' WHERE active = 1';

		$resql = $db->query($sql);
		if ($resql)
		{
			$out = '<select id="select_'.$htmlname.'" name="'.$htmlname.'" class="'.$htmlname.' flat minwidth75imp">';
			if ($useempty) $out.= '<option value="0"></option>';
			if ($allchoice) $out.= '<option value="-1">'.$langs->trans('AllExpenseReport').'</option>';

			$field = 'code';
			if ($useid) $field = 'id';

			while ($obj = $db->fetch_object($resql))
			{
				$key = $langs->trans($obj->code);
				$out.= '<option '.($selected == $obj->{$field} ? 'selected="selected"' : '').' value="'.$obj->{$field}.'">'.($key != $obj->code ? $key : $obj->label).'</option>';
			}
			$out.= '</select>';
		}
		else
		{
			dol_print_error($db);
		}

        return $out;
    }
}<|MERGE_RESOLUTION|>--- conflicted
+++ resolved
@@ -5215,11 +5215,7 @@
 	 *  @param  datetime    $adddateof      Add a link "Date of invoice" using the following date.
 	 *  @return	string|void					Nothing or string if nooutput is 1
      *  @deprecated
-<<<<<<< HEAD
 	 *  @see    selectDate(), form_date(), select_month(), select_year(), select_dayofweek()
-=======
-	 *  @see    form_date(), select_month(), select_year(), select_dayofweek()
->>>>>>> da35e3d7
 	 */
     public function select_date($set_time = '', $prefix = 're', $h = 0, $m = 0, $empty = 0, $form_name = "", $d = 1, $addnowlink = 0, $nooutput = 0, $disabled = 0, $fullday = '', $addplusone = '', $adddateof = '')
     {
@@ -5256,11 +5252,7 @@
 	 * 	@return string                      Html for selectDate
 	 *  @see    form_date(), select_month(), select_year(), select_dayofweek()
 	 */
-<<<<<<< HEAD
     public function selectDate($set_time = '', $prefix = 're', $h = 0, $m = 0, $empty = 0, $form_name = "", $d = 1, $addnowlink = 0, $disabled = 0, $fullday = '', $addplusone = '', $adddateof = '', $openinghours = '', $stepminutes = 1)
-=======
-    public function selectDate($set_time = '', $prefix = 're', $h = 0, $m = 0, $empty = 0, $form_name = "", $d = 1, $addnowlink = 0, $disabled = 0, $fullday = '', $addplusone = '', $adddateof = '')
->>>>>>> da35e3d7
 	{
 		global $conf,$langs;
 
