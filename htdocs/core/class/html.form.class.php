--- conflicted
+++ resolved
@@ -3626,6 +3626,7 @@
 			$i = 0;
 			while ($i < $num) {
 				$obj = $this->db->fetch_object($resql);
+
 				// Si traduction existe, on l'utilise, sinon on prend le libelle par defaut
 				$label = ($langs->trans("PaymentConditionShort".$obj->code) != ("PaymentConditionShort".$obj->code) ? $langs->trans("PaymentConditionShort".$obj->code) : ($obj->label != '-' ? $obj->label : ''));
 				$this->cache_conditions_paiements[$obj->rowid]['code'] = $obj->code;
@@ -3880,20 +3881,15 @@
 	 *      Constant MAIN_DEFAULT_PAYMENT_TERM_ID can used to set default value but scope is all application, probably not what you want.
 	 *      See instead to force the default value by the caller.
 	 *
-	 *      @param	int		$selected		Id of payment term to preselect by default
-	 *      @param	string	$htmlname		Nom de la zone select
-	 *      @param	int		$filtertype		If > 0, include payment terms with deposit percentage (for objects other than invoices and invoice templates)
-	 *		@param	int		$addempty		Add an empty entry
-<<<<<<< HEAD
+	 *      @param	int		$selected			Id of payment term to preselect by default
+	 *      @param	string	$htmlname			Nom de la zone select
+	 *      @param	int		$filtertype			If > 0, include payment terms with deposit percentage (for objects other than invoices and invoice templates)
+	 *		@param	int		$addempty			Add an empty entry
 	 * 		@param	int		$noinfoadmin		0=Add admin info, 1=Disable admin info
 	 * 		@param	string	$morecss			Add more CSS on select tag
 	 * 		@param	float	$deposit_percent	< 0 : deposit_percent input makes no sense (for example, in list filters)
 	 *											0 : use default deposit percentage from entry
 	 *											> 0 : force deposit percentage (for example, from company object)
-=======
-	 * 		@param	int		$noinfoadmin	0=Add admin info, 1=Disable admin info
-	 * 		@param	string	$morecss		Add more CSS on select tag
->>>>>>> 726190b5
 	 *		@return	void
 	 */
 	public function select_conditions_paiements($selected = 0, $htmlname = 'condid', $filtertype = -1, $addempty = 0, $noinfoadmin = 0, $morecss = '', $deposit_percent = -1)
@@ -3914,20 +3910,17 @@
 		if ($addempty) {
 			print '<option value="0">&nbsp;</option>';
 		}
-
 		$selectedDepositPercent = null;
 		foreach ($this->cache_conditions_paiements as $id => $arrayconditions) {
 			if ($filtertype <= 0 && ! empty($arrayconditions['deposit_percent'])) {
 				continue;
 			}
-
 			if ($selected == $id) {
 				$selectedDepositPercent = $deposit_percent > 0 ? $deposit_percent : $arrayconditions['deposit_percent'];
 				print '<option value="'.$id.'" data-deposit_percent="' . $arrayconditions['deposit_percent'] . '" selected>';
 			} else {
 				print '<option value="'.$id.'" data-deposit_percent="' . $arrayconditions['deposit_percent'] . '">';
 			}
-
 			$label = $arrayconditions['label'];
 
 			if (! empty($arrayconditions['deposit_percent'])) {
@@ -3935,7 +3928,6 @@
 			}
 
 			print $label;
-
 			print '</option>';
 		}
 		print '</select>';
@@ -3943,7 +3935,6 @@
 			print info_admin($langs->trans("YouCanChangeValuesForThisListFromDictionarySetup"), 1);
 		}
 		print ajax_combobox($htmlname);
-
 		if ($deposit_percent >= 0) {
 			print ' <span id="'.$htmlname.'_deposit_percent_container"' . (empty($selectedDepositPercent) ? ' style="display: none"' : '') . '>';
 			print $langs->trans('DepositPercent') . ' : ';
@@ -5151,28 +5142,18 @@
 	/**
 	 *	Show a form to select payment conditions
 	 *
-<<<<<<< HEAD
 	 *  @param	int		$page				Page
 	 *  @param  string	$selected			Id condition pre-selectionne
 	 *  @param  string	$htmlname			Name of select html field
 	 *	@param	int		$addempty			Add empty entry
+	 *  @param	string	$type				Type ('direct-debit' or 'bank-transfer')
 	 *  @param	int		$filtertype			If > 0, include payment terms with deposit percentage (for objects other than invoices and invoice templates)
 	 * 	@param	float	$deposit_percent	< 0 : deposit_percent input makes no sense (for example, in list filters)
 	 *										0 : use default deposit percentage from entry
 	 *										> 0 : force deposit percentage (for example, from company object)
 	 *  @return	void
 	 */
-	public function form_conditions_reglement($page, $selected = '', $htmlname = 'cond_reglement_id', $addempty = 0, $filtertype = -1, $deposit_percent = -1)
-=======
-	 *  @param	int		$page        	Page
-	 *  @param  string	$selected    	Id condition pre-selectionne
-	 *  @param  string	$htmlname    	Name of select html field
-	 *	@param	int		$addempty		Add empty entry
-	 *  @param	string	$type			Type ('direct-debit' or 'bank-transfer')
-	 *  @return	void
-	 */
-	public function form_conditions_reglement($page, $selected = '', $htmlname = 'cond_reglement_id', $addempty = 0, $type = '')
->>>>>>> 726190b5
+	public function form_conditions_reglement($page, $selected = '', $htmlname = 'cond_reglement_id', $addempty = 0, $type = '', $filtertype = -1, $deposit_percent = -1)
 	{
 		// phpcs:enable
 		global $langs;
@@ -5180,14 +5161,10 @@
 			print '<form method="POST" action="'.$page.'">';
 			print '<input type="hidden" name="action" value="setconditions">';
 			print '<input type="hidden" name="token" value="'.newToken().'">';
-<<<<<<< HEAD
-			$this->select_conditions_paiements($selected, $htmlname, $filtertype, $addempty, 0, '', $deposit_percent);
-=======
 			if ($type) {
 				print '<input type="hidden" name="type" value="'.dol_escape_htmltag($type).'">';
 			}
-			$this->select_conditions_paiements($selected, $htmlname, -1, $addempty, 0, '');
->>>>>>> 726190b5
+			$this->select_conditions_paiements($selected, $htmlname, $filtertype, $addempty, 0, '', $deposit_percent);
 			print '<input type="submit" class="button valignmiddle smallpaddingimp" value="'.$langs->trans("Modify").'">';
 			print '</form>';
 		} else {
