<?php
/* Copyright (c) 2002-2007  Rodolphe Quiedeville    <rodolphe@quiedeville.org>
 * Copyright (C) 2004-2012  Laurent Destailleur     <eldy@users.sourceforge.net>
 * Copyright (C) 2004       Benoit Mortier          <benoit.mortier@opensides.be>
 * Copyright (C) 2004       Sebastien Di Cintio     <sdicintio@ressource-toi.org>
 * Copyright (C) 2004       Eric Seigne             <eric.seigne@ryxeo.com>
 * Copyright (C) 2005-2014  Regis Houssin           <regis.houssin@capnetworks.com>
 * Copyright (C) 2006       Andre Cianfarani        <acianfa@free.fr>
 * Copyright (C) 2006       Marc Barilley/Ocebo     <marc@ocebo.com>
 * Copyright (C) 2007       Franky Van Liedekerke   <franky.van.liedekerker@telenet.be>
 * Copyright (C) 2007       Patrick Raguin          <patrick.raguin@gmail.com>
 * Copyright (C) 2010       Juanjo Menent           <jmenent@2byte.es>
 * Copyright (C) 2010-2014  Philippe Grand          <philippe.grand@atoo-net.com>
 * Copyright (C) 2011       Herve Prot              <herve.prot@symeos.com>
 * Copyright (C) 2012-2014  Marcos García           <marcosgdf@gmail.com>
 * Copyright (C) 2012       Cedric Salvador         <csalvador@gpcsolutions.fr>
 * Copyright (C) 2012-2015  Raphaël Doursenaud      <rdoursenaud@gpcsolutions.fr>
 * Copyright (C) 2014       Alexandre Spangaro      <aspangaro.dolibarr@gmail.com>
 *
 * This program is free software; you can redistribute it and/or modify
 * it under the terms of the GNU General Public License as published by
 * the Free Software Foundation; either version 3 of the License, or
 * (at your option) any later version.
 *
 * This program is distributed in the hope that it will be useful,
 * but WITHOUT ANY WARRANTY; without even the implied warranty of
 * MERCHANTABILITY or FITNESS FOR A PARTICULAR PURPOSE.  See the
 * GNU General Public License for more details.
 *
 * You should have received a copy of the GNU General Public License
 * along with this program. If not, see <http://www.gnu.org/licenses/>.
 */

/**
 *	\file       htdocs/core/class/html.form.class.php
 *  \ingroup    core
 *	\brief      File of class with all html predefined components
 */


/**
 *	Class to manage generation of HTML components
 *	Only common components must be here.
 *
 *  TODO Merge all function load_cache_* and loadCache* (except load_cache_vatrates) into one generic function loadCacheTable
 */
class Form
{
    var $db;
    var $error;
    var $num;

    // Cache arrays
    var $cache_types_paiements=array();
    var $cache_conditions_paiements=array();
    var $cache_availability=array();
    var $cache_demand_reason=array();
    var $cache_types_fees=array();
    var $cache_vatrates=array();


    /**
     * Constructor
     *
     * @param		DoliDB		$db      Database handler
     */
    public function __construct($db)
    {
        $this->db = $db;
    }

    /**
     * Output key field for an editable field
     *
     * @param   string	$text			Text of label or key to translate
     * @param   string	$htmlname		Name of select field ('edit' prefix will be added)
     * @param   string	$preselected	Name of Value to show/edit (not used in this function)
     * @param	object	$object			Object
     * @param	boolean	$perm			Permission to allow button to edit parameter
     * @param	string	$typeofdata		Type of data ('string' by default, 'email', 'numeric:99', 'text' or 'textarea:rows:cols', 'day' or 'datepicker', 'ckeditor:dolibarr_zzz:width:height:savemethod:1:rows:cols', 'select;xxx[:class]'...)
     * @param	string	$moreparam		More param to add on a href URL
     * @return	string					HTML edit field
     */
    function editfieldkey($text, $htmlname, $preselected, $object, $perm, $typeofdata='string', $moreparam='')
    {
        global $conf,$langs;

        $ret='';

        // TODO change for compatibility
        if (! empty($conf->global->MAIN_USE_JQUERY_JEDITABLE) && ! preg_match('/^select;/',$typeofdata))
        {
            if (! empty($perm))
            {
                $tmp=explode(':',$typeofdata);
                $ret.= '<div class="editkey_'.$tmp[0].(! empty($tmp[1]) ? ' '.$tmp[1] : '').'" id="'.$htmlname.'">';
                $ret.= $langs->trans($text);
                $ret.= '</div>'."\n";
            }
            else
            {
                $ret.= $langs->trans($text);
            }
        }
        else
		{
            $ret.='<table class="nobordernopadding" width="100%"><tr><td class="nowrap">';
            $ret.=$langs->trans($text);
            $ret.='</td>';
            if (GETPOST('action') != 'edit'.$htmlname && $perm) $ret.='<td align="right"><a href="'.$_SERVER["PHP_SELF"].'?action=edit'.$htmlname.'&amp;id='.$object->id.$moreparam.'">'.img_edit($langs->trans('Edit'),1).'</a></td>';
            $ret.='</tr></table>';
        }

        return $ret;
    }

    /**
     * Output val field for an editable field
     *
     * @param	string	$text			Text of label (not used in this function)
     * @param	string	$htmlname		Name of select field
     * @param	string	$value			Value to show/edit
     * @param	object	$object			Object
     * @param	boolean	$perm			Permission to allow button to edit parameter
     * @param	string	$typeofdata		Type of data ('string' by default, 'amount', 'email', 'numeric:99', 'text' or 'textarea:rows:cols', 'day' or 'datepicker', 'ckeditor:dolibarr_zzz:width:height:savemethod:toolbarstartexpanded:rows:cols', 'select:xxx'...)
     * @param	string	$editvalue		When in edit mode, use this value as $value instead of value (for example, you can provide here a formated price instead of value). Use '' to use same than $value
     * @param	object	$extObject		External object
     * @param	mixed	$custommsg		String or Array of custom messages : eg array('success' => 'MyMessage', 'error' => 'MyMessage')
     * @param	string	$moreparam		More param to add on a href URL
     * @return  string					HTML edit field
     */
    function editfieldval($text, $htmlname, $value, $object, $perm, $typeofdata='string', $editvalue='', $extObject=null, $custommsg=null, $moreparam='')
    {
        global $conf,$langs,$db;

        $ret='';

        // Check parameters
        if (empty($typeofdata)) return 'ErrorBadParameter';

        // When option to edit inline is activated
        if (! empty($conf->global->MAIN_USE_JQUERY_JEDITABLE) && ! preg_match('/^select;|datehourpicker/',$typeofdata)) // TODO add jquery timepicker
        {
            $ret.=$this->editInPlace($object, $value, $htmlname, $perm, $typeofdata, $editvalue, $extObject, $custommsg);
        }
        else
        {
            if (GETPOST('action') == 'edit'.$htmlname)
            {
                $ret.="\n";
                $ret.='<form method="post" action="'.$_SERVER["PHP_SELF"].($moreparam?'?'.$moreparam:'').'">';
                $ret.='<input type="hidden" name="action" value="set'.$htmlname.'">';
                $ret.='<input type="hidden" name="token" value="'.$_SESSION['newtoken'].'">';
                $ret.='<input type="hidden" name="id" value="'.$object->id.'">';
                $ret.='<table class="nobordernopadding" cellpadding="0" cellspacing="0">';
                $ret.='<tr><td>';
                if (preg_match('/^(string|email|numeric|amount)/',$typeofdata))
                {
                    $tmp=explode(':',$typeofdata);
                    $ret.='<input type="text" id="'.$htmlname.'" name="'.$htmlname.'" value="'.($editvalue?$editvalue:$value).'"'.($tmp[1]?' size="'.$tmp[1].'"':'').'>';
                }
                else if (preg_match('/^text/',$typeofdata) || preg_match('/^note/',$typeofdata))
                {
                    $tmp=explode(':',$typeofdata);
                    $ret.='<textarea id="'.$htmlname.'" name="'.$htmlname.'" wrap="soft" rows="'.($tmp[1]?$tmp[1]:'20').'" cols="'.($tmp[2]?$tmp[2]:'100').'">'.($editvalue?$editvalue:$value).'</textarea>';
                }
                else if ($typeofdata == 'day' || $typeofdata == 'datepicker')
                {
                    $ret.=$this->select_date($value,$htmlname,0,0,1,'form'.$htmlname,1,0,1);
                }
                else if ($typeofdata == 'dayhour' || $typeofdata == 'datehourpicker')
                {
                    $ret.=$this->select_date($value,$htmlname,1,1,1,'form'.$htmlname,1,0,1);
                }
                else if (preg_match('/^select;/',$typeofdata))
                {
                     $arraydata=explode(',',preg_replace('/^select;/','',$typeofdata));
                     foreach($arraydata as $val)
                     {
                         $tmp=explode(':',$val);
                         $arraylist[$tmp[0]]=$tmp[1];
                     }
                     $ret.=$this->selectarray($htmlname,$arraylist,$value);
                }
                else if (preg_match('/^ckeditor/',$typeofdata))
                {
                    $tmp=explode(':',$typeofdata);
                    require_once DOL_DOCUMENT_ROOT.'/core/class/doleditor.class.php';
                    $doleditor=new DolEditor($htmlname, ($editvalue?$editvalue:$value), ($tmp[2]?$tmp[2]:''), ($tmp[3]?$tmp[3]:'100'), ($tmp[1]?$tmp[1]:'dolibarr_notes'), 'In', ($tmp[5]?$tmp[5]:0), true, true, ($tmp[6]?$tmp[6]:'20'), ($tmp[7]?$tmp[7]:'100'));
                    $ret.=$doleditor->Create(1);
                }
                $ret.='</td>';
                //if ($typeofdata != 'day' && $typeofdata != 'dayhour' && $typeofdata != 'datepicker' && $typeofdata != 'datehourpicker')
                //{
                	$ret.='<td align="left">';
                	$ret.='<input type="submit" class="button" name="modify" value="'.$langs->trans("Modify").'">';
                	if (preg_match('/ckeditor|textarea/',$typeofdata)) $ret.='<br>'."\n";
                	$ret.='<input type="submit" class="button" name="cancel" value="'.$langs->trans("Cancel").'">';
                	$ret.='</td>';
                //}
                $ret.='</tr></table>'."\n";
                $ret.='</form>'."\n";
            }
            else
			{
				if ($typeofdata == 'email')   $ret.=dol_print_email($value,0,0,0,0,1);
                elseif ($typeofdata == 'amount')   $ret.=($value != '' ? price($value,'',$langs,0,-1,-1,$conf->currency) : '');
                elseif (preg_match('/^text/',$typeofdata) || preg_match('/^note/',$typeofdata))  $ret.=dol_htmlentitiesbr($value);
                elseif ($typeofdata == 'day' || $typeofdata == 'datepicker') $ret.=dol_print_date($value,'day');
                elseif ($typeofdata == 'dayhour' || $typeofdata == 'datehourpicker') $ret.=dol_print_date($value,'dayhour');
                else if (preg_match('/^select;/',$typeofdata))
                {
                    $arraydata=explode(',',preg_replace('/^select;/','',$typeofdata));
                    foreach($arraydata as $val)
                    {
                        $tmp=explode(':',$val);
                        $arraylist[$tmp[0]]=$tmp[1];
                    }
                    $ret.=$arraylist[$value];
                }
                else if (preg_match('/^ckeditor/',$typeofdata))
                {
                    $tmpcontent=dol_htmlentitiesbr($value);
                    if (! empty($conf->global->MAIN_DISABLE_NOTES_TAB))
                    {
                        $firstline=preg_replace('/<br>.*/','',$tmpcontent);
                        $firstline=preg_replace('/[\n\r].*/','',$firstline);
                        $tmpcontent=$firstline.((strlen($firstline) != strlen($tmpcontent))?'...':'');
                    }
                    $ret.=$tmpcontent;
                }
                else $ret.=$value;
            }
        }
        return $ret;
    }

    /**
     * Output edit in place form
     *
     * @param	object	$object			Object
     * @param	string	$value			Value to show/edit
     * @param	string	$htmlname		DIV ID (field name)
     * @param	int		$condition		Condition to edit
     * @param	string	$inputType		Type of input ('numeric', 'datepicker', 'textarea:rows:cols', 'ckeditor:dolibarr_zzz:width:height:?:1:rows:cols', 'select:xxx')
     * @param	string	$editvalue		When in edit mode, use this value as $value instead of value
     * @param	object	$extObject		External object
     * @param	mixed	$custommsg		String or Array of custom messages : eg array('success' => 'MyMessage', 'error' => 'MyMessage')
     * @return	string   		      	HTML edit in place
     */
    private function editInPlace($object, $value, $htmlname, $condition, $inputType='textarea', $editvalue=null, $extObject=null, $custommsg=null)
    {
        global $conf;

        $out='';

        // Check parameters
        if ($inputType == 'textarea') $value = dol_nl2br($value);
        else if (preg_match('/^numeric/',$inputType)) $value = price($value);
        else if ($inputType == 'datepicker') $value = dol_print_date($value, 'day');

        if ($condition)
        {
            $element		= false;
            $table_element	= false;
            $fk_element		= false;
            $loadmethod		= false;
            $savemethod		= false;
            $ext_element	= false;
            $button_only	= false;

            if (is_object($object))
            {
                $element = $object->element;
                $table_element = $object->table_element;
                $fk_element = $object->id;
            }

            if (is_object($extObject))
            {
                $ext_element = $extObject->element;
            }

            if (preg_match('/^(string|email|numeric)/',$inputType))
            {
                $tmp=explode(':',$inputType);
                $inputType=$tmp[0];
                if (! empty($tmp[1])) $inputOption=$tmp[1];
                if (! empty($tmp[2])) $savemethod=$tmp[2];
            }
            else if ((preg_match('/^datepicker/',$inputType)) || (preg_match('/^datehourpicker/',$inputType)))
            {
                $tmp=explode(':',$inputType);
                $inputType=$tmp[0];
                if (! empty($tmp[1])) $inputOption=$tmp[1];
                if (! empty($tmp[2])) $savemethod=$tmp[2];

                $out.= '<input id="timestamp" type="hidden"/>'."\n"; // Use for timestamp format
            }
            else if (preg_match('/^(select|autocomplete)/',$inputType))
            {
                $tmp=explode(':',$inputType);
                $inputType=$tmp[0]; $loadmethod=$tmp[1];
                if (! empty($tmp[2])) $savemethod=$tmp[2];
                if (! empty($tmp[3])) $button_only=true;
            }
            else if (preg_match('/^textarea/',$inputType))
            {
            	$tmp=explode(':',$inputType);
            	$inputType=$tmp[0];
            	$rows=(empty($tmp[1])?'8':$tmp[1]);
            	$cols=(empty($tmp[2])?'80':$tmp[2]);
            }
            else if (preg_match('/^ckeditor/',$inputType))
            {
                $tmp=explode(':',$inputType);
                $inputType=$tmp[0]; $toolbar=$tmp[1];
                if (! empty($tmp[2])) $width=$tmp[2];
                if (! empty($tmp[3])) $heigth=$tmp[3];
                if (! empty($tmp[4])) $savemethod=$tmp[4];

                if (! empty($conf->fckeditor->enabled))
                {
                    $out.= '<input id="ckeditor_toolbar" value="'.$toolbar.'" type="hidden"/>'."\n";
                }
                else
                {
                    $inputType = 'textarea';
                }
            }

            $out.= '<input id="element_'.$htmlname.'" value="'.$element.'" type="hidden"/>'."\n";
            $out.= '<input id="table_element_'.$htmlname.'" value="'.$table_element.'" type="hidden"/>'."\n";
            $out.= '<input id="fk_element_'.$htmlname.'" value="'.$fk_element.'" type="hidden"/>'."\n";
            $out.= '<input id="loadmethod_'.$htmlname.'" value="'.$loadmethod.'" type="hidden"/>'."\n";
            if (! empty($savemethod))	$out.= '<input id="savemethod_'.$htmlname.'" value="'.$savemethod.'" type="hidden"/>'."\n";
            if (! empty($ext_element))	$out.= '<input id="ext_element_'.$htmlname.'" value="'.$ext_element.'" type="hidden"/>'."\n";
            if (! empty($custommsg))
            {
            	if (is_array($custommsg))
            	{
            		if (!empty($custommsg['success']))
            			$out.= '<input id="successmsg_'.$htmlname.'" value="'.$custommsg['success'].'" type="hidden"/>'."\n";
            		if (!empty($custommsg['error']))
            			$out.= '<input id="errormsg_'.$htmlname.'" value="'.$custommsg['error'].'" type="hidden"/>'."\n";
            	}
            	else
            		$out.= '<input id="successmsg_'.$htmlname.'" value="'.$custommsg.'" type="hidden"/>'."\n";
            }
            if ($inputType == 'textarea') {
            	$out.= '<input id="textarea_'.$htmlname.'_rows" value="'.$rows.'" type="hidden"/>'."\n";
            	$out.= '<input id="textarea_'.$htmlname.'_cols" value="'.$cols.'" type="hidden"/>'."\n";
            }

            $out.= '<span id="viewval_'.$htmlname.'" class="viewval_'.$inputType.($button_only ? ' inactive' : ' active').'">'.$value.'</span>'."\n";
            $out.= '<span id="editval_'.$htmlname.'" class="editval_'.$inputType.($button_only ? ' inactive' : ' active').' hideobject">'.(! empty($editvalue) ? $editvalue : $value).'</span>'."\n";
        }
        else
        {
            $out = $value;
        }

        return $out;
    }

    /**
     *	Show a text and picto with tooltip on text or picto
     *
     *	@param	string		$text				Text to show
     *	@param	string		$htmltext			HTML content of tooltip. Must be HTML/UTF8 encoded.
     *	@param	int			$tooltipon			1=tooltip on text, 2=tooltip on image, 3=tooltip sur les 2
     *	@param	int			$direction			-1=image is before, 0=no image, 1=image is after
     *	@param	string		$img				Html code for image (use img_xxx() function to get it)
     *	@param	string		$extracss			Add a CSS style to td tags
     *	@param	int			$notabs				0=Include table and tr tags, 1=Do not include table and tr tags, 2=use div, 3=use span
     *	@param	string		$incbefore			Include code before the text
     *	@param	int			$noencodehtmltext	Do not encode into html entity the htmltext
     *	@return	string							Code html du tooltip (texte+picto)
     *	@see	Use function textwithpicto if you can.
     */
    function textwithtooltip($text, $htmltext, $tooltipon = 1, $direction = 0, $img = '', $extracss = '', $notabs = 2, $incbefore = '', $noencodehtmltext = 0)
    {
        global $conf;

        if ($incbefore) $text = $incbefore.$text;
        if (! $htmltext) return $text;

        $tag='td';
        if ($notabs == 2) $tag='div';
        if ($notabs == 3) $tag='span';
        // Sanitize tooltip
        $htmltext=str_replace("\\","\\\\",$htmltext);
        $htmltext=str_replace("\r","",$htmltext);
        $htmltext=str_replace("\n","",$htmltext);

        $extrastyle='';
        if ($direction < 0) { $extracss=($extracss?$extracss.' ':'').'inline-block'; $extrastyle='padding: 0px; padding-left: 3px !important;'; }
        if ($direction > 0) { $extracss=($extracss?$extracss.' ':'').'inline-block'; $extrastyle='padding: 0px; padding-right: 3px !important;'; }

        $htmltext=str_replace('"',"&quot;",$htmltext);
        if ($tooltipon == 2 || $tooltipon == 3) $paramfortooltipimg=' class="classfortooltip inline-block'.($extracss?' '.$extracss:'').'" style="padding: 0px;'.($extrastyle?' '.$extrastyle:'').'" title="'.($noencodehtmltext?$htmltext:dol_escape_htmltag($htmltext,1)).'"'; // Attribut to put on img tag to store tooltip
        else $paramfortooltipimg =($extracss?' class="'.$extracss.'"':'').($extrastyle?' style="'.$extrastyle.'"':''); // Attribut to put on td text tag
        if ($tooltipon == 1 || $tooltipon == 3) $paramfortooltiptd=' class="classfortooltip inline-block'.($extracss?' '.$extracss:'').'" style="padding: 0px;'.($extrastyle?' '.$extrastyle:'').'" title="'.($noencodehtmltext?$htmltext:dol_escape_htmltag($htmltext,1)).'"'; // Attribut to put on td tag to store tooltip
        else $paramfortooltiptd =($extracss?' class="'.$extracss.'"':'').($extrastyle?' style="'.$extrastyle.'"':''); // Attribut to put on td text tag
        $s="";
        if (empty($notabs)) $s.='<table class="nobordernopadding" summary=""><tr style="height: auto;">';
        elseif ($notabs == 2) $s.='<div class="inline-block">';
        // Define value if value is before
        if ($direction < 0) {
            $s.='<'.$tag.$paramfortooltipimg;
            if ($tag == 'td') {
                $s .= ' valign="top" width="14"';
            }
            $s.= '>'.$img.'</'.$tag.'>';
        }
        // Use another method to help avoid having a space in value in order to use this value with jquery
        // Define label
        if ((string) $text != '') $s.='<'.$tag.$paramfortooltiptd.'>'.$text.'</'.$tag.'>';
        // Define value if value is after
        if ($direction > 0) {
            $s.='<'.$tag.$paramfortooltipimg;
            if ($tag == 'td') $s .= ' valign="middle" width="14"';
            $s.= '>'.$img.'</'.$tag.'>';
        }
        if (empty($notabs)) $s.='</tr></table>';
		elseif ($notabs == 2) $s.='</div>';

        return $s;
    }

    /**
     *	Show a text with a picto and a tooltip on picto
     *
     *	@param	string	$text				Text to show
     *	@param  string	$htmltext	     	Content of tooltip
     *	@param	int		$direction			1=Icon is after text, -1=Icon is before text, 0=no icon
     * 	@param	string	$type				Type of picto (info, help, warning, superadmin...)
     *  @param  string	$extracss           Add a CSS style to td tags
     *  @param  int		$noencodehtmltext   Do not encode into html entity the htmltext
     *  @param	int		$notabs				0=Include table and tr tags, 1=Do not include table and tr tags, 2=use div, 3=use span
     * 	@return	string						HTML code of text, picto, tooltip
     */
    function textwithpicto($text, $htmltext, $direction = 1, $type = 'help', $extracss = '', $noencodehtmltext = 0, $notabs = 2)
    {
        global $conf;

        $alt = '';

        //For backwards compatibility
        if ($type == '0') $type = 'info';
        elseif ($type == '1') $type = 'help';

        // If info or help with no javascript, show only text
        if (empty($conf->use_javascript_ajax))
        {
            if ($type == 'info' || $type == 'help')	return $text;
            else
            {
                $alt = $htmltext;
                $htmltext = '';
            }
        }

        // If info or help with smartphone, show only text (tooltip can't works)
        if (! empty($conf->dol_no_mouse_hover))
        {
            if ($type == 'info' || $type == 'help') return $text;
        }

        if ($type == 'info') $img = img_help(0, $alt);
        elseif ($type == 'help') $img = img_help(1, $alt);
        elseif ($type == 'superadmin') $img = img_picto($alt, 'redstar');
        elseif ($type == 'admin') $img = img_picto($alt, 'star');
        elseif ($type == 'warning') $img = img_warning($alt);

        return $this->textwithtooltip($text, $htmltext, 2, $direction, $img, $extracss, $notabs, '', $noencodehtmltext);
    }

    /**
     *  Return combo list of activated countries, into language of user
     *
     *  @param	string	$selected       Id or Code or Label of preselected country
     *  @param  string	$htmlname       Name of html select object
     *  @param  string	$htmloption     Options html on select object
     *  @param	integer	$maxlength		Max length for labels (0=no limit)
     *  @return string           		HTML string with select
     */
    function select_country($selected='',$htmlname='country_id',$htmloption='',$maxlength=0)
    {
        global $conf,$langs;

        $langs->load("dict");

        $out='';
        $countryArray=array();
		$favorite=array();
        $label=array();
		$atleastonefavorite=0;

        $sql = "SELECT rowid, code as code_iso, code_iso as code_iso3, label, favorite";
        $sql.= " FROM ".MAIN_DB_PREFIX."c_country";
        $sql.= " WHERE active > 0";
        //$sql.= " ORDER BY code ASC";

        dol_syslog(get_class($this)."::select_country", LOG_DEBUG);
        $resql=$this->db->query($sql);
        if ($resql)
        {
            $out.= '<select id="select'.$htmlname.'" class="flat selectcountry minwidth300" name="'.$htmlname.'" '.$htmloption.'>';
            $num = $this->db->num_rows($resql);
            $i = 0;
            if ($num)
            {
                $foundselected=false;

                while ($i < $num)
                {
                    $obj = $this->db->fetch_object($resql);
                    $countryArray[$i]['rowid'] 		= $obj->rowid;
                    $countryArray[$i]['code_iso'] 	= $obj->code_iso;
                    $countryArray[$i]['code_iso3'] 	= $obj->code_iso3;
                    $countryArray[$i]['label']		= ($obj->code_iso && $langs->transnoentitiesnoconv("Country".$obj->code_iso)!="Country".$obj->code_iso?$langs->transnoentitiesnoconv("Country".$obj->code_iso):($obj->label!='-'?$obj->label:''));
                    $countryArray[$i]['favorite']   = $obj->favorite;
                    $favorite[$i]					= $obj->favorite;
					$label[$i] = dol_string_unaccent($countryArray[$i]['label']);
                    $i++;
                }

                array_multisort($favorite, SORT_DESC, $label, SORT_ASC, $countryArray);

                foreach ($countryArray as $row)
                {
                	if ($row['favorite'] && $row['code_iso']) $atleastonefavorite++;
					if (empty($row['favorite']) && $atleastonefavorite)
					{
						$atleastonefavorite=0;
						$out.= '<option value="" disabled class="selectoptiondisabledwhite">----------------------</option>';
					}
                    if ($selected && $selected != '-1' && ($selected == $row['rowid'] || $selected == $row['code_iso'] || $selected == $row['code_iso3'] || $selected == $row['label']) )
                    {
                        $foundselected=true;
                        $out.= '<option value="'.$row['rowid'].'" selected>';
                    }
                    else
					{
                        $out.= '<option value="'.$row['rowid'].'">';
                    }
                    $out.= dol_trunc($row['label'],$maxlength,'middle');
                    if ($row['code_iso']) $out.= ' ('.$row['code_iso'] . ')';
                    $out.= '</option>';
                }
            }
            $out.= '</select>';
        }
        else
		{
            dol_print_error($this->db);
        }

        // Make select dynamic
        include_once DOL_DOCUMENT_ROOT . '/core/lib/ajax.lib.php';
        $out .= ajax_combobox('select'.$htmlname);

        return $out;
    }

	/**
     *  Return select list of incoterms
     *
     *  @param	string	$selected       		Id or Code of preselected incoterm
     *  @param	string	$location_incoterms     Value of input location
     *  @param	string	$page       			Defined the form action
     *  @param  string	$htmlname       		Name of html select object
     *  @param  string	$htmloption     		Options html on select object
     * 	@param	int		$forcecombo				Force to use combo box
     *  @param	array	$events					Event options to run on change. Example: array(array('method'=>'getContacts', 'url'=>dol_buildpath('/core/ajax/contacts.php',1), 'htmlname'=>'contactid', 'params'=>array('add-customer-contact'=>'disabled')))
     *  @return string           				HTML string with select and input
     */
    function select_incoterms($selected='', $location_incoterms='', $page='',$htmlname='incoterm_id',$htmloption='', $forcecombo=0, $events=array())
    {
        global $conf,$langs;

        $langs->load("dict");

        $out='';
        $incotermArray=array();

        $sql = "SELECT rowid, code";
        $sql.= " FROM ".MAIN_DB_PREFIX."c_incoterms";
        $sql.= " WHERE active > 0";
        $sql.= " ORDER BY code ASC";

        dol_syslog(get_class($this)."::select_incoterm", LOG_DEBUG);
        $resql=$this->db->query($sql);
        if ($resql)
        {
        	if (!$forcecombo)
			{
				include_once DOL_DOCUMENT_ROOT . '/core/lib/ajax.lib.php';
				$out .= ajax_combobox($htmlname, $events);
			}

			if (!empty($page))
			{
				$out .= '<form method="post" action="'.$page.'">';
	            $out .= '<input type="hidden" name="action" value="set_incoterms">';
	            $out .= '<input type="hidden" name="token" value="'.$_SESSION['newtoken'].'">';
			}

            $out.= '<select id="'.$htmlname.'" class="flat selectincoterm" name="'.$htmlname.'" '.$htmloption.'>';
			$out.= '<option value=""></option>';
            $num = $this->db->num_rows($resql);
            $i = 0;
            if ($num)
            {
                $foundselected=false;

                while ($i < $num)
                {
                    $obj = $this->db->fetch_object($resql);
                    $incotermArray[$i]['rowid'] = $obj->rowid;
                    $incotermArray[$i]['code'] = $obj->code;
                    $i++;
                }

                foreach ($incotermArray as $row)
                {
                    if ($selected && ($selected == $row['rowid'] || $selected == $row['code']))
                    {
                        $out.= '<option value="'.$row['rowid'].'" selected>';
                    }
                    else
					{
                        $out.= '<option value="'.$row['rowid'].'">';
                    }

                    if ($row['code']) $out.= $row['code'];

					$out.= '</option>';
                }
            }
            $out.= '</select>';

			$out .= '<input id="location_incoterms" name="location_incoterms" size="14" value="'.$location_incoterms.'">';

			if (!empty($page))
			{
	            $out .= '<input type="submit" class="button" value="'.$langs->trans("Modify").'"></form>';
			}
        }
        else
		{
            dol_print_error($this->db);
        }

        return $out;
    }

    /**
     *	Return list of types of lines (product or service)
     * 	Example: 0=product, 1=service, 9=other (for external module)
     *
     *	@param  string	$selected       Preselected type
     *	@param  string	$htmlname       Name of field in html form
     * 	@param	int		$showempty		Add an empty field
     * 	@param	int		$hidetext		Do not show label 'Type' before combo box (used only if there is at least 2 choices to select)
     * 	@param	integer	$forceall		1=Force to show products and services in combo list, whatever are activated modules, 0=No force, -1=Force none (and set hidden field to 'service')
     *  @return	void
     */
    function select_type_of_lines($selected='',$htmlname='type',$showempty=0,$hidetext=0,$forceall=0)
    {
        global $db,$langs,$user,$conf;

        // If product & services are enabled or both disabled.
        if ($forceall > 0 || (empty($forceall) && ! empty($conf->product->enabled) && ! empty($conf->service->enabled))
        || (empty($forceall) && empty($conf->product->enabled) && empty($conf->service->enabled)) )
        {
            if (empty($hidetext)) print $langs->trans("Type").': ';
            print '<select class="flat" id="select_'.$htmlname.'" name="'.$htmlname.'">';
            if ($showempty)
            {
                print '<option value="-1"';
                if ($selected == -1) print ' selected';
                print '>&nbsp;</option>';
            }

            print '<option value="0"';
            if (0 == $selected) print ' selected';
            print '>'.$langs->trans("Product");

            print '<option value="1"';
            if (1 == $selected) print ' selected';
            print '>'.$langs->trans("Service");

            print '</select>';
            //if ($user->admin) print info_admin($langs->trans("YouCanChangeValuesForThisListFromDictionarySetup"),1);
        }
        if (empty($forceall) && empty($conf->product->enabled) && ! empty($conf->service->enabled))
        {
        	print $langs->trans("Service");
            print '<input type="hidden" name="'.$htmlname.'" value="1">';
        }
        if (empty($forceall) && ! empty($conf->product->enabled) && empty($conf->service->enabled))
        {
        	print $langs->trans("Product");
            print '<input type="hidden" name="'.$htmlname.'" value="0">';
        }
		if ($forceall < 0)	// This should happened only for contracts when both predefined product and service are disabled.
		{
            print '<input type="hidden" name="'.$htmlname.'" value="1">';	// By default we set on service for contract. If CONTRACT_SUPPORT_PRODUCTS is set, forceall should be 1 not -1
		}
    }

    /**
     *	Load into cache cache_types_fees, array of types of fees
     *
     *	@return     int             Nb of lines loaded, <0 if KO
     */
    function load_cache_types_fees()
    {
        global $langs;

        $num = count($this->cache_types_fees);
        if ($num > 0) return 0;    // Cache already loaded

        dol_syslog(__METHOD__, LOG_DEBUG);

        $langs->load("trips");

        $sql = "SELECT c.code, c.label";
        $sql.= " FROM ".MAIN_DB_PREFIX."c_type_fees as c";
        $sql.= " WHERE active > 0";

        $resql=$this->db->query($sql);
        if ($resql)
        {
            $num = $this->db->num_rows($resql);
            $i = 0;

            while ($i < $num)
            {
                $obj = $this->db->fetch_object($resql);

                // Si traduction existe, on l'utilise, sinon on prend le libelle par defaut
                $label=($obj->code != $langs->trans($obj->code) ? $langs->trans($obj->code) : $langs->trans($obj->label));
                $this->cache_types_fees[$obj->code] = $label;
                $i++;
            }

			asort($this->cache_types_fees);

            return $num;
        }
        else
		{
            dol_print_error($this->db);
            return -1;
        }
    }

    /**
     *	Return list of types of notes
     *
     *	@param	string		$selected		Preselected type
     *	@param  string		$htmlname		Name of field in form
     * 	@param	int			$showempty		Add an empty field
     * 	@return	void
     */
    function select_type_fees($selected='',$htmlname='type',$showempty=0)
    {
        global $user, $langs;

        dol_syslog(__METHOD__." selected=".$selected.", htmlname=".$htmlname, LOG_DEBUG);

        $this->load_cache_types_fees();

        print '<select class="flat" name="'.$htmlname.'">';
        if ($showempty)
        {
            print '<option value="-1"';
            if ($selected == -1) print ' selected';
            print '>&nbsp;</option>';
        }

        foreach($this->cache_types_fees as $key => $value)
        {
            print '<option value="'.$key.'"';
            if ($key == $selected) print ' selected';
            print '>';
            print $value;
            print '</option>';
        }

        print '</select>';
        if ($user->admin) print info_admin($langs->trans("YouCanChangeValuesForThisListFromDictionarySetup"),1);
    }


    /**
     *  Return HTML code to select a company.
     *
     *  @param		int			$selected				Preselected products
     *  @param		string		$htmlname				Name of HTML select field (must be unique in page)
     *  @param		int			$filter					Filter on thirdparty
     *  @param		int			$limit					Limit on number of returned lines
     *  @param		array		$ajaxoptions			Options for ajax_autocompleter
     * 	@param		int			$forcecombo				Force to use combo box
     *  @return		string								Return select box for thirdparty.
	 *  @deprecated	3.8 Use select_company instead. For exemple $form->select_thirdparty(GETPOST('socid'),'socid','',0) => $form->select_company(GETPOST('socid'),'socid','',1,0,0,array(),0)
     */
    function select_thirdparty($selected='', $htmlname='socid', $filter='', $limit=20, $ajaxoptions=array(), $forcecombo=0)
    {
   		return $this->select_thirdparty_list($selected,$htmlname,$filter,1,0,$forcecombo,array(),'',0,$limit);
    }

    /**
     *  Output html form to select a third party
     *
     *	@param	string	$selected       Preselected type
     *	@param  string	$htmlname       Name of field in form
     *  @param  string	$filter         optional filters criteras (example: 's.rowid <> x', 's.client IN (1,3)')
     *	@param	int		$showempty		Add an empty field
     * 	@param	int		$showtype		Show third party type in combolist (customer, prospect or supplier)
     * 	@param	int		$forcecombo		Force to use combo box
     *  @param	array	$events			Ajax event options to run on change. Example: array(array('method'=>'getContacts', 'url'=>dol_buildpath('/core/ajax/contacts.php',1), 'htmlname'=>'contactid', 'params'=>array('add-customer-contact'=>'disabled')))
     *	@param	int		$limit			Maximum number of elements
     *  @param	string	$morecss		Add more css styles to the SELECT component
     * 	@return	string					HTML string with select box for thirdparty.
     */
    function select_company($selected='', $htmlname='socid', $filter='', $showempty=0, $showtype=0, $forcecombo=0, $events=array(), $limit=0, $morecss='minwidth100')
    {
    	$out='';

    	/* TODO Use ajax_autocompleter like for products (not finished)
    	if (! empty($conf->use_javascript_ajax) && ! empty($conf->global->COMPANY_USE_SEARCH_TO_SELECT) && ! $forcecombo)
    	{
    		$placeholder='';

    		if ($selected && empty($selected_input_value))
    		{
    			require_once DOL_DOCUMENT_ROOT.'/societe/ajaxcompanies.php';
    			$societe = new Societe($this->db);
    			$societe->fetch($selected);
    			$selected_input_value=$societe->ref;
    		}
    		// mode=1 means customers products
    		$urloption='htmlname='.$htmlname.'&outjson=1&price_level='.$price_level.'&type='.$filtertype.'&mode=1&status='.$status.'&finished='.$finished;
    		print ajax_autocompleter($selected, $htmlname, DOL_URL_ROOT.'/societe/ajax/company.php', $urloption, $conf->global->COMPANY_USE_SEARCH_TO_SELECT, 0, $ajaxoptions);
    		if (empty($hidelabel)) print $langs->trans("RefOrLabel").' : ';
    		else if ($hidelabel > 1) {
    			if (! empty($conf->global->MAIN_HTML5_PLACEHOLDER)) $placeholder=' placeholder="'.$langs->trans("RefOrLabel").'"';
    			else $placeholder=' title="'.$langs->trans("RefOrLabel").'"';
    			if ($hidelabel == 2) {
    				print img_picto($langs->trans("Search"), 'search');
    			}
    		}
    		print '<input type="text" size="20" name="search_'.$htmlname.'" id="search_'.$htmlname.'" value="'.$selected_input_value.'"'.$placeholder.' />';
    		if ($hidelabel == 3) {
    			print img_picto($langs->trans("Search"), 'search');
    		}
    	}
    	else
    	{*/
    		$out.=$this->select_thirdparty_list($selected, $htmlname, $filter, $showempty, $showtype, $forcecombo, $events, '', 0, $limit, $morecss);
    	//}

    	return $out;
    }

    /**
     *  Output html form to select a third party
     *
     *	@param	string	$selected       Preselected type
     *	@param  string	$htmlname       Name of field in form
     *  @param  string	$filter         optional filters criteras (example: 's.rowid <> x', 's.client in (1,3)')
     *	@param	int		$showempty		Add an empty field
     * 	@param	int		$showtype		Show third party type in combolist (customer, prospect or supplier)
     * 	@param	int		$forcecombo		Force to use combo box
     *  @param	array	$events			Event options. Example: array(array('method'=>'getContacts', 'url'=>dol_buildpath('/core/ajax/contacts.php',1), 'htmlname'=>'contactid', 'params'=>array('add-customer-contact'=>'disabled')))
     *  @param	string	$filterkey		Filter on key value
     *  @param	int		$outputmode		0=HTML select string, 1=Array
     *  @param	int		$limit			Limit number of answers
     *  @param	string	$morecss		Add more css styles to the SELECT component
     * 	@return	string					HTML string with
     */
    function select_thirdparty_list($selected='',$htmlname='socid',$filter='',$showempty=0, $showtype=0, $forcecombo=0, $events=array(), $filterkey='', $outputmode=0, $limit=0, $morecss='minwidth100')
    {
        global $conf,$user,$langs;

        $out=''; $num=0;
        $outarray=array();

        // On recherche les societes
        $sql = "SELECT s.rowid, s.nom as name, s.client, s.fournisseur, s.code_client, s.code_fournisseur";
        $sql.= " FROM ".MAIN_DB_PREFIX ."societe as s";
        if (!$user->rights->societe->client->voir && !$user->societe_id) $sql .= ", ".MAIN_DB_PREFIX."societe_commerciaux as sc";
        $sql.= " WHERE s.entity IN (".getEntity('societe', 1).")";
        if (! empty($user->societe_id)) $sql.= " AND s.rowid = ".$user->societe_id;
        if ($filter) $sql.= " AND (".$filter.")";
        if (!$user->rights->societe->client->voir && !$user->societe_id) $sql.= " AND s.rowid = sc.fk_soc AND sc.fk_user = " .$user->id;
        if (! empty($conf->global->COMPANY_HIDE_INACTIVE_IN_COMBOBOX)) $sql.= " AND s.status <> 0";
        // Add criteria
        if ($filterkey && $filterkey != '')
        {
			$sql.=" AND (";
        	if (! empty($conf->global->COMPANY_DONOTSEARCH_ANYWHERE))   // Can use index
        	{
        		$sql.="(s.name LIKE '".$this->db->escape($filterkey)."%')";
        	}
        	else
        	{
        		// For natural search
        		$scrit = explode(' ', $filterkey);
        		foreach ($scrit as $crit) {
        			$sql.=" AND (s.name LIKE '%".$this->db->escape($crit)."%')";
        		}
        	}
        	if (! empty($conf->barcode->enabled))
        	{
        		$sql .= " OR s.barcode LIKE '".$this->db->escape($filterkey)."%'";
        	}
        	$sql.=")";
        }
        $sql.=$this->db->order("nom","ASC");
		if ($limit > 0) $sql.=$this->db->plimit($limit);

        dol_syslog(get_class($this)."::select_thirdparty_list", LOG_DEBUG);
        $resql=$this->db->query($sql);
        if ($resql)
        {
           	if ($conf->use_javascript_ajax && ! $forcecombo)
            {
				include_once DOL_DOCUMENT_ROOT . '/core/lib/ajax.lib.php';
            	$comboenhancement =ajax_combobox($htmlname, $events, $conf->global->COMPANY_USE_SEARCH_TO_SELECT);
            	$out.= $comboenhancement;
            	$nodatarole=($comboenhancement?' data-role="none"':'');
            }

            // Construct $out and $outarray
            $out.= '<select id="'.$htmlname.'" class="flat'.($morecss?' '.$morecss:'').'" name="'.$htmlname.'"'.$nodatarole.'>'."\n";

            $textifempty='';
            // Do not use textempty = ' ' or '&nbsp;' here, or search on key will search on ' key'.
            //$textifempty=' ';
            //if (! empty($conf->use_javascript_ajax) || $forcecombo) $textifempty='';
            if ($showempty) $out.= '<option value="-1">'.$textifempty.'</option>'."\n";

            $num = $this->db->num_rows($resql);
            $i = 0;
            if ($num)
            {
                while ($i < $num)
                {
                    $obj = $this->db->fetch_object($resql);
                    $label='';
                    if ($conf->global->SOCIETE_ADD_REF_IN_LIST) {
                    	if (($obj->client) && (!empty($obj->code_client))) {
                    		$label = $obj->code_client. ' - ';
                    	}
                    	if (($obj->fournisseur) && (!empty($obj->code_fournisseur))) {
                    		$label .= $obj->code_fournisseur. ' - ';
                    	}
                    	$label.=' '.$obj->name;
                    }
                    else
                    {
                    	$label=$obj->name;
                    }

                    if ($showtype)
                    {
                        if ($obj->client || $obj->fournisseur) $label.=' (';
                        if ($obj->client == 1 || $obj->client == 3) $label.=$langs->trans("Customer");
                        if ($obj->client == 2 || $obj->client == 3) $label.=($obj->client==3?', ':'').$langs->trans("Prospect");
                        if ($obj->fournisseur) $label.=($obj->client?', ':'').$langs->trans("Supplier");
                        if ($obj->client || $obj->fournisseur) $label.=')';
                    }
                    if ($selected > 0 && $selected == $obj->rowid)
                    {
                        $out.= '<option value="'.$obj->rowid.'" selected>'.$label.'</option>';
                    }
                    else
					{
                        $out.= '<option value="'.$obj->rowid.'">'.$label.'</option>';
                    }

                    array_push($outarray, array('key'=>$obj->rowid, 'value'=>$obj->rowid, 'label'=>$label));

                    $i++;
                    if (($i % 10) == 0) $out.="\n";
                }
            }
            $out.= '</select>'."\n";
        }
        else
        {
            dol_print_error($this->db);
        }

        $this->result=array('nbofthirdparties'=>$num);

        if ($outputmode) return $outarray;
        return $out;
    }


    /**
     *    	Return HTML combo list of absolute discounts
     *
     *    	@param	string	$selected       Id remise fixe pre-selectionnee
     *    	@param  string	$htmlname       Nom champ formulaire
     *    	@param  string	$filter         Criteres optionnels de filtre
     * 		@param	int		$socid			Id of thirdparty
     * 		@param	int		$maxvalue		Max value for lines that can be selected
     * 		@return	int						Return number of qualifed lines in list
     */
    function select_remises($selected, $htmlname, $filter, $socid, $maxvalue=0)
    {
        global $langs,$conf;

        // On recherche les remises
        $sql = "SELECT re.rowid, re.amount_ht, re.amount_tva, re.amount_ttc,";
        $sql.= " re.description, re.fk_facture_source";
        $sql.= " FROM ".MAIN_DB_PREFIX ."societe_remise_except as re";
        $sql.= " WHERE fk_soc = ".$socid;
        if ($filter) $sql.= " AND ".$filter;
        $sql.= " ORDER BY re.description ASC";

        dol_syslog(get_class($this)."::select_remises", LOG_DEBUG);
        $resql=$this->db->query($sql);
        if ($resql)
        {
            print '<select class="flat" name="'.$htmlname.'">';
            $num = $this->db->num_rows($resql);

            $qualifiedlines=$num;

            $i = 0;
            if ($num)
            {
                print '<option value="0">&nbsp;</option>';
                while ($i < $num)
                {
                    $obj = $this->db->fetch_object($resql);
                    $desc=dol_trunc($obj->description,40);
                    if ($desc=='(CREDIT_NOTE)') $desc=$langs->trans("CreditNote");
                    if ($desc=='(DEPOSIT)')     $desc=$langs->trans("Deposit");

                    $selectstring='';
                    if ($selected > 0 && $selected == $obj->rowid) $selectstring=' selected';

                    $disabled='';
                    if ($maxvalue > 0 && $obj->amount_ttc > $maxvalue)
                    {
                        $qualifiedlines--;
                        $disabled=' disabled';
                    }

                    print '<option value="'.$obj->rowid.'"'.$selectstring.$disabled.'>'.$desc.' ('.price($obj->amount_ht).' '.$langs->trans("HT").' - '.price($obj->amount_ttc).' '.$langs->trans("TTC").')</option>';
                    $i++;
                }
            }
            print '</select>';
            return $qualifiedlines;
        }
        else
        {
            dol_print_error($this->db);
            return -1;
        }
    }

    /**
     *	Return list of all contacts (for a third party or all)
     *
     *	@param	int		$socid      	Id ot third party or 0 for all
     *	@param  string	$selected   	Id contact pre-selectionne
     *	@param  string	$htmlname  	    Name of HTML field ('none' for a not editable field)
     *	@param  int		$showempty      0=no empty value, 1=add an empty value
     *	@param  string	$exclude        List of contacts id to exclude
     *	@param	string	$limitto		Disable answers that are not id in this array list
     *	@param	integer	$showfunction   Add function into label
     *	@param	string	$moreclass		Add more class to class style
     *	@param	integer	$showsoc	    Add company into label
     * 	@param	int		$forcecombo		Force to use combo box
     *  @param	array	$events			Event options. Example: array(array('method'=>'getContacts', 'url'=>dol_buildpath('/core/ajax/contacts.php',1), 'htmlname'=>'contactid', 'params'=>array('add-customer-contact'=>'disabled')))
     *  @param	bool	$options_only	Return options only (for ajax treatment)
     *	@return	int						<0 if KO, Nb of contact in list if OK
     */
    function select_contacts($socid,$selected='',$htmlname='contactid',$showempty=0,$exclude='',$limitto='',$showfunction=0, $moreclass='', $showsoc=0, $forcecombo=0, $events=array(), $options_only=false)
    {
    	print $this->selectcontacts($socid,$selected,$htmlname,$showempty,$exclude,$limitto,$showfunction, $moreclass, $options_only, $showsoc, $forcecombo, $events);
    	return $this->num;
    }

    /**
     *	Return list of all contacts (for a third party or all)
     *
     *	@param	int		$socid      	Id ot third party or 0 for all
     *	@param  string	$selected   	Id contact pre-selectionne
     *	@param  string	$htmlname  	    Name of HTML field ('none' for a not editable field)
     *	@param  int		$showempty     	0=no empty value, 1=add an empty value, 2=add line 'Internal' (used by user edit)
     *	@param  string	$exclude        List of contacts id to exclude
     *	@param	string	$limitto		Disable answers that are not id in this array list
     *	@param	integer	$showfunction   Add function into label
     *	@param	string	$moreclass		Add more class to class style
     *	@param	bool	$options_only	Return options only (for ajax treatment)
     *	@param	integer	$showsoc	    Add company into label
     * 	@param	int		$forcecombo		Force to use combo box
     *  @param	array	$events			Event options. Example: array(array('method'=>'getContacts', 'url'=>dol_buildpath('/core/ajax/contacts.php',1), 'htmlname'=>'contactid', 'params'=>array('add-customer-contact'=>'disabled')))
     *	@return	 int					<0 if KO, Nb of contact in list if OK
     */
    function selectcontacts($socid,$selected='',$htmlname='contactid',$showempty=0,$exclude='',$limitto='',$showfunction=0, $moreclass='', $options_only=false, $showsoc=0, $forcecombo=0, $events=array())
    {
        global $conf,$langs;

        $langs->load('companies');

        $out='';

        // On recherche les societes
        $sql = "SELECT sp.rowid, sp.lastname, sp.statut, sp.firstname, sp.poste";
        if ($showsoc > 0) $sql.= " , s.nom as company";
        $sql.= " FROM ".MAIN_DB_PREFIX ."socpeople as sp";
        if ($showsoc > 0) $sql.= " LEFT OUTER JOIN  ".MAIN_DB_PREFIX ."societe as s ON s.rowid=sp.fk_soc";
        $sql.= " WHERE sp.entity IN (".getEntity('societe', 1).")";
        if ($socid > 0) $sql.= " AND sp.fk_soc=".$socid;
        if (! empty($conf->global->CONTACT_HIDE_INACTIVE_IN_COMBOBOX)) $sql.= " AND sp.statut <> 0";
        $sql.= " ORDER BY sp.lastname ASC";

        dol_syslog(get_class($this)."::select_contacts", LOG_DEBUG);
        $resql=$this->db->query($sql);
        if ($resql)
        {
            $num=$this->db->num_rows($resql);

            if ($conf->use_javascript_ajax && ! $forcecombo && ! $options_only)
            {
				include_once DOL_DOCUMENT_ROOT . '/core/lib/ajax.lib.php';
            	$comboenhancement = ajax_combobox($htmlname, $events, $conf->global->CONTACT_USE_SEARCH_TO_SELECT);
            	$out.= $comboenhancement;
            	$nodatarole=($comboenhancement?' data-role="none"':'');
            }

            if ($htmlname != 'none' || $options_only) $out.= '<select class="flat'.($moreclass?' '.$moreclass:'').'" id="'.$htmlname.'" name="'.$htmlname.'"'.$nodatarole.'>';
            if ($showempty == 1) $out.= '<option value="0"'.($selected=='0'?' selected':'').'></option>';
            if ($showempty == 2) $out.= '<option value="0"'.($selected=='0'?' selected':'').'>'.$langs->trans("Internal").'</option>';
            $num = $this->db->num_rows($resql);
            $i = 0;
            if ($num)
            {
                include_once DOL_DOCUMENT_ROOT.'/contact/class/contact.class.php';
                $contactstatic=new Contact($this->db);

                while ($i < $num)
                {
                    $obj = $this->db->fetch_object($resql);

                    $contactstatic->id=$obj->rowid;
                    $contactstatic->lastname=$obj->lastname;
                    $contactstatic->firstname=$obj->firstname;
					if ($obj->statut == 1){
                    if ($htmlname != 'none')
                    {
                        $disabled=0;
                        if (is_array($exclude) && count($exclude) && in_array($obj->rowid,$exclude)) $disabled=1;
                        if (is_array($limitto) && count($limitto) && ! in_array($obj->rowid,$limitto)) $disabled=1;
                        if ($selected && $selected == $obj->rowid)
                        {
                            $out.= '<option value="'.$obj->rowid.'"';
                            if ($disabled) $out.= ' disabled';
                            $out.= ' selected>';
                            $out.= $contactstatic->getFullName($langs);
                            if ($showfunction && $obj->poste) $out.= ' ('.$obj->poste.')';
                            if (($showsoc > 0) && $obj->company) $out.= ' - ('.$obj->company.')';
                            $out.= '</option>';
                        }
                        else
                        {
                            $out.= '<option value="'.$obj->rowid.'"';
                            if ($disabled) $out.= ' disabled';
                            $out.= '>';
                            $out.= $contactstatic->getFullName($langs);
                            if ($showfunction && $obj->poste) $out.= ' ('.$obj->poste.')';
                            if (($showsoc > 0) && $obj->company) $out.= ' - ('.$obj->company.')';
                            $out.= '</option>';
                        }
                    }
                    else
					{
                        if ($selected == $obj->rowid)
                        {
                            $out.= $contactstatic->getFullName($langs);
                            if ($showfunction && $obj->poste) $out.= ' ('.$obj->poste.')';
                            if (($showsoc > 0) && $obj->company) $out.= ' - ('.$obj->company.')';
                        }
                    }
				}
                    $i++;
                }
            }
            else
			{
            	$out.= '<option value="-1"'.($showempty==2?'':' selected').' disabled>'.$langs->trans($socid?"NoContactDefinedForThirdParty":"NoContactDefined").'</option>';
            }
            if ($htmlname != 'none' || $options_only)
            {
                $out.= '</select>';
            }

            $this->num = $num;
            return $out;
        }
        else
        {
            dol_print_error($this->db);
            return -1;
        }
    }

    /**
     *	Return select list of users
     *
     *  @param	string	$selected       Id user preselected
     *  @param  string	$htmlname       Field name in form
     *  @param  int		$show_empty     0=liste sans valeur nulle, 1=ajoute valeur inconnue
     *  @param  array	$exclude        Array list of users id to exclude
     * 	@param	int		$disabled		If select list must be disabled
     *  @param  array	$include        Array list of users id to include
     * 	@param	int		$enableonly		Array list of users id to be enabled. All other must be disabled
     *  @param	int		$force_entity	0 or Id of environment to force
     * 	@return	void
     *  @deprecated
     *  @see select_dolusers()
     */
    function select_users($selected='',$htmlname='userid',$show_empty=0,$exclude='',$disabled=0,$include='',$enableonly='',$force_entity=0)
    {
        print $this->select_dolusers($selected,$htmlname,$show_empty,$exclude,$disabled,$include,$enableonly,$force_entity);
    }

    /**
     *	Return select list of users
     *
     *  @param	string	$selected       User id or user object of user preselected. If -1, we use id of current user.
     *  @param  string	$htmlname       Field name in form
     *  @param  int		$show_empty     0=list with no empty value, 1=add also an empty value into list
     *  @param  array	$exclude        Array list of users id to exclude
     * 	@param	int		$disabled		If select list must be disabled
     *  @param  array	$include        Array list of users id to include or 'hierarchy' to have only supervised users
     * 	@param	array	$enableonly		Array list of users id to be enabled. All other must be disabled
     *  @param	int		$force_entity	0 or Id of environment to force
     *  @param	int		$maxlength		Maximum length of string into list (0=no limit)
     *  @param	int		$showstatus		0=show user status only if status is disabled, 1=always show user status into label, -1=never show user status
     *  @param	string	$morefilter		Add more filters into sql request
     *  @param	string	$show_every		0=default list, 1=add also a value "Everybody" at beginning of list
     *  @param	string	$enableonlytext	If option $enableonly is set, we use this text to explain into label why record is disabled. Not used if enableonly is empty.
     *  @param	string	$morecss		More css
     * 	@return	string					HTML select string
     *  @see select_dolgroups
     */
    function select_dolusers($selected='', $htmlname='userid', $show_empty=0, $exclude='', $disabled=0, $include='', $enableonly='', $force_entity=0, $maxlength=0, $showstatus=0, $morefilter='', $show_every=0, $enableonlytext='', $morecss='')
    {
        global $conf,$user,$langs;

        // If no preselected user defined, we take current user
        if ((is_numeric($selected) && ($selected < -2 || empty($selected))) && empty($conf->global->SOCIETE_DISABLE_DEFAULT_SALESREPRESENTATIVE)) $selected=$user->id;

        $excludeUsers=null;
        $includeUsers=null;

        // Permettre l'exclusion d'utilisateurs
        if (is_array($exclude))	$excludeUsers = implode("','",$exclude);
        // Permettre l'inclusion d'utilisateurs
        if (is_array($include))	$includeUsers = implode("','",$include);
		else if ($include == 'hierarchy')
		{
			// Build list includeUsers to have only hierarchy
			$userid=$user->id;
			$include=array();
			if (empty($user->users) || ! is_array($user->users)) $user->get_full_tree();
			foreach($user->users as $key => $val)
			{
				if (preg_match('/_'.$userid.'/',$val['fullpath'])) $include[]=$val['id'];
			}
			$includeUsers = implode("','",$include);
			//var_dump($includeUsers);exit;
			//var_dump($user->users);exit;
		}

        $out='';

        // On recherche les utilisateurs
        $sql = "SELECT DISTINCT u.rowid, u.lastname as lastname, u.firstname, u.statut, u.login, u.admin, u.entity";
        if (! empty($conf->multicompany->enabled) && $conf->entity == 1 && $user->admin && ! $user->entity)
        {
            $sql.= ", e.label";
        }
        $sql.= " FROM ".MAIN_DB_PREFIX ."user as u";
        if (! empty($conf->multicompany->enabled) && $conf->entity == 1 && $user->admin && ! $user->entity)
        {
            $sql.= " LEFT JOIN ".MAIN_DB_PREFIX ."entity as e ON e.rowid=u.entity";
            if ($force_entity) $sql.= " WHERE u.entity IN (0,".$force_entity.")";
            else $sql.= " WHERE u.entity IS NOT NULL";
        }
        else
       {
        	if (! empty($conf->multicompany->transverse_mode))
        	{
        		$sql.= ", ".MAIN_DB_PREFIX."usergroup_user as ug";
        		$sql.= " WHERE ug.fk_user = u.rowid";
        		$sql.= " AND ug.entity = ".$conf->entity;
        	}
        	else
        	{
        		$sql.= " WHERE u.entity IN (0,".$conf->entity.")";
        	}
        }
        if (! empty($user->societe_id)) $sql.= " AND u.fk_soc = ".$user->societe_id;
        if (is_array($exclude) && $excludeUsers) $sql.= " AND u.rowid NOT IN ('".$excludeUsers."')";
        if (is_array($include) && $includeUsers) $sql.= " AND u.rowid IN ('".$includeUsers."')";
        if (! empty($conf->global->USER_HIDE_INACTIVE_IN_COMBOBOX)) $sql.= " AND u.statut <> 0";
        if (! empty($morefilter)) $sql.=" ".$morefilter;
        $sql.= " ORDER BY u.lastname ASC";

        dol_syslog(get_class($this)."::select_dolusers", LOG_DEBUG);
        $resql=$this->db->query($sql);
        if ($resql)
        {
            $num = $this->db->num_rows($resql);
            $i = 0;
            if ($num)
            {
           		// Enhance with select2
           		$nodatarole='';
		        if ($conf->use_javascript_ajax)
		        {
		            include_once DOL_DOCUMENT_ROOT . '/core/lib/ajax.lib.php';
		            $comboenhancement = ajax_combobox($htmlname);
		            $out.=$comboenhancement;
		            $nodatarole=($comboenhancement?' data-role="none"':'');
		        }

                $out.= '<select class="flat minwidth200'.($morecss?' '.$morecss:'').'" id="'.$htmlname.'" name="'.$htmlname.'"'.($disabled?' disabled':'').$nodatarole.'>';
                if ($show_empty) $out.= '<option value="-1"'.((empty($selected) || $selected==-1)?' selected':'').'>&nbsp;</option>'."\n";
				if ($show_every) $out.= '<option value="-2"'.(($selected==-2)?' selected':'').'>-- '.$langs->trans("Everybody").' --</option>'."\n";

                $userstatic=new User($this->db);

                while ($i < $num)
                {
                    $obj = $this->db->fetch_object($resql);

                    $userstatic->id=$obj->rowid;
                    $userstatic->lastname=$obj->lastname;
                    $userstatic->firstname=$obj->firstname;

                    $disableline='';
                    if (is_array($enableonly) && count($enableonly) && ! in_array($obj->rowid,$enableonly)) $disableline=($enableonlytext?$enableonlytext:'1');

                    if ((is_object($selected) && $selected->id == $obj->rowid) || (! is_object($selected) && $selected == $obj->rowid))
                    {
                        $out.= '<option value="'.$obj->rowid.'"';
                        if ($disableline) $out.= ' disabled';
                        $out.= ' selected>';
                    }
                    else
                    {
                        $out.= '<option value="'.$obj->rowid.'"';
                        if ($disableline) $out.= ' disabled';
                        $out.= '>';
                    }

                    $out.= $userstatic->getFullName($langs, 0, 0, $maxlength);
                    // Complete name with more info
                    $moreinfo=0;
                    if (! empty($conf->global->MAIN_SHOW_LOGIN))
                    {
                    	$out.= ($moreinfo?' - ':' (').$obj->login;
                    	$moreinfo++;
                    }
                    if ($showstatus >= 0)
                    {
                    	if ($obj->statut == 1 && $showstatus == 1)
                    	{
                    		$out.=($moreinfo?' - ':' (').$langs->trans('Enabled');
                    		$moreinfo++;
                    	}
						if ($obj->statut == 0)
						{
							$out.=($moreinfo?' - ':' (').$langs->trans('Disabled');
							$moreinfo++;
						}
					}
                    if (! empty($conf->multicompany->enabled) && empty($conf->multicompany->transverse_mode) && $conf->entity == 1 && $user->admin && ! $user->entity)
                    {
                        if ($obj->admin && ! $obj->entity)
                        {
                        	$out.=($moreinfo?' - ':' (').$langs->trans("AllEntities");
                        	$moreinfo++;
                        }
                        else
                     {
                        	$out.=($moreinfo?' - ':' (').($obj->label?$obj->label:$langs->trans("EntityNameNotDefined"));
                        	$moreinfo++;
                     	}
                    }
					$out.=($moreinfo?')':'');
					if ($disableline && $disableline != '1')
					{
						$out.=' - '.$disableline;	// This is text from $enableonlytext parameter
					}
                    $out.= '</option>';

                    $i++;
                }
            }
            else
            {
                $out.= '<select class="flat" id="'.$htmlname.'" name="'.$htmlname.'" disabled>';
                $out.= '<option value="">'.$langs->trans("None").'</option>';
            }
            $out.= '</select>';
        }
        else
        {
            dol_print_error($this->db);
        }

        return $out;
    }


    /**
     *	Return select list of users. Selected users are stored into session.
     *  List of users are provided into $_SESSION['assignedtouser'].
     *
     *  @param  string	$action         Value for $action
     *  @param  string	$htmlname       Field name in form
     *  @param  int		$show_empty     0=liste sans valeur nulle, 1=ajoute valeur inconnue
     *  @param  array	$exclude        Array list of users id to exclude
     * 	@param	int		$disabled		If select list must be disabled
     *  @param  array	$include        Array list of users id to include or 'hierarchy' to have only supervised users
     * 	@param	array	$enableonly		Array list of users id to be enabled. All other must be disabled
     *  @param	int		$force_entity	0 or Id of environment to force
     *  @param	int		$maxlength		Maximum length of string into list (0=no limit)
     *  @param	int		$showstatus		0=show user status only if status is disabled, 1=always show user status into label, -1=never show user status
     *  @param	string	$morefilter		Add more filters into sql request
     * 	@return	string					HTML select string
     *  @see select_dolgroups
     */
    function select_dolusers_forevent($action='', $htmlname='userid', $show_empty=0, $exclude='', $disabled=0, $include='', $enableonly='', $force_entity=0, $maxlength=0, $showstatus=0, $morefilter='')
    {
        global $conf,$user,$langs;

        $userstatic=new User($this->db);
		$out='';

        // Method with no ajax
        //$out.='<form method="POST" action="'.$_SERVER["PHP_SELF"].'">';
        if ($action == 'view')
        {
			$out.='';
        }
		else
		{
			$out.='<input type="hidden" class="removedassignedhidden" name="removedassigned" value="">';
			$out.='<script type="text/javascript" language="javascript">jQuery(document).ready(function () {    jQuery(".removedassigned").click(function() {        jQuery(".removedassignedhidden").val(jQuery(this).val());    });})</script>';
			$out.=$this->select_dolusers('', $htmlname, $show_empty, $exclude, $disabled, $include, $enableonly, $force_entity, $maxlength, $showstatus, $morefilter);
			$out.=' <input type="submit" class="button" name="'.$action.'assignedtouser" value="'.dol_escape_htmltag($langs->trans("Add")).'">';
		}
		$assignedtouser=array();
		if (!empty($_SESSION['assignedtouser']))
		{
			$assignedtouser=json_decode($_SESSION['assignedtouser'], true);
		}
		$nbassignetouser=count($assignedtouser);

		if ($nbassignetouser && $action != 'view') $out.='<br>';
		$i=0; $ownerid=0;
		foreach($assignedtouser as $key => $value)
		{
			if ($value['id'] == $ownerid) continue;
			$userstatic->fetch($value['id']);
			$out.=$userstatic->getNomUrl(1);
			if ($i == 0) { $ownerid = $value['id']; $out.=' ('.$langs->trans("Owner").')'; }
			if ($nbassignetouser > 1 && $action != 'view') $out.=' <input type="image" style="border: 0px;" src="'.img_picto($langs->trans("Remove"), 'delete', '', 0, 1).'" value="'.$userstatic->id.'" class="removedassigned" id="removedassigned_'.$userstatic->id.'" name="removedassigned_'.$userstatic->id.'">';
			//$out.=' '.($value['mandatory']?$langs->trans("Mandatory"):$langs->trans("Optional"));
			//$out.=' '.($value['transparency']?$langs->trans("Busy"):$langs->trans("NotBusy"));
			$out.='<br>';
			$i++;
		}

		//$out.='</form>';
        return $out;
    }


    /**
     *  Return list of products for customer in Ajax if Ajax activated or go to select_produits_list
     *
     *  @param		int			$selected				Preselected products
     *  @param		string		$htmlname				Name of HTML select field (must be unique in page)
     *  @param		int			$filtertype				Filter on product type (''=nofilter, 0=product, 1=service)
     *  @param		int			$limit					Limit on number of returned lines
     *  @param		int			$price_level			Level of price to show
     *  @param		int			$status					-1=Return all products, 0=Products not on sell, 1=Products on sell
     *  @param		int			$finished				2=all, 1=finished, 0=raw material
     *  @param		string		$selected_input_value	Value of preselected input text (for use with ajax)
     *  @param		int			$hidelabel				Hide label (0=no, 1=yes, 2=show search icon (before) and placeholder, 3 search icon after)
     *  @param		array		$ajaxoptions			Options for ajax_autocompleter
     *  @param      int			$socid					Thirdparty Id
     *  @return		void
     */
    function select_produits($selected='', $htmlname='productid', $filtertype='', $limit=20, $price_level=0, $status=1, $finished=2, $selected_input_value='', $hidelabel=0, $ajaxoptions=array(), $socid=0)
    {
        global $langs,$conf;

        $price_level = (! empty($price_level) ? $price_level : 0);

        if (! empty($conf->use_javascript_ajax) && ! empty($conf->global->PRODUIT_USE_SEARCH_TO_SELECT))
        {
        	$placeholder='';

            if ($selected && empty($selected_input_value))
            {
                require_once DOL_DOCUMENT_ROOT.'/product/class/product.class.php';
                $producttmpselect = new Product($this->db);
                $producttmpselect->fetch($selected);
                $selected_input_value=$producttmpselect->ref;
                unset($producttmpselect);
            }
            // mode=1 means customers products
            $urloption='htmlname='.$htmlname.'&outjson=1&price_level='.$price_level.'&type='.$filtertype.'&mode=1&status='.$status.'&finished='.$finished;
            //Price by customer
            if (! empty($conf->global->PRODUIT_CUSTOMER_PRICES) && !empty($socid)) {
            	$urloption.='&socid='.$socid;
            }
            print ajax_autocompleter($selected, $htmlname, DOL_URL_ROOT.'/product/ajax/products.php', $urloption, $conf->global->PRODUIT_USE_SEARCH_TO_SELECT, 0, $ajaxoptions);
            if (empty($hidelabel)) print $langs->trans("RefOrLabel").' : ';
            else if ($hidelabel > 1) {
            	if (! empty($conf->global->MAIN_HTML5_PLACEHOLDER)) $placeholder=' placeholder="'.$langs->trans("RefOrLabel").'"';
            	else $placeholder=' title="'.$langs->trans("RefOrLabel").'"';
            	if ($hidelabel == 2) {
            		print img_picto($langs->trans("Search"), 'search');
            	}
            }
            print '<input type="text" size="20" name="search_'.$htmlname.'" id="search_'.$htmlname.'" value="'.$selected_input_value.'"'.$placeholder.' autofocus />';
            if ($hidelabel == 3) {
            	print img_picto($langs->trans("Search"), 'search');
            }
        }
        else
		{
            print $this->select_produits_list($selected,$htmlname,$filtertype,$limit,$price_level,'',$status,$finished,0,$socid);
        }
    }

    /**
     *	Return list of products for a customer
     *
     *	@param      int		$selected       Preselected product
     *	@param      string	$htmlname       Name of select html
     *  @param		string	$filtertype     Filter on product type (''=nofilter, 0=product, 1=service)
     *	@param      int		$limit          Limit on number of returned lines
     *	@param      int		$price_level    Level of price to show
     * 	@param      string	$filterkey      Filter on product
     *	@param		int		$status         -1=Return all products, 0=Products not on sell, 1=Products on sell
     *  @param      int		$finished       Filter on finished field: 2=No filter
     *  @param      int		$outputmode     0=HTML select string, 1=Array
     *  @param      int		$socid     		Thirdparty Id
     *  @return     array    				Array of keys for json
     */
    function select_produits_list($selected='',$htmlname='productid',$filtertype='',$limit=20,$price_level=0,$filterkey='',$status=1,$finished=2,$outputmode=0,$socid=0)
    {
        global $langs,$conf,$user,$db;

        $out='';
        $outarray=array();

        $sql = "SELECT ";
        $sql.= " p.rowid, p.label, p.ref, p.description, p.fk_product_type, p.price, p.price_ttc, p.price_base_type, p.tva_tx, p.duration, p.stock, p.fk_price_expression";

        //Price by customer
        if (! empty($conf->global->PRODUIT_CUSTOMER_PRICES) && !empty($socid)) {
        	$sql.=' ,pcp.rowid as idprodcustprice, pcp.price as custprice, pcp.price_ttc as custprice_ttc,';
        	$sql.=' pcp.price_base_type as custprice_base_type, pcp.tva_tx as custtva_tx';
        }

        // Multilang : we add translation
        if (! empty($conf->global->MAIN_MULTILANGS))
        {
            $sql.= ", pl.label as label_translated";
        }
		// Price by quantity
		if (! empty($conf->global->PRODUIT_CUSTOMER_PRICES_BY_QTY))
		{
			$sql.= ", (SELECT pp.rowid FROM ".MAIN_DB_PREFIX."product_price as pp WHERE pp.fk_product = p.rowid";
			if ($price_level >= 1 && !empty($conf->global->PRODUIT_MULTIPRICES)) $sql.= " AND price_level=".$price_level;
			$sql.= " ORDER BY date_price";
			$sql.= " DESC LIMIT 1) as price_rowid";
			$sql.= ", (SELECT pp.price_by_qty FROM ".MAIN_DB_PREFIX."product_price as pp WHERE pp.fk_product = p.rowid";
			if ($price_level >= 1 && !empty($conf->global->PRODUIT_MULTIPRICES)) $sql.= " AND price_level=".$price_level;
			$sql.= " ORDER BY date_price";
			$sql.= " DESC LIMIT 1) as price_by_qty";
		}
        $sql.= " FROM ".MAIN_DB_PREFIX."product as p";
        //Price by customer
        if (! empty($conf->global->PRODUIT_CUSTOMER_PRICES) && !empty($socid)) {
        	$sql.=" LEFT JOIN  ".MAIN_DB_PREFIX."product_customer_price as pcp ON pcp.fk_soc=".$socid." AND pcp.fk_product=p.rowid";
        }
        // Multilang : we add translation
        if (! empty($conf->global->MAIN_MULTILANGS))
        {
            $sql.= " LEFT JOIN ".MAIN_DB_PREFIX."product_lang as pl ON pl.fk_product = p.rowid AND pl.lang='". $langs->getDefaultLang() ."'";
        }
        $sql.= ' WHERE p.entity IN ('.getEntity('product', 1).')';
        if ($finished == 0)
        {
            $sql.= " AND p.finished = ".$finished;
        }
        elseif ($finished == 1)
        {
            $sql.= " AND p.finished = ".$finished;
            if ($status >= 0)  $sql.= " AND p.tosell = ".$status;
        }
        elseif ($status >= 0)
        {
            $sql.= " AND p.tosell = ".$status;
        }
        if (strval($filtertype) != '') $sql.=" AND p.fk_product_type=".$filtertype;
        // Add criteria on ref/label
        if ($filterkey != '')
        {
        	$sql.=' AND (';
        	$prefix=empty($conf->global->PRODUCT_DONOTSEARCH_ANYWHERE)?'%':'';	// Can use index if PRODUCT_DONOTSEARCH_ANYWHERE is on
            // For natural search
            $scrit = explode(' ', $filterkey);
            $i=0;
            if (count($scrit) > 1) $sql.="(";
            foreach ($scrit as $crit)
            {
            	if ($i > 0) $sql.=" AND ";
                $sql.="(p.ref LIKE '".$prefix.$crit."%' OR p.label LIKE '".$prefix.$crit."%'";
                if (! empty($conf->global->MAIN_MULTILANGS)) $sql.=" OR pl.label LIKE '".$prefix.$crit."%'";
                $sql.=")";
                $i++;
            }
            if (count($scrit) > 1) $sql.=")";
          	if (! empty($conf->barcode->enabled)) $sql.= " OR p.barcode LIKE '".$prefix.$filterkey."%'";
        	$sql.=')';
        }
        $sql.= $db->order("p.ref");
        $sql.= $db->plimit($limit);

        // Build output string
        dol_syslog(get_class($this)."::select_produits_list search product", LOG_DEBUG);
        $result=$this->db->query($sql);
        if ($result)
        {
            require_once DOL_DOCUMENT_ROOT.'/product/class/product.class.php';
            require_once DOL_DOCUMENT_ROOT.'/product/dynamic_price/class/price_parser.class.php';
            $num = $this->db->num_rows($result);

            $out.='<select class="flat" name="'.$htmlname.'" id="'.$htmlname.'" autofocus>';
            $out.='<option value="0" selected>&nbsp;</option>';

            $i = 0;
            while ($num && $i < $num)
            {
            	$opt = '';
				$optJson = array();
				$objp = $this->db->fetch_object($result);

				if (!empty($objp->price_by_qty) && $objp->price_by_qty == 1 && !empty($conf->global->PRODUIT_CUSTOMER_PRICES_BY_QTY))
				{ // Price by quantity will return many prices for the same product
					$sql = "SELECT rowid, quantity, price, unitprice, remise_percent, remise";
					$sql.= " FROM ".MAIN_DB_PREFIX."product_price_by_qty";
					$sql.= " WHERE fk_product_price=".$objp->price_rowid;
					$sql.= " ORDER BY quantity ASC";

					dol_syslog(get_class($this)."::select_produits_list search price by qty", LOG_DEBUG);
					$result2 = $this->db->query($sql);
					if ($result2)
					{
						$nb_prices = $this->db->num_rows($result2);
						$j = 0;
						while ($nb_prices && $j < $nb_prices) {
							$objp2 = $this->db->fetch_object($result2);

							$objp->quantity = $objp2->quantity;
							$objp->price = $objp2->price;
							$objp->unitprice = $objp2->unitprice;
							$objp->remise_percent = $objp2->remise_percent;
							$objp->remise = $objp2->remise;
							$objp->price_by_qty_rowid = $objp2->rowid;

							$this->constructProductListOption($objp, $opt, $optJson, 0, $selected);

							$j++;

							// Add new entry
							// "key" value of json key array is used by jQuery automatically as selected value
							// "label" value of json key array is used by jQuery automatically as text for combo box
							$out.=$opt;
							array_push($outarray, $optJson);
						}
					}
				}
				else
				{
                    if (!empty($objp->fk_price_expression)) {
                        $price_product = new Product($this->db);
                        $price_product->fetch($objp->rowid, '', '', 1);
                        $priceparser = new PriceParser($this->db);
                        $price_result = $priceparser->parseProduct($price_product);
                        if ($price_result >= 0) {
                            $objp->price = $price_result;
                            $objp->unitprice = $price_result;
                            //Calculate the VAT
                            $objp->price_ttc = price2num($objp->price) * (1 + ($objp->tva_tx / 100));
                            $objp->price_ttc = price2num($objp->price_ttc,'MU');
                        }
                    }
					$this->constructProductListOption($objp, $opt, $optJson, $price_level, $selected);
					// Add new entry
					// "key" value of json key array is used by jQuery automatically as selected value
					// "label" value of json key array is used by jQuery automatically as text for combo box
					$out.=$opt;
					array_push($outarray, $optJson);
				}

                $i++;
            }

            $out.='</select>';

            $this->db->free($result);

            if (empty($outputmode)) return $out;
            return $outarray;
        }
        else
		{
            dol_print_error($db);
        }
    }

    /**
     * constructProductListOption
     *
     * @param 	resultset	$objp			Resultset of fetch
     * @param 	string		$opt			Option
     * @param 	string		$optJson		Option
     * @param 	int			$price_level	Price level
     * @param 	string		$selected		Preselected value
     * @return	void
     */
	private function constructProductListOption(&$objp, &$opt, &$optJson, $price_level, $selected)
	{
		global $langs,$conf,$user,$db;

        $outkey='';
        $outval='';
        $outref='';
        $outlabel='';
        $outdesc='';
        $outtype='';
        $outprice_ht='';
        $outprice_ttc='';
        $outpricebasetype='';
        $outtva_tx='';
		$outqty=1;
		$outdiscount=0;

		$maxlengtharticle=(empty($conf->global->PRODUCT_MAX_LENGTH_COMBO)?48:$conf->global->PRODUCT_MAX_LENGTH_COMBO);

        $label=$objp->label;
        if (! empty($objp->label_translated)) $label=$objp->label_translated;
        if (! empty($filterkey) && $filterkey != '') $label=preg_replace('/('.preg_quote($filterkey).')/i','<strong>$1</strong>',$label,1);

        $outkey=$objp->rowid;
        $outref=$objp->ref;
        $outlabel=$objp->label;
        $outdesc=$objp->description;
        $outtype=$objp->fk_product_type;

        $opt = '<option value="'.$objp->rowid.'"';
        $opt.= ($objp->rowid == $selected)?' selected':'';
		$opt.= (!empty($objp->price_by_qty_rowid) && $objp->price_by_qty_rowid > 0)?' pbq="'.$objp->price_by_qty_rowid.'"':'';
        if (! empty($conf->stock->enabled) && $objp->fk_product_type == 0 && isset($objp->stock))
        {
			if ($objp->stock > 0) $opt.= ' class="product_line_stock_ok"';
			else if ($objp->stock <= 0) $opt.= ' class="product_line_stock_too_low"';
        }
        $opt.= '>';
        $opt.= $objp->ref.' - '.dol_trunc($label,$maxlengtharticle).' - ';

        $objRef = $objp->ref;
        if (! empty($filterkey) && $filterkey != '') $objRef=preg_replace('/('.preg_quote($filterkey).')/i','<strong>$1</strong>',$objRef,1);
        $outval.=$objRef.' - '.dol_trunc($label,$maxlengtharticle).' - ';

        $found=0;

        // Multiprice
        if ($price_level >= 1 && $conf->global->PRODUIT_MULTIPRICES)		// If we need a particular price level (from 1 to 6)
        {
            $sql = "SELECT price, price_ttc, price_base_type, tva_tx";
            $sql.= " FROM ".MAIN_DB_PREFIX."product_price";
            $sql.= " WHERE fk_product='".$objp->rowid."'";
            $sql.= " AND entity IN (".getEntity('productprice', 1).")";
            $sql.= " AND price_level=".$price_level;
            $sql.= " ORDER BY date_price";
            $sql.= " DESC LIMIT 1";

            dol_syslog(get_class($this).'::constructProductListOption search price for level '.$price_level.'', LOG_DEBUG);
            $result2 = $this->db->query($sql);
            if ($result2)
            {
                $objp2 = $this->db->fetch_object($result2);
                if ($objp2)
                {
                    $found=1;
                    if ($objp2->price_base_type == 'HT')
                    {
                        $opt.= price($objp2->price,1,$langs,0,0,-1,$conf->currency).' '.$langs->trans("HT");
                        $outval.= price($objp2->price,0,$langs,0,0,-1,$conf->currency).' '.$langs->transnoentities("HT");
                    }
                    else
                    {
                        $opt.= price($objp2->price_ttc,1,$langs,0,0,-1,$conf->currency).' '.$langs->trans("TTC");
                        $outval.= price($objp2->price_ttc,0,$langs,0,0,-1,$conf->currency).' '.$langs->transnoentities("TTC");
                    }
                    $outprice_ht=price($objp2->price);
                    $outprice_ttc=price($objp2->price_ttc);
                    $outpricebasetype=$objp2->price_base_type;
                    $outtva_tx=$objp2->tva_tx;
                }
            }
            else
            {
                dol_print_error($this->db);
            }
        }

		// Price by quantity
		if (!empty($objp->quantity) && $objp->quantity >= 1 && ! empty($conf->global->PRODUIT_CUSTOMER_PRICES_BY_QTY))
		{
			$found = 1;
			$outqty=$objp->quantity;
			$outdiscount=$objp->remise_percent;
			if ($objp->quantity == 1)
			{
				$opt.= price($objp->unitprice,1,$langs,0,0,-1,$conf->currency)."/";
				$outval.= price($objp->unitprice,0,$langs,0,0,-1,$conf->currency)."/";
				$opt.= $langs->trans("Unit");	// Do not use strtolower because it breaks utf8 encoding
				$outval.=$langs->transnoentities("Unit");
			}
			else
			{
				$opt.= price($objp->price,1,$langs,0,0,-1,$conf->currency)."/".$objp->quantity;
				$outval.= price($objp->price,0,$langs,0,0,-1,$conf->currency)."/".$objp->quantity;
				$opt.= $langs->trans("Units");	// Do not use strtolower because it breaks utf8 encoding
				$outval.=$langs->transnoentities("Units");
			}

			$outprice_ht=price($objp->unitprice);
            $outprice_ttc=price($objp->unitprice * (1 + ($objp->tva_tx / 100)));
            $outpricebasetype=$objp->price_base_type;
            $outtva_tx=$objp->tva_tx;
		}
		if (!empty($objp->quantity) && $objp->quantity >= 1)
		{
			$opt.=" (".price($objp->unitprice,1,$langs,0,0,-1,$conf->currency)."/".$langs->trans("Unit").")";	// Do not use strtolower because it breaks utf8 encoding
			$outval.=" (".price($objp->unitprice,0,$langs,0,0,-1,$conf->currency)."/".$langs->transnoentities("Unit").")";	// Do not use strtolower because it breaks utf8 encoding
		}
		if (!empty($objp->remise_percent) && $objp->remise_percent >= 1)
		{
			$opt.=" - ".$langs->trans("Discount")." : ".vatrate($objp->remise_percent).' %';
			$outval.=" - ".$langs->transnoentities("Discount")." : ".vatrate($objp->remise_percent).' %';
		}

		//Price by customer
		if (!empty($conf->global->PRODUIT_CUSTOMER_PRICES)) {
			if (!empty($objp->idprodcustprice)) {
				$found = 1;

				if ($objp->custprice_base_type == 'HT')
				{
					$opt.= price($objp->custprice,1,$langs,0,0,-1,$conf->currency).' '.$langs->trans("HT");
					$outval.= price($objp->custprice,0,$langs,0,0,-1,$conf->currency).' '.$langs->transnoentities("HT");
				}
				else
				{
					$opt.= price($objp->custprice_ttc,1,$langs,0,0,-1,$conf->currency).' '.$langs->trans("TTC");
					$outval.= price($objp->custprice_ttc,0,$langs,0,0,-1,$conf->currency).' '.$langs->transnoentities("TTC");
				}

				$outprice_ht=price($objp->custprice);
				$outprice_ttc=price($objp->custprice_ttc);
				$outpricebasetype=$objp->custprice_base_type;
				$outtva_tx=$objp->custtva_tx;
			}
		}

        // If level no defined or multiprice not found, we used the default price
        if (! $found)
        {
            if ($objp->price_base_type == 'HT')
            {
                $opt.= price($objp->price,1,$langs,0,0,-1,$conf->currency).' '.$langs->trans("HT");
                $outval.= price($objp->price,0,$langs,0,0,-1,$conf->currency).' '.$langs->transnoentities("HT");
            }
            else
            {
                $opt.= price($objp->price_ttc,1,$langs,0,0,-1,$conf->currency).' '.$langs->trans("TTC");
                $outval.= price($objp->price_ttc,0,$langs,0,0,-1,$conf->currency).' '.$langs->transnoentities("TTC");
            }
            $outprice_ht=price($objp->price);
            $outprice_ttc=price($objp->price_ttc);
            $outpricebasetype=$objp->price_base_type;
            $outtva_tx=$objp->tva_tx;
        }

        if (! empty($conf->stock->enabled) && isset($objp->stock) && $objp->fk_product_type == 0)
        {
            $opt.= ' - '.$langs->trans("Stock").':'.$objp->stock;
            $outval.=' - '.$langs->transnoentities("Stock").':'.$objp->stock;
        }

        if ($objp->duration)
        {
            $duration_value = substr($objp->duration,0,dol_strlen($objp->duration)-1);
            $duration_unit = substr($objp->duration,-1);
            if ($duration_value > 1)
            {
                $dur=array("h"=>$langs->trans("Hours"),"d"=>$langs->trans("Days"),"w"=>$langs->trans("Weeks"),"m"=>$langs->trans("Months"),"y"=>$langs->trans("Years"));
            }
            else
            {
                $dur=array("h"=>$langs->trans("Hour"),"d"=>$langs->trans("Day"),"w"=>$langs->trans("Week"),"m"=>$langs->trans("Month"),"y"=>$langs->trans("Year"));
            }
            $opt.= ' - '.$duration_value.' '.$langs->trans($dur[$duration_unit]);
            $outval.=' - '.$duration_value.' '.$langs->transnoentities($dur[$duration_unit]);
        }

        $opt.= "</option>\n";
		$optJson = array('key'=>$outkey, 'value'=>$outref, 'label'=>$outval, 'label2'=>$outlabel, 'desc'=>$outdesc, 'type'=>$outtype, 'price_ht'=>$outprice_ht, 'price_ttc'=>$outprice_ttc, 'pricebasetype'=>$outpricebasetype, 'tva_tx'=>$outtva_tx, 'qty'=>$outqty, 'discount'=>$outdiscount);
	}

    /**
     *	Return list of products for customer (in Ajax if Ajax activated or go to select_produits_fournisseurs_list)
     *
     *	@param	int		$socid			Id third party
     *	@param  string	$selected       Preselected product
     *	@param  string	$htmlname       Name of HTML Select
     *  @param	string	$filtertype     Filter on product type (''=nofilter, 0=product, 1=service)
     *	@param  string	$filtre			For a SQL filter
     *	@param	array	$ajaxoptions	Options for ajax_autocompleter
	 *  @param	int		$hidelabel		Hide label (0=no, 1=yes)
     *	@return	void
     */
    function select_produits_fournisseurs($socid, $selected='', $htmlname='productid', $filtertype='', $filtre='', $ajaxoptions=array(), $hidelabel=0)
    {
        global $langs,$conf;
        global $price_level, $status, $finished;

        if (! empty($conf->use_javascript_ajax) && ! empty($conf->global->PRODUIT_USE_SEARCH_TO_SELECT))
        {
            // mode=2 means suppliers products
            $urloption=($socid > 0?'socid='.$socid.'&':'').'htmlname='.$htmlname.'&outjson=1&price_level='.$price_level.'&type='.$filtertype.'&mode=2&status='.$status.'&finished='.$finished;
            print ajax_autocompleter('', $htmlname, DOL_URL_ROOT.'/product/ajax/products.php', $urloption, $conf->global->PRODUIT_USE_SEARCH_TO_SELECT, 0, $ajaxoptions);
            print ($hidelabel?'':$langs->trans("RefOrLabel").' : ').'<input type="text" size="20" name="search_'.$htmlname.'" id="search_'.$htmlname.'">';
        }
        else
        {
            print $this->select_produits_fournisseurs_list($socid,$selected,$htmlname,$filtertype,$filtre,'',-1,0);
        }
    }

    /**
     *	Return list of suppliers products
     *
     *	@param	int		$socid   		Id societe fournisseur (0 pour aucun filtre)
     *	@param  int		$selected       Produit pre-selectionne
     *	@param  string	$htmlname       Nom de la zone select
     *  @param	string	$filtertype     Filter on product type (''=nofilter, 0=product, 1=service)
     *	@param  string	$filtre         Pour filtre sql
     *	@param  string	$filterkey      Filtre des produits
     *  @param  int		$statut         -1=Return all products, 0=Products not on sell, 1=Products on sell
     *  @param  int		$outputmode     0=HTML select string, 1=Array
     *  @param  int     $limit          Limit of line number
     *  @return array           		Array of keys for json
     */
    function select_produits_fournisseurs_list($socid,$selected='',$htmlname='productid',$filtertype='',$filtre='',$filterkey='',$statut=-1,$outputmode=0,$limit=100)
    {
        global $langs,$conf,$db;

        $out='';
        $outarray=array();

        $langs->load('stocks');

        $sql = "SELECT p.rowid, p.label, p.ref, p.price, p.duration,";
        $sql.= " pfp.ref_fourn, pfp.rowid as idprodfournprice, pfp.price as fprice, pfp.quantity, pfp.remise_percent, pfp.remise, pfp.unitprice,";
        $sql.= " pfp.fk_supplier_price_expression, pfp.fk_product, pfp.tva_tx, s.nom as name";
        $sql.= " FROM ".MAIN_DB_PREFIX."product as p";
        $sql.= " LEFT JOIN ".MAIN_DB_PREFIX."product_fournisseur_price as pfp ON p.rowid = pfp.fk_product";
        if ($socid) $sql.= " AND pfp.fk_soc = ".$socid;
        $sql.= " LEFT JOIN ".MAIN_DB_PREFIX."societe as s ON pfp.fk_soc = s.rowid";
        $sql.= " WHERE p.entity IN (".getEntity('product', 1).")";
        $sql.= " AND p.tobuy = 1";
        if (strval($filtertype) != '') $sql.=" AND p.fk_product_type=".$filtertype;
        if (! empty($filtre)) $sql.=" ".$filtre;
        // Add criteria on ref/label
        if ($filterkey != '')
        {
        	$sql.=' AND (';
        	$prefix=empty($conf->global->PRODUCT_DONOTSEARCH_ANYWHERE)?'%':'';	// Can use index if PRODUCT_DONOTSEARCH_ANYWHERE is on
        	// For natural search
        	$scrit = explode(' ', $filterkey);
        	$i=0;
        	if (count($scrit) > 1) $sql.="(";
        	foreach ($scrit as $crit)
        	{
        		if ($i > 0) $sql.=" AND ";
        		$sql.="(pfp.ref_fourn LIKE '".$prefix.$crit."%' OR p.ref LIKE '".$prefix.$crit."%' OR p.label LIKE '".$prefix.$crit."%')";
        		$i++;
        	}
        	if (count($scrit) > 1) $sql.=")";
        	if (! empty($conf->barcode->enabled)) $sql.= " OR p.barcode LIKE '".$prefix.$filterkey."%'";
        	$sql.=')';
        }
        $sql.= " ORDER BY pfp.ref_fourn DESC, pfp.quantity ASC";
        $sql.= $db->plimit($limit);

        // Build output string

        dol_syslog(get_class($this)."::select_produits_fournisseurs_list", LOG_DEBUG);
        $result=$this->db->query($sql);
        if ($result)
        {
            require_once DOL_DOCUMENT_ROOT.'/product/dynamic_price/class/price_parser.class.php';

            $num = $this->db->num_rows($result);

            //$out.='<select class="flat" id="select'.$htmlname.'" name="'.$htmlname.'">';	// remove select to have id same with combo and ajax
            $out.='<select class="flat" id="'.$htmlname.'" name="'.$htmlname.'">';
            if (! $selected) $out.='<option value="0" selected>&nbsp;</option>';
            else $out.='<option value="0">&nbsp;</option>';

            $i = 0;
            while ($i < $num)
            {
                $objp = $this->db->fetch_object($result);

                $outkey=$objp->idprodfournprice;
                $outref=$objp->ref;
                $outval='';
                $outqty=1;
				$outdiscount=0;

                $opt = '<option value="'.$objp->idprodfournprice.'"';
                if ($selected && $selected == $objp->idprodfournprice) $opt.= ' selected';
                if (empty($objp->idprodfournprice)) $opt.=' disabled';
                $opt.= '>';

                $objRef = $objp->ref;
                if ($filterkey && $filterkey != '') $objRef=preg_replace('/('.preg_quote($filterkey).')/i','<strong>$1</strong>',$objRef,1);
                $objRefFourn = $objp->ref_fourn;
                if ($filterkey && $filterkey != '') $objRefFourn=preg_replace('/('.preg_quote($filterkey).')/i','<strong>$1</strong>',$objRefFourn,1);
                $label = $objp->label;
                if ($filterkey && $filterkey != '') $label=preg_replace('/('.preg_quote($filterkey).')/i','<strong>$1</strong>',$label,1);

                $opt.=$objp->ref;
                if (! empty($objp->idprodfournprice) && ($objp->ref != $objp->ref_fourn)) 
                	$opt.=' ('.$objp->ref_fourn.')';
                $opt.=' - ';
                $outval.=$objRef;
                if (! empty($objp->idprodfournprice) && ($objp->ref != $objp->ref_fourn)) 
                	$outval.=' ('.$objRefFourn.')';
                $outval.=' - ';
                $opt.=dol_trunc($label, 72).' - ';
                $outval.=dol_trunc($label, 72).' - ';

                if (! empty($objp->idprodfournprice))
                {
                    $outqty=$objp->quantity;
					$outdiscount=$objp->remise_percent;
                    if (!empty($objp->fk_supplier_price_expression)) {
                        $priceparser = new PriceParser($this->db);
                        $price_result = $priceparser->parseProductSupplier($objp->fk_product, $objp->fk_supplier_price_expression, $objp->quantity, $objp->tva_tx);
                        if ($price_result >= 0) {
                            $objp->fprice = $price_result;
                            if ($objp->quantity >= 1)
                            {
                                $objp->unitprice = $objp->fprice / $objp->quantity;
                            }
                        }
                    }
                    if ($objp->quantity == 1)
                    {
	                    $opt.= price($objp->fprice,1,$langs,0,0,-1,$conf->currency)."/";
                    	$outval.= price($objp->fprice,0,$langs,0,0,-1,$conf->currency)."/";
                    	$opt.= $langs->trans("Unit");	// Do not use strtolower because it breaks utf8 encoding
                        $outval.=$langs->transnoentities("Unit");
                    }
                    else
                    {
    	                $opt.= price($objp->fprice,1,$langs,0,0,-1,$conf->currency)."/".$objp->quantity;
	                    $outval.= price($objp->fprice,0,$langs,0,0,-1,$conf->currency)."/".$objp->quantity;
                    	$opt.= ' '.$langs->trans("Units");	// Do not use strtolower because it breaks utf8 encoding
                        $outval.= ' '.$langs->transnoentities("Units");
                    }

                    if ($objp->quantity >= 1)
                    {
                        $opt.=" (".price($objp->unitprice,1,$langs,0,0,-1,$conf->currency)."/".$langs->trans("Unit").")";	// Do not use strtolower because it breaks utf8 encoding
                        $outval.=" (".price($objp->unitprice,0,$langs,0,0,-1,$conf->currency)."/".$langs->transnoentities("Unit").")";	// Do not use strtolower because it breaks utf8 encoding
                    }
					if ($objp->remise_percent >= 1)
                    {
                        $opt.=" - ".$langs->trans("Discount")." : ".vatrate($objp->remise_percent).' %';
                        $outval.=" - ".$langs->transnoentities("Discount")." : ".vatrate($objp->remise_percent).' %';
                    }
                    if ($objp->duration)
                    {
                        $opt .= " - ".$objp->duration;
                        $outval.=" - ".$objp->duration;
                    }
                    if (! $socid)
                    {
                        $opt .= " - ".dol_trunc($objp->name,8);
                        $outval.=" - ".dol_trunc($objp->name,8);
                    }
                }
                else
                {
                    $opt.= $langs->trans("NoPriceDefinedForThisSupplier");
                    $outval.=$langs->transnoentities("NoPriceDefinedForThisSupplier");
                }
                $opt .= "</option>\n";


                // Add new entry
                // "key" value of json key array is used by jQuery automatically as selected value
                // "label" value of json key array is used by jQuery automatically as text for combo box
                $out.=$opt;
                array_push($outarray, array('key'=>$outkey, 'value'=>$outref, 'label'=>$outval, 'qty'=>$outqty, 'discount'=>$outdiscount, 'disabled'=>(empty($objp->idprodfournprice)?true:false)));
				// Exemple of var_dump $outarray
				// array(1) {[0]=>array(6) {[key"]=>string(1) "2" ["value"]=>string(3) "ppp"
				//           ["label"]=>string(76) "ppp (<strong>f</strong>ff2) - ppp - 20,00 Euros/1unité (20,00 Euros/unité)"
				//      	 ["qty"]=>string(1) "1" ["discount"]=>string(1) "0" ["disabled"]=>bool(false)
                //}
                //var_dump($outval); var_dump(utf8_check($outval)); var_dump(json_encode($outval));
                //$outval=array('label'=>'ppp (<strong>f</strong>ff2) - ppp - 20,00 Euros/ Unité (20,00 Euros/unité)');
                //var_dump($outval); var_dump(utf8_check($outval)); var_dump(json_encode($outval));

                $i++;
            }
            $out.='</select>';

            $this->db->free($result);

            if (empty($outputmode)) return $out;
            return $outarray;
        }
        else
        {
            dol_print_error($this->db);
        }
    }

    /**
     *	Return list of suppliers prices for a product
     *
     *  @param		int		$productid       Id of product
     *  @param      string	$htmlname        Name of HTML field
     *  @return		void
     */
    function select_product_fourn_price($productid,$htmlname='productfournpriceid')
    {
        global $langs,$conf;

        $langs->load('stocks');

        $sql = "SELECT p.rowid, p.label, p.ref, p.price, p.duration,";
        $sql.= " pfp.ref_fourn, pfp.rowid as idprodfournprice, pfp.price as fprice, pfp.quantity, pfp.unitprice,";
        $sql.= " pfp.fk_supplier_price_expression, pfp.fk_product, pfp.tva_tx, s.nom as name";
        $sql.= " FROM ".MAIN_DB_PREFIX."product as p";
        $sql.= " LEFT JOIN ".MAIN_DB_PREFIX."product_fournisseur_price as pfp ON p.rowid = pfp.fk_product";
        $sql.= " LEFT JOIN ".MAIN_DB_PREFIX."societe as s ON pfp.fk_soc = s.rowid";
        $sql.= " WHERE p.entity IN (".getEntity('product', 1).")";
        $sql.= " AND p.tobuy = 1";
        $sql.= " AND s.fournisseur = 1";
        $sql.= " AND p.rowid = ".$productid;
        $sql.= " ORDER BY s.nom, pfp.ref_fourn DESC";

        dol_syslog(get_class($this)."::select_product_fourn_price", LOG_DEBUG);
        $result=$this->db->query($sql);

        if ($result)
        {
            $num = $this->db->num_rows($result);

            $form = '<select class="flat" name="'.$htmlname.'">';

            if (! $num)
            {
                $form.= '<option value="0">-- '.$langs->trans("NoSupplierPriceDefinedForThisProduct").' --</option>';
            }
            else
            {
                require_once DOL_DOCUMENT_ROOT.'/product/dynamic_price/class/price_parser.class.php';
                $form.= '<option value="0">&nbsp;</option>';

                $i = 0;
                while ($i < $num)
                {
                    $objp = $this->db->fetch_object($result);

                    $opt = '<option value="'.$objp->idprodfournprice.'"';
                    //if there is only one supplier, preselect it
                    if($num == 1) {
                        $opt .= ' selected';
                    }
                    $opt.= '>'.$objp->name.' - '.$objp->ref_fourn.' - ';

                    if (!empty($objp->fk_supplier_price_expression)) {
                        $priceparser = new PriceParser($this->db);
                        $price_result = $priceparser->parseProductSupplier($objp->fk_product, $objp->fk_supplier_price_expression, $objp->quantity, $objp->tva_tx);
                        if ($price_result >= 0) {
                            $objp->fprice = $price_result;
                            if ($objp->quantity >= 1)
                            {
                                $objp->unitprice = $objp->fprice / $objp->quantity;
                            }
                        }
                    }
                    if ($objp->quantity == 1)
                    {
                        $opt.= price($objp->fprice,1,$langs,0,0,-1,$conf->currency)."/";
                    }

                    $opt.= $objp->quantity.' ';

                    if ($objp->quantity == 1)
                    {
                        $opt.= $langs->trans("Unit");
                    }
                    else
                    {
                        $opt.= $langs->trans("Units");
                    }
                    if ($objp->quantity > 1)
                    {
                        $opt.=" - ";
                        $opt.= price($objp->unitprice,1,$langs,0,0,-1,$conf->currency)."/".$langs->trans("Unit");
                    }
                    if ($objp->duration) $opt .= " - ".$objp->duration;
                    $opt .= "</option>\n";

                    $form.= $opt;
                    $i++;
                }
                $form.= '</select>';

                $this->db->free($result);
            }
            return $form;
        }
        else
        {
            dol_print_error($this->db);
        }
    }

    /**
     *    Return list of delivery address
     *
     *    @param    string	$selected          	Id contact pre-selectionn
     *    @param    int		$socid				Id of company
     *    @param    string	$htmlname          	Name of HTML field
     *    @param    int		$showempty         	Add an empty field
     *    @return	void
     */
    function select_address($selected, $socid, $htmlname='address_id',$showempty=0)
    {
        // On recherche les utilisateurs
        $sql = "SELECT a.rowid, a.label";
        $sql .= " FROM ".MAIN_DB_PREFIX ."societe_address as a";
        $sql .= " WHERE a.fk_soc = ".$socid;
        $sql .= " ORDER BY a.label ASC";

        dol_syslog(get_class($this)."::select_address", LOG_DEBUG);
        $resql=$this->db->query($sql);
        if ($resql)
        {
            print '<select class="flat" name="'.$htmlname.'">';
            if ($showempty) print '<option value="0">&nbsp;</option>';
            $num = $this->db->num_rows($resql);
            $i = 0;
            if ($num)
            {
                while ($i < $num)
                {
                    $obj = $this->db->fetch_object($resql);

                    if ($selected && $selected == $obj->rowid)
                    {
                        print '<option value="'.$obj->rowid.'" selected>'.$obj->label.'</option>';
                    }
                    else
                    {
                        print '<option value="'.$obj->rowid.'">'.$obj->label.'</option>';
                    }
                    $i++;
                }
            }
            print '</select>';
            return $num;
        }
        else
        {
            dol_print_error($this->db);
        }
    }


    /**
     *      Load into cache list of payment terms
     *
     *      @return     int             Nb of lines loaded, <0 if KO
     */
    function load_cache_conditions_paiements()
    {
        global $langs;

        $num = count($this->cache_conditions_paiements);
        if ($num > 0) return 0;    // Cache already loaded

        dol_syslog(__METHOD__, LOG_DEBUG);

        $sql = "SELECT rowid, code, libelle as label";
        $sql.= " FROM ".MAIN_DB_PREFIX.'c_payment_term';
        $sql.= " WHERE active > 0";
        $sql.= " ORDER BY sortorder";

        $resql = $this->db->query($sql);
        if ($resql)
        {
            $num = $this->db->num_rows($resql);
            $i = 0;
            while ($i < $num)
            {
                $obj = $this->db->fetch_object($resql);

                // Si traduction existe, on l'utilise, sinon on prend le libelle par defaut
                $label=($langs->trans("PaymentConditionShort".$obj->code)!=("PaymentConditionShort".$obj->code)?$langs->trans("PaymentConditionShort".$obj->code):($obj->label!='-'?$obj->label:''));
                $this->cache_conditions_paiements[$obj->rowid]['code'] =$obj->code;
                $this->cache_conditions_paiements[$obj->rowid]['label']=$label;
                $i++;
            }

			//$this->cache_conditions_paiements=dol_sort_array($this->cache_conditions_paiements, 'label', 'asc', 0, 0, 1);		// We use the field sortorder of table

            return $num;
        }
        else
		{
            dol_print_error($this->db);
            return -1;
        }
    }

    /**
     *      Charge dans cache la liste des délais de livraison possibles
     *
     *      @return     int             Nb of lines loaded, <0 if KO
     */
    function load_cache_availability()
    {
        global $langs;

        $num = count($this->cache_availability);
        if ($num > 0) return 0;    // Cache already loaded

        dol_syslog(__METHOD__, LOG_DEBUG);

		$langs->load('propal');

        $sql = "SELECT rowid, code, label";
        $sql.= " FROM ".MAIN_DB_PREFIX.'c_availability';
        $sql.= " WHERE active > 0";

        $resql = $this->db->query($sql);
        if ($resql)
        {
            $num = $this->db->num_rows($resql);
            $i = 0;
            while ($i < $num)
            {
                $obj = $this->db->fetch_object($resql);

                // Si traduction existe, on l'utilise, sinon on prend le libelle par defaut
                $label=($langs->trans("AvailabilityType".$obj->code)!=("AvailabilityType".$obj->code)?$langs->trans("AvailabilityType".$obj->code):($obj->label!='-'?$obj->label:''));
                $this->cache_availability[$obj->rowid]['code'] =$obj->code;
                $this->cache_availability[$obj->rowid]['label']=$label;
                $i++;
            }

            $this->cache_availability = dol_sort_array($this->cache_availability, 'label', 'asc', 0, 0, 1);

            return $num;
        }
        else
		{
            dol_print_error($this->db);
            return -1;
        }
    }

    /**
     *      Retourne la liste des types de delais de livraison possibles
     *
     *      @param	int		$selected        Id du type de delais pre-selectionne
     *      @param  string	$htmlname        Nom de la zone select
     *      @param  string	$filtertype      To add a filter
     *		@param	int		$addempty		Add empty entry
     *		@return	void
     */
    function selectAvailabilityDelay($selected='',$htmlname='availid',$filtertype='',$addempty=0)
    {
        global $langs,$user;

        $this->load_cache_availability();

        dol_syslog(__METHOD__." selected=".$selected.", htmlname=".$htmlname, LOG_DEBUG);

        print '<select class="flat" name="'.$htmlname.'">';
        if ($addempty) print '<option value="0">&nbsp;</option>';
        foreach($this->cache_availability as $id => $arrayavailability)
        {
            if ($selected == $id)
            {
                print '<option value="'.$id.'" selected>';
            }
            else
            {
                print '<option value="'.$id.'">';
            }
            print $arrayavailability['label'];
            print '</option>';
        }
        print '</select>';
        if ($user->admin) print info_admin($langs->trans("YouCanChangeValuesForThisListFromDictionarySetup"),1);
    }

    /**
     *      Load into cache cache_demand_reason, array of input reasons
     *
     *      @return     int             Nb of lines loaded, <0 if KO
     */
    function loadCacheInputReason()
    {
        global $langs;

        $num = count($this->cache_demand_reason);
        if ($num > 0) return 0;    // Cache already loaded

        $sql = "SELECT rowid, code, label";
        $sql.= " FROM ".MAIN_DB_PREFIX.'c_input_reason';
        $sql.= " WHERE active > 0";

        $resql = $this->db->query($sql);
        if ($resql)
        {
            $num = $this->db->num_rows($resql);
            $i = 0;
            $tmparray=array();
            while ($i < $num)
            {
                $obj = $this->db->fetch_object($resql);

                // Si traduction existe, on l'utilise, sinon on prend le libelle par defaut
                $label=($langs->trans("DemandReasonType".$obj->code)!=("DemandReasonType".$obj->code)?$langs->trans("DemandReasonType".$obj->code):($obj->label!='-'?$obj->label:''));
                $tmparray[$obj->rowid]['id']   =$obj->rowid;
                $tmparray[$obj->rowid]['code'] =$obj->code;
                $tmparray[$obj->rowid]['label']=$label;
                $i++;
            }

            $this->cache_demand_reason=dol_sort_array($tmparray, 'label', 'asc', 0, 0, 1);

            unset($tmparray);
            return $num;
        }
        else
		{
            dol_print_error($this->db);
            return -1;
        }
    }

    /**
	 *	Return list of input reason (events that triggered an object creation, like after sending an emailing, making an advert, ...)
	 *  List found into table c_input_reason loaded by loadCacheInputReason
     *
     *  @param	int		$selected        Id or code of type origin to select by default
     *  @param  string	$htmlname        Nom de la zone select
     *  @param  string	$exclude         To exclude a code value (Example: SRC_PROP)
     *	@param	int		$addempty		 Add an empty entry
     *	@return	void
     */
    function selectInputReason($selected='',$htmlname='demandreasonid',$exclude='',$addempty=0)
    {
        global $langs,$user;

        $this->loadCacheInputReason();

        print '<select class="flat" name="'.$htmlname.'">';
        if ($addempty) print '<option value="0"'.(empty($selected)?' selected':'').'>&nbsp;</option>';
        foreach($this->cache_demand_reason as $id => $arraydemandreason)
        {
            if ($arraydemandreason['code']==$exclude) continue;

            if ($selected && ($selected == $arraydemandreason['id'] || $selected == $arraydemandreason['code']))
            {
                print '<option value="'.$arraydemandreason['id'].'" selected>';
            }
            else
            {
                print '<option value="'.$arraydemandreason['id'].'">';
            }
            print $arraydemandreason['label'];
            print '</option>';
        }
        print '</select>';
        if ($user->admin) print info_admin($langs->trans("YouCanChangeValuesForThisListFromDictionarySetup"),1);
    }

    /**
     *      Charge dans cache la liste des types de paiements possibles
     *
     *      @return     int             Nb of lines loaded, <0 if KO
     */
    function load_cache_types_paiements()
    {
        global $langs;

        $num=count($this->cache_types_paiements);
        if ($num > 0) return $num;    // Cache already loaded

        dol_syslog(__METHOD__, LOG_DEBUG);

        $this->cache_types_paiements = array();

        $sql = "SELECT id, code, libelle as label, type";
        $sql.= " FROM ".MAIN_DB_PREFIX."c_paiement";
        $sql.= " WHERE active > 0";

        $resql = $this->db->query($sql);
        if ($resql)
        {
            $num = $this->db->num_rows($resql);
            $i = 0;
            while ($i < $num)
            {
                $obj = $this->db->fetch_object($resql);

                // Si traduction existe, on l'utilise, sinon on prend le libelle par defaut
                $label=($langs->transnoentitiesnoconv("PaymentTypeShort".$obj->code)!=("PaymentTypeShort".$obj->code)?$langs->transnoentitiesnoconv("PaymentTypeShort".$obj->code):($obj->label!='-'?$obj->label:''));
                $this->cache_types_paiements[$obj->id]['id'] =$obj->id;
                $this->cache_types_paiements[$obj->id]['code'] =$obj->code;
                $this->cache_types_paiements[$obj->id]['label']=$label;
                $this->cache_types_paiements[$obj->id]['type'] =$obj->type;
                $i++;
            }

            $this->cache_types_paiements = dol_sort_array($this->cache_types_paiements, 'label', 'asc', 0, 0, 1);

            return $num;
        }
        else
		{
            dol_print_error($this->db);
            return -1;
        }
    }


    /**
     *      Retourne la liste des types de paiements possibles
     *
     *      @param	string	$selected        Id du type de paiement pre-selectionne
     *      @param  string	$htmlname        Nom de la zone select
     *      @param  string	$filtertype      Pour filtre
     *		@param	int		$addempty		Ajoute entree vide
     *		@return	void
     */
    function select_conditions_paiements($selected='',$htmlname='condid',$filtertype=-1,$addempty=0)
    {
        global $langs,$user;

        dol_syslog(__METHOD__." selected=".$selected.", htmlname=".$htmlname, LOG_DEBUG);

        $this->load_cache_conditions_paiements();

        print '<select class="flat" name="'.$htmlname.'">';
        if ($addempty) print '<option value="0">&nbsp;</option>';
        foreach($this->cache_conditions_paiements as $id => $arrayconditions)
        {
            if ($selected == $id)
            {
                print '<option value="'.$id.'" selected>';
            }
            else
            {
                print '<option value="'.$id.'">';
            }
            print $arrayconditions['label'];
            print '</option>';
        }
        print '</select>';
        if ($user->admin) print info_admin($langs->trans("YouCanChangeValuesForThisListFromDictionarySetup"),1);
    }


    /**
     *      Return list of payment methods
     *
     *      @param	string	$selected       Id du mode de paiement pre-selectionne
     *      @param  string	$htmlname       Nom de la zone select
     *      @param  string	$filtertype     To filter on field type in llx_c_paiement (array('code'=>xx,'label'=>zz))
     *      @param  int		$format         0=id+libelle, 1=code+code, 2=code+libelle, 3=id+code
     *      @param  int		$empty			1=peut etre vide, 0 sinon
     * 		@param	int		$noadmininfo	0=Add admin info, 1=Disable admin info
     *      @param  int		$maxlength      Max length of label
     * 		@return	void
     */
    function select_types_paiements($selected='',$htmlname='paiementtype',$filtertype='',$format=0, $empty=0, $noadmininfo=0,$maxlength=0)
    {
        global $langs,$user;

        dol_syslog(__METHOD__." ".$selected.", ".$htmlname.", ".$filtertype.", ".$format, LOG_DEBUG);

        $filterarray=array();
        if ($filtertype == 'CRDT')  	$filterarray=array(0,2,3);
        elseif ($filtertype == 'DBIT') 	$filterarray=array(1,2,3);
        elseif ($filtertype != '' && $filtertype != '-1') $filterarray=explode(',',$filtertype);

        $this->load_cache_types_paiements();

        print '<select id="select'.$htmlname.'" class="flat selectpaymenttypes" name="'.$htmlname.'">';
        if ($empty) print '<option value="">&nbsp;</option>';
        foreach($this->cache_types_paiements as $id => $arraytypes)
        {
            // On passe si on a demande de filtrer sur des modes de paiments particuliers
            if (count($filterarray) && ! in_array($arraytypes['type'],$filterarray)) continue;

            // We discard empty line if showempty is on because an empty line has already been output.
            if ($empty && empty($arraytypes['code'])) continue;

            if ($format == 0) print '<option value="'.$id.'"';
            if ($format == 1) print '<option value="'.$arraytypes['code'].'"';
            if ($format == 2) print '<option value="'.$arraytypes['code'].'"';
            if ($format == 3) print '<option value="'.$id.'"';
            // Si selected est text, on compare avec code, sinon avec id
            if (preg_match('/[a-z]/i', $selected) && $selected == $arraytypes['code']) print ' selected';
            elseif ($selected == $id) print ' selected';
            print '>';
            if ($format == 0) $value=($maxlength?dol_trunc($arraytypes['label'],$maxlength):$arraytypes['label']);
            if ($format == 1) $value=$arraytypes['code'];
            if ($format == 2) $value=($maxlength?dol_trunc($arraytypes['label'],$maxlength):$arraytypes['label']);
            if ($format == 3) $value=$arraytypes['code'];
            print $value?$value:'&nbsp;';
            print '</option>';
        }
        print '</select>';
        if ($user->admin && ! $noadmininfo) print info_admin($langs->trans("YouCanChangeValuesForThisListFromDictionarySetup"),1);
    }


    /**
     *  Selection HT or TTC
     *
     *  @param	string	$selected       Id pre-selectionne
     *  @param  string	$htmlname       Nom de la zone select
     * 	@return	string					Code of HTML select to chose tax or not
     */
    function selectPriceBaseType($selected='',$htmlname='price_base_type')
    {
        global $langs;

        $return='';

        $return.= '<select class="flat" name="'.$htmlname.'">';
        $options = array(
			'HT'=>$langs->trans("HT"),
			'TTC'=>$langs->trans("TTC")
        );
        foreach($options as $id => $value)
        {
            if ($selected == $id)
            {
                $return.= '<option value="'.$id.'" selected>'.$value;
            }
            else
            {
                $return.= '<option value="'.$id.'">'.$value;
            }
            $return.= '</option>';
        }
        $return.= '</select>';

        return $return;
    }

    /**
     *  Return a HTML select list of shipping mode
     *
     *  @param	string	$selected          Id shipping mode pre-selected
     *  @param  string	$htmlname          Name of select zone
     *  @param  string	$filtre            To filter list
     *  @param  int		$useempty          1=Add an empty value in list, 2=Add an empty value in list only if there is more than 2 entries.
     *  @param  string	$moreattrib        To add more attribute on select
     * 	@return	void
     */
    function selectShippingMethod($selected='',$htmlname='shipping_method_id',$filtre='',$useempty=0,$moreattrib='')
    {
        global $langs, $conf, $user;

        $langs->load("admin");
        $langs->load("deliveries");

        $sql = "SELECT rowid, code, libelle as label";
        $sql.= " FROM ".MAIN_DB_PREFIX."c_shipment_mode";
        $sql.= " WHERE active > 0";
        if ($filtre) $sql.=" AND ".$filtre;
        $sql.= " ORDER BY libelle ASC";

        dol_syslog(get_class($this)."::selectShippingMode", LOG_DEBUG);
        $result = $this->db->query($sql);
        if ($result) {
            $num = $this->db->num_rows($result);
            $i = 0;
            if ($num) {
                print '<select id="select'.$htmlname.'" class="flat selectshippingmethod" name="'.$htmlname.'"'.($moreattrib?' '.$moreattrib:'').'>';
                if ($useempty == 1 || ($useempty == 2 && $num > 1)) {
                    print '<option value="-1">&nbsp;</option>';
                }
                while ($i < $num) {
                    $obj = $this->db->fetch_object($result);
                    if ($selected == $obj->rowid) {
                        print '<option value="'.$obj->rowid.'" selected>';
                    } else {
                        print '<option value="'.$obj->rowid.'">';
                    }
                    print ($langs->trans("SendingMethod".strtoupper($obj->code)) != "SendingMethod".strtoupper($obj->code)) ? $langs->trans("SendingMethod".strtoupper($obj->code)) : $obj->label;
                    print '</option>';
                    $i++;
                }
                print "</select>";
                if ($user->admin) print info_admin($langs->trans("YouCanChangeValuesForThisListFromDictionarySetup"),1);
            } else {
                print $langs->trans("NoShippingMethodDefined");
            }
        } else {
            dol_print_error($this->db);
        }
    }

    /**
     *    Display form to select shipping mode
     *
     *    @param	string	$page        Page
     *    @param    int		$selected    Id of shipping mode
     *    @param    string	$htmlname    Name of select html field
     *    @param    int		$addempty    1=Add an empty value in list, 2=Add an empty value in list only if there is more than 2 entries.
     *    @return	void
     */
    function formSelectShippingMethod($page, $selected='', $htmlname='shipping_method_id', $addempty=0)
    {
        global $langs, $db;

        $langs->load("deliveries");

        if ($htmlname != "none") {
            print '<form method="POST" action="'.$page.'">';
            print '<input type="hidden" name="action" value="setshippingmethod">';
            print '<input type="hidden" name="token" value="'.$_SESSION['newtoken'].'">';
            print '<table class="nobordernopadding" cellpadding="0" cellspacing="0">';
            print '<tr><td>';
            $this->selectShippingMethod($selected, $htmlname, '', $addempty);
            print '</td>';
            print '<td align="left"><input type="submit" class="button" value="'.$langs->trans("Modify").'"></td>';
            print '</tr></table></form>';
        } else {
            if ($selected) {
                $code=$langs->getLabelFromKey($db, $selected, 'c_shipment_mode', 'rowid', 'code');
                print $langs->trans("SendingMethod".strtoupper($code));
            } else {
                print "&nbsp;";
            }
        }
    }

	/**
	 * Creates HTML last in cycle situation invoices selector
	 *
	 * @param     string  $selected   		Preselected ID
	 * @param     int     $socid      		Company ID
	 *
	 * @return    string                     HTML select
	 */
	function selectSituationInvoices($selected = '', $socid = 0)
	{
		global $langs;

		$langs->load('bills');

		$opt = '<option value ="" selected></option>';
		$sql = 'SELECT rowid, facnumber, situation_cycle_ref, situation_counter, situation_final, fk_soc FROM ' . MAIN_DB_PREFIX . 'facture WHERE situation_counter>=1';
		$sql.= ' ORDER by situation_cycle_ref, situation_counter desc';
		$resql = $this->db->query($sql);
		if ($resql && $this->db->num_rows($resql) > 0) {
			// Last seen cycle
			$ref = 0;
			while ($res = $this->db->fetch_array($resql, MYSQL_NUM)) {
				//Same company ?
				if ($socid == $res[5]) {
					//Same cycle ?
					if ($res[2] != $ref) {
						// Just seen this cycle
						$ref = $res[2];
						//not final ?
						if ($res[4] != 1) {
							//Not prov?
							if (substr($res[1], 1, 4) != 'PROV') {
								if ($selected == $res[0]) {
									$opt .= '<option value="' . $res[0] . '" selected>' . $res[1] . '</option>';
								} else {
									$opt .= '<option value="' . $res[0] . '">' . $res[1] . '</option>';
								}
							}
						}
					}
				}
			}
		}
		else
		{
				dol_syslog("Error sql=" . $sql . ", error=" . $this->error, LOG_ERR);
		}
		if ($opt == '<option value ="" selected></option>')
		{
			$opt = '<option value ="0" selected>' . $langs->trans('NoSituations') . '</option>';
		}
		return $opt;
	}

    /**
     *      Creates HTML units selector (code => label)
     *
     *      @param	string	$selected       Preselected Unit ID
     *      @param  string	$htmlname       Select name
     *      @param	int		$showempty		Add a nempty line
     * 		@return	string                  HTML select
     */
    function selectUnits($selected = '', $htmlname = 'units', $showempty=0)
    {
        global $langs;

        $langs->load('products');

        $return= '<select class="flat" id="'.$htmlname.'" name="'.$htmlname.'">';

        $sql = 'SELECT rowid, label from '.MAIN_DB_PREFIX.'c_units';
        $sql.= ' WHERE active > 0';

        $resql = $this->db->query($sql);
        if($resql && $this->db->num_rows($resql) > 0)
        {
	        if ($showempty) $return .= '<option value="none"></option>';

            while($res = $this->db->fetch_object($resql))
            {
                if ($selected == $res->rowid)
                {
                    $return.='<option value="'.$res->rowid.'" selected>'.$langs->trans($res->label).'</option>';
                }
                else
                {
                    $return.='<option value="'.$res->rowid.'">'.$langs->trans($res->label).'</option>';
                }
            }
            $return.='</select>';
        }
        return $return;
    }

    /**
     *  Return a HTML select list of bank accounts
     *
     *  @param	string	$selected          Id account pre-selected
     *  @param  string	$htmlname          Name of select zone
     *  @param  int		$statut            Status of searched accounts (0=open, 1=closed, 2=both)
     *  @param  string	$filtre            To filter list
     *  @param  int		$useempty          1=Add an empty value in list, 2=Add an empty value in list only if there is more than 2 entries.
     *  @param  string	$moreattrib        To add more attribute on select
     * 	@return	void
     */
    function select_comptes($selected='',$htmlname='accountid',$statut=0,$filtre='',$useempty=0,$moreattrib='')
    {
        global $langs, $conf;

        $langs->load("admin");

        $sql = "SELECT rowid, label, bank, clos as status";
        $sql.= " FROM ".MAIN_DB_PREFIX."bank_account";
        $sql.= " WHERE entity IN (".getEntity('bank_account', 1).")";
        if ($statut != 2) $sql.= " AND clos = '".$statut."'";
        if ($filtre) $sql.=" AND ".$filtre;
        $sql.= " ORDER BY label";

        dol_syslog(get_class($this)."::select_comptes", LOG_DEBUG);
        $result = $this->db->query($sql);
        if ($result)
        {
            $num = $this->db->num_rows($result);
            $i = 0;
            if ($num)
            {
                print '<select id="select'.$htmlname.'" class="flat selectbankaccount" name="'.$htmlname.'"'.($moreattrib?' '.$moreattrib:'').'>';
                if ($useempty == 1 || ($useempty == 2 && $num > 1))
                {
                    print '<option value="-1">&nbsp;</option>';
                }

                while ($i < $num)
                {
                    $obj = $this->db->fetch_object($result);
                    if ($selected == $obj->rowid)
                    {
                        print '<option value="'.$obj->rowid.'" selected>';
                    }
                    else
                    {
                        print '<option value="'.$obj->rowid.'">';
                    }
                    print trim($obj->label);
                    if ($statut == 2 && $obj->status == 1) print ' ('.$langs->trans("Closed").')';
                    print '</option>';
                    $i++;
                }
                print "</select>";
            }
            else
            {
                print $langs->trans("NoActiveBankAccountDefined");
            }
        }
        else {
            dol_print_error($this->db);
        }
    }

    /**
     *    Display form to select bank account
     *
     *    @param	string	$page        Page
     *    @param    int		$selected    Id of bank account
     *    @param    string	$htmlname    Name of select html field
     *    @param    int		$addempty    1=Add an empty value in list, 2=Add an empty value in list only if there is more than 2 entries.
     *    @return	void
     */
    function formSelectAccount($page, $selected='', $htmlname='fk_account', $addempty=0)
    {
        global $langs;
        if ($htmlname != "none") {
            print '<form method="POST" action="'.$page.'">';
            print '<input type="hidden" name="action" value="setbankaccount">';
            print '<input type="hidden" name="token" value="'.$_SESSION['newtoken'].'">';
            print '<table class="nobordernopadding" cellpadding="0" cellspacing="0">';
            print '<tr><td>';
            $this->select_comptes($selected, $htmlname, 0, '', $addempty);
            print '</td>';
            print '<td align="left"><input type="submit" class="button" value="'.$langs->trans("Modify").'"></td>';
            print '</tr></table></form>';
        } else {
            if ($selected) {
                require_once DOL_DOCUMENT_ROOT .'/compta/bank/class/account.class.php';
                $bankstatic=new Account($this->db);
                $bankstatic->fetch($selected);
                print $this->textwithpicto($bankstatic->label,$langs->trans("AccountCurrency").'&nbsp;'.$bankstatic->currency_code);
            } else {
                print "&nbsp;";
            }
        }
    }

    /**
     *    Return list of categories having choosed type
     *
     *    @param	int		$type				Type de categories (0=product, 1=supplier, 2=customer, 3=member)
     *    @param    string	$selected    		Id of category preselected or 'auto' (autoselect category if there is only one element)
     *    @param    string	$htmlname			HTML field name
     *    @param    int		$maxlength      	Maximum length for labels
     *    @param    int		$excludeafterid 	Exclude all categories after this leaf in category tree.
     *    @param	int		$outputmode			0=HTML select string, 1=Array
     *    @return	string
     *    @see select_categories
     */
    function select_all_categories($type, $selected='', $htmlname="parent", $maxlength=64, $excludeafterid=0, $outputmode=0)
    {
        global $langs;
        $langs->load("categories");

		include_once DOL_DOCUMENT_ROOT.'/categories/class.categorie.class.php';
        
        $cat = new Categorie($this->db);
        $cate_arbo = $cat->get_full_arbo($type,$excludeafterid);

        $output = '<select class="flat" name="'.$htmlname.'">';
		$outarray=array();
        if (is_array($cate_arbo))
        {
            if (! count($cate_arbo)) $output.= '<option value="-1" disabled>'.$langs->trans("NoCategoriesDefined").'</option>';
            else
            {
                $output.= '<option value="-1">&nbsp;</option>';
                foreach($cate_arbo as $key => $value)
                {
                    if ($cate_arbo[$key]['id'] == $selected || ($selected == 'auto' && count($cate_arbo) == 1))
                    {
                        $add = 'selected ';
                    }
                    else
                    {
                        $add = '';
                    }
                    $output.= '<option '.$add.'value="'.$cate_arbo[$key]['id'].'">'.dol_trunc($cate_arbo[$key]['fulllabel'],$maxlength,'middle').'</option>';

					$outarray[$cate_arbo[$key]['id']] = $cate_arbo[$key]['fulllabel'];
                }
            }
        }
        $output.= '</select>';
        $output.= "\n";

		if ($outputmode) return $outarray;
		return $output;
    }

    /**
     *     Show a confirmation HTML form or AJAX popup
     *
     *     @param	string		$page        	   	Url of page to call if confirmation is OK
     *     @param	string		$title       	   	Title
     *     @param	string		$question    	   	Question
     *     @param 	string		$action      	   	Action
     *	   @param	array		$formquestion	   	An array with forms complementary inputs
     * 	   @param	string		$selectedchoice		"" or "no" or "yes"
     * 	   @param	int			$useajax		   	0=No, 1=Yes, 2=Yes but submit page with &confirm=no if choice is No, 'xxx'=preoutput confirm box with div id=dialog-confirm-xxx
     *     @param	int			$height          	Force height of box
     *     @param	int			$width				Force width of box
     *     @return 	void
     *     @deprecated
     *     @see formconfirm()
     */
    function form_confirm($page, $title, $question, $action, $formquestion='', $selectedchoice="", $useajax=0, $height=170, $width=500)
    {
        print $this->formconfirm($page, $title, $question, $action, $formquestion, $selectedchoice, $useajax, $height, $width);
    }

    /**
     *     Show a confirmation HTML form or AJAX popup.
     *     Easiest way to use this is with useajax=1.
     *     If you use useajax='xxx', you must also add jquery code to trigger opening of box (with correct parameters)
     *     just after calling this method. For example:
     *       print '<script type="text/javascript">'."\n";
     *       print 'jQuery(document).ready(function() {'."\n";
     *       print 'jQuery(".xxxlink").click(function(e) { jQuery("#aparamid").val(jQuery(this).attr("rel")); jQuery("#dialog-confirm-xxx").dialog("open"); return false; });'."\n";
     *       print '});'."\n";
     *       print '</script>'."\n";
     *
     *     @param  	string		$page        	   	Url of page to call if confirmation is OK
     *     @param	string		$title       	   	Title
     *     @param	string		$question    	   	Question
     *     @param 	string		$action      	   	Action
     *	   @param  	array		$formquestion	   	An array with complementary inputs to add into forms: array(array('label'=> ,'type'=> , ))
     * 	   @param  	string		$selectedchoice  	"" or "no" or "yes"
     * 	   @param  	int			$useajax		   	0=No, 1=Yes, 2=Yes but submit page with &confirm=no if choice is No, 'xxx'=Yes and preoutput confirm box with div id=dialog-confirm-xxx
     *     @param  	int			$height          	Force height of box
     *     @param	int			$width				Force width of bow
     *     @return 	string      	    			HTML ajax code if a confirm ajax popup is required, Pure HTML code if it's an html form
     */
    function formconfirm($page, $title, $question, $action, $formquestion='', $selectedchoice="", $useajax=0, $height=170, $width=500)
    {
        global $langs,$conf;
        global $useglobalvars;

        $more='';
        $formconfirm='';
        $inputok=array();
        $inputko=array();

        // Clean parameters
        $newselectedchoice=empty($selectedchoice)?"no":$selectedchoice;

        if (is_array($formquestion) && ! empty($formquestion))
        {
        	// First add hidden fields and value
        	foreach ($formquestion as $key => $input)
            {
                if (is_array($input) && ! empty($input))
                {
                	if ($input['type'] == 'hidden')
                    {
                        $more.='<input type="hidden" id="'.$input['name'].'" name="'.$input['name'].'" value="'.dol_escape_htmltag($input['value']).'">'."\n";
                    }
                }
            }

        	// Now add questions
            $more.='<table class="paddingrightonly" width="100%">'."\n";
            $more.='<tr><td colspan="3">'.(! empty($formquestion['text'])?$formquestion['text']:'').'</td></tr>'."\n";
            foreach ($formquestion as $key => $input)
            {
                if (is_array($input) && ! empty($input))
                {
                	$size=(! empty($input['size'])?' size="'.$input['size'].'"':'');

                    if ($input['type'] == 'text')
                    {
                        $more.='<tr><td>'.$input['label'].'</td><td colspan="2" align="left"><input type="text" class="flat" id="'.$input['name'].'" name="'.$input['name'].'"'.$size.' value="'.$input['value'].'" /></td></tr>'."\n";
                    }
                    else if ($input['type'] == 'password')
                    {
                        $more.='<tr><td>'.$input['label'].'</td><td colspan="2" align="left"><input type="password" class="flat" id="'.$input['name'].'" name="'.$input['name'].'"'.$size.' value="'.$input['value'].'" /></td></tr>'."\n";
                    }
                    else if ($input['type'] == 'select')
                    {
                        $more.='<tr><td>';
                        if (! empty($input['label'])) $more.=$input['label'].'</td><td valign="top" colspan="2" align="left">';
                        $more.=$this->selectarray($input['name'],$input['values'],$input['default'],1);
                        $more.='</td></tr>'."\n";
                    }
                    else if ($input['type'] == 'checkbox')
                    {
                        $more.='<tr>';
                        $more.='<td>'.$input['label'].' </td><td align="left">';
                        $more.='<input type="checkbox" class="flat" id="'.$input['name'].'" name="'.$input['name'].'"';
                        if (! is_bool($input['value']) && $input['value'] != 'false') $more.=' checked';
                        if (is_bool($input['value']) && $input['value']) $more.=' checked';
                        if (isset($input['disabled'])) $more.=' disabled';
                        $more.=' /></td>';
                        $more.='<td align="left">&nbsp;</td>';
                        $more.='</tr>'."\n";
                    }
                    else if ($input['type'] == 'radio')
                    {
                        $i=0;
                        foreach($input['values'] as $selkey => $selval)
                        {
                            $more.='<tr>';
                            if ($i==0) $more.='<td valign="top">'.$input['label'].'</td>';
                            else $more.='<td>&nbsp;</td>';
                            $more.='<td width="20"><input type="radio" class="flat" id="'.$input['name'].'" name="'.$input['name'].'" value="'.$selkey.'"';
                            if ($input['disabled']) $more.=' disabled';
                            $more.=' /></td>';
                            $more.='<td align="left">';
                            $more.=$selval;
                            $more.='</td></tr>'."\n";
                            $i++;
                        }
                    }
					else if ($input['type'] == 'date')
					{
						$more.='<tr><td>'.$input['label'].'</td>';
						$more.='<td colspan="2" align="left">';
						$more.=$this->select_date($input['value'],$input['name'],0,0,0,'',1,0,1);
						$more.='</td></tr>'."\n";
						$formquestion[] = array('name'=>$input['name'].'day');
						$formquestion[] = array('name'=>$input['name'].'month');
						$formquestion[] = array('name'=>$input['name'].'year');
						$formquestion[] = array('name'=>$input['name'].'hour');
						$formquestion[] = array('name'=>$input['name'].'min');
					}
                    else if ($input['type'] == 'other')
                    {
                        $more.='<tr><td>';
                        if (! empty($input['label'])) $more.=$input['label'].'</td><td colspan="2" align="left">';
                        $more.=$input['value'];
                        $more.='</td></tr>'."\n";
                    }
                }
            }
            $more.='</table>'."\n";
        }

		// JQUI method dialog is broken with jmobile, we use standard HTML.
		// Note: When using dol_use_jmobile or no js, you must also check code for button use a GET url with action=xxx and check that you also output the confirm code when action=xxx
		// See page product/card.php for example
        if (! empty($conf->dol_use_jmobile)) $useajax=0;
		if (empty($conf->use_javascript_ajax)) $useajax=0;

        if ($useajax)
        {
            $autoOpen=true;
            $dialogconfirm='dialog-confirm';
            $button='';
            if (! is_numeric($useajax))
            {
                $button=$useajax;
                $useajax=1;
                $autoOpen=false;
                $dialogconfirm.='-'.$button;
            }
            $pageyes=$page.(preg_match('/\?/',$page)?'&':'?').'action='.$action.'&confirm=yes';
            $pageno=($useajax == 2 ? $page.(preg_match('/\?/',$page)?'&':'?').'confirm=no':'');
            // Add input fields into list of fields to read during submit (inputok and inputko)
            if (is_array($formquestion))
            {
                foreach ($formquestion as $key => $input)
                {
                	//print "xx ".$key." rr ".is_array($input)."<br>\n";
                    if (is_array($input) && isset($input['name'])) array_push($inputok,$input['name']);
                    if (isset($input['inputko']) && $input['inputko'] == 1) array_push($inputko,$input['name']);
                }
            }
			// Show JQuery confirm box. Note that global var $useglobalvars is used inside this template
            $formconfirm.= '<div id="'.$dialogconfirm.'" title="'.dol_escape_htmltag($title).'" style="display: none;">';
            if (! empty($more)) {
            	$formconfirm.= '<div class="confirmquestions">'.$more.'</div>';
            }
            $formconfirm.= ($question ? '<div class="confirmmessage"'.img_help('','').' '.$question . '</div>': '');
            $formconfirm.= '</div>'."\n";

            $formconfirm.= "\n<!-- begin ajax form_confirm page=".$page." -->\n";
            $formconfirm.= '<script type="text/javascript">'."\n";
            $formconfirm.= 'jQuery(document).ready(function() {
            $(function() {
            	$( "#'.$dialogconfirm.'" ).dialog(
            	{
                    autoOpen: '.($autoOpen ? "true" : "false").',';
            		if ($newselectedchoice == 'no')
            		{
						$formconfirm.='
						open: function() {
            				$(this).parent().find("button.ui-button:eq(2)").focus();
						},';
            		}
        			$formconfirm.='
                    resizable: false,
                    height: "'.$height.'",
                    width: "'.$width.'",
                    modal: true,
                    closeOnEscape: false,
                    buttons: {
                        "'.dol_escape_js($langs->transnoentities("Yes")).'": function() {
                        	var options="";
                        	var inputok = '.json_encode($inputok).';
                         	var pageyes = "'.dol_escape_js(! empty($pageyes)?$pageyes:'').'";
                         	if (inputok.length>0) {
                         		$.each(inputok, function(i, inputname) {
                         			var more = "";
                         			if ($("#" + inputname).attr("type") == "checkbox") { more = ":checked"; }
                         		    if ($("#" + inputname).attr("type") == "radio") { more = ":checked"; }
                         			var inputvalue = $("#" + inputname + more).val();
                         			if (typeof inputvalue == "undefined") { inputvalue=""; }
                         			options += "&" + inputname + "=" + inputvalue;
                         		});
                         	}
                         	var urljump = pageyes + (pageyes.indexOf("?") < 0 ? "?" : "") + options;
                         	//alert(urljump);
            				if (pageyes.length > 0) { location.href = urljump; }
                            $(this).dialog("close");
                        },
                        "'.dol_escape_js($langs->transnoentities("No")).'": function() {
                        	var options = "";
                         	var inputko = '.json_encode($inputko).';
                         	var pageno="'.dol_escape_js(! empty($pageno)?$pageno:'').'";
                         	if (inputko.length>0) {
                         		$.each(inputko, function(i, inputname) {
                         			var more = "";
                         			if ($("#" + inputname).attr("type") == "checkbox") { more = ":checked"; }
                         			var inputvalue = $("#" + inputname + more).val();
                         			if (typeof inputvalue == "undefined") { inputvalue=""; }
                         			options += "&" + inputname + "=" + inputvalue;
                         		});
                         	}
                         	var urljump=pageno + (pageno.indexOf("?") < 0 ? "?" : "") + options;
                         	//alert(urljump);
            				if (pageno.length > 0) { location.href = urljump; }
                            $(this).dialog("close");
                        }
                    }
                }
                );

            	var button = "'.$button.'";
            	if (button.length > 0) {
                	$( "#" + button ).click(function() {
                		$("#'.$dialogconfirm.'").dialog("open");
        			});
                }
            });
            });
            </script>';
            $formconfirm.= "<!-- end ajax form_confirm -->\n";
        }
        else
        {
        	$formconfirm.= "\n<!-- begin form_confirm page=".$page." -->\n";

            $formconfirm.= '<form method="POST" action="'.$page.'" class="notoptoleftroright">'."\n";
            $formconfirm.= '<input type="hidden" name="action" value="'.$action.'">'."\n";
            $formconfirm.= '<input type="hidden" name="token" value="'.$_SESSION['newtoken'].'">'."\n";

            $formconfirm.= '<table width="100%" class="valid">'."\n";

            // Line title
            $formconfirm.= '<tr class="validtitre"><td class="validtitre" colspan="3">'.img_picto('','recent').' '.$title.'</td></tr>'."\n";

            // Line form fields
            if ($more)
            {
                $formconfirm.='<tr class="valid"><td class="valid" colspan="3">'."\n";
                $formconfirm.=$more;
                $formconfirm.='</td></tr>'."\n";
            }

            // Line with question
            $formconfirm.= '<tr class="valid">';
            $formconfirm.= '<td class="valid">'.$question.'</td>';
            $formconfirm.= '<td class="valid">';
            $formconfirm.= $this->selectyesno("confirm",$newselectedchoice);
            $formconfirm.= '</td>';
            $formconfirm.= '<td class="valid" align="center"><input class="button" type="submit" value="'.$langs->trans("Validate").'"></td>';
            $formconfirm.= '</tr>'."\n";

            $formconfirm.= '</table>'."\n";

            $formconfirm.= "</form>\n";
            $formconfirm.= '<br>';

            $formconfirm.= "<!-- end form_confirm -->\n";
        }

        return $formconfirm;
    }


    /**
     *    Show a form to select a project
     *
     *    @param	int		$page        		Page
     *    @param	int		$socid       		Id third party (-1=all, 0=only projects not linked to a third party, id=projects not linked or linked to third party id)
     *    @param    int		$selected    		Id pre-selected project
     *    @param    string	$htmlname    		Name of select field
     *    @param	int		$discard_closed		Discard closed projects (0=Keep,1=hide completely,2=Disable)
     *    @param	int		$maxlength			Max length
     *    @param	int		$forcefocus			Force focus on field (works with javascript only)
     *    @return	void
     */
    function form_project($page, $socid, $selected='', $htmlname='projectid', $discard_closed=0, $maxlength=20, $forcefocus=0)
    {
        global $langs;

        require_once DOL_DOCUMENT_ROOT.'/core/lib/project.lib.php';
        require_once DOL_DOCUMENT_ROOT.'/core/class/html.formprojet.class.php';

        $formproject=new FormProjets($this->db);

        $langs->load("project");
        if ($htmlname != "none")
        {
            print "\n";
            print '<form method="post" action="'.$page.'">';
            print '<input type="hidden" name="action" value="classin">';
            print '<input type="hidden" name="token" value="'.$_SESSION['newtoken'].'">';
            print '<table class="nobordernopadding" cellpadding="0" cellspacing="0">';
            print '<tr><td>';
            $formproject->select_projects($socid,$selected,$htmlname,$maxlength,0,1,$discard_closed, $forcefocus);
            print '</td>';
            print '<td align="left"><input type="submit" class="button" value="'.$langs->trans("Modify").'"></td>';
            print '</tr></table></form>';
        }
        else
        {
            if ($selected)
            {
                $projet = new Project($this->db);
                $projet->fetch($selected);
                //print '<a href="'.DOL_URL_ROOT.'/projet/card.php?id='.$selected.'">'.$projet->title.'</a>';
                print $projet->getNomUrl(0,'',1);
            }
            else
            {
                print "&nbsp;";
            }
        }
    }

    /**
     *	Show a form to select payment conditions
     *
     *  @param	int		$page        	Page
     *  @param  string	$selected    	Id condition pre-selectionne
     *  @param  string	$htmlname    	Name of select html field
     *	@param	int		$addempty		Add empty entry
     *  @return	void
     */
    function form_conditions_reglement($page, $selected='', $htmlname='cond_reglement_id', $addempty=0)
    {
        global $langs;
        if ($htmlname != "none")
        {
            print '<form method="post" action="'.$page.'">';
            print '<input type="hidden" name="action" value="setconditions">';
            print '<input type="hidden" name="token" value="'.$_SESSION['newtoken'].'">';
            print '<table class="nobordernopadding" cellpadding="0" cellspacing="0">';
            print '<tr><td>';
            $this->select_conditions_paiements($selected,$htmlname,-1,$addempty);
            print '</td>';
            print '<td align="left"><input type="submit" class="button" value="'.$langs->trans("Modify").'"></td>';
            print '</tr></table></form>';
        }
        else
        {
            if ($selected)
            {
                $this->load_cache_conditions_paiements();
                print $this->cache_conditions_paiements[$selected]['label'];
            } else {
                print "&nbsp;";
            }
        }
    }

    /**
     *  Show a form to select a delivery delay
     *
     *  @param  int		$page        	Page
     *  @param  string	$selected    	Id condition pre-selectionne
     *  @param  string	$htmlname    	Name of select html field
     *	@param	int		$addempty		Ajoute entree vide
     *  @return	void
     */
    function form_availability($page, $selected='', $htmlname='availability', $addempty=0)
    {
        global $langs;
        if ($htmlname != "none")
        {
            print '<form method="post" action="'.$page.'">';
            print '<input type="hidden" name="action" value="setavailability">';
            print '<input type="hidden" name="token" value="'.$_SESSION['newtoken'].'">';
            print '<table class="nobordernopadding" cellpadding="0" cellspacing="0">';
            print '<tr><td>';
            $this->selectAvailabilityDelay($selected,$htmlname,-1,$addempty);
            print '</td>';
            print '<td align="left"><input type="submit" class="button" value="'.$langs->trans("Modify").'"></td>';
            print '</tr></table></form>';
        }
        else
        {
            if ($selected)
            {
                $this->load_cache_availability();
                print $this->cache_availability[$selected]['label'];
            } else {
                print "&nbsp;";
            }
        }
    }

    /**
	 *	Output HTML form to select list of input reason (events that triggered an object creation, like after sending an emailing, making an advert, ...)
	 *  List found into table c_input_reason loaded by loadCacheInputReason
     *
     *  @param  string	$page        	Page
     *  @param  string	$selected    	Id condition pre-selectionne
     *  @param  string	$htmlname    	Name of select html field
     *	@param	int		$addempty		Add empty entry
     *  @return	void
     */
    function formInputReason($page, $selected='', $htmlname='demandreason', $addempty=0)
    {
        global $langs;
        if ($htmlname != "none")
        {
            print '<form method="post" action="'.$page.'">';
            print '<input type="hidden" name="action" value="setdemandreason">';
            print '<input type="hidden" name="token" value="'.$_SESSION['newtoken'].'">';
            print '<table class="nobordernopadding" cellpadding="0" cellspacing="0">';
            print '<tr><td>';
            $this->selectInputReason($selected,$htmlname,-1,$addempty);
            print '</td>';
            print '<td align="left"><input type="submit" class="button" value="'.$langs->trans("Modify").'"></td>';
            print '</tr></table></form>';
        }
        else
        {
            if ($selected)
            {
                $this->loadCacheInputReason();
                foreach ($this->cache_demand_reason as $key => $val)
                {
                    if ($val['id'] == $selected)
                    {
                        print $val['label'];
                        break;
                    }
                }
            } else {
                print "&nbsp;";
            }
        }
    }

    /**
     *    Show a form + html select a date
     *
     *    @param	string		$page        	Page
     *    @param	string		$selected    	Date preselected
     *    @param    string		$htmlname    	Html name of date input fields or 'none'
     *    @param    int			$displayhour 	Display hour selector
     *    @param    int			$displaymin		Display minutes selector
     *    @param	int			$nooutput		1=No print output, return string
     *    @return	void
     *    @see		select_date
     */
    function form_date($page, $selected, $htmlname, $displayhour=0, $displaymin=0, $nooutput=0)
    {
        global $langs;

        $ret='';

        if ($htmlname != "none")
        {
            $ret.='<form method="post" action="'.$page.'" name="form'.$htmlname.'">';
            $ret.='<input type="hidden" name="action" value="set'.$htmlname.'">';
            $ret.='<input type="hidden" name="token" value="'.$_SESSION['newtoken'].'">';
            $ret.='<table class="nobordernopadding" cellpadding="0" cellspacing="0">';
            $ret.='<tr><td>';
            $ret.=$this->select_date($selected,$htmlname,$displayhour,$displaymin,1,'form'.$htmlname,1,0,1);
            $ret.='</td>';
            $ret.='<td align="left"><input type="submit" class="button" value="'.$langs->trans("Modify").'"></td>';
            $ret.='</tr></table></form>';
        }
        else
        {
        	if ($displayhour) $ret.=dol_print_date($selected,'dayhour');
        	else $ret.=dol_print_date($selected,'day');
        }

        if (empty($nooutput)) print $ret;
        return $ret;
    }


    /**
     *  Show a select form to choose a user
     *
     *  @param	string	$page        	Page
     *  @param  string	$selected    	Id of user preselected
     *  @param  string	$htmlname    	Name of input html field. If 'none', we just output the user link.
     *  @param  array	$exclude		List of users id to exclude
     *  @param  array	$include        List of users id to include
     *  @return	void
     */
    function form_users($page, $selected='', $htmlname='userid', $exclude='', $include='')
    {
        global $langs;

        if ($htmlname != "none")
        {
            print '<form method="POST" action="'.$page.'" name="form'.$htmlname.'">';
            print '<input type="hidden" name="action" value="set'.$htmlname.'">';
            print '<input type="hidden" name="token" value="'.$_SESSION['newtoken'].'">';
            print '<table class="nobordernopadding" cellpadding="0" cellspacing="0">';
            print '<tr><td>';
            print $this->select_users($selected,$htmlname,1,$exclude,0,$include);
            print '</td>';
            print '<td align="left"><input type="submit" class="button" value="'.$langs->trans("Modify").'"></td>';
            print '</tr></table></form>';
        }
        else
		{
            if ($selected)
            {
                require_once DOL_DOCUMENT_ROOT .'/user/class/user.class.php';
                $theuser=new User($this->db);
                $theuser->fetch($selected);
                print $theuser->getNomUrl(1);
            } else {
                print "&nbsp;";
            }
        }
    }


    /**
     *    Show form with payment mode
     *
     *    @param	string	$page        	Page
     *    @param    int		$selected    	Id mode pre-selectionne
     *    @param    string	$htmlname    	Name of select html field
     *    @param  	string	$filtertype		To filter on field type in llx_c_paiement (array('code'=>xx,'label'=>zz))
     *    @return	void
     */
    function form_modes_reglement($page, $selected='', $htmlname='mode_reglement_id', $filtertype='')
    {
        global $langs;
        if ($htmlname != "none")
        {
            print '<form method="POST" action="'.$page.'">';
            print '<input type="hidden" name="action" value="setmode">';
            print '<input type="hidden" name="token" value="'.$_SESSION['newtoken'].'">';
            print '<table class="nobordernopadding" cellpadding="0" cellspacing="0">';
            print '<tr><td>';
            $this->select_types_paiements($selected,$htmlname,$filtertype);
            print '</td>';
            print '<td align="left"><input type="submit" class="button" value="'.$langs->trans("Modify").'"></td>';
            print '</tr></table></form>';
        }
        else
        {
            if ($selected)
            {
                $this->load_cache_types_paiements();

                print $this->cache_types_paiements[$selected]['label'];
            } else {
                print "&nbsp;";
            }
        }
    }


    /**
     *	Show a select box with available absolute discounts
     *
     *  @param  string	$page        	Page URL where form is shown
     *  @param  int		$selected    	Value pre-selected
     *	@param  string	$htmlname    	Nom du formulaire select. Si 'none', non modifiable. Example 'remise_id'.
     *	@param	int		$socid			Third party id
     * 	@param	float	$amount			Total amount available
     * 	@param	string	$filter			SQL filter on discounts
     * 	@param	int		$maxvalue		Max value for lines that can be selected
     *  @param  string	$more           More string to add
     *  @return	void
     */
    function form_remise_dispo($page, $selected, $htmlname, $socid, $amount, $filter='', $maxvalue=0, $more='')
    {
        global $conf,$langs;
        if ($htmlname != "none")
        {
            print '<form method="post" action="'.$page.'">';
            print '<input type="hidden" name="action" value="setabsolutediscount">';
            print '<input type="hidden" name="token" value="'.$_SESSION['newtoken'].'">';
            print '<table class="nobordernopadding" cellpadding="0" cellspacing="0">';
            print '<tr><td class="nowrap">';
            if (! empty($conf->global->FACTURE_DEPOSITS_ARE_JUST_PAYMENTS))
            {
                if (! $filter || $filter=="fk_facture_source IS NULL") print $langs->trans("CompanyHasAbsoluteDiscount",price($amount,0,$langs,0,0,-1,$conf->currency)).': ';    // If we want deposit to be substracted to payments only and not to total of final invoice
                else print $langs->trans("CompanyHasCreditNote",price($amount,0,$langs,0,0,-1,$conf->currency)).': ';
            }
            else
            {
                if (! $filter || $filter=="fk_facture_source IS NULL OR (fk_facture_source IS NOT NULL AND description='(DEPOSIT)')") print $langs->trans("CompanyHasAbsoluteDiscount",price($amount,0,$langs,0,0,-1,$conf->currency)).': ';
                else print $langs->trans("CompanyHasCreditNote",price($amount,0,$langs,0,0,-1,$conf->currency)).': ';
            }
            $newfilter='fk_facture IS NULL AND fk_facture_line IS NULL';	// Remises disponibles
            if ($filter) $newfilter.=' AND ('.$filter.')';
            $nbqualifiedlines=$this->select_remises($selected,$htmlname,$newfilter,$socid,$maxvalue);
            print '</td>';
            print '<td class="nowrap">';
            if ($nbqualifiedlines > 0)
            {
                print ' &nbsp; <input type="submit" class="button" value="'.dol_escape_htmltag($langs->trans("UseLine")).'"';
                if ($filter && $filter != "fk_facture_source IS NULL OR (fk_facture_source IS NOT NULL AND description='(DEPOSIT)')") print ' title="'.$langs->trans("UseCreditNoteInInvoicePayment").'"';
                print '>';
            }
            if ($more) print $more;
            print '</td>';
            print '</tr></table></form>';
        }
        else
        {
            if ($selected)
            {
                print $selected;
            }
            else
            {
                print "0";
            }
        }
    }


    /**
     *    Show forms to select a contact
     *
     *    @param	string		$page        	Page
     *    @param	Societe		$societe		Filter on third party
     *    @param    int			$selected    	Id contact pre-selectionne
     *    @param    string		$htmlname    	Name of HTML select. If 'none', we just show contact link.
     *    @return	void
     */
    function form_contacts($page, $societe, $selected='', $htmlname='contactid')
    {
        global $langs, $conf;

        if ($htmlname != "none")
        {
            print '<form method="post" action="'.$page.'">';
            print '<input type="hidden" name="action" value="set_contact">';
            print '<input type="hidden" name="token" value="'.$_SESSION['newtoken'].'">';
            print '<table class="nobordernopadding" cellpadding="0" cellspacing="0">';
            print '<tr><td>';
            $num=$this->select_contacts($societe->id, $selected, $htmlname);
            if ($num==0)
            {
            	$addcontact = (! empty($conf->global->SOCIETE_ADDRESSES_MANAGEMENT) ? $langs->trans("AddContact") : $langs->trans("AddContactAddress"));
                print '<font class="error">Cette societe n\'a pas de contact, veuillez en cr�er un avant de faire votre proposition commerciale</font><br>';
                print '<a href="'.DOL_URL_ROOT.'/contact/card.php?socid='.$societe->id.'&amp;action=create&amp;backtoreferer=1">'.$addcontact.'</a>';
            }
            print '</td>';
            print '<td align="left"><input type="submit" class="button" value="'.$langs->trans("Modify").'"></td>';
            print '</tr></table></form>';
        }
        else
        {
            if ($selected)
            {
                require_once DOL_DOCUMENT_ROOT .'/contact/class/contact.class.php';
                $contact=new Contact($this->db);
                $contact->fetch($selected);
                print $contact->getFullName($langs);
            } else {
                print "&nbsp;";
            }
        }
    }

    /**
     *  Output html select to select thirdparty
     *
     *  @param	string	$page       	Page
     *  @param  string	$selected   	Id preselected
     *  @param  string	$htmlname		Name of HTML select
     *  @param  string	$filter         optional filters criteras
     *	@param	int		$showempty		Add an empty field
     * 	@param	int		$showtype		Show third party type in combolist (customer, prospect or supplier)
     * 	@param	int		$forcecombo		Force to use combo box
     *  @param	array	$events			Event options. Example: array(array('method'=>'getContacts', 'url'=>dol_buildpath('/core/ajax/contacts.php',1), 'htmlname'=>'contactid', 'params'=>array('add-customer-contact'=>'disabled')))
     *  @return	void
     */
    function form_thirdparty($page, $selected='', $htmlname='socid', $filter='',$showempty=0, $showtype=0, $forcecombo=0, $events=array())
    {
        global $langs;

        if ($htmlname != "none")
        {
            print '<form method="post" action="'.$page.'">';
            print '<input type="hidden" name="action" value="set_thirdparty">';
            print '<input type="hidden" name="token" value="'.$_SESSION['newtoken'].'">';
            print '<table class="nobordernopadding" cellpadding="0" cellspacing="0">';
            print '<tr><td>';
            print $this->select_company($selected, $htmlname, $filter, $showempty, $showtype, $forcecombo, $events);
            print '</td>';
            print '<td align="left"><input type="submit" class="button" value="'.$langs->trans("Modify").'"></td>';
            print '</tr></table></form>';
        }
        else
        {
            if ($selected)
            {
                require_once DOL_DOCUMENT_ROOT .'/societe/class/societe.class.php';
                $soc = new Societe($this->db);
                $soc->fetch($selected);
                print $soc->getNomUrl($langs);
            }
            else
            {
                print "&nbsp;";
            }
        }
    }

    /**
     *    Retourne la liste des devises, dans la langue de l'utilisateur
     *
     *    @param	string	$selected    preselected currency code
     *    @param    string	$htmlname    name of HTML select list
     *    @return	void
     */
    function select_currency($selected='',$htmlname='currency_id')
    {
        print $this->selectcurrency($selected,$htmlname);
    }

    /**
     *  Retourne la liste des devises, dans la langue de l'utilisateur
     *
     *  @param	string	$selected    preselected currency code
     *  @param  string	$htmlname    name of HTML select list
     * 	@return	string
     */
    function selectCurrency($selected='',$htmlname='currency_id')
    {
        global $conf,$langs,$user;

        $langs->loadCacheCurrencies('');

        $out='';

        if ($selected=='euro' || $selected=='euros') $selected='EUR';   // Pour compatibilite

        $out.= '<select class="flat" name="'.$htmlname.'" id="'.$htmlname.'">';
        foreach ($langs->cache_currencies as $code_iso => $currency)
        {
        	if ($selected && $selected == $code_iso)
        	{
        		$out.= '<option value="'.$code_iso.'" selected>';
        	}
        	else
        	{
        		$out.= '<option value="'.$code_iso.'">';
        	}
        	$out.= $currency['label'];
        	$out.= ' ('.$langs->getCurrencySymbol($code_iso).')';
        	$out.= '</option>';
        }
        $out.= '</select>';
        if ($user->admin) $out.= info_admin($langs->trans("YouCanChangeValuesForThisListFromDictionarySetup"),1);
        return $out;
    }


    /**
     *	Load into the cache vat rates of a country
     *
     *	@param	string	$country_code		Country code
     *	@return	int							Nb of loaded lines, 0 if already loaded, <0 if KO
     */
    function load_cache_vatrates($country_code)
    {
    	global $langs;

    	$num = count($this->cache_vatrates);
    	if ($num > 0) return $num;    // Cache already loaded

        dol_syslog(__METHOD__, LOG_DEBUG);

        $sql  = "SELECT DISTINCT t.taux, t.recuperableonly";
    	$sql.= " FROM ".MAIN_DB_PREFIX."c_tva as t, ".MAIN_DB_PREFIX."c_country as c";
    	$sql.= " WHERE t.fk_pays = c.rowid";
    	$sql.= " AND t.active > 0";
    	$sql.= " AND c.code IN (".$country_code.")";
    	$sql.= " ORDER BY t.taux ASC, t.recuperableonly ASC";

    	$resql=$this->db->query($sql);
    	if ($resql)
    	{
    		$num = $this->db->num_rows($resql);
    		if ($num)
    		{
    			for ($i = 0; $i < $num; $i++)
    			{
    				$obj = $this->db->fetch_object($resql);
    				$this->cache_vatrates[$i]['txtva']	= $obj->taux;
    				$this->cache_vatrates[$i]['libtva']	= $obj->taux.'%';
    				$this->cache_vatrates[$i]['nprtva']	= $obj->recuperableonly;
    			}

    			return $num;
    		}
    		else
    		{
    			$this->error = '<font class="error">'.$langs->trans("ErrorNoVATRateDefinedForSellerCountry",$country_code).'</font>';
    			return -1;
    		}
    	}
    	else
    	{
    		$this->error = '<font class="error">'.$this->db->error().'</font>';
    		return -2;
    	}
    }

    /**
     *  Output an HTML select vat rate.
     *  The name of this function should be selectVat. We keep bad name for compatibility purpose.
     *
     *  @param	string	$htmlname           Name of html select field
     *  @param  float	$selectedrate       Force preselected vat rate. Use '' for no forcing.
     *  @param  Societe	$societe_vendeuse   Thirdparty seller
     *  @param  Societe	$societe_acheteuse  Thirdparty buyer
     *  @param  int		$idprod             Id product
     *  @param  int		$info_bits          Miscellaneous information on line (1 for NPR)
     *  @param  int		$type               ''=Unknown, 0=Product, 1=Service (Used if idprod not defined)
     *                  					Si vendeur non assujeti a TVA, TVA par defaut=0. Fin de regle.
     *                  					Si le (pays vendeur = pays acheteur) alors la TVA par defaut=TVA du produit vendu. Fin de regle.
     *                  					Si (vendeur et acheteur dans Communaute europeenne) et bien vendu = moyen de transports neuf (auto, bateau, avion), TVA par defaut=0 (La TVA doit etre paye par l'acheteur au centre d'impots de son pays et non au vendeur). Fin de regle.
	 *                                      Si vendeur et acheteur dans Communauté européenne et acheteur= particulier alors TVA par défaut=TVA du produit vendu. Fin de règle.
	 *                                      Si vendeur et acheteur dans Communauté européenne et acheteur= entreprise alors TVA par défaut=0. Fin de règle.
     *                  					Sinon la TVA proposee par defaut=0. Fin de regle.
     *  @param	bool	$options_only		Return options only (for ajax treatment)
     *  @return	string
     */
    function load_tva($htmlname='tauxtva', $selectedrate='', $societe_vendeuse='', $societe_acheteuse='', $idprod=0, $info_bits=0, $type='', $options_only=false)
    {
        global $langs,$conf,$mysoc;

        $return='';

        // Define defaultnpr and defaultttx
        $defaultnpr=($info_bits & 0x01);
        $defaultnpr=(preg_match('/\*/',$selectedrate) ? 1 : $defaultnpr);
        $defaulttx=str_replace('*','',$selectedrate);

        // Check parameters
        if (is_object($societe_vendeuse) && ! $societe_vendeuse->country_code)
        {
            if ($societe_vendeuse->id == $mysoc->id)
            {
                $return.= '<font class="error">'.$langs->trans("ErrorYourCountryIsNotDefined").'</div>';
            }
            else
            {
                $return.= '<font class="error">'.$langs->trans("ErrorSupplierCountryIsNotDefined").'</div>';
            }
            return $return;
        }

        //var_dump($societe_acheteuse);
        //print "name=$name, selectedrate=$selectedrate, seller=".$societe_vendeuse->country_code." buyer=".$societe_acheteuse->country_code." buyer is company=".$societe_acheteuse->isACompany()." idprod=$idprod, info_bits=$info_bits type=$type";
        //exit;

        // Define list of countries to use to search VAT rates to show
        // First we defined code_country to use to find list
        if (is_object($societe_vendeuse))
        {
            $code_country="'".$societe_vendeuse->country_code."'";
        }
        else
       {
            $code_country="'".$mysoc->country_code."'";   // Pour compatibilite ascendente
        }
        if (! empty($conf->global->SERVICE_ARE_ECOMMERCE_200238EC))    // If option to have vat for end customer for services is on
        {
            if (! $societe_vendeuse->isInEEC() && (! is_object($societe_acheteuse) || ($societe_acheteuse->isInEEC() && ! $societe_acheteuse->isACompany())))
            {
                // We also add the buyer
                if (is_numeric($type))
                {
                    if ($type == 1) // We know product is a service
                    {
                        $code_country.=",'".$societe_acheteuse->country_code."'";
                    }
                }
                else if (! $idprod)  // We don't know type of product
                {
                    $code_country.=",'".$societe_acheteuse->country_code."'";
                }
                else
                {
                    $prodstatic=new Product($this->db);
                    $prodstatic->fetch($idprod);
                    if ($prodstatic->type == Product::TYPE_SERVICE)   // We know product is a service
                    {
                        $code_country.=",'".$societe_acheteuse->country_code."'";
                    }
                }
            }
        }

        // Now we get list
        $num = $this->load_cache_vatrates($code_country);
        if ($num > 0)
        {
        	// Definition du taux a pre-selectionner (si defaulttx non force et donc vaut -1 ou '')
        	if ($defaulttx < 0 || dol_strlen($defaulttx) == 0)
        	{
        		$defaulttx=get_default_tva($societe_vendeuse,$societe_acheteuse,$idprod);
        		$defaultnpr=get_default_npr($societe_vendeuse,$societe_acheteuse,$idprod);
        	}

        	// Si taux par defaut n'a pu etre determine, on prend dernier de la liste.
        	// Comme ils sont tries par ordre croissant, dernier = plus eleve = taux courant
        	if ($defaulttx < 0 || dol_strlen($defaulttx) == 0)
        	{
        		if (empty($conf->global->MAIN_VAT_DEFAULT_IF_AUTODETECT_FAILS)) $defaulttx = $this->cache_vatrates[$num-1]['txtva'];
        		else $defaulttx=($conf->global->MAIN_VAT_DEFAULT_IF_AUTODETECT_FAILS == 'none' ? '' : $conf->global->MAIN_VAT_DEFAULT_IF_AUTODETECT_FAILS);
        	}

        	// Disabled if seller is not subject to VAT
        	$disabled=false; $title='';
        	if (is_object($societe_vendeuse) && $societe_vendeuse->id == $mysoc->id && $societe_vendeuse->tva_assuj == "0")
        	{
        		$title=' title="'.$langs->trans('VATIsNotUsed').'"';
        		$disabled=true;
        	}

        	if (! $options_only) $return.= '<select class="flat" id="'.$htmlname.'" name="'.$htmlname.'"'.($disabled?' disabled':'').$title.'>';

        	foreach ($this->cache_vatrates as $rate)
        	{
        		// Keep only 0 if seller is not subject to VAT
        		if ($disabled && $rate['txtva'] != 0) continue;

        		$return.= '<option value="'.$rate['txtva'];
        		$return.= $rate['nprtva'] ? '*': '';
        		$return.= '"';
        		if ($rate['txtva'] == $defaulttx && $rate['nprtva'] == $defaultnpr)
        		{
        			$return.= ' selected';
        		}
        		$return.= '>'.vatrate($rate['libtva']);
        		$return.= $rate['nprtva'] ? ' *': '';
        		$return.= '</option>';
        	}

        	if (! $options_only) $return.= '</select>';
        }
        else
        {
            $return.= $this->error;
        }

        $this->num = $num;
        return $return;
    }


    /**
     *	Show a HTML widget to input a date or combo list for day, month, years and optionaly hours and minutes.
     *  Fields are preselected with :
     *            	- set_time date (must be a local PHP server timestamp or string date with format 'YYYY-MM-DD' or 'YYYY-MM-DD HH:MM')
     *            	- local date in user area, if set_time is '' (so if set_time is '', output may differs when done from two different location)
     *            	- Empty (fields empty), if set_time is -1 (in this case, parameter empty must also have value 1)
     *
     *	@param	timestamp	$set_time 		Pre-selected date (must be a local PHP server timestamp), -1 to keep date not preselected, '' to use current date.
     *	@param	string		$prefix			Prefix for fields name
     *	@param	int			$h				1=Show also hours
     *	@param	int			$m				1=Show also minutes
     *	@param	int			$empty			0=Fields required, 1=Empty inputs are allowed, 2=Empty inputs are allowed for hours only
     *	@param	string		$form_name 		Not used
     *	@param	int			$d				1=Show days, month, years
     * 	@param	int			$addnowlink		Add a link "Now"
     * 	@param	int			$nooutput		Do not output html string but return it
     * 	@param 	int			$disabled		Disable input fields
     *  @param  int			$fullday        When a checkbox with this html name is on, hour and day are set with 00:00 or 23:59
     *  @param	string		$addplusone		Add a link "+1 hour". Value must be name of another select_date field.
     * 	@return	mixed						Nothing or string if nooutput is 1
     *  @see	form_date
     */
    function select_date($set_time='', $prefix='re', $h=0, $m=0, $empty=0, $form_name="", $d=1, $addnowlink=0, $nooutput=0, $disabled=0, $fullday='', $addplusone='')
    {
        global $conf,$langs;

        $retstring='';

        if($prefix=='') $prefix='re';
        if($h == '') $h=0;
        if($m == '') $m=0;
        $emptydate=0;
        $emptyhours=0;
    	if ($empty == 1) { $emptydate=1; $emptyhours=1; }
    	if ($empty == 2) { $emptydate=0; $emptyhours=1; }
		$orig_set_time=$set_time;

        if ($set_time === '' && $emptydate == 0)
        {
        	include_once DOL_DOCUMENT_ROOT.'/core/lib/date.lib.php';
        	$set_time = dol_now('tzuser')-(getServerTimeZoneInt('now')*3600); // set_time must be relative to PHP server timezone
        }

        // Analysis of the pre-selection date
        if (preg_match('/^([0-9]+)\-([0-9]+)\-([0-9]+)\s?([0-9]+)?:?([0-9]+)?/',$set_time,$reg))
        {
            // Date format 'YYYY-MM-DD' or 'YYYY-MM-DD HH:MM:SS'
            $syear	= (! empty($reg[1])?$reg[1]:'');
            $smonth	= (! empty($reg[2])?$reg[2]:'');
            $sday	= (! empty($reg[3])?$reg[3]:'');
            $shour	= (! empty($reg[4])?$reg[4]:'');
            $smin	= (! empty($reg[5])?$reg[5]:'');
        }
        elseif (strval($set_time) != '' && $set_time != -1)
        {
            // set_time est un timestamps (0 possible)
            $syear = dol_print_date($set_time, "%Y");
            $smonth = dol_print_date($set_time, "%m");
            $sday = dol_print_date($set_time, "%d");
            if ($orig_set_time != '')
            {
            	$shour = dol_print_date($set_time, "%H");
            	$smin = dol_print_date($set_time, "%M");
            }
        }
        else
        {
            // Date est '' ou vaut -1
            $syear = '';
            $smonth = '';
            $sday = '';
            $shour = '';
            $smin = '';
        }

        $usecalendar='combo';
        if (! empty($conf->use_javascript_ajax) && (empty($conf->global->MAIN_POPUP_CALENDAR) || $conf->global->MAIN_POPUP_CALENDAR != "none")) $usecalendar=empty($conf->global->MAIN_POPUP_CALENDAR)?'eldy':$conf->global->MAIN_POPUP_CALENDAR;
		if ($conf->browser->phone) $usecalendar='combo';

        if ($d)
        {
            // Show date with popup
            if ($usecalendar != 'combo')
            {
            	$formated_date='';
                //print "e".$set_time." t ".$conf->format_date_short;
                if (strval($set_time) != '' && $set_time != -1)
                {
                    //$formated_date=dol_print_date($set_time,$conf->format_date_short);
                    $formated_date=dol_print_date($set_time,$langs->trans("FormatDateShortInput"));  // FormatDateShortInput for dol_print_date / FormatDateShortJavaInput that is same for javascript
                }

                // Calendrier popup version eldy
                if ($usecalendar == "eldy")
                {
                    // Zone de saisie manuelle de la date
                    $retstring.='<input id="'.$prefix.'" name="'.$prefix.'" type="text" size="9" maxlength="11" value="'.$formated_date.'"';
                    $retstring.=($disabled?' disabled':'');
                    $retstring.=' onChange="dpChangeDay(\''.$prefix.'\',\''.$langs->trans("FormatDateShortJavaInput").'\'); "';  // FormatDateShortInput for dol_print_date / FormatDateShortJavaInput that is same for javascript
                    $retstring.='>';

                    // Icone calendrier
                    if (! $disabled)
                    {
                        $retstring.='<button id="'.$prefix.'Button" type="button" class="dpInvisibleButtons"';
                        $base=DOL_URL_ROOT.'/core/';
                        $retstring.=' onClick="showDP(\''.$base.'\',\''.$prefix.'\',\''.$langs->trans("FormatDateShortJavaInput").'\',\''.$langs->defaultlang.'\');">'.img_object($langs->trans("SelectDate"),'calendarday','class="datecallink"').'</button>';
                    }
                    else $retstring.='<button id="'.$prefix.'Button" type="button" class="dpInvisibleButtons">'.img_object($langs->trans("Disabled"),'calendarday','class="datecallink"').'</button>';

                    $retstring.='<input type="hidden" id="'.$prefix.'day"   name="'.$prefix.'day"   value="'.$sday.'">'."\n";
                    $retstring.='<input type="hidden" id="'.$prefix.'month" name="'.$prefix.'month" value="'.$smonth.'">'."\n";
                    $retstring.='<input type="hidden" id="'.$prefix.'year"  name="'.$prefix.'year"  value="'.$syear.'">'."\n";
                }
                else
                {
                    print "Bad value of MAIN_POPUP_CALENDAR";
                }
            }
            // Show date with combo selects
            else
			{
                // Day
                $retstring.='<select'.($disabled?' disabled':'').' class="flat" name="'.$prefix.'day">';

                if ($emptydate || $set_time == -1)
                {
                    $retstring.='<option value="0" selected>&nbsp;</option>';
                }

                for ($day = 1 ; $day <= 31; $day++)
                {
                    $retstring.='<option value="'.$day.'"'.($day == $sday ? ' selected':'').'>'.$day.'</option>';
                }

                $retstring.="</select>";

                $retstring.='<select'.($disabled?' disabled':'').' class="flat" name="'.$prefix.'month">';
                if ($emptydate || $set_time == -1)
                {
                    $retstring.='<option value="0" selected>&nbsp;</option>';
                }

                // Month
                for ($month = 1 ; $month <= 12 ; $month++)
                {
                    $retstring.='<option value="'.$month.'"'.($month == $smonth?' selected':'').'>';
                    $retstring.=dol_print_date(mktime(12,0,0,$month,1,2000),"%b");
                    $retstring.="</option>";
                }
                $retstring.="</select>";

                // Year
                if ($emptydate || $set_time == -1)
                {
                    $retstring.='<input'.($disabled?' disabled':'').' placeholder="'.dol_escape_htmltag($langs->trans("Year")).'" class="flat" type="text" size="3" maxlength="4" name="'.$prefix.'year" value="'.$syear.'">';
                }
                else
                {
                    $retstring.='<select'.($disabled?' disabled':'').' class="flat" name="'.$prefix.'year">';

                    for ($year = $syear - 5; $year < $syear + 10 ; $year++)
                    {
                        $retstring.='<option value="'.$year.'"'.($year == $syear ? ' selected':'').'>'.$year.'</option>';
                    }
                    $retstring.="</select>\n";
                }
            }
        }

        if ($d && $h) $retstring.='&nbsp;';

        if ($h)
        {
            // Show hour
            $retstring.='<select'.($disabled?' disabled':'').' class="flat '.($fullday?$fullday.'hour':'').'" id="'.$prefix.'hour" name="'.$prefix.'hour">';
            if ($emptyhours) $retstring.='<option value="-1">&nbsp;</option>';
            for ($hour = 0; $hour < 24; $hour++)
            {
                if (strlen($hour) < 2) $hour = "0" . $hour;
                $retstring.='<option value="'.$hour.'"'.(($hour == $shour)?' selected':'').'>'.$hour.(empty($conf->dol_optimize_smallscreen)?'':'H').'</option>';
            }
            $retstring.='</select>';
            if (empty($conf->dol_optimize_smallscreen)) $retstring.=":";
        }

        if ($m)
        {
            // Show minutes
            $retstring.='<select'.($disabled?' disabled':'').' class="flat '.($fullday?$fullday.'min':'').'" id="'.$prefix.'min" name="'.$prefix.'min">';
            if ($emptyhours) $retstring.='<option value="-1">&nbsp;</option>';
            for ($min = 0; $min < 60 ; $min++)
            {
                if (strlen($min) < 2) $min = "0" . $min;
                $retstring.='<option value="'.$min.'"'.(($min == $smin)?' selected':'').'>'.$min.(empty($conf->dol_optimize_smallscreen)?'':'').'</option>';
            }
            $retstring.='</select>';
        }

        // Add a "Now" link
        if ($conf->use_javascript_ajax && $addnowlink)
        {
            // Script which will be inserted in the onClick of the "Now" link
            $reset_scripts = "";

            // Generate the date part, depending on the use or not of the javascript calendar
            $reset_scripts .= 'jQuery(\'#'.$prefix.'\').val(\''.dol_print_date(dol_now(),'day').'\');';
            $reset_scripts .= 'jQuery(\'#'.$prefix.'day\').val(\''.dol_print_date(dol_now(),'%d').'\');';
            $reset_scripts .= 'jQuery(\'#'.$prefix.'month\').val(\''.dol_print_date(dol_now(),'%m').'\');';
            $reset_scripts .= 'jQuery(\'#'.$prefix.'year\').val(\''.dol_print_date(dol_now(),'%Y').'\');';
            /*if ($usecalendar == "eldy")
            {
                $base=DOL_URL_ROOT.'/core/';
                $reset_scripts .= 'resetDP(\''.$base.'\',\''.$prefix.'\',\''.$langs->trans("FormatDateShortJavaInput").'\',\''.$langs->defaultlang.'\');';
            }
            else
            {
                $reset_scripts .= 'this.form.elements[\''.$prefix.'day\'].value=formatDate(new Date(), \'d\'); ';
                $reset_scripts .= 'this.form.elements[\''.$prefix.'month\'].value=formatDate(new Date(), \'M\'); ';
                $reset_scripts .= 'this.form.elements[\''.$prefix.'year\'].value=formatDate(new Date(), \'yyyy\'); ';
            }*/
            // Update the hour part
            if ($h)
            {
                if ($fullday) $reset_scripts .= " if (jQuery('#fullday:checked').val() == null) {";
                //$reset_scripts .= 'this.form.elements[\''.$prefix.'hour\'].value=formatDate(new Date(), \'HH\'); ';
                $reset_scripts .= 'jQuery(\'#'.$prefix.'hour\').val(\''.dol_print_date(dol_now(),'%H').'\');';
                if ($fullday) $reset_scripts .= ' } ';
            }
            // Update the minute part
            if ($m)
            {
                if ($fullday) $reset_scripts .= " if (jQuery('#fullday:checked').val() == null) {";
                //$reset_scripts .= 'this.form.elements[\''.$prefix.'min\'].value=formatDate(new Date(), \'mm\'); ';
                $reset_scripts .= 'jQuery(\'#'.$prefix.'min\').val(\''.dol_print_date(dol_now(),'%M').'\');';
                if ($fullday) $reset_scripts .= ' } ';
            }
            // If reset_scripts is not empty, print the link with the reset_scripts in the onClick
            if ($reset_scripts && empty($conf->dol_optimize_smallscreen))
            {
                $retstring.=' <button class="dpInvisibleButtons datenowlink" id="'.$prefix.'ButtonNow" type="button" name="_useless" value="now" onClick="'.$reset_scripts.'">';
                $retstring.=$langs->trans("Now");
                $retstring.='</button> ';
            }
        }

        // Add a "Plus one hour" link
        if ($conf->use_javascript_ajax && $addplusone)
        {
            // Script which will be inserted in the onClick of the "Add plusone" link
            $reset_scripts = "";

            // Generate the date part, depending on the use or not of the javascript calendar
            $reset_scripts .= 'jQuery(\'#'.$prefix.'\').val(\''.dol_print_date(dol_now(),'day').'\');';
            $reset_scripts .= 'jQuery(\'#'.$prefix.'day\').val(\''.dol_print_date(dol_now(),'%d').'\');';
            $reset_scripts .= 'jQuery(\'#'.$prefix.'month\').val(\''.dol_print_date(dol_now(),'%m').'\');';
            $reset_scripts .= 'jQuery(\'#'.$prefix.'year\').val(\''.dol_print_date(dol_now(),'%Y').'\');';
            // Update the hour part
            if ($h)
            {
                if ($fullday) $reset_scripts .= " if (jQuery('#fullday:checked').val() == null) {";
                $reset_scripts .= 'jQuery(\'#'.$prefix.'hour\').val(\''.dol_print_date(dol_now(),'%H').'\');';
                if ($fullday) $reset_scripts .= ' } ';
            }
            // Update the minute part
            if ($m)
            {
                if ($fullday) $reset_scripts .= " if (jQuery('#fullday:checked').val() == null) {";
                $reset_scripts .= 'jQuery(\'#'.$prefix.'min\').val(\''.dol_print_date(dol_now(),'%M').'\');';
                if ($fullday) $reset_scripts .= ' } ';
            }
            // If reset_scripts is not empty, print the link with the reset_scripts in the onClick
            if ($reset_scripts && empty($conf->dol_optimize_smallscreen))
            {
                $retstring.=' <button class="dpInvisibleButtons datenowlink" id="'.$prefix.'ButtonPlusOne" type="button" name="_useless2" value="plusone" onClick="'.$reset_scripts.'">';
                $retstring.=$langs->trans("DateStartPlusOne");
                $retstring.='</button> ';
            }
        }

        if (! empty($nooutput)) return $retstring;

        print $retstring;
        return;
    }

    /**
     *	Function to show a form to select a duration on a page
     *
     *	@param	string	$prefix   		Prefix for input fields
     *	@param  int		$iSecond  		Default preselected duration (number of seconds or '')
     * 	@param	int		$disabled		Disable the combo box
     * 	@param	string	$typehour		If 'select' then input hour and input min is a combo, if 'text' input hour is in text and input min is a combo
     *  @param	string	$minunderhours	If 1, show minutes selection under the hours
     * 	@param	int		$nooutput		Do not output html string but return it
     *  @return	void
     */
    function select_duration($prefix, $iSecond='', $disabled=0, $typehour='select', $minunderhours=0, $nooutput=0)
    {
    	global $langs;

    	$retstring='';

    	$hourSelected=0; $minSelected=0;

    	// Hours
        if ($iSecond != '')
        {
            require_once DOL_DOCUMENT_ROOT.'/core/lib/date.lib.php';

            $hourSelected = convertSecondToTime($iSecond,'allhour');
            $minSelected = convertSecondToTime($iSecond,'min');
        }

        if ($typehour=='select')
        {
	        $retstring.='<select class="flat" name="'.$prefix.'hour"'.($disabled?' disabled':'').'>';
	        for ($hour = 0; $hour < 25; $hour++)	// For a duration, we allow 24 hours
	        {
	            $retstring.='<option value="'.$hour.'"';
	            if ($hourSelected == $hour)
	            {
	                $retstring.=" selected";
	            }
	            $retstring.=">".$hour."</option>";
	        }
	        $retstring.="</select>";
        }
        elseif ($typehour=='text')
        {
        	$retstring.='<input type="text" size="2" name="'.$prefix.'hour"'.($disabled?' disabled':'').' class="flat" value="'.($hourSelected?((int) $hourSelected):'').'">';
        }
        else return 'BadValueForParameterTypeHour';

        $retstring.=' '.$langs->trans('HourShort');

        // Minutes
        if ($minunderhours) $retstring.='<br>';
        else $retstring.="&nbsp;";

        if ($typehour=='select')
        {
	        $retstring.='<select class="flat" name="'.$prefix.'min"'.($disabled?' disabled':'').'>';
	        for ($min = 0; $min <= 55; $min=$min+5)
	        {
	            $retstring.='<option value="'.$min.'"';
	            if ($minSelected == $min) $retstring.=' selected';
	            $retstring.='>'.$min.'</option>';
	        }
	        $retstring.="</select>";
        }
        elseif ($typehour=='text')
        {
        	$retstring.='<input type="text" size="2" name="'.$prefix.'min"'.($disabled?' disabled':'').' class="flat" value="'.($minSelected?((int) $minSelected):'').'">';
        }
        $retstring.=' '.$langs->trans('MinuteShort');
        $retstring.="&nbsp;";

        if (! empty($nooutput)) return $retstring;

        print $retstring;
        return;
    }


    /**
     *	Return a HTML select string, built from an array of key+value.
     *  Note: Do not apply langs->trans function on returned content, content may be entity encoded twice.
     *
     *	@param	string			$htmlname       Name of html select area. Must start with "multi" if this is a multiselect
     *	@param	array			$array          Array with key+value
     *	@param	string|string[]	$id             Preselected key or preselected keys for multiselect
     *	@param	int				$show_empty     0 no empty value allowed, 1 to add an empty value into list (value is '' or '&nbsp;'), <0 to add an empty value with key that is this value.
     *	@param	int				$key_in_label   1 pour afficher la key dans la valeur "[key] value"
     *	@param	int				$value_as_key   1 to use value as key
     *	@param  string			$moreparam      Add more parameters onto the select tag
     *	@param  int				$translate		Translate and encode value
     * 	@param	int				$maxlen			Length maximum for labels
     * 	@param	int				$disabled		Html select box is disabled
     *  @param	int				$sort			'ASC' or 'DESC' = Sort on label, '' or 'NONE' = Do not sort
     *  @param	string			$morecss		Add more class to css styles
     *  @param	int				$addjscombo		Add js combo
     * 	@return	string							HTML select string.
     *  @see multiselectarray
     */
    static function selectarray($htmlname, $array, $id='', $show_empty=0, $key_in_label=0, $value_as_key=0, $moreparam='', $translate=0, $maxlen=0, $disabled=0, $sort='', $morecss='', $addjscombo=0)
    {
        global $conf, $langs;

        // Do we want a multiselect ?
        //$jsbeautify = 0;
        //if (preg_match('/^multi/',$htmlname)) $jsbeautify = 1;
		$jsbeautify = 1;

        if ($value_as_key) $array=array_combine($array, $array);

        $out='';

        // Add code for jquery to use multiselect
        if ($addjscombo && empty($conf->dol_use_jmobile) && $jsbeautify)
        {
        	$minLengthToAutocomplete=0;
        	$tmpplugin=empty($conf->global->MAIN_USE_JQUERY_MULTISELECT)?constant('REQUIRE_JQUERY_MULTISELECT')?constant('REQUIRE_JQUERY_MULTISELECT'):'select2':$conf->global->MAIN_USE_JQUERY_MULTISELECT;
        	$out.='<!-- JS CODE TO ENABLE '.$tmpplugin.' for id '.$htmlname.' -->
        			<script type="text/javascript">
        				$(document).ready(function () {
        					$(\''.(preg_match('/^\./',$htmlname)?$htmlname:'#'.$htmlname).'\').'.$tmpplugin.'({
        				    dir: \'ltr\',
        					width: \'resolve\',		/* off or resolve */
        					minimumInputLength: '.$minLengthToAutocomplete.'
        				});
        			});
        		   </script>';
        }

        $out.='<select id="'.preg_replace('/^\./','',$htmlname).'" '.($disabled?'disabled ':'').'class="flat '.(preg_replace('/^\./','',$htmlname)).($morecss?' '.$morecss:'').'" name="'.preg_replace('/^\./','',$htmlname).'" '.($moreparam?$moreparam:'').'>';

        if ($show_empty)
        {
        	$textforempty=' ';
        	if (! empty($conf->use_javascript_ajax)) $textforempty='&nbsp;';	// If we use ajaxcombo, we need &nbsp; here to avoid to have an empty element that is too small.
            $out.='<option value="'.($show_empty < 0 ? $show_empty : -1).'"'.($id==-2?' selected':'').'>'.$textforempty.'</option>'."\n";     // id is -2 because -1 is already "do not contact"
        }

        if (is_array($array))
        {
        	// Translate
        	if ($translate)
        	{
	        	foreach($array as $key => $value) $array[$key]=$langs->trans($value);
        	}

        	// Sort
			if ($sort == 'ASC') asort($array);
			elseif ($sort == 'DESC') arsort($array);

            foreach($array as $key => $value)
            {
                $out.='<option value="'.$key.'"';
                if ($id != '' && $id == $key) $out.=' selected';		// To preselect a value
                $out.='>';

                if ($key_in_label)
                {
                    $selectOptionValue = dol_escape_htmltag($key.' - '.($maxlen?dol_trunc($value,$maxlen):$value));
                }
                else
                {
                    $selectOptionValue = dol_escape_htmltag($maxlen?dol_trunc($value,$maxlen):$value);
                    if ($value == '' || $value == '-') $selectOptionValue='&nbsp;';
                }
                $out.=$selectOptionValue;
                $out.="</option>\n";
            }
        }

        $out.="</select>";
        return $out;
    }


    /**
     *	Return a HTML select string, built from an array of key+value but content returned into select come from an Ajax call of an URL.
     *  Note: Do not apply langs->trans function on returned content, content may be entity encoded twice.
     *
     *	@param	string	$htmlname       Name of html select area
     *	@param	string	$url			Url
     *	@param	string	$id             Preselected key
     *	@param	int		$show_empty     0 no empty value allowed, 1 to add an empty value into list (value is '' or '&nbsp;').
     *	@param	int		$key_in_label   1 pour afficher la key dans la valeur "[key] value"
     *	@param	int		$value_as_key   1 to use value as key
     *	@param  string	$moreparam      Add more parameters onto the select tag
     *	@param  int		$translate		Translate and encode value
     * 	@param	int		$maxlen			Length maximum for labels
     * 	@param	int		$disabled		Html select box is disabled
     *  @param	int		$sort			'ASC' or 'DESC' = Sort on label, '' or 'NONE' = Do not sort
     *  @param	string	$morecss		Add more class to css styles
     *  @param	int		$addjscombo		Add js combo
     * 	@return	string					HTML select string.
     */
    static function selectArrayAjax($htmlname, $url, $id='', $show_empty=0, $key_in_label=0, $value_as_key=0, $moreparam='', $translate=0, $maxlen=0, $disabled=0, $sort='', $morecss='', $addjscombo=0)
    {
    	$out = '';

        // Add code for jquery to use select2
        if ($addjscombo && empty($conf->dol_use_jmobile))
        {
        	$tmpplugin='select2';
        	$out.='<!-- JS CODE TO ENABLE '.$tmpplugin.' for id '.$htmlname.' -->
    		   <script type="text/javascript">
				$(document).ready(function () {
			    	$(".'.$htmlname.'").select2({
					  ajax: {
					    dir: "ltr",
					    url: "'.$url.'",
					    dataType: \'json\',
					    delay: 250,
					    data: function (params) {
					      return {
					        q: params.term, // search term
					        page: params.page
					      };
					    },
					    processResults: function (data, page) {
					      // parse the results into the format expected by Select2.
					      // since we are using custom formatting functions we do not need to
					      // alter the remote JSON data
					      return {
					        results: data.items
					      };
					    },
					    cache: true
					  },
					  escapeMarkup: function (markup) { return markup; }, // let our custom formatter work
					  minimumInputLength: 0,
					  //templateResult: formatRepo, // omitted for brevity, see the source of this page
					  //templateSelection: formatRepoSelection // omitted for brevity, see the source of this page
					});
				});
			</script>';
        }
		else
		{
        	// TODO get all values from $url into $array

		}

   		$out.=self::selectarray('.'.$htmlname, $array, $id, $show_empty, $key_in_label, $value_as_key, '', $translate, $maxlen, $disabled, $sort, '', 0);

		return $out;
    }

    /**
     *	Show a multiselect form from an array.
     *
     *	@param	string	$htmlname		Name of select
     *	@param	array	$array			Array with key+value
     *	@param	array	$selected		Array with key+value preselected
     *	@param	int		$key_in_label   1 pour afficher la key dans la valeur "[key] value"
     *	@param	int		$value_as_key   1 to use value as key
     *	@param  string	$morecss        Add more css style
     *	@param  int		$translate		Translate and encode value
     *  @param	int		$width			Force width of select box. May be used only when using jquery couch. Example: 250, 95%
     *  @param	string	$moreattrib		Add more options on select component. Example: 'disabled'
     *  @param	string	$elemtype		Type of element we show ('category', ...)
     *	@return	string					HTML multiselect string
     *  @see selectarray
     */
    static function multiselectarray($htmlname, $array, $selected=array(), $key_in_label=0, $value_as_key=0, $morecss='', $translate=0, $width=0, $moreattrib='',$elemtype='')
    {
    	global $conf, $langs;

    	// Add code for jquery to use multiselect
    	if (! empty($conf->global->MAIN_USE_JQUERY_MULTISELECT) || defined('REQUIRE_JQUERY_MULTISELECT'))
    	{
    		$tmpplugin=empty($conf->global->MAIN_USE_JQUERY_MULTISELECT)?constant('REQUIRE_JQUERY_MULTISELECT'):$conf->global->MAIN_USE_JQUERY_MULTISELECT;
   			print '<!-- JS CODE TO ENABLE '.$tmpplugin.' for id '.$htmlname.' -->
    			<script type="text/javascript">
	    			function formatResult(record) {'."\n";
						if ($elemtype == 'category')
						{
							print '	//return \'<span><img src="'.DOL_URL_ROOT.'/theme/eldy/img/object_category.png'.'"> <a href="'.DOL_URL_ROOT.'/categories/viewcat.php?type=0&id=\'+record.id+\'">\'+record.text+\'</a></span>\';
								  	return \'<span><img src="'.DOL_URL_ROOT.'/theme/eldy/img/object_category.png'.'"> \'+record.text+\'</span>\';';
						}
						else
						{
							print 'return record.text;';
						}
			print '	};
    				function formatSelection(record) {'."\n";
						if ($elemtype == 'category')
						{
							print '	//return \'<span><img src="'.DOL_URL_ROOT.'/theme/eldy/img/object_category.png'.'"> <a href="'.DOL_URL_ROOT.'/categories/viewcat.php?type=0&id=\'+record.id+\'">\'+record.text+\'</a></span>\';
								  	return \'<span><img src="'.DOL_URL_ROOT.'/theme/eldy/img/object_category.png'.'"> \'+record.text+\'</span>\';';
						}
						else
						{
							print 'return record.text;';
						}
			print '	};
	    			$(document).ready(function () {
    					$(\'#'.$htmlname.'\').'.$tmpplugin.'({
    						dir: \'ltr\',
							// Specify format function for dropdown item
							formatResult: formatResult,
    					 	templateResult: formatResult,		/* For 4.0 */
							// Specify format function for selected item
							formatSelection: formatSelection,
    					 	templateResult: formatSelection		/* For 4.0 */
    					});
    				});
    			</script>';
    	}

    	// Try also magic suggest

    	// Add data-role="none" to disable jmobile decoration
		$out = '<select data-role="none" id="'.$htmlname.'" class="multiselect'.($morecss?' '.$morecss:'').'" multiple name="'.$htmlname.'[]"'.($moreattrib?' '.$moreattrib:'').($width?' style="width: '.(preg_match('/%/',$width)?$width:$width.'px').'"':'').'>'."\n";
    	if (is_array($array) && ! empty($array))
    	{
    		if ($value_as_key) $array=array_combine($array, $array);

    		if (! empty($array))
    		{
    			foreach ($array as $key => $value)
    			{
    				$out.= '<option value="'.$key.'"';
    				if (is_array($selected) && ! empty($selected) && in_array($key, $selected))
    				{
    					$out.= ' selected';
    				}
    				$out.= '>';

    				$newval = ($translate ? $langs->trans($value) : $value);
    				$newval = ($key_in_label ? $key.' - '.$newval : $newval);
    				$out.= dol_htmlentitiesbr($newval);
    				$out.= '</option>'."\n";
    			}
    		}
    	}
    	$out.= '</select>'."\n";

    	return $out;
    }



	/**
	 * 	Render list of categories linked to object with id $id and type $type
	 *
	 * 	@param		int		$id				Id of object
 	 * 	@param		string	$type			Type of category ('member', 'customer', 'supplier', 'product', 'contact'). Old mode (0, 1, 2, ...) is deprecated.
 	 *  @param		int		$rendermode		0=Default, use multiselect. 1=Emulate multiselect
	 * 	@return		mixed					Array of category objects or < 0 if KO
	 */
	function showCategories($id, $type, $rendermode=0)
	{
		global $db;

<<<<<<< HEAD
		include_once DOL_DOCUMENT_ROOT.'/categories/class.categorie.class.php';
		
=======
		require_once DOL_DOCUMENT_ROOT .'/categories/class/categorie.class.php';
>>>>>>> 7b8096d3
		$cat = new Categorie($db);
		$categories = $cat->containing($id, $type);

		if ($rendermode == 1)
		{
			$toprint = array();
			foreach($categories as $c)
			{
				$ways = $c->print_all_ways();
				foreach($ways as $way)
				{
					$toprint[] = '<li class="select2-search-choice-dolibarr">'.img_object('','category').' '.$way.'</li>';
				}
			}
			return '<div class="select2-container-multi-dolibarr" style="width: 90%;"><ul class="select2-choices-dolibarr">'.implode(' ', $toprint).'</ul></div>';
		}

		if ($rendermode == 0)
		{
			$cate_arbo = $this->select_all_categories(Categorie::TYPE_PRODUCT, '', 'parent', 64, 0, 1);
			foreach($categories as $c) {
				$arrayselected[] = $c->id;
			}

			return $this->multiselectarray('categories', $cate_arbo, $arrayselected, '', 0, '', 0, '100%', 'disabled', 'category');
		}

		return 'ErrorBadValueForParameterRenderMode';	// Should not happened
	}


    /**
     *  Show linked object block.
     *
     *  @param	CommonObject	$object		Object we want to show links to
     *  @return	int							<0 if KO, >0 if OK
     */
    function showLinkedObjectBlock($object)
    {
        global $conf,$langs,$hookmanager;
        global $bc;

        $object->fetchObjectLinked();

        // Bypass the default method
        $hookmanager->initHooks(array('commonobject'));
        $parameters=array();
        $reshook=$hookmanager->executeHooks('showLinkedObjectBlock',$parameters,$object,$action);    // Note that $action and $object may have been modified by hook

        if (empty($reshook))
        {
        	$num = count($object->linkedObjects);

        	foreach($object->linkedObjects as $objecttype => $objects)
        	{
        		$tplpath = $element = $subelement = $objecttype;

        		if (preg_match('/^([^_]+)_([^_]+)/i',$objecttype,$regs))
        		{
        			$element = $regs[1];
        			$subelement = $regs[2];
        			$tplpath = $element.'/'.$subelement;
        		}

        		// To work with non standard path
        		if ($objecttype == 'facture')          {
        			$tplpath = 'compta/'.$element;
        			if (empty($conf->facture->enabled)) continue;	// Do not show if module disabled
        		}
        		else if ($objecttype == 'propal')           {
        			$tplpath = 'comm/'.$element;
        			if (empty($conf->propal->enabled)) continue;	// Do not show if module disabled
        		}
        		else if ($objecttype == 'askpricesupplier')           {
        			$tplpath = 'comm/'.$element;
        			if (empty($conf->askpricesupplier->enabled)) continue;	// Do not show if module disabled
        		}
        		else if ($objecttype == 'shipping' || $objecttype == 'shipment') {
        			$tplpath = 'expedition';
        			if (empty($conf->expedition->enabled)) continue;	// Do not show if module disabled
        		}
        		else if ($objecttype == 'delivery')         {
        			$tplpath = 'livraison';
        			if (empty($conf->expedition->enabled)) continue;	// Do not show if module disabled
        		}
        		else if ($objecttype == 'invoice_supplier') {
        			$tplpath = 'fourn/facture';
        		}
        		else if ($objecttype == 'order_supplier')   {
        			$tplpath = 'fourn/commande';
        		}

        		global $linkedObjectBlock;
        		$linkedObjectBlock = $objects;

        		// Output template part (modules that overwrite templates must declare this into descriptor)
        		$dirtpls=array_merge($conf->modules_parts['tpl'],array('/'.$tplpath.'/tpl'));
        		foreach($dirtpls as $reldir)
        		{
        			$res=@include dol_buildpath($reldir.'/linkedobjectblock.tpl.php');
        			if ($res) break;
        		}
        	}

        	return $num;
        }
    }

    /**
     *  Show block with links to link to other objects.
     *
     *  @param	CommonObject	$object				Object we want to show links to
     *  @param	array			$restrictlinksto	Restrict links to some elements, for exemple array('order') or array('supplier_order')
     *  @return	int									<0 if KO, >0 if OK
     */
    function showLinkToObjectBlock($object, $restrictlinksto=array())
    {
        global $conf, $langs, $hookmanager;
        global $bc;

		$linktoelem='';

		if (! is_object($object->thirdparty)) $object->fetch_thirdparty();


		if (((! is_array($restrictlinksto)) || in_array('order',$restrictlinksto))
			&& ! empty($conf->commande->enabled))
		{
			$linktoelem.=($linktoelem?' &nbsp; ':'').'<a href="#" id="linktoorder">' . $langs->trans('LinkedOrder') . '</a>';

			print '
				<script type="text/javascript" language="javascript">
				jQuery(document).ready(function() {
					jQuery("#linktoorder").click(function() {
						jQuery("#orderlist").toggle();
						jQuery("#linktoorder").toggle();
					});
				});
				</script>
				';

			print '<div id="orderlist"'.(empty($conf->global->MAIN_OPTIMIZEFORTEXTBROWSER)?' style="display:none"':'').'>';

			$sql = "SELECT s.rowid as socid, s.nom as name, s.client, c.rowid, c.ref, c.ref_client, c.total_ht";
			$sql .= " FROM " . MAIN_DB_PREFIX . "societe as s";
			$sql .= ", " . MAIN_DB_PREFIX . "commande as c";
			$sql .= ' WHERE c.fk_soc = s.rowid AND c.fk_soc = ' . $object->thirdparty->id . '';

			$resqlorderlist = $this->db->query($sql);
			if ($resqlorderlist)
			{
				$num = $this->db->num_rows($resqlorderlist);
				$i = 0;

				print '<br><form action="" method="POST" name="LinkedOrder">';
				print '<table class="noborder">';
				print '<tr class="liste_titre">';
				print '<td class="nowrap"></td>';
				print '<td align="center">' . $langs->trans("Ref") . '</td>';
				print '<td align="left">' . $langs->trans("RefCustomer") . '</td>';
				print '<td align="left">' . $langs->trans("AmountHTShort") . '</td>';
				print '<td align="left">' . $langs->trans("Company") . '</td>';
				print '</tr>';
				while ($i < $num)
				{
					$objp = $this->db->fetch_object($resqlorderlist);

					$var = ! $var;
					print '<tr ' . $bc [$var] . '>';
					print '<td aling="left">';
					print '<input type="radio" name="linkedOrder" value=' . $objp->rowid . '>';
					print '<td align="center">' . $objp->ref . '</td>';
					print '<td>' . $objp->ref_client . '</td>';
					print '<td>' . price($objp->total_ht) . '</td>';
					print '<td>' . $objp->name . '</td>';
					print '</td>';
					print '</tr>';

					$i ++;
				}
				print '</table>';
				print '<div class="center"><input type="submit" class="button" value="' . $langs->trans('ToLink') . '">&nbsp;&nbsp;&nbsp;&nbsp;&nbsp;<input type="submit" class="button" name="cancel" value="' . $langs->trans('Cancel') . '"></div>';
				print '</form>';
				$this->db->free($resqlorderlist);
			} else {
				dol_print_error($this->db);
			}

			print '</div>';
		}

		if (((! is_array($restrictlinksto)) || in_array('supplier_order',$restrictlinksto))
			&& ! empty($conf->fournisseur->enabled))
		{
			$linktoelem.=($linktoelem?' &nbsp; ':'').'<a href="#" id="linktoorder">' . $langs->trans('LinkedOrder') . '</a>';

			print '
			<script type="text/javascript" language="javascript">
			jQuery(document).ready(function() {
				jQuery("#linktoorder").click(function() {
					jQuery("#orderlist").toggle();
					jQuery("#linktoorder").toggle();
				});
			});
			</script>
			';

			print '<div id="orderlist"'.(empty($conf->global->MAIN_OPTIMIZEFORTEXTBROWSER)?' style="display:none"':'').'>';

			$sql = "SELECT s.rowid as socid, s.nom as name, s.client, c.rowid, c.ref, c.ref_supplier, c.total_ht";
			$sql .= " FROM " . MAIN_DB_PREFIX . "societe as s";
			$sql .= ", " . MAIN_DB_PREFIX . "commande_fournisseur as c";
			$sql .= ' WHERE c.fk_soc = s.rowid AND c.fk_soc = ' . $object->thirdparty->id;

			$resqlorderlist = $this->db->query($sql);
			if ($resqlorderlist)
			{
				$num = $this->db->num_rows($resqlorderlist);
				$i = 0;

				print '<br><form action="" method="POST" name="LinkedOrder">';
				print '<table class="noborder">';
				print '<tr class="liste_titre">';
				print '<td class="nowrap"></td>';
				print '<td align="center">' . $langs->trans("Ref") . '</td>';
				print '<td align="left">' . $langs->trans("RefSupplier") . '</td>';
				print '<td align="left">' . $langs->trans("AmountHTShort") . '</td>';
				print '<td align="left">' . $langs->trans("Company") . '</td>';
				print '</tr>';
				while ($i < $num)
				{
					$objp = $this->db->fetch_object($resqlorderlist);

					$var = ! $var;
					print '<tr ' . $bc [$var] . '>';
					print '<td aling="left">';
					print '<input type="radio" name="linkedOrder" value=' . $objp->rowid . '>';
					print '<td align="center">' . $objp->ref . '</td>';
					print '<td>' . $objp->ref_supplier . '</td>';
					print '<td>' . price($objp->total_ht) . '</td>';
					print '<td>' . $objp->name . '</td>';
					print '</td>';
					print '</tr>';

					$i ++;
				}
				print '</table>';
				print '<br><div class="center"><input type="submit" class="button" value="' . $langs->trans('ToLink') . '"> &nbsp; <input type="submit" class="button" name="cancel" value="' . $langs->trans('Cancel') . '"></div>';
				print '</form>';
				$this->db->free($resqlorderlist);
			} else {
				dol_print_error($this->db);
			}

			print '</div>';
		}


		return $linktoelem;
    }

    /**
     *	Return an html string with a select combo box to choose yes or no
     *
     *	@param	string		$htmlname		Name of html select field
     *	@param	string		$value			Pre-selected value
     *	@param	int			$option			0 return yes/no, 1 return 1/0
     *	@param	bool		$disabled		true or false
     *  @param	useempty	$useempty		1=Add empty line
     *	@return	mixed						See option
     */
    function selectyesno($htmlname,$value='',$option=0,$disabled=false,$useempty='')
    {
        global $langs;

        $yes="yes"; $no="no";
        if ($option)
        {
            $yes="1";
            $no="0";
        }

        $disabled = ($disabled ? ' disabled' : '');

        $resultyesno = '<select class="flat" id="'.$htmlname.'" name="'.$htmlname.'"'.$disabled.'>'."\n";
        if ($useempty) $resultyesno .= '<option value="-1"'.(($value < 0)?' selected':'').'></option>'."\n";
        if (("$value" == 'yes') || ($value == 1))
        {
            $resultyesno .= '<option value="'.$yes.'" selected>'.$langs->trans("Yes").'</option>'."\n";
            $resultyesno .= '<option value="'.$no.'">'.$langs->trans("No").'</option>'."\n";
        }
        else
       {
       		$selected=(($useempty && $value != '0' && $value != 'no')?'':' selected');
            $resultyesno .= '<option value="'.$yes.'">'.$langs->trans("Yes").'</option>'."\n";
            $resultyesno .= '<option value="'.$no.'"'.$selected.'>'.$langs->trans("No").'</option>'."\n";
        }
        $resultyesno .= '</select>'."\n";
        return $resultyesno;
    }



    /**
     *  Return list of export templates
     *
     *  @param	string	$selected          Id modele pre-selectionne
     *  @param  string	$htmlname          Name of HTML select
     *  @param  string	$type              Type of searched templates
     *  @param  int		$useempty          Affiche valeur vide dans liste
     *  @return	void
     */
    function select_export_model($selected='',$htmlname='exportmodelid',$type='',$useempty=0)
    {

        $sql = "SELECT rowid, label";
        $sql.= " FROM ".MAIN_DB_PREFIX."export_model";
        $sql.= " WHERE type = '".$type."'";
        $sql.= " ORDER BY rowid";
        $result = $this->db->query($sql);
        if ($result)
        {
            print '<select class="flat" name="'.$htmlname.'">';
            if ($useempty)
            {
                print '<option value="-1">&nbsp;</option>';
            }

            $num = $this->db->num_rows($result);
            $i = 0;
            while ($i < $num)
            {
                $obj = $this->db->fetch_object($result);
                if ($selected == $obj->rowid)
                {
                    print '<option value="'.$obj->rowid.'" selected>';
                }
                else
                {
                    print '<option value="'.$obj->rowid.'">';
                }
                print $obj->label;
                print '</option>';
                $i++;
            }
            print "</select>";
        }
        else {
            dol_print_error($this->db);
        }
    }

    /**
     *    Return a HTML area with the reference of object and a navigation bar for a business object
     *    To add a particular filter on select, you must set $object->next_prev_filter to SQL criteria.
     *
     *    @param	object	$object			Object to show
     *    @param	string	$paramid   		Name of parameter to use to name the id into the URL link
     *    @param	string	$morehtml  		More html content to output just before the nav bar
     *    @param	int		$shownav	  	Show Condition (navigation is shown if value is 1)
     *    @param	string	$fieldid   		Nom du champ en base a utiliser pour select next et previous (we make the select max and min on this field)
     *    @param	string	$fieldref   	Nom du champ objet ref (object->ref) a utiliser pour select next et previous
     *    @param	string	$morehtmlref  	Code html supplementaire a afficher apres ref
     *    @param	string	$moreparam  	More param to add in nav link url.
     *	  @param	int		$nodbprefix		Do not include DB prefix to forge table name
     * 	  @return	string    				Portion HTML avec ref + boutons nav
     */
    function showrefnav($object,$paramid,$morehtml='',$shownav=1,$fieldid='rowid',$fieldref='ref',$morehtmlref='',$moreparam='',$nodbprefix=0)
    {
    	global $langs,$conf;

        $ret='';
        if (empty($fieldid))  $fieldid='rowid';
        if (empty($fieldref)) $fieldref='ref';

        //print "paramid=$paramid,morehtml=$morehtml,shownav=$shownav,$fieldid,$fieldref,$morehtmlref,$moreparam";
        $object->load_previous_next_ref((isset($object->next_prev_filter)?$object->next_prev_filter:''),$fieldid,$nodbprefix);

        //$previous_ref = $object->ref_previous?'<a data-role="button" data-icon="arrow-l" data-iconpos="left" href="'.$_SERVER["PHP_SELF"].'?'.$paramid.'='.urlencode($object->ref_previous).$moreparam.'">'.(empty($conf->dol_use_jmobile)?img_picto($langs->trans("Previous"),'previous.png'):'&nbsp;').'</a>':'';
        //$next_ref     = $object->ref_next?'<a data-role="button" data-icon="arrow-r" data-iconpos="right" href="'.$_SERVER["PHP_SELF"].'?'.$paramid.'='.urlencode($object->ref_next).$moreparam.'">'.(empty($conf->dol_use_jmobile)?img_picto($langs->trans("Next"),'next.png'):'&nbsp;').'</a>':'';
        $previous_ref = $object->ref_previous?'<a data-role="button" data-icon="arrow-l" data-iconpos="left" href="'.$_SERVER["PHP_SELF"].'?'.$paramid.'='.urlencode($object->ref_previous).$moreparam.'">'.(empty($conf->dol_use_jmobile)?'<':'&nbsp;').'</a>':'';
        $next_ref     = $object->ref_next?'<a data-role="button" data-icon="arrow-r" data-iconpos="right" href="'.$_SERVER["PHP_SELF"].'?'.$paramid.'='.urlencode($object->ref_next).$moreparam.'">'.(empty($conf->dol_use_jmobile)?'>':'&nbsp;').'</a>':'';

        //print "xx".$previous_ref."x".$next_ref;
        //if ($previous_ref || $next_ref || $morehtml) {
            //$ret.='<table class="nobordernopadding" width="100%"><tr class="nobordernopadding"><td class="nobordernopadding">';
            $ret.='<div style="vertical-align: middle"><div class="inline-block floatleft refid'.(($shownav && ($previous_ref || $next_ref))?' refidpadding':'').'">';
        //}

        $ret.=dol_htmlentities($object->$fieldref);
        if ($morehtmlref)
        {
            $ret.=' '.$morehtmlref;
        }
			$ret.='</div>';

        if ($previous_ref || $next_ref || $morehtml)
        {
        	$ret.='<div class="pagination"><ul>';
        }
        if ($morehtml)
        {
            //$ret.='</td><td class="paddingrightonly" align="right">'.$morehtml;
            $ret.='<li class="noborder litext">'.$morehtml.'</li>';
        }
        if ($shownav && ($previous_ref || $next_ref))
        {
            //$ret.='</td><td class="nobordernopadding" align="center" width="20">'.$previous_ref.'</td>';
            //$ret.='<td class="nobordernopadding" align="center" width="20">'.$next_ref;
            $ret.='<li class="pagination">'.$previous_ref.'</li>';
            $ret.='<li class="pagination">'.$next_ref.'</li>';
        }
        if ($previous_ref || $next_ref || $morehtml)
        {
            //$ret.='</td></tr></table>';
            $ret.='</ul></div>';
        }
		$ret.='</div>';

        return $ret;
    }


    /**
     *    	Return HTML code to output a barcode
     *
     *     	@param	Object	$object		Object containing data to retrieve file name
     * 		@param	int		$width			Width of photo
     * 	  	@return string    				HTML code to output barcode
     */
    function showbarcode(&$object,$width=100)
    {
        global $conf;

        //Check if barcode is filled in the card
        if (empty($object->barcode)) return '';

        // Complete object if not complete
        if (empty($object->barcode_type_code) || empty($object->barcode_type_coder))
        {
        	$result = $object->fetch_barcode();
            //Check if fetch_barcode() failed
        	if ($result < 1) return '<!-- ErrorFetchBarcode -->';
        }

        // Barcode image
        $url=DOL_URL_ROOT.'/viewimage.php?modulepart=barcode&generator='.urlencode($object->barcode_type_coder).'&code='.urlencode($object->barcode).'&encoding='.urlencode($object->barcode_type_code);
        $out ='<!-- url barcode = '.$url.' -->';
        $out.='<img src="'.$url.'">';
        return $out;
    }

    /**
     *    	Return HTML code to output a photo
     *
     *    	@param	string		$modulepart		Key to define module concerned ('societe', 'userphoto', 'memberphoto')
     *     	@param  object		$object			Object containing data to retrieve file name
     * 		@param	int			$width			Width of photo
     * 		@param	int			$height			Height of photo (auto if 0)
     * 		@param	int			$caneditfield	Add edit fields
     * 		@param	string		$cssclass		CSS name to use on img for photo
     * 	  	@return string    					HTML code to output photo
     */
    static function showphoto($modulepart, $object, $width=100, $height=0, $caneditfield=0, $cssclass='photowithmargin')
    {
        global $conf,$langs;

        $entity = (! empty($object->entity) ? $object->entity : $conf->entity);
        $id = (! empty($object->id) ? $object->id : $object->rowid);

        $ret='';$dir='';$file='';$altfile='';$email='';

        if ($modulepart=='societe')
        {
            $dir=$conf->societe->multidir_output[$entity];
            $smallfile=$object->logo;
            $smallfile=preg_replace('/(\.png|\.gif|\.jpg|\.jpeg|\.bmp)/i','_small\\1',$smallfile);
            if ($object->logo) $file=$id.'/logos/thumbs/'.$smallfile;
        }
        else if ($modulepart=='userphoto')
        {
            $dir=$conf->user->dir_output;
            if ($object->photo) $file=get_exdir($id, 2, 0, 0, $object, 'user').$object->photo;
            if (! empty($conf->global->MAIN_OLD_IMAGE_LINKS)) $altfile=$object->id.".jpg";	// For backward compatibility
            $email=$object->email;
        }
        else if ($modulepart=='memberphoto')
        {
            $dir=$conf->adherent->dir_output;
            if ($object->photo) $file=get_exdir($id, 2, 0, 0, $object, 'invoice_supplier').'photos/'.$object->photo;
            if (! empty($conf->global->MAIN_OLD_IMAGE_LINKS)) $altfile=$object->id.".jpg";	// For backward compatibility
            $email=$object->email;
        } else {
        	$dir=$conf->$modulepart->dir_output;
        	if ($object->photo) $file=get_exdir($id, 2, 0, 0, $adherent, 'member').'photos/'.$object->photo;
        	if (! empty($conf->global->MAIN_OLD_IMAGE_LINKS)) $altfile=$object->id.".jpg";	// For backward compatibility
        	$email=$object->email;
        }

        if ($dir)
        {
            $cache='0';
            if ($file && file_exists($dir."/".$file))
            {
                $ret.='<a href="'.DOL_URL_ROOT.'/viewimage.php?modulepart='.$modulepart.'&entity='.$entity.'&file='.urlencode($file).'&cache='.$cache.'">';
                $ret.='<img alt="Photo" id="photologo'.(preg_replace('/[^a-z]/i','_',$file)).'" class="'.$cssclass.'" '.($width?' width="'.$width.'"':'').($height?' height="'.$height.'"':'').' src="'.DOL_URL_ROOT.'/viewimage.php?modulepart='.$modulepart.'&entity='.$entity.'&file='.urlencode($file).'&cache='.$cache.'">';
                $ret.='</a>';
            }
            else if ($altfile && file_exists($dir."/".$altfile))
            {
                $ret.='<a href="'.DOL_URL_ROOT.'/viewimage.php?modulepart='.$modulepart.'&entity='.$entity.'&file='.urlencode($file).'&cache='.$cache.'">';
                $ret.='<img alt="Photo alt" id="photologo'.(preg_replace('/[^a-z]/i','_',$file)).'" class="'.$cssclass.'" '.($width?' width="'.$width.'"':'').($height?' height="'.$height.'"':'').' src="'.DOL_URL_ROOT.'/viewimage.php?modulepart='.$modulepart.'&entity='.$entity.'&file='.urlencode($altfile).'&cache='.$cache.'">';
                $ret.='</a>';
            }
            else
			{
				$nophoto='/public/theme/common/nophoto.jpg';
				if (in_array($modulepart,array('userphoto','contact')))	// For module thar are "physical" users
				{
					$nophoto='/public/theme/common/user_anonymous.png';
					if ($object->gender == 'man') $nophoto='/public/theme/common/user_man.png';
					if ($object->gender == 'woman') $nophoto='/public/theme/common/user_woman.png';
				}

				if (! empty($conf->gravatar->enabled) && $email)
                {
	                /**
	                 * @see https://gravatar.com/site/implement/images/php/
	                 */
                    global $dolibarr_main_url_root;
                    $ret.='<!-- Put link to gravatar -->';
                    $ret.='<img class="photo'.$modulepart.($cssclass?' '.$cssclass:'').'" alt="Gravatar avatar" title="'.$email.' Gravatar avatar" border="0"'.($width?' width="'.$width.'"':'').($height?' height="'.$height.'"':'').' src="https://www.gravatar.com/avatar/'.dol_hash(strtolower(trim($email)),3).'?s='.$width.'&d='.urlencode(dol_buildpath($nophoto,2)).'">';	// gravatar need md5 hash
                }
                else
				{
                    $ret.='<img class="photo'.$modulepart.($cssclass?' '.$cssclass:'').'" alt="No photo" border="0"'.($width?' width="'.$width.'"':'').($height?' height="'.$height.'"':'').' src="'.DOL_URL_ROOT.$nophoto.'">';
                }
            }

            if ($caneditfield)
            {
                if ($object->photo) $ret.="<br>\n";
                $ret.='<table class="nobordernopadding hideonsmartphone">';
                if ($object->photo) $ret.='<tr><td align="center"><input type="checkbox" class="flat photodelete" name="deletephoto" id="photodelete"> '.$langs->trans("Delete").'<br><br></td></tr>';
                $ret.='<tr><td>'.$langs->trans("PhotoFile").'</td></tr>';
                $ret.='<tr><td><input type="file" class="flat" name="photo" id="photoinput"></td></tr>';
                $ret.='</table>';
            }

        }
        else dol_print_error('','Call of showphoto with wrong parameters');

        return $ret;
    }

    /**
     *	Return select list of groups
     *
     *  @param	string	$selected       Id group preselected
     *  @param  string	$htmlname       Field name in form
     *  @param  int		$show_empty     0=liste sans valeur nulle, 1=ajoute valeur inconnue
     *  @param  string	$exclude        Array list of groups id to exclude
     * 	@param	int		$disabled		If select list must be disabled
     *  @param  string	$include        Array list of groups id to include
     * 	@param	int		$enableonly		Array list of groups id to be enabled. All other must be disabled
     * 	@param	int		$force_entity	0 or Id of environment to force
     *  @return	void
     *  @see select_dolusers
     */
    function select_dolgroups($selected='', $htmlname='groupid', $show_empty=0, $exclude='', $disabled=0, $include='', $enableonly='', $force_entity=0)
    {
        global $conf,$user,$langs;

        // Permettre l'exclusion de groupes
        if (is_array($exclude))	$excludeGroups = implode("','",$exclude);
        // Permettre l'inclusion de groupes
        if (is_array($include))	$includeGroups = implode("','",$include);

        $out='';

        // On recherche les groupes
        $sql = "SELECT ug.rowid, ug.nom as name";
        if (! empty($conf->multicompany->enabled) && $conf->entity == 1 && $user->admin && ! $user->entity)
        {
            $sql.= ", e.label";
        }
        $sql.= " FROM ".MAIN_DB_PREFIX."usergroup as ug ";
        if (! empty($conf->multicompany->enabled) && $conf->entity == 1 && $user->admin && ! $user->entity)
        {
            $sql.= " LEFT JOIN ".MAIN_DB_PREFIX."entity as e ON e.rowid=ug.entity";
            if ($force_entity) $sql.= " WHERE ug.entity IN (0,".$force_entity.")";
            else $sql.= " WHERE ug.entity IS NOT NULL";
        }
        else
        {
            $sql.= " WHERE ug.entity IN (0,".$conf->entity.")";
        }
        if (is_array($exclude) && $excludeGroups) $sql.= " AND ug.rowid NOT IN ('".$excludeGroups."')";
        if (is_array($include) && $includeGroups) $sql.= " AND ug.rowid IN ('".$includeGroups."')";
        $sql.= " ORDER BY ug.nom ASC";

        dol_syslog(get_class($this)."::select_dolgroups", LOG_DEBUG);
        $resql=$this->db->query($sql);
        if ($resql)
        {
    		// Enhance with select2
	        if ($conf->use_javascript_ajax)
	        {
				include_once DOL_DOCUMENT_ROOT . '/core/lib/ajax.lib.php';
	           	$comboenhancement = ajax_combobox($htmlname);
                $out.= $comboenhancement;
                $nodatarole=($comboenhancement?' data-role="none"':'');
            }

            $out.= '<select class="flat minwidth200" id="'.$htmlname.'" name="'.$htmlname.'"'.($disabled?' disabled':'').$nodatarole.'>';

        	$num = $this->db->num_rows($resql);
            $i = 0;
            if ($num)
            {
                if ($show_empty) $out.= '<option value="-1"'.($selected==-1?' selected':'').'>&nbsp;</option>'."\n";

                while ($i < $num)
                {
                    $obj = $this->db->fetch_object($resql);
                    $disableline=0;
                    if (is_array($enableonly) && count($enableonly) && ! in_array($obj->rowid,$enableonly)) $disableline=1;

                    $out.= '<option value="'.$obj->rowid.'"';
                    if ($disableline) $out.= ' disabled';
                    if ((is_object($selected) && $selected->id == $obj->rowid) || (! is_object($selected) && $selected == $obj->rowid))
                    {
                        $out.= ' selected';
                    }
                    $out.= '>';

                    $out.= $obj->name;
                    if (! empty($conf->multicompany->enabled) && empty($conf->multicompany->transverse_mode) && $conf->entity == 1)
                    {
                        $out.= " (".$obj->label.")";
                    }

                    $out.= '</option>';
                    $i++;
                }
            }
            else
            {
                if ($show_empty) $out.= '<option value="-1"'.($selected==-1?' selected':'').'></option>'."\n";
                $out.= '<option value="" disabled>'.$langs->trans("NoUserGroupDefined").'</option>';
            }
            $out.= '</select>';
        }
        else
        {
            dol_print_error($this->db);
        }

        return $out;
    }

}
<|MERGE_RESOLUTION|>--- conflicted
+++ resolved
@@ -4675,12 +4675,8 @@
 	{
 		global $db;
 
-<<<<<<< HEAD
 		include_once DOL_DOCUMENT_ROOT.'/categories/class.categorie.class.php';
-		
-=======
-		require_once DOL_DOCUMENT_ROOT .'/categories/class/categorie.class.php';
->>>>>>> 7b8096d3
+
 		$cat = new Categorie($db);
 		$categories = $cat->containing($id, $type);
 
