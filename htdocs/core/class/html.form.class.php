<?php
/* Copyright (c) 2002-2007  Rodolphe Quiedeville    <rodolphe@quiedeville.org>
 * Copyright (C) 2004-2012  Laurent Destailleur     <eldy@users.sourceforge.net>
 * Copyright (C) 2004       Benoit Mortier          <benoit.mortier@opensides.be>
 * Copyright (C) 2004       Sebastien Di Cintio     <sdicintio@ressource-toi.org>
 * Copyright (C) 2004       Eric Seigne             <eric.seigne@ryxeo.com>
 * Copyright (C) 2005-2014  Regis Houssin           <regis.houssin@capnetworks.com>
 * Copyright (C) 2006       Andre Cianfarani        <acianfa@free.fr>
 * Copyright (C) 2006       Marc Barilley/Ocebo     <marc@ocebo.com>
 * Copyright (C) 2007       Franky Van Liedekerke   <franky.van.liedekerker@telenet.be>
 * Copyright (C) 2007       Patrick Raguin          <patrick.raguin@gmail.com>
 * Copyright (C) 2010       Juanjo Menent           <jmenent@2byte.es>
 * Copyright (C) 2010-2014  Philippe Grand          <philippe.grand@atoo-net.com>
 * Copyright (C) 2011       Herve Prot              <herve.prot@symeos.com>
 * Copyright (C) 2012-2014  Marcos García           <marcosgdf@gmail.com>
 * Copyright (C) 2012       Cedric Salvador         <csalvador@gpcsolutions.fr>
 * Copyright (C) 2012-2015  Raphaël Doursenaud      <rdoursenaud@gpcsolutions.fr>
 * Copyright (C) 2014       Alexandre Spangaro      <aspangaro.dolibarr@gmail.com>
 *
 * This program is free software; you can redistribute it and/or modify
 * it under the terms of the GNU General Public License as published by
 * the Free Software Foundation; either version 3 of the License, or
 * (at your option) any later version.
 *
 * This program is distributed in the hope that it will be useful,
 * but WITHOUT ANY WARRANTY; without even the implied warranty of
 * MERCHANTABILITY or FITNESS FOR A PARTICULAR PURPOSE.  See the
 * GNU General Public License for more details.
 *
 * You should have received a copy of the GNU General Public License
 * along with this program. If not, see <http://www.gnu.org/licenses/>.
 */

/**
 *	\file       htdocs/core/class/html.form.class.php
 *  \ingroup    core
 *	\brief      File of class with all html predefined components
 */


/**
 *	Class to manage generation of HTML components
 *	Only common components must be here.
 *
 *  TODO Merge all function load_cache_* and loadCache* (except load_cache_vatrates) into one generic function loadCacheTable
 */
class Form
{
    var $db;
    var $error;
    var $num;

    // Cache arrays
    var $cache_types_paiements=array();
    var $cache_conditions_paiements=array();
    var $cache_availability=array();
    var $cache_demand_reason=array();
    var $cache_types_fees=array();
    var $cache_vatrates=array();


    /**
     * Constructor
     *
     * @param		DoliDB		$db      Database handler
     */
    public function __construct($db)
    {
        $this->db = $db;
    }

    /**
     * Output key field for an editable field
     *
     * @param   string	$text			Text of label or key to translate
     * @param   string	$htmlname		Name of select field ('edit' prefix will be added)
     * @param   string	$preselected	Name of Value to show/edit (not used in this function)
     * @param	object	$object			Object
     * @param	boolean	$perm			Permission to allow button to edit parameter
     * @param	string	$typeofdata		Type of data ('string' by default, 'email', 'numeric:99', 'text' or 'textarea:rows:cols', 'day' or 'datepicker', 'ckeditor:dolibarr_zzz:width:height:savemethod:1:rows:cols', 'select;xxx[:class]'...)
     * @param	string	$moreparam		More param to add on a href URL
     * @return	string					HTML edit field
     */
    function editfieldkey($text, $htmlname, $preselected, $object, $perm, $typeofdata='string', $moreparam='')
    {
        global $conf,$langs;

        $ret='';

        // TODO change for compatibility
        if (! empty($conf->global->MAIN_USE_JQUERY_JEDITABLE) && ! preg_match('/^select;/',$typeofdata))
        {
            if (! empty($perm))
            {
                $tmp=explode(':',$typeofdata);
                $ret.= '<div class="editkey_'.$tmp[0].(! empty($tmp[1]) ? ' '.$tmp[1] : '').'" id="'.$htmlname.'">';
                $ret.= $langs->trans($text);
                $ret.= '</div>'."\n";
            }
            else
            {
                $ret.= $langs->trans($text);
            }
        }
        else
		{
            $ret.='<table class="nobordernopadding" width="100%"><tr><td class="nowrap">';
            $ret.=$langs->trans($text);
            $ret.='</td>';
            if (GETPOST('action') != 'edit'.$htmlname && $perm) $ret.='<td align="right"><a href="'.$_SERVER["PHP_SELF"].'?action=edit'.$htmlname.'&amp;id='.$object->id.$moreparam.'">'.img_edit($langs->trans('Edit'),1).'</a></td>';
            $ret.='</tr></table>';
        }

        return $ret;
    }

    /**
     * Output val field for an editable field
     *
     * @param	string	$text			Text of label (not used in this function)
     * @param	string	$htmlname		Name of select field
     * @param	string	$value			Value to show/edit
     * @param	object	$object			Object
     * @param	boolean	$perm			Permission to allow button to edit parameter
     * @param	string	$typeofdata		Type of data ('string' by default, 'amount', 'email', 'numeric:99', 'text' or 'textarea:rows:cols', 'day' or 'datepicker', 'ckeditor:dolibarr_zzz:width:height:savemethod:toolbarstartexpanded:rows:cols', 'select:xxx'...)
     * @param	string	$editvalue		When in edit mode, use this value as $value instead of value (for example, you can provide here a formated price instead of value). Use '' to use same than $value
     * @param	object	$extObject		External object
     * @param	mixed	$custommsg		String or Array of custom messages : eg array('success' => 'MyMessage', 'error' => 'MyMessage')
     * @param	string	$moreparam		More param to add on a href URL
     * @return  string					HTML edit field
     */
    function editfieldval($text, $htmlname, $value, $object, $perm, $typeofdata='string', $editvalue='', $extObject=null, $custommsg=null, $moreparam='')
    {
        global $conf,$langs,$db;

        $ret='';

        // Check parameters
        if (empty($typeofdata)) return 'ErrorBadParameter';

        // When option to edit inline is activated
        if (! empty($conf->global->MAIN_USE_JQUERY_JEDITABLE) && ! preg_match('/^select;|datehourpicker/',$typeofdata)) // TODO add jquery timepicker
        {
            $ret.=$this->editInPlace($object, $value, $htmlname, $perm, $typeofdata, $editvalue, $extObject, $custommsg);
        }
        else
        {
            if (GETPOST('action') == 'edit'.$htmlname)
            {
                $ret.="\n";
                $ret.='<form method="post" action="'.$_SERVER["PHP_SELF"].($moreparam?'?'.$moreparam:'').'">';
                $ret.='<input type="hidden" name="action" value="set'.$htmlname.'">';
                $ret.='<input type="hidden" name="token" value="'.$_SESSION['newtoken'].'">';
                $ret.='<input type="hidden" name="id" value="'.$object->id.'">';
                $ret.='<table class="nobordernopadding" cellpadding="0" cellspacing="0">';
                $ret.='<tr><td>';
                if (preg_match('/^(string|email|numeric|amount)/',$typeofdata))
                {
                    $tmp=explode(':',$typeofdata);
                    $ret.='<input type="text" id="'.$htmlname.'" name="'.$htmlname.'" value="'.($editvalue?$editvalue:$value).'"'.($tmp[1]?' size="'.$tmp[1].'"':'').'>';
                }
                else if (preg_match('/^text/',$typeofdata) || preg_match('/^note/',$typeofdata))
                {
                    $tmp=explode(':',$typeofdata);
                    $ret.='<textarea id="'.$htmlname.'" name="'.$htmlname.'" wrap="soft" rows="'.($tmp[1]?$tmp[1]:'20').'" cols="'.($tmp[2]?$tmp[2]:'100').'">'.($editvalue?$editvalue:$value).'</textarea>';
                }
                else if ($typeofdata == 'day' || $typeofdata == 'datepicker')
                {
                    $ret.=$this->select_date($value,$htmlname,0,0,1,'form'.$htmlname,1,0,1);
                }
                else if ($typeofdata == 'dayhour' || $typeofdata == 'datehourpicker')
                {
                    $ret.=$this->select_date($value,$htmlname,1,1,1,'form'.$htmlname,1,0,1);
                }
                else if (preg_match('/^select;/',$typeofdata))
                {
                     $arraydata=explode(',',preg_replace('/^select;/','',$typeofdata));
                     foreach($arraydata as $val)
                     {
                         $tmp=explode(':',$val);
                         $arraylist[$tmp[0]]=$tmp[1];
                     }
                     $ret.=$this->selectarray($htmlname,$arraylist,$value);
                }
                else if (preg_match('/^ckeditor/',$typeofdata))
                {
                    $tmp=explode(':',$typeofdata);
                    require_once DOL_DOCUMENT_ROOT.'/core/class/doleditor.class.php';
                    $doleditor=new DolEditor($htmlname, ($editvalue?$editvalue:$value), ($tmp[2]?$tmp[2]:''), ($tmp[3]?$tmp[3]:'100'), ($tmp[1]?$tmp[1]:'dolibarr_notes'), 'In', ($tmp[5]?$tmp[5]:0), true, true, ($tmp[6]?$tmp[6]:'20'), ($tmp[7]?$tmp[7]:'100'));
                    $ret.=$doleditor->Create(1);
                }
                $ret.='</td>';
                //if ($typeofdata != 'day' && $typeofdata != 'dayhour' && $typeofdata != 'datepicker' && $typeofdata != 'datehourpicker')
                //{
                	$ret.='<td align="left">';
                	$ret.='<input type="submit" class="button" name="modify" value="'.$langs->trans("Modify").'">';
                	if (preg_match('/ckeditor|textarea/',$typeofdata)) $ret.='<br>'."\n";
                	$ret.='<input type="submit" class="button" name="cancel" value="'.$langs->trans("Cancel").'">';
                	$ret.='</td>';
                //}
                $ret.='</tr></table>'."\n";
                $ret.='</form>'."\n";
            }
            else
			{
				if ($typeofdata == 'email')   $ret.=dol_print_email($value,0,0,0,0,1);
                elseif ($typeofdata == 'amount')   $ret.=($value != '' ? price($value,'',$langs,0,-1,-1,$conf->currency) : '');
                elseif (preg_match('/^text/',$typeofdata) || preg_match('/^note/',$typeofdata))  $ret.=dol_htmlentitiesbr($value);
                elseif ($typeofdata == 'day' || $typeofdata == 'datepicker') $ret.=dol_print_date($value,'day');
                elseif ($typeofdata == 'dayhour' || $typeofdata == 'datehourpicker') $ret.=dol_print_date($value,'dayhour');
                else if (preg_match('/^select;/',$typeofdata))
                {
                    $arraydata=explode(',',preg_replace('/^select;/','',$typeofdata));
                    foreach($arraydata as $val)
                    {
                        $tmp=explode(':',$val);
                        $arraylist[$tmp[0]]=$tmp[1];
                    }
                    $ret.=$arraylist[$value];
                }
                else if (preg_match('/^ckeditor/',$typeofdata))
                {
                    $tmpcontent=dol_htmlentitiesbr($value);
                    if (! empty($conf->global->MAIN_DISABLE_NOTES_TAB))
                    {
                        $firstline=preg_replace('/<br>.*/','',$tmpcontent);
                        $firstline=preg_replace('/[\n\r].*/','',$firstline);
                        $tmpcontent=$firstline.((strlen($firstline) != strlen($tmpcontent))?'...':'');
                    }
                    $ret.=$tmpcontent;
                }
                else $ret.=$value;
            }
        }
        return $ret;
    }

    /**
     * Output edit in place form
     *
     * @param	object	$object			Object
     * @param	string	$value			Value to show/edit
     * @param	string	$htmlname		DIV ID (field name)
     * @param	int		$condition		Condition to edit
     * @param	string	$inputType		Type of input ('numeric', 'datepicker', 'textarea:rows:cols', 'ckeditor:dolibarr_zzz:width:height:?:1:rows:cols', 'select:xxx')
     * @param	string	$editvalue		When in edit mode, use this value as $value instead of value
     * @param	object	$extObject		External object
     * @param	mixed	$custommsg		String or Array of custom messages : eg array('success' => 'MyMessage', 'error' => 'MyMessage')
     * @return	string   		      	HTML edit in place
     */
    private function editInPlace($object, $value, $htmlname, $condition, $inputType='textarea', $editvalue=null, $extObject=null, $custommsg=null)
    {
        global $conf;

        $out='';

        // Check parameters
        if ($inputType == 'textarea') $value = dol_nl2br($value);
        else if (preg_match('/^numeric/',$inputType)) $value = price($value);
        else if ($inputType == 'datepicker') $value = dol_print_date($value, 'day');

        if ($condition)
        {
            $element		= false;
            $table_element	= false;
            $fk_element		= false;
            $loadmethod		= false;
            $savemethod		= false;
            $ext_element	= false;
            $button_only	= false;

            if (is_object($object))
            {
                $element = $object->element;
                $table_element = $object->table_element;
                $fk_element = $object->id;
            }

            if (is_object($extObject))
            {
                $ext_element = $extObject->element;
            }

            if (preg_match('/^(string|email|numeric)/',$inputType))
            {
                $tmp=explode(':',$inputType);
                $inputType=$tmp[0];
                if (! empty($tmp[1])) $inputOption=$tmp[1];
                if (! empty($tmp[2])) $savemethod=$tmp[2];
            }
            else if ((preg_match('/^datepicker/',$inputType)) || (preg_match('/^datehourpicker/',$inputType)))
            {
                $tmp=explode(':',$inputType);
                $inputType=$tmp[0];
                if (! empty($tmp[1])) $inputOption=$tmp[1];
                if (! empty($tmp[2])) $savemethod=$tmp[2];

                $out.= '<input id="timestamp" type="hidden"/>'."\n"; // Use for timestamp format
            }
            else if (preg_match('/^(select|autocomplete)/',$inputType))
            {
                $tmp=explode(':',$inputType);
                $inputType=$tmp[0]; $loadmethod=$tmp[1];
                if (! empty($tmp[2])) $savemethod=$tmp[2];
                if (! empty($tmp[3])) $button_only=true;
            }
            else if (preg_match('/^textarea/',$inputType))
            {
            	$tmp=explode(':',$inputType);
            	$inputType=$tmp[0];
            	$rows=(empty($tmp[1])?'8':$tmp[1]);
            	$cols=(empty($tmp[2])?'80':$tmp[2]);
            }
            else if (preg_match('/^ckeditor/',$inputType))
            {
                $tmp=explode(':',$inputType);
                $inputType=$tmp[0]; $toolbar=$tmp[1];
                if (! empty($tmp[2])) $width=$tmp[2];
                if (! empty($tmp[3])) $heigth=$tmp[3];
                if (! empty($tmp[4])) $savemethod=$tmp[4];

                if (! empty($conf->fckeditor->enabled))
                {
                    $out.= '<input id="ckeditor_toolbar" value="'.$toolbar.'" type="hidden"/>'."\n";
                }
                else
                {
                    $inputType = 'textarea';
                }
            }

            $out.= '<input id="element_'.$htmlname.'" value="'.$element.'" type="hidden"/>'."\n";
            $out.= '<input id="table_element_'.$htmlname.'" value="'.$table_element.'" type="hidden"/>'."\n";
            $out.= '<input id="fk_element_'.$htmlname.'" value="'.$fk_element.'" type="hidden"/>'."\n";
            $out.= '<input id="loadmethod_'.$htmlname.'" value="'.$loadmethod.'" type="hidden"/>'."\n";
            if (! empty($savemethod))	$out.= '<input id="savemethod_'.$htmlname.'" value="'.$savemethod.'" type="hidden"/>'."\n";
            if (! empty($ext_element))	$out.= '<input id="ext_element_'.$htmlname.'" value="'.$ext_element.'" type="hidden"/>'."\n";
            if (! empty($custommsg))
            {
            	if (is_array($custommsg))
            	{
            		if (!empty($custommsg['success']))
            			$out.= '<input id="successmsg_'.$htmlname.'" value="'.$custommsg['success'].'" type="hidden"/>'."\n";
            		if (!empty($custommsg['error']))
            			$out.= '<input id="errormsg_'.$htmlname.'" value="'.$custommsg['error'].'" type="hidden"/>'."\n";
            	}
            	else
            		$out.= '<input id="successmsg_'.$htmlname.'" value="'.$custommsg.'" type="hidden"/>'."\n";
            }
            if ($inputType == 'textarea') {
            	$out.= '<input id="textarea_'.$htmlname.'_rows" value="'.$rows.'" type="hidden"/>'."\n";
            	$out.= '<input id="textarea_'.$htmlname.'_cols" value="'.$cols.'" type="hidden"/>'."\n";
            }

            $out.= '<span id="viewval_'.$htmlname.'" class="viewval_'.$inputType.($button_only ? ' inactive' : ' active').'">'.$value.'</span>'."\n";
            $out.= '<span id="editval_'.$htmlname.'" class="editval_'.$inputType.($button_only ? ' inactive' : ' active').' hideobject">'.(! empty($editvalue) ? $editvalue : $value).'</span>'."\n";
        }
        else
        {
            $out = $value;
        }

        return $out;
    }

    /**
     *	Show a text and picto with tooltip on text or picto.
     *  Can be called by an instancied $form->textwithtooltip or by a static call Form::textwithtooltip
     *
     *	@param	string		$text				Text to show
     *	@param	string		$htmltext			HTML content of tooltip. Must be HTML/UTF8 encoded.
     *	@param	int			$tooltipon			1=tooltip on text, 2=tooltip on image, 3=tooltip sur les 2
     *	@param	int			$direction			-1=image is before, 0=no image, 1=image is after
     *	@param	string		$img				Html code for image (use img_xxx() function to get it)
     *	@param	string		$extracss			Add a CSS style to td tags
     *	@param	int			$notabs				0=Include table and tr tags, 1=Do not include table and tr tags, 2=use div, 3=use span
     *	@param	string		$incbefore			Include code before the text
     *	@param	int			$noencodehtmltext	Do not encode into html entity the htmltext
     *	@return	string							Code html du tooltip (texte+picto)
     *	@see	Use function textwithpicto if you can.
     */
    function textwithtooltip($text, $htmltext, $tooltipon = 1, $direction = 0, $img = '', $extracss = '', $notabs = 2, $incbefore = '', $noencodehtmltext = 0)
    {
        global $conf;

        if ($incbefore) $text = $incbefore.$text;
        if (! $htmltext) return $text;

        $tag='td';
        if ($notabs == 2) $tag='div';
        if ($notabs == 3) $tag='span';
        // Sanitize tooltip
        $htmltext=str_replace("\\","\\\\",$htmltext);
        $htmltext=str_replace("\r","",$htmltext);
        $htmltext=str_replace("\n","",$htmltext);

        $extrastyle='';
        if ($direction < 0) { $extracss=($extracss?$extracss.' ':'').'inline-block'; $extrastyle='padding: 0px; padding-left: 3px !important;'; }
        if ($direction > 0) { $extracss=($extracss?$extracss.' ':'').'inline-block'; $extrastyle='padding: 0px; padding-right: 3px !important;'; }

        $htmltext=str_replace('"',"&quot;",$htmltext);
        if ($tooltipon == 2 || $tooltipon == 3) $paramfortooltipimg=' class="classfortooltip inline-block'.($extracss?' '.$extracss:'').'" style="padding: 0px;'.($extrastyle?' '.$extrastyle:'').'" title="'.($noencodehtmltext?$htmltext:dol_escape_htmltag($htmltext,1)).'"'; // Attribut to put on img tag to store tooltip
        else $paramfortooltipimg =($extracss?' class="'.$extracss.'"':'').($extrastyle?' style="'.$extrastyle.'"':''); // Attribut to put on td text tag
        if ($tooltipon == 1 || $tooltipon == 3) $paramfortooltiptd=' class="classfortooltip inline-block'.($extracss?' '.$extracss:'').'" style="padding: 0px;'.($extrastyle?' '.$extrastyle:'').'" title="'.($noencodehtmltext?$htmltext:dol_escape_htmltag($htmltext,1)).'"'; // Attribut to put on td tag to store tooltip
        else $paramfortooltiptd =($extracss?' class="'.$extracss.'"':'').($extrastyle?' style="'.$extrastyle.'"':''); // Attribut to put on td text tag
        $s="";
        if (empty($notabs)) $s.='<table class="nobordernopadding" summary=""><tr style="height: auto;">';
        elseif ($notabs == 2) $s.='<div class="inline-block">';
        // Define value if value is before
        if ($direction < 0) {
            $s.='<'.$tag.$paramfortooltipimg;
            if ($tag == 'td') {
                $s .= ' valign="top" width="14"';
            }
            $s.= '>'.$img.'</'.$tag.'>';
        }
        // Use another method to help avoid having a space in value in order to use this value with jquery
        // Define label
        if ((string) $text != '') $s.='<'.$tag.$paramfortooltiptd.'>'.$text.'</'.$tag.'>';
        // Define value if value is after
        if ($direction > 0) {
            $s.='<'.$tag.$paramfortooltipimg;
            if ($tag == 'td') $s .= ' valign="middle" width="14"';
            $s.= '>'.$img.'</'.$tag.'>';
        }
        if (empty($notabs)) $s.='</tr></table>';
		elseif ($notabs == 2) $s.='</div>';

        return $s;
    }

    /**
     *	Show a text with a picto and a tooltip on picto
     *
     *	@param	string	$text				Text to show
     *	@param  string	$htmltext	     	Content of tooltip
     *	@param	int		$direction			1=Icon is after text, -1=Icon is before text, 0=no icon
     * 	@param	string	$type				Type of picto (info, help, warning, superadmin...)
     *  @param  string	$extracss           Add a CSS style to td tags
     *  @param  int		$noencodehtmltext   Do not encode into html entity the htmltext
     *  @param	int		$notabs				0=Include table and tr tags, 1=Do not include table and tr tags, 2=use div, 3=use span
     * 	@return	string						HTML code of text, picto, tooltip
     */
    function textwithpicto($text, $htmltext, $direction = 1, $type = 'help', $extracss = '', $noencodehtmltext = 0, $notabs = 2)
    {
        global $conf;

        $alt = '';

        //For backwards compatibility
        if ($type == '0') $type = 'info';
        elseif ($type == '1') $type = 'help';

        // If info or help with no javascript, show only text
        if (empty($conf->use_javascript_ajax))
        {
            if ($type == 'info' || $type == 'help')	return $text;
            else
            {
                $alt = $htmltext;
                $htmltext = '';
            }
        }

        // If info or help with smartphone, show only text (tooltip can't works)
        if (! empty($conf->dol_no_mouse_hover))
        {
            if ($type == 'info' || $type == 'help') return $text;
        }

        if ($type == 'info') $img = img_help(0, $alt);
        elseif ($type == 'help') $img = img_help(1, $alt);
        elseif ($type == 'superadmin') $img = img_picto($alt, 'redstar');
        elseif ($type == 'admin') $img = img_picto($alt, 'star');
        elseif ($type == 'warning') $img = img_warning($alt);

        return $this->textwithtooltip($text, $htmltext, 2, $direction, $img, $extracss, $notabs, '', $noencodehtmltext);
    }

    /**
     *  Return combo list of activated countries, into language of user
     *
     *  @param	string	$selected       Id or Code or Label of preselected country
     *  @param  string	$htmlname       Name of html select object
     *  @param  string	$htmloption     Options html on select object
     *  @param	integer	$maxlength		Max length for labels (0=no limit)
     *  @param	string	$morecss		More css class
     *  @return string           		HTML string with select
     */
    function select_country($selected='',$htmlname='country_id',$htmloption='',$maxlength=0,$morecss='minwidth300')
    {
        global $conf,$langs;

        $langs->load("dict");

        $out='';
        $countryArray=array();
		$favorite=array();
        $label=array();
		$atleastonefavorite=0;

        $sql = "SELECT rowid, code as code_iso, code_iso as code_iso3, label, favorite";
        $sql.= " FROM ".MAIN_DB_PREFIX."c_country";
        $sql.= " WHERE active > 0";
        //$sql.= " ORDER BY code ASC";

        dol_syslog(get_class($this)."::select_country", LOG_DEBUG);
        $resql=$this->db->query($sql);
        if ($resql)
        {
            $out.= '<select id="select'.$htmlname.'" class="flat selectcountry'.($morecss?' '.$morecss:'').'" name="'.$htmlname.'" '.$htmloption.'>';
            $num = $this->db->num_rows($resql);
            $i = 0;
            if ($num)
            {
                $foundselected=false;

                while ($i < $num)
                {
                    $obj = $this->db->fetch_object($resql);
                    $countryArray[$i]['rowid'] 		= $obj->rowid;
                    $countryArray[$i]['code_iso'] 	= $obj->code_iso;
                    $countryArray[$i]['code_iso3'] 	= $obj->code_iso3;
                    $countryArray[$i]['label']		= ($obj->code_iso && $langs->transnoentitiesnoconv("Country".$obj->code_iso)!="Country".$obj->code_iso?$langs->transnoentitiesnoconv("Country".$obj->code_iso):($obj->label!='-'?$obj->label:''));
                    $countryArray[$i]['favorite']   = $obj->favorite;
                    $favorite[$i]					= $obj->favorite;
					$label[$i] = dol_string_unaccent($countryArray[$i]['label']);
                    $i++;
                }

                array_multisort($favorite, SORT_DESC, $label, SORT_ASC, $countryArray);

                foreach ($countryArray as $row)
                {
                	if ($row['favorite'] && $row['code_iso']) $atleastonefavorite++;
					if (empty($row['favorite']) && $atleastonefavorite)
					{
						$atleastonefavorite=0;
						$out.= '<option value="" disabled class="selectoptiondisabledwhite">----------------------</option>';
					}
                    if ($selected && $selected != '-1' && ($selected == $row['rowid'] || $selected == $row['code_iso'] || $selected == $row['code_iso3'] || $selected == $row['label']) )
                    {
                        $foundselected=true;
                        $out.= '<option value="'.$row['rowid'].'" selected>';
                    }
                    else
					{
                        $out.= '<option value="'.$row['rowid'].'">';
                    }
                    $out.= dol_trunc($row['label'],$maxlength,'middle');
                    if ($row['code_iso']) $out.= ' ('.$row['code_iso'] . ')';
                    $out.= '</option>';
                }
            }
            $out.= '</select>';
        }
        else
		{
            dol_print_error($this->db);
        }

        // Make select dynamic
        include_once DOL_DOCUMENT_ROOT . '/core/lib/ajax.lib.php';
        $out .= ajax_combobox('select'.$htmlname);

        return $out;
    }

	/**
     *  Return select list of incoterms
     *
     *  @param	string	$selected       		Id or Code of preselected incoterm
     *  @param	string	$location_incoterms     Value of input location
     *  @param	string	$page       			Defined the form action
     *  @param  string	$htmlname       		Name of html select object
     *  @param  string	$htmloption     		Options html on select object
     * 	@param	int		$forcecombo				Force to use combo box
     *  @param	array	$events					Event options to run on change. Example: array(array('method'=>'getContacts', 'url'=>dol_buildpath('/core/ajax/contacts.php',1), 'htmlname'=>'contactid', 'params'=>array('add-customer-contact'=>'disabled')))
     *  @return string           				HTML string with select and input
     */
    function select_incoterms($selected='', $location_incoterms='', $page='',$htmlname='incoterm_id',$htmloption='', $forcecombo=0, $events=array())
    {
        global $conf,$langs;

        $langs->load("dict");

        $out='';
        $incotermArray=array();

        $sql = "SELECT rowid, code";
        $sql.= " FROM ".MAIN_DB_PREFIX."c_incoterms";
        $sql.= " WHERE active > 0";
        $sql.= " ORDER BY code ASC";

        dol_syslog(get_class($this)."::select_incoterm", LOG_DEBUG);
        $resql=$this->db->query($sql);
        if ($resql)
        {
        	if (!$forcecombo)
			{
				include_once DOL_DOCUMENT_ROOT . '/core/lib/ajax.lib.php';
				$out .= ajax_combobox($htmlname, $events);
			}

			if (!empty($page))
			{
				$out .= '<form method="post" action="'.$page.'">';
	            $out .= '<input type="hidden" name="action" value="set_incoterms">';
	            $out .= '<input type="hidden" name="token" value="'.$_SESSION['newtoken'].'">';
			}

            $out.= '<select id="'.$htmlname.'" class="flat selectincoterm" name="'.$htmlname.'" '.$htmloption.'>';
			$out.= '<option value=""></option>';
            $num = $this->db->num_rows($resql);
            $i = 0;
            if ($num)
            {
                $foundselected=false;

                while ($i < $num)
                {
                    $obj = $this->db->fetch_object($resql);
                    $incotermArray[$i]['rowid'] = $obj->rowid;
                    $incotermArray[$i]['code'] = $obj->code;
                    $i++;
                }

                foreach ($incotermArray as $row)
                {
                    if ($selected && ($selected == $row['rowid'] || $selected == $row['code']))
                    {
                        $out.= '<option value="'.$row['rowid'].'" selected>';
                    }
                    else
					{
                        $out.= '<option value="'.$row['rowid'].'">';
                    }

                    if ($row['code']) $out.= $row['code'];

					$out.= '</option>';
                }
            }
            $out.= '</select>';

			$out .= '<input id="location_incoterms" name="location_incoterms" size="14" value="'.$location_incoterms.'">';

			if (!empty($page))
			{
	            $out .= '<input type="submit" class="button" value="'.$langs->trans("Modify").'"></form>';
			}
        }
        else
		{
            dol_print_error($this->db);
        }

        return $out;
    }

    /**
     *	Return list of types of lines (product or service)
     * 	Example: 0=product, 1=service, 9=other (for external module)
     *
     *	@param  string	$selected       Preselected type
     *	@param  string	$htmlname       Name of field in html form
     * 	@param	int		$showempty		Add an empty field
     * 	@param	int		$hidetext		Do not show label 'Type' before combo box (used only if there is at least 2 choices to select)
     * 	@param	integer	$forceall		1=Force to show products and services in combo list, whatever are activated modules, 0=No force, -1=Force none (and set hidden field to 'service')
     *  @return	void
     */
    function select_type_of_lines($selected='',$htmlname='type',$showempty=0,$hidetext=0,$forceall=0)
    {
        global $db,$langs,$user,$conf;

        // If product & services are enabled or both disabled.
        if ($forceall > 0 || (empty($forceall) && ! empty($conf->product->enabled) && ! empty($conf->service->enabled))
        || (empty($forceall) && empty($conf->product->enabled) && empty($conf->service->enabled)) )
        {
            if (empty($hidetext)) print $langs->trans("Type").': ';
            print '<select class="flat" id="select_'.$htmlname.'" name="'.$htmlname.'">';
            if ($showempty)
            {
                print '<option value="-1"';
                if ($selected == -1) print ' selected';
                print '>&nbsp;</option>';
            }

            print '<option value="0"';
            if (0 == $selected) print ' selected';
            print '>'.$langs->trans("Product");

            print '<option value="1"';
            if (1 == $selected) print ' selected';
            print '>'.$langs->trans("Service");

            print '</select>';
            //if ($user->admin) print info_admin($langs->trans("YouCanChangeValuesForThisListFromDictionarySetup"),1);
        }
        if (empty($forceall) && empty($conf->product->enabled) && ! empty($conf->service->enabled))
        {
        	print $langs->trans("Service");
            print '<input type="hidden" name="'.$htmlname.'" value="1">';
        }
        if (empty($forceall) && ! empty($conf->product->enabled) && empty($conf->service->enabled))
        {
        	print $langs->trans("Product");
            print '<input type="hidden" name="'.$htmlname.'" value="0">';
        }
		if ($forceall < 0)	// This should happened only for contracts when both predefined product and service are disabled.
		{
            print '<input type="hidden" name="'.$htmlname.'" value="1">';	// By default we set on service for contract. If CONTRACT_SUPPORT_PRODUCTS is set, forceall should be 1 not -1
		}
    }

    /**
     *	Load into cache cache_types_fees, array of types of fees
     *
     *	@return     int             Nb of lines loaded, <0 if KO
     */
    function load_cache_types_fees()
    {
        global $langs;

        $num = count($this->cache_types_fees);
        if ($num > 0) return 0;    // Cache already loaded

        dol_syslog(__METHOD__, LOG_DEBUG);

        $langs->load("trips");

        $sql = "SELECT c.code, c.label";
        $sql.= " FROM ".MAIN_DB_PREFIX."c_type_fees as c";
        $sql.= " WHERE active > 0";

        $resql=$this->db->query($sql);
        if ($resql)
        {
            $num = $this->db->num_rows($resql);
            $i = 0;

            while ($i < $num)
            {
                $obj = $this->db->fetch_object($resql);

                // Si traduction existe, on l'utilise, sinon on prend le libelle par defaut
                $label=($obj->code != $langs->trans($obj->code) ? $langs->trans($obj->code) : $langs->trans($obj->label));
                $this->cache_types_fees[$obj->code] = $label;
                $i++;
            }

			asort($this->cache_types_fees);

            return $num;
        }
        else
		{
            dol_print_error($this->db);
            return -1;
        }
    }

    /**
     *	Return list of types of notes
     *
     *	@param	string		$selected		Preselected type
     *	@param  string		$htmlname		Name of field in form
     * 	@param	int			$showempty		Add an empty field
     * 	@return	void
     */
    function select_type_fees($selected='',$htmlname='type',$showempty=0)
    {
        global $user, $langs;

        dol_syslog(__METHOD__." selected=".$selected.", htmlname=".$htmlname, LOG_DEBUG);

        $this->load_cache_types_fees();

        print '<select class="flat" name="'.$htmlname.'">';
        if ($showempty)
        {
            print '<option value="-1"';
            if ($selected == -1) print ' selected';
            print '>&nbsp;</option>';
        }

        foreach($this->cache_types_fees as $key => $value)
        {
            print '<option value="'.$key.'"';
            if ($key == $selected) print ' selected';
            print '>';
            print $value;
            print '</option>';
        }

        print '</select>';
        if ($user->admin) print info_admin($langs->trans("YouCanChangeValuesForThisListFromDictionarySetup"),1);
    }


    /**
     *  Return HTML code to select a company.
     *
     *  @param		int			$selected				Preselected products
     *  @param		string		$htmlname				Name of HTML select field (must be unique in page)
     *  @param		int			$filter					Filter on thirdparty
     *  @param		int			$limit					Limit on number of returned lines
     *  @param		array		$ajaxoptions			Options for ajax_autocompleter
     * 	@param		int			$forcecombo				Force to use combo box
     *  @return		string								Return select box for thirdparty.
	 *  @deprecated	3.8 Use select_company instead. For exemple $form->select_thirdparty(GETPOST('socid'),'socid','',0) => $form->select_company(GETPOST('socid'),'socid','',1,0,0,array(),0)
     */
    function select_thirdparty($selected='', $htmlname='socid', $filter='', $limit=20, $ajaxoptions=array(), $forcecombo=0)
    {
   		return $this->select_thirdparty_list($selected,$htmlname,$filter,1,0,$forcecombo,array(),'',0,$limit);
    }

    /**
     *  Output html form to select a third party
     *
     *	@param	string	$selected       Preselected type
     *	@param  string	$htmlname       Name of field in form
     *  @param  string	$filter         optional filters criteras (example: 's.rowid <> x', 's.client IN (1,3)')
     *	@param	int		$showempty		Add an empty field
     * 	@param	int		$showtype		Show third party type in combolist (customer, prospect or supplier)
     * 	@param	int		$forcecombo		Force to use combo box
     *  @param	array	$events			Ajax event options to run on change. Example: array(array('method'=>'getContacts', 'url'=>dol_buildpath('/core/ajax/contacts.php',1), 'htmlname'=>'contactid', 'params'=>array('add-customer-contact'=>'disabled')))
     *	@param	int		$limit			Maximum number of elements
     *  @param	string	$morecss		Add more css styles to the SELECT component
     * 	@return	string					HTML string with select box for thirdparty.
     */
    function select_company($selected='', $htmlname='socid', $filter='', $showempty=0, $showtype=0, $forcecombo=0, $events=array(), $limit=0, $morecss='minwidth100')
    {
    	$out='';

    	/* TODO Use ajax_autocompleter like for products (not finished)
    	if (! empty($conf->use_javascript_ajax) && ! empty($conf->global->COMPANY_USE_SEARCH_TO_SELECT) && ! $forcecombo)
    	{
    		$placeholder='';

    		if ($selected && empty($selected_input_value))
    		{
    			require_once DOL_DOCUMENT_ROOT.'/societe/ajaxcompanies.php';
    			$societe = new Societe($this->db);
    			$societe->fetch($selected);
    			$selected_input_value=$societe->ref;
    		}
    		// mode=1 means customers products
    		$urloption='htmlname='.$htmlname.'&outjson=1&price_level='.$price_level.'&type='.$filtertype.'&mode=1&status='.$status.'&finished='.$finished;
    		print ajax_autocompleter($selected, $htmlname, DOL_URL_ROOT.'/societe/ajax/company.php', $urloption, $conf->global->COMPANY_USE_SEARCH_TO_SELECT, 0, $ajaxoptions);
    		if (empty($hidelabel)) print $langs->trans("RefOrLabel").' : ';
    		else if ($hidelabel > 1) {
    			if (! empty($conf->global->MAIN_HTML5_PLACEHOLDER)) $placeholder=' placeholder="'.$langs->trans("RefOrLabel").'"';
    			else $placeholder=' title="'.$langs->trans("RefOrLabel").'"';
    			if ($hidelabel == 2) {
    				print img_picto($langs->trans("Search"), 'search');
    			}
    		}
    		print '<input type="text" size="20" name="search_'.$htmlname.'" id="search_'.$htmlname.'" value="'.$selected_input_value.'"'.$placeholder.' />';
    		if ($hidelabel == 3) {
    			print img_picto($langs->trans("Search"), 'search');
    		}
    	}
    	else
    	{*/
    		$out.=$this->select_thirdparty_list($selected, $htmlname, $filter, $showempty, $showtype, $forcecombo, $events, '', 0, $limit, $morecss);
    	//}

    	return $out;
    }

    /**
     *  Output html form to select a third party
     *
     *	@param	string	$selected       Preselected type
     *	@param  string	$htmlname       Name of field in form
     *  @param  string	$filter         optional filters criteras (example: 's.rowid <> x', 's.client in (1,3)')
     *	@param	int		$showempty		Add an empty field
     * 	@param	int		$showtype		Show third party type in combolist (customer, prospect or supplier)
     * 	@param	int		$forcecombo		Force to use combo box
     *  @param	array	$events			Event options. Example: array(array('method'=>'getContacts', 'url'=>dol_buildpath('/core/ajax/contacts.php',1), 'htmlname'=>'contactid', 'params'=>array('add-customer-contact'=>'disabled')))
     *  @param	string	$filterkey		Filter on key value
     *  @param	int		$outputmode		0=HTML select string, 1=Array
     *  @param	int		$limit			Limit number of answers
     *  @param	string	$morecss		Add more css styles to the SELECT component
     * 	@return	string					HTML string with
     */
    function select_thirdparty_list($selected='',$htmlname='socid',$filter='',$showempty=0, $showtype=0, $forcecombo=0, $events=array(), $filterkey='', $outputmode=0, $limit=0, $morecss='minwidth100')
    {
        global $conf,$user,$langs;

        $out=''; $num=0;
        $outarray=array();

        // On recherche les societes
        $sql = "SELECT s.rowid, s.nom as name, s.client, s.fournisseur, s.code_client, s.code_fournisseur";
        $sql.= " FROM ".MAIN_DB_PREFIX ."societe as s";
        if (!$user->rights->societe->client->voir && !$user->societe_id) $sql .= ", ".MAIN_DB_PREFIX."societe_commerciaux as sc";
        $sql.= " WHERE s.entity IN (".getEntity('societe', 1).")";
        if (! empty($user->societe_id)) $sql.= " AND s.rowid = ".$user->societe_id;
        if ($filter) $sql.= " AND (".$filter.")";
        if (!$user->rights->societe->client->voir && !$user->societe_id) $sql.= " AND s.rowid = sc.fk_soc AND sc.fk_user = " .$user->id;
        if (! empty($conf->global->COMPANY_HIDE_INACTIVE_IN_COMBOBOX)) $sql.= " AND s.status <> 0";
        // Add criteria
        if ($filterkey && $filterkey != '')
        {
			$sql.=" AND (";
        	if (! empty($conf->global->COMPANY_DONOTSEARCH_ANYWHERE))   // Can use index
        	{
        		$sql.="(s.name LIKE '".$this->db->escape($filterkey)."%')";
        	}
        	else
        	{
        		// For natural search
        		$scrit = explode(' ', $filterkey);
        		foreach ($scrit as $crit) {
        			$sql.=" AND (s.name LIKE '%".$this->db->escape($crit)."%')";
        		}
        	}
        	if (! empty($conf->barcode->enabled))
        	{
        		$sql .= " OR s.barcode LIKE '".$this->db->escape($filterkey)."%'";
        	}
        	$sql.=")";
        }
        $sql.=$this->db->order("nom","ASC");
		if ($limit > 0) $sql.=$this->db->plimit($limit);

        dol_syslog(get_class($this)."::select_thirdparty_list", LOG_DEBUG);
        $resql=$this->db->query($sql);
        if ($resql)
        {
           	if ($conf->use_javascript_ajax && ! $forcecombo)
            {
				include_once DOL_DOCUMENT_ROOT . '/core/lib/ajax.lib.php';
            	$comboenhancement =ajax_combobox($htmlname, $events, $conf->global->COMPANY_USE_SEARCH_TO_SELECT);
            	$out.= $comboenhancement;
            	$nodatarole=($comboenhancement?' data-role="none"':'');
            }

            // Construct $out and $outarray
            $out.= '<select id="'.$htmlname.'" class="flat'.($morecss?' '.$morecss:'').'" name="'.$htmlname.'"'.$nodatarole.'>'."\n";

            $textifempty='';
            // Do not use textempty = ' ' or '&nbsp;' here, or search on key will search on ' key'.
            //$textifempty=' ';
            //if (! empty($conf->use_javascript_ajax) || $forcecombo) $textifempty='';
            if ($showempty) $out.= '<option value="-1">'.$textifempty.'</option>'."\n";

            $num = $this->db->num_rows($resql);
            $i = 0;
            if ($num)
            {
                while ($i < $num)
                {
                    $obj = $this->db->fetch_object($resql);
                    $label='';
                    if ($conf->global->SOCIETE_ADD_REF_IN_LIST) {
                    	if (($obj->client) && (!empty($obj->code_client))) {
                    		$label = $obj->code_client. ' - ';
                    	}
                    	if (($obj->fournisseur) && (!empty($obj->code_fournisseur))) {
                    		$label .= $obj->code_fournisseur. ' - ';
                    	}
                    	$label.=' '.$obj->name;
                    }
                    else
                    {
                    	$label=$obj->name;
                    }

                    if ($showtype)
                    {
                        if ($obj->client || $obj->fournisseur) $label.=' (';
                        if ($obj->client == 1 || $obj->client == 3) $label.=$langs->trans("Customer");
                        if ($obj->client == 2 || $obj->client == 3) $label.=($obj->client==3?', ':'').$langs->trans("Prospect");
                        if ($obj->fournisseur) $label.=($obj->client?', ':'').$langs->trans("Supplier");
                        if ($obj->client || $obj->fournisseur) $label.=')';
                    }
                    if ($selected > 0 && $selected == $obj->rowid)
                    {
                        $out.= '<option value="'.$obj->rowid.'" selected>'.$label.'</option>';
                    }
                    else
					{
                        $out.= '<option value="'.$obj->rowid.'">'.$label.'</option>';
                    }

                    array_push($outarray, array('key'=>$obj->rowid, 'value'=>$obj->rowid, 'label'=>$label));

                    $i++;
                    if (($i % 10) == 0) $out.="\n";
                }
            }
            $out.= '</select>'."\n";
        }
        else
        {
            dol_print_error($this->db);
        }

        $this->result=array('nbofthirdparties'=>$num);

        if ($outputmode) return $outarray;
        return $out;
    }


    /**
     *    	Return HTML combo list of absolute discounts
     *
     *    	@param	string	$selected       Id remise fixe pre-selectionnee
     *    	@param  string	$htmlname       Nom champ formulaire
     *    	@param  string	$filter         Criteres optionnels de filtre
     * 		@param	int		$socid			Id of thirdparty
     * 		@param	int		$maxvalue		Max value for lines that can be selected
     * 		@return	int						Return number of qualifed lines in list
     */
    function select_remises($selected, $htmlname, $filter, $socid, $maxvalue=0)
    {
        global $langs,$conf;

        // On recherche les remises
        $sql = "SELECT re.rowid, re.amount_ht, re.amount_tva, re.amount_ttc,";
        $sql.= " re.description, re.fk_facture_source";
        $sql.= " FROM ".MAIN_DB_PREFIX ."societe_remise_except as re";
        $sql.= " WHERE fk_soc = ".$socid;
        if ($filter) $sql.= " AND ".$filter;
        $sql.= " ORDER BY re.description ASC";

        dol_syslog(get_class($this)."::select_remises", LOG_DEBUG);
        $resql=$this->db->query($sql);
        if ($resql)
        {
            print '<select class="flat" name="'.$htmlname.'">';
            $num = $this->db->num_rows($resql);

            $qualifiedlines=$num;

            $i = 0;
            if ($num)
            {
                print '<option value="0">&nbsp;</option>';
                while ($i < $num)
                {
                    $obj = $this->db->fetch_object($resql);
                    $desc=dol_trunc($obj->description,40);
                    if ($desc=='(CREDIT_NOTE)') $desc=$langs->trans("CreditNote");
                    if ($desc=='(DEPOSIT)')     $desc=$langs->trans("Deposit");

                    $selectstring='';
                    if ($selected > 0 && $selected == $obj->rowid) $selectstring=' selected';

                    $disabled='';
                    if ($maxvalue > 0 && $obj->amount_ttc > $maxvalue)
                    {
                        $qualifiedlines--;
                        $disabled=' disabled';
                    }

                    print '<option value="'.$obj->rowid.'"'.$selectstring.$disabled.'>'.$desc.' ('.price($obj->amount_ht).' '.$langs->trans("HT").' - '.price($obj->amount_ttc).' '.$langs->trans("TTC").')</option>';
                    $i++;
                }
            }
            print '</select>';
            return $qualifiedlines;
        }
        else
        {
            dol_print_error($this->db);
            return -1;
        }
    }

    /**
     *	Return list of all contacts (for a third party or all)
     *
     *	@param	int		$socid      	Id ot third party or 0 for all
     *	@param  string	$selected   	Id contact pre-selectionne
     *	@param  string	$htmlname  	    Name of HTML field ('none' for a not editable field)
     *	@param  int		$showempty      0=no empty value, 1=add an empty value
     *	@param  string	$exclude        List of contacts id to exclude
     *	@param	string	$limitto		Disable answers that are not id in this array list
     *	@param	integer	$showfunction   Add function into label
     *	@param	string	$moreclass		Add more class to class style
     *	@param	integer	$showsoc	    Add company into label
     * 	@param	int		$forcecombo		Force to use combo box
     *  @param	array	$events			Event options. Example: array(array('method'=>'getContacts', 'url'=>dol_buildpath('/core/ajax/contacts.php',1), 'htmlname'=>'contactid', 'params'=>array('add-customer-contact'=>'disabled')))
     *  @param	bool	$options_only	Return options only (for ajax treatment)
     *	@return	int						<0 if KO, Nb of contact in list if OK
     */
    function select_contacts($socid,$selected='',$htmlname='contactid',$showempty=0,$exclude='',$limitto='',$showfunction=0, $moreclass='', $showsoc=0, $forcecombo=0, $events=array(), $options_only=false)
    {
    	print $this->selectcontacts($socid,$selected,$htmlname,$showempty,$exclude,$limitto,$showfunction, $moreclass, $options_only, $showsoc, $forcecombo, $events);
    	return $this->num;
    }

    /**
     *	Return list of all contacts (for a third party or all)
     *
     *	@param	int		$socid      	Id ot third party or 0 for all
     *	@param  string	$selected   	Id contact pre-selectionne
     *	@param  string	$htmlname  	    Name of HTML field ('none' for a not editable field)
     *	@param  int		$showempty     	0=no empty value, 1=add an empty value, 2=add line 'Internal' (used by user edit)
     *	@param  string	$exclude        List of contacts id to exclude
     *	@param	string	$limitto		Disable answers that are not id in this array list
     *	@param	integer	$showfunction   Add function into label
     *	@param	string	$moreclass		Add more class to class style
     *	@param	bool	$options_only	Return options only (for ajax treatment)
     *	@param	integer	$showsoc	    Add company into label
     * 	@param	int		$forcecombo		Force to use combo box
     *  @param	array	$events			Event options. Example: array(array('method'=>'getContacts', 'url'=>dol_buildpath('/core/ajax/contacts.php',1), 'htmlname'=>'contactid', 'params'=>array('add-customer-contact'=>'disabled')))
     *	@return	 int					<0 if KO, Nb of contact in list if OK
     */
    function selectcontacts($socid,$selected='',$htmlname='contactid',$showempty=0,$exclude='',$limitto='',$showfunction=0, $moreclass='', $options_only=false, $showsoc=0, $forcecombo=0, $events=array())
    {
        global $conf,$langs;

        $langs->load('companies');

        $out='';

        // On recherche les societes
        $sql = "SELECT sp.rowid, sp.lastname, sp.statut, sp.firstname, sp.poste";
        if ($showsoc > 0) $sql.= " , s.nom as company";
        $sql.= " FROM ".MAIN_DB_PREFIX ."socpeople as sp";
        if ($showsoc > 0) $sql.= " LEFT OUTER JOIN  ".MAIN_DB_PREFIX ."societe as s ON s.rowid=sp.fk_soc";
        $sql.= " WHERE sp.entity IN (".getEntity('societe', 1).")";
        if ($socid > 0) $sql.= " AND sp.fk_soc=".$socid;
        if (! empty($conf->global->CONTACT_HIDE_INACTIVE_IN_COMBOBOX)) $sql.= " AND sp.statut <> 0";
        $sql.= " ORDER BY sp.lastname ASC";

        dol_syslog(get_class($this)."::select_contacts", LOG_DEBUG);
        $resql=$this->db->query($sql);
        if ($resql)
        {
            $num=$this->db->num_rows($resql);

            if ($conf->use_javascript_ajax && ! $forcecombo && ! $options_only)
            {
				include_once DOL_DOCUMENT_ROOT . '/core/lib/ajax.lib.php';
            	$comboenhancement = ajax_combobox($htmlname, $events, $conf->global->CONTACT_USE_SEARCH_TO_SELECT);
            	$out.= $comboenhancement;
            	$nodatarole=($comboenhancement?' data-role="none"':'');
            }

            if ($htmlname != 'none' || $options_only) $out.= '<select class="flat'.($moreclass?' '.$moreclass:'').'" id="'.$htmlname.'" name="'.$htmlname.'"'.$nodatarole.'>';
            if ($showempty == 1) $out.= '<option value="0"'.($selected=='0'?' selected':'').'></option>';
            if ($showempty == 2) $out.= '<option value="0"'.($selected=='0'?' selected':'').'>'.$langs->trans("Internal").'</option>';
            $num = $this->db->num_rows($resql);
            $i = 0;
            if ($num)
            {
                include_once DOL_DOCUMENT_ROOT.'/contact/class/contact.class.php';
                $contactstatic=new Contact($this->db);

                while ($i < $num)
                {
                    $obj = $this->db->fetch_object($resql);

                    $contactstatic->id=$obj->rowid;
                    $contactstatic->lastname=$obj->lastname;
                    $contactstatic->firstname=$obj->firstname;
					if ($obj->statut == 1){
                    if ($htmlname != 'none')
                    {
                        $disabled=0;
                        if (is_array($exclude) && count($exclude) && in_array($obj->rowid,$exclude)) $disabled=1;
                        if (is_array($limitto) && count($limitto) && ! in_array($obj->rowid,$limitto)) $disabled=1;
                        if ($selected && $selected == $obj->rowid)
                        {
                            $out.= '<option value="'.$obj->rowid.'"';
                            if ($disabled) $out.= ' disabled';
                            $out.= ' selected>';
                            $out.= $contactstatic->getFullName($langs);
                            if ($showfunction && $obj->poste) $out.= ' ('.$obj->poste.')';
                            if (($showsoc > 0) && $obj->company) $out.= ' - ('.$obj->company.')';
                            $out.= '</option>';
                        }
                        else
                        {
                            $out.= '<option value="'.$obj->rowid.'"';
                            if ($disabled) $out.= ' disabled';
                            $out.= '>';
                            $out.= $contactstatic->getFullName($langs);
                            if ($showfunction && $obj->poste) $out.= ' ('.$obj->poste.')';
                            if (($showsoc > 0) && $obj->company) $out.= ' - ('.$obj->company.')';
                            $out.= '</option>';
                        }
                    }
                    else
					{
                        if ($selected == $obj->rowid)
                        {
                            $out.= $contactstatic->getFullName($langs);
                            if ($showfunction && $obj->poste) $out.= ' ('.$obj->poste.')';
                            if (($showsoc > 0) && $obj->company) $out.= ' - ('.$obj->company.')';
                        }
                    }
				}
                    $i++;
                }
            }
            else
			{
            	$out.= '<option value="-1"'.($showempty==2?'':' selected').' disabled>'.$langs->trans($socid?"NoContactDefinedForThirdParty":"NoContactDefined").'</option>';
            }
            if ($htmlname != 'none' || $options_only)
            {
                $out.= '</select>';
            }

            $this->num = $num;
            return $out;
        }
        else
        {
            dol_print_error($this->db);
            return -1;
        }
    }

    /**
     *	Return select list of users
     *
     *  @param	string	$selected       Id user preselected
     *  @param  string	$htmlname       Field name in form
     *  @param  int		$show_empty     0=liste sans valeur nulle, 1=ajoute valeur inconnue
     *  @param  array	$exclude        Array list of users id to exclude
     * 	@param	int		$disabled		If select list must be disabled
     *  @param  array	$include        Array list of users id to include
     * 	@param	int		$enableonly		Array list of users id to be enabled. All other must be disabled
     *  @param	int		$force_entity	0 or Id of environment to force
     * 	@return	void
     *  @deprecated
     *  @see select_dolusers()
     */
    function select_users($selected='',$htmlname='userid',$show_empty=0,$exclude='',$disabled=0,$include='',$enableonly='',$force_entity=0)
    {
        print $this->select_dolusers($selected,$htmlname,$show_empty,$exclude,$disabled,$include,$enableonly,$force_entity);
    }

    /**
     *	Return select list of users
     *
     *  @param	string	$selected       User id or user object of user preselected. If -1, we use id of current user.
     *  @param  string	$htmlname       Field name in form
     *  @param  int		$show_empty     0=list with no empty value, 1=add also an empty value into list
     *  @param  array	$exclude        Array list of users id to exclude
     * 	@param	int		$disabled		If select list must be disabled
     *  @param  array	$include        Array list of users id to include or 'hierarchy' to have only supervised users
     * 	@param	array	$enableonly		Array list of users id to be enabled. All other must be disabled
     *  @param	int		$force_entity	0 or Id of environment to force
     *  @param	int		$maxlength		Maximum length of string into list (0=no limit)
     *  @param	int		$showstatus		0=show user status only if status is disabled, 1=always show user status into label, -1=never show user status
     *  @param	string	$morefilter		Add more filters into sql request
     *  @param	string	$show_every		0=default list, 1=add also a value "Everybody" at beginning of list
     *  @param	string	$enableonlytext	If option $enableonly is set, we use this text to explain into label why record is disabled. Not used if enableonly is empty.
     *  @param	string	$morecss		More css
     * 	@return	string					HTML select string
     *  @see select_dolgroups
     */
    function select_dolusers($selected='', $htmlname='userid', $show_empty=0, $exclude='', $disabled=0, $include='', $enableonly='', $force_entity=0, $maxlength=0, $showstatus=0, $morefilter='', $show_every=0, $enableonlytext='', $morecss='')
    {
        global $conf,$user,$langs;

        // If no preselected user defined, we take current user
        if ((is_numeric($selected) && ($selected < -2 || empty($selected))) && empty($conf->global->SOCIETE_DISABLE_DEFAULT_SALESREPRESENTATIVE)) $selected=$user->id;

        $excludeUsers=null;
        $includeUsers=null;

        // Permettre l'exclusion d'utilisateurs
        if (is_array($exclude))	$excludeUsers = implode("','",$exclude);
        // Permettre l'inclusion d'utilisateurs
        if (is_array($include))	$includeUsers = implode("','",$include);
		else if ($include == 'hierarchy')
		{
			// Build list includeUsers to have only hierarchy
			$userid=$user->id;
			$include=array();
			if (empty($user->users) || ! is_array($user->users)) $user->get_full_tree();
			foreach($user->users as $key => $val)
			{
				if (preg_match('/_'.$userid.'/',$val['fullpath'])) $include[]=$val['id'];
			}
			$includeUsers = implode("','",$include);
			//var_dump($includeUsers);exit;
			//var_dump($user->users);exit;
		}

        $out='';

        // On recherche les utilisateurs
        $sql = "SELECT DISTINCT u.rowid, u.lastname as lastname, u.firstname, u.statut, u.login, u.admin, u.entity";
        if (! empty($conf->multicompany->enabled) && $conf->entity == 1 && $user->admin && ! $user->entity)
        {
            $sql.= ", e.label";
        }
        $sql.= " FROM ".MAIN_DB_PREFIX ."user as u";
        if (! empty($conf->multicompany->enabled) && $conf->entity == 1 && $user->admin && ! $user->entity)
        {
            $sql.= " LEFT JOIN ".MAIN_DB_PREFIX ."entity as e ON e.rowid=u.entity";
            if ($force_entity) $sql.= " WHERE u.entity IN (0,".$force_entity.")";
            else $sql.= " WHERE u.entity IS NOT NULL";
        }
        else
       {
        	if (! empty($conf->multicompany->transverse_mode))
        	{
        		$sql.= ", ".MAIN_DB_PREFIX."usergroup_user as ug";
        		$sql.= " WHERE ug.fk_user = u.rowid";
        		$sql.= " AND ug.entity = ".$conf->entity;
        	}
        	else
        	{
        		$sql.= " WHERE u.entity IN (0,".$conf->entity.")";
        	}
        }
        if (! empty($user->societe_id)) $sql.= " AND u.fk_soc = ".$user->societe_id;
        if (is_array($exclude) && $excludeUsers) $sql.= " AND u.rowid NOT IN ('".$excludeUsers."')";
        if (is_array($include) && $includeUsers) $sql.= " AND u.rowid IN ('".$includeUsers."')";
        if (! empty($conf->global->USER_HIDE_INACTIVE_IN_COMBOBOX)) $sql.= " AND u.statut <> 0";
        if (! empty($morefilter)) $sql.=" ".$morefilter;
        $sql.= " ORDER BY u.lastname ASC";

        dol_syslog(get_class($this)."::select_dolusers", LOG_DEBUG);
        $resql=$this->db->query($sql);
        if ($resql)
        {
            $num = $this->db->num_rows($resql);
            $i = 0;
            if ($num)
            {
           		// Enhance with select2
           		$nodatarole='';
		        if ($conf->use_javascript_ajax)
		        {
		            include_once DOL_DOCUMENT_ROOT . '/core/lib/ajax.lib.php';
		            $comboenhancement = ajax_combobox($htmlname);
		            $out.=$comboenhancement;
		            $nodatarole=($comboenhancement?' data-role="none"':'');
		        }

                $out.= '<select class="flat minwidth200'.($morecss?' '.$morecss:'').'" id="'.$htmlname.'" name="'.$htmlname.'"'.($disabled?' disabled':'').$nodatarole.'>';
                if ($show_empty) $out.= '<option value="-1"'.((empty($selected) || $selected==-1)?' selected':'').'>&nbsp;</option>'."\n";
				if ($show_every) $out.= '<option value="-2"'.(($selected==-2)?' selected':'').'>-- '.$langs->trans("Everybody").' --</option>'."\n";

                $userstatic=new User($this->db);

                while ($i < $num)
                {
                    $obj = $this->db->fetch_object($resql);

                    $userstatic->id=$obj->rowid;
                    $userstatic->lastname=$obj->lastname;
                    $userstatic->firstname=$obj->firstname;

                    $disableline='';
                    if (is_array($enableonly) && count($enableonly) && ! in_array($obj->rowid,$enableonly)) $disableline=($enableonlytext?$enableonlytext:'1');

                    if ((is_object($selected) && $selected->id == $obj->rowid) || (! is_object($selected) && $selected == $obj->rowid))
                    {
                        $out.= '<option value="'.$obj->rowid.'"';
                        if ($disableline) $out.= ' disabled';
                        $out.= ' selected>';
                    }
                    else
                    {
                        $out.= '<option value="'.$obj->rowid.'"';
                        if ($disableline) $out.= ' disabled';
                        $out.= '>';
                    }

                    $out.= $userstatic->getFullName($langs, 0, 0, $maxlength);
                    // Complete name with more info
                    $moreinfo=0;
                    if (! empty($conf->global->MAIN_SHOW_LOGIN))
                    {
                    	$out.= ($moreinfo?' - ':' (').$obj->login;
                    	$moreinfo++;
                    }
                    if ($showstatus >= 0)
                    {
                    	if ($obj->statut == 1 && $showstatus == 1)
                    	{
                    		$out.=($moreinfo?' - ':' (').$langs->trans('Enabled');
                    		$moreinfo++;
                    	}
						if ($obj->statut == 0)
						{
							$out.=($moreinfo?' - ':' (').$langs->trans('Disabled');
							$moreinfo++;
						}
					}
                    if (! empty($conf->multicompany->enabled) && empty($conf->multicompany->transverse_mode) && $conf->entity == 1 && $user->admin && ! $user->entity)
                    {
                        if ($obj->admin && ! $obj->entity)
                        {
                        	$out.=($moreinfo?' - ':' (').$langs->trans("AllEntities");
                        	$moreinfo++;
                        }
                        else
                     {
                        	$out.=($moreinfo?' - ':' (').($obj->label?$obj->label:$langs->trans("EntityNameNotDefined"));
                        	$moreinfo++;
                     	}
                    }
					$out.=($moreinfo?')':'');
					if ($disableline && $disableline != '1')
					{
						$out.=' - '.$disableline;	// This is text from $enableonlytext parameter
					}
                    $out.= '</option>';

                    $i++;
                }
            }
            else
            {
                $out.= '<select class="flat" id="'.$htmlname.'" name="'.$htmlname.'" disabled>';
                $out.= '<option value="">'.$langs->trans("None").'</option>';
            }
            $out.= '</select>';
        }
        else
        {
            dol_print_error($this->db);
        }

        return $out;
    }


    /**
     *	Return select list of users. Selected users are stored into session.
     *  List of users are provided into $_SESSION['assignedtouser'].
     *
     *  @param  string	$action         Value for $action
     *  @param  string	$htmlname       Field name in form
     *  @param  int		$show_empty     0=liste sans valeur nulle, 1=ajoute valeur inconnue
     *  @param  array	$exclude        Array list of users id to exclude
     * 	@param	int		$disabled		If select list must be disabled
     *  @param  array	$include        Array list of users id to include or 'hierarchy' to have only supervised users
     * 	@param	array	$enableonly		Array list of users id to be enabled. All other must be disabled
     *  @param	int		$force_entity	0 or Id of environment to force
     *  @param	int		$maxlength		Maximum length of string into list (0=no limit)
     *  @param	int		$showstatus		0=show user status only if status is disabled, 1=always show user status into label, -1=never show user status
     *  @param	string	$morefilter		Add more filters into sql request
     * 	@return	string					HTML select string
     *  @see select_dolgroups
     */
    function select_dolusers_forevent($action='', $htmlname='userid', $show_empty=0, $exclude='', $disabled=0, $include='', $enableonly='', $force_entity=0, $maxlength=0, $showstatus=0, $morefilter='')
    {
        global $conf,$user,$langs;

        $userstatic=new User($this->db);
		$out='';

        // Method with no ajax
        //$out.='<form method="POST" action="'.$_SERVER["PHP_SELF"].'">';
        if ($action == 'view')
        {
			$out.='';
        }
		else
		{
			$out.='<input type="hidden" class="removedassignedhidden" name="removedassigned" value="">';
			$out.='<script type="text/javascript" language="javascript">jQuery(document).ready(function () {    jQuery(".removedassigned").click(function() {        jQuery(".removedassignedhidden").val(jQuery(this).val());    });})</script>';
			$out.=$this->select_dolusers('', $htmlname, $show_empty, $exclude, $disabled, $include, $enableonly, $force_entity, $maxlength, $showstatus, $morefilter);
			$out.=' <input type="submit" class="button" name="'.$action.'assignedtouser" value="'.dol_escape_htmltag($langs->trans("Add")).'">';
		}
		$assignedtouser=array();
		if (!empty($_SESSION['assignedtouser']))
		{
			$assignedtouser=json_decode($_SESSION['assignedtouser'], true);
		}
		$nbassignetouser=count($assignedtouser);

		if ($nbassignetouser && $action != 'view') $out.='<br>';
		$i=0; $ownerid=0;
		foreach($assignedtouser as $key => $value)
		{
			if ($value['id'] == $ownerid) continue;
			$userstatic->fetch($value['id']);
			$out.=$userstatic->getNomUrl(1);
			if ($i == 0) { $ownerid = $value['id']; $out.=' ('.$langs->trans("Owner").')'; }
			if ($nbassignetouser > 1 && $action != 'view') $out.=' <input type="image" style="border: 0px;" src="'.img_picto($langs->trans("Remove"), 'delete', '', 0, 1).'" value="'.$userstatic->id.'" class="removedassigned" id="removedassigned_'.$userstatic->id.'" name="removedassigned_'.$userstatic->id.'">';
			//$out.=' '.($value['mandatory']?$langs->trans("Mandatory"):$langs->trans("Optional"));
			//$out.=' '.($value['transparency']?$langs->trans("Busy"):$langs->trans("NotBusy"));
			$out.='<br>';
			$i++;
		}

		//$out.='</form>';
        return $out;
    }


    /**
     *  Return list of products for customer in Ajax if Ajax activated or go to select_produits_list
     *
     *  @param		int			$selected				Preselected products
     *  @param		string		$htmlname				Name of HTML select field (must be unique in page)
     *  @param		int			$filtertype				Filter on product type (''=nofilter, 0=product, 1=service)
     *  @param		int			$limit					Limit on number of returned lines
     *  @param		int			$price_level			Level of price to show
     *  @param		int			$status					-1=Return all products, 0=Products not on sell, 1=Products on sell
     *  @param		int			$finished				2=all, 1=finished, 0=raw material
     *  @param		string		$selected_input_value	Value of preselected input text (for use with ajax)
     *  @param		int			$hidelabel				Hide label (0=no, 1=yes, 2=show search icon (before) and placeholder, 3 search icon after)
     *  @param		array		$ajaxoptions			Options for ajax_autocompleter
     *  @param      int			$socid					Thirdparty Id
     *  @return		void
     */
    function select_produits($selected='', $htmlname='productid', $filtertype='', $limit=20, $price_level=0, $status=1, $finished=2, $selected_input_value='', $hidelabel=0, $ajaxoptions=array(), $socid=0)
    {
        global $langs,$conf;

        $price_level = (! empty($price_level) ? $price_level : 0);

        if (! empty($conf->use_javascript_ajax) && ! empty($conf->global->PRODUIT_USE_SEARCH_TO_SELECT))
        {
        	$placeholder='';

            if ($selected && empty($selected_input_value))
            {
                require_once DOL_DOCUMENT_ROOT.'/product/class/product.class.php';
                $producttmpselect = new Product($this->db);
                $producttmpselect->fetch($selected);
                $selected_input_value=$producttmpselect->ref;
                unset($producttmpselect);
            }
            // mode=1 means customers products
            $urloption='htmlname='.$htmlname.'&outjson=1&price_level='.$price_level.'&type='.$filtertype.'&mode=1&status='.$status.'&finished='.$finished;
            //Price by customer
            if (! empty($conf->global->PRODUIT_CUSTOMER_PRICES) && !empty($socid)) {
            	$urloption.='&socid='.$socid;
            }
            print ajax_autocompleter($selected, $htmlname, DOL_URL_ROOT.'/product/ajax/products.php', $urloption, $conf->global->PRODUIT_USE_SEARCH_TO_SELECT, 0, $ajaxoptions);
            if (empty($hidelabel)) print $langs->trans("RefOrLabel").' : ';
            else if ($hidelabel > 1) {
            	if (! empty($conf->global->MAIN_HTML5_PLACEHOLDER)) $placeholder=' placeholder="'.$langs->trans("RefOrLabel").'"';
            	else $placeholder=' title="'.$langs->trans("RefOrLabel").'"';
            	if ($hidelabel == 2) {
            		print img_picto($langs->trans("Search"), 'search');
            	}
            }
            print '<input type="text" size="20" name="search_'.$htmlname.'" id="search_'.$htmlname.'" value="'.$selected_input_value.'"'.$placeholder.' autofocus />';
            if ($hidelabel == 3) {
            	print img_picto($langs->trans("Search"), 'search');
            }
        }
        else
		{
            print $this->select_produits_list($selected,$htmlname,$filtertype,$limit,$price_level,'',$status,$finished,0,$socid);
        }
    }

    /**
     *	Return list of products for a customer
     *
     *	@param      int		$selected       Preselected product
     *	@param      string	$htmlname       Name of select html
     *  @param		string	$filtertype     Filter on product type (''=nofilter, 0=product, 1=service)
     *	@param      int		$limit          Limit on number of returned lines
     *	@param      int		$price_level    Level of price to show
     * 	@param      string	$filterkey      Filter on product
     *	@param		int		$status         -1=Return all products, 0=Products not on sell, 1=Products on sell
     *  @param      int		$finished       Filter on finished field: 2=No filter
     *  @param      int		$outputmode     0=HTML select string, 1=Array
     *  @param      int		$socid     		Thirdparty Id
     *  @return     array    				Array of keys for json
     */
    function select_produits_list($selected='',$htmlname='productid',$filtertype='',$limit=20,$price_level=0,$filterkey='',$status=1,$finished=2,$outputmode=0,$socid=0)
    {
        global $langs,$conf,$user,$db;

        $out='';
        $outarray=array();

        $sql = "SELECT ";
        $sql.= " p.rowid, p.label, p.ref, p.description, p.fk_product_type, p.price, p.price_ttc, p.price_base_type, p.tva_tx, p.duration, p.stock, p.fk_price_expression";

        //Price by customer
        if (! empty($conf->global->PRODUIT_CUSTOMER_PRICES) && !empty($socid)) {
        	$sql.=' ,pcp.rowid as idprodcustprice, pcp.price as custprice, pcp.price_ttc as custprice_ttc,';
        	$sql.=' pcp.price_base_type as custprice_base_type, pcp.tva_tx as custtva_tx';
        }

        // Multilang : we add translation
        if (! empty($conf->global->MAIN_MULTILANGS))
        {
            $sql.= ", pl.label as label_translated";
        }
		// Price by quantity
		if (! empty($conf->global->PRODUIT_CUSTOMER_PRICES_BY_QTY))
		{
			$sql.= ", (SELECT pp.rowid FROM ".MAIN_DB_PREFIX."product_price as pp WHERE pp.fk_product = p.rowid";
			if ($price_level >= 1 && !empty($conf->global->PRODUIT_MULTIPRICES)) $sql.= " AND price_level=".$price_level;
			$sql.= " ORDER BY date_price";
			$sql.= " DESC LIMIT 1) as price_rowid";
			$sql.= ", (SELECT pp.price_by_qty FROM ".MAIN_DB_PREFIX."product_price as pp WHERE pp.fk_product = p.rowid";
			if ($price_level >= 1 && !empty($conf->global->PRODUIT_MULTIPRICES)) $sql.= " AND price_level=".$price_level;
			$sql.= " ORDER BY date_price";
			$sql.= " DESC LIMIT 1) as price_by_qty";
		}
        $sql.= " FROM ".MAIN_DB_PREFIX."product as p";
        //Price by customer
        if (! empty($conf->global->PRODUIT_CUSTOMER_PRICES) && !empty($socid)) {
        	$sql.=" LEFT JOIN  ".MAIN_DB_PREFIX."product_customer_price as pcp ON pcp.fk_soc=".$socid." AND pcp.fk_product=p.rowid";
        }
        // Multilang : we add translation
        if (! empty($conf->global->MAIN_MULTILANGS))
        {
            $sql.= " LEFT JOIN ".MAIN_DB_PREFIX."product_lang as pl ON pl.fk_product = p.rowid AND pl.lang='". $langs->getDefaultLang() ."'";
        }
        $sql.= ' WHERE p.entity IN ('.getEntity('product', 1).')';
        if ($finished == 0)
        {
            $sql.= " AND p.finished = ".$finished;
        }
        elseif ($finished == 1)
        {
            $sql.= " AND p.finished = ".$finished;
            if ($status >= 0)  $sql.= " AND p.tosell = ".$status;
        }
        elseif ($status >= 0)
        {
            $sql.= " AND p.tosell = ".$status;
        }
        if (strval($filtertype) != '') $sql.=" AND p.fk_product_type=".$filtertype;
        // Add criteria on ref/label
        if ($filterkey != '')
        {
        	$sql.=' AND (';
        	$prefix=empty($conf->global->PRODUCT_DONOTSEARCH_ANYWHERE)?'%':'';	// Can use index if PRODUCT_DONOTSEARCH_ANYWHERE is on
            // For natural search
            $scrit = explode(' ', $filterkey);
            $i=0;
            if (count($scrit) > 1) $sql.="(";
            foreach ($scrit as $crit)
            {
            	if ($i > 0) $sql.=" AND ";
                $sql.="(p.ref LIKE '".$prefix.$crit."%' OR p.label LIKE '".$prefix.$crit."%'";
                if (! empty($conf->global->MAIN_MULTILANGS)) $sql.=" OR pl.label LIKE '".$prefix.$crit."%'";
                $sql.=")";
                $i++;
            }
            if (count($scrit) > 1) $sql.=")";
          	if (! empty($conf->barcode->enabled)) $sql.= " OR p.barcode LIKE '".$prefix.$filterkey."%'";
        	$sql.=')';
        }
        $sql.= $db->order("p.ref");
        $sql.= $db->plimit($limit);

        // Build output string
        dol_syslog(get_class($this)."::select_produits_list search product", LOG_DEBUG);
        $result=$this->db->query($sql);
        if ($result)
        {
            require_once DOL_DOCUMENT_ROOT.'/product/class/product.class.php';
            require_once DOL_DOCUMENT_ROOT.'/product/dynamic_price/class/price_parser.class.php';
            $num = $this->db->num_rows($result);

            $out.='<select class="flat" name="'.$htmlname.'" id="'.$htmlname.'" autofocus>';
            $out.='<option value="0" selected>&nbsp;</option>';

            $i = 0;
            while ($num && $i < $num)
            {
            	$opt = '';
				$optJson = array();
				$objp = $this->db->fetch_object($result);

				if (!empty($objp->price_by_qty) && $objp->price_by_qty == 1 && !empty($conf->global->PRODUIT_CUSTOMER_PRICES_BY_QTY))
				{ // Price by quantity will return many prices for the same product
					$sql = "SELECT rowid, quantity, price, unitprice, remise_percent, remise";
					$sql.= " FROM ".MAIN_DB_PREFIX."product_price_by_qty";
					$sql.= " WHERE fk_product_price=".$objp->price_rowid;
					$sql.= " ORDER BY quantity ASC";

					dol_syslog(get_class($this)."::select_produits_list search price by qty", LOG_DEBUG);
					$result2 = $this->db->query($sql);
					if ($result2)
					{
						$nb_prices = $this->db->num_rows($result2);
						$j = 0;
						while ($nb_prices && $j < $nb_prices) {
							$objp2 = $this->db->fetch_object($result2);

							$objp->quantity = $objp2->quantity;
							$objp->price = $objp2->price;
							$objp->unitprice = $objp2->unitprice;
							$objp->remise_percent = $objp2->remise_percent;
							$objp->remise = $objp2->remise;
							$objp->price_by_qty_rowid = $objp2->rowid;

							$this->constructProductListOption($objp, $opt, $optJson, 0, $selected);

							$j++;

							// Add new entry
							// "key" value of json key array is used by jQuery automatically as selected value
							// "label" value of json key array is used by jQuery automatically as text for combo box
							$out.=$opt;
							array_push($outarray, $optJson);
						}
					}
				}
				else
				{
                    if (!empty($objp->fk_price_expression)) {
                        $price_product = new Product($this->db);
                        $price_product->fetch($objp->rowid, '', '', 1);
                        $priceparser = new PriceParser($this->db);
                        $price_result = $priceparser->parseProduct($price_product);
                        if ($price_result >= 0) {
                            $objp->price = $price_result;
                            $objp->unitprice = $price_result;
                            //Calculate the VAT
                            $objp->price_ttc = price2num($objp->price) * (1 + ($objp->tva_tx / 100));
                            $objp->price_ttc = price2num($objp->price_ttc,'MU');
                        }
                    }
					$this->constructProductListOption($objp, $opt, $optJson, $price_level, $selected);
					// Add new entry
					// "key" value of json key array is used by jQuery automatically as selected value
					// "label" value of json key array is used by jQuery automatically as text for combo box
					$out.=$opt;
					array_push($outarray, $optJson);
				}

                $i++;
            }

            $out.='</select>';

            $this->db->free($result);

            if (empty($outputmode)) return $out;
            return $outarray;
        }
        else
		{
            dol_print_error($db);
        }
    }

    /**
     * constructProductListOption
     *
     * @param 	resultset	$objp			Resultset of fetch
     * @param 	string		$opt			Option
     * @param 	string		$optJson		Option
     * @param 	int			$price_level	Price level
     * @param 	string		$selected		Preselected value
     * @return	void
     */
	private function constructProductListOption(&$objp, &$opt, &$optJson, $price_level, $selected)
	{
		global $langs,$conf,$user,$db;

        $outkey='';
        $outval='';
        $outref='';
        $outlabel='';
        $outdesc='';
        $outtype='';
        $outprice_ht='';
        $outprice_ttc='';
        $outpricebasetype='';
        $outtva_tx='';
		$outqty=1;
		$outdiscount=0;

		$maxlengtharticle=(empty($conf->global->PRODUCT_MAX_LENGTH_COMBO)?48:$conf->global->PRODUCT_MAX_LENGTH_COMBO);

        $label=$objp->label;
        if (! empty($objp->label_translated)) $label=$objp->label_translated;
        if (! empty($filterkey) && $filterkey != '') $label=preg_replace('/('.preg_quote($filterkey).')/i','<strong>$1</strong>',$label,1);

        $outkey=$objp->rowid;
        $outref=$objp->ref;
        $outlabel=$objp->label;
        $outdesc=$objp->description;
        $outtype=$objp->fk_product_type;

        $opt = '<option value="'.$objp->rowid.'"';
        $opt.= ($objp->rowid == $selected)?' selected':'';
		$opt.= (!empty($objp->price_by_qty_rowid) && $objp->price_by_qty_rowid > 0)?' pbq="'.$objp->price_by_qty_rowid.'"':'';
        if (! empty($conf->stock->enabled) && $objp->fk_product_type == 0 && isset($objp->stock))
        {
			if ($objp->stock > 0) $opt.= ' class="product_line_stock_ok"';
			else if ($objp->stock <= 0) $opt.= ' class="product_line_stock_too_low"';
        }
        $opt.= '>';
        $opt.= $objp->ref.' - '.dol_trunc($label,$maxlengtharticle).' - ';

        $objRef = $objp->ref;
        if (! empty($filterkey) && $filterkey != '') $objRef=preg_replace('/('.preg_quote($filterkey).')/i','<strong>$1</strong>',$objRef,1);
        $outval.=$objRef.' - '.dol_trunc($label,$maxlengtharticle).' - ';

        $found=0;

        // Multiprice
        if ($price_level >= 1 && $conf->global->PRODUIT_MULTIPRICES)		// If we need a particular price level (from 1 to 6)
        {
            $sql = "SELECT price, price_ttc, price_base_type, tva_tx";
            $sql.= " FROM ".MAIN_DB_PREFIX."product_price";
            $sql.= " WHERE fk_product='".$objp->rowid."'";
            $sql.= " AND entity IN (".getEntity('productprice', 1).")";
            $sql.= " AND price_level=".$price_level;
            $sql.= " ORDER BY date_price";
            $sql.= " DESC LIMIT 1";

            dol_syslog(get_class($this).'::constructProductListOption search price for level '.$price_level.'', LOG_DEBUG);
            $result2 = $this->db->query($sql);
            if ($result2)
            {
                $objp2 = $this->db->fetch_object($result2);
                if ($objp2)
                {
                    $found=1;
                    if ($objp2->price_base_type == 'HT')
                    {
                        $opt.= price($objp2->price,1,$langs,0,0,-1,$conf->currency).' '.$langs->trans("HT");
                        $outval.= price($objp2->price,0,$langs,0,0,-1,$conf->currency).' '.$langs->transnoentities("HT");
                    }
                    else
                    {
                        $opt.= price($objp2->price_ttc,1,$langs,0,0,-1,$conf->currency).' '.$langs->trans("TTC");
                        $outval.= price($objp2->price_ttc,0,$langs,0,0,-1,$conf->currency).' '.$langs->transnoentities("TTC");
                    }
                    $outprice_ht=price($objp2->price);
                    $outprice_ttc=price($objp2->price_ttc);
                    $outpricebasetype=$objp2->price_base_type;
                    $outtva_tx=$objp2->tva_tx;
                }
            }
            else
            {
                dol_print_error($this->db);
            }
        }

		// Price by quantity
		if (!empty($objp->quantity) && $objp->quantity >= 1 && ! empty($conf->global->PRODUIT_CUSTOMER_PRICES_BY_QTY))
		{
			$found = 1;
			$outqty=$objp->quantity;
			$outdiscount=$objp->remise_percent;
			if ($objp->quantity == 1)
			{
				$opt.= price($objp->unitprice,1,$langs,0,0,-1,$conf->currency)."/";
				$outval.= price($objp->unitprice,0,$langs,0,0,-1,$conf->currency)."/";
				$opt.= $langs->trans("Unit");	// Do not use strtolower because it breaks utf8 encoding
				$outval.=$langs->transnoentities("Unit");
			}
			else
			{
				$opt.= price($objp->price,1,$langs,0,0,-1,$conf->currency)."/".$objp->quantity;
				$outval.= price($objp->price,0,$langs,0,0,-1,$conf->currency)."/".$objp->quantity;
				$opt.= $langs->trans("Units");	// Do not use strtolower because it breaks utf8 encoding
				$outval.=$langs->transnoentities("Units");
			}

			$outprice_ht=price($objp->unitprice);
            $outprice_ttc=price($objp->unitprice * (1 + ($objp->tva_tx / 100)));
            $outpricebasetype=$objp->price_base_type;
            $outtva_tx=$objp->tva_tx;
		}
		if (!empty($objp->quantity) && $objp->quantity >= 1)
		{
			$opt.=" (".price($objp->unitprice,1,$langs,0,0,-1,$conf->currency)."/".$langs->trans("Unit").")";	// Do not use strtolower because it breaks utf8 encoding
			$outval.=" (".price($objp->unitprice,0,$langs,0,0,-1,$conf->currency)."/".$langs->transnoentities("Unit").")";	// Do not use strtolower because it breaks utf8 encoding
		}
		if (!empty($objp->remise_percent) && $objp->remise_percent >= 1)
		{
			$opt.=" - ".$langs->trans("Discount")." : ".vatrate($objp->remise_percent).' %';
			$outval.=" - ".$langs->transnoentities("Discount")." : ".vatrate($objp->remise_percent).' %';
		}

		//Price by customer
		if (!empty($conf->global->PRODUIT_CUSTOMER_PRICES)) {
			if (!empty($objp->idprodcustprice)) {
				$found = 1;

				if ($objp->custprice_base_type == 'HT')
				{
					$opt.= price($objp->custprice,1,$langs,0,0,-1,$conf->currency).' '.$langs->trans("HT");
					$outval.= price($objp->custprice,0,$langs,0,0,-1,$conf->currency).' '.$langs->transnoentities("HT");
				}
				else
				{
					$opt.= price($objp->custprice_ttc,1,$langs,0,0,-1,$conf->currency).' '.$langs->trans("TTC");
					$outval.= price($objp->custprice_ttc,0,$langs,0,0,-1,$conf->currency).' '.$langs->transnoentities("TTC");
				}

				$outprice_ht=price($objp->custprice);
				$outprice_ttc=price($objp->custprice_ttc);
				$outpricebasetype=$objp->custprice_base_type;
				$outtva_tx=$objp->custtva_tx;
			}
		}

        // If level no defined or multiprice not found, we used the default price
        if (! $found)
        {
            if ($objp->price_base_type == 'HT')
            {
                $opt.= price($objp->price,1,$langs,0,0,-1,$conf->currency).' '.$langs->trans("HT");
                $outval.= price($objp->price,0,$langs,0,0,-1,$conf->currency).' '.$langs->transnoentities("HT");
            }
            else
            {
                $opt.= price($objp->price_ttc,1,$langs,0,0,-1,$conf->currency).' '.$langs->trans("TTC");
                $outval.= price($objp->price_ttc,0,$langs,0,0,-1,$conf->currency).' '.$langs->transnoentities("TTC");
            }
            $outprice_ht=price($objp->price);
            $outprice_ttc=price($objp->price_ttc);
            $outpricebasetype=$objp->price_base_type;
            $outtva_tx=$objp->tva_tx;
        }

        if (! empty($conf->stock->enabled) && isset($objp->stock) && $objp->fk_product_type == 0)
        {
            $opt.= ' - '.$langs->trans("Stock").':'.$objp->stock;
            $outval.=' - '.$langs->transnoentities("Stock").':'.$objp->stock;
        }

        if ($objp->duration)
        {
            $duration_value = substr($objp->duration,0,dol_strlen($objp->duration)-1);
            $duration_unit = substr($objp->duration,-1);
            if ($duration_value > 1)
            {
                $dur=array("h"=>$langs->trans("Hours"),"d"=>$langs->trans("Days"),"w"=>$langs->trans("Weeks"),"m"=>$langs->trans("Months"),"y"=>$langs->trans("Years"));
            }
            else
            {
                $dur=array("h"=>$langs->trans("Hour"),"d"=>$langs->trans("Day"),"w"=>$langs->trans("Week"),"m"=>$langs->trans("Month"),"y"=>$langs->trans("Year"));
            }
            $opt.= ' - '.$duration_value.' '.$langs->trans($dur[$duration_unit]);
            $outval.=' - '.$duration_value.' '.$langs->transnoentities($dur[$duration_unit]);
        }

        $opt.= "</option>\n";
		$optJson = array('key'=>$outkey, 'value'=>$outref, 'label'=>$outval, 'label2'=>$outlabel, 'desc'=>$outdesc, 'type'=>$outtype, 'price_ht'=>$outprice_ht, 'price_ttc'=>$outprice_ttc, 'pricebasetype'=>$outpricebasetype, 'tva_tx'=>$outtva_tx, 'qty'=>$outqty, 'discount'=>$outdiscount);
	}

    /**
     *	Return list of products for customer (in Ajax if Ajax activated or go to select_produits_fournisseurs_list)
     *
     *	@param	int		$socid			Id third party
     *	@param  string	$selected       Preselected product
     *	@param  string	$htmlname       Name of HTML Select
     *  @param	string	$filtertype     Filter on product type (''=nofilter, 0=product, 1=service)
     *	@param  string	$filtre			For a SQL filter
     *	@param	array	$ajaxoptions	Options for ajax_autocompleter
	 *  @param	int		$hidelabel		Hide label (0=no, 1=yes)
     *	@return	void
     */
    function select_produits_fournisseurs($socid, $selected='', $htmlname='productid', $filtertype='', $filtre='', $ajaxoptions=array(), $hidelabel=0)
    {
        global $langs,$conf;
        global $price_level, $status, $finished;

        if (! empty($conf->use_javascript_ajax) && ! empty($conf->global->PRODUIT_USE_SEARCH_TO_SELECT))
        {
            // mode=2 means suppliers products
            $urloption=($socid > 0?'socid='.$socid.'&':'').'htmlname='.$htmlname.'&outjson=1&price_level='.$price_level.'&type='.$filtertype.'&mode=2&status='.$status.'&finished='.$finished;
            print ajax_autocompleter('', $htmlname, DOL_URL_ROOT.'/product/ajax/products.php', $urloption, $conf->global->PRODUIT_USE_SEARCH_TO_SELECT, 0, $ajaxoptions);
            print ($hidelabel?'':$langs->trans("RefOrLabel").' : ').'<input type="text" size="20" name="search_'.$htmlname.'" id="search_'.$htmlname.'">';
        }
        else
        {
            print $this->select_produits_fournisseurs_list($socid,$selected,$htmlname,$filtertype,$filtre,'',-1,0);
        }
    }

    /**
     *	Return list of suppliers products
     *
     *	@param	int		$socid   		Id societe fournisseur (0 pour aucun filtre)
     *	@param  int		$selected       Produit pre-selectionne
     *	@param  string	$htmlname       Nom de la zone select
     *  @param	string	$filtertype     Filter on product type (''=nofilter, 0=product, 1=service)
     *	@param  string	$filtre         Pour filtre sql
     *	@param  string	$filterkey      Filtre des produits
     *  @param  int		$statut         -1=Return all products, 0=Products not on sell, 1=Products on sell
     *  @param  int		$outputmode     0=HTML select string, 1=Array
     *  @param  int     $limit          Limit of line number
     *  @return array           		Array of keys for json
     */
    function select_produits_fournisseurs_list($socid,$selected='',$htmlname='productid',$filtertype='',$filtre='',$filterkey='',$statut=-1,$outputmode=0,$limit=100)
    {
        global $langs,$conf,$db;

        $out='';
        $outarray=array();

        $langs->load('stocks');

        $sql = "SELECT p.rowid, p.label, p.ref, p.price, p.duration,";
        $sql.= " pfp.ref_fourn, pfp.rowid as idprodfournprice, pfp.price as fprice, pfp.quantity, pfp.remise_percent, pfp.remise, pfp.unitprice,";
        $sql.= " pfp.fk_supplier_price_expression, pfp.fk_product, pfp.tva_tx, s.nom as name";
        $sql.= " FROM ".MAIN_DB_PREFIX."product as p";
        $sql.= " LEFT JOIN ".MAIN_DB_PREFIX."product_fournisseur_price as pfp ON p.rowid = pfp.fk_product";
        if ($socid) $sql.= " AND pfp.fk_soc = ".$socid;
        $sql.= " LEFT JOIN ".MAIN_DB_PREFIX."societe as s ON pfp.fk_soc = s.rowid";
        $sql.= " WHERE p.entity IN (".getEntity('product', 1).")";
        $sql.= " AND p.tobuy = 1";
        if (strval($filtertype) != '') $sql.=" AND p.fk_product_type=".$filtertype;
        if (! empty($filtre)) $sql.=" ".$filtre;
        // Add criteria on ref/label
        if ($filterkey != '')
        {
        	$sql.=' AND (';
        	$prefix=empty($conf->global->PRODUCT_DONOTSEARCH_ANYWHERE)?'%':'';	// Can use index if PRODUCT_DONOTSEARCH_ANYWHERE is on
        	// For natural search
        	$scrit = explode(' ', $filterkey);
        	$i=0;
        	if (count($scrit) > 1) $sql.="(";
        	foreach ($scrit as $crit)
        	{
        		if ($i > 0) $sql.=" AND ";
        		$sql.="(pfp.ref_fourn LIKE '".$prefix.$crit."%' OR p.ref LIKE '".$prefix.$crit."%' OR p.label LIKE '".$prefix.$crit."%')";
        		$i++;
        	}
        	if (count($scrit) > 1) $sql.=")";
        	if (! empty($conf->barcode->enabled)) $sql.= " OR p.barcode LIKE '".$prefix.$filterkey."%'";
        	$sql.=')';
        }
        $sql.= " ORDER BY pfp.ref_fourn DESC, pfp.quantity ASC";
        $sql.= $db->plimit($limit);

        // Build output string

        dol_syslog(get_class($this)."::select_produits_fournisseurs_list", LOG_DEBUG);
        $result=$this->db->query($sql);
        if ($result)
        {
            require_once DOL_DOCUMENT_ROOT.'/product/dynamic_price/class/price_parser.class.php';

            $num = $this->db->num_rows($result);

            //$out.='<select class="flat" id="select'.$htmlname.'" name="'.$htmlname.'">';	// remove select to have id same with combo and ajax
            $out.='<select class="flat" id="'.$htmlname.'" name="'.$htmlname.'">';
            if (! $selected) $out.='<option value="0" selected>&nbsp;</option>';
            else $out.='<option value="0">&nbsp;</option>';

            $i = 0;
            while ($i < $num)
            {
                $objp = $this->db->fetch_object($result);

                $outkey=$objp->idprodfournprice;
                $outref=$objp->ref;
                $outval='';
                $outqty=1;
				$outdiscount=0;

                $opt = '<option value="'.$objp->idprodfournprice.'"';
                if ($selected && $selected == $objp->idprodfournprice) $opt.= ' selected';
                if (empty($objp->idprodfournprice)) $opt.=' disabled';
                $opt.= '>';

                $objRef = $objp->ref;
                if ($filterkey && $filterkey != '') $objRef=preg_replace('/('.preg_quote($filterkey).')/i','<strong>$1</strong>',$objRef,1);
                $objRefFourn = $objp->ref_fourn;
                if ($filterkey && $filterkey != '') $objRefFourn=preg_replace('/('.preg_quote($filterkey).')/i','<strong>$1</strong>',$objRefFourn,1);
                $label = $objp->label;
                if ($filterkey && $filterkey != '') $label=preg_replace('/('.preg_quote($filterkey).')/i','<strong>$1</strong>',$label,1);

                $opt.=$objp->ref;
                if (! empty($objp->idprodfournprice) && ($objp->ref != $objp->ref_fourn)) 
                	$opt.=' ('.$objp->ref_fourn.')';
                $opt.=' - ';
                $outval.=$objRef;
                if (! empty($objp->idprodfournprice) && ($objp->ref != $objp->ref_fourn)) 
                	$outval.=' ('.$objRefFourn.')';
                $outval.=' - ';
                $opt.=dol_trunc($label, 72).' - ';
                $outval.=dol_trunc($label, 72).' - ';

                if (! empty($objp->idprodfournprice))
                {
                    $outqty=$objp->quantity;
					$outdiscount=$objp->remise_percent;
                    if (!empty($objp->fk_supplier_price_expression)) {
                        $priceparser = new PriceParser($this->db);
                        $price_result = $priceparser->parseProductSupplier($objp->fk_product, $objp->fk_supplier_price_expression, $objp->quantity, $objp->tva_tx);
                        if ($price_result >= 0) {
                            $objp->fprice = $price_result;
                            if ($objp->quantity >= 1)
                            {
                                $objp->unitprice = $objp->fprice / $objp->quantity;
                            }
                        }
                    }
                    if ($objp->quantity == 1)
                    {
	                    $opt.= price($objp->fprice,1,$langs,0,0,-1,$conf->currency)."/";
                    	$outval.= price($objp->fprice,0,$langs,0,0,-1,$conf->currency)."/";
                    	$opt.= $langs->trans("Unit");	// Do not use strtolower because it breaks utf8 encoding
                        $outval.=$langs->transnoentities("Unit");
                    }
                    else
                    {
    	                $opt.= price($objp->fprice,1,$langs,0,0,-1,$conf->currency)."/".$objp->quantity;
	                    $outval.= price($objp->fprice,0,$langs,0,0,-1,$conf->currency)."/".$objp->quantity;
                    	$opt.= ' '.$langs->trans("Units");	// Do not use strtolower because it breaks utf8 encoding
                        $outval.= ' '.$langs->transnoentities("Units");
                    }

                    if ($objp->quantity >= 1)
                    {
                        $opt.=" (".price($objp->unitprice,1,$langs,0,0,-1,$conf->currency)."/".$langs->trans("Unit").")";	// Do not use strtolower because it breaks utf8 encoding
                        $outval.=" (".price($objp->unitprice,0,$langs,0,0,-1,$conf->currency)."/".$langs->transnoentities("Unit").")";	// Do not use strtolower because it breaks utf8 encoding
                    }
					if ($objp->remise_percent >= 1)
                    {
                        $opt.=" - ".$langs->trans("Discount")." : ".vatrate($objp->remise_percent).' %';
                        $outval.=" - ".$langs->transnoentities("Discount")." : ".vatrate($objp->remise_percent).' %';
                    }
                    if ($objp->duration)
                    {
                        $opt .= " - ".$objp->duration;
                        $outval.=" - ".$objp->duration;
                    }
                    if (! $socid)
                    {
                        $opt .= " - ".dol_trunc($objp->name,8);
                        $outval.=" - ".dol_trunc($objp->name,8);
                    }
                }
                else
                {
                    $opt.= $langs->trans("NoPriceDefinedForThisSupplier");
                    $outval.=$langs->transnoentities("NoPriceDefinedForThisSupplier");
                }
                $opt .= "</option>\n";


                // Add new entry
                // "key" value of json key array is used by jQuery automatically as selected value
                // "label" value of json key array is used by jQuery automatically as text for combo box
                $out.=$opt;
                array_push($outarray, array('key'=>$outkey, 'value'=>$outref, 'label'=>$outval, 'qty'=>$outqty, 'discount'=>$outdiscount, 'disabled'=>(empty($objp->idprodfournprice)?true:false)));
				// Exemple of var_dump $outarray
				// array(1) {[0]=>array(6) {[key"]=>string(1) "2" ["value"]=>string(3) "ppp"
				//           ["label"]=>string(76) "ppp (<strong>f</strong>ff2) - ppp - 20,00 Euros/1unité (20,00 Euros/unité)"
				//      	 ["qty"]=>string(1) "1" ["discount"]=>string(1) "0" ["disabled"]=>bool(false)
                //}
                //var_dump($outval); var_dump(utf8_check($outval)); var_dump(json_encode($outval));
                //$outval=array('label'=>'ppp (<strong>f</strong>ff2) - ppp - 20,00 Euros/ Unité (20,00 Euros/unité)');
                //var_dump($outval); var_dump(utf8_check($outval)); var_dump(json_encode($outval));

                $i++;
            }
            $out.='</select>';

            $this->db->free($result);

            if (empty($outputmode)) return $out;
            return $outarray;
        }
        else
        {
            dol_print_error($this->db);
        }
    }

    /**
     *	Return list of suppliers prices for a product
     *
     *  @param		int		$productid       Id of product
     *  @param      string	$htmlname        Name of HTML field
     *  @return		void
     */
    function select_product_fourn_price($productid,$htmlname='productfournpriceid')
    {
        global $langs,$conf;

        $langs->load('stocks');

        $sql = "SELECT p.rowid, p.label, p.ref, p.price, p.duration,";
        $sql.= " pfp.ref_fourn, pfp.rowid as idprodfournprice, pfp.price as fprice, pfp.quantity, pfp.unitprice,";
        $sql.= " pfp.fk_supplier_price_expression, pfp.fk_product, pfp.tva_tx, s.nom as name";
        $sql.= " FROM ".MAIN_DB_PREFIX."product as p";
        $sql.= " LEFT JOIN ".MAIN_DB_PREFIX."product_fournisseur_price as pfp ON p.rowid = pfp.fk_product";
        $sql.= " LEFT JOIN ".MAIN_DB_PREFIX."societe as s ON pfp.fk_soc = s.rowid";
        $sql.= " WHERE p.entity IN (".getEntity('product', 1).")";
        $sql.= " AND p.tobuy = 1";
        $sql.= " AND s.fournisseur = 1";
        $sql.= " AND p.rowid = ".$productid;
        $sql.= " ORDER BY s.nom, pfp.ref_fourn DESC";

        dol_syslog(get_class($this)."::select_product_fourn_price", LOG_DEBUG);
        $result=$this->db->query($sql);

        if ($result)
        {
            $num = $this->db->num_rows($result);

            $form = '<select class="flat" name="'.$htmlname.'">';

            if (! $num)
            {
                $form.= '<option value="0">-- '.$langs->trans("NoSupplierPriceDefinedForThisProduct").' --</option>';
            }
            else
            {
                require_once DOL_DOCUMENT_ROOT.'/product/dynamic_price/class/price_parser.class.php';
                $form.= '<option value="0">&nbsp;</option>';

                $i = 0;
                while ($i < $num)
                {
                    $objp = $this->db->fetch_object($result);

                    $opt = '<option value="'.$objp->idprodfournprice.'"';
                    //if there is only one supplier, preselect it
                    if($num == 1) {
                        $opt .= ' selected';
                    }
                    $opt.= '>'.$objp->name.' - '.$objp->ref_fourn.' - ';

                    if (!empty($objp->fk_supplier_price_expression)) {
                        $priceparser = new PriceParser($this->db);
                        $price_result = $priceparser->parseProductSupplier($objp->fk_product, $objp->fk_supplier_price_expression, $objp->quantity, $objp->tva_tx);
                        if ($price_result >= 0) {
                            $objp->fprice = $price_result;
                            if ($objp->quantity >= 1)
                            {
                                $objp->unitprice = $objp->fprice / $objp->quantity;
                            }
                        }
                    }
                    if ($objp->quantity == 1)
                    {
                        $opt.= price($objp->fprice,1,$langs,0,0,-1,$conf->currency)."/";
                    }

                    $opt.= $objp->quantity.' ';

                    if ($objp->quantity == 1)
                    {
                        $opt.= $langs->trans("Unit");
                    }
                    else
                    {
                        $opt.= $langs->trans("Units");
                    }
                    if ($objp->quantity > 1)
                    {
                        $opt.=" - ";
                        $opt.= price($objp->unitprice,1,$langs,0,0,-1,$conf->currency)."/".$langs->trans("Unit");
                    }
                    if ($objp->duration) $opt .= " - ".$objp->duration;
                    $opt .= "</option>\n";

                    $form.= $opt;
                    $i++;
                }
                $form.= '</select>';

                $this->db->free($result);
            }
            return $form;
        }
        else
        {
            dol_print_error($this->db);
        }
    }

    /**
     *    Return list of delivery address
     *
     *    @param    string	$selected          	Id contact pre-selectionn
     *    @param    int		$socid				Id of company
     *    @param    string	$htmlname          	Name of HTML field
     *    @param    int		$showempty         	Add an empty field
     *    @return	void
     */
    function select_address($selected, $socid, $htmlname='address_id',$showempty=0)
    {
        // On recherche les utilisateurs
        $sql = "SELECT a.rowid, a.label";
        $sql .= " FROM ".MAIN_DB_PREFIX ."societe_address as a";
        $sql .= " WHERE a.fk_soc = ".$socid;
        $sql .= " ORDER BY a.label ASC";

        dol_syslog(get_class($this)."::select_address", LOG_DEBUG);
        $resql=$this->db->query($sql);
        if ($resql)
        {
            print '<select class="flat" name="'.$htmlname.'">';
            if ($showempty) print '<option value="0">&nbsp;</option>';
            $num = $this->db->num_rows($resql);
            $i = 0;
            if ($num)
            {
                while ($i < $num)
                {
                    $obj = $this->db->fetch_object($resql);

                    if ($selected && $selected == $obj->rowid)
                    {
                        print '<option value="'.$obj->rowid.'" selected>'.$obj->label.'</option>';
                    }
                    else
                    {
                        print '<option value="'.$obj->rowid.'">'.$obj->label.'</option>';
                    }
                    $i++;
                }
            }
            print '</select>';
            return $num;
        }
        else
        {
            dol_print_error($this->db);
        }
    }


    /**
     *      Load into cache list of payment terms
     *
     *      @return     int             Nb of lines loaded, <0 if KO
     */
    function load_cache_conditions_paiements()
    {
        global $langs;

        $num = count($this->cache_conditions_paiements);
        if ($num > 0) return 0;    // Cache already loaded

        dol_syslog(__METHOD__, LOG_DEBUG);

        $sql = "SELECT rowid, code, libelle as label";
        $sql.= " FROM ".MAIN_DB_PREFIX.'c_payment_term';
        $sql.= " WHERE active > 0";
        $sql.= " ORDER BY sortorder";

        $resql = $this->db->query($sql);
        if ($resql)
        {
            $num = $this->db->num_rows($resql);
            $i = 0;
            while ($i < $num)
            {
                $obj = $this->db->fetch_object($resql);

                // Si traduction existe, on l'utilise, sinon on prend le libelle par defaut
                $label=($langs->trans("PaymentConditionShort".$obj->code)!=("PaymentConditionShort".$obj->code)?$langs->trans("PaymentConditionShort".$obj->code):($obj->label!='-'?$obj->label:''));
                $this->cache_conditions_paiements[$obj->rowid]['code'] =$obj->code;
                $this->cache_conditions_paiements[$obj->rowid]['label']=$label;
                $i++;
            }

			//$this->cache_conditions_paiements=dol_sort_array($this->cache_conditions_paiements, 'label', 'asc', 0, 0, 1);		// We use the field sortorder of table

            return $num;
        }
        else
		{
            dol_print_error($this->db);
            return -1;
        }
    }

    /**
     *      Charge dans cache la liste des délais de livraison possibles
     *
     *      @return     int             Nb of lines loaded, <0 if KO
     */
    function load_cache_availability()
    {
        global $langs;

        $num = count($this->cache_availability);
        if ($num > 0) return 0;    // Cache already loaded

        dol_syslog(__METHOD__, LOG_DEBUG);

		$langs->load('propal');

        $sql = "SELECT rowid, code, label";
        $sql.= " FROM ".MAIN_DB_PREFIX.'c_availability';
        $sql.= " WHERE active > 0";

        $resql = $this->db->query($sql);
        if ($resql)
        {
            $num = $this->db->num_rows($resql);
            $i = 0;
            while ($i < $num)
            {
                $obj = $this->db->fetch_object($resql);

                // Si traduction existe, on l'utilise, sinon on prend le libelle par defaut
                $label=($langs->trans("AvailabilityType".$obj->code)!=("AvailabilityType".$obj->code)?$langs->trans("AvailabilityType".$obj->code):($obj->label!='-'?$obj->label:''));
                $this->cache_availability[$obj->rowid]['code'] =$obj->code;
                $this->cache_availability[$obj->rowid]['label']=$label;
                $i++;
            }

            $this->cache_availability = dol_sort_array($this->cache_availability, 'label', 'asc', 0, 0, 1);

            return $num;
        }
        else
		{
            dol_print_error($this->db);
            return -1;
        }
    }

    /**
     *      Retourne la liste des types de delais de livraison possibles
     *
     *      @param	int		$selected        Id du type de delais pre-selectionne
     *      @param  string	$htmlname        Nom de la zone select
     *      @param  string	$filtertype      To add a filter
     *		@param	int		$addempty		Add empty entry
     *		@return	void
     */
    function selectAvailabilityDelay($selected='',$htmlname='availid',$filtertype='',$addempty=0)
    {
        global $langs,$user;

        $this->load_cache_availability();

        dol_syslog(__METHOD__." selected=".$selected.", htmlname=".$htmlname, LOG_DEBUG);

        print '<select class="flat" name="'.$htmlname.'">';
        if ($addempty) print '<option value="0">&nbsp;</option>';
        foreach($this->cache_availability as $id => $arrayavailability)
        {
            if ($selected == $id)
            {
                print '<option value="'.$id.'" selected>';
            }
            else
            {
                print '<option value="'.$id.'">';
            }
            print $arrayavailability['label'];
            print '</option>';
        }
        print '</select>';
        if ($user->admin) print info_admin($langs->trans("YouCanChangeValuesForThisListFromDictionarySetup"),1);
    }

    /**
     *      Load into cache cache_demand_reason, array of input reasons
     *
     *      @return     int             Nb of lines loaded, <0 if KO
     */
    function loadCacheInputReason()
    {
        global $langs;

        $num = count($this->cache_demand_reason);
        if ($num > 0) return 0;    // Cache already loaded

        $sql = "SELECT rowid, code, label";
        $sql.= " FROM ".MAIN_DB_PREFIX.'c_input_reason';
        $sql.= " WHERE active > 0";

        $resql = $this->db->query($sql);
        if ($resql)
        {
            $num = $this->db->num_rows($resql);
            $i = 0;
            $tmparray=array();
            while ($i < $num)
            {
                $obj = $this->db->fetch_object($resql);

                // Si traduction existe, on l'utilise, sinon on prend le libelle par defaut
                $label=($langs->trans("DemandReasonType".$obj->code)!=("DemandReasonType".$obj->code)?$langs->trans("DemandReasonType".$obj->code):($obj->label!='-'?$obj->label:''));
                $tmparray[$obj->rowid]['id']   =$obj->rowid;
                $tmparray[$obj->rowid]['code'] =$obj->code;
                $tmparray[$obj->rowid]['label']=$label;
                $i++;
            }

            $this->cache_demand_reason=dol_sort_array($tmparray, 'label', 'asc', 0, 0, 1);

            unset($tmparray);
            return $num;
        }
        else
		{
            dol_print_error($this->db);
            return -1;
        }
    }

    /**
	 *	Return list of input reason (events that triggered an object creation, like after sending an emailing, making an advert, ...)
	 *  List found into table c_input_reason loaded by loadCacheInputReason
     *
     *  @param	int		$selected        Id or code of type origin to select by default
     *  @param  string	$htmlname        Nom de la zone select
     *  @param  string	$exclude         To exclude a code value (Example: SRC_PROP)
     *	@param	int		$addempty		 Add an empty entry
     *	@return	void
     */
    function selectInputReason($selected='',$htmlname='demandreasonid',$exclude='',$addempty=0)
    {
        global $langs,$user;

        $this->loadCacheInputReason();

        print '<select class="flat" name="'.$htmlname.'">';
        if ($addempty) print '<option value="0"'.(empty($selected)?' selected':'').'>&nbsp;</option>';
        foreach($this->cache_demand_reason as $id => $arraydemandreason)
        {
            if ($arraydemandreason['code']==$exclude) continue;

            if ($selected && ($selected == $arraydemandreason['id'] || $selected == $arraydemandreason['code']))
            {
                print '<option value="'.$arraydemandreason['id'].'" selected>';
            }
            else
            {
                print '<option value="'.$arraydemandreason['id'].'">';
            }
            print $arraydemandreason['label'];
            print '</option>';
        }
        print '</select>';
        if ($user->admin) print info_admin($langs->trans("YouCanChangeValuesForThisListFromDictionarySetup"),1);
    }

    /**
     *      Charge dans cache la liste des types de paiements possibles
     *
     *      @return     int             Nb of lines loaded, <0 if KO
     */
    function load_cache_types_paiements()
    {
        global $langs;

        $num=count($this->cache_types_paiements);
        if ($num > 0) return $num;    // Cache already loaded

        dol_syslog(__METHOD__, LOG_DEBUG);

        $this->cache_types_paiements = array();

        $sql = "SELECT id, code, libelle as label, type";
        $sql.= " FROM ".MAIN_DB_PREFIX."c_paiement";
        $sql.= " WHERE active > 0";

        $resql = $this->db->query($sql);
        if ($resql)
        {
            $num = $this->db->num_rows($resql);
            $i = 0;
            while ($i < $num)
            {
                $obj = $this->db->fetch_object($resql);

                // Si traduction existe, on l'utilise, sinon on prend le libelle par defaut
                $label=($langs->transnoentitiesnoconv("PaymentTypeShort".$obj->code)!=("PaymentTypeShort".$obj->code)?$langs->transnoentitiesnoconv("PaymentTypeShort".$obj->code):($obj->label!='-'?$obj->label:''));
                $this->cache_types_paiements[$obj->id]['id'] =$obj->id;
                $this->cache_types_paiements[$obj->id]['code'] =$obj->code;
                $this->cache_types_paiements[$obj->id]['label']=$label;
                $this->cache_types_paiements[$obj->id]['type'] =$obj->type;
                $i++;
            }

            $this->cache_types_paiements = dol_sort_array($this->cache_types_paiements, 'label', 'asc', 0, 0, 1);

            return $num;
        }
        else
		{
            dol_print_error($this->db);
            return -1;
        }
    }


    /**
     *      Retourne la liste des types de paiements possibles
     *
     *      @param	string	$selected        Id du type de paiement pre-selectionne
     *      @param  string	$htmlname        Nom de la zone select
     *      @param  string	$filtertype      Pour filtre
     *		@param	int		$addempty		Ajoute entree vide
     *		@return	void
     */
    function select_conditions_paiements($selected='',$htmlname='condid',$filtertype=-1,$addempty=0)
    {
        global $langs,$user;

        dol_syslog(__METHOD__." selected=".$selected.", htmlname=".$htmlname, LOG_DEBUG);

        $this->load_cache_conditions_paiements();

        print '<select class="flat" name="'.$htmlname.'">';
        if ($addempty) print '<option value="0">&nbsp;</option>';
        foreach($this->cache_conditions_paiements as $id => $arrayconditions)
        {
            if ($selected == $id)
            {
                print '<option value="'.$id.'" selected>';
            }
            else
            {
                print '<option value="'.$id.'">';
            }
            print $arrayconditions['label'];
            print '</option>';
        }
        print '</select>';
        if ($user->admin) print info_admin($langs->trans("YouCanChangeValuesForThisListFromDictionarySetup"),1);
    }


    /**
     *      Return list of payment methods
     *
     *      @param	string	$selected       Id du mode de paiement pre-selectionne
     *      @param  string	$htmlname       Nom de la zone select
     *      @param  string	$filtertype     To filter on field type in llx_c_paiement (array('code'=>xx,'label'=>zz))
     *      @param  int		$format         0=id+libelle, 1=code+code, 2=code+libelle, 3=id+code
     *      @param  int		$empty			1=peut etre vide, 0 sinon
     * 		@param	int		$noadmininfo	0=Add admin info, 1=Disable admin info
     *      @param  int		$maxlength      Max length of label
     * 		@return	void
     */
    function select_types_paiements($selected='',$htmlname='paiementtype',$filtertype='',$format=0, $empty=0, $noadmininfo=0,$maxlength=0)
    {
        global $langs,$user;

        dol_syslog(__METHOD__." ".$selected.", ".$htmlname.", ".$filtertype.", ".$format, LOG_DEBUG);

        $filterarray=array();
        if ($filtertype == 'CRDT')  	$filterarray=array(0,2,3);
        elseif ($filtertype == 'DBIT') 	$filterarray=array(1,2,3);
        elseif ($filtertype != '' && $filtertype != '-1') $filterarray=explode(',',$filtertype);

        $this->load_cache_types_paiements();

        print '<select id="select'.$htmlname.'" class="flat selectpaymenttypes" name="'.$htmlname.'">';
        if ($empty) print '<option value="">&nbsp;</option>';
        foreach($this->cache_types_paiements as $id => $arraytypes)
        {
            // On passe si on a demande de filtrer sur des modes de paiments particuliers
            if (count($filterarray) && ! in_array($arraytypes['type'],$filterarray)) continue;

            // We discard empty line if showempty is on because an empty line has already been output.
            if ($empty && empty($arraytypes['code'])) continue;

            if ($format == 0) print '<option value="'.$id.'"';
            if ($format == 1) print '<option value="'.$arraytypes['code'].'"';
            if ($format == 2) print '<option value="'.$arraytypes['code'].'"';
            if ($format == 3) print '<option value="'.$id.'"';
            // Si selected est text, on compare avec code, sinon avec id
            if (preg_match('/[a-z]/i', $selected) && $selected == $arraytypes['code']) print ' selected';
            elseif ($selected == $id) print ' selected';
            print '>';
            if ($format == 0) $value=($maxlength?dol_trunc($arraytypes['label'],$maxlength):$arraytypes['label']);
            if ($format == 1) $value=$arraytypes['code'];
            if ($format == 2) $value=($maxlength?dol_trunc($arraytypes['label'],$maxlength):$arraytypes['label']);
            if ($format == 3) $value=$arraytypes['code'];
            print $value?$value:'&nbsp;';
            print '</option>';
        }
        print '</select>';
        if ($user->admin && ! $noadmininfo) print info_admin($langs->trans("YouCanChangeValuesForThisListFromDictionarySetup"),1);
    }


    /**
     *  Selection HT or TTC
     *
     *  @param	string	$selected       Id pre-selectionne
     *  @param  string	$htmlname       Nom de la zone select
     * 	@return	string					Code of HTML select to chose tax or not
     */
    function selectPriceBaseType($selected='',$htmlname='price_base_type')
    {
        global $langs;

        $return='';

        $return.= '<select class="flat" name="'.$htmlname.'">';
        $options = array(
			'HT'=>$langs->trans("HT"),
			'TTC'=>$langs->trans("TTC")
        );
        foreach($options as $id => $value)
        {
            if ($selected == $id)
            {
                $return.= '<option value="'.$id.'" selected>'.$value;
            }
            else
            {
                $return.= '<option value="'.$id.'">'.$value;
            }
            $return.= '</option>';
        }
        $return.= '</select>';

        return $return;
    }

    /**
     *  Return a HTML select list of shipping mode
     *
     *  @param	string	$selected          Id shipping mode pre-selected
     *  @param  string	$htmlname          Name of select zone
     *  @param  string	$filtre            To filter list
     *  @param  int		$useempty          1=Add an empty value in list, 2=Add an empty value in list only if there is more than 2 entries.
     *  @param  string	$moreattrib        To add more attribute on select
     * 	@return	void
     */
    function selectShippingMethod($selected='',$htmlname='shipping_method_id',$filtre='',$useempty=0,$moreattrib='')
    {
        global $langs, $conf, $user;

        $langs->load("admin");
        $langs->load("deliveries");

        $sql = "SELECT rowid, code, libelle as label";
        $sql.= " FROM ".MAIN_DB_PREFIX."c_shipment_mode";
        $sql.= " WHERE active > 0";
        if ($filtre) $sql.=" AND ".$filtre;
        $sql.= " ORDER BY libelle ASC";

        dol_syslog(get_class($this)."::selectShippingMode", LOG_DEBUG);
        $result = $this->db->query($sql);
        if ($result) {
            $num = $this->db->num_rows($result);
            $i = 0;
            if ($num) {
                print '<select id="select'.$htmlname.'" class="flat selectshippingmethod" name="'.$htmlname.'"'.($moreattrib?' '.$moreattrib:'').'>';
                if ($useempty == 1 || ($useempty == 2 && $num > 1)) {
                    print '<option value="-1">&nbsp;</option>';
                }
                while ($i < $num) {
                    $obj = $this->db->fetch_object($result);
                    if ($selected == $obj->rowid) {
                        print '<option value="'.$obj->rowid.'" selected>';
                    } else {
                        print '<option value="'.$obj->rowid.'">';
                    }
                    print ($langs->trans("SendingMethod".strtoupper($obj->code)) != "SendingMethod".strtoupper($obj->code)) ? $langs->trans("SendingMethod".strtoupper($obj->code)) : $obj->label;
                    print '</option>';
                    $i++;
                }
                print "</select>";
                if ($user->admin) print info_admin($langs->trans("YouCanChangeValuesForThisListFromDictionarySetup"),1);
            } else {
                print $langs->trans("NoShippingMethodDefined");
            }
        } else {
            dol_print_error($this->db);
        }
    }

    /**
     *    Display form to select shipping mode
     *
     *    @param	string	$page        Page
     *    @param    int		$selected    Id of shipping mode
     *    @param    string	$htmlname    Name of select html field
     *    @param    int		$addempty    1=Add an empty value in list, 2=Add an empty value in list only if there is more than 2 entries.
     *    @return	void
     */
    function formSelectShippingMethod($page, $selected='', $htmlname='shipping_method_id', $addempty=0)
    {
        global $langs, $db;

        $langs->load("deliveries");

        if ($htmlname != "none") {
            print '<form method="POST" action="'.$page.'">';
            print '<input type="hidden" name="action" value="setshippingmethod">';
            print '<input type="hidden" name="token" value="'.$_SESSION['newtoken'].'">';
            print '<table class="nobordernopadding" cellpadding="0" cellspacing="0">';
            print '<tr><td>';
            $this->selectShippingMethod($selected, $htmlname, '', $addempty);
            print '</td>';
            print '<td align="left"><input type="submit" class="button" value="'.$langs->trans("Modify").'"></td>';
            print '</tr></table></form>';
        } else {
            if ($selected) {
                $code=$langs->getLabelFromKey($db, $selected, 'c_shipment_mode', 'rowid', 'code');
                print $langs->trans("SendingMethod".strtoupper($code));
            } else {
                print "&nbsp;";
            }
        }
    }

	/**
	 * Creates HTML last in cycle situation invoices selector
	 *
	 * @param     string  $selected   		Preselected ID
	 * @param     int     $socid      		Company ID
	 *
	 * @return    string                     HTML select
	 */
	function selectSituationInvoices($selected = '', $socid = 0)
	{
		global $langs;

		$langs->load('bills');

		$opt = '<option value ="" selected></option>';
		$sql = 'SELECT rowid, facnumber, situation_cycle_ref, situation_counter, situation_final, fk_soc FROM ' . MAIN_DB_PREFIX . 'facture WHERE situation_counter>=1';
		$sql.= ' ORDER by situation_cycle_ref, situation_counter desc';
		$resql = $this->db->query($sql);
		if ($resql && $this->db->num_rows($resql) > 0) {
			// Last seen cycle
			$ref = 0;
			while ($res = $this->db->fetch_array($resql, MYSQL_NUM)) {
				//Same company ?
				if ($socid == $res[5]) {
					//Same cycle ?
					if ($res[2] != $ref) {
						// Just seen this cycle
						$ref = $res[2];
						//not final ?
						if ($res[4] != 1) {
							//Not prov?
							if (substr($res[1], 1, 4) != 'PROV') {
								if ($selected == $res[0]) {
									$opt .= '<option value="' . $res[0] . '" selected>' . $res[1] . '</option>';
								} else {
									$opt .= '<option value="' . $res[0] . '">' . $res[1] . '</option>';
								}
							}
						}
					}
				}
			}
		}
		else
		{
				dol_syslog("Error sql=" . $sql . ", error=" . $this->error, LOG_ERR);
		}
		if ($opt == '<option value ="" selected></option>')
		{
			$opt = '<option value ="0" selected>' . $langs->trans('NoSituations') . '</option>';
		}
		return $opt;
	}

    /**
     *      Creates HTML units selector (code => label)
     *
     *      @param	string	$selected       Preselected Unit ID
     *      @param  string	$htmlname       Select name
     *      @param	int		$showempty		Add a nempty line
     * 		@return	string                  HTML select
     */
    function selectUnits($selected = '', $htmlname = 'units', $showempty=0)
    {
        global $langs;

        $langs->load('products');

        $return= '<select class="flat" id="'.$htmlname.'" name="'.$htmlname.'">';

        $sql = 'SELECT rowid, label from '.MAIN_DB_PREFIX.'c_units';
        $sql.= ' WHERE active > 0';

        $resql = $this->db->query($sql);
        if($resql && $this->db->num_rows($resql) > 0)
        {
	        if ($showempty) $return .= '<option value="none"></option>';

            while($res = $this->db->fetch_object($resql))
            {
                if ($selected == $res->rowid)
                {
                    $return.='<option value="'.$res->rowid.'" selected>'.$langs->trans($res->label).'</option>';
                }
                else
                {
                    $return.='<option value="'.$res->rowid.'">'.$langs->trans($res->label).'</option>';
                }
            }
            $return.='</select>';
        }
        return $return;
    }

    /**
     *  Return a HTML select list of bank accounts
     *
     *  @param	string	$selected          Id account pre-selected
     *  @param  string	$htmlname          Name of select zone
     *  @param  int		$statut            Status of searched accounts (0=open, 1=closed, 2=both)
     *  @param  string	$filtre            To filter list
     *  @param  int		$useempty          1=Add an empty value in list, 2=Add an empty value in list only if there is more than 2 entries.
     *  @param  string	$moreattrib        To add more attribute on select
     * 	@return	void
     */
    function select_comptes($selected='',$htmlname='accountid',$statut=0,$filtre='',$useempty=0,$moreattrib='')
    {
        global $langs, $conf;

        $langs->load("admin");

        $sql = "SELECT rowid, label, bank, clos as status";
        $sql.= " FROM ".MAIN_DB_PREFIX."bank_account";
        $sql.= " WHERE entity IN (".getEntity('bank_account', 1).")";
        if ($statut != 2) $sql.= " AND clos = '".$statut."'";
        if ($filtre) $sql.=" AND ".$filtre;
        $sql.= " ORDER BY label";

        dol_syslog(get_class($this)."::select_comptes", LOG_DEBUG);
        $result = $this->db->query($sql);
        if ($result)
        {
            $num = $this->db->num_rows($result);
            $i = 0;
            if ($num)
            {
                print '<select id="select'.$htmlname.'" class="flat selectbankaccount" name="'.$htmlname.'"'.($moreattrib?' '.$moreattrib:'').'>';
                if ($useempty == 1 || ($useempty == 2 && $num > 1))
                {
                    print '<option value="-1">&nbsp;</option>';
                }

                while ($i < $num)
                {
                    $obj = $this->db->fetch_object($result);
                    if ($selected == $obj->rowid)
                    {
                        print '<option value="'.$obj->rowid.'" selected>';
                    }
                    else
                    {
                        print '<option value="'.$obj->rowid.'">';
                    }
                    print trim($obj->label);
                    if ($statut == 2 && $obj->status == 1) print ' ('.$langs->trans("Closed").')';
                    print '</option>';
                    $i++;
                }
                print "</select>";
            }
            else
            {
                print $langs->trans("NoActiveBankAccountDefined");
            }
        }
        else {
            dol_print_error($this->db);
        }
    }

    /**
     *    Display form to select bank account
     *
     *    @param	string	$page        Page
     *    @param    int		$selected    Id of bank account
     *    @param    string	$htmlname    Name of select html field
     *    @param    int		$addempty    1=Add an empty value in list, 2=Add an empty value in list only if there is more than 2 entries.
     *    @return	void
     */
    function formSelectAccount($page, $selected='', $htmlname='fk_account', $addempty=0)
    {
        global $langs;
        if ($htmlname != "none") {
            print '<form method="POST" action="'.$page.'">';
            print '<input type="hidden" name="action" value="setbankaccount">';
            print '<input type="hidden" name="token" value="'.$_SESSION['newtoken'].'">';
            print '<table class="nobordernopadding" cellpadding="0" cellspacing="0">';
            print '<tr><td>';
            $this->select_comptes($selected, $htmlname, 0, '', $addempty);
            print '</td>';
            print '<td align="left"><input type="submit" class="button" value="'.$langs->trans("Modify").'"></td>';
            print '</tr></table></form>';
        } else {
            if ($selected) {
                require_once DOL_DOCUMENT_ROOT .'/compta/bank/class/account.class.php';
                $bankstatic=new Account($this->db);
                $bankstatic->fetch($selected);
                print $this->textwithpicto($bankstatic->label,$langs->trans("AccountCurrency").'&nbsp;'.$bankstatic->currency_code);
            } else {
                print "&nbsp;";
            }
        }
    }

    /**
     *    Return list of categories having choosed type
     *
     *    @param	int		$type				Type de categories (0=product, 1=supplier, 2=customer, 3=member)
     *    @param    string	$selected    		Id of category preselected or 'auto' (autoselect category if there is only one element)
     *    @param    string	$htmlname			HTML field name
     *    @param    int		$maxlength      	Maximum length for labels
     *    @param    int		$excludeafterid 	Exclude all categories after this leaf in category tree.
     *    @param	int		$outputmode			0=HTML select string, 1=Array
     *    @return	string
     *    @see select_categories
     */
    function select_all_categories($type, $selected='', $htmlname="parent", $maxlength=64, $excludeafterid=0, $outputmode=0)
    {
        global $langs;
        $langs->load("categories");

		include_once DOL_DOCUMENT_ROOT.'/categories/class/categorie.class.php';
        
        $cat = new Categorie($this->db);
        $cate_arbo = $cat->get_full_arbo($type,$excludeafterid);

        $output = '<select class="flat" name="'.$htmlname.'">';
		$outarray=array();
        if (is_array($cate_arbo))
        {
            if (! count($cate_arbo)) $output.= '<option value="-1" disabled>'.$langs->trans("NoCategoriesDefined").'</option>';
            else
            {
                $output.= '<option value="-1">&nbsp;</option>';
                foreach($cate_arbo as $key => $value)
                {
                    if ($cate_arbo[$key]['id'] == $selected || ($selected == 'auto' && count($cate_arbo) == 1))
                    {
                        $add = 'selected ';
                    }
                    else
                    {
                        $add = '';
                    }
                    $output.= '<option '.$add.'value="'.$cate_arbo[$key]['id'].'">'.dol_trunc($cate_arbo[$key]['fulllabel'],$maxlength,'middle').'</option>';

					$outarray[$cate_arbo[$key]['id']] = $cate_arbo[$key]['fulllabel'];
                }
            }
        }
        $output.= '</select>';
        $output.= "\n";

		if ($outputmode) return $outarray;
		return $output;
    }

    /**
     *     Show a confirmation HTML form or AJAX popup
     *
     *     @param	string		$page        	   	Url of page to call if confirmation is OK
     *     @param	string		$title       	   	Title
     *     @param	string		$question    	   	Question
     *     @param 	string		$action      	   	Action
     *	   @param	array		$formquestion	   	An array with forms complementary inputs
     * 	   @param	string		$selectedchoice		"" or "no" or "yes"
     * 	   @param	int			$useajax		   	0=No, 1=Yes, 2=Yes but submit page with &confirm=no if choice is No, 'xxx'=preoutput confirm box with div id=dialog-confirm-xxx
     *     @param	int			$height          	Force height of box
     *     @param	int			$width				Force width of box
     *     @return 	void
     *     @deprecated
     *     @see formconfirm()
     */
    function form_confirm($page, $title, $question, $action, $formquestion='', $selectedchoice="", $useajax=0, $height=170, $width=500)
    {
        print $this->formconfirm($page, $title, $question, $action, $formquestion, $selectedchoice, $useajax, $height, $width);
    }

    /**
     *     Show a confirmation HTML form or AJAX popup.
     *     Easiest way to use this is with useajax=1.
     *     If you use useajax='xxx', you must also add jquery code to trigger opening of box (with correct parameters)
     *     just after calling this method. For example:
     *       print '<script type="text/javascript">'."\n";
     *       print 'jQuery(document).ready(function() {'."\n";
     *       print 'jQuery(".xxxlink").click(function(e) { jQuery("#aparamid").val(jQuery(this).attr("rel")); jQuery("#dialog-confirm-xxx").dialog("open"); return false; });'."\n";
     *       print '});'."\n";
     *       print '</script>'."\n";
     *
     *     @param  	string		$page        	   	Url of page to call if confirmation is OK
     *     @param	string		$title       	   	Title
     *     @param	string		$question    	   	Question
     *     @param 	string		$action      	   	Action
     *	   @param  	array		$formquestion	   	An array with complementary inputs to add into forms: array(array('label'=> ,'type'=> , ))
     * 	   @param  	string		$selectedchoice  	"" or "no" or "yes"
     * 	   @param  	int			$useajax		   	0=No, 1=Yes, 2=Yes but submit page with &confirm=no if choice is No, 'xxx'=Yes and preoutput confirm box with div id=dialog-confirm-xxx
     *     @param  	int			$height          	Force height of box
     *     @param	int			$width				Force width of bow
     *     @return 	string      	    			HTML ajax code if a confirm ajax popup is required, Pure HTML code if it's an html form
     */
    function formconfirm($page, $title, $question, $action, $formquestion='', $selectedchoice="", $useajax=0, $height=170, $width=500)
    {
        global $langs,$conf;
        global $useglobalvars;

        $more='';
        $formconfirm='';
        $inputok=array();
        $inputko=array();

        // Clean parameters
        $newselectedchoice=empty($selectedchoice)?"no":$selectedchoice;

        if (is_array($formquestion) && ! empty($formquestion))
        {
        	// First add hidden fields and value
        	foreach ($formquestion as $key => $input)
            {
                if (is_array($input) && ! empty($input))
                {
                	if ($input['type'] == 'hidden')
                    {
                        $more.='<input type="hidden" id="'.$input['name'].'" name="'.$input['name'].'" value="'.dol_escape_htmltag($input['value']).'">'."\n";
                    }
                }
            }

        	// Now add questions
            $more.='<table class="paddingrightonly" width="100%">'."\n";
            $more.='<tr><td colspan="3">'.(! empty($formquestion['text'])?$formquestion['text']:'').'</td></tr>'."\n";
            foreach ($formquestion as $key => $input)
            {
                if (is_array($input) && ! empty($input))
                {
                	$size=(! empty($input['size'])?' size="'.$input['size'].'"':'');

                    if ($input['type'] == 'text')
                    {
                        $more.='<tr><td>'.$input['label'].'</td><td colspan="2" align="left"><input type="text" class="flat" id="'.$input['name'].'" name="'.$input['name'].'"'.$size.' value="'.$input['value'].'" /></td></tr>'."\n";
                    }
                    else if ($input['type'] == 'password')
                    {
                        $more.='<tr><td>'.$input['label'].'</td><td colspan="2" align="left"><input type="password" class="flat" id="'.$input['name'].'" name="'.$input['name'].'"'.$size.' value="'.$input['value'].'" /></td></tr>'."\n";
                    }
                    else if ($input['type'] == 'select')
                    {
                        $more.='<tr><td>';
                        if (! empty($input['label'])) $more.=$input['label'].'</td><td valign="top" colspan="2" align="left">';
                        $more.=$this->selectarray($input['name'],$input['values'],$input['default'],1);
                        $more.='</td></tr>'."\n";
                    }
                    else if ($input['type'] == 'checkbox')
                    {
                        $more.='<tr>';
                        $more.='<td>'.$input['label'].' </td><td align="left">';
                        $more.='<input type="checkbox" class="flat" id="'.$input['name'].'" name="'.$input['name'].'"';
                        if (! is_bool($input['value']) && $input['value'] != 'false') $more.=' checked';
                        if (is_bool($input['value']) && $input['value']) $more.=' checked';
                        if (isset($input['disabled'])) $more.=' disabled';
                        $more.=' /></td>';
                        $more.='<td align="left">&nbsp;</td>';
                        $more.='</tr>'."\n";
                    }
                    else if ($input['type'] == 'radio')
                    {
                        $i=0;
                        foreach($input['values'] as $selkey => $selval)
                        {
                            $more.='<tr>';
                            if ($i==0) $more.='<td valign="top">'.$input['label'].'</td>';
                            else $more.='<td>&nbsp;</td>';
                            $more.='<td width="20"><input type="radio" class="flat" id="'.$input['name'].'" name="'.$input['name'].'" value="'.$selkey.'"';
                            if ($input['disabled']) $more.=' disabled';
                            $more.=' /></td>';
                            $more.='<td align="left">';
                            $more.=$selval;
                            $more.='</td></tr>'."\n";
                            $i++;
                        }
                    }
					else if ($input['type'] == 'date')
					{
						$more.='<tr><td>'.$input['label'].'</td>';
						$more.='<td colspan="2" align="left">';
						$more.=$this->select_date($input['value'],$input['name'],0,0,0,'',1,0,1);
						$more.='</td></tr>'."\n";
						$formquestion[] = array('name'=>$input['name'].'day');
						$formquestion[] = array('name'=>$input['name'].'month');
						$formquestion[] = array('name'=>$input['name'].'year');
						$formquestion[] = array('name'=>$input['name'].'hour');
						$formquestion[] = array('name'=>$input['name'].'min');
					}
                    else if ($input['type'] == 'other')
                    {
                        $more.='<tr><td>';
                        if (! empty($input['label'])) $more.=$input['label'].'</td><td colspan="2" align="left">';
                        $more.=$input['value'];
                        $more.='</td></tr>'."\n";
                    }
                }
            }
            $more.='</table>'."\n";
        }

		// JQUI method dialog is broken with jmobile, we use standard HTML.
		// Note: When using dol_use_jmobile or no js, you must also check code for button use a GET url with action=xxx and check that you also output the confirm code when action=xxx
		// See page product/card.php for example
        if (! empty($conf->dol_use_jmobile)) $useajax=0;
		if (empty($conf->use_javascript_ajax)) $useajax=0;

        if ($useajax)
        {
            $autoOpen=true;
            $dialogconfirm='dialog-confirm';
            $button='';
            if (! is_numeric($useajax))
            {
                $button=$useajax;
                $useajax=1;
                $autoOpen=false;
                $dialogconfirm.='-'.$button;
            }
            $pageyes=$page.(preg_match('/\?/',$page)?'&':'?').'action='.$action.'&confirm=yes';
            $pageno=($useajax == 2 ? $page.(preg_match('/\?/',$page)?'&':'?').'confirm=no':'');
            // Add input fields into list of fields to read during submit (inputok and inputko)
            if (is_array($formquestion))
            {
                foreach ($formquestion as $key => $input)
                {
                	//print "xx ".$key." rr ".is_array($input)."<br>\n";
                    if (is_array($input) && isset($input['name'])) array_push($inputok,$input['name']);
                    if (isset($input['inputko']) && $input['inputko'] == 1) array_push($inputko,$input['name']);
                }
            }
			// Show JQuery confirm box. Note that global var $useglobalvars is used inside this template
            $formconfirm.= '<div id="'.$dialogconfirm.'" title="'.dol_escape_htmltag($title).'" style="display: none;">';
            if (! empty($more)) {
            	$formconfirm.= '<div class="confirmquestions">'.$more.'</div>';
            }
            $formconfirm.= ($question ? '<div class="confirmmessage"'.img_help('','').' '.$question . '</div>': '');
            $formconfirm.= '</div>'."\n";

            $formconfirm.= "\n<!-- begin ajax formconfirm page=".$page." -->\n";
            $formconfirm.= '<script type="text/javascript">'."\n";
            $formconfirm.= 'jQuery(document).ready(function() {
            $(function() {
            	$( "#'.$dialogconfirm.'" ).dialog(
            	{
                    autoOpen: '.($autoOpen ? "true" : "false").',';
            		if ($newselectedchoice == 'no')
            		{
						$formconfirm.='
						open: function() {
            				$(this).parent().find("button.ui-button:eq(2)").focus();
						},';
            		}
        			$formconfirm.='
                    resizable: false,
                    height: "'.$height.'",
                    width: "'.$width.'",
                    modal: true,
                    closeOnEscape: false,
                    buttons: {
                        "'.dol_escape_js($langs->transnoentities("Yes")).'": function() {
                        	var options="";
                        	var inputok = '.json_encode($inputok).';
                         	var pageyes = "'.dol_escape_js(! empty($pageyes)?$pageyes:'').'";
                         	if (inputok.length>0) {
                         		$.each(inputok, function(i, inputname) {
                         			var more = "";
                         			if ($("#" + inputname).attr("type") == "checkbox") { more = ":checked"; }
                         		    if ($("#" + inputname).attr("type") == "radio") { more = ":checked"; }
                         			var inputvalue = $("#" + inputname + more).val();
                         			if (typeof inputvalue == "undefined") { inputvalue=""; }
                         			options += "&" + inputname + "=" + inputvalue;
                         		});
                         	}
                         	var urljump = pageyes + (pageyes.indexOf("?") < 0 ? "?" : "") + options;
                         	//alert(urljump);
            				if (pageyes.length > 0) { location.href = urljump; }
                            $(this).dialog("close");
                        },
                        "'.dol_escape_js($langs->transnoentities("No")).'": function() {
                        	var options = "";
                         	var inputko = '.json_encode($inputko).';
                         	var pageno="'.dol_escape_js(! empty($pageno)?$pageno:'').'";
                         	if (inputko.length>0) {
                         		$.each(inputko, function(i, inputname) {
                         			var more = "";
                         			if ($("#" + inputname).attr("type") == "checkbox") { more = ":checked"; }
                         			var inputvalue = $("#" + inputname + more).val();
                         			if (typeof inputvalue == "undefined") { inputvalue=""; }
                         			options += "&" + inputname + "=" + inputvalue;
                         		});
                         	}
                         	var urljump=pageno + (pageno.indexOf("?") < 0 ? "?" : "") + options;
                         	//alert(urljump);
            				if (pageno.length > 0) { location.href = urljump; }
                            $(this).dialog("close");
                        }
                    }
                }
                );

            	var button = "'.$button.'";
            	if (button.length > 0) {
                	$( "#" + button ).click(function() {
                		$("#'.$dialogconfirm.'").dialog("open");
        			});
                }
            });
            });
            </script>';
            $formconfirm.= "<!-- end ajax formconfirm -->\n";
        }
        else
        {
        	$formconfirm.= "\n<!-- begin formconfirm page=".$page." -->\n";

            $formconfirm.= '<form method="POST" action="'.$page.'" class="notoptoleftroright">'."\n";
            $formconfirm.= '<input type="hidden" name="action" value="'.$action.'">'."\n";
            $formconfirm.= '<input type="hidden" name="token" value="'.$_SESSION['newtoken'].'">'."\n";

            $formconfirm.= '<table width="100%" class="valid">'."\n";

            // Line title
            $formconfirm.= '<tr class="validtitre"><td class="validtitre" colspan="3">'.img_picto('','recent').' '.$title.'</td></tr>'."\n";

            // Line form fields
            if ($more)
            {
                $formconfirm.='<tr class="valid"><td class="valid" colspan="3">'."\n";
                $formconfirm.=$more;
                $formconfirm.='</td></tr>'."\n";
            }

            // Line with question
            $formconfirm.= '<tr class="valid">';
            $formconfirm.= '<td class="valid">'.$question.'</td>';
            $formconfirm.= '<td class="valid">';
            $formconfirm.= $this->selectyesno("confirm",$newselectedchoice);
            $formconfirm.= '</td>';
            $formconfirm.= '<td class="valid" align="center"><input class="button" type="submit" value="'.$langs->trans("Validate").'"></td>';
            $formconfirm.= '</tr>'."\n";

            $formconfirm.= '</table>'."\n";

            $formconfirm.= "</form>\n";
            $formconfirm.= '<br>';

            $formconfirm.= "<!-- end formconfirm -->\n";
        }

        return $formconfirm;
    }


    /**
     *    Show a form to select a project
     *
     *    @param	int		$page        		Page
     *    @param	int		$socid       		Id third party (-1=all, 0=only projects not linked to a third party, id=projects not linked or linked to third party id)
     *    @param    int		$selected    		Id pre-selected project
     *    @param    string	$htmlname    		Name of select field
     *    @param	int		$discard_closed		Discard closed projects (0=Keep,1=hide completely,2=Disable)
     *    @param	int		$maxlength			Max length
     *    @param	int		$forcefocus			Force focus on field (works with javascript only)
     *    @return	void
     */
    function form_project($page, $socid, $selected='', $htmlname='projectid', $discard_closed=0, $maxlength=20, $forcefocus=0)
    {
        global $langs;

        require_once DOL_DOCUMENT_ROOT.'/core/lib/project.lib.php';
        require_once DOL_DOCUMENT_ROOT.'/core/class/html.formprojet.class.php';

        $formproject=new FormProjets($this->db);

        $langs->load("project");
        if ($htmlname != "none")
        {
            print "\n";
            print '<form method="post" action="'.$page.'">';
            print '<input type="hidden" name="action" value="classin">';
            print '<input type="hidden" name="token" value="'.$_SESSION['newtoken'].'">';
            print '<table class="nobordernopadding" cellpadding="0" cellspacing="0">';
            print '<tr><td>';
            $formproject->select_projects($socid,$selected,$htmlname,$maxlength,0,1,$discard_closed, $forcefocus);
            print '</td>';
            print '<td align="left"><input type="submit" class="button" value="'.$langs->trans("Modify").'"></td>';
            print '</tr></table></form>';
        }
        else
        {
            if ($selected)
            {
                $projet = new Project($this->db);
                $projet->fetch($selected);
                //print '<a href="'.DOL_URL_ROOT.'/projet/card.php?id='.$selected.'">'.$projet->title.'</a>';
                print $projet->getNomUrl(0,'',1);
            }
            else
            {
                print "&nbsp;";
            }
        }
    }

    /**
     *	Show a form to select payment conditions
     *
     *  @param	int		$page        	Page
     *  @param  string	$selected    	Id condition pre-selectionne
     *  @param  string	$htmlname    	Name of select html field
     *	@param	int		$addempty		Add empty entry
     *  @return	void
     */
    function form_conditions_reglement($page, $selected='', $htmlname='cond_reglement_id', $addempty=0)
    {
        global $langs;
        if ($htmlname != "none")
        {
            print '<form method="post" action="'.$page.'">';
            print '<input type="hidden" name="action" value="setconditions">';
            print '<input type="hidden" name="token" value="'.$_SESSION['newtoken'].'">';
            print '<table class="nobordernopadding" cellpadding="0" cellspacing="0">';
            print '<tr><td>';
            $this->select_conditions_paiements($selected,$htmlname,-1,$addempty);
            print '</td>';
            print '<td align="left"><input type="submit" class="button" value="'.$langs->trans("Modify").'"></td>';
            print '</tr></table></form>';
        }
        else
        {
            if ($selected)
            {
                $this->load_cache_conditions_paiements();
                print $this->cache_conditions_paiements[$selected]['label'];
            } else {
                print "&nbsp;";
            }
        }
    }

    /**
     *  Show a form to select a delivery delay
     *
     *  @param  int		$page        	Page
     *  @param  string	$selected    	Id condition pre-selectionne
     *  @param  string	$htmlname    	Name of select html field
     *	@param	int		$addempty		Ajoute entree vide
     *  @return	void
     */
    function form_availability($page, $selected='', $htmlname='availability', $addempty=0)
    {
        global $langs;
        if ($htmlname != "none")
        {
            print '<form method="post" action="'.$page.'">';
            print '<input type="hidden" name="action" value="setavailability">';
            print '<input type="hidden" name="token" value="'.$_SESSION['newtoken'].'">';
            print '<table class="nobordernopadding" cellpadding="0" cellspacing="0">';
            print '<tr><td>';
            $this->selectAvailabilityDelay($selected,$htmlname,-1,$addempty);
            print '</td>';
            print '<td align="left"><input type="submit" class="button" value="'.$langs->trans("Modify").'"></td>';
            print '</tr></table></form>';
        }
        else
        {
            if ($selected)
            {
                $this->load_cache_availability();
                print $this->cache_availability[$selected]['label'];
            } else {
                print "&nbsp;";
            }
        }
    }

    /**
	 *	Output HTML form to select list of input reason (events that triggered an object creation, like after sending an emailing, making an advert, ...)
	 *  List found into table c_input_reason loaded by loadCacheInputReason
     *
     *  @param  string	$page        	Page
     *  @param  string	$selected    	Id condition pre-selectionne
     *  @param  string	$htmlname    	Name of select html field
     *	@param	int		$addempty		Add empty entry
     *  @return	void
     */
    function formInputReason($page, $selected='', $htmlname='demandreason', $addempty=0)
    {
        global $langs;
        if ($htmlname != "none")
        {
            print '<form method="post" action="'.$page.'">';
            print '<input type="hidden" name="action" value="setdemandreason">';
            print '<input type="hidden" name="token" value="'.$_SESSION['newtoken'].'">';
            print '<table class="nobordernopadding" cellpadding="0" cellspacing="0">';
            print '<tr><td>';
            $this->selectInputReason($selected,$htmlname,-1,$addempty);
            print '</td>';
            print '<td align="left"><input type="submit" class="button" value="'.$langs->trans("Modify").'"></td>';
            print '</tr></table></form>';
        }
        else
        {
            if ($selected)
            {
                $this->loadCacheInputReason();
                foreach ($this->cache_demand_reason as $key => $val)
                {
                    if ($val['id'] == $selected)
                    {
                        print $val['label'];
                        break;
                    }
                }
            } else {
                print "&nbsp;";
            }
        }
    }

    /**
     *    Show a form + html select a date
     *
     *    @param	string		$page        	Page
     *    @param	string		$selected    	Date preselected
     *    @param    string		$htmlname    	Html name of date input fields or 'none'
     *    @param    int			$displayhour 	Display hour selector
     *    @param    int			$displaymin		Display minutes selector
     *    @param	int			$nooutput		1=No print output, return string
     *    @return	void
     *    @see		select_date
     */
    function form_date($page, $selected, $htmlname, $displayhour=0, $displaymin=0, $nooutput=0)
    {
        global $langs;

        $ret='';

        if ($htmlname != "none")
        {
            $ret.='<form method="post" action="'.$page.'" name="form'.$htmlname.'">';
            $ret.='<input type="hidden" name="action" value="set'.$htmlname.'">';
            $ret.='<input type="hidden" name="token" value="'.$_SESSION['newtoken'].'">';
            $ret.='<table class="nobordernopadding" cellpadding="0" cellspacing="0">';
            $ret.='<tr><td>';
            $ret.=$this->select_date($selected,$htmlname,$displayhour,$displaymin,1,'form'.$htmlname,1,0,1);
            $ret.='</td>';
            $ret.='<td align="left"><input type="submit" class="button" value="'.$langs->trans("Modify").'"></td>';
            $ret.='</tr></table></form>';
        }
        else
        {
        	if ($displayhour) $ret.=dol_print_date($selected,'dayhour');
        	else $ret.=dol_print_date($selected,'day');
        }

        if (empty($nooutput)) print $ret;
        return $ret;
    }


    /**
     *  Show a select form to choose a user
     *
     *  @param	string	$page        	Page
     *  @param  string	$selected    	Id of user preselected
     *  @param  string	$htmlname    	Name of input html field. If 'none', we just output the user link.
     *  @param  array	$exclude		List of users id to exclude
     *  @param  array	$include        List of users id to include
     *  @return	void
     */
    function form_users($page, $selected='', $htmlname='userid', $exclude='', $include='')
    {
        global $langs;

        if ($htmlname != "none")
        {
            print '<form method="POST" action="'.$page.'" name="form'.$htmlname.'">';
            print '<input type="hidden" name="action" value="set'.$htmlname.'">';
            print '<input type="hidden" name="token" value="'.$_SESSION['newtoken'].'">';
            print '<table class="nobordernopadding" cellpadding="0" cellspacing="0">';
            print '<tr><td>';
            print $this->select_dolusers($selected,$htmlname,1,$exclude,0,$include);
            print '</td>';
            print '<td align="left"><input type="submit" class="button" value="'.$langs->trans("Modify").'"></td>';
            print '</tr></table></form>';
        }
        else
		{
            if ($selected)
            {
                require_once DOL_DOCUMENT_ROOT .'/user/class/user.class.php';
                $theuser=new User($this->db);
                $theuser->fetch($selected);
                print $theuser->getNomUrl(1);
            } else {
                print "&nbsp;";
            }
        }
    }


    /**
     *    Show form with payment mode
     *
     *    @param	string	$page        	Page
     *    @param    int		$selected    	Id mode pre-selectionne
     *    @param    string	$htmlname    	Name of select html field
     *    @param  	string	$filtertype		To filter on field type in llx_c_paiement (array('code'=>xx,'label'=>zz))
     *    @return	void
     */
    function form_modes_reglement($page, $selected='', $htmlname='mode_reglement_id', $filtertype='')
    {
        global $langs;
        if ($htmlname != "none")
        {
            print '<form method="POST" action="'.$page.'">';
            print '<input type="hidden" name="action" value="setmode">';
            print '<input type="hidden" name="token" value="'.$_SESSION['newtoken'].'">';
            print '<table class="nobordernopadding" cellpadding="0" cellspacing="0">';
            print '<tr><td>';
            $this->select_types_paiements($selected,$htmlname,$filtertype);
            print '</td>';
            print '<td align="left"><input type="submit" class="button" value="'.$langs->trans("Modify").'"></td>';
            print '</tr></table></form>';
        }
        else
        {
            if ($selected)
            {
                $this->load_cache_types_paiements();

                print $this->cache_types_paiements[$selected]['label'];
            } else {
                print "&nbsp;";
            }
        }
    }


    /**
     *	Show a select box with available absolute discounts
     *
     *  @param  string	$page        	Page URL where form is shown
     *  @param  int		$selected    	Value pre-selected
     *	@param  string	$htmlname    	Nom du formulaire select. Si 'none', non modifiable. Example 'remise_id'.
     *	@param	int		$socid			Third party id
     * 	@param	float	$amount			Total amount available
     * 	@param	string	$filter			SQL filter on discounts
     * 	@param	int		$maxvalue		Max value for lines that can be selected
     *  @param  string	$more           More string to add
     *  @return	void
     */
    function form_remise_dispo($page, $selected, $htmlname, $socid, $amount, $filter='', $maxvalue=0, $more='')
    {
        global $conf,$langs;
        if ($htmlname != "none")
        {
            print '<form method="post" action="'.$page.'">';
            print '<input type="hidden" name="action" value="setabsolutediscount">';
            print '<input type="hidden" name="token" value="'.$_SESSION['newtoken'].'">';
            print '<table class="nobordernopadding" cellpadding="0" cellspacing="0">';
            print '<tr><td class="nowrap">';
            if (! empty($conf->global->FACTURE_DEPOSITS_ARE_JUST_PAYMENTS))
            {
                if (! $filter || $filter=="fk_facture_source IS NULL") print $langs->trans("CompanyHasAbsoluteDiscount",price($amount,0,$langs,0,0,-1,$conf->currency)).': ';    // If we want deposit to be substracted to payments only and not to total of final invoice
                else print $langs->trans("CompanyHasCreditNote",price($amount,0,$langs,0,0,-1,$conf->currency)).': ';
            }
            else
            {
                if (! $filter || $filter=="fk_facture_source IS NULL OR (fk_facture_source IS NOT NULL AND description='(DEPOSIT)')") print $langs->trans("CompanyHasAbsoluteDiscount",price($amount,0,$langs,0,0,-1,$conf->currency)).': ';
                else print $langs->trans("CompanyHasCreditNote",price($amount,0,$langs,0,0,-1,$conf->currency)).': ';
            }
            $newfilter='fk_facture IS NULL AND fk_facture_line IS NULL';	// Remises disponibles
            if ($filter) $newfilter.=' AND ('.$filter.')';
            $nbqualifiedlines=$this->select_remises($selected,$htmlname,$newfilter,$socid,$maxvalue);
            print '</td>';
            print '<td class="nowrap">';
            if ($nbqualifiedlines > 0)
            {
                print ' &nbsp; <input type="submit" class="button" value="'.dol_escape_htmltag($langs->trans("UseLine")).'"';
                if ($filter && $filter != "fk_facture_source IS NULL OR (fk_facture_source IS NOT NULL AND description='(DEPOSIT)')") print ' title="'.$langs->trans("UseCreditNoteInInvoicePayment").'"';
                print '>';
            }
            if ($more) print $more;
            print '</td>';
            print '</tr></table></form>';
        }
        else
        {
            if ($selected)
            {
                print $selected;
            }
            else
            {
                print "0";
            }
        }
    }


    /**
     *    Show forms to select a contact
     *
     *    @param	string		$page        	Page
     *    @param	Societe		$societe		Filter on third party
     *    @param    int			$selected    	Id contact pre-selectionne
     *    @param    string		$htmlname    	Name of HTML select. If 'none', we just show contact link.
     *    @return	void
     */
    function form_contacts($page, $societe, $selected='', $htmlname='contactid')
    {
        global $langs, $conf;

        if ($htmlname != "none")
        {
            print '<form method="post" action="'.$page.'">';
            print '<input type="hidden" name="action" value="set_contact">';
            print '<input type="hidden" name="token" value="'.$_SESSION['newtoken'].'">';
            print '<table class="nobordernopadding" cellpadding="0" cellspacing="0">';
            print '<tr><td>';
            $num=$this->select_contacts($societe->id, $selected, $htmlname);
            if ($num==0)
            {
            	$addcontact = (! empty($conf->global->SOCIETE_ADDRESSES_MANAGEMENT) ? $langs->trans("AddContact") : $langs->trans("AddContactAddress"));
                print '<font class="error">Cette societe n\'a pas de contact, veuillez en cr�er un avant de faire votre proposition commerciale</font><br>';
                print '<a href="'.DOL_URL_ROOT.'/contact/card.php?socid='.$societe->id.'&amp;action=create&amp;backtoreferer=1">'.$addcontact.'</a>';
            }
            print '</td>';
            print '<td align="left"><input type="submit" class="button" value="'.$langs->trans("Modify").'"></td>';
            print '</tr></table></form>';
        }
        else
        {
            if ($selected)
            {
                require_once DOL_DOCUMENT_ROOT .'/contact/class/contact.class.php';
                $contact=new Contact($this->db);
                $contact->fetch($selected);
                print $contact->getFullName($langs);
            } else {
                print "&nbsp;";
            }
        }
    }

    /**
     *  Output html select to select thirdparty
     *
     *  @param	string	$page       	Page
     *  @param  string	$selected   	Id preselected
     *  @param  string	$htmlname		Name of HTML select
     *  @param  string	$filter         optional filters criteras
     *	@param	int		$showempty		Add an empty field
     * 	@param	int		$showtype		Show third party type in combolist (customer, prospect or supplier)
     * 	@param	int		$forcecombo		Force to use combo box
     *  @param	array	$events			Event options. Example: array(array('method'=>'getContacts', 'url'=>dol_buildpath('/core/ajax/contacts.php',1), 'htmlname'=>'contactid', 'params'=>array('add-customer-contact'=>'disabled')))
     *  @return	void
     */
    function form_thirdparty($page, $selected='', $htmlname='socid', $filter='',$showempty=0, $showtype=0, $forcecombo=0, $events=array())
    {
        global $langs;

        if ($htmlname != "none")
        {
            print '<form method="post" action="'.$page.'">';
            print '<input type="hidden" name="action" value="set_thirdparty">';
            print '<input type="hidden" name="token" value="'.$_SESSION['newtoken'].'">';
            print '<table class="nobordernopadding" cellpadding="0" cellspacing="0">';
            print '<tr><td>';
            print $this->select_company($selected, $htmlname, $filter, $showempty, $showtype, $forcecombo, $events);
            print '</td>';
            print '<td align="left"><input type="submit" class="button" value="'.$langs->trans("Modify").'"></td>';
            print '</tr></table></form>';
        }
        else
        {
            if ($selected)
            {
                require_once DOL_DOCUMENT_ROOT .'/societe/class/societe.class.php';
                $soc = new Societe($this->db);
                $soc->fetch($selected);
                print $soc->getNomUrl($langs);
            }
            else
            {
                print "&nbsp;";
            }
        }
    }

    /**
     *    Retourne la liste des devises, dans la langue de l'utilisateur
     *
     *    @param	string	$selected    preselected currency code
     *    @param    string	$htmlname    name of HTML select list
     *    @return	void
     */
    function select_currency($selected='',$htmlname='currency_id')
    {
        print $this->selectcurrency($selected,$htmlname);
    }

    /**
     *  Retourne la liste des devises, dans la langue de l'utilisateur
     *
     *  @param	string	$selected    preselected currency code
     *  @param  string	$htmlname    name of HTML select list
     * 	@return	string
     */
    function selectCurrency($selected='',$htmlname='currency_id')
    {
        global $conf,$langs,$user;

        $langs->loadCacheCurrencies('');

        $out='';

        if ($selected=='euro' || $selected=='euros') $selected='EUR';   // Pour compatibilite

        $out.= '<select class="flat" name="'.$htmlname.'" id="'.$htmlname.'">';
        foreach ($langs->cache_currencies as $code_iso => $currency)
        {
        	if ($selected && $selected == $code_iso)
        	{
        		$out.= '<option value="'.$code_iso.'" selected>';
        	}
        	else
        	{
        		$out.= '<option value="'.$code_iso.'">';
        	}
        	$out.= $currency['label'];
        	$out.= ' ('.$langs->getCurrencySymbol($code_iso).')';
        	$out.= '</option>';
        }
        $out.= '</select>';
        if ($user->admin) $out.= info_admin($langs->trans("YouCanChangeValuesForThisListFromDictionarySetup"),1);
        return $out;
    }


    /**
     *	Load into the cache vat rates of a country
     *
     *	@param	string	$country_code		Country code
     *	@return	int							Nb of loaded lines, 0 if already loaded, <0 if KO
     */
    function load_cache_vatrates($country_code)
    {
    	global $langs;

    	$num = count($this->cache_vatrates);
    	if ($num > 0) return $num;    // Cache already loaded

        dol_syslog(__METHOD__, LOG_DEBUG);

        $sql  = "SELECT DISTINCT t.taux, t.recuperableonly";
    	$sql.= " FROM ".MAIN_DB_PREFIX."c_tva as t, ".MAIN_DB_PREFIX."c_country as c";
    	$sql.= " WHERE t.fk_pays = c.rowid";
    	$sql.= " AND t.active > 0";
    	$sql.= " AND c.code IN (".$country_code.")";
    	$sql.= " ORDER BY t.taux ASC, t.recuperableonly ASC";

    	$resql=$this->db->query($sql);
    	if ($resql)
    	{
    		$num = $this->db->num_rows($resql);
    		if ($num)
    		{
    			for ($i = 0; $i < $num; $i++)
    			{
    				$obj = $this->db->fetch_object($resql);
    				$this->cache_vatrates[$i]['txtva']	= $obj->taux;
    				$this->cache_vatrates[$i]['libtva']	= $obj->taux.'%';
    				$this->cache_vatrates[$i]['nprtva']	= $obj->recuperableonly;
    			}

    			return $num;
    		}
    		else
    		{
    			$this->error = '<font class="error">'.$langs->trans("ErrorNoVATRateDefinedForSellerCountry",$country_code).'</font>';
    			return -1;
    		}
    	}
    	else
    	{
    		$this->error = '<font class="error">'.$this->db->error().'</font>';
    		return -2;
    	}
    }

    /**
     *  Output an HTML select vat rate.
     *  The name of this function should be selectVat. We keep bad name for compatibility purpose.
     *
     *  @param	string	$htmlname           Name of html select field
     *  @param  float	$selectedrate       Force preselected vat rate. Use '' for no forcing.
     *  @param  Societe	$societe_vendeuse   Thirdparty seller
     *  @param  Societe	$societe_acheteuse  Thirdparty buyer
     *  @param  int		$idprod             Id product
     *  @param  int		$info_bits          Miscellaneous information on line (1 for NPR)
     *  @param  int		$type               ''=Unknown, 0=Product, 1=Service (Used if idprod not defined)
     *                  					Si vendeur non assujeti a TVA, TVA par defaut=0. Fin de regle.
     *                  					Si le (pays vendeur = pays acheteur) alors la TVA par defaut=TVA du produit vendu. Fin de regle.
     *                  					Si (vendeur et acheteur dans Communaute europeenne) et bien vendu = moyen de transports neuf (auto, bateau, avion), TVA par defaut=0 (La TVA doit etre paye par l'acheteur au centre d'impots de son pays et non au vendeur). Fin de regle.
	 *                                      Si vendeur et acheteur dans Communauté européenne et acheteur= particulier alors TVA par défaut=TVA du produit vendu. Fin de règle.
	 *                                      Si vendeur et acheteur dans Communauté européenne et acheteur= entreprise alors TVA par défaut=0. Fin de règle.
     *                  					Sinon la TVA proposee par defaut=0. Fin de regle.
     *  @param	bool	$options_only		Return options only (for ajax treatment)
     *  @return	string
     */
    function load_tva($htmlname='tauxtva', $selectedrate='', $societe_vendeuse='', $societe_acheteuse='', $idprod=0, $info_bits=0, $type='', $options_only=false)
    {
        global $langs,$conf,$mysoc;

        $return='';

        // Define defaultnpr and defaultttx
        $defaultnpr=($info_bits & 0x01);
        $defaultnpr=(preg_match('/\*/',$selectedrate) ? 1 : $defaultnpr);
        $defaulttx=str_replace('*','',$selectedrate);

        // Check parameters
        if (is_object($societe_vendeuse) && ! $societe_vendeuse->country_code)
        {
            if ($societe_vendeuse->id == $mysoc->id)
            {
                $return.= '<font class="error">'.$langs->trans("ErrorYourCountryIsNotDefined").'</div>';
            }
            else
            {
                $return.= '<font class="error">'.$langs->trans("ErrorSupplierCountryIsNotDefined").'</div>';
            }
            return $return;
        }

        //var_dump($societe_acheteuse);
        //print "name=$name, selectedrate=$selectedrate, seller=".$societe_vendeuse->country_code." buyer=".$societe_acheteuse->country_code." buyer is company=".$societe_acheteuse->isACompany()." idprod=$idprod, info_bits=$info_bits type=$type";
        //exit;

        // Define list of countries to use to search VAT rates to show
        // First we defined code_country to use to find list
        if (is_object($societe_vendeuse))
        {
            $code_country="'".$societe_vendeuse->country_code."'";
        }
        else
       {
            $code_country="'".$mysoc->country_code."'";   // Pour compatibilite ascendente
        }
        if (! empty($conf->global->SERVICE_ARE_ECOMMERCE_200238EC))    // If option to have vat for end customer for services is on
        {
            if (! $societe_vendeuse->isInEEC() && (! is_object($societe_acheteuse) || ($societe_acheteuse->isInEEC() && ! $societe_acheteuse->isACompany())))
            {
                // We also add the buyer
                if (is_numeric($type))
                {
                    if ($type == 1) // We know product is a service
                    {
                        $code_country.=",'".$societe_acheteuse->country_code."'";
                    }
                }
                else if (! $idprod)  // We don't know type of product
                {
                    $code_country.=",'".$societe_acheteuse->country_code."'";
                }
                else
                {
                    $prodstatic=new Product($this->db);
                    $prodstatic->fetch($idprod);
                    if ($prodstatic->type == Product::TYPE_SERVICE)   // We know product is a service
                    {
                        $code_country.=",'".$societe_acheteuse->country_code."'";
                    }
                }
            }
        }

        // Now we get list
        $num = $this->load_cache_vatrates($code_country);
        if ($num > 0)
        {
        	// Definition du taux a pre-selectionner (si defaulttx non force et donc vaut -1 ou '')
        	if ($defaulttx < 0 || dol_strlen($defaulttx) == 0)
        	{
        		$defaulttx=get_default_tva($societe_vendeuse,$societe_acheteuse,$idprod);
        		$defaultnpr=get_default_npr($societe_vendeuse,$societe_acheteuse,$idprod);
        	}

        	// Si taux par defaut n'a pu etre determine, on prend dernier de la liste.
        	// Comme ils sont tries par ordre croissant, dernier = plus eleve = taux courant
        	if ($defaulttx < 0 || dol_strlen($defaulttx) == 0)
        	{
        		if (empty($conf->global->MAIN_VAT_DEFAULT_IF_AUTODETECT_FAILS)) $defaulttx = $this->cache_vatrates[$num-1]['txtva'];
        		else $defaulttx=($conf->global->MAIN_VAT_DEFAULT_IF_AUTODETECT_FAILS == 'none' ? '' : $conf->global->MAIN_VAT_DEFAULT_IF_AUTODETECT_FAILS);
        	}

        	// Disabled if seller is not subject to VAT
        	$disabled=false; $title='';
        	if (is_object($societe_vendeuse) && $societe_vendeuse->id == $mysoc->id && $societe_vendeuse->tva_assuj == "0")
        	{
        		$title=' title="'.$langs->trans('VATIsNotUsed').'"';
        		$disabled=true;
        	}

        	if (! $options_only) $return.= '<select class="flat" id="'.$htmlname.'" name="'.$htmlname.'"'.($disabled?' disabled':'').$title.'>';

        	foreach ($this->cache_vatrates as $rate)
        	{
        		// Keep only 0 if seller is not subject to VAT
        		if ($disabled && $rate['txtva'] != 0) continue;

        		$return.= '<option value="'.$rate['txtva'];
        		$return.= $rate['nprtva'] ? '*': '';
        		$return.= '"';
        		if ($rate['txtva'] == $defaulttx && $rate['nprtva'] == $defaultnpr)
        		{
        			$return.= ' selected';
        		}
        		$return.= '>'.vatrate($rate['libtva']);
        		$return.= $rate['nprtva'] ? ' *': '';
        		$return.= '</option>';
        	}

        	if (! $options_only) $return.= '</select>';
        }
        else
        {
            $return.= $this->error;
        }

        $this->num = $num;
        return $return;
    }


    /**
     *	Show a HTML widget to input a date or combo list for day, month, years and optionaly hours and minutes.
     *  Fields are preselected with :
     *            	- set_time date (must be a local PHP server timestamp or string date with format 'YYYY-MM-DD' or 'YYYY-MM-DD HH:MM')
     *            	- local date in user area, if set_time is '' (so if set_time is '', output may differs when done from two different location)
     *            	- Empty (fields empty), if set_time is -1 (in this case, parameter empty must also have value 1)
     *
     *	@param	timestamp	$set_time 		Pre-selected date (must be a local PHP server timestamp), -1 to keep date not preselected, '' to use current date.
     *	@param	string		$prefix			Prefix for fields name
     *	@param	int			$h				1=Show also hours
     *	@param	int			$m				1=Show also minutes
     *	@param	int			$empty			0=Fields required, 1=Empty inputs are allowed, 2=Empty inputs are allowed for hours only
     *	@param	string		$form_name 		Not used
     *	@param	int			$d				1=Show days, month, years
     * 	@param	int			$addnowlink		Add a link "Now"
     * 	@param	int			$nooutput		Do not output html string but return it
     * 	@param 	int			$disabled		Disable input fields
     *  @param  int			$fullday        When a checkbox with this html name is on, hour and day are set with 00:00 or 23:59
     *  @param	string		$addplusone		Add a link "+1 hour". Value must be name of another select_date field.
     * 	@return	mixed						Nothing or string if nooutput is 1
     *  @see	form_date
     */
    function select_date($set_time='', $prefix='re', $h=0, $m=0, $empty=0, $form_name="", $d=1, $addnowlink=0, $nooutput=0, $disabled=0, $fullday='', $addplusone='')
    {
        global $conf,$langs;

        $retstring='';

        if($prefix=='') $prefix='re';
        if($h == '') $h=0;
        if($m == '') $m=0;
        $emptydate=0;
        $emptyhours=0;
    	if ($empty == 1) { $emptydate=1; $emptyhours=1; }
    	if ($empty == 2) { $emptydate=0; $emptyhours=1; }
		$orig_set_time=$set_time;

        if ($set_time === '' && $emptydate == 0)
        {
        	include_once DOL_DOCUMENT_ROOT.'/core/lib/date.lib.php';
        	$set_time = dol_now('tzuser')-(getServerTimeZoneInt('now')*3600); // set_time must be relative to PHP server timezone
        }

        // Analysis of the pre-selection date
        if (preg_match('/^([0-9]+)\-([0-9]+)\-([0-9]+)\s?([0-9]+)?:?([0-9]+)?/',$set_time,$reg))
        {
            // Date format 'YYYY-MM-DD' or 'YYYY-MM-DD HH:MM:SS'
            $syear	= (! empty($reg[1])?$reg[1]:'');
            $smonth	= (! empty($reg[2])?$reg[2]:'');
            $sday	= (! empty($reg[3])?$reg[3]:'');
            $shour	= (! empty($reg[4])?$reg[4]:'');
            $smin	= (! empty($reg[5])?$reg[5]:'');
        }
        elseif (strval($set_time) != '' && $set_time != -1)
        {
            // set_time est un timestamps (0 possible)
            $syear = dol_print_date($set_time, "%Y");
            $smonth = dol_print_date($set_time, "%m");
            $sday = dol_print_date($set_time, "%d");
            if ($orig_set_time != '')
            {
            	$shour = dol_print_date($set_time, "%H");
            	$smin = dol_print_date($set_time, "%M");
            }
        }
        else
        {
            // Date est '' ou vaut -1
            $syear = '';
            $smonth = '';
            $sday = '';
            $shour = '';
            $smin = '';
        }

        $usecalendar='combo';
        if (! empty($conf->use_javascript_ajax) && (empty($conf->global->MAIN_POPUP_CALENDAR) || $conf->global->MAIN_POPUP_CALENDAR != "none")) $usecalendar=empty($conf->global->MAIN_POPUP_CALENDAR)?'eldy':$conf->global->MAIN_POPUP_CALENDAR;
		if ($conf->browser->phone) $usecalendar='combo';

        if ($d)
        {
            // Show date with popup
            if ($usecalendar != 'combo')
            {
            	$formated_date='';
                //print "e".$set_time." t ".$conf->format_date_short;
                if (strval($set_time) != '' && $set_time != -1)
                {
                    //$formated_date=dol_print_date($set_time,$conf->format_date_short);
                    $formated_date=dol_print_date($set_time,$langs->trans("FormatDateShortInput"));  // FormatDateShortInput for dol_print_date / FormatDateShortJavaInput that is same for javascript
                }

                // Calendrier popup version eldy
                if ($usecalendar == "eldy")
                {
                    // Zone de saisie manuelle de la date
                    $retstring.='<input id="'.$prefix.'" name="'.$prefix.'" type="text" size="9" maxlength="11" value="'.$formated_date.'"';
                    $retstring.=($disabled?' disabled':'');
                    $retstring.=' onChange="dpChangeDay(\''.$prefix.'\',\''.$langs->trans("FormatDateShortJavaInput").'\'); "';  // FormatDateShortInput for dol_print_date / FormatDateShortJavaInput that is same for javascript
                    $retstring.='>';

                    // Icone calendrier
                    if (! $disabled)
                    {
                        $retstring.='<button id="'.$prefix.'Button" type="button" class="dpInvisibleButtons"';
                        $base=DOL_URL_ROOT.'/core/';
                        $retstring.=' onClick="showDP(\''.$base.'\',\''.$prefix.'\',\''.$langs->trans("FormatDateShortJavaInput").'\',\''.$langs->defaultlang.'\');">'.img_object($langs->trans("SelectDate"),'calendarday','class="datecallink"').'</button>';
                    }
                    else $retstring.='<button id="'.$prefix.'Button" type="button" class="dpInvisibleButtons">'.img_object($langs->trans("Disabled"),'calendarday','class="datecallink"').'</button>';

                    $retstring.='<input type="hidden" id="'.$prefix.'day"   name="'.$prefix.'day"   value="'.$sday.'">'."\n";
                    $retstring.='<input type="hidden" id="'.$prefix.'month" name="'.$prefix.'month" value="'.$smonth.'">'."\n";
                    $retstring.='<input type="hidden" id="'.$prefix.'year"  name="'.$prefix.'year"  value="'.$syear.'">'."\n";
                }
                else
                {
                    print "Bad value of MAIN_POPUP_CALENDAR";
                }
            }
            // Show date with combo selects
            else
			{
                // Day
                $retstring.='<select'.($disabled?' disabled':'').' class="flat" name="'.$prefix.'day">';

                if ($emptydate || $set_time == -1)
                {
                    $retstring.='<option value="0" selected>&nbsp;</option>';
                }

                for ($day = 1 ; $day <= 31; $day++)
                {
                    $retstring.='<option value="'.$day.'"'.($day == $sday ? ' selected':'').'>'.$day.'</option>';
                }

                $retstring.="</select>";

                $retstring.='<select'.($disabled?' disabled':'').' class="flat" name="'.$prefix.'month">';
                if ($emptydate || $set_time == -1)
                {
                    $retstring.='<option value="0" selected>&nbsp;</option>';
                }

                // Month
                for ($month = 1 ; $month <= 12 ; $month++)
                {
                    $retstring.='<option value="'.$month.'"'.($month == $smonth?' selected':'').'>';
                    $retstring.=dol_print_date(mktime(12,0,0,$month,1,2000),"%b");
                    $retstring.="</option>";
                }
                $retstring.="</select>";

                // Year
                if ($emptydate || $set_time == -1)
                {
                    $retstring.='<input'.($disabled?' disabled':'').' placeholder="'.dol_escape_htmltag($langs->trans("Year")).'" class="flat" type="text" size="3" maxlength="4" name="'.$prefix.'year" value="'.$syear.'">';
                }
                else
                {
                    $retstring.='<select'.($disabled?' disabled':'').' class="flat" name="'.$prefix.'year">';

                    for ($year = $syear - 5; $year < $syear + 10 ; $year++)
                    {
                        $retstring.='<option value="'.$year.'"'.($year == $syear ? ' selected':'').'>'.$year.'</option>';
                    }
                    $retstring.="</select>\n";
                }
            }
        }

        if ($d && $h) $retstring.='&nbsp;';

        if ($h)
        {
            // Show hour
            $retstring.='<select'.($disabled?' disabled':'').' class="flat '.($fullday?$fullday.'hour':'').'" id="'.$prefix.'hour" name="'.$prefix.'hour">';
            if ($emptyhours) $retstring.='<option value="-1">&nbsp;</option>';
            for ($hour = 0; $hour < 24; $hour++)
            {
                if (strlen($hour) < 2) $hour = "0" . $hour;
                $retstring.='<option value="'.$hour.'"'.(($hour == $shour)?' selected':'').'>'.$hour.(empty($conf->dol_optimize_smallscreen)?'':'H').'</option>';
            }
            $retstring.='</select>';
            if (empty($conf->dol_optimize_smallscreen)) $retstring.=":";
        }

        if ($m)
        {
            // Show minutes
            $retstring.='<select'.($disabled?' disabled':'').' class="flat '.($fullday?$fullday.'min':'').'" id="'.$prefix.'min" name="'.$prefix.'min">';
            if ($emptyhours) $retstring.='<option value="-1">&nbsp;</option>';
            for ($min = 0; $min < 60 ; $min++)
            {
                if (strlen($min) < 2) $min = "0" . $min;
                $retstring.='<option value="'.$min.'"'.(($min == $smin)?' selected':'').'>'.$min.(empty($conf->dol_optimize_smallscreen)?'':'').'</option>';
            }
            $retstring.='</select>';
        }

        // Add a "Now" link
        if ($conf->use_javascript_ajax && $addnowlink)
        {
            // Script which will be inserted in the onClick of the "Now" link
            $reset_scripts = "";

            // Generate the date part, depending on the use or not of the javascript calendar
            $reset_scripts .= 'jQuery(\'#'.$prefix.'\').val(\''.dol_print_date(dol_now(),'day').'\');';
            $reset_scripts .= 'jQuery(\'#'.$prefix.'day\').val(\''.dol_print_date(dol_now(),'%d').'\');';
            $reset_scripts .= 'jQuery(\'#'.$prefix.'month\').val(\''.dol_print_date(dol_now(),'%m').'\');';
            $reset_scripts .= 'jQuery(\'#'.$prefix.'year\').val(\''.dol_print_date(dol_now(),'%Y').'\');';
            /*if ($usecalendar == "eldy")
            {
                $base=DOL_URL_ROOT.'/core/';
                $reset_scripts .= 'resetDP(\''.$base.'\',\''.$prefix.'\',\''.$langs->trans("FormatDateShortJavaInput").'\',\''.$langs->defaultlang.'\');';
            }
            else
            {
                $reset_scripts .= 'this.form.elements[\''.$prefix.'day\'].value=formatDate(new Date(), \'d\'); ';
                $reset_scripts .= 'this.form.elements[\''.$prefix.'month\'].value=formatDate(new Date(), \'M\'); ';
                $reset_scripts .= 'this.form.elements[\''.$prefix.'year\'].value=formatDate(new Date(), \'yyyy\'); ';
            }*/
            // Update the hour part
            if ($h)
            {
                if ($fullday) $reset_scripts .= " if (jQuery('#fullday:checked').val() == null) {";
                //$reset_scripts .= 'this.form.elements[\''.$prefix.'hour\'].value=formatDate(new Date(), \'HH\'); ';
                $reset_scripts .= 'jQuery(\'#'.$prefix.'hour\').val(\''.dol_print_date(dol_now(),'%H').'\');';
                if ($fullday) $reset_scripts .= ' } ';
            }
            // Update the minute part
            if ($m)
            {
                if ($fullday) $reset_scripts .= " if (jQuery('#fullday:checked').val() == null) {";
                //$reset_scripts .= 'this.form.elements[\''.$prefix.'min\'].value=formatDate(new Date(), \'mm\'); ';
                $reset_scripts .= 'jQuery(\'#'.$prefix.'min\').val(\''.dol_print_date(dol_now(),'%M').'\');';
                if ($fullday) $reset_scripts .= ' } ';
            }
            // If reset_scripts is not empty, print the link with the reset_scripts in the onClick
            if ($reset_scripts && empty($conf->dol_optimize_smallscreen))
            {
                $retstring.=' <button class="dpInvisibleButtons datenowlink" id="'.$prefix.'ButtonNow" type="button" name="_useless" value="now" onClick="'.$reset_scripts.'">';
                $retstring.=$langs->trans("Now");
                $retstring.='</button> ';
            }
        }

        // Add a "Plus one hour" link
        if ($conf->use_javascript_ajax && $addplusone)
        {
            // Script which will be inserted in the onClick of the "Add plusone" link
            $reset_scripts = "";

            // Generate the date part, depending on the use or not of the javascript calendar
            $reset_scripts .= 'jQuery(\'#'.$prefix.'\').val(\''.dol_print_date(dol_now(),'day').'\');';
            $reset_scripts .= 'jQuery(\'#'.$prefix.'day\').val(\''.dol_print_date(dol_now(),'%d').'\');';
            $reset_scripts .= 'jQuery(\'#'.$prefix.'month\').val(\''.dol_print_date(dol_now(),'%m').'\');';
            $reset_scripts .= 'jQuery(\'#'.$prefix.'year\').val(\''.dol_print_date(dol_now(),'%Y').'\');';
            // Update the hour part
            if ($h)
            {
                if ($fullday) $reset_scripts .= " if (jQuery('#fullday:checked').val() == null) {";
                $reset_scripts .= 'jQuery(\'#'.$prefix.'hour\').val(\''.dol_print_date(dol_now(),'%H').'\');';
                if ($fullday) $reset_scripts .= ' } ';
            }
            // Update the minute part
            if ($m)
            {
                if ($fullday) $reset_scripts .= " if (jQuery('#fullday:checked').val() == null) {";
                $reset_scripts .= 'jQuery(\'#'.$prefix.'min\').val(\''.dol_print_date(dol_now(),'%M').'\');';
                if ($fullday) $reset_scripts .= ' } ';
            }
            // If reset_scripts is not empty, print the link with the reset_scripts in the onClick
            if ($reset_scripts && empty($conf->dol_optimize_smallscreen))
            {
                $retstring.=' <button class="dpInvisibleButtons datenowlink" id="'.$prefix.'ButtonPlusOne" type="button" name="_useless2" value="plusone" onClick="'.$reset_scripts.'">';
                $retstring.=$langs->trans("DateStartPlusOne");
                $retstring.='</button> ';
            }
        }

        if (! empty($nooutput)) return $retstring;

        print $retstring;
        return;
    }

    /**
     *	Function to show a form to select a duration on a page
     *
     *	@param	string	$prefix   		Prefix for input fields
     *	@param  int		$iSecond  		Default preselected duration (number of seconds or '')
     * 	@param	int		$disabled		Disable the combo box
     * 	@param	string	$typehour		If 'select' then input hour and input min is a combo, if 'text' input hour is in text and input min is a combo
     *  @param	string	$minunderhours	If 1, show minutes selection under the hours
     * 	@param	int		$nooutput		Do not output html string but return it
     *  @return	void
     */
    function select_duration($prefix, $iSecond='', $disabled=0, $typehour='select', $minunderhours=0, $nooutput=0)
    {
    	global $langs;

    	$retstring='';

    	$hourSelected=0; $minSelected=0;

    	// Hours
        if ($iSecond != '')
        {
            require_once DOL_DOCUMENT_ROOT.'/core/lib/date.lib.php';

            $hourSelected = convertSecondToTime($iSecond,'allhour');
            $minSelected = convertSecondToTime($iSecond,'min');
        }

        if ($typehour=='select')
        {
	        $retstring.='<select class="flat" name="'.$prefix.'hour"'.($disabled?' disabled':'').'>';
	        for ($hour = 0; $hour < 25; $hour++)	// For a duration, we allow 24 hours
	        {
	            $retstring.='<option value="'.$hour.'"';
	            if ($hourSelected == $hour)
	            {
	                $retstring.=" selected";
	            }
	            $retstring.=">".$hour."</option>";
	        }
	        $retstring.="</select>";
        }
        elseif ($typehour=='text')
        {
        	$retstring.='<input type="text" size="2" name="'.$prefix.'hour"'.($disabled?' disabled':'').' class="flat" value="'.($hourSelected?((int) $hourSelected):'').'">';
        }
        else return 'BadValueForParameterTypeHour';

        $retstring.=' '.$langs->trans('HourShort');

        // Minutes
        if ($minunderhours) $retstring.='<br>';
        else $retstring.="&nbsp;";

        if ($typehour=='select')
        {
	        $retstring.='<select class="flat" name="'.$prefix.'min"'.($disabled?' disabled':'').'>';
	        for ($min = 0; $min <= 55; $min=$min+5)
	        {
	            $retstring.='<option value="'.$min.'"';
	            if ($minSelected == $min) $retstring.=' selected';
	            $retstring.='>'.$min.'</option>';
	        }
	        $retstring.="</select>";
        }
        elseif ($typehour=='text')
        {
        	$retstring.='<input type="text" size="2" name="'.$prefix.'min"'.($disabled?' disabled':'').' class="flat" value="'.($minSelected?((int) $minSelected):'').'">';
        }
        $retstring.=' '.$langs->trans('MinuteShort');
        $retstring.="&nbsp;";

        if (! empty($nooutput)) return $retstring;

        print $retstring;
        return;
    }


    /**
     *	Return a HTML select string, built from an array of key+value.
     *  Note: Do not apply langs->trans function on returned content, content may be entity encoded twice.
     *
     *	@param	string			$htmlname       Name of html select area. Must start with "multi" if this is a multiselect
     *	@param	array			$array          Array with key+value
     *	@param	string|string[]	$id             Preselected key or preselected keys for multiselect
     *	@param	int				$show_empty     0 no empty value allowed, 1 to add an empty value into list (value is '' or '&nbsp;'), <0 to add an empty value with key that is this value.
     *	@param	int				$key_in_label   1 pour afficher la key dans la valeur "[key] value"
     *	@param	int				$value_as_key   1 to use value as key
     *	@param  string			$moreparam      Add more parameters onto the select tag
     *	@param  int				$translate		Translate and encode value
     * 	@param	int				$maxlen			Length maximum for labels
     * 	@param	int				$disabled		Html select box is disabled
     *  @param	int				$sort			'ASC' or 'DESC' = Sort on label, '' or 'NONE' = Do not sort
     *  @param	string			$morecss		Add more class to css styles
     *  @param	int				$addjscombo		Add js combo
     * 	@return	string							HTML select string.
     *  @see multiselectarray
     */
    static function selectarray($htmlname, $array, $id='', $show_empty=0, $key_in_label=0, $value_as_key=0, $moreparam='', $translate=0, $maxlen=0, $disabled=0, $sort='', $morecss='', $addjscombo=0)
    {
        global $conf, $langs;

        // Do we want a multiselect ?
        //$jsbeautify = 0;
        //if (preg_match('/^multi/',$htmlname)) $jsbeautify = 1;
		$jsbeautify = 1;

        if ($value_as_key) $array=array_combine($array, $array);

        $out='';

        // Add code for jquery to use multiselect
        if ($addjscombo && empty($conf->dol_use_jmobile) && $jsbeautify)
        {
        	$minLengthToAutocomplete=0;
        	$tmpplugin=empty($conf->global->MAIN_USE_JQUERY_MULTISELECT)?constant('REQUIRE_JQUERY_MULTISELECT')?constant('REQUIRE_JQUERY_MULTISELECT'):'select2':$conf->global->MAIN_USE_JQUERY_MULTISELECT;
        	$out.='<!-- JS CODE TO ENABLE '.$tmpplugin.' for id '.$htmlname.' -->
        			<script type="text/javascript">
        				$(document).ready(function () {
        					$(\''.(preg_match('/^\./',$htmlname)?$htmlname:'#'.$htmlname).'\').'.$tmpplugin.'({
        				    dir: \'ltr\',
        					width: \'resolve\',		/* off or resolve */
        					minimumInputLength: '.$minLengthToAutocomplete.'
        				});
        			});
        		   </script>';
        }

        $out.='<select id="'.preg_replace('/^\./','',$htmlname).'" '.($disabled?'disabled ':'').'class="flat '.(preg_replace('/^\./','',$htmlname)).($morecss?' '.$morecss:'').'" name="'.preg_replace('/^\./','',$htmlname).'" '.($moreparam?$moreparam:'').'>';

        if ($show_empty)
        {
        	$textforempty=' ';
        	if (! empty($conf->use_javascript_ajax)) $textforempty='&nbsp;';	// If we use ajaxcombo, we need &nbsp; here to avoid to have an empty element that is too small.
            $out.='<option value="'.($show_empty < 0 ? $show_empty : -1).'"'.($id==-2?' selected':'').'>'.$textforempty.'</option>'."\n";     // id is -2 because -1 is already "do not contact"
        }

        if (is_array($array))
        {
        	// Translate
        	if ($translate)
        	{
	        	foreach($array as $key => $value) $array[$key]=$langs->trans($value);
        	}

        	// Sort
			if ($sort == 'ASC') asort($array);
			elseif ($sort == 'DESC') arsort($array);

            foreach($array as $key => $value)
            {
                $out.='<option value="'.$key.'"';
                if ($id != '' && $id == $key) $out.=' selected';		// To preselect a value
                $out.='>';

                if ($key_in_label)
                {
                    $selectOptionValue = dol_escape_htmltag($key.' - '.($maxlen?dol_trunc($value,$maxlen):$value));
                }
                else
                {
                    $selectOptionValue = dol_escape_htmltag($maxlen?dol_trunc($value,$maxlen):$value);
                    if ($value == '' || $value == '-') $selectOptionValue='&nbsp;';
                }
                $out.=$selectOptionValue;
                $out.="</option>\n";
            }
        }

        $out.="</select>";
        return $out;
    }


    /**
     *	Return a HTML select string, built from an array of key+value but content returned into select come from an Ajax call of an URL.
     *  Note: Do not apply langs->trans function on returned content, content may be entity encoded twice.
     *
     *	@param	string	$htmlname       		Name of html select area
     *	@param	string	$url					Url
     *	@param	string	$id             		Preselected key
     *	@param  string	$moreparam      		Add more parameters onto the select tag
     *	@param  string	$moreparamtourl 		Add more parameters onto the Ajax called URL
     * 	@param	int		$disabled				Html select box is disabled
     *  @param	int		$minimumInputLength		Minimum Input Length
     *  @param	string	$morecss				Add more class to css styles
     * 	@return	string							HTML select string.
     */
    static function selectArrayAjax($htmlname, $url, $id='', $moreparam='', $moreparamtourl='', $disabled=0, $minimumInputLength=1, $morecss='')
    {
    	$out = '';

    	$tmpplugin='select2';
    	$out.='<!-- JS CODE TO ENABLE '.$tmpplugin.' for id '.$htmlname.' -->
	    	<script type="text/javascript">
	    	$(document).ready(function () {
		    	$(".'.$htmlname.'").select2({
			    	ajax: {
				    	dir: "ltr",
				    	url: "'.$url.'",
				    	dataType: \'json\',
				    	delay: 250,
				    	data: function (searchTerm, pageNumber, context) {
				    		return {
						    	q: searchTerm, // search term
				    			page: pageNumber
				    		};
			    		},
			    		results: function (remoteData, pageNumber, query) {
			    			console.log(remoteData);
			    			return {results:[{id:\'none\', text:\'aa\'}, {id:\'rrr\', text:\'Red\'},{id:\'bbb\', text:\'Search a into projects\'}], more:false}
			    			//return {results:[remoteData], more:false}
    					},
			    		/*processResults: function (data, page) {
			    			// parse the results into the format expected by Select2.
			    			// since we are using custom formatting functions we do not need to
			    			// alter the remote JSON data
			    			console.log(data);
			    			return {
			    				results: data.items
			    			};
			    		},*/
			    		cache: true
			    	},
			    	escapeMarkup: function (markup) { return markup; }, // let our custom formatter work
			    	minimumInputLength: '.$minimumInputLength.',
			    	//templateResult: formatRepo, // omitted for brevity, see the source of this page
			    	//templateSelection: formatRepoSelection // omitted for brevity, see the source of this page
			    });
			    
			    $(".'.$htmlname.'").change(function() { 
			    	alert(\'eee\');
			    	$(".'.$htmlname.'").select2.clearSearch(); 
    			} );

    			
    			
    	});
	    </script>';


		$out.='<input type="text" class="'.$htmlname.($morecss?' '.$morecss:'').'" '.($moreparam?$moreparam.' ':'').'name="'.$htmlname.'">';
		
		return $out;
    }

    /**
     *	Show a multiselect form from an array.
     *
     *	@param	string	$htmlname		Name of select
     *	@param	array	$array			Array with key+value
     *	@param	array	$selected		Array with key+value preselected
     *	@param	int		$key_in_label   1 pour afficher la key dans la valeur "[key] value"
     *	@param	int		$value_as_key   1 to use value as key
     *	@param  string	$morecss        Add more css style
     *	@param  int		$translate		Translate and encode value
     *  @param	int		$width			Force width of select box. May be used only when using jquery couch. Example: 250, 95%
     *  @param	string	$moreattrib		Add more options on select component. Example: 'disabled'
     *  @param	string	$elemtype		Type of element we show ('category', ...)
     *	@return	string					HTML multiselect string
     *  @see selectarray
     */
    static function multiselectarray($htmlname, $array, $selected=array(), $key_in_label=0, $value_as_key=0, $morecss='', $translate=0, $width=0, $moreattrib='',$elemtype='')
    {
    	global $conf, $langs;

    	$out = '';
    	
    	// Add code for jquery to use multiselect
    	if (! empty($conf->global->MAIN_USE_JQUERY_MULTISELECT) || defined('REQUIRE_JQUERY_MULTISELECT'))
    	{
    		$tmpplugin=empty($conf->global->MAIN_USE_JQUERY_MULTISELECT)?constant('REQUIRE_JQUERY_MULTISELECT'):$conf->global->MAIN_USE_JQUERY_MULTISELECT;
   			$out.='<!-- JS CODE TO ENABLE '.$tmpplugin.' for id '.$htmlname.' -->
    			<script type="text/javascript">
	    			function formatResult(record) {'."\n";
						if ($elemtype == 'category')
						{
							$out.='	//return \'<span><img src="'.DOL_URL_ROOT.'/theme/eldy/img/object_category.png'.'"> <a href="'.DOL_URL_ROOT.'/categories/viewcat.php?type=0&id=\'+record.id+\'">\'+record.text+\'</a></span>\';
								  	return \'<span><img src="'.DOL_URL_ROOT.'/theme/eldy/img/object_category.png'.'"> \'+record.text+\'</span>\';';
						}
						else
						{
							$out.='return record.text;';
						}
			$out.= '	};
    				function formatSelection(record) {'."\n";
						if ($elemtype == 'category')
						{
							$out.='	//return \'<span><img src="'.DOL_URL_ROOT.'/theme/eldy/img/object_category.png'.'"> <a href="'.DOL_URL_ROOT.'/categories/viewcat.php?type=0&id=\'+record.id+\'">\'+record.text+\'</a></span>\';
								  	return \'<span><img src="'.DOL_URL_ROOT.'/theme/eldy/img/object_category.png'.'"> \'+record.text+\'</span>\';';
						}
						else
						{
							$out.='return record.text;';
						}
			$out.= '	};
	    			$(document).ready(function () {
    					$(\'#'.$htmlname.'\').'.$tmpplugin.'({
    						dir: \'ltr\',
							// Specify format function for dropdown item
							formatResult: formatResult,
    					 	templateResult: formatResult,		/* For 4.0 */
							// Specify format function for selected item
							formatSelection: formatSelection,
    					 	templateResult: formatSelection		/* For 4.0 */
    					});
    				});
    			</script>';
    	}

    	// Try also magic suggest

    	// Add data-role="none" to disable jmobile decoration
		$out .= '<select data-role="none" id="'.$htmlname.'" class="multiselect'.($morecss?' '.$morecss:'').'" multiple name="'.$htmlname.'[]"'.($moreattrib?' '.$moreattrib:'').($width?' style="width: '.(preg_match('/%/',$width)?$width:$width.'px').'"':'').'>'."\n";
    	if (is_array($array) && ! empty($array))
    	{
    		if ($value_as_key) $array=array_combine($array, $array);

    		if (! empty($array))
    		{
    			foreach ($array as $key => $value)
    			{
    				$out.= '<option value="'.$key.'"';
    				if (is_array($selected) && ! empty($selected) && in_array($key, $selected))
    				{
    					$out.= ' selected';
    				}
    				$out.= '>';

    				$newval = ($translate ? $langs->trans($value) : $value);
    				$newval = ($key_in_label ? $key.' - '.$newval : $newval);
    				$out.= dol_htmlentitiesbr($newval);
    				$out.= '</option>'."\n";
    			}
    		}
    	}
    	$out.= '</select>'."\n";

    	return $out;
    }


    /**
     *	Show a multiselect form from an array.
     *
     *	@param	string	$htmlname		Name of select
     *	@param	array	$array			Array with array to show
     *	@return	string					HTML multiselect string
     *  @see selectarray
     */
    static function multiSelectArrayWithCheckbox($htmlname, $array)
    {
        $lis='';
        $liststring='';
        
        foreach($array as $key => $val)
        {
           if (isset($val['cond']) && ! $val['cond']) continue; 
	       if ($val['label']) 
	       {
	           $lis.='<li><input type="checkbox" value="'.$key.'"'.($val['checked']?' checked="checked"':'').'/>'.dol_escape_htmltag($val['label']).'</li>';
	           $liststring.=$key.',';
	       }
        }
        
        
        $out ='<!-- Component multiSelectArrayWithCheckbox '.$htmlname.' --> 
            
            <dl class="dropdown"> 
          
            <dt>
            <a href="#">
              '.img_picto('','list').'    
              <input type="hidden" class="'.$htmlname.'" name="'.$htmlname.'" value="'.$liststring.'">
            </a>
            </dt>
          
            <dd>
                <div class="multiselectcheckbox'.$htmlname.'">
                    <ul>
                    '.$lis.'
                    </ul>
                </div>
            </dd>
        </dl>
            
        <script type="text/javascript">
          $(".dropdown dt a").on(\'click\', function () {
              $(".dropdown dd ul").slideToggle(\'fast\');
          });
    
          $(".dropdown dd ul li a").on(\'click\', function () {
              $(".dropdown dd ul").hide();
          });
    
          function getSelectedValue(id) {
               return $("#" + id).find("dt a span.value").html();
          }
    
          $(document).bind(\'click\', function (e) {
              var $clicked = $(e.target);
              if (!$clicked.parents().hasClass("dropdown")) $(".dropdown dd ul").hide();
          });
    
          $(\'.multiselectcheckbox'.$htmlname.' input[type="checkbox"]\').on(\'click\', function () {
            
              var title = $(this).val() + ",";
            
              if ($(this).is(\':checked\')) {
                  $(\'.'.$htmlname.'\').val(title + $(\'.'.$htmlname.'\').val());
              } 
              else {
                  $(\'.'.$htmlname.'\').val( $(\'.'.$htmlname.'\').val().replace(title, \'\') )
              }
          });        
        </script>            
            
        ';
        return $out;
    }

	/**
	 * 	Render list of categories linked to object with id $id and type $type
	 *
	 * 	@param		int		$id				Id of object
 	 * 	@param		string	$type			Type of category ('member', 'customer', 'supplier', 'product', 'contact'). Old mode (0, 1, 2, ...) is deprecated.
 	 *  @param		int		$rendermode		0=Default, use multiselect. 1=Emulate multiselect (recommended)
	 * 	@return		mixed					Array of category objects or < 0 if KO
	 */
	function showCategories($id, $type, $rendermode=0)
	{
		global $db;

		include_once DOL_DOCUMENT_ROOT.'/categories/class/categorie.class.php';

		$cat = new Categorie($db);
		$categories = $cat->containing($id, $type);

		if ($rendermode == 1)
		{
			$toprint = array();
			foreach($categories as $c)
			{
				$ways = $c->print_all_ways();       // $ways[0] = "ccc2 >> ccc2a >> ccc2a1" with html formated text
				foreach($ways as $way)
				{
					$toprint[] = '<li class="select2-search-choice-dolibarr"'.($c->color?' style="background: #'.$c->color.'"':'').'>'.img_object('','category').' '.$way.'</li>';
				}
			}
			return '<div class="select2-container-multi-dolibarr" style="width: 90%;"><ul class="select2-choices-dolibarr">'.implode(' ', $toprint).'</ul></div>';
		}

		if ($rendermode == 0)
		{
			$cate_arbo = $this->select_all_categories(Categorie::TYPE_PRODUCT, '', 'parent', 64, 0, 1);
			foreach($categories as $c) {
				$arrayselected[] = $c->id;
			}

			return $this->multiselectarray('categories', $cate_arbo, $arrayselected, '', 0, '', 0, '100%', 'disabled', 'category');
		}

		return 'ErrorBadValueForParameterRenderMode';	// Should not happened
	}


    /**
     *  Show linked object block.
     *
     *  @param	CommonObject	$object		Object we want to show links to
     *  @return	int							<0 if KO, >0 if OK
     */
    function showLinkedObjectBlock($object)
    {
        global $conf,$langs,$hookmanager;
        global $bc;

        $object->fetchObjectLinked();

        // Bypass the default method
        $hookmanager->initHooks(array('commonobject'));
        $parameters=array();
        $reshook=$hookmanager->executeHooks('showLinkedObjectBlock',$parameters,$object,$action);    // Note that $action and $object may have been modified by hook

        if (empty($reshook))
        {
        	$num = count($object->linkedObjects);

        	foreach($object->linkedObjects as $objecttype => $objects)
        	{
        		$tplpath = $element = $subelement = $objecttype;

        		if (preg_match('/^([^_]+)_([^_]+)/i',$objecttype,$regs))
        		{
        			$element = $regs[1];
        			$subelement = $regs[2];
        			$tplpath = $element.'/'.$subelement;
        		}

        		// To work with non standard path
        		if ($objecttype == 'facture')          {
        			$tplpath = 'compta/'.$element;
        			if (empty($conf->facture->enabled)) continue;	// Do not show if module disabled
        		}
        		else if ($objecttype == 'propal')           {
        			$tplpath = 'comm/'.$element;
        			if (empty($conf->propal->enabled)) continue;	// Do not show if module disabled
        		}
        		else if ($objecttype == 'askpricesupplier')           {
        			$tplpath = 'comm/'.$element;
        			if (empty($conf->askpricesupplier->enabled)) continue;	// Do not show if module disabled
        		}
        		else if ($objecttype == 'shipping' || $objecttype == 'shipment') {
        			$tplpath = 'expedition';
        			if (empty($conf->expedition->enabled)) continue;	// Do not show if module disabled
        		}
        		else if ($objecttype == 'delivery')         {
        			$tplpath = 'livraison';
        			if (empty($conf->expedition->enabled)) continue;	// Do not show if module disabled
        		}
        		else if ($objecttype == 'invoice_supplier') {
        			$tplpath = 'fourn/facture';
        		}
        		else if ($objecttype == 'order_supplier')   {
        			$tplpath = 'fourn/commande';
        		}

        		global $linkedObjectBlock;
        		$linkedObjectBlock = $objects;

        		// Output template part (modules that overwrite templates must declare this into descriptor)
        		$dirtpls=array_merge($conf->modules_parts['tpl'],array('/'.$tplpath.'/tpl'));
        		foreach($dirtpls as $reldir)
        		{
        			$res=@include dol_buildpath($reldir.'/linkedobjectblock.tpl.php');
        			if ($res) break;
        		}
        	}

        	return $num;
        }
    }

    /**
     *  Show block with links to link to other objects.
     *
     *  @param	CommonObject	$object				Object we want to show links to
     *  @param	array			$restrictlinksto	Restrict links to some elements, for exemple array('order') or array('supplier_order')
     *  @return	int									<0 if KO, >0 if OK
     */
    function showLinkToObjectBlock($object, $restrictlinksto=array())
    {
        global $conf, $langs, $hookmanager;
        global $bc;

		$linktoelem='';

		if (! is_object($object->thirdparty)) $object->fetch_thirdparty();


		if (((! is_array($restrictlinksto)) || in_array('order',$restrictlinksto))
			&& ! empty($conf->commande->enabled))
		{
			$linktoelem.=($linktoelem?' &nbsp; ':'').'<a href="#" id="linktoorder">' . $langs->trans('LinkedOrder') . '</a>';

			print '
				<script type="text/javascript" language="javascript">
				jQuery(document).ready(function() {
					jQuery("#linktoorder").click(function() {
						jQuery("#orderlist").toggle();
						jQuery("#linktoorder").toggle();
					});
				});
				</script>
				';

			print '<div id="orderlist"'.(empty($conf->global->MAIN_OPTIMIZEFORTEXTBROWSER)?' style="display:none"':'').'>';

			$sql = "SELECT s.rowid as socid, s.nom as name, s.client, c.rowid, c.ref, c.ref_client, c.total_ht";
			$sql .= " FROM " . MAIN_DB_PREFIX . "societe as s";
			$sql .= ", " . MAIN_DB_PREFIX . "commande as c";
			$sql .= ' WHERE c.fk_soc = s.rowid AND c.fk_soc = ' . $object->thirdparty->id . '';

			$resqlorderlist = $this->db->query($sql);
			if ($resqlorderlist)
			{
				$num = $this->db->num_rows($resqlorderlist);
				$i = 0;

				print '<br><form action="" method="POST" name="LinkedOrder">';
				print '<table class="noborder">';
				print '<tr class="liste_titre">';
				print '<td class="nowrap"></td>';
				print '<td align="center">' . $langs->trans("Ref") . '</td>';
				print '<td align="left">' . $langs->trans("RefCustomer") . '</td>';
				print '<td align="left">' . $langs->trans("AmountHTShort") . '</td>';
				print '<td align="left">' . $langs->trans("Company") . '</td>';
				print '</tr>';
				while ($i < $num)
				{
					$objp = $this->db->fetch_object($resqlorderlist);

					$var = ! $var;
					print '<tr ' . $bc [$var] . '>';
					print '<td aling="left">';
					print '<input type="radio" name="linkedOrder" value=' . $objp->rowid . '>';
					print '<td align="center">' . $objp->ref . '</td>';
					print '<td>' . $objp->ref_client . '</td>';
					print '<td>' . price($objp->total_ht) . '</td>';
					print '<td>' . $objp->name . '</td>';
					print '</td>';
					print '</tr>';

					$i ++;
				}
				print '</table>';
				print '<div class="center"><input type="submit" class="button" value="' . $langs->trans('ToLink') . '">&nbsp;&nbsp;&nbsp;&nbsp;&nbsp;<input type="submit" class="button" name="cancel" value="' . $langs->trans('Cancel') . '"></div>';
				print '</form>';
				$this->db->free($resqlorderlist);
			} else {
				dol_print_error($this->db);
			}

			print '</div>';
		}

		if (((! is_array($restrictlinksto)) || in_array('supplier_order',$restrictlinksto))
			&& ! empty($conf->fournisseur->enabled))
		{
			$linktoelem.=($linktoelem?' &nbsp; ':'').'<a href="#" id="linktoorder">' . $langs->trans('LinkedOrder') . '</a>';

			print '
			<script type="text/javascript" language="javascript">
			jQuery(document).ready(function() {
				jQuery("#linktoorder").click(function() {
					jQuery("#orderlist").toggle();
					jQuery("#linktoorder").toggle();
				});
			});
			</script>
			';

			print '<div id="orderlist"'.(empty($conf->global->MAIN_OPTIMIZEFORTEXTBROWSER)?' style="display:none"':'').'>';

			$sql = "SELECT s.rowid as socid, s.nom as name, s.client, c.rowid, c.ref, c.ref_supplier, c.total_ht";
			$sql .= " FROM " . MAIN_DB_PREFIX . "societe as s";
			$sql .= ", " . MAIN_DB_PREFIX . "commande_fournisseur as c";
			$sql .= ' WHERE c.fk_soc = s.rowid AND c.fk_soc = ' . $object->thirdparty->id;

			$resqlorderlist = $this->db->query($sql);
			if ($resqlorderlist)
			{
				$num = $this->db->num_rows($resqlorderlist);
				$i = 0;

				print '<br><form action="" method="POST" name="LinkedOrder">';
				print '<table class="noborder">';
				print '<tr class="liste_titre">';
				print '<td class="nowrap"></td>';
				print '<td align="center">' . $langs->trans("Ref") . '</td>';
				print '<td align="left">' . $langs->trans("RefSupplier") . '</td>';
				print '<td align="left">' . $langs->trans("AmountHTShort") . '</td>';
				print '<td align="left">' . $langs->trans("Company") . '</td>';
				print '</tr>';
				while ($i < $num)
				{
					$objp = $this->db->fetch_object($resqlorderlist);

					$var = ! $var;
					print '<tr ' . $bc [$var] . '>';
					print '<td aling="left">';
					print '<input type="radio" name="linkedOrder" value=' . $objp->rowid . '>';
					print '<td align="center">' . $objp->ref . '</td>';
					print '<td>' . $objp->ref_supplier . '</td>';
					print '<td>' . price($objp->total_ht) . '</td>';
					print '<td>' . $objp->name . '</td>';
					print '</td>';
					print '</tr>';

					$i ++;
				}
				print '</table>';
				print '<br><div class="center"><input type="submit" class="button" value="' . $langs->trans('ToLink') . '"> &nbsp; <input type="submit" class="button" name="cancel" value="' . $langs->trans('Cancel') . '"></div>';
				print '</form>';
				$this->db->free($resqlorderlist);
			} else {
				dol_print_error($this->db);
			}

			print '</div>';
		}


		return $linktoelem;
    }

    /**
     *	Return an html string with a select combo box to choose yes or no
     *
     *	@param	string		$htmlname		Name of html select field
     *	@param	string		$value			Pre-selected value
     *	@param	int			$option			0 return yes/no, 1 return 1/0
     *	@param	bool		$disabled		true or false
     *  @param	useempty	$useempty		1=Add empty line
     *	@return	mixed						See option
     */
    function selectyesno($htmlname,$value='',$option=0,$disabled=false,$useempty='')
    {
        global $langs;

        $yes="yes"; $no="no";
        if ($option)
        {
            $yes="1";
            $no="0";
        }

        $disabled = ($disabled ? ' disabled' : '');

        $resultyesno = '<select class="flat" id="'.$htmlname.'" name="'.$htmlname.'"'.$disabled.'>'."\n";
        if ($useempty) $resultyesno .= '<option value="-1"'.(($value < 0)?' selected':'').'></option>'."\n";
        if (("$value" == 'yes') || ($value == 1))
        {
            $resultyesno .= '<option value="'.$yes.'" selected>'.$langs->trans("Yes").'</option>'."\n";
            $resultyesno .= '<option value="'.$no.'">'.$langs->trans("No").'</option>'."\n";
        }
        else
       {
       		$selected=(($useempty && $value != '0' && $value != 'no')?'':' selected');
            $resultyesno .= '<option value="'.$yes.'">'.$langs->trans("Yes").'</option>'."\n";
            $resultyesno .= '<option value="'.$no.'"'.$selected.'>'.$langs->trans("No").'</option>'."\n";
        }
        $resultyesno .= '</select>'."\n";
        return $resultyesno;
    }



    /**
     *  Return list of export templates
     *
     *  @param	string	$selected          Id modele pre-selectionne
     *  @param  string	$htmlname          Name of HTML select
     *  @param  string	$type              Type of searched templates
     *  @param  int		$useempty          Affiche valeur vide dans liste
     *  @return	void
     */
    function select_export_model($selected='',$htmlname='exportmodelid',$type='',$useempty=0)
    {

        $sql = "SELECT rowid, label";
        $sql.= " FROM ".MAIN_DB_PREFIX."export_model";
        $sql.= " WHERE type = '".$type."'";
        $sql.= " ORDER BY rowid";
        $result = $this->db->query($sql);
        if ($result)
        {
            print '<select class="flat" name="'.$htmlname.'">';
            if ($useempty)
            {
                print '<option value="-1">&nbsp;</option>';
            }

            $num = $this->db->num_rows($result);
            $i = 0;
            while ($i < $num)
            {
                $obj = $this->db->fetch_object($result);
                if ($selected == $obj->rowid)
                {
                    print '<option value="'.$obj->rowid.'" selected>';
                }
                else
                {
                    print '<option value="'.$obj->rowid.'">';
                }
                print $obj->label;
                print '</option>';
                $i++;
            }
            print "</select>";
        }
        else {
            dol_print_error($this->db);
        }
    }

    /**
     *    Return a HTML area with the reference of object and a navigation bar for a business object
     *    To add a particular filter on select, you must set $object->next_prev_filter to SQL criteria.
     *
     *    @param	object	$object			Object to show
     *    @param	string	$paramid   		Name of parameter to use to name the id into the URL link
     *    @param	string	$morehtml  		More html content to output just before the nav bar
     *    @param	int		$shownav	  	Show Condition (navigation is shown if value is 1)
     *    @param	string	$fieldid   		Nom du champ en base a utiliser pour select next et previous (we make the select max and min on this field)
     *    @param	string	$fieldref   	Nom du champ objet ref (object->ref) a utiliser pour select next et previous
     *    @param	string	$morehtmlref  	More html to show after ref
     *    @param	string	$moreparam  	More param to add in nav link url.
     *	  @param	int		$nodbprefix		Do not include DB prefix to forge table name
     *	  @param	string	$morehtmlleft	More html code to show before ref
     *	  @param	string	$morehtmlright	More html code to show before navigation arrows
     * 	  @return	string    				Portion HTML avec ref + boutons nav
     */
    function showrefnav($object,$paramid,$morehtml='',$shownav=1,$fieldid='rowid',$fieldref='ref',$morehtmlref='',$moreparam='',$nodbprefix=0,$morehtmlleft='',$morehtmlright='')
    {
    	global $langs,$conf;

    	$ret='';
        if (empty($fieldid))  $fieldid='rowid';
        if (empty($fieldref)) $fieldref='ref';

        //print "paramid=$paramid,morehtml=$morehtml,shownav=$shownav,$fieldid,$fieldref,$morehtmlref,$moreparam";
        $object->load_previous_next_ref((isset($object->next_prev_filter)?$object->next_prev_filter:''),$fieldid,$nodbprefix);

        //$previous_ref = $object->ref_previous?'<a data-role="button" data-icon="arrow-l" data-iconpos="left" href="'.$_SERVER["PHP_SELF"].'?'.$paramid.'='.urlencode($object->ref_previous).$moreparam.'">'.(empty($conf->dol_use_jmobile)?img_picto($langs->trans("Previous"),'previous.png'):'&nbsp;').'</a>':'';
        //$next_ref     = $object->ref_next?'<a data-role="button" data-icon="arrow-r" data-iconpos="right" href="'.$_SERVER["PHP_SELF"].'?'.$paramid.'='.urlencode($object->ref_next).$moreparam.'">'.(empty($conf->dol_use_jmobile)?img_picto($langs->trans("Next"),'next.png'):'&nbsp;').'</a>':'';
        $previous_ref = $object->ref_previous?'<a data-role="button" data-icon="arrow-l" data-iconpos="left" href="'.$_SERVER["PHP_SELF"].'?'.$paramid.'='.urlencode($object->ref_previous).$moreparam.'">'.(empty($conf->dol_use_jmobile)?'<':'&nbsp;').'</a>':'';
        $next_ref     = $object->ref_next?'<a data-role="button" data-icon="arrow-r" data-iconpos="right" href="'.$_SERVER["PHP_SELF"].'?'.$paramid.'='.urlencode($object->ref_next).$moreparam.'">'.(empty($conf->dol_use_jmobile)?'>':'&nbsp;').'</a>':'';

        //print "xx".$previous_ref."x".$next_ref;
        $ret.='<div style="vertical-align: middle">';
        
		$ret.='<div class="inline-block floatleft">'.$morehtmlleft.'</div>';
        
        $ret.='<div class="inline-block floatleft valignmiddle refid'.(($shownav && ($previous_ref || $next_ref))?' refidpadding':'').'">';

        $ret.=dol_htmlentities($object->$fieldref);
        if ($morehtmlref)
        {
            $ret.=' '.$morehtmlref;
        }
		$ret.='</div>';

        if ($previous_ref || $next_ref || $morehtml)
        {
        	$ret.='<div class="pagination"><ul>';
        }
        if ($morehtml)
        {
            $ret.='<li class="noborder litext">'.$morehtml.'</li>';
        }
        if ($shownav && ($previous_ref || $next_ref))
        {
            $ret.='<li class="pagination">'.$previous_ref.'</li>';
            $ret.='<li class="pagination">'.$next_ref.'</li>';
        }
        if ($previous_ref || $next_ref || $morehtml)
        {
            $ret.='</ul></div>';
        }
		$ret.='<div class="statusref">'.$morehtmlright.'</div>';
        $ret.='</div>';
		
        return $ret;
    }


    /**
     *    	Return HTML code to output a barcode
     *
     *     	@param	Object	$object		Object containing data to retrieve file name
     * 		@param	int		$width			Width of photo
     * 	  	@return string    				HTML code to output barcode
     */
    function showbarcode(&$object,$width=100)
    {
        global $conf;

        //Check if barcode is filled in the card
        if (empty($object->barcode)) return '';

        // Complete object if not complete
        if (empty($object->barcode_type_code) || empty($object->barcode_type_coder))
        {
        	$result = $object->fetch_barcode();
            //Check if fetch_barcode() failed
        	if ($result < 1) return '<!-- ErrorFetchBarcode -->';
        }

        // Barcode image
        $url=DOL_URL_ROOT.'/viewimage.php?modulepart=barcode&generator='.urlencode($object->barcode_type_coder).'&code='.urlencode($object->barcode).'&encoding='.urlencode($object->barcode_type_code);
        $out ='<!-- url barcode = '.$url.' -->';
        $out.='<img src="'.$url.'">';
        return $out;
    }

    /**
     *    	Return HTML code to output a photo
     *
     *    	@param	string		$modulepart			Key to define module concerned ('societe', 'userphoto', 'memberphoto')
     *     	@param  object		$object				Object containing data to retrieve file name
     * 		@param	int			$width				Width of photo
     * 		@param	int			$height				Height of photo (auto if 0)
     * 		@param	int			$caneditfield		Add edit fields
     * 		@param	string		$cssclass			CSS name to use on img for photo
     * 		@param	int			$genericifundef		Use a generic image if no image avaiable
     * 	  	@return string    						HTML code to output photo
     */
    static function showphoto($modulepart, $object, $width=100, $height=0, $caneditfield=0, $cssclass='photowithmargin', $genericifundef=0)
    {
        global $conf,$langs;

        $entity = (! empty($object->entity) ? $object->entity : $conf->entity);
        $id = (! empty($object->id) ? $object->id : $object->rowid);

        $ret='';$dir='';$file='';$altfile='';$email='';

        if ($modulepart=='societe')
        {
            $dir=$conf->societe->multidir_output[$entity];
            $smallfile=$object->logo;
            $smallfile=preg_replace('/(\.png|\.gif|\.jpg|\.jpeg|\.bmp)/i','_small\\1',$smallfile);
            if ($object->logo) $file=$id.'/logos/thumbs/'.$smallfile;
        }
        if ($modulepart=='contact')
        {
            $dir=$conf->societe->multidir_output[$entity].'/contact';
            $file=$id.'/photos/'.$object->photo;
        }
        else if ($modulepart=='userphoto')
        {
            $dir=$conf->user->dir_output;
            if ($object->photo) $file=get_exdir($id, 2, 0, 0, $object, 'user').$object->photo;
            if (! empty($conf->global->MAIN_OLD_IMAGE_LINKS)) $altfile=$object->id.".jpg";	// For backward compatibility
            $email=$object->email;
        }
        else if ($modulepart=='memberphoto')
        {
            $dir=$conf->adherent->dir_output;
            if ($object->photo) $file=get_exdir($id, 2, 0, 0, $object, 'invoice_supplier').'photos/'.$object->photo;
            if (! empty($conf->global->MAIN_OLD_IMAGE_LINKS)) $altfile=$object->id.".jpg";	// For backward compatibility
            $email=$object->email;
        } else {
        	$dir=$conf->$modulepart->dir_output;
        	if ($object->photo) $file=get_exdir($id, 2, 0, 0, $adherent, 'member').'photos/'.$object->photo;
        	if (! empty($conf->global->MAIN_OLD_IMAGE_LINKS)) $altfile=$object->id.".jpg";	// For backward compatibility
        	$email=$object->email;
        }

        if ($dir)
        {
            $cache='0';
            if ($file && file_exists($dir."/".$file))
            {
                $ret.='<a href="'.DOL_URL_ROOT.'/viewimage.php?modulepart='.$modulepart.'&entity='.$entity.'&file='.urlencode($file).'&cache='.$cache.'">';
                $ret.='<img alt="Photo" id="photologo'.(preg_replace('/[^a-z]/i','_',$file)).'" class="'.$cssclass.'" '.($width?' width="'.$width.'"':'').($height?' height="'.$height.'"':'').' src="'.DOL_URL_ROOT.'/viewimage.php?modulepart='.$modulepart.'&entity='.$entity.'&file='.urlencode($file).'&cache='.$cache.'">';
                $ret.='</a>';
            }
            else if ($altfile && file_exists($dir."/".$altfile))
            {
                $ret.='<a href="'.DOL_URL_ROOT.'/viewimage.php?modulepart='.$modulepart.'&entity='.$entity.'&file='.urlencode($file).'&cache='.$cache.'">';
                $ret.='<img alt="Photo alt" id="photologo'.(preg_replace('/[^a-z]/i','_',$file)).'" class="'.$cssclass.'" '.($width?' width="'.$width.'"':'').($height?' height="'.$height.'"':'').' src="'.DOL_URL_ROOT.'/viewimage.php?modulepart='.$modulepart.'&entity='.$entity.'&file='.urlencode($altfile).'&cache='.$cache.'">';
                $ret.='</a>';
            }
            else
			{
<<<<<<< HEAD
				$nophoto='/public/theme/common/nophoto.jpg';
				if (in_array($modulepart,array('userphoto','contact')))	// For module that are "physical" users
=======
				$nophoto='/public/theme/common/nophoto.png';
				if (in_array($modulepart,array('userphoto','contact')))	// For module thar are "physical" users
>>>>>>> 0899519d
				{
					$nophoto='/public/theme/common/user_anonymous.png';
					if ($object->gender == 'man') $nophoto='/public/theme/common/user_man.png';
					if ($object->gender == 'woman') $nophoto='/public/theme/common/user_woman.png';
				}

				if (! empty($conf->gravatar->enabled) && $email)
                {
	                /**
	                 * @see https://gravatar.com/site/implement/images/php/
	                 */
                    global $dolibarr_main_url_root;
                    $ret.='<!-- Put link to gravatar -->';
                    $ret.='<img class="photo'.$modulepart.($cssclass?' '.$cssclass:'').'" alt="Gravatar avatar" title="'.$email.' Gravatar avatar" border="0"'.($width?' width="'.$width.'"':'').($height?' height="'.$height.'"':'').' src="https://www.gravatar.com/avatar/'.dol_hash(strtolower(trim($email)),3).'?s='.$width.'&d='.urlencode(dol_buildpath($nophoto,2)).'">';	// gravatar need md5 hash
                }
                else
				{
                    $ret.='<img class="photo'.$modulepart.($cssclass?' '.$cssclass:'').'" alt="No photo" border="0"'.($width?' width="'.$width.'"':'').($height?' height="'.$height.'"':'').' src="'.DOL_URL_ROOT.$nophoto.'">';
                }
            }

            if ($caneditfield)
            {
                if ($object->photo) $ret.="<br>\n";
                $ret.='<table class="nobordernopadding hideonsmartphone">';
                if ($object->photo) $ret.='<tr><td align="center"><input type="checkbox" class="flat photodelete" name="deletephoto" id="photodelete"> '.$langs->trans("Delete").'<br><br></td></tr>';
                $ret.='<tr><td>'.$langs->trans("PhotoFile").'</td></tr>';
                $ret.='<tr><td><input type="file" class="flat" name="photo" id="photoinput"></td></tr>';
                $ret.='</table>';
            }

        }
        else dol_print_error('','Call of showphoto with wrong parameters');

        return $ret;
    }

    /**
     *	Return select list of groups
     *
     *  @param	string	$selected       Id group preselected
     *  @param  string	$htmlname       Field name in form
     *  @param  int		$show_empty     0=liste sans valeur nulle, 1=ajoute valeur inconnue
     *  @param  string	$exclude        Array list of groups id to exclude
     * 	@param	int		$disabled		If select list must be disabled
     *  @param  string	$include        Array list of groups id to include
     * 	@param	int		$enableonly		Array list of groups id to be enabled. All other must be disabled
     * 	@param	int		$force_entity	0 or Id of environment to force
     *  @return	void
     *  @see select_dolusers
     */
    function select_dolgroups($selected='', $htmlname='groupid', $show_empty=0, $exclude='', $disabled=0, $include='', $enableonly='', $force_entity=0)
    {
        global $conf,$user,$langs;

        // Permettre l'exclusion de groupes
        if (is_array($exclude))	$excludeGroups = implode("','",$exclude);
        // Permettre l'inclusion de groupes
        if (is_array($include))	$includeGroups = implode("','",$include);

        $out='';

        // On recherche les groupes
        $sql = "SELECT ug.rowid, ug.nom as name";
        if (! empty($conf->multicompany->enabled) && $conf->entity == 1 && $user->admin && ! $user->entity)
        {
            $sql.= ", e.label";
        }
        $sql.= " FROM ".MAIN_DB_PREFIX."usergroup as ug ";
        if (! empty($conf->multicompany->enabled) && $conf->entity == 1 && $user->admin && ! $user->entity)
        {
            $sql.= " LEFT JOIN ".MAIN_DB_PREFIX."entity as e ON e.rowid=ug.entity";
            if ($force_entity) $sql.= " WHERE ug.entity IN (0,".$force_entity.")";
            else $sql.= " WHERE ug.entity IS NOT NULL";
        }
        else
        {
            $sql.= " WHERE ug.entity IN (0,".$conf->entity.")";
        }
        if (is_array($exclude) && $excludeGroups) $sql.= " AND ug.rowid NOT IN ('".$excludeGroups."')";
        if (is_array($include) && $includeGroups) $sql.= " AND ug.rowid IN ('".$includeGroups."')";
        $sql.= " ORDER BY ug.nom ASC";

        dol_syslog(get_class($this)."::select_dolgroups", LOG_DEBUG);
        $resql=$this->db->query($sql);
        if ($resql)
        {
    		// Enhance with select2
	        if ($conf->use_javascript_ajax)
	        {
				include_once DOL_DOCUMENT_ROOT . '/core/lib/ajax.lib.php';
	           	$comboenhancement = ajax_combobox($htmlname);
                $out.= $comboenhancement;
                $nodatarole=($comboenhancement?' data-role="none"':'');
            }

            $out.= '<select class="flat minwidth200" id="'.$htmlname.'" name="'.$htmlname.'"'.($disabled?' disabled':'').$nodatarole.'>';

        	$num = $this->db->num_rows($resql);
            $i = 0;
            if ($num)
            {
                if ($show_empty) $out.= '<option value="-1"'.($selected==-1?' selected':'').'>&nbsp;</option>'."\n";

                while ($i < $num)
                {
                    $obj = $this->db->fetch_object($resql);
                    $disableline=0;
                    if (is_array($enableonly) && count($enableonly) && ! in_array($obj->rowid,$enableonly)) $disableline=1;

                    $out.= '<option value="'.$obj->rowid.'"';
                    if ($disableline) $out.= ' disabled';
                    if ((is_object($selected) && $selected->id == $obj->rowid) || (! is_object($selected) && $selected == $obj->rowid))
                    {
                        $out.= ' selected';
                    }
                    $out.= '>';

                    $out.= $obj->name;
                    if (! empty($conf->multicompany->enabled) && empty($conf->multicompany->transverse_mode) && $conf->entity == 1)
                    {
                        $out.= " (".$obj->label.")";
                    }

                    $out.= '</option>';
                    $i++;
                }
            }
            else
            {
                if ($show_empty) $out.= '<option value="-1"'.($selected==-1?' selected':'').'></option>'."\n";
                $out.= '<option value="" disabled>'.$langs->trans("NoUserGroupDefined").'</option>';
            }
            $out.= '</select>';
        }
        else
        {
            dol_print_error($this->db);
        }

        return $out;
    }

}
<|MERGE_RESOLUTION|>--- conflicted
+++ resolved
@@ -5282,13 +5282,8 @@
             }
             else
 			{
-<<<<<<< HEAD
-				$nophoto='/public/theme/common/nophoto.jpg';
-				if (in_array($modulepart,array('userphoto','contact')))	// For module that are "physical" users
-=======
 				$nophoto='/public/theme/common/nophoto.png';
 				if (in_array($modulepart,array('userphoto','contact')))	// For module thar are "physical" users
->>>>>>> 0899519d
 				{
 					$nophoto='/public/theme/common/user_anonymous.png';
 					if ($object->gender == 'man') $nophoto='/public/theme/common/user_man.png';
