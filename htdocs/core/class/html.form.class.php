<?php
/* Copyright (c) 2002-2007  Rodolphe Quiedeville    <rodolphe@quiedeville.org>
 * Copyright (C) 2004-2012  Laurent Destailleur     <eldy@users.sourceforge.net>
 * Copyright (C) 2004       Benoit Mortier          <benoit.mortier@opensides.be>
 * Copyright (C) 2004       Sebastien Di Cintio     <sdicintio@ressource-toi.org>
 * Copyright (C) 2004       Eric Seigne             <eric.seigne@ryxeo.com>
 * Copyright (C) 2005-2017  Regis Houssin           <regis.houssin@inodbox.com>
 * Copyright (C) 2006       Andre Cianfarani        <acianfa@free.fr>
 * Copyright (C) 2006       Marc Barilley/Ocebo     <marc@ocebo.com>
 * Copyright (C) 2007       Franky Van Liedekerke   <franky.van.liedekerker@telenet.be>
 * Copyright (C) 2007       Patrick Raguin          <patrick.raguin@gmail.com>
 * Copyright (C) 2010       Juanjo Menent           <jmenent@2byte.es>
 * Copyright (C) 2010-2019  Philippe Grand          <philippe.grand@atoo-net.com>
 * Copyright (C) 2011       Herve Prot              <herve.prot@symeos.com>
 * Copyright (C) 2012-2016  Marcos García           <marcosgdf@gmail.com>
 * Copyright (C) 2012       Cedric Salvador         <csalvador@gpcsolutions.fr>
 * Copyright (C) 2012-2015  Raphaël Doursenaud      <rdoursenaud@gpcsolutions.fr>
 * Copyright (C) 2014       Alexandre Spangaro      <aspangaro@open-dsi.fr>
 * Copyright (C) 2018       Ferran Marcet           <fmarcet@2byte.es>
 * Copyright (C) 2018-2019  Frédéric France         <frederic.france@netlogic.fr>
 * Copyright (C) 2018       Nicolas ZABOURI	        <info@inovea-conseil.com>
 * Copyright (C) 2018       Christophe Battarel     <christophe@altairis.fr>
 * Copyright (C) 2018       Josep Lluis Amador      <joseplluis@lliuretic.cat>
 *
 * This program is free software; you can redistribute it and/or modify
 * it under the terms of the GNU General Public License as published by
 * the Free Software Foundation; either version 3 of the License, or
 * (at your option) any later version.
 *
 * This program is distributed in the hope that it will be useful,
 * but WITHOUT ANY WARRANTY; without even the implied warranty of
 * MERCHANTABILITY or FITNESS FOR A PARTICULAR PURPOSE.  See the
 * GNU General Public License for more details.
 *
 * You should have received a copy of the GNU General Public License
 * along with this program. If not, see <https://www.gnu.org/licenses/>.
 */

/**
 *	\file       htdocs/core/class/html.form.class.php
 *  \ingroup    core
 *	\brief      File of class with all html predefined components
 */


/**
 *	Class to manage generation of HTML components
 *	Only common components must be here.
 *
 *  TODO Merge all function load_cache_* and loadCache* (except load_cache_vatrates) into one generic function loadCacheTable
 */
class Form
{
	/**
     * @var DoliDB Database handler.
     */
    public $db;

	/**
	 * @var string Error code (or message)
	 */
	public $error = '';

    /**
     * @var string[]    Array of error strings
     */
    public $errors = array();

	public $num;

	// Cache arrays
	public $cache_types_paiements = array();
	public $cache_conditions_paiements = array();
	public $cache_availability = array();
	public $cache_demand_reason = array();
	public $cache_types_fees = array();
	public $cache_vatrates = array();


	/**
	 * Constructor
	 *
	 * @param		DoliDB		$db      Database handler
	 */
	public function __construct($db)
	{
		$this->db = $db;
	}

	/**
	 * Output key field for an editable field
	 *
	 * @param   string	$text			Text of label or key to translate
	 * @param   string	$htmlname		Name of select field ('edit' prefix will be added)
	 * @param   string	$preselected    Value to show/edit (not used in this function)
	 * @param	object	$object			Object
	 * @param	boolean	$perm			Permission to allow button to edit parameter. Set it to 0 to have a not edited field.
	 * @param	string	$typeofdata		Type of data ('string' by default, 'email', 'amount:99', 'numeric:99', 'text' or 'textarea:rows:cols', 'datepicker' ('day' do not work, don't know why), 'ckeditor:dolibarr_zzz:width:height:savemethod:1:rows:cols', 'select;xxx[:class]'...)
	 * @param	string	$moreparam		More param to add on a href URL.
	 * @param   int     $fieldrequired  1 if we want to show field as mandatory using the "fieldrequired" CSS.
	 * @param   int     $notabletag     1=Do not output table tags but output a ':', 2=Do not output table tags and no ':', 3=Do not output table tags but output a ' '
	 * @param	string	$paramid		Key of parameter for id ('id', 'socid')
	 * @param	string	$help			Tooltip help
	 * @return	string					HTML edit field
	 */
    public function editfieldkey($text, $htmlname, $preselected, $object, $perm, $typeofdata = 'string', $moreparam = '', $fieldrequired = 0, $notabletag = 0, $paramid = 'id', $help = '')
    {
		global $conf, $langs;

		$ret = '';

		// TODO change for compatibility
		if (!empty($conf->global->MAIN_USE_JQUERY_JEDITABLE) && !preg_match('/^select;/', $typeofdata))
		{
			if (!empty($perm))
			{
				$tmp = explode(':', $typeofdata);
				$ret .= '<div class="editkey_'.$tmp[0].(!empty($tmp[1]) ? ' '.$tmp[1] : '').'" id="'.$htmlname.'">';
				if ($fieldrequired) $ret .= '<span class="fieldrequired">';
				if ($help) {
					$ret .= $this->textwithpicto($langs->trans($text), $help);
				} else {
					$ret .= $langs->trans($text);
				}
				if ($fieldrequired) $ret .= '</span>';
				$ret .= '</div>'."\n";
			}
			else
			{
				if ($fieldrequired) $ret .= '<span class="fieldrequired">';
				if ($help) {
					$ret .= $this->textwithpicto($langs->trans($text), $help);
				} else {
					$ret .= $langs->trans($text);
				}
				if ($fieldrequired) $ret .= '</span>';
			}
		}
		else
		{
			if (empty($notabletag) && GETPOST('action', 'aZ09') != 'edit'.$htmlname && $perm) $ret .= '<table class="nobordernopadding centpercent"><tr><td class="nowrap">';
			if ($fieldrequired) $ret .= '<span class="fieldrequired">';
			if ($help) {
				$ret .= $this->textwithpicto($langs->trans($text), $help);
			} else {
				$ret .= $langs->trans($text);
			}
			if ($fieldrequired) $ret .= '</span>';
			if (!empty($notabletag)) $ret .= ' ';
			if (empty($notabletag) && GETPOST('action', 'aZ09') != 'edit'.$htmlname && $perm) $ret .= '</td>';
			if (empty($notabletag) && GETPOST('action', 'aZ09') != 'edit'.$htmlname && $perm) $ret .= '<td class="right">';
			if ($htmlname && GETPOST('action', 'aZ09') != 'edit'.$htmlname && $perm) $ret .= '<a class="editfielda" href="'.$_SERVER["PHP_SELF"].'?action=edit'.$htmlname.'&amp;'.$paramid.'='.$object->id.$moreparam.'">'.img_edit($langs->trans('Edit'), ($notabletag ? 0 : 1)).'</a>';
			if (!empty($notabletag) && $notabletag == 1) $ret .= ' : ';
			if (!empty($notabletag) && $notabletag == 3) $ret .= ' ';
			if (empty($notabletag) && GETPOST('action', 'aZ09') != 'edit'.$htmlname && $perm) $ret .= '</td>';
			if (empty($notabletag) && GETPOST('action', 'aZ09') != 'edit'.$htmlname && $perm) $ret .= '</tr></table>';
		}

		return $ret;
    }

	/**
	 * Output value of a field for an editable field
	 *
	 * @param	string	$text			Text of label (not used in this function)
	 * @param	string	$htmlname		Name of select field
	 * @param	string	$value			Value to show/edit
	 * @param	object	$object			Object
	 * @param	boolean	$perm			Permission to allow button to edit parameter
	 * @param	string	$typeofdata		Type of data ('string' by default, 'email', 'amount:99', 'numeric:99', 'text' or 'textarea:rows:cols%', 'datepicker' ('day' do not work, don't know why), 'dayhour' or 'datepickerhour', 'ckeditor:dolibarr_zzz:width:height:savemethod:toolbarstartexpanded:rows:cols', 'select;xkey:xval,ykey:yval,...')
	 * @param	string	$editvalue		When in edit mode, use this value as $value instead of value (for example, you can provide here a formated price instead of value). Use '' to use same than $value
	 * @param	object	$extObject		External object
	 * @param	mixed	$custommsg		String or Array of custom messages : eg array('success' => 'MyMessage', 'error' => 'MyMessage')
	 * @param	string	$moreparam		More param to add on the form action href URL
	 * @param   int     $notabletag     Do no output table tags
	 * @param	string	$formatfunc		Call a specific function to output field
	 * @param	string	$paramid		Key of parameter for id ('id', 'socid')
	 * @return  string					HTML edit field
	 */
    public function editfieldval($text, $htmlname, $value, $object, $perm, $typeofdata = 'string', $editvalue = '', $extObject = null, $custommsg = null, $moreparam = '', $notabletag = 0, $formatfunc = '', $paramid = 'id')
	{
		global $conf, $langs, $db;

		$ret = '';

		// Check parameters
		if (empty($typeofdata)) return 'ErrorBadParameter';

		// When option to edit inline is activated
		if (!empty($conf->global->MAIN_USE_JQUERY_JEDITABLE) && !preg_match('/^select;|datehourpicker/', $typeofdata)) // TODO add jquery timepicker and support select
		{
			$ret .= $this->editInPlace($object, $value, $htmlname, $perm, $typeofdata, $editvalue, $extObject, $custommsg);
		}
		else
		{
			if (GETPOST('action', 'aZ09') == 'edit'.$htmlname)
			{
				$ret .= "\n";
				$ret .= '<form method="post" action="'.$_SERVER["PHP_SELF"].($moreparam ? '?'.$moreparam : '').'">';
				$ret .= '<input type="hidden" name="action" value="set'.$htmlname.'">';
				$ret .= '<input type="hidden" name="token" value="'.newToken().'">';
				$ret .= '<input type="hidden" name="'.$paramid.'" value="'.$object->id.'">';
				if (empty($notabletag)) $ret .= '<table class="nobordernopadding centpercent" cellpadding="0" cellspacing="0">';
				if (empty($notabletag)) $ret .= '<tr><td>';
				if (preg_match('/^(string|safehtmlstring|email)/', $typeofdata))
				{
					$tmp = explode(':', $typeofdata);
					$ret .= '<input type="text" id="'.$htmlname.'" name="'.$htmlname.'" value="'.($editvalue ? $editvalue : $value).'"'.($tmp[1] ? ' size="'.$tmp[1].'"' : '').'>';
				}
				elseif (preg_match('/^(numeric|amount)/', $typeofdata))
				{
					$tmp = explode(':', $typeofdata);
					$valuetoshow = price2num($editvalue ? $editvalue : $value);
					$ret .= '<input type="text" id="'.$htmlname.'" name="'.$htmlname.'" value="'.($valuetoshow != '' ?price($valuetoshow) : '').'"'.($tmp[1] ? ' size="'.$tmp[1].'"' : '').'>';
				}
				elseif (preg_match('/^text/', $typeofdata) || preg_match('/^note/', $typeofdata))	// if wysiwyg is enabled $typeofdata = 'ckeditor'
				{
					$tmp = explode(':', $typeofdata);
					$cols = $tmp[2];
					$morealt = '';
					if (preg_match('/%/', $cols))
					{
						$morealt = ' style="width: '.$cols.'"';
						$cols = '';
					}

					$valuetoshow = ($editvalue ? $editvalue : $value);
					$ret .= '<textarea id="'.$htmlname.'" name="'.$htmlname.'" wrap="soft" rows="'.($tmp[1] ? $tmp[1] : '20').'"'.($cols ? ' cols="'.$cols.'"' : 'class="quatrevingtpercent"').$morealt.'">';
					// textarea convert automatically entities chars into simple chars.
					// So we convert & into &amp; so a string like 'a &lt; <b>b</b><br>é<br>&lt;script&gt;alert('X');&lt;script&gt;' stay a correct html and is not converted by textarea component when wysiwig is off.
					$valuetoshow = str_replace('&', '&amp;', $valuetoshow);
					$ret .= dol_string_neverthesehtmltags($valuetoshow, array('textarea'));
					$ret .= '</textarea>';
				}
				elseif ($typeofdata == 'day' || $typeofdata == 'datepicker')
				{
					$ret .= $this->selectDate($value, $htmlname, 0, 0, 1, 'form'.$htmlname, 1, 0);
				}
				elseif ($typeofdata == 'dayhour' || $typeofdata == 'datehourpicker')
				{
					$ret .= $this->selectDate($value, $htmlname, 1, 1, 1, 'form'.$htmlname, 1, 0);
				}
				elseif (preg_match('/^select;/', $typeofdata))
				{
					$arraydata = explode(',', preg_replace('/^select;/', '', $typeofdata));
                    $arraylist = array();
					foreach ($arraydata as $val)
					{
						$tmp = explode(':', $val);
						$tmpkey = str_replace('|', ':', $tmp[0]);
						$arraylist[$tmpkey] = $tmp[1];
					}
					$ret .= $this->selectarray($htmlname, $arraylist, $value);
				}
				elseif (preg_match('/^ckeditor/', $typeofdata))
				{
				    $tmp = explode(':', $typeofdata); // Example: ckeditor:dolibarr_zzz:width:height:savemethod:toolbarstartexpanded:rows:cols:uselocalbrowser
					require_once DOL_DOCUMENT_ROOT.'/core/class/doleditor.class.php';
					$doleditor = new DolEditor($htmlname, ($editvalue ? $editvalue : $value), ($tmp[2] ? $tmp[2] : ''), ($tmp[3] ? $tmp[3] : '100'), ($tmp[1] ? $tmp[1] : 'dolibarr_notes'), 'In', ($tmp[5] ? $tmp[5] : 0), (isset($tmp[8]) ? ($tmp[8] ?true:false) : true), true, ($tmp[6] ? $tmp[6] : '20'), ($tmp[7] ? $tmp[7] : '100'));
					$ret .= $doleditor->Create(1);
				}
				if (empty($notabletag)) $ret .= '</td>';

				if (empty($notabletag)) $ret .= '<td class="left">';
				//else $ret.='<div class="clearboth"></div>';
			   	$ret .= '<input type="submit" class="button'.(empty($notabletag) ? '' : ' ').'" name="modify" value="'.$langs->trans("Modify").'">';
			   	if (preg_match('/ckeditor|textarea/', $typeofdata) && empty($notabletag)) $ret .= '<br>'."\n";
			   	$ret .= '<input type="submit" class="button'.(empty($notabletag) ? '' : ' ').'" name="cancel" value="'.$langs->trans("Cancel").'">';
			   	if (empty($notabletag)) $ret .= '</td>';

			   	if (empty($notabletag)) $ret .= '</tr></table>'."\n";
				$ret .= '</form>'."\n";
			}
			else
			{
				if (preg_match('/^(email)/', $typeofdata))              $ret .= dol_print_email($value, 0, 0, 0, 0, 1);
				elseif (preg_match('/^(amount|numeric)/', $typeofdata)) $ret .= ($value != '' ? price($value, '', $langs, 0, -1, -1, $conf->currency) : '');
				elseif (preg_match('/^text/', $typeofdata) || preg_match('/^note/', $typeofdata))  $ret .= dol_htmlentitiesbr($value);
				elseif (preg_match('/^safehtmlstring/', $typeofdata)) $ret .= dol_string_onlythesehtmltags($value);
				elseif ($typeofdata == 'day' || $typeofdata == 'datepicker') $ret .= dol_print_date($value, 'day');
				elseif ($typeofdata == 'dayhour' || $typeofdata == 'datehourpicker') $ret .= dol_print_date($value, 'dayhour');
				elseif (preg_match('/^select;/', $typeofdata))
				{
					$arraydata = explode(',', preg_replace('/^select;/', '', $typeofdata));
                    $arraylist = array();
					foreach ($arraydata as $val)
					{
						$tmp = explode(':', $val);
						$arraylist[$tmp[0]] = $tmp[1];
					}
					$ret .= $arraylist[$value];
				}
				elseif (preg_match('/^ckeditor/', $typeofdata))
				{
					$tmpcontent = dol_htmlentitiesbr($value);
					if (!empty($conf->global->MAIN_DISABLE_NOTES_TAB))
					{
						$firstline = preg_replace('/<br>.*/', '', $tmpcontent);
						$firstline = preg_replace('/[\n\r].*/', '', $firstline);
						$tmpcontent = $firstline.((strlen($firstline) != strlen($tmpcontent)) ? '...' : '');
					}
					// We dont use dol_escape_htmltag to get the html formating active, but this need we must also
					// clean data from some dangerous html
					$ret .= dol_string_onlythesehtmltags(dol_htmlentitiesbr($tmpcontent));
				}
				else {
					$ret .= dol_escape_htmltag($value);
				}

				if ($formatfunc && method_exists($object, $formatfunc))
				{
					$ret = $object->$formatfunc($ret);
				}
			}
		}
		return $ret;
	}

	/**
	 * Output edit in place form
	 *
	 * @param	object	$object			Object
	 * @param	string	$value			Value to show/edit
	 * @param	string	$htmlname		DIV ID (field name)
	 * @param	int		$condition		Condition to edit
	 * @param	string	$inputType		Type of input ('string', 'numeric', 'datepicker' ('day' do not work, don't know why), 'textarea:rows:cols', 'ckeditor:dolibarr_zzz:width:height:?:1:rows:cols', 'select:loadmethod:savemethod:buttononly')
	 * @param	string	$editvalue		When in edit mode, use this value as $value instead of value
	 * @param	object	$extObject		External object
	 * @param	mixed	$custommsg		String or Array of custom messages : eg array('success' => 'MyMessage', 'error' => 'MyMessage')
	 * @return	string   		      	HTML edit in place
	 */
	protected function editInPlace($object, $value, $htmlname, $condition, $inputType = 'textarea', $editvalue = null, $extObject = null, $custommsg = null)
	{
		global $conf;

		$out = '';

		// Check parameters
		if (preg_match('/^text/', $inputType)) $value = dol_nl2br($value);
		elseif (preg_match('/^numeric/', $inputType)) $value = price($value);
		elseif ($inputType == 'day' || $inputType == 'datepicker') $value = dol_print_date($value, 'day');

		if ($condition)
		{
			$element = false;
			$table_element = false;
			$fk_element		= false;
			$loadmethod		= false;
			$savemethod		= false;
			$ext_element	= false;
			$button_only	= false;
			$inputOption = '';

			if (is_object($object))
			{
				$element = $object->element;
				$table_element = $object->table_element;
				$fk_element = $object->id;
			}

			if (is_object($extObject))
			{
				$ext_element = $extObject->element;
			}

			if (preg_match('/^(string|email|numeric)/', $inputType))
			{
				$tmp = explode(':', $inputType);
				$inputType = $tmp[0];
				if (!empty($tmp[1])) $inputOption = $tmp[1];
				if (!empty($tmp[2])) $savemethod = $tmp[2];
				$out .= '<input id="width_'.$htmlname.'" value="'.$inputOption.'" type="hidden"/>'."\n";
			}
			elseif ((preg_match('/^day$/', $inputType)) || (preg_match('/^datepicker/', $inputType)) || (preg_match('/^datehourpicker/', $inputType)))
			{
				$tmp = explode(':', $inputType);
				$inputType = $tmp[0];
				if (!empty($tmp[1])) $inputOption = $tmp[1];
				if (!empty($tmp[2])) $savemethod = $tmp[2];

				$out .= '<input id="timestamp" type="hidden"/>'."\n"; // Use for timestamp format
			}
			elseif (preg_match('/^(select|autocomplete)/', $inputType))
			{
				$tmp = explode(':', $inputType);
				$inputType = $tmp[0]; $loadmethod = $tmp[1];
				if (!empty($tmp[2])) $savemethod = $tmp[2];
				if (!empty($tmp[3])) $button_only = true;
			}
			elseif (preg_match('/^textarea/', $inputType))
			{
				$tmp = explode(':', $inputType);
				$inputType = $tmp[0];
				$rows = (empty($tmp[1]) ? '8' : $tmp[1]);
				$cols = (empty($tmp[2]) ? '80' : $tmp[2]);
			}
			elseif (preg_match('/^ckeditor/', $inputType))
			{
				$tmp = explode(':', $inputType);
				$inputType = $tmp[0]; $toolbar = $tmp[1];
				if (!empty($tmp[2])) $width = $tmp[2];
				if (!empty($tmp[3])) $heigth = $tmp[3];
				if (!empty($tmp[4])) $savemethod = $tmp[4];

				if (!empty($conf->fckeditor->enabled))
				{
					$out .= '<input id="ckeditor_toolbar" value="'.$toolbar.'" type="hidden"/>'."\n";
				}
				else
				{
					$inputType = 'textarea';
				}
			}

			$out .= '<input id="element_'.$htmlname.'" value="'.$element.'" type="hidden"/>'."\n";
			$out .= '<input id="table_element_'.$htmlname.'" value="'.$table_element.'" type="hidden"/>'."\n";
			$out .= '<input id="fk_element_'.$htmlname.'" value="'.$fk_element.'" type="hidden"/>'."\n";
			$out .= '<input id="loadmethod_'.$htmlname.'" value="'.$loadmethod.'" type="hidden"/>'."\n";
			if (!empty($savemethod))	$out .= '<input id="savemethod_'.$htmlname.'" value="'.$savemethod.'" type="hidden"/>'."\n";
			if (!empty($ext_element))	$out .= '<input id="ext_element_'.$htmlname.'" value="'.$ext_element.'" type="hidden"/>'."\n";
			if (!empty($custommsg))
			{
				if (is_array($custommsg))
				{
					if (!empty($custommsg['success']))
						$out .= '<input id="successmsg_'.$htmlname.'" value="'.$custommsg['success'].'" type="hidden"/>'."\n";
					if (!empty($custommsg['error']))
						$out .= '<input id="errormsg_'.$htmlname.'" value="'.$custommsg['error'].'" type="hidden"/>'."\n";
				}
				else
					$out .= '<input id="successmsg_'.$htmlname.'" value="'.$custommsg.'" type="hidden"/>'."\n";
			}
			if ($inputType == 'textarea') {
				$out .= '<input id="textarea_'.$htmlname.'_rows" value="'.$rows.'" type="hidden"/>'."\n";
				$out .= '<input id="textarea_'.$htmlname.'_cols" value="'.$cols.'" type="hidden"/>'."\n";
			}
			$out .= '<span id="viewval_'.$htmlname.'" class="viewval_'.$inputType.($button_only ? ' inactive' : ' active').'">'.$value.'</span>'."\n";
			$out .= '<span id="editval_'.$htmlname.'" class="editval_'.$inputType.($button_only ? ' inactive' : ' active').' hideobject">'.(!empty($editvalue) ? $editvalue : $value).'</span>'."\n";
		}
		else
		{
			$out = $value;
		}

		return $out;
	}

	/**
	 *	Show a text and picto with tooltip on text or picto.
	 *  Can be called by an instancied $form->textwithtooltip or by a static call Form::textwithtooltip
	 *
	 *	@param	string		$text				Text to show
	 *	@param	string		$htmltext			HTML content of tooltip. Must be HTML/UTF8 encoded.
	 *	@param	int			$tooltipon			1=tooltip on text, 2=tooltip on image, 3=tooltip sur les 2
	 *	@param	int			$direction			-1=image is before, 0=no image, 1=image is after
	 *	@param	string		$img				Html code for image (use img_xxx() function to get it)
	 *	@param	string		$extracss			Add a CSS style to td tags
	 *	@param	int			$notabs				0=Include table and tr tags, 1=Do not include table and tr tags, 2=use div, 3=use span
	 *	@param	string		$incbefore			Include code before the text
	 *	@param	int			$noencodehtmltext	Do not encode into html entity the htmltext
	 *  @param  string      $tooltiptrigger		''=Tooltip on hover, 'abc'=Tooltip on click (abc is a unique key)
	 *  @param	int			$forcenowrap		Force no wrap between text and picto (works with notabs=2 only)
	 *	@return	string							Code html du tooltip (texte+picto)
	 *	@see	textwithpicto() Use thisfunction if you can.
	 *  TODO Move this as static as soon as everybody use textwithpicto or @Form::textwithtooltip
	 */
    public function textwithtooltip($text, $htmltext, $tooltipon = 1, $direction = 0, $img = '', $extracss = '', $notabs = 3, $incbefore = '', $noencodehtmltext = 0, $tooltiptrigger = '', $forcenowrap = 0)
	{
		global $conf;

		if ($incbefore) $text = $incbefore.$text;
		if (!$htmltext) return $text;

		$tag = 'td';
		if ($notabs == 2) $tag = 'div';
		if ($notabs == 3) $tag = 'span';
		// Sanitize tooltip
		//$htmltext=str_replace("\\","\\\\",$htmltext);
		$htmltext = str_replace("\r", "", $htmltext);
		$htmltext = str_replace("\n", "", $htmltext);

		$extrastyle = '';
		if ($direction < 0) { $extracss = ($extracss ? $extracss.' ' : '').($notabs != 3 ? 'inline-block' : ''); $extrastyle = 'padding: 0px; padding-left: 3px !important;'; }
		if ($direction > 0) { $extracss = ($extracss ? $extracss.' ' : '').($notabs != 3 ? 'inline-block' : ''); $extrastyle = 'padding: 0px; padding-right: 3px !important;'; }

		$classfortooltip = 'classfortooltip';

		$s = ''; $textfordialog = '';

		if ($tooltiptrigger == '')
		{
			$htmltext = str_replace('"', "&quot;", $htmltext);
		}
		else
		{
			$classfortooltip = 'classfortooltiponclick';
			$textfordialog .= '<div style="display: none;" id="idfortooltiponclick_'.$tooltiptrigger.'" class="classfortooltiponclicktext">'.$htmltext.'</div>';
		}
		if ($tooltipon == 2 || $tooltipon == 3)
		{
			$paramfortooltipimg = ' class="'.$classfortooltip.($notabs != 3 ? ' inline-block' : '').($extracss ? ' '.$extracss : '').'" style="padding: 0px;'.($extrastyle ? ' '.$extrastyle : '').'"';
			if ($tooltiptrigger == '') $paramfortooltipimg .= ' title="'.($noencodehtmltext ? $htmltext : dol_escape_htmltag($htmltext, 1)).'"'; // Attribut to put on img tag to store tooltip
			else $paramfortooltipimg .= ' dolid="'.$tooltiptrigger.'"';
		}
		else $paramfortooltipimg = ($extracss ? ' class="'.$extracss.'"' : '').($extrastyle ? ' style="'.$extrastyle.'"' : ''); // Attribut to put on td text tag
		if ($tooltipon == 1 || $tooltipon == 3)
		{
			$paramfortooltiptd = ' class="'.($tooltipon == 3 ? 'cursorpointer ' : '').$classfortooltip.' inline-block'.($extracss ? ' '.$extracss : '').'" style="padding: 0px;'.($extrastyle ? ' '.$extrastyle : '').'" ';
			if ($tooltiptrigger == '') $paramfortooltiptd .= ' title="'.($noencodehtmltext ? $htmltext : dol_escape_htmltag($htmltext, 1)).'"'; // Attribut to put on td tag to store tooltip
			else $paramfortooltiptd .= ' dolid="'.$tooltiptrigger.'"';
		}
		else $paramfortooltiptd = ($extracss ? ' class="'.$extracss.'"' : '').($extrastyle ? ' style="'.$extrastyle.'"' : ''); // Attribut to put on td text tag
		if (empty($notabs)) $s .= '<table class="nobordernopadding"><tr style="height: auto;">';
		elseif ($notabs == 2) $s .= '<div class="inline-block'.($forcenowrap ? ' nowrap' : '').'">';
		// Define value if value is before
		if ($direction < 0) {
			$s .= '<'.$tag.$paramfortooltipimg;
			if ($tag == 'td') {
				$s .= ' class=valigntop" width="14"';
			}
			$s .= '>'.$textfordialog.$img.'</'.$tag.'>';
		}
		// Use another method to help avoid having a space in value in order to use this value with jquery
		// Define label
		if ((string) $text != '') $s .= '<'.$tag.$paramfortooltiptd.'>'.$text.'</'.$tag.'>';
		// Define value if value is after
		if ($direction > 0) {
			$s .= '<'.$tag.$paramfortooltipimg;
			if ($tag == 'td') $s .= ' class="valignmiddle" width="14"';
			$s .= '>'.$textfordialog.$img.'</'.$tag.'>';
		}
		if (empty($notabs)) $s .= '</tr></table>';
		elseif ($notabs == 2) $s .= '</div>';

		return $s;
	}

	/**
	 *	Show a text with a picto and a tooltip on picto
	 *
	 *	@param	string	$text				Text to show
	 *	@param  string	$htmltext	     	Content of tooltip
	 *	@param	int		$direction			1=Icon is after text, -1=Icon is before text, 0=no icon
	 * 	@param	string	$type				Type of picto ('info', 'infoclickable', 'help', 'helpclickable', 'warning', 'superadmin', 'mypicto@mymodule', ...) or image filepath or 'none'
	 *  @param  string	$extracss           Add a CSS style to td, div or span tag
	 *  @param  int		$noencodehtmltext   Do not encode into html entity the htmltext
	 *  @param	int		$notabs				0=Include table and tr tags, 1=Do not include table and tr tags, 2=use div, 3=use span
	 *  @param  string  $tooltiptrigger     ''=Tooltip on hover, 'abc'=Tooltip on click (abc is a unique key, clickable link is on image or on link if param $type='none' or on both if $type='xxxclickable')
	 *  @param	int		$forcenowrap		Force no wrap between text and picto (works with notabs=2 only)
	 * 	@return	string						HTML code of text, picto, tooltip
	 */
    public function textwithpicto($text, $htmltext, $direction = 1, $type = 'help', $extracss = '', $noencodehtmltext = 0, $notabs = 3, $tooltiptrigger = '', $forcenowrap = 0)
	{
		global $conf, $langs;

		$alt = '';
		if ($tooltiptrigger) $alt = $langs->transnoentitiesnoconv("ClickToShowHelp");

		//For backwards compatibility
		if ($type == '0') $type = 'info';
		elseif ($type == '1') $type = 'help';

		// If info or help with no javascript, show only text
		if (empty($conf->use_javascript_ajax))
		{
			if ($type == 'info' || $type == 'infoclickable' || $type == 'help' || $type == 'helpclickable')	return $text;
			else
			{
				$alt = $htmltext;
				$htmltext = '';
			}
		}

		// If info or help with smartphone, show only text (tooltip hover can't works)
		if (!empty($conf->dol_no_mouse_hover) && empty($tooltiptrigger))
		{
			if ($type == 'info' || $type == 'infoclickable' || $type == 'help' || $type == 'helpclickable') return $text;
		}
		// If info or help with smartphone, show only text (tooltip on click does not works with dialog on smaprtphone)
		//if (! empty($conf->dol_no_mouse_hover) && ! empty($tooltiptrigger))
		//{
			//if ($type == 'info' || $type == 'help') return '<a href="'..'">'.$text.''</a>';
		//}

		$img = '';
		if ($type == 'info') $img = img_help(0, $alt);
		elseif ($type == 'help') $img = img_help(($tooltiptrigger != '' ? 2 : 1), $alt);
		elseif ($type == 'helpclickable') $img = img_help(($tooltiptrigger != '' ? 2 : 1), $alt);
		elseif ($type == 'superadmin') $img = img_picto($alt, 'redstar');
		elseif ($type == 'admin') $img = img_picto($alt, 'star');
		elseif ($type == 'warning') $img = img_warning($alt);
		elseif ($type != 'none') $img = img_picto($alt, $type); // $type can be an image path

		return $this->textwithtooltip($text, $htmltext, ((($tooltiptrigger && !$img) || strpos($type, 'clickable')) ? 3 : 2), $direction, $img, $extracss, $notabs, '', $noencodehtmltext, $tooltiptrigger, $forcenowrap);
	}

	/**
	 * Generate select HTML to choose massaction
	 *
	 * @param	string	$selected		Value auto selected when at least one record is selected. Not a preselected value. Use '0' by default.
	 * @param	array		$arrayofaction	array('code'=>'label', ...). The code is the key stored into the GETPOST('massaction') when submitting action.
	 * @param   int     $alwaysvisible  1=select button always visible
	 * @return	string|void					Select list
	 */
    public function selectMassAction($selected, $arrayofaction, $alwaysvisible = 0)
	{
		global $conf, $langs, $hookmanager;


		$disabled = 0;
		$ret = '<div class="centpercent center">';
		$ret .= '<select class="flat'.(empty($conf->use_javascript_ajax) ? '' : ' hideobject').' massaction massactionselect valignmiddle" name="massaction"'.($disabled ? ' disabled="disabled"' : '').'>';

		// Complete list with data from external modules. THe module can use $_SERVER['PHP_SELF'] to know on which page we are, or use the $parameters['currentcontext'] completed by executeHooks.
		$parameters = array();
		$reshook = $hookmanager->executeHooks('addMoreMassActions', $parameters); // Note that $action and $object may have been modified by hook
		// check if there is a mass action
		if (count($arrayofaction) == 0 && empty($hookmanager->resPrint)) return;
		if (empty($reshook))
		{
			$ret .= '<option value="0"'.($disabled ? ' disabled="disabled"' : '').'>-- '.$langs->trans("SelectAction").' --</option>';
			foreach ($arrayofaction as $code => $label)
			{
				$ret .= '<option value="'.$code.'"'.($disabled ? ' disabled="disabled"' : '').' data-html="'.dol_escape_htmltag($label).'">'.$label.'</option>';
			}
		}
		$ret .= $hookmanager->resPrint;

		$ret .= '</select>';

		if (empty($conf->dol_optimize_smallscreen)) $ret .= ajax_combobox('.massactionselect');

		// Warning: if you set submit button to disabled, post using 'Enter' will no more work if there is no another input submit. So we add a hidden button
		$ret .= '<input type="submit" name="confirmmassactioninvisible" style="display: none" tabindex="-1">'; // Hidden button BEFORE so it is the one used when we submit with ENTER.
		$ret .= '<input type="submit" disabled name="confirmmassaction" class="button'.(empty($conf->use_javascript_ajax) ? '' : ' hideobject').' massaction massactionconfirmed" value="'.dol_escape_htmltag($langs->trans("Confirm")).'">';
		$ret .= '</div>';

		if (!empty($conf->use_javascript_ajax))
		{
			$ret .= '<!-- JS CODE TO ENABLE mass action select -->
    		<script>
        		function initCheckForSelect(mode)	/* mode is 0 during init of page or click all, 1 when we click on 1 checkbox */
        		{
        			atleastoneselected=0;
    	    		jQuery(".checkforselect").each(function( index ) {
    	  				/* console.log( index + ": " + $( this ).text() ); */
    	  				if ($(this).is(\':checked\')) atleastoneselected++;
    	  			});

					console.log("initCheckForSelect mode="+mode+" atleastoneselected="+atleastoneselected);

    	  			if (atleastoneselected || '.$alwaysvisible.')
    	  			{
    	  				jQuery(".massaction").show();
        			    '.($selected ? 'if (atleastoneselected) { jQuery(".massactionselect").val("'.$selected.'").trigger(\'change\'); jQuery(".massactionconfirmed").prop(\'disabled\', false); }' : '').'
        			    '.($selected ? 'if (! atleastoneselected) { jQuery(".massactionselect").val("0").trigger(\'change\'); jQuery(".massactionconfirmed").prop(\'disabled\', true); } ' : '').'
    	  			}
    	  			else
    	  			{
    	  				jQuery(".massaction").hide();
    	            }
        		}

        	jQuery(document).ready(function () {
        		initCheckForSelect(0);
        		jQuery(".checkforselect").click(function() {
        			initCheckForSelect(1);
    	  		});
    	  		jQuery(".massactionselect").change(function() {
        			var massaction = $( this ).val();
        			var urlform = $( this ).closest("form").attr("action").replace("#show_files","");
        			if (massaction == "builddoc")
                    {
                        urlform = urlform + "#show_files";
    	            }
        			$( this ).closest("form").attr("action", urlform);
                    console.log("we select a mass action "+massaction+" - "+urlform);
        	        /* Warning: if you set submit button to disabled, post using Enter will no more work if there is no other button */
        			if ($(this).val() != \'0\')
    	  			{
    	  				jQuery(".massactionconfirmed").prop(\'disabled\', false);
    	  			}
    	  			else
    	  			{
    	  				jQuery(".massactionconfirmed").prop(\'disabled\', true);
    	  			}
    	        });
        	});
    		</script>
        	';
		}

		return $ret;
	}

    // phpcs:disable PEAR.NamingConventions.ValidFunctionName.ScopeNotCamelCaps
	/**
	 *  Return combo list of activated countries, into language of user
	 *
	 *  @param	string	$selected       	Id or Code or Label of preselected country
	 *  @param  string	$htmlname       	Name of html select object
	 *  @param  string	$htmloption     	More html options on select object
	 *  @param	integer	$maxlength			Max length for labels (0=no limit)
	 *  @param	string	$morecss			More css class
	 *  @param	string	$usecodeaskey		''=Use id as key (default), 'code3'=Use code on 3 alpha as key, 'code2"=Use code on 2 alpha as key
	 *  @param	int		$showempty			Show empty choice
	 *  @param	int		$disablefavorites	1=Disable favorites,
	 *  @param	int		$addspecialentries	1=Add dedicated entries for group of countries (like 'European Economic Community', ...)
	 *  @return string           			HTML string with select
	 */
    public function select_country($selected = '', $htmlname = 'country_id', $htmloption = '', $maxlength = 0, $morecss = 'minwidth300', $usecodeaskey = '', $showempty = 1, $disablefavorites = 0, $addspecialentries = 0)
	{
        // phpcs:enable
		global $conf, $langs, $mysoc;

		$langs->load("dict");

		$out = '';
		$countryArray = array();
		$favorite = array();
		$label = array();
		$atleastonefavorite = 0;

		$sql = "SELECT rowid, code as code_iso, code_iso as code_iso3, label, favorite";
		$sql .= " FROM ".MAIN_DB_PREFIX."c_country";
		$sql .= " WHERE active > 0";
		//$sql.= " ORDER BY code ASC";

		dol_syslog(get_class($this)."::select_country", LOG_DEBUG);
		$resql = $this->db->query($sql);
		if ($resql)
		{
			$out .= '<select id="select'.$htmlname.'" class="flat maxwidth200onsmartphone selectcountry'.($morecss ? ' '.$morecss : '').'" name="'.$htmlname.'" '.$htmloption.'>';
			$num = $this->db->num_rows($resql);
			$i = 0;
			if ($num)
			{
				$foundselected = false;

				while ($i < $num)
				{
					$obj = $this->db->fetch_object($resql);
					$countryArray[$i]['rowid'] = $obj->rowid;
					$countryArray[$i]['code_iso'] = $obj->code_iso;
					$countryArray[$i]['code_iso3'] 	= $obj->code_iso3;
					$countryArray[$i]['label'] = ($obj->code_iso && $langs->transnoentitiesnoconv("Country".$obj->code_iso) != "Country".$obj->code_iso ? $langs->transnoentitiesnoconv("Country".$obj->code_iso) : ($obj->label != '-' ? $obj->label : ''));
					$countryArray[$i]['favorite']   = $obj->favorite;
					$favorite[$i] = $obj->favorite;
					$label[$i] = dol_string_unaccent($countryArray[$i]['label']);
					$i++;
				}

				if (empty($disablefavorites)) array_multisort($favorite, SORT_DESC, $label, SORT_ASC, $countryArray);
				else $countryArray = dol_sort_array($countryArray, 'label');

				if ($showempty)
				{
					$out .= '<option value="">&nbsp;</option>'."\n";
				}

				if ($addspecialentries)	// Add dedicated entries for groups of countries
				{
					//if ($showempty) $out.= '<option value="" disabled class="selectoptiondisabledwhite">--------------</option>';
					$out .= '<option value="special_allnotme"'.($selected == 'special_allnotme' ? ' selected' : '').'>'.$langs->trans("CountriesExceptMe", $langs->transnoentitiesnoconv("Country".$mysoc->country_code)).'</option>';
					$out .= '<option value="special_eec"'.($selected == 'special_eec' ? ' selected' : '').'>'.$langs->trans("CountriesInEEC").'</option>';
					if ($mysoc->isInEEC()) $out .= '<option value="special_eecnotme"'.($selected == 'special_eecnotme' ? ' selected' : '').'>'.$langs->trans("CountriesInEECExceptMe", $langs->transnoentitiesnoconv("Country".$mysoc->country_code)).'</option>';
					$out .= '<option value="special_noteec"'.($selected == 'special_noteec' ? ' selected' : '').'>'.$langs->trans("CountriesNotInEEC").'</option>';
					$out .= '<option value="" disabled class="selectoptiondisabledwhite">--------------</option>';
				}

				foreach ($countryArray as $row)
				{
					//if (empty($showempty) && empty($row['rowid'])) continue;
					if (empty($row['rowid'])) continue;

					if (empty($disablefavorites) && $row['favorite'] && $row['code_iso']) $atleastonefavorite++;
					if (empty($row['favorite']) && $atleastonefavorite)
					{
						$atleastonefavorite = 0;
						$out .= '<option value="" disabled class="selectoptiondisabledwhite">--------------</option>';
					}
					if ($selected && $selected != '-1' && ($selected == $row['rowid'] || $selected == $row['code_iso'] || $selected == $row['code_iso3'] || $selected == $row['label']))
					{
						$foundselected = true;
						$out .= '<option value="'.($usecodeaskey ? ($usecodeaskey == 'code2' ? $row['code_iso'] : $row['code_iso3']) : $row['rowid']).'" selected>';
					}
					else
					{
						$out .= '<option value="'.($usecodeaskey ? ($usecodeaskey == 'code2' ? $row['code_iso'] : $row['code_iso3']) : $row['rowid']).'">';
					}
					if ($row['label']) $out .= dol_trunc($row['label'], $maxlength, 'middle');
					else $out .= '&nbsp;';
					if ($row['code_iso']) $out .= ' ('.$row['code_iso'].')';
					$out .= '</option>';
				}
			}
			$out .= '</select>';
		}
		else
		{
			dol_print_error($this->db);
		}

		// Make select dynamic
		include_once DOL_DOCUMENT_ROOT.'/core/lib/ajax.lib.php';
		$out .= ajax_combobox('select'.$htmlname);

		return $out;
	}

    // phpcs:disable PEAR.NamingConventions.ValidFunctionName.ScopeNotCamelCaps
	/**
	 *  Return select list of incoterms
	 *
	 *  @param	string	$selected       		Id or Code of preselected incoterm
	 *  @param	string	$location_incoterms     Value of input location
	 *  @param	string	$page       			Defined the form action
	 *  @param  string	$htmlname       		Name of html select object
	 *  @param  string	$htmloption     		Options html on select object
	 * 	@param	int		$forcecombo				Force to load all values and output a standard combobox (with no beautification)
	 *  @param	array	$events					Event options to run on change. Example: array(array('method'=>'getContacts', 'url'=>dol_buildpath('/core/ajax/contacts.php',1), 'htmlname'=>'contactid', 'params'=>array('add-customer-contact'=>'disabled')))
	 *  @return string           				HTML string with select and input
	 */
    public function select_incoterms($selected = '', $location_incoterms = '', $page = '', $htmlname = 'incoterm_id', $htmloption = '', $forcecombo = 1, $events = array())
	{
        // phpcs:enable
		global $conf, $langs;

		$langs->load("dict");

		$out = '';
		$incotermArray = array();

		$sql = "SELECT rowid, code";
		$sql .= " FROM ".MAIN_DB_PREFIX."c_incoterms";
		$sql .= " WHERE active > 0";
		$sql .= " ORDER BY code ASC";

		dol_syslog(get_class($this)."::select_incoterm", LOG_DEBUG);
		$resql = $this->db->query($sql);
		if ($resql)
		{
			if ($conf->use_javascript_ajax && !$forcecombo)
			{
				include_once DOL_DOCUMENT_ROOT.'/core/lib/ajax.lib.php';
				$out .= ajax_combobox($htmlname, $events);
			}

			if (!empty($page))
			{
				$out .= '<form method="post" action="'.$page.'">';
				$out .= '<input type="hidden" name="action" value="set_incoterms">';
				$out .= '<input type="hidden" name="token" value="'.newToken().'">';
			}

			$out .= '<select id="'.$htmlname.'" class="flat selectincoterm minwidth100imp noenlargeonsmartphone" name="'.$htmlname.'" '.$htmloption.'>';
			$out .= '<option value="0">&nbsp;</option>';
			$num = $this->db->num_rows($resql);
			$i = 0;
			if ($num)
			{
				$foundselected = false;

				while ($i < $num)
				{
					$obj = $this->db->fetch_object($resql);
					$incotermArray[$i]['rowid'] = $obj->rowid;
					$incotermArray[$i]['code'] = $obj->code;
					$i++;
				}

				foreach ($incotermArray as $row)
				{
					if ($selected && ($selected == $row['rowid'] || $selected == $row['code']))
					{
						$out .= '<option value="'.$row['rowid'].'" selected>';
					}
					else
					{
						$out .= '<option value="'.$row['rowid'].'">';
					}

					if ($row['code']) $out .= $row['code'];

					$out .= '</option>';
				}
			}
			$out .= '</select>';

			$out .= '<input id="location_incoterms" class="maxwidth100onsmartphone" name="location_incoterms" value="'.$location_incoterms.'">';

			if (!empty($page))
			{
				$out .= '<input type="submit" class="button valignmiddle" value="'.$langs->trans("Modify").'"></form>';
			}
		}
		else
		{
			dol_print_error($this->db);
		}

		return $out;
	}

    // phpcs:disable PEAR.NamingConventions.ValidFunctionName.ScopeNotCamelCaps
	/**
	 *	Return list of types of lines (product or service)
	 * 	Example: 0=product, 1=service, 9=other (for external module)
	 *
	 *	@param  string	$selected       Preselected type
	 *	@param  string	$htmlname       Name of field in html form
	 * 	@param	int		$showempty		Add an empty field
	 * 	@param	int		$hidetext		Do not show label 'Type' before combo box (used only if there is at least 2 choices to select)
	 * 	@param	integer	$forceall		1=Force to show products and services in combo list, whatever are activated modules, 0=No force, 2=Force to show only Products, 3=Force to show only services, -1=Force none (and set hidden field to 'service')
	 *  @return	void
	 */
    public function select_type_of_lines($selected = '', $htmlname = 'type', $showempty = 0, $hidetext = 0, $forceall = 0)
	{
        // phpcs:enable
		global $db, $langs, $user, $conf;

		// If product & services are enabled or both disabled.
		if ($forceall == 1 || (empty($forceall) && !empty($conf->product->enabled) && !empty($conf->service->enabled))
		|| (empty($forceall) && empty($conf->product->enabled) && empty($conf->service->enabled)))
		{
			if (empty($hidetext)) print $langs->trans("Type").': ';
			print '<select class="flat" id="select_'.$htmlname.'" name="'.$htmlname.'">';
			if ($showempty)
			{
				print '<option value="-1"';
				if ($selected == -1) print ' selected';
				print '>&nbsp;</option>';
			}

			print '<option value="0"';
			if (0 == $selected) print ' selected';
			print '>'.$langs->trans("Product");

			print '<option value="1"';
			if (1 == $selected) print ' selected';
			print '>'.$langs->trans("Service");

			print '</select>';
			//if ($user->admin) print info_admin($langs->trans("YouCanChangeValuesForThisListFromDictionarySetup"),1);
		}
		if ((empty($forceall) && empty($conf->product->enabled) && !empty($conf->service->enabled)) || $forceall == 3)
		{
			print $langs->trans("Service");
			print '<input type="hidden" name="'.$htmlname.'" value="1">';
		}
		if ((empty($forceall) && !empty($conf->product->enabled) && empty($conf->service->enabled)) || $forceall == 2)
		{
			print $langs->trans("Product");
			print '<input type="hidden" name="'.$htmlname.'" value="0">';
		}
		if ($forceall < 0)	// This should happened only for contracts when both predefined product and service are disabled.
		{
			print '<input type="hidden" name="'.$htmlname.'" value="1">'; // By default we set on service for contract. If CONTRACT_SUPPORT_PRODUCTS is set, forceall should be 1 not -1
		}
	}

    // phpcs:disable PEAR.NamingConventions.ValidFunctionName.ScopeNotCamelCaps
	/**
	 *	Load into cache cache_types_fees, array of types of fees
	 *
	 *	@return     int             Nb of lines loaded, <0 if KO
	 */
    public function load_cache_types_fees()
	{
        // phpcs:enable
		global $langs;

		$num = count($this->cache_types_fees);
		if ($num > 0) return 0; // Cache already loaded

		dol_syslog(__METHOD__, LOG_DEBUG);

		$langs->load("trips");

		$sql = "SELECT c.code, c.label";
		$sql .= " FROM ".MAIN_DB_PREFIX."c_type_fees as c";
		$sql .= " WHERE active > 0";

		$resql = $this->db->query($sql);
		if ($resql)
		{
			$num = $this->db->num_rows($resql);
			$i = 0;

			while ($i < $num)
			{
				$obj = $this->db->fetch_object($resql);

				// Si traduction existe, on l'utilise, sinon on prend le libelle par defaut
				$label = ($obj->code != $langs->trans($obj->code) ? $langs->trans($obj->code) : $langs->trans($obj->label));
				$this->cache_types_fees[$obj->code] = $label;
				$i++;
			}

			asort($this->cache_types_fees);

			return $num;
		}
		else
		{
			dol_print_error($this->db);
			return -1;
		}
	}

    // phpcs:disable PEAR.NamingConventions.ValidFunctionName.ScopeNotCamelCaps
	/**
	 *	Return list of types of notes
	 *
	 *	@param	string		$selected		Preselected type
	 *	@param  string		$htmlname		Name of field in form
	 * 	@param	int			$showempty		Add an empty field
	 * 	@return	void
	 */
    public function select_type_fees($selected = '', $htmlname = 'type', $showempty = 0)
	{
        // phpcs:enable
		global $user, $langs;

		dol_syslog(__METHOD__." selected=".$selected.", htmlname=".$htmlname, LOG_DEBUG);

		$this->load_cache_types_fees();

		print '<select id="select_'.$htmlname.'" class="flat" name="'.$htmlname.'">';
		if ($showempty)
		{
			print '<option value="-1"';
			if ($selected == -1) print ' selected';
			print '>&nbsp;</option>';
		}

		foreach ($this->cache_types_fees as $key => $value)
		{
			print '<option value="'.$key.'"';
			if ($key == $selected) print ' selected';
			print '>';
			print $value;
			print '</option>';
		}

		print '</select>';
		if ($user->admin) print info_admin($langs->trans("YouCanChangeValuesForThisListFromDictionarySetup"), 1);
	}


    // phpcs:disable PEAR.NamingConventions.ValidFunctionName.ScopeNotCamelCaps
	/**
	 *  Return HTML code to select a company.
	 *
	 *  @param		int			$selected				Preselected products
	 *  @param		string		$htmlname				Name of HTML select field (must be unique in page)
	 *  @param		int			$filter					Filter on thirdparty
	 *  @param		int			$limit					Limit on number of returned lines
	 *  @param		array		$ajaxoptions			Options for ajax_autocompleter
	 * 	@param		int			$forcecombo				Force to load all values and output a standard combobox (with no beautification)
	 *  @return		string								Return select box for thirdparty.
	 *  @deprecated	3.8 Use select_company instead. For exemple $form->select_thirdparty(GETPOST('socid'),'socid','',0) => $form->select_company(GETPOST('socid'),'socid','',1,0,0,array(),0)
	 */
    public function select_thirdparty($selected = '', $htmlname = 'socid', $filter = '', $limit = 20, $ajaxoptions = array(), $forcecombo = 0)
	{
        // phpcs:enable
   		return $this->select_thirdparty_list($selected, $htmlname, $filter, 1, 0, $forcecombo, array(), '', 0, $limit);
	}

    // phpcs:disable PEAR.NamingConventions.ValidFunctionName.ScopeNotCamelCaps
	/**
	 *  Output html form to select a third party
	 *
	 *	@param	string	$selected       		Preselected type
	 *	@param  string	$htmlname       		Name of field in form
	 *  @param  string	$filter         		Optional filters criteras. WARNING: To avoid SQL injection, only few chars [.a-z0-9 =<>] are allowed here (example: 's.rowid <> x', 's.client IN (1,3)')
	 *	@param	string	$showempty				Add an empty field (Can be '1' or text key to use on empty line like 'SelectThirdParty')
	 * 	@param	int		$showtype				Show third party type in combolist (customer, prospect or supplier)
	 * 	@param	int		$forcecombo				Force to load all values and output a standard combobox (with no beautification)
	 *  @param	array	$events					Ajax event options to run on change. Example: array(array('method'=>'getContacts', 'url'=>dol_buildpath('/core/ajax/contacts.php',1), 'htmlname'=>'contactid', 'params'=>array('add-customer-contact'=>'disabled')))
	 *	@param	int		$limit					Maximum number of elements
	 *  @param	string	$morecss				Add more css styles to the SELECT component
	 *	@param  string	$moreparam      		Add more parameters onto the select tag. For example 'style="width: 95%"' to avoid select2 component to go over parent container
	 *	@param	string	$selected_input_value	Value of preselected input text (for use with ajax)
	 *  @param	int		$hidelabel				Hide label (0=no, 1=yes, 2=show search icon (before) and placeholder, 3 search icon after)
	 *  @param	array	$ajaxoptions			Options for ajax_autocompleter
	 * 	@param  bool	$multiple				add [] in the name of element and add 'multiple' attribut (not working with ajax_autocompleter)
	 * 	@return	string							HTML string with select box for thirdparty.
	 */
    public function select_company($selected = '', $htmlname = 'socid', $filter = '', $showempty = '', $showtype = 0, $forcecombo = 0, $events = array(), $limit = 0, $morecss = 'minwidth100', $moreparam = '', $selected_input_value = '', $hidelabel = 1, $ajaxoptions = array(), $multiple = false)
	{
        // phpcs:enable
		global $conf, $user, $langs;

		$out = '';

		if (!empty($conf->use_javascript_ajax) && !empty($conf->global->COMPANY_USE_SEARCH_TO_SELECT) && !$forcecombo)
		{
			// No immediate load of all database
			$placeholder = '';
			if ($selected && empty($selected_input_value))
			{
				require_once DOL_DOCUMENT_ROOT.'/societe/class/societe.class.php';
				$societetmp = new Societe($this->db);
				$societetmp->fetch($selected);
				$selected_input_value = $societetmp->name;
				unset($societetmp);
			}
			// mode 1
			$urloption = 'htmlname='.urlencode($htmlname).'&outjson=1&filter='.urlencode($filter).($showtype ? '&showtype='.urlencode($showtype) : '');
			$out .= ajax_autocompleter($selected, $htmlname, DOL_URL_ROOT.'/societe/ajax/company.php', $urloption, $conf->global->COMPANY_USE_SEARCH_TO_SELECT, 0, $ajaxoptions);
			$out .= '<style type="text/css">.ui-autocomplete { z-index: 250; }</style>';
			if (empty($hidelabel)) print $langs->trans("RefOrLabel").' : ';
			elseif ($hidelabel > 1) {
				$placeholder = ' placeholder="'.$langs->trans("RefOrLabel").'"';
				if ($hidelabel == 2) {
					$out .= img_picto($langs->trans("Search"), 'search');
				}
			}
			$out .= '<input type="text" class="'.$morecss.'" name="search_'.$htmlname.'" id="search_'.$htmlname.'" value="'.$selected_input_value.'"'.$placeholder.' '.(!empty($conf->global->THIRDPARTY_SEARCH_AUTOFOCUS) ? 'autofocus' : '').' />';
			if ($hidelabel == 3) {
				$out .= img_picto($langs->trans("Search"), 'search');
			}
		}
		else
		{
			// Immediate load of all database
			$out .= $this->select_thirdparty_list($selected, $htmlname, $filter, $showempty, $showtype, $forcecombo, $events, '', 0, $limit, $morecss, $moreparam, $multiple);
		}

		return $out;
	}

    // phpcs:disable PEAR.NamingConventions.ValidFunctionName.ScopeNotCamelCaps
	/**
	 *  Output html form to select a third party.
	 *  Note, you must use the select_company to get the component to select a third party. This function must only be called by select_company.
	 *
	 *	@param	string	$selected       Preselected type
	 *	@param  string	$htmlname       Name of field in form
	 *  @param  string	$filter         Optional filters criteras (example: 's.rowid <> x', 's.client in (1,3)')
	 *	@param	string	$showempty		Add an empty field (Can be '1' or text to use on empty line like 'SelectThirdParty')
	 * 	@param	int		$showtype		Show third party type in combolist (customer, prospect or supplier)
	 * 	@param	int		$forcecombo		Force to use standard HTML select component without beautification
	 *  @param	array	$events			Event options. Example: array(array('method'=>'getContacts', 'url'=>dol_buildpath('/core/ajax/contacts.php',1), 'htmlname'=>'contactid', 'params'=>array('add-customer-contact'=>'disabled')))
	 *  @param	string	$filterkey		Filter on key value
	 *  @param	int		$outputmode		0=HTML select string, 1=Array
	 *  @param	int		$limit			Limit number of answers
	 *  @param	string	$morecss		Add more css styles to the SELECT component
	 *	@param  string	$moreparam      Add more parameters onto the select tag. For example 'style="width: 95%"' to avoid select2 component to go over parent container
	 *	@param  bool	$multiple       add [] in the name of element and add 'multiple' attribut
	 * 	@return	string					HTML string with
	 */
    public function select_thirdparty_list($selected = '', $htmlname = 'socid', $filter = '', $showempty = '', $showtype = 0, $forcecombo = 0, $events = array(), $filterkey = '', $outputmode = 0, $limit = 0, $morecss = 'minwidth100', $moreparam = '', $multiple = false)
	{
        // phpcs:enable
		global $conf, $user, $langs;

		$out = '';
		$num = 0;
		$outarray = array();

		if ($selected === '') $selected = array();
		elseif (!is_array($selected)) $selected = array($selected);

		// Clean $filter that may contains sql conditions so sql code
		if (function_exists('testSqlAndScriptInject')) {
			if (testSqlAndScriptInject($filter, 3) > 0) {
				$filter = '';
			}
		}

		// On recherche les societes
		$sql = "SELECT s.rowid, s.nom as name, s.name_alias, s.client, s.fournisseur, s.code_client, s.code_fournisseur";

		if ($conf->global->COMPANY_SHOW_ADDRESS_SELECTLIST) {
			$sql .= ", s.address, s.zip, s.town";
		 	$sql .= ", dictp.code as country_code";
		}

		$sql .= " FROM ".MAIN_DB_PREFIX."societe as s";
		if (!$user->rights->societe->client->voir && !$user->socid) $sql .= ", ".MAIN_DB_PREFIX."societe_commerciaux as sc";
		if ($conf->global->COMPANY_SHOW_ADDRESS_SELECTLIST) {
			$sql .= " LEFT OUTER JOIN ".MAIN_DB_PREFIX."c_country as dictp ON dictp.rowid=s.fk_pays";
		}
		$sql .= " WHERE s.entity IN (".getEntity('societe').")";
		if (!empty($user->socid)) $sql .= " AND s.rowid = ".$user->socid;
		if ($filter) $sql .= " AND (".$filter.")";
		if (!$user->rights->societe->client->voir && !$user->socid) $sql .= " AND s.rowid = sc.fk_soc AND sc.fk_user = ".$user->id;
		if (!empty($conf->global->COMPANY_HIDE_INACTIVE_IN_COMBOBOX)) $sql .= " AND s.status <> 0";
		// Add criteria
		if ($filterkey && $filterkey != '')
		{
			$sql .= " AND (";
			$prefix = empty($conf->global->COMPANY_DONOTSEARCH_ANYWHERE) ? '%' : ''; // Can use index if COMPANY_DONOTSEARCH_ANYWHERE is on
			// For natural search
			$scrit = explode(' ', $filterkey);
			$i = 0;
			if (count($scrit) > 1) $sql .= "(";
			foreach ($scrit as $crit) {
				if ($i > 0) $sql .= " AND ";
				$sql .= "(s.nom LIKE '".$this->db->escape($prefix.$crit)."%')";
				$i++;
			}
			if (count($scrit) > 1) $sql .= ")";
			if (!empty($conf->barcode->enabled))
			{
				$sql .= " OR s.barcode LIKE '".$this->db->escape($prefix.$filterkey)."%'";
			}
			$sql .= " OR s.code_client LIKE '".$this->db->escape($prefix.$filterkey)."%' OR s.code_fournisseur LIKE '".$this->db->escape($prefix.$filterkey)."%'";
			$sql .= ")";
		}
		$sql .= $this->db->order("nom", "ASC");
		$sql .= $this->db->plimit($limit, 0);

		// Build output string
		dol_syslog(get_class($this)."::select_thirdparty_list", LOG_DEBUG);
		$resql = $this->db->query($sql);
		if ($resql)
		{
		   	if (!$forcecombo)
			{
				include_once DOL_DOCUMENT_ROOT.'/core/lib/ajax.lib.php';
				$out .= ajax_combobox($htmlname, $events, $conf->global->COMPANY_USE_SEARCH_TO_SELECT);
			}

			// Construct $out and $outarray
			$out .= '<select id="'.$htmlname.'" class="flat'.($morecss ? ' '.$morecss : '').'"'.($moreparam ? ' '.$moreparam : '').' name="'.$htmlname.($multiple ? '[]' : '').'" '.($multiple ? 'multiple' : '').'>'."\n";

			$textifempty = '';
			// Do not use textifempty = ' ' or '&nbsp;' here, or search on key will search on ' key'.
			//if (! empty($conf->use_javascript_ajax) || $forcecombo) $textifempty='';
			if (!empty($conf->global->COMPANY_USE_SEARCH_TO_SELECT))
			{
				if ($showempty && !is_numeric($showempty)) $textifempty = $langs->trans($showempty);
				else $textifempty .= $langs->trans("All");
			}
			if ($showempty) $out .= '<option value="-1">'.$textifempty.'</option>'."\n";

			$num = $this->db->num_rows($resql);
			$i = 0;
			if ($num)
			{
				while ($i < $num)
				{
					$obj = $this->db->fetch_object($resql);
					$label = '';
					if ($conf->global->SOCIETE_ADD_REF_IN_LIST) {
						if (($obj->client) && (!empty($obj->code_client))) {
							$label = $obj->code_client.' - ';
						}
						if (($obj->fournisseur) && (!empty($obj->code_fournisseur))) {
							$label .= $obj->code_fournisseur.' - ';
						}
						$label .= ' '.$obj->name;
					}
					else
					{
						$label = $obj->name;
					}

					if (!empty($obj->name_alias)) {
						$label .= ' ('.$obj->name_alias.')';
					}

					if ($showtype)
					{
						if ($obj->client || $obj->fournisseur) $label .= ' (';
						if ($obj->client == 1 || $obj->client == 3) $label .= $langs->trans("Customer");
						if ($obj->client == 2 || $obj->client == 3) $label .= ($obj->client == 3 ? ', ' : '').$langs->trans("Prospect");
						if ($obj->fournisseur) $label .= ($obj->client ? ', ' : '').$langs->trans("Supplier");
						if ($obj->client || $obj->fournisseur) $label .= ')';
					}

					if ($conf->global->COMPANY_SHOW_ADDRESS_SELECTLIST) {
						$label .= '-'.$obj->address.'-'.$obj->zip.' '.$obj->town;
						if (!empty($obj->country_code)) {
							$label .= ' '.$langs->trans('Country'.$obj->country_code);
						}
					}

					if (empty($outputmode))
					{
						if (in_array($obj->rowid, $selected))
						{
							$out .= '<option value="'.$obj->rowid.'" selected>'.$label.'</option>';
						}
						else
						{
							$out .= '<option value="'.$obj->rowid.'">'.$label.'</option>';
						}
					}
					else
					{
						array_push($outarray, array('key'=>$obj->rowid, 'value'=>$label, 'label'=>$label));
					}

					$i++;
					if (($i % 10) == 0) $out .= "\n";
				}
			}
			$out .= '</select>'."\n";
		}
		else
		{
			dol_print_error($this->db);
		}

		$this->result = array('nbofthirdparties'=>$num);

		if ($outputmode) return $outarray;
		return $out;
	}


    // phpcs:disable PEAR.NamingConventions.ValidFunctionName.ScopeNotCamelCaps
	/**
	 *  Return HTML combo list of absolute discounts
	 *
	 *  @param	string	$selected       Id remise fixe pre-selectionnee
	 *  @param  string	$htmlname       Nom champ formulaire
	 *  @param  string	$filter         Criteres optionnels de filtre
	 *  @param	int		$socid			Id of thirdparty
	 *  @param	int		$maxvalue		Max value for lines that can be selected
	 *  @return	int						Return number of qualifed lines in list
	 */
    public function select_remises($selected, $htmlname, $filter, $socid, $maxvalue = 0)
	{
        // phpcs:enable
		global $langs, $conf;

		// On recherche les remises
		$sql = "SELECT re.rowid, re.amount_ht, re.amount_tva, re.amount_ttc,";
		$sql .= " re.description, re.fk_facture_source";
		$sql .= " FROM ".MAIN_DB_PREFIX."societe_remise_except as re";
		$sql .= " WHERE re.fk_soc = ".(int) $socid;
		$sql .= " AND re.entity = ".$conf->entity;
		if ($filter) $sql .= " AND ".$filter;
		$sql .= " ORDER BY re.description ASC";

		dol_syslog(get_class($this)."::select_remises", LOG_DEBUG);
		$resql = $this->db->query($sql);
		if ($resql)
		{
			print '<select id="select_'.$htmlname.'" class="flat maxwidthonsmartphone" name="'.$htmlname.'">';
			$num = $this->db->num_rows($resql);

			$qualifiedlines = $num;

			$i = 0;
			if ($num)
			{
				print '<option value="0">&nbsp;</option>';
				while ($i < $num)
				{
					$obj = $this->db->fetch_object($resql);
					$desc = dol_trunc($obj->description, 40);
					if (preg_match('/\(CREDIT_NOTE\)/', $desc)) $desc = preg_replace('/\(CREDIT_NOTE\)/', $langs->trans("CreditNote"), $desc);
					if (preg_match('/\(DEPOSIT\)/', $desc)) $desc = preg_replace('/\(DEPOSIT\)/', $langs->trans("Deposit"), $desc);
					if (preg_match('/\(EXCESS RECEIVED\)/', $desc)) $desc = preg_replace('/\(EXCESS RECEIVED\)/', $langs->trans("ExcessReceived"), $desc);
					if (preg_match('/\(EXCESS PAID\)/', $desc)) $desc = preg_replace('/\(EXCESS PAID\)/', $langs->trans("ExcessPaid"), $desc);

					$selectstring = '';
					if ($selected > 0 && $selected == $obj->rowid) $selectstring = ' selected';

					$disabled = '';
					if ($maxvalue > 0 && $obj->amount_ttc > $maxvalue)
					{
						$qualifiedlines--;
						$disabled = ' disabled';
					}

					if (!empty($conf->global->MAIN_SHOW_FACNUMBER_IN_DISCOUNT_LIST) && !empty($obj->fk_facture_source))
					{
						$tmpfac = new Facture($this->db);
						if ($tmpfac->fetch($obj->fk_facture_source) > 0) $desc = $desc.' - '.$tmpfac->ref;
					}

					print '<option value="'.$obj->rowid.'"'.$selectstring.$disabled.'>'.$desc.' ('.price($obj->amount_ht).' '.$langs->trans("HT").' - '.price($obj->amount_ttc).' '.$langs->trans("TTC").')</option>';
					$i++;
				}
			}
			print '</select>';
			return $qualifiedlines;
		}
		else
		{
			dol_print_error($this->db);
			return -1;
		}
	}

    // phpcs:disable PEAR.NamingConventions.ValidFunctionName.ScopeNotCamelCaps
	/**
	 *  Return list of all contacts (for a third party or all)
	 *
	 *  @param	int		$socid      	Id ot third party or 0 for all
	 *  @param  string	$selected   	Id contact pre-selectionne
	 *  @param  string	$htmlname  	    Name of HTML field ('none' for a not editable field)
	 *  @param  int		$showempty      0=no empty value, 1=add an empty value, 2=add line 'Internal' (used by user edit), 3=add an empty value only if more than one record into list
	 *  @param  string	$exclude        List of contacts id to exclude
	 *  @param	string	$limitto		Disable answers that are not id in this array list
	 *  @param	integer	$showfunction   Add function into label
	 *  @param	string	$moreclass		Add more class to class style
	 *  @param	integer	$showsoc	    Add company into label
	 *  @param	int		$forcecombo		Force to use combo box
	 *  @param	array	$events			Event options. Example: array(array('method'=>'getContacts', 'url'=>dol_buildpath('/core/ajax/contacts.php',1), 'htmlname'=>'contactid', 'params'=>array('add-customer-contact'=>'disabled')))
	 *  @param	bool	$options_only	Return options only (for ajax treatment)
	 *  @param	string	$moreparam		Add more parameters onto the select tag. For example 'style="width: 95%"' to avoid select2 component to go over parent container
	 *  @param	string	$htmlid			Html id to use instead of htmlname
	 *  @return	int						<0 if KO, Nb of contact in list if OK
	 *  @deprected						You can use selectcontacts directly (warning order of param was changed)
	 */
    public function select_contacts($socid, $selected = '', $htmlname = 'contactid', $showempty = 0, $exclude = '', $limitto = '', $showfunction = 0, $moreclass = '', $showsoc = 0, $forcecombo = 0, $events = array(), $options_only = false, $moreparam = '', $htmlid = '')
    {
        // phpcs:enable
		print $this->selectcontacts($socid, $selected, $htmlname, $showempty, $exclude, $limitto, $showfunction, $moreclass, $options_only, $showsoc, $forcecombo, $events, $moreparam, $htmlid);
		return $this->num;
    }

	/**
	 *	Return HTML code of the SELECT of list of all contacts (for a third party or all).
	 *  This also set the number of contacts found into $this->num
	 *
	 * @since 9.0 Add afterSelectContactOptions hook
	 *
	 *	@param	int			$socid      	Id ot third party or 0 for all or -1 for empty list
	 *	@param  array|int	$selected   	Array of ID of pre-selected contact id
	 *	@param  string		$htmlname  	    Name of HTML field ('none' for a not editable field)
	 *	@param  int			$showempty     	0=no empty value, 1=add an empty value, 2=add line 'Internal' (used by user edit), 3=add an empty value only if more than one record into list
	 *	@param  string		$exclude        List of contacts id to exclude
	 *	@param	string		$limitto		Disable answers that are not id in this array list
	 *	@param	integer		$showfunction   Add function into label
	 *	@param	string		$moreclass		Add more class to class style
	 *	@param	bool		$options_only	Return options only (for ajax treatment)
	 *	@param	integer		$showsoc	    Add company into label
	 * 	@param	int			$forcecombo		Force to use combo box (so no ajax beautify effect)
	 *  @param	array		$events			Event options. Example: array(array('method'=>'getContacts', 'url'=>dol_buildpath('/core/ajax/contacts.php',1), 'htmlname'=>'contactid', 'params'=>array('add-customer-contact'=>'disabled')))
	 *  @param	string		$moreparam		Add more parameters onto the select tag. For example 'style="width: 95%"' to avoid select2 component to go over parent container
	 *  @param	string		$htmlid			Html id to use instead of htmlname
	 *  @param	bool		$multiple		add [] in the name of element and add 'multiple' attribut
	 *	@return	 int						<0 if KO, Nb of contact in list if OK
	 */
    public function selectcontacts($socid, $selected = '', $htmlname = 'contactid', $showempty = 0, $exclude = '', $limitto = '', $showfunction = 0, $moreclass = '', $options_only = false, $showsoc = 0, $forcecombo = 0, $events = array(), $moreparam = '', $htmlid = '', $multiple = false)
    {
		global $conf, $langs, $hookmanager, $action;

		$langs->load('companies');

		if (empty($htmlid)) $htmlid = $htmlname;

		if ($selected === '') $selected = array();
		elseif (!is_array($selected)) $selected = array($selected);
		$out = '';

		if (!is_object($hookmanager))
		{
			include_once DOL_DOCUMENT_ROOT.'/core/class/hookmanager.class.php';
			$hookmanager = new HookManager($this->db);
		}

		// We search third parties
		$sql = "SELECT sp.rowid, sp.lastname, sp.statut, sp.firstname, sp.poste";
		if ($showsoc > 0) $sql .= " , s.nom as company";
		$sql .= " FROM ".MAIN_DB_PREFIX."socpeople as sp";
		if ($showsoc > 0) $sql .= " LEFT OUTER JOIN  ".MAIN_DB_PREFIX."societe as s ON s.rowid=sp.fk_soc";
		$sql .= " WHERE sp.entity IN (".getEntity('socpeople').")";
		if ($socid > 0 || $socid == -1) $sql .= " AND sp.fk_soc=".$socid;
		if (!empty($conf->global->CONTACT_HIDE_INACTIVE_IN_COMBOBOX)) $sql .= " AND sp.statut <> 0";
		$sql .= " ORDER BY sp.lastname ASC";

		dol_syslog(get_class($this)."::select_contacts", LOG_DEBUG);
		$resql = $this->db->query($sql);
		if ($resql)
		{
			$num = $this->db->num_rows($resql);

			if ($conf->use_javascript_ajax && !$forcecombo && !$options_only)
			{
				include_once DOL_DOCUMENT_ROOT.'/core/lib/ajax.lib.php';
				$out .= ajax_combobox($htmlid, $events, $conf->global->CONTACT_USE_SEARCH_TO_SELECT);
			}

			if ($htmlname != 'none' && !$options_only) $out .= '<select class="flat'.($moreclass ? ' '.$moreclass : '').'" id="'.$htmlid.'" name="'.$htmlname.($multiple ? '[]' : '').'" '.($multiple ? 'multiple' : '').' '.(!empty($moreparam) ? $moreparam : '').'>';
			if (($showempty == 1 || ($showempty == 3 && $num > 1)) && !$multiple) $out .= '<option value="0"'.(in_array(0, $selected) ? ' selected' : '').'>&nbsp;</option>';
			if ($showempty == 2) $out .= '<option value="0"'.(in_array(0, $selected) ? ' selected' : '').'>'.$langs->trans("Internal").'</option>';

			$num = $this->db->num_rows($resql);
			$i = 0;
			if ($num)
			{
				include_once DOL_DOCUMENT_ROOT.'/contact/class/contact.class.php';
				$contactstatic = new Contact($this->db);

				while ($i < $num)
				{
					$obj = $this->db->fetch_object($resql);

					$contactstatic->id = $obj->rowid;
					$contactstatic->lastname = $obj->lastname;
					$contactstatic->firstname = $obj->firstname;
					if ($obj->statut == 1) {
					    if ($htmlname != 'none')
					    {
						    $disabled = 0;
						    if (is_array($exclude) && count($exclude) && in_array($obj->rowid, $exclude)) $disabled = 1;
						    if (is_array($limitto) && count($limitto) && !in_array($obj->rowid, $limitto)) $disabled = 1;
						    if (!empty($selected) && in_array($obj->rowid, $selected))
						    {
							    $out .= '<option value="'.$obj->rowid.'"';
							    if ($disabled) $out .= ' disabled';
							    $out .= ' selected>';
							    $out .= $contactstatic->getFullName($langs);
							    if ($showfunction && $obj->poste) $out .= ' ('.$obj->poste.')';
							    if (($showsoc > 0) && $obj->company) $out .= ' - ('.$obj->company.')';
							    $out .= '</option>';
						    }
						    else
						    {
							    $out .= '<option value="'.$obj->rowid.'"';
							    if ($disabled) $out .= ' disabled';
							    $out .= '>';
							    $out .= $contactstatic->getFullName($langs);
							    if ($showfunction && $obj->poste) $out .= ' ('.$obj->poste.')';
							    if (($showsoc > 0) && $obj->company) $out .= ' - ('.$obj->company.')';
							    $out .= '</option>';
						    }
					    }
					    else
					    {
						    if (in_array($obj->rowid, $selected))
						    {
							    $out .= $contactstatic->getFullName($langs);
							    if ($showfunction && $obj->poste) $out .= ' ('.$obj->poste.')';
							    if (($showsoc > 0) && $obj->company) $out .= ' - ('.$obj->company.')';
						    }
					    }
				    }
					$i++;
				}
			}
			else
			{
				$out .= '<option value="-1"'.(($showempty == 2 || $multiple) ? '' : ' selected').' disabled>';
				$out .= ($socid != -1) ? ($langs->trans($socid ? "NoContactDefinedForThirdParty" : "NoContactDefined")) : $langs->trans('SelectAThirdPartyFirst');
				$out .= '</option>';
			}

			$parameters = array(
				'socid'=>$socid,
				'htmlname'=>$htmlname,
				'resql'=>$resql,
				'out'=>&$out,
				'showfunction'=>$showfunction,
				'showsoc'=>$showsoc,
			);

			$reshook = $hookmanager->executeHooks('afterSelectContactOptions', $parameters, $this, $action); // Note that $action and $object may have been modified by some hooks

			if ($htmlname != 'none' && !$options_only)
			{
				$out .= '</select>';
			}

			$this->num = $num;
			return $out;
		}
		else
		{
			dol_print_error($this->db);
			return -1;
		}
	}

    // phpcs:disable PEAR.NamingConventions.ValidFunctionName.ScopeNotCamelCaps
	/**
	 *	Return the HTML select list of users
	 *
	 *  @param	string			$selected       Id user preselected
	 *  @param  string			$htmlname       Field name in form
	 *  @param  int				$show_empty     0=liste sans valeur nulle, 1=ajoute valeur inconnue
	 *  @param  array			$exclude        Array list of users id to exclude
	 * 	@param	int				$disabled		If select list must be disabled
	 *  @param  array|string	$include        Array list of users id to include. User '' for all users or 'hierarchy' to have only supervised users or 'hierarchyme' to have supervised + me
	 * 	@param	int				$enableonly		Array list of users id to be enabled. All other must be disabled
	 *  @param	string			$force_entity	'0' or Ids of environment to force
	 * 	@return	void
	 *  @deprecated		Use select_dolusers instead
	 *  @see select_dolusers()
	 */
    public function select_users($selected = '', $htmlname = 'userid', $show_empty = 0, $exclude = null, $disabled = 0, $include = '', $enableonly = '', $force_entity = '0')
	{
        // phpcs:enable
		print $this->select_dolusers($selected, $htmlname, $show_empty, $exclude, $disabled, $include, $enableonly, $force_entity);
	}

    // phpcs:disable PEAR.NamingConventions.ValidFunctionName.ScopeNotCamelCaps
	/**
	 *	Return select list of users
	 *
	 *  @param	string			$selected       User id or user object of user preselected. If 0 or < -2, we use id of current user. If -1, keep unselected (if empty is allowed)
	 *  @param  string			$htmlname       Field name in form
	 *  @param  int				$show_empty     0=list with no empty value, 1=add also an empty value into list
	 *  @param  array			$exclude        Array list of users id to exclude
	 * 	@param	int				$disabled		If select list must be disabled
	 *  @param  array|string	$include        Array list of users id to include. User '' for all users or 'hierarchy' to have only supervised users or 'hierarchyme' to have supervised + me
	 * 	@param	array			$enableonly		Array list of users id to be enabled. If defined, it means that others will be disabled
	 *  @param	string			$force_entity	'0' or Ids of environment to force
	 *  @param	int				$maxlength		Maximum length of string into list (0=no limit)
	 *  @param	int				$showstatus		0=show user status only if status is disabled, 1=always show user status into label, -1=never show user status
	 *  @param	string			$morefilter		Add more filters into sql request (Example: 'employee = 1')
	 *  @param	integer			$show_every		0=default list, 1=add also a value "Everybody" at beginning of list
	 *  @param	string			$enableonlytext	If option $enableonlytext is set, we use this text to explain into label why record is disabled. Not used if enableonly is empty.
	 *  @param	string			$morecss		More css
	 *  @param  int     		$noactive       Show only active users (this will also happened whatever is this option if USER_HIDE_INACTIVE_IN_COMBOBOX is on).
	 *  @param  int				$outputmode     0=HTML select string, 1=Array
	 *  @param  bool			$multiple       add [] in the name of element and add 'multiple' attribut
	 * 	@return	string							HTML select string
	 *  @see select_dolgroups()
	 */
    public function select_dolusers($selected = '', $htmlname = 'userid', $show_empty = 0, $exclude = null, $disabled = 0, $include = '', $enableonly = '', $force_entity = '0', $maxlength = 0, $showstatus = 0, $morefilter = '', $show_every = 0, $enableonlytext = '', $morecss = '', $noactive = 0, $outputmode = 0, $multiple = false)
	{
        // phpcs:enable
		global $conf, $user, $langs;

		// If no preselected user defined, we take current user
		if ((is_numeric($selected) && ($selected < -2 || empty($selected))) && empty($conf->global->SOCIETE_DISABLE_DEFAULT_SALESREPRESENTATIVE)) $selected = $user->id;

		if ($selected === '') $selected = array();
		elseif (!is_array($selected)) $selected = array($selected);

		$excludeUsers = null;
		$includeUsers = null;

		// Permettre l'exclusion d'utilisateurs
		if (is_array($exclude))	$excludeUsers = implode(",", $exclude);
		// Permettre l'inclusion d'utilisateurs
		if (is_array($include))	$includeUsers = implode(",", $include);
		elseif ($include == 'hierarchy')
		{
			// Build list includeUsers to have only hierarchy
			$includeUsers = implode(",", $user->getAllChildIds(0));
		}
		elseif ($include == 'hierarchyme')
		{
			// Build list includeUsers to have only hierarchy and current user
			$includeUsers = implode(",", $user->getAllChildIds(1));
		}

		$out = '';
		$outarray = array();

		// Forge request to select users
		$sql = "SELECT DISTINCT u.rowid, u.lastname as lastname, u.firstname, u.statut, u.login, u.admin, u.entity";
		if (!empty($conf->multicompany->enabled) && $conf->entity == 1 && $user->admin && !$user->entity)
		{
			$sql .= ", e.label";
		}
		$sql .= " FROM ".MAIN_DB_PREFIX."user as u";
		if (!empty($conf->multicompany->enabled) && $conf->entity == 1 && $user->admin && !$user->entity)
		{
			$sql .= " LEFT JOIN ".MAIN_DB_PREFIX."entity as e ON e.rowid=u.entity";
			if ($force_entity) $sql .= " WHERE u.entity IN (0,".$force_entity.")";
			else $sql .= " WHERE u.entity IS NOT NULL";
		}
		else
		{
			if (!empty($conf->global->MULTICOMPANY_TRANSVERSE_MODE))
			{
				$sql .= " LEFT JOIN ".MAIN_DB_PREFIX."usergroup_user as ug";
				$sql .= " ON ug.fk_user = u.rowid";
				$sql .= " WHERE ug.entity = ".$conf->entity;
			}
			else
			{
				$sql .= " WHERE u.entity IN (0,".$conf->entity.")";
			}
		}
		if (!empty($user->socid)) $sql .= " AND u.fk_soc = ".$user->socid;
		if (is_array($exclude) && $excludeUsers) $sql .= " AND u.rowid NOT IN (".$excludeUsers.")";
		if ($includeUsers) $sql .= " AND u.rowid IN (".$includeUsers.")";
		if (!empty($conf->global->USER_HIDE_INACTIVE_IN_COMBOBOX) || $noactive) $sql .= " AND u.statut <> 0";
		if (!empty($morefilter)) $sql .= " ".$morefilter;

		if (empty($conf->global->MAIN_FIRSTNAME_NAME_POSITION))	// MAIN_FIRSTNAME_NAME_POSITION is 0 means firstname+lastname
		{
			$sql .= " ORDER BY u.firstname ASC";
		}
		else
		{
			$sql .= " ORDER BY u.lastname ASC";
		}

		dol_syslog(get_class($this)."::select_dolusers", LOG_DEBUG);
		$resql = $this->db->query($sql);
		if ($resql)
		{
			$num = $this->db->num_rows($resql);
			$i = 0;
			if ($num)
			{
		   		// Enhance with select2
				include_once DOL_DOCUMENT_ROOT.'/core/lib/ajax.lib.php';
				$out .= ajax_combobox($htmlname);

				// do not use maxwidthonsmartphone by default. Set it by caller so auto size to 100% will work when not defined
				$out .= '<select class="flat'.($morecss ? ' minwidth100imp '.$morecss : ' minwidth200').'" id="'.$htmlname.'" name="'.$htmlname.($multiple ? '[]' : '').'" '.($multiple ? 'multiple' : '').' '.($disabled ? ' disabled' : '').'>';
				if ($show_empty && !$multiple) $out .= '<option value="-1"'.((empty($selected) || in_array(-1, $selected)) ? ' selected' : '').'>&nbsp;</option>'."\n";
				if ($show_every) $out .= '<option value="-2"'.((in_array(-2, $selected)) ? ' selected' : '').'>-- '.$langs->trans("Everybody").' --</option>'."\n";

				$userstatic = new User($this->db);

				while ($i < $num)
				{
					$obj = $this->db->fetch_object($resql);

					$userstatic->id = $obj->rowid;
					$userstatic->lastname = $obj->lastname;
					$userstatic->firstname = $obj->firstname;

					$disableline = '';
					if (is_array($enableonly) && count($enableonly) && !in_array($obj->rowid, $enableonly)) $disableline = ($enableonlytext ? $enableonlytext : '1');

					if ((is_object($selected) && $selected->id == $obj->rowid) || (!is_object($selected) && in_array($obj->rowid, $selected)))
					{
						$out .= '<option value="'.$obj->rowid.'"';
						if ($disableline) $out .= ' disabled';
						$out .= ' selected>';
					}
					else
					{
						$out .= '<option value="'.$obj->rowid.'"';
						if ($disableline) $out .= ' disabled';
						$out .= '>';
					}

					// $fullNameMode is 0=Lastname+Firstname (MAIN_FIRSTNAME_NAME_POSITION=1), 1=Firstname+Lastname (MAIN_FIRSTNAME_NAME_POSITION=0)
					$fullNameMode = 0;
					if (empty($conf->global->MAIN_FIRSTNAME_NAME_POSITION))
					{
						$fullNameMode = 1; //Firstname+lastname
					}
					$out .= $userstatic->getFullName($langs, $fullNameMode, -1, $maxlength);

					// Complete name with more info
					$moreinfo = 0;
					if (!empty($conf->global->MAIN_SHOW_LOGIN))
					{
						$out .= ($moreinfo ? ' - ' : ' (').$obj->login;
						$moreinfo++;
					}
					if ($showstatus >= 0)
					{
						if ($obj->statut == 1 && $showstatus == 1)
						{
							$out .= ($moreinfo ? ' - ' : ' (').$langs->trans('Enabled');
							$moreinfo++;
						}
						if ($obj->statut == 0)
						{
							$out .= ($moreinfo ? ' - ' : ' (').$langs->trans('Disabled');
							$moreinfo++;
						}
					}
					if (!empty($conf->multicompany->enabled) && empty($conf->global->MULTICOMPANY_TRANSVERSE_MODE) && $conf->entity == 1 && $user->admin && !$user->entity)
					{
						if (!$obj->entity)
						{
							$out .= ($moreinfo ? ' - ' : ' (').$langs->trans("AllEntities");
							$moreinfo++;
						}
						else
						{
							$out .= ($moreinfo ? ' - ' : ' (').($obj->label ? $obj->label : $langs->trans("EntityNameNotDefined"));
							$moreinfo++;
					 	}
					}
					$out .= ($moreinfo ? ')' : '');
					if ($disableline && $disableline != '1')
					{
						$out .= ' - '.$disableline; // This is text from $enableonlytext parameter
					}
					$out .= '</option>';
					$outarray[$userstatic->id] = $userstatic->getFullName($langs, $fullNameMode, -1, $maxlength);

					$i++;
				}
			}
			else
			{
				$out .= '<select class="flat" id="'.$htmlname.'" name="'.$htmlname.'" disabled>';
				$out .= '<option value="">'.$langs->trans("None").'</option>';
			}
			$out .= '</select>';
		}
		else
		{
			dol_print_error($this->db);
		}

		if ($outputmode) return $outarray;
		return $out;
	}


    // phpcs:disable PEAR.NamingConventions.ValidFunctionName.ScopeNotCamelCaps
	/**
	 *	Return select list of users. Selected users are stored into session.
	 *  List of users are provided into $_SESSION['assignedtouser'].
	 *
	 *  @param  string	$action         Value for $action
	 *  @param  string	$htmlname       Field name in form
	 *  @param  int		$show_empty     0=list without the empty value, 1=add empty value
	 *  @param  array	$exclude        Array list of users id to exclude
	 * 	@param	int		$disabled		If select list must be disabled
	 *  @param  array	$include        Array list of users id to include or 'hierarchy' to have only supervised users
	 * 	@param	array	$enableonly		Array list of users id to be enabled. All other must be disabled
	 *  @param	int		$force_entity	'0' or Ids of environment to force
	 *  @param	int		$maxlength		Maximum length of string into list (0=no limit)
	 *  @param	int		$showstatus		0=show user status only if status is disabled, 1=always show user status into label, -1=never show user status
	 *  @param	string	$morefilter		Add more filters into sql request
	 *  @param	int		$showproperties		Show properties of each attendees
	 *  @param	array	$listofuserid		Array with properties of each user
	 *  @param	array	$listofcontactid	Array with properties of each contact
	 *  @param	array	$listofotherid		Array with properties of each other contact
	 * 	@return	string					HTML select string
	 *  @see select_dolgroups()
	 */
    public function select_dolusers_forevent($action = '', $htmlname = 'userid', $show_empty = 0, $exclude = null, $disabled = 0, $include = '', $enableonly = '', $force_entity = '0', $maxlength = 0, $showstatus = 0, $morefilter = '', $showproperties = 0, $listofuserid = array(), $listofcontactid = array(), $listofotherid = array())
	{
        // phpcs:enable
		global $conf, $user, $langs;

		$userstatic = new User($this->db);
		$out = '';

		// Method with no ajax
		//$out.='<form method="POST" action="'.$_SERVER["PHP_SELF"].'">';
		if ($action == 'view')
		{
			$out .= '';
		}
		else
		{
			$out .= '<input type="hidden" class="removedassignedhidden" name="removedassigned" value="">';
			$out .= '<script type="text/javascript" language="javascript">jQuery(document).ready(function () {    jQuery(".removedassigned").click(function() {        jQuery(".removedassignedhidden").val(jQuery(this).val());    });})</script>';
			$out .= $this->select_dolusers('', $htmlname, $show_empty, $exclude, $disabled, $include, $enableonly, $force_entity, $maxlength, $showstatus, $morefilter);
			$out .= ' <input type="submit" class="button valignmiddle" name="'.$action.'assignedtouser" value="'.dol_escape_htmltag($langs->trans("Add")).'">';
			$out .= '<br>';
		}
		$assignedtouser = array();
		if (!empty($_SESSION['assignedtouser']))
		{
			$assignedtouser = json_decode($_SESSION['assignedtouser'], true);
		}
		$nbassignetouser = count($assignedtouser);

		if ($nbassignetouser && $action != 'view') $out .= '<br>';
		if ($nbassignetouser) $out .= '<ul class="attendees">';
		$i = 0; $ownerid = 0;
		foreach ($assignedtouser as $key => $value)
		{
			if ($value['id'] == $ownerid) continue;

			$out .= '<li>';
			$userstatic->fetch($value['id']);
			$out .= $userstatic->getNomUrl(-1);
			if ($i == 0) { $ownerid = $value['id']; $out .= ' ('.$langs->trans("Owner").')'; }
			if ($nbassignetouser > 1 && $action != 'view')
			{
				$out .= ' <input type="image" style="border: 0px;" src="'.img_picto($langs->trans("Remove"), 'delete', '', 0, 1).'" value="'.$userstatic->id.'" class="removedassigned" id="removedassigned_'.$userstatic->id.'" name="removedassigned_'.$userstatic->id.'">';
			}
			// Show my availability
			if ($showproperties)
			{
				if ($ownerid == $value['id'] && is_array($listofuserid) && count($listofuserid) && in_array($ownerid, array_keys($listofuserid)))
				{
					$out .= '<div class="myavailability inline-block">';
					$out .= '&nbsp;-&nbsp;<span class="opacitymedium">'.$langs->trans("Availability").':</span>  <input id="transparency" class="marginleftonly marginrightonly" '.($action == 'view' ? 'disabled' : '').' type="checkbox" name="transparency"'.($listofuserid[$ownerid]['transparency'] ? ' checked' : '').'>'.$langs->trans("Busy");
					$out .= '</div>';
				}
			}
			//$out.=' '.($value['mandatory']?$langs->trans("Mandatory"):$langs->trans("Optional"));
			//$out.=' '.($value['transparency']?$langs->trans("Busy"):$langs->trans("NotBusy"));

			$out .= '</li>';
			$i++;
		}
		if ($nbassignetouser) $out .= '</ul>';

		//$out.='</form>';
		return $out;
	}


    // phpcs:disable PEAR.NamingConventions.ValidFunctionName.ScopeNotCamelCaps
	/**
	 *  Return list of products for customer in Ajax if Ajax activated or go to select_produits_list
	 *
	 *  @param		int			$selected				Preselected products
	 *  @param		string		$htmlname				Name of HTML select field (must be unique in page)
	 *  @param		int			$filtertype				Filter on product type (''=nofilter, 0=product, 1=service)
	 *  @param		int			$limit					Limit on number of returned lines
	 *  @param		int			$price_level			Level of price to show
	 *  @param		int			$status					Sell status -1=Return all products, 0=Products not on sell, 1=Products on sell
	 *  @param		int			$finished				2=all, 1=finished, 0=raw material
	 *  @param		string		$selected_input_value	Value of preselected input text (for use with ajax)
	 *  @param		int			$hidelabel				Hide label (0=no, 1=yes, 2=show search icon (before) and placeholder, 3 search icon after)
	 *  @param		array		$ajaxoptions			Options for ajax_autocompleter
	 *  @param      int			$socid					Thirdparty Id (to get also price dedicated to this customer)
	 *  @param		string		$showempty				'' to not show empty line. Translation key to show an empty line. '1' show empty line with no text.
	 * 	@param		int			$forcecombo				Force to use combo box
	 *  @param      string      $morecss                Add more css on select
	 *  @param      int         $hidepriceinlabel       1=Hide prices in label
	 *  @param      string      $warehouseStatus        Warehouse status filter to count the quantity in stock. Following comma separated filter options can be used
	 *										            'warehouseopen' = count products from open warehouses,
	 *										            'warehouseclosed' = count products from closed warehouses,
	 *										            'warehouseinternal' = count products from warehouses for internal correct/transfer only
	 *  @param 		array 		$selected_combinations 	Selected combinations. Format: array([attrid] => attrval, [...])
	 *  @return		void
	 */
    public function select_produits($selected = '', $htmlname = 'productid', $filtertype = '', $limit = 20, $price_level = 0, $status = 1, $finished = 2, $selected_input_value = '', $hidelabel = 0, $ajaxoptions = array(), $socid = 0, $showempty = '1', $forcecombo = 0, $morecss = '', $hidepriceinlabel = 0, $warehouseStatus = '', $selected_combinations = array())
	{
        // phpcs:enable
		global $langs, $conf;

		// check parameters
		$price_level = (!empty($price_level) ? $price_level : 0);
		if (is_null($ajaxoptions)) $ajaxoptions = array();

		if (strval($filtertype) === '' && (!empty($conf->product->enabled) || !empty($conf->service->enabled))) {
			if (!empty($conf->product->enabled) && empty($conf->service->enabled)) {
				$filtertype = '0';
			}
			elseif (empty($conf->product->enabled) && !empty($conf->service->enabled)) {
				$filtertype = '1';
			}
		}

		if (!empty($conf->use_javascript_ajax) && !empty($conf->global->PRODUIT_USE_SEARCH_TO_SELECT))
		{
			$placeholder = '';

			if ($selected && empty($selected_input_value))
			{
				require_once DOL_DOCUMENT_ROOT.'/product/class/product.class.php';
				$producttmpselect = new Product($this->db);
				$producttmpselect->fetch($selected);
				$selected_input_value = $producttmpselect->ref;
				unset($producttmpselect);
			}
			// handle case where product or service module is disabled + no filter specified
			if ($filtertype == '')
			{
				if (empty($conf->product->enabled)) { // when product module is disabled, show services only
					$filtertype = 1;
				}
				elseif (empty($conf->service->enabled)) { // when service module is disabled, show products only
					$filtertype = 0;
				}
			}
			// mode=1 means customers products
			$urloption = 'htmlname='.$htmlname.'&outjson=1&price_level='.$price_level.'&type='.$filtertype.'&mode=1&status='.$status.'&finished='.$finished.'&hidepriceinlabel='.$hidepriceinlabel.'&warehousestatus='.$warehouseStatus;
			//Price by customer
			if (!empty($conf->global->PRODUIT_CUSTOMER_PRICES) && !empty($socid)) {
				$urloption .= '&socid='.$socid;
			}
			print ajax_autocompleter($selected, $htmlname, DOL_URL_ROOT.'/product/ajax/products.php', $urloption, $conf->global->PRODUIT_USE_SEARCH_TO_SELECT, 0, $ajaxoptions);

			if (!empty($conf->variants->enabled)) {
				?>
				<script>

					selected = <?php echo json_encode($selected_combinations) ?>;
					combvalues = {};

					jQuery(document).ready(function () {

						jQuery("input[name='prod_entry_mode']").change(function () {
							if (jQuery(this).val() == 'free') {
								jQuery('div#attributes_box').empty();
							}
						});

						jQuery("input#<?php echo $htmlname ?>").change(function () {

							if (!jQuery(this).val()) {
								jQuery('div#attributes_box').empty();
								return;
							}

							jQuery.getJSON("<?php echo dol_buildpath('/variants/ajax/getCombinations.php', 2) ?>", {
								id: jQuery(this).val()
							}, function (data) {
								jQuery('div#attributes_box').empty();

								jQuery.each(data, function (key, val) {

									combvalues[val.id] = val.values;

									var span = jQuery(document.createElement('div')).css({
										'display': 'table-row'
									});

									span.append(
										jQuery(document.createElement('div')).text(val.label).css({
											'font-weight': 'bold',
											'display': 'table-cell',
											'text-align': 'right'
										})
									);

									var html = jQuery(document.createElement('select')).attr('name', 'combinations[' + val.id + ']').css({
										'margin-left': '15px',
										'white-space': 'pre'
									}).append(
										jQuery(document.createElement('option')).val('')
									);

									jQuery.each(combvalues[val.id], function (key, val) {
										var tag = jQuery(document.createElement('option')).val(val.id).html(val.value);

										if (selected[val.fk_product_attribute] == val.id) {
											tag.attr('selected', 'selected');
										}

										html.append(tag);
									});

									span.append(html);
									jQuery('div#attributes_box').append(span);
								});
							})
						});

						<?php if ($selected): ?>
						jQuery("input#<?php echo $htmlname ?>").change();
						<?php endif ?>
					});
				</script>
                <?php
			}
			if (empty($hidelabel)) print $langs->trans("RefOrLabel").' : ';
			elseif ($hidelabel > 1) {
				$placeholder = ' placeholder="'.$langs->trans("RefOrLabel").'"';
				if ($hidelabel == 2) {
					print img_picto($langs->trans("Search"), 'search');
				}
			}
			print '<input type="text" class="minwidth100" name="search_'.$htmlname.'" id="search_'.$htmlname.'" value="'.$selected_input_value.'"'.$placeholder.' '.(!empty($conf->global->PRODUCT_SEARCH_AUTOFOCUS) ? 'autofocus' : '').' />';
			if ($hidelabel == 3) {
				print img_picto($langs->trans("Search"), 'search');
			}
		}
		else
		{
			print $this->select_produits_list($selected, $htmlname, $filtertype, $limit, $price_level, '', $status, $finished, 0, $socid, $showempty, $forcecombo, $morecss, $hidepriceinlabel, $warehouseStatus);
		}
	}

    // phpcs:disable PEAR.NamingConventions.ValidFunctionName.ScopeNotCamelCaps
	/**
	 *	Return list of products for a customer
	 *
	 *	@param      int		$selected           Preselected product
	 *	@param      string	$htmlname           Name of select html
	 *  @param		string	$filtertype         Filter on product type (''=nofilter, 0=product, 1=service)
	 *	@param      int		$limit              Limit on number of returned lines
	 *	@param      int		$price_level        Level of price to show
	 * 	@param      string	$filterkey          Filter on product
	 *	@param		int		$status             -1=Return all products, 0=Products not on sell, 1=Products on sell
	 *  @param      int		$finished           Filter on finished field: 2=No filter
	 *  @param      int		$outputmode         0=HTML select string, 1=Array
	 *  @param      int		$socid     		    Thirdparty Id (to get also price dedicated to this customer)
	 *  @param		string	$showempty		    '' to not show empty line. Translation key to show an empty line. '1' show empty line with no text.
	 * 	@param		int		$forcecombo		    Force to use combo box
	 *  @param      string  $morecss            Add more css on select
	 *  @param      int     $hidepriceinlabel   1=Hide prices in label
	 *  @param      string  $warehouseStatus    Warehouse status filter to group/count stock. Following comma separated filter options can be used.
	 *										    'warehouseopen' = count products from open warehouses,
	 *										    'warehouseclosed' = count products from closed warehouses,
	 *										    'warehouseinternal' = count products from warehouses for internal correct/transfer only
	 *  @return     array    				    Array of keys for json
	 */
    public function select_produits_list($selected = '', $htmlname = 'productid', $filtertype = '', $limit = 20, $price_level = 0, $filterkey = '', $status = 1, $finished = 2, $outputmode = 0, $socid = 0, $showempty = '1', $forcecombo = 0, $morecss = '', $hidepriceinlabel = 0, $warehouseStatus = '')
	{
        // phpcs:enable
		global $langs, $conf, $user, $db;

		$out = '';
		$outarray = array();

        // Units
        if ($conf->global->PRODUCT_USE_UNITS) {
            $langs->load('other');
        }

		$warehouseStatusArray = array();
		if (!empty($warehouseStatus))
		{
			require_once DOL_DOCUMENT_ROOT.'/product/stock/class/entrepot.class.php';
			if (preg_match('/warehouseclosed/', $warehouseStatus))
			{
				$warehouseStatusArray[] = Entrepot::STATUS_CLOSED;
			}
			if (preg_match('/warehouseopen/', $warehouseStatus))
			{
				$warehouseStatusArray[] = Entrepot::STATUS_OPEN_ALL;
			}
			if (preg_match('/warehouseinternal/', $warehouseStatus))
			{
				$warehouseStatusArray[] = Entrepot::STATUS_OPEN_INTERNAL;
			}
		}

		$selectFields = " p.rowid, p.ref, p.label, p.description, p.barcode, p.fk_product_type, p.price, p.price_ttc, p.price_base_type, p.tva_tx, p.duration, p.fk_price_expression";
		if (count($warehouseStatusArray))
		{
		    $selectFieldsGrouped = ", sum(".$db->ifsql("e.statut IS NULL", "0", "ps.reel").") as stock"; // e.statut is null if there is no record in stock
		}
		else
		{
		    $selectFieldsGrouped = ", ".$db->ifsql("p.stock IS NULL", 0, "p.stock")." AS stock";
		}

		$sql = "SELECT ";
		$sql .= $selectFields.$selectFieldsGrouped;

		if (!empty($conf->global->PRODUCT_SORT_BY_CATEGORY))
		{
			//Product category
			$sql .= ", (SELECT ".MAIN_DB_PREFIX."categorie_product.fk_categorie
						FROM ".MAIN_DB_PREFIX."categorie_product
						WHERE ".MAIN_DB_PREFIX."categorie_product.fk_product=p.rowid
						LIMIT 1
				) AS categorie_product_id ";
		}

		//Price by customer
		if (!empty($conf->global->PRODUIT_CUSTOMER_PRICES) && !empty($socid))
		{
			$sql .= ', pcp.rowid as idprodcustprice, pcp.price as custprice, pcp.price_ttc as custprice_ttc,';
			$sql .= ' pcp.price_base_type as custprice_base_type, pcp.tva_tx as custtva_tx';
			$selectFields .= ", idprodcustprice, custprice, custprice_ttc, custprice_base_type, custtva_tx";
		}
        // Units
        if (!empty($conf->global->PRODUCT_USE_UNITS)) {
            $sql .= ", u.label as unit_long, u.short_label as unit_short, p.weight, p.weight_units, p.length, p.length_units, p.width, p.width_units, p.height, p.height_units, p.surface, p.surface_units, p.volume, p.volume_units";
            $selectFields .= ', unit_long, unit_short, p.weight, p.weight_units, p.length, p.length_units, p.width, p.width_units, p.height, p.height_units, p.surface, p.surface_units, p.volume, p.volume_units';
        }

		// Multilang : we add translation
		if (!empty($conf->global->MAIN_MULTILANGS))
		{
			$sql .= ", pl.label as label_translated";
			$selectFields .= ", label_translated";
		}
		// Price by quantity
		if (!empty($conf->global->PRODUIT_CUSTOMER_PRICES_BY_QTY) || !empty($conf->global->PRODUIT_CUSTOMER_PRICES_BY_QTY_MULTIPRICES))
		{
			$sql .= ", (SELECT pp.rowid FROM ".MAIN_DB_PREFIX."product_price as pp WHERE pp.fk_product = p.rowid";
			if ($price_level >= 1 && !empty($conf->global->PRODUIT_CUSTOMER_PRICES_BY_QTY_MULTIPRICES)) $sql .= " AND price_level=".$price_level;
			$sql .= " ORDER BY date_price";
			$sql .= " DESC LIMIT 1) as price_rowid";
			$sql .= ", (SELECT pp.price_by_qty FROM ".MAIN_DB_PREFIX."product_price as pp WHERE pp.fk_product = p.rowid"; // price_by_qty is 1 if some prices by qty exists in subtable
			if ($price_level >= 1 && !empty($conf->global->PRODUIT_CUSTOMER_PRICES_BY_QTY_MULTIPRICES)) $sql .= " AND price_level=".$price_level;
			$sql .= " ORDER BY date_price";
			$sql .= " DESC LIMIT 1) as price_by_qty";
			$selectFields .= ", price_rowid, price_by_qty";
		}
		$sql .= " FROM ".MAIN_DB_PREFIX."product as p";
		if (count($warehouseStatusArray))
		{
			$sql .= " LEFT JOIN ".MAIN_DB_PREFIX."product_stock as ps on ps.fk_product = p.rowid";
			$sql .= " LEFT JOIN ".MAIN_DB_PREFIX."entrepot as e on ps.fk_entrepot = e.rowid AND e.entity IN (".getEntity('stock').")";
			$sql .= ' AND e.statut IN ('.$this->db->escape(implode(',', $warehouseStatusArray)).')'; // Return line if product is inside the selected stock. If not, an empty line will be returned so we will count 0.
		}

		// include search in supplier ref
		if (!empty($conf->global->MAIN_SEARCH_PRODUCT_BY_FOURN_REF))
		{
            $sql .= " LEFT JOIN ".MAIN_DB_PREFIX."product_fournisseur_price as pfp ON p.rowid = pfp.fk_product";
		}

		//Price by customer
		if (!empty($conf->global->PRODUIT_CUSTOMER_PRICES) && !empty($socid)) {
			$sql .= " LEFT JOIN  ".MAIN_DB_PREFIX."product_customer_price as pcp ON pcp.fk_soc=".$socid." AND pcp.fk_product=p.rowid";
		}
        // Units
        if (!empty($conf->global->PRODUCT_USE_UNITS)) {
            $sql .= " LEFT JOIN ".MAIN_DB_PREFIX."c_units u ON u.rowid = p.fk_unit";
        }
		// Multilang : we add translation
		if (!empty($conf->global->MAIN_MULTILANGS))
		{
			$sql .= " LEFT JOIN ".MAIN_DB_PREFIX."product_lang as pl ON pl.fk_product = p.rowid AND pl.lang='".$langs->getDefaultLang()."'";
		}

		if (!empty($conf->global->PRODUIT_ATTRIBUTES_HIDECHILD)) {
			$sql .= " LEFT JOIN ".MAIN_DB_PREFIX."product_attribute_combination pac ON pac.fk_product_child = p.rowid";
		}

		$sql .= ' WHERE p.entity IN ('.getEntity('product').')';

		if (!empty($conf->global->PRODUIT_ATTRIBUTES_HIDECHILD)) {
			$sql .= " AND pac.rowid IS NULL";
		}

		if ($finished == 0)
		{
			$sql .= " AND p.finished = ".$finished;
		}
		elseif ($finished == 1)
		{
			$sql .= " AND p.finished = ".$finished;
			if ($status >= 0)  $sql .= " AND p.tosell = ".$status;
		}
		elseif ($status >= 0)
		{
			$sql .= " AND p.tosell = ".$status;
		}
		// Filter by product type
		if (strval($filtertype) != '') $sql .= " AND p.fk_product_type = ".$filtertype;
		elseif (empty($conf->product->enabled)) { // when product module is disabled, show services only
			$sql .= " AND p.fk_product_type = 1";
		}
		elseif (empty($conf->service->enabled)) { // when service module is disabled, show products only
			$sql .= " AND p.fk_product_type = 0";
		}
		// Add criteria on ref/label
		if ($filterkey != '')
		{
			$sql .= ' AND (';
			$prefix = empty($conf->global->PRODUCT_DONOTSEARCH_ANYWHERE) ? '%' : ''; // Can use index if PRODUCT_DONOTSEARCH_ANYWHERE is on
			// For natural search
			$scrit = explode(' ', $filterkey);
			$i = 0;
			if (count($scrit) > 1) $sql .= "(";
			foreach ($scrit as $crit)
			{
				if ($i > 0) $sql .= " AND ";
				$sql .= "(p.ref LIKE '".$db->escape($prefix.$crit)."%' OR p.label LIKE '".$db->escape($prefix.$crit)."%'";
				if (!empty($conf->global->MAIN_MULTILANGS)) $sql .= " OR pl.label LIKE '".$db->escape($prefix.$crit)."%'";
				if (!empty($conf->global->PRODUCT_AJAX_SEARCH_ON_DESCRIPTION))
				{
					$sql .= " OR p.description LIKE '".$db->escape($prefix.$crit)."%'";
					if (!empty($conf->global->MAIN_MULTILANGS)) $sql .= " OR pl.description LIKE '".$db->escape($prefix.$crit)."%'";
				}
				if (!empty($conf->global->MAIN_SEARCH_PRODUCT_BY_FOURN_REF)) $sql .= " OR pfp.ref_fourn LIKE '".$db->escape($prefix.$crit)."%'";
				$sql .= ")";
				$i++;
			}
			if (count($scrit) > 1) $sql .= ")";
		  	if (!empty($conf->barcode->enabled)) $sql .= " OR p.barcode LIKE '".$db->escape($prefix.$filterkey)."%'";
			$sql .= ')';
		}
		if (count($warehouseStatusArray))
		{
			$sql .= ' GROUP BY'.$selectFields;
		}

		//Sort by category
		if (!empty($conf->global->PRODUCT_SORT_BY_CATEGORY))
		{
			$sql .= " ORDER BY categorie_product_id ";
			//ASC OR DESC order
			($conf->global->PRODUCT_SORT_BY_CATEGORY == 1) ? $sql .= "ASC" : $sql .= "DESC";
		}
		else
		{
			$sql .= $db->order("p.ref");
		}

		$sql .= $db->plimit($limit, 0);

		// Build output string
		dol_syslog(get_class($this)."::select_produits_list search product", LOG_DEBUG);
		$result = $this->db->query($sql);
		if ($result)
		{
			require_once DOL_DOCUMENT_ROOT.'/product/class/product.class.php';
			require_once DOL_DOCUMENT_ROOT.'/product/dynamic_price/class/price_parser.class.php';
			$num = $this->db->num_rows($result);

			$events = null;

			if (!$forcecombo)
			{
				include_once DOL_DOCUMENT_ROOT.'/core/lib/ajax.lib.php';
				$out .= ajax_combobox($htmlname, $events, $conf->global->PRODUIT_USE_SEARCH_TO_SELECT);
			}

			$out .= '<select class="flat'.($morecss ? ' '.$morecss : '').'" name="'.$htmlname.'" id="'.$htmlname.'">';

			$textifempty = '';
			// Do not use textifempty = ' ' or '&nbsp;' here, or search on key will search on ' key'.
			//if (! empty($conf->use_javascript_ajax) || $forcecombo) $textifempty='';
			if (!empty($conf->global->PRODUIT_USE_SEARCH_TO_SELECT))
			{
				if ($showempty && !is_numeric($showempty)) $textifempty = $langs->trans($showempty);
				else $textifempty .= $langs->trans("All");
			}
			else
			{
			    if ($showempty && !is_numeric($showempty)) $textifempty = $langs->trans($showempty);
			}
			if ($showempty) $out .= '<option value="0" selected>'.$textifempty.'</option>';

			$i = 0;
			while ($num && $i < $num)
			{
				$opt = '';
				$optJson = array();
				$objp = $this->db->fetch_object($result);

				if ((!empty($conf->global->PRODUIT_CUSTOMER_PRICES_BY_QTY) || !empty($conf->global->PRODUIT_CUSTOMER_PRICES_BY_QTY_MULTIPRICES)) && !empty($objp->price_by_qty) && $objp->price_by_qty == 1)
				{ // Price by quantity will return many prices for the same product
					$sql = "SELECT rowid, quantity, price, unitprice, remise_percent, remise, price_base_type";
					$sql .= " FROM ".MAIN_DB_PREFIX."product_price_by_qty";
					$sql .= " WHERE fk_product_price=".$objp->price_rowid;
					$sql .= " ORDER BY quantity ASC";

					dol_syslog(get_class($this)."::select_produits_list search price by qty", LOG_DEBUG);
					$result2 = $this->db->query($sql);
					if ($result2)
					{
						$nb_prices = $this->db->num_rows($result2);
						$j = 0;
						while ($nb_prices && $j < $nb_prices) {
							$objp2 = $this->db->fetch_object($result2);

							$objp->price_by_qty_rowid = $objp2->rowid;
							$objp->price_by_qty_price_base_type = $objp2->price_base_type;
							$objp->price_by_qty_quantity = $objp2->quantity;
							$objp->price_by_qty_unitprice = $objp2->unitprice;
							$objp->price_by_qty_remise_percent = $objp2->remise_percent;
							// For backward compatibility
							$objp->quantity = $objp2->quantity;
							$objp->price = $objp2->price;
							$objp->unitprice = $objp2->unitprice;
							$objp->remise_percent = $objp2->remise_percent;
							$objp->remise = $objp2->remise;

							$this->constructProductListOption($objp, $opt, $optJson, 0, $selected, $hidepriceinlabel, $filterkey);

							$j++;

							// Add new entry
							// "key" value of json key array is used by jQuery automatically as selected value
							// "label" value of json key array is used by jQuery automatically as text for combo box
							$out .= $opt;
							array_push($outarray, $optJson);
						}
					}
				}
				else
				{
					if (!empty($conf->dynamicprices->enabled) && !empty($objp->fk_price_expression)) {
						$price_product = new Product($this->db);
						$price_product->fetch($objp->rowid, '', '', 1);
						$priceparser = new PriceParser($this->db);
						$price_result = $priceparser->parseProduct($price_product);
						if ($price_result >= 0) {
							$objp->price = $price_result;
							$objp->unitprice = $price_result;
							//Calculate the VAT
							$objp->price_ttc = price2num($objp->price) * (1 + ($objp->tva_tx / 100));
							$objp->price_ttc = price2num($objp->price_ttc, 'MU');
						}
					}

					$this->constructProductListOption($objp, $opt, $optJson, $price_level, $selected, $hidepriceinlabel, $filterkey);
					// Add new entry
					// "key" value of json key array is used by jQuery automatically as selected value
					// "label" value of json key array is used by jQuery automatically as text for combo box
					$out .= $opt;
					array_push($outarray, $optJson);
				}

				$i++;
			}

			$out .= '</select>';

			$this->db->free($result);

			if (empty($outputmode)) return $out;
			return $outarray;
		}
		else
		{
			dol_print_error($db);
		}
	}

	/**
	 * constructProductListOption.
	 * This define value for &$opt and &$optJson.
	 *
	 * @param 	resource	$objp			    Resultset of fetch
	 * @param 	string		$opt			    Option (var used for returned value in string option format)
	 * @param 	string		$optJson		    Option (var used for returned value in json format)
	 * @param 	int			$price_level	    Price level
	 * @param 	string		$selected		    Preselected value
	 * @param   int         $hidepriceinlabel   Hide price in label
	 * @param   string      $filterkey          Filter key to highlight
	 * @return	void
	 */
	protected function constructProductListOption(&$objp, &$opt, &$optJson, $price_level, $selected, $hidepriceinlabel = 0, $filterkey = '')
	{
		global $langs, $conf, $user, $db;

		$outkey = '';
		$outval = '';
		$outref = '';
		$outlabel = '';
		$outdesc = '';
		$outbarcode = '';
		$outtype = '';
		$outprice_ht = '';
		$outprice_ttc = '';
		$outpricebasetype = '';
		$outtva_tx = '';
		$outqty = 1;
		$outdiscount = 0;

		$maxlengtharticle = (empty($conf->global->PRODUCT_MAX_LENGTH_COMBO) ? 48 : $conf->global->PRODUCT_MAX_LENGTH_COMBO);

		$label = $objp->label;
		if (!empty($objp->label_translated)) $label = $objp->label_translated;
		if (!empty($filterkey) && $filterkey != '') $label = preg_replace('/('.preg_quote($filterkey).')/i', '<strong>$1</strong>', $label, 1);

		$outkey = $objp->rowid;
		$outref = $objp->ref;
		$outlabel = $objp->label;
		$outdesc = $objp->description;
		$outbarcode = $objp->barcode;
		$outpbq = empty($objp->price_by_qty_rowid) ? '' : $objp->price_by_qty_rowid;

		$outtype = $objp->fk_product_type;
		$outdurationvalue = $outtype == Product::TYPE_SERVICE ?substr($objp->duration, 0, dol_strlen($objp->duration) - 1) : '';
		$outdurationunit = $outtype == Product::TYPE_SERVICE ?substr($objp->duration, -1) : '';

        // Units
        $outvalUnits = '';
        if (!empty($conf->global->PRODUCT_USE_UNITS)) {
            if (!empty($objp->unit_short)) {
                $outvalUnits .= ' - '.$objp->unit_short;
            }
        }
        if (!empty($conf->global->PRODUCT_SHOW_DIMENSIONS_IN_COMBO)) {
            if (!empty($objp->weight) && $objp->weight_units !== null) {
                $unitToShow = showDimensionInBestUnit($objp->weight, $objp->weight_units, 'weight', $langs);
                $outvalUnits .= ' - '.$unitToShow;
            }
            if ((!empty($objp->length) || !empty($objp->width) || !empty($objp->height)) && $objp->length_units !== null) {
            	$unitToShow = $objp->length.' x '.$objp->width.' x '.$objp->height.' '.measuringUnitString(0, 'size', $objp->length_units);
                $outvalUnits .= ' - '.$unitToShow;
            }
            if (!empty($objp->surface) && $objp->surface_units !== null) {
                $unitToShow = showDimensionInBestUnit($objp->surface, $objp->surface_units, 'surface', $langs);
                $outvalUnits .= ' - '.$unitToShow;
            }
            if (!empty($objp->volume) && $objp->volume_units !== null) {
                $unitToShow = showDimensionInBestUnit($objp->volume, $objp->volume_units, 'volume', $langs);
                $outvalUnits .= ' - '.$unitToShow;
            }
        }
        if ($outdurationvalue && $outdurationunit) {
            $da = array(
                'h' => $langs->trans('Hour'),
                'd' => $langs->trans('Day'),
                'w' => $langs->trans('Week'),
                'm' => $langs->trans('Month'),
                'y' => $langs->trans('Year')
            );
            if (isset($da[$outdurationunit])) {
                $outvalUnits .= ' - '.$outdurationvalue.' '.$langs->transnoentities($da[$outdurationunit].($outdurationvalue > 1 ? 's' : ''));
            }
        }

		$opt = '<option value="'.$objp->rowid.'"';
		$opt .= ($objp->rowid == $selected) ? ' selected' : '';
		if (!empty($objp->price_by_qty_rowid) && $objp->price_by_qty_rowid > 0)
		{
			$opt .= ' pbq="'.$objp->price_by_qty_rowid.'" data-pbq="'.$objp->price_by_qty_rowid.'" data-pbqup="'.$objp->price_by_qty_unitprice.'" data-pbqbase="'.$objp->price_by_qty_price_base_type.'" data-pbqqty="'.$objp->price_by_qty_quantity.'" data-pbqpercent="'.$objp->price_by_qty_remise_percent.'"';
		}
		if (!empty($conf->stock->enabled) && isset($objp->stock) && ($objp->fk_product_type == Product::TYPE_PRODUCT || !empty($conf->global->STOCK_SUPPORTS_SERVICES)))
		{
		    if (!empty($user->rights->stock->lire)) {
    			if ($objp->stock > 0) $opt .= ' class="product_line_stock_ok"';
	       		elseif ($objp->stock <= 0) $opt .= ' class="product_line_stock_too_low"';
		    }
		}
		$opt .= '>';
		$opt .= $objp->ref;
		if ($outbarcode) $opt .= ' ('.$outbarcode.')';
		$opt .= ' - '.dol_trunc($label, $maxlengtharticle);

		$objRef = $objp->ref;
		if (!empty($filterkey) && $filterkey != '') $objRef = preg_replace('/('.preg_quote($filterkey).')/i', '<strong>$1</strong>', $objRef, 1);
		$outval .= $objRef;
		if ($outbarcode) $outval .= ' ('.$outbarcode.')';
		$outval .= ' - '.dol_trunc($label, $maxlengtharticle);
        // Units
        $opt .= $outvalUnits;
        $outval .= $outvalUnits;

		$found = 0;

		// Multiprice
		// If we need a particular price level (from 1 to 6)
		if (empty($hidepriceinlabel) && $price_level >= 1 && (!empty($conf->global->PRODUIT_MULTIPRICES) || !empty($conf->global->PRODUIT_CUSTOMER_PRICES_BY_QTY_MULTIPRICES)))
		{
			$sql = "SELECT price, price_ttc, price_base_type, tva_tx";
			$sql .= " FROM ".MAIN_DB_PREFIX."product_price";
			$sql .= " WHERE fk_product='".$objp->rowid."'";
			$sql .= " AND entity IN (".getEntity('productprice').")";
			$sql .= " AND price_level=".$price_level;
			$sql .= " ORDER BY date_price DESC, rowid DESC"; // Warning DESC must be both on date_price and rowid.
			$sql .= " LIMIT 1";

			dol_syslog(get_class($this).'::constructProductListOption search price for product '.$objp->rowid.' AND level '.$price_level.'', LOG_DEBUG);
			$result2 = $this->db->query($sql);
			if ($result2)
			{
				$objp2 = $this->db->fetch_object($result2);
				if ($objp2)
				{
					$found = 1;
					if ($objp2->price_base_type == 'HT')
					{
						$opt .= ' - '.price($objp2->price, 1, $langs, 0, 0, -1, $conf->currency).' '.$langs->trans("HT");
						$outval .= ' - '.price($objp2->price, 0, $langs, 0, 0, -1, $conf->currency).' '.$langs->transnoentities("HT");
					}
					else
					{
						$opt .= ' - '.price($objp2->price_ttc, 1, $langs, 0, 0, -1, $conf->currency).' '.$langs->trans("TTC");
						$outval .= ' - '.price($objp2->price_ttc, 0, $langs, 0, 0, -1, $conf->currency).' '.$langs->transnoentities("TTC");
					}
					$outprice_ht = price($objp2->price);
					$outprice_ttc = price($objp2->price_ttc);
					$outpricebasetype = $objp2->price_base_type;
					$outtva_tx = $objp2->tva_tx;
				}
			}
			else
			{
				dol_print_error($this->db);
			}
		}

		// Price by quantity
		if (empty($hidepriceinlabel) && !empty($objp->quantity) && $objp->quantity >= 1 && (!empty($conf->global->PRODUIT_CUSTOMER_PRICES_BY_QTY) || !empty($conf->global->PRODUIT_CUSTOMER_PRICES_BY_QTY_MULTIPRICES)))
		{
			$found = 1;
			$outqty = $objp->quantity;
			$outdiscount = $objp->remise_percent;
			if ($objp->quantity == 1)
			{
				$opt .= ' - '.price($objp->unitprice, 1, $langs, 0, 0, -1, $conf->currency)."/";
				$outval .= ' - '.price($objp->unitprice, 0, $langs, 0, 0, -1, $conf->currency)."/";
				$opt .= $langs->trans("Unit"); // Do not use strtolower because it breaks utf8 encoding
				$outval .= $langs->transnoentities("Unit");
			}
			else
			{
				$opt .= ' - '.price($objp->price, 1, $langs, 0, 0, -1, $conf->currency)."/".$objp->quantity;
				$outval .= ' - '.price($objp->price, 0, $langs, 0, 0, -1, $conf->currency)."/".$objp->quantity;
				$opt .= $langs->trans("Units"); // Do not use strtolower because it breaks utf8 encoding
				$outval .= $langs->transnoentities("Units");
			}

			$outprice_ht = price($objp->unitprice);
			$outprice_ttc = price($objp->unitprice * (1 + ($objp->tva_tx / 100)));
			$outpricebasetype = $objp->price_base_type;
			$outtva_tx = $objp->tva_tx;
		}
		if (empty($hidepriceinlabel) && !empty($objp->quantity) && $objp->quantity >= 1)
		{
			$opt .= " (".price($objp->unitprice, 1, $langs, 0, 0, -1, $conf->currency)."/".$langs->trans("Unit").")"; // Do not use strtolower because it breaks utf8 encoding
			$outval .= " (".price($objp->unitprice, 0, $langs, 0, 0, -1, $conf->currency)."/".$langs->transnoentities("Unit").")"; // Do not use strtolower because it breaks utf8 encoding
		}
		if (empty($hidepriceinlabel) && !empty($objp->remise_percent) && $objp->remise_percent >= 1)
		{
			$opt .= " - ".$langs->trans("Discount")." : ".vatrate($objp->remise_percent).' %';
			$outval .= " - ".$langs->transnoentities("Discount")." : ".vatrate($objp->remise_percent).' %';
		}

		// Price by customer
		if (empty($hidepriceinlabel) && !empty($conf->global->PRODUIT_CUSTOMER_PRICES))
		{
			if (!empty($objp->idprodcustprice))
			{
				$found = 1;

				if ($objp->custprice_base_type == 'HT')
				{
					$opt .= ' - '.price($objp->custprice, 1, $langs, 0, 0, -1, $conf->currency).' '.$langs->trans("HT");
					$outval .= ' - '.price($objp->custprice, 0, $langs, 0, 0, -1, $conf->currency).' '.$langs->transnoentities("HT");
				}
				else
				{
					$opt .= ' - '.price($objp->custprice_ttc, 1, $langs, 0, 0, -1, $conf->currency).' '.$langs->trans("TTC");
					$outval .= ' - '.price($objp->custprice_ttc, 0, $langs, 0, 0, -1, $conf->currency).' '.$langs->transnoentities("TTC");
				}

				$outprice_ht = price($objp->custprice);
				$outprice_ttc = price($objp->custprice_ttc);
				$outpricebasetype = $objp->custprice_base_type;
				$outtva_tx = $objp->custtva_tx;
			}
		}

		// If level no defined or multiprice not found, we used the default price
		if (empty($hidepriceinlabel) && !$found)
		{
			if ($objp->price_base_type == 'HT')
			{
				$opt .= ' - '.price($objp->price, 1, $langs, 0, 0, -1, $conf->currency).' '.$langs->trans("HT");
				$outval .= ' - '.price($objp->price, 0, $langs, 0, 0, -1, $conf->currency).' '.$langs->transnoentities("HT");
			}
			else
			{
				$opt .= ' - '.price($objp->price_ttc, 1, $langs, 0, 0, -1, $conf->currency).' '.$langs->trans("TTC");
				$outval .= ' - '.price($objp->price_ttc, 0, $langs, 0, 0, -1, $conf->currency).' '.$langs->transnoentities("TTC");
			}
			$outprice_ht = price($objp->price);
			$outprice_ttc = price($objp->price_ttc);
			$outpricebasetype = $objp->price_base_type;
			$outtva_tx = $objp->tva_tx;
		}

		if (!empty($conf->stock->enabled) && isset($objp->stock) && ($objp->fk_product_type == Product::TYPE_PRODUCT || !empty($conf->global->STOCK_SUPPORTS_SERVICES)))
		{
	        if (!empty($user->rights->stock->lire)) {
                $opt .= ' - '.$langs->trans("Stock").':'.$objp->stock;

    			if ($objp->stock > 0) {
    				$outval .= ' - <span class="product_line_stock_ok">';
    			}elseif ($objp->stock <= 0) {
    				$outval .= ' - <span class="product_line_stock_too_low">';
    			}
    			$outval .= $langs->transnoentities("Stock").':'.$objp->stock;
    			$outval .= '</span>';
    			if (!empty($conf->global->STOCK_SHOW_VIRTUAL_STOCK_IN_PRODUCTS_COMBO))  // Warning, this option may slow down combo list generation
    			{
    			    $langs->load("stocks");

    			    $tmpproduct = new Product($this->db);
    			    $tmpproduct->fetch($objp->rowid, '', '', '', 1, 1, 1);	// Load product without lang and prices arrays (we just need to make ->virtual_stock() after)
    			    $tmpproduct->load_virtual_stock();
    			    $virtualstock = $tmpproduct->stock_theorique;

    			    $opt .= ' - '.$langs->trans("VirtualStock").':'.$virtualstock;

    			    $outval .= ' - '.$langs->transnoentities("VirtualStock").':';
    			    if ($virtualstock > 0) {
    			        $outval .= ' - <span class="product_line_stock_ok">';
    			    }elseif ($virtualstock <= 0) {
    			        $outval .= ' - <span class="product_line_stock_too_low">';
    			    }
    			    $outval .= $virtualstock;
    			    $outval .= '</span>';

    			    unset($tmpproduct);
    			}
	        }
		}

		$opt .= "</option>\n";
		$optJson = array('key'=>$outkey, 'value'=>$outref, 'label'=>$outval, 'label2'=>$outlabel, 'desc'=>$outdesc, 'type'=>$outtype, 'price_ht'=>price2num($outprice_ht), 'price_ttc'=>price2num($outprice_ttc), 'pricebasetype'=>$outpricebasetype, 'tva_tx'=>$outtva_tx, 'qty'=>$outqty, 'discount'=>$outdiscount, 'duration_value'=>$outdurationvalue, 'duration_unit'=>$outdurationunit, 'pbq'=>$outpbq);
	}

    // phpcs:disable PEAR.NamingConventions.ValidFunctionName.ScopeNotCamelCaps
	/**
	 *	Return list of products for customer (in Ajax if Ajax activated or go to select_produits_fournisseurs_list)
	 *
	 *	@param	int		$socid			Id third party
	 *	@param  string	$selected       Preselected product
	 *	@param  string	$htmlname       Name of HTML Select
	 *  @param	string	$filtertype     Filter on product type (''=nofilter, 0=product, 1=service)
	 *	@param  string	$filtre			For a SQL filter
	 *	@param	array	$ajaxoptions	Options for ajax_autocompleter
	 *  @param	int		$hidelabel		Hide label (0=no, 1=yes)
	 *  @param  int     $alsoproductwithnosupplierprice    1=Add also product without supplier prices
	 *  @param	string	$morecss		More CSS
	 *	@return	void
	 */
    public function select_produits_fournisseurs($socid, $selected = '', $htmlname = 'productid', $filtertype = '', $filtre = '', $ajaxoptions = array(), $hidelabel = 0, $alsoproductwithnosupplierprice = 0, $morecss = '')
	{
        // phpcs:enable
		global $langs, $conf;
		global $price_level, $status, $finished;

		$selected_input_value = '';
		if (!empty($conf->use_javascript_ajax) && !empty($conf->global->PRODUIT_USE_SEARCH_TO_SELECT))
		{
			if ($selected > 0)
			{
				require_once DOL_DOCUMENT_ROOT.'/product/class/product.class.php';
				$producttmpselect = new Product($this->db);
				$producttmpselect->fetch($selected);
				$selected_input_value = $producttmpselect->ref;
				unset($producttmpselect);
			}

			// mode=2 means suppliers products
			$urloption = ($socid > 0 ? 'socid='.$socid.'&' : '').'htmlname='.$htmlname.'&outjson=1&price_level='.$price_level.'&type='.$filtertype.'&mode=2&status='.$status.'&finished='.$finished.'&alsoproductwithnosupplierprice='.$alsoproductwithnosupplierprice;
			print ajax_autocompleter($selected, $htmlname, DOL_URL_ROOT.'/product/ajax/products.php', $urloption, $conf->global->PRODUIT_USE_SEARCH_TO_SELECT, 0, $ajaxoptions);
			print ($hidelabel ? '' : $langs->trans("RefOrLabel").' : ').'<input type="text" size="20" name="search_'.$htmlname.'" id="search_'.$htmlname.'" value="'.$selected_input_value.'">';
		}
		else
		{
			print $this->select_produits_fournisseurs_list($socid, $selected, $htmlname, $filtertype, $filtre, '', -1, 0, 0, $alsoproductwithnosupplierprice, $morecss);
		}
	}

    // phpcs:disable PEAR.NamingConventions.ValidFunctionName.ScopeNotCamelCaps
	/**
	 *	Return list of suppliers products
	 *
	 *	@param	int		$socid   		Id societe fournisseur (0 pour aucun filtre)
	 *	@param  int		$selected       Product price pre-selected (must be 'id' in product_fournisseur_price or 'idprod_IDPROD')
	 *	@param  string	$htmlname       Nom de la zone select
	 *  @param	string	$filtertype     Filter on product type (''=nofilter, 0=product, 1=service)
	 *	@param  string	$filtre         Pour filtre sql
	 *	@param  string	$filterkey      Filtre des produits
	 *  @param  int		$statut         -1=Return all products, 0=Products not on sell, 1=Products on sell (not used here, a filter on tobuy is already hard coded in request)
	 *  @param  int		$outputmode     0=HTML select string, 1=Array
	 *  @param  int     $limit          Limit of line number
	 *  @param  int     $alsoproductwithnosupplierprice    1=Add also product without supplier prices
	 *  @param	string	$morecss		Add more CSS
	 *  @return array           		Array of keys for json
	 */
    public function select_produits_fournisseurs_list($socid, $selected = '', $htmlname = 'productid', $filtertype = '', $filtre = '', $filterkey = '', $statut = -1, $outputmode = 0, $limit = 100, $alsoproductwithnosupplierprice = 0, $morecss = '')
	{
        // phpcs:enable
		global $langs, $conf, $db;

		$out = '';
		$outarray = array();

		$maxlengtharticle = (empty($conf->global->PRODUCT_MAX_LENGTH_COMBO) ? 48 : $conf->global->PRODUCT_MAX_LENGTH_COMBO);

		$langs->load('stocks');
        // Units
        if ($conf->global->PRODUCT_USE_UNITS) {
            $langs->load('other');
        }

		$sql = "SELECT p.rowid, p.ref, p.label, p.price, p.duration, p.fk_product_type,";
		$sql .= " pfp.ref_fourn, pfp.rowid as idprodfournprice, pfp.price as fprice, pfp.quantity, pfp.remise_percent, pfp.remise, pfp.unitprice,";
		$sql .= " pfp.fk_supplier_price_expression, pfp.fk_product, pfp.tva_tx, pfp.fk_soc, s.nom as name,";
		$sql .= " pfp.supplier_reputation";
        // Units
        if ($conf->global->PRODUCT_USE_UNITS) {
            $sql .= ", u.label as unit_long, u.short_label as unit_short, p.weight, p.weight_units, p.length, p.length_units, p.width, p.width_units, p.height, p.height_units, p.surface, p.surface_units, p.volume, p.volume_units";
        }
        if (!empty($conf->barcode->enabled)) $sql .= ", pfp.barcode";
		$sql .= " FROM ".MAIN_DB_PREFIX."product as p";
		$sql .= " LEFT JOIN ".MAIN_DB_PREFIX."product_fournisseur_price as pfp ON ( p.rowid = pfp.fk_product AND pfp.entity IN (".getEntity('product').") )";
		if ($socid) $sql .= " AND pfp.fk_soc = ".$socid;
		$sql .= " LEFT JOIN ".MAIN_DB_PREFIX."societe as s ON pfp.fk_soc = s.rowid";
        // Units
        if ($conf->global->PRODUCT_USE_UNITS) {
            $sql .= " LEFT JOIN ".MAIN_DB_PREFIX."c_units u ON u.rowid = p.fk_unit";
        }
		$sql .= " WHERE p.entity IN (".getEntity('product').")";
		$sql .= " AND p.tobuy = 1";
		if (strval($filtertype) != '') $sql .= " AND p.fk_product_type=".$this->db->escape($filtertype);
		if (!empty($filtre)) $sql .= " ".$filtre;
		// Add criteria on ref/label
		if ($filterkey != '')
		{
			$sql .= ' AND (';
			$prefix = empty($conf->global->PRODUCT_DONOTSEARCH_ANYWHERE) ? '%' : ''; // Can use index if PRODUCT_DONOTSEARCH_ANYWHERE is on
			// For natural search
			$scrit = explode(' ', $filterkey);
			$i = 0;
			if (count($scrit) > 1) $sql .= "(";
			foreach ($scrit as $crit)
			{
				if ($i > 0) $sql .= " AND ";
				$sql .= "(pfp.ref_fourn LIKE '".$this->db->escape($prefix.$crit)."%' OR p.ref LIKE '".$this->db->escape($prefix.$crit)."%' OR p.label LIKE '".$this->db->escape($prefix.$crit)."%')";
				$i++;
			}
			if (count($scrit) > 1) $sql .= ")";
			if (!empty($conf->barcode->enabled)) {
                $sql .= " OR p.barcode LIKE '".$this->db->escape($prefix.$filterkey)."%'";
                $sql .= " OR pfp.barcode LIKE '".$this->db->escape($prefix.$filterkey)."%'";
            }
			$sql .= ')';
		}
		$sql .= " ORDER BY pfp.ref_fourn DESC, pfp.quantity ASC";
		$sql .= $db->plimit($limit, 0);

		// Build output string

		dol_syslog(get_class($this)."::select_produits_fournisseurs_list", LOG_DEBUG);
		$result = $this->db->query($sql);
		if ($result)
		{
			require_once DOL_DOCUMENT_ROOT.'/product/dynamic_price/class/price_parser.class.php';
            require_once DOL_DOCUMENT_ROOT.'/core/lib/product.lib.php';

			$num = $this->db->num_rows($result);

			//$out.='<select class="flat" id="select'.$htmlname.'" name="'.$htmlname.'">';	// remove select to have id same with combo and ajax
			$out .= '<select class="flat maxwidthonsmartphone'.($morecss ? ' '.$morecss : '').'" id="'.$htmlname.'" name="'.$htmlname.'">';
			if (!$selected) $out .= '<option value="0" selected>&nbsp;</option>';
			else $out .= '<option value="0">&nbsp;</option>';

			$i = 0;
			while ($i < $num)
			{
				$objp = $this->db->fetch_object($result);

				$outkey = $objp->idprodfournprice; // id in table of price
				if (!$outkey && $alsoproductwithnosupplierprice) $outkey = 'idprod_'.$objp->rowid; // id of product

				$outref = $objp->ref;
				$outval = '';
				$outbarcode = $objp->barcode;
				$outqty = 1;
				$outdiscount = 0;
				$outtype = $objp->fk_product_type;
				$outdurationvalue = $outtype == Product::TYPE_SERVICE ?substr($objp->duration, 0, dol_strlen($objp->duration) - 1) : '';
				$outdurationunit = $outtype == Product::TYPE_SERVICE ?substr($objp->duration, -1) : '';

                // Units
                $outvalUnits = '';
                if ($conf->global->PRODUCT_USE_UNITS) {
                    if (!empty($objp->unit_short)) {
                        $outvalUnits .= ' - '.$objp->unit_short;
                    }
                    if (!empty($objp->weight) && $objp->weight_units !== null) {
                        $unitToShow = showDimensionInBestUnit($objp->weight, $objp->weight_units, 'weight', $langs);
                        $outvalUnits .= ' - '.$unitToShow;
                    }
                    if ((!empty($objp->length) || !empty($objp->width) || !empty($objp->height)) && $objp->length_units !== null) {
                    	$unitToShow = $objp->length.' x '.$objp->width.' x '.$objp->height.' '.measuringUnitString(0, 'size', $objp->length_units);
                        $outvalUnits .= ' - '.$unitToShow;
                    }
                    if (!empty($objp->surface) && $objp->surface_units !== null) {
                        $unitToShow = showDimensionInBestUnit($objp->surface, $objp->surface_units, 'surface', $langs);
                        $outvalUnits .= ' - '.$unitToShow;
                    }
                    if (!empty($objp->volume) && $objp->volume_units !== null) {
                        $unitToShow = showDimensionInBestUnit($objp->volume, $objp->volume_units, 'volume', $langs);
                        $outvalUnits .= ' - '.$unitToShow;
                    }
                    if ($outdurationvalue && $outdurationunit) {
                        $da = array(
                            'h' => $langs->trans('Hour'),
                            'd' => $langs->trans('Day'),
                            'w' => $langs->trans('Week'),
                            'm' => $langs->trans('Month'),
                            'y' => $langs->trans('Year')
                        );
                        if (isset($da[$outdurationunit])) {
                            $outvalUnits .= ' - '.$outdurationvalue.' '.$langs->transnoentities($da[$outdurationunit].($outdurationvalue > 1 ? 's' : ''));
                        }
                    }
                }

				$objRef = $objp->ref;
				if ($filterkey && $filterkey != '') $objRef = preg_replace('/('.preg_quote($filterkey).')/i', '<strong>$1</strong>', $objRef, 1);
				$objRefFourn = $objp->ref_fourn;
				if ($filterkey && $filterkey != '') $objRefFourn = preg_replace('/('.preg_quote($filterkey).')/i', '<strong>$1</strong>', $objRefFourn, 1);
				$label = $objp->label;
				if ($filterkey && $filterkey != '') $label = preg_replace('/('.preg_quote($filterkey).')/i', '<strong>$1</strong>', $label, 1);

				$optlabel = $objp->ref;
				if (!empty($objp->idprodfournprice) && ($objp->ref != $objp->ref_fourn)) {
					$optlabel .= ' <span class=\'opacitymedium\'>('.$objp->ref_fourn.')</span>';
				}
				if (!empty($conf->barcode->enabled) && !empty($objp->barcode)) {
					$optlabel .= ' ('.$outbarcode.')';
				}
				$optlabel .= ' - '.dol_trunc($label, $maxlengtharticle);

				$outvallabel = $objRef;
				if (!empty($objp->idprodfournprice) && ($objp->ref != $objp->ref_fourn)) {
					$outvallabel .= ' ('.$objRefFourn.')';
				}
				if (!empty($conf->barcode->enabled) && !empty($objp->barcode)) {
					$outvallabel .= ' ('.$outbarcode.')';
				}
				$outvallabel .= ' - '.dol_trunc($label, $maxlengtharticle);

                // Units
				$optlabel .= $outvalUnits;
				$outvallabel .= $outvalUnits;

				if (!empty($objp->idprodfournprice))
				{
					$outqty = $objp->quantity;
					$outdiscount = $objp->remise_percent;
					if (!empty($conf->dynamicprices->enabled) && !empty($objp->fk_supplier_price_expression)) {
						$prod_supplier = new ProductFournisseur($this->db);
						$prod_supplier->product_fourn_price_id = $objp->idprodfournprice;
						$prod_supplier->id = $objp->fk_product;
						$prod_supplier->fourn_qty = $objp->quantity;
						$prod_supplier->fourn_tva_tx = $objp->tva_tx;
						$prod_supplier->fk_supplier_price_expression = $objp->fk_supplier_price_expression;
						$priceparser = new PriceParser($this->db);
						$price_result = $priceparser->parseProductSupplier($prod_supplier);
						if ($price_result >= 0) {
							$objp->fprice = $price_result;
							if ($objp->quantity >= 1)
							{
								$objp->unitprice = $objp->fprice / $objp->quantity;	// Replace dynamically unitprice
							}
						}
					}
					if ($objp->quantity == 1)
					{
						$optlabel .= ' - '.price($objp->fprice * (!empty($conf->global->DISPLAY_DISCOUNTED_SUPPLIER_PRICE) ? (1 - $objp->remise_percent / 100) : 1), 1, $langs, 0, 0, -1, $conf->currency)."/";
						$outvallabel .= ' - '.price($objp->fprice * (!empty($conf->global->DISPLAY_DISCOUNTED_SUPPLIER_PRICE) ? (1 - $objp->remise_percent / 100) : 1), 0, $langs, 0, 0, -1, $conf->currency)."/";
						$optlabel .= $langs->trans("Unit"); // Do not use strtolower because it breaks utf8 encoding
						$outvallabel .= $langs->transnoentities("Unit");
					}
					else
					{
						$optlabel .= ' - '.price($objp->fprice * (!empty($conf->global->DISPLAY_DISCOUNTED_SUPPLIER_PRICE) ? (1 - $objp->remise_percent / 100) : 1), 1, $langs, 0, 0, -1, $conf->currency)."/".$objp->quantity;
						$outvallabel .= ' - '.price($objp->fprice * (!empty($conf->global->DISPLAY_DISCOUNTED_SUPPLIER_PRICE) ? (1 - $objp->remise_percent / 100) : 1), 0, $langs, 0, 0, -1, $conf->currency)."/".$objp->quantity;
						$optlabel .= ' '.$langs->trans("Units"); // Do not use strtolower because it breaks utf8 encoding
						$outvallabel .= ' '.$langs->transnoentities("Units");
					}

					if ($objp->quantity > 1)
					{
						$optlabel .= " (".price($objp->unitprice * (!empty($conf->global->DISPLAY_DISCOUNTED_SUPPLIER_PRICE) ? (1 - $objp->remise_percent / 100) : 1), 1, $langs, 0, 0, -1, $conf->currency)."/".$langs->trans("Unit").")"; // Do not use strtolower because it breaks utf8 encoding
						$outvallabel .= " (".price($objp->unitprice * (!empty($conf->global->DISPLAY_DISCOUNTED_SUPPLIER_PRICE) ? (1 - $objp->remise_percent / 100) : 1), 0, $langs, 0, 0, -1, $conf->currency)."/".$langs->transnoentities("Unit").")"; // Do not use strtolower because it breaks utf8 encoding
					}
					if ($objp->remise_percent >= 1)
					{
						$optlabel .= " - ".$langs->trans("Discount")." : ".vatrate($objp->remise_percent).' %';
						$outvallabel .= " - ".$langs->transnoentities("Discount")." : ".vatrate($objp->remise_percent).' %';
					}
					if ($objp->duration)
					{
						$optlabel .= " - ".$objp->duration;
						$outvallabel .= " - ".$objp->duration;
					}
					if (!$socid)
					{
						$optlabel .= " - ".dol_trunc($objp->name, 8);
						$outvallabel .= " - ".dol_trunc($objp->name, 8);
					}
					if ($objp->supplier_reputation)
					{
						//TODO dictionary
						$reputations = array(''=>$langs->trans('Standard'), 'FAVORITE'=>$langs->trans('Favorite'), 'NOTTHGOOD'=>$langs->trans('NotTheGoodQualitySupplier'), 'DONOTORDER'=>$langs->trans('DoNotOrderThisProductToThisSupplier'));

						$optlabel .= " - ".$reputations[$objp->supplier_reputation];
						$outvallabel .= " - ".$reputations[$objp->supplier_reputation];
					}
				}
				else
				{
					if (empty($alsoproductwithnosupplierprice))     // No supplier price defined for couple product/supplier
					{
						$optlabel .= " - <span class='opacitymedium'>".$langs->trans("NoPriceDefinedForThisSupplier").'</span>';
						$outvallabel .= ' - '.$langs->transnoentities("NoPriceDefinedForThisSupplier");
					}
					else                                            // No supplier price defined for product, even on other suppliers
					{
						$optlabel .= " - <span class='opacitymedium'>".$langs->trans("NoPriceDefinedForThisSupplier").'</span>';
						$outvallabel .= ' - '.$langs->transnoentities("NoPriceDefinedForThisSupplier");
					}
				}

				$opt = '<option value="'.$outkey.'"';
				if ($selected && $selected == $objp->idprodfournprice) $opt .= ' selected';
				if (empty($objp->idprodfournprice) && empty($alsoproductwithnosupplierprice)) $opt .= ' disabled';
				if (!empty($objp->idprodfournprice) && $objp->idprodfournprice > 0)
				{
					$opt .= ' pbq="'.$objp->idprodfournprice.'" data-pbq="'.$objp->idprodfournprice.'" data-pbqqty="'.$objp->quantity.'" data-pbqup="'.$objp->unitprice.'" data-pbqpercent="'.$objp->remise_percent.'"';
				}
				$opt .= ' data-html="'.dol_escape_htmltag($optlabel).'"';
				$opt .= '>';

				$opt .= $optlabel;
				$outval .= $outvallabel;

				$opt .= "</option>\n";


				// Add new entry
				// "key" value of json key array is used by jQuery automatically as selected value
				// "label" value of json key array is used by jQuery automatically as text for combo box
				$out .= $opt;
				array_push($outarray, array('key'=>$outkey, 'value'=>$outref, 'label'=>$outval, 'qty'=>$outqty, 'up'=>$objp->unitprice, 'discount'=>$outdiscount, 'type'=>$outtype, 'duration_value'=>$outdurationvalue, 'duration_unit'=>$outdurationunit, 'disabled'=>(empty($objp->idprodfournprice) ?true:false)));
				// Exemple of var_dump $outarray
				// array(1) {[0]=>array(6) {[key"]=>string(1) "2" ["value"]=>string(3) "ppp"
				//           ["label"]=>string(76) "ppp (<strong>f</strong>ff2) - ppp - 20,00 Euros/1unité (20,00 Euros/unité)"
				//      	 ["qty"]=>string(1) "1" ["discount"]=>string(1) "0" ["disabled"]=>bool(false)
				//}
				//var_dump($outval); var_dump(utf8_check($outval)); var_dump(json_encode($outval));
				//$outval=array('label'=>'ppp (<strong>f</strong>ff2) - ppp - 20,00 Euros/ Unité (20,00 Euros/unité)');
				//var_dump($outval); var_dump(utf8_check($outval)); var_dump(json_encode($outval));

				$i++;
			}
			$out .= '</select>';

			$this->db->free($result);

			include_once DOL_DOCUMENT_ROOT.'/core/lib/ajax.lib.php';
			$out .= ajax_combobox($htmlname);

			if (empty($outputmode)) return $out;
			return $outarray;
		}
		else
		{
			dol_print_error($this->db);
		}
	}

    // phpcs:disable PEAR.NamingConventions.ValidFunctionName.ScopeNotCamelCaps
	/**
	 *	Return list of suppliers prices for a product
	 *
	 *  @param	    int		$productid       	Id of product
	 *  @param      string	$htmlname        	Name of HTML field
	 *  @param      int		$selected_supplier  Pre-selected supplier if more than 1 result
	 *  @return	    string
	 */
    public function select_product_fourn_price($productid, $htmlname = 'productfournpriceid', $selected_supplier = '')
	{
        // phpcs:enable
		global $langs, $conf;

		$langs->load('stocks');

		$sql = "SELECT p.rowid, p.ref, p.label, p.price, p.duration, pfp.fk_soc,";
		$sql .= " pfp.ref_fourn, pfp.rowid as idprodfournprice, pfp.price as fprice, pfp.remise_percent, pfp.quantity, pfp.unitprice,";
		$sql .= " pfp.fk_supplier_price_expression, pfp.fk_product, pfp.tva_tx, s.nom as name";
		$sql .= " FROM ".MAIN_DB_PREFIX."product as p";
		$sql .= " LEFT JOIN ".MAIN_DB_PREFIX."product_fournisseur_price as pfp ON p.rowid = pfp.fk_product";
		$sql .= " LEFT JOIN ".MAIN_DB_PREFIX."societe as s ON pfp.fk_soc = s.rowid";
		$sql .= " WHERE pfp.entity IN (".getEntity('productsupplierprice').")";
		$sql .= " AND p.tobuy = 1";
		$sql .= " AND s.fournisseur = 1";
		$sql .= " AND p.rowid = ".$productid;
		$sql .= " ORDER BY s.nom, pfp.ref_fourn DESC";

		dol_syslog(get_class($this)."::select_product_fourn_price", LOG_DEBUG);
		$result = $this->db->query($sql);

		if ($result)
		{
			$num = $this->db->num_rows($result);

			$form = '<select class="flat" id="select_'.$htmlname.'" name="'.$htmlname.'">';

			if (!$num)
			{
				$form .= '<option value="0">-- '.$langs->trans("NoSupplierPriceDefinedForThisProduct").' --</option>';
			}
			else
			{
				require_once DOL_DOCUMENT_ROOT.'/product/dynamic_price/class/price_parser.class.php';
				$form .= '<option value="0">&nbsp;</option>';

				$i = 0;
				while ($i < $num)
				{
					$objp = $this->db->fetch_object($result);

					$opt = '<option value="'.$objp->idprodfournprice.'"';
					//if there is only one supplier, preselect it
					if ($num == 1 || ($selected_supplier > 0 && $objp->fk_soc == $selected_supplier)) {
						$opt .= ' selected';
					}
					$opt .= '>'.$objp->name.' - '.$objp->ref_fourn.' - ';

					if (!empty($conf->dynamicprices->enabled) && !empty($objp->fk_supplier_price_expression)) {
						$prod_supplier = new ProductFournisseur($this->db);
						$prod_supplier->product_fourn_price_id = $objp->idprodfournprice;
						$prod_supplier->id = $productid;
						$prod_supplier->fourn_qty = $objp->quantity;
						$prod_supplier->fourn_tva_tx = $objp->tva_tx;
						$prod_supplier->fk_supplier_price_expression = $objp->fk_supplier_price_expression;
						$priceparser = new PriceParser($this->db);
						$price_result = $priceparser->parseProductSupplier($prod_supplier);
						if ($price_result >= 0) {
							$objp->fprice = $price_result;
							if ($objp->quantity >= 1)
							{
								$objp->unitprice = $objp->fprice / $objp->quantity;
							}
						}
					}
					if ($objp->quantity == 1)
					{
						$opt .= price($objp->fprice * (!empty($conf->global->DISPLAY_DISCOUNTED_SUPPLIER_PRICE) ? (1 - $objp->remise_percent / 100) : 1), 1, $langs, 0, 0, -1, $conf->currency)."/";
					}

					$opt .= $objp->quantity.' ';

					if ($objp->quantity == 1)
					{
						$opt .= $langs->trans("Unit");
					}
					else
					{
						$opt .= $langs->trans("Units");
					}
					if ($objp->quantity > 1)
					{
						$opt .= " - ";
						$opt .= price($objp->unitprice * (!empty($conf->global->DISPLAY_DISCOUNTED_SUPPLIER_PRICE) ? (1 - $objp->remise_percent / 100) : 1), 1, $langs, 0, 0, -1, $conf->currency)."/".$langs->trans("Unit");
					}
					if ($objp->duration) $opt .= " - ".$objp->duration;
					$opt .= "</option>\n";

					$form .= $opt;
					$i++;
				}
			}

			$form .= '</select>';
			$this->db->free($result);
			return $form;
		}
		else
		{
			dol_print_error($this->db);
		}
	}

    // phpcs:disable PEAR.NamingConventions.ValidFunctionName.ScopeNotCamelCaps
	/**
	 *    Return list of delivery address
	 *
	 *    @param    string	$selected          	Id contact pre-selectionn
	 *    @param    int		$socid				Id of company
	 *    @param    string	$htmlname          	Name of HTML field
	 *    @param    int		$showempty         	Add an empty field
	 *    @return	integer|null
	 */
    public function select_address($selected, $socid, $htmlname = 'address_id', $showempty = 0)
	{
        // phpcs:enable
		// looking for users
		$sql = "SELECT a.rowid, a.label";
		$sql .= " FROM ".MAIN_DB_PREFIX."societe_address as a";
		$sql .= " WHERE a.fk_soc = ".$socid;
		$sql .= " ORDER BY a.label ASC";

		dol_syslog(get_class($this)."::select_address", LOG_DEBUG);
		$resql = $this->db->query($sql);
		if ($resql)
		{
			print '<select class="flat" id="select_'.$htmlname.'" name="'.$htmlname.'">';
			if ($showempty) print '<option value="0">&nbsp;</option>';
			$num = $this->db->num_rows($resql);
			$i = 0;
			if ($num)
			{
				while ($i < $num)
				{
					$obj = $this->db->fetch_object($resql);

					if ($selected && $selected == $obj->rowid)
					{
						print '<option value="'.$obj->rowid.'" selected>'.$obj->label.'</option>';
					}
					else
					{
						print '<option value="'.$obj->rowid.'">'.$obj->label.'</option>';
					}
					$i++;
				}
			}
			print '</select>';
			return $num;
		}
		else
		{
			dol_print_error($this->db);
		}
	}


    // phpcs:disable PEAR.NamingConventions.ValidFunctionName.ScopeNotCamelCaps
	/**
	 *      Load into cache list of payment terms
	 *
	 *      @return     int             Nb of lines loaded, <0 if KO
	 */
    public function load_cache_conditions_paiements()
	{
        // phpcs:enable
		global $langs;

		$num = count($this->cache_conditions_paiements);
		if ($num > 0) return 0; // Cache already loaded

		dol_syslog(__METHOD__, LOG_DEBUG);

		$sql = "SELECT rowid, code, libelle as label";
		$sql .= " FROM ".MAIN_DB_PREFIX.'c_payment_term';
		$sql .= " WHERE entity IN (".getEntity('c_payment_term').")";
		$sql .= " AND active > 0";
		$sql .= " ORDER BY sortorder";

		$resql = $this->db->query($sql);
		if ($resql)
		{
			$num = $this->db->num_rows($resql);
			$i = 0;
			while ($i < $num)
			{
				$obj = $this->db->fetch_object($resql);

				// Si traduction existe, on l'utilise, sinon on prend le libelle par defaut
				$label = ($langs->trans("PaymentConditionShort".$obj->code) != ("PaymentConditionShort".$obj->code) ? $langs->trans("PaymentConditionShort".$obj->code) : ($obj->label != '-' ? $obj->label : ''));
				$this->cache_conditions_paiements[$obj->rowid]['code'] = $obj->code;
				$this->cache_conditions_paiements[$obj->rowid]['label'] = $label;
				$i++;
			}

			//$this->cache_conditions_paiements=dol_sort_array($this->cache_conditions_paiements, 'label', 'asc', 0, 0, 1);		// We use the field sortorder of table

			return $num;
		}
		else
		{
			dol_print_error($this->db);
			return -1;
		}
	}

    // phpcs:disable PEAR.NamingConventions.ValidFunctionName.ScopeNotCamelCaps
	/**
	 *      Charge dans cache la liste des délais de livraison possibles
	 *
	 *      @return     int             Nb of lines loaded, <0 if KO
	 */
    public function load_cache_availability()
	{
        // phpcs:enable
		global $langs;

		$num = count($this->cache_availability);
		if ($num > 0) return 0; // Cache already loaded

		dol_syslog(__METHOD__, LOG_DEBUG);

		$langs->load('propal');

		$sql = "SELECT rowid, code, label";
		$sql .= " FROM ".MAIN_DB_PREFIX.'c_availability';
		$sql .= " WHERE active > 0";

		$resql = $this->db->query($sql);
		if ($resql)
		{
			$num = $this->db->num_rows($resql);
			$i = 0;
			while ($i < $num)
			{
				$obj = $this->db->fetch_object($resql);

				// Si traduction existe, on l'utilise, sinon on prend le libelle par defaut
				$label = ($langs->trans("AvailabilityType".$obj->code) != ("AvailabilityType".$obj->code) ? $langs->trans("AvailabilityType".$obj->code) : ($obj->label != '-' ? $obj->label : ''));
				$this->cache_availability[$obj->rowid]['code'] = $obj->code;
				$this->cache_availability[$obj->rowid]['label'] = $label;
				$i++;
			}

			$this->cache_availability = dol_sort_array($this->cache_availability, 'label', 'asc', 0, 0, 1);

			return $num;
		}
		else
		{
			dol_print_error($this->db);
			return -1;
		}
	}

	/**
	 *      Retourne la liste des types de delais de livraison possibles
	 *
	 *      @param	int		$selected        Id du type de delais pre-selectionne
	 *      @param  string	$htmlname        Nom de la zone select
	 *      @param  string	$filtertype      To add a filter
	 *		@param	int		$addempty		Add empty entry
	 *		@return	void
	 */
    public function selectAvailabilityDelay($selected = '', $htmlname = 'availid', $filtertype = '', $addempty = 0)
	{
		global $langs, $user;

		$this->load_cache_availability();

		dol_syslog(__METHOD__." selected=".$selected.", htmlname=".$htmlname, LOG_DEBUG);

		print '<select id="'.$htmlname.'" class="flat" name="'.$htmlname.'">';
		if ($addempty) print '<option value="0">&nbsp;</option>';
		foreach ($this->cache_availability as $id => $arrayavailability)
		{
			if ($selected == $id)
			{
				print '<option value="'.$id.'" selected>';
			}
			else
			{
				print '<option value="'.$id.'">';
			}
			print $arrayavailability['label'];
			print '</option>';
		}
		print '</select>';
		if ($user->admin) print info_admin($langs->trans("YouCanChangeValuesForThisListFromDictionarySetup"), 1);
	}

	/**
	 *      Load into cache cache_demand_reason, array of input reasons
	 *
	 *      @return     int             Nb of lines loaded, <0 if KO
	 */
    public function loadCacheInputReason()
	{
		global $langs;

		$num = count($this->cache_demand_reason);
		if ($num > 0) return 0; // Cache already loaded

		$sql = "SELECT rowid, code, label";
		$sql .= " FROM ".MAIN_DB_PREFIX.'c_input_reason';
		$sql .= " WHERE active > 0";

		$resql = $this->db->query($sql);
		if ($resql)
		{
			$num = $this->db->num_rows($resql);
			$i = 0;
			$tmparray = array();
			while ($i < $num)
			{
				$obj = $this->db->fetch_object($resql);

				// Si traduction existe, on l'utilise, sinon on prend le libelle par defaut
				$label = ($obj->label != '-' ? $obj->label : '');
				if ($langs->trans("DemandReasonType".$obj->code) != ("DemandReasonType".$obj->code)) $label = $langs->trans("DemandReasonType".$obj->code); // So translation key DemandReasonTypeSRC_XXX will work
				if ($langs->trans($obj->code) != $obj->code) $label = $langs->trans($obj->code); // So translation key SRC_XXX will work

				$tmparray[$obj->rowid]['id']   = $obj->rowid;
				$tmparray[$obj->rowid]['code'] = $obj->code;
				$tmparray[$obj->rowid]['label'] = $label;
				$i++;
			}

			$this->cache_demand_reason = dol_sort_array($tmparray, 'label', 'asc', 0, 0, 1);

			unset($tmparray);
			return $num;
		}
		else
		{
			dol_print_error($this->db);
			return -1;
		}
	}

	/**
	 *	Return list of input reason (events that triggered an object creation, like after sending an emailing, making an advert, ...)
	 *  List found into table c_input_reason loaded by loadCacheInputReason
	 *
	 *  @param	int		$selected        Id or code of type origin to select by default
	 *  @param  string	$htmlname        Nom de la zone select
	 *  @param  string	$exclude         To exclude a code value (Example: SRC_PROP)
	 *	@param	int		$addempty		 Add an empty entry
	 *	@return	void
	 */
    public function selectInputReason($selected = '', $htmlname = 'demandreasonid', $exclude = '', $addempty = 0)
	{
		global $langs, $user;

		$this->loadCacheInputReason();

		print '<select class="flat" id="select_'.$htmlname.'" name="'.$htmlname.'">';
		if ($addempty) print '<option value="0"'.(empty($selected) ? ' selected' : '').'>&nbsp;</option>';
		foreach ($this->cache_demand_reason as $id => $arraydemandreason)
		{
			if ($arraydemandreason['code'] == $exclude) continue;

			if ($selected && ($selected == $arraydemandreason['id'] || $selected == $arraydemandreason['code']))
			{
				print '<option value="'.$arraydemandreason['id'].'" selected>';
			}
			else
			{
				print '<option value="'.$arraydemandreason['id'].'">';
			}
			$label = $arraydemandreason['label']; // Translation of label was already done into the ->loadCacheInputReason
			print $langs->trans($label);
			print '</option>';
		}
		print '</select>';
		if ($user->admin) print info_admin($langs->trans("YouCanChangeValuesForThisListFromDictionarySetup"), 1);
	}

    // phpcs:disable PEAR.NamingConventions.ValidFunctionName.ScopeNotCamelCaps
	/**
	 *      Charge dans cache la liste des types de paiements possibles
	 *
	 *      @return     int                 Nb of lines loaded, <0 if KO
	 */
    public function load_cache_types_paiements()
	{
        // phpcs:enable
		global $langs;

		$num = count($this->cache_types_paiements);
		if ($num > 0) return $num; // Cache already loaded

		dol_syslog(__METHOD__, LOG_DEBUG);

		$this->cache_types_paiements = array();

		$sql = "SELECT id, code, libelle as label, type, active";
		$sql .= " FROM ".MAIN_DB_PREFIX."c_paiement";
		$sql .= " WHERE entity IN (".getEntity('c_paiement').")";
		//if ($active >= 0) $sql.= " AND active = ".$active;

		$resql = $this->db->query($sql);
		if ($resql)
		{
			$num = $this->db->num_rows($resql);
			$i = 0;
			while ($i < $num)
			{
				$obj = $this->db->fetch_object($resql);

				// Si traduction existe, on l'utilise, sinon on prend le libelle par defaut
				$label = ($langs->transnoentitiesnoconv("PaymentTypeShort".$obj->code) != ("PaymentTypeShort".$obj->code) ? $langs->transnoentitiesnoconv("PaymentTypeShort".$obj->code) : ($obj->label != '-' ? $obj->label : ''));
				$this->cache_types_paiements[$obj->id]['id'] = $obj->id;
				$this->cache_types_paiements[$obj->id]['code'] = $obj->code;
				$this->cache_types_paiements[$obj->id]['label'] = $label;
				$this->cache_types_paiements[$obj->id]['type'] = $obj->type;
				$this->cache_types_paiements[$obj->id]['active'] = $obj->active;
				$i++;
			}

			$this->cache_types_paiements = dol_sort_array($this->cache_types_paiements, 'label', 'asc', 0, 0, 1);

			return $num;
		}
		else
		{
			dol_print_error($this->db);
			return -1;
		}
	}


    // phpcs:disable PEAR.NamingConventions.ValidFunctionName.ScopeNotCamelCaps
	/**
	 *      Return list of payment modes.
	 *      Constant MAIN_DEFAULT_PAYMENT_TERM_ID can used to set default value but scope is all application, probably not what you want.
	 *      See instead to force the default value by the caller.
	 *
	 *      @param	int		$selected		Id of payment term to preselect by default
	 *      @param	string	$htmlname		Nom de la zone select
	 *      @param	int		$filtertype		Not used
	 *		@param	int		$addempty		Add an empty entry
	 * 		@param	int		$noinfoadmin		0=Add admin info, 1=Disable admin info
	 * 		@param	string	$morecss			Add more CSS on select tag
	 *		@return	void
	 */
    public function select_conditions_paiements($selected = 0, $htmlname = 'condid', $filtertype = -1, $addempty = 0, $noinfoadmin = 0, $morecss = '')
	{
        // phpcs:enable
		global $langs, $user, $conf;

		dol_syslog(__METHOD__." selected=".$selected.", htmlname=".$htmlname, LOG_DEBUG);

		$this->load_cache_conditions_paiements();

		// Set default value if not already set by caller
		if (empty($selected) && !empty($conf->global->MAIN_DEFAULT_PAYMENT_TERM_ID)) $selected = $conf->global->MAIN_DEFAULT_PAYMENT_TERM_ID;

		print '<select id="'.$htmlname.'" class="flat selectpaymentterms'.($morecss ? ' '.$morecss : '').'" name="'.$htmlname.'">';
		if ($addempty) print '<option value="0">&nbsp;</option>';
		foreach ($this->cache_conditions_paiements as $id => $arrayconditions)
		{
			if ($selected == $id)
			{
				print '<option value="'.$id.'" selected>';
			}
			else
			{
				print '<option value="'.$id.'">';
			}
			print $arrayconditions['label'];
			print '</option>';
		}
		print '</select>';
		if ($user->admin && empty($noinfoadmin)) print info_admin($langs->trans("YouCanChangeValuesForThisListFromDictionarySetup"), 1);
	}


    // phpcs:disable PEAR.NamingConventions.ValidFunctionName.ScopeNotCamelCaps
	/**
	 *      Return list of payment methods
	 *
	 *      @param	string	$selected       Id or code or preselected payment mode
	 *      @param  string	$htmlname       Name of select field
	 *      @param  string	$filtertype     To filter on field type in llx_c_paiement ('CRDT' or 'DBIT' or array('code'=>xx,'label'=>zz))
	 *      @param  int		$format         0=id+label, 1=code+code, 2=code+label, 3=id+code
	 *      @param  int		$empty			1=can be empty, 0 otherwise
	 * 		@param	int		$noadmininfo	0=Add admin info, 1=Disable admin info
	 *      @param  int		$maxlength      Max length of label
	 *      @param  int     $active         Active or not, -1 = all
	 *      @param  string  $morecss        Add more CSS on select tag
	 * 		@return	void
	 */
    public function select_types_paiements($selected = '', $htmlname = 'paiementtype', $filtertype = '', $format = 0, $empty = 1, $noadmininfo = 0, $maxlength = 0, $active = 1, $morecss = '')
	{
        // phpcs:enable
		global $langs, $user;

		dol_syslog(__METHOD__." ".$selected.", ".$htmlname.", ".$filtertype.", ".$format, LOG_DEBUG);

		$filterarray = array();
		if ($filtertype == 'CRDT')  	$filterarray = array(0, 2, 3);
		elseif ($filtertype == 'DBIT') 	$filterarray = array(1, 2, 3);
		elseif ($filtertype != '' && $filtertype != '-1') $filterarray = explode(',', $filtertype);

		$this->load_cache_types_paiements();

		print '<select id="select'.$htmlname.'" class="flat selectpaymenttypes'.($morecss ? ' '.$morecss : '').'" name="'.$htmlname.'">';
		if ($empty) print '<option value="">&nbsp;</option>';
		foreach ($this->cache_types_paiements as $id => $arraytypes)
		{
			// If not good status
			if ($active >= 0 && $arraytypes['active'] != $active) continue;

			// On passe si on a demande de filtrer sur des modes de paiments particuliers
			if (count($filterarray) && !in_array($arraytypes['type'], $filterarray)) continue;

			// We discard empty line if showempty is on because an empty line has already been output.
			if ($empty && empty($arraytypes['code'])) continue;

			if ($format == 0) print '<option value="'.$id.'"';
			elseif ($format == 1) print '<option value="'.$arraytypes['code'].'"';
			elseif ($format == 2) print '<option value="'.$arraytypes['code'].'"';
			elseif ($format == 3) print '<option value="'.$id.'"';
			// Print attribute selected or not
			if ($format==1 || $format==2) {
				if ($selected == $arraytypes['code']) print ' selected';
			} else {
				if ($selected == $id) print ' selected';
			}
			print '>';
			if ($format == 0) $value = ($maxlength ?dol_trunc($arraytypes['label'], $maxlength) : $arraytypes['label']);
			elseif ($format == 1) $value = $arraytypes['code'];
			elseif ($format == 2) $value = ($maxlength ?dol_trunc($arraytypes['label'], $maxlength) : $arraytypes['label']);
			elseif ($format == 3) $value = $arraytypes['code'];
			print $value ? $value : '&nbsp;';
			print '</option>';
		}
		print '</select>';
		if ($user->admin && !$noadmininfo) print info_admin($langs->trans("YouCanChangeValuesForThisListFromDictionarySetup"), 1);
	}


	/**
	 *  Selection HT or TTC
	 *
	 *  @param	string	$selected       Id pre-selectionne
	 *  @param  string	$htmlname       Nom de la zone select
	 * 	@return	string					Code of HTML select to chose tax or not
	 */
    public function selectPriceBaseType($selected = '', $htmlname = 'price_base_type')
	{
		global $langs;

		$return = '';

		$return .= '<select class="flat maxwidth75" id="select_'.$htmlname.'" name="'.$htmlname.'">';
		$options = array(
			'HT'=>$langs->trans("HT"),
			'TTC'=>$langs->trans("TTC")
		);
		foreach ($options as $id => $value)
		{
			if ($selected == $id)
			{
				$return .= '<option value="'.$id.'" selected>'.$value;
			}
			else
			{
				$return .= '<option value="'.$id.'">'.$value;
			}
			$return .= '</option>';
		}
		$return .= '</select>';

		return $return;
	}

	/**
	 *  Return a HTML select list of shipping mode
	 *
	 *  @param	string	$selected          Id shipping mode pre-selected
	 *  @param  string	$htmlname          Name of select zone
	 *  @param  string	$filtre            To filter list
	 *  @param  int		$useempty          1=Add an empty value in list, 2=Add an empty value in list only if there is more than 2 entries.
	 *  @param  string	$moreattrib        To add more attribute on select
	 * 	@return	void
	 */
    public function selectShippingMethod($selected = '', $htmlname = 'shipping_method_id', $filtre = '', $useempty = 0, $moreattrib = '')
	{
		global $langs, $conf, $user;

		$langs->load("admin");
		$langs->load("deliveries");

		$sql = "SELECT rowid, code, libelle as label";
		$sql .= " FROM ".MAIN_DB_PREFIX."c_shipment_mode";
		$sql .= " WHERE active > 0";
		if ($filtre) $sql .= " AND ".$filtre;
		$sql .= " ORDER BY libelle ASC";

		dol_syslog(get_class($this)."::selectShippingMode", LOG_DEBUG);
		$result = $this->db->query($sql);
		if ($result) {
			$num = $this->db->num_rows($result);
			$i = 0;
			if ($num) {
				print '<select id="select'.$htmlname.'" class="flat selectshippingmethod" name="'.$htmlname.'"'.($moreattrib ? ' '.$moreattrib : '').'>';
				if ($useempty == 1 || ($useempty == 2 && $num > 1)) {
					print '<option value="-1">&nbsp;</option>';
				}
				while ($i < $num) {
					$obj = $this->db->fetch_object($result);
					if ($selected == $obj->rowid) {
						print '<option value="'.$obj->rowid.'" selected>';
					} else {
						print '<option value="'.$obj->rowid.'">';
					}
					print ($langs->trans("SendingMethod".strtoupper($obj->code)) != "SendingMethod".strtoupper($obj->code)) ? $langs->trans("SendingMethod".strtoupper($obj->code)) : $obj->label;
					print '</option>';
					$i++;
				}
				print "</select>";
				if ($user->admin) print info_admin($langs->trans("YouCanChangeValuesForThisListFromDictionarySetup"), 1);
			} else {
				print $langs->trans("NoShippingMethodDefined");
			}
		} else {
			dol_print_error($this->db);
		}
	}

	/**
	 *    Display form to select shipping mode
	 *
	 *    @param	string	$page        Page
	 *    @param    int		$selected    Id of shipping mode
	 *    @param    string	$htmlname    Name of select html field
	 *    @param    int		$addempty    1=Add an empty value in list, 2=Add an empty value in list only if there is more than 2 entries.
	 *    @return	void
	 */
    public function formSelectShippingMethod($page, $selected = '', $htmlname = 'shipping_method_id', $addempty = 0)
	{
		global $langs, $db;

		$langs->load("deliveries");

		if ($htmlname != "none") {
			print '<form method="POST" action="'.$page.'">';
			print '<input type="hidden" name="action" value="setshippingmethod">';
			print '<input type="hidden" name="token" value="'.newToken().'">';
			$this->selectShippingMethod($selected, $htmlname, '', $addempty);
			print '<input type="submit" class="button valignmiddle" value="'.$langs->trans("Modify").'">';
			print '</form>';
		} else {
			if ($selected) {
				$code = $langs->getLabelFromKey($db, $selected, 'c_shipment_mode', 'rowid', 'code');
				print $langs->trans("SendingMethod".strtoupper($code));
			} else {
				print "&nbsp;";
			}
		}
	}

	/**
	 * Creates HTML last in cycle situation invoices selector
	 *
	 * @param     string  $selected   		Preselected ID
	 * @param     int     $socid      		Company ID
	 *
	 * @return    string                     HTML select
	 */
    public function selectSituationInvoices($selected = '', $socid = 0)
	{
		global $langs;

		$langs->load('bills');

		$opt = '<option value ="" selected></option>';
		$sql = 'SELECT rowid, ref, situation_cycle_ref, situation_counter, situation_final, fk_soc';
		$sql .= ' FROM '.MAIN_DB_PREFIX.'facture';
		$sql .= ' WHERE entity IN ('.getEntity('invoice').')';
		$sql .= ' AND situation_counter >= 1';
		$sql .= ' AND type <> 2';
		$sql .= ' ORDER by situation_cycle_ref, situation_counter desc';
		$resql = $this->db->query($sql);
		if ($resql && $this->db->num_rows($resql) > 0) {
			// Last seen cycle
			$ref = 0;
			while ($obj = $this->db->fetch_object($resql)) {
				//Same company ?
			    if ($socid == $obj->fk_soc) {
					//Same cycle ?
			        if ($obj->situation_cycle_ref != $ref) {
						// Just seen this cycle
			            $ref = $obj->situation_cycle_ref;
						//not final ?
			            if ($obj->situation_final != 1) {
							//Not prov?
			                if (substr($obj->ref, 1, 4) != 'PROV') {
			                    if ($selected == $obj->rowid) {
			                        $opt .= '<option value="'.$obj->rowid.'" selected>'.$obj->ref.'</option>';
								} else {
								    $opt .= '<option value="'.$obj->rowid.'">'.$obj->ref.'</option>';
								}
							}
						}
					}
				}
			}
		}
		else
		{
				dol_syslog("Error sql=".$sql.", error=".$this->error, LOG_ERR);
		}
		if ($opt == '<option value ="" selected></option>')
		{
			$opt = '<option value ="0" selected>'.$langs->trans('NoSituations').'</option>';
		}
		return $opt;
	}

	/**
	 *      Creates HTML units selector (code => label)
	 *
	 *      @param	string	$selected       Preselected Unit ID
	 *      @param  string	$htmlname       Select name
	 *      @param	int		$showempty		Add a nempty line
	 * 		@return	string                  HTML select
	 */
    public function selectUnits($selected = '', $htmlname = 'units', $showempty = 0)
	{
		global $langs;

		$langs->load('products');

		$return = '<select class="flat" id="'.$htmlname.'" name="'.$htmlname.'">';

		$sql = 'SELECT rowid, label, code from '.MAIN_DB_PREFIX.'c_units';
		$sql .= ' WHERE active > 0';

		$resql = $this->db->query($sql);
		if ($resql && $this->db->num_rows($resql) > 0)
		{
			if ($showempty) $return .= '<option value="none"></option>';

			while ($res = $this->db->fetch_object($resql))
			{
			    $unitLabel = $res->label;
			    if (!empty($langs->tab_translate['unit'.$res->code]))	// check if Translation is available before
			    {
			        $unitLabel = $langs->trans('unit'.$res->code) != $res->label ? $langs->trans('unit'.$res->code) : $res->label;
			    }

				if ($selected == $res->rowid)
				{
				    $return .= '<option value="'.$res->rowid.'" selected>'.$unitLabel.'</option>';
				}
				else
				{
				    $return .= '<option value="'.$res->rowid.'">'.$unitLabel.'</option>';
				}
			}
			$return .= '</select>';
		}
		return $return;
	}

    // phpcs:disable PEAR.NamingConventions.ValidFunctionName.ScopeNotCamelCaps
	/**
	 *  Return a HTML select list of bank accounts
	 *
	 *  @param	string	$selected           Id account pre-selected
	 *  @param  string	$htmlname           Name of select zone
	 *  @param  int		$status             Status of searched accounts (0=open, 1=closed, 2=both)
	 *  @param  string	$filtre             To filter list
	 *  @param  int		$useempty           1=Add an empty value in list, 2=Add an empty value in list only if there is more than 2 entries.
	 *  @param  string	$moreattrib         To add more attribute on select
	 *  @param	int		$showcurrency		Show currency in label
	 *  @param	string	$morecss			More CSS
	 * 	@return	int							<0 if error, Num of bank account found if OK (0, 1, 2, ...)
	 */
    public function select_comptes($selected = '', $htmlname = 'accountid', $status = 0, $filtre = '', $useempty = 0, $moreattrib = '', $showcurrency = 0, $morecss = '')
	{
        // phpcs:enable
		global $langs, $conf;

		$langs->load("admin");
		$num = 0;

		$sql = "SELECT rowid, label, bank, clos as status, currency_code";
		$sql .= " FROM ".MAIN_DB_PREFIX."bank_account";
		$sql .= " WHERE entity IN (".getEntity('bank_account').")";
		if ($status != 2) $sql .= " AND clos = ".(int) $status;
		if ($filtre) $sql .= " AND ".$filtre;
		$sql .= " ORDER BY label";

		dol_syslog(get_class($this)."::select_comptes", LOG_DEBUG);
		$result = $this->db->query($sql);
		if ($result)
		{
			$num = $this->db->num_rows($result);
			$i = 0;
			if ($num)
			{
				print '<select id="select'.$htmlname.'" class="flat selectbankaccount'.($morecss ? ' '.$morecss : '').'" name="'.$htmlname.'"'.($moreattrib ? ' '.$moreattrib : '').'>';
				if ($useempty == 1 || ($useempty == 2 && $num > 1))
				{
					print '<option value="-1">&nbsp;</option>';
				}

				while ($i < $num)
				{
					$obj = $this->db->fetch_object($result);
					if ($selected == $obj->rowid)
					{
						print '<option value="'.$obj->rowid.'" selected>';
					}
					else
					{
						print '<option value="'.$obj->rowid.'">';
					}
					print trim($obj->label);
					if ($showcurrency) print ' ('.$obj->currency_code.')';
					if ($status == 2 && $obj->status == 1) print ' ('.$langs->trans("Closed").')';
					print '</option>';
					$i++;
				}
				print "</select>";
			}
			else
			{
				if ($status == 0) print '<span class="opacitymedium">'.$langs->trans("NoActiveBankAccountDefined").'</span>';
				else print '<span class="opacitymedium">'.$langs->trans("NoBankAccountFound").'</span>';
			}
		}
		else {
			dol_print_error($this->db);
		}

		return $num;
	}

	/**
	 *  Return a HTML select list of establishment
	 *
	 *  @param	string	$selected           Id establishment pre-selected
	 *  @param  string	$htmlname           Name of select zone
	 *  @param  int		$status             Status of searched establishment (0=open, 1=closed, 2=both)
	 *  @param  string	$filtre             To filter list
	 *  @param  int		$useempty           1=Add an empty value in list, 2=Add an empty value in list only if there is more than 2 entries.
	 *  @param  string	$moreattrib         To add more attribute on select
	 * 	@return	int							<0 if error, Num of establishment found if OK (0, 1, 2, ...)
	 */
	public function selectEstablishments($selected = '', $htmlname = 'entity', $status = 0, $filtre = '', $useempty = 0, $moreattrib = '')
	{
        // phpcs:enable
		global $langs, $conf;

		$langs->load("admin");
		$num = 0;

		$sql = "SELECT rowid, name, fk_country, status, entity";
		$sql .= " FROM ".MAIN_DB_PREFIX."establishment";
		$sql .= " WHERE 1=1";
		if ($status != 2) $sql .= " AND status = ".(int) $status;
		if ($filtre) $sql .= " AND ".$filtre;
		$sql .= " ORDER BY name";

		dol_syslog(get_class($this)."::select_establishment", LOG_DEBUG);
		$result = $this->db->query($sql);
		if ($result)
		{
			$num = $this->db->num_rows($result);
			$i = 0;
			if ($num)
			{
				print '<select id="select'.$htmlname.'" class="flat selectestablishment" name="'.$htmlname.'"'.($moreattrib ? ' '.$moreattrib : '').'>';
				if ($useempty == 1 || ($useempty == 2 && $num > 1))
				{
					print '<option value="-1">&nbsp;</option>';
				}

				while ($i < $num)
				{
					$obj = $this->db->fetch_object($result);
					if ($selected == $obj->rowid)
					{
						print '<option value="'.$obj->rowid.'" selected>';
					}
					else
					{
						print '<option value="'.$obj->rowid.'">';
					}
					print trim($obj->name);
					if ($status == 2 && $obj->status == 1) print ' ('.$langs->trans("Closed").')';
					print '</option>';
					$i++;
				}
				print "</select>";
			}
			else
			{
				if ($status == 0) print '<span class="opacitymedium">'.$langs->trans("NoActiveEstablishmentDefined").'</span>';
				else print '<span class="opacitymedium">'.$langs->trans("NoEstablishmentFound").'</span>';
			}
		}
		else {
			dol_print_error($this->db);
		}
	}

	/**
	 *    Display form to select bank account
	 *
	 *    @param	string	$page        Page
	 *    @param    int		$selected    Id of bank account
	 *    @param    string	$htmlname    Name of select html field
	 *    @param    int		$addempty    1=Add an empty value in list, 2=Add an empty value in list only if there is more than 2 entries.
	 *    @return	void
	 */
    public function formSelectAccount($page, $selected = '', $htmlname = 'fk_account', $addempty = 0)
	{
		global $langs;
		if ($htmlname != "none") {
			print '<form method="POST" action="'.$page.'">';
			print '<input type="hidden" name="action" value="setbankaccount">';
			print '<input type="hidden" name="token" value="'.newToken().'">';
			$nbaccountfound = $this->select_comptes($selected, $htmlname, 0, '', $addempty);
			if ($nbaccountfound > 0) print '<input type="submit" class="button valignmiddle" value="'.$langs->trans("Modify").'">';
			print '</form>';
		} else {
			$langs->load('banks');

			if ($selected) {
				require_once DOL_DOCUMENT_ROOT.'/compta/bank/class/account.class.php';
				$bankstatic = new Account($this->db);
				$result = $bankstatic->fetch($selected);
				if ($result) print $bankstatic->getNomUrl(1);
			} else {
				print "&nbsp;";
			}
		}
	}

    // phpcs:disable PEAR.NamingConventions.ValidFunctionName.ScopeNotCamelCaps
	/**
	 *    Return list of categories having choosed type
	 *
	 *    @param	string|int	            $type				Type of category ('customer', 'supplier', 'contact', 'product', 'member'). Old mode (0, 1, 2, ...) is deprecated.
	 *    @param    string		            $selected    		Id of category preselected or 'auto' (autoselect category if there is only one element)
	 *    @param    string		            $htmlname			HTML field name
	 *    @param    int			            $maxlength      	Maximum length for labels
     *    @param    int|string|array    	$markafterid        Keep only or removed all categories including the leaf $markafterid in category tree (exclude) or Keep only of category is inside the leaf starting with this id.
     *                                                          $markafterid can be an :
     *                                                          - int (id of category)
     *                                                          - string (categories ids seprated by comma)
     *                                                          - array (list of categories ids)
	 *    @param	int			            $outputmode			0=HTML select string, 1=Array
     *    @param	int			            $include			[=0] Removed or 1=Keep only
     *    @param	string					$morecss			More CSS
	 *    @return	string
	 *    @see select_categories()
	 */
    public function select_all_categories($type, $selected = '', $htmlname = "parent", $maxlength = 64, $markafterid = 0, $outputmode = 0, $include = 0, $morecss = '')
	{
        // phpcs:enable
		global $conf, $langs;
		$langs->load("categories");

		include_once DOL_DOCUMENT_ROOT.'/categories/class/categorie.class.php';

		// For backward compatibility
		if (is_numeric($type))
		{
			dol_syslog(__METHOD__.': using numeric value for parameter type is deprecated. Use string code instead.', LOG_WARNING);
		}

		if ($type === Categorie::TYPE_BANK_LINE)
		{
			// TODO Move this into common category feature
			$cate_arbo = array();
			$sql = "SELECT c.label, c.rowid";
			$sql .= " FROM ".MAIN_DB_PREFIX."bank_categ as c";
			$sql .= " WHERE entity = ".$conf->entity;
			$sql .= " ORDER BY c.label";
			$result = $this->db->query($sql);
			if ($result)
			{
				$num = $this->db->num_rows($result);
				$i = 0;
				while ($i < $num)
				{
					$objp = $this->db->fetch_object($result);
					if ($objp) $cate_arbo[$objp->rowid] = array('id'=>$objp->rowid, 'fulllabel'=>$objp->label);
					$i++;
				}
				$this->db->free($result);
			}
			else dol_print_error($this->db);
		}
		else
		{
			$cat = new Categorie($this->db);
            $cate_arbo = $cat->get_full_arbo($type, $markafterid, $include);
		}

		$output = '<select class="flat'.($morecss ? ' '.$morecss : '').'" name="'.$htmlname.'" id="'.$htmlname.'">';
		$outarray = array();
		if (is_array($cate_arbo))
		{
			if (!count($cate_arbo)) $output .= '<option value="-1" disabled>'.$langs->trans("NoCategoriesDefined").'</option>';
			else
			{
				$output .= '<option value="-1">&nbsp;</option>';
				foreach ($cate_arbo as $key => $value)
				{
					if ($cate_arbo[$key]['id'] == $selected || ($selected == 'auto' && count($cate_arbo) == 1))
					{
						$add = 'selected ';
					}
					else
					{
						$add = '';
					}
					$output .= '<option '.$add.'value="'.$cate_arbo[$key]['id'].'">'.dol_trunc($cate_arbo[$key]['fulllabel'], $maxlength, 'middle').'</option>';

					$outarray[$cate_arbo[$key]['id']] = $cate_arbo[$key]['fulllabel'];
				}
			}
		}
		$output .= '</select>';
		$output .= "\n";

		if ($outputmode) return $outarray;
		return $output;
	}

    // phpcs:disable PEAR.NamingConventions.ValidFunctionName.ScopeNotCamelCaps
	/**
	 *     Show a confirmation HTML form or AJAX popup
	 *
	 *     @param	string		$page        	   	Url of page to call if confirmation is OK
	 *     @param	string		$title       	   	Title
	 *     @param	string		$question    	   	Question
	 *     @param 	string		$action      	   	Action
	 *	   @param	array		$formquestion	   	An array with forms complementary inputs
	 * 	   @param	string		$selectedchoice		"" or "no" or "yes"
	 * 	   @param	int			$useajax		   	0=No, 1=Yes, 2=Yes but submit page with &confirm=no if choice is No, 'xxx'=preoutput confirm box with div id=dialog-confirm-xxx
	 *     @param	int			$height          	Force height of box
	 *     @param	int			$width				Force width of box
	 *     @return 	void
	 *     @deprecated
	 *     @see formconfirm()
	 */
    public function form_confirm($page, $title, $question, $action, $formquestion = '', $selectedchoice = "", $useajax = 0, $height = 170, $width = 500)
	{
        // phpcs:enable
        dol_syslog(__METHOD__.': using form_confirm is deprecated. Use formconfim instead.', LOG_WARNING);
		print $this->formconfirm($page, $title, $question, $action, $formquestion, $selectedchoice, $useajax, $height, $width);
	}

	/**
	 *     Show a confirmation HTML form or AJAX popup.
	 *     Easiest way to use this is with useajax=1.
	 *     If you use useajax='xxx', you must also add jquery code to trigger opening of box (with correct parameters)
	 *     just after calling this method. For example:
	 *       print '<script type="text/javascript">'."\n";
	 *       print 'jQuery(document).ready(function() {'."\n";
	 *       print 'jQuery(".xxxlink").click(function(e) { jQuery("#aparamid").val(jQuery(this).attr("rel")); jQuery("#dialog-confirm-xxx").dialog("open"); return false; });'."\n";
	 *       print '});'."\n";
	 *       print '</script>'."\n";
	 *
	 *     @param  	string		$page        	   	Url of page to call if confirmation is OK. Can contains parameters (param 'action' and 'confirm' will be reformated)
	 *     @param	string		$title       	   	Title
	 *     @param	string		$question    	   	Question
	 *     @param 	string		$action      	   	Action
	 *	   @param  	array		$formquestion	   	An array with complementary inputs to add into forms: array(array('label'=> ,'type'=> , ))
	 *												type can be 'hidden', 'text', 'password', 'checkbox', 'radio', 'date', 'morecss', ...
	 * 	   @param  	string		$selectedchoice  	'' or 'no', or 'yes' or '1' or '0'
	 * 	   @param  	int|string	$useajax		   	0=No, 1=Yes, 2=Yes but submit page with &confirm=no if choice is No, 'xxx'=Yes and preoutput confirm box with div id=dialog-confirm-xxx
	 *     @param  	int			$height          	Force height of box (0 = auto)
	 *     @param	int			$width				Force width of box ('999' or '90%'). Ignored and forced to 90% on smartphones.
	 *     @param	int			$disableformtag		1=Disable form tag. Can be used if we are already inside a <form> section.
	 *     @return 	string      	    			HTML ajax code if a confirm ajax popup is required, Pure HTML code if it's an html form
	 */
    public function formconfirm($page, $title, $question, $action, $formquestion = '', $selectedchoice = '', $useajax = 0, $height = 0, $width = 500, $disableformtag = 0)
	{
		global $langs, $conf;
		global $useglobalvars;

		$more = '<!-- formconfirm -->';
		$formconfirm = '';
		$inputok = array();
		$inputko = array();

		// Clean parameters
		$newselectedchoice = empty($selectedchoice) ? "no" : $selectedchoice;
		if ($conf->browser->layout == 'phone') $width = '95%';

		// Set height automatically if not defined
		if (empty($height)) {
			$height = 210;
			if (is_array($formquestion) && count($formquestion) > 2) {
				$height += ((count($formquestion) - 2) * 24);
			}
		}

		if (is_array($formquestion) && !empty($formquestion))
		{
			// First add hidden fields and value
			foreach ($formquestion as $key => $input)
			{
				if (is_array($input) && !empty($input))
				{
					if ($input['type'] == 'hidden')
					{
						$more .= '<input type="hidden" id="'.$input['name'].'" name="'.$input['name'].'" value="'.dol_escape_htmltag($input['value']).'">'."\n";
					}
				}
			}

			// Now add questions
			$moreonecolumn = '';
			$more .= '<div class="tagtable paddingtopbottomonly centpercent noborderspacing">'."\n";
			foreach ($formquestion as $key => $input)
			{
				if (is_array($input) && !empty($input))
				{
					$size = (!empty($input['size']) ? ' size="'.$input['size'].'"' : '');
					$moreattr = (!empty($input['moreattr']) ? ' '.$input['moreattr'] : '');
					$morecss = (!empty($input['morecss']) ? ' '.$input['morecss'] : '');

					if ($input['type'] == 'text')
					{
						$more .= '<div class="tagtr"><div class="tagtd'.(empty($input['tdclass']) ? '' : (' '.$input['tdclass'])).'">'.$input['label'].'</div><div class="tagtd"><input type="text" class="flat'.$morecss.'" id="'.$input['name'].'" name="'.$input['name'].'"'.$size.' value="'.$input['value'].'"'.$moreattr.' /></div></div>'."\n";
					}
					elseif ($input['type'] == 'password')
					{
						$more .= '<div class="tagtr"><div class="tagtd'.(empty($input['tdclass']) ? '' : (' '.$input['tdclass'])).'">'.$input['label'].'</div><div class="tagtd"><input type="password" class="flat'.$morecss.'" id="'.$input['name'].'" name="'.$input['name'].'"'.$size.' value="'.$input['value'].'"'.$moreattr.' /></div></div>'."\n";
					}
					elseif ($input['type'] == 'select')
					{
						$more .= '<div class="tagtr"><div class="tagtd'.(empty($input['tdclass']) ? '' : (' '.$input['tdclass'])).'">';
						if (!empty($input['label'])) $more .= $input['label'].'</div><div class="tagtd tdtop left">';
						$more .= $this->selectarray($input['name'], $input['values'], $input['default'], 1, 0, 0, $moreattr, 0, 0, 0, '', $morecss);
						$more .= '</div></div>'."\n";
					}
					elseif ($input['type'] == 'checkbox')
					{
						$more .= '<div class="tagtr">';
						$more .= '<div class="tagtd'.(empty($input['tdclass']) ? '' : (' '.$input['tdclass'])).'">'.$input['label'].' </div><div class="tagtd">';
						$more .= '<input type="checkbox" class="flat'.$morecss.'" id="'.$input['name'].'" name="'.$input['name'].'"'.$moreattr;
						if (!is_bool($input['value']) && $input['value'] != 'false' && $input['value'] != '0') $more .= ' checked';
						if (is_bool($input['value']) && $input['value']) $more .= ' checked';
						if (isset($input['disabled'])) $more .= ' disabled';
						$more .= ' /></div>';
						$more .= '</div>'."\n";
					}
					elseif ($input['type'] == 'radio')
					{
						$i = 0;
						foreach ($input['values'] as $selkey => $selval)
						{
							$more .= '<div class="tagtr">';
							if ($i == 0) $more .= '<div class="tagtd'.(empty($input['tdclass']) ? ' tdtop' : (' tdtop '.$input['tdclass'])).'">'.$input['label'].'</div>';
							else $more .= '<div clas="tagtd'.(empty($input['tdclass']) ? '' : (' "'.$input['tdclass'])).'">&nbsp;</div>';
							$more .= '<div class="tagtd"><input type="radio" class="flat'.$morecss.'" id="'.$input['name'].'" name="'.$input['name'].'" value="'.$selkey.'"'.$moreattr;
							if ($input['disabled']) $more .= ' disabled';
							$more .= ' /> ';
							$more .= $selval;
							$more .= '</div></div>'."\n";
							$i++;
						}
					}
					elseif ($input['type'] == 'date')
					{
						$more .= '<div class="tagtr"><div class="tagtd'.(empty($input['tdclass']) ? '' : (' '.$input['tdclass'])).'">'.$input['label'].'</div>';
						$more .= '<div class="tagtd">';
						$more .= $this->selectDate($input['value'], $input['name'], 0, 0, 0, '', 1, 0);
						$more .= '</div></div>'."\n";
						$formquestion[] = array('name'=>$input['name'].'day');
						$formquestion[] = array('name'=>$input['name'].'month');
						$formquestion[] = array('name'=>$input['name'].'year');
						$formquestion[] = array('name'=>$input['name'].'hour');
						$formquestion[] = array('name'=>$input['name'].'min');
					}
					elseif ($input['type'] == 'other')
					{
						$more .= '<div class="tagtr"><div class="tagtd'.(empty($input['tdclass']) ? '' : (' '.$input['tdclass'])).'">';
						if (!empty($input['label'])) $more .= $input['label'].'</div><div class="tagtd">';
						$more .= $input['value'];
						$more .= '</div></div>'."\n";
					}

					elseif ($input['type'] == 'onecolumn')
					{
						$moreonecolumn .= '<div class="margintoponly">';
						$moreonecolumn .= $input['value'];
						$moreonecolumn .= '</div>'."\n";
					}
				}
			}
			$more .= '</div>'."\n";
			$more .= $moreonecolumn;
		}

		// JQUI method dialog is broken with jmobile, we use standard HTML.
		// Note: When using dol_use_jmobile or no js, you must also check code for button use a GET url with action=xxx and check that you also output the confirm code when action=xxx
		// See page product/card.php for example
		if (!empty($conf->dol_use_jmobile)) $useajax = 0;
		if (empty($conf->use_javascript_ajax)) $useajax = 0;

		if ($useajax)
		{
			$autoOpen = true;
			$dialogconfirm = 'dialog-confirm';
			$button = '';
			if (!is_numeric($useajax))
			{
				$button = $useajax;
				$useajax = 1;
				$autoOpen = false;
				$dialogconfirm .= '-'.$button;
			}
			$pageyes = $page.(preg_match('/\?/', $page) ? '&' : '?').'action='.$action.'&confirm=yes';
			$pageno = ($useajax == 2 ? $page.(preg_match('/\?/', $page) ? '&' : '?').'confirm=no' : '');
			// Add input fields into list of fields to read during submit (inputok and inputko)
			if (is_array($formquestion))
			{
				foreach ($formquestion as $key => $input)
				{
					//print "xx ".$key." rr ".is_array($input)."<br>\n";
					if (is_array($input) && isset($input['name'])) array_push($inputok, $input['name']);
					if (isset($input['inputko']) && $input['inputko'] == 1) array_push($inputko, $input['name']);
				}
			}
			// Show JQuery confirm box. Note that global var $useglobalvars is used inside this template
			$formconfirm .= '<div id="'.$dialogconfirm.'" title="'.dol_escape_htmltag($title).'" style="display: none;">';
			if (!empty($formquestion['text'])) {
				$formconfirm .= '<div class="confirmtext">'.$formquestion['text'].'</div>'."\n";
			}
			if (!empty($more)) {
				$formconfirm .= '<div class="confirmquestions">'.$more.'</div>'."\n";
			}
			$formconfirm .= ($question ? '<div class="confirmmessage">'.img_help('', '').' '.$question.'</div>' : '');
			$formconfirm .= '</div>'."\n";

			$formconfirm .= "\n<!-- begin ajax formconfirm page=".$page." -->\n";
			$formconfirm .= '<script type="text/javascript">'."\n";
			$formconfirm .= 'jQuery(document).ready(function() {
            $(function() {
            	$( "#'.$dialogconfirm.'" ).dialog(
            	{
                    autoOpen: '.($autoOpen ? "true" : "false").',';
			if ($newselectedchoice == 'no')
			{
				$formconfirm .= '
						open: function() {
            				$(this).parent().find("button.ui-button:eq(2)").focus();
						},';
			}
			$formconfirm .= '
                    resizable: false,
                    height: "'.$height.'",
                    width: "'.$width.'",
                    modal: true,
                    closeOnEscape: false,
                    buttons: {
                        "'.dol_escape_js($langs->transnoentities("Yes")).'": function() {
                        	var options = "&token='.urlencode(newToken()).'";
                        	var inputok = '.json_encode($inputok).';
                         	var pageyes = "'.dol_escape_js(!empty($pageyes) ? $pageyes : '').'";
                         	if (inputok.length>0) {
                         		$.each(inputok, function(i, inputname) {
                         			var more = "";
                         			if ($("#" + inputname).attr("type") == "checkbox") { more = ":checked"; }
                         		    if ($("#" + inputname).attr("type") == "radio") { more = ":checked"; }
                         			var inputvalue = $("#" + inputname + more).val();
                         			if (typeof inputvalue == "undefined") { inputvalue=""; }
                         			options += "&" + inputname + "=" + encodeURIComponent(inputvalue);
                         		});
                         	}
                         	var urljump = pageyes + (pageyes.indexOf("?") < 0 ? "?" : "") + options;
                         	//alert(urljump);
            				if (pageyes.length > 0) { location.href = urljump; }
                            $(this).dialog("close");
                        },
                        "'.dol_escape_js($langs->transnoentities("No")).'": function() {
                        	var options = "&token='.urlencode(newToken()).'";
                         	var inputko = '.json_encode($inputko).';
                         	var pageno="'.dol_escape_js(!empty($pageno) ? $pageno : '').'";
                         	if (inputko.length>0) {
                         		$.each(inputko, function(i, inputname) {
                         			var more = "";
                         			if ($("#" + inputname).attr("type") == "checkbox") { more = ":checked"; }
                         			var inputvalue = $("#" + inputname + more).val();
                         			if (typeof inputvalue == "undefined") { inputvalue=""; }
                         			options += "&" + inputname + "=" + encodeURIComponent(inputvalue);
                         		});
                         	}
                         	var urljump=pageno + (pageno.indexOf("?") < 0 ? "?" : "") + options;
                         	//alert(urljump);
            				if (pageno.length > 0) { location.href = urljump; }
                            $(this).dialog("close");
                        }
                    }
                }
                );

            	var button = "'.$button.'";
            	if (button.length > 0) {
                	$( "#" + button ).click(function() {
                		$("#'.$dialogconfirm.'").dialog("open");
        			});
                }
            });
            });
            </script>';
			$formconfirm .= "<!-- end ajax formconfirm -->\n";
		}
		else
		{
			$formconfirm .= "\n<!-- begin formconfirm page=".$page." -->\n";

			if (empty($disableformtag)) $formconfirm .= '<form method="POST" action="'.$page.'" class="notoptoleftroright">'."\n";

			$formconfirm .= '<input type="hidden" name="action" value="'.$action.'">'."\n";
			$formconfirm .= '<input type="hidden" name="token" value="'.newToken().'">'."\n";

			$formconfirm .= '<table class="valid centpercent">'."\n";

			// Line title
			$formconfirm .= '<tr class="validtitre"><td class="validtitre" colspan="3">'.img_picto('', 'recent').' '.$title.'</td></tr>'."\n";

			// Line text
			if (!empty($formquestion['text'])) {
				$formconfirm .= '<tr class="valid"><td class="valid" colspan="3">'.$formquestion['text'].'</td></tr>'."\n";
			}

			// Line form fields
			if ($more)
			{
				$formconfirm .= '<tr class="valid"><td class="valid" colspan="3">'."\n";
				$formconfirm .= $more;
				$formconfirm .= '</td></tr>'."\n";
			}

			// Line with question
			$formconfirm .= '<tr class="valid">';
			$formconfirm .= '<td class="valid">'.$question.'</td>';
			$formconfirm .= '<td class="valid">';
			$formconfirm .= $this->selectyesno("confirm", $newselectedchoice);
			$formconfirm .= '</td>';
			$formconfirm .= '<td class="valid center"><input class="button valignmiddle" type="submit" value="'.$langs->trans("Validate").'"></td>';
			$formconfirm .= '</tr>'."\n";

			$formconfirm .= '</table>'."\n";

			if (empty($disableformtag)) $formconfirm .= "</form>\n";
			$formconfirm .= '<br>';

			$formconfirm .= "<!-- end formconfirm -->\n";
		}

		return $formconfirm;
	}


    // phpcs:disable PEAR.NamingConventions.ValidFunctionName.ScopeNotCamelCaps
	/**
	 *    Show a form to select a project
	 *
	 *    @param	int		$page        		Page
	 *    @param	int		$socid       		Id third party (-1=all, 0=only projects not linked to a third party, id=projects not linked or linked to third party id)
	 *    @param    int		$selected    		Id pre-selected project
	 *    @param    string	$htmlname    		Name of select field
	 *    @param	int		$discard_closed		Discard closed projects (0=Keep,1=hide completely except $selected,2=Disable)
	 *    @param	int		$maxlength			Max length
	 *    @param	int		$forcefocus			Force focus on field (works with javascript only)
	 *    @param    int     $nooutput           No print is done. String is returned.
	 *    @return	string                      Return html content
	 */
    public function form_project($page, $socid, $selected = '', $htmlname = 'projectid', $discard_closed = 0, $maxlength = 20, $forcefocus = 0, $nooutput = 0)
	{
        // phpcs:enable
		global $langs;

		require_once DOL_DOCUMENT_ROOT.'/core/lib/project.lib.php';
		require_once DOL_DOCUMENT_ROOT.'/core/class/html.formprojet.class.php';

		$out = '';

		$formproject = new FormProjets($this->db);

		$langs->load("project");
		if ($htmlname != "none")
		{
			$out .= "\n";
			$out .= '<form method="post" action="'.$page.'">';
			$out .= '<input type="hidden" name="action" value="classin">';
			$out .= '<input type="hidden" name="token" value="'.newToken().'">';
			$out .= $formproject->select_projects($socid, $selected, $htmlname, $maxlength, 0, 1, $discard_closed, $forcefocus, 0, 0, '', 1);
			$out .= '<input type="submit" class="button" value="'.$langs->trans("Modify").'">';
			$out .= '</form>';
		}
		else
		{
			if ($selected)
			{
				$projet = new Project($this->db);
				$projet->fetch($selected);
				//print '<a href="'.DOL_URL_ROOT.'/projet/card.php?id='.$selected.'">'.$projet->title.'</a>';
				$out .= $projet->getNomUrl(0, '', 1);
			}
			else
			{
				$out .= "&nbsp;";
			}
		}

		if (empty($nooutput))
		{
			print $out;
			return '';
		}
		return $out;
	}

    // phpcs:disable PEAR.NamingConventions.ValidFunctionName.ScopeNotCamelCaps
	/**
	 *	Show a form to select payment conditions
	 *
	 *  @param	int		$page        	Page
	 *  @param  string	$selected    	Id condition pre-selectionne
	 *  @param  string	$htmlname    	Name of select html field
	 *	@param	int		$addempty		Add empty entry
	 *  @return	void
	 */
    public function form_conditions_reglement($page, $selected = '', $htmlname = 'cond_reglement_id', $addempty = 0)
	{
        // phpcs:enable
		global $langs;
		if ($htmlname != "none")
		{
			print '<form method="post" action="'.$page.'">';
			print '<input type="hidden" name="action" value="setconditions">';
			print '<input type="hidden" name="token" value="'.newToken().'">';
			$this->select_conditions_paiements($selected, $htmlname, -1, $addempty);
			print '<input type="submit" class="button valignmiddle" value="'.$langs->trans("Modify").'">';
			print '</form>';
		}
		else
		{
			if ($selected)
			{
				$this->load_cache_conditions_paiements();
				print $this->cache_conditions_paiements[$selected]['label'];
			} else {
				print "&nbsp;";
			}
		}
	}

    // phpcs:disable PEAR.NamingConventions.ValidFunctionName.ScopeNotCamelCaps
	/**
	 *  Show a form to select a delivery delay
	 *
	 *  @param  int		$page        	Page
	 *  @param  string	$selected    	Id condition pre-selectionne
	 *  @param  string	$htmlname    	Name of select html field
	 *	@param	int		$addempty		Ajoute entree vide
	 *  @return	void
	 */
    public function form_availability($page, $selected = '', $htmlname = 'availability', $addempty = 0)
	{
        // phpcs:enable
		global $langs;
		if ($htmlname != "none")
		{
			print '<form method="post" action="'.$page.'">';
			print '<input type="hidden" name="action" value="setavailability">';
			print '<input type="hidden" name="token" value="'.newToken().'">';
			$this->selectAvailabilityDelay($selected, $htmlname, -1, $addempty);
			print '<input type="submit" class="button" value="'.$langs->trans("Modify").'">';
			print '</form>';
		}
		else
		{
			if ($selected)
			{
				$this->load_cache_availability();
				print $this->cache_availability[$selected]['label'];
			} else {
				print "&nbsp;";
			}
		}
	}

	/**
	 *  Output HTML form to select list of input reason (events that triggered an object creation, like after sending an emailing, making an advert, ...)
	 *  List found into table c_input_reason loaded by loadCacheInputReason
	 *
	 *  @param  string	$page        	Page
	 *  @param  string	$selected    	Id condition pre-selectionne
	 *  @param  string	$htmlname    	Name of select html field
	 *  @param	int		$addempty		Add empty entry
	 *  @return	void
     */
    public function formInputReason($page, $selected = '', $htmlname = 'demandreason', $addempty = 0)
    {
		global $langs;
		if ($htmlname != "none")
		{
			print '<form method="post" action="'.$page.'">';
			print '<input type="hidden" name="action" value="setdemandreason">';
			print '<input type="hidden" name="token" value="'.newToken().'">';
			$this->selectInputReason($selected, $htmlname, -1, $addempty);
			print '<input type="submit" class="button" value="'.$langs->trans("Modify").'">';
			print '</form>';
		}
		else
		{
			if ($selected)
			{
				$this->loadCacheInputReason();
				foreach ($this->cache_demand_reason as $key => $val)
				{
					if ($val['id'] == $selected)
					{
						print $val['label'];
						break;
					}
				}
			} else {
				print "&nbsp;";
			}
		}
	}

    // phpcs:disable PEAR.NamingConventions.ValidFunctionName.ScopeNotCamelCaps
	/**
	 *    Show a form + html select a date
	 *
	 *    @param	string		$page        	Page
	 *    @param	string		$selected    	Date preselected
	 *    @param    string		$htmlname    	Html name of date input fields or 'none'
	 *    @param    int			$displayhour 	Display hour selector
	 *    @param    int			$displaymin		Display minutes selector
	 *    @param	int			$nooutput		1=No print output, return string
	 *    @return	string
	 *    @see		selectDate()
	 */
    public function form_date($page, $selected, $htmlname, $displayhour = 0, $displaymin = 0, $nooutput = 0)
	{
        // phpcs:enable
		global $langs;

		$ret = '';

		if ($htmlname != "none")
		{
			$ret .= '<form method="post" action="'.$page.'" name="form'.$htmlname.'">';
			$ret .= '<input type="hidden" name="action" value="set'.$htmlname.'">';
			$ret .= '<input type="hidden" name="token" value="'.newToken().'">';
			$ret .= '<table class="nobordernopadding" cellpadding="0" cellspacing="0">';
			$ret .= '<tr><td>';
			$ret .= $this->selectDate($selected, $htmlname, $displayhour, $displaymin, 1, 'form'.$htmlname, 1, 0);
			$ret .= '</td>';
			$ret .= '<td class="left"><input type="submit" class="button" value="'.$langs->trans("Modify").'"></td>';
			$ret .= '</tr></table></form>';
		}
		else
		{
			if ($displayhour) $ret .= dol_print_date($selected, 'dayhour');
			else $ret .= dol_print_date($selected, 'day');
		}

		if (empty($nooutput)) print $ret;
		return $ret;
	}


    // phpcs:disable PEAR.NamingConventions.ValidFunctionName.ScopeNotCamelCaps
	/**
	 *  Show a select form to choose a user
	 *
	 *  @param	string	$page        	Page
	 *  @param  string	$selected    	Id of user preselected
	 *  @param  string	$htmlname    	Name of input html field. If 'none', we just output the user link.
	 *  @param  array	$exclude		List of users id to exclude
	 *  @param  array	$include        List of users id to include
	 *  @return	void
	 */
    public function form_users($page, $selected = '', $htmlname = 'userid', $exclude = '', $include = '')
	{
        // phpcs:enable
		global $langs;

		if ($htmlname != "none")
		{
			print '<form method="POST" action="'.$page.'" name="form'.$htmlname.'">';
			print '<input type="hidden" name="action" value="set'.$htmlname.'">';
			print '<input type="hidden" name="token" value="'.newToken().'">';
			print $this->select_dolusers($selected, $htmlname, 1, $exclude, 0, $include);
			print '<input type="submit" class="button valignmiddle" value="'.$langs->trans("Modify").'">';
			print '</form>';
		}
		else
		{
			if ($selected)
			{
				require_once DOL_DOCUMENT_ROOT.'/user/class/user.class.php';
				$theuser = new User($this->db);
				$theuser->fetch($selected);
				print $theuser->getNomUrl(1);
			} else {
				print "&nbsp;";
			}
		}
	}


    // phpcs:disable PEAR.NamingConventions.ValidFunctionName.ScopeNotCamelCaps
	/**
	 *    Show form with payment mode
	 *
	 *    @param	string	$page        	Page
	 *    @param    int		$selected    	Id mode pre-selectionne
	 *    @param    string	$htmlname    	Name of select html field
	 *    @param  	string	$filtertype		To filter on field type in llx_c_paiement (array('code'=>xx,'label'=>zz))
	 *    @param    int     $active         Active or not, -1 = all
	 *    @param   int     $addempty       1=Add empty entry
	 *    @return	void
	 */
    public function form_modes_reglement($page, $selected = '', $htmlname = 'mode_reglement_id', $filtertype = '', $active = 1, $addempty = 0)
	{
        // phpcs:enable
		global $langs;
		if ($htmlname != "none")
		{
			print '<form method="POST" action="'.$page.'">';
			print '<input type="hidden" name="action" value="setmode">';
			print '<input type="hidden" name="token" value="'.newToken().'">';
			$this->select_types_paiements($selected, $htmlname, $filtertype, 0, $addempty, 0, 0, $active);
			print '<input type="submit" class="button valignmiddle" value="'.$langs->trans("Modify").'">';
			print '</form>';
		}
		else
		{
			if ($selected)
			{
				$this->load_cache_types_paiements();
				print $this->cache_types_paiements[$selected]['label'];
			} else {
				print "&nbsp;";
			}
		}
	}

    // phpcs:disable PEAR.NamingConventions.ValidFunctionName.ScopeNotCamelCaps
	/**
	 *    Show form with multicurrency code
	 *
	 *    @param	string	$page        	Page
	 *    @param    string	$selected    	code pre-selectionne
	 *    @param    string	$htmlname    	Name of select html field
	 *    @return	void
	 */
    public function form_multicurrency_code($page, $selected = '', $htmlname = 'multicurrency_code')
	{
        // phpcs:enable
		global $langs;
		if ($htmlname != "none")
		{
			print '<form method="POST" action="'.$page.'">';
			print '<input type="hidden" name="action" value="setmulticurrencycode">';
			print '<input type="hidden" name="token" value="'.newToken().'">';
			print $this->selectMultiCurrency($selected, $htmlname, 0);
			print '<input type="submit" class="button valignmiddle" value="'.$langs->trans("Modify").'">';
			print '</form>';
		}
		else
		{
			dol_include_once('/core/lib/company.lib.php');
			print !empty($selected) ? currency_name($selected, 1) : '&nbsp;';
		}
	}

    // phpcs:disable PEAR.NamingConventions.ValidFunctionName.ScopeNotCamelCaps
	/**
	 *    Show form with multicurrency rate
	 *
	 *    @param	string	$page        	Page
	 *    @param    double	$rate	    	Current rate
	 *    @param    string	$htmlname    	Name of select html field
	 *    @param    string  $currency       Currency code to explain the rate
	 *    @return	void
	 */
    public function form_multicurrency_rate($page, $rate = '', $htmlname = 'multicurrency_tx', $currency = '')
	{
        // phpcs:enable
		global $langs, $mysoc, $conf;

		if ($htmlname != "none")
		{
			print '<form method="POST" action="'.$page.'">';
			print '<input type="hidden" name="action" value="setmulticurrencyrate">';
			print '<input type="hidden" name="token" value="'.newToken().'">';
			print '<input type="text" name="'.$htmlname.'" value="'.(!empty($rate) ? price($rate) : 1).'" size="10" /> ';
			print '<select name="calculation_mode">';
			print '<option value="1">'.$currency.' > '.$conf->currency.'</option>';
			print '<option value="2">'.$conf->currency.' > '.$currency.'</option>';
			print '</select> ';
			print '<input type="submit" class="button valignmiddle" value="'.$langs->trans("Modify").'">';
			print '</form>';
		}
		else
		{
			if (!empty($rate))
			{
				print price($rate, 1, $langs, 1, 0);
				if ($currency && $rate != 1) print ' &nbsp; ('.price($rate, 1, $langs, 1, 0).' '.$currency.' = 1 '.$conf->currency.')';
			}
			else
			{
				print 1;
			}
		}
	}


    // phpcs:disable PEAR.NamingConventions.ValidFunctionName.ScopeNotCamelCaps
	/**
	 *	Show a select box with available absolute discounts
	 *
	 *  @param  string	$page        	Page URL where form is shown
	 *  @param  int		$selected    	Value pre-selected
	 *	@param  string	$htmlname    	Name of SELECT component. If 'none', not changeable. Example 'remise_id'.
	 *	@param	int		$socid			Third party id
	 * 	@param	float	$amount			Total amount available
	 * 	@param	string	$filter			SQL filter on discounts
	 * 	@param	int		$maxvalue		Max value for lines that can be selected
	 *  @param  string	$more           More string to add
	 *  @param  int     $hidelist       1=Hide list
	 *  @param	int		$discount_type	0 => customer discount, 1 => supplier discount
	 *  @return	void
	 */
    public function form_remise_dispo($page, $selected, $htmlname, $socid, $amount, $filter = '', $maxvalue = 0, $more = '', $hidelist = 0, $discount_type = 0)
	{
        // phpcs:enable
		global $conf, $langs;
		if ($htmlname != "none")
		{
			print '<form method="post" action="'.$page.'">';
			print '<input type="hidden" name="action" value="setabsolutediscount">';
			print '<input type="hidden" name="token" value="'.newToken().'">';
			print '<div class="inline-block">';
			if (!empty($discount_type)) {
				if (!empty($conf->global->FACTURE_DEPOSITS_ARE_JUST_PAYMENTS))
				{
					if (!$filter || $filter == "fk_invoice_supplier_source IS NULL") $translationKey = 'HasAbsoluteDiscountFromSupplier'; // If we want deposit to be substracted to payments only and not to total of final invoice
					else $translationKey = 'HasCreditNoteFromSupplier';
				}
				else
				{
					if (!$filter || $filter == "fk_invoice_supplier_source IS NULL OR (description LIKE '(DEPOSIT)%' AND description NOT LIKE '(EXCESS PAID)%')") $translationKey = 'HasAbsoluteDiscountFromSupplier';
					else $translationKey = 'HasCreditNoteFromSupplier';
				}
			} else {
				if (!empty($conf->global->FACTURE_DEPOSITS_ARE_JUST_PAYMENTS))
				{
					if (!$filter || $filter == "fk_facture_source IS NULL") $translationKey = 'CompanyHasAbsoluteDiscount'; // If we want deposit to be substracted to payments only and not to total of final invoice
					else $translationKey = 'CompanyHasCreditNote';
				}
				else
				{
					if (!$filter || $filter == "fk_facture_source IS NULL OR (description LIKE '(DEPOSIT)%' AND description NOT LIKE '(EXCESS RECEIVED)%')") $translationKey = 'CompanyHasAbsoluteDiscount';
					else $translationKey = 'CompanyHasCreditNote';
				}
			}
			print $langs->trans($translationKey, price($amount, 0, $langs, 0, 0, -1, $conf->currency));
			if (empty($hidelist)) print ': ';
			print '</div>';
			if (empty($hidelist))
			{
				print '<div class="inline-block" style="padding-right: 10px">';
				$newfilter = 'discount_type='.intval($discount_type);
				if (!empty($discount_type)) {
					$newfilter .= ' AND fk_invoice_supplier IS NULL AND fk_invoice_supplier_line IS NULL'; // Supplier discounts available
				} else {
					$newfilter .= ' AND fk_facture IS NULL AND fk_facture_line IS NULL'; // Customer discounts available
				}
				if ($filter) $newfilter .= ' AND ('.$filter.')';
				$nbqualifiedlines = $this->select_remises($selected, $htmlname, $newfilter, $socid, $maxvalue);
				if ($nbqualifiedlines > 0)
				{
					print ' &nbsp; <input type="submit" class="button" value="'.dol_escape_htmltag($langs->trans("UseLine")).'"';
					if (!empty($discount_type) && $filter && $filter != "fk_invoice_supplier_source IS NULL OR (description LIKE '(DEPOSIT)%' AND description NOT LIKE '(EXCESS PAID)%')")
						print ' title="'.$langs->trans("UseCreditNoteInInvoicePayment").'"';
					if (empty($discount_type) && $filter && $filter != "fk_facture_source IS NULL OR (description LIKE '(DEPOSIT)%' AND description NOT LIKE '(EXCESS RECEIVED)%')")
						print ' title="'.$langs->trans("UseCreditNoteInInvoicePayment").'"';

					print '>';
				}
				print '</div>';
			}
			if ($more)
			{
				print '<div class="inline-block">';
				print $more;
				print '</div>';
			}
			print '</form>';
		}
		else
		{
			if ($selected)
			{
				print $selected;
			}
			else
			{
				print "0";
			}
		}
	}


    // phpcs:disable PEAR.NamingConventions.ValidFunctionName.ScopeNotCamelCaps
    /**
     *  Show forms to select a contact
     *
     *  @param	string		$page        	Page
     *  @param	Societe		$societe		Filter on third party
     *  @param    int			$selected    	Id contact pre-selectionne
     *  @param    string		$htmlname    	Name of HTML select. If 'none', we just show contact link.
     *  @return	void
     */
    public function form_contacts($page, $societe, $selected = '', $htmlname = 'contactid')
    {
        // phpcs:enable
		global $langs, $conf;

		if ($htmlname != "none")
		{
			print '<form method="post" action="'.$page.'">';
			print '<input type="hidden" name="action" value="set_contact">';
			print '<input type="hidden" name="token" value="'.newToken().'">';
			print '<table class="nobordernopadding" cellpadding="0" cellspacing="0">';
			print '<tr><td>';
			$num = $this->select_contacts($societe->id, $selected, $htmlname);
			if ($num == 0)
			{
				$addcontact = (!empty($conf->global->SOCIETE_ADDRESSES_MANAGEMENT) ? $langs->trans("AddContact") : $langs->trans("AddContactAddress"));
				print '<a href="'.DOL_URL_ROOT.'/contact/card.php?socid='.$societe->id.'&amp;action=create&amp;backtoreferer=1">'.$addcontact.'</a>';
			}
			print '</td>';
			print '<td class="left"><input type="submit" class="button" value="'.$langs->trans("Modify").'"></td>';
			print '</tr></table></form>';
		}
		else
		{
			if ($selected)
			{
				require_once DOL_DOCUMENT_ROOT.'/contact/class/contact.class.php';
				$contact = new Contact($this->db);
				$contact->fetch($selected);
				print $contact->getFullName($langs);
			} else {
				print "&nbsp;";
			}
		}
	}

    // phpcs:disable PEAR.NamingConventions.ValidFunctionName.ScopeNotCamelCaps
	/**
	 *  Output html select to select thirdparty
	 *
	 *  @param	string	$page       	Page
	 *  @param  string	$selected   	Id preselected
	 *  @param  string	$htmlname		Name of HTML select
	 *  @param  string	$filter         optional filters criteras
	 *	@param	int		$showempty		Add an empty field
	 * 	@param	int		$showtype		Show third party type in combolist (customer, prospect or supplier)
	 * 	@param	int		$forcecombo		Force to use combo box
	 *  @param	array	$events			Event options. Example: array(array('method'=>'getContacts', 'url'=>dol_buildpath('/core/ajax/contacts.php',1), 'htmlname'=>'contactid', 'params'=>array('add-customer-contact'=>'disabled')))
	 *  @param  int     $nooutput       No print output. Return it only.
	 *  @return	void|string
	 */
    public function form_thirdparty($page, $selected = '', $htmlname = 'socid', $filter = '', $showempty = 0, $showtype = 0, $forcecombo = 0, $events = array(), $nooutput = 0)
	{
        // phpcs:enable
		global $langs;

		$out = '';
		if ($htmlname != "none")
		{
			$out .= '<form method="post" action="'.$page.'">';
			$out .= '<input type="hidden" name="action" value="set_thirdparty">';
			$out .= '<input type="hidden" name="token" value="'.newToken().'">';
			$out .= $this->select_company($selected, $htmlname, $filter, $showempty, $showtype, $forcecombo, $events);
			$out .= '<input type="submit" class="button valignmiddle" value="'.$langs->trans("Modify").'">';
			$out .= '</form>';
		}
		else
		{
			if ($selected)
			{
				require_once DOL_DOCUMENT_ROOT.'/societe/class/societe.class.php';
				$soc = new Societe($this->db);
				$soc->fetch($selected);
				$out .= $soc->getNomUrl($langs);
			}
			else
			{
				$out .= "&nbsp;";
			}
		}

		if ($nooutput) return $out;
		else print $out;
	}

    // phpcs:disable PEAR.NamingConventions.ValidFunctionName.ScopeNotCamelCaps
	/**
	 *    Retourne la liste des devises, dans la langue de l'utilisateur
	 *
	 *    @param	string	$selected    preselected currency code
	 *    @param    string	$htmlname    name of HTML select list
     *    @deprecated
	 *    @return	void
	 */
    public function select_currency($selected = '', $htmlname = 'currency_id')
	{
        // phpcs:enable
		print $this->selectCurrency($selected, $htmlname);
	}

	/**
	 *  Retourne la liste des devises, dans la langue de l'utilisateur
	 *
	 *  @param	string	$selected    preselected currency code
	 *  @param  string	$htmlname    name of HTML select list
	 *  @param  string  $mode        0 = Add currency symbol into label, 1 = Add 3 letter iso code
	 * 	@return	string
	 */
    public function selectCurrency($selected = '', $htmlname = 'currency_id', $mode = 0)
	{
		global $conf, $langs, $user;

		$langs->loadCacheCurrencies('');

		$out = '';

		if ($selected == 'euro' || $selected == 'euros') $selected = 'EUR'; // Pour compatibilite

		$out .= '<select class="flat maxwidth200onsmartphone minwidth300" name="'.$htmlname.'" id="'.$htmlname.'">';
		foreach ($langs->cache_currencies as $code_iso => $currency)
		{
			if ($selected && $selected == $code_iso)
			{
				$out .= '<option value="'.$code_iso.'" selected>';
			}
			else
			{
				$out .= '<option value="'.$code_iso.'">';
			}
			$out .= $currency['label'];
			if ($mode == 1)
			{
			    $out .= ' ('.$code_iso.')';
			}
			else
			{
                $out .= ' ('.$langs->getCurrencySymbol($code_iso).')';
			}
			$out .= '</option>';
		}
		$out .= '</select>';
		if ($user->admin) $out .= info_admin($langs->trans("YouCanChangeValuesForThisListFromDictionarySetup"), 1);

		// Make select dynamic
		include_once DOL_DOCUMENT_ROOT.'/core/lib/ajax.lib.php';
		$out .= ajax_combobox($htmlname);

		return $out;
	}

	/**
	 *	Return array of currencies in user language
	 *
	 *  @param	string	$selected    preselected currency code
	 *  @param  string	$htmlname    name of HTML select list
	 *  @param  integer	$useempty    1=Add empty line
	 * 	@return	string
	 */
    public function selectMultiCurrency($selected = '', $htmlname = 'multicurrency_code', $useempty = 0)
	{
		global $db, $conf, $langs, $user;

		$langs->loadCacheCurrencies(''); // Load ->cache_currencies

		$TCurrency = array();

		$sql = 'SELECT code FROM '.MAIN_DB_PREFIX.'multicurrency';
		$sql .= " WHERE entity IN ('".getEntity('mutlicurrency')."')";
		$resql = $db->query($sql);
		if ($resql)
		{
			while ($obj = $db->fetch_object($resql)) $TCurrency[$obj->code] = $obj->code;
		}

		$out = '';
		$out .= '<select class="flat" name="'.$htmlname.'" id="'.$htmlname.'">';
		if ($useempty) $out .= '<option value="">&nbsp;</option>';
		// If company current currency not in table, we add it into list. Should always be available.
		if (!in_array($conf->currency, $TCurrency))
		{
			$TCurrency[$conf->currency] = $conf->currency;
		}
		if (count($TCurrency) > 0)
		{
			foreach ($langs->cache_currencies as $code_iso => $currency)
			{
				if (isset($TCurrency[$code_iso]))
				{
					if (!empty($selected) && $selected == $code_iso) $out .= '<option value="'.$code_iso.'" selected="selected">';
					else $out .= '<option value="'.$code_iso.'">';

					$out .= $currency['label'];
					$out .= ' ('.$langs->getCurrencySymbol($code_iso).')';
					$out .= '</option>';
				}
			}
		}

		$out .= '</select>';
		// Make select dynamic
		include_once DOL_DOCUMENT_ROOT.'/core/lib/ajax.lib.php';
		$out .= ajax_combobox($htmlname);

		return $out;
	}

    // phpcs:disable PEAR.NamingConventions.ValidFunctionName.ScopeNotCamelCaps
	/**
	 *  Load into the cache vat rates of a country
	 *
	 *  @param	string	$country_code		Country code with quotes ("'CA'", or "'CA,IN,...'")
	 *  @return	int							Nb of loaded lines, 0 if already loaded, <0 if KO
	 */
    public function load_cache_vatrates($country_code)
	{
        // phpcs:enable
		global $langs;

		$num = count($this->cache_vatrates);
		if ($num > 0) return $num; // Cache already loaded

		dol_syslog(__METHOD__, LOG_DEBUG);

		$sql = "SELECT DISTINCT t.rowid, t.code, t.taux, t.localtax1, t.localtax1_type, t.localtax2, t.localtax2_type, t.recuperableonly";
		$sql .= " FROM ".MAIN_DB_PREFIX."c_tva as t, ".MAIN_DB_PREFIX."c_country as c";
		$sql .= " WHERE t.fk_pays = c.rowid";
		$sql .= " AND t.active > 0";
		$sql .= " AND c.code IN (".$country_code.")";
		$sql .= " ORDER BY t.code ASC, t.taux ASC, t.recuperableonly ASC";

		$resql = $this->db->query($sql);
		if ($resql)
		{
			$num = $this->db->num_rows($resql);
			if ($num)
			{
				for ($i = 0; $i < $num; $i++)
				{
					$obj = $this->db->fetch_object($resql);
					$this->cache_vatrates[$i]['rowid']	= $obj->rowid;
					$this->cache_vatrates[$i]['code'] = $obj->code;
					$this->cache_vatrates[$i]['txtva']	= $obj->taux;
					$this->cache_vatrates[$i]['nprtva'] = $obj->recuperableonly;
					$this->cache_vatrates[$i]['localtax1']	    = $obj->localtax1;
					$this->cache_vatrates[$i]['localtax1_type']	= $obj->localtax1_type;
					$this->cache_vatrates[$i]['localtax2']	    = $obj->localtax2;
					$this->cache_vatrates[$i]['localtax2_type']	= $obj->localtax1_type;

					$this->cache_vatrates[$i]['label'] = $obj->taux.'%'.($obj->code ? ' ('.$obj->code.')' : ''); // Label must contains only 0-9 , . % or *
					$this->cache_vatrates[$i]['labelallrates'] = $obj->taux.'/'.($obj->localtax1 ? $obj->localtax1 : '0').'/'.($obj->localtax2 ? $obj->localtax2 : '0').($obj->code ? ' ('.$obj->code.')' : ''); // Must never be used as key, only label
					$positiverates = '';
					if ($obj->taux) $positiverates .= ($positiverates ? '/' : '').$obj->taux;
					if ($obj->localtax1) $positiverates .= ($positiverates ? '/' : '').$obj->localtax1;
					if ($obj->localtax2) $positiverates .= ($positiverates ? '/' : '').$obj->localtax2;
					if (empty($positiverates)) $positiverates = '0';
					$this->cache_vatrates[$i]['labelpositiverates'] = $positiverates.($obj->code ? ' ('.$obj->code.')' : ''); // Must never be used as key, only label
				}

				return $num;
			}
			else
			{
				$this->error = '<font class="error">'.$langs->trans("ErrorNoVATRateDefinedForSellerCountry", $country_code).'</font>';
				return -1;
			}
		}
		else
		{
			$this->error = '<font class="error">'.$this->db->error().'</font>';
			return -2;
		}
	}

    // phpcs:disable PEAR.NamingConventions.ValidFunctionName.ScopeNotCamelCaps
	/**
	 *  Output an HTML select vat rate.
	 *  The name of this function should be selectVat. We keep bad name for compatibility purpose.
	 *
	 *  @param	string	      $htmlname           Name of HTML select field
	 *  @param  float|string  $selectedrate       Force preselected vat rate. Can be '8.5' or '8.5 (NOO)' for example. Use '' for no forcing.
	 *  @param  Societe	      $societe_vendeuse   Thirdparty seller
	 *  @param  Societe	      $societe_acheteuse  Thirdparty buyer
	 *  @param  int		      $idprod             Id product. O if unknown of NA.
	 *  @param  int		      $info_bits          Miscellaneous information on line (1 for NPR)
	 *  @param  int|string    $type               ''=Unknown, 0=Product, 1=Service (Used if idprod not defined)
	 *                  		                  Si vendeur non assujeti a TVA, TVA par defaut=0. Fin de regle.
	 *                  					      Si le (pays vendeur = pays acheteur) alors la TVA par defaut=TVA du produit vendu. Fin de regle.
	 *                  					      Si (vendeur et acheteur dans Communaute europeenne) et bien vendu = moyen de transports neuf (auto, bateau, avion), TVA par defaut=0 (La TVA doit etre paye par l'acheteur au centre d'impots de son pays et non au vendeur). Fin de regle.
	 *                                            Si vendeur et acheteur dans Communauté européenne et acheteur= particulier alors TVA par défaut=TVA du produit vendu. Fin de règle.
	 *                                            Si vendeur et acheteur dans Communauté européenne et acheteur= entreprise alors TVA par défaut=0. Fin de règle.
	 *                  					      Sinon la TVA proposee par defaut=0. Fin de regle.
	 *  @param	bool	     $options_only		  Return HTML options lines only (for ajax treatment)
	 *  @param  int          $mode                0=Use vat rate as key in combo list, 1=Add VAT code after vat rate into key, -1=Use id of vat line as key
	 *  @return	string
	 */
    public function load_tva($htmlname = 'tauxtva', $selectedrate = '', $societe_vendeuse = '', $societe_acheteuse = '', $idprod = 0, $info_bits = 0, $type = '', $options_only = false, $mode = 0)
	{
        // phpcs:enable
		global $langs, $conf, $mysoc;

		$langs->load('errors');

		$return = '';

		// Define defaultnpr, defaultttx and defaultcode
		$defaultnpr = ($info_bits & 0x01);
		$defaultnpr = (preg_match('/\*/', $selectedrate) ? 1 : $defaultnpr);
		$defaulttx = str_replace('*', '', $selectedrate);
		$defaultcode = '';
		if (preg_match('/\((.*)\)/', $defaulttx, $reg))
		{
			$defaultcode = $reg[1];
			$defaulttx = preg_replace('/\s*\(.*\)/', '', $defaulttx);
		}
		//var_dump($selectedrate.'-'.$defaulttx.'-'.$defaultnpr.'-'.$defaultcode);

		// Check parameters
		if (is_object($societe_vendeuse) && !$societe_vendeuse->country_code)
		{
			if ($societe_vendeuse->id == $mysoc->id)
			{
				$return .= '<font class="error">'.$langs->trans("ErrorYourCountryIsNotDefined").'</font>';
			}
			else
			{
				$return .= '<font class="error">'.$langs->trans("ErrorSupplierCountryIsNotDefined").'</font>';
			}
			return $return;
		}

		//var_dump($societe_acheteuse);
		//print "name=$name, selectedrate=$selectedrate, seller=".$societe_vendeuse->country_code." buyer=".$societe_acheteuse->country_code." buyer is company=".$societe_acheteuse->isACompany()." idprod=$idprod, info_bits=$info_bits type=$type";
		//exit;

		// Define list of countries to use to search VAT rates to show
		// First we defined code_country to use to find list
		if (is_object($societe_vendeuse))
		{
			$code_country = "'".$societe_vendeuse->country_code."'";
		}
		else
		{
			$code_country = "'".$mysoc->country_code."'"; // Pour compatibilite ascendente
		}
		if (!empty($conf->global->SERVICE_ARE_ECOMMERCE_200238EC))    // If option to have vat for end customer for services is on
		{
			require_once DOL_DOCUMENT_ROOT.'/core/lib/company.lib.php';
			if (!isInEEC($societe_vendeuse) && (!is_object($societe_acheteuse) || (isInEEC($societe_acheteuse) && !$societe_acheteuse->isACompany())))
			{
				// We also add the buyer
				if (is_numeric($type))
				{
					if ($type == 1) // We know product is a service
					{
						$code_country .= ",'".$societe_acheteuse->country_code."'";
					}
				}
				elseif (!$idprod)  // We don't know type of product
				{
					$code_country .= ",'".$societe_acheteuse->country_code."'";
				}
				else
				{
					$prodstatic = new Product($this->db);
					$prodstatic->fetch($idprod);
					if ($prodstatic->type == Product::TYPE_SERVICE)   // We know product is a service
					{
						$code_country .= ",'".$societe_acheteuse->country_code."'";
					}
				}
			}
		}

		// Now we get list
		$num = $this->load_cache_vatrates($code_country); // If no vat defined, return -1 with message into this->error

		if ($num > 0)
		{
			// Definition du taux a pre-selectionner (si defaulttx non force et donc vaut -1 ou '')
			if ($defaulttx < 0 || dol_strlen($defaulttx) == 0)
			{
				$tmpthirdparty = new Societe($this->db);
				$defaulttx = get_default_tva($societe_vendeuse, (is_object($societe_acheteuse) ? $societe_acheteuse : $tmpthirdparty), $idprod);
				$defaultnpr = get_default_npr($societe_vendeuse, (is_object($societe_acheteuse) ? $societe_acheteuse : $tmpthirdparty), $idprod);
		        if (preg_match('/\((.*)\)/', $defaulttx, $reg)) {
			        $defaultcode = $reg[1];
			        $defaulttx = preg_replace('/\s*\(.*\)/', '', $defaulttx);
		        }
				if (empty($defaulttx)) $defaultnpr = 0;
			}

			// Si taux par defaut n'a pu etre determine, on prend dernier de la liste.
			// Comme ils sont tries par ordre croissant, dernier = plus eleve = taux courant
			if ($defaulttx < 0 || dol_strlen($defaulttx) == 0)
			{
				if (empty($conf->global->MAIN_VAT_DEFAULT_IF_AUTODETECT_FAILS)) $defaulttx = $this->cache_vatrates[$num - 1]['txtva'];
				else $defaulttx = ($conf->global->MAIN_VAT_DEFAULT_IF_AUTODETECT_FAILS == 'none' ? '' : $conf->global->MAIN_VAT_DEFAULT_IF_AUTODETECT_FAILS);
			}

			// Disabled if seller is not subject to VAT
			$disabled = false; $title = '';
			if (is_object($societe_vendeuse) && $societe_vendeuse->id == $mysoc->id && $societe_vendeuse->tva_assuj == "0")
			{
				// Override/enable VAT for expense report regardless of global setting - needed if expense report used for business expenses
				if (empty($conf->global->OVERRIDE_VAT_FOR_EXPENSE_REPORT))
				{
					$title = ' title="'.$langs->trans('VATIsNotUsed').'"';
					$disabled = true;
				}
			}

			if (!$options_only) $return .= '<select class="flat minwidth75imp" id="'.$htmlname.'" name="'.$htmlname.'"'.($disabled ? ' disabled' : '').$title.'>';

			$selectedfound = false;
			foreach ($this->cache_vatrates as $rate)
			{
				// Keep only 0 if seller is not subject to VAT
				if ($disabled && $rate['txtva'] != 0) continue;

				// Define key to use into select list
				$key = $rate['txtva'];
				$key .= $rate['nprtva'] ? '*' : '';
				if ($mode > 0 && $rate['code']) $key .= ' ('.$rate['code'].')';
				if ($mode < 0) $key = $rate['rowid'];

				$return .= '<option value="'.$key.'"';
				if (!$selectedfound)
				{
					if ($defaultcode) // If defaultcode is defined, we used it in priority to select combo option instead of using rate+npr flag
					{
						if ($defaultcode == $rate['code'])
						{
							$return .= ' selected';
							$selectedfound = true;
						}
					}
					elseif ($rate['txtva'] == $defaulttx && $rate['nprtva'] == $defaultnpr)
			   		{
			   			$return .= ' selected';
			   			$selectedfound = true;
					}
				}
				$return .= '>';
				//if (! empty($conf->global->MAIN_VAT_SHOW_POSITIVE_RATES))
				if ($mysoc->country_code == 'IN' || !empty($conf->global->MAIN_VAT_LABEL_IS_POSITIVE_RATES))
				{
					$return .= $rate['labelpositiverates'];
				}
				else
				{
					$return .= vatrate($rate['label']);
				}
				//$return.=($rate['code']?' '.$rate['code']:'');
				$return .= (empty($rate['code']) && $rate['nprtva']) ? ' *' : ''; // We show the *  (old behaviour only if new vat code is not used)

				$return .= '</option>';
			}

			if (!$options_only) $return .= '</select>';
		}
		else
		{
			$return .= $this->error;
		}

		$this->num = $num;
		return $return;
	}


    // phpcs:disable PEAR.NamingConventions.ValidFunctionName.ScopeNotCamelCaps
    /**
     *  Show a HTML widget to input a date or combo list for day, month, years and optionaly hours and minutes.
	 *  Fields are preselected with :
	 *            	- set_time date (must be a local PHP server timestamp or string date with format 'YYYY-MM-DD' or 'YYYY-MM-DD HH:MM')
	 *            	- local date in user area, if set_time is '' (so if set_time is '', output may differs when done from two different location)
	 *            	- Empty (fields empty), if set_time is -1 (in this case, parameter empty must also have value 1)
	 *
	 *	@param	integer	    $set_time 		Pre-selected date (must be a local PHP server timestamp), -1 to keep date not preselected, '' to use current date with 00:00 hour (Parameter 'empty' must be 0 or 2).
	 *	@param	string		$prefix			Prefix for fields name
	 *	@param	int			$h				1 or 2=Show also hours (2=hours on a new line), -1 has same effect but hour and minutes are prefilled with 23:59 if date is empty, 3 show hour always empty
	 *	@param	int			$m				1=Show also minutes, -1 has same effect but hour and minutes are prefilled with 23:59 if date is empty, 3 show minutes always empty
	 *	@param	int			$empty			0=Fields required, 1=Empty inputs are allowed, 2=Empty inputs are allowed for hours only
	 *	@param	string		$form_name 		Not used
	 *	@param	int			$d				1=Show days, month, years
	 * 	@param	int			$addnowlink		Add a link "Now"
	 * 	@param	int			$nooutput		Do not output html string but return it
	 * 	@param 	int			$disabled		Disable input fields
	 *  @param  int			$fullday        When a checkbox with this html name is on, hour and day are set with 00:00 or 23:59
	 *  @param	string		$addplusone		Add a link "+1 hour". Value must be name of another select_date field.
	 *  @param  datetime    $adddateof      Add a link "Date of invoice" using the following date.
	 *  @return	string|void					Nothing or string if nooutput is 1
     *  @deprecated
	 *  @see    selectDate(), form_date(), select_month(), select_year(), select_dayofweek()
	 */
    public function select_date($set_time = '', $prefix = 're', $h = 0, $m = 0, $empty = 0, $form_name = "", $d = 1, $addnowlink = 0, $nooutput = 0, $disabled = 0, $fullday = '', $addplusone = '', $adddateof = '')
    {
        // phpcs:enable
        $retstring = $this->selectDate($set_time, $prefix, $h, $m, $empty, $form_name, $d, $addnowlink, $disabled, $fullday, $addplusone, $adddateof);
        if (!empty($nooutput)) {
            return $retstring;
        }
        print $retstring;
        return;
    }

    /**
     *  Show a HTML widget to input a date or combo list for day, month, years and optionaly hours and minutes.
	 *  Fields are preselected with :
	 *              - set_time date (must be a local PHP server timestamp or string date with format 'YYYY-MM-DD' or 'YYYY-MM-DD HH:MM')
	 *              - local date in user area, if set_time is '' (so if set_time is '', output may differs when done from two different location)
	 *              - Empty (fields empty), if set_time is -1 (in this case, parameter empty must also have value 1)
	 *
	 *  @param  integer     $set_time       Pre-selected date (must be a local PHP server timestamp), -1 to keep date not preselected, '' to use current date with 00:00 hour (Parameter 'empty' must be 0 or 2).
	 *  @param	string		$prefix			Prefix for fields name
	 *  @param	int			$h				1 or 2=Show also hours (2=hours on a new line), -1 has same effect but hour and minutes are prefilled with 23:59 if date is empty, 3 show hour always empty
	 *	@param	int			$m				1=Show also minutes, -1 has same effect but hour and minutes are prefilled with 23:59 if date is empty, 3 show minutes always empty
	 *	@param	int			$empty			0=Fields required, 1=Empty inputs are allowed, 2=Empty inputs are allowed for hours only
	 *	@param	string		$form_name 		Not used
	 *	@param	int			$d				1=Show days, month, years
	 * 	@param	int			$addnowlink		Add a link "Now", 1 with server time, 2 with local computer time
	 * 	@param 	int			$disabled		Disable input fields
	 *  @param  int			$fullday        When a checkbox with this html name is on, hour and day are set with 00:00 or 23:59
	 *  @param	string		$addplusone		Add a link "+1 hour". Value must be name of another selectDate field.
	 *  @param  datetime    $adddateof      Add a link "Date of invoice" using the following date. See also $labeladddateof for the label used.
     *  @param  string      $openinghours   Specify hour start and hour end for the select ex 8,20
     *  @param  int         $stepminutes    Specify step for minutes between 1 and 30
     *  @param	string		$labeladddateof Label to use for the $adddateof parameter.
	 * 	@return string                      Html for selectDate
	 *  @see    form_date(), select_month(), select_year(), select_dayofweek()
	 */
    public function selectDate($set_time = '', $prefix = 're', $h = 0, $m = 0, $empty = 0, $form_name = "", $d = 1, $addnowlink = 0, $disabled = 0, $fullday = '', $addplusone = '', $adddateof = '', $openinghours = '', $stepminutes = 1, $labeladddateof = '')
	{
		global $conf, $langs;

		$retstring = '';

		if ($prefix == '') $prefix = 're';
		if ($h == '') $h = 0;
		if ($m == '') $m = 0;
		$emptydate = 0;
		$emptyhours = 0;
        if ($stepminutes <= 0 || $stepminutes > 30) $stepminutes = 1;
		if ($empty == 1) { $emptydate = 1; $emptyhours = 1; }
		if ($empty == 2) { $emptydate = 0; $emptyhours = 1; }
		$orig_set_time = $set_time;

		if ($set_time === '' && $emptydate == 0)
		{
			include_once DOL_DOCUMENT_ROOT.'/core/lib/date.lib.php';
			$set_time = dol_now('tzuser') - (getServerTimeZoneInt('now') * 3600); // set_time must be relative to PHP server timezone
		}

		// Analysis of the pre-selection date
		if (preg_match('/^([0-9]+)\-([0-9]+)\-([0-9]+)\s?([0-9]+)?:?([0-9]+)?/', $set_time, $reg))	// deprecated usage
		{
			// Date format 'YYYY-MM-DD' or 'YYYY-MM-DD HH:MM:SS'
			$syear	= (!empty($reg[1]) ? $reg[1] : '');
			$smonth = (!empty($reg[2]) ? $reg[2] : '');
			$sday	= (!empty($reg[3]) ? $reg[3] : '');
			$shour	= (!empty($reg[4]) ? $reg[4] : '');
			$smin	= (!empty($reg[5]) ? $reg[5] : '');
		}
		elseif (strval($set_time) != '' && $set_time != -1)
		{
			// set_time est un timestamps (0 possible)
			$syear = dol_print_date($set_time, "%Y");
			$smonth = dol_print_date($set_time, "%m");
			$sday = dol_print_date($set_time, "%d");
			if ($orig_set_time != '')
			{
				$shour = dol_print_date($set_time, "%H");
				$smin = dol_print_date($set_time, "%M");
				$ssec = dol_print_date($set_time, "%S");
			}
			else
			{
				$shour = '';
				$smin = '';
				$ssec = '';
			}
		}
		else
		{
			// Date est '' ou vaut -1
			$syear = '';
			$smonth = '';
			$sday = '';
			$shour = !isset($conf->global->MAIN_DEFAULT_DATE_HOUR) ? ($h == -1 ? '23' : '') : $conf->global->MAIN_DEFAULT_DATE_HOUR;
			$smin = !isset($conf->global->MAIN_DEFAULT_DATE_MIN) ? ($h == -1 ? '59' : '') : $conf->global->MAIN_DEFAULT_DATE_MIN;
			$ssec = !isset($conf->global->MAIN_DEFAULT_DATE_SEC) ? ($h == -1 ? '59' : '') : $conf->global->MAIN_DEFAULT_DATE_SEC;
		}
		if ($h == 3) $shour = '';
		if ($m == 3) $smin = '';

		// You can set MAIN_POPUP_CALENDAR to 'eldy' or 'jquery'
		$usecalendar = 'combo';
		if (!empty($conf->use_javascript_ajax) && (empty($conf->global->MAIN_POPUP_CALENDAR) || $conf->global->MAIN_POPUP_CALENDAR != "none")) {
			$usecalendar = ((empty($conf->global->MAIN_POPUP_CALENDAR) || $conf->global->MAIN_POPUP_CALENDAR == 'eldy') ? 'jquery' : $conf->global->MAIN_POPUP_CALENDAR);
		}

		if ($d)
		{
			// Show date with popup
			if ($usecalendar != 'combo')
			{
				$formated_date = '';
				//print "e".$set_time." t ".$conf->format_date_short;
				if (strval($set_time) != '' && $set_time != -1)
				{
					//$formated_date=dol_print_date($set_time,$conf->format_date_short);
					$formated_date = dol_print_date($set_time, $langs->trans("FormatDateShortInput")); // FormatDateShortInput for dol_print_date / FormatDateShortJavaInput that is same for javascript
				}

				// Calendrier popup version eldy
				if ($usecalendar == "eldy")
				{
					// Zone de saisie manuelle de la date
					$retstring .= '<input id="'.$prefix.'" name="'.$prefix.'" type="text" class="maxwidth75" maxlength="11" value="'.$formated_date.'"';
					$retstring .= ($disabled ? ' disabled' : '');
					$retstring .= ' onChange="dpChangeDay(\''.$prefix.'\',\''.$langs->trans("FormatDateShortJavaInput").'\'); "'; // FormatDateShortInput for dol_print_date / FormatDateShortJavaInput that is same for javascript
					$retstring .= '>';

					// Icone calendrier
					if (!$disabled)
					{
						$retstring .= '<button id="'.$prefix.'Button" type="button" class="dpInvisibleButtons"';
						$base = DOL_URL_ROOT.'/core/';
						$retstring .= ' onClick="showDP(\''.$base.'\',\''.$prefix.'\',\''.$langs->trans("FormatDateShortJavaInput").'\',\''.$langs->defaultlang.'\');"';
						$retstring .= '>'.img_object($langs->trans("SelectDate"), 'calendarday', 'class="datecallink"').'</button>';
					}
					else $retstring .= '<button id="'.$prefix.'Button" type="button" class="dpInvisibleButtons">'.img_object($langs->trans("Disabled"), 'calendarday', 'class="datecallink"').'</button>';

					$retstring .= '<input type="hidden" id="'.$prefix.'day"   name="'.$prefix.'day"   value="'.$sday.'">'."\n";
					$retstring .= '<input type="hidden" id="'.$prefix.'month" name="'.$prefix.'month" value="'.$smonth.'">'."\n";
					$retstring .= '<input type="hidden" id="'.$prefix.'year"  name="'.$prefix.'year"  value="'.$syear.'">'."\n";
				}
				elseif ($usecalendar == 'jquery')
				{
					if (!$disabled)
					{
						// Output javascript for datepicker
						$retstring .= "<script type='text/javascript'>";
						$retstring .= "$(function(){ $('#".$prefix."').datepicker({
							dateFormat: '".$langs->trans("FormatDateShortJQueryInput")."',
							autoclose: true,
							todayHighlight: true,";
						if (!empty($conf->dol_use_jmobile))
						{
							$retstring .= "
								beforeShow: function (input, datePicker) {
									input.disabled = true;
								},
								onClose: function (dateText, datePicker) {
									this.disabled = false;
								},
								";
						}
						// Note: We don't need monthNames, monthNamesShort, dayNames, dayNamesShort, dayNamesMin, they are set globally on datepicker component in lib_head.js.php
						if (empty($conf->global->MAIN_POPUP_CALENDAR_ON_FOCUS))
						{
							$retstring .= "
								showOn: 'button',
								buttonImage: '".DOL_URL_ROOT."/theme/".$conf->theme."/img/object_calendarday.png',
								buttonImageOnly: true";
						}
						$retstring .= "
							}) });";
						$retstring .= "</script>";
					}

					// Zone de saisie manuelle de la date
					$retstring .= '<div class="nowrap inline-block">';
					$retstring .= '<input id="'.$prefix.'" name="'.$prefix.'" type="text" class="maxwidth75" maxlength="11" value="'.$formated_date.'"';
					$retstring .= ($disabled ? ' disabled' : '');
					$retstring .= ' onChange="dpChangeDay(\''.$prefix.'\',\''.$langs->trans("FormatDateShortJavaInput").'\'); "'; // FormatDateShortInput for dol_print_date / FormatDateShortJavaInput that is same for javascript
					$retstring .= '>';

					// Icone calendrier
					if (!$disabled)
					{
						/* Not required. Managed by option buttonImage of jquery
                		$retstring.=img_object($langs->trans("SelectDate"),'calendarday','id="'.$prefix.'id" class="datecallink"');
                		$retstring.="<script type='text/javascript'>";
                		$retstring.="jQuery(document).ready(function() {";
                		$retstring.='	jQuery("#'.$prefix.'id").click(function() {';
                		$retstring.="    	jQuery('#".$prefix."').focus();";
                		$retstring.='    });';
                		$retstring.='});';
                		$retstring.="</script>";*/
					}
					else
					{
						$retstring .= '<button id="'.$prefix.'Button" type="button" class="dpInvisibleButtons">'.img_object($langs->trans("Disabled"), 'calendarday', 'class="datecallink"').'</button>';
					}

					$retstring .= '</div>';
					$retstring .= '<input type="hidden" id="'.$prefix.'day"   name="'.$prefix.'day"   value="'.$sday.'">'."\n";
					$retstring .= '<input type="hidden" id="'.$prefix.'month" name="'.$prefix.'month" value="'.$smonth.'">'."\n";
					$retstring .= '<input type="hidden" id="'.$prefix.'year"  name="'.$prefix.'year"  value="'.$syear.'">'."\n";
				}
				else
				{
					$retstring .= "Bad value of MAIN_POPUP_CALENDAR";
				}
			}
			// Show date with combo selects
			else
			{
				//$retstring.='<div class="inline-block">';
				// Day
				$retstring .= '<select'.($disabled ? ' disabled' : '').' class="flat valignmiddle maxwidth50imp" id="'.$prefix.'day" name="'.$prefix.'day">';

				if ($emptydate || $set_time == -1)
				{
					$retstring .= '<option value="0" selected>&nbsp;</option>';
				}

				for ($day = 1; $day <= 31; $day++)
				{
					$retstring .= '<option value="'.$day.'"'.($day == $sday ? ' selected' : '').'>'.$day.'</option>';
				}

				$retstring .= "</select>";

				$retstring .= '<select'.($disabled ? ' disabled' : '').' class="flat valignmiddle maxwidth75imp" id="'.$prefix.'month" name="'.$prefix.'month">';
				if ($emptydate || $set_time == -1)
				{
					$retstring .= '<option value="0" selected>&nbsp;</option>';
				}

				// Month
				for ($month = 1; $month <= 12; $month++)
				{
					$retstring .= '<option value="'.$month.'"'.($month == $smonth ? ' selected' : '').'>';
					$retstring .= dol_print_date(mktime(12, 0, 0, $month, 1, 2000), "%b");
					$retstring .= "</option>";
				}
				$retstring .= "</select>";

				// Year
				if ($emptydate || $set_time == -1)
				{
					$retstring .= '<input'.($disabled ? ' disabled' : '').' placeholder="'.dol_escape_htmltag($langs->trans("Year")).'" class="flat maxwidth50imp valignmiddle" type="number" min="0" max="3000" maxlength="4" id="'.$prefix.'year" name="'.$prefix.'year" value="'.$syear.'">';
				}
				else
				{
					$retstring .= '<select'.($disabled ? ' disabled' : '').' class="flat valignmiddle maxwidth75imp" id="'.$prefix.'year" name="'.$prefix.'year">';

					for ($year = $syear - 10; $year < $syear + 10; $year++)
					{
						$retstring .= '<option value="'.$year.'"'.($year == $syear ? ' selected' : '').'>'.$year.'</option>';
					}
					$retstring .= "</select>\n";
				}
				//$retstring.='</div>';
			}
		}

		if ($d && $h) $retstring .= ($h == 2 ? '<br>' : ' ');

		if ($h)
		{
			$hourstart = 0;
			$hourend = 24;
			if ($openinghours != '') {
				$openinghours = explode(',', $openinghours);
				$hourstart = $openinghours[0];
				$hourend = $openinghours[1];
				if ($hourend < $hourstart) $hourend = $hourstart;
			}
			// Show hour
			$retstring .= '<select'.($disabled ? ' disabled' : '').' class="flat valignmiddle maxwidth50 '.($fullday ? $fullday.'hour' : '').'" id="'.$prefix.'hour" name="'.$prefix.'hour">';
			if ($emptyhours) $retstring .= '<option value="-1">&nbsp;</option>';
			for ($hour = $hourstart; $hour < $hourend; $hour++)
			{
				if (strlen($hour) < 2) $hour = "0".$hour;
				$retstring .= '<option value="'.$hour.'"'.(($hour == $shour) ? ' selected' : '').'>'.$hour.(empty($conf->dol_optimize_smallscreen) ? '' : 'H').'</option>';
			}
			$retstring .= '</select>';
			if ($m && empty($conf->dol_optimize_smallscreen)) $retstring .= ":";
		}

		if ($m)
		{
			// Show minutes
			$retstring .= '<select'.($disabled ? ' disabled' : '').' class="flat valignmiddle maxwidth50 '.($fullday ? $fullday.'min' : '').'" id="'.$prefix.'min" name="'.$prefix.'min">';
			if ($emptyhours) $retstring .= '<option value="-1">&nbsp;</option>';
			for ($min = 0; $min < 60; $min += $stepminutes)
			{
				if (strlen($min) < 2) $min = "0".$min;
				$retstring .= '<option value="'.$min.'"'.(($min == $smin) ? ' selected' : '').'>'.$min.(empty($conf->dol_optimize_smallscreen) ? '' : '').'</option>';
			}
			$retstring .= '</select>';

			$retstring .= '<input type="hidden" name="'.$prefix.'sec" value="'.$ssec.'">';
		}

		// Add a "Now" link
		if ($conf->use_javascript_ajax && $addnowlink)
		{
			// Script which will be inserted in the onClick of the "Now" link
			$reset_scripts = "";
            if ($addnowlink == 2) // local computer time
            {
                // pad add leading 0 on numbers
                $reset_scripts .= "Number.prototype.pad = function(size) {
                        var s = String(this);
                        while (s.length < (size || 2)) {s = '0' + s;}
                        return s;
                    };
                    var d = new Date();";
            }

			// Generate the date part, depending on the use or not of the javascript calendar
            if ($addnowlink == 1) // server time expressed in user time setup
            {
                $reset_scripts .= 'jQuery(\'#'.$prefix.'\').val(\''.dol_print_date(dol_now(), 'day', 'tzuser').'\');';
                $reset_scripts .= 'jQuery(\'#'.$prefix.'day\').val(\''.dol_print_date(dol_now(), '%d', 'tzuser').'\');';
                $reset_scripts .= 'jQuery(\'#'.$prefix.'month\').val(\''.dol_print_date(dol_now(), '%m', 'tzuser').'\');';
                $reset_scripts .= 'jQuery(\'#'.$prefix.'year\').val(\''.dol_print_date(dol_now(), '%Y', 'tzuser').'\');';
            }
            elseif ($addnowlink == 2)
            {
                $reset_scripts .= 'jQuery(\'#'.$prefix.'\').val(d.toLocaleDateString(\''.str_replace('_', '-', $langs->defaultlang).'\'));';
                $reset_scripts .= 'jQuery(\'#'.$prefix.'day\').val(d.getDate().pad());';
                $reset_scripts .= 'jQuery(\'#'.$prefix.'month\').val(parseInt(d.getMonth().pad()) + 1);';
                $reset_scripts .= 'jQuery(\'#'.$prefix.'year\').val(d.getFullYear());';
            }
			/*if ($usecalendar == "eldy")
            {
                $base=DOL_URL_ROOT.'/core/';
                $reset_scripts .= 'resetDP(\''.$base.'\',\''.$prefix.'\',\''.$langs->trans("FormatDateShortJavaInput").'\',\''.$langs->defaultlang.'\');';
            }
            else
            {
                $reset_scripts .= 'this.form.elements[\''.$prefix.'day\'].value=formatDate(new Date(), \'d\'); ';
                $reset_scripts .= 'this.form.elements[\''.$prefix.'month\'].value=formatDate(new Date(), \'M\'); ';
                $reset_scripts .= 'this.form.elements[\''.$prefix.'year\'].value=formatDate(new Date(), \'yyyy\'); ';
            }*/
			// Update the hour part
			if ($h)
			{
				if ($fullday) $reset_scripts .= " if (jQuery('#fullday:checked').val() == null) {";
				//$reset_scripts .= 'this.form.elements[\''.$prefix.'hour\'].value=formatDate(new Date(), \'HH\'); ';
                if ($addnowlink == 1)
                {
                    $reset_scripts .= 'jQuery(\'#'.$prefix.'hour\').val(\''.dol_print_date(dol_now(), '%H', 'tzuser').'\');';
                }
                elseif ($addnowlink == 2)
                {
                    $reset_scripts .= 'jQuery(\'#'.$prefix.'hour\').val(d.getHours().pad());';
                }

				if ($fullday) $reset_scripts .= ' } ';
			}
			// Update the minute part
			if ($m)
			{
				if ($fullday) $reset_scripts .= " if (jQuery('#fullday:checked').val() == null) {";
				//$reset_scripts .= 'this.form.elements[\''.$prefix.'min\'].value=formatDate(new Date(), \'mm\'); ';
                if ($addnowlink == 1)
                {
                    $reset_scripts .= 'jQuery(\'#'.$prefix.'min\').val(\''.dol_print_date(dol_now(), '%M', 'tzuser').'\');';
                }
                elseif ($addnowlink == 2)
                {
                    $reset_scripts .= 'jQuery(\'#'.$prefix.'min\').val(d.getMinutes().pad());';
                }
				if ($fullday) $reset_scripts .= ' } ';
			}
			// If reset_scripts is not empty, print the link with the reset_scripts in the onClick
			if ($reset_scripts && empty($conf->dol_optimize_smallscreen))
			{
				$retstring .= ' <button class="dpInvisibleButtons datenowlink" id="'.$prefix.'ButtonNow" type="button" name="_useless" value="now" onClick="'.$reset_scripts.'">';
				$retstring .= $langs->trans("Now");
				$retstring .= '</button> ';
			}
		}

		// Add a "Plus one hour" link
		if ($conf->use_javascript_ajax && $addplusone)
		{
			// Script which will be inserted in the onClick of the "Add plusone" link
			$reset_scripts = "";

			// Generate the date part, depending on the use or not of the javascript calendar
			$reset_scripts .= 'jQuery(\'#'.$prefix.'\').val(\''.dol_print_date(dol_now(), 'day').'\');';
			$reset_scripts .= 'jQuery(\'#'.$prefix.'day\').val(\''.dol_print_date(dol_now(), '%d').'\');';
			$reset_scripts .= 'jQuery(\'#'.$prefix.'month\').val(\''.dol_print_date(dol_now(), '%m').'\');';
			$reset_scripts .= 'jQuery(\'#'.$prefix.'year\').val(\''.dol_print_date(dol_now(), '%Y').'\');';
			// Update the hour part
			if ($h)
			{
				if ($fullday) $reset_scripts .= " if (jQuery('#fullday:checked').val() == null) {";
				$reset_scripts .= 'jQuery(\'#'.$prefix.'hour\').val(\''.dol_print_date(dol_now(), '%H').'\');';
				if ($fullday) $reset_scripts .= ' } ';
			}
			// Update the minute part
			if ($m)
			{
				if ($fullday) $reset_scripts .= " if (jQuery('#fullday:checked').val() == null) {";
				$reset_scripts .= 'jQuery(\'#'.$prefix.'min\').val(\''.dol_print_date(dol_now(), '%M').'\');';
				if ($fullday) $reset_scripts .= ' } ';
			}
			// If reset_scripts is not empty, print the link with the reset_scripts in the onClick
			if ($reset_scripts && empty($conf->dol_optimize_smallscreen))
			{
				$retstring .= ' <button class="dpInvisibleButtons datenowlink" id="'.$prefix.'ButtonPlusOne" type="button" name="_useless2" value="plusone" onClick="'.$reset_scripts.'">';
				$retstring .= $langs->trans("DateStartPlusOne");
				$retstring .= '</button> ';
			}
		}

		// Add a "Plus one hour" link
		if ($conf->use_javascript_ajax && $adddateof)
		{
			$tmparray = dol_getdate($adddateof);
			if (empty($labeladddateof)) $labeladddateof = $langs->trans("DateInvoice");
			$retstring .= ' - <button class="dpInvisibleButtons datenowlink" id="dateofinvoice" type="button" name="_dateofinvoice" value="now" onclick="jQuery(\'#re\').val(\''.dol_print_date($adddateof, 'day').'\');jQuery(\'#reday\').val(\''.$tmparray['mday'].'\');jQuery(\'#remonth\').val(\''.$tmparray['mon'].'\');jQuery(\'#reyear\').val(\''.$tmparray['year'].'\');">'.$labeladddateof.'</a>';
		}

		return $retstring;
	}

    // phpcs:disable PEAR.NamingConventions.ValidFunctionName.ScopeNotCamelCaps
    /**
     *  Function to show a form to select a duration on a page
	 *
	 *	@param	string		$prefix   		Prefix for input fields
	 *	@param  int			$iSecond  		Default preselected duration (number of seconds or '')
	 * 	@param	int			$disabled       Disable the combo box
	 * 	@param	string		$typehour		If 'select' then input hour and input min is a combo,
	 *						            	If 'text' input hour is in text and input min is a text,
	 *						            	If 'textselect' input hour is in text and input min is a combo
	 *  @param	integer		$minunderhours	If 1, show minutes selection under the hours
	 * 	@param	int			$nooutput		Do not output html string but return it
	 *  @return	string|void
	 */
    public function select_duration($prefix, $iSecond = '', $disabled = 0, $typehour = 'select', $minunderhours = 0, $nooutput = 0)
	{
        // phpcs:enable
		global $langs;

		$retstring = '';

		$hourSelected = 0; $minSelected = 0;

		// Hours
		if ($iSecond != '')
		{
			require_once DOL_DOCUMENT_ROOT.'/core/lib/date.lib.php';

			$hourSelected = convertSecondToTime($iSecond, 'allhour');
			$minSelected = convertSecondToTime($iSecond, 'min');
		}

		if ($typehour == 'select')
		{
			$retstring .= '<select class="flat" id="select_'.$prefix.'hour" name="'.$prefix.'hour"'.($disabled ? ' disabled' : '').'>';
			for ($hour = 0; $hour < 25; $hour++)	// For a duration, we allow 24 hours
			{
				$retstring .= '<option value="'.$hour.'"';
				if ($hourSelected == $hour)
				{
					$retstring .= " selected";
				}
				$retstring .= ">".$hour."</option>";
			}
			$retstring .= "</select>";
		}
		elseif ($typehour == 'text' || $typehour == 'textselect')
		{
<<<<<<< HEAD
			$retstring .= '<input placeholder="'.$langs->trans('HourShort').'" type="number" min="0" size="1" name="'.$prefix.'hour"'.($disabled ? ' disabled' : '').' class="flat maxwidth50 inputhour" value="'.(($hourSelected != '') ? ((int) $hourSelected) : '').'">';
=======
			$retstring.='<input placeholder="'.$langs->trans('HourShort').'" type="number" min="0" name="'.$prefix.'hour"'.($disabled?' disabled':'').' class="flat maxwidth50 inputhour" value="'.(($hourSelected != '')?((int) $hourSelected):'').'">';
>>>>>>> b57ec558
		}
		else return 'BadValueForParameterTypeHour';

		if ($typehour != 'text') $retstring .= ' '.$langs->trans('HourShort');
		else $retstring .= '<span class="hideonsmartphone">:</span>';

		// Minutes
		if ($minunderhours) $retstring .= '<br>';
		else $retstring .= '<span class="hideonsmartphone">&nbsp;</span>';

		if ($typehour == 'select' || $typehour == 'textselect')
		{
			$retstring .= '<select class="flat" id="select_'.$prefix.'min" name="'.$prefix.'min"'.($disabled ? ' disabled' : '').'>';
			for ($min = 0; $min <= 55; $min = $min + 5)
			{
				$retstring .= '<option value="'.$min.'"';
				if ($minSelected == $min) $retstring .= ' selected';
				$retstring .= '>'.$min.'</option>';
			}
			$retstring .= "</select>";
		}
		elseif ($typehour == 'text')
		{
<<<<<<< HEAD
			$retstring .= '<input placeholder="'.$langs->trans('MinuteShort').'" type="number" min="0" size="1" name="'.$prefix.'min"'.($disabled ? ' disabled' : '').' class="flat maxwidth50 inputminute" value="'.(($minSelected != '') ? ((int) $minSelected) : '').'">';
=======
			$retstring.='<input placeholder="'.$langs->trans('MinuteShort').'" type="number" min="0" name="'.$prefix.'min"'.($disabled?' disabled':'').' class="flat maxwidth50 inputminute" value="'.(($minSelected != '')?((int) $minSelected):'').'">';
>>>>>>> b57ec558
		}

		if ($typehour != 'text') $retstring .= ' '.$langs->trans('MinuteShort');

		//$retstring.="&nbsp;";

		if (!empty($nooutput)) return $retstring;

		print $retstring;
		return;
	}


	/**
	 * Generic method to select a component from a combo list.
	 * This is the generic method that will replace all specific existing methods.
	 *
	 * @param 	string			$objectdesc			ObjectClass:PathToClass[:AddCreateButtonOrNot[:Filter]]
	 * @param	string			$htmlname			Name of HTML select component
	 * @param	int				$preselectedvalue	Preselected value (ID of element)
	 * @param	string			$showempty			''=empty values not allowed, 'string'=value show if we allow empty values (for example 'All', ...)
	 * @param	string			$searchkey			Search criteria
	 * @param	string			$placeholder		Place holder
	 * @param	string			$morecss			More CSS
	 * @param	string			$moreparams			More params provided to ajax call
	 * @param	int				$forcecombo			Force to load all values and output a standard combobox (with no beautification)
	 * @param	int				$disabled			1=Html component is disabled
	 * @param	string	        $selected_input_value	Value of preselected input text (for use with ajax)
	 * @return	string								Return HTML string
	 * @see selectForFormsList() select_thirdparty
	 */
	public function selectForForms($objectdesc, $htmlname, $preselectedvalue, $showempty = '', $searchkey = '', $placeholder = '', $morecss = '', $moreparams = '', $forcecombo = 0, $disabled = 0, $selected_input_value = '')
	{
		global $conf, $user;

		$objecttmp = null;

		$InfoFieldList = explode(":", $objectdesc);
		$classname = $InfoFieldList[0];
		$classpath = $InfoFieldList[1];
		$addcreatebuttonornot = empty($InfoFieldList[2]) ? 0 : $InfoFieldList[2];
		$filter = empty($InfoFieldList[3]) ? '' : $InfoFieldList[3];

		if (!empty($classpath))
		{
			dol_include_once($classpath);
			if ($classname && class_exists($classname))
			{
				$objecttmp = new $classname($this->db);
				// Make some replacement
				$sharedentities = getEntity(strtolower($classname));
				$objecttmp->filter = str_replace(
					array('__ENTITY__', '__SHARED_ENTITIES__', '__USER_ID__'),
					array($conf->entity, $sharedentities, $user->id),
					$filter);
			}
		}
		if (!is_object($objecttmp))
		{
			dol_syslog('Error bad setup of type for field '.$InfoFieldList, LOG_WARNING);
			return 'Error bad setup of type for field '.join(',', $InfoFieldList);
		}

		//var_dump($objecttmp->filter);
		$prefixforautocompletemode = $objecttmp->element;
		if ($prefixforautocompletemode == 'societe') $prefixforautocompletemode = 'company';
		if ($prefixforautocompletemode == 'product') $prefixforautocompletemode='produit';
		$confkeyforautocompletemode = strtoupper($prefixforautocompletemode).'_USE_SEARCH_TO_SELECT'; // For example COMPANY_USE_SEARCH_TO_SELECT

		dol_syslog(get_class($this)."::selectForForms object->filter=".$objecttmp->filter, LOG_DEBUG);
		$out = '';
		if (!empty($conf->use_javascript_ajax) && !empty($conf->global->$confkeyforautocompletemode) && !$forcecombo)
		{
		    // No immediate load of all database
		    $placeholder = '';
		    if ($preselectedvalue && empty($selected_input_value))
		    {
		        $objecttmp->fetch($preselectedvalue);
		        $selected_input_value = ($prefixforautocompletemode == 'company' ? $objecttmp->name : $objecttmp->ref);
		        //unset($objecttmp);
		    }

		    $objectdesc = $classname.':'.$classpath.':'.$addcreatebuttonornot.':'.$filter;
			$urlforajaxcall = DOL_URL_ROOT.'/core/ajax/selectobject.php';

			// No immediate load of all database
			$urloption = 'htmlname='.$htmlname.'&outjson=1&objectdesc='.$objectdesc.'&filter='.urlencode($objecttmp->filter).($moreparams ? $moreparams : '');
			// Activate the auto complete using ajax call.
			$out .= ajax_autocompleter($preselectedvalue, $htmlname, $urlforajaxcall, $urloption, $conf->global->$confkeyforautocompletemode, 0, array());
			$out .= '<style type="text/css">.ui-autocomplete { z-index: 250; }</style>';
			if ($placeholder) $placeholder = ' placeholder="'.$placeholder.'"';
			$out .= '<input type="text" class="'.$morecss.'"'.($disabled ? ' disabled="disabled"' : '').' name="search_'.$htmlname.'" id="search_'.$htmlname.'" value="'.$selected_input_value.'"'.$placeholder.' />';
		}
		else
		{
			// Immediate load of table record. Note: filter is inside $objecttmp->filter
			$out .= $this->selectForFormsList($objecttmp, $htmlname, $preselectedvalue, $showempty, $searchkey, $placeholder, $morecss, $moreparams, $forcecombo, 0, $disabled);
		}

		return $out;
	}

	/**
	 * Function to forge a SQL criteria
	 *
	 * @param  array    $matches       Array of found string by regex search. Example: "t.ref:like:'SO-%'" or "t.date_creation:<:'20160101'" or "t.nature:is:NULL"
	 * @return string                  Forged criteria. Example: "t.field like 'abc%'"
	 */
	protected static function forgeCriteriaCallback($matches)
	{
		global $db;

		//dol_syslog("Convert matches ".$matches[1]);
		if (empty($matches[1])) return '';
		$tmp = explode(':', $matches[1]);
		if (count($tmp) < 3) return '';

		$tmpescaped = $tmp[2];
		$regbis = array();
		if (preg_match('/^\'(.*)\'$/', $tmpescaped, $regbis))
		{
			$tmpescaped = "'".$db->escape($regbis[1])."'";
		}
		else
		{
			$tmpescaped = $db->escape($tmpescaped);
		}
		return $db->escape($tmp[0]).' '.strtoupper($db->escape($tmp[1]))." ".$tmpescaped;
	}

	/**
	 * Output html form to select an object.
	 * Note, this function is called by selectForForms or by ajax selectobject.php
	 *
	 * @param 	Object			$objecttmp			Object to knwo the table to scan for combo.
	 * @param	string			$htmlname			Name of HTML select component
	 * @param	int				$preselectedvalue	Preselected value (ID of element)
	 * @param	string			$showempty			''=empty values not allowed, 'string'=value show if we allow empty values (for example 'All', ...)
	 * @param	string			$searchkey			Search value
	 * @param	string			$placeholder		Place holder
	 * @param	string			$morecss			More CSS
	 * @param	string			$moreparams			More params provided to ajax call
	 * @param	int				$forcecombo			Force to load all values and output a standard combobox (with no beautification)
	 * @param	int				$outputmode			0=HTML select string, 1=Array
	 * @param	int				$disabled			1=Html component is disabled
	 * @return	string|array						Return HTML string
	 * @see selectForForms()
	 */
    public function selectForFormsList($objecttmp, $htmlname, $preselectedvalue, $showempty = '', $searchkey = '', $placeholder = '', $morecss = '', $moreparams = '', $forcecombo = 0, $outputmode = 0, $disabled = 0)
	{
		global $conf, $langs, $user;

		//print "$objecttmp->filter, $htmlname, $preselectedvalue, $showempty = '', $searchkey = '', $placeholder = '', $morecss = '', $moreparams = '', $forcecombo = 0, $outputmode = 0, $disabled";

		$prefixforautocompletemode = $objecttmp->element;
		if ($prefixforautocompletemode == 'societe') $prefixforautocompletemode = 'company';
		$confkeyforautocompletemode = strtoupper($prefixforautocompletemode).'_USE_SEARCH_TO_SELECT'; // For example COMPANY_USE_SEARCH_TO_SELECT

		if (!empty($objecttmp->fields))	// For object that declare it, it is better to use declared fields (like societe, contact, ...)
		{
			$tmpfieldstoshow = '';
			foreach ($objecttmp->fields as $key => $val)
			{
				if ($val['showoncombobox']) $tmpfieldstoshow .= ($tmpfieldstoshow ? ',' : '').'t.'.$key;
			}
			if ($tmpfieldstoshow) $fieldstoshow = $tmpfieldstoshow;
		}
        else
        {
			// For backward compatibility
			$objecttmp->fields['ref'] = array('type'=>'varchar(30)', 'label'=>'Ref', 'showoncombobox'=>1);
        }

		if (empty($fieldstoshow))
		{
			if (isset($objecttmp->fields['ref'])) {
				$fieldstoshow = 't.ref';
			}
			else
			{
				$langs->load("errors");
				$this->error = $langs->trans("ErrorNoFieldWithAttributeShowoncombobox");
				return $langs->trans('ErrorNoFieldWithAttributeShowoncombobox');
			}
		}

		$out = '';
		$outarray = array();

		$num = 0;

		// Search data
		$sql = "SELECT t.rowid, ".$fieldstoshow." FROM ".MAIN_DB_PREFIX.$objecttmp->table_element." as t";
		if ($objecttmp->ismultientitymanaged == 2)
			if (!$user->rights->societe->client->voir && !$user->socid) $sql .= ", ".MAIN_DB_PREFIX."societe_commerciaux as sc";
		$sql .= " WHERE 1=1";
		if (!empty($objecttmp->ismultientitymanaged)) $sql .= " AND t.entity IN (".getEntity($objecttmp->table_element).")";
		if ($objecttmp->ismultientitymanaged == 1 && !empty($user->socid)) {
			if ($objecttmp->element == 'societe') $sql .= " AND t.rowid = ".$user->socid;
			else $sql .= " AND t.fk_soc = ".$user->socid;
		}
		if ($searchkey != '') $sql .= natural_search(explode(',', $fieldstoshow), $searchkey);
		if ($objecttmp->ismultientitymanaged == 2) {
			if (!$user->rights->societe->client->voir && !$user->socid) $sql .= " AND t.rowid = sc.fk_soc AND sc.fk_user = ".$user->id;
		}
		if ($objecttmp->filter) {	 // Syntax example "(t.ref:like:'SO-%') and (t.date_creation:<:'20160101')"
			/*if (! DolibarrApi::_checkFilters($objecttmp->filter))
			{
				throw new RestException(503, 'Error when validating parameter sqlfilters '.$objecttmp->filter);
			}*/
			$regexstring = '\(([^:\'\(\)]+:[^:\'\(\)]+:[^:\(\)]+)\)';
			$sql .= " AND (".preg_replace_callback('/'.$regexstring.'/', 'Form::forgeCriteriaCallback', $objecttmp->filter).")";
		}
		$sql .= $this->db->order($fieldstoshow, "ASC");
		//$sql.=$this->db->plimit($limit, 0);
		//print $sql;

		// Build output string
		$resql = $this->db->query($sql);
		if ($resql)
		{
			if (!$forcecombo)
			{
				include_once DOL_DOCUMENT_ROOT.'/core/lib/ajax.lib.php';
				$out .= ajax_combobox($htmlname, null, $conf->global->$confkeyforautocompletemode);
			}

			// Construct $out and $outarray
			$out .= '<select id="'.$htmlname.'" class="flat'.($morecss ? ' '.$morecss : '').'"'.($disabled ? ' disabled="disabled"' : '').($moreparams ? ' '.$moreparams : '').' name="'.$htmlname.'">'."\n";

			// Warning: Do not use textifempty = ' ' or '&nbsp;' here, or search on key will search on ' key'. Seems it is no more true with selec2 v4
			$textifempty = '&nbsp;';

			//if (! empty($conf->use_javascript_ajax) || $forcecombo) $textifempty='';
			if (!empty($conf->global->$confkeyforautocompletemode))
			{
				if ($showempty && !is_numeric($showempty)) $textifempty = $langs->trans($showempty);
				else $textifempty .= $langs->trans("All");
			}
			if ($showempty) $out .= '<option value="-1">'.$textifempty.'</option>'."\n";

			$num = $this->db->num_rows($resql);
			$i = 0;
			if ($num)
			{
				while ($i < $num)
				{
					$obj = $this->db->fetch_object($resql);
					$label = '';
					$tmparray = explode(',', $fieldstoshow);
					foreach ($tmparray as $key => $val)
					{
						$val = preg_replace('/t\./', '', $val);
						$label .= (($label && $obj->$val) ? ' - ' : '').$obj->$val;
					}
					if (empty($outputmode))
					{
						if ($preselectedvalue > 0 && $preselectedvalue == $obj->rowid)
						{
							$out .= '<option value="'.$obj->rowid.'" selected>'.$label.'</option>';
						}
						else
						{
							$out .= '<option value="'.$obj->rowid.'">'.$label.'</option>';
						}
					}
					else
					{
						array_push($outarray, array('key'=>$obj->rowid, 'value'=>$label, 'label'=>$label));
					}

					$i++;
					if (($i % 10) == 0) $out .= "\n";
				}
			}

			$out .= '</select>'."\n";
		}
		else
		{
			dol_print_error($this->db);
		}

		$this->result = array('nbofelement'=>$num);

		if ($outputmode) return $outarray;
		return $out;
	}


	/**
	 *	Return a HTML select string, built from an array of key+value.
	 *  Note: Do not apply langs->trans function on returned content, content may be entity encoded twice.
	 *
	 *	@param	string			$htmlname			Name of html select area. Must start with "multi" if this is a multiselect
	 *	@param	array			$array				Array like array(key => value) or array(key=>array('label'=>..., 'data-...'=>...))
	 *	@param	string|string[]	$id					Preselected key or preselected keys for multiselect
	 *	@param	int|string		$show_empty			0 no empty value allowed, 1 or string to add an empty value into list (key is -1 and value is '' or '&nbsp;' if 1, key is -1 and value is text if string), <0 to add an empty value with key that is this value.
	 *	@param	int				$key_in_label		1 to show key into label with format "[key] value"
	 *	@param	int				$value_as_key		1 to use value as key
	 *	@param  string			$moreparam			Add more parameters onto the select tag. For example 'style="width: 95%"' to avoid select2 component to go over parent container
	 *	@param  int				$translate			1=Translate and encode value
	 * 	@param	int				$maxlen				Length maximum for labels
	 * 	@param	int				$disabled			Html select box is disabled
	 *  @param	string			$sort				'ASC' or 'DESC' = Sort on label, '' or 'NONE' or 'POS' = Do not sort, we keep original order
	 *  @param	string			$morecss			Add more class to css styles
	 *  @param	int				$addjscombo			Add js combo
	 *  @param  string          $moreparamonempty	Add more param on the empty option line. Not used if show_empty not set
	 *  @param  int             $disablebademail	1=Check if a not valid email, 2=Check string '---', and if found into value, disable and colorize entry
	 *  @param  int             $nohtmlescape		No html escaping.
	 * 	@return	string								HTML select string.
	 *  @see multiselectarray(), selectArrayAjax(), selectArrayFilter()
	 */
	public static function selectarray($htmlname, $array, $id = '', $show_empty = 0, $key_in_label = 0, $value_as_key = 0, $moreparam = '', $translate = 0, $maxlen = 0, $disabled = 0, $sort = '', $morecss = '', $addjscombo = 0, $moreparamonempty = '', $disablebademail = 0, $nohtmlescape = 0)
	{
		global $conf, $langs;

		// Do we want a multiselect ?
		//$jsbeautify = 0;
		//if (preg_match('/^multi/',$htmlname)) $jsbeautify = 1;
		$jsbeautify = 1;

		if ($value_as_key) $array = array_combine($array, $array);

		$out = '';

		// Add code for jquery to use multiselect
		if ($addjscombo && $jsbeautify)
		{
			$minLengthToAutocomplete = 0;
			$tmpplugin = empty($conf->global->MAIN_USE_JQUERY_MULTISELECT) ? (constant('REQUIRE_JQUERY_MULTISELECT') ?constant('REQUIRE_JQUERY_MULTISELECT') : 'select2') : $conf->global->MAIN_USE_JQUERY_MULTISELECT;

			// Enhance with select2
			include_once DOL_DOCUMENT_ROOT.'/core/lib/ajax.lib.php';
			$out .= ajax_combobox($htmlname);
		}

		$out .= '<select id="'.preg_replace('/^\./', '', $htmlname).'" '.($disabled ? 'disabled ' : '').'class="flat '.(preg_replace('/^\./', '', $htmlname)).($morecss ? ' '.$morecss : '').'"';
		$out .= ' name="'.preg_replace('/^\./', '', $htmlname).'" '.($moreparam ? $moreparam : '');
		$out .= '>';

		if ($show_empty)
		{
			$textforempty = ' ';
			if (!empty($conf->use_javascript_ajax)) $textforempty = '&nbsp;'; // If we use ajaxcombo, we need &nbsp; here to avoid to have an empty element that is too small.
			if (!is_numeric($show_empty)) $textforempty = $show_empty;
			$out .= '<option class="optiongrey" '.($moreparamonempty ? $moreparamonempty.' ' : '').'value="'.($show_empty < 0 ? $show_empty : -1).'"'.($id == $show_empty ? ' selected' : '').'>'.$textforempty.'</option>'."\n";
		}

		if (is_array($array))
		{
			// Translate
			if ($translate)
			{
				foreach ($array as $key => $value)
				{
				    if (!is_array($value)) $array[$key] = $langs->trans($value);
				    else $array[$key]['label'] = $langs->trans($value['label']);
				}
			}

			// Sort
			if ($sort == 'ASC') asort($array);
			elseif ($sort == 'DESC') arsort($array);

			foreach ($array as $key => $tmpvalue)
			{
			    if (is_array($tmpvalue)) $value = $tmpvalue['label'];
			    else $value = $tmpvalue;

				$disabled = ''; $style = '';
				if (!empty($disablebademail))
				{
				    if (($disablebademail == 1 && !preg_match('/&lt;.+@.+&gt;/', $value))
				        || ($disablebademail == 2 && preg_match('/---/', $value)))
					{
						$disabled = ' disabled';
						$style = ' class="warning"';
					}
				}

				if ($key_in_label)
				{
					if (empty($nohtmlescape)) $selectOptionValue = dol_escape_htmltag($key.' - '.($maxlen ?dol_trunc($value, $maxlen) : $value));
					else $selectOptionValue = $key.' - '.($maxlen ?dol_trunc($value, $maxlen) : $value);
				}
				else
				{
					if (empty($nohtmlescape)) $selectOptionValue = dol_escape_htmltag($maxlen ?dol_trunc($value, $maxlen) : $value);
					else $selectOptionValue = $maxlen ?dol_trunc($value, $maxlen) : $value;
					if ($value == '' || $value == '-') $selectOptionValue = '&nbsp;';
				}

				$out .= '<option value="'.$key.'"';
				$out .= $style.$disabled;
				if (is_array($id)) {
					if (in_array($key, $id) && !$disabled) $out .= ' selected'; // To preselect a value
				} else {
					$id = (string) $id;	// if $id = 0, then $id = '0'
					if ($id != '' && $id == $key && !$disabled) $out .= ' selected'; // To preselect a value
				}
				if ($nohtmlescape) $out .= ' data-html="'.dol_escape_htmltag($selectOptionValue).'"';
				if (is_array($tmpvalue))
				{
				    foreach ($tmpvalue as $keyforvalue => $valueforvalue)
				    {
				        if (preg_match('/^data-/', $keyforvalue)) $out .= ' '.$keyforvalue.'="'.$valueforvalue.'"';
				    }
				}
				$out .= '>';
				//var_dump($selectOptionValue);
				$out .= $selectOptionValue;
				$out .= "</option>\n";
			}
		}

		$out .= "</select>";
		return $out;
	}


	/**
	 *	Return a HTML select string, built from an array of key+value, but content returned into select come from an Ajax call of an URL.
	 *  Note: Do not apply langs->trans function on returned content of Ajax service, content may be entity encoded twice.
	 *
	 *	@param	string	$htmlname       		Name of html select area
	 *	@param	string	$url					Url. Must return a json_encode of array(key=>array('text'=>'A text', 'url'=>'An url'), ...)
	 *	@param	string	$id             		Preselected key
	 *	@param  string	$moreparam      		Add more parameters onto the select tag
	 *	@param  string	$moreparamtourl 		Add more parameters onto the Ajax called URL
	 * 	@param	int		$disabled				Html select box is disabled
	 *  @param	int		$minimumInputLength		Minimum Input Length
	 *  @param	string	$morecss				Add more class to css styles
	 *  @param  int     $callurlonselect        If set to 1, some code is added so an url return by the ajax is called when value is selected.
	 *  @param  string  $placeholder            String to use as placeholder
	 *  @param  integer $acceptdelayedhtml      1 = caller is requesting to have html js content not returned but saved into global $delayedhtmlcontent (so caller can show it at end of page to avoid flash FOUC effect)
	 * 	@return	string   						HTML select string
	 *  @see selectArrayFilter(), ajax_combobox() in ajax.lib.php
	 */
	public static function selectArrayAjax($htmlname, $url, $id = '', $moreparam = '', $moreparamtourl = '', $disabled = 0, $minimumInputLength = 1, $morecss = '', $callurlonselect = 0, $placeholder = '', $acceptdelayedhtml = 0)
	{
		global $conf, $langs;
		global $delayedhtmlcontent;

		// TODO Use an internal dolibarr component instead of select2
		if (empty($conf->global->MAIN_USE_JQUERY_MULTISELECT) && !defined('REQUIRE_JQUERY_MULTISELECT')) return '';

		$out = '<select type="text" class="'.$htmlname.($morecss ? ' '.$morecss : '').'" '.($moreparam ? $moreparam.' ' : '').'name="'.$htmlname.'"></select>';

		$tmpplugin = 'select2';
		$outdelayed = "\n".'<!-- JS CODE TO ENABLE '.$tmpplugin.' for id '.$htmlname.' -->
	    	<script>
	    	$(document).ready(function () {

    	        '.($callurlonselect ? 'var saveRemoteData = [];' : '').'

                $(".'.$htmlname.'").select2({
			    	ajax: {
				    	dir: "ltr",
				    	url: "'.$url.'",
				    	dataType: \'json\',
				    	delay: 250,
				    	data: function (params) {
				    		return {
						    	q: params.term, 	// search term
				    			page: params.page
				    		};
			    		},
			    		processResults: function (data) {
			    			// parse the results into the format expected by Select2.
			    			// since we are using custom formatting functions we do not need to alter the remote JSON data
			    			//console.log(data);
							saveRemoteData = data;
				    	    /* format json result for select2 */
				    	    result = []
				    	    $.each( data, function( key, value ) {
				    	       result.push({id: key, text: value.text});
                            });
			    			//return {results:[{id:\'none\', text:\'aa\'}, {id:\'rrr\', text:\'Red\'},{id:\'bbb\', text:\'Search a into projects\'}], more:false}
			    			//console.log(result);
			    			return {results: result, more: false}
			    		},
			    		cache: true
			    	},
	 				language: select2arrayoflanguage,
					containerCssClass: \':all:\',					/* Line to add class of origin SELECT propagated to the new <span class="select2-selection...> tag */
				    placeholder: "'.dol_escape_js($placeholder).'",
			    	escapeMarkup: function (markup) { return markup; }, 	// let our custom formatter work
			    	minimumInputLength: '.$minimumInputLength.',
			        formatResult: function(result, container, query, escapeMarkup) {
                        return escapeMarkup(result.text);
                    },
			    });

                '.($callurlonselect ? '
                /* Code to execute a GET when we select a value */
                $(".'.$htmlname.'").change(function() {
			    	var selected = $(".'.$htmlname.'").val();
                	console.log("We select in selectArrayAjax the entry "+selected)
			        $(".'.$htmlname.'").val("");  /* reset visible combo value */
    			    $.each( saveRemoteData, function( key, value ) {
    				        if (key == selected)
    			            {
    			                 console.log("selectArrayAjax - Do a redirect to "+value.url)
    			                 location.assign(value.url);
    			            }
                    });
    			});' : '').'

    	   });
	       </script>';

		if ($acceptdelayedhtml)
		{
			$delayedhtmlcontent .= $outdelayed;
		}
		else
		{
			$out .= $outdelayed;
		}
		return $out;
	}

    /**
     *  Return a HTML select string, built from an array of key+value, but content returned into select is defined into $array parameter.
     *  Note: Do not apply langs->trans function on returned content of Ajax service, content may be entity encoded twice.
     *
     *  @param  string	$htmlname               Name of html select area
	 *	@param	string	$array					Array (key=>array('text'=>'A text', 'url'=>'An url'), ...)
	 *	@param	string	$id             		Preselected key
	 *	@param  string	$moreparam      		Add more parameters onto the select tag
	 *	@param	int		$disableFiltering		If set to 1, results are not filtered with searched string
	 * 	@param	int		$disabled				Html select box is disabled
	 *  @param	int		$minimumInputLength		Minimum Input Length
	 *  @param	string	$morecss				Add more class to css styles
	 *  @param  int     $callurlonselect        If set to 1, some code is added so an url return by the ajax is called when value is selected.
	 *  @param  string  $placeholder            String to use as placeholder
	 *  @param  integer $acceptdelayedhtml      1 = caller is requesting to have html js content not returned but saved into global $delayedhtmlcontent (so caller can show it at end of page to avoid flash FOUC effect)
	 *  @return	string   						HTML select string
	 *  @see selectArrayAjax(), ajax_combobox() in ajax.lib.php
	 */
	public static function selectArrayFilter($htmlname, $array, $id = '', $moreparam = '', $disableFiltering = 0, $disabled = 0, $minimumInputLength = 1, $morecss = '', $callurlonselect = 0, $placeholder = '', $acceptdelayedhtml = 0)
	{
		global $conf, $langs;
		global $delayedhtmlcontent;

		// TODO Use an internal dolibarr component instead of select2
		if (empty($conf->global->MAIN_USE_JQUERY_MULTISELECT) && !defined('REQUIRE_JQUERY_MULTISELECT')) return '';

		$out = '<select type="text" class="'.$htmlname.($morecss ? ' '.$morecss : '').'" '.($moreparam ? $moreparam.' ' : '').'name="'.$htmlname.'"><option></option></select>';

		$formattedarrayresult = array();

		foreach ($array as $key => $value) {
			$o = new stdClass();
			$o->id = $key;
			$o->text = $value['text'];
			$o->url = $value['url'];
			$formattedarrayresult[] = $o;
		}

		$tmpplugin = 'select2';
		$outdelayed = "\n".'<!-- JS CODE TO ENABLE '.$tmpplugin.' for id '.$htmlname.' -->
			<script>
			$(document).ready(function () {
				var data = '.json_encode($formattedarrayresult).';

				'.($callurlonselect ? 'var saveRemoteData = '.json_encode($array).';' : '').'

				$(".'.$htmlname.'").select2({
					data: data,
					language: select2arrayoflanguage,
					containerCssClass: \':all:\',					/* Line to add class of origin SELECT propagated to the new <span class="select2-selection...> tag */
					placeholder: "'.dol_escape_js($placeholder).'",
					escapeMarkup: function (markup) { return markup; }, 	// let our custom formatter work
					minimumInputLength: '.$minimumInputLength.',
					formatResult: function(result, container, query, escapeMarkup) {
						return escapeMarkup(result.text);
					},
					matcher: function (params, data) {

						if(! data.id) return null;';

		if ($callurlonselect) {
			$outdelayed .= '

						var urlBase = data.url;
						var separ = urlBase.indexOf("?") >= 0 ? "&" : "?";
						/* console.log("params.term="+params.term); */
						/* console.log("params.term encoded="+encodeURIComponent(params.term)); */
						saveRemoteData[data.id].url = urlBase + separ + "sall=" + encodeURIComponent(params.term);';
		}

		if (!$disableFiltering) {
			$outdelayed .= '

						if(data.text.match(new RegExp(params.term))) {
							return data;
						}

						return null;';
		} else {
			$outdelayed .= '

						return data;';
		}

		$outdelayed .= '
					}
				});

				'.($callurlonselect ? '
				/* Code to execute a GET when we select a value */
				$(".'.$htmlname.'").change(function() {
					var selected = $(".'.$htmlname.'").val();
					console.log("We select "+selected)

					$(".'.$htmlname.'").val("");  /* reset visible combo value */
					$.each( saveRemoteData, function( key, value ) {
						if (key == selected)
						{
							console.log("selectArrayAjax - Do a redirect to "+value.url)
							location.assign(value.url);
						}
					});
				});' : '').'

			});
			</script>';

		if ($acceptdelayedhtml)
		{
			$delayedhtmlcontent .= $outdelayed;
		}
		else
		{
			$out .= $outdelayed;
		}
		return $out;
	}

	/**
	 *	Show a multiselect form from an array.
	 *
	 *	@param	string	$htmlname		Name of select
	 *	@param	array	$array			Array with key+value
	 *	@param	array	$selected		Array with key+value preselected
	 *	@param	int		$key_in_label   1 pour afficher la key dans la valeur "[key] value"
	 *	@param	int		$value_as_key   1 to use value as key
	 *	@param  string	$morecss        Add more css style
	 *	@param  int		$translate		Translate and encode value
	 *  @param	int		$width			Force width of select box. May be used only when using jquery couch. Example: 250, 95%
	 *  @param	string	$moreattrib		Add more options on select component. Example: 'disabled'
	 *  @param	string	$elemtype		Type of element we show ('category', ...)
	 *  @param	string	$placeholder	String to use as placeholder
	 *  @param	int		$addjscombo		Add js combo
	 *	@return	string					HTML multiselect string
	 *  @see selectarray(), selectArrayAjax(), selectArrayFilter()
	 */
	public static function multiselectarray($htmlname, $array, $selected = array(), $key_in_label = 0, $value_as_key = 0, $morecss = '', $translate = 0, $width = 0, $moreattrib = '', $elemtype = '', $placeholder = '', $addjscombo = -1)
	{
		global $conf, $langs;

		$out = '';

		if ($addjscombo < 0) {
		    if (empty($conf->global->MAIN_OPTIMIZEFORTEXTBROWSER)) $addjscombo = 1;
		    else $addjscombo = 0;
		}

		// Add code for jquery to use multiselect
		if (!empty($conf->global->MAIN_USE_JQUERY_MULTISELECT) || defined('REQUIRE_JQUERY_MULTISELECT'))
		{
			$out .= "\n".'<!-- JS CODE TO ENABLE '.$tmpplugin.' for id '.$htmlname.' -->
						<script>'."\n";
			if ($addjscombo == 1)
			{
				$tmpplugin = empty($conf->global->MAIN_USE_JQUERY_MULTISELECT) ?constant('REQUIRE_JQUERY_MULTISELECT') : $conf->global->MAIN_USE_JQUERY_MULTISELECT;
				$out .= 'function formatResult(record) {'."\n";
				if ($elemtype == 'category')
				{
					$out .= '	//return \'<span><img src="'.DOL_URL_ROOT.'/theme/eldy/img/object_category.png'.'"> <a href="'.DOL_URL_ROOT.'/categories/viewcat.php?type=0&id=\'+record.id+\'">\'+record.text+\'</a></span>\';
									  	return \'<span><img src="'.DOL_URL_ROOT.'/theme/eldy/img/object_category.png'.'"> \'+record.text+\'</span>\';';
				}
				else
				{
					$out .= 'return record.text;';
				}
				$out .= '};'."\n";
				$out .= 'function formatSelection(record) {'."\n";
				if ($elemtype == 'category')
				{
					$out .= '	//return \'<span><img src="'.DOL_URL_ROOT.'/theme/eldy/img/object_category.png'.'"> <a href="'.DOL_URL_ROOT.'/categories/viewcat.php?type=0&id=\'+record.id+\'">\'+record.text+\'</a></span>\';
									  	return \'<span><img src="'.DOL_URL_ROOT.'/theme/eldy/img/object_category.png'.'"> \'+record.text+\'</span>\';';
				}
				else
				{
					$out .= 'return record.text;';
				}
				$out .= '};'."\n";
				$out .= '$(document).ready(function () {
							$(\'#'.$htmlname.'\').'.$tmpplugin.'({
								dir: \'ltr\',
								// Specify format function for dropdown item
								formatResult: formatResult,
							 	templateResult: formatResult,		/* For 4.0 */
								// Specify format function for selected item
								formatSelection: formatSelection,
							 	templateResult: formatSelection		/* For 4.0 */
							});
						});'."\n";
			}
			elseif ($addjscombo == 2)
			{
				// Add other js lib
				// TODO external lib multiselect/jquery.multi-select.js must have been loaded to use this multiselect plugin
				// ...
				$out .= '$(document).ready(function () {
							$(\'#'.$htmlname.'\').multiSelect({
								containerHTML: \'<div class="multi-select-container">\',
								menuHTML: \'<div class="multi-select-menu">\',
								buttonHTML: \'<span class="multi-select-button '.$morecss.'">\',
								menuItemHTML: \'<label class="multi-select-menuitem">\',
								activeClass: \'multi-select-container--open\',
								noneText: \''.$placeholder.'\'
							});
						})';
			}
			$out .= '</script>';
		}

		// Try also magic suggest
		$out .= '<select id="'.$htmlname.'" class="multiselect'.($morecss ? ' '.$morecss : '').'" multiple name="'.$htmlname.'[]"'.($moreattrib ? ' '.$moreattrib : '').($width ? ' style="width: '.(preg_match('/%/', $width) ? $width : $width.'px').'"' : '').'>'."\n";
		if (is_array($array) && !empty($array))
		{
			if ($value_as_key) $array = array_combine($array, $array);

			if (!empty($array))
			{
				foreach ($array as $key => $value)
				{
					$out .= '<option value="'.$key.'"';
                    if (is_array($selected) && !empty($selected) && in_array((string) $key, $selected) && ((string) $key != ''))
					{
						$out .= ' selected';
					}
					$out .= '>';

					$newval = ($translate ? $langs->trans($value) : $value);
					$newval = ($key_in_label ? $key.' - '.$newval : $newval);
					$out .= dol_htmlentitiesbr($newval);
					$out .= '</option>'."\n";
				}
			}
		}
		$out .= '</select>'."\n";

		return $out;
	}


	/**
	 *	Show a multiselect dropbox from an array.
	 *
	 *	@param	string	$htmlname		Name of HTML field
	 *	@param	array	$array			Array with array of fields we could show. This array may be modified according to setup of user.
	 *  @param  string  $varpage        Id of context for page. Can be set by caller with $varpage=(empty($contextpage)?$_SERVER["PHP_SELF"]:$contextpage);
	 *	@return	string					HTML multiselect string
	 *  @see selectarray()
	 */
	public static function multiSelectArrayWithCheckbox($htmlname, &$array, $varpage)
	{
		global $conf, $langs, $user;

		if (!empty($conf->global->MAIN_OPTIMIZEFORTEXTBROWSER)) return '';

		$tmpvar = "MAIN_SELECTEDFIELDS_".$varpage;
		if (!empty($user->conf->$tmpvar))
		{
			$tmparray = explode(',', $user->conf->$tmpvar);
			foreach ($array as $key => $val)
			{
				//var_dump($key);
				//var_dump($tmparray);
				if (in_array($key, $tmparray)) $array[$key]['checked'] = 1;
				else $array[$key]['checked'] = 0;
			}
		}

		$lis = '';
		$listcheckedstring = '';

		foreach ($array as $key => $val)
		{
		    /* var_dump($val);
            var_dump(array_key_exists('enabled', $val));
            var_dump(!$val['enabled']);*/
		    if (array_key_exists('enabled', $val) && isset($val['enabled']) && !$val['enabled'])
		    {
			    unset($array[$key]); // We don't want this field
			    continue;
		    }
		    if ($val['label'])
		    {
		        $lis .= '<li><input type="checkbox" id="checkbox'.$key.'" value="'.$key.'"'.(empty($val['checked']) ? '' : ' checked="checked"').'/><label for="checkbox'.$key.'">'.dol_escape_htmltag($langs->trans($val['label'])).'</label></li>';
			    $listcheckedstring .= (empty($val['checked']) ? '' : $key.',');
		    }
		}

		$out = '<!-- Component multiSelectArrayWithCheckbox '.$htmlname.' -->

        <dl class="dropdown">
            <dt>
            <a href="#'.$htmlname.'">
              '.img_picto('', 'list').'
            </a>
            <input type="hidden" class="'.$htmlname.'" name="'.$htmlname.'" value="'.$listcheckedstring.'">
            </dt>
            <dd class="dropdowndd">
                <div class="multiselectcheckbox'.$htmlname.'">
                    <ul class="ul'.$htmlname.'">
                    '.$lis.'
                    </ul>
                </div>
            </dd>
        </dl>

        <script type="text/javascript">
          jQuery(document).ready(function () {
              $(\'.multiselectcheckbox'.$htmlname.' input[type="checkbox"]\').on(\'click\', function () {
                  console.log("A new field was added/removed")
                  $("input:hidden[name=formfilteraction]").val(\'listafterchangingselectedfields\')
                  var title = $(this).val() + ",";
                  if ($(this).is(\':checked\')) {
                      $(\'.'.$htmlname.'\').val(title + $(\'.'.$htmlname.'\').val());
                  }
                  else {
                      $(\'.'.$htmlname.'\').val( $(\'.'.$htmlname.'\').val().replace(title, \'\') )
                  }
                  // Now, we submit page
                  $(this).parents(\'form:first\').submit();
              });
           });
        </script>

        ';
		return $out;
	}

	/**
	 * 	Render list of categories linked to object with id $id and type $type
	 *
	 * 	@param		int		$id				Id of object
	 * 	@param		string	$type			Type of category ('member', 'customer', 'supplier', 'product', 'contact'). Old mode (0, 1, 2, ...) is deprecated.
	 *  @param		int		$rendermode		0=Default, use multiselect. 1=Emulate multiselect (recommended)
	 * 	@return		string					String with categories
	 */
    public function showCategories($id, $type, $rendermode = 0)
	{
		global $db;

		include_once DOL_DOCUMENT_ROOT.'/categories/class/categorie.class.php';

		$cat = new Categorie($db);
		$categories = $cat->containing($id, $type);

		if ($rendermode == 1)
		{
			$toprint = array();
			foreach ($categories as $c)
			{
				$ways = $c->print_all_ways(); // $ways[0] = "ccc2 >> ccc2a >> ccc2a1" with html formated text
				foreach ($ways as $way)
				{
					$toprint[] = '<li class="select2-search-choice-dolibarr noborderoncategories"'.($c->color ? ' style="background: #'.$c->color.';"' : ' style="background: #aaa"').'>'.img_object('', 'category').' '.$way.'</li>';
				}
			}
			return '<div class="select2-container-multi-dolibarr" style="width: 90%;"><ul class="select2-choices-dolibarr">'.implode(' ', $toprint).'</ul></div>';
		}

		if ($rendermode == 0)
		{
			$arrayselected = array();
			$cate_arbo = $this->select_all_categories($type, '', 'parent', 64, 0, 1);
			foreach ($categories as $c) {
				$arrayselected[] = $c->id;
			}

			return $this->multiselectarray('categories', $cate_arbo, $arrayselected, '', 0, '', 0, '100%', 'disabled', 'category');
		}

		return 'ErrorBadValueForParameterRenderMode'; // Should not happened
	}

	/**
	 *  Show linked object block.
	 *
	 *  @param	CommonObject	$object		      Object we want to show links to
	 *  @param  string          $morehtmlright    More html to show on right of title
	 *  @param  array           $compatibleImportElementsList  Array of compatibles elements object for "import from" action
	 *  @return	int							      <0 if KO, >=0 if OK
	 */
    public function showLinkedObjectBlock($object, $morehtmlright = '', $compatibleImportElementsList = false)
	{
		global $conf, $langs, $hookmanager;
		global $bc, $action;

		$object->fetchObjectLinked();

		// Bypass the default method
		$hookmanager->initHooks(array('commonobject'));
		$parameters = array(
			'morehtmlright' => $morehtmlright,
		    'compatibleImportElementsList' => &$compatibleImportElementsList,
		);
		$reshook = $hookmanager->executeHooks('showLinkedObjectBlock', $parameters, $object, $action); // Note that $action and $object may have been modified by hook

		if (empty($reshook))
		{
			$nbofdifferenttypes = count($object->linkedObjects);

			print '<!-- showLinkedObjectBlock -->';
			print load_fiche_titre($langs->trans('RelatedObjects'), $morehtmlright, '', 0, 0, 'showlinkedobjectblock');


			print '<div class="div-table-responsive-no-min">';
			print '<table class="noborder allwidth" data-block="showLinkedObject" data-element="'.$object->element.'"  data-elementid="'.$object->id.'"   >';

			print '<tr class="liste_titre">';
			print '<td>'.$langs->trans("Type").'</td>';
			print '<td>'.$langs->trans("Ref").'</td>';
			print '<td class="center"></td>';
			print '<td class="center">'.$langs->trans("Date").'</td>';
			print '<td class="right">'.$langs->trans("AmountHTShort").'</td>';
			print '<td class="right">'.$langs->trans("Status").'</td>';
			print '<td></td>';
			print '</tr>';

			$nboftypesoutput = 0;

			foreach ($object->linkedObjects as $objecttype => $objects)
			{
				$tplpath = $element = $subelement = $objecttype;

				// to display inport button on tpl
				$showImportButton = false;
				if (!empty($compatibleImportElementsList) && in_array($element, $compatibleImportElementsList)) {
				    $showImportButton = true;
				}

				$regs = array();
				if ($objecttype != 'supplier_proposal' && preg_match('/^([^_]+)_([^_]+)/i', $objecttype, $regs))
				{
					$element = $regs[1];
					$subelement = $regs[2];
					$tplpath = $element.'/'.$subelement;
				}
				$tplname = 'linkedobjectblock';

				// To work with non standard path
				if ($objecttype == 'facture') {
					$tplpath = 'compta/'.$element;
					if (empty($conf->facture->enabled)) continue; // Do not show if module disabled
				}
				elseif ($objecttype == 'facturerec') {
					$tplpath = 'compta/facture';
					$tplname = 'linkedobjectblockForRec';
					if (empty($conf->facture->enabled)) continue; // Do not show if module disabled
				}
				elseif ($objecttype == 'propal') {
					$tplpath = 'comm/'.$element;
					if (empty($conf->propal->enabled)) continue; // Do not show if module disabled
				}
				elseif ($objecttype == 'supplier_proposal') {
					if (empty($conf->supplier_proposal->enabled)) continue; // Do not show if module disabled
				}
				elseif ($objecttype == 'shipping' || $objecttype == 'shipment') {
					$tplpath = 'expedition';
					if (empty($conf->expedition->enabled)) continue; // Do not show if module disabled
				}
        		elseif ($objecttype == 'reception') {
        			$tplpath = 'reception';
        			if (empty($conf->reception->enabled)) continue; // Do not show if module disabled
        		}
				elseif ($objecttype == 'delivery') {
					$tplpath = 'livraison';
					if (empty($conf->expedition->enabled)) continue; // Do not show if module disabled
				}
				elseif ($objecttype == 'invoice_supplier') {
					$tplpath = 'fourn/facture';
				}
				elseif ($objecttype == 'order_supplier') {
					$tplpath = 'fourn/commande';
				}
				elseif ($objecttype == 'expensereport') {
					$tplpath = 'expensereport';
				}
				elseif ($objecttype == 'subscription') {
					$tplpath = 'adherents';
				}

				global $linkedObjectBlock;
				$linkedObjectBlock = $objects;


				// Output template part (modules that overwrite templates must declare this into descriptor)
				$dirtpls = array_merge($conf->modules_parts['tpl'], array('/'.$tplpath.'/tpl'));
				foreach ($dirtpls as $reldir)
				{
					if ($nboftypesoutput == ($nbofdifferenttypes - 1))    // No more type to show after
					{
						global $noMoreLinkedObjectBlockAfter;
						$noMoreLinkedObjectBlockAfter = 1;
					}

					$res = @include dol_buildpath($reldir.'/'.$tplname.'.tpl.php');
					if ($res)
					{
						$nboftypesoutput++;
						break;
					}
				}
			}

			if (!$nboftypesoutput)
			{
				print '<tr><td class="impair opacitymedium" colspan="7">'.$langs->trans("None").'</td></tr>';
			}

			print '</table>';

			if (!empty($compatibleImportElementsList))
			{
			    $res = @include dol_buildpath('core/tpl/ajax/objectlinked_lineimport.tpl.php');
			}


			print '</div>';

			return $nbofdifferenttypes;
		}
	}

	/**
	 *  Show block with links to link to other objects.
	 *
	 *  @param	CommonObject	$object				Object we want to show links to
	 *  @param	array			$restrictlinksto	Restrict links to some elements, for exemple array('order') or array('supplier_order'). null or array() if no restriction.
	 *  @param	array			$excludelinksto		Do not show links of this type, for exemple array('order') or array('supplier_order'). null or array() if no exclusion.
	 *  @return	string								<0 if KO, >0 if OK
	 */
    public function showLinkToObjectBlock($object, $restrictlinksto = array(), $excludelinksto = array())
	{
		global $conf, $langs, $hookmanager;
		global $bc, $action;

		$linktoelem = '';
		$linktoelemlist = '';
		$listofidcompanytoscan = '';

		if (!is_object($object->thirdparty)) $object->fetch_thirdparty();

		$possiblelinks = array();
		if (is_object($object->thirdparty) && !empty($object->thirdparty->id) && $object->thirdparty->id > 0)
		{
			$listofidcompanytoscan = $object->thirdparty->id;
			if (($object->thirdparty->parent > 0) && !empty($conf->global->THIRDPARTY_INCLUDE_PARENT_IN_LINKTO)) $listofidcompanytoscan .= ','.$object->thirdparty->parent;
			if (($object->fk_project > 0) && !empty($conf->global->THIRDPARTY_INCLUDE_PROJECT_THIRDPARY_IN_LINKTO))
			{
				include_once DOL_DOCUMENT_ROOT.'/projet/class/project.class.php';
				$tmpproject = new Project($this->db);
				$tmpproject->fetch($object->fk_project);
				if ($tmpproject->socid > 0 && ($tmpproject->socid != $object->thirdparty->id)) $listofidcompanytoscan .= ','.$tmpproject->socid;
				unset($tmpproject);
			}

			$possiblelinks = array(
				'propal'=>array('enabled'=>$conf->propal->enabled, 'perms'=>1, 'label'=>'LinkToProposal', 'sql'=>"SELECT s.rowid as socid, s.nom as name, s.client, t.rowid, t.ref, t.ref_client, t.total_ht FROM ".MAIN_DB_PREFIX."societe as s, ".MAIN_DB_PREFIX."propal as t WHERE t.fk_soc = s.rowid AND t.fk_soc IN (".$listofidcompanytoscan.') AND t.entity IN ('.getEntity('propal').')'),
				'order'=>array('enabled'=>$conf->commande->enabled, 'perms'=>1, 'label'=>'LinkToOrder', 'sql'=>"SELECT s.rowid as socid, s.nom as name, s.client, t.rowid, t.ref, t.ref_client, t.total_ht FROM ".MAIN_DB_PREFIX."societe as s, ".MAIN_DB_PREFIX."commande as t WHERE t.fk_soc = s.rowid AND t.fk_soc IN (".$listofidcompanytoscan.') AND t.entity IN ('.getEntity('commande').')'),
				'invoice'=>array('enabled'=>$conf->facture->enabled, 'perms'=>1, 'label'=>'LinkToInvoice', 'sql'=>"SELECT s.rowid as socid, s.nom as name, s.client, t.rowid, t.ref, t.ref_client, t.total as total_ht FROM ".MAIN_DB_PREFIX."societe as s, ".MAIN_DB_PREFIX."facture as t WHERE t.fk_soc = s.rowid AND t.fk_soc IN (".$listofidcompanytoscan.') AND t.entity IN ('.getEntity('invoice').')'),
				'invoice_template'=>array('enabled'=>$conf->facture->enabled, 'perms'=>1, 'label'=>'LinkToTemplateInvoice', 'sql'=>"SELECT s.rowid as socid, s.nom as name, s.client, t.rowid, t.titre as ref, t.total as total_ht FROM ".MAIN_DB_PREFIX."societe as s, ".MAIN_DB_PREFIX."facture_rec as t WHERE t.fk_soc = s.rowid AND t.fk_soc IN (".$listofidcompanytoscan.') AND t.entity IN ('.getEntity('invoice').')'),
				'contrat'=>array('enabled'=>$conf->contrat->enabled, 'perms'=>1, 'label'=>'LinkToContract',
								'sql'=>"SELECT s.rowid as socid, s.nom as name, s.client, t.rowid, t.ref, t.ref_customer as ref_client, t.ref_supplier, '' as total_ht FROM ".MAIN_DB_PREFIX."societe as s, ".MAIN_DB_PREFIX."contrat as t WHERE t.fk_soc = s.rowid AND t.fk_soc IN (".$listofidcompanytoscan.') AND t.entity IN ('.getEntity('contract').')'),
				'fichinter'=>array('enabled'=>$conf->ficheinter->enabled, 'perms'=>1, 'label'=>'LinkToIntervention', 'sql'=>"SELECT s.rowid as socid, s.nom as name, s.client, t.rowid, t.ref FROM ".MAIN_DB_PREFIX."societe as s, ".MAIN_DB_PREFIX."fichinter as t WHERE t.fk_soc = s.rowid AND t.fk_soc IN (".$listofidcompanytoscan.') AND t.entity IN ('.getEntity('intervention').')'),
				'supplier_proposal'=>array('enabled'=>$conf->supplier_proposal->enabled, 'perms'=>1, 'label'=>'LinkToSupplierProposal', 'sql'=>"SELECT s.rowid as socid, s.nom as name, s.client, t.rowid, t.ref, '' as ref_supplier, t.total_ht FROM ".MAIN_DB_PREFIX."societe as s, ".MAIN_DB_PREFIX."supplier_proposal as t WHERE t.fk_soc = s.rowid AND t.fk_soc IN (".$listofidcompanytoscan.') AND t.entity IN ('.getEntity('supplier_proposal').')'),
				'order_supplier'=>array('enabled'=>$conf->supplier_order->enabled, 'perms'=>1, 'label'=>'LinkToSupplierOrder', 'sql'=>"SELECT s.rowid as socid, s.nom as name, s.client, t.rowid, t.ref, t.ref_supplier, t.total_ht FROM ".MAIN_DB_PREFIX."societe as s, ".MAIN_DB_PREFIX."commande_fournisseur as t WHERE t.fk_soc = s.rowid AND t.fk_soc IN (".$listofidcompanytoscan.') AND t.entity IN ('.getEntity('commande_fournisseur').')'),
				'invoice_supplier'=>array('enabled'=>$conf->supplier_invoice->enabled, 'perms'=>1, 'label'=>'LinkToSupplierInvoice', 'sql'=>"SELECT s.rowid as socid, s.nom as name, s.client, t.rowid, t.ref, t.ref_supplier, t.total_ht FROM ".MAIN_DB_PREFIX."societe as s, ".MAIN_DB_PREFIX."facture_fourn as t WHERE t.fk_soc = s.rowid AND t.fk_soc IN (".$listofidcompanytoscan.') AND t.entity IN ('.getEntity('facture_fourn').')'),
				'ticket'=>array('enabled'=>$conf->ticket->enabled, 'perms'=>1, 'label'=>'LinkToTicket', 'sql'=>"SELECT s.rowid as socid, s.nom as name, s.client, t.rowid, t.ref, t.track_id, '0' as total_ht FROM ".MAIN_DB_PREFIX."societe as s, ".MAIN_DB_PREFIX."ticket as t WHERE t.fk_soc = s.rowid AND t.fk_soc IN (".$listofidcompanytoscan.') AND t.entity IN ('.getEntity('ticket').')')
			);
		}

		// Can complete the possiblelink array
		$hookmanager->initHooks(array('commonobject'));
		$parameters = array('listofidcompanytoscan' => $listofidcompanytoscan);

		if (!empty($listofidcompanytoscan))  // If empty, we don't have criteria to scan the object we can link to
		{
            $reshook = $hookmanager->executeHooks('showLinkToObjectBlock', $parameters, $object, $action); // Note that $action and $object may have been modified by hook
		}

		if (empty($reshook))
		{
			if (is_array($hookmanager->resArray) && count($hookmanager->resArray))
			{
				$possiblelinks = array_merge($possiblelinks, $hookmanager->resArray);
			}
		}
		elseif ($reshook > 0)
		{
			if (is_array($hookmanager->resArray) && count($hookmanager->resArray))
			{
				$possiblelinks = $hookmanager->resArray;
			}
		}

		foreach ($possiblelinks as $key => $possiblelink)
		{
			$num = 0;

			if (empty($possiblelink['enabled'])) continue;

			if (!empty($possiblelink['perms']) && (empty($restrictlinksto) || in_array($key, $restrictlinksto)) && (empty($excludelinksto) || !in_array($key, $excludelinksto)))
			{
				print '<div id="'.$key.'list"'.(empty($conf->use_javascript_ajax) ? '' : ' style="display:none"').'>';
				$sql = $possiblelink['sql'];

				$resqllist = $this->db->query($sql);
				if ($resqllist)
				{
					$num = $this->db->num_rows($resqllist);
					$i = 0;

					print '<br>';
					print '<form action="'.$_SERVER["PHP_SELF"].'" method="POST" name="formlinked'.$key.'">';
					print '<input type="hidden" name="action" value="addlink">';
					print '<input type="hidden" name="token" value="'.newToken().'">';
					print '<input type="hidden" name="id" value="'.$object->id.'">';
					print '<input type="hidden" name="addlink" value="'.$key.'">';
					print '<table class="noborder">';
					print '<tr class="liste_titre">';
					print '<td class="nowrap"></td>';
					print '<td class="center">'.$langs->trans("Ref").'</td>';
					print '<td class="left">'.$langs->trans("RefCustomer").'</td>';
					print '<td class="right">'.$langs->trans("AmountHTShort").'</td>';
					print '<td class="left">'.$langs->trans("Company").'</td>';
					print '</tr>';
					while ($i < $num)
					{
						$objp = $this->db->fetch_object($resqllist);

						print '<tr class="oddeven">';
						print '<td class="left">';
						print '<input type="radio" name="idtolinkto" value='.$objp->rowid.'>';
						print '</td>';
						print '<td class="center">'.$objp->ref.'</td>';
						print '<td>'.$objp->ref_client.'</td>';
						print '<td class="right">'.price($objp->total_ht).'</td>';
						print '<td>'.$objp->name.'</td>';
						print '</tr>';
						$i++;
					}
					print '</table>';
					print '<div class="center"><input type="submit" class="button valignmiddle" value="'.$langs->trans('ToLink').'">&nbsp;&nbsp;&nbsp;&nbsp;&nbsp;<input type="submit" class="button" name="cancel" value="'.$langs->trans('Cancel').'"></div>';

					print '</form>';
					$this->db->free($resqllist);
				} else {
					dol_print_error($this->db);
				}
				print '</div>';
				if ($num > 0)
				{
				}

				//$linktoelem.=($linktoelem?' &nbsp; ':'');
				if ($num > 0) $linktoelemlist .= '<li><a href="#linkto'.$key.'" class="linkto dropdowncloseonclick" rel="'.$key.'">'.$langs->trans($possiblelink['label']).' ('.$num.')</a></li>';
				//else $linktoelem.=$langs->trans($possiblelink['label']);
				else $linktoelemlist .= '<li><span class="linktodisabled">'.$langs->trans($possiblelink['label']).' (0)</span></li>';
			}
		}

		if ($linktoelemlist)
		{
			$linktoelem = '
    		<dl class="dropdown" id="linktoobjectname">
    		';
			if (!empty($conf->use_javascript_ajax)) $linktoelem .= '<dt><a href="#linktoobjectname">'.$langs->trans("LinkTo").'...</a></dt>';
			$linktoelem .= '<dd>
    		<div class="multiselectlinkto">
    		<ul class="ulselectedfields">'.$linktoelemlist.'
    		</ul>
    		</div>
    		</dd>
    		</dl>';
		}
		else
		{
			$linktoelem = '';
		}

		if (!empty($conf->use_javascript_ajax))
		{
		    print '<!-- Add js to show linkto box -->
				<script>
				jQuery(document).ready(function() {
					jQuery(".linkto").click(function() {
						console.log("We choose to show/hide link for rel="+jQuery(this).attr(\'rel\'));
					    jQuery("#"+jQuery(this).attr(\'rel\')+"list").toggle();
						jQuery(this).toggle();
					});
				});
				</script>
		    ';
		}

		return $linktoelem;
	}

	/**
	 *	Return an html string with a select combo box to choose yes or no
	 *
	 *	@param	string		$htmlname		Name of html select field
	 *	@param	string		$value			Pre-selected value
	 *	@param	int			$option			0 return yes/no, 1 return 1/0
	 *	@param	bool		$disabled		true or false
	 *  @param	int      	$useempty		1=Add empty line
	 *	@return	string						See option
	 */
    public function selectyesno($htmlname, $value = '', $option = 0, $disabled = false, $useempty = 0)
	{
		global $langs;

		$yes = "yes"; $no = "no";
		if ($option)
		{
			$yes = "1";
			$no = "0";
		}

		$disabled = ($disabled ? ' disabled' : '');

		$resultyesno = '<select class="flat width75" id="'.$htmlname.'" name="'.$htmlname.'"'.$disabled.'>'."\n";
		if ($useempty) $resultyesno .= '<option value="-1"'.(($value < 0) ? ' selected' : '').'>&nbsp;</option>'."\n";
		if (("$value" == 'yes') || ($value == 1))
		{
			$resultyesno .= '<option value="'.$yes.'" selected>'.$langs->trans("Yes").'</option>'."\n";
			$resultyesno .= '<option value="'.$no.'">'.$langs->trans("No").'</option>'."\n";
		}
		else
	    {
	   		$selected = (($useempty && $value != '0' && $value != 'no') ? '' : ' selected');
			$resultyesno .= '<option value="'.$yes.'">'.$langs->trans("Yes").'</option>'."\n";
			$resultyesno .= '<option value="'.$no.'"'.$selected.'>'.$langs->trans("No").'</option>'."\n";
		}
		$resultyesno .= '</select>'."\n";
		return $resultyesno;
	}

    // phpcs:disable PEAR.NamingConventions.ValidFunctionName.ScopeNotCamelCaps
	/**
	 *  Return list of export templates
	 *
	 *  @param	string	$selected          Id modele pre-selectionne
	 *  @param  string	$htmlname          Name of HTML select
	 *  @param  string	$type              Type of searched templates
	 *  @param  int		$useempty          Affiche valeur vide dans liste
	 *  @return	void
	 */
    public function select_export_model($selected = '', $htmlname = 'exportmodelid', $type = '', $useempty = 0)
	{
        // phpcs:enable
		$sql = "SELECT rowid, label";
		$sql .= " FROM ".MAIN_DB_PREFIX."export_model";
		$sql .= " WHERE type = '".$type."'";
		$sql .= " ORDER BY rowid";
		$result = $this->db->query($sql);
		if ($result)
		{
			print '<select class="flat" id="select_'.$htmlname.'" name="'.$htmlname.'">';
			if ($useempty)
			{
				print '<option value="-1">&nbsp;</option>';
			}

			$num = $this->db->num_rows($result);
			$i = 0;
			while ($i < $num)
			{
				$obj = $this->db->fetch_object($result);
				if ($selected == $obj->rowid)
				{
					print '<option value="'.$obj->rowid.'" selected>';
				}
				else
				{
					print '<option value="'.$obj->rowid.'">';
				}
				print $obj->label;
				print '</option>';
				$i++;
			}
			print "</select>";
		}
		else {
			dol_print_error($this->db);
		}
	}

	/**
	 *    Return a HTML area with the reference of object and a navigation bar for a business object
	 *    Note: To complete search with a particular filter on select, you can set $object->next_prev_filter set to define SQL criterias.
	 *
	 *    @param	object	$object			Object to show.
	 *    @param	string	$paramid   		Name of parameter to use to name the id into the URL next/previous link.
	 *    @param	string	$morehtml  		More html content to output just before the nav bar.
	 *    @param	int		$shownav	  	Show Condition (navigation is shown if value is 1).
	 *    @param	string	$fieldid   		Name of field id into database to use for select next and previous (we make the select max and min on this field compared to $object->ref). Use 'none' to disable next/prev.
	 *    @param	string	$fieldref   	Name of field ref of object (object->ref) to show or 'none' to not show ref.
	 *    @param	string	$morehtmlref  	More html to show after ref.
	 *    @param	string	$moreparam  	More param to add in nav link url. Must start with '&...'.
	 *	  @param	int		$nodbprefix		Do not include DB prefix to forge table name.
	 *	  @param	string	$morehtmlleft	More html code to show before ref.
	 *	  @param	string	$morehtmlstatus	More html code to show under navigation arrows (status place).
	 *	  @param	string	$morehtmlright	More html code to show after ref.
	 * 	  @return	string    				Portion HTML with ref + navigation buttons
	 */
    public function showrefnav($object, $paramid, $morehtml = '', $shownav = 1, $fieldid = 'rowid', $fieldref = 'ref', $morehtmlref = '', $moreparam = '', $nodbprefix = 0, $morehtmlleft = '', $morehtmlstatus = '', $morehtmlright = '')
	{
		global $langs, $conf, $hookmanager;

		$ret = '';
		if (empty($fieldid))  $fieldid = 'rowid';
		if (empty($fieldref)) $fieldref = 'ref';

		// Add where from hooks
		if (is_object($hookmanager))
		{
			$parameters = array();
			$reshook = $hookmanager->executeHooks('printFieldListWhere', $parameters, $object); // Note that $action and $object may have been modified by hook
			$object->next_prev_filter .= $hookmanager->resPrint;
		}
		$previous_ref = $next_ref = '';
		if ($shownav)
		{
			//print "paramid=$paramid,morehtml=$morehtml,shownav=$shownav,$fieldid,$fieldref,$morehtmlref,$moreparam";
			$object->load_previous_next_ref((isset($object->next_prev_filter) ? $object->next_prev_filter : ''), $fieldid, $nodbprefix);

			$navurl = $_SERVER["PHP_SELF"];
			// Special case for project/task page
			if ($paramid == 'project_ref')
			{
			    if (preg_match('/\/tasks\/(task|contact|note|document)\.php/', $navurl))     // TODO Remove this when nav with project_ref on task pages are ok
			    {
				    $navurl = preg_replace('/\/tasks\/(task|contact|time|note|document)\.php/', '/tasks.php', $navurl);
    				$paramid = 'ref';
			    }
			}

			// accesskey is for Windows or Linux:  ALT + key for chrome, ALT + SHIFT + KEY for firefox
			// accesskey is for Mac:               CTRL + key for all browsers
			$stringforfirstkey = $langs->trans("KeyboardShortcut");
			if ($conf->browser->name == 'chrome')
			{
				$stringforfirstkey .= ' ALT +';
			}
			elseif ($conf->browser->name == 'firefox')
			{
				$stringforfirstkey .= ' ALT + SHIFT +';
			}
			else
			{
				$stringforfirstkey .= ' CTL +';
			}

			$previous_ref = $object->ref_previous ? '<a accesskey="p" title="'.$stringforfirstkey.' p" class="classfortooltip" href="'.$navurl.'?'.$paramid.'='.urlencode($object->ref_previous).$moreparam.'"><i class="fa fa-chevron-left"></i></a>' : '<span class="inactive"><i class="fa fa-chevron-left opacitymedium"></i></span>';
			$next_ref     = $object->ref_next ? '<a accesskey="n" title="'.$stringforfirstkey.' n" class="classfortooltip" href="'.$navurl.'?'.$paramid.'='.urlencode($object->ref_next).$moreparam.'"><i class="fa fa-chevron-right"></i></a>' : '<span class="inactive"><i class="fa fa-chevron-right opacitymedium"></i></span>';
		}

		//print "xx".$previous_ref."x".$next_ref;
		$ret .= '<!-- Start banner content --><div style="vertical-align: middle">';

		// Right part of banner
		if ($morehtmlright) $ret .= '<div class="inline-block floatleft">'.$morehtmlright.'</div>';

		if ($previous_ref || $next_ref || $morehtml)
		{
			$ret .= '<div class="pagination paginationref"><ul class="right">';
		}
		if ($morehtml)
		{
			$ret .= '<li class="noborder litext">'.$morehtml.'</li>';
		}
		if ($shownav && ($previous_ref || $next_ref))
		{
			$ret .= '<li class="pagination">'.$previous_ref.'</li>';
			$ret .= '<li class="pagination">'.$next_ref.'</li>';
		}
		if ($previous_ref || $next_ref || $morehtml)
		{
			$ret .= '</ul></div>';
		}

		$parameters = array();
		$reshook = $hookmanager->executeHooks('moreHtmlStatus', $parameters, $object); // Note that $action and $object may have been modified by hook
		if (empty($reshook)) $morehtmlstatus .= $hookmanager->resPrint;
		else $morehtmlstatus = $hookmanager->resPrint;
		if ($morehtmlstatus) $ret .= '<div class="statusref">'.$morehtmlstatus.'</div>';

		$parameters = array();
		$reshook = $hookmanager->executeHooks('moreHtmlRef', $parameters, $object); // Note that $action and $object may have been modified by hook
		if (empty($reshook)) $morehtmlref .= $hookmanager->resPrint;
		elseif ($reshook > 0) $morehtmlref = $hookmanager->resPrint;

		// Left part of banner
		if ($morehtmlleft)
		{
			if ($conf->browser->layout == 'phone') $ret .= '<!-- morehtmlleft --><div class="floatleft">'.$morehtmlleft.'</div>'; // class="center" to have photo in middle
			else $ret .= '<!-- morehtmlleft --><div class="inline-block floatleft">'.$morehtmlleft.'</div>';
		}

		//if ($conf->browser->layout == 'phone') $ret.='<div class="clearboth"></div>';
		$ret .= '<div class="inline-block floatleft valignmiddle refid'.(($shownav && ($previous_ref || $next_ref)) ? ' refidpadding' : '').'">';

		// For thirdparty, contact, user, member, the ref is the id, so we show something else
		if ($object->element == 'societe')
		{
			$ret .= dol_htmlentities($object->name);
		}
		elseif ($object->element == 'member')
		{
			$ret .= $object->ref.'<br>';
			$fullname = $object->getFullName($langs);
			if ($object->morphy == 'mor' && $object->societe) {
				$ret .= dol_htmlentities($object->societe).((!empty($fullname) && $object->societe != $fullname) ? ' ('.dol_htmlentities($fullname).')' : '');
			} else {
				$ret .= dol_htmlentities($fullname).((!empty($object->societe) && $object->societe != $fullname) ? ' ('.dol_htmlentities($object->societe).')' : '');
			}
		}
		elseif (in_array($object->element, array('contact', 'user', 'usergroup')))
		{
			$ret .= dol_htmlentities($object->getFullName($langs));
		}
		elseif (in_array($object->element, array('action', 'agenda')))
		{
			$ret .= $object->ref.'<br>'.$object->label;
		}
		elseif (in_array($object->element, array('adherent_type')))
		{
			$ret .= $object->label;
		}
		elseif ($object->element == 'ecm_directories')
		{
			$ret .= '';
		}
		elseif ($fieldref != 'none') $ret .= dol_htmlentities($object->$fieldref);


		if ($morehtmlref)
		{
			$ret .= ' '.$morehtmlref;
		}
		$ret .= '</div>';

		$ret .= '</div><!-- End banner content -->';

		return $ret;
	}


	/**
	 *    	Return HTML code to output a barcode
	 *
	 *     	@param	Object	$object		Object containing data to retrieve file name
	 * 		@param	int		$width			Width of photo
	 * 	  	@return string    				HTML code to output barcode
	 */
    public function showbarcode(&$object, $width = 100)
	{
		global $conf;

		//Check if barcode is filled in the card
		if (empty($object->barcode)) return '';

		// Complete object if not complete
		if (empty($object->barcode_type_code) || empty($object->barcode_type_coder))
		{
			$result = $object->fetch_barcode();
			//Check if fetch_barcode() failed
			if ($result < 1) return '<!-- ErrorFetchBarcode -->';
		}

		// Barcode image
		$url = DOL_URL_ROOT.'/viewimage.php?modulepart=barcode&generator='.urlencode($object->barcode_type_coder).'&code='.urlencode($object->barcode).'&encoding='.urlencode($object->barcode_type_code);
		$out = '<!-- url barcode = '.$url.' -->';
		$out .= '<img src="'.$url.'">';
		return $out;
	}

	/**
	 *    	Return HTML code to output a photo
	 *
	 *    	@param	string		$modulepart			Key to define module concerned ('societe', 'userphoto', 'memberphoto')
	 *     	@param  object		$object				Object containing data to retrieve file name
	 * 		@param	int			$width				Width of photo
	 * 		@param	int			$height				Height of photo (auto if 0)
	 * 		@param	int			$caneditfield		Add edit fields
	 * 		@param	string		$cssclass			CSS name to use on img for photo
	 * 		@param	string		$imagesize		    'mini', 'small' or '' (original)
	 *      @param  int         $addlinktofullsize  Add link to fullsize image
	 *      @param  int         $cache              1=Accept to use image in cache
	 *      @param	string		$forcecapture		Force parameter capture on HTML input file element to ask a smartphone to allow to open camera to take photo. Auto if empty.
	 * 	  	@return string    						HTML code to output photo
	 */
	public static function showphoto($modulepart, $object, $width = 100, $height = 0, $caneditfield = 0, $cssclass = 'photowithmargin', $imagesize = '', $addlinktofullsize = 1, $cache = 0, $forcecapture = '')
	{
		global $conf, $langs;

		$entity = (!empty($object->entity) ? $object->entity : $conf->entity);
		$id = (!empty($object->id) ? $object->id : $object->rowid);

		$ret = ''; $dir = ''; $file = ''; $originalfile = ''; $altfile = ''; $email = ''; $capture = '';
		if ($modulepart == 'societe')
		{
			$dir = $conf->societe->multidir_output[$entity];
			if (!empty($object->logo))
			{
				if ((string) $imagesize == 'mini') $file = get_exdir(0, 0, 0, 0, $object, 'thirdparty').'/logos/'.getImageFileNameForSize($object->logo, '_mini'); // getImageFileNameForSize include the thumbs
				elseif ((string) $imagesize == 'small') $file = get_exdir(0, 0, 0, 0, $object, 'thirdparty').'/logos/'.getImageFileNameForSize($object->logo, '_small');
				else $file = get_exdir(0, 0, 0, 0, $object, 'thirdparty').'/logos/'.$object->logo;
				$originalfile = get_exdir(0, 0, 0, 0, $object, 'thirdparty').'/logos/'.$object->logo;
			}
			$email = $object->email;
		}
		elseif ($modulepart == 'contact')
		{
			$dir = $conf->societe->multidir_output[$entity].'/contact';
			if (!empty($object->photo))
			{
				if ((string) $imagesize == 'mini') $file = get_exdir(0, 0, 0, 0, $object, 'contact').'/photos/'.getImageFileNameForSize($object->photo, '_mini');
				elseif ((string) $imagesize == 'small') $file = get_exdir(0, 0, 0, 0, $object, 'contact').'/photos/'.getImageFileNameForSize($object->photo, '_small');
				else $file = get_exdir(0, 0, 0, 0, $object, 'contact').'/photos/'.$object->photo;
				$originalfile = get_exdir(0, 0, 0, 0, $object, 'contact').'/photos/'.$object->photo;
			}
			$email = $object->email;
			$capture = 'user';
		}
		elseif ($modulepart == 'userphoto')
		{
			$dir = $conf->user->dir_output;
			if (!empty($object->photo))
			{
				if ((string) $imagesize == 'mini') $file = get_exdir(0, 0, 0, 0, $object, 'user').$object->id.'/'.getImageFileNameForSize($object->photo, '_mini');
				elseif ((string) $imagesize == 'small') $file = get_exdir(0, 0, 0, 0, $object, 'user').$object->id.'/'.getImageFileNameForSize($object->photo, '_small');
				else $file = get_exdir(0, 0, 0, 0, $object, 'user').'/'.$object->id.'/'.$object->photo;
				$originalfile = get_exdir(0, 0, 0, 0, $object, 'user').'/'.$object->id.'/'.$object->photo;
			}
			if (!empty($conf->global->MAIN_OLD_IMAGE_LINKS)) $altfile = $object->id.".jpg"; // For backward compatibility
			$email = $object->email;
			$capture = 'user';
		}
		elseif ($modulepart == 'memberphoto')
		{
			$dir = $conf->adherent->dir_output;
			if (!empty($object->photo))
			{
				if ((string) $imagesize == 'mini') $file = get_exdir(0, 0, 0, 0, $object, 'member').'photos/'.getImageFileNameForSize($object->photo, '_mini');
				elseif ((string) $imagesize == 'small') $file = get_exdir(0, 0, 0, 0, $object, 'member').'photos/'.getImageFileNameForSize($object->photo, '_small');
				else $file = get_exdir(0, 0, 0, 0, $object, 'member').'photos/'.$object->photo;
				$originalfile = get_exdir(0, 0, 0, 0, $object, 'member').'photos/'.$object->photo;
			}
			if (!empty($conf->global->MAIN_OLD_IMAGE_LINKS)) $altfile = $object->id.".jpg"; // For backward compatibility
			$email = $object->email;
			$capture = 'user';
		}
		else
		{
			// Generic case to show photos
			$dir = $conf->$modulepart->dir_output;
			if (!empty($object->photo))
			{
				if ((string) $imagesize == 'mini') $file = get_exdir($id, 2, 0, 0, $object, $modulepart).'photos/'.getImageFileNameForSize($object->photo, '_mini');
				elseif ((string) $imagesize == 'small') $file = get_exdir($id, 2, 0, 0, $object, $modulepart).'photos/'.getImageFileNameForSize($object->photo, '_small');
				else $file = get_exdir($id, 2, 0, 0, $object, $modulepart).'photos/'.$object->photo;
				$originalfile = get_exdir($id, 2, 0, 0, $object, $modulepart).'photos/'.$object->photo;
			}
			if (!empty($conf->global->MAIN_OLD_IMAGE_LINKS)) $altfile = $object->id.".jpg"; // For backward compatibility
			$email = $object->email;
		}

		if ($forcecapture) $capture = $forcecapture;

		if ($dir)
		{
			if ($file && file_exists($dir."/".$file))
			{
				if ($addlinktofullsize)
				{
					$urladvanced = getAdvancedPreviewUrl($modulepart, $originalfile, 0, '&entity='.$entity);
					if ($urladvanced) $ret .= '<a href="'.$urladvanced.'">';
					else $ret .= '<a href="'.DOL_URL_ROOT.'/viewimage.php?modulepart='.$modulepart.'&entity='.$entity.'&file='.urlencode($originalfile).'&cache='.$cache.'">';
				}
				$ret .= '<img alt="Photo" class="photo'.$modulepart.($cssclass ? ' '.$cssclass : '').' photologo'.(preg_replace('/[^a-z]/i', '_', $file)).'" '.($width ? ' width="'.$width.'"' : '').($height ? ' height="'.$height.'"' : '').' src="'.DOL_URL_ROOT.'/viewimage.php?modulepart='.$modulepart.'&entity='.$entity.'&file='.urlencode($file).'&cache='.$cache.'">';
				if ($addlinktofullsize) $ret .= '</a>';
			}
			elseif ($altfile && file_exists($dir."/".$altfile))
			{
				if ($addlinktofullsize)
				{
					$urladvanced = getAdvancedPreviewUrl($modulepart, $originalfile, 0, '&entity='.$entity);
					if ($urladvanced) $ret .= '<a href="'.$urladvanced.'">';
					else $ret .= '<a href="'.DOL_URL_ROOT.'/viewimage.php?modulepart='.$modulepart.'&entity='.$entity.'&file='.urlencode($originalfile).'&cache='.$cache.'">';
				}
				$ret .= '<img class="photo'.$modulepart.($cssclass ? ' '.$cssclass : '').'" alt="Photo alt" id="photologo'.(preg_replace('/[^a-z]/i', '_', $file)).'" class="'.$cssclass.'" '.($width ? ' width="'.$width.'"' : '').($height ? ' height="'.$height.'"' : '').' src="'.DOL_URL_ROOT.'/viewimage.php?modulepart='.$modulepart.'&entity='.$entity.'&file='.urlencode($altfile).'&cache='.$cache.'">';
				if ($addlinktofullsize) $ret .= '</a>';
			}
			else
			{
				$nophoto = '/public/theme/common/nophoto.png';
				if (in_array($modulepart, array('userphoto', 'contact', 'memberphoto')))	// For module that are "physical" users
				{
					if ($modulepart == 'memberphoto' && strpos($object->morphy, 'mor') !== false) {
						$nophoto = '/public/theme/common/company.png';
					}
					else {
						$nophoto = '/public/theme/common/user_anonymous.png';
						if ($object->gender == 'man') $nophoto = '/public/theme/common/user_man.png';
						if ($object->gender == 'woman') $nophoto = '/public/theme/common/user_woman.png';
					}
				}

				if (!empty($conf->gravatar->enabled) && $email)
				{
					/**
					 * @see https://gravatar.com/site/implement/images/php/
					 */
					global $dolibarr_main_url_root;
					$ret .= '<!-- Put link to gravatar -->';
					//$defaultimg=urlencode(dol_buildpath($nophoto,3));
					$defaultimg = 'mm';
					$ret .= '<img class="photo'.$modulepart.($cssclass ? ' '.$cssclass : '').'" alt="Gravatar avatar" title="'.$email.' Gravatar avatar" '.($width ? ' width="'.$width.'"' : '').($height ? ' height="'.$height.'"' : '').' src="https://www.gravatar.com/avatar/'.md5(strtolower(trim($email))).'?s='.$width.'&d='.$defaultimg.'">'; // gravatar need md5 hash
				}
				else
				{
					$ret .= '<img class="photo'.$modulepart.($cssclass ? ' '.$cssclass : '').'" alt="No photo" '.($width ? ' width="'.$width.'"' : '').($height ? ' height="'.$height.'"' : '').' src="'.DOL_URL_ROOT.$nophoto.'">';
				}
			}

			if ($caneditfield)
			{
				if ($object->photo) $ret .= "<br>\n";
				$ret .= '<table class="nobordernopadding centpercent">';
				if ($object->photo) $ret .= '<tr><td><input type="checkbox" class="flat photodelete" name="deletephoto" id="photodelete"> '.$langs->trans("Delete").'<br><br></td></tr>';
				$ret .= '<tr><td class="tdoverflow"><input type="file" class="flat maxwidth200onsmartphone" name="photo" id="photoinput" accept="image/*"'.($capture ? ' capture="'.$capture.'"' : '').'></td></tr>';
				$ret .= '</table>';
			}
		}
		else dol_print_error('', 'Call of showphoto with wrong parameters modulepart='.$modulepart);

		return $ret;
	}

    // phpcs:disable PEAR.NamingConventions.ValidFunctionName.ScopeNotCamelCaps
	/**
	 *	Return select list of groups
	 *
	 *  @param	string	$selected       Id group preselected
	 *  @param  string	$htmlname       Field name in form
	 *  @param  int		$show_empty     0=liste sans valeur nulle, 1=ajoute valeur inconnue
	 *  @param  string	$exclude        Array list of groups id to exclude
	 * 	@param	int		$disabled		If select list must be disabled
	 *  @param  string	$include        Array list of groups id to include
	 * 	@param	int		$enableonly		Array list of groups id to be enabled. All other must be disabled
	 * 	@param	string	$force_entity	'0' or Ids of environment to force
	 * 	@param	bool	$multiple		add [] in the name of element and add 'multiple' attribut (not working with ajax_autocompleter)
	 *  @return	string
	 *  @see select_dolusers()
	 */
    public function select_dolgroups($selected = '', $htmlname = 'groupid', $show_empty = 0, $exclude = '', $disabled = 0, $include = '', $enableonly = '', $force_entity = '0', $multiple = false)
	{
        // phpcs:enable
		global $conf, $user, $langs;

		// Permettre l'exclusion de groupes
		if (is_array($exclude))	$excludeGroups = implode("','", $exclude);
		// Permettre l'inclusion de groupes
		if (is_array($include))	$includeGroups = implode("','", $include);

		if (!is_array($selected)) $selected = array($selected);

		$out = '';

		// On recherche les groupes
		$sql = "SELECT ug.rowid, ug.nom as name";
		if (!empty($conf->multicompany->enabled) && $conf->entity == 1 && $user->admin && !$user->entity)
		{
			$sql .= ", e.label";
		}
		$sql .= " FROM ".MAIN_DB_PREFIX."usergroup as ug ";
		if (!empty($conf->multicompany->enabled) && $conf->entity == 1 && $user->admin && !$user->entity)
		{
			$sql .= " LEFT JOIN ".MAIN_DB_PREFIX."entity as e ON e.rowid=ug.entity";
			if ($force_entity) $sql .= " WHERE ug.entity IN (0,".$force_entity.")";
			else $sql .= " WHERE ug.entity IS NOT NULL";
		}
		else
		{
			$sql .= " WHERE ug.entity IN (0,".$conf->entity.")";
		}
		if (is_array($exclude) && $excludeGroups) $sql .= " AND ug.rowid NOT IN ('".$excludeGroups."')";
		if (is_array($include) && $includeGroups) $sql .= " AND ug.rowid IN ('".$includeGroups."')";
		$sql .= " ORDER BY ug.nom ASC";

		dol_syslog(get_class($this)."::select_dolgroups", LOG_DEBUG);
		$resql = $this->db->query($sql);
		if ($resql)
		{
			// Enhance with select2
			include_once DOL_DOCUMENT_ROOT.'/core/lib/ajax.lib.php';
		   	$out .= ajax_combobox($htmlname);

			$out .= '<select class="flat minwidth200" id="'.$htmlname.'" name="'.$htmlname.($multiple ? '[]' : '').'" '.($multiple ? 'multiple' : '').' '.($disabled ? ' disabled' : '').'>';

			$num = $this->db->num_rows($resql);
			$i = 0;
			if ($num)
			{
				if ($show_empty && !$multiple) $out .= '<option value="-1"'.(in_array(-1, $selected) ? ' selected' : '').'>&nbsp;</option>'."\n";

				while ($i < $num)
				{
					$obj = $this->db->fetch_object($resql);
					$disableline = 0;
					if (is_array($enableonly) && count($enableonly) && !in_array($obj->rowid, $enableonly)) $disableline = 1;

					$out .= '<option value="'.$obj->rowid.'"';
					if ($disableline) $out .= ' disabled';
					if ((is_object($selected[0]) && $selected[0]->id == $obj->rowid) || (!is_object($selected[0]) && in_array($obj->rowid, $selected)))
					{
						$out .= ' selected';
					}
					$out .= '>';

					$out .= $obj->name;
					if (!empty($conf->multicompany->enabled) && empty($conf->global->MULTICOMPANY_TRANSVERSE_MODE) && $conf->entity == 1)
					{
						$out .= " (".$obj->label.")";
					}

					$out .= '</option>';
					$i++;
				}
			}
			else
			{
				if ($show_empty) $out .= '<option value="-1"'.(in_array(-1, $selected) ? ' selected' : '').'></option>'."\n";
				$out .= '<option value="" disabled>'.$langs->trans("NoUserGroupDefined").'</option>';
			}
			$out .= '</select>';
		}
		else
		{
			dol_print_error($this->db);
		}

		return $out;
	}


	/**
	 *	Return HTML to show the search and clear seach button
	 *
	 *  @return	string
	 */
    public function showFilterButtons()
	{
		$out = '<div class="nowrap">';
		$out .= '<button type="submit" class="liste_titre button_search" name="button_search_x" value="x"><span class="fa fa-search"></span></button>';
		$out .= '<button type="submit" class="liste_titre button_removefilter" name="button_removefilter_x" value="x"><span class="fa fa-remove"></span></button>';
		$out .= '</div>';

		return $out;
	}

	/**
	 *	Return HTML to show the search and clear seach button
	 *
	 *  @param  string  $cssclass                  CSS class
	 *  @param  int     $calljsfunction            0=default. 1=call function initCheckForSelect() after changing status of checkboxes
	 *  @return	string
	 */
    public function showCheckAddButtons($cssclass = 'checkforaction', $calljsfunction = 0)
	{
		global $conf, $langs;

		$out = '';
		if (!empty($conf->use_javascript_ajax)) $out .= '<div class="inline-block checkallactions"><input type="checkbox" id="checkallactions" name="checkallactions" class="checkallactions"></div>';
		$out .= '<script>
            $(document).ready(function() {
            	$("#checkallactions").click(function() {
                    if($(this).is(\':checked\')){
                        console.log("We check all");
                		$(".'.$cssclass.'").prop(\'checked\', true).trigger(\'change\');
                    }
                    else
                    {
                        console.log("We uncheck all");
                		$(".'.$cssclass.'").prop(\'checked\', false).trigger(\'change\');
                    }'."\n";
		if ($calljsfunction) $out .= 'if (typeof initCheckForSelect == \'function\') { initCheckForSelect(0); } else { console.log("No function initCheckForSelect found. Call won\'t be done."); }';
		$out .= '         });

        	$(".checkforselect").change(function() {
				$(this).closest("tr").toggleClass("highlight", this.checked);
			});

 	});
    </script>';

		return $out;
	}

	/**
	 *	Return HTML to show the search and clear seach button
	 *
	 *  @param	int  	$addcheckuncheckall        Add the check all/uncheck all checkbox (use javascript) and code to manage this
	 *  @param  string  $cssclass                  CSS class
	 *  @param  int     $calljsfunction            0=default. 1=call function initCheckForSelect() after changing status of checkboxes
	 *  @return	string
	 */
    public function showFilterAndCheckAddButtons($addcheckuncheckall = 0, $cssclass = 'checkforaction', $calljsfunction = 0)
	{
		$out = $this->showFilterButtons();
		if ($addcheckuncheckall)
		{
			$out .= $this->showCheckAddButtons($cssclass, $calljsfunction);
		}
		return $out;
	}

	/**
	 * Return HTML to show the select of expense categories
	 *
	 * @param	string	$selected              preselected category
	 * @param	string	$htmlname              name of HTML select list
	 * @param	integer	$useempty              1=Add empty line
	 * @param	array	$excludeid             id to exclude
	 * @param	string	$target                htmlname of target select to bind event
	 * @param	int		$default_selected      default category to select if fk_c_type_fees change = EX_KME
	 * @param	array	$params                param to give
	 * @return	string
	 */
    public function selectExpenseCategories($selected = '', $htmlname = 'fk_c_exp_tax_cat', $useempty = 0, $excludeid = array(), $target = '', $default_selected = 0, $params = array())
	{
		global $db, $conf, $langs, $user;

        $out = '';
        $sql = 'SELECT rowid, label FROM '.MAIN_DB_PREFIX.'c_exp_tax_cat WHERE active = 1';
		$sql .= ' AND entity IN (0,'.getEntity('exp_tax_cat').')';
		if (!empty($excludeid)) $sql .= ' AND rowid NOT IN ('.implode(',', $excludeid).')';
		$sql .= ' ORDER BY label';

		$resql = $db->query($sql);
		if ($resql)
		{
			$out = '<select id="select_'.$htmlname.'" name="'.$htmlname.'" class="'.$htmlname.' flat minwidth75imp">';
			if ($useempty) $out .= '<option value="0">&nbsp;</option>';

			while ($obj = $db->fetch_object($resql))
			{
				$out .= '<option '.($selected == $obj->rowid ? 'selected="selected"' : '').' value="'.$obj->rowid.'">'.$langs->trans($obj->label).'</option>';
			}
			$out .= '</select>';
			if (!empty($htmlname) && $user->admin) $out .= ' '.info_admin($langs->trans("YouCanChangeValuesForThisListFromDictionarySetup"), 1);

			if (!empty($target))
			{
				$sql = "SELECT c.id FROM ".MAIN_DB_PREFIX."c_type_fees as c WHERE c.code = 'EX_KME' AND c.active = 1";
				$resql = $db->query($sql);
				if ($resql)
				{
					if ($db->num_rows($resql) > 0)
					{
						$obj = $db->fetch_object($resql);
						$out .= '<script>
							$(function() {
								$("select[name='.$target.']").on("change", function() {
									var current_val = $(this).val();
									if (current_val == '.$obj->id.') {';
						if (!empty($default_selected) || !empty($selected)) $out .= '$("select[name='.$htmlname.']").val("'.($default_selected > 0 ? $default_selected : $selected).'");';

						$out .= '
										$("select[name='.$htmlname.']").change();
									}
								});

								$("select[name='.$htmlname.']").change(function() {

									if ($("select[name='.$target.']").val() == '.$obj->id.') {
										// get price of kilometer to fill the unit price
										var data = '.json_encode($params).';
										data.fk_c_exp_tax_cat = $(this).val();

										$.ajax({
											method: "POST",
											dataType: "json",
											data: data,
											url: "'.(DOL_URL_ROOT.'/expensereport/ajax/ajaxik.php').'",
										}).done(function( data, textStatus, jqXHR ) {
											console.log(data);
											if (typeof data.up != "undefined") {
												$("input[name=value_unit]").val(data.up);
												$("select[name='.$htmlname.']").attr("title", data.title);
											} else {
												$("input[name=value_unit]").val("");
												$("select[name='.$htmlname.']").attr("title", "");
											}
										});
									}
								});
							});
						</script>';
					}
				}
			}
		}
		else
		{
			dol_print_error($db);
		}

		return $out;
	}

	/**
	 * Return HTML to show the select ranges of expense range
	 *
	 * @param	string	$selected    preselected category
	 * @param	string	$htmlname    name of HTML select list
	 * @param	integer	$useempty    1=Add empty line
	 * @return	string
	 */
    public function selectExpenseRanges($selected = '', $htmlname = 'fk_range', $useempty = 0)
	{
		global $db, $conf, $langs;

        $out = '';
		$sql = 'SELECT rowid, range_ik FROM '.MAIN_DB_PREFIX.'c_exp_tax_range';
		$sql .= ' WHERE entity = '.$conf->entity.' AND active = 1';

		$resql = $db->query($sql);
		if ($resql)
		{
			$out = '<select id="select_'.$htmlname.'" name="'.$htmlname.'" class="'.$htmlname.' flat minwidth75imp">';
			if ($useempty) $out .= '<option value="0"></option>';

			while ($obj = $db->fetch_object($resql))
			{
				$out .= '<option '.($selected == $obj->rowid ? 'selected="selected"' : '').' value="'.$obj->rowid.'">'.price($obj->range_ik, 0, $langs, 1, 0).'</option>';
			}
			$out .= '</select>';
		}
		else
		{
			dol_print_error($db);
		}

		return $out;
	}

	/**
	 * Return HTML to show a select of expense
	 *
	 * @param	string	$selected    preselected category
	 * @param	string	$htmlname    name of HTML select list
	 * @param	integer	$useempty    1=Add empty choice
	 * @param	integer	$allchoice   1=Add all choice
	 * @param	integer	$useid       0=use 'code' as key, 1=use 'id' as key
	 * @return	string
	 */
    public function selectExpense($selected = '', $htmlname = 'fk_c_type_fees', $useempty = 0, $allchoice = 1, $useid = 0)
	{
		global $db, $langs;

        $out = '';
		$sql = 'SELECT id, code, label FROM '.MAIN_DB_PREFIX.'c_type_fees';
		$sql .= ' WHERE active = 1';

		$resql = $db->query($sql);
		if ($resql)
		{
			$out = '<select id="select_'.$htmlname.'" name="'.$htmlname.'" class="'.$htmlname.' flat minwidth75imp">';
			if ($useempty) $out .= '<option value="0"></option>';
			if ($allchoice) $out .= '<option value="-1">'.$langs->trans('AllExpenseReport').'</option>';

			$field = 'code';
			if ($useid) $field = 'id';

			while ($obj = $db->fetch_object($resql))
			{
				$key = $langs->trans($obj->code);
				$out .= '<option '.($selected == $obj->{$field} ? 'selected="selected"' : '').' value="'.$obj->{$field}.'">'.($key != $obj->code ? $key : $obj->label).'</option>';
			}
			$out .= '</select>';
		}
		else
		{
			dol_print_error($db);
		}

        return $out;
    }
}<|MERGE_RESOLUTION|>--- conflicted
+++ resolved
@@ -5842,11 +5842,7 @@
 		}
 		elseif ($typehour == 'text' || $typehour == 'textselect')
 		{
-<<<<<<< HEAD
-			$retstring .= '<input placeholder="'.$langs->trans('HourShort').'" type="number" min="0" size="1" name="'.$prefix.'hour"'.($disabled ? ' disabled' : '').' class="flat maxwidth50 inputhour" value="'.(($hourSelected != '') ? ((int) $hourSelected) : '').'">';
-=======
-			$retstring.='<input placeholder="'.$langs->trans('HourShort').'" type="number" min="0" name="'.$prefix.'hour"'.($disabled?' disabled':'').' class="flat maxwidth50 inputhour" value="'.(($hourSelected != '')?((int) $hourSelected):'').'">';
->>>>>>> b57ec558
+			$retstring .= '<input placeholder="'.$langs->trans('HourShort').'" type="number" min="0" name="'.$prefix.'hour"'.($disabled ? ' disabled' : '').' class="flat maxwidth50 inputhour" value="'.(($hourSelected != '') ? ((int) $hourSelected) : '').'">';
 		}
 		else return 'BadValueForParameterTypeHour';
 
@@ -5870,11 +5866,7 @@
 		}
 		elseif ($typehour == 'text')
 		{
-<<<<<<< HEAD
-			$retstring .= '<input placeholder="'.$langs->trans('MinuteShort').'" type="number" min="0" size="1" name="'.$prefix.'min"'.($disabled ? ' disabled' : '').' class="flat maxwidth50 inputminute" value="'.(($minSelected != '') ? ((int) $minSelected) : '').'">';
-=======
-			$retstring.='<input placeholder="'.$langs->trans('MinuteShort').'" type="number" min="0" name="'.$prefix.'min"'.($disabled?' disabled':'').' class="flat maxwidth50 inputminute" value="'.(($minSelected != '')?((int) $minSelected):'').'">';
->>>>>>> b57ec558
+			$retstring .= '<input placeholder="'.$langs->trans('MinuteShort').'" type="number" min="0" name="'.$prefix.'min"'.($disabled ? ' disabled' : '').' class="flat maxwidth50 inputminute" value="'.(($minSelected != '') ? ((int) $minSelected) : '').'">';
 		}
 
 		if ($typehour != 'text') $retstring .= ' '.$langs->trans('MinuteShort');
