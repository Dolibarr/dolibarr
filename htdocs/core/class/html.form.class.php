<?php
/* Copyright (c) 2002-2007  Rodolphe Quiedeville    <rodolphe@quiedeville.org>
 * Copyright (C) 2004-2012  Laurent Destailleur     <eldy@users.sourceforge.net>
 * Copyright (C) 2004       Benoit Mortier          <benoit.mortier@opensides.be>
 * Copyright (C) 2004       Sebastien Di Cintio     <sdicintio@ressource-toi.org>
 * Copyright (C) 2004       Eric Seigne             <eric.seigne@ryxeo.com>
 * Copyright (C) 2005-2017  Regis Houssin           <regis.houssin@capnetworks.com>
 * Copyright (C) 2006       Andre Cianfarani        <acianfa@free.fr>
 * Copyright (C) 2006       Marc Barilley/Ocebo     <marc@ocebo.com>
 * Copyright (C) 2007       Franky Van Liedekerke   <franky.van.liedekerker@telenet.be>
 * Copyright (C) 2007       Patrick Raguin          <patrick.raguin@gmail.com>
 * Copyright (C) 2010       Juanjo Menent           <jmenent@2byte.es>
 * Copyright (C) 2010-2014  Philippe Grand          <philippe.grand@atoo-net.com>
 * Copyright (C) 2011       Herve Prot              <herve.prot@symeos.com>
 * Copyright (C) 2012-2016  Marcos García           <marcosgdf@gmail.com>
 * Copyright (C) 2012       Cedric Salvador         <csalvador@gpcsolutions.fr>
 * Copyright (C) 2012-2015  Raphaël Doursenaud      <rdoursenaud@gpcsolutions.fr>
 * Copyright (C) 2014       Alexandre Spangaro      <aspangaro.dolibarr@gmail.com>
 * Copyright (C) 2018       Ferran Marcet           <fmarcet@2byte.es>
 *
 * This program is free software; you can redistribute it and/or modify
 * it under the terms of the GNU General Public License as published by
 * the Free Software Foundation; either version 3 of the License, or
 * (at your option) any later version.
 *
 * This program is distributed in the hope that it will be useful,
 * but WITHOUT ANY WARRANTY; without even the implied warranty of
 * MERCHANTABILITY or FITNESS FOR A PARTICULAR PURPOSE.  See the
 * GNU General Public License for more details.
 *
 * You should have received a copy of the GNU General Public License
 * along with this program. If not, see <http://www.gnu.org/licenses/>.
 */

/**
 *	\file       htdocs/core/class/html.form.class.php
 *  \ingroup    core
 *	\brief      File of class with all html predefined components
 */


/**
 *	Class to manage generation of HTML components
 *	Only common components must be here.
 *
 *  TODO Merge all function load_cache_* and loadCache* (except load_cache_vatrates) into one generic function loadCacheTable
 */
class Form
{
	var $db;
	var $error;
	var $num;

	// Cache arrays
	var $cache_types_paiements=array();
	var $cache_conditions_paiements=array();
	var $cache_availability=array();
	var $cache_demand_reason=array();
	var $cache_types_fees=array();
	var $cache_vatrates=array();


	/**
	 * Constructor
	 *
	 * @param		DoliDB		$db      Database handler
	 */
	public function __construct($db)
	{
		$this->db = $db;
	}

	/**
	 * Output key field for an editable field
	 *
	 * @param   string	$text			Text of label or key to translate
	 * @param   string	$htmlname		Name of select field ('edit' prefix will be added)
	 * @param   string	$preselected    Value to show/edit (not used in this function)
	 * @param	object	$object			Object
	 * @param	boolean	$perm			Permission to allow button to edit parameter. Set it to 0 to have a not edited field.
	 * @param	string	$typeofdata		Type of data ('string' by default, 'email', 'amount:99', 'numeric:99', 'text' or 'textarea:rows:cols', 'datepicker' ('day' do not work, don't know why), 'ckeditor:dolibarr_zzz:width:height:savemethod:1:rows:cols', 'select;xxx[:class]'...)
	 * @param	string	$moreparam		More param to add on a href URL.
	 * @param   int     $fieldrequired  1 if we want to show field as mandatory using the "fieldrequired" CSS.
	 * @param   int     $notabletag     1=Do not output table tags but output a ':', 2=Do not output table tags and no ':', 3=Do not output table tags but output a ' '
	 * @param	string	$paramid		Key of parameter for id ('id', 'socid')
	 * @return	string					HTML edit field
	 */
	function editfieldkey($text, $htmlname, $preselected, $object, $perm, $typeofdata='string', $moreparam='', $fieldrequired=0, $notabletag=0, $paramid='id')
	{
		global $conf,$langs;

		$ret='';

		// TODO change for compatibility
		if (! empty($conf->global->MAIN_USE_JQUERY_JEDITABLE) && ! preg_match('/^select;/',$typeofdata))
		{
			if (! empty($perm))
			{
				$tmp=explode(':',$typeofdata);
				$ret.= '<div class="editkey_'.$tmp[0].(! empty($tmp[1]) ? ' '.$tmp[1] : '').'" id="'.$htmlname.'">';
				if ($fieldrequired) $ret.='<span class="fieldrequired">';
				$ret.= $langs->trans($text);
				if ($fieldrequired) $ret.='</span>';
				$ret.= '</div>'."\n";
			}
			else
			{
				if ($fieldrequired) $ret.='<span class="fieldrequired">';
				$ret.= $langs->trans($text);
				if ($fieldrequired) $ret.='</span>';
			}
		}
		else
		{
			if (empty($notabletag) && GETPOST('action','aZ09') != 'edit'.$htmlname && $perm) $ret.='<table class="nobordernopadding" width="100%"><tr><td class="nowrap">';
			if ($fieldrequired) $ret.='<span class="fieldrequired">';
			$ret.=$langs->trans($text);
			if ($fieldrequired) $ret.='</span>';
			if (! empty($notabletag)) $ret.=' ';
			if (empty($notabletag) && GETPOST('action','aZ09') != 'edit'.$htmlname && $perm) $ret.='</td>';
			if (empty($notabletag) && GETPOST('action','aZ09') != 'edit'.$htmlname && $perm) $ret.='<td align="right">';
			if ($htmlname && GETPOST('action','aZ09') != 'edit'.$htmlname && $perm) $ret.='<a href="'.$_SERVER["PHP_SELF"].'?action=edit'.$htmlname.'&amp;'.$paramid.'='.$object->id.$moreparam.'">'.img_edit($langs->trans('Edit'), ($notabletag ? 0 : 1)).'</a>';
			if (! empty($notabletag) && $notabletag == 1) $ret.=' : ';
			if (! empty($notabletag) && $notabletag == 3) $ret.=' ';
			if (empty($notabletag) && GETPOST('action','aZ09') != 'edit'.$htmlname && $perm) $ret.='</td>';
			if (empty($notabletag) && GETPOST('action','aZ09') != 'edit'.$htmlname && $perm) $ret.='</tr></table>';
		}

		return $ret;
	}

	/**
	 * Output value of a field for an editable field
	 *
	 * @param	string	$text			Text of label (not used in this function)
	 * @param	string	$htmlname		Name of select field
	 * @param	string	$value			Value to show/edit
	 * @param	object	$object			Object
	 * @param	boolean	$perm			Permission to allow button to edit parameter
	 * @param	string	$typeofdata		Type of data ('string' by default, 'email', 'amount:99', 'numeric:99', 'text' or 'textarea:rows:cols%', 'datepicker' ('day' do not work, don't know why), 'dayhour' or 'datepickerhour', 'ckeditor:dolibarr_zzz:width:height:savemethod:toolbarstartexpanded:rows:cols', 'select:xxx'...)
	 * @param	string	$editvalue		When in edit mode, use this value as $value instead of value (for example, you can provide here a formated price instead of value). Use '' to use same than $value
	 * @param	object	$extObject		External object
	 * @param	mixed	$custommsg		String or Array of custom messages : eg array('success' => 'MyMessage', 'error' => 'MyMessage')
	 * @param	string	$moreparam		More param to add on the form action href URL
	 * @param   int     $notabletag     Do no output table tags
	 * @param	string	$formatfunc		Call a specific function to output field
	 * @param	string	$paramid		Key of parameter for id ('id', 'socid')
	 * @return  string					HTML edit field
	 */
	function editfieldval($text, $htmlname, $value, $object, $perm, $typeofdata='string', $editvalue='', $extObject=null, $custommsg=null, $moreparam='', $notabletag=0, $formatfunc='', $paramid='id')
	{
		global $conf,$langs,$db;

		$ret='';

		// Check parameters
		if (empty($typeofdata)) return 'ErrorBadParameter';

		// When option to edit inline is activated
		if (! empty($conf->global->MAIN_USE_JQUERY_JEDITABLE) && ! preg_match('/^select;|datehourpicker/',$typeofdata)) // TODO add jquery timepicker
		{
			$ret.=$this->editInPlace($object, $value, $htmlname, $perm, $typeofdata, $editvalue, $extObject, $custommsg);
		}
		else
		{
			if (GETPOST('action','aZ09') == 'edit'.$htmlname)
			{
				$ret.="\n";
				$ret.='<form method="post" action="'.$_SERVER["PHP_SELF"].($moreparam?'?'.$moreparam:'').'">';
				$ret.='<input type="hidden" name="action" value="set'.$htmlname.'">';
				$ret.='<input type="hidden" name="token" value="'.$_SESSION['newtoken'].'">';
				$ret.='<input type="hidden" name="'.$paramid.'" value="'.$object->id.'">';
				if (empty($notabletag)) $ret.='<table class="nobordernopadding centpercent" cellpadding="0" cellspacing="0">';
				if (empty($notabletag)) $ret.='<tr><td>';
				if (preg_match('/^(string|email)/',$typeofdata))
				{
					$tmp=explode(':',$typeofdata);
					$ret.='<input type="text" id="'.$htmlname.'" name="'.$htmlname.'" value="'.($editvalue?$editvalue:$value).'"'.($tmp[1]?' size="'.$tmp[1].'"':'').'>';
				}
				else if (preg_match('/^(numeric|amount)/',$typeofdata))
				{
					$tmp=explode(':',$typeofdata);
					$valuetoshow=price2num($editvalue?$editvalue:$value);
					$ret.='<input type="text" id="'.$htmlname.'" name="'.$htmlname.'" value="'.($valuetoshow!=''?price($valuetoshow):'').'"'.($tmp[1]?' size="'.$tmp[1].'"':'').'>';
				}
				else if (preg_match('/^text/',$typeofdata) || preg_match('/^note/',$typeofdata))
				{
					$tmp=explode(':',$typeofdata);
					$cols=$tmp[2];
					$morealt='';
					if (preg_match('/%/',$cols))
					{
						$morealt=' style="width: '.$cols.'"';
						$cols='';
					}

					$valuetoshow = ($editvalue?$editvalue:$value);

					$ret.='<textarea id="'.$htmlname.'" name="'.$htmlname.'" wrap="soft" rows="'.($tmp[1]?$tmp[1]:'20').'"'.($cols?' cols="'.$cols.'"':'class="quatrevingtpercent"').$morealt.'">';
					$ret.=dol_string_neverthesehtmltags($valuetoshow, array('textarea'));
					$ret.='</textarea>';
				}
				else if ($typeofdata == 'day' || $typeofdata == 'datepicker')
				{
					$ret.=$this->select_date($value,$htmlname,0,0,1,'form'.$htmlname,1,0,1);
				}
				else if ($typeofdata == 'dayhour' || $typeofdata == 'datehourpicker')
				{
					$ret.=$this->select_date($value,$htmlname,1,1,1,'form'.$htmlname,1,0,1);
				}
				else if (preg_match('/^select;/',$typeofdata))
				{
					 $arraydata=explode(',',preg_replace('/^select;/','',$typeofdata));
					 foreach($arraydata as $val)
					 {
						 $tmp=explode(':',$val);
						 $arraylist[$tmp[0]]=$tmp[1];
					 }
					 $ret.=$this->selectarray($htmlname,$arraylist,$value);
				}
				else if (preg_match('/^ckeditor/',$typeofdata))
				{
					$tmp=explode(':',$typeofdata);		// Example: ckeditor:dolibarr_zzz:width:height:savemethod:toolbarstartexpanded:rows:cols
					require_once DOL_DOCUMENT_ROOT.'/core/class/doleditor.class.php';
					$doleditor=new DolEditor($htmlname, ($editvalue?$editvalue:$value), ($tmp[2]?$tmp[2]:''), ($tmp[3]?$tmp[3]:'100'), ($tmp[1]?$tmp[1]:'dolibarr_notes'), 'In', ($tmp[5]?$tmp[5]:0), true, true, ($tmp[6]?$tmp[6]:'20'), ($tmp[7]?$tmp[7]:'100'));
					$ret.=$doleditor->Create(1);
				}
				if (empty($notabletag)) $ret.='</td>';

				if (empty($notabletag)) $ret.='<td align="left">';
				//else $ret.='<div class="clearboth"></div>';
			   	$ret.='<input type="submit" class="button'.(empty($notabletag)?'':' ').'" name="modify" value="'.$langs->trans("Modify").'">';
			   	if (preg_match('/ckeditor|textarea/',$typeofdata) && empty($notabletag)) $ret.='<br>'."\n";
			   	$ret.='<input type="submit" class="button'.(empty($notabletag)?'':' ').'" name="cancel" value="'.$langs->trans("Cancel").'">';
			   	if (empty($notabletag)) $ret.='</td>';

			   	if (empty($notabletag)) $ret.='</tr></table>'."\n";
				$ret.='</form>'."\n";
			}
			else
			{
				if (preg_match('/^(email)/',$typeofdata))              $ret.=dol_print_email($value,0,0,0,0,1);
				elseif (preg_match('/^(amount|numeric)/',$typeofdata)) $ret.=($value != '' ? price($value,'',$langs,0,-1,-1,$conf->currency) : '');
				elseif (preg_match('/^text/',$typeofdata) || preg_match('/^note/',$typeofdata))  $ret.=dol_htmlentitiesbr($value);
				elseif ($typeofdata == 'day' || $typeofdata == 'datepicker') $ret.=dol_print_date($value,'day');
				elseif ($typeofdata == 'dayhour' || $typeofdata == 'datehourpicker') $ret.=dol_print_date($value,'dayhour');
				else if (preg_match('/^select;/',$typeofdata))
				{
					$arraydata=explode(',',preg_replace('/^select;/','',$typeofdata));
					foreach($arraydata as $val)
					{
						$tmp=explode(':',$val);
						$arraylist[$tmp[0]]=$tmp[1];
					}
					$ret.=$arraylist[$value];
				}
				else if (preg_match('/^ckeditor/',$typeofdata))
				{
					$tmpcontent=dol_htmlentitiesbr($value);
					if (! empty($conf->global->MAIN_DISABLE_NOTES_TAB))
					{
						$firstline=preg_replace('/<br>.*/','',$tmpcontent);
						$firstline=preg_replace('/[\n\r].*/','',$firstline);
						$tmpcontent=$firstline.((strlen($firstline) != strlen($tmpcontent))?'...':'');
					}
					$ret.=$tmpcontent;
				}
				else $ret.=$value;

				if ($formatfunc && method_exists($object, $formatfunc))
				{
					$ret=$object->$formatfunc($ret);
				}
			}
		}
		return $ret;
	}

	/**
	 * Output edit in place form
	 *
	 * @param	object	$object			Object
	 * @param	string	$value			Value to show/edit
	 * @param	string	$htmlname		DIV ID (field name)
	 * @param	int		$condition		Condition to edit
	 * @param	string	$inputType		Type of input ('string', 'numeric', 'datepicker' ('day' do not work, don't know why), 'textarea:rows:cols', 'ckeditor:dolibarr_zzz:width:height:?:1:rows:cols', 'select:xxx')
	 * @param	string	$editvalue		When in edit mode, use this value as $value instead of value
	 * @param	object	$extObject		External object
	 * @param	mixed	$custommsg		String or Array of custom messages : eg array('success' => 'MyMessage', 'error' => 'MyMessage')
	 * @return	string   		      	HTML edit in place
	 */
	private function editInPlace($object, $value, $htmlname, $condition, $inputType='textarea', $editvalue=null, $extObject=null, $custommsg=null)
	{
		global $conf;

		$out='';

		// Check parameters
		if (preg_match('/^text/',$inputType)) $value = dol_nl2br($value);
		else if (preg_match('/^numeric/',$inputType)) $value = price($value);
		else if ($inputType == 'day' || $inputType == 'datepicker') $value = dol_print_date($value, 'day');

		if ($condition)
		{
			$element		= false;
			$table_element	= false;
			$fk_element		= false;
			$loadmethod		= false;
			$savemethod		= false;
			$ext_element	= false;
			$button_only	= false;
			$inputOption    = '';

			if (is_object($object))
			{
				$element = $object->element;
				$table_element = $object->table_element;
				$fk_element = $object->id;
			}

			if (is_object($extObject))
			{
				$ext_element = $extObject->element;
			}

			if (preg_match('/^(string|email|numeric)/',$inputType))
			{
				$tmp=explode(':',$inputType);
				$inputType=$tmp[0];
				if (! empty($tmp[1])) $inputOption=$tmp[1];
				if (! empty($tmp[2])) $savemethod=$tmp[2];
				$out.= '<input id="width_'.$htmlname.'" value="'.$inputOption.'" type="hidden"/>'."\n";
			}
			else if ((preg_match('/^day$/',$inputType)) || (preg_match('/^datepicker/',$inputType)) || (preg_match('/^datehourpicker/',$inputType)))
			{
				$tmp=explode(':',$inputType);
				$inputType=$tmp[0];
				if (! empty($tmp[1])) $inputOption=$tmp[1];
				if (! empty($tmp[2])) $savemethod=$tmp[2];

				$out.= '<input id="timestamp" type="hidden"/>'."\n"; // Use for timestamp format
			}
			else if (preg_match('/^(select|autocomplete)/',$inputType))
			{
				$tmp=explode(':',$inputType);
				$inputType=$tmp[0]; $loadmethod=$tmp[1];
				if (! empty($tmp[2])) $savemethod=$tmp[2];
				if (! empty($tmp[3])) $button_only=true;
			}
			else if (preg_match('/^textarea/',$inputType))
			{
				$tmp=explode(':',$inputType);
				$inputType=$tmp[0];
				$rows=(empty($tmp[1])?'8':$tmp[1]);
				$cols=(empty($tmp[2])?'80':$tmp[2]);
			}
			else if (preg_match('/^ckeditor/',$inputType))
			{
				$tmp=explode(':',$inputType);
				$inputType=$tmp[0]; $toolbar=$tmp[1];
				if (! empty($tmp[2])) $width=$tmp[2];
				if (! empty($tmp[3])) $heigth=$tmp[3];
				if (! empty($tmp[4])) $savemethod=$tmp[4];

				if (! empty($conf->fckeditor->enabled))
				{
					$out.= '<input id="ckeditor_toolbar" value="'.$toolbar.'" type="hidden"/>'."\n";
				}
				else
				{
					$inputType = 'textarea';
				}
			}

			$out.= '<input id="element_'.$htmlname.'" value="'.$element.'" type="hidden"/>'."\n";
			$out.= '<input id="table_element_'.$htmlname.'" value="'.$table_element.'" type="hidden"/>'."\n";
			$out.= '<input id="fk_element_'.$htmlname.'" value="'.$fk_element.'" type="hidden"/>'."\n";
			$out.= '<input id="loadmethod_'.$htmlname.'" value="'.$loadmethod.'" type="hidden"/>'."\n";
			if (! empty($savemethod))	$out.= '<input id="savemethod_'.$htmlname.'" value="'.$savemethod.'" type="hidden"/>'."\n";
			if (! empty($ext_element))	$out.= '<input id="ext_element_'.$htmlname.'" value="'.$ext_element.'" type="hidden"/>'."\n";
			if (! empty($custommsg))
			{
				if (is_array($custommsg))
				{
					if (!empty($custommsg['success']))
						$out.= '<input id="successmsg_'.$htmlname.'" value="'.$custommsg['success'].'" type="hidden"/>'."\n";
					if (!empty($custommsg['error']))
						$out.= '<input id="errormsg_'.$htmlname.'" value="'.$custommsg['error'].'" type="hidden"/>'."\n";
				}
				else
					$out.= '<input id="successmsg_'.$htmlname.'" value="'.$custommsg.'" type="hidden"/>'."\n";
			}
			if ($inputType == 'textarea') {
				$out.= '<input id="textarea_'.$htmlname.'_rows" value="'.$rows.'" type="hidden"/>'."\n";
				$out.= '<input id="textarea_'.$htmlname.'_cols" value="'.$cols.'" type="hidden"/>'."\n";
			}
			$out.= '<span id="viewval_'.$htmlname.'" class="viewval_'.$inputType.($button_only ? ' inactive' : ' active').'">'.$value.'</span>'."\n";
			$out.= '<span id="editval_'.$htmlname.'" class="editval_'.$inputType.($button_only ? ' inactive' : ' active').' hideobject">'.(! empty($editvalue) ? $editvalue : $value).'</span>'."\n";
		}
		else
		{
			$out = $value;
		}

		return $out;
	}

	/**
	 *	Show a text and picto with tooltip on text or picto.
	 *  Can be called by an instancied $form->textwithtooltip or by a static call Form::textwithtooltip
	 *
	 *	@param	string		$text				Text to show
	 *	@param	string		$htmltext			HTML content of tooltip. Must be HTML/UTF8 encoded.
	 *	@param	int			$tooltipon			1=tooltip on text, 2=tooltip on image, 3=tooltip sur les 2
	 *	@param	int			$direction			-1=image is before, 0=no image, 1=image is after
	 *	@param	string		$img				Html code for image (use img_xxx() function to get it)
	 *	@param	string		$extracss			Add a CSS style to td tags
	 *	@param	int			$notabs				0=Include table and tr tags, 1=Do not include table and tr tags, 2=use div, 3=use span
	 *	@param	string		$incbefore			Include code before the text
	 *	@param	int			$noencodehtmltext	Do not encode into html entity the htmltext
	 *  @param  string      $tooltiptrigger		''=Tooltip on hover, 'abc'=Tooltip on click (abc is a unique key)
	 *  @param	int			$forcenowrap		Force no wrap between text and picto (works with notabs=2 only)
	 *	@return	string							Code html du tooltip (texte+picto)
	 *	@see	Use function textwithpicto if you can.
	 *  TODO Move this as static as soon as everybody use textwithpicto or @Form::textwithtooltip
	 */
	function textwithtooltip($text, $htmltext, $tooltipon = 1, $direction = 0, $img = '', $extracss = '', $notabs = 2, $incbefore = '', $noencodehtmltext = 0, $tooltiptrigger='', $forcenowrap=0)
	{
		global $conf;

		if ($incbefore) $text = $incbefore.$text;
		if (! $htmltext) return $text;

		$tag='td';
		if ($notabs == 2) $tag='div';
		if ($notabs == 3) $tag='span';
		// Sanitize tooltip
		$htmltext=str_replace("\\","\\\\",$htmltext);
		$htmltext=str_replace("\r","",$htmltext);
		$htmltext=str_replace("\n","",$htmltext);

		$extrastyle='';
		if ($direction < 0) { $extracss=($extracss?$extracss.' ':'').'inline-block'; $extrastyle='padding: 0px; padding-left: 3px !important;'; }
		if ($direction > 0) { $extracss=($extracss?$extracss.' ':'').'inline-block'; $extrastyle='padding: 0px; padding-right: 3px !important;'; }

		$classfortooltip='classfortooltip';

		$s='';$textfordialog='';

		if ($tooltiptrigger == '')
		{
			$htmltext=str_replace('"',"&quot;",$htmltext);
		}
		else
		{
			$classfortooltip='classfortooltiponclick';
			$textfordialog.='<div style="display: none;" id="idfortooltiponclick_'.$tooltiptrigger.'" class="classfortooltiponclicktext">'.$htmltext.'</div>';
		}
		if ($tooltipon == 2 || $tooltipon == 3)
		{
			$paramfortooltipimg=' class="'.$classfortooltip.' inline-block'.($extracss?' '.$extracss:'').'" style="padding: 0px;'.($extrastyle?' '.$extrastyle:'').'"';
			if ($tooltiptrigger == '') $paramfortooltipimg.=' title="'.($noencodehtmltext?$htmltext:dol_escape_htmltag($htmltext,1)).'"'; // Attribut to put on img tag to store tooltip
			else $paramfortooltipimg.=' dolid="'.$tooltiptrigger.'"';
		}
		else $paramfortooltipimg =($extracss?' class="'.$extracss.'"':'').($extrastyle?' style="'.$extrastyle.'"':''); // Attribut to put on td text tag
		if ($tooltipon == 1 || $tooltipon == 3)
		{
			$paramfortooltiptd=' class="'.($tooltipon == 3 ? 'cursorpointer ' : '').$classfortooltip.' inline-block'.($extracss?' '.$extracss:'').'" style="padding: 0px;'.($extrastyle?' '.$extrastyle:'').'" ';
			if ($tooltiptrigger == '') $paramfortooltiptd.=' title="'.($noencodehtmltext?$htmltext:dol_escape_htmltag($htmltext,1)).'"'; // Attribut to put on td tag to store tooltip
			else $paramfortooltiptd.=' dolid="'.$tooltiptrigger.'"';
		}
		else $paramfortooltiptd =($extracss?' class="'.$extracss.'"':'').($extrastyle?' style="'.$extrastyle.'"':''); // Attribut to put on td text tag
		if (empty($notabs)) $s.='<table class="nobordernopadding" summary=""><tr style="height: auto;">';
		elseif ($notabs == 2) $s.='<div class="inline-block'.($forcenowrap?' nowrap':'').'">';
		// Define value if value is before
		if ($direction < 0) {
			$s.='<'.$tag.$paramfortooltipimg;
			if ($tag == 'td') {
				$s .= ' valign="top" width="14"';
			}
			$s.= '>'.$textfordialog.$img.'</'.$tag.'>';
		}
		// Use another method to help avoid having a space in value in order to use this value with jquery
		// Define label
		if ((string) $text != '') $s.='<'.$tag.$paramfortooltiptd.'>'.$text.'</'.$tag.'>';
		// Define value if value is after
		if ($direction > 0) {
			$s.='<'.$tag.$paramfortooltipimg;
			if ($tag == 'td') $s .= ' valign="middle" width="14"';
			$s.= '>'.$textfordialog.$img.'</'.$tag.'>';
		}
		if (empty($notabs)) $s.='</tr></table>';
		elseif ($notabs == 2) $s.='</div>';

		return $s;
	}

	/**
	 *	Show a text with a picto and a tooltip on picto
	 *
	 *	@param	string	$text				Text to show
	 *	@param  string	$htmltext	     	Content of tooltip
	 *	@param	int		$direction			1=Icon is after text, -1=Icon is before text, 0=no icon
	 * 	@param	string	$type				Type of picto ('info', 'help', 'warning', 'superadmin', 'mypicto@mymodule', ...) or image filepath
	 *  @param  string	$extracss           Add a CSS style to td, div or span tag
	 *  @param  int		$noencodehtmltext   Do not encode into html entity the htmltext
	 *  @param	int		$notabs				0=Include table and tr tags, 1=Do not include table and tr tags, 2=use div, 3=use span
	 *  @param  string  $tooltiptrigger     ''=Tooltip on hover, 'abc'=Tooltip on click (abc is a unique key)
	 *  @param	int		$forcenowrap		Force no wrap between text and picto (works with notabs=2 only)
	 * 	@return	string						HTML code of text, picto, tooltip
	 */
	function textwithpicto($text, $htmltext, $direction = 1, $type = 'help', $extracss = '', $noencodehtmltext = 0, $notabs = 2, $tooltiptrigger='', $forcenowrap=0)
	{
		global $conf, $langs;

		$alt = '';
		if ($tooltiptrigger) $alt=$langs->transnoentitiesnoconv("ClickToShowHelp");

		//For backwards compatibility
		if ($type == '0') $type = 'info';
		elseif ($type == '1') $type = 'help';

		// If info or help with no javascript, show only text
		if (empty($conf->use_javascript_ajax))
		{
			if ($type == 'info' || $type == 'help')	return $text;
			else
			{
				$alt = $htmltext;
				$htmltext = '';
			}
		}

		// If info or help with smartphone, show only text (tooltip hover can't works)
		if (! empty($conf->dol_no_mouse_hover) && empty($tooltiptrigger))
		{
			if ($type == 'info' || $type == 'help') return $text;
		}
		// If info or help with smartphone, show only text (tooltip on lick does not works with dialog on smaprtphone)
		if (! empty($conf->dol_no_mouse_hover) && ! empty($tooltiptrigger))
		{
			if ($type == 'info' || $type == 'help') return $text;
		}

		if ($type == 'info') $img = img_help(0, $alt);
		elseif ($type == 'help') $img = img_help(($tooltiptrigger != '' ? 2 : 1), $alt);
		elseif ($type == 'superadmin') $img = img_picto($alt, 'redstar');
		elseif ($type == 'admin') $img = img_picto($alt, 'star');
		elseif ($type == 'warning') $img = img_warning($alt);
		else $img = img_picto($alt, $type);

		return $this->textwithtooltip($text, $htmltext, (($tooltiptrigger && ! $img)?3:2), $direction, $img, $extracss, $notabs, '', $noencodehtmltext, $tooltiptrigger, $forcenowrap);
	}

	/**
	 * Generate select HTML to choose massaction
	 *
	 * @param	string	$selected		Value auto selected when at least one record is selected. Not a preselected value. Use '0' by default.
	 * @param	int		$arrayofaction	array('code'=>'label', ...). The code is the key stored into the GETPOST('massaction') when submitting action.
	 * @param   int     $alwaysvisible  1=select button always visible
	 * @return	string					Select list
	 */
	function selectMassAction($selected, $arrayofaction, $alwaysvisible=0)
	{
		global $conf,$langs,$hookmanager;

		if (count($arrayofaction) == 0) return;

		$disabled=0;
		$ret='<div class="centpercent center">';
		$ret.='<select class="flat'.(empty($conf->use_javascript_ajax)?'':' hideobject').' massaction massactionselect" name="massaction"'.($disabled?' disabled="disabled"':'').'>';

		// Complete list with data from external modules. THe module can use $_SERVER['PHP_SELF'] to know on which page we are, or use the $parameters['currentcontext'] completed by executeHooks.
		$parameters=array();
		$reshook=$hookmanager->executeHooks('addMoreMassActions',$parameters);    // Note that $action and $object may have been modified by hook
		if (empty($reshook))
		{
			$ret.='<option value="0"'.($disabled?' disabled="disabled"':'').'>-- '.$langs->trans("SelectAction").' --</option>';
			foreach($arrayofaction as $code => $label)
			{
				$ret.='<option value="'.$code.'"'.($disabled?' disabled="disabled"':'').'>'.$label.'</option>';
			}
		}
		$ret.=$hookmanager->resPrint;

		$ret.='</select>';
		// Warning: if you set submit button to disabled, post using 'Enter' will no more work if there is no another input submit. So we add a hidden button
		$ret.='<input type="submit" name="confirmmassactioninvisible" style="display: none" tabindex="-1">';	// Hidden button BEFORE so it is the one used when we submit with ENTER.
		$ret.='<input type="submit" disabled name="confirmmassaction" class="button'.(empty($conf->use_javascript_ajax)?'':' hideobject').' massaction massactionconfirmed" value="'.dol_escape_htmltag($langs->trans("Confirm")).'">';
		$ret.='</div>';

		if (! empty($conf->use_javascript_ajax))
		{
			$ret.='<!-- JS CODE TO ENABLE mass action select -->
    		<script type="text/javascript">
        		function initCheckForSelect(mode)	/* mode is 0 during init of page or click all, 1 when we click on 1 checkbox */
        		{
        			atleastoneselected=0;
    	    		jQuery(".checkforselect").each(function( index ) {
    	  				/* console.log( index + ": " + $( this ).text() ); */
    	  				if ($(this).is(\':checked\')) atleastoneselected++;
    	  			});
					console.log("initCheckForSelect mode="+mode+" atleastoneselected="+atleastoneselected);
    	  			if (atleastoneselected || '.$alwaysvisible.')
    	  			{
    	  				jQuery(".massaction").show();
        			    '.($selected ? 'if (atleastoneselected) { jQuery(".massactionselect").val("'.$selected.'"); jQuery(".massactionconfirmed").prop(\'disabled\', false); }' : '').'
        			    '.($selected ? 'if (! atleastoneselected) { jQuery(".massactionselect").val("0"); jQuery(".massactionconfirmed").prop(\'disabled\', true); } ' : '').'
    	  			}
    	  			else
    	  			{
    	  				jQuery(".massaction").hide();
    	            }
        		}

        	jQuery(document).ready(function () {
        		initCheckForSelect(0);
        		jQuery(".checkforselect").click(function() {
        			initCheckForSelect(1);
    	  		});
    	  		jQuery(".massactionselect").change(function() {
        			var massaction = $( this ).val();
        			var urlform = $( this ).closest("form").attr("action").replace("#show_files","");
        			if (massaction == "builddoc")
                    {
                        urlform = urlform + "#show_files";
    	            }
        			$( this ).closest("form").attr("action", urlform);
                    console.log("we select a mass action "+massaction+" - "+urlform);
        	        /* Warning: if you set submit button to disabled, post using Enter will no more work if there is no other button */
        			if ($(this).val() != \'0\')
    	  			{
    	  				jQuery(".massactionconfirmed").prop(\'disabled\', false);
    	  			}
    	  			else
    	  			{
    	  				jQuery(".massactionconfirmed").prop(\'disabled\', true);
    	  			}
    	        });
        	});
    		</script>
        	';
		}

		return $ret;
	}

	/**
	 *  Return combo list of activated countries, into language of user
	 *
	 *  @param	string	$selected       	Id or Code or Label of preselected country
	 *  @param  string	$htmlname       	Name of html select object
	 *  @param  string	$htmloption     	Options html on select object
	 *  @param	integer	$maxlength			Max length for labels (0=no limit)
	 *  @param	string	$morecss			More css class
	 *  @param	string	$usecodeaskey		'code3'=Use code on 3 alpha as key, 'code2"=Use code on 2 alpha as key
	 *  @param	int		$showempty			Show empty choice
	 *  @param	int		$disablefavorites	Disable favorites
	 *  @return string           			HTML string with select
	 */
	function select_country($selected='', $htmlname='country_id', $htmloption='', $maxlength=0, $morecss='minwidth300', $usecodeaskey='', $showempty=1, $disablefavorites=0)
	{
		global $conf,$langs;

		$langs->load("dict");

		$out='';
		$countryArray=array();
		$favorite=array();
		$label=array();
		$atleastonefavorite=0;

		$sql = "SELECT rowid, code as code_iso, code_iso as code_iso3, label, favorite";
		$sql.= " FROM ".MAIN_DB_PREFIX."c_country";
		$sql.= " WHERE active > 0";
		//$sql.= " ORDER BY code ASC";

		dol_syslog(get_class($this)."::select_country", LOG_DEBUG);
		$resql=$this->db->query($sql);
		if ($resql)
		{
			$out.= '<select id="select'.$htmlname.'" class="flat maxwidth200onsmartphone selectcountry'.($morecss?' '.$morecss:'').'" name="'.$htmlname.'" '.$htmloption.'>';
			$num = $this->db->num_rows($resql);
			$i = 0;
			if ($num)
			{
				$foundselected=false;

				while ($i < $num)
				{
					$obj = $this->db->fetch_object($resql);
					$countryArray[$i]['rowid'] 		= $obj->rowid;
					$countryArray[$i]['code_iso'] 	= $obj->code_iso;
					$countryArray[$i]['code_iso3'] 	= $obj->code_iso3;
					$countryArray[$i]['label']		= ($obj->code_iso && $langs->transnoentitiesnoconv("Country".$obj->code_iso)!="Country".$obj->code_iso?$langs->transnoentitiesnoconv("Country".$obj->code_iso):($obj->label!='-'?$obj->label:''));
					$countryArray[$i]['favorite']   = $obj->favorite;
					$favorite[$i]					= $obj->favorite;
					$label[$i] = dol_string_unaccent($countryArray[$i]['label']);
					$i++;
				}

				if (empty($disablefavorites)) array_multisort($favorite, SORT_DESC, $label, SORT_ASC, $countryArray);
				else $countryArray = dol_sort_array($countryArray, 'label');

				foreach ($countryArray as $row)
				{
					if (empty($showempty) && empty($row['rowid'])) continue;

					if (empty($disablefavorites) && $row['favorite'] && $row['code_iso']) $atleastonefavorite++;
					if (empty($row['favorite']) && $atleastonefavorite)
					{
						$atleastonefavorite=0;
						$out.= '<option value="" disabled class="selectoptiondisabledwhite">----------------------</option>';
					}
					if ($selected && $selected != '-1' && ($selected == $row['rowid'] || $selected == $row['code_iso'] || $selected == $row['code_iso3'] || $selected == $row['label']) )
					{
						$foundselected=true;
						$out.= '<option value="'.($usecodeaskey?($usecodeaskey=='code2'?$row['code_iso']:$row['code_iso3']):$row['rowid']).'" selected>';
					}
					else
					{
						$out.= '<option value="'.($usecodeaskey?($usecodeaskey=='code2'?$row['code_iso']:$row['code_iso3']):$row['rowid']).'">';
					}
					if ($row['label']) $out.= dol_trunc($row['label'],$maxlength,'middle');
					else $out.= '&nbsp;';
					if ($row['code_iso']) $out.= ' ('.$row['code_iso'] . ')';
					$out.= '</option>';
				}
			}
			$out.= '</select>';
		}
		else
		{
			dol_print_error($this->db);
		}

		// Make select dynamic
		include_once DOL_DOCUMENT_ROOT . '/core/lib/ajax.lib.php';
		$out .= ajax_combobox('select'.$htmlname);

		return $out;
	}

	/**
	 *  Return select list of incoterms
	 *
	 *  @param	string	$selected       		Id or Code of preselected incoterm
	 *  @param	string	$location_incoterms     Value of input location
	 *  @param	string	$page       			Defined the form action
	 *  @param  string	$htmlname       		Name of html select object
	 *  @param  string	$htmloption     		Options html on select object
	 * 	@param	int		$forcecombo				Force to load all values and output a standard combobox (with no beautification)
	 *  @param	array	$events					Event options to run on change. Example: array(array('method'=>'getContacts', 'url'=>dol_buildpath('/core/ajax/contacts.php',1), 'htmlname'=>'contactid', 'params'=>array('add-customer-contact'=>'disabled')))
	 *  @return string           				HTML string with select and input
	 */
	function select_incoterms($selected='', $location_incoterms='', $page='', $htmlname='incoterm_id', $htmloption='', $forcecombo=1, $events=array())
	{
		global $conf,$langs;

		$langs->load("dict");

		$out='';
		$incotermArray=array();

		$sql = "SELECT rowid, code";
		$sql.= " FROM ".MAIN_DB_PREFIX."c_incoterms";
		$sql.= " WHERE active > 0";
		$sql.= " ORDER BY code ASC";

		dol_syslog(get_class($this)."::select_incoterm", LOG_DEBUG);
		$resql=$this->db->query($sql);
		if ($resql)
		{
			if ($conf->use_javascript_ajax && ! $forcecombo)
			{
				include_once DOL_DOCUMENT_ROOT . '/core/lib/ajax.lib.php';
				$out .= ajax_combobox($htmlname, $events);
			}

			if (!empty($page))
			{
				$out .= '<form method="post" action="'.$page.'">';
				$out .= '<input type="hidden" name="action" value="set_incoterms">';
				$out .= '<input type="hidden" name="token" value="'.$_SESSION['newtoken'].'">';
			}

			$out.= '<select id="'.$htmlname.'" class="flat selectincoterm minwidth100imp noenlargeonsmartphone" name="'.$htmlname.'" '.$htmloption.'>';
			$out.= '<option value="0">&nbsp;</option>';
			$num = $this->db->num_rows($resql);
			$i = 0;
			if ($num)
			{
				$foundselected=false;

				while ($i < $num)
				{
					$obj = $this->db->fetch_object($resql);
					$incotermArray[$i]['rowid'] = $obj->rowid;
					$incotermArray[$i]['code'] = $obj->code;
					$i++;
				}

				foreach ($incotermArray as $row)
				{
					if ($selected && ($selected == $row['rowid'] || $selected == $row['code']))
					{
						$out.= '<option value="'.$row['rowid'].'" selected>';
					}
					else
					{
						$out.= '<option value="'.$row['rowid'].'">';
					}

					if ($row['code']) $out.= $row['code'];

					$out.= '</option>';
				}
			}
			$out.= '</select>';

			$out .= '<input id="location_incoterms" class="maxwidth100onsmartphone" name="location_incoterms" value="'.$location_incoterms.'">';

			if (!empty($page))
			{
				$out .= '<input type="submit" class="button valignmiddle" value="'.$langs->trans("Modify").'"></form>';
			}
		}
		else
		{
			dol_print_error($this->db);
		}

		return $out;
	}

	/**
	 *	Return list of types of lines (product or service)
	 * 	Example: 0=product, 1=service, 9=other (for external module)
	 *
	 *	@param  string	$selected       Preselected type
	 *	@param  string	$htmlname       Name of field in html form
	 * 	@param	int		$showempty		Add an empty field
	 * 	@param	int		$hidetext		Do not show label 'Type' before combo box (used only if there is at least 2 choices to select)
	 * 	@param	integer	$forceall		1=Force to show products and services in combo list, whatever are activated modules, 0=No force, -1=Force none (and set hidden field to 'service')
	 *  @return	void
	 */
	function select_type_of_lines($selected='',$htmlname='type',$showempty=0,$hidetext=0,$forceall=0)
	{
		global $db,$langs,$user,$conf;

		// If product & services are enabled or both disabled.
		if ($forceall > 0 || (empty($forceall) && ! empty($conf->product->enabled) && ! empty($conf->service->enabled))
		|| (empty($forceall) && empty($conf->product->enabled) && empty($conf->service->enabled)) )
		{
			if (empty($hidetext)) print $langs->trans("Type").': ';
			print '<select class="flat" id="select_'.$htmlname.'" name="'.$htmlname.'">';
			if ($showempty)
			{
				print '<option value="-1"';
				if ($selected == -1) print ' selected';
				print '>&nbsp;</option>';
			}

			print '<option value="0"';
			if (0 == $selected) print ' selected';
			print '>'.$langs->trans("Product");

			print '<option value="1"';
			if (1 == $selected) print ' selected';
			print '>'.$langs->trans("Service");

			print '</select>';
			//if ($user->admin) print info_admin($langs->trans("YouCanChangeValuesForThisListFromDictionarySetup"),1);
		}
		if (empty($forceall) && empty($conf->product->enabled) && ! empty($conf->service->enabled))
		{
			print $langs->trans("Service");
			print '<input type="hidden" name="'.$htmlname.'" value="1">';
		}
		if (empty($forceall) && ! empty($conf->product->enabled) && empty($conf->service->enabled))
		{
			print $langs->trans("Product");
			print '<input type="hidden" name="'.$htmlname.'" value="0">';
		}
		if ($forceall < 0)	// This should happened only for contracts when both predefined product and service are disabled.
		{
			print '<input type="hidden" name="'.$htmlname.'" value="1">';	// By default we set on service for contract. If CONTRACT_SUPPORT_PRODUCTS is set, forceall should be 1 not -1
		}
	}

	/**
	 *	Load into cache cache_types_fees, array of types of fees
	 *
	 *	@return     int             Nb of lines loaded, <0 if KO
	 */
	function load_cache_types_fees()
	{
		global $langs;

		$num = count($this->cache_types_fees);
		if ($num > 0) return 0;    // Cache already loaded

		dol_syslog(__METHOD__, LOG_DEBUG);

		$langs->load("trips");

		$sql = "SELECT c.code, c.label";
		$sql.= " FROM ".MAIN_DB_PREFIX."c_type_fees as c";
		$sql.= " WHERE active > 0";

		$resql=$this->db->query($sql);
		if ($resql)
		{
			$num = $this->db->num_rows($resql);
			$i = 0;

			while ($i < $num)
			{
				$obj = $this->db->fetch_object($resql);

				// Si traduction existe, on l'utilise, sinon on prend le libelle par defaut
				$label=($obj->code != $langs->trans($obj->code) ? $langs->trans($obj->code) : $langs->trans($obj->label));
				$this->cache_types_fees[$obj->code] = $label;
				$i++;
			}

			asort($this->cache_types_fees);

			return $num;
		}
		else
		{
			dol_print_error($this->db);
			return -1;
		}
	}

	/**
	 *	Return list of types of notes
	 *
	 *	@param	string		$selected		Preselected type
	 *	@param  string		$htmlname		Name of field in form
	 * 	@param	int			$showempty		Add an empty field
	 * 	@return	void
	 */
	function select_type_fees($selected='',$htmlname='type',$showempty=0)
	{
		global $user, $langs;

		dol_syslog(__METHOD__." selected=".$selected.", htmlname=".$htmlname, LOG_DEBUG);

		$this->load_cache_types_fees();

		print '<select class="flat" name="'.$htmlname.'">';
		if ($showempty)
		{
			print '<option value="-1"';
			if ($selected == -1) print ' selected';
			print '>&nbsp;</option>';
		}

		foreach($this->cache_types_fees as $key => $value)
		{
			print '<option value="'.$key.'"';
			if ($key == $selected) print ' selected';
			print '>';
			print $value;
			print '</option>';
		}

		print '</select>';
		if ($user->admin) print info_admin($langs->trans("YouCanChangeValuesForThisListFromDictionarySetup"),1);
	}


	/**
	 *  Return HTML code to select a company.
	 *
	 *  @param		int			$selected				Preselected products
	 *  @param		string		$htmlname				Name of HTML select field (must be unique in page)
	 *  @param		int			$filter					Filter on thirdparty
	 *  @param		int			$limit					Limit on number of returned lines
	 *  @param		array		$ajaxoptions			Options for ajax_autocompleter
	 * 	@param		int			$forcecombo				Force to load all values and output a standard combobox (with no beautification)
	 *  @return		string								Return select box for thirdparty.
	 *  @deprecated	3.8 Use select_company instead. For exemple $form->select_thirdparty(GETPOST('socid'),'socid','',0) => $form->select_company(GETPOST('socid'),'socid','',1,0,0,array(),0)
	 */
	function select_thirdparty($selected='', $htmlname='socid', $filter='', $limit=20, $ajaxoptions=array(), $forcecombo=0)
	{
   		return $this->select_thirdparty_list($selected,$htmlname,$filter,1,0,$forcecombo,array(),'',0, $limit);
	}

	/**
	 *  Output html form to select a third party
	 *
	 *	@param	string	$selected       		Preselected type
	 *	@param  string	$htmlname       		Name of field in form
	 *  @param  string	$filter         		optional filters criteras (example: 's.rowid <> x', 's.client IN (1,3)')
	 *	@param	string	$showempty				Add an empty field (Can be '1' or text key to use on empty line like 'SelectThirdParty')
	 * 	@param	int		$showtype				Show third party type in combolist (customer, prospect or supplier)
	 * 	@param	int		$forcecombo				Force to load all values and output a standard combobox (with no beautification)
	 *  @param	array	$events					Ajax event options to run on change. Example: array(array('method'=>'getContacts', 'url'=>dol_buildpath('/core/ajax/contacts.php',1), 'htmlname'=>'contactid', 'params'=>array('add-customer-contact'=>'disabled')))
	 *	@param	int		$limit					Maximum number of elements
	 *  @param	string	$morecss				Add more css styles to the SELECT component
	 *	@param  string	$moreparam      		Add more parameters onto the select tag. For example 'style="width: 95%"' to avoid select2 component to go over parent container
	 *	@param	string	$selected_input_value	Value of preselected input text (for use with ajax)
	 *  @param	int		$hidelabel				Hide label (0=no, 1=yes, 2=show search icon (before) and placeholder, 3 search icon after)
	 *  @param	array	$ajaxoptions			Options for ajax_autocompleter
	 * 	@param  bool	$multiple				add [] in the name of element and add 'multiple' attribut (not working with ajax_autocompleter)
	 * 	@return	string							HTML string with select box for thirdparty.
	 */
	function select_company($selected='', $htmlname='socid', $filter='', $showempty='', $showtype=0, $forcecombo=0, $events=array(), $limit=0, $morecss='minwidth100', $moreparam='', $selected_input_value='', $hidelabel=1, $ajaxoptions=array(), $multiple=false)
	{
		global $conf,$user,$langs;

		$out='';

		if (! empty($conf->use_javascript_ajax) && ! empty($conf->global->COMPANY_USE_SEARCH_TO_SELECT) && ! $forcecombo)
		{
			// No immediate load of all database
			$placeholder='';
			if ($selected && empty($selected_input_value))
			{
				require_once DOL_DOCUMENT_ROOT.'/societe/class/societe.class.php';
				$societetmp = new Societe($this->db);
				$societetmp->fetch($selected);
				$selected_input_value=$societetmp->name;
				unset($societetmp);
			}
			// mode 1
			$urloption='htmlname='.$htmlname.'&outjson=1&filter='.$filter.($showtype?'&showtype='.$showtype:'');
			$out.=  ajax_autocompleter($selected, $htmlname, DOL_URL_ROOT.'/societe/ajax/company.php', $urloption, $conf->global->COMPANY_USE_SEARCH_TO_SELECT, 0, $ajaxoptions);
			$out.='<style type="text/css">.ui-autocomplete { z-index: 250; }</style>';
			if (empty($hidelabel)) print $langs->trans("RefOrLabel").' : ';
			else if ($hidelabel > 1) {
				$placeholder=' placeholder="'.$langs->trans("RefOrLabel").'"';
				if ($hidelabel == 2) {
					$out.=  img_picto($langs->trans("Search"), 'search');
				}
			}
			$out.= '<input type="text" class="'.$morecss.'" name="search_'.$htmlname.'" id="search_'.$htmlname.'" value="'.$selected_input_value.'"'.$placeholder.' '.(!empty($conf->global->THIRDPARTY_SEARCH_AUTOFOCUS) ? 'autofocus' : '').' />';
			if ($hidelabel == 3) {
				$out.=  img_picto($langs->trans("Search"), 'search');
			}
		}
		else
		{
			// Immediate load of all database
			$out.=$this->select_thirdparty_list($selected, $htmlname, $filter, $showempty, $showtype, $forcecombo, $events, '', 0, $limit, $morecss, $moreparam, $multiple);
		}

		return $out;
	}

	/**
	 *  Output html form to select a third party.
	 *  Note, you must use the select_company to get the component to select a third party. This function must only be called by select_company.
	 *
	 *	@param	string	$selected       Preselected type
	 *	@param  string	$htmlname       Name of field in form
	 *  @param  string	$filter         Optional filters criteras (example: 's.rowid <> x', 's.client in (1,3)')
	 *	@param	string	$showempty		Add an empty field (Can be '1' or text to use on empty line like 'SelectThirdParty')
	 * 	@param	int		$showtype		Show third party type in combolist (customer, prospect or supplier)
	 * 	@param	int		$forcecombo		Force to use standard HTML select component without beautification
	 *  @param	array	$events			Event options. Example: array(array('method'=>'getContacts', 'url'=>dol_buildpath('/core/ajax/contacts.php',1), 'htmlname'=>'contactid', 'params'=>array('add-customer-contact'=>'disabled')))
	 *  @param	string	$filterkey		Filter on key value
	 *  @param	int		$outputmode		0=HTML select string, 1=Array
	 *  @param	int		$limit			Limit number of answers
	 *  @param	string	$morecss		Add more css styles to the SELECT component
	 *	@param  string	$moreparam      Add more parameters onto the select tag. For example 'style="width: 95%"' to avoid select2 component to go over parent container
	 *	@param  bool	$multiple       add [] in the name of element and add 'multiple' attribut
	 * 	@return	string					HTML string with
	 */
	function select_thirdparty_list($selected='',$htmlname='socid',$filter='',$showempty='', $showtype=0, $forcecombo=0, $events=array(), $filterkey='', $outputmode=0, $limit=0, $morecss='minwidth100', $moreparam='', $multiple=false)
	{
		global $conf,$user,$langs;

		$out='';
		$num=0;
		$outarray=array();

		if ($selected === '') $selected = array();
		else if (!is_array($selected)) $selected = array($selected);

		// Clean $filter that may contains sql conditions so sql code
		if (function_exists('test_sql_and_script_inject')) $filter = test_sql_and_script_inject($filter, 3);

		// On recherche les societes
		$sql = "SELECT s.rowid, s.nom as name, s.name_alias, s.client, s.fournisseur, s.code_client, s.code_fournisseur";
<<<<<<< HEAD

		if ($conf->global->COMPANY_SHOW_ADDRESS_SELECTLIST) {
			$sql .= " ,s.address, s.zip, s.town";
		 	$sql .= " , dictp.code as country_code";
		}

		$sql.= " FROM (".MAIN_DB_PREFIX ."societe as s";
		if (!$user->rights->societe->client->voir && !$user->socid) $sql .= ", ".MAIN_DB_PREFIX."societe_commerciaux as sc";
		$sql.= " )";
		if ($conf->global->COMPANY_SHOW_ADDRESS_SELECTLIST) {
			$sql.= " LEFT OUTER JOIN ".MAIN_DB_PREFIX."c_country as dictp ON dictp.rowid=s.fk_pays";
		}
=======
		$sql.= " FROM ".MAIN_DB_PREFIX ."societe as s";
		if (!$user->rights->societe->client->voir && !$user->socid) $sql .= ", ".MAIN_DB_PREFIX."societe_commerciaux as sc";
>>>>>>> 8d54df42
		$sql.= " WHERE s.entity IN (".getEntity('societe').")";
		if (! empty($user->socid)) $sql.= " AND s.rowid = ".$user->socid;
		if ($filter) $sql.= " AND (".$filter.")";
		if (!$user->rights->societe->client->voir && !$user->socid) $sql.= " AND s.rowid = sc.fk_soc AND sc.fk_user = " .$user->id;
		if (! empty($conf->global->COMPANY_HIDE_INACTIVE_IN_COMBOBOX)) $sql.= " AND s.status <> 0";
		// Add criteria
		if ($filterkey && $filterkey != '')
		{
			$sql.=" AND (";
			$prefix=empty($conf->global->COMPANY_DONOTSEARCH_ANYWHERE)?'%':'';	// Can use index if COMPANY_DONOTSEARCH_ANYWHERE is on
			// For natural search
			$scrit = explode(' ', $filterkey);
			$i=0;
			if (count($scrit) > 1) $sql.="(";
			foreach ($scrit as $crit) {
				if ($i > 0) $sql.=" AND ";
				$sql.="(s.nom LIKE '".$this->db->escape($prefix.$crit)."%')";
				$i++;
			}
			if (count($scrit) > 1) $sql.=")";
			if (! empty($conf->barcode->enabled))
			{
				$sql .= " OR s.barcode LIKE '".$this->db->escape($filterkey)."%'";
			}
			$sql.=")";
		}
		$sql.=$this->db->order("nom","ASC");
		$sql.=$this->db->plimit($limit, 0);

		// Build output string
		dol_syslog(get_class($this)."::select_thirdparty_list", LOG_DEBUG);
		$resql=$this->db->query($sql);
		if ($resql)
		{
		   	if (! $forcecombo)
			{
				include_once DOL_DOCUMENT_ROOT . '/core/lib/ajax.lib.php';
				$out .= ajax_combobox($htmlname, $events, $conf->global->COMPANY_USE_SEARCH_TO_SELECT);
			}

			// Construct $out and $outarray
			$out.= '<select id="'.$htmlname.'" class="flat'.($morecss?' '.$morecss:'').'"'.($moreparam?' '.$moreparam:'').' name="'.$htmlname.($multiple ? '[]' : '').'" '.($multiple ? 'multiple' : '').'>'."\n";

			$textifempty='';
			// Do not use textifempty = ' ' or '&nbsp;' here, or search on key will search on ' key'.
			//if (! empty($conf->use_javascript_ajax) || $forcecombo) $textifempty='';
			if (! empty($conf->global->COMPANY_USE_SEARCH_TO_SELECT))
			{
				if ($showempty && ! is_numeric($showempty)) $textifempty=$langs->trans($showempty);
				else $textifempty.=$langs->trans("All");
			}
			if ($showempty) $out.= '<option value="-1">'.$textifempty.'</option>'."\n";

			$num = $this->db->num_rows($resql);
			$i = 0;
			if ($num)
			{
				while ($i < $num)
				{
					$obj = $this->db->fetch_object($resql);
					$label='';
					if ($conf->global->SOCIETE_ADD_REF_IN_LIST) {
						if (($obj->client) && (!empty($obj->code_client))) {
							$label = $obj->code_client. ' - ';
						}
						if (($obj->fournisseur) && (!empty($obj->code_fournisseur))) {
							$label .= $obj->code_fournisseur. ' - ';
						}
						$label.=' '.$obj->name;
					}
					else
					{
						$label=$obj->name;
					}

					if(!empty($obj->name_alias)) {
						$label.=' ('.$obj->name_alias.')';
					}

					if ($showtype)
					{
						if ($obj->client || $obj->fournisseur) $label.=' (';
						if ($obj->client == 1 || $obj->client == 3) $label.=$langs->trans("Customer");
						if ($obj->client == 2 || $obj->client == 3) $label.=($obj->client==3?', ':'').$langs->trans("Prospect");
						if ($obj->fournisseur) $label.=($obj->client?', ':'').$langs->trans("Supplier");
						if ($obj->client || $obj->fournisseur) $label.=')';
					}

					if ($conf->global->COMPANY_SHOW_ADDRESS_SELECTLIST) {
						$label.='-'.$obj->address.'-'. $obj->zip.' '. $obj->town;
						if (!empty($obj->country_code)) {
							$label.= ' '. $langs->trans('Country'.$obj->country_code);
						}
					}

					if (empty($outputmode))
					{
						if (in_array($obj->rowid,$selected))
						{
							$out.= '<option value="'.$obj->rowid.'" selected>'.$label.'</option>';
						}
						else
						{
							$out.= '<option value="'.$obj->rowid.'">'.$label.'</option>';
						}
					}
					else
					{
						array_push($outarray, array('key'=>$obj->rowid, 'value'=>$label, 'label'=>$label));
					}

					$i++;
					if (($i % 10) == 0) $out.="\n";
				}
			}
			$out.= '</select>'."\n";
		}
		else
		{
			dol_print_error($this->db);
		}

		$this->result=array('nbofthirdparties'=>$num);

		if ($outputmode) return $outarray;
		return $out;
	}


	/**
	 *    	Return HTML combo list of absolute discounts
	 *
	 *    	@param	string	$selected       Id remise fixe pre-selectionnee
	 *    	@param  string	$htmlname       Nom champ formulaire
	 *    	@param  string	$filter         Criteres optionnels de filtre
	 * 		@param	int		$socid			Id of thirdparty
	 * 		@param	int		$maxvalue		Max value for lines that can be selected
	 * 		@return	int						Return number of qualifed lines in list
	 */
	function select_remises($selected, $htmlname, $filter, $socid, $maxvalue=0)
	{
		global $langs,$conf;

		// On recherche les remises
		$sql = "SELECT re.rowid, re.amount_ht, re.amount_tva, re.amount_ttc,";
		$sql.= " re.description, re.fk_facture_source";
		$sql.= " FROM ".MAIN_DB_PREFIX ."societe_remise_except as re";
		$sql.= " WHERE re.fk_soc = ".(int) $socid;
		$sql.= " AND re.entity = " . $conf->entity;
		if ($filter) $sql.= " AND ".$filter;
		$sql.= " ORDER BY re.description ASC";

		dol_syslog(get_class($this)."::select_remises", LOG_DEBUG);
		$resql=$this->db->query($sql);
		if ($resql)
		{
			print '<select class="flat maxwidthonsmartphone" name="'.$htmlname.'">';
			$num = $this->db->num_rows($resql);

			$qualifiedlines=$num;

			$i = 0;
			if ($num)
			{
				print '<option value="0">&nbsp;</option>';
				while ($i < $num)
				{
					$obj = $this->db->fetch_object($resql);
					$desc=dol_trunc($obj->description,40);
					if (preg_match('/\(CREDIT_NOTE\)/', $desc)) $desc=preg_replace('/\(CREDIT_NOTE\)/', $langs->trans("CreditNote"), $desc);
					if (preg_match('/\(DEPOSIT\)/', $desc)) $desc=preg_replace('/\(DEPOSIT\)/', $langs->trans("Deposit"), $desc);
					if (preg_match('/\(EXCESS RECEIVED\)/', $desc)) $desc=preg_replace('/\(EXCESS RECEIVED\)/', $langs->trans("ExcessReceived"), $desc);
					if (preg_match('/\(EXCESS PAID\)/', $desc)) $desc=preg_replace('/\(EXCESS PAID\)/', $langs->trans("ExcessPaid"), $desc);

					$selectstring='';
					if ($selected > 0 && $selected == $obj->rowid) $selectstring=' selected';

					$disabled='';
					if ($maxvalue > 0 && $obj->amount_ttc > $maxvalue)
					{
						$qualifiedlines--;
						$disabled=' disabled';
					}

					if (!empty($conf->global->MAIN_SHOW_FACNUMBER_IN_DISCOUNT_LIST) && !empty($obj->fk_facture_source))
					{
						$tmpfac = new Facture($this->db);
						if ($tmpfac->fetch($obj->fk_facture_source) > 0) $desc=$desc.' - '.$tmpfac->ref;
					}

					print '<option value="'.$obj->rowid.'"'.$selectstring.$disabled.'>'.$desc.' ('.price($obj->amount_ht).' '.$langs->trans("HT").' - '.price($obj->amount_ttc).' '.$langs->trans("TTC").')</option>';
					$i++;
				}
			}
			print '</select>';
			return $qualifiedlines;
		}
		else
		{
			dol_print_error($this->db);
			return -1;
		}
	}

	/**
	 *	Return list of all contacts (for a third party or all)
	 *
	 *	@param	int		$socid      	Id ot third party or 0 for all
	 *	@param  string	$selected   	Id contact pre-selectionne
	 *	@param  string	$htmlname  	    Name of HTML field ('none' for a not editable field)
	 *	@param  int		$showempty      0=no empty value, 1=add an empty value, 2=add line 'Internal' (used by user edit), 3=add an empty value only if more than one record into list
	 *	@param  string	$exclude        List of contacts id to exclude
	 *	@param	string	$limitto		Disable answers that are not id in this array list
	 *	@param	integer	$showfunction   Add function into label
	 *	@param	string	$moreclass		Add more class to class style
	 *	@param	integer	$showsoc	    Add company into label
	 * 	@param	int		$forcecombo		Force to use combo box
	 *  @param	array	$events			Event options. Example: array(array('method'=>'getContacts', 'url'=>dol_buildpath('/core/ajax/contacts.php',1), 'htmlname'=>'contactid', 'params'=>array('add-customer-contact'=>'disabled')))
	 *  @param	bool	$options_only	Return options only (for ajax treatment)
	 *  @param	string	$moreparam		Add more parameters onto the select tag. For example 'style="width: 95%"' to avoid select2 component to go over parent container
	 *  @param	string	$htmlid			Html id to use instead of htmlname
	 *	@return	int						<0 if KO, Nb of contact in list if OK
	 *  @deprected						You can use selectcontacts directly (warning order of param was changed)
	 */
	function select_contacts($socid,$selected='',$htmlname='contactid',$showempty=0,$exclude='',$limitto='',$showfunction=0, $moreclass='', $showsoc=0, $forcecombo=0, $events=array(), $options_only=false, $moreparam='', $htmlid='')
	{
		print $this->selectcontacts($socid,$selected,$htmlname,$showempty,$exclude,$limitto,$showfunction, $moreclass, $options_only, $showsoc, $forcecombo, $events, $moreparam, $htmlid);
		return $this->num;
	}

	/**
	 *	Return HTML code of the SELECT of list of all contacts (for a third party or all).
	 *  This also set the number of contacts found into $this->num
	 *
	 *	@param	int			$socid      	Id ot third party or 0 for all or -1 for empty list
	 *	@param  array|int	$selected   	Array of ID of pre-selected contact id
	 *	@param  string		$htmlname  	    Name of HTML field ('none' for a not editable field)
	 *	@param  int			$showempty     	0=no empty value, 1=add an empty value, 2=add line 'Internal' (used by user edit), 3=add an empty value only if more than one record into list
	 *	@param  string		$exclude        List of contacts id to exclude
	 *	@param	string		$limitto		Disable answers that are not id in this array list
	 *	@param	integer		$showfunction   Add function into label
	 *	@param	string		$moreclass		Add more class to class style
	 *	@param	bool		$options_only	Return options only (for ajax treatment)
	 *	@param	integer		$showsoc	    Add company into label
	 * 	@param	int			$forcecombo		Force to use combo box
	 *  @param	array		$events			Event options. Example: array(array('method'=>'getContacts', 'url'=>dol_buildpath('/core/ajax/contacts.php',1), 'htmlname'=>'contactid', 'params'=>array('add-customer-contact'=>'disabled')))
	 *  @param	string		$moreparam		Add more parameters onto the select tag. For example 'style="width: 95%"' to avoid select2 component to go over parent container
	 *  @param	string		$htmlid			Html id to use instead of htmlname
	 *  @param	bool		$multiple		add [] in the name of element and add 'multiple' attribut
	 *	@return	 int						<0 if KO, Nb of contact in list if OK
	 */
	function selectcontacts($socid, $selected='', $htmlname='contactid', $showempty=0, $exclude='', $limitto='', $showfunction=0, $moreclass='', $options_only=false, $showsoc=0, $forcecombo=0, $events=array(), $moreparam='', $htmlid='', $multiple=false)
	{
		global $conf,$langs;

		$langs->load('companies');

		if (empty($htmlid)) $htmlid = $htmlname;

		if ($selected === '') $selected = array();
		else if (!is_array($selected)) $selected = array($selected);
        $out='';

		// On recherche les societes
		$sql = "SELECT sp.rowid, sp.lastname, sp.statut, sp.firstname, sp.poste";
		if ($showsoc > 0) $sql.= " , s.nom as company";
		$sql.= " FROM ".MAIN_DB_PREFIX ."socpeople as sp";
		if ($showsoc > 0) $sql.= " LEFT OUTER JOIN  ".MAIN_DB_PREFIX ."societe as s ON s.rowid=sp.fk_soc";
		$sql.= " WHERE sp.entity IN (".getEntity('socpeople').")";
		if ($socid > 0 || $socid == -1) $sql.= " AND sp.fk_soc=".$socid;
		if (! empty($conf->global->CONTACT_HIDE_INACTIVE_IN_COMBOBOX)) $sql.= " AND sp.statut <> 0";
		$sql.= " ORDER BY sp.lastname ASC";

		dol_syslog(get_class($this)."::select_contacts", LOG_DEBUG);
		$resql=$this->db->query($sql);
		if ($resql)
		{
			$num=$this->db->num_rows($resql);

			if ($conf->use_javascript_ajax && ! $forcecombo && ! $options_only)
			{
				include_once DOL_DOCUMENT_ROOT . '/core/lib/ajax.lib.php';
				$out .= ajax_combobox($htmlid, $events, $conf->global->CONTACT_USE_SEARCH_TO_SELECT);
			}

<<<<<<< HEAD
			if ($htmlname != 'none' || $options_only) $out.= '<select class="flat'.($moreclass?' '.$moreclass:'').'" id="'.$htmlid.'" name="'.$htmlname.($multiple ? '[]' : '').'" '.($multiple ? 'multiple' : '').' '.(!empty($moreparam) ? $moreparam : '').'>';
			if (($showempty == 1 || ($showempty == 3 && $num > 1)) && !$multiple) $out.= '<option value="0"'.(in_array(0,$selected)?' selected':'').'>&nbsp;</option>';
			if ($showempty == 2) $out.= '<option value="0"'.(in_array(0,$selected)?' selected':'').'>'.$langs->trans("Internal").'</option>';
=======
			if ($htmlname != 'none' || $options_only) $out.= '<select class="flat'.($moreclass?' '.$moreclass:'').'" id="'.$htmlid.'" name="'.$htmlname.'" '.(!empty($moreparam) ? $moreparam : '').'>';
			if ($showempty == 1 || ($showempty == 3 && $num > 1)) $out.= '<option value="0"'.($selected=='0'?' selected':'').'>&nbsp;</option>';
			if ($showempty == 2) $out.= '<option value="0"'.($selected=='0'?' selected':'').'>'.$langs->trans("Internal").'</option>';
>>>>>>> 8d54df42
			$num = $this->db->num_rows($resql);
			$i = 0;
			if ($num)
			{
				include_once DOL_DOCUMENT_ROOT.'/contact/class/contact.class.php';
				$contactstatic=new Contact($this->db);

				while ($i < $num)
				{
					$obj = $this->db->fetch_object($resql);

					$contactstatic->id=$obj->rowid;
					$contactstatic->lastname=$obj->lastname;
					$contactstatic->firstname=$obj->firstname;
					if ($obj->statut == 1){
					if ($htmlname != 'none')
					{
						$disabled=0;
						if (is_array($exclude) && count($exclude) && in_array($obj->rowid,$exclude)) $disabled=1;
						if (is_array($limitto) && count($limitto) && ! in_array($obj->rowid,$limitto)) $disabled=1;
						if (!empty($selected) && in_array($obj->rowid, $selected))
						{
							$out.= '<option value="'.$obj->rowid.'"';
							if ($disabled) $out.= ' disabled';
							$out.= ' selected>';
							$out.= $contactstatic->getFullName($langs);
							if ($showfunction && $obj->poste) $out.= ' ('.$obj->poste.')';
							if (($showsoc > 0) && $obj->company) $out.= ' - ('.$obj->company.')';
							$out.= '</option>';
						}
						else
						{
							$out.= '<option value="'.$obj->rowid.'"';
							if ($disabled) $out.= ' disabled';
							$out.= '>';
							$out.= $contactstatic->getFullName($langs);
							if ($showfunction && $obj->poste) $out.= ' ('.$obj->poste.')';
							if (($showsoc > 0) && $obj->company) $out.= ' - ('.$obj->company.')';
							$out.= '</option>';
						}
					}
					else
					{
						if (in_array($obj->rowid, $selected))
						{
							$out.= $contactstatic->getFullName($langs);
							if ($showfunction && $obj->poste) $out.= ' ('.$obj->poste.')';
							if (($showsoc > 0) && $obj->company) $out.= ' - ('.$obj->company.')';
						}
					}
				}
					$i++;
				}
			}
			else
			{
<<<<<<< HEAD
				$out.= '<option value="-1"'.(($showempty==2 || $multiple) ? '' : ' selected').' disabled>';
=======
				$out.= '<option value="-1"'.($showempty==2?'':' selected').' disabled>';
>>>>>>> 8d54df42
				$out.= ($socid != -1) ? ($langs->trans($socid?"NoContactDefinedForThirdParty":"NoContactDefined")) : $langs->trans('SelectAThirdPartyFirst');
				$out.= '</option>';
			}
			if ($htmlname != 'none' || $options_only)
			{
				$out.= '</select>';
			}

			$this->num = $num;
			return $out;
		}
		else
		{
			dol_print_error($this->db);
			return -1;
		}
	}

	/**
	 *	Return select list of users
	 *
	 *  @param	string	$selected       Id user preselected
	 *  @param  string	$htmlname       Field name in form
	 *  @param  int		$show_empty     0=liste sans valeur nulle, 1=ajoute valeur inconnue
	 *  @param  array	$exclude        Array list of users id to exclude
	 * 	@param	int		$disabled		If select list must be disabled
	 *  @param  array	$include        Array list of users id to include
	 * 	@param	int		$enableonly		Array list of users id to be enabled. All other must be disabled
	 *  @param	string	$force_entity	'0' or Ids of environment to force
	 * 	@return	void
	 *  @deprecated		Use select_dolusers instead
	 *  @see select_dolusers()
	 */
	function select_users($selected='',$htmlname='userid',$show_empty=0,$exclude=null,$disabled=0,$include='',$enableonly='',$force_entity='0')
	{
		print $this->select_dolusers($selected,$htmlname,$show_empty,$exclude,$disabled,$include,$enableonly,$force_entity);
	}

	/**
	 *	Return select list of users
	 *
	 *  @param	string	$selected       User id or user object of user preselected. If 0 or < -2, we use id of current user. If -1, keep unselected (if empty is allowed)
	 *  @param  string	$htmlname       Field name in form
	 *  @param  int		$show_empty     0=list with no empty value, 1=add also an empty value into list
	 *  @param  array	$exclude        Array list of users id to exclude
	 * 	@param	int		$disabled		If select list must be disabled
	 *  @param  array|string	$include        Array list of users id to include or 'hierarchy' to have only supervised users or 'hierarchyme' to have supervised + me
	 * 	@param	array	$enableonly		Array list of users id to be enabled. If defined, it means that others will be disabled
	 *  @param	string	$force_entity	'0' or Ids of environment to force
	 *  @param	int		$maxlength		Maximum length of string into list (0=no limit)
	 *  @param	int		$showstatus		0=show user status only if status is disabled, 1=always show user status into label, -1=never show user status
	 *  @param	string	$morefilter		Add more filters into sql request (Example: 'employee = 1')
	 *  @param	integer	$show_every		0=default list, 1=add also a value "Everybody" at beginning of list
	 *  @param	string	$enableonlytext	If option $enableonlytext is set, we use this text to explain into label why record is disabled. Not used if enableonly is empty.
	 *  @param	string	$morecss		More css
	 *  @param  int     $noactive       Show only active users (this will also happened whatever is this option if USER_HIDE_INACTIVE_IN_COMBOBOX is on).
	 *  @param  int		$outputmode     0=HTML select string, 1=Array
<<<<<<< HEAD
	 *  @param  bool	$multiple       add [] in the name of element and add 'multiple' attribut
	 * 	@return	string					HTML select string
	 *  @see select_dolgroups
	 */
	function select_dolusers($selected='', $htmlname='userid', $show_empty=0, $exclude=null, $disabled=0, $include='', $enableonly='', $force_entity='0', $maxlength=0, $showstatus=0, $morefilter='', $show_every=0, $enableonlytext='', $morecss='', $noactive=0, $outputmode=0, $multiple=false)
=======
	 * 	@return	string					HTML select string
	 *  @see select_dolgroups
	 */
	function select_dolusers($selected='', $htmlname='userid', $show_empty=0, $exclude=null, $disabled=0, $include='', $enableonly='', $force_entity='0', $maxlength=0, $showstatus=0, $morefilter='', $show_every=0, $enableonlytext='', $morecss='', $noactive=0, $outputmode=0)
>>>>>>> 8d54df42
	{
		global $conf,$user,$langs;

		// If no preselected user defined, we take current user
		if ((is_numeric($selected) && ($selected < -2 || empty($selected))) && empty($conf->global->SOCIETE_DISABLE_DEFAULT_SALESREPRESENTATIVE)) $selected=$user->id;

		if ($selected === '') $selected = array();
		else if (!is_array($selected)) $selected = array($selected);

		$excludeUsers=null;
		$includeUsers=null;

		// Permettre l'exclusion d'utilisateurs
		if (is_array($exclude))	$excludeUsers = implode(",",$exclude);
		// Permettre l'inclusion d'utilisateurs
		if (is_array($include))	$includeUsers = implode(",",$include);
		else if ($include == 'hierarchy')
		{
			// Build list includeUsers to have only hierarchy
			$includeUsers = implode(",",$user->getAllChildIds(0));
		}
		else if ($include == 'hierarchyme')
		{
			// Build list includeUsers to have only hierarchy and current user
			$includeUsers = implode(",",$user->getAllChildIds(1));
		}

		$out='';
		$outarray = array();

		// Forge request to select users
		$sql = "SELECT DISTINCT u.rowid, u.lastname as lastname, u.firstname, u.statut, u.login, u.admin, u.entity";
		if (! empty($conf->multicompany->enabled) && $conf->entity == 1 && $user->admin && ! $user->entity)
		{
			$sql.= ", e.label";
		}
		$sql.= " FROM ".MAIN_DB_PREFIX ."user as u";
		if (! empty($conf->multicompany->enabled) && $conf->entity == 1 && $user->admin && ! $user->entity)
		{
			$sql.= " LEFT JOIN ".MAIN_DB_PREFIX ."entity as e ON e.rowid=u.entity";
			if ($force_entity) $sql.= " WHERE u.entity IN (0,".$force_entity.")";
			else $sql.= " WHERE u.entity IS NOT NULL";
		}
		else
	   {
			if (! empty($conf->global->MULTICOMPANY_TRANSVERSE_MODE))
			{
				$sql.= " LEFT JOIN ".MAIN_DB_PREFIX."usergroup_user as ug";
				$sql.= " ON ug.fk_user = u.rowid";
				$sql.= " WHERE ug.entity = ".$conf->entity;
			}
			else
			{
				$sql.= " WHERE u.entity IN (0,".$conf->entity.")";
			}
		}
		if (! empty($user->societe_id)) $sql.= " AND u.fk_soc = ".$user->societe_id;
		if (is_array($exclude) && $excludeUsers) $sql.= " AND u.rowid NOT IN (".$excludeUsers.")";
		if ($includeUsers) $sql.= " AND u.rowid IN (".$includeUsers.")";
		if (! empty($conf->global->USER_HIDE_INACTIVE_IN_COMBOBOX) || $noactive) $sql.= " AND u.statut <> 0";
		if (! empty($morefilter)) $sql.=" ".$morefilter;

		if(empty($conf->global->MAIN_FIRSTNAME_NAME_POSITION)){
			$sql.= " ORDER BY u.firstname ASC";
		}else{
			$sql.= " ORDER BY u.lastname ASC";
		}

		dol_syslog(get_class($this)."::select_dolusers", LOG_DEBUG);
		$resql=$this->db->query($sql);
		if ($resql)
		{
			$num = $this->db->num_rows($resql);
			$i = 0;
			if ($num)
			{
		   		// Enhance with select2
				include_once DOL_DOCUMENT_ROOT . '/core/lib/ajax.lib.php';
				$out .= ajax_combobox($htmlname);

				// do not use maxwidthonsmartphone by default. Set it by caller so auto size to 100% will work when not defined
				$out.= '<select class="flat'.($morecss?' minwidth100 '.$morecss:' minwidth200').'" id="'.$htmlname.'" name="'.$htmlname.($multiple ? '[]' : '').'" '.($multiple ? 'multiple' : '').' '.($disabled?' disabled':'').'>';
				if ($show_empty && !$multiple) $out.= '<option value="-1"'.((empty($selected) || in_array(-1,$selected))?' selected':'').'>&nbsp;</option>'."\n";
				if ($show_every) $out.= '<option value="-2"'.((in_array(-2,$selected))?' selected':'').'>-- '.$langs->trans("Everybody").' --</option>'."\n";

				$userstatic=new User($this->db);

				while ($i < $num)
				{
					$obj = $this->db->fetch_object($resql);

					$userstatic->id=$obj->rowid;
					$userstatic->lastname=$obj->lastname;
					$userstatic->firstname=$obj->firstname;

					$disableline='';
					if (is_array($enableonly) && count($enableonly) && ! in_array($obj->rowid,$enableonly)) $disableline=($enableonlytext?$enableonlytext:'1');

					if ((is_object($selected) && $selected->id == $obj->rowid) || (! is_object($selected) && in_array($obj->rowid,$selected) ))
					{
						$out.= '<option value="'.$obj->rowid.'"';
						if ($disableline) $out.= ' disabled';
						$out.= ' selected>';
					}
					else
					{
						$out.= '<option value="'.$obj->rowid.'"';
						if ($disableline) $out.= ' disabled';
						$out.= '>';
					}

					$fullNameMode = 0; //Lastname + firstname
					if(empty($conf->global->MAIN_FIRSTNAME_NAME_POSITION)){
						$fullNameMode = 1; //firstname + lastname
					}
					$out.= $userstatic->getFullName($langs, $fullNameMode, -1, $maxlength);

					// Complete name with more info
					$moreinfo=0;
					if (! empty($conf->global->MAIN_SHOW_LOGIN))
					{
						$out.= ($moreinfo?' - ':' (').$obj->login;
						$moreinfo++;
					}
					if ($showstatus >= 0)
					{
						if ($obj->statut == 1 && $showstatus == 1)
						{
							$out.=($moreinfo?' - ':' (').$langs->trans('Enabled');
							$moreinfo++;
						}
						if ($obj->statut == 0)
						{
							$out.=($moreinfo?' - ':' (').$langs->trans('Disabled');
							$moreinfo++;
						}
					}
					if (! empty($conf->multicompany->enabled) && empty($conf->global->MULTICOMPANY_TRANSVERSE_MODE) && $conf->entity == 1 && $user->admin && ! $user->entity)
					{
						if (! $obj->entity)
						{
							$out.=($moreinfo?' - ':' (').$langs->trans("AllEntities");
							$moreinfo++;
						}
						else
						{
							$out.=($moreinfo?' - ':' (').($obj->label?$obj->label:$langs->trans("EntityNameNotDefined"));
							$moreinfo++;
					 	}
					}
					$out.=($moreinfo?')':'');
					if ($disableline && $disableline != '1')
					{
						$out.=' - '.$disableline;	// This is text from $enableonlytext parameter
					}
					$out.= '</option>';
					$outarray[$userstatic->id] = $userstatic->getFullName($langs, $fullNameMode, -1, $maxlength);

					$i++;
				}
			}
			else
			{
				$out.= '<select class="flat" id="'.$htmlname.'" name="'.$htmlname.'" disabled>';
				$out.= '<option value="">'.$langs->trans("None").'</option>';
			}
			$out.= '</select>';
		}
		else
		{
			dol_print_error($this->db);
		}

		if ($outputmode) return $outarray;
		return $out;
	}


	/**
	 *	Return select list of users. Selected users are stored into session.
	 *  List of users are provided into $_SESSION['assignedtouser'].
	 *
	 *  @param  string	$action         Value for $action
	 *  @param  string	$htmlname       Field name in form
	 *  @param  int		$show_empty     0=list without the empty value, 1=add empty value
	 *  @param  array	$exclude        Array list of users id to exclude
	 * 	@param	int		$disabled		If select list must be disabled
	 *  @param  array	$include        Array list of users id to include or 'hierarchy' to have only supervised users
	 * 	@param	array	$enableonly		Array list of users id to be enabled. All other must be disabled
	 *  @param	int		$force_entity	'0' or Ids of environment to force
	 *  @param	int		$maxlength		Maximum length of string into list (0=no limit)
	 *  @param	int		$showstatus		0=show user status only if status is disabled, 1=always show user status into label, -1=never show user status
	 *  @param	string	$morefilter		Add more filters into sql request
	 *  @param	int		$showproperties		Show properties of each attendees
	 *  @param	array	$listofuserid		Array with properties of each user
	 *  @param	array	$listofcontactid	Array with properties of each contact
	 *  @param	array	$listofotherid		Array with properties of each other contact
	 * 	@return	string					HTML select string
	 *  @see select_dolgroups
	 */
	function select_dolusers_forevent($action='', $htmlname='userid', $show_empty=0, $exclude=null, $disabled=0, $include='', $enableonly='', $force_entity='0', $maxlength=0, $showstatus=0, $morefilter='', $showproperties=0, $listofuserid=array(), $listofcontactid=array(), $listofotherid=array())
	{
		global $conf, $user, $langs;

		$userstatic=new User($this->db);
		$out='';

		// Method with no ajax
		//$out.='<form method="POST" action="'.$_SERVER["PHP_SELF"].'">';
		if ($action == 'view')
		{
			$out.='';
		}
		else
		{
			$out.='<input type="hidden" class="removedassignedhidden" name="removedassigned" value="">';
			$out.='<script type="text/javascript" language="javascript">jQuery(document).ready(function () {    jQuery(".removedassigned").click(function() {        jQuery(".removedassignedhidden").val(jQuery(this).val());    });})</script>';
			$out.=$this->select_dolusers('', $htmlname, $show_empty, $exclude, $disabled, $include, $enableonly, $force_entity, $maxlength, $showstatus, $morefilter);
			$out.=' <input type="submit" class="button valignmiddle" name="'.$action.'assignedtouser" value="'.dol_escape_htmltag($langs->trans("Add")).'">';
			$out.='<br>';
		}
		$assignedtouser=array();
		if (!empty($_SESSION['assignedtouser']))
		{
			$assignedtouser=json_decode($_SESSION['assignedtouser'], true);
		}
		$nbassignetouser=count($assignedtouser);

		if ($nbassignetouser && $action != 'view') $out.='<br>';
		if ($nbassignetouser) $out.='<ul class="attendees">';
		$i=0; $ownerid=0;
		foreach($assignedtouser as $key => $value)
		{
			if ($value['id'] == $ownerid) continue;

			$out.='<li>';
			$userstatic->fetch($value['id']);
			$out.= $userstatic->getNomUrl(-1);
			if ($i == 0) { $ownerid = $value['id']; $out.=' ('.$langs->trans("Owner").')'; }
			if ($nbassignetouser > 1 && $action != 'view')
			{
				$out.=' <input type="image" style="border: 0px;" src="'.img_picto($langs->trans("Remove"), 'delete', '', 0, 1).'" value="'.$userstatic->id.'" class="removedassigned" id="removedassigned_'.$userstatic->id.'" name="removedassigned_'.$userstatic->id.'">';
			}
			// Show my availability
			if ($showproperties)
			{
				if ($ownerid == $value['id'] && is_array($listofuserid) && count($listofuserid) && in_array($ownerid, array_keys($listofuserid)))
				{
					$out.='<div class="myavailability inline-block">';
					$out.='&nbsp;-&nbsp;<span class="opacitymedium">'.$langs->trans("Availability").':</span>  <input id="transparency" class="marginleftonly marginrightonly" '.($action == 'view'?'disabled':'').' type="checkbox" name="transparency"'.($listofuserid[$ownerid]['transparency']?' checked':'').'>'.$langs->trans("Busy");
					$out.='</div>';
				}
			}
			//$out.=' '.($value['mandatory']?$langs->trans("Mandatory"):$langs->trans("Optional"));
			//$out.=' '.($value['transparency']?$langs->trans("Busy"):$langs->trans("NotBusy"));

			$out.='</li>';
			$i++;
		}
		if ($nbassignetouser) $out.='</ul>';

		//$out.='</form>';
		return $out;
	}


	/**
	 *  Return list of products for customer in Ajax if Ajax activated or go to select_produits_list
	 *
	 *  @param		int			$selected				Preselected products
	 *  @param		string		$htmlname				Name of HTML select field (must be unique in page)
	 *  @param		int			$filtertype				Filter on product type (''=nofilter, 0=product, 1=service)
	 *  @param		int			$limit					Limit on number of returned lines
	 *  @param		int			$price_level			Level of price to show
	 *  @param		int			$status					Sell status -1=Return all products, 0=Products not on sell, 1=Products on sell
	 *  @param		int			$finished				2=all, 1=finished, 0=raw material
	 *  @param		string		$selected_input_value	Value of preselected input text (for use with ajax)
	 *  @param		int			$hidelabel				Hide label (0=no, 1=yes, 2=show search icon (before) and placeholder, 3 search icon after)
	 *  @param		array		$ajaxoptions			Options for ajax_autocompleter
	 *  @param      int			$socid					Thirdparty Id (to get also price dedicated to this customer)
	 *  @param		string		$showempty				'' to not show empty line. Translation key to show an empty line. '1' show empty line with no text.
	 * 	@param		int			$forcecombo				Force to use combo box
	 *  @param      string      $morecss                Add more css on select
	 *  @param      int         $hidepriceinlabel       1=Hide prices in label
	 *  @param      string      $warehouseStatus        warehouse status filter, following comma separated filter options can be used
	 *										            'warehouseopen' = select products from open warehouses,
	 *										            'warehouseclosed' = select products from closed warehouses,
	 *										            'warehouseinternal' = select products from warehouses for internal correct/transfer only
	 *  @param 		array 		$selected_combinations 	Selected combinations. Format: array([attrid] => attrval, [...])
	 *  @return		void
	 */
	function select_produits($selected='', $htmlname='productid', $filtertype='', $limit=20, $price_level=0, $status=1, $finished=2, $selected_input_value='', $hidelabel=0, $ajaxoptions=array(), $socid=0, $showempty='1', $forcecombo=0, $morecss='', $hidepriceinlabel=0, $warehouseStatus='', $selected_combinations = array())
	{
		global $langs,$conf;

		$price_level = (! empty($price_level) ? $price_level : 0);

		if (! empty($conf->use_javascript_ajax) && ! empty($conf->global->PRODUIT_USE_SEARCH_TO_SELECT))
		{
			$placeholder='';

			if ($selected && empty($selected_input_value))
			{
				require_once DOL_DOCUMENT_ROOT.'/product/class/product.class.php';
				$producttmpselect = new Product($this->db);
				$producttmpselect->fetch($selected);
				$selected_input_value=$producttmpselect->ref;
				unset($producttmpselect);
			}
			// mode=1 means customers products
			$urloption='htmlname='.$htmlname.'&outjson=1&price_level='.$price_level.'&type='.$filtertype.'&mode=1&status='.$status.'&finished='.$finished.'&hidepriceinlabel='.$hidepriceinlabel.'&warehousestatus='.$warehouseStatus;
			//Price by customer
			if (! empty($conf->global->PRODUIT_CUSTOMER_PRICES) && !empty($socid)) {
				$urloption.='&socid='.$socid;
			}
			print ajax_autocompleter($selected, $htmlname, DOL_URL_ROOT.'/product/ajax/products.php', $urloption, $conf->global->PRODUIT_USE_SEARCH_TO_SELECT, 0, $ajaxoptions);

			if (!empty($conf->variants->enabled)) {
				?>
				<script>

					selected = <?php echo json_encode($selected_combinations) ?>;
					combvalues = {};

					jQuery(document).ready(function () {

						jQuery("input[name='prod_entry_mode']").change(function () {
							if (jQuery(this).val() == 'free') {
								jQuery('div#attributes_box').empty();
							}
						});

						jQuery("input#<?php echo $htmlname ?>").change(function () {

							if (!jQuery(this).val()) {
								jQuery('div#attributes_box').empty();
								return;
							}

							jQuery.getJSON("<?php echo dol_buildpath('/variants/ajax/getCombinations.php', 2) ?>", {
								id: jQuery(this).val()
							}, function (data) {
								jQuery('div#attributes_box').empty();

								jQuery.each(data, function (key, val) {

									combvalues[val.id] = val.values;

									var span = jQuery(document.createElement('div')).css({
										'display': 'table-row'
									});

									span.append(
										jQuery(document.createElement('div')).text(val.label).css({
											'font-weight': 'bold',
											'display': 'table-cell',
											'text-align': 'right'
										})
									);

									var html = jQuery(document.createElement('select')).attr('name', 'combinations[' + val.id + ']').css({
										'margin-left': '15px',
										'white-space': 'pre'
									}).append(
										jQuery(document.createElement('option')).val('')
									);

									jQuery.each(combvalues[val.id], function (key, val) {
										var tag = jQuery(document.createElement('option')).val(val.id).html(val.value);

										if (selected[val.fk_product_attribute] == val.id) {
											tag.attr('selected', 'selected');
										}

										html.append(tag);
									});

									span.append(html);
									jQuery('div#attributes_box').append(span);
								});
							})
						});

						<?php if ($selected): ?>
						jQuery("input#<?php echo $htmlname ?>").change();
						<?php endif ?>
					});
				</script>
                <?php
			}
			if (empty($hidelabel)) print $langs->trans("RefOrLabel").' : ';
			else if ($hidelabel > 1) {
				$placeholder=' placeholder="'.$langs->trans("RefOrLabel").'"';
				if ($hidelabel == 2) {
					print img_picto($langs->trans("Search"), 'search');
				}
			}
			print '<input type="text" class="minwidth100" name="search_'.$htmlname.'" id="search_'.$htmlname.'" value="'.$selected_input_value.'"'.$placeholder.' '.(!empty($conf->global->PRODUCT_SEARCH_AUTOFOCUS) ? 'autofocus' : '').' />';
			if ($hidelabel == 3) {
				print img_picto($langs->trans("Search"), 'search');
			}
		}
		else
		{
			print $this->select_produits_list($selected,$htmlname,$filtertype,$limit,$price_level,'',$status,$finished,0,$socid,$showempty,$forcecombo,$morecss,$hidepriceinlabel, $warehouseStatus);
		}
	}

	/**
	 *	Return list of products for a customer
	 *
	 *	@param      int		$selected           Preselected product
	 *	@param      string	$htmlname           Name of select html
	 *  @param		string	$filtertype         Filter on product type (''=nofilter, 0=product, 1=service)
	 *	@param      int		$limit              Limit on number of returned lines
	 *	@param      int		$price_level        Level of price to show
	 * 	@param      string	$filterkey          Filter on product
	 *	@param		int		$status             -1=Return all products, 0=Products not on sell, 1=Products on sell
	 *  @param      int		$finished           Filter on finished field: 2=No filter
	 *  @param      int		$outputmode         0=HTML select string, 1=Array
	 *  @param      int		$socid     		    Thirdparty Id (to get also price dedicated to this customer)
	 *  @param		string	$showempty		    '' to not show empty line. Translation key to show an empty line. '1' show empty line with no text.
	 * 	@param		int		$forcecombo		    Force to use combo box
	 *  @param      string  $morecss            Add more css on select
	 *  @param      int     $hidepriceinlabel   1=Hide prices in label
	 *  @param      string  $warehouseStatus    warehouse status filter, following comma separated filter options can be used
	 *										    'warehouseopen' = select products from open warehouses,
	 *										    'warehouseclosed' = select products from closed warehouses,
	 *										    'warehouseinternal' = select products from warehouses for internal correct/transfer only
	 *  @return     array    				    Array of keys for json
	 */
	function select_produits_list($selected='',$htmlname='productid',$filtertype='',$limit=20,$price_level=0,$filterkey='',$status=1,$finished=2,$outputmode=0,$socid=0,$showempty='1',$forcecombo=0,$morecss='',$hidepriceinlabel=0, $warehouseStatus='')
	{
		global $langs,$conf,$user,$db;

		$out='';
		$outarray=array();

		$warehouseStatusArray = array();
		if (! empty($warehouseStatus))
		{
			require_once DOL_DOCUMENT_ROOT.'/product/stock/class/entrepot.class.php';
			if (preg_match('/warehouseclosed/', $warehouseStatus))
			{
				$warehouseStatusArray[] = Entrepot::STATUS_CLOSED;
			}
			if (preg_match('/warehouseopen/', $warehouseStatus))
			{
				$warehouseStatusArray[] = Entrepot::STATUS_OPEN_ALL;
			}
			if (preg_match('/warehouseinternal/', $warehouseStatus))
			{
				$warehouseStatusArray[] = Entrepot::STATUS_OPEN_INTERNAL;
			}
		}

		$selectFields = " p.rowid, p.label, p.ref, p.description, p.barcode, p.fk_product_type, p.price, p.price_ttc, p.price_base_type, p.tva_tx, p.duration, p.fk_price_expression";
		(count($warehouseStatusArray)) ? $selectFieldsGrouped = ", sum(ps.reel) as stock" : $selectFieldsGrouped = ", p.stock";

		$sql = "SELECT ";
		$sql.= $selectFields . $selectFieldsGrouped;
		//Price by customer
		if (! empty($conf->global->PRODUIT_CUSTOMER_PRICES) && !empty($socid))
		{
			$sql.=', pcp.rowid as idprodcustprice, pcp.price as custprice, pcp.price_ttc as custprice_ttc,';
			$sql.=' pcp.price_base_type as custprice_base_type, pcp.tva_tx as custtva_tx';
			$selectFields.= ", idprodcustprice, custprice, custprice_ttc, custprice_base_type, custtva_tx";
		}

		// Multilang : we add translation
		if (! empty($conf->global->MAIN_MULTILANGS))
		{
			$sql.= ", pl.label as label_translated";
			$selectFields.= ", label_translated";
		}
		// Price by quantity
		if (! empty($conf->global->PRODUIT_CUSTOMER_PRICES_BY_QTY) || !empty($conf->global->PRODUIT_CUSTOMER_PRICES_BY_QTY_MULTIPRICES))
		{
			$sql.= ", (SELECT pp.rowid FROM ".MAIN_DB_PREFIX."product_price as pp WHERE pp.fk_product = p.rowid";
			if ($price_level >= 1 && !empty($conf->global->PRODUIT_CUSTOMER_PRICES_BY_QTY_MULTIPRICES)) $sql.= " AND price_level=".$price_level;
			$sql.= " ORDER BY date_price";
			$sql.= " DESC LIMIT 1) as price_rowid";
			$sql.= ", (SELECT pp.price_by_qty FROM ".MAIN_DB_PREFIX."product_price as pp WHERE pp.fk_product = p.rowid";	// price_by_qty is 1 if some prices by qty exists in subtable
			if ($price_level >= 1 && !empty($conf->global->PRODUIT_CUSTOMER_PRICES_BY_QTY_MULTIPRICES)) $sql.= " AND price_level=".$price_level;
			$sql.= " ORDER BY date_price";
			$sql.= " DESC LIMIT 1) as price_by_qty";
			$selectFields.= ", price_rowid, price_by_qty";
		}
		$sql.= " FROM ".MAIN_DB_PREFIX."product as p";
		if (count($warehouseStatusArray))
		{
			$sql.= " LEFT JOIN ".MAIN_DB_PREFIX."product_stock as ps on ps.fk_product = p.rowid";
			$sql.= " LEFT JOIN ".MAIN_DB_PREFIX."entrepot as e on ps.fk_entrepot = e.rowid";
		}

		//Price by customer
		if (! empty($conf->global->PRODUIT_CUSTOMER_PRICES) && !empty($socid)) {
			$sql.=" LEFT JOIN  ".MAIN_DB_PREFIX."product_customer_price as pcp ON pcp.fk_soc=".$socid." AND pcp.fk_product=p.rowid";
		}
		// Multilang : we add translation
		if (! empty($conf->global->MAIN_MULTILANGS))
		{
			$sql.= " LEFT JOIN ".MAIN_DB_PREFIX."product_lang as pl ON pl.fk_product = p.rowid AND pl.lang='". $langs->getDefaultLang() ."'";
		}

		if (!empty($conf->global->PRODUIT_ATTRIBUTES_HIDECHILD)) {
			$sql .= " LEFT JOIN ".MAIN_DB_PREFIX."product_attribute_combination pac ON pac.fk_product_child = p.rowid";
		}

		$sql.= ' WHERE p.entity IN ('.getEntity('product').')';
		if (count($warehouseStatusArray))
		{
			$sql.= ' AND (p.fk_product_type = 1 OR e.statut IN ('.$this->db->escape(implode(',',$warehouseStatusArray)).'))';
		}

		if (!empty($conf->global->PRODUIT_ATTRIBUTES_HIDECHILD)) {
			$sql .= " AND pac.rowid IS NULL";
		}

		if ($finished == 0)
		{
			$sql.= " AND p.finished = ".$finished;
		}
		elseif ($finished == 1)
		{
			$sql.= " AND p.finished = ".$finished;
			if ($status >= 0)  $sql.= " AND p.tosell = ".$status;
		}
		elseif ($status >= 0)
		{
			$sql.= " AND p.tosell = ".$status;
		}
		if (strval($filtertype) != '') $sql.=" AND p.fk_product_type=".$filtertype;
		// Add criteria on ref/label
		if ($filterkey != '')
		{
			$sql.=' AND (';
			$prefix=empty($conf->global->PRODUCT_DONOTSEARCH_ANYWHERE)?'%':'';	// Can use index if PRODUCT_DONOTSEARCH_ANYWHERE is on
			// For natural search
			$scrit = explode(' ', $filterkey);
			$i=0;
			if (count($scrit) > 1) $sql.="(";
			foreach ($scrit as $crit)
			{
				if ($i > 0) $sql.=" AND ";
				$sql.="(p.ref LIKE '".$db->escape($prefix.$crit)."%' OR p.label LIKE '".$db->escape($prefix.$crit)."%'";
				if (! empty($conf->global->MAIN_MULTILANGS)) $sql.=" OR pl.label LIKE '".$db->escape($prefix.$crit)."%'";
				$sql.=")";
				$i++;
			}
			if (count($scrit) > 1) $sql.=")";
		  	if (! empty($conf->barcode->enabled)) $sql.= " OR p.barcode LIKE '".$db->escape($prefix.$filterkey)."%'";
			$sql.=')';
		}
		if (count($warehouseStatusArray))
		{
			$sql.= ' GROUP BY'.$selectFields;
		}
		$sql.= $db->order("p.ref");
		$sql.= $db->plimit($limit, 0);

		// Build output string
		dol_syslog(get_class($this)."::select_produits_list search product", LOG_DEBUG);
		$result=$this->db->query($sql);
		if ($result)
		{
			require_once DOL_DOCUMENT_ROOT.'/product/class/product.class.php';
			require_once DOL_DOCUMENT_ROOT.'/product/dynamic_price/class/price_parser.class.php';
			$num = $this->db->num_rows($result);

			$events=null;

			if (! $forcecombo)
			{
				include_once DOL_DOCUMENT_ROOT . '/core/lib/ajax.lib.php';
				$out .= ajax_combobox($htmlname, $events, $conf->global->PRODUIT_USE_SEARCH_TO_SELECT);
			}

			$out.='<select class="flat'.($morecss?' '.$morecss:'').'" name="'.$htmlname.'" id="'.$htmlname.'">';

			$textifempty='';
			// Do not use textifempty = ' ' or '&nbsp;' here, or search on key will search on ' key'.
			//if (! empty($conf->use_javascript_ajax) || $forcecombo) $textifempty='';
			if (! empty($conf->global->PRODUIT_USE_SEARCH_TO_SELECT))
			{
				if ($showempty && ! is_numeric($showempty)) $textifempty=$langs->trans($showempty);
				else $textifempty.=$langs->trans("All");
			}
			if ($showempty) $out.='<option value="0" selected>'.$textifempty.'</option>';

			$i = 0;
			while ($num && $i < $num)
			{
				$opt = '';
				$optJson = array();
				$objp = $this->db->fetch_object($result);

				if ((!empty($conf->global->PRODUIT_CUSTOMER_PRICES_BY_QTY) || !empty($conf->global->PRODUIT_CUSTOMER_PRICES_BY_QTY_MULTIPRICES)) && !empty($objp->price_by_qty) && $objp->price_by_qty == 1)
				{ // Price by quantity will return many prices for the same product
					$sql = "SELECT rowid, quantity, price, unitprice, remise_percent, remise, price_base_type";
					$sql.= " FROM ".MAIN_DB_PREFIX."product_price_by_qty";
					$sql.= " WHERE fk_product_price=".$objp->price_rowid;
					$sql.= " ORDER BY quantity ASC";

					dol_syslog(get_class($this)."::select_produits_list search price by qty", LOG_DEBUG);
					$result2 = $this->db->query($sql);
					if ($result2)
					{
						$nb_prices = $this->db->num_rows($result2);
						$j = 0;
						while ($nb_prices && $j < $nb_prices) {
							$objp2 = $this->db->fetch_object($result2);

							$objp->price_by_qty_rowid = $objp2->rowid;
							$objp->price_by_qty_price_base_type = $objp2->price_base_type;
							$objp->price_by_qty_quantity = $objp2->quantity;
							$objp->price_by_qty_unitprice = $objp2->unitprice;
							$objp->price_by_qty_remise_percent = $objp2->remise_percent;
							// For backward compatibility
							$objp->quantity = $objp2->quantity;
							$objp->price = $objp2->price;
							$objp->unitprice = $objp2->unitprice;
							$objp->remise_percent = $objp2->remise_percent;
							$objp->remise = $objp2->remise;

							$this->constructProductListOption($objp, $opt, $optJson, 0, $selected, $hidepriceinlabel);

							$j++;

							// Add new entry
							// "key" value of json key array is used by jQuery automatically as selected value
							// "label" value of json key array is used by jQuery automatically as text for combo box
							$out.=$opt;
							array_push($outarray, $optJson);
						}
					}
				}
				else
				{
					if (!empty($conf->dynamicprices->enabled) && !empty($objp->fk_price_expression)) {
						$price_product = new Product($this->db);
						$price_product->fetch($objp->rowid, '', '', 1);
						$priceparser = new PriceParser($this->db);
						$price_result = $priceparser->parseProduct($price_product);
						if ($price_result >= 0) {
							$objp->price = $price_result;
							$objp->unitprice = $price_result;
							//Calculate the VAT
							$objp->price_ttc = price2num($objp->price) * (1 + ($objp->tva_tx / 100));
							$objp->price_ttc = price2num($objp->price_ttc,'MU');
						}
					}
					$this->constructProductListOption($objp, $opt, $optJson, $price_level, $selected, $hidepriceinlabel);
					// Add new entry
					// "key" value of json key array is used by jQuery automatically as selected value
					// "label" value of json key array is used by jQuery automatically as text for combo box
					$out.=$opt;
					array_push($outarray, $optJson);
				}

				$i++;
			}

			$out.='</select>';

			$this->db->free($result);

			if (empty($outputmode)) return $out;
			return $outarray;
		}
		else
		{
			dol_print_error($db);
		}
	}

	/**
	 * constructProductListOption
	 *
	 * @param 	resultset	$objp			    Resultset of fetch
	 * @param 	string		$opt			    Option (var used for returned value in string option format)
	 * @param 	string		$optJson		    Option (var used for returned value in json format)
	 * @param 	int			$price_level	    Price level
	 * @param 	string		$selected		    Preselected value
	 * @param   int         $hidepriceinlabel   Hide price in label
	 * @return	void
	 */
	private function constructProductListOption(&$objp, &$opt, &$optJson, $price_level, $selected, $hidepriceinlabel=0)
	{
		global $langs,$conf,$user,$db;

		$outkey='';
		$outval='';
		$outref='';
		$outlabel='';
		$outdesc='';
		$outbarcode='';
		$outtype='';
		$outprice_ht='';
		$outprice_ttc='';
		$outpricebasetype='';
		$outtva_tx='';
		$outqty=1;
		$outdiscount=0;

		$maxlengtharticle=(empty($conf->global->PRODUCT_MAX_LENGTH_COMBO)?48:$conf->global->PRODUCT_MAX_LENGTH_COMBO);

		$label=$objp->label;
		if (! empty($objp->label_translated)) $label=$objp->label_translated;
		if (! empty($filterkey) && $filterkey != '') $label=preg_replace('/('.preg_quote($filterkey).')/i','<strong>$1</strong>',$label,1);

		$outkey=$objp->rowid;
		$outref=$objp->ref;
		$outlabel=$objp->label;
		$outdesc=$objp->description;
		$outbarcode=$objp->barcode;

		$outtype=$objp->fk_product_type;
		$outdurationvalue=$outtype == Product::TYPE_SERVICE?substr($objp->duration,0,dol_strlen($objp->duration)-1):'';
		$outdurationunit=$outtype == Product::TYPE_SERVICE?substr($objp->duration,-1):'';

		$opt = '<option value="'.$objp->rowid.'"';
		$opt.= ($objp->rowid == $selected)?' selected':'';
		if (!empty($objp->price_by_qty_rowid) && $objp->price_by_qty_rowid > 0)
		{
			$opt.= ' pbq="'.$objp->price_by_qty_rowid.'" data-pbq="'.$objp->price_by_qty_rowid.'" data-pbqqty="'.$objp->price_by_qty_quantity.'" data-pbqpercent="'.$objp->price_by_qty_remise_percent.'"';
		}
		if (! empty($conf->stock->enabled) && $objp->fk_product_type == 0 && isset($objp->stock))
		{
			if ($objp->stock > 0) $opt.= ' class="product_line_stock_ok"';
			else if ($objp->stock <= 0) $opt.= ' class="product_line_stock_too_low"';
		}
		$opt.= '>';
		$opt.= $objp->ref;
		if ($outbarcode) $opt.=' ('.$outbarcode.')';
		$opt.=' - '.dol_trunc($label,$maxlengtharticle);

		$objRef = $objp->ref;
		if (! empty($filterkey) && $filterkey != '') $objRef=preg_replace('/('.preg_quote($filterkey).')/i','<strong>$1</strong>',$objRef,1);
		$outval.=$objRef;
		if ($outbarcode) $outval.=' ('.$outbarcode.')';
		$outval.=' - '.dol_trunc($label,$maxlengtharticle);

		$found=0;

		// Multiprice
		// If we need a particular price level (from 1 to 6)
		if (empty($hidepriceinlabel) && $price_level >= 1 && (! empty($conf->global->PRODUIT_MULTIPRICES) || ! empty($conf->global->PRODUIT_CUSTOMER_PRICES_BY_QTY_MULTIPRICES)))
		{
			$sql = "SELECT price, price_ttc, price_base_type, tva_tx";
			$sql.= " FROM ".MAIN_DB_PREFIX."product_price";
			$sql.= " WHERE fk_product='".$objp->rowid."'";
			$sql.= " AND entity IN (".getEntity('productprice').")";
			$sql.= " AND price_level=".$price_level;
			$sql.= " ORDER BY date_price DESC, rowid DESC"; // Warning DESC must be both on date_price and rowid.
			$sql.= " LIMIT 1";

			dol_syslog(get_class($this).'::constructProductListOption search price for level '.$price_level.'', LOG_DEBUG);
			$result2 = $this->db->query($sql);
			if ($result2)
			{
				$objp2 = $this->db->fetch_object($result2);
				if ($objp2)
				{
					$found=1;
					if ($objp2->price_base_type == 'HT')
					{
						$opt.= ' - '.price($objp2->price,1,$langs,0,0,-1,$conf->currency).' '.$langs->trans("HT");
						$outval.= ' - '.price($objp2->price,0,$langs,0,0,-1,$conf->currency).' '.$langs->transnoentities("HT");
					}
					else
					{
						$opt.= ' - '.price($objp2->price_ttc,1,$langs,0,0,-1,$conf->currency).' '.$langs->trans("TTC");
						$outval.= ' - '.price($objp2->price_ttc,0,$langs,0,0,-1,$conf->currency).' '.$langs->transnoentities("TTC");
					}
					$outprice_ht=price($objp2->price);
					$outprice_ttc=price($objp2->price_ttc);
					$outpricebasetype=$objp2->price_base_type;
					$outtva_tx=$objp2->tva_tx;
				}
			}
			else
			{
				dol_print_error($this->db);
			}
		}

		// Price by quantity
		if (empty($hidepriceinlabel) && !empty($objp->quantity) && $objp->quantity >= 1 && (! empty($conf->global->PRODUIT_CUSTOMER_PRICES_BY_QTY) || !empty($conf->global->PRODUIT_CUSTOMER_PRICES_BY_QTY_MULTIPRICES)))
		{
			$found = 1;
			$outqty=$objp->quantity;
			$outdiscount=$objp->remise_percent;
			if ($objp->quantity == 1)
			{
				$opt.= ' - '.price($objp->unitprice,1,$langs,0,0,-1,$conf->currency)."/";
				$outval.= ' - '.price($objp->unitprice,0,$langs,0,0,-1,$conf->currency)."/";
				$opt.= $langs->trans("Unit");	// Do not use strtolower because it breaks utf8 encoding
				$outval.=$langs->transnoentities("Unit");
			}
			else
			{
				$opt.= ' - '.price($objp->price,1,$langs,0,0,-1,$conf->currency)."/".$objp->quantity;
				$outval.= ' - '.price($objp->price,0,$langs,0,0,-1,$conf->currency)."/".$objp->quantity;
				$opt.= $langs->trans("Units");	// Do not use strtolower because it breaks utf8 encoding
				$outval.=$langs->transnoentities("Units");
			}

			$outprice_ht=price($objp->unitprice);
			$outprice_ttc=price($objp->unitprice * (1 + ($objp->tva_tx / 100)));
			$outpricebasetype=$objp->price_base_type;
			$outtva_tx=$objp->tva_tx;
		}
		if (empty($hidepriceinlabel) && !empty($objp->quantity) && $objp->quantity >= 1)
		{
			$opt.=" (".price($objp->unitprice,1,$langs,0,0,-1,$conf->currency)."/".$langs->trans("Unit").")";	// Do not use strtolower because it breaks utf8 encoding
			$outval.=" (".price($objp->unitprice,0,$langs,0,0,-1,$conf->currency)."/".$langs->transnoentities("Unit").")";	// Do not use strtolower because it breaks utf8 encoding
		}
		if (empty($hidepriceinlabel) && !empty($objp->remise_percent) && $objp->remise_percent >= 1)
		{
			$opt.=" - ".$langs->trans("Discount")." : ".vatrate($objp->remise_percent).' %';
			$outval.=" - ".$langs->transnoentities("Discount")." : ".vatrate($objp->remise_percent).' %';
		}

		// Price by customer
		if (empty($hidepriceinlabel) && !empty($conf->global->PRODUIT_CUSTOMER_PRICES))
		{
			if (!empty($objp->idprodcustprice))
			{
				$found = 1;

				if ($objp->custprice_base_type == 'HT')
				{
					$opt.= ' - '.price($objp->custprice,1,$langs,0,0,-1,$conf->currency).' '.$langs->trans("HT");
					$outval.= ' - '.price($objp->custprice,0,$langs,0,0,-1,$conf->currency).' '.$langs->transnoentities("HT");
				}
				else
				{
					$opt.= ' - '.price($objp->custprice_ttc,1,$langs,0,0,-1,$conf->currency).' '.$langs->trans("TTC");
					$outval.= ' - '.price($objp->custprice_ttc,0,$langs,0,0,-1,$conf->currency).' '.$langs->transnoentities("TTC");
				}

				$outprice_ht=price($objp->custprice);
				$outprice_ttc=price($objp->custprice_ttc);
				$outpricebasetype=$objp->custprice_base_type;
				$outtva_tx=$objp->custtva_tx;
			}
		}

		// If level no defined or multiprice not found, we used the default price
		if (empty($hidepriceinlabel) && ! $found)
		{
			if ($objp->price_base_type == 'HT')
			{
				$opt.= ' - '.price($objp->price,1,$langs,0,0,-1,$conf->currency).' '.$langs->trans("HT");
				$outval.= ' - '.price($objp->price,0,$langs,0,0,-1,$conf->currency).' '.$langs->transnoentities("HT");
			}
			else
			{
				$opt.= ' - '.price($objp->price_ttc,1,$langs,0,0,-1,$conf->currency).' '.$langs->trans("TTC");
				$outval.= ' - '.price($objp->price_ttc,0,$langs,0,0,-1,$conf->currency).' '.$langs->transnoentities("TTC");
			}
			$outprice_ht=price($objp->price);
			$outprice_ttc=price($objp->price_ttc);
			$outpricebasetype=$objp->price_base_type;
			$outtva_tx=$objp->tva_tx;
		}

		if (! empty($conf->stock->enabled) && isset($objp->stock) && $objp->fk_product_type == 0)
		{
			$opt.= ' - '.$langs->trans("Stock").':'.$objp->stock;

			if ($objp->stock > 0) {
				$outval.= ' - <span class="product_line_stock_ok">'.$langs->transnoentities("Stock").':'.$objp->stock.'</span>';
			}elseif ($objp->stock <= 0) {
				$outval.= ' - <span class="product_line_stock_too_low">'.$langs->transnoentities("Stock").':'.$objp->stock.'</span>';
			}
		}

		if ($outdurationvalue && $outdurationunit)
		{
			$da=array("h"=>$langs->trans("Hour"),"d"=>$langs->trans("Day"),"w"=>$langs->trans("Week"),"m"=>$langs->trans("Month"),"y"=>$langs->trans("Year"));
			if (isset($da[$outdurationunit]))
			{
				$key = $da[$outdurationunit].($outdurationvalue > 1?'s':'');
				$opt.= ' - '.$outdurationvalue.' '.$langs->trans($key);
				$outval.=' - '.$outdurationvalue.' '.$langs->transnoentities($key);
			}
		}

		$opt.= "</option>\n";
		$optJson = array('key'=>$outkey, 'value'=>$outref, 'label'=>$outval, 'label2'=>$outlabel, 'desc'=>$outdesc, 'type'=>$outtype, 'price_ht'=>$outprice_ht, 'price_ttc'=>$outprice_ttc, 'pricebasetype'=>$outpricebasetype, 'tva_tx'=>$outtva_tx, 'qty'=>$outqty, 'discount'=>$outdiscount, 'duration_value'=>$outdurationvalue, 'duration_unit'=>$outdurationunit);
	}

	/**
	 *	Return list of products for customer (in Ajax if Ajax activated or go to select_produits_fournisseurs_list)
	 *
	 *	@param	int		$socid			Id third party
	 *	@param  string	$selected       Preselected product
	 *	@param  string	$htmlname       Name of HTML Select
	 *  @param	string	$filtertype     Filter on product type (''=nofilter, 0=product, 1=service)
	 *	@param  string	$filtre			For a SQL filter
	 *	@param	array	$ajaxoptions	Options for ajax_autocompleter
	 *  @param	int		$hidelabel		Hide label (0=no, 1=yes)
	 *  @param  int     $alsoproductwithnosupplierprice    1=Add also product without supplier prices
	 *	@return	void
	 */
	function select_produits_fournisseurs($socid, $selected='', $htmlname='productid', $filtertype='', $filtre='', $ajaxoptions=array(), $hidelabel=0, $alsoproductwithnosupplierprice=0)
	{
		global $langs,$conf;
		global $price_level, $status, $finished;

		$selected_input_value='';
		if (! empty($conf->use_javascript_ajax) && ! empty($conf->global->PRODUIT_USE_SEARCH_TO_SELECT))
		{
			if ($selected > 0)
			{
				require_once DOL_DOCUMENT_ROOT.'/product/class/product.class.php';
				$producttmpselect = new Product($this->db);
				$producttmpselect->fetch($selected);
				$selected_input_value=$producttmpselect->ref;
				unset($producttmpselect);
			}

			// mode=2 means suppliers products
			$urloption=($socid > 0?'socid='.$socid.'&':'').'htmlname='.$htmlname.'&outjson=1&price_level='.$price_level.'&type='.$filtertype.'&mode=2&status='.$status.'&finished='.$finished.'&alsoproductwithnosupplierprice='.$alsoproductwithnosupplierprice;
			print ajax_autocompleter($selected, $htmlname, DOL_URL_ROOT.'/product/ajax/products.php', $urloption, $conf->global->PRODUIT_USE_SEARCH_TO_SELECT, 0, $ajaxoptions);
			print ($hidelabel?'':$langs->trans("RefOrLabel").' : ').'<input type="text" size="20" name="search_'.$htmlname.'" id="search_'.$htmlname.'" value="'.$selected_input_value.'">';
		}
		else
		{
			print $this->select_produits_fournisseurs_list($socid,$selected,$htmlname,$filtertype,$filtre,'',-1,0,0,$alsoproductwithnosupplierprice);
		}
	}

	/**
	 *	Return list of suppliers products
	 *
	 *	@param	int		$socid   		Id societe fournisseur (0 pour aucun filtre)
	 *	@param  int		$selected       Product price pre-selected (must be 'id' in product_fournisseur_price or 'idprod_IDPROD')
	 *	@param  string	$htmlname       Nom de la zone select
	 *  @param	string	$filtertype     Filter on product type (''=nofilter, 0=product, 1=service)
	 *	@param  string	$filtre         Pour filtre sql
	 *	@param  string	$filterkey      Filtre des produits
	 *  @param  int		$statut         -1=Return all products, 0=Products not on sell, 1=Products on sell (not used here, a filter on tobuy is already hard coded in request)
	 *  @param  int		$outputmode     0=HTML select string, 1=Array
	 *  @param  int     $limit          Limit of line number
	 *  @param  int     $alsoproductwithnosupplierprice    1=Add also product without supplier prices
	 *  @return array           		Array of keys for json
	 */
	function select_produits_fournisseurs_list($socid,$selected='',$htmlname='productid',$filtertype='',$filtre='',$filterkey='',$statut=-1,$outputmode=0,$limit=100,$alsoproductwithnosupplierprice=0)
	{
		global $langs,$conf,$db;

		$out='';
		$outarray=array();

		$langs->load('stocks');

		$sql = "SELECT p.rowid, p.label, p.ref, p.price, p.duration, p.fk_product_type,";
		$sql.= " pfp.ref_fourn, pfp.rowid as idprodfournprice, pfp.price as fprice, pfp.quantity, pfp.remise_percent, pfp.remise, pfp.unitprice,";
		$sql.= " pfp.fk_supplier_price_expression, pfp.fk_product, pfp.tva_tx, pfp.fk_soc, s.nom as name,";
		$sql.= " pfp.supplier_reputation";
		$sql.= " FROM ".MAIN_DB_PREFIX."product as p";
		$sql.= " LEFT JOIN ".MAIN_DB_PREFIX."product_fournisseur_price as pfp ON p.rowid = pfp.fk_product";
		if ($socid) $sql.= " AND pfp.fk_soc = ".$socid;
		$sql.= " LEFT JOIN ".MAIN_DB_PREFIX."societe as s ON pfp.fk_soc = s.rowid";
		$sql.= " WHERE p.entity IN (".getEntity('product').")";
		$sql.= " AND p.tobuy = 1";
		if (strval($filtertype) != '') $sql.=" AND p.fk_product_type=".$this->db->escape($filtertype);
		if (! empty($filtre)) $sql.=" ".$filtre;
		// Add criteria on ref/label
		if ($filterkey != '')
		{
			$sql.=' AND (';
			$prefix=empty($conf->global->PRODUCT_DONOTSEARCH_ANYWHERE)?'%':'';	// Can use index if PRODUCT_DONOTSEARCH_ANYWHERE is on
			// For natural search
			$scrit = explode(' ', $filterkey);
			$i=0;
			if (count($scrit) > 1) $sql.="(";
			foreach ($scrit as $crit)
			{
				if ($i > 0) $sql.=" AND ";
				$sql.="(pfp.ref_fourn LIKE '".$this->db->escape($prefix.$crit)."%' OR p.ref LIKE '".$this->db->escape($prefix.$crit)."%' OR p.label LIKE '".$this->db->escape($prefix.$crit)."%')";
				$i++;
			}
			if (count($scrit) > 1) $sql.=")";
			if (! empty($conf->barcode->enabled)) $sql.= " OR p.barcode LIKE '".$this->db->escape($prefix.$filterkey)."%'";
			$sql.=')';
		}
		$sql.= " ORDER BY pfp.ref_fourn DESC, pfp.quantity ASC";
		$sql.= $db->plimit($limit, 0);

		// Build output string

		dol_syslog(get_class($this)."::select_produits_fournisseurs_list", LOG_DEBUG);
		$result=$this->db->query($sql);
		if ($result)
		{
			require_once DOL_DOCUMENT_ROOT.'/product/dynamic_price/class/price_parser.class.php';

			$num = $this->db->num_rows($result);

			//$out.='<select class="flat" id="select'.$htmlname.'" name="'.$htmlname.'">';	// remove select to have id same with combo and ajax
			$out.='<select class="flat maxwidthonsmartphone" id="'.$htmlname.'" name="'.$htmlname.'">';
			if (! $selected) $out.='<option value="0" selected>&nbsp;</option>';
			else $out.='<option value="0">&nbsp;</option>';

			$i = 0;
			while ($i < $num)
			{
				$objp = $this->db->fetch_object($result);

				$outkey=$objp->idprodfournprice;                                                    // id in table of price
				if (! $outkey && $alsoproductwithnosupplierprice) $outkey='idprod_'.$objp->rowid;   // id of product

				$outref=$objp->ref;
				$outval='';
				$outqty=1;
				$outdiscount=0;
				$outtype=$objp->fk_product_type;
				$outdurationvalue=$outtype == Product::TYPE_SERVICE?substr($objp->duration,0,dol_strlen($objp->duration)-1):'';
				$outdurationunit=$outtype == Product::TYPE_SERVICE?substr($objp->duration,-1):'';

				$opt = '<option value="'.$outkey.'"';
				if ($selected && $selected == $objp->idprodfournprice) $opt.= ' selected';
				if (empty($objp->idprodfournprice) && empty($alsoproductwithnosupplierprice)) $opt.=' disabled';
				if (!empty($objp->idprodfournprice) && $objp->idprodfournprice > 0)
				{
					$opt.= ' pbq="'.$objp->idprodfournprice.'" data-pbq="'.$objp->idprodfournprice.'" data-pbqqty="'.$objp->quantity.'" data-pbqpercent="'.$objp->remise_percent.'"';
				}
				$opt.= '>';

				$objRef = $objp->ref;
				if ($filterkey && $filterkey != '') $objRef=preg_replace('/('.preg_quote($filterkey).')/i','<strong>$1</strong>',$objRef,1);
				$objRefFourn = $objp->ref_fourn;
				if ($filterkey && $filterkey != '') $objRefFourn=preg_replace('/('.preg_quote($filterkey).')/i','<strong>$1</strong>',$objRefFourn,1);
				$label = $objp->label;
				if ($filterkey && $filterkey != '') $label=preg_replace('/('.preg_quote($filterkey).')/i','<strong>$1</strong>',$label,1);

				$opt.=$objp->ref;
				if (! empty($objp->idprodfournprice) && ($objp->ref != $objp->ref_fourn))
					$opt.=' ('.$objp->ref_fourn.')';
				$opt.=' - ';
				$outval.=$objRef;
				if (! empty($objp->idprodfournprice) && ($objp->ref != $objp->ref_fourn))
					$outval.=' ('.$objRefFourn.')';
				$outval.=' - ';
				$opt.=dol_trunc($label, 72).' - ';
				$outval.=dol_trunc($label, 72).' - ';

				if (! empty($objp->idprodfournprice))
				{
					$outqty=$objp->quantity;
					$outdiscount=$objp->remise_percent;
					if (!empty($conf->dynamicprices->enabled) && !empty($objp->fk_supplier_price_expression)) {
						$prod_supplier = new ProductFournisseur($this->db);
						$prod_supplier->product_fourn_price_id = $objp->idprodfournprice;
						$prod_supplier->id = $objp->fk_product;
						$prod_supplier->fourn_qty = $objp->quantity;
						$prod_supplier->fourn_tva_tx = $objp->tva_tx;
						$prod_supplier->fk_supplier_price_expression = $objp->fk_supplier_price_expression;
						$priceparser = new PriceParser($this->db);
						$price_result = $priceparser->parseProductSupplier($prod_supplier);
						if ($price_result >= 0) {
							$objp->fprice = $price_result;
							if ($objp->quantity >= 1)
							{
								$objp->unitprice = $objp->fprice / $objp->quantity;
							}
						}
					}
					if ($objp->quantity == 1)
					{
						$opt.= price($objp->fprice,1,$langs,0,0,-1,$conf->currency)."/";
						$outval.= price($objp->fprice,0,$langs,0,0,-1,$conf->currency)."/";
						$opt.= $langs->trans("Unit");	// Do not use strtolower because it breaks utf8 encoding
						$outval.=$langs->transnoentities("Unit");
					}
					else
					{
						$opt.= price($objp->fprice,1,$langs,0,0,-1,$conf->currency)."/".$objp->quantity;
						$outval.= price($objp->fprice,0,$langs,0,0,-1,$conf->currency)."/".$objp->quantity;
						$opt.= ' '.$langs->trans("Units");	// Do not use strtolower because it breaks utf8 encoding
						$outval.= ' '.$langs->transnoentities("Units");
					}

					if ($objp->quantity >= 1)
					{
						$opt.=" (".price($objp->unitprice,1,$langs,0,0,-1,$conf->currency)."/".$langs->trans("Unit").")";	// Do not use strtolower because it breaks utf8 encoding
						$outval.=" (".price($objp->unitprice,0,$langs,0,0,-1,$conf->currency)."/".$langs->transnoentities("Unit").")";	// Do not use strtolower because it breaks utf8 encoding
					}
					if ($objp->remise_percent >= 1)
					{
						$opt.=" - ".$langs->trans("Discount")." : ".vatrate($objp->remise_percent).' %';
						$outval.=" - ".$langs->transnoentities("Discount")." : ".vatrate($objp->remise_percent).' %';
					}
					if ($objp->duration)
					{
						$opt .= " - ".$objp->duration;
						$outval.=" - ".$objp->duration;
					}
					if (! $socid)
					{
						$opt .= " - ".dol_trunc($objp->name,8);
						$outval.=" - ".dol_trunc($objp->name,8);
					}
					if ($objp->supplier_reputation)
					{
						//TODO dictionary
						$reputations=array(''=>$langs->trans('Standard'),'FAVORITE'=>$langs->trans('Favorite'),'NOTTHGOOD'=>$langs->trans('NotTheGoodQualitySupplier'), 'DONOTORDER'=>$langs->trans('DoNotOrderThisProductToThisSupplier'));

						$opt .= " - ".$reputations[$objp->supplier_reputation];
						$outval.=" - ".$reputations[$objp->supplier_reputation];
					}
				}
				else
				{
					if (empty($alsoproductwithnosupplierprice))     // No supplier price defined for couple product/supplier
					{
						$opt.= $langs->trans("NoPriceDefinedForThisSupplier");
						$outval.=$langs->transnoentities("NoPriceDefinedForThisSupplier");
					}
					else                                            // No supplier price defined for product, even on other suppliers
					{
						$opt.= $langs->trans("NoPriceDefinedForThisSupplier");
						$outval.=$langs->transnoentities("NoPriceDefinedForThisSupplier");
					}
				}
				$opt .= "</option>\n";


				// Add new entry
				// "key" value of json key array is used by jQuery automatically as selected value
				// "label" value of json key array is used by jQuery automatically as text for combo box
				$out.=$opt;
				array_push($outarray, array('key'=>$outkey, 'value'=>$outref, 'label'=>$outval, 'qty'=>$outqty, 'discount'=>$outdiscount, 'type'=>$outtype, 'duration_value'=>$outdurationvalue, 'duration_unit'=>$outdurationunit, 'disabled'=>(empty($objp->idprodfournprice)?true:false)));
				// Exemple of var_dump $outarray
				// array(1) {[0]=>array(6) {[key"]=>string(1) "2" ["value"]=>string(3) "ppp"
				//           ["label"]=>string(76) "ppp (<strong>f</strong>ff2) - ppp - 20,00 Euros/1unité (20,00 Euros/unité)"
				//      	 ["qty"]=>string(1) "1" ["discount"]=>string(1) "0" ["disabled"]=>bool(false)
				//}
				//var_dump($outval); var_dump(utf8_check($outval)); var_dump(json_encode($outval));
				//$outval=array('label'=>'ppp (<strong>f</strong>ff2) - ppp - 20,00 Euros/ Unité (20,00 Euros/unité)');
				//var_dump($outval); var_dump(utf8_check($outval)); var_dump(json_encode($outval));

				$i++;
			}
			$out.='</select>';

			$this->db->free($result);

			include_once DOL_DOCUMENT_ROOT . '/core/lib/ajax.lib.php';
			$out.=ajax_combobox($htmlname);

			if (empty($outputmode)) return $out;
			return $outarray;
		}
		else
		{
			dol_print_error($this->db);
		}
	}

	/**
	 *	Return list of suppliers prices for a product
	 *
	 *  @param	    int		$productid       	Id of product
	 *  @param      string	$htmlname        	Name of HTML field
	 *  @param      int		$selected_supplier  Pre-selected supplier if more than 1 result
	 *  @return	    void
	 */
	function select_product_fourn_price($productid, $htmlname='productfournpriceid', $selected_supplier='')
	{
		global $langs,$conf;

		$langs->load('stocks');

		$sql = "SELECT p.rowid, p.label, p.ref, p.price, p.duration, pfp.fk_soc,";
		$sql.= " pfp.ref_fourn, pfp.rowid as idprodfournprice, pfp.price as fprice, pfp.quantity, pfp.unitprice,";
		$sql.= " pfp.fk_supplier_price_expression, pfp.fk_product, pfp.tva_tx, s.nom as name";
		$sql.= " FROM ".MAIN_DB_PREFIX."product as p";
		$sql.= " LEFT JOIN ".MAIN_DB_PREFIX."product_fournisseur_price as pfp ON p.rowid = pfp.fk_product";
		$sql.= " LEFT JOIN ".MAIN_DB_PREFIX."societe as s ON pfp.fk_soc = s.rowid";
		$sql.= " WHERE pfp.entity IN (".getEntity('productsupplierprice').")";
		$sql.= " AND p.tobuy = 1";
		$sql.= " AND s.fournisseur = 1";
		$sql.= " AND p.rowid = ".$productid;
		$sql.= " ORDER BY s.nom, pfp.ref_fourn DESC";

		dol_syslog(get_class($this)."::select_product_fourn_price", LOG_DEBUG);
		$result=$this->db->query($sql);

		if ($result)
		{
			$num = $this->db->num_rows($result);

			$form = '<select class="flat" name="'.$htmlname.'">';

			if (! $num)
			{
				$form.= '<option value="0">-- '.$langs->trans("NoSupplierPriceDefinedForThisProduct").' --</option>';
			}
			else
			{
				require_once DOL_DOCUMENT_ROOT.'/product/dynamic_price/class/price_parser.class.php';
				$form.= '<option value="0">&nbsp;</option>';

				$i = 0;
				while ($i < $num)
				{
					$objp = $this->db->fetch_object($result);

					$opt = '<option value="'.$objp->idprodfournprice.'"';
					//if there is only one supplier, preselect it
					if($num == 1 || ($selected_supplier > 0 && $objp->fk_soc == $selected_supplier)) {
						$opt .= ' selected';
					}
					$opt.= '>'.$objp->name.' - '.$objp->ref_fourn.' - ';

					if (!empty($conf->dynamicprices->enabled) && !empty($objp->fk_supplier_price_expression)) {
						$prod_supplier = new ProductFournisseur($this->db);
						$prod_supplier->product_fourn_price_id = $objp->idprodfournprice;
						$prod_supplier->id = $productid;
						$prod_supplier->fourn_qty = $objp->quantity;
						$prod_supplier->fourn_tva_tx = $objp->tva_tx;
						$prod_supplier->fk_supplier_price_expression = $objp->fk_supplier_price_expression;
						$priceparser = new PriceParser($this->db);
						$price_result = $priceparser->parseProductSupplier($prod_supplier);
						if ($price_result >= 0) {
							$objp->fprice = $price_result;
							if ($objp->quantity >= 1)
							{
								$objp->unitprice = $objp->fprice / $objp->quantity;
							}
						}
					}
					if ($objp->quantity == 1)
					{
						$opt.= price($objp->fprice,1,$langs,0,0,-1,$conf->currency)."/";
					}

					$opt.= $objp->quantity.' ';

					if ($objp->quantity == 1)
					{
						$opt.= $langs->trans("Unit");
					}
					else
					{
						$opt.= $langs->trans("Units");
					}
					if ($objp->quantity > 1)
					{
						$opt.=" - ";
						$opt.= price($objp->unitprice,1,$langs,0,0,-1,$conf->currency)."/".$langs->trans("Unit");
					}
					if ($objp->duration) $opt .= " - ".$objp->duration;
					$opt .= "</option>\n";

					$form.= $opt;
					$i++;
				}
			}

			$form.= '</select>';
			$this->db->free($result);
			return $form;
		}
		else
		{
			dol_print_error($this->db);
		}
	}

	/**
	 *    Return list of delivery address
	 *
	 *    @param    string	$selected          	Id contact pre-selectionn
	 *    @param    int		$socid				Id of company
	 *    @param    string	$htmlname          	Name of HTML field
	 *    @param    int		$showempty         	Add an empty field
	 *    @return	integer|null
	 */
	function select_address($selected, $socid, $htmlname='address_id',$showempty=0)
	{
		// On recherche les utilisateurs
		$sql = "SELECT a.rowid, a.label";
		$sql .= " FROM ".MAIN_DB_PREFIX ."societe_address as a";
		$sql .= " WHERE a.fk_soc = ".$socid;
		$sql .= " ORDER BY a.label ASC";

		dol_syslog(get_class($this)."::select_address", LOG_DEBUG);
		$resql=$this->db->query($sql);
		if ($resql)
		{
			print '<select class="flat" name="'.$htmlname.'">';
			if ($showempty) print '<option value="0">&nbsp;</option>';
			$num = $this->db->num_rows($resql);
			$i = 0;
			if ($num)
			{
				while ($i < $num)
				{
					$obj = $this->db->fetch_object($resql);

					if ($selected && $selected == $obj->rowid)
					{
						print '<option value="'.$obj->rowid.'" selected>'.$obj->label.'</option>';
					}
					else
					{
						print '<option value="'.$obj->rowid.'">'.$obj->label.'</option>';
					}
					$i++;
				}
			}
			print '</select>';
			return $num;
		}
		else
		{
			dol_print_error($this->db);
		}
	}


	/**
	 *      Load into cache list of payment terms
	 *
	 *      @return     int             Nb of lines loaded, <0 if KO
	 */
	function load_cache_conditions_paiements()
	{
		global $langs;

		$num = count($this->cache_conditions_paiements);
		if ($num > 0) return 0;    // Cache already loaded

		dol_syslog(__METHOD__, LOG_DEBUG);

		$sql = "SELECT rowid, code, libelle as label";
		$sql.= " FROM ".MAIN_DB_PREFIX.'c_payment_term';
		$sql.= " WHERE entity IN (".getEntity('c_payment_term').")";
		$sql.= " AND active > 0";
		$sql.= " ORDER BY sortorder";

		$resql = $this->db->query($sql);
		if ($resql)
		{
			$num = $this->db->num_rows($resql);
			$i = 0;
			while ($i < $num)
			{
				$obj = $this->db->fetch_object($resql);

				// Si traduction existe, on l'utilise, sinon on prend le libelle par defaut
				$label=($langs->trans("PaymentConditionShort".$obj->code)!=("PaymentConditionShort".$obj->code)?$langs->trans("PaymentConditionShort".$obj->code):($obj->label!='-'?$obj->label:''));
				$this->cache_conditions_paiements[$obj->rowid]['code'] =$obj->code;
				$this->cache_conditions_paiements[$obj->rowid]['label']=$label;
				$i++;
			}

			//$this->cache_conditions_paiements=dol_sort_array($this->cache_conditions_paiements, 'label', 'asc', 0, 0, 1);		// We use the field sortorder of table

			return $num;
		}
		else
		{
			dol_print_error($this->db);
			return -1;
		}
	}

	/**
	 *      Charge dans cache la liste des délais de livraison possibles
	 *
	 *      @return     int             Nb of lines loaded, <0 if KO
	 */
	function load_cache_availability()
	{
		global $langs;

		$num = count($this->cache_availability);
		if ($num > 0) return 0;    // Cache already loaded

		dol_syslog(__METHOD__, LOG_DEBUG);

		$langs->load('propal');

		$sql = "SELECT rowid, code, label";
		$sql.= " FROM ".MAIN_DB_PREFIX.'c_availability';
		$sql.= " WHERE active > 0";

		$resql = $this->db->query($sql);
		if ($resql)
		{
			$num = $this->db->num_rows($resql);
			$i = 0;
			while ($i < $num)
			{
				$obj = $this->db->fetch_object($resql);

				// Si traduction existe, on l'utilise, sinon on prend le libelle par defaut
				$label=($langs->trans("AvailabilityType".$obj->code)!=("AvailabilityType".$obj->code)?$langs->trans("AvailabilityType".$obj->code):($obj->label!='-'?$obj->label:''));
				$this->cache_availability[$obj->rowid]['code'] =$obj->code;
				$this->cache_availability[$obj->rowid]['label']=$label;
				$i++;
			}

			$this->cache_availability = dol_sort_array($this->cache_availability, 'label', 'asc', 0, 0, 1);

			return $num;
		}
		else
		{
			dol_print_error($this->db);
			return -1;
		}
	}

	/**
	 *      Retourne la liste des types de delais de livraison possibles
	 *
	 *      @param	int		$selected        Id du type de delais pre-selectionne
	 *      @param  string	$htmlname        Nom de la zone select
	 *      @param  string	$filtertype      To add a filter
	 *		@param	int		$addempty		Add empty entry
	 *		@return	void
	 */
	function selectAvailabilityDelay($selected='',$htmlname='availid',$filtertype='',$addempty=0)
	{
		global $langs,$user;

		$this->load_cache_availability();

		dol_syslog(__METHOD__." selected=".$selected.", htmlname=".$htmlname, LOG_DEBUG);

		print '<select id="'.$htmlname.'" class="flat" name="'.$htmlname.'">';
		if ($addempty) print '<option value="0">&nbsp;</option>';
		foreach($this->cache_availability as $id => $arrayavailability)
		{
			if ($selected == $id)
			{
				print '<option value="'.$id.'" selected>';
			}
			else
			{
				print '<option value="'.$id.'">';
			}
			print $arrayavailability['label'];
			print '</option>';
		}
		print '</select>';
		if ($user->admin) print info_admin($langs->trans("YouCanChangeValuesForThisListFromDictionarySetup"),1);
	}

	/**
	 *      Load into cache cache_demand_reason, array of input reasons
	 *
	 *      @return     int             Nb of lines loaded, <0 if KO
	 */
	function loadCacheInputReason()
	{
		global $langs;

		$num = count($this->cache_demand_reason);
		if ($num > 0) return 0;    // Cache already loaded

		$sql = "SELECT rowid, code, label";
		$sql.= " FROM ".MAIN_DB_PREFIX.'c_input_reason';
		$sql.= " WHERE active > 0";

		$resql = $this->db->query($sql);
		if ($resql)
		{
			$num = $this->db->num_rows($resql);
			$i = 0;
			$tmparray=array();
			while ($i < $num)
			{
				$obj = $this->db->fetch_object($resql);

				// Si traduction existe, on l'utilise, sinon on prend le libelle par defaut
				$label=($langs->trans("DemandReasonType".$obj->code)!=("DemandReasonType".$obj->code)?$langs->trans("DemandReasonType".$obj->code):($obj->label!='-'?$obj->label:''));
				$tmparray[$obj->rowid]['id']   =$obj->rowid;
				$tmparray[$obj->rowid]['code'] =$obj->code;
				$tmparray[$obj->rowid]['label']=$label;
				$i++;
			}

			$this->cache_demand_reason=dol_sort_array($tmparray, 'label', 'asc', 0, 0, 1);

			unset($tmparray);
			return $num;
		}
		else
		{
			dol_print_error($this->db);
			return -1;
		}
	}

	/**
	 *	Return list of input reason (events that triggered an object creation, like after sending an emailing, making an advert, ...)
	 *  List found into table c_input_reason loaded by loadCacheInputReason
	 *
	 *  @param	int		$selected        Id or code of type origin to select by default
	 *  @param  string	$htmlname        Nom de la zone select
	 *  @param  string	$exclude         To exclude a code value (Example: SRC_PROP)
	 *	@param	int		$addempty		 Add an empty entry
	 *	@return	void
	 */
	function selectInputReason($selected='',$htmlname='demandreasonid',$exclude='',$addempty=0)
	{
		global $langs,$user;

		$this->loadCacheInputReason();

		print '<select class="flat" name="'.$htmlname.'">';
		if ($addempty) print '<option value="0"'.(empty($selected)?' selected':'').'>&nbsp;</option>';
		foreach($this->cache_demand_reason as $id => $arraydemandreason)
		{
			if ($arraydemandreason['code']==$exclude) continue;

			if ($selected && ($selected == $arraydemandreason['id'] || $selected == $arraydemandreason['code']))
			{
				print '<option value="'.$arraydemandreason['id'].'" selected>';
			}
			else
			{
				print '<option value="'.$arraydemandreason['id'].'">';
			}
			print $arraydemandreason['label'];
			print '</option>';
		}
		print '</select>';
		if ($user->admin) print info_admin($langs->trans("YouCanChangeValuesForThisListFromDictionarySetup"),1);
	}

	/**
	 *      Charge dans cache la liste des types de paiements possibles
	 *
	 *      @return     int                 Nb of lines loaded, <0 if KO
	 */
	function load_cache_types_paiements()
	{
		global $langs;

		$num=count($this->cache_types_paiements);
		if ($num > 0) return $num;    // Cache already loaded

		dol_syslog(__METHOD__, LOG_DEBUG);

		$this->cache_types_paiements = array();

		$sql = "SELECT id, code, libelle as label, type, active";
		$sql.= " FROM ".MAIN_DB_PREFIX."c_paiement";
		$sql.= " WHERE entity IN (".getEntity('c_paiement').")";
		//if ($active >= 0) $sql.= " AND active = ".$active;

		$resql = $this->db->query($sql);
		if ($resql)
		{
			$num = $this->db->num_rows($resql);
			$i = 0;
			while ($i < $num)
			{
				$obj = $this->db->fetch_object($resql);

				// Si traduction existe, on l'utilise, sinon on prend le libelle par defaut
				$label=($langs->transnoentitiesnoconv("PaymentTypeShort".$obj->code)!=("PaymentTypeShort".$obj->code)?$langs->transnoentitiesnoconv("PaymentTypeShort".$obj->code):($obj->label!='-'?$obj->label:''));
				$this->cache_types_paiements[$obj->id]['id'] =$obj->id;
				$this->cache_types_paiements[$obj->id]['code'] =$obj->code;
				$this->cache_types_paiements[$obj->id]['label']=$label;
				$this->cache_types_paiements[$obj->id]['type'] =$obj->type;
				$this->cache_types_paiements[$obj->id]['active'] =$obj->active;
				$i++;
			}

			$this->cache_types_paiements = dol_sort_array($this->cache_types_paiements, 'label', 'asc', 0, 0, 1);

			return $num;
		}
		else
		{
			dol_print_error($this->db);
			return -1;
		}
	}


	/**
	 *      Return list of payment modes.
	 *      Constant MAIN_DEFAULT_PAYMENT_TERM_ID can used to set default value but scope is all application, probably not what you want.
	 *      See instead to force the default value by the caller.
	 *
	 *      @param	int		$selected		Id of payment term to preselect by default
	 *      @param	string	$htmlname		Nom de la zone select
	 *      @param	int		$filtertype		Not used
	 *		@param	int		$addempty		Add an empty entry
	 * 		@param	int		$noinfoadmin		0=Add admin info, 1=Disable admin info
	 * 		@param	string	$morecss			Add more CSS on select tag
	 *		@return	void
	 */
	function select_conditions_paiements($selected=0, $htmlname='condid', $filtertype=-1, $addempty=0, $noinfoadmin=0, $morecss='')
	{
		global $langs, $user, $conf;

		dol_syslog(__METHOD__." selected=".$selected.", htmlname=".$htmlname, LOG_DEBUG);

		$this->load_cache_conditions_paiements();

		// Set default value if not already set by caller
		if (empty($selected) && ! empty($conf->global->MAIN_DEFAULT_PAYMENT_TERM_ID)) $selected = $conf->global->MAIN_DEFAULT_PAYMENT_TERM_ID;

		print '<select id="'.$htmlname.'" class="flat selectpaymentterms'.($morecss?' '.$morecss:'').'" name="'.$htmlname.'">';
		if ($addempty) print '<option value="0">&nbsp;</option>';
		foreach($this->cache_conditions_paiements as $id => $arrayconditions)
		{
			if ($selected == $id)
			{
				print '<option value="'.$id.'" selected>';
			}
			else
			{
				print '<option value="'.$id.'">';
			}
			print $arrayconditions['label'];
			print '</option>';
		}
		print '</select>';
		if ($user->admin && empty($noinfoadmin)) print info_admin($langs->trans("YouCanChangeValuesForThisListFromDictionarySetup"),1);
	}


	/**
	 *      Return list of payment methods
	 *
	 *      @param	string	$selected       Id du mode de paiement pre-selectionne
	 *      @param  string	$htmlname       Nom de la zone select
	 *      @param  string	$filtertype     To filter on field type in llx_c_paiement ('CRDT' or 'DBIT' or array('code'=>xx,'label'=>zz))
	 *      @param  int		$format         0=id+libelle, 1=code+code, 2=code+libelle, 3=id+code
	 *      @param  int		$empty			1=peut etre vide, 0 sinon
	 * 		@param	int		$noadmininfo	0=Add admin info, 1=Disable admin info
	 *      @param  int		$maxlength      Max length of label
	 *      @param  int     $active         Active or not, -1 = all
	 *      @param  string  $morecss        Add more CSS on select tag
	 * 		@return	void
	 */
	function select_types_paiements($selected='', $htmlname='paiementtype', $filtertype='', $format=0, $empty=1, $noadmininfo=0, $maxlength=0, $active=1, $morecss='')
	{
		global $langs,$user;

		dol_syslog(__METHOD__." ".$selected.", ".$htmlname.", ".$filtertype.", ".$format, LOG_DEBUG);

		$filterarray=array();
		if ($filtertype == 'CRDT')  	$filterarray=array(0,2,3);
		elseif ($filtertype == 'DBIT') 	$filterarray=array(1,2,3);
		elseif ($filtertype != '' && $filtertype != '-1') $filterarray=explode(',',$filtertype);

		$this->load_cache_types_paiements();

		print '<select id="select'.$htmlname.'" class="flat selectpaymenttypes'.($morecss?' '.$morecss:'').'" name="'.$htmlname.'">';
		if ($empty) print '<option value="">&nbsp;</option>';
		foreach($this->cache_types_paiements as $id => $arraytypes)
		{
			// If not good status
			if ($active >= 0 && $arraytypes['active'] != $active) continue;

			// On passe si on a demande de filtrer sur des modes de paiments particuliers
			if (count($filterarray) && ! in_array($arraytypes['type'],$filterarray)) continue;

			// We discard empty line if showempty is on because an empty line has already been output.
			if ($empty && empty($arraytypes['code'])) continue;

			if ($format == 0) print '<option value="'.$id.'"';
			if ($format == 1) print '<option value="'.$arraytypes['code'].'"';
			if ($format == 2) print '<option value="'.$arraytypes['code'].'"';
			if ($format == 3) print '<option value="'.$id.'"';
			// Si selected est text, on compare avec code, sinon avec id
			if (preg_match('/[a-z]/i', $selected) && $selected == $arraytypes['code']) print ' selected';
			elseif ($selected == $id) print ' selected';
			print '>';
			if ($format == 0) $value=($maxlength?dol_trunc($arraytypes['label'],$maxlength):$arraytypes['label']);
			if ($format == 1) $value=$arraytypes['code'];
			if ($format == 2) $value=($maxlength?dol_trunc($arraytypes['label'],$maxlength):$arraytypes['label']);
			if ($format == 3) $value=$arraytypes['code'];
			print $value?$value:'&nbsp;';
			print '</option>';
		}
		print '</select>';
		if ($user->admin && ! $noadmininfo) print info_admin($langs->trans("YouCanChangeValuesForThisListFromDictionarySetup"),1);
	}


	/**
	 *  Selection HT or TTC
	 *
	 *  @param	string	$selected       Id pre-selectionne
	 *  @param  string	$htmlname       Nom de la zone select
	 * 	@return	string					Code of HTML select to chose tax or not
	 */
	function selectPriceBaseType($selected='',$htmlname='price_base_type')
	{
		global $langs;

		$return='';

		$return.= '<select class="flat" name="'.$htmlname.'">';
		$options = array(
			'HT'=>$langs->trans("HT"),
			'TTC'=>$langs->trans("TTC")
		);
		foreach($options as $id => $value)
		{
			if ($selected == $id)
			{
				$return.= '<option value="'.$id.'" selected>'.$value;
			}
			else
			{
				$return.= '<option value="'.$id.'">'.$value;
			}
			$return.= '</option>';
		}
		$return.= '</select>';

		return $return;
	}

	/**
	 *  Return a HTML select list of shipping mode
	 *
	 *  @param	string	$selected          Id shipping mode pre-selected
	 *  @param  string	$htmlname          Name of select zone
	 *  @param  string	$filtre            To filter list
	 *  @param  int		$useempty          1=Add an empty value in list, 2=Add an empty value in list only if there is more than 2 entries.
	 *  @param  string	$moreattrib        To add more attribute on select
	 * 	@return	void
	 */
	function selectShippingMethod($selected='',$htmlname='shipping_method_id',$filtre='',$useempty=0,$moreattrib='')
	{
		global $langs, $conf, $user;

		$langs->load("admin");
		$langs->load("deliveries");

		$sql = "SELECT rowid, code, libelle as label";
		$sql.= " FROM ".MAIN_DB_PREFIX."c_shipment_mode";
		$sql.= " WHERE active > 0";
		if ($filtre) $sql.=" AND ".$filtre;
		$sql.= " ORDER BY libelle ASC";

		dol_syslog(get_class($this)."::selectShippingMode", LOG_DEBUG);
		$result = $this->db->query($sql);
		if ($result) {
			$num = $this->db->num_rows($result);
			$i = 0;
			if ($num) {
				print '<select id="select'.$htmlname.'" class="flat selectshippingmethod" name="'.$htmlname.'"'.($moreattrib?' '.$moreattrib:'').'>';
				if ($useempty == 1 || ($useempty == 2 && $num > 1)) {
					print '<option value="-1">&nbsp;</option>';
				}
				while ($i < $num) {
					$obj = $this->db->fetch_object($result);
					if ($selected == $obj->rowid) {
						print '<option value="'.$obj->rowid.'" selected>';
					} else {
						print '<option value="'.$obj->rowid.'">';
					}
					print ($langs->trans("SendingMethod".strtoupper($obj->code)) != "SendingMethod".strtoupper($obj->code)) ? $langs->trans("SendingMethod".strtoupper($obj->code)) : $obj->label;
					print '</option>';
					$i++;
				}
				print "</select>";
				if ($user->admin) print info_admin($langs->trans("YouCanChangeValuesForThisListFromDictionarySetup"),1);
			} else {
				print $langs->trans("NoShippingMethodDefined");
			}
		} else {
			dol_print_error($this->db);
		}
	}

	/**
	 *    Display form to select shipping mode
	 *
	 *    @param	string	$page        Page
	 *    @param    int		$selected    Id of shipping mode
	 *    @param    string	$htmlname    Name of select html field
	 *    @param    int		$addempty    1=Add an empty value in list, 2=Add an empty value in list only if there is more than 2 entries.
	 *    @return	void
	 */
	function formSelectShippingMethod($page, $selected='', $htmlname='shipping_method_id', $addempty=0)
	{
		global $langs, $db;

		$langs->load("deliveries");

		if ($htmlname != "none") {
			print '<form method="POST" action="'.$page.'">';
			print '<input type="hidden" name="action" value="setshippingmethod">';
			print '<input type="hidden" name="token" value="'.$_SESSION['newtoken'].'">';
			$this->selectShippingMethod($selected, $htmlname, '', $addempty);
			print '<input type="submit" class="button valignmiddle" value="'.$langs->trans("Modify").'">';
			print '</form>';
		} else {
			if ($selected) {
				$code=$langs->getLabelFromKey($db, $selected, 'c_shipment_mode', 'rowid', 'code');
				print $langs->trans("SendingMethod".strtoupper($code));
			} else {
				print "&nbsp;";
			}
		}
	}

	/**
	 * Creates HTML last in cycle situation invoices selector
	 *
	 * @param     string  $selected   		Preselected ID
	 * @param     int     $socid      		Company ID
	 *
	 * @return    string                     HTML select
	 */
	function selectSituationInvoices($selected = '', $socid = 0)
	{
		global $langs;

		$langs->load('bills');

		$opt = '<option value ="" selected></option>';
		$sql = 'SELECT rowid, facnumber, situation_cycle_ref, situation_counter, situation_final, fk_soc FROM ' . MAIN_DB_PREFIX . 'facture WHERE situation_counter>=1';
		$sql.= ' ORDER by situation_cycle_ref, situation_counter desc';
		$resql = $this->db->query($sql);
		if ($resql && $this->db->num_rows($resql) > 0) {
			// Last seen cycle
			$ref = 0;
			while ($obj = $this->db->fetch_object($resql)){
				//Same company ?
			    if ($socid == $obj->fk_soc) {
					//Same cycle ?
			        if ($obj->situation_cycle_ref != $ref) {
						// Just seen this cycle
			            $ref = $obj->situation_cycle_ref;
						//not final ?
			            if ($obj->situation_final != 1) {
							//Not prov?
			                if (substr($obj->facnumber, 1, 4) != 'PROV') {
			                    if ($selected == $obj->situation_final) {
			                        $opt .= '<option value="' . $obj->rowid . '" selected>' . $obj->facnumber . '</option>';
								} else {
								    $opt .= '<option value="' . $obj->rowid . '">' . $obj->facnumber . '</option>';
								}
							}
						}
					}
				}
			}
		}
		else
		{
				dol_syslog("Error sql=" . $sql . ", error=" . $this->error, LOG_ERR);
		}
		if ($opt == '<option value ="" selected></option>')
		{
			$opt = '<option value ="0" selected>' . $langs->trans('NoSituations') . '</option>';
		}
		return $opt;
	}

	/**
	 *      Creates HTML units selector (code => label)
	 *
	 *      @param	string	$selected       Preselected Unit ID
	 *      @param  string	$htmlname       Select name
	 *      @param	int		$showempty		Add a nempty line
	 * 		@return	string                  HTML select
	 */
	function selectUnits($selected = '', $htmlname = 'units', $showempty=0)
	{
		global $langs;

		$langs->load('products');

		$return= '<select class="flat" id="'.$htmlname.'" name="'.$htmlname.'">';

		$sql = 'SELECT rowid, label, code from '.MAIN_DB_PREFIX.'c_units';
		$sql.= ' WHERE active > 0';

		$resql = $this->db->query($sql);
		if($resql && $this->db->num_rows($resql) > 0)
		{
			if ($showempty) $return .= '<option value="none"></option>';

			while($res = $this->db->fetch_object($resql))
			{
				if ($selected == $res->rowid)
				{
					$return.='<option value="'.$res->rowid.'" selected>'.($langs->trans('unit'.$res->code)!=$res->label?$langs->trans('unit'.$res->code):$res->label).'</option>';
				}
				else
				{
					$return.='<option value="'.$res->rowid.'">'.($langs->trans('unit'.$res->code)!=$res->label?$langs->trans('unit'.$res->code):$res->label).'</option>';
				}
			}
			$return.='</select>';
		}
		return $return;
	}

	/**
	 *  Return a HTML select list of bank accounts
	 *
	 *  @param	string	$selected           Id account pre-selected
	 *  @param  string	$htmlname           Name of select zone
	 *  @param  int		$statut             Status of searched accounts (0=open, 1=closed, 2=both)
	 *  @param  string	$filtre             To filter list
	 *  @param  int		$useempty           1=Add an empty value in list, 2=Add an empty value in list only if there is more than 2 entries.
	 *  @param  string	$moreattrib         To add more attribute on select
	 *  @param	int		$showcurrency		Show currency in label
	 * 	@return	void
	 */
	function select_comptes($selected='',$htmlname='accountid',$statut=0,$filtre='',$useempty=0,$moreattrib='',$showcurrency=0)
	{
		global $langs, $conf;

		$langs->load("admin");

		$sql = "SELECT rowid, label, bank, clos as status, currency_code";
		$sql.= " FROM ".MAIN_DB_PREFIX."bank_account";
		$sql.= " WHERE entity IN (".getEntity('bank_account').")";
		if ($statut != 2) $sql.= " AND clos = '".$statut."'";
		if ($filtre) $sql.=" AND ".$filtre;
		$sql.= " ORDER BY label";

		dol_syslog(get_class($this)."::select_comptes", LOG_DEBUG);
		$result = $this->db->query($sql);
		if ($result)
		{
			$num = $this->db->num_rows($result);
			$i = 0;
			if ($num)
			{
				print '<select id="select'.$htmlname.'" class="flat selectbankaccount" name="'.$htmlname.'"'.($moreattrib?' '.$moreattrib:'').'>';
				if ($useempty == 1 || ($useempty == 2 && $num > 1))
				{
					print '<option value="-1">&nbsp;</option>';
				}

				while ($i < $num)
				{
					$obj = $this->db->fetch_object($result);
					if ($selected == $obj->rowid)
					{
						print '<option value="'.$obj->rowid.'" selected>';
					}
					else
					{
						print '<option value="'.$obj->rowid.'">';
					}
					print trim($obj->label);
					if ($showcurrency) print ' ('.$obj->currency_code.')';
					if ($statut == 2 && $obj->status == 1) print ' ('.$langs->trans("Closed").')';
					print '</option>';
					$i++;
				}
				print "</select>";
			}
			else
			{
				if ($statut == 0) print $langs->trans("NoActiveBankAccountDefined");
				else print $langs->trans("NoBankAccountFound");
			}
		}
		else {
			dol_print_error($this->db);
		}
	}

	/**
	 *    Display form to select bank account
	 *
	 *    @param	string	$page        Page
	 *    @param    int		$selected    Id of bank account
	 *    @param    string	$htmlname    Name of select html field
	 *    @param    int		$addempty    1=Add an empty value in list, 2=Add an empty value in list only if there is more than 2 entries.
	 *    @return	void
	 */
	function formSelectAccount($page, $selected='', $htmlname='fk_account', $addempty=0)
	{
		global $langs;
		if ($htmlname != "none") {
			print '<form method="POST" action="'.$page.'">';
			print '<input type="hidden" name="action" value="setbankaccount">';
			print '<input type="hidden" name="token" value="'.$_SESSION['newtoken'].'">';
			$this->select_comptes($selected, $htmlname, 0, '', $addempty);
			print '<input type="submit" class="button valignmiddle" value="'.$langs->trans("Modify").'">';
			print '</form>';
		} else {

			$langs->load('banks');

			if ($selected) {
				require_once DOL_DOCUMENT_ROOT .'/compta/bank/class/account.class.php';
				$bankstatic=new Account($this->db);
				$result = $bankstatic->fetch($selected);
				if ($result) print $bankstatic->getNomUrl(1);
			} else {
				print "&nbsp;";
			}
		}
	}

	/**
	 *    Return list of categories having choosed type
	 *
	 *    @param	string|int	$type				Type of category ('customer', 'supplier', 'contact', 'product', 'member'). Old mode (0, 1, 2, ...) is deprecated.
	 *    @param    string		$selected    		Id of category preselected or 'auto' (autoselect category if there is only one element)
	 *    @param    string		$htmlname			HTML field name
	 *    @param    int			$maxlength      	Maximum length for labels
	 *    @param    int			$excludeafterid 	Exclude all categories after this leaf in category tree.
	 *    @param	int			$outputmode			0=HTML select string, 1=Array
	 *    @return	string
	 *    @see select_categories
	 */
	function select_all_categories($type, $selected='', $htmlname="parent", $maxlength=64, $excludeafterid=0, $outputmode=0)
	{
		global $conf, $langs;
		$langs->load("categories");

		include_once DOL_DOCUMENT_ROOT.'/categories/class/categorie.class.php';

		// For backward compatibility
		if (is_numeric($type))
		{
			dol_syslog(__METHOD__ . ': using numeric value for parameter type is deprecated. Use string code instead.', LOG_WARNING);
		}

		if ($type === Categorie::TYPE_BANK_LINE)
		{
			// TODO Move this into common category feature
			$categids=array();
			$sql = "SELECT c.label, c.rowid";
			$sql.= " FROM ".MAIN_DB_PREFIX."bank_categ as c";
			$sql.= " WHERE entity = ".$conf->entity;
			$sql.= " ORDER BY c.label";
			$result = $this->db->query($sql);
			if ($result)
			{
				$num = $this->db->num_rows($result);
				$i = 0;
				while ($i < $num)
				{
					$objp = $this->db->fetch_object($result);
					if ($objp) $cate_arbo[$objp->rowid]=array('id'=>$objp->rowid, 'fulllabel'=>$objp->label);
					$i++;
				}
				$this->db->free($result);
			}
			else dol_print_error($this->db);
		}
		else
		{
			$cat = new Categorie($this->db);
			$cate_arbo = $cat->get_full_arbo($type, $excludeafterid);
		}

		$output = '<select class="flat" name="'.$htmlname.'" id="'.$htmlname.'">';
		$outarray=array();
		if (is_array($cate_arbo))
		{
			if (! count($cate_arbo)) $output.= '<option value="-1" disabled>'.$langs->trans("NoCategoriesDefined").'</option>';
			else
			{
				$output.= '<option value="-1">&nbsp;</option>';
				foreach($cate_arbo as $key => $value)
				{
					if ($cate_arbo[$key]['id'] == $selected || ($selected == 'auto' && count($cate_arbo) == 1))
					{
						$add = 'selected ';
					}
					else
					{
						$add = '';
					}
					$output.= '<option '.$add.'value="'.$cate_arbo[$key]['id'].'">'.dol_trunc($cate_arbo[$key]['fulllabel'],$maxlength,'middle').'</option>';

					$outarray[$cate_arbo[$key]['id']] = $cate_arbo[$key]['fulllabel'];
				}
			}
		}
		$output.= '</select>';
		$output.= "\n";

		if ($outputmode) return $outarray;
		return $output;
	}

	/**
	 *     Show a confirmation HTML form or AJAX popup
	 *
	 *     @param	string		$page        	   	Url of page to call if confirmation is OK
	 *     @param	string		$title       	   	Title
	 *     @param	string		$question    	   	Question
	 *     @param 	string		$action      	   	Action
	 *	   @param	array		$formquestion	   	An array with forms complementary inputs
	 * 	   @param	string		$selectedchoice		"" or "no" or "yes"
	 * 	   @param	int			$useajax		   	0=No, 1=Yes, 2=Yes but submit page with &confirm=no if choice is No, 'xxx'=preoutput confirm box with div id=dialog-confirm-xxx
	 *     @param	int			$height          	Force height of box
	 *     @param	int			$width				Force width of box
	 *     @return 	void
	 *     @deprecated
	 *     @see formconfirm()
	 */
	function form_confirm($page, $title, $question, $action, $formquestion='', $selectedchoice="", $useajax=0, $height=170, $width=500)
	{
		print $this->formconfirm($page, $title, $question, $action, $formquestion, $selectedchoice, $useajax, $height, $width);
	}

	/**
	 *     Show a confirmation HTML form or AJAX popup.
	 *     Easiest way to use this is with useajax=1.
	 *     If you use useajax='xxx', you must also add jquery code to trigger opening of box (with correct parameters)
	 *     just after calling this method. For example:
	 *       print '<script type="text/javascript">'."\n";
	 *       print 'jQuery(document).ready(function() {'."\n";
	 *       print 'jQuery(".xxxlink").click(function(e) { jQuery("#aparamid").val(jQuery(this).attr("rel")); jQuery("#dialog-confirm-xxx").dialog("open"); return false; });'."\n";
	 *       print '});'."\n";
	 *       print '</script>'."\n";
	 *
	 *     @param  	string		$page        	   	Url of page to call if confirmation is OK. Can contains paramaters (param 'action' and 'confirm' will be reformated)
	 *     @param	string		$title       	   	Title
	 *     @param	string		$question    	   	Question
	 *     @param 	string		$action      	   	Action
	 *	   @param  	array		$formquestion	   	An array with complementary inputs to add into forms: array(array('label'=> ,'type'=> , ))
	 *												type can be 'hidden', 'text', 'password', 'checkbox', 'radio', 'date', 'morecss', ...
	 * 	   @param  	string		$selectedchoice  	'' or 'no', or 'yes' or '1' or '0'
	 * 	   @param  	int			$useajax		   	0=No, 1=Yes, 2=Yes but submit page with &confirm=no if choice is No, 'xxx'=Yes and preoutput confirm box with div id=dialog-confirm-xxx
	 *     @param  	int			$height          	Force height of box
	 *     @param	int			$width				Force width of box ('999' or '90%'). Ignored and forced to 90% on smartphones.
	 *     @param	int			$disableformtag		1=Disable form tag. Can be used if we are already inside a <form> section.
	 *     @return 	string      	    			HTML ajax code if a confirm ajax popup is required, Pure HTML code if it's an html form
	 */
	function formconfirm($page, $title, $question, $action, $formquestion='', $selectedchoice='', $useajax=0, $height=200, $width=500, $disableformtag=0)
	{
		global $langs,$conf;
		global $useglobalvars;

		$more='';
		$formconfirm='';
		$inputok=array();
		$inputko=array();

		// Clean parameters
		$newselectedchoice=empty($selectedchoice)?"no":$selectedchoice;
		if ($conf->browser->layout == 'phone') $width='95%';

		if (is_array($formquestion) && ! empty($formquestion))
		{
			// First add hidden fields and value
			foreach ($formquestion as $key => $input)
			{
				if (is_array($input) && ! empty($input))
				{
					if ($input['type'] == 'hidden')
					{
						$more.='<input type="hidden" id="'.$input['name'].'" name="'.$input['name'].'" value="'.dol_escape_htmltag($input['value']).'">'."\n";
					}
				}
			}

			// Now add questions
			$more.='<table class="paddingtopbottomonly" width="100%">'."\n";
			$more.='<tr><td colspan="3">'.(! empty($formquestion['text'])?$formquestion['text']:'').'</td></tr>'."\n";
			foreach ($formquestion as $key => $input)
			{
				if (is_array($input) && ! empty($input))
				{
					$size=(! empty($input['size'])?' size="'.$input['size'].'"':'');
					$moreattr=(! empty($input['moreattr'])?' '.$input['moreattr']:'');
					$morecss=(! empty($input['morecss'])?' '.$input['morecss']:'');

					if ($input['type'] == 'text')
					{
						$more.='<tr><td>'.$input['label'].'</td><td colspan="2" align="left"><input type="text" class="flat'.$morecss.'" id="'.$input['name'].'" name="'.$input['name'].'"'.$size.' value="'.$input['value'].'"'.$moreattr.' /></td></tr>'."\n";
					}
					else if ($input['type'] == 'password')
					{
						$more.='<tr><td>'.$input['label'].'</td><td colspan="2" align="left"><input type="password" class="flat'.$morecss.'" id="'.$input['name'].'" name="'.$input['name'].'"'.$size.' value="'.$input['value'].'"'.$moreattr.' /></td></tr>'."\n";
					}
					else if ($input['type'] == 'select')
					{
						$more.='<tr><td>';
						if (! empty($input['label'])) $more.=$input['label'].'</td><td valign="top" colspan="2" align="left">';
						$more.=$this->selectarray($input['name'],$input['values'],$input['default'],1,0,0,$moreattr,0,0,0,'',$morecss);
						$more.='</td></tr>'."\n";
					}
					else if ($input['type'] == 'checkbox')
					{
						$more.='<tr>';
						$more.='<td>'.$input['label'].' </td><td align="left">';
						$more.='<input type="checkbox" class="flat'.$morecss.'" id="'.$input['name'].'" name="'.$input['name'].'"'.$moreattr;
						if (! is_bool($input['value']) && $input['value'] != 'false' && $input['value'] != '0') $more.=' checked';
						if (is_bool($input['value']) && $input['value']) $more.=' checked';
						if (isset($input['disabled'])) $more.=' disabled';
						$more.=' /></td>';
						$more.='<td align="left">&nbsp;</td>';
						$more.='</tr>'."\n";
					}
					else if ($input['type'] == 'radio')
					{
						$i=0;
						foreach($input['values'] as $selkey => $selval)
						{
							$more.='<tr>';
							if ($i==0) $more.='<td class="tdtop">'.$input['label'].'</td>';
							else $more.='<td>&nbsp;</td>';
							$more.='<td width="20"><input type="radio" class="flat'.$morecss.'" id="'.$input['name'].'" name="'.$input['name'].'" value="'.$selkey.'"'.$moreattr;
							if ($input['disabled']) $more.=' disabled';
							$more.=' /></td>';
							$more.='<td align="left">';
							$more.=$selval;
							$more.='</td></tr>'."\n";
							$i++;
						}
					}
					else if ($input['type'] == 'date')
					{
						$more.='<tr><td>'.$input['label'].'</td>';
						$more.='<td colspan="2" align="left">';
						$more.=$this->select_date($input['value'],$input['name'],0,0,0,'',1,0,1);
						$more.='</td></tr>'."\n";
						$formquestion[] = array('name'=>$input['name'].'day');
						$formquestion[] = array('name'=>$input['name'].'month');
						$formquestion[] = array('name'=>$input['name'].'year');
						$formquestion[] = array('name'=>$input['name'].'hour');
						$formquestion[] = array('name'=>$input['name'].'min');
					}
					else if ($input['type'] == 'other')
					{
						$more.='<tr><td>';
						if (! empty($input['label'])) $more.=$input['label'].'</td><td colspan="2" align="left">';
						$more.=$input['value'];
						$more.='</td></tr>'."\n";
					}

					else if ($input['type'] == 'onecolumn')
					{
						$more.='<tr><td colspan="3" align="left">';
						$more.=$input['value'];
						$more.='</td></tr>'."\n";
					}
				}
			}
			$more.='</table>'."\n";
		}

		// JQUI method dialog is broken with jmobile, we use standard HTML.
		// Note: When using dol_use_jmobile or no js, you must also check code for button use a GET url with action=xxx and check that you also output the confirm code when action=xxx
		// See page product/card.php for example
		if (! empty($conf->dol_use_jmobile)) $useajax=0;
		if (empty($conf->use_javascript_ajax)) $useajax=0;

		if ($useajax)
		{
			$autoOpen=true;
			$dialogconfirm='dialog-confirm';
			$button='';
			if (! is_numeric($useajax))
			{
				$button=$useajax;
				$useajax=1;
				$autoOpen=false;
				$dialogconfirm.='-'.$button;
			}
			$pageyes=$page.(preg_match('/\?/',$page)?'&':'?').'action='.$action.'&confirm=yes';
			$pageno=($useajax == 2 ? $page.(preg_match('/\?/',$page)?'&':'?').'confirm=no':'');
			// Add input fields into list of fields to read during submit (inputok and inputko)
			if (is_array($formquestion))
			{
				foreach ($formquestion as $key => $input)
				{
					//print "xx ".$key." rr ".is_array($input)."<br>\n";
					if (is_array($input) && isset($input['name'])) array_push($inputok,$input['name']);
					if (isset($input['inputko']) && $input['inputko'] == 1) array_push($inputko,$input['name']);
				}
			}
			// Show JQuery confirm box. Note that global var $useglobalvars is used inside this template
			$formconfirm.= '<div id="'.$dialogconfirm.'" title="'.dol_escape_htmltag($title).'" style="display: none;">';
			if (! empty($more)) {
				$formconfirm.= '<div class="confirmquestions">'.$more.'</div>';
			}
			$formconfirm.= ($question ? '<div class="confirmmessage">'.img_help('','').' '.$question . '</div>': '');
			$formconfirm.= '</div>'."\n";

			$formconfirm.= "\n<!-- begin ajax form_confirm page=".$page." -->\n";
			$formconfirm.= '<script type="text/javascript">'."\n";
			$formconfirm.= 'jQuery(document).ready(function() {
            $(function() {
            	$( "#'.$dialogconfirm.'" ).dialog(
            	{
                    autoOpen: '.($autoOpen ? "true" : "false").',';
					if ($newselectedchoice == 'no')
					{
						$formconfirm.='
						open: function() {
            				$(this).parent().find("button.ui-button:eq(2)").focus();
						},';
					}
					$formconfirm.='
                    resizable: false,
                    height: "'.$height.'",
                    width: "'.$width.'",
                    modal: true,
                    closeOnEscape: false,
                    buttons: {
                        "'.dol_escape_js($langs->transnoentities("Yes")).'": function() {
                        	var options="";
                        	var inputok = '.json_encode($inputok).';
                         	var pageyes = "'.dol_escape_js(! empty($pageyes)?$pageyes:'').'";
                         	if (inputok.length>0) {
                         		$.each(inputok, function(i, inputname) {
                         			var more = "";
                         			if ($("#" + inputname).attr("type") == "checkbox") { more = ":checked"; }
                         		    if ($("#" + inputname).attr("type") == "radio") { more = ":checked"; }
                         			var inputvalue = $("#" + inputname + more).val();
                         			if (typeof inputvalue == "undefined") { inputvalue=""; }
                         			options += "&" + inputname + "=" + encodeURIComponent(inputvalue);
                         		});
                         	}
                         	var urljump = pageyes + (pageyes.indexOf("?") < 0 ? "?" : "") + options;
                         	//alert(urljump);
            				if (pageyes.length > 0) { location.href = urljump; }
                            $(this).dialog("close");
                        },
                        "'.dol_escape_js($langs->transnoentities("No")).'": function() {
                        	var options = "";
                         	var inputko = '.json_encode($inputko).';
                         	var pageno="'.dol_escape_js(! empty($pageno)?$pageno:'').'";
                         	if (inputko.length>0) {
                         		$.each(inputko, function(i, inputname) {
                         			var more = "";
                         			if ($("#" + inputname).attr("type") == "checkbox") { more = ":checked"; }
                         			var inputvalue = $("#" + inputname + more).val();
                         			if (typeof inputvalue == "undefined") { inputvalue=""; }
                         			options += "&" + inputname + "=" + encodeURIComponent(inputvalue);
                         		});
                         	}
                         	var urljump=pageno + (pageno.indexOf("?") < 0 ? "?" : "") + options;
                         	//alert(urljump);
            				if (pageno.length > 0) { location.href = urljump; }
                            $(this).dialog("close");
                        }
                    }
                }
                );

            	var button = "'.$button.'";
            	if (button.length > 0) {
                	$( "#" + button ).click(function() {
                		$("#'.$dialogconfirm.'").dialog("open");
        			});
                }
            });
            });
            </script>';
			$formconfirm.= "<!-- end ajax form_confirm -->\n";
		}
		else
		{
			$formconfirm.= "\n<!-- begin form_confirm page=".$page." -->\n";

			if (empty($disableformtag)) $formconfirm.= '<form method="POST" action="'.$page.'" class="notoptoleftroright">'."\n";

			$formconfirm.= '<input type="hidden" name="action" value="'.$action.'">'."\n";
			if (empty($disableformtag)) $formconfirm.= '<input type="hidden" name="token" value="'.$_SESSION['newtoken'].'">'."\n";

			$formconfirm.= '<table width="100%" class="valid">'."\n";

			// Line title
			$formconfirm.= '<tr class="validtitre"><td class="validtitre" colspan="3">'.img_picto('','recent').' '.$title.'</td></tr>'."\n";

			// Line form fields
			if ($more)
			{
				$formconfirm.='<tr class="valid"><td class="valid" colspan="3">'."\n";
				$formconfirm.=$more;
				$formconfirm.='</td></tr>'."\n";
			}

			// Line with question
			$formconfirm.= '<tr class="valid">';
			$formconfirm.= '<td class="valid">'.$question.'</td>';
			$formconfirm.= '<td class="valid">';
			$formconfirm.= $this->selectyesno("confirm",$newselectedchoice);
			$formconfirm.= '</td>';
			$formconfirm.= '<td class="valid" align="center"><input class="button valignmiddle" type="submit" value="'.$langs->trans("Validate").'"></td>';
			$formconfirm.= '</tr>'."\n";

			$formconfirm.= '</table>'."\n";

			if (empty($disableformtag)) $formconfirm.= "</form>\n";
			$formconfirm.= '<br>';

			$formconfirm.= "<!-- end form_confirm -->\n";
		}

		return $formconfirm;
	}


	/**
	 *    Show a form to select a project
	 *
	 *    @param	int		$page        		Page
	 *    @param	int		$socid       		Id third party (-1=all, 0=only projects not linked to a third party, id=projects not linked or linked to third party id)
	 *    @param    int		$selected    		Id pre-selected project
	 *    @param    string	$htmlname    		Name of select field
	 *    @param	int		$discard_closed		Discard closed projects (0=Keep,1=hide completely except $selected,2=Disable)
	 *    @param	int		$maxlength			Max length
	 *    @param	int		$forcefocus			Force focus on field (works with javascript only)
	 *    @param    int     $nooutput           No print is done. String is returned.
	 *    @return	string                      Return html content
	 */
	function form_project($page, $socid, $selected='', $htmlname='projectid', $discard_closed=0, $maxlength=20, $forcefocus=0, $nooutput=0)
	{
		global $langs;

		require_once DOL_DOCUMENT_ROOT.'/core/lib/project.lib.php';
		require_once DOL_DOCUMENT_ROOT.'/core/class/html.formprojet.class.php';

		$out='';

		$formproject=new FormProjets($this->db);

		$langs->load("project");
		if ($htmlname != "none")
		{
			$out.="\n";
			$out.='<form method="post" action="'.$page.'">';
			$out.='<input type="hidden" name="action" value="classin">';
			$out.='<input type="hidden" name="token" value="'.$_SESSION['newtoken'].'">';
			$out.=$formproject->select_projects($socid, $selected, $htmlname, $maxlength, 0, 1, $discard_closed, $forcefocus, 0, 0, '', 1);
			$out.='<input type="submit" class="button" value="'.$langs->trans("Modify").'">';
			$out.='</form>';
		}
		else
		{
			if ($selected)
			{
				$projet = new Project($this->db);
				$projet->fetch($selected);
				//print '<a href="'.DOL_URL_ROOT.'/projet/card.php?id='.$selected.'">'.$projet->title.'</a>';
				$out.=$projet->getNomUrl(0,'',1);
			}
			else
			{
				$out.="&nbsp;";
			}
		}

		if (empty($nooutput))
		{
			print $out;
			return '';
		}
		return $out;
	}

	/**
	 *	Show a form to select payment conditions
	 *
	 *  @param	int		$page        	Page
	 *  @param  string	$selected    	Id condition pre-selectionne
	 *  @param  string	$htmlname    	Name of select html field
	 *	@param	int		$addempty		Add empty entry
	 *  @return	void
	 */
	function form_conditions_reglement($page, $selected='', $htmlname='cond_reglement_id', $addempty=0)
	{
		global $langs;
		if ($htmlname != "none")
		{
			print '<form method="post" action="'.$page.'">';
			print '<input type="hidden" name="action" value="setconditions">';
			print '<input type="hidden" name="token" value="'.$_SESSION['newtoken'].'">';
			$this->select_conditions_paiements($selected,$htmlname,-1,$addempty);
			print '<input type="submit" class="button valignmiddle" value="'.$langs->trans("Modify").'">';
			print '</form>';
		}
		else
		{
			if ($selected)
			{
				$this->load_cache_conditions_paiements();
				print $this->cache_conditions_paiements[$selected]['label'];
			} else {
				print "&nbsp;";
			}
		}
	}

	/**
	 *  Show a form to select a delivery delay
	 *
	 *  @param  int		$page        	Page
	 *  @param  string	$selected    	Id condition pre-selectionne
	 *  @param  string	$htmlname    	Name of select html field
	 *	@param	int		$addempty		Ajoute entree vide
	 *  @return	void
	 */
	function form_availability($page, $selected='', $htmlname='availability', $addempty=0)
	{
		global $langs;
		if ($htmlname != "none")
		{
			print '<form method="post" action="'.$page.'">';
			print '<input type="hidden" name="action" value="setavailability">';
			print '<input type="hidden" name="token" value="'.$_SESSION['newtoken'].'">';
			$this->selectAvailabilityDelay($selected,$htmlname,-1,$addempty);
			print '<input type="submit" class="button" value="'.$langs->trans("Modify").'">';
			print '</form>';
		}
		else
		{
			if ($selected)
			{
				$this->load_cache_availability();
				print $this->cache_availability[$selected]['label'];
			} else {
				print "&nbsp;";
			}
		}
	}

	/**
	 *	Output HTML form to select list of input reason (events that triggered an object creation, like after sending an emailing, making an advert, ...)
	 *  List found into table c_input_reason loaded by loadCacheInputReason
	 *
	 *  @param  string	$page        	Page
	 *  @param  string	$selected    	Id condition pre-selectionne
	 *  @param  string	$htmlname    	Name of select html field
	 *	@param	int		$addempty		Add empty entry
	 *  @return	void
	 */
	function formInputReason($page, $selected='', $htmlname='demandreason', $addempty=0)
	{
		global $langs;
		if ($htmlname != "none")
		{
			print '<form method="post" action="'.$page.'">';
			print '<input type="hidden" name="action" value="setdemandreason">';
			print '<input type="hidden" name="token" value="'.$_SESSION['newtoken'].'">';
			$this->selectInputReason($selected,$htmlname,-1,$addempty);
			print '<input type="submit" class="button" value="'.$langs->trans("Modify").'">';
			print '</form>';
		}
		else
		{
			if ($selected)
			{
				$this->loadCacheInputReason();
				foreach ($this->cache_demand_reason as $key => $val)
				{
					if ($val['id'] == $selected)
					{
						print $val['label'];
						break;
					}
				}
			} else {
				print "&nbsp;";
			}
		}
	}

	/**
	 *    Show a form + html select a date
	 *
	 *    @param	string		$page        	Page
	 *    @param	string		$selected    	Date preselected
	 *    @param    string		$htmlname    	Html name of date input fields or 'none'
	 *    @param    int			$displayhour 	Display hour selector
	 *    @param    int			$displaymin		Display minutes selector
	 *    @param	int			$nooutput		1=No print output, return string
	 *    @return	string
	 *    @see		select_date
	 */
	function form_date($page, $selected, $htmlname, $displayhour=0, $displaymin=0, $nooutput=0)
	{
		global $langs;

		$ret='';

		if ($htmlname != "none")
		{
			$ret.='<form method="post" action="'.$page.'" name="form'.$htmlname.'">';
			$ret.='<input type="hidden" name="action" value="set'.$htmlname.'">';
			$ret.='<input type="hidden" name="token" value="'.$_SESSION['newtoken'].'">';
			$ret.='<table class="nobordernopadding" cellpadding="0" cellspacing="0">';
			$ret.='<tr><td>';
			$ret.=$this->select_date($selected,$htmlname,$displayhour,$displaymin,1,'form'.$htmlname,1,0,1);
			$ret.='</td>';
			$ret.='<td align="left"><input type="submit" class="button" value="'.$langs->trans("Modify").'"></td>';
			$ret.='</tr></table></form>';
		}
		else
		{
			if ($displayhour) $ret.=dol_print_date($selected,'dayhour');
			else $ret.=dol_print_date($selected,'day');
		}

		if (empty($nooutput)) print $ret;
		return $ret;
	}


	/**
	 *  Show a select form to choose a user
	 *
	 *  @param	string	$page        	Page
	 *  @param  string	$selected    	Id of user preselected
	 *  @param  string	$htmlname    	Name of input html field. If 'none', we just output the user link.
	 *  @param  array	$exclude		List of users id to exclude
	 *  @param  array	$include        List of users id to include
	 *  @return	void
	 */
	function form_users($page, $selected='', $htmlname='userid', $exclude='', $include='')
	{
		global $langs;

		if ($htmlname != "none")
		{
			print '<form method="POST" action="'.$page.'" name="form'.$htmlname.'">';
			print '<input type="hidden" name="action" value="set'.$htmlname.'">';
			print '<input type="hidden" name="token" value="'.$_SESSION['newtoken'].'">';
			print $this->select_dolusers($selected,$htmlname,1,$exclude,0,$include);
			print '<input type="submit" class="button valignmiddle" value="'.$langs->trans("Modify").'">';
			print '</form>';
		}
		else
		{
			if ($selected)
			{
				require_once DOL_DOCUMENT_ROOT .'/user/class/user.class.php';
				$theuser=new User($this->db);
				$theuser->fetch($selected);
				print $theuser->getNomUrl(1);
			} else {
				print "&nbsp;";
			}
		}
	}


	/**
	 *    Show form with payment mode
	 *
	 *    @param	string	$page        	Page
	 *    @param    int		$selected    	Id mode pre-selectionne
	 *    @param    string	$htmlname    	Name of select html field
	 *    @param  	string	$filtertype		To filter on field type in llx_c_paiement (array('code'=>xx,'label'=>zz))
	 *    @param    int     $active         Active or not, -1 = all
	 *    @return	void
	 */
	function form_modes_reglement($page, $selected='', $htmlname='mode_reglement_id', $filtertype='', $active=1)
	{
		global $langs;
		if ($htmlname != "none")
		{
			print '<form method="POST" action="'.$page.'">';
			print '<input type="hidden" name="action" value="setmode">';
			print '<input type="hidden" name="token" value="'.$_SESSION['newtoken'].'">';
			$this->select_types_paiements($selected,$htmlname,$filtertype,0,0,0,0,$active);
			print '<input type="submit" class="button valignmiddle" value="'.$langs->trans("Modify").'">';
			print '</form>';
		}
		else
		{
			if ($selected)
			{
				$this->load_cache_types_paiements();
				print $this->cache_types_paiements[$selected]['label'];
			} else {
				print "&nbsp;";
			}
		}
	}

	/**
	 *    Show form with multicurrency code
	 *
	 *    @param	string	$page        	Page
	 *    @param    string	$selected    	code pre-selectionne
	 *    @param    string	$htmlname    	Name of select html field
	 *    @return	void
	 */
	function form_multicurrency_code($page, $selected='', $htmlname='multicurrency_code')
	{
		global $langs;
		if ($htmlname != "none")
		{
			print '<form method="POST" action="'.$page.'">';
			print '<input type="hidden" name="action" value="setmulticurrencycode">';
			print '<input type="hidden" name="token" value="'.$_SESSION['newtoken'].'">';
			print $this->selectMultiCurrency($selected, $htmlname, 0);
			print '<input type="submit" class="button valignmiddle" value="'.$langs->trans("Modify").'">';
			print '</form>';
		}
		else
		{
			dol_include_once('/core/lib/company.lib.php');
			print !empty($selected) ? currency_name($selected,1) : '&nbsp;';
		}
	}

	/**
	 *    Show form with multicurrency rate
	 *
	 *    @param	string	$page        	Page
	 *    @param    double	$rate	    	Current rate
	 *    @param    string	$htmlname    	Name of select html field
	 *    @param    string  $currency       Currency code to explain the rate
	 *    @return	void
	 */
	function form_multicurrency_rate($page, $rate='', $htmlname='multicurrency_tx', $currency='')
	{
		global $langs, $mysoc, $conf;

		if ($htmlname != "none")
		{
			print '<form method="POST" action="'.$page.'">';
			print '<input type="hidden" name="action" value="setmulticurrencyrate">';
			print '<input type="hidden" name="token" value="'.$_SESSION['newtoken'].'">';
			print '<input type="text" name="'.$htmlname.'" value="'.(!empty($rate) ? price($rate) : 1).'" size="10" /> ';
			print '<select name="calculation_mode">';
			print '<option value="1">'.$currency.' > '.$conf->currency.'</option>';
			print '<option value="2">'.$conf->currency.' > '.$currency.'</option>';
			print '</select> ';
			print '<input type="submit" class="button valignmiddle" value="'.$langs->trans("Modify").'">';
			print '</form>';
		}
		else
		{
			if (! empty($rate))
			{
				print price($rate, 1, $langs, 1, 0);
				if ($currency && $rate != 1) print ' &nbsp; ('.price($rate, 1, $langs, 1, 0).' '.$currency.' = 1 '.$conf->currency.')';
			}
			else
			{
				print 1;
			}
		}
	}


	/**
	 *	Show a select box with available absolute discounts
	 *
	 *  @param  string	$page        	Page URL where form is shown
	 *  @param  int		$selected    	Value pre-selected
	 *	@param  string	$htmlname    	Name of SELECT component. If 'none', not changeable. Example 'remise_id'.
	 *	@param	int		$socid			Third party id
	 * 	@param	float	$amount			Total amount available
	 * 	@param	string	$filter			SQL filter on discounts
	 * 	@param	int		$maxvalue		Max value for lines that can be selected
	 *  @param  string	$more           More string to add
	 *  @param  int     $hidelist       1=Hide list
	 *  @param	int		$discount_type	0 => customer discount, 1 => supplier discount
	 *  @return	void
	 */
	function form_remise_dispo($page, $selected, $htmlname, $socid, $amount, $filter='', $maxvalue=0, $more='', $hidelist=0, $discount_type=0)
	{
		global $conf,$langs;
		if ($htmlname != "none")
		{
			print '<form method="post" action="'.$page.'">';
			print '<input type="hidden" name="action" value="setabsolutediscount">';
			print '<input type="hidden" name="token" value="'.$_SESSION['newtoken'].'">';
			print '<div class="inline-block">';
			if(! empty($discount_type)) {
				if (! empty($conf->global->FACTURE_DEPOSITS_ARE_JUST_PAYMENTS))
				{
					if (! $filter || $filter=="fk_invoice_supplier_source IS NULL") $translationKey = 'HasAbsoluteDiscountFromSupplier';    // If we want deposit to be substracted to payments only and not to total of final invoice
					else $translationKey = 'HasCreditNoteFromSupplier';
				}
				else
				{
					if (! $filter || $filter=="fk_invoice_supplier_source IS NULL OR (description LIKE '(DEPOSIT)%' AND description NOT LIKE '(EXCESS PAID)%')") $translationKey = 'HasAbsoluteDiscountFromSupplier';
					else $translationKey = 'HasCreditNoteFromSupplier';
				}
			} else {
				if (! empty($conf->global->FACTURE_DEPOSITS_ARE_JUST_PAYMENTS))
				{
					if (! $filter || $filter=="fk_facture_source IS NULL") $translationKey = 'CompanyHasAbsoluteDiscount';    // If we want deposit to be substracted to payments only and not to total of final invoice
					else $translationKey = 'CompanyHasCreditNote';
				}
				else
				{
					if (! $filter || $filter=="fk_facture_source IS NULL OR (description LIKE '(DEPOSIT)%' AND description NOT LIKE '(EXCESS RECEIVED)%')") $translationKey = 'CompanyHasAbsoluteDiscount';
					else $translationKey = 'CompanyHasCreditNote';
				}
			}
			print $langs->trans($translationKey,price($amount,0,$langs,0,0,-1,$conf->currency));
			if (empty($hidelist)) print ': ';
			print '</div>';
			if (empty($hidelist))
			{
				print '<div class="inline-block" style="padding-right: 10px">';
				$newfilter = 'discount_type='.intval($discount_type);
				if(! empty($discount_type)) {
					$newfilter.= ' AND fk_invoice_supplier IS NULL AND fk_invoice_supplier_line IS NULL'; // Supplier discounts available
				} else {
					$newfilter.= ' AND fk_facture IS NULL AND fk_facture_line IS NULL'; // Customer discounts available
				}
				if ($filter) $newfilter.=' AND ('.$filter.')';
				$nbqualifiedlines=$this->select_remises($selected,$htmlname,$newfilter,$socid,$maxvalue);
				if ($nbqualifiedlines > 0)
				{
					print ' &nbsp; <input type="submit" class="button" value="'.dol_escape_htmltag($langs->trans("UseLine")).'"';
					if(! empty($discount_type) && $filter && $filter != "fk_invoice_supplier_source IS NULL OR (description LIKE '(DEPOSIT)%' AND description NOT LIKE '(EXCESS PAID)%')")
						print ' title="'.$langs->trans("UseCreditNoteInInvoicePayment").'"';
					if(empty($discount_type) && $filter && $filter != "fk_facture_source IS NULL OR (description LIKE '(DEPOSIT)%' AND description NOT LIKE '(EXCESS RECEIVED)%')")
						print ' title="'.$langs->trans("UseCreditNoteInInvoicePayment").'"';

					print '>';
				}
				print '</div>';
			}
			if ($more)
			{
				print '<div class="inline-block">';
				print $more;
				print '</div>';
			}
			print '</form>';
		}
		else
		{
			if ($selected)
			{
				print $selected;
			}
			else
			{
				print "0";
			}
		}
	}


	/**
	 *    Show forms to select a contact
	 *
	 *    @param	string		$page        	Page
	 *    @param	Societe		$societe		Filter on third party
	 *    @param    int			$selected    	Id contact pre-selectionne
	 *    @param    string		$htmlname    	Name of HTML select. If 'none', we just show contact link.
	 *    @return	void
	 */
	function form_contacts($page, $societe, $selected='', $htmlname='contactid')
	{
		global $langs, $conf;

		if ($htmlname != "none")
		{
			print '<form method="post" action="'.$page.'">';
			print '<input type="hidden" name="action" value="set_contact">';
			print '<input type="hidden" name="token" value="'.$_SESSION['newtoken'].'">';
			print '<table class="nobordernopadding" cellpadding="0" cellspacing="0">';
			print '<tr><td>';
			$num=$this->select_contacts($societe->id, $selected, $htmlname);
			if ($num==0)
			{
				$addcontact = (! empty($conf->global->SOCIETE_ADDRESSES_MANAGEMENT) ? $langs->trans("AddContact") : $langs->trans("AddContactAddress"));
				print '<a href="'.DOL_URL_ROOT.'/contact/card.php?socid='.$societe->id.'&amp;action=create&amp;backtoreferer=1">'.$addcontact.'</a>';
			}
			print '</td>';
			print '<td align="left"><input type="submit" class="button" value="'.$langs->trans("Modify").'"></td>';
			print '</tr></table></form>';
		}
		else
		{
			if ($selected)
			{
				require_once DOL_DOCUMENT_ROOT .'/contact/class/contact.class.php';
				$contact=new Contact($this->db);
				$contact->fetch($selected);
				print $contact->getFullName($langs);
			} else {
				print "&nbsp;";
			}
		}
	}

	/**
	 *  Output html select to select thirdparty
	 *
	 *  @param	string	$page       	Page
	 *  @param  string	$selected   	Id preselected
	 *  @param  string	$htmlname		Name of HTML select
	 *  @param  string	$filter         optional filters criteras
	 *	@param	int		$showempty		Add an empty field
	 * 	@param	int		$showtype		Show third party type in combolist (customer, prospect or supplier)
	 * 	@param	int		$forcecombo		Force to use combo box
	 *  @param	array	$events			Event options. Example: array(array('method'=>'getContacts', 'url'=>dol_buildpath('/core/ajax/contacts.php',1), 'htmlname'=>'contactid', 'params'=>array('add-customer-contact'=>'disabled')))
	 *  @return	void
	 */
	function form_thirdparty($page, $selected='', $htmlname='socid', $filter='',$showempty=0, $showtype=0, $forcecombo=0, $events=array())
	{
		global $langs;

		if ($htmlname != "none")
		{
			print '<form method="post" action="'.$page.'">';
			print '<input type="hidden" name="action" value="set_thirdparty">';
			print '<input type="hidden" name="token" value="'.$_SESSION['newtoken'].'">';
			print $this->select_company($selected, $htmlname, $filter, $showempty, $showtype, $forcecombo, $events);
			print '<input type="submit" class="button valignmiddle" value="'.$langs->trans("Modify").'">';
			print '</form>';
		}
		else
		{
			if ($selected)
			{
				require_once DOL_DOCUMENT_ROOT .'/societe/class/societe.class.php';
				$soc = new Societe($this->db);
				$soc->fetch($selected);
				print $soc->getNomUrl($langs);
			}
			else
			{
				print "&nbsp;";
			}
		}
	}

	/**
	 *    Retourne la liste des devises, dans la langue de l'utilisateur
	 *
	 *    @param	string	$selected    preselected currency code
	 *    @param    string	$htmlname    name of HTML select list
	 *    @return	void
	 */
	function select_currency($selected='',$htmlname='currency_id')
	{
		print $this->selectCurrency($selected,$htmlname);
	}

	/**
	 *  Retourne la liste des devises, dans la langue de l'utilisateur
	 *
	 *  @param	string	$selected    preselected currency code
	 *  @param  string	$htmlname    name of HTML select list
	 * 	@return	string
	 */
	function selectCurrency($selected='',$htmlname='currency_id')
	{
		global $conf,$langs,$user;

		$langs->loadCacheCurrencies('');

		$out='';

		if ($selected=='euro' || $selected=='euros') $selected='EUR';   // Pour compatibilite

		$out.= '<select class="flat maxwidth200onsmartphone minwidth300" name="'.$htmlname.'" id="'.$htmlname.'">';
		foreach ($langs->cache_currencies as $code_iso => $currency)
		{
			if ($selected && $selected == $code_iso)
			{
				$out.= '<option value="'.$code_iso.'" selected>';
			}
			else
			{
				$out.= '<option value="'.$code_iso.'">';
			}
			$out.= $currency['label'];
			$out.= ' ('.$langs->getCurrencySymbol($code_iso).')';
			$out.= '</option>';
		}
		$out.= '</select>';
		if ($user->admin) $out.= info_admin($langs->trans("YouCanChangeValuesForThisListFromDictionarySetup"),1);

		// Make select dynamic
		include_once DOL_DOCUMENT_ROOT . '/core/lib/ajax.lib.php';
		$out .= ajax_combobox($htmlname);

		return $out;
	}

	/**
	 *	Return array of currencies in user language
	 *
	 *  @param	string	$selected    preselected currency code
	 *  @param  string	$htmlname    name of HTML select list
	 *  @param  integer	$useempty    1=Add empty line
	 * 	@return	string
	 */
	function selectMultiCurrency($selected='', $htmlname='multicurrency_code', $useempty=0)
	{
		global $db,$conf,$langs,$user;

		$langs->loadCacheCurrencies('');        // Load ->cache_currencies

		$TCurrency = array();

		$sql = 'SELECT code FROM '.MAIN_DB_PREFIX.'multicurrency';
		$sql.= " WHERE entity IN ('".getEntity('mutlicurrency')."')";
		$resql = $db->query($sql);
		if ($resql)
		{
			while ($obj = $db->fetch_object($resql)) $TCurrency[$obj->code] = $obj->code;
		}

		$out='';
		$out.= '<select class="flat" name="'.$htmlname.'" id="'.$htmlname.'">';
		if ($useempty) $out .= '<option value=""></option>';
		// If company current currency not in table, we add it into list. Should always be available.
		if (! in_array($conf->currency, $TCurrency))
		{
			$TCurrency[$conf->currency] = $conf->currency;
		}
		if (count($TCurrency) > 0)
		{
			foreach ($langs->cache_currencies as $code_iso => $currency)
			{
				if (isset($TCurrency[$code_iso]))
				{
					if (!empty($selected) && $selected == $code_iso) $out.= '<option value="'.$code_iso.'" selected="selected">';
					else $out.= '<option value="'.$code_iso.'">';

					$out.= $currency['label'];
					$out.= ' ('.$langs->getCurrencySymbol($code_iso).')';
					$out.= '</option>';
				}
			}

		}

		$out.= '</select>';
		// Make select dynamic
		include_once DOL_DOCUMENT_ROOT . '/core/lib/ajax.lib.php';
		$out.= ajax_combobox($htmlname);

		return $out;
	}

	/**
	 *	Load into the cache vat rates of a country
	 *
	 *	@param	string	$country_code		Country code with quotes ("'CA'", or "'CA,IN,...'")
	 *	@return	int							Nb of loaded lines, 0 if already loaded, <0 if KO
	 */
	function load_cache_vatrates($country_code)
	{
		global $langs;

		$num = count($this->cache_vatrates);
		if ($num > 0) return $num;    // Cache already loaded

		dol_syslog(__METHOD__, LOG_DEBUG);

		$sql  = "SELECT DISTINCT t.rowid, t.code, t.taux, t.localtax1, t.localtax1_type, t.localtax2, t.localtax2_type, t.recuperableonly";
		$sql.= " FROM ".MAIN_DB_PREFIX."c_tva as t, ".MAIN_DB_PREFIX."c_country as c";
		$sql.= " WHERE t.fk_pays = c.rowid";
		$sql.= " AND t.active > 0";
		$sql.= " AND c.code IN (".$country_code.")";
		$sql.= " ORDER BY t.code ASC, t.taux ASC, t.recuperableonly ASC";

		$resql=$this->db->query($sql);
		if ($resql)
		{
			$num = $this->db->num_rows($resql);
			if ($num)
			{
				for ($i = 0; $i < $num; $i++)
				{
					$obj = $this->db->fetch_object($resql);
					$this->cache_vatrates[$i]['rowid']	= $obj->rowid;
					$this->cache_vatrates[$i]['code']	= $obj->code;
					$this->cache_vatrates[$i]['txtva']	= $obj->taux;
					$this->cache_vatrates[$i]['nprtva']	= $obj->recuperableonly;
					$this->cache_vatrates[$i]['localtax1']	    = $obj->localtax1;
					$this->cache_vatrates[$i]['localtax1_type']	= $obj->localtax1_type;
					$this->cache_vatrates[$i]['localtax2']	    = $obj->localtax2;
					$this->cache_vatrates[$i]['localtax2_type']	= $obj->localtax1_type;

					$this->cache_vatrates[$i]['label']	= $obj->taux.'%'.($obj->code?' ('.$obj->code.')':'');   // Label must contains only 0-9 , . % or *
					$this->cache_vatrates[$i]['labelallrates'] = $obj->taux.'/'.($obj->localtax1?$obj->localtax1:'0').'/'.($obj->localtax2?$obj->localtax2:'0').($obj->code?' ('.$obj->code.')':'');	// Must never be used as key, only label
					$positiverates='';
					if ($obj->taux) $positiverates.=($positiverates?'/':'').$obj->taux;
					if ($obj->localtax1) $positiverates.=($positiverates?'/':'').$obj->localtax1;
					if ($obj->localtax2) $positiverates.=($positiverates?'/':'').$obj->localtax2;
					if (empty($positiverates)) $positiverates='0';
					$this->cache_vatrates[$i]['labelpositiverates'] = $positiverates.($obj->code?' ('.$obj->code.')':'');	// Must never be used as key, only label
				}

				return $num;
			}
			else
			{
				$this->error = '<font class="error">'.$langs->trans("ErrorNoVATRateDefinedForSellerCountry",$country_code).'</font>';
				return -1;
			}
		}
		else
		{
			$this->error = '<font class="error">'.$this->db->error().'</font>';
			return -2;
		}
	}

	/**
	 *  Output an HTML select vat rate.
	 *  The name of this function should be selectVat. We keep bad name for compatibility purpose.
	 *
	 *  @param	string	      $htmlname           Name of HTML select field
	 *  @param  float|string  $selectedrate       Force preselected vat rate. Can be '8.5' or '8.5 (NOO)' for example. Use '' for no forcing.
	 *  @param  Societe	      $societe_vendeuse   Thirdparty seller
	 *  @param  Societe	      $societe_acheteuse  Thirdparty buyer
	 *  @param  int		      $idprod             Id product. O if unknown of NA.
	 *  @param  int		      $info_bits          Miscellaneous information on line (1 for NPR)
	 *  @param  int|string    $type               ''=Unknown, 0=Product, 1=Service (Used if idprod not defined)
	 *                  		                  Si vendeur non assujeti a TVA, TVA par defaut=0. Fin de regle.
	 *                  					      Si le (pays vendeur = pays acheteur) alors la TVA par defaut=TVA du produit vendu. Fin de regle.
	 *                  					      Si (vendeur et acheteur dans Communaute europeenne) et bien vendu = moyen de transports neuf (auto, bateau, avion), TVA par defaut=0 (La TVA doit etre paye par l'acheteur au centre d'impots de son pays et non au vendeur). Fin de regle.
	 *                                            Si vendeur et acheteur dans Communauté européenne et acheteur= particulier alors TVA par défaut=TVA du produit vendu. Fin de règle.
	 *                                            Si vendeur et acheteur dans Communauté européenne et acheteur= entreprise alors TVA par défaut=0. Fin de règle.
	 *                  					      Sinon la TVA proposee par defaut=0. Fin de regle.
	 *  @param	bool	     $options_only		  Return HTML options lines only (for ajax treatment)
	 *  @param  int          $mode                0=Use vat rate as key in combo list, 1=Add VAT code after vat rate into key, -1=Use id of vat line as key
	 *  @return	string
	 */
	function load_tva($htmlname='tauxtva', $selectedrate='', $societe_vendeuse='', $societe_acheteuse='', $idprod=0, $info_bits=0, $type='', $options_only=false, $mode=0)
	{
		global $langs,$conf,$mysoc;

		$langs->load('errors');

		$return='';

		// Define defaultnpr, defaultttx and defaultcode
		$defaultnpr=($info_bits & 0x01);
		$defaultnpr=(preg_match('/\*/',$selectedrate) ? 1 : $defaultnpr);
		$defaulttx=str_replace('*','',$selectedrate);
		$defaultcode='';
		if (preg_match('/\((.*)\)/', $defaulttx, $reg))
		{
			$defaultcode=$reg[1];
			$defaulttx=preg_replace('/\s*\(.*\)/','',$defaulttx);
		}
		//var_dump($selectedrate.'-'.$defaulttx.'-'.$defaultnpr.'-'.$defaultcode);

		// Check parameters
		if (is_object($societe_vendeuse) && ! $societe_vendeuse->country_code)
		{
			if ($societe_vendeuse->id == $mysoc->id)
			{
				$return.= '<font class="error">'.$langs->trans("ErrorYourCountryIsNotDefined").'</div>';
			}
			else
			{
				$return.= '<font class="error">'.$langs->trans("ErrorSupplierCountryIsNotDefined").'</div>';
			}
			return $return;
		}

		//var_dump($societe_acheteuse);
		//print "name=$name, selectedrate=$selectedrate, seller=".$societe_vendeuse->country_code." buyer=".$societe_acheteuse->country_code." buyer is company=".$societe_acheteuse->isACompany()." idprod=$idprod, info_bits=$info_bits type=$type";
		//exit;

		// Define list of countries to use to search VAT rates to show
		// First we defined code_country to use to find list
		if (is_object($societe_vendeuse))
		{
			$code_country="'".$societe_vendeuse->country_code."'";
		}
		else
		{
			$code_country="'".$mysoc->country_code."'";   // Pour compatibilite ascendente
		}
		if (! empty($conf->global->SERVICE_ARE_ECOMMERCE_200238EC))    // If option to have vat for end customer for services is on
		{
			require_once DOL_DOCUMENT_ROOT.'/core/lib/company.lib.php';
			if (! isInEEC($societe_vendeuse) && (! is_object($societe_acheteuse) || (isInEEC($societe_acheteuse) && ! $societe_acheteuse->isACompany())))
			{
				// We also add the buyer
				if (is_numeric($type))
				{
					if ($type == 1) // We know product is a service
					{
						$code_country.=",'".$societe_acheteuse->country_code."'";
					}
				}
				else if (! $idprod)  // We don't know type of product
				{
					$code_country.=",'".$societe_acheteuse->country_code."'";
				}
				else
				{
					$prodstatic=new Product($this->db);
					$prodstatic->fetch($idprod);
					if ($prodstatic->type == Product::TYPE_SERVICE)   // We know product is a service
					{
						$code_country.=",'".$societe_acheteuse->country_code."'";
					}
				}
			}
		}

		// Now we get list
		$num = $this->load_cache_vatrates($code_country);   // If no vat defined, return -1 with message into this->error

		if ($num > 0)
		{
			// Definition du taux a pre-selectionner (si defaulttx non force et donc vaut -1 ou '')
			if ($defaulttx < 0 || dol_strlen($defaulttx) == 0)
			{
				$tmpthirdparty=new Societe($this->db);
				$defaulttx=get_default_tva($societe_vendeuse, (is_object($societe_acheteuse)?$societe_acheteuse:$tmpthirdparty), $idprod);
				$defaultnpr=get_default_npr($societe_vendeuse, (is_object($societe_acheteuse)?$societe_acheteuse:$tmpthirdparty), $idprod);
				if (empty($defaulttx)) $defaultnpr=0;
			}

			// Si taux par defaut n'a pu etre determine, on prend dernier de la liste.
			// Comme ils sont tries par ordre croissant, dernier = plus eleve = taux courant
			if ($defaulttx < 0 || dol_strlen($defaulttx) == 0)
			{
				if (empty($conf->global->MAIN_VAT_DEFAULT_IF_AUTODETECT_FAILS)) $defaulttx = $this->cache_vatrates[$num-1]['txtva'];
				else $defaulttx=($conf->global->MAIN_VAT_DEFAULT_IF_AUTODETECT_FAILS == 'none' ? '' : $conf->global->MAIN_VAT_DEFAULT_IF_AUTODETECT_FAILS);
			}

			// Disabled if seller is not subject to VAT
			$disabled=false; $title='';
			if (is_object($societe_vendeuse) && $societe_vendeuse->id == $mysoc->id && $societe_vendeuse->tva_assuj == "0")
			{
				$title=' title="'.$langs->trans('VATIsNotUsed').'"';
				$disabled=true;
			}

			if (! $options_only) $return.= '<select class="flat minwidth75imp" id="'.$htmlname.'" name="'.$htmlname.'"'.($disabled?' disabled':'').$title.'>';

			$selectedfound=false;
			foreach ($this->cache_vatrates as $rate)
			{
				// Keep only 0 if seller is not subject to VAT
				if ($disabled && $rate['txtva'] != 0) continue;

				// Define key to use into select list
				$key = $rate['txtva'];
				$key.= $rate['nprtva'] ? '*': '';
				if ($mode > 0 && $rate['code']) $key.=' ('.$rate['code'].')';
				if ($mode < 0) $key = $rate['rowid'];

				$return.= '<option value="'.$key.'"';
				if (! $selectedfound)
				{
					if ($defaultcode) // If defaultcode is defined, we used it in priority to select combo option instead of using rate+npr flag
					{
						if ($defaultcode == $rate['code'])
						{
							$return.= ' selected';
							$selectedfound=true;
						}
					}
					elseif ($rate['txtva'] == $defaulttx && $rate['nprtva'] == $defaultnpr)
			   		{
			   			$return.= ' selected';
			   			$selectedfound=true;
					}
				}
				$return.= '>';
				//if (! empty($conf->global->MAIN_VAT_SHOW_POSITIVE_RATES))
				if ($mysoc->country_code == 'IN' || ! empty($conf->global->MAIN_VAT_LABEL_IS_POSITIVE_RATES))
				{
					$return.= $rate['labelpositiverates'];
				}
				else
				{
					$return.= vatrate($rate['label']);
				}
				//$return.=($rate['code']?' '.$rate['code']:'');
				$return.= (empty($rate['code']) && $rate['nprtva']) ? ' *': '';         // We show the *  (old behaviour only if new vat code is not used)

				$return.= '</option>';
			}

			if (! $options_only) $return.= '</select>';
		}
		else
		{
			$return.= $this->error;
		}

		$this->num = $num;
		return $return;
	}


	/**
	 *	Show a HTML widget to input a date or combo list for day, month, years and optionaly hours and minutes.
	 *  Fields are preselected with :
	 *            	- set_time date (must be a local PHP server timestamp or string date with format 'YYYY-MM-DD' or 'YYYY-MM-DD HH:MM')
	 *            	- local date in user area, if set_time is '' (so if set_time is '', output may differs when done from two different location)
	 *            	- Empty (fields empty), if set_time is -1 (in this case, parameter empty must also have value 1)
	 *
	 *	@param	timestamp	$set_time 		Pre-selected date (must be a local PHP server timestamp), -1 to keep date not preselected, '' to use current date with 00:00 hour (Parameter 'empty' must be 0 or 2).
	 *	@param	string		$prefix			Prefix for fields name
	 *	@param	int			$h				1 or 2=Show also hours (2=hours on a new line), -1 has same effect but hour and minutes are prefilled with 23:59 if date is empty, 3 show hour always empty
	 *	@param	int			$m				1=Show also minutes, -1 has same effect but hour and minutes are prefilled with 23:59 if date is empty, 3 show minutes always empty
	 *	@param	int			$empty			0=Fields required, 1=Empty inputs are allowed, 2=Empty inputs are allowed for hours only
	 *	@param	string		$form_name 		Not used
	 *	@param	int			$d				1=Show days, month, years
	 * 	@param	int			$addnowlink		Add a link "Now"
	 * 	@param	int			$nooutput		Do not output html string but return it
	 * 	@param 	int			$disabled		Disable input fields
	 *  @param  int			$fullday        When a checkbox with this html name is on, hour and day are set with 00:00 or 23:59
	 *  @param	string		$addplusone		Add a link "+1 hour". Value must be name of another select_date field.
	 *  @param  datetime    $adddateof      Add a link "Date of invoice" using the following date.
	 * 	@return	string|null						Nothing or string if nooutput is 1
	 *  @see	form_date, select_month, select_year, select_dayofweek
	 */
	function select_date($set_time='', $prefix='re', $h=0, $m=0, $empty=0, $form_name="", $d=1, $addnowlink=0, $nooutput=0, $disabled=0, $fullday='', $addplusone='', $adddateof='')
	{
		global $conf,$langs;

		$retstring='';

		if($prefix=='') $prefix='re';
		if($h == '') $h=0;
		if($m == '') $m=0;
		$emptydate=0;
		$emptyhours=0;
		if ($empty == 1) { $emptydate=1; $emptyhours=1; }
		if ($empty == 2) { $emptydate=0; $emptyhours=1; }
		$orig_set_time=$set_time;

		if ($set_time === '' && $emptydate == 0)
		{
			include_once DOL_DOCUMENT_ROOT.'/core/lib/date.lib.php';
			$set_time = dol_now('tzuser')-(getServerTimeZoneInt('now')*3600); // set_time must be relative to PHP server timezone
		}

		// Analysis of the pre-selection date
		if (preg_match('/^([0-9]+)\-([0-9]+)\-([0-9]+)\s?([0-9]+)?:?([0-9]+)?/',$set_time,$reg))	// deprecated usage
		{
			// Date format 'YYYY-MM-DD' or 'YYYY-MM-DD HH:MM:SS'
			$syear	= (! empty($reg[1])?$reg[1]:'');
			$smonth	= (! empty($reg[2])?$reg[2]:'');
			$sday	= (! empty($reg[3])?$reg[3]:'');
			$shour	= (! empty($reg[4])?$reg[4]:'');
			$smin	= (! empty($reg[5])?$reg[5]:'');
		}
		elseif (strval($set_time) != '' && $set_time != -1)
		{
			// set_time est un timestamps (0 possible)
			$syear = dol_print_date($set_time, "%Y");
			$smonth = dol_print_date($set_time, "%m");
			$sday = dol_print_date($set_time, "%d");
			if ($orig_set_time != '')
			{
				$shour = dol_print_date($set_time, "%H");
				$smin = dol_print_date($set_time, "%M");
				$ssec = dol_print_date($set_time, "%S");
			}
			else
			{
				$shour = '';
				$smin = '';
				$ssec = '';
			}
		}
		else
		{
			// Date est '' ou vaut -1
			$syear = '';
			$smonth = '';
			$sday = '';
			$shour = !isset($conf->global->MAIN_DEFAULT_DATE_HOUR) ? ($h == -1 ? '23' : '') : $conf->global->MAIN_DEFAULT_DATE_HOUR;
			$smin = !isset($conf->global->MAIN_DEFAULT_DATE_MIN) ? ($h == -1 ? '59' : '') : $conf->global->MAIN_DEFAULT_DATE_MIN;
			$ssec = !isset($conf->global->MAIN_DEFAULT_DATE_SEC) ? ($h == -1 ? '59' : '') : $conf->global->MAIN_DEFAULT_DATE_SEC;
		}
		if ($h == 3) $shour = '';
		if ($m == 3) $smin = '';

		// You can set MAIN_POPUP_CALENDAR to 'eldy' or 'jquery'
		$usecalendar='combo';
		if (! empty($conf->use_javascript_ajax) && (empty($conf->global->MAIN_POPUP_CALENDAR) || $conf->global->MAIN_POPUP_CALENDAR != "none")) {
			$usecalendar = ((empty($conf->global->MAIN_POPUP_CALENDAR) || $conf->global->MAIN_POPUP_CALENDAR == 'eldy')?'jquery':$conf->global->MAIN_POPUP_CALENDAR);
		}
		//if (! empty($conf->browser->phone)) $usecalendar='combo';

		if ($d)
		{
			// Show date with popup
			if ($usecalendar != 'combo')
			{
				$formated_date='';
				//print "e".$set_time." t ".$conf->format_date_short;
				if (strval($set_time) != '' && $set_time != -1)
				{
					//$formated_date=dol_print_date($set_time,$conf->format_date_short);
					$formated_date=dol_print_date($set_time,$langs->trans("FormatDateShortInput"));  // FormatDateShortInput for dol_print_date / FormatDateShortJavaInput that is same for javascript
				}

				// Calendrier popup version eldy
				if ($usecalendar == "eldy")
				{
					// Zone de saisie manuelle de la date
					$retstring.='<input id="'.$prefix.'" name="'.$prefix.'" type="text" class="maxwidth75" maxlength="11" value="'.$formated_date.'"';
					$retstring.=($disabled?' disabled':'');
					$retstring.=' onChange="dpChangeDay(\''.$prefix.'\',\''.$langs->trans("FormatDateShortJavaInput").'\'); "';  // FormatDateShortInput for dol_print_date / FormatDateShortJavaInput that is same for javascript
					$retstring.='>';

					// Icone calendrier
					if (! $disabled)
					{
						$retstring.='<button id="'.$prefix.'Button" type="button" class="dpInvisibleButtons"';
						$base=DOL_URL_ROOT.'/core/';
						$retstring.=' onClick="showDP(\''.$base.'\',\''.$prefix.'\',\''.$langs->trans("FormatDateShortJavaInput").'\',\''.$langs->defaultlang.'\');"';
						$retstring.='>'.img_object($langs->trans("SelectDate"),'calendarday','class="datecallink"').'</button>';
					}
					else $retstring.='<button id="'.$prefix.'Button" type="button" class="dpInvisibleButtons">'.img_object($langs->trans("Disabled"),'calendarday','class="datecallink"').'</button>';

					$retstring.='<input type="hidden" id="'.$prefix.'day"   name="'.$prefix.'day"   value="'.$sday.'">'."\n";
					$retstring.='<input type="hidden" id="'.$prefix.'month" name="'.$prefix.'month" value="'.$smonth.'">'."\n";
					$retstring.='<input type="hidden" id="'.$prefix.'year"  name="'.$prefix.'year"  value="'.$syear.'">'."\n";
				}
				elseif ($usecalendar == 'jquery')
				{
					if (! $disabled)
					{
						// Output javascript for datepicker
						$retstring.="<script type='text/javascript'>";
						$retstring.="$(function(){ $('#".$prefix."').datepicker({
							dateFormat: '".$langs->trans("FormatDateShortJQueryInput")."',
							autoclose: true,
							todayHighlight: true,";
							if (! empty($conf->dol_use_jmobile))
							{
								$retstring.="
								beforeShow: function (input, datePicker) {
									input.disabled = true;
								},
								onClose: function (dateText, datePicker) {
									this.disabled = false;
								},
								";
							}
							// Note: We don't need monthNames, monthNamesShort, dayNames, dayNamesShort, dayNamesMin, they are set globally on datepicker component in lib_head.js.php
							if (empty($conf->global->MAIN_POPUP_CALENDAR_ON_FOCUS))
							{
							$retstring.="
								showOn: 'button',
								buttonImage: '".DOL_URL_ROOT."/theme/".$conf->theme."/img/object_calendarday.png',
								buttonImageOnly: true";
							}
							$retstring.="
							}) });";
						$retstring.="</script>";
					}

					// Zone de saisie manuelle de la date
					$retstring.='<input id="'.$prefix.'" name="'.$prefix.'" type="text" class="maxwidth75" maxlength="11" value="'.$formated_date.'"';
					$retstring.=($disabled?' disabled':'');
					$retstring.=' onChange="dpChangeDay(\''.$prefix.'\',\''.$langs->trans("FormatDateShortJavaInput").'\'); "';  // FormatDateShortInput for dol_print_date / FormatDateShortJavaInput that is same for javascript
					$retstring.='>';

					// Icone calendrier
					if (! $disabled)
					{
						/* Not required. Managed by option buttonImage of jquery
                		$retstring.=img_object($langs->trans("SelectDate"),'calendarday','id="'.$prefix.'id" class="datecallink"');
                		$retstring.="<script type='text/javascript'>";
                		$retstring.="jQuery(document).ready(function() {";
                		$retstring.='	jQuery("#'.$prefix.'id").click(function() {';
                		$retstring.="    	jQuery('#".$prefix."').focus();";
                		$retstring.='    });';
                		$retstring.='});';
                		$retstring.="</script>";*/
					}
					else
					{
						$retstring.='<button id="'.$prefix.'Button" type="button" class="dpInvisibleButtons">'.img_object($langs->trans("Disabled"),'calendarday','class="datecallink"').'</button>';
					}

					$retstring.='<input type="hidden" id="'.$prefix.'day"   name="'.$prefix.'day"   value="'.$sday.'">'."\n";
					$retstring.='<input type="hidden" id="'.$prefix.'month" name="'.$prefix.'month" value="'.$smonth.'">'."\n";
					$retstring.='<input type="hidden" id="'.$prefix.'year"  name="'.$prefix.'year"  value="'.$syear.'">'."\n";
				}
				else
				{
					$retstring.="Bad value of MAIN_POPUP_CALENDAR";
				}
			}
			// Show date with combo selects
			else
			{
				//$retstring.='<div class="inline-block">';
				// Day
				$retstring.='<select'.($disabled?' disabled':'').' class="flat valignmiddle maxwidth50imp" id="'.$prefix.'day" name="'.$prefix.'day">';

				if ($emptydate || $set_time == -1)
				{
					$retstring.='<option value="0" selected>&nbsp;</option>';
				}

				for ($day = 1 ; $day <= 31; $day++)
				{
					$retstring.='<option value="'.$day.'"'.($day == $sday ? ' selected':'').'>'.$day.'</option>';
				}

				$retstring.="</select>";

				$retstring.='<select'.($disabled?' disabled':'').' class="flat valignmiddle maxwidth75imp" id="'.$prefix.'month" name="'.$prefix.'month">';
				if ($emptydate || $set_time == -1)
				{
					$retstring.='<option value="0" selected>&nbsp;</option>';
				}

				// Month
				for ($month = 1 ; $month <= 12 ; $month++)
				{
					$retstring.='<option value="'.$month.'"'.($month == $smonth?' selected':'').'>';
					$retstring.=dol_print_date(mktime(12,0,0,$month,1,2000),"%b");
					$retstring.="</option>";
				}
				$retstring.="</select>";

				// Year
				if ($emptydate || $set_time == -1)
				{
					$retstring.='<input'.($disabled?' disabled':'').' placeholder="'.dol_escape_htmltag($langs->trans("Year")).'" class="flat maxwidth50imp valignmiddle" type="number" min="0" max="3000" maxlength="4" id="'.$prefix.'year" name="'.$prefix.'year" value="'.$syear.'">';
				}
				else
				{
					$retstring.='<select'.($disabled?' disabled':'').' class="flat valignmiddle maxwidth75imp" id="'.$prefix.'year" name="'.$prefix.'year">';

					for ($year = $syear - 10; $year < $syear + 10 ; $year++)
					{
						$retstring.='<option value="'.$year.'"'.($year == $syear ? ' selected':'').'>'.$year.'</option>';
					}
					$retstring.="</select>\n";
				}
				//$retstring.='</div>';
			}
		}

		if ($d && $h) $retstring.=($h==2?'<br>':' ');

		if ($h)
		{
			// Show hour
			$retstring.='<select'.($disabled?' disabled':'').' class="flat valignmiddle maxwidth50 '.($fullday?$fullday.'hour':'').'" id="'.$prefix.'hour" name="'.$prefix.'hour">';
			if ($emptyhours) $retstring.='<option value="-1">&nbsp;</option>';
			for ($hour = 0; $hour < 24; $hour++)
			{
				if (strlen($hour) < 2) $hour = "0" . $hour;
				$retstring.='<option value="'.$hour.'"'.(($hour == $shour)?' selected':'').'>'.$hour.(empty($conf->dol_optimize_smallscreen)?'':'H').'</option>';
			}
			$retstring.='</select>';
			if ($m && empty($conf->dol_optimize_smallscreen)) $retstring.=":";
		}

		if ($m)
		{
			// Show minutes
			$retstring.='<select'.($disabled?' disabled':'').' class="flat valignmiddle maxwidth50 '.($fullday?$fullday.'min':'').'" id="'.$prefix.'min" name="'.$prefix.'min">';
			if ($emptyhours) $retstring.='<option value="-1">&nbsp;</option>';
			for ($min = 0; $min < 60 ; $min++)
			{
				if (strlen($min) < 2) $min = "0" . $min;
				$retstring.='<option value="'.$min.'"'.(($min == $smin)?' selected':'').'>'.$min.(empty($conf->dol_optimize_smallscreen)?'':'').'</option>';
			}
			$retstring.='</select>';

			$retstring.='<input type="hidden" name="'.$prefix.'sec" value="'.$ssec.'">';
		}

		// Add a "Now" link
		if ($conf->use_javascript_ajax && $addnowlink)
		{
			// Script which will be inserted in the onClick of the "Now" link
			$reset_scripts = "";

			// Generate the date part, depending on the use or not of the javascript calendar
			$reset_scripts .= 'jQuery(\'#'.$prefix.'\').val(\''.dol_print_date(dol_now(),'day').'\');';
			$reset_scripts .= 'jQuery(\'#'.$prefix.'day\').val(\''.dol_print_date(dol_now(),'%d').'\');';
			$reset_scripts .= 'jQuery(\'#'.$prefix.'month\').val(\''.dol_print_date(dol_now(),'%m').'\');';
			$reset_scripts .= 'jQuery(\'#'.$prefix.'year\').val(\''.dol_print_date(dol_now(),'%Y').'\');';
			/*if ($usecalendar == "eldy")
            {
                $base=DOL_URL_ROOT.'/core/';
                $reset_scripts .= 'resetDP(\''.$base.'\',\''.$prefix.'\',\''.$langs->trans("FormatDateShortJavaInput").'\',\''.$langs->defaultlang.'\');';
            }
            else
            {
                $reset_scripts .= 'this.form.elements[\''.$prefix.'day\'].value=formatDate(new Date(), \'d\'); ';
                $reset_scripts .= 'this.form.elements[\''.$prefix.'month\'].value=formatDate(new Date(), \'M\'); ';
                $reset_scripts .= 'this.form.elements[\''.$prefix.'year\'].value=formatDate(new Date(), \'yyyy\'); ';
            }*/
			// Update the hour part
			if ($h)
			{
				if ($fullday) $reset_scripts .= " if (jQuery('#fullday:checked').val() == null) {";
				//$reset_scripts .= 'this.form.elements[\''.$prefix.'hour\'].value=formatDate(new Date(), \'HH\'); ';
				$reset_scripts .= 'jQuery(\'#'.$prefix.'hour\').val(\''.dol_print_date(dol_now(),'%H').'\');';
				if ($fullday) $reset_scripts .= ' } ';
			}
			// Update the minute part
			if ($m)
			{
				if ($fullday) $reset_scripts .= " if (jQuery('#fullday:checked').val() == null) {";
				//$reset_scripts .= 'this.form.elements[\''.$prefix.'min\'].value=formatDate(new Date(), \'mm\'); ';
				$reset_scripts .= 'jQuery(\'#'.$prefix.'min\').val(\''.dol_print_date(dol_now(),'%M').'\');';
				if ($fullday) $reset_scripts .= ' } ';
			}
			// If reset_scripts is not empty, print the link with the reset_scripts in the onClick
			if ($reset_scripts && empty($conf->dol_optimize_smallscreen))
			{
				$retstring.=' <button class="dpInvisibleButtons datenowlink" id="'.$prefix.'ButtonNow" type="button" name="_useless" value="now" onClick="'.$reset_scripts.'">';
				$retstring.=$langs->trans("Now");
				$retstring.='</button> ';
			}
		}

		// Add a "Plus one hour" link
		if ($conf->use_javascript_ajax && $addplusone)
		{
			// Script which will be inserted in the onClick of the "Add plusone" link
			$reset_scripts = "";

			// Generate the date part, depending on the use or not of the javascript calendar
			$reset_scripts .= 'jQuery(\'#'.$prefix.'\').val(\''.dol_print_date(dol_now(),'day').'\');';
			$reset_scripts .= 'jQuery(\'#'.$prefix.'day\').val(\''.dol_print_date(dol_now(),'%d').'\');';
			$reset_scripts .= 'jQuery(\'#'.$prefix.'month\').val(\''.dol_print_date(dol_now(),'%m').'\');';
			$reset_scripts .= 'jQuery(\'#'.$prefix.'year\').val(\''.dol_print_date(dol_now(),'%Y').'\');';
			// Update the hour part
			if ($h)
			{
				if ($fullday) $reset_scripts .= " if (jQuery('#fullday:checked').val() == null) {";
				$reset_scripts .= 'jQuery(\'#'.$prefix.'hour\').val(\''.dol_print_date(dol_now(),'%H').'\');';
				if ($fullday) $reset_scripts .= ' } ';
			}
			// Update the minute part
			if ($m)
			{
				if ($fullday) $reset_scripts .= " if (jQuery('#fullday:checked').val() == null) {";
				$reset_scripts .= 'jQuery(\'#'.$prefix.'min\').val(\''.dol_print_date(dol_now(),'%M').'\');';
				if ($fullday) $reset_scripts .= ' } ';
			}
			// If reset_scripts is not empty, print the link with the reset_scripts in the onClick
			if ($reset_scripts && empty($conf->dol_optimize_smallscreen))
			{
				$retstring.=' <button class="dpInvisibleButtons datenowlink" id="'.$prefix.'ButtonPlusOne" type="button" name="_useless2" value="plusone" onClick="'.$reset_scripts.'">';
				$retstring.=$langs->trans("DateStartPlusOne");
				$retstring.='</button> ';
			}
		}

		// Add a "Plus one hour" link
		if ($conf->use_javascript_ajax && $adddateof)
		{
			$tmparray=dol_getdate($adddateof);
			$retstring.=' - <button class="dpInvisibleButtons datenowlink" id="dateofinvoice" type="button" name="_dateofinvoice" value="now" onclick="jQuery(\'#re\').val(\''.dol_print_date($adddateof,'day').'\');jQuery(\'#reday\').val(\''.$tmparray['mday'].'\');jQuery(\'#remonth\').val(\''.$tmparray['mon'].'\');jQuery(\'#reyear\').val(\''.$tmparray['year'].'\');">'.$langs->trans("DateInvoice").'</a>';
		}

		if (! empty($nooutput)) return $retstring;

		print $retstring;
		return;
	}

	/**
	 *	Function to show a form to select a duration on a page
	 *
	 *	@param	string	$prefix   		Prefix for input fields
	 *	@param  int	$iSecond  		    Default preselected duration (number of seconds or '')
	 * 	@param	int	$disabled           Disable the combo box
	 * 	@param	string	$typehour		If 'select' then input hour and input min is a combo,
	 *						            if 'text' input hour is in text and input min is a text,
	 *						            if 'textselect' input hour is in text and input min is a combo
	 *  @param	integer	$minunderhours	If 1, show minutes selection under the hours
	 * 	@param	int	$nooutput		    Do not output html string but return it
	 *  @return	string|null
	 */
	function select_duration($prefix, $iSecond='', $disabled=0, $typehour='select', $minunderhours=0, $nooutput=0)
	{
		global $langs;

		$retstring='';

		$hourSelected=0; $minSelected=0;

		// Hours
		if ($iSecond != '')
		{
			require_once DOL_DOCUMENT_ROOT.'/core/lib/date.lib.php';

			$hourSelected = convertSecondToTime($iSecond,'allhour');
			$minSelected = convertSecondToTime($iSecond,'min');
		}

		if ($typehour=='select' )
		{
			$retstring.='<select class="flat" name="'.$prefix.'hour"'.($disabled?' disabled':'').'>';
			for ($hour = 0; $hour < 25; $hour++)	// For a duration, we allow 24 hours
			{
				$retstring.='<option value="'.$hour.'"';
				if ($hourSelected == $hour)
				{
					$retstring.=" selected";
				}
				$retstring.=">".$hour."</option>";
			}
			$retstring.="</select>";
		}
		elseif ($typehour=='text' || $typehour=='textselect')
		{
			$retstring.='<input placeholder="'.$langs->trans('HourShort').'" type="number" min="0" size="1" name="'.$prefix.'hour"'.($disabled?' disabled':'').' class="flat maxwidth50 inputhour" value="'.(($hourSelected != '')?((int) $hourSelected):'').'">';
		}
		else return 'BadValueForParameterTypeHour';

		if ($typehour!='text') $retstring.=' '.$langs->trans('HourShort');
		else $retstring.='<span class="hideonsmartphone">:</span>';

		// Minutes
		if ($minunderhours) $retstring.='<br>';
		else $retstring.='<span class="hideonsmartphone">&nbsp;</span>';

		if ($typehour=='select' || $typehour=='textselect')
		{
			$retstring.='<select class="flat" name="'.$prefix.'min"'.($disabled?' disabled':'').'>';
			for ($min = 0; $min <= 55; $min=$min+5)
			{
				$retstring.='<option value="'.$min.'"';
				if ($minSelected == $min) $retstring.=' selected';
				$retstring.='>'.$min.'</option>';
			}
			$retstring.="</select>";
		}
		elseif ($typehour=='text' )
		{
			$retstring.='<input placeholder="'.$langs->trans('MinuteShort').'" type="number" min="0" size="1" name="'.$prefix.'min"'.($disabled?' disabled':'').' class="flat maxwidth50 inputminute" value="'.(($minSelected != '')?((int) $minSelected):'').'">';
		}

		if ($typehour!='text') $retstring.=' '.$langs->trans('MinuteShort');

		//$retstring.="&nbsp;";

		if (! empty($nooutput)) return $retstring;

		print $retstring;
		return;
	}


	/**
	 * Generic method to select a component from a combo list.
	 * This is the generic method that will replace all specific existing methods.
	 *
	 * @param 	string			$objectdesc			Objectclassname:Objectclasspath
	 * @param	string			$htmlname			Name of HTML select component
	 * @param	int				$preselectedvalue	Preselected value (ID of element)
	 * @param	string			$showempty			''=empty values not allowed, 'string'=value show if we allow empty values (for example 'All', ...)
	 * @param	string			$searchkey			Search criteria
	 * @param	string			$placeholder		Place holder
	 * @param	string			$morecss			More CSS
	 * @param	string			$moreparams			More params provided to ajax call
	 * @param	int				$forcecombo			Force to load all values and output a standard combobox (with no beautification)
	 * @return	string								Return HTML string
	 * @see selectForFormsList select_thirdparty
	 */
	function selectForForms($objectdesc, $htmlname, $preselectedvalue, $showempty='', $searchkey='', $placeholder='', $morecss='', $moreparams='', $forcecombo=0)
	{
		global $conf, $user;

		$objecttmp = null;

		$InfoFieldList = explode(":", $objectdesc);
		$classname=$InfoFieldList[0];
		$classpath=$InfoFieldList[1];
		if (! empty($classpath))
		{
			dol_include_once($classpath);
			if ($classname && class_exists($classname))
			{
				$objecttmp = new $classname($this->db);
			}
		}
		if (! is_object($objecttmp))
		{
			dol_syslog('Error bad setup of type for field '.$InfoFieldList, LOG_WARNING);
			return 'Error bad setup of type for field '.join(',', $InfoFieldList);
		}

		$prefixforautocompletemode=$objecttmp->element;
		if ($prefixforautocompletemode == 'societe') $prefixforautocompletemode='company';
		$confkeyforautocompletemode=strtoupper($prefixforautocompletemode).'_USE_SEARCH_TO_SELECT';	// For example COMPANY_USE_SEARCH_TO_SELECT

		dol_syslog(get_class($this)."::selectForForms", LOG_DEBUG);

		$out='';
		if (! empty($conf->use_javascript_ajax) && ! empty($conf->global->$confkeyforautocompletemode) && ! $forcecombo)
		{
			$objectdesc=$classname.':'.$classpath;
			$urlforajaxcall = DOL_URL_ROOT.'/core/ajax/selectobject.php';
			//if ($objecttmp->element == 'societe') $urlforajaxcall = DOL_URL_ROOT.'/societe/ajax/company.php';

			// No immediate load of all database
			$urloption='htmlname='.$htmlname.'&outjson=1&objectdesc='.$objectdesc.($moreparams?$moreparams:'');
			// Activate the auto complete using ajax call.
			$out.=  ajax_autocompleter($preselectedvalue, $htmlname, $urlforajaxcall, $urloption, $conf->global->$confkeyforautocompletemode, 0, array());
			$out.= '<style type="text/css">.ui-autocomplete { z-index: 250; }</style>';
			if ($placeholder) $placeholder=' placeholder="'.$placeholder.'"';
			$out.= '<input type="text" class="'.$morecss.'" name="search_'.$htmlname.'" id="search_'.$htmlname.'" value="'.$preselectedvalue.'"'.$placeholder.' />';
		}
		else
		{
			// Immediate load of all database
			$out.=$this->selectForFormsList($objecttmp, $htmlname, $preselectedvalue, $showempty, $searchkey, $placeholder, $morecss, $moreparams, $forcecombo);
		}

		return $out;
	}

	/**
	 * Output html form to select an object.
	 * Note, this function is called by selectForForms or by ajax selectobject.php
	 *
	 * @param 	Object			$objecttmp			Object
	 * @param	string			$htmlname			Name of HTML select component
	 * @param	int				$preselectedvalue	Preselected value (ID of element)
	 * @param	string			$showempty			''=empty values not allowed, 'string'=value show if we allow empty values (for example 'All', ...)
	 * @param	string			$searchkey			Search value
	 * @param	string			$placeholder		Place holder
	 * @param	string			$morecss			More CSS
	 * @param	string			$moreparams			More params provided to ajax call
	 * @param	int				$forcecombo			Force to load all values and output a standard combobox (with no beautification)
	 * @param	int				$outputmode			0=HTML select string, 1=Array
	 * @return	string								Return HTML string
	 * @see selectForForms
	 */
	function selectForFormsList($objecttmp, $htmlname, $preselectedvalue, $showempty='', $searchkey='', $placeholder='', $morecss='', $moreparams='', $forcecombo=0, $outputmode=0)
	{
		global $conf, $langs, $user;

		$prefixforautocompletemode=$objecttmp->element;
		if ($prefixforautocompletemode == 'societe') $prefixforautocompletemode='company';
		$confkeyforautocompletemode=strtoupper($prefixforautocompletemode).'_USE_SEARCH_TO_SELECT';	// For example COMPANY_USE_SEARCH_TO_SELECT

		$fieldstoshow='t.ref';
		if (! empty($objecttmp->fields))	// For object that declare it, it is better to use declared fields ( like societe, contact, ...)
		{
			$tmpfieldstoshow='';
			foreach($objecttmp->fields as $key => $val)
			{
				if ($val['showoncombobox']) $tmpfieldstoshow.=($tmpfieldstoshow?',':'').'t.'.$key;
			}
			if ($tmpfieldstoshow) $fieldstoshow = $tmpfieldstoshow;
		}

		$out='';
		$outarray=array();

		$num=0;

		// Search data
		$sql = "SELECT t.rowid, ".$fieldstoshow." FROM ".MAIN_DB_PREFIX .$objecttmp->table_element." as t";
		if ($objecttmp->ismultientitymanaged == 2)
			if (!$user->rights->societe->client->voir && !$user->societe_id) $sql .= ", ".MAIN_DB_PREFIX."societe_commerciaux as sc";
		$sql.= " WHERE 1=1";
		if(! empty($objecttmp->ismultientitymanaged)) $sql.= " AND t.entity IN (".getEntity($objecttmp->table_element).")";
		if ($objecttmp->ismultientitymanaged == 1 && ! empty($user->societe_id))
		{
			if ($objecttmp->element == 'societe') $sql.= " AND t.rowid = ".$user->societe_id;
				else $sql.= " AND t.fk_soc = ".$user->societe_id;
		}
		if ($searchkey != '') $sql.=natural_search(explode(',',$fieldstoshow), $searchkey);
		if ($objecttmp->ismultientitymanaged == 2)
			if (!$user->rights->societe->client->voir && !$user->societe_id) $sql.= " AND t.rowid = sc.fk_soc AND sc.fk_user = " .$user->id;
		$sql.=$this->db->order($fieldstoshow,"ASC");
		//$sql.=$this->db->plimit($limit, 0);

		// Build output string
		$resql=$this->db->query($sql);
		if ($resql)
		{
			if (! $forcecombo)
			{
				include_once DOL_DOCUMENT_ROOT . '/core/lib/ajax.lib.php';
				$out .= ajax_combobox($htmlname, null, $conf->global->$confkeyforautocompletemode);
			}

			// Construct $out and $outarray
			$out.= '<select id="'.$htmlname.'" class="flat'.($morecss?' '.$morecss:'').'"'.($moreparams?' '.$moreparams:'').' name="'.$htmlname.'">'."\n";

			// Warning: Do not use textifempty = ' ' or '&nbsp;' here, or search on key will search on ' key'. Seems it is no more true with selec2 v4
			$textifempty='&nbsp;';

			//if (! empty($conf->use_javascript_ajax) || $forcecombo) $textifempty='';
			if (! empty($conf->global->$confkeyforautocompletemode))
			{
				if ($showempty && ! is_numeric($showempty)) $textifempty=$langs->trans($showempty);
				else $textifempty.=$langs->trans("All");
			}
			if ($showempty) $out.= '<option value="-1">'.$textifempty.'</option>'."\n";

			$num = $this->db->num_rows($resql);
			$i = 0;
			if ($num)
			{
				while ($i < $num)
				{
					$obj = $this->db->fetch_object($resql);
					$label='';
					$tmparray=explode(',', $fieldstoshow);
					foreach($tmparray as $key => $val)
					{
						$val = preg_replace('/t\./','',$val);
						$label .= (($label && $obj->$val)?' - ':'').$obj->$val;
					}
					if (empty($outputmode))
					{
						if ($preselectedvalue > 0 && $preselectedvalue == $obj->rowid)
						{
							$out.= '<option value="'.$obj->rowid.'" selected>'.$label.'</option>';
						}
						else
						{
							$out.= '<option value="'.$obj->rowid.'">'.$label.'</option>';
						}
					}
					else
					{
						array_push($outarray, array('key'=>$obj->rowid, 'value'=>$label, 'label'=>$label));
					}

					$i++;
					if (($i % 10) == 0) $out.="\n";
				}
			}

			$out.= '</select>'."\n";
		}
		else
		{
			dol_print_error($this->db);
		}

		$this->result=array('nbofelement'=>$num);

		if ($outputmode) return $outarray;
		return $out;
	}


	/**
	 *	Return a HTML select string, built from an array of key+value.
	 *  Note: Do not apply langs->trans function on returned content, content may be entity encoded twice.
	 *
	 *	@param	string			$htmlname			Name of html select area. Must start with "multi" if this is a multiselect
	 *	@param	array			$array				Array (key => value)
	 *	@param	string|string[]	$id					Preselected key or preselected keys for multiselect
	 *	@param	int|string		$show_empty			0 no empty value allowed, 1 or string to add an empty value into list (key is -1 and value is '' or '&nbsp;' if 1, key is -1 and value is text if string), <0 to add an empty value with key that is this value.
	 *	@param	int				$key_in_label		1 to show key into label with format "[key] value"
	 *	@param	int				$value_as_key		1 to use value as key
	 *	@param  string			$moreparam			Add more parameters onto the select tag. For example 'style="width: 95%"' to avoid select2 component to go over parent container
	 *	@param  int				$translate			1=Translate and encode value
	 * 	@param	int				$maxlen				Length maximum for labels
	 * 	@param	int				$disabled			Html select box is disabled
	 *  @param	string			$sort				'ASC' or 'DESC' = Sort on label, '' or 'NONE' or 'POS' = Do not sort, we keep original order
	 *  @param	string			$morecss			Add more class to css styles
	 *  @param	int				$addjscombo			Add js combo
	 *  @param  string          $moreparamonempty	Add more param on the empty option line. Not used if show_empty not set
	 *  @param  int             $disablebademail	Check if an email is found into value and if not disable and colorize entry
	 *  @param  int             $nohtmlescape		No html escaping.
	 * 	@return	string								HTML select string.
	 *  @see multiselectarray
	 */
	static function selectarray($htmlname, $array, $id='', $show_empty=0, $key_in_label=0, $value_as_key=0, $moreparam='', $translate=0, $maxlen=0, $disabled=0, $sort='', $morecss='', $addjscombo=0, $moreparamonempty='',$disablebademail=0, $nohtmlescape=0)
	{
		global $conf, $langs;

		// Do we want a multiselect ?
		//$jsbeautify = 0;
		//if (preg_match('/^multi/',$htmlname)) $jsbeautify = 1;
		$jsbeautify = 1;

		if ($value_as_key) $array=array_combine($array, $array);

		$out='';

		// Add code for jquery to use multiselect
		if ($addjscombo && $jsbeautify)
		{
			$minLengthToAutocomplete=0;
			$tmpplugin=empty($conf->global->MAIN_USE_JQUERY_MULTISELECT)?(constant('REQUIRE_JQUERY_MULTISELECT')?constant('REQUIRE_JQUERY_MULTISELECT'):'select2'):$conf->global->MAIN_USE_JQUERY_MULTISELECT;

			// Enhance with select2
			include_once DOL_DOCUMENT_ROOT . '/core/lib/ajax.lib.php';
			$out .= ajax_combobox($htmlname);
		}

		$out.='<select id="'.preg_replace('/^\./','',$htmlname).'" '.($disabled?'disabled ':'').'class="flat '.(preg_replace('/^\./','',$htmlname)).($morecss?' '.$morecss:'').'"';
		$out.=' name="'.preg_replace('/^\./','',$htmlname).'" '.($moreparam?$moreparam:'');
		$out.='>';

		if ($show_empty)
		{
			$textforempty=' ';
			if (! empty($conf->use_javascript_ajax)) $textforempty='&nbsp;';	// If we use ajaxcombo, we need &nbsp; here to avoid to have an empty element that is too small.
			if (! is_numeric($show_empty)) $textforempty=$show_empty;
			$out.='<option class="optiongrey" '.($moreparamonempty?$moreparamonempty.' ':'').'value="'.($show_empty < 0 ? $show_empty : -1).'"'.($id == $show_empty ?' selected':'').'>'.$textforempty.'</option>'."\n";
		}

		if (is_array($array))
		{
			// Translate
			if ($translate)
			{
				foreach($array as $key => $value)
				{
					$array[$key]=$langs->trans($value);
				}
			}

			// Sort
			if ($sort == 'ASC') asort($array);
			elseif ($sort == 'DESC') arsort($array);

			foreach($array as $key => $value)
			{
				$disabled=''; $style='';
				if (! empty($disablebademail))
				{
					if (! preg_match('/&lt;.+@.+&gt;/', $value))
					{
						//$value=preg_replace('/'.preg_quote($a,'/').'/', $b, $value);
						$disabled=' disabled';
						$style=' class="warning"';
					}
				}

				if ($key_in_label)
				{
					if (empty($nohtmlescape)) $selectOptionValue = dol_escape_htmltag($key.' - '.($maxlen?dol_trunc($value,$maxlen):$value));
					else $selectOptionValue = $key.' - '.($maxlen?dol_trunc($value,$maxlen):$value);
				}
				else
				{
					if (empty($nohtmlescape)) $selectOptionValue = dol_escape_htmltag($maxlen?dol_trunc($value,$maxlen):$value);
					else $selectOptionValue = $maxlen?dol_trunc($value,$maxlen):$value;
					if ($value == '' || $value == '-') $selectOptionValue='&nbsp;';
				}

				$out.='<option value="'.$key.'"';
				$out.=$style.$disabled;
				if ($id != '' && $id == $key && ! $disabled) $out.=' selected';		// To preselect a value
				if ($nohtmlescape) $out.=' data-html="'.dol_escape_htmltag($selectOptionValue).'"';
				$out.='>';
				//var_dump($selectOptionValue);
				$out.=$selectOptionValue;
				$out.="</option>\n";
			}
		}

		$out.="</select>";
		return $out;
	}


	/**
	 *	Return a HTML select string, built from an array of key+value, but content returned into select come from an Ajax call of an URL.
	 *  Note: Do not apply langs->trans function on returned content of Ajax service, content may be entity encoded twice.
	 *
	 *	@param	string	$htmlname       		Name of html select area
	 *	@param	string	$url					Url. Must return a json_encode of array(key=>array('text'=>'A text', 'url'=>'An url'), ...)
	 *	@param	string	$id             		Preselected key
	 *	@param  string	$moreparam      		Add more parameters onto the select tag
	 *	@param  string	$moreparamtourl 		Add more parameters onto the Ajax called URL
	 * 	@param	int		$disabled				Html select box is disabled
	 *  @param	int		$minimumInputLength		Minimum Input Length
	 *  @param	string	$morecss				Add more class to css styles
	 *  @param  int     $callurlonselect        If set to 1, some code is added so an url return by the ajax is called when value is selected.
	 *  @param  string  $placeholder            String to use as placeholder
	 *  @param  integer $acceptdelayedhtml      1 if caller request to have html js content not returned but saved into global $delayedhtmlcontent (so caller can show it at end of page to avoid flash FOUC effect)
	 * 	@return	string   						HTML select string
	 *  @see selectArrayFilter, ajax_combobox in ajax.lib.php
	 */
	static function selectArrayAjax($htmlname, $url, $id='', $moreparam='', $moreparamtourl='', $disabled=0, $minimumInputLength=1, $morecss='', $callurlonselect=0, $placeholder='', $acceptdelayedhtml=0)
	{
		global $conf, $langs;
		global $delayedhtmlcontent;

		// TODO Use an internal dolibarr component instead of select2
		if (empty($conf->global->MAIN_USE_JQUERY_MULTISELECT) && ! defined('REQUIRE_JQUERY_MULTISELECT')) return '';

		$out='<select type="text" class="'.$htmlname.($morecss?' '.$morecss:'').'" '.($moreparam?$moreparam.' ':'').'name="'.$htmlname.'"></select>';

		$tmpplugin='select2';
		$outdelayed="\n".'<!-- JS CODE TO ENABLE '.$tmpplugin.' for id '.$htmlname.' -->
	    	<script type="text/javascript">
	    	$(document).ready(function () {

    	        '.($callurlonselect ? 'var saveRemoteData = [];':'').'

                $(".'.$htmlname.'").select2({
			    	ajax: {
				    	dir: "ltr",
				    	url: "'.$url.'",
				    	dataType: \'json\',
				    	delay: 250,
				    	data: function (params) {
				    		return {
						    	q: params.term, 	// search term
				    			page: params.page
				    		};
			    		},
			    		processResults: function (data) {
			    			// parse the results into the format expected by Select2.
			    			// since we are using custom formatting functions we do not need to alter the remote JSON data
			    			//console.log(data);
							saveRemoteData = data;
				    	    /* format json result for select2 */
				    	    result = []
				    	    $.each( data, function( key, value ) {
				    	       result.push({id: key, text: value.text});
                            });
			    			//return {results:[{id:\'none\', text:\'aa\'}, {id:\'rrr\', text:\'Red\'},{id:\'bbb\', text:\'Search a into projects\'}], more:false}
			    			//console.log(result);
			    			return {results: result, more: false}
			    		},
			    		cache: true
			    	},
	 				language: select2arrayoflanguage,
					containerCssClass: \':all:\',					/* Line to add class of origin SELECT propagated to the new <span class="select2-selection...> tag */
				    placeholder: "'.dol_escape_js($placeholder).'",
			    	escapeMarkup: function (markup) { return markup; }, 	// let our custom formatter work
			    	minimumInputLength: '.$minimumInputLength.',
			        formatResult: function(result, container, query, escapeMarkup) {
                        return escapeMarkup(result.text);
                    },
			    });

                '.($callurlonselect ? '
                /* Code to execute a GET when we select a value */
                $(".'.$htmlname.'").change(function() {
			    	var selected = $(".'.$htmlname.'").val();
                	console.log("We select in selectArrayAjax the entry "+selected)
			        $(".'.$htmlname.'").val("");  /* reset visible combo value */
    			    $.each( saveRemoteData, function( key, value ) {
    				        if (key == selected)
    			            {
    			                 console.log("selectArrayAjax - Do a redirect to "+value.url)
    			                 location.assign(value.url);
    			            }
                    });
    			});' : '' ) . '

    	   });
	       </script>';

		if ($acceptdelayedhtml)
		{
			$delayedhtmlcontent.=$outdelayed;
		}
		else
		{
			$out.=$outdelayed;
		}
		return $out;
	}

	/**
	 *	Return a HTML select string, built from an array of key+value, but content returned into select is defined into $array parameter.
	 *  Note: Do not apply langs->trans function on returned content of Ajax service, content may be entity encoded twice.
	 *
	 *	@param	string	$htmlname       		Name of html select area
	 *	@param	string	$array					Array (key=>array('text'=>'A text', 'url'=>'An url'), ...)
	 *	@param	string	$id             		Preselected key
	 *	@param  string	$moreparam      		Add more parameters onto the select tag
	 *	@param	int		$disableFiltering		If set to 1, results are not filtered with searched string
	 * 	@param	int		$disabled				Html select box is disabled
	 *  @param	int		$minimumInputLength		Minimum Input Length
	 *  @param	string	$morecss				Add more class to css styles
	 *  @param  int     $callurlonselect        If set to 1, some code is added so an url return by the ajax is called when value is selected.
	 *  @param  string  $placeholder            String to use as placeholder
	 *  @param  integer $acceptdelayedhtml      1 if caller request to have html js content not returned but saved into global $delayedhtmlcontent (so caller can show it at end of page to avoid flash FOUC effect)
	 * 	@return	string   						HTML select string
	 *  @see selectArrayAjax, ajax_combobox in ajax.lib.php
	 */
	static function selectArrayFilter($htmlname, $array, $id='', $moreparam='', $disableFiltering=0, $disabled=0, $minimumInputLength=1, $morecss='', $callurlonselect=0, $placeholder='', $acceptdelayedhtml=0)
	{
		global $conf, $langs;
		global $delayedhtmlcontent;

		// TODO Use an internal dolibarr component instead of select2
		if (empty($conf->global->MAIN_USE_JQUERY_MULTISELECT) && ! defined('REQUIRE_JQUERY_MULTISELECT')) return '';

		$out='<select type="text" class="'.$htmlname.($morecss?' '.$morecss:'').'" '.($moreparam?$moreparam.' ':'').'name="'.$htmlname.'"><option></option></select>';

		$formattedarrayresult = array();

		foreach($array as $key => $value) {
			$o = new stdClass();
			$o->id = $key;
			$o->text = $value['text'];
			$o->url = $value['url'];
			$formattedarrayresult[] = $o;
		}

		$tmpplugin='select2';
		$outdelayed="\n".'<!-- JS CODE TO ENABLE '.$tmpplugin.' for id '.$htmlname.' -->
			<script type="text/javascript">
			$(document).ready(function () {
				var data = '.json_encode($formattedarrayresult).';

				'.($callurlonselect ? 'var saveRemoteData = '.json_encode($array).';':'').'

				$(".'.$htmlname.'").select2({
					data: data,
					language: select2arrayoflanguage,
					containerCssClass: \':all:\',					/* Line to add class of origin SELECT propagated to the new <span class="select2-selection...> tag */
					placeholder: "'.dol_escape_js($placeholder).'",
					escapeMarkup: function (markup) { return markup; }, 	// let our custom formatter work
					minimumInputLength: '.$minimumInputLength.',
					formatResult: function(result, container, query, escapeMarkup) {
						return escapeMarkup(result.text);
					},
					matcher: function (params, data) {

						if(! data.id) return null;';

		if($callurlonselect) {
			$outdelayed.='

						var urlBase = data.url;
						var separ = urlBase.indexOf("?") >= 0 ? "&" : "?";
						/* console.log("params.term="+params.term); */
						/* console.log("params.term encoded="+encodeURIComponent(params.term)); */
						saveRemoteData[data.id].url = urlBase + separ + "sall=" + encodeURIComponent(params.term);';
		}

		if(! $disableFiltering) {
			$outdelayed.='

						if(data.text.match(new RegExp(params.term))) {
							return data;
						}

						return null;';
		} else {
			$outdelayed.='

						return data;';
		}

		$outdelayed.='
					}
				});

				'.($callurlonselect ? '
				/* Code to execute a GET when we select a value */
				$(".'.$htmlname.'").change(function() {
					var selected = $(".'.$htmlname.'").val();
					console.log("We select "+selected)

					$(".'.$htmlname.'").val("");  /* reset visible combo value */
					$.each( saveRemoteData, function( key, value ) {
						if (key == selected)
						{
							console.log("selectArrayAjax - Do a redirect to "+value.url)
							location.assign(value.url);
						}
					});
				});' : '' ) . '

			});
			</script>';

		if ($acceptdelayedhtml)
		{
			$delayedhtmlcontent.=$outdelayed;
		}
		else
		{
			$out.=$outdelayed;
		}
		return $out;
	}

	/**
	 *	Show a multiselect form from an array.
	 *
	 *	@param	string	$htmlname		Name of select
	 *	@param	array	$array			Array with key+value
	 *	@param	array	$selected		Array with key+value preselected
	 *	@param	int		$key_in_label   1 pour afficher la key dans la valeur "[key] value"
	 *	@param	int		$value_as_key   1 to use value as key
	 *	@param  string	$morecss        Add more css style
	 *	@param  int		$translate		Translate and encode value
	 *  @param	int		$width			Force width of select box. May be used only when using jquery couch. Example: 250, 95%
	 *  @param	string	$moreattrib		Add more options on select component. Example: 'disabled'
	 *  @param	string	$elemtype		Type of element we show ('category', ...)
	 *	@return	string					HTML multiselect string
	 *  @see selectarray
	 */
	static function multiselectarray($htmlname, $array, $selected=array(), $key_in_label=0, $value_as_key=0, $morecss='', $translate=0, $width=0, $moreattrib='',$elemtype='')
	{
		global $conf, $langs;

		$out = '';

		// Add code for jquery to use multiselect
		if (! empty($conf->global->MAIN_USE_JQUERY_MULTISELECT) || defined('REQUIRE_JQUERY_MULTISELECT'))
		{
			$tmpplugin=empty($conf->global->MAIN_USE_JQUERY_MULTISELECT)?constant('REQUIRE_JQUERY_MULTISELECT'):$conf->global->MAIN_USE_JQUERY_MULTISELECT;
   			$out.="\n".'<!-- JS CODE TO ENABLE '.$tmpplugin.' for id '.$htmlname.' -->
    			<script type="text/javascript">
	    			function formatResult(record) {'."\n";
						if ($elemtype == 'category')
						{
							$out.='	//return \'<span><img src="'.DOL_URL_ROOT.'/theme/eldy/img/object_category.png'.'"> <a href="'.DOL_URL_ROOT.'/categories/viewcat.php?type=0&id=\'+record.id+\'">\'+record.text+\'</a></span>\';
								  	return \'<span><img src="'.DOL_URL_ROOT.'/theme/eldy/img/object_category.png'.'"> \'+record.text+\'</span>\';';
						}
						else
						{
							$out.='return record.text;';
						}
			$out.= '	};
    				function formatSelection(record) {'."\n";
						if ($elemtype == 'category')
						{
							$out.='	//return \'<span><img src="'.DOL_URL_ROOT.'/theme/eldy/img/object_category.png'.'"> <a href="'.DOL_URL_ROOT.'/categories/viewcat.php?type=0&id=\'+record.id+\'">\'+record.text+\'</a></span>\';
								  	return \'<span><img src="'.DOL_URL_ROOT.'/theme/eldy/img/object_category.png'.'"> \'+record.text+\'</span>\';';
						}
						else
						{
							$out.='return record.text;';
						}
			$out.= '	};
	    			$(document).ready(function () {
    					$(\'#'.$htmlname.'\').'.$tmpplugin.'({
    						dir: \'ltr\',
							// Specify format function for dropdown item
							formatResult: formatResult,
    					 	templateResult: formatResult,		/* For 4.0 */
							// Specify format function for selected item
							formatSelection: formatSelection,
    					 	templateResult: formatSelection		/* For 4.0 */
    					});
    				});
    			</script>';
		}

		// Try also magic suggest

		$out .= '<select id="'.$htmlname.'" class="multiselect'.($morecss?' '.$morecss:'').'" multiple name="'.$htmlname.'[]"'.($moreattrib?' '.$moreattrib:'').($width?' style="width: '.(preg_match('/%/',$width)?$width:$width.'px').'"':'').'>'."\n";
		if (is_array($array) && ! empty($array))
		{
			if ($value_as_key) $array=array_combine($array, $array);

			if (! empty($array))
			{
				foreach ($array as $key => $value)
				{
					$out.= '<option value="'.$key.'"';
					if (is_array($selected) && ! empty($selected) && in_array($key, $selected) && !empty($key))
					{
						$out.= ' selected';
					}
					$out.= '>';

					$newval = ($translate ? $langs->trans($value) : $value);
					$newval = ($key_in_label ? $key.' - '.$newval : $newval);
					$out.= dol_htmlentitiesbr($newval);
					$out.= '</option>'."\n";
				}
			}
		}
		$out.= '</select>'."\n";

		return $out;
	}


	/**
	 *	Show a multiselect dropbox from an array.
	 *
	 *	@param	string	$htmlname		Name of HTML field
	 *	@param	array	$array			Array with array of fields we could show. This array may be modified according to setup of user.
	 *  @param  string  $varpage        Id of context for page. Can be set by caller with $varpage=(empty($contextpage)?$_SERVER["PHP_SELF"]:$contextpage);
	 *	@return	string					HTML multiselect string
	 *  @see selectarray
	 */
	static function multiSelectArrayWithCheckbox($htmlname, &$array, $varpage)
	{
		global $conf,$langs,$user;

		if (! empty($conf->global->MAIN_OPTIMIZEFORTEXTBROWSER)) return '';

		$tmpvar="MAIN_SELECTEDFIELDS_".$varpage;
		if (! empty($user->conf->$tmpvar))
		{
			$tmparray=explode(',', $user->conf->$tmpvar);
			foreach($array as $key => $val)
			{
				//var_dump($key);
				//var_dump($tmparray);
				if (in_array($key, $tmparray)) $array[$key]['checked']=1;
				else $array[$key]['checked']=0;
			}
		}
		//var_dump($array);

		$lis='';
		$listcheckedstring='';

		foreach($array as $key => $val)
		{
		   /* var_dump($val);
            var_dump(array_key_exists('enabled', $val));
            var_dump(!$val['enabled']);*/
		   if (array_key_exists('enabled', $val) && isset($val['enabled']) && ! $val['enabled'])
		   {
			   unset($array[$key]);     // We don't want this field
			   continue;
		   }
		   if ($val['label'])
		   {
			   $lis.='<li><input type="checkbox" value="'.$key.'"'.(empty($val['checked'])?'':' checked="checked"').'/>'.dol_escape_htmltag($langs->trans($val['label'])).'</li>';
			   $listcheckedstring.=(empty($val['checked'])?'':$key.',');
		   }
		}

		$out ='<!-- Component multiSelectArrayWithCheckbox '.$htmlname.' -->

        <dl class="dropdown">
            <dt>
            <a href="#">
              '.img_picto('','list').'
            </a>
            <input type="hidden" class="'.$htmlname.'" name="'.$htmlname.'" value="'.$listcheckedstring.'">
            </dt>
            <dd class="dropdowndd">
                <div class="multiselectcheckbox'.$htmlname.'">
                    <ul class="ul'.$htmlname.'">
                    '.$lis.'
                    </ul>
                </div>
            </dd>
        </dl>

        <script type="text/javascript">
          jQuery(document).ready(function () {
              $(\'.multiselectcheckbox'.$htmlname.' input[type="checkbox"]\').on(\'click\', function () {
                  console.log("A new field was added/removed")
                  $("input:hidden[name=formfilteraction]").val(\'listafterchangingselectedfields\')
                  var title = $(this).val() + ",";
                  if ($(this).is(\':checked\')) {
                      $(\'.'.$htmlname.'\').val(title + $(\'.'.$htmlname.'\').val());
                  }
                  else {
                      $(\'.'.$htmlname.'\').val( $(\'.'.$htmlname.'\').val().replace(title, \'\') )
                  }
                  // Now, we submit page
                  $(this).parents(\'form:first\').submit();
              });
           });
        </script>

        ';
		return $out;
	}

	/**
	 * 	Render list of categories linked to object with id $id and type $type
	 *
	 * 	@param		int		$id				Id of object
	 * 	@param		string	$type			Type of category ('member', 'customer', 'supplier', 'product', 'contact'). Old mode (0, 1, 2, ...) is deprecated.
	 *  @param		int		$rendermode		0=Default, use multiselect. 1=Emulate multiselect (recommended)
	 * 	@return		string					String with categories
	 */
	function showCategories($id, $type, $rendermode=0)
	{
		global $db;

		include_once DOL_DOCUMENT_ROOT.'/categories/class/categorie.class.php';

		$cat = new Categorie($db);
		$categories = $cat->containing($id, $type);

		if ($rendermode == 1)
		{
			$toprint = array();
			foreach($categories as $c)
			{
				$ways = $c->print_all_ways();       // $ways[0] = "ccc2 >> ccc2a >> ccc2a1" with html formated text
				foreach($ways as $way)
				{
					$toprint[] = '<li class="select2-search-choice-dolibarr noborderoncategories"'.($c->color?' style="background: #'.$c->color.';"':' style="background: #aaa"').'>'.img_object('','category').' '.$way.'</li>';
				}
			}
			return '<div class="select2-container-multi-dolibarr" style="width: 90%;"><ul class="select2-choices-dolibarr">'.implode(' ', $toprint).'</ul></div>';
		}

		if ($rendermode == 0)
		{
			$cate_arbo = $this->select_all_categories($type, '', 'parent', 64, 0, 1);
			foreach($categories as $c) {
				$arrayselected[] = $c->id;
			}

			return $this->multiselectarray('categories', $cate_arbo, $arrayselected, '', 0, '', 0, '100%', 'disabled', 'category');
		}

		return 'ErrorBadValueForParameterRenderMode';	// Should not happened
	}


	/**
	 *  Show linked object block.
	 *
	 *  @param	CommonObject	$object		      Object we want to show links to
	 *  @param  string          $morehtmlright    More html to show on right of title
	 *  @param  array           $compatibleImportElementsList  Array of compatibles elements object for "import from" action
	 *  @return	int							      <0 if KO, >=0 if OK
	 */
	function showLinkedObjectBlock($object, $morehtmlright='',$compatibleImportElementsList=false)
	{
		global $conf,$langs,$hookmanager;
		global $bc;

		$object->fetchObjectLinked();

		// Bypass the default method
		$hookmanager->initHooks(array('commonobject'));
		$parameters=array(
			'morehtmlright' => $morehtmlright,
		    'compatibleImportElementsList' =>& $compatibleImportElementsList,
		);
		$reshook=$hookmanager->executeHooks('showLinkedObjectBlock',$parameters,$object,$action);    // Note that $action and $object may have been modified by hook

		if (empty($reshook))
		{
			$nbofdifferenttypes = count($object->linkedObjects);

			print '<!-- showLinkedObjectBlock -->';
			print load_fiche_titre($langs->trans('RelatedObjects'), $morehtmlright, '', 0, 0, 'showlinkedobjectblock');


			print '<div class="div-table-responsive-no-min">';
			print '<table class="noborder allwidth" data-block="showLinkedObject" data-element="'.$object->element.'"  data-elementid="'.$object->id.'"   >';

			print '<tr class="liste_titre">';
			print '<td>'.$langs->trans("Type").'</td>';
			print '<td>'.$langs->trans("Ref").'</td>';
			print '<td align="center"></td>';
			print '<td align="center">'.$langs->trans("Date").'</td>';
			print '<td align="right">'.$langs->trans("AmountHTShort").'</td>';
			print '<td align="right">'.$langs->trans("Status").'</td>';
			print '<td></td>';
			print '</tr>';

			$nboftypesoutput=0;

			foreach($object->linkedObjects as $objecttype => $objects)
			{
				$tplpath = $element = $subelement = $objecttype;

				// to display inport button on tpl
				$showImportButton=false;
				if(!empty($compatibleImportElementsList) && in_array($element,$compatibleImportElementsList)){
				    $showImportButton=true;
				}

				if ($objecttype != 'supplier_proposal' && preg_match('/^([^_]+)_([^_]+)/i',$objecttype,$regs))
				{
					$element = $regs[1];
					$subelement = $regs[2];
					$tplpath = $element.'/'.$subelement;
				}
				$tplname='linkedobjectblock';

				// To work with non standard path
				if ($objecttype == 'facture')          {
					$tplpath = 'compta/'.$element;
					if (empty($conf->facture->enabled)) continue;	// Do not show if module disabled
				}
				else if ($objecttype == 'facturerec')          {
					$tplpath = 'compta/facture';
					$tplname = 'linkedobjectblockForRec';
					if (empty($conf->facture->enabled)) continue;	// Do not show if module disabled
				}
				else if ($objecttype == 'propal')           {
					$tplpath = 'comm/'.$element;
					if (empty($conf->propal->enabled)) continue;	// Do not show if module disabled
				}
				else if ($objecttype == 'supplier_proposal')           {
					if (empty($conf->supplier_proposal->enabled)) continue;	// Do not show if module disabled
				}
				else if ($objecttype == 'shipping' || $objecttype == 'shipment') {
					$tplpath = 'expedition';
					if (empty($conf->expedition->enabled)) continue;	// Do not show if module disabled
				}
				else if ($objecttype == 'delivery')         {
					$tplpath = 'livraison';
					if (empty($conf->expedition->enabled)) continue;	// Do not show if module disabled
				}
				else if ($objecttype == 'invoice_supplier') {
					$tplpath = 'fourn/facture';
				}
				else if ($objecttype == 'order_supplier')   {
					$tplpath = 'fourn/commande';
				}
				else if ($objecttype == 'expensereport')   {
					$tplpath = 'expensereport';
				}
				else if ($objecttype == 'subscription')   {
					$tplpath = 'adherents';
				}

				global $linkedObjectBlock;
				$linkedObjectBlock = $objects;


				// Output template part (modules that overwrite templates must declare this into descriptor)
				$dirtpls=array_merge($conf->modules_parts['tpl'],array('/'.$tplpath.'/tpl'));
				foreach($dirtpls as $reldir)
				{
					if ($nboftypesoutput == ($nbofdifferenttypes - 1))    // No more type to show after
					{
						global $noMoreLinkedObjectBlockAfter;
						$noMoreLinkedObjectBlockAfter=1;
					}

					$res=@include dol_buildpath($reldir.'/'.$tplname.'.tpl.php');
					if ($res)
					{
						$nboftypesoutput++;
						break;
					}
				}
			}

			if (! $nboftypesoutput)
			{
				print '<tr><td class="impair opacitymedium" colspan="7">'.$langs->trans("None").'</td></tr>';
			}

			print '</table>';

			if(!empty($compatibleImportElementsList))
			{
			    $res=@include dol_buildpath('core/tpl/ajax/objectlinked_lineimport.tpl.php');
			}


			print '</div>';

			return $nbofdifferenttypes;
		}
	}

	/**
	 *  Show block with links to link to other objects.
	 *
	 *  @param	CommonObject	$object				Object we want to show links to
	 *  @param	array			$restrictlinksto	Restrict links to some elements, for exemple array('order') or array('supplier_order'). null or array() if no restriction.
	 *  @param	array			$excludelinksto		Do not show links of this type, for exemple array('order') or array('supplier_order'). null or array() if no exclusion.
	 *  @return	string								<0 if KO, >0 if OK
	 */
	function showLinkToObjectBlock($object, $restrictlinksto=array(), $excludelinksto=array())
	{
		global $conf, $langs, $hookmanager;
		global $bc;

		$linktoelem='';
		$linktoelemlist='';
		$listofidcompanytoscan='';

		if (! is_object($object->thirdparty)) $object->fetch_thirdparty();

		$possiblelinks=array();
		if (is_object($object->thirdparty) && ! empty($object->thirdparty->id) && $object->thirdparty->id > 0)
		{
			$listofidcompanytoscan=$object->thirdparty->id;
			if (($object->thirdparty->parent > 0) && ! empty($conf->global->THIRDPARTY_INCLUDE_PARENT_IN_LINKTO)) $listofidcompanytoscan.=','.$object->thirdparty->parent;
			if (($object->fk_project > 0) && ! empty($conf->global->THIRDPARTY_INCLUDE_PROJECT_THIRDPARY_IN_LINKTO))
			{
				include_once DOL_DOCUMENT_ROOT.'/projet/class/project.class.php';
				$tmpproject=new Project($this->db);
				$tmpproject->fetch($object->fk_project);
				if ($tmpproject->socid > 0 && ($tmpproject->socid != $object->thirdparty->id)) $listofidcompanytoscan.=','.$tmpproject->socid;
				unset($tmpproject);
			}

			$possiblelinks=array(
				'propal'=>array('enabled'=>$conf->propal->enabled, 'perms'=>1, 'label'=>'LinkToProposal', 'sql'=>"SELECT s.rowid as socid, s.nom as name, s.client, t.rowid, t.ref, t.ref_client, t.total_ht FROM ".MAIN_DB_PREFIX."societe as s, ".MAIN_DB_PREFIX."propal as t WHERE t.fk_soc = s.rowid AND t.fk_soc IN (".$listofidcompanytoscan.') AND t.entity IN ('.getEntity('propal').')'),
				'order'=>array('enabled'=>$conf->commande->enabled, 'perms'=>1, 'label'=>'LinkToOrder', 'sql'=>"SELECT s.rowid as socid, s.nom as name, s.client, t.rowid, t.ref, t.ref_client, t.total_ht FROM ".MAIN_DB_PREFIX."societe as s, ".MAIN_DB_PREFIX."commande as t WHERE t.fk_soc = s.rowid AND t.fk_soc IN (".$listofidcompanytoscan.') AND t.entity IN ('.getEntity('commande').')'),
				'invoice'=>array('enabled'=>$conf->facture->enabled, 'perms'=>1, 'label'=>'LinkToInvoice', 'sql'=>"SELECT s.rowid as socid, s.nom as name, s.client, t.rowid, t.facnumber as ref, t.ref_client, t.total as total_ht FROM ".MAIN_DB_PREFIX."societe as s, ".MAIN_DB_PREFIX."facture as t WHERE t.fk_soc = s.rowid AND t.fk_soc IN (".$listofidcompanytoscan.') AND t.entity IN ('.getEntity('facture').')'),
				'contrat'=>array('enabled'=>$conf->contrat->enabled , 'perms'=>1, 'label'=>'LinkToContract', 'sql'=>"SELECT s.rowid as socid, s.nom as name, s.client, t.rowid, t.ref, t.ref_supplier, '' as total_ht FROM ".MAIN_DB_PREFIX."societe as s, ".MAIN_DB_PREFIX."contrat as t WHERE t.fk_soc = s.rowid AND t.fk_soc IN (".$listofidcompanytoscan.') AND t.entity IN ('.getEntity('contract').')'),
				'fichinter'=>array('enabled'=>$conf->ficheinter->enabled, 'perms'=>1, 'label'=>'LinkToIntervention', 'sql'=>"SELECT s.rowid as socid, s.nom as name, s.client, t.rowid, t.ref FROM ".MAIN_DB_PREFIX."societe as s, ".MAIN_DB_PREFIX."fichinter as t WHERE t.fk_soc = s.rowid AND t.fk_soc IN (".$listofidcompanytoscan.') AND t.entity IN ('.getEntity('intervention').')'),
				'supplier_proposal'=>array('enabled'=>$conf->supplier_proposal->enabled , 'perms'=>1, 'label'=>'LinkToSupplierProposal', 'sql'=>"SELECT s.rowid as socid, s.nom as name, s.client, t.rowid, t.ref, '' as ref_supplier, t.total_ht FROM ".MAIN_DB_PREFIX."societe as s, ".MAIN_DB_PREFIX."supplier_proposal as t WHERE t.fk_soc = s.rowid AND t.fk_soc IN (".$listofidcompanytoscan.') AND t.entity IN ('.getEntity('supplier_proposal').')'),
				'order_supplier'=>array('enabled'=>$conf->supplier_order->enabled , 'perms'=>1, 'label'=>'LinkToSupplierOrder', 'sql'=>"SELECT s.rowid as socid, s.nom as name, s.client, t.rowid, t.ref, t.ref_supplier, t.total_ht FROM ".MAIN_DB_PREFIX."societe as s, ".MAIN_DB_PREFIX."commande_fournisseur as t WHERE t.fk_soc = s.rowid AND t.fk_soc IN (".$listofidcompanytoscan.') AND t.entity IN ('.getEntity('commande_fournisseur').')'),
				'invoice_supplier'=>array('enabled'=>$conf->supplier_invoice->enabled , 'perms'=>1, 'label'=>'LinkToSupplierInvoice', 'sql'=>"SELECT s.rowid as socid, s.nom as name, s.client, t.rowid, t.ref, t.ref_supplier, t.total_ht FROM ".MAIN_DB_PREFIX."societe as s, ".MAIN_DB_PREFIX."facture_fourn as t WHERE t.fk_soc = s.rowid AND t.fk_soc IN (".$listofidcompanytoscan.') AND t.entity IN ('.getEntity('facture_fourn').')')
			);
		}

		global $action;

		// Can complete the possiblelink array
		$hookmanager->initHooks(array('commonobject'));
		$parameters=array('listofidcompanytoscan' => $listofidcompanytoscan);
		$reshook=$hookmanager->executeHooks('showLinkToObjectBlock',$parameters,$object,$action);    // Note that $action and $object may have been modified by hook
		if (empty($reshook))
		{
			if (is_array($hookmanager->resArray) && count($hookmanager->resArray))
			{
				$possiblelinks=array_merge($possiblelinks, $hookmanager->resArray);
			}
		}
		else if ($reshook > 0)
		{
			if (is_array($hookmanager->resArray) && count($hookmanager->resArray))
			{
				$possiblelinks=$hookmanager->resArray;
			}
		}

		foreach($possiblelinks as $key => $possiblelink)
		{
			$num = 0;

			if (empty($possiblelink['enabled'])) continue;

			if (! empty($possiblelink['perms']) && (empty($restrictlinksto) || in_array($key, $restrictlinksto)) && (empty($excludelinksto) || ! in_array($key, $excludelinksto)))
			{
				print '<div id="'.$key.'list"'.(empty($conf->global->MAIN_OPTIMIZEFORTEXTBROWSER)?' style="display:none"':'').'>';
				$sql = $possiblelink['sql'];

				$resqllist = $this->db->query($sql);
				if ($resqllist)
				{
					$num = $this->db->num_rows($resqllist);
					$i = 0;

					print '<br><form action="'.$_SERVER["PHP_SELF"].'" method="POST" name="formlinked'.$key.'">';
					print '<input type="hidden" name="id" value="'.$object->id.'">';
					print '<input type="hidden" name="action" value="addlink">';
					print '<input type="hidden" name="addlink" value="'.$key.'">';
					print '<table class="noborder">';
					print '<tr class="liste_titre">';
					print '<td class="nowrap"></td>';
					print '<td align="center">' . $langs->trans("Ref") . '</td>';
					print '<td align="left">' . $langs->trans("RefCustomer") . '</td>';
					print '<td align="right">' . $langs->trans("AmountHTShort") . '</td>';
					print '<td align="left">' . $langs->trans("Company") . '</td>';
					print '</tr>';
					while ($i < $num)
					{
						$objp = $this->db->fetch_object($resqllist);

						$var = ! $var;
						print '<tr ' . $bc [$var] . '>';
						print '<td aling="left">';
						print '<input type="radio" name="idtolinkto" value=' . $objp->rowid . '>';
						print '</td>';
						print '<td align="center">' . $objp->ref . '</td>';
						print '<td>' . $objp->ref_client . '</td>';
						print '<td align="right">' . price($objp->total_ht) . '</td>';
						print '<td>' . $objp->name . '</td>';
						print '</tr>';
						$i++;
					}
					print '</table>';
					print '<div class="center"><input type="submit" class="button valignmiddle" value="' . $langs->trans('ToLink') . '">&nbsp;&nbsp;&nbsp;&nbsp;&nbsp;<input type="submit" class="button" name="cancel" value="' . $langs->trans('Cancel') . '"></div>';

					print '</form>';
					$this->db->free($resqllist);
				} else {
					dol_print_error($this->db);
				}
				print '</div>';
				if ($num > 0)
				{
				}

				//$linktoelem.=($linktoelem?' &nbsp; ':'');
				if ($num > 0) $linktoelemlist.='<li><a href="#linkto'.$key.'" class="linkto dropdowncloseonclick" rel="'.$key.'">' . $langs->trans($possiblelink['label']) .' ('.$num.')</a></li>';
				//else $linktoelem.=$langs->trans($possiblelink['label']);
				else $linktoelemlist.='<li><span class="linktodisabled">' . $langs->trans($possiblelink['label']) . ' (0)</span></li>';
			}
		}

		if ($linktoelemlist)
		{
			$linktoelem='
    		<dl class="dropdown" id="linktoobjectname">
    		<dt><a href="#linktoobjectname">'.$langs->trans("LinkTo").'...</a></dt>
    		<dd>
    		<div class="multiselectlinkto">
    		<ul class="ulselectedfields">'.$linktoelemlist.'
    		</ul>
    		</div>
    		</dd>
    		</dl>';
		}
		else
		{
			$linktoelem='';
		}

		print '<!-- Add js to show linkto box -->
				<script type="text/javascript" language="javascript">
				jQuery(document).ready(function() {
					jQuery(".linkto").click(function() {
						console.log("We choose to show/hide link for rel="+jQuery(this).attr(\'rel\'));
					    jQuery("#"+jQuery(this).attr(\'rel\')+"list").toggle();
						jQuery(this).toggle();
					});
				});
				</script>
		';

		return $linktoelem;
	}

	/**
	 *	Return an html string with a select combo box to choose yes or no
	 *
	 *	@param	string		$htmlname		Name of html select field
	 *	@param	string		$value			Pre-selected value
	 *	@param	int			$option			0 return yes/no, 1 return 1/0
	 *	@param	bool		$disabled		true or false
	 *  @param	int      	$useempty		1=Add empty line
	 *	@return	string						See option
	 */
	function selectyesno($htmlname, $value='', $option=0, $disabled=false, $useempty='')
	{
		global $langs;

		$yes="yes"; $no="no";
		if ($option)
		{
			$yes="1";
			$no="0";
		}

		$disabled = ($disabled ? ' disabled' : '');

		$resultyesno = '<select class="flat width75" id="'.$htmlname.'" name="'.$htmlname.'"'.$disabled.'>'."\n";
		if ($useempty) $resultyesno .= '<option value="-1"'.(($value < 0)?' selected':'').'>&nbsp;</option>'."\n";
		if (("$value" == 'yes') || ($value == 1))
		{
			$resultyesno .= '<option value="'.$yes.'" selected>'.$langs->trans("Yes").'</option>'."\n";
			$resultyesno .= '<option value="'.$no.'">'.$langs->trans("No").'</option>'."\n";
		}
		else
	   {
	   		$selected=(($useempty && $value != '0' && $value != 'no')?'':' selected');
			$resultyesno .= '<option value="'.$yes.'">'.$langs->trans("Yes").'</option>'."\n";
			$resultyesno .= '<option value="'.$no.'"'.$selected.'>'.$langs->trans("No").'</option>'."\n";
		}
		$resultyesno .= '</select>'."\n";
		return $resultyesno;
	}



	/**
	 *  Return list of export templates
	 *
	 *  @param	string	$selected          Id modele pre-selectionne
	 *  @param  string	$htmlname          Name of HTML select
	 *  @param  string	$type              Type of searched templates
	 *  @param  int		$useempty          Affiche valeur vide dans liste
	 *  @return	void
	 */
	function select_export_model($selected='',$htmlname='exportmodelid',$type='',$useempty=0)
	{

		$sql = "SELECT rowid, label";
		$sql.= " FROM ".MAIN_DB_PREFIX."export_model";
		$sql.= " WHERE type = '".$type."'";
		$sql.= " ORDER BY rowid";
		$result = $this->db->query($sql);
		if ($result)
		{
			print '<select class="flat" name="'.$htmlname.'">';
			if ($useempty)
			{
				print '<option value="-1">&nbsp;</option>';
			}

			$num = $this->db->num_rows($result);
			$i = 0;
			while ($i < $num)
			{
				$obj = $this->db->fetch_object($result);
				if ($selected == $obj->rowid)
				{
					print '<option value="'.$obj->rowid.'" selected>';
				}
				else
				{
					print '<option value="'.$obj->rowid.'">';
				}
				print $obj->label;
				print '</option>';
				$i++;
			}
			print "</select>";
		}
		else {
			dol_print_error($this->db);
		}
	}

	/**
	 *    Return a HTML area with the reference of object and a navigation bar for a business object
	 *    Note: To complete search with a particular filter on select, you can set $object->next_prev_filter set to define SQL criterias.
	 *
	 *    @param	object	$object			Object to show.
	 *    @param	string	$paramid   		Name of parameter to use to name the id into the URL next/previous link.
	 *    @param	string	$morehtml  		More html content to output just before the nav bar.
	 *    @param	int		$shownav	  	Show Condition (navigation is shown if value is 1).
	 *    @param	string	$fieldid   		Name of field id into database to use for select next and previous (we make the select max and min on this field compared to $object->ref). Use 'none' to disable next/prev.
	 *    @param	string	$fieldref   	Name of field ref of object (object->ref) to show or 'none' to not show ref.
	 *    @param	string	$morehtmlref  	More html to show after ref.
	 *    @param	string	$moreparam  	More param to add in nav link url. Must start with '&...'.
	 *	  @param	int		$nodbprefix		Do not include DB prefix to forge table name.
	 *	  @param	string	$morehtmlleft	More html code to show before ref.
	 *	  @param	string	$morehtmlstatus	More html code to show under navigation arrows (status place).
	 *	  @param	string	$morehtmlright	More html code to show after ref.
	 * 	  @return	string    				Portion HTML with ref + navigation buttons
	 */
	function showrefnav($object,$paramid,$morehtml='',$shownav=1,$fieldid='rowid',$fieldref='ref',$morehtmlref='',$moreparam='',$nodbprefix=0,$morehtmlleft='',$morehtmlstatus='',$morehtmlright='')
	{
		global $langs,$conf,$hookmanager;

		$ret='';
		if (empty($fieldid))  $fieldid='rowid';
		if (empty($fieldref)) $fieldref='ref';

		// Add where from hooks
		if (is_object($hookmanager))
		{
			$parameters=array();
			$reshook=$hookmanager->executeHooks('printFieldListWhere',$parameters, $object);    // Note that $action and $object may have been modified by hook
			$object->next_prev_filter.=$hookmanager->resPrint;
		}
		$previous_ref = $next_ref = '';
		if ($shownav)
		{
			//print "paramid=$paramid,morehtml=$morehtml,shownav=$shownav,$fieldid,$fieldref,$morehtmlref,$moreparam";
			$object->load_previous_next_ref((isset($object->next_prev_filter)?$object->next_prev_filter:''), $fieldid, $nodbprefix);

			$navurl = $_SERVER["PHP_SELF"];
			// Special case for project/task page
			if ($paramid == 'project_ref')
			{
				$navurl = preg_replace('/\/tasks\/(task|contact|time|note|document)\.php/','/tasks.php',$navurl);
				$paramid='ref';
			}

			// accesskey is for Windows or Linux:  ALT + key for chrome, ALT + SHIFT + KEY for firefox
			// accesskey is for Mac:               CTRL + key for all browsers
			$previous_ref = $object->ref_previous?'<a accesskey="p" title="'.$langs->trans("KeyboardShortcut").' ALT+p|ALT+SHIFT+p|CTRL+p" href="'.$navurl.'?'.$paramid.'='.urlencode($object->ref_previous).$moreparam.'"><i class="fa fa-chevron-left"></i></a>':'<span class="inactive"><i class="fa fa-chevron-left opacitymedium"></i></span>';
			$next_ref     = $object->ref_next?'<a accesskey="n" title="'.$langs->trans("KeyboardShortcut").' ALT+n|ALT+SHIFT+n|CTRL+n" href="'.$navurl.'?'.$paramid.'='.urlencode($object->ref_next).$moreparam.'"><i class="fa fa-chevron-right"></i></a>':'<span class="inactive"><i class="fa fa-chevron-right opacitymedium"></i></span>';
		}

		//print "xx".$previous_ref."x".$next_ref;
		$ret.='<!-- Start banner content --><div style="vertical-align: middle">';

		// Right part of banner
		if ($morehtmlright) $ret.='<div class="inline-block floatleft">'.$morehtmlright.'</div>';

		if ($previous_ref || $next_ref || $morehtml)
		{
			$ret.='<div class="pagination paginationref"><ul class="right">';
		}
		if ($morehtml)
		{
			$ret.='<li class="noborder litext">'.$morehtml.'</li>';
		}
		if ($shownav && ($previous_ref || $next_ref))
		{
			$ret.='<li class="pagination">'.$previous_ref.'</li>';
			$ret.='<li class="pagination">'.$next_ref.'</li>';
		}
		if ($previous_ref || $next_ref || $morehtml)
		{
			$ret.='</ul></div>';
		}

		$parameters=array();
		$reshook=$hookmanager->executeHooks('moreHtmlStatus',$parameters, $object);    // Note that $action and $object may have been modified by hook
		if (empty($reshook)) $morehtmlstatus.=$hookmanager->resPrint;
		else $morehtmlstatus=$hookmanager->resPrint;
		if ($morehtmlstatus) $ret.='<div class="statusref">'.$morehtmlstatus.'</div>';

		$parameters = array();
		$reshook = $hookmanager->executeHooks('moreHtmlRef', $parameters, $object); // Note that $action and $object may have been modified by hook
		if (empty($reshook)) $morehtmlref.=$hookmanager->resPrint;
		elseif ($reshook > 0) $morehtmlref=$hookmanager->resPrint;

		// Left part of banner
		if ($morehtmlleft)
		{
			if ($conf->browser->layout == 'phone') $ret.='<div class="floatleft">'.$morehtmlleft.'</div>';    // class="center" to have photo in middle
			else $ret.='<div class="inline-block floatleft">'.$morehtmlleft.'</div>';
		}

		//if ($conf->browser->layout == 'phone') $ret.='<div class="clearboth"></div>';
		$ret.='<div class="inline-block floatleft valignmiddle refid'.(($shownav && ($previous_ref || $next_ref))?' refidpadding':'').'">';

		// For thirdparty, contact, user, member, the ref is the id, so we show something else
		if ($object->element == 'societe')
		{
			$ret.=dol_htmlentities($object->name);
		}
		else if ($object->element == 'member')
		{
			$fullname=$object->getFullName($langs);
			if ($object->morphy == 'mor' && $object->societe) {
				$ret.= dol_htmlentities($object->societe) . ((! empty($fullname) && $object->societe != $fullname)?' ('.dol_htmlentities($fullname).')':'');
			} else {
				$ret.= dol_htmlentities($fullname) . ((! empty($object->societe) && $object->societe != $fullname)?' ('.dol_htmlentities($object->societe).')':'');
			}
		}
		else if (in_array($object->element, array('contact', 'user', 'usergroup')))
		{
			$ret.=dol_htmlentities($object->getFullName($langs));
		}
		else if (in_array($object->element, array('action', 'agenda')))
		{
			$ret.=$object->ref.'<br>'.$object->label;
		}
		else if (in_array($object->element, array('adherent_type')))
		{
			$ret.=$object->label;
		}
		else if ($object->element == 'ecm_directories')
		{
			$ret.='';
		}
		else if ($fieldref != 'none') $ret.=dol_htmlentities($object->$fieldref);


		if ($morehtmlref)
		{
			$ret.=' '.$morehtmlref;
		}
		$ret.='</div>';

		$ret.='</div><!-- End banner content -->';

		return $ret;
	}


	/**
	 *    	Return HTML code to output a barcode
	 *
	 *     	@param	Object	$object		Object containing data to retrieve file name
	 * 		@param	int		$width			Width of photo
	 * 	  	@return string    				HTML code to output barcode
	 */
	function showbarcode(&$object,$width=100)
	{
		global $conf;

		//Check if barcode is filled in the card
		if (empty($object->barcode)) return '';

		// Complete object if not complete
		if (empty($object->barcode_type_code) || empty($object->barcode_type_coder))
		{
			$result = $object->fetch_barcode();
			//Check if fetch_barcode() failed
			if ($result < 1) return '<!-- ErrorFetchBarcode -->';
		}

		// Barcode image
		$url=DOL_URL_ROOT.'/viewimage.php?modulepart=barcode&generator='.urlencode($object->barcode_type_coder).'&code='.urlencode($object->barcode).'&encoding='.urlencode($object->barcode_type_code);
		$out ='<!-- url barcode = '.$url.' -->';
		$out.='<img src="'.$url.'">';
		return $out;
	}

	/**
	 *    	Return HTML code to output a photo
	 *
	 *    	@param	string		$modulepart			Key to define module concerned ('societe', 'userphoto', 'memberphoto')
	 *     	@param  object		$object				Object containing data to retrieve file name
	 * 		@param	int			$width				Width of photo
	 * 		@param	int			$height				Height of photo (auto if 0)
	 * 		@param	int			$caneditfield		Add edit fields
	 * 		@param	string		$cssclass			CSS name to use on img for photo
	 * 		@param	string		$imagesize		    'mini', 'small' or '' (original)
	 *      @param  int         $addlinktofullsize  Add link to fullsize image
	 *      @param  int         $cache              1=Accept to use image in cache
	 * 	  	@return string    						HTML code to output photo
	 */
	static function showphoto($modulepart, $object, $width=100, $height=0, $caneditfield=0, $cssclass='photowithmargin', $imagesize='', $addlinktofullsize=1, $cache=0)
	{
		global $conf,$langs;

		$entity = (! empty($object->entity) ? $object->entity : $conf->entity);
		$id = (! empty($object->id) ? $object->id : $object->rowid);

		$ret='';$dir='';$file='';$originalfile='';$altfile='';$email='';
		if ($modulepart=='societe')
		{
			$dir=$conf->societe->multidir_output[$entity];
			if (! empty($object->logo))
			{
				if ((string) $imagesize == 'mini') $file=get_exdir(0, 0, 0, 0, $object, 'thirdparty').'/logos/'.getImageFileNameForSize($object->logo, '_mini');             // getImageFileNameForSize include the thumbs
				else if ((string) $imagesize == 'small') $file=get_exdir(0, 0, 0, 0, $object, 'thirdparty').'/logos/'.getImageFileNameForSize($object->logo, '_small');
				else $file=get_exdir(0, 0, 0, 0, $object, 'thirdparty').'/logos/'.$object->logo;
				$originalfile=get_exdir(0, 0, 0, 0, $object, 'thirdparty').'/logos/'.$object->logo;
			}
			$email=$object->email;
		}
		else if ($modulepart=='contact')
		{
			$dir=$conf->societe->multidir_output[$entity].'/contact';
			if (! empty($object->photo))
			{
				if ((string) $imagesize == 'mini') $file=get_exdir(0, 0, 0, 0, $object, 'contact').'/photos/'.getImageFileNameForSize($object->photo, '_mini');
				else if ((string) $imagesize == 'small') $file=get_exdir(0, 0, 0, 0, $object, 'contact').'/photos/'.getImageFileNameForSize($object->photo, '_small');
				else $file=get_exdir(0, 0, 0, 0, $object, 'contact').'/photos/'.$object->photo;
				$originalfile=get_exdir(0, 0, 0, 0, $object, 'contact').'/photos/'.$object->photo;
			}
			$email=$object->email;
		}
		else if ($modulepart=='userphoto')
		{
			$dir=$conf->user->dir_output;
			if (! empty($object->photo))
			{
				if ((string) $imagesize == 'mini') $file=get_exdir($id, 2, 0, 0, $object, 'user').getImageFileNameForSize($object->photo, '_mini');
				else if ((string) $imagesize == 'small') $file=get_exdir($id, 2, 0, 0, $object, 'user').getImageFileNameForSize($object->photo, '_small');
				else $file=get_exdir($id, 2, 0, 0, $object, 'user').$object->photo;
				$originalfile=get_exdir($id, 2, 0, 0, $object, 'user').$object->photo;
			}
			if (! empty($conf->global->MAIN_OLD_IMAGE_LINKS)) $altfile=$object->id.".jpg";	// For backward compatibility
			$email=$object->email;
		}
		else if ($modulepart=='memberphoto')
		{
			$dir=$conf->adherent->dir_output;
			if (! empty($object->photo))
			{
				if ((string) $imagesize == 'mini') $file=get_exdir(0, 0, 0, 0, $object, 'member').'photos/'.getImageFileNameForSize($object->photo, '_mini');
				else if ((string) $imagesize == 'small') $file=get_exdir(0, 0, 0, 0, $object, 'member').'photos/'.getImageFileNameForSize($object->photo, '_small');
				else $file=get_exdir(0, 0, 0, 0, $object, 'member').'photos/'.$object->photo;
				$originalfile=get_exdir(0, 0, 0, 0, $object, 'member').'photos/'.$object->photo;
			}
			if (! empty($conf->global->MAIN_OLD_IMAGE_LINKS)) $altfile=$object->id.".jpg";	// For backward compatibility
			$email=$object->email;
		}
		else
		{
			// Generic case to show photos
			$dir=$conf->$modulepart->dir_output;
			if (! empty($object->photo))
			{
				if ((string) $imagesize == 'mini') $file=get_exdir($id, 2, 0, 0, $object, $modulepart).'photos/'.getImageFileNameForSize($object->photo, '_mini');
				else if ((string) $imagesize == 'small') $file=get_exdir($id, 2, 0, 0, $object, $modulepart).'photos/'.getImageFileNameForSize($object->photo, '_small');
				else $file=get_exdir($id, 2, 0, 0, $object, $modulepart).'photos/'.$object->photo;
				$originalfile=get_exdir($id, 2, 0, 0, $object, $modulepart).'photos/'.$object->photo;
			}
			if (! empty($conf->global->MAIN_OLD_IMAGE_LINKS)) $altfile=$object->id.".jpg";	// For backward compatibility
			$email=$object->email;
		}

		if ($dir)
		{
			if ($file && file_exists($dir."/".$file))
			{
				if ($addlinktofullsize)
				{
					$urladvanced=getAdvancedPreviewUrl($modulepart, $originalfile, 0, '&entity='.$entity);
					if ($urladvanced) $ret.='<a href="'.$urladvanced.'">';
					else $ret.='<a href="'.DOL_URL_ROOT.'/viewimage.php?modulepart='.$modulepart.'&entity='.$entity.'&file='.urlencode($originalfile).'&cache='.$cache.'">';
				}
				$ret.='<img class="photo'.$modulepart.($cssclass?' '.$cssclass:'').'" alt="Photo" id="photologo'.(preg_replace('/[^a-z]/i','_',$file)).'" '.($width?' width="'.$width.'"':'').($height?' height="'.$height.'"':'').' src="'.DOL_URL_ROOT.'/viewimage.php?modulepart='.$modulepart.'&entity='.$entity.'&file='.urlencode($file).'&cache='.$cache.'">';
				if ($addlinktofullsize) $ret.='</a>';
			}
			else if ($altfile && file_exists($dir."/".$altfile))
			{
				if ($addlinktofullsize)
				{
					$urladvanced=getAdvancedPreviewUrl($modulepart, $originalfile, 0, '&entity='.$entity);
					if ($urladvanced) $ret.='<a href="'.$urladvanced.'">';
					else $ret.='<a href="'.DOL_URL_ROOT.'/viewimage.php?modulepart='.$modulepart.'&entity='.$entity.'&file='.urlencode($originalfile).'&cache='.$cache.'">';
				}
				$ret.='<img class="photo'.$modulepart.($cssclass?' '.$cssclass:'').'" alt="Photo alt" id="photologo'.(preg_replace('/[^a-z]/i','_',$file)).'" class="'.$cssclass.'" '.($width?' width="'.$width.'"':'').($height?' height="'.$height.'"':'').' src="'.DOL_URL_ROOT.'/viewimage.php?modulepart='.$modulepart.'&entity='.$entity.'&file='.urlencode($altfile).'&cache='.$cache.'">';
				if ($addlinktofullsize) $ret.='</a>';
			}
			else
			{
				$nophoto='/public/theme/common/nophoto.png';
				if (in_array($modulepart,array('userphoto','contact')))	// For module that are "physical" users
				{
					$nophoto='/public/theme/common/user_anonymous.png';
					if ($object->gender == 'man') $nophoto='/public/theme/common/user_man.png';
					if ($object->gender == 'woman') $nophoto='/public/theme/common/user_woman.png';
				}

				if (! empty($conf->gravatar->enabled) && $email)
				{
					/**
					 * @see https://gravatar.com/site/implement/images/php/
					 */
					global $dolibarr_main_url_root;
					$ret.='<!-- Put link to gravatar -->';
					//$defaultimg=urlencode(dol_buildpath($nophoto,3));
					$defaultimg='mm';
					$ret.='<img class="photo'.$modulepart.($cssclass?' '.$cssclass:'').'" alt="Gravatar avatar" title="'.$email.' Gravatar avatar" '.($width?' width="'.$width.'"':'').($height?' height="'.$height.'"':'').' src="https://www.gravatar.com/avatar/'.dol_hash(strtolower(trim($email)),3).'?s='.$width.'&d='.$defaultimg.'">';	// gravatar need md5 hash
				}
				else
				{
					$ret.='<img class="photo'.$modulepart.($cssclass?' '.$cssclass:'').'" alt="No photo" '.($width?' width="'.$width.'"':'').($height?' height="'.$height.'"':'').' src="'.DOL_URL_ROOT.$nophoto.'">';
				}
			}

			if ($caneditfield)
			{
				if ($object->photo) $ret.="<br>\n";
				$ret.='<table class="nobordernopadding centpercent">';
				if ($object->photo) $ret.='<tr><td><input type="checkbox" class="flat photodelete" name="deletephoto" id="photodelete"> '.$langs->trans("Delete").'<br><br></td></tr>';
				$ret.='<tr><td class="tdoverflow"><input type="file" class="flat maxwidth200onsmartphone" name="photo" id="photoinput"></td></tr>';
				$ret.='</table>';
			}

		}
		else dol_print_error('','Call of showphoto with wrong parameters modulepart='.$modulepart);

		return $ret;
	}

	/**
	 *	Return select list of groups
	 *
	 *  @param	string	$selected       Id group preselected
	 *  @param  string	$htmlname       Field name in form
	 *  @param  int		$show_empty     0=liste sans valeur nulle, 1=ajoute valeur inconnue
	 *  @param  string	$exclude        Array list of groups id to exclude
	 * 	@param	int		$disabled		If select list must be disabled
	 *  @param  string	$include        Array list of groups id to include
	 * 	@param	int		$enableonly		Array list of groups id to be enabled. All other must be disabled
	 * 	@param	string	$force_entity	'0' or Ids of environment to force
	 * 	@param	bool	$multiple		add [] in the name of element and add 'multiple' attribut (not working with ajax_autocompleter)
	 *  @return	string
	 *  @see select_dolusers
	 */
	function select_dolgroups($selected='', $htmlname='groupid', $show_empty=0, $exclude='', $disabled=0, $include='', $enableonly='', $force_entity='0', $multiple=false)
	{
		global $conf,$user,$langs;

		// Permettre l'exclusion de groupes
		if (is_array($exclude))	$excludeGroups = implode("','",$exclude);
		// Permettre l'inclusion de groupes
		if (is_array($include))	$includeGroups = implode("','",$include);

		if (!is_array($selected)) $selected = array($selected);

		$out='';

		// On recherche les groupes
		$sql = "SELECT ug.rowid, ug.nom as name";
		if (! empty($conf->multicompany->enabled) && $conf->entity == 1 && $user->admin && ! $user->entity)
		{
			$sql.= ", e.label";
		}
		$sql.= " FROM ".MAIN_DB_PREFIX."usergroup as ug ";
		if (! empty($conf->multicompany->enabled) && $conf->entity == 1 && $user->admin && ! $user->entity)
		{
			$sql.= " LEFT JOIN ".MAIN_DB_PREFIX."entity as e ON e.rowid=ug.entity";
			if ($force_entity) $sql.= " WHERE ug.entity IN (0,".$force_entity.")";
			else $sql.= " WHERE ug.entity IS NOT NULL";
		}
		else
		{
			$sql.= " WHERE ug.entity IN (0,".$conf->entity.")";
		}
		if (is_array($exclude) && $excludeGroups) $sql.= " AND ug.rowid NOT IN ('".$excludeGroups."')";
		if (is_array($include) && $includeGroups) $sql.= " AND ug.rowid IN ('".$includeGroups."')";
		$sql.= " ORDER BY ug.nom ASC";

		dol_syslog(get_class($this)."::select_dolgroups", LOG_DEBUG);
		$resql=$this->db->query($sql);
		if ($resql)
		{
			// Enhance with select2
			include_once DOL_DOCUMENT_ROOT . '/core/lib/ajax.lib.php';
		   	$out .= ajax_combobox($htmlname);

			$out.= '<select class="flat minwidth200" id="'.$htmlname.'" name="'.$htmlname.($multiple ? '[]' : '').'" '.($multiple ? 'multiple' : '').' '.($disabled?' disabled':'').'>';

			$num = $this->db->num_rows($resql);
			$i = 0;
			if ($num)
			{
				if ($show_empty && !$multiple) $out.= '<option value="-1"'.(in_array(-1,$selected)?' selected':'').'>&nbsp;</option>'."\n";

				while ($i < $num)
				{
					$obj = $this->db->fetch_object($resql);
					$disableline=0;
					if (is_array($enableonly) && count($enableonly) && ! in_array($obj->rowid,$enableonly)) $disableline=1;

					$out.= '<option value="'.$obj->rowid.'"';
					if ($disableline) $out.= ' disabled';
					if ((is_object($selected[0]) && $selected[0]->id == $obj->rowid) || (! is_object($selected[0]) && in_array($obj->rowid,$selected) ))
					{
						$out.= ' selected';
					}
					$out.= '>';

					$out.= $obj->name;
					if (! empty($conf->multicompany->enabled) && empty($conf->global->MULTICOMPANY_TRANSVERSE_MODE) && $conf->entity == 1)
					{
						$out.= " (".$obj->label.")";
					}

					$out.= '</option>';
					$i++;
				}
			}
			else
			{
				if ($show_empty) $out.= '<option value="-1"'.(in_array(-1,$selected)?' selected':'').'></option>'."\n";
				$out.= '<option value="" disabled>'.$langs->trans("NoUserGroupDefined").'</option>';
			}
			$out.= '</select>';
		}
		else
		{
			dol_print_error($this->db);
		}

		return $out;
	}


	/**
	 *	Return HTML to show the search and clear seach button
	 *
	 *  @return	string
	 */
	function showFilterButtons()
	{
		global $conf, $langs;

		$out='<div class="nowrap">';
		$out.='<input type="image" class="liste_titre" name="button_search" src="'.img_picto($langs->trans("Search"),'search.png','','',1).'" value="'.dol_escape_htmltag($langs->trans("Search")).'" title="'.dol_escape_htmltag($langs->trans("Search")).'">';
		$out.='<input type="image" class="liste_titre" name="button_removefilter" src="'.img_picto($langs->trans("Search"),'searchclear.png','','',1).'" value="'.dol_escape_htmltag($langs->trans("RemoveFilter")).'" title="'.dol_escape_htmltag($langs->trans("RemoveFilter")).'">';
		$out.='</div>';

		return $out;
	}

	/**
	 *	Return HTML to show the search and clear seach button
	 *
	 *  @param  string  $cssclass                  CSS class
	 *  @param  int     $calljsfunction            0=default. 1=call function initCheckForSelect() after changing status of checkboxes
	 *  @return	string
	 */
	function showCheckAddButtons($cssclass='checkforaction', $calljsfunction=0)
	{
		global $conf, $langs;

		$out='';
		if (! empty($conf->use_javascript_ajax)) $out.='<div class="inline-block checkallactions"><input type="checkbox" id="checkallactions" name="checkallactions" class="checkallactions"></div>';
		$out.='<script type="text/javascript">
            $(document).ready(function() {
            	$("#checkallactions").click(function() {
                    if($(this).is(\':checked\')){
                        console.log("We check all");
                		$(".'.$cssclass.'").prop(\'checked\', true);
                    }
                    else
                    {
                        console.log("We uncheck all");
                		$(".'.$cssclass.'").prop(\'checked\', false);
                    }'."\n";
		if ($calljsfunction) $out.='if (typeof initCheckForSelect == \'function\') { initCheckForSelect(0); } else { console.log("No function initCheckForSelect found. Call won\'t be done."); }';
		$out.='         });
                });
            </script>';

		return $out;
	}

	/**
	 *	Return HTML to show the search and clear seach button
	 *
	 *  @param	int  	$addcheckuncheckall        Add the check all/uncheck all checkbox (use javascript) and code to manage this
	 *  @param  string  $cssclass                  CSS class
	 *  @param  int     $calljsfunction            0=default. 1=call function initCheckForSelect() after changing status of checkboxes
	 *  @return	string
	 */
	function showFilterAndCheckAddButtons($addcheckuncheckall=0, $cssclass='checkforaction', $calljsfunction=0)
	{
		$out.=$this->showFilterButtons();
		if ($addcheckuncheckall)
		{
			$out.=$this->showCheckAddButtons($cssclass, $calljsfunction);
		}
		return $out;
	}

	/**
	 * Return HTML to show the select categories of expense category
	 *
	 * @param	string	$selected              preselected category
	 * @param	string	$htmlname              name of HTML select list
	 * @param	integer	$useempty              1=Add empty line
	 * @param	array	$excludeid             id to exclude
	 * @param	string	$target                htmlname of target select to bind event
	 * @param	int		$default_selected      default category to select if fk_c_type_fees change = EX_KME
	 * @param	array	$params                param to give
	 * @return	string
	 */
	function selectExpenseCategories($selected='', $htmlname='fk_c_exp_tax_cat', $useempty=0, $excludeid=array(), $target='', $default_selected=0, $params=array())
	{
		global $db, $conf, $langs, $user;

		$sql = 'SELECT rowid, label FROM '.MAIN_DB_PREFIX.'c_exp_tax_cat WHERE active = 1';
		$sql.= ' AND entity IN (0,'.getEntity('').')';
		if (!empty($excludeid)) $sql.= ' AND rowid NOT IN ('.implode(',', $excludeid).')';
		$sql.= ' ORDER BY label';

		$resql = $db->query($sql);
		if ($resql)
		{
			$out = '<select name="'.$htmlname.'" class="'.$htmlname.' flat minwidth75imp">';
			if ($useempty) $out.= '<option value="0">&nbsp;</option>';

			while ($obj = $db->fetch_object($resql))
			{
				$out.= '<option '.($selected == $obj->rowid ? 'selected="selected"' : '').' value="'.$obj->rowid.'">'.$langs->trans($obj->label).'</option>';
			}
			$out.= '</select>';
			if (! empty($htmlname) && $user->admin) $out .= ' '.info_admin($langs->trans("YouCanChangeValuesForThisListFromDictionarySetup"),1);

			if (!empty($target))
			{
				$sql = "SELECT c.id FROM ".MAIN_DB_PREFIX."c_type_fees as c WHERE c.code = 'EX_KME' AND c.active = 1";
				$resql = $db->query($sql);
				if ($resql)
				{
					if ($db->num_rows($resql) > 0)
					{
						$obj = $db->fetch_object($resql);
						$out.= '<script type="text/javascript">
							$(function() {
								$("select[name='.$target.']").on("change", function() {
									var current_val = $(this).val();
									if (current_val == '.$obj->id.') {';
						if (!empty($default_selected) || !empty($selected)) $out.= '$("select[name='.$htmlname.']").val("'.($default_selected > 0 ? $default_selected : $selected).'");';

						$out.= '
										$("select[name='.$htmlname.']").change();
									}
								});

								$("select[name='.$htmlname.']").change(function() {

									if ($("select[name='.$target.']").val() == '.$obj->id.') {
										// get price of kilometer to fill the unit price
										var data = '.json_encode($params).';
										data.fk_c_exp_tax_cat = $(this).val();

										$.ajax({
											method: "POST",
											dataType: "json",
											data: data,
											url: "'.(DOL_URL_ROOT.'/expensereport/ajax/ajaxik.php').'",
										}).done(function( data, textStatus, jqXHR ) {
											console.log(data);
											if (typeof data.up != "undefined") {
												$("input[name=value_unit]").val(data.up);
												$("select[name='.$htmlname.']").attr("title", data.title);
											} else {
												$("input[name=value_unit]").val("");
												$("select[name='.$htmlname.']").attr("title", "");
											}
										});
									}
								});
							});
						</script>';
					}
				}
			}
		}
		else
		{
			dol_print_error($db);
		}

		return $out;
	}

	/**
	 * Return HTML to show the select ranges of expense range
	 *
	 * @param	string	$selected    preselected category
	 * @param	string	$htmlname    name of HTML select list
	 * @param	integer	$useempty    1=Add empty line
	 * @return	string
	 */
	function selectExpenseRanges($selected='', $htmlname='fk_range', $useempty=0)
	{
		global $db,$conf,$langs;

		$sql = 'SELECT rowid, range_ik FROM '.MAIN_DB_PREFIX.'c_exp_tax_range';
		$sql.= ' WHERE entity = '.$conf->entity.' AND active = 1';

		$resql = $db->query($sql);
		if ($resql)
		{
			$out = '<select name="'.$htmlname.'" class="'.$htmlname.' flat minwidth75imp">';
			if ($useempty) $out.= '<option value="0"></option>';

			while ($obj = $db->fetch_object($resql))
			{
				$out.= '<option '.($selected == $obj->rowid ? 'selected="selected"' : '').' value="'.$obj->rowid.'">'.price($obj->range_ik, 0, $langs, 1, 0).'</option>';
			}
			$out.= '</select>';
		}
		else
		{
			dol_print_error($db);
		}

		return $out;
	}

	/**
	 * Return HTML to show a select of expense
	 *
	 * @param	string	$selected    preselected category
	 * @param	string	$htmlname    name of HTML select list
	 * @param	integer	$useempty    1=Add empty choice
	 * @param	integer	$allchoice   1=Add all choice
	 * @param	integer	$useid       0=use 'code' as key, 1=use 'id' as key
	 * @return	string
	 */
	function selectExpense($selected='', $htmlname='fk_c_type_fees', $useempty=0, $allchoice=1, $useid=0)
	{
		global $db,$langs;

		$sql = 'SELECT id, code, label FROM '.MAIN_DB_PREFIX.'c_type_fees';
		$sql.= ' WHERE active = 1';

		$resql = $db->query($sql);
		if ($resql)
		{
			$out = '<select name="'.$htmlname.'" class="'.$htmlname.' flat minwidth75imp">';
			if ($useempty) $out.= '<option value="0"></option>';
			if ($allchoice) $out.= '<option value="-1">'.$langs->trans('AllExpenseReport').'</option>';

			$field = 'code';
			if ($useid) $field = 'id';

			while ($obj = $db->fetch_object($resql))
			{
				$key = $langs->trans($obj->code);
				$out.= '<option '.($selected == $obj->{$field} ? 'selected="selected"' : '').' value="'.$obj->{$field}.'">'.($key != $obj->code ? $key : $obj->label).'</option>';
			}
			$out.= '</select>';
		}
		else
		{
			dol_print_error($db);
		}

		return $out;
	}

}
<|MERGE_RESOLUTION|>--- conflicted
+++ resolved
@@ -1087,7 +1087,6 @@
 
 		// On recherche les societes
 		$sql = "SELECT s.rowid, s.nom as name, s.name_alias, s.client, s.fournisseur, s.code_client, s.code_fournisseur";
-<<<<<<< HEAD
 
 		if ($conf->global->COMPANY_SHOW_ADDRESS_SELECTLIST) {
 			$sql .= " ,s.address, s.zip, s.town";
@@ -1100,10 +1099,6 @@
 		if ($conf->global->COMPANY_SHOW_ADDRESS_SELECTLIST) {
 			$sql.= " LEFT OUTER JOIN ".MAIN_DB_PREFIX."c_country as dictp ON dictp.rowid=s.fk_pays";
 		}
-=======
-		$sql.= " FROM ".MAIN_DB_PREFIX ."societe as s";
-		if (!$user->rights->societe->client->voir && !$user->socid) $sql .= ", ".MAIN_DB_PREFIX."societe_commerciaux as sc";
->>>>>>> 8d54df42
 		$sql.= " WHERE s.entity IN (".getEntity('societe').")";
 		if (! empty($user->socid)) $sql.= " AND s.rowid = ".$user->socid;
 		if ($filter) $sql.= " AND (".$filter.")";
@@ -1389,15 +1384,9 @@
 				$out .= ajax_combobox($htmlid, $events, $conf->global->CONTACT_USE_SEARCH_TO_SELECT);
 			}
 
-<<<<<<< HEAD
 			if ($htmlname != 'none' || $options_only) $out.= '<select class="flat'.($moreclass?' '.$moreclass:'').'" id="'.$htmlid.'" name="'.$htmlname.($multiple ? '[]' : '').'" '.($multiple ? 'multiple' : '').' '.(!empty($moreparam) ? $moreparam : '').'>';
 			if (($showempty == 1 || ($showempty == 3 && $num > 1)) && !$multiple) $out.= '<option value="0"'.(in_array(0,$selected)?' selected':'').'>&nbsp;</option>';
 			if ($showempty == 2) $out.= '<option value="0"'.(in_array(0,$selected)?' selected':'').'>'.$langs->trans("Internal").'</option>';
-=======
-			if ($htmlname != 'none' || $options_only) $out.= '<select class="flat'.($moreclass?' '.$moreclass:'').'" id="'.$htmlid.'" name="'.$htmlname.'" '.(!empty($moreparam) ? $moreparam : '').'>';
-			if ($showempty == 1 || ($showempty == 3 && $num > 1)) $out.= '<option value="0"'.($selected=='0'?' selected':'').'>&nbsp;</option>';
-			if ($showempty == 2) $out.= '<option value="0"'.($selected=='0'?' selected':'').'>'.$langs->trans("Internal").'</option>';
->>>>>>> 8d54df42
 			$num = $this->db->num_rows($resql);
 			$i = 0;
 			if ($num)
@@ -1454,11 +1443,7 @@
 			}
 			else
 			{
-<<<<<<< HEAD
 				$out.= '<option value="-1"'.(($showempty==2 || $multiple) ? '' : ' selected').' disabled>';
-=======
-				$out.= '<option value="-1"'.($showempty==2?'':' selected').' disabled>';
->>>>>>> 8d54df42
 				$out.= ($socid != -1) ? ($langs->trans($socid?"NoContactDefinedForThirdParty":"NoContactDefined")) : $langs->trans('SelectAThirdPartyFirst');
 				$out.= '</option>';
 			}
@@ -1516,18 +1501,11 @@
 	 *  @param	string	$morecss		More css
 	 *  @param  int     $noactive       Show only active users (this will also happened whatever is this option if USER_HIDE_INACTIVE_IN_COMBOBOX is on).
 	 *  @param  int		$outputmode     0=HTML select string, 1=Array
-<<<<<<< HEAD
 	 *  @param  bool	$multiple       add [] in the name of element and add 'multiple' attribut
 	 * 	@return	string					HTML select string
 	 *  @see select_dolgroups
 	 */
 	function select_dolusers($selected='', $htmlname='userid', $show_empty=0, $exclude=null, $disabled=0, $include='', $enableonly='', $force_entity='0', $maxlength=0, $showstatus=0, $morefilter='', $show_every=0, $enableonlytext='', $morecss='', $noactive=0, $outputmode=0, $multiple=false)
-=======
-	 * 	@return	string					HTML select string
-	 *  @see select_dolgroups
-	 */
-	function select_dolusers($selected='', $htmlname='userid', $show_empty=0, $exclude=null, $disabled=0, $include='', $enableonly='', $force_entity='0', $maxlength=0, $showstatus=0, $morefilter='', $show_every=0, $enableonlytext='', $morecss='', $noactive=0, $outputmode=0)
->>>>>>> 8d54df42
 	{
 		global $conf,$user,$langs;
 
