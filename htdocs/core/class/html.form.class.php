--- conflicted
+++ resolved
@@ -5107,11 +5107,7 @@
 	 * @param 	int<0,3>			$outputmode 	0=HTML select string, 1=Array with full label only, 2=Array extended, 3=Array with full picto + label
 	 * @param 	int<0,1>			$include 		[=0] Removed or 1=Keep only
 	 * @param 	string 				$morecss 		More CSS
-<<<<<<< HEAD
-	 * @param	int<0,2>			$useempty		0=No empty value, 1=Add an empty value in list, 2=Add an empty value in list only if there is more than 2 entries. Default is 1.
-=======
-	 * @param	int				$useempty		1=Add an empty value in list, 2=Add an empty value in list only if there is more than 2 entries.
->>>>>>> 1f512873
+	 * @param	  int<0,2>			$useempty		0=No empty value, 1=Add an empty value in list, 2=Add an empty value in list only if there is more than 2 entries. Default is 1.
 	 * @return	string|array<int,string>|array<int,array{id:int,fulllabel:string,color:string,picto:string}>|array<int,array{rowid:int,id:int,fk_parent:int,label:string,description:string,color:string,position:string,visible:int,ref_ext:string,picto:string,fullpath:string,fulllabel:string}>		String list or Array of categories
 	 * @see select_categories()
 	 */
