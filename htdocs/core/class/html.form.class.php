<?php
/* Copyright (c) 2002-2007  Rodolphe Quiedeville    <rodolphe@quiedeville.org>
 * Copyright (C) 2004-2012  Laurent Destailleur     <eldy@users.sourceforge.net>
 * Copyright (C) 2004       Benoit Mortier          <benoit.mortier@opensides.be>
 * Copyright (C) 2004       Sebastien Di Cintio     <sdicintio@ressource-toi.org>
 * Copyright (C) 2004       Eric Seigne             <eric.seigne@ryxeo.com>
 * Copyright (C) 2005-2017  Regis Houssin           <regis.houssin@inodbox.com>
 * Copyright (C) 2006       Andre Cianfarani        <acianfa@free.fr>
 * Copyright (C) 2006       Marc Barilley/Ocebo     <marc@ocebo.com>
 * Copyright (C) 2007       Franky Van Liedekerke   <franky.van.liedekerker@telenet.be>
 * Copyright (C) 2007       Patrick Raguin          <patrick.raguin@gmail.com>
 * Copyright (C) 2010       Juanjo Menent           <jmenent@2byte.es>
 * Copyright (C) 2010-2019  Philippe Grand          <philippe.grand@atoo-net.com>
 * Copyright (C) 2011       Herve Prot              <herve.prot@symeos.com>
 * Copyright (C) 2012-2016  Marcos García           <marcosgdf@gmail.com>
 * Copyright (C) 2012       Cedric Salvador         <csalvador@gpcsolutions.fr>
 * Copyright (C) 2012-2015  Raphaël Doursenaud      <rdoursenaud@gpcsolutions.fr>
 * Copyright (C) 2014-2020  Alexandre Spangaro      <aspangaro@open-dsi.fr>
 * Copyright (C) 2018       Ferran Marcet           <fmarcet@2byte.es>
 * Copyright (C) 2018-2019  Frédéric France         <frederic.france@netlogic.fr>
 * Copyright (C) 2018       Nicolas ZABOURI	        <info@inovea-conseil.com>
 * Copyright (C) 2018       Christophe Battarel     <christophe@altairis.fr>
 * Copyright (C) 2018       Josep Lluis Amador      <joseplluis@lliuretic.cat>
 *
 * This program is free software; you can redistribute it and/or modify
 * it under the terms of the GNU General Public License as published by
 * the Free Software Foundation; either version 3 of the License, or
 * (at your option) any later version.
 *
 * This program is distributed in the hope that it will be useful,
 * but WITHOUT ANY WARRANTY; without even the implied warranty of
 * MERCHANTABILITY or FITNESS FOR A PARTICULAR PURPOSE.  See the
 * GNU General Public License for more details.
 *
 * You should have received a copy of the GNU General Public License
 * along with this program. If not, see <https://www.gnu.org/licenses/>.
 */

/**
 *	\file       htdocs/core/class/html.form.class.php
 *  \ingroup    core
 *	\brief      File of class with all html predefined components
 */


/**
 *	Class to manage generation of HTML components
 *	Only common components must be here.
 *
 *  TODO Merge all function load_cache_* and loadCache* (except load_cache_vatrates) into one generic function loadCacheTable
 */
class Form
{
	/**
	 * @var DoliDB Database handler.
	 */
	public $db;

	/**
	 * @var string Error code (or message)
	 */
	public $error = '';

	/**
	 * @var string[]    Array of error strings
	 */
	public $errors = array();

	public $num;

	// Cache arrays
	public $cache_types_paiements = array();
	public $cache_conditions_paiements = array();
	public $cache_transport_mode = array();
	public $cache_availability = array();
	public $cache_demand_reason = array();
	public $cache_types_fees = array();
	public $cache_vatrates = array();


	/**
	 * Constructor
	 *
	 * @param		DoliDB		$db      Database handler
	 */
	public function __construct($db)
	{
		$this->db = $db;
	}

	/**
	 * Output key field for an editable field
	 *
	 * @param   string	$text			Text of label or key to translate
	 * @param   string	$htmlname		Name of select field ('edit' prefix will be added)
	 * @param   string	$preselected    Value to show/edit (not used in this function)
	 * @param	object	$object			Object
	 * @param	boolean	$perm			Permission to allow button to edit parameter. Set it to 0 to have a not edited field.
	 * @param	string	$typeofdata		Type of data ('string' by default, 'email', 'amount:99', 'numeric:99', 'text' or 'textarea:rows:cols', 'datepicker' ('day' do not work, don't know why), 'ckeditor:dolibarr_zzz:width:height:savemethod:1:rows:cols', 'select;xxx[:class]'...)
	 * @param	string	$moreparam		More param to add on a href URL.
	 * @param   int     $fieldrequired  1 if we want to show field as mandatory using the "fieldrequired" CSS.
	 * @param   int     $notabletag     1=Do not output table tags but output a ':', 2=Do not output table tags and no ':', 3=Do not output table tags but output a ' '
	 * @param	string	$paramid		Key of parameter for id ('id', 'socid')
	 * @param	string	$help			Tooltip help
	 * @return	string					HTML edit field
	 */
	public function editfieldkey($text, $htmlname, $preselected, $object, $perm, $typeofdata = 'string', $moreparam = '', $fieldrequired = 0, $notabletag = 0, $paramid = 'id', $help = '')
	{
		global $conf, $langs;

		$ret = '';

		// TODO change for compatibility
		if (!empty($conf->global->MAIN_USE_JQUERY_JEDITABLE) && !preg_match('/^select;/', $typeofdata))
		{
			if (!empty($perm))
			{
				$tmp = explode(':', $typeofdata);
				$ret .= '<div class="editkey_'.$tmp[0].(!empty($tmp[1]) ? ' '.$tmp[1] : '').'" id="'.$htmlname.'">';
				if ($fieldrequired) $ret .= '<span class="fieldrequired">';
				if ($help) {
					$ret .= $this->textwithpicto($langs->trans($text), $help);
				} else {
					$ret .= $langs->trans($text);
				}
				if ($fieldrequired) $ret .= '</span>';
				$ret .= '</div>'."\n";
			} else {
				if ($fieldrequired) $ret .= '<span class="fieldrequired">';
				if ($help) {
					$ret .= $this->textwithpicto($langs->trans($text), $help);
				} else {
					$ret .= $langs->trans($text);
				}
				if ($fieldrequired) $ret .= '</span>';
			}
		} else {
			if (empty($notabletag) && GETPOST('action', 'aZ09') != 'edit'.$htmlname && $perm) $ret .= '<table class="nobordernopadding centpercent"><tr><td class="nowrap">';
			if ($fieldrequired) $ret .= '<span class="fieldrequired">';
			if ($help) {
				$ret .= $this->textwithpicto($langs->trans($text), $help);
			} else {
				$ret .= $langs->trans($text);
			}
			if ($fieldrequired) $ret .= '</span>';
			if (!empty($notabletag)) $ret .= ' ';
			if (empty($notabletag) && GETPOST('action', 'aZ09') != 'edit'.$htmlname && $perm) $ret .= '</td>';
			if (empty($notabletag) && GETPOST('action', 'aZ09') != 'edit'.$htmlname && $perm) $ret .= '<td class="right">';
			if ($htmlname && GETPOST('action', 'aZ09') != 'edit'.$htmlname && $perm) $ret .= '<a class="editfielda" href="'.$_SERVER["PHP_SELF"].'?action=edit'.$htmlname.'&amp;'.$paramid.'='.$object->id.$moreparam.'">'.img_edit($langs->trans('Edit'), ($notabletag ? 0 : 1)).'</a>';
			if (!empty($notabletag) && $notabletag == 1) $ret .= ' : ';
			if (!empty($notabletag) && $notabletag == 3) $ret .= ' ';
			if (empty($notabletag) && GETPOST('action', 'aZ09') != 'edit'.$htmlname && $perm) $ret .= '</td>';
			if (empty($notabletag) && GETPOST('action', 'aZ09') != 'edit'.$htmlname && $perm) $ret .= '</tr></table>';
		}

		return $ret;
	}

	/**
	 * Output value of a field for an editable field
	 *
	 * @param	string	$text			Text of label (not used in this function)
	 * @param	string	$htmlname		Name of select field
	 * @param	string	$value			Value to show/edit
	 * @param	object	$object			Object
	 * @param	boolean	$perm			Permission to allow button to edit parameter
	 * @param	string	$typeofdata		Type of data ('string' by default, 'email', 'amount:99', 'numeric:99', 'text' or 'textarea:rows:cols%', 'datepicker' ('day' do not work, don't know why), 'dayhour' or 'datepickerhour', 'ckeditor:dolibarr_zzz:width:height:savemethod:toolbarstartexpanded:rows:cols', 'select;xkey:xval,ykey:yval,...')
	 * @param	string	$editvalue		When in edit mode, use this value as $value instead of value (for example, you can provide here a formated price instead of value). Use '' to use same than $value
	 * @param	object	$extObject		External object
	 * @param	mixed	$custommsg		String or Array of custom messages : eg array('success' => 'MyMessage', 'error' => 'MyMessage')
	 * @param	string	$moreparam		More param to add on the form action href URL
	 * @param   int     $notabletag     Do no output table tags
	 * @param	string	$formatfunc		Call a specific function to output field
	 * @param	string	$paramid		Key of parameter for id ('id', 'socid')
	 * @return  string					HTML edit field
	 */
	public function editfieldval($text, $htmlname, $value, $object, $perm, $typeofdata = 'string', $editvalue = '', $extObject = null, $custommsg = null, $moreparam = '', $notabletag = 0, $formatfunc = '', $paramid = 'id')
	{
		global $conf, $langs, $db;

		$ret = '';

		// Check parameters
		if (empty($typeofdata)) return 'ErrorBadParameter';

		// When option to edit inline is activated
		if (!empty($conf->global->MAIN_USE_JQUERY_JEDITABLE) && !preg_match('/^select;|datehourpicker/', $typeofdata)) // TODO add jquery timepicker and support select
		{
			$ret .= $this->editInPlace($object, $value, $htmlname, $perm, $typeofdata, $editvalue, $extObject, $custommsg);
		} else {
			$editmode = (GETPOST('action', 'aZ09') == 'edit'.$htmlname);
			if ($editmode)
			{
				$ret .= "\n";
				$ret .= '<form method="post" action="'.$_SERVER["PHP_SELF"].($moreparam ? '?'.$moreparam : '').'">';
				$ret .= '<input type="hidden" name="action" value="set'.$htmlname.'">';
				$ret .= '<input type="hidden" name="token" value="'.newToken().'">';
				$ret .= '<input type="hidden" name="'.$paramid.'" value="'.$object->id.'">';
				if (empty($notabletag)) $ret .= '<table class="nobordernopadding centpercent" cellpadding="0" cellspacing="0">';
				if (empty($notabletag)) $ret .= '<tr><td>';
				if (preg_match('/^(string|safehtmlstring|email)/', $typeofdata))
				{
					$tmp = explode(':', $typeofdata);
					$ret .= '<input type="text" id="'.$htmlname.'" name="'.$htmlname.'" value="'.($editvalue ? $editvalue : $value).'"'.($tmp[1] ? ' size="'.$tmp[1].'"' : '').' autofocus>';
				} elseif (preg_match('/^(numeric|amount)/', $typeofdata))
				{
					$tmp = explode(':', $typeofdata);
					$valuetoshow = price2num($editvalue ? $editvalue : $value);
					$ret .= '<input type="text" id="'.$htmlname.'" name="'.$htmlname.'" value="'.($valuetoshow != '' ?price($valuetoshow) : '').'"'.($tmp[1] ? ' size="'.$tmp[1].'"' : '').' autofocus>';
				} elseif (preg_match('/^text/', $typeofdata) || preg_match('/^note/', $typeofdata))	// if wysiwyg is enabled $typeofdata = 'ckeditor'
				{
					$tmp = explode(':', $typeofdata);
					$cols = $tmp[2];
					$morealt = '';
					if (preg_match('/%/', $cols))
					{
						$morealt = ' style="width: '.$cols.'"';
						$cols = '';
					}

					$valuetoshow = ($editvalue ? $editvalue : $value);
					$ret .= '<textarea id="'.$htmlname.'" name="'.$htmlname.'" wrap="soft" rows="'.($tmp[1] ? $tmp[1] : '20').'"'.($cols ? ' cols="'.$cols.'"' : 'class="quatrevingtpercent"').$morealt.'" autofocus>';
					// textarea convert automatically entities chars into simple chars.
					// So we convert & into &amp; so a string like 'a &lt; <b>b</b><br>é<br>&lt;script&gt;alert('X');&lt;script&gt;' stay a correct html and is not converted by textarea component when wysiwig is off.
					$valuetoshow = str_replace('&', '&amp;', $valuetoshow);
					$ret .= dol_string_neverthesehtmltags($valuetoshow, array('textarea'));
					$ret .= '</textarea>';
				} elseif ($typeofdata == 'day' || $typeofdata == 'datepicker')
				{
					$ret .= $this->selectDate($value, $htmlname, 0, 0, 1, 'form'.$htmlname, 1, 0);
				} elseif ($typeofdata == 'dayhour' || $typeofdata == 'datehourpicker')
				{
					$ret .= $this->selectDate($value, $htmlname, 1, 1, 1, 'form'.$htmlname, 1, 0);
				} elseif (preg_match('/^select;/', $typeofdata))
				{
					$arraydata = explode(',', preg_replace('/^select;/', '', $typeofdata));
					$arraylist = array();
					foreach ($arraydata as $val)
					{
						$tmp = explode(':', $val);
						$tmpkey = str_replace('|', ':', $tmp[0]);
						$arraylist[$tmpkey] = $tmp[1];
					}
					$ret .= $this->selectarray($htmlname, $arraylist, $value);
				} elseif (preg_match('/^ckeditor/', $typeofdata))
				{
					$tmp = explode(':', $typeofdata); // Example: ckeditor:dolibarr_zzz:width:height:savemethod:toolbarstartexpanded:rows:cols:uselocalbrowser
					require_once DOL_DOCUMENT_ROOT.'/core/class/doleditor.class.php';
					$doleditor = new DolEditor($htmlname, ($editvalue ? $editvalue : $value), ($tmp[2] ? $tmp[2] : ''), ($tmp[3] ? $tmp[3] : '100'), ($tmp[1] ? $tmp[1] : 'dolibarr_notes'), 'In', ($tmp[5] ? $tmp[5] : 0), (isset($tmp[8]) ? ($tmp[8] ?true:false) : true), true, ($tmp[6] ? $tmp[6] : '20'), ($tmp[7] ? $tmp[7] : '100'));
					$ret .= $doleditor->Create(1);
				}
				if (empty($notabletag)) $ret .= '</td>';

				if (empty($notabletag)) $ret .= '<td class="left">';
				//else $ret.='<div class="clearboth"></div>';
				$ret .= '<input type="submit" class="button'.(empty($notabletag) ? '' : ' ').'" name="modify" value="'.$langs->trans("Modify").'">';
				if (preg_match('/ckeditor|textarea/', $typeofdata) && empty($notabletag)) $ret .= '<br>'."\n";
				$ret .= '<input type="submit" class="button button-cancel'.(empty($notabletag) ? '' : ' ').'" name="cancel" value="'.$langs->trans("Cancel").'">';
				if (empty($notabletag)) $ret .= '</td>';

				if (empty($notabletag)) $ret .= '</tr></table>'."\n";
				$ret .= '</form>'."\n";
			} else {
				if (preg_match('/^(email)/', $typeofdata))              $ret .= dol_print_email($value, 0, 0, 0, 0, 1);
				elseif (preg_match('/^(amount|numeric)/', $typeofdata)) $ret .= ($value != '' ? price($value, '', $langs, 0, -1, -1, $conf->currency) : '');
				elseif (preg_match('/^text/', $typeofdata) || preg_match('/^note/', $typeofdata))  $ret .= dol_htmlentitiesbr($value);
				elseif (preg_match('/^safehtmlstring/', $typeofdata)) $ret .= dol_string_onlythesehtmltags($value);
				elseif (preg_match('/^restricthtml/', $typeofdata)) $ret .= dol_string_onlythesehtmltags($value);
				elseif ($typeofdata == 'day' || $typeofdata == 'datepicker') $ret .= '<span class="valuedate">'.dol_print_date($value, 'day').'</span>';
				elseif ($typeofdata == 'dayhour' || $typeofdata == 'datehourpicker') $ret .= '<span class="valuedate">'.dol_print_date($value, 'dayhour').'</span>';
				elseif (preg_match('/^select;/', $typeofdata))
				{
					$arraydata = explode(',', preg_replace('/^select;/', '', $typeofdata));
					$arraylist = array();
					foreach ($arraydata as $val)
					{
						$tmp = explode(':', $val);
						$arraylist[$tmp[0]] = $tmp[1];
					}
					$ret .= $arraylist[$value];
				} elseif (preg_match('/^ckeditor/', $typeofdata))
				{
					$tmpcontent = dol_htmlentitiesbr($value);
					if (!empty($conf->global->MAIN_DISABLE_NOTES_TAB))
					{
						$firstline = preg_replace('/<br>.*/', '', $tmpcontent);
						$firstline = preg_replace('/[\n\r].*/', '', $firstline);
						$tmpcontent = $firstline.((strlen($firstline) != strlen($tmpcontent)) ? '...' : '');
					}
					// We dont use dol_escape_htmltag to get the html formating active, but this need we must also
					// clean data from some dangerous html
					$ret .= dol_string_onlythesehtmltags(dol_htmlentitiesbr($tmpcontent));
				} else {
					$ret .= dol_escape_htmltag($value);
				}

				if ($formatfunc && method_exists($object, $formatfunc))
				{
					$ret = $object->$formatfunc($ret);
				}
			}
		}
		return $ret;
	}

	/**
	 * Output edit in place form
	 *
	 * @param   string	$fieldname		Name of the field
	 * @param	object	$object			Object
	 * @param	boolean	$perm			Permission to allow button to edit parameter. Set it to 0 to have a not edited field.
	 * @param	string	$typeofdata		Type of data ('string' by default, 'email', 'amount:99', 'numeric:99', 'text' or 'textarea:rows:cols', 'datepicker' ('day' do not work, don't know why), 'ckeditor:dolibarr_zzz:width:height:savemethod:1:rows:cols', 'select;xxx[:class]'...)
	 * @param	string	$check			Same coe than $check parameter of GETPOST()
	 * @param	string	$morecss		More CSS
	 * @return	string   		      	HTML code for the edit of alternative language
	 */
	public function widgetForTranslation($fieldname, $object, $perm, $typeofdata = 'string', $check = '', $morecss = '')
	{
		global $conf, $langs, $extralanguages;

		$result = '';

		// List of extra languages
		$arrayoflangcode = array();
		if (!empty($conf->global->PDF_USE_ALSO_LANGUAGE_CODE)) $arrayoflangcode[] = $conf->global->PDF_USE_ALSO_LANGUAGE_CODE;

		if (is_array($arrayoflangcode) && count($arrayoflangcode)) {
			if (!is_object($extralanguages)) {
				include_once DOL_DOCUMENT_ROOT.'/core/class/extralanguages.class.php';
				$extralanguages = new ExtraLanguages($this->db);
			}
			$extralanguages->fetch_name_extralanguages('societe');

			if (!is_array($extralanguages->attributes[$object->element]) || empty($extralanguages->attributes[$object->element][$fieldname])) {
				return ''; // No extralang field to show
			}

			$result .= '<!-- Widget for translation -->'."\n";
			$result .= '<div class="inline-block paddingleft image-'.$object->element.'-'.$fieldname.'">';
			$s = img_picto($langs->trans("ShowOtherLanguages"), 'language', '', false, 0, 0, '', 'fa-15 editfieldlang');
			$result .= $s;
			$result .= '</div>';

			$result .= '<div class="inline-block hidden field-'.$object->element.'-'.$fieldname.'">';

			$resultforextrlang = '';
			foreach ($arrayoflangcode as $langcode)
			{
				$valuetoshow = GETPOSTISSET('field-'.$object->element."-".$fieldname."-".$langcode) ? GETPOST('field-'.$object->element.'-'.$fieldname."-".$langcode, $check) : '';
				if (empty($valuetoshow)) {
					$object->fetchValuesForExtraLanguages();
					//var_dump($object->array_languages);
					$valuetoshow = $object->array_languages[$fieldname][$langcode];
				}

				$s = picto_from_langcode($langcode, 'class="pictoforlang paddingright"');
				$resultforextrlang .= $s;

				// TODO Use the showInputField() method of ExtraLanguages object
				if ($typeofdata == 'textarea') {
					$resultforextrlang .= '<textarea name="field-'.$object->element."-".$fieldname."-".$langcode.'" id="'.$fieldname."-".$langcode.'" class="'.$morecss.'" rows="'.ROWS_2.'" wrap="soft">';
					$resultforextrlang .= $valuetoshow;
					$resultforextrlang .= '</textarea>';
				} else {
					$resultforextrlang .= '<input type="text" class="inputfieldforlang '.($morecss ? ' '.$morecss : '').'" name="field-'.$object->element.'-'.$fieldname.'-'.$langcode.'" value="'.$valuetoshow.'">';
				}
			}
			$result .= $resultforextrlang;

			$result .= '</div>';
			$result .= '<script>$(".image-'.$object->element.'-'.$fieldname.'").click(function() { console.log("Toggle lang widget"); jQuery(".field-'.$object->element.'-'.$fieldname.'").toggle(); });</script>';
		}

		return $result;
	}

	/**
	 * Output edit in place form
	 *
	 * @param	object	$object			Object
	 * @param	string	$value			Value to show/edit
	 * @param	string	$htmlname		DIV ID (field name)
	 * @param	int		$condition		Condition to edit
	 * @param	string	$inputType		Type of input ('string', 'numeric', 'datepicker' ('day' do not work, don't know why), 'textarea:rows:cols', 'ckeditor:dolibarr_zzz:width:height:?:1:rows:cols', 'select:loadmethod:savemethod:buttononly')
	 * @param	string	$editvalue		When in edit mode, use this value as $value instead of value
	 * @param	object	$extObject		External object
	 * @param	mixed	$custommsg		String or Array of custom messages : eg array('success' => 'MyMessage', 'error' => 'MyMessage')
	 * @return	string   		      	HTML edit in place
	 */
	protected function editInPlace($object, $value, $htmlname, $condition, $inputType = 'textarea', $editvalue = null, $extObject = null, $custommsg = null)
	{
		global $conf;

		$out = '';

		// Check parameters
		if (preg_match('/^text/', $inputType)) $value = dol_nl2br($value);
		elseif (preg_match('/^numeric/', $inputType)) $value = price($value);
		elseif ($inputType == 'day' || $inputType == 'datepicker') $value = dol_print_date($value, 'day');

		if ($condition)
		{
			$element = false;
			$table_element = false;
			$fk_element		= false;
			$loadmethod		= false;
			$savemethod		= false;
			$ext_element	= false;
			$button_only	= false;
			$inputOption = '';

			if (is_object($object))
			{
				$element = $object->element;
				$table_element = $object->table_element;
				$fk_element = $object->id;
			}

			if (is_object($extObject))
			{
				$ext_element = $extObject->element;
			}

			if (preg_match('/^(string|email|numeric)/', $inputType))
			{
				$tmp = explode(':', $inputType);
				$inputType = $tmp[0];
				if (!empty($tmp[1])) $inputOption = $tmp[1];
				if (!empty($tmp[2])) $savemethod = $tmp[2];
				$out .= '<input id="width_'.$htmlname.'" value="'.$inputOption.'" type="hidden"/>'."\n";
			} elseif ((preg_match('/^day$/', $inputType)) || (preg_match('/^datepicker/', $inputType)) || (preg_match('/^datehourpicker/', $inputType)))
			{
				$tmp = explode(':', $inputType);
				$inputType = $tmp[0];
				if (!empty($tmp[1])) $inputOption = $tmp[1];
				if (!empty($tmp[2])) $savemethod = $tmp[2];

				$out .= '<input id="timestamp" type="hidden"/>'."\n"; // Use for timestamp format
			} elseif (preg_match('/^(select|autocomplete)/', $inputType))
			{
				$tmp = explode(':', $inputType);
				$inputType = $tmp[0]; $loadmethod = $tmp[1];
				if (!empty($tmp[2])) $savemethod = $tmp[2];
				if (!empty($tmp[3])) $button_only = true;
			} elseif (preg_match('/^textarea/', $inputType))
			{
				$tmp = explode(':', $inputType);
				$inputType = $tmp[0];
				$rows = (empty($tmp[1]) ? '8' : $tmp[1]);
				$cols = (empty($tmp[2]) ? '80' : $tmp[2]);
			} elseif (preg_match('/^ckeditor/', $inputType))
			{
				$tmp = explode(':', $inputType);
				$inputType = $tmp[0]; $toolbar = $tmp[1];
				if (!empty($tmp[2])) $width = $tmp[2];
				if (!empty($tmp[3])) $heigth = $tmp[3];
				if (!empty($tmp[4])) $savemethod = $tmp[4];

				if (!empty($conf->fckeditor->enabled))
				{
					$out .= '<input id="ckeditor_toolbar" value="'.$toolbar.'" type="hidden"/>'."\n";
				} else {
					$inputType = 'textarea';
				}
			}

			$out .= '<input id="element_'.$htmlname.'" value="'.$element.'" type="hidden"/>'."\n";
			$out .= '<input id="table_element_'.$htmlname.'" value="'.$table_element.'" type="hidden"/>'."\n";
			$out .= '<input id="fk_element_'.$htmlname.'" value="'.$fk_element.'" type="hidden"/>'."\n";
			$out .= '<input id="loadmethod_'.$htmlname.'" value="'.$loadmethod.'" type="hidden"/>'."\n";
			if (!empty($savemethod))	$out .= '<input id="savemethod_'.$htmlname.'" value="'.$savemethod.'" type="hidden"/>'."\n";
			if (!empty($ext_element))	$out .= '<input id="ext_element_'.$htmlname.'" value="'.$ext_element.'" type="hidden"/>'."\n";
			if (!empty($custommsg))
			{
				if (is_array($custommsg))
				{
					if (!empty($custommsg['success']))
						$out .= '<input id="successmsg_'.$htmlname.'" value="'.$custommsg['success'].'" type="hidden"/>'."\n";
						if (!empty($custommsg['error']))
							$out .= '<input id="errormsg_'.$htmlname.'" value="'.$custommsg['error'].'" type="hidden"/>'."\n";
				} else $out .= '<input id="successmsg_'.$htmlname.'" value="'.$custommsg.'" type="hidden"/>'."\n";
			}
			if ($inputType == 'textarea') {
				$out .= '<input id="textarea_'.$htmlname.'_rows" value="'.$rows.'" type="hidden"/>'."\n";
				$out .= '<input id="textarea_'.$htmlname.'_cols" value="'.$cols.'" type="hidden"/>'."\n";
			}
			$out .= '<span id="viewval_'.$htmlname.'" class="viewval_'.$inputType.($button_only ? ' inactive' : ' active').'">'.$value.'</span>'."\n";
			$out .= '<span id="editval_'.$htmlname.'" class="editval_'.$inputType.($button_only ? ' inactive' : ' active').' hideobject">'.(!empty($editvalue) ? $editvalue : $value).'</span>'."\n";
		} else {
			$out = $value;
		}

		return $out;
	}

	/**
	 *	Show a text and picto with tooltip on text or picto.
	 *  Can be called by an instancied $form->textwithtooltip or by a static call Form::textwithtooltip
	 *
	 *	@param	string		$text				Text to show
	 *	@param	string		$htmltext			HTML content of tooltip. Must be HTML/UTF8 encoded.
	 *	@param	int			$tooltipon			1=tooltip on text, 2=tooltip on image, 3=tooltip sur les 2
	 *	@param	int			$direction			-1=image is before, 0=no image, 1=image is after
	 *	@param	string		$img				Html code for image (use img_xxx() function to get it)
	 *	@param	string		$extracss			Add a CSS style to td tags
	 *	@param	int			$notabs				0=Include table and tr tags, 1=Do not include table and tr tags, 2=use div, 3=use span
	 *	@param	string		$incbefore			Include code before the text
	 *	@param	int			$noencodehtmltext	Do not encode into html entity the htmltext
	 *  @param  string      $tooltiptrigger		''=Tooltip on hover, 'abc'=Tooltip on click (abc is a unique key)
	 *  @param	int			$forcenowrap		Force no wrap between text and picto (works with notabs=2 only)
	 *	@return	string							Code html du tooltip (texte+picto)
	 *	@see	textwithpicto() Use thisfunction if you can.
	 */
	public function textwithtooltip($text, $htmltext, $tooltipon = 1, $direction = 0, $img = '', $extracss = '', $notabs = 3, $incbefore = '', $noencodehtmltext = 0, $tooltiptrigger = '', $forcenowrap = 0)
	{
		if ($incbefore) $text = $incbefore.$text;
		if (!$htmltext) return $text;

		$tag = 'td';
		if ($notabs == 2) $tag = 'div';
		if ($notabs == 3) $tag = 'span';
		// Sanitize tooltip
		$htmltext = str_replace(array("\r", "\n"), '', $htmltext);

		$extrastyle = '';
		if ($direction < 0) { $extracss = ($extracss ? $extracss.' ' : '').($notabs != 3 ? 'inline-block' : ''); $extrastyle = 'padding: 0px; padding-left: 3px !important;'; }
		if ($direction > 0) { $extracss = ($extracss ? $extracss.' ' : '').($notabs != 3 ? 'inline-block' : ''); $extrastyle = 'padding: 0px; padding-right: 3px !important;'; }

		$classfortooltip = 'classfortooltip';

		$s = ''; $textfordialog = '';

		if ($tooltiptrigger == '')
		{
			$htmltext = str_replace('"', '&quot;', $htmltext);
		} else {
			$classfortooltip = 'classfortooltiponclick';
			$textfordialog .= '<div style="display: none;" id="idfortooltiponclick_'.$tooltiptrigger.'" class="classfortooltiponclicktext">'.$htmltext.'</div>';
		}
		if ($tooltipon == 2 || $tooltipon == 3)
		{
			$paramfortooltipimg = ' class="'.$classfortooltip.($notabs != 3 ? ' inline-block' : '').($extracss ? ' '.$extracss : '').'" style="padding: 0px;'.($extrastyle ? ' '.$extrastyle : '').'"';
			if ($tooltiptrigger == '') $paramfortooltipimg .= ' title="'.($noencodehtmltext ? $htmltext : dol_escape_htmltag($htmltext, 1)).'"'; // Attribut to put on img tag to store tooltip
			else $paramfortooltipimg .= ' dolid="'.$tooltiptrigger.'"';
		} else $paramfortooltipimg = ($extracss ? ' class="'.$extracss.'"' : '').($extrastyle ? ' style="'.$extrastyle.'"' : ''); // Attribut to put on td text tag
		if ($tooltipon == 1 || $tooltipon == 3)
		{
			$paramfortooltiptd = ' class="'.($tooltipon == 3 ? 'cursorpointer ' : '').$classfortooltip.' inline-block'.($extracss ? ' '.$extracss : '').'" style="padding: 0px;'.($extrastyle ? ' '.$extrastyle : '').'" ';
			if ($tooltiptrigger == '') $paramfortooltiptd .= ' title="'.($noencodehtmltext ? $htmltext : dol_escape_htmltag($htmltext, 1)).'"'; // Attribut to put on td tag to store tooltip
			else $paramfortooltiptd .= ' dolid="'.$tooltiptrigger.'"';
		} else $paramfortooltiptd = ($extracss ? ' class="'.$extracss.'"' : '').($extrastyle ? ' style="'.$extrastyle.'"' : ''); // Attribut to put on td text tag
		if (empty($notabs)) $s .= '<table class="nobordernopadding"><tr style="height: auto;">';
		elseif ($notabs == 2) $s .= '<div class="inline-block'.($forcenowrap ? ' nowrap' : '').'">';
		// Define value if value is before
		if ($direction < 0) {
			$s .= '<'.$tag.$paramfortooltipimg;
			if ($tag == 'td') {
				$s .= ' class=valigntop" width="14"';
			}
			$s .= '>'.$textfordialog.$img.'</'.$tag.'>';
		}
		// Use another method to help avoid having a space in value in order to use this value with jquery
		// Define label
		if ((string) $text != '') $s .= '<'.$tag.$paramfortooltiptd.'>'.$text.'</'.$tag.'>';
		// Define value if value is after
		if ($direction > 0) {
			$s .= '<'.$tag.$paramfortooltipimg;
			if ($tag == 'td') $s .= ' class="valignmiddle" width="14"';
			$s .= '>'.$textfordialog.$img.'</'.$tag.'>';
		}
		if (empty($notabs)) $s .= '</tr></table>';
		elseif ($notabs == 2) $s .= '</div>';

		return $s;
	}

	/**
	 *	Show a text with a picto and a tooltip on picto
	 *
	 *	@param	string	$text				Text to show
	 *	@param  string	$htmltext	     	Content of tooltip
	 *	@param	int		$direction			1=Icon is after text, -1=Icon is before text, 0=no icon
	 * 	@param	string	$type				Type of picto ('info', 'infoclickable', 'help', 'helpclickable', 'warning', 'superadmin', 'mypicto@mymodule', ...) or image filepath or 'none'
	 *  @param  string	$extracss           Add a CSS style to td, div or span tag
	 *  @param  int		$noencodehtmltext   Do not encode into html entity the htmltext
	 *  @param	int		$notabs				0=Include table and tr tags, 1=Do not include table and tr tags, 2=use div, 3=use span
	 *  @param  string  $tooltiptrigger     ''=Tooltip on hover, 'abc'=Tooltip on click (abc is a unique key, clickable link is on image or on link if param $type='none' or on both if $type='xxxclickable')
	 *  @param	int		$forcenowrap		Force no wrap between text and picto (works with notabs=2 only)
	 * 	@return	string						HTML code of text, picto, tooltip
	 */
	public function textwithpicto($text, $htmltext, $direction = 1, $type = 'help', $extracss = '', $noencodehtmltext = 0, $notabs = 3, $tooltiptrigger = '', $forcenowrap = 0)
	{
		global $conf, $langs;

		$alt = '';
		if ($tooltiptrigger) $alt = $langs->transnoentitiesnoconv("ClickToShowHelp");

		//For backwards compatibility
		if ($type == '0') $type = 'info';
		elseif ($type == '1') $type = 'help';

		// If info or help with no javascript, show only text
		if (empty($conf->use_javascript_ajax))
		{
			if ($type == 'info' || $type == 'infoclickable' || $type == 'help' || $type == 'helpclickable')	return $text;
			else {
				$alt = $htmltext;
				$htmltext = '';
			}
		}

		// If info or help with smartphone, show only text (tooltip hover can't works)
		if (!empty($conf->dol_no_mouse_hover) && empty($tooltiptrigger))
		{
			if ($type == 'info' || $type == 'infoclickable' || $type == 'help' || $type == 'helpclickable') return $text;
		}
		// If info or help with smartphone, show only text (tooltip on click does not works with dialog on smaprtphone)
		//if (! empty($conf->dol_no_mouse_hover) && ! empty($tooltiptrigger))
		//{
		//if ($type == 'info' || $type == 'help') return '<a href="'..'">'.$text.''</a>';
		//}

		$img = '';
		if ($type == 'info') $img = img_help(0, $alt);
		elseif ($type == 'help') $img = img_help(($tooltiptrigger != '' ? 2 : 1), $alt);
		elseif ($type == 'helpclickable') $img = img_help(($tooltiptrigger != '' ? 2 : 1), $alt);
		elseif ($type == 'superadmin') $img = img_picto($alt, 'redstar');
		elseif ($type == 'admin') $img = img_picto($alt, 'star');
		elseif ($type == 'warning') $img = img_warning($alt);
		elseif ($type != 'none') $img = img_picto($alt, $type); // $type can be an image path

		return $this->textwithtooltip($text, $htmltext, ((($tooltiptrigger && !$img) || strpos($type, 'clickable')) ? 3 : 2), $direction, $img, $extracss, $notabs, '', $noencodehtmltext, $tooltiptrigger, $forcenowrap);
	}

	/**
	 * Generate select HTML to choose massaction
	 *
	 * @param	string	$selected		Value auto selected when at least one record is selected. Not a preselected value. Use '0' by default.
	 * @param	array	$arrayofaction	array('code'=>'label', ...). The code is the key stored into the GETPOST('massaction') when submitting action.
	 * @param   int     $alwaysvisible  1=select button always visible
	 * @param   string  $name     		Name for massaction
	 * @param   string  $cssclass 		CSS class used to check for select
	 * @return	string|void				Select list
	 */
	public function selectMassAction($selected, $arrayofaction, $alwaysvisible = 0, $name = 'massaction', $cssclass = 'checkforselect')
	{
		global $conf, $langs, $hookmanager;


		$disabled = 0;
		$ret = '<div class="centpercent center">';
		$ret .= '<select class="flat'.(empty($conf->use_javascript_ajax) ? '' : ' hideobject').' '.$name.' '.$name.'select valignmiddle alignstart" id="'.$name.'" name="'.$name.'"'.($disabled ? ' disabled="disabled"' : '').'>';

		// Complete list with data from external modules. THe module can use $_SERVER['PHP_SELF'] to know on which page we are, or use the $parameters['currentcontext'] completed by executeHooks.
		$parameters = array();
		$reshook = $hookmanager->executeHooks('addMoreMassActions', $parameters); // Note that $action and $object may have been modified by hook
		// check if there is a mass action
		if (count($arrayofaction) == 0 && empty($hookmanager->resPrint)) return;
		if (empty($reshook))
		{
			$ret .= '<option value="0"'.($disabled ? ' disabled="disabled"' : '').'>-- '.$langs->trans("SelectAction").' --</option>';
			foreach ($arrayofaction as $code => $label)
			{
				$ret .= '<option value="'.$code.'"'.($disabled ? ' disabled="disabled"' : '').' data-html="'.dol_escape_htmltag($label).'">'.$label.'</option>';
			}
		}
		$ret .= $hookmanager->resPrint;

		$ret .= '</select>';

				if (empty($conf->dol_optimize_smallscreen)) $ret .= ajax_combobox('.'.$name.'select');

		// Warning: if you set submit button to disabled, post using 'Enter' will no more work if there is no another input submit. So we add a hidden button
		$ret .= '<input type="submit" name="confirmmassactioninvisible" style="display: none" tabindex="-1">'; // Hidden button BEFORE so it is the one used when we submit with ENTER.
				$ret .= '<input type="submit" disabled name="confirmmassaction" class="button'.(empty($conf->use_javascript_ajax) ? '' : ' hideobject').' '.$name.' '.$name.'confirmed" value="'.dol_escape_htmltag($langs->trans("Confirm")).'">';
		$ret .= '</div>';

		if (!empty($conf->use_javascript_ajax))
		{
			$ret .= '<!-- JS CODE TO ENABLE mass action select -->
    		<script>
                        function initCheckForSelect(mode, name, cssclass)	/* mode is 0 during init of page or click all, 1 when we click on 1 checkboxi, "name" refers to the class of the massaction button, "cssclass" to the class of the checkfor select boxes */
        		{
        			atleastoneselected=0;
                                jQuery("."+cssclass).each(function( index ) {
    	  				/* console.log( index + ": " + $( this ).text() ); */
    	  				if ($(this).is(\':checked\')) atleastoneselected++;
    	  			});

					console.log("initCheckForSelect mode="+mode+" name="+name+" cssclass="+cssclass+" atleastoneselected="+atleastoneselected);

    	  			if (atleastoneselected || '.$alwaysvisible.')
    	  			{
                                    jQuery("."+name).show();
        			    '.($selected ? 'if (atleastoneselected) { jQuery("."+name+"select").val("'.$selected.'").trigger(\'change\'); jQuery("."+name+"confirmed").prop(\'disabled\', false); }' : '').'
        			    '.($selected ? 'if (! atleastoneselected) { jQuery("."+name+"select").val("0").trigger(\'change\'); jQuery("."+name+"confirmed").prop(\'disabled\', true); } ' : '').'
    	  			}
    	  			else
    	  			{
                                    jQuery("."+name).hide();
                                    jQuery("."+name+"other").hide();
    	            }
        		}

        	jQuery(document).ready(function () {
                    initCheckForSelect(0, "' . $name.'", "'.$cssclass.'");
                    jQuery(".' . $cssclass.'").click(function() {
                        initCheckForSelect(1, "'.$name.'", "'.$cssclass.'");
                    });
                        jQuery(".' . $name.'select").change(function() {
        			var massaction = $( this ).val();
        			var urlform = $( this ).closest("form").attr("action").replace("#show_files","");
        			if (massaction == "builddoc")
                    {
                        urlform = urlform + "#show_files";
    	            }
        			$( this ).closest("form").attr("action", urlform);
                    console.log("we select a mass action name='.$name.' massaction="+massaction+" - "+urlform);
        	        /* Warning: if you set submit button to disabled, post using Enter will no more work if there is no other button */
        			if ($(this).val() != \'0\')
    	  			{
                                        jQuery(".' . $name.'confirmed").prop(\'disabled\', false);
										jQuery(".' . $name.'other").hide();	/* To disable if another div was open */
                                        jQuery(".' . $name.'"+massaction).show();
    	  			}
    	  			else
    	  			{
                                        jQuery(".' . $name.'confirmed").prop(\'disabled\', true);
										jQuery(".' . $name.'other").hide();	/* To disable any div open */
    	  			}
    	        });
        	});
    		</script>
        	';
		}

		return $ret;
	}

	// phpcs:disable PEAR.NamingConventions.ValidFunctionName.ScopeNotCamelCaps
	/**
	 *  Return combo list of activated countries, into language of user
	 *
	 *  @param	string	$selected       		Id or Code or Label of preselected country
	 *  @param  string	$htmlname       		Name of html select object
	 *  @param  string	$htmloption     		More html options on select object
	 *  @param	integer	$maxlength				Max length for labels (0=no limit)
	 *  @param	string	$morecss				More css class
	 *  @param	string	$usecodeaskey			''=Use id as key (default), 'code3'=Use code on 3 alpha as key, 'code2"=Use code on 2 alpha as key
	 *  @param	int		$showempty				Show empty choice
	 *  @param	int		$disablefavorites		1=Disable favorites,
	 *  @param	int		$addspecialentries		1=Add dedicated entries for group of countries (like 'European Economic Community', ...)
	 *  @param	array	$exclude_country_code	Array of country code (iso2) to exclude
	 *  @return string           				HTML string with select
	 */
	public function select_country($selected = '', $htmlname = 'country_id', $htmloption = '', $maxlength = 0, $morecss = 'minwidth300', $usecodeaskey = '', $showempty = 1, $disablefavorites = 0, $addspecialentries = 0, $exclude_country_code = array())
	{
		// phpcs:enable
		global $conf, $langs, $mysoc;

		$langs->load("dict");

		$out = '';
		$countryArray = array();
		$favorite = array();
		$label = array();
		$atleastonefavorite = 0;

		$sql = "SELECT rowid, code as code_iso, code_iso as code_iso3, label, favorite";
		$sql .= " FROM ".MAIN_DB_PREFIX."c_country";
		$sql .= " WHERE active > 0";
		//$sql.= " ORDER BY code ASC";

		dol_syslog(get_class($this)."::select_country", LOG_DEBUG);
		$resql = $this->db->query($sql);
		if ($resql)
		{
			$out .= '<select id="select'.$htmlname.'" class="flat maxwidth200onsmartphone selectcountry'.($morecss ? ' '.$morecss : '').'" name="'.$htmlname.'" '.$htmloption.'>';
			$num = $this->db->num_rows($resql);
			$i = 0;
			if ($num)
			{
				while ($i < $num)
				{
					$obj = $this->db->fetch_object($resql);

					$countryArray[$i]['rowid'] = $obj->rowid;
					$countryArray[$i]['code_iso'] = $obj->code_iso;
					$countryArray[$i]['code_iso3'] 	= $obj->code_iso3;
					$countryArray[$i]['label'] = ($obj->code_iso && $langs->transnoentitiesnoconv("Country".$obj->code_iso) != "Country".$obj->code_iso ? $langs->transnoentitiesnoconv("Country".$obj->code_iso) : ($obj->label != '-' ? $obj->label : ''));
					$countryArray[$i]['favorite']   = $obj->favorite;
					$favorite[$i] = $obj->favorite;
					$label[$i] = dol_string_unaccent($countryArray[$i]['label']);
					$i++;
				}

				if (empty($disablefavorites)) array_multisort($favorite, SORT_DESC, $label, SORT_ASC, $countryArray);
				else $countryArray = dol_sort_array($countryArray, 'label');

				if ($showempty)
				{
					$out .= '<option value="">&nbsp;</option>'."\n";
				}

				if ($addspecialentries)	// Add dedicated entries for groups of countries
				{
					//if ($showempty) $out.= '<option value="" disabled class="selectoptiondisabledwhite">--------------</option>';
					$out .= '<option value="special_allnotme"'.($selected == 'special_allnotme' ? ' selected' : '').'>'.$langs->trans("CountriesExceptMe", $langs->transnoentitiesnoconv("Country".$mysoc->country_code)).'</option>';
					$out .= '<option value="special_eec"'.($selected == 'special_eec' ? ' selected' : '').'>'.$langs->trans("CountriesInEEC").'</option>';
					if ($mysoc->isInEEC()) $out .= '<option value="special_eecnotme"'.($selected == 'special_eecnotme' ? ' selected' : '').'>'.$langs->trans("CountriesInEECExceptMe", $langs->transnoentitiesnoconv("Country".$mysoc->country_code)).'</option>';
					$out .= '<option value="special_noteec"'.($selected == 'special_noteec' ? ' selected' : '').'>'.$langs->trans("CountriesNotInEEC").'</option>';
					$out .= '<option value="" disabled class="selectoptiondisabledwhite">------------</option>';
				}

				foreach ($countryArray as $row)
				{
					//if (empty($showempty) && empty($row['rowid'])) continue;
					if (empty($row['rowid'])) continue;
					if (is_array($exclude_country_code) && count($exclude_country_code) && in_array($row['code_iso'], $exclude_country_code)) continue; // exclude some countries

					if (empty($disablefavorites) && $row['favorite'] && $row['code_iso']) $atleastonefavorite++;
					if (empty($row['favorite']) && $atleastonefavorite)
					{
						$atleastonefavorite = 0;
						$out .= '<option value="" disabled class="selectoptiondisabledwhite">------------</option>';
					}

					$labeltoshow = '';
					if ($row['label']) $labeltoshow .= dol_trunc($row['label'], $maxlength, 'middle');
					else $labeltoshow .= '&nbsp;';
					if ($row['code_iso']) {
						$labeltoshow .= ' <span class="opacitymedium">('.$row['code_iso'].')</span>';
						$tmpflag = picto_from_langcode($row['code_iso'], 'class="saturatemedium marginrightonly"');
						$labeltoshow = $tmpflag.' '.$labeltoshow;
					}

					if ($selected && $selected != '-1' && ($selected == $row['rowid'] || $selected == $row['code_iso'] || $selected == $row['code_iso3'] || $selected == $row['label'])) {
						$out .= '<option value="'.($usecodeaskey ? ($usecodeaskey == 'code2' ? $row['code_iso'] : $row['code_iso3']) : $row['rowid']).'" selected data-html="'.dol_escape_htmltag($labeltoshow).'">';
					} else {
						$out .= '<option value="'.($usecodeaskey ? ($usecodeaskey == 'code2' ? $row['code_iso'] : $row['code_iso3']) : $row['rowid']).'" data-html="'.dol_escape_htmltag($labeltoshow).'">';
					}
					$out .= $labeltoshow;
					$out .= '</option>';
				}
			}
			$out .= '</select>';
		} else {
			dol_print_error($this->db);
		}

		// Make select dynamic
		include_once DOL_DOCUMENT_ROOT.'/core/lib/ajax.lib.php';
		$out .= ajax_combobox('select'.$htmlname);

		return $out;
	}

	// phpcs:disable PEAR.NamingConventions.ValidFunctionName.ScopeNotCamelCaps
	/**
	 *  Return select list of incoterms
	 *
	 *  @param	string	$selected       		Id or Code of preselected incoterm
	 *  @param	string	$location_incoterms     Value of input location
	 *  @param	string	$page       			Defined the form action
	 *  @param  string	$htmlname       		Name of html select object
	 *  @param  string	$htmloption     		Options html on select object
	 * 	@param	int		$forcecombo				Force to load all values and output a standard combobox (with no beautification)
	 *  @param	array	$events					Event options to run on change. Example: array(array('method'=>'getContacts', 'url'=>dol_buildpath('/core/ajax/contacts.php',1), 'htmlname'=>'contactid', 'params'=>array('add-customer-contact'=>'disabled')))
	 *  @return string           				HTML string with select and input
	 */
	public function select_incoterms($selected = '', $location_incoterms = '', $page = '', $htmlname = 'incoterm_id', $htmloption = '', $forcecombo = 1, $events = array())
	{
		// phpcs:enable
		global $conf, $langs;

		$langs->load("dict");

		$out = '';
		$incotermArray = array();

		$sql = "SELECT rowid, code";
		$sql .= " FROM ".MAIN_DB_PREFIX."c_incoterms";
		$sql .= " WHERE active > 0";
		$sql .= " ORDER BY code ASC";

		dol_syslog(get_class($this)."::select_incoterm", LOG_DEBUG);
		$resql = $this->db->query($sql);
		if ($resql)
		{
			if ($conf->use_javascript_ajax && !$forcecombo)
			{
				include_once DOL_DOCUMENT_ROOT.'/core/lib/ajax.lib.php';
				$out .= ajax_combobox($htmlname, $events);
			}

			if (!empty($page))
			{
				$out .= '<form method="post" action="'.$page.'">';
				$out .= '<input type="hidden" name="action" value="set_incoterms">';
				$out .= '<input type="hidden" name="token" value="'.newToken().'">';
			}

			$out .= '<select id="'.$htmlname.'" class="flat selectincoterm minwidth100imp noenlargeonsmartphone" name="'.$htmlname.'" '.$htmloption.'>';
			$out .= '<option value="0">&nbsp;</option>';
			$num = $this->db->num_rows($resql);
			$i = 0;
			if ($num)
			{
				$foundselected = false;

				while ($i < $num)
				{
					$obj = $this->db->fetch_object($resql);
					$incotermArray[$i]['rowid'] = $obj->rowid;
					$incotermArray[$i]['code'] = $obj->code;
					$i++;
				}

				foreach ($incotermArray as $row)
				{
					if ($selected && ($selected == $row['rowid'] || $selected == $row['code']))
					{
						$out .= '<option value="'.$row['rowid'].'" selected>';
					} else {
						$out .= '<option value="'.$row['rowid'].'">';
					}

					if ($row['code']) $out .= $row['code'];

					$out .= '</option>';
				}
			}
			$out .= '</select>';

			$out .= '<input id="location_incoterms" class="maxwidth100onsmartphone" name="location_incoterms" value="'.$location_incoterms.'">';

			if (!empty($page))
			{
				$out .= '<input type="submit" class="button valignmiddle" value="'.$langs->trans("Modify").'"></form>';
			}
		} else {
			dol_print_error($this->db);
		}

		return $out;
	}

	// phpcs:disable PEAR.NamingConventions.ValidFunctionName.ScopeNotCamelCaps
	/**
	 *	Return list of types of lines (product or service)
	 * 	Example: 0=product, 1=service, 9=other (for external module)
	 *
	 *	@param  string	$selected       Preselected type
	 *	@param  string	$htmlname       Name of field in html form
	 * 	@param	int		$showempty		Add an empty field
	 * 	@param	int		$hidetext		Do not show label 'Type' before combo box (used only if there is at least 2 choices to select)
	 * 	@param	integer	$forceall		1=Force to show products and services in combo list, whatever are activated modules, 0=No force, 2=Force to show only Products, 3=Force to show only services, -1=Force none (and set hidden field to 'service')
	 *  @return	void
	 */
	public function select_type_of_lines($selected = '', $htmlname = 'type', $showempty = 0, $hidetext = 0, $forceall = 0)
	{
		// phpcs:enable
		global $db, $langs, $user, $conf;

		// If product & services are enabled or both disabled.
		if ($forceall == 1 || (empty($forceall) && !empty($conf->product->enabled) && !empty($conf->service->enabled))
			|| (empty($forceall) && empty($conf->product->enabled) && empty($conf->service->enabled)))
		{
			if (empty($hidetext)) print $langs->trans("Type").': ';
			print '<select class="flat" id="select_'.$htmlname.'" name="'.$htmlname.'">';
			if ($showempty)
			{
				print '<option value="-1"';
				if ($selected == -1) print ' selected';
				print '>&nbsp;</option>';
			}

			print '<option value="0"';
			if (0 == $selected) print ' selected';
			print '>'.$langs->trans("Product");

			print '<option value="1"';
			if (1 == $selected) print ' selected';
			print '>'.$langs->trans("Service");

			print '</select>';
			//if ($user->admin) print info_admin($langs->trans("YouCanChangeValuesForThisListFromDictionarySetup"),1);
		}
		if ((empty($forceall) && empty($conf->product->enabled) && !empty($conf->service->enabled)) || $forceall == 3)
		{
			print $langs->trans("Service");
			print '<input type="hidden" name="'.$htmlname.'" value="1">';
		}
		if ((empty($forceall) && !empty($conf->product->enabled) && empty($conf->service->enabled)) || $forceall == 2)
		{
			print $langs->trans("Product");
			print '<input type="hidden" name="'.$htmlname.'" value="0">';
		}
		if ($forceall < 0)	// This should happened only for contracts when both predefined product and service are disabled.
		{
			print '<input type="hidden" name="'.$htmlname.'" value="1">'; // By default we set on service for contract. If CONTRACT_SUPPORT_PRODUCTS is set, forceall should be 1 not -1
		}
	}

	// phpcs:disable PEAR.NamingConventions.ValidFunctionName.ScopeNotCamelCaps
	/**
	 *	Load into cache cache_types_fees, array of types of fees
	 *
	 *	@return     int             Nb of lines loaded, <0 if KO
	 */
	public function load_cache_types_fees()
	{
		// phpcs:enable
		global $langs;

		$num = count($this->cache_types_fees);
		if ($num > 0) return 0; // Cache already loaded

		dol_syslog(__METHOD__, LOG_DEBUG);

		$langs->load("trips");

		$sql = "SELECT c.code, c.label";
		$sql .= " FROM ".MAIN_DB_PREFIX."c_type_fees as c";
		$sql .= " WHERE active > 0";

		$resql = $this->db->query($sql);
		if ($resql)
		{
			$num = $this->db->num_rows($resql);
			$i = 0;

			while ($i < $num)
			{
				$obj = $this->db->fetch_object($resql);

				// Si traduction existe, on l'utilise, sinon on prend le libelle par defaut
				$label = ($obj->code != $langs->trans($obj->code) ? $langs->trans($obj->code) : $langs->trans($obj->label));
				$this->cache_types_fees[$obj->code] = $label;
				$i++;
			}

			asort($this->cache_types_fees);

			return $num;
		} else {
			dol_print_error($this->db);
			return -1;
		}
	}

	// phpcs:disable PEAR.NamingConventions.ValidFunctionName.ScopeNotCamelCaps
	/**
	 *	Return list of types of notes
	 *
	 *	@param	string		$selected		Preselected type
	 *	@param  string		$htmlname		Name of field in form
	 * 	@param	int			$showempty		Add an empty field
	 * 	@return	void
	 */
	public function select_type_fees($selected = '', $htmlname = 'type', $showempty = 0)
	{
		// phpcs:enable
		global $user, $langs;

		dol_syslog(__METHOD__." selected=".$selected.", htmlname=".$htmlname, LOG_DEBUG);

		$this->load_cache_types_fees();

		print '<select id="select_'.$htmlname.'" class="flat" name="'.$htmlname.'">';
		if ($showempty)
		{
			print '<option value="-1"';
			if ($selected == -1) print ' selected';
			print '>&nbsp;</option>';
		}

		foreach ($this->cache_types_fees as $key => $value)
		{
			print '<option value="'.$key.'"';
			if ($key == $selected) print ' selected';
			print '>';
			print $value;
			print '</option>';
		}

		print '</select>';
		if ($user->admin) print info_admin($langs->trans("YouCanChangeValuesForThisListFromDictionarySetup"), 1);
	}


	// phpcs:disable PEAR.NamingConventions.ValidFunctionName.ScopeNotCamelCaps
	/**
	 *  Output html form to select a third party
	 *
	 *	@param	string	$selected       		Preselected type
	 *	@param  string	$htmlname       		Name of field in form
	 *  @param  string	$filter         		Optional filters criteras. WARNING: To avoid SQL injection, only few chars [.a-z0-9 =<>] are allowed here (example: 's.rowid <> x', 's.client IN (1,3)')
	 *	@param	string	$showempty				Add an empty field (Can be '1' or text key to use on empty line like 'SelectThirdParty')
	 * 	@param	int		$showtype				Show third party type in combolist (customer, prospect or supplier)
	 * 	@param	int		$forcecombo				Force to load all values and output a standard combobox (with no beautification)
	 *  @param	array	$events					Ajax event options to run on change. Example: array(array('method'=>'getContacts', 'url'=>dol_buildpath('/core/ajax/contacts.php',1), 'htmlname'=>'contactid', 'params'=>array('add-customer-contact'=>'disabled')))
	 *	@param	int		$limit					Maximum number of elements
	 *  @param	string	$morecss				Add more css styles to the SELECT component
	 *	@param  string	$moreparam      		Add more parameters onto the select tag. For example 'style="width: 95%"' to avoid select2 component to go over parent container
	 *	@param	string	$selected_input_value	Value of preselected input text (for use with ajax)
	 *  @param	int		$hidelabel				Hide label (0=no, 1=yes, 2=show search icon (before) and placeholder, 3 search icon after)
	 *  @param	array	$ajaxoptions			Options for ajax_autocompleter
	 * 	@param  bool	$multiple				add [] in the name of element and add 'multiple' attribut (not working with ajax_autocompleter)
	 * 	@return	string							HTML string with select box for thirdparty.
	 */
	public function select_company($selected = '', $htmlname = 'socid', $filter = '', $showempty = '', $showtype = 0, $forcecombo = 0, $events = array(), $limit = 0, $morecss = 'minwidth100', $moreparam = '', $selected_input_value = '', $hidelabel = 1, $ajaxoptions = array(), $multiple = false)
	{
		// phpcs:enable
		global $conf, $user, $langs;

		$out = '';

		if (!empty($conf->use_javascript_ajax) && !empty($conf->global->COMPANY_USE_SEARCH_TO_SELECT) && !$forcecombo)
		{
			// No immediate load of all database
			$placeholder = '';
			if ($selected && empty($selected_input_value))
			{
				require_once DOL_DOCUMENT_ROOT.'/societe/class/societe.class.php';
				$societetmp = new Societe($this->db);
				$societetmp->fetch($selected);
				$selected_input_value = $societetmp->name;
				unset($societetmp);
			}
			// mode 1
			$urloption = 'htmlname='.urlencode($htmlname).'&outjson=1&filter='.urlencode($filter).($showtype ? '&showtype='.urlencode($showtype) : '');
			$out .= ajax_autocompleter($selected, $htmlname, DOL_URL_ROOT.'/societe/ajax/company.php', $urloption, $conf->global->COMPANY_USE_SEARCH_TO_SELECT, 0, $ajaxoptions);
			$out .= '<style type="text/css">.ui-autocomplete { z-index: 250; }</style>';
			if (empty($hidelabel)) print $langs->trans("RefOrLabel").' : ';
			elseif ($hidelabel > 1) {
				$placeholder = ' placeholder="'.$langs->trans("RefOrLabel").'"';
				if ($hidelabel == 2) {
					$out .= img_picto($langs->trans("Search"), 'search');
				}
			}
			$out .= '<input type="text" class="'.$morecss.'" name="search_'.$htmlname.'" id="search_'.$htmlname.'" value="'.$selected_input_value.'"'.$placeholder.' '.(!empty($conf->global->THIRDPARTY_SEARCH_AUTOFOCUS) ? 'autofocus' : '').' />';
			if ($hidelabel == 3) {
				$out .= img_picto($langs->trans("Search"), 'search');
			}
		} else {
			// Immediate load of all database
			$out .= $this->select_thirdparty_list($selected, $htmlname, $filter, $showempty, $showtype, $forcecombo, $events, '', 0, $limit, $morecss, $moreparam, $multiple);
		}

		return $out;
	}

	// phpcs:disable PEAR.NamingConventions.ValidFunctionName.ScopeNotCamelCaps
	/**
	 *  Output html form to select a third party.
	 *  Note, you must use the select_company to get the component to select a third party. This function must only be called by select_company.
	 *
	 *	@param	string	$selected       Preselected type
	 *	@param  string	$htmlname       Name of field in form
	 *  @param  string	$filter         Optional filters criteras (example: 's.rowid <> x', 's.client in (1,3)')
	 *	@param	string	$showempty		Add an empty field (Can be '1' or text to use on empty line like 'SelectThirdParty')
	 * 	@param	int		$showtype		Show third party type in combolist (customer, prospect or supplier)
	 * 	@param	int		$forcecombo		Force to use standard HTML select component without beautification
	 *  @param	array	$events			Event options. Example: array(array('method'=>'getContacts', 'url'=>dol_buildpath('/core/ajax/contacts.php',1), 'htmlname'=>'contactid', 'params'=>array('add-customer-contact'=>'disabled')))
	 *  @param	string	$filterkey		Filter on key value
	 *  @param	int		$outputmode		0=HTML select string, 1=Array
	 *  @param	int		$limit			Limit number of answers
	 *  @param	string	$morecss		Add more css styles to the SELECT component
	 *	@param  string	$moreparam      Add more parameters onto the select tag. For example 'style="width: 95%"' to avoid select2 component to go over parent container
	 *	@param  bool	$multiple       add [] in the name of element and add 'multiple' attribut
	 * 	@return	string					HTML string with
	 */
	public function select_thirdparty_list($selected = '', $htmlname = 'socid', $filter = '', $showempty = '', $showtype = 0, $forcecombo = 0, $events = array(), $filterkey = '', $outputmode = 0, $limit = 0, $morecss = 'minwidth100', $moreparam = '', $multiple = false)
	{
		// phpcs:enable
		global $conf, $user, $langs;

		$out = '';
		$num = 0;
		$outarray = array();

		if ($selected === '') $selected = array();
		elseif (!is_array($selected)) $selected = array($selected);

		// Clean $filter that may contains sql conditions so sql code
		if (function_exists('testSqlAndScriptInject')) {
			if (testSqlAndScriptInject($filter, 3) > 0) {
				$filter = '';
			}
		}

		// We search companies
		$sql = "SELECT s.rowid, s.nom as name, s.name_alias, s.client, s.fournisseur, s.code_client, s.code_fournisseur";
		if (!empty($conf->global->COMPANY_SHOW_ADDRESS_SELECTLIST)) {
			$sql .= ", s.address, s.zip, s.town";
			$sql .= ", dictp.code as country_code";
		}
		$sql .= " FROM ".MAIN_DB_PREFIX."societe as s";
		if (!empty($conf->global->COMPANY_SHOW_ADDRESS_SELECTLIST)) {
			$sql .= " LEFT JOIN ".MAIN_DB_PREFIX."c_country as dictp ON dictp.rowid = s.fk_pays";
		}
		if (!$user->rights->societe->client->voir && !$user->socid) $sql .= ", ".MAIN_DB_PREFIX."societe_commerciaux as sc";
		$sql .= " WHERE s.entity IN (".getEntity('societe').")";
		if (!empty($user->socid)) $sql .= " AND s.rowid = ".$user->socid;
		if ($filter) $sql .= " AND (".$filter.")";
		if (!$user->rights->societe->client->voir && !$user->socid) $sql .= " AND s.rowid = sc.fk_soc AND sc.fk_user = ".$user->id;
		if (!empty($conf->global->COMPANY_HIDE_INACTIVE_IN_COMBOBOX)) $sql .= " AND s.status <> 0";
		// Add criteria
		if ($filterkey && $filterkey != '')
		{
			$sql .= " AND (";
			$prefix = empty($conf->global->COMPANY_DONOTSEARCH_ANYWHERE) ? '%' : ''; // Can use index if COMPANY_DONOTSEARCH_ANYWHERE is on
			// For natural search
			$scrit = explode(' ', $filterkey);
			$i = 0;
			if (count($scrit) > 1) $sql .= "(";
			foreach ($scrit as $crit) {
				if ($i > 0) $sql .= " AND ";
				$sql .= "(s.nom LIKE '".$this->db->escape($prefix.$crit)."%')";
				$i++;
			}
			if (count($scrit) > 1) $sql .= ")";
			if (!empty($conf->barcode->enabled))
			{
				$sql .= " OR s.barcode LIKE '".$this->db->escape($prefix.$filterkey)."%'";
			}
			$sql .= " OR s.code_client LIKE '".$this->db->escape($prefix.$filterkey)."%' OR s.code_fournisseur LIKE '".$this->db->escape($prefix.$filterkey)."%'";
			$sql .= ")";
		}
		$sql .= $this->db->order("nom", "ASC");
		$sql .= $this->db->plimit($limit, 0);

		// Build output string
		dol_syslog(get_class($this)."::select_thirdparty_list", LOG_DEBUG);
		$resql = $this->db->query($sql);
		if ($resql)
		{
			if (!$forcecombo)
			{
				include_once DOL_DOCUMENT_ROOT.'/core/lib/ajax.lib.php';
				$out .= ajax_combobox($htmlname, $events, $conf->global->COMPANY_USE_SEARCH_TO_SELECT);
			}

			// Construct $out and $outarray
			$out .= '<select id="'.$htmlname.'" class="flat'.($morecss ? ' '.$morecss : '').'"'.($moreparam ? ' '.$moreparam : '').' name="'.$htmlname.($multiple ? '[]' : '').'" '.($multiple ? 'multiple' : '').'>'."\n";

			$textifempty = (($showempty && !is_numeric($showempty)) ? $langs->trans($showempty) : '');
			if (!empty($conf->global->COMPANY_USE_SEARCH_TO_SELECT))
			{
				// Do not use textifempty = ' ' or '&nbsp;' here, or search on key will search on ' key'.
				//if (! empty($conf->use_javascript_ajax) || $forcecombo) $textifempty='';
				if ($showempty && !is_numeric($showempty)) $textifempty = $langs->trans($showempty);
				else $textifempty .= $langs->trans("All");
			}
			if ($showempty) $out .= '<option value="-1" data-html="'.dol_escape_htmltag('<span class="opacitymedium">'.$textifempty.'</span>').'">'.$textifempty.'</option>'."\n";

			$num = $this->db->num_rows($resql);
			$i = 0;
			if ($num)
			{
				while ($i < $num)
				{
					$obj = $this->db->fetch_object($resql);
					$label = '';
					if ($conf->global->SOCIETE_ADD_REF_IN_LIST) {
						if (($obj->client) && (!empty($obj->code_client))) {
							$label = $obj->code_client.' - ';
						}
						if (($obj->fournisseur) && (!empty($obj->code_fournisseur))) {
							$label .= $obj->code_fournisseur.' - ';
						}
						$label .= ' '.$obj->name;
					} else {
						$label = $obj->name;
					}

					if (!empty($obj->name_alias)) {
						$label .= ' ('.$obj->name_alias.')';
					}

					if ($showtype)
					{
						if ($obj->client || $obj->fournisseur) $label .= ' (';
						if ($obj->client == 1 || $obj->client == 3) $label .= $langs->trans("Customer");
						if ($obj->client == 2 || $obj->client == 3) $label .= ($obj->client == 3 ? ', ' : '').$langs->trans("Prospect");
						if ($obj->fournisseur) $label .= ($obj->client ? ', ' : '').$langs->trans("Supplier");
						if ($obj->client || $obj->fournisseur) $label .= ')';
					}

					if (!empty($conf->global->COMPANY_SHOW_ADDRESS_SELECTLIST)) {
						$label .= ($obj->address ? ' - '.$obj->address : '').($obj->zip ? ' - '.$obj->zip : '').($obj->town ? ' '.$obj->town : '');
						if (!empty($obj->country_code)) {
							$label .= ', '.$langs->trans('Country'.$obj->country_code);
						}
					}

					if (empty($outputmode))
					{
						if (in_array($obj->rowid, $selected))
						{
							$out .= '<option value="'.$obj->rowid.'" selected>'.$label.'</option>';
						} else {
							$out .= '<option value="'.$obj->rowid.'">'.$label.'</option>';
						}
					} else {
						array_push($outarray, array('key'=>$obj->rowid, 'value'=>$label, 'label'=>$label));
					}

					$i++;
					if (($i % 10) == 0) $out .= "\n";
				}
			}
			$out .= '</select>'."\n";
		} else {
			dol_print_error($this->db);
		}

		$this->result = array('nbofthirdparties'=>$num);

		if ($outputmode) return $outarray;
		return $out;
	}


	// phpcs:disable PEAR.NamingConventions.ValidFunctionName.ScopeNotCamelCaps
	/**
	 *  Return HTML combo list of absolute discounts
	 *
	 *  @param	string	$selected       Id remise fixe pre-selectionnee
	 *  @param  string	$htmlname       Nom champ formulaire
	 *  @param  string	$filter         Criteres optionnels de filtre
	 *  @param	int		$socid			Id of thirdparty
	 *  @param	int		$maxvalue		Max value for lines that can be selected
	 *  @return	int						Return number of qualifed lines in list
	 */
	public function select_remises($selected, $htmlname, $filter, $socid, $maxvalue = 0)
	{
		// phpcs:enable
		global $langs, $conf;

		// On recherche les remises
		$sql = "SELECT re.rowid, re.amount_ht, re.amount_tva, re.amount_ttc,";
		$sql .= " re.description, re.fk_facture_source";
		$sql .= " FROM ".MAIN_DB_PREFIX."societe_remise_except as re";
		$sql .= " WHERE re.fk_soc = ".(int) $socid;
		$sql .= " AND re.entity = ".$conf->entity;
		if ($filter) $sql .= " AND ".$filter;
		$sql .= " ORDER BY re.description ASC";

		dol_syslog(get_class($this)."::select_remises", LOG_DEBUG);
		$resql = $this->db->query($sql);
		if ($resql)
		{
			print '<select id="select_'.$htmlname.'" class="flat maxwidthonsmartphone" name="'.$htmlname.'">';
			$num = $this->db->num_rows($resql);

			$qualifiedlines = $num;

			$i = 0;
			if ($num)
			{
				print '<option value="0">&nbsp;</option>';
				while ($i < $num)
				{
					$obj = $this->db->fetch_object($resql);
					$desc = dol_trunc($obj->description, 40);
					if (preg_match('/\(CREDIT_NOTE\)/', $desc)) $desc = preg_replace('/\(CREDIT_NOTE\)/', $langs->trans("CreditNote"), $desc);
					if (preg_match('/\(DEPOSIT\)/', $desc)) $desc = preg_replace('/\(DEPOSIT\)/', $langs->trans("Deposit"), $desc);
					if (preg_match('/\(EXCESS RECEIVED\)/', $desc)) $desc = preg_replace('/\(EXCESS RECEIVED\)/', $langs->trans("ExcessReceived"), $desc);
					if (preg_match('/\(EXCESS PAID\)/', $desc)) $desc = preg_replace('/\(EXCESS PAID\)/', $langs->trans("ExcessPaid"), $desc);

					$selectstring = '';
					if ($selected > 0 && $selected == $obj->rowid) $selectstring = ' selected';

					$disabled = '';
					if ($maxvalue > 0 && $obj->amount_ttc > $maxvalue)
					{
						$qualifiedlines--;
						$disabled = ' disabled';
					}

					if (!empty($conf->global->MAIN_SHOW_FACNUMBER_IN_DISCOUNT_LIST) && !empty($obj->fk_facture_source))
					{
						$tmpfac = new Facture($this->db);
						if ($tmpfac->fetch($obj->fk_facture_source) > 0) $desc = $desc.' - '.$tmpfac->ref;
					}

					print '<option value="'.$obj->rowid.'"'.$selectstring.$disabled.'>'.$desc.' ('.price($obj->amount_ht).' '.$langs->trans("HT").' - '.price($obj->amount_ttc).' '.$langs->trans("TTC").')</option>';
					$i++;
				}
			}
			print '</select>';
			return $qualifiedlines;
		} else {
			dol_print_error($this->db);
			return -1;
		}
	}

	// phpcs:disable PEAR.NamingConventions.ValidFunctionName.ScopeNotCamelCaps
	/**
	 *  Return list of all contacts (for a third party or all)
	 *
	 *  @param	int		$socid      	Id ot third party or 0 for all
	 *  @param  string	$selected   	Id contact pre-selectionne
	 *  @param  string	$htmlname  	    Name of HTML field ('none' for a not editable field)
	 *  @param  int		$showempty      0=no empty value, 1=add an empty value, 2=add line 'Internal' (used by user edit), 3=add an empty value only if more than one record into list
	 *  @param  string	$exclude        List of contacts id to exclude
	 *  @param	string	$limitto		Disable answers that are not id in this array list
	 *  @param	integer	$showfunction   Add function into label
	 *  @param	string	$moreclass		Add more class to class style
	 *  @param	integer	$showsoc	    Add company into label
	 *  @param	int		$forcecombo		Force to use combo box
	 *  @param	array	$events			Event options. Example: array(array('method'=>'getContacts', 'url'=>dol_buildpath('/core/ajax/contacts.php',1), 'htmlname'=>'contactid', 'params'=>array('add-customer-contact'=>'disabled')))
	 *  @param	bool	$options_only	Return options only (for ajax treatment)
	 *  @param	string	$moreparam		Add more parameters onto the select tag. For example 'style="width: 95%"' to avoid select2 component to go over parent container
	 *  @param	string	$htmlid			Html id to use instead of htmlname
	 *  @return	int						<0 if KO, Nb of contact in list if OK
	 *  @deprecated						You can use selectcontacts directly (warning order of param was changed)
	 */
	public function select_contacts($socid, $selected = '', $htmlname = 'contactid', $showempty = 0, $exclude = '', $limitto = '', $showfunction = 0, $moreclass = '', $showsoc = 0, $forcecombo = 0, $events = array(), $options_only = false, $moreparam = '', $htmlid = '')
	{
		// phpcs:enable
		print $this->selectcontacts($socid, $selected, $htmlname, $showempty, $exclude, $limitto, $showfunction, $moreclass, $options_only, $showsoc, $forcecombo, $events, $moreparam, $htmlid);
		return $this->num;
	}

	/**
	 *	Return HTML code of the SELECT of list of all contacts (for a third party or all).
	 *  This also set the number of contacts found into $this->num
	 *
	 * @since 9.0 Add afterSelectContactOptions hook
	 *
	 *	@param	int			$socid      	Id ot third party or 0 for all or -1 for empty list
	 *	@param  array|int	$selected   	Array of ID of pre-selected contact id
	 *	@param  string		$htmlname  	    Name of HTML field ('none' for a not editable field)
	 *	@param  int			$showempty     	0=no empty value, 1=add an empty value, 2=add line 'Internal' (used by user edit), 3=add an empty value only if more than one record into list
	 *	@param  string		$exclude        List of contacts id to exclude
	 *	@param	string		$limitto		Disable answers that are not id in this array list
	 *	@param	integer		$showfunction   Add function into label
	 *	@param	string		$moreclass		Add more class to class style
	 *	@param	bool		$options_only	Return options only (for ajax treatment)
	 *	@param	integer		$showsoc	    Add company into label
	 * 	@param	int			$forcecombo		Force to use combo box (so no ajax beautify effect)
	 *  @param	array		$events			Event options. Example: array(array('method'=>'getContacts', 'url'=>dol_buildpath('/core/ajax/contacts.php',1), 'htmlname'=>'contactid', 'params'=>array('add-customer-contact'=>'disabled')))
	 *  @param	string		$moreparam		Add more parameters onto the select tag. For example 'style="width: 95%"' to avoid select2 component to go over parent container
	 *  @param	string		$htmlid			Html id to use instead of htmlname
	 *  @param	bool		$multiple		add [] in the name of element and add 'multiple' attribut
	 *  @param	integer		$disableifempty Set tag 'disabled' on select if there is no choice
	 *	@return	 int						<0 if KO, Nb of contact in list if OK
	 */
	public function selectcontacts($socid, $selected = '', $htmlname = 'contactid', $showempty = 0, $exclude = '', $limitto = '', $showfunction = 0, $moreclass = '', $options_only = false, $showsoc = 0, $forcecombo = 0, $events = array(), $moreparam = '', $htmlid = '', $multiple = false, $disableifempty = 0)
	{
		global $conf, $langs, $hookmanager, $action;

		$langs->load('companies');

		if (empty($htmlid)) $htmlid = $htmlname;
		$num = 0;

		if ($selected === '') $selected = array();
		elseif (!is_array($selected)) $selected = array($selected);
		$out = '';

		if (!is_object($hookmanager))
		{
			include_once DOL_DOCUMENT_ROOT.'/core/class/hookmanager.class.php';
			$hookmanager = new HookManager($this->db);
		}

		// We search third parties
		$sql = "SELECT sp.rowid, sp.lastname, sp.statut, sp.firstname, sp.poste, sp.email, sp.phone, sp.phone_perso, sp.phone_mobile, sp.town AS contact_town";
		if ($showsoc > 0 || !empty($conf->global->CONTACT_SHOW_EMAIL_PHONE_TOWN_SELECTLIST)) $sql .= ", s.nom as company, s.town AS company_town";
		$sql .= " FROM ".MAIN_DB_PREFIX."socpeople as sp";
		if ($showsoc > 0 || !empty($conf->global->CONTACT_SHOW_EMAIL_PHONE_TOWN_SELECTLIST)) $sql .= " LEFT OUTER JOIN  ".MAIN_DB_PREFIX."societe as s ON s.rowid=sp.fk_soc";
		$sql .= " WHERE sp.entity IN (".getEntity('socpeople').")";
		if ($socid > 0 || $socid == -1) $sql .= " AND sp.fk_soc=".$socid;
		if (!empty($conf->global->CONTACT_HIDE_INACTIVE_IN_COMBOBOX)) $sql .= " AND sp.statut <> 0";
		$sql .= " ORDER BY sp.lastname ASC";

		dol_syslog(get_class($this)."::select_contacts", LOG_DEBUG);
		$resql = $this->db->query($sql);
		if ($resql)
		{
			$num = $this->db->num_rows($resql);

			if ($conf->use_javascript_ajax && !$forcecombo && !$options_only)
			{
				include_once DOL_DOCUMENT_ROOT.'/core/lib/ajax.lib.php';
				$out .= ajax_combobox($htmlid, $events, $conf->global->CONTACT_USE_SEARCH_TO_SELECT);
			}

			if ($htmlname != 'none' && !$options_only) {
				$out .= '<select class="flat'.($moreclass ? ' '.$moreclass : '').'" id="'.$htmlid.'" name="'.$htmlname.(($num || empty($disableifempty)) ? '' : ' disabled').($multiple ? '[]' : '').'" '.($multiple ? 'multiple' : '').' '.(!empty($moreparam) ? $moreparam : '').'>';
			}

			if (($showempty == 1 || ($showempty == 3 && $num > 1)) && !$multiple) $out .= '<option value="0"'.(in_array(0, $selected) ? ' selected' : '').'>&nbsp;</option>';
			if ($showempty == 2) $out .= '<option value="0"'.(in_array(0, $selected) ? ' selected' : '').'>-- '.$langs->trans("Internal").' --</option>';

			$i = 0;
			if ($num)
			{
				include_once DOL_DOCUMENT_ROOT.'/contact/class/contact.class.php';
				$contactstatic = new Contact($this->db);

				while ($i < $num)
				{
					$obj = $this->db->fetch_object($resql);

					// Set email (or phones) and town extended infos
					$extendedInfos = '';
					if (!empty($conf->global->CONTACT_SHOW_EMAIL_PHONE_TOWN_SELECTLIST)) {
						$extendedInfos = array();
						$email = trim($obj->email);
						if (!empty($email)) $extendedInfos[] = $email;
						else {
							$phone = trim($obj->phone);
							$phone_perso = trim($obj->phone_perso);
							$phone_mobile = trim($obj->phone_mobile);
							if (!empty($phone)) $extendedInfos[] = $phone;
							if (!empty($phone_perso)) $extendedInfos[] = $phone_perso;
							if (!empty($phone_mobile)) $extendedInfos[] = $phone_mobile;
						}
						$contact_town = trim($obj->contact_town);
						$company_town = trim($obj->company_town);
						if (!empty($contact_town)) $extendedInfos[] = $contact_town;
						elseif (!empty($company_town)) $extendedInfos[] = $company_town;
						$extendedInfos = implode(' - ', $extendedInfos);
						if (!empty($extendedInfos)) $extendedInfos = ' - '.$extendedInfos;
					}

					$contactstatic->id = $obj->rowid;
					$contactstatic->lastname = $obj->lastname;
					$contactstatic->firstname = $obj->firstname;
					if ($obj->statut == 1) {
						if ($htmlname != 'none')
						{
							$disabled = 0;
							if (is_array($exclude) && count($exclude) && in_array($obj->rowid, $exclude)) $disabled = 1;
							if (is_array($limitto) && count($limitto) && !in_array($obj->rowid, $limitto)) $disabled = 1;
							if (!empty($selected) && in_array($obj->rowid, $selected))
							{
								$out .= '<option value="'.$obj->rowid.'"';
								if ($disabled) $out .= ' disabled';
								$out .= ' selected>';
								$out .= $contactstatic->getFullName($langs).$extendedInfos;
								if ($showfunction && $obj->poste) $out .= ' ('.$obj->poste.')';
								if (($showsoc > 0) && $obj->company) $out .= ' - ('.$obj->company.')';
								$out .= '</option>';
							} else {
								$out .= '<option value="'.$obj->rowid.'"';
								if ($disabled) $out .= ' disabled';
								$out .= '>';
								$out .= $contactstatic->getFullName($langs).$extendedInfos;
								if ($showfunction && $obj->poste) $out .= ' ('.$obj->poste.')';
								if (($showsoc > 0) && $obj->company) $out .= ' - ('.$obj->company.')';
								$out .= '</option>';
							}
						} else {
							if (in_array($obj->rowid, $selected))
							{
								$out .= $contactstatic->getFullName($langs).$extendedInfos;
								if ($showfunction && $obj->poste) $out .= ' ('.$obj->poste.')';
								if (($showsoc > 0) && $obj->company) $out .= ' - ('.$obj->company.')';
							}
						}
					}
					$i++;
				}
			} else {
				$labeltoshow = ($socid != -1) ? ($langs->trans($socid ? "NoContactDefinedForThirdParty" : "NoContactDefined")) : $langs->trans('SelectAThirdPartyFirst');
				$out .= '<option class="disabled" value="-1"'.(($showempty == 2 || $multiple) ? '' : ' selected').' disabled="disabled">';
				$out .= $labeltoshow;
				$out .= '</option>';
			}

			$parameters = array(
				'socid'=>$socid,
				'htmlname'=>$htmlname,
				'resql'=>$resql,
				'out'=>&$out,
				'showfunction'=>$showfunction,
				'showsoc'=>$showsoc,
			);

			$reshook = $hookmanager->executeHooks('afterSelectContactOptions', $parameters, $this, $action); // Note that $action and $object may have been modified by some hooks

			if ($htmlname != 'none' && !$options_only)
			{
				$out .= '</select>';
			}

			$this->num = $num;
			return $out;
		} else {
			dol_print_error($this->db);
			return -1;
		}
	}

	// phpcs:disable PEAR.NamingConventions.ValidFunctionName.ScopeNotCamelCaps
	/**
	 *	Return the HTML select list of users
	 *
	 *  @param	string			$selected       Id user preselected
	 *  @param  string			$htmlname       Field name in form
	 *  @param  int				$show_empty     0=liste sans valeur nulle, 1=ajoute valeur inconnue
	 *  @param  array			$exclude        Array list of users id to exclude
	 * 	@param	int				$disabled		If select list must be disabled
	 *  @param  array|string	$include        Array list of users id to include. User '' for all users or 'hierarchy' to have only supervised users or 'hierarchyme' to have supervised + me
	 * 	@param	int				$enableonly		Array list of users id to be enabled. All other must be disabled
	 *  @param	string			$force_entity	'0' or Ids of environment to force
	 * 	@return	void
	 *  @deprecated		Use select_dolusers instead
	 *  @see select_dolusers()
	 */
	public function select_users($selected = '', $htmlname = 'userid', $show_empty = 0, $exclude = null, $disabled = 0, $include = '', $enableonly = '', $force_entity = '0')
	{
		// phpcs:enable
		print $this->select_dolusers($selected, $htmlname, $show_empty, $exclude, $disabled, $include, $enableonly, $force_entity);
	}

	// phpcs:disable PEAR.NamingConventions.ValidFunctionName.ScopeNotCamelCaps
	/**
	 *	Return select list of users
	 *
	 *  @param	string			$selected       User id or user object of user preselected. If 0 or < -2, we use id of current user. If -1, keep unselected (if empty is allowed)
	 *  @param  string			$htmlname       Field name in form
	 *  @param  int				$show_empty     0=list with no empty value, 1=add also an empty value into list
	 *  @param  array			$exclude        Array list of users id to exclude
	 * 	@param	int				$disabled		If select list must be disabled
	 *  @param  array|string	$include        Array list of users id to include. User '' for all users or 'hierarchy' to have only supervised users or 'hierarchyme' to have supervised + me
	 * 	@param	array			$enableonly		Array list of users id to be enabled. If defined, it means that others will be disabled
	 *  @param	string			$force_entity	'0' or Ids of environment to force
	 *  @param	int				$maxlength		Maximum length of string into list (0=no limit)
	 *  @param	int				$showstatus		0=show user status only if status is disabled, 1=always show user status into label, -1=never show user status
	 *  @param	string			$morefilter		Add more filters into sql request (Example: 'employee = 1')
	 *  @param	integer			$show_every		0=default list, 1=add also a value "Everybody" at beginning of list
	 *  @param	string			$enableonlytext	If option $enableonlytext is set, we use this text to explain into label why record is disabled. Not used if enableonly is empty.
	 *  @param	string			$morecss		More css
	 *  @param  int     		$noactive       Show only active users (this will also happened whatever is this option if USER_HIDE_INACTIVE_IN_COMBOBOX is on).
	 *  @param  int				$outputmode     0=HTML select string, 1=Array
	 *  @param  bool			$multiple       add [] in the name of element and add 'multiple' attribut
	 * 	@return	string							HTML select string
	 *  @see select_dolgroups()
	 */
	public function select_dolusers($selected = '', $htmlname = 'userid', $show_empty = 0, $exclude = null, $disabled = 0, $include = '', $enableonly = '', $force_entity = '0', $maxlength = 0, $showstatus = 0, $morefilter = '', $show_every = 0, $enableonlytext = '', $morecss = '', $noactive = 0, $outputmode = 0, $multiple = false)
	{
		// phpcs:enable
		global $conf, $user, $langs, $hookmanager;

		// If no preselected user defined, we take current user
		if ((is_numeric($selected) && ($selected < -2 || empty($selected))) && empty($conf->global->SOCIETE_DISABLE_DEFAULT_SALESREPRESENTATIVE)) $selected = $user->id;

		if ($selected === '') $selected = array();
		elseif (!is_array($selected)) $selected = array($selected);

		$excludeUsers = null;
		$includeUsers = null;

		// Permettre l'exclusion d'utilisateurs
		if (is_array($exclude))	$excludeUsers = implode(",", $exclude);
		// Permettre l'inclusion d'utilisateurs
		if (is_array($include))	$includeUsers = implode(",", $include);
		elseif ($include == 'hierarchy')
		{
			// Build list includeUsers to have only hierarchy
			$includeUsers = implode(",", $user->getAllChildIds(0));
		} elseif ($include == 'hierarchyme')
		{
			// Build list includeUsers to have only hierarchy and current user
			$includeUsers = implode(",", $user->getAllChildIds(1));
		}

		$out = '';
		$outarray = array();

		// Forge request to select users
		$sql = "SELECT DISTINCT u.rowid, u.lastname as lastname, u.firstname, u.statut as status, u.login, u.admin, u.entity, u.photo";
		if (!empty($conf->multicompany->enabled) && $conf->entity == 1 && $user->admin && !$user->entity)
		{
			$sql .= ", e.label";
		}
		$sql .= " FROM ".MAIN_DB_PREFIX."user as u";
		if (!empty($conf->multicompany->enabled) && $conf->entity == 1 && $user->admin && !$user->entity)
		{
			$sql .= " LEFT JOIN ".MAIN_DB_PREFIX."entity as e ON e.rowid=u.entity";
			if ($force_entity) $sql .= " WHERE u.entity IN (0,".$force_entity.")";
			else $sql .= " WHERE u.entity IS NOT NULL";
		} else {
			if (!empty($conf->global->MULTICOMPANY_TRANSVERSE_MODE))
			{
				$sql .= " LEFT JOIN ".MAIN_DB_PREFIX."usergroup_user as ug";
				$sql .= " ON ug.fk_user = u.rowid";
				$sql .= " WHERE ug.entity = ".$conf->entity;
			} else {
				$sql .= " WHERE u.entity IN (0,".$conf->entity.")";
			}
		}
		if (!empty($user->socid)) $sql .= " AND u.fk_soc = ".$user->socid;
		if (is_array($exclude) && $excludeUsers) $sql .= " AND u.rowid NOT IN (".$excludeUsers.")";
		if ($includeUsers) $sql .= " AND u.rowid IN (".$includeUsers.")";
		if (!empty($conf->global->USER_HIDE_INACTIVE_IN_COMBOBOX) || $noactive) $sql .= " AND u.statut <> 0";
		if (!empty($morefilter)) $sql .= " ".$morefilter;

		//Add hook to filter on user (for exemple on usergroup define in custom modules)
		$reshook = $hookmanager->executeHooks('addSQLWhereFilterOnSelectUsers', array(), $this, $action);
		if (!empty($reshook)) $sql .= $hookmanager->resPrint;

		if (empty($conf->global->MAIN_FIRSTNAME_NAME_POSITION))	// MAIN_FIRSTNAME_NAME_POSITION is 0 means firstname+lastname
		{
			$sql .= " ORDER BY u.firstname ASC";
		} else {
			$sql .= " ORDER BY u.lastname ASC";
		}

		dol_syslog(get_class($this)."::select_dolusers", LOG_DEBUG);
		$resql = $this->db->query($sql);
		if ($resql)
		{
			$num = $this->db->num_rows($resql);
			$i = 0;
			if ($num)
			{
				// Enhance with select2
				include_once DOL_DOCUMENT_ROOT.'/core/lib/ajax.lib.php';
				$out .= ajax_combobox($htmlname);

				// do not use maxwidthonsmartphone by default. Set it by caller so auto size to 100% will work when not defined
				$out .= '<select class="flat'.($morecss ? ' '.$morecss : ' minwidth200').'" id="'.$htmlname.'" name="'.$htmlname.($multiple ? '[]' : '').'" '.($multiple ? 'multiple' : '').' '.($disabled ? ' disabled' : '').'>';
				if ($show_empty && !$multiple) $out .= '<option value="-1"'.((empty($selected) || in_array(-1, $selected)) ? ' selected' : '').'>&nbsp;</option>'."\n";
				if ($show_every) $out .= '<option value="-2"'.((in_array(-2, $selected)) ? ' selected' : '').'>-- '.$langs->trans("Everybody").' --</option>'."\n";

				$userstatic = new User($this->db);

				while ($i < $num)
				{
					$obj = $this->db->fetch_object($resql);

					$userstatic->id = $obj->rowid;
					$userstatic->lastname = $obj->lastname;
					$userstatic->firstname = $obj->firstname;
					$userstatic->photo = $obj->photo;
					$userstatic->statut = $obj->status;
					$userstatic->entity = $obj->entity;
					$userstatic->admin = $obj->admin;

					$disableline = '';
					if (is_array($enableonly) && count($enableonly) && !in_array($obj->rowid, $enableonly)) $disableline = ($enableonlytext ? $enableonlytext : '1');

					$labeltoshow = '';

					// $fullNameMode is 0=Lastname+Firstname (MAIN_FIRSTNAME_NAME_POSITION=1), 1=Firstname+Lastname (MAIN_FIRSTNAME_NAME_POSITION=0)
					$fullNameMode = 0;
					if (empty($conf->global->MAIN_FIRSTNAME_NAME_POSITION))
					{
						$fullNameMode = 1; //Firstname+lastname
					}
					$labeltoshow .= $userstatic->getFullName($langs, $fullNameMode, -1, $maxlength);
					if (empty($obj->firstname) && empty($obj->lastname)) $labeltoshow .= $obj->login;

					// Complete name with more info
					$moreinfo = '';
					if (!empty($conf->global->MAIN_SHOW_LOGIN))
					{
						$moreinfo .= ($moreinfo ? ' - ' : ' (').$obj->login;
					}
					if ($showstatus >= 0)
					{
						if ($obj->status == 1 && $showstatus == 1)
						{
							$moreinfo .= ($moreinfo ? ' - ' : ' (').$langs->trans('Enabled');
						}
						if ($obj->status == 0 && $showstatus == 1)
						{
							$moreinfo .= ($moreinfo ? ' - ' : ' (').$langs->trans('Disabled');
						}
					}
					if (!empty($conf->multicompany->enabled) && empty($conf->global->MULTICOMPANY_TRANSVERSE_MODE) && $conf->entity == 1 && $user->admin && !$user->entity)
					{
						if (!$obj->entity)
						{
							$moreinfo .= ($moreinfo ? ' - ' : ' (').$langs->trans("AllEntities");
						} else {
							$moreinfo .= ($moreinfo ? ' - ' : ' (').($obj->label ? $obj->label : $langs->trans("EntityNameNotDefined"));
						}
					}
					$moreinfo .= ($moreinfo ? ')' : '');
					if ($disableline && $disableline != '1')
					{
						$moreinfo .= ' - '.$disableline; // This is text from $enableonlytext parameter
					}
					$labeltoshow .= $moreinfo;

					$out .= '<option value="'.$obj->rowid.'"';
					if ($disableline) $out .= ' disabled';
					if ((is_object($selected) && $selected->id == $obj->rowid) || (!is_object($selected) && in_array($obj->rowid, $selected))) {
						$out .= ' selected';
					}
					$out .= ' data-html="';
					$outhtml = '';
					if (!empty($obj->photo))
					{
						$outhtml .= $userstatic->getNomUrl(-3, '', 0, 1, 24, 1, 'login', '', 1).' ';
					}
					if ($showstatus >= 0 && $obj->status == 0) $outhtml .= '<strike class="opacitymediumxxx">';
					$outhtml .= $labeltoshow;
					if ($showstatus >= 0 && $obj->status == 0) $outhtml .= '</strike>';
					$out .= dol_escape_htmltag($outhtml);
					$out .= '">';
					$out .= $labeltoshow;
					$out .= '</option>';

					$outarray[$userstatic->id] = $userstatic->getFullName($langs, $fullNameMode, -1, $maxlength).$moreinfo;

					$i++;
				}
			} else {
				$out .= '<select class="flat" id="'.$htmlname.'" name="'.$htmlname.'" disabled>';
				$out .= '<option value="">'.$langs->trans("None").'</option>';
			}
			$out .= '</select>';
		} else {
			dol_print_error($this->db);
		}

		if ($outputmode) return $outarray;
		return $out;
	}


	// phpcs:disable PEAR.NamingConventions.ValidFunctionName.ScopeNotCamelCaps
	/**
	 *	Return select list of users. Selected users are stored into session.
	 *  List of users are provided into $_SESSION['assignedtouser'].
	 *
	 *  @param  string	$action         Value for $action
	 *  @param  string	$htmlname       Field name in form
	 *  @param  int		$show_empty     0=list without the empty value, 1=add empty value
	 *  @param  array	$exclude        Array list of users id to exclude
	 * 	@param	int		$disabled		If select list must be disabled
	 *  @param  array	$include        Array list of users id to include or 'hierarchy' to have only supervised users
	 * 	@param	array	$enableonly		Array list of users id to be enabled. All other must be disabled
	 *  @param	int		$force_entity	'0' or Ids of environment to force
	 *  @param	int		$maxlength		Maximum length of string into list (0=no limit)
	 *  @param	int		$showstatus		0=show user status only if status is disabled, 1=always show user status into label, -1=never show user status
	 *  @param	string	$morefilter		Add more filters into sql request
	 *  @param	int		$showproperties		Show properties of each attendees
	 *  @param	array	$listofuserid		Array with properties of each user
	 *  @param	array	$listofcontactid	Array with properties of each contact
	 *  @param	array	$listofotherid		Array with properties of each other contact
	 * 	@return	string					HTML select string
	 *  @see select_dolgroups()
	 */
	public function select_dolusers_forevent($action = '', $htmlname = 'userid', $show_empty = 0, $exclude = null, $disabled = 0, $include = '', $enableonly = '', $force_entity = '0', $maxlength = 0, $showstatus = 0, $morefilter = '', $showproperties = 0, $listofuserid = array(), $listofcontactid = array(), $listofotherid = array())
	{
		// phpcs:enable
		global $conf, $user, $langs;

		$userstatic = new User($this->db);
		$out = '';


		$assignedtouser = array();
		if (!empty($_SESSION['assignedtouser']))
		{
			$assignedtouser = json_decode($_SESSION['assignedtouser'], true);
		}
		$nbassignetouser = count($assignedtouser);

		//if ($nbassignetouser && $action != 'view') $out .= '<br>';
		if ($nbassignetouser) $out .= '<ul class="attendees">';
		$i = 0; $ownerid = 0;
		foreach ($assignedtouser as $key => $value)
		{
			if ($value['id'] == $ownerid) continue;

			$out .= '<li>';
			$userstatic->fetch($value['id']);
			$out .= $userstatic->getNomUrl(-1);
			if ($i == 0) { $ownerid = $value['id']; $out .= ' ('.$langs->trans("Owner").')'; }
			if ($nbassignetouser > 1 && $action != 'view')
			{
				$out .= ' <input type="image" style="border: 0px;" src="'.img_picto($langs->trans("Remove"), 'delete', '', 0, 1).'" value="'.$userstatic->id.'" class="removedassigned" id="removedassigned_'.$userstatic->id.'" name="removedassigned_'.$userstatic->id.'">';
			}
			// Show my availability
			if ($showproperties)
			{
				if ($ownerid == $value['id'] && is_array($listofuserid) && count($listofuserid) && in_array($ownerid, array_keys($listofuserid)))
				{
					$out .= '<div class="myavailability inline-block">';
					$out .= '<span class="hideonsmartphone">&nbsp;-&nbsp;<span class="opacitymedium">'.$langs->trans("Availability").':</span>  </span><input id="transparency" class="paddingrightonly" '.($action == 'view' ? 'disabled' : '').' type="checkbox" name="transparency"'.($listofuserid[$ownerid]['transparency'] ? ' checked' : '').'><label for="transparency">'.$langs->trans("Busy").'</label>';
					$out .= '</div>';
				}
			}
			//$out.=' '.($value['mandatory']?$langs->trans("Mandatory"):$langs->trans("Optional"));
			//$out.=' '.($value['transparency']?$langs->trans("Busy"):$langs->trans("NotBusy"));

			$out .= '</li>';
			$i++;
		}
		if ($nbassignetouser) $out .= '</ul>';

		// Method with no ajax
		if ($action != 'view')
		{
			$out .= '<input type="hidden" class="removedassignedhidden" name="removedassigned" value="">';
			$out .= '<script type="text/javascript" language="javascript">jQuery(document).ready(function () {';
			$out .= 'jQuery(".removedassigned").click(function() { jQuery(".removedassignedhidden").val(jQuery(this).val()); });';
			$out .= 'jQuery(".assignedtouser").change(function() { console.log(jQuery(".assignedtouser option:selected").val());';
			$out .= ' if (jQuery(".assignedtouser option:selected").val() > 0) { jQuery("#'.$action.'assignedtouser").attr("disabled", false); }';
			$out .= ' else { jQuery("#'.$action.'assignedtouser").attr("disabled", true); }';
			$out .= '});';
			$out .= '})</script>';
			$out .= $this->select_dolusers('', $htmlname, $show_empty, $exclude, $disabled, $include, $enableonly, $force_entity, $maxlength, $showstatus, $morefilter);
			$out .= ' <input type="submit" disabled class="button valignmiddle smallpaddingimp" id="'.$action.'assignedtouser" name="'.$action.'assignedtouser" value="'.dol_escape_htmltag($langs->trans("Add")).'">';
			$out .= '<br>';
		}

		return $out;
	}


	// phpcs:disable PEAR.NamingConventions.ValidFunctionName.ScopeNotCamelCaps
	/**
	 *  Return list of products for customer in Ajax if Ajax activated or go to select_produits_list
	 *
	 *  @param		int			$selected				Preselected products
	 *  @param		string		$htmlname				Name of HTML select field (must be unique in page)
	 *  @param		int			$filtertype				Filter on product type (''=nofilter, 0=product, 1=service)
	 *  @param		int			$limit					Limit on number of returned lines
	 *  @param		int			$price_level			Level of price to show
	 *  @param		int			$status					Sell status -1=Return all products, 0=Products not on sell, 1=Products on sell
	 *  @param		int			$finished				2=all, 1=finished, 0=raw material
	 *  @param		string		$selected_input_value	Value of preselected input text (for use with ajax)
	 *  @param		int			$hidelabel				Hide label (0=no, 1=yes, 2=show search icon (before) and placeholder, 3 search icon after)
	 *  @param		array		$ajaxoptions			Options for ajax_autocompleter
	 *  @param      int			$socid					Thirdparty Id (to get also price dedicated to this customer)
	 *  @param		string		$showempty				'' to not show empty line. Translation key to show an empty line. '1' show empty line with no text.
	 * 	@param		int			$forcecombo				Force to use combo box
	 *  @param      string      $morecss                Add more css on select
	 *  @param      int         $hidepriceinlabel       1=Hide prices in label
	 *  @param      string      $warehouseStatus        Warehouse status filter to count the quantity in stock. Following comma separated filter options can be used
	 *										            'warehouseopen' = count products from open warehouses,
	 *										            'warehouseclosed' = count products from closed warehouses,
	 *										            'warehouseinternal' = count products from warehouses for internal correct/transfer only
	 *  @param 		array 		$selected_combinations 	Selected combinations. Format: array([attrid] => attrval, [...])
	 *  @param		string		$nooutput				No print, return the output into a string
	 *  @return		void|string
	 */
	public function select_produits($selected = '', $htmlname = 'productid', $filtertype = '', $limit = 0, $price_level = 0, $status = 1, $finished = 2, $selected_input_value = '', $hidelabel = 0, $ajaxoptions = array(), $socid = 0, $showempty = '1', $forcecombo = 0, $morecss = '', $hidepriceinlabel = 0, $warehouseStatus = '', $selected_combinations = array(), $nooutput = 0)
	{
		// phpcs:enable
		global $langs, $conf;

		$out = '';

		// check parameters
		$price_level = (!empty($price_level) ? $price_level : 0);
		if (is_null($ajaxoptions)) $ajaxoptions = array();

		if (strval($filtertype) === '' && (!empty($conf->product->enabled) || !empty($conf->service->enabled))) {
			if (!empty($conf->product->enabled) && empty($conf->service->enabled)) {
				$filtertype = '0';
			} elseif (empty($conf->product->enabled) && !empty($conf->service->enabled)) {
				$filtertype = '1';
			}
		}

		if (!empty($conf->use_javascript_ajax) && !empty($conf->global->PRODUIT_USE_SEARCH_TO_SELECT))
		{
			$placeholder = '';

			if ($selected && empty($selected_input_value))
			{
				require_once DOL_DOCUMENT_ROOT.'/product/class/product.class.php';
				$producttmpselect = new Product($this->db);
				$producttmpselect->fetch($selected);
				$selected_input_value = $producttmpselect->ref;
				unset($producttmpselect);
			}
			// handle case where product or service module is disabled + no filter specified
			if ($filtertype == '')
			{
				if (empty($conf->product->enabled)) { // when product module is disabled, show services only
					$filtertype = 1;
				} elseif (empty($conf->service->enabled)) { // when service module is disabled, show products only
					$filtertype = 0;
				}
			}
			// mode=1 means customers products
			$urloption = 'htmlname='.$htmlname.'&outjson=1&price_level='.$price_level.'&type='.$filtertype.'&mode=1&status='.$status.'&finished='.$finished.'&hidepriceinlabel='.$hidepriceinlabel.'&warehousestatus='.$warehouseStatus;
			//Price by customer
			if (!empty($conf->global->PRODUIT_CUSTOMER_PRICES) && !empty($socid)) {
				$urloption .= '&socid='.$socid;
			}
			$out .= ajax_autocompleter($selected, $htmlname, DOL_URL_ROOT.'/product/ajax/products.php', $urloption, $conf->global->PRODUIT_USE_SEARCH_TO_SELECT, 1, $ajaxoptions);

			if (!empty($conf->variants->enabled)) {
				$out .= '
				<script>

					selected = '.json_encode($selected_combinations).';
					combvalues = {};

					jQuery(document).ready(function () {

						jQuery("input[name=\'prod_entry_mode\']").change(function () {
							if (jQuery(this).val() == \'free\') {
								jQuery(\'div#attributes_box\').empty();
							}
						});

						jQuery("input#'.$htmlname.'").change(function () {

							if (!jQuery(this).val()) {
								jQuery(\'div#attributes_box\').empty();
								return;
							}

							jQuery.getJSON("'.DOL_URL_ROOT.'/variants/ajax/getCombinations.php", {
								id: jQuery(this).val()
							}, function (data) {
								jQuery(\'div#attributes_box\').empty();

								jQuery.each(data, function (key, val) {

									combvalues[val.id] = val.values;

									var span = jQuery(document.createElement(\'div\')).css({
										\'display\': \'table-row\'
									});

									span.append(
										jQuery(document.createElement(\'div\')).text(val.label).css({
											\'font-weight\': \'bold\',
											\'display\': \'table-cell\',
											\'text-align\': \'right\'
										})
									);

									var html = jQuery(document.createElement(\'select\')).attr(\'name\', \'combinations[\' + val.id + \']\').css({
										\'margin-left\': \'15px\',
										\'white-space\': \'pre\'
									}).append(
										jQuery(document.createElement(\'option\')).val(\'\')
									);

									jQuery.each(combvalues[val.id], function (key, val) {
										var tag = jQuery(document.createElement(\'option\')).val(val.id).html(val.value);

										if (selected[val.fk_product_attribute] == val.id) {
											tag.attr(\'selected\', \'selected\');
										}

										html.append(tag);
									});

									span.append(html);
									jQuery(\'div#attributes_box\').append(span);
								});
							})
						});

						'.($selected ? 'jQuery("input#'.$htmlname.'").change();' : '').'
					});
				</script>
                ';
			}

			if (empty($hidelabel)) $out .= $langs->trans("RefOrLabel").' : ';
			elseif ($hidelabel > 1) {
				$placeholder = ' placeholder="'.$langs->trans("RefOrLabel").'"';
				if ($hidelabel == 2) {
					$out .= img_picto($langs->trans("Search"), 'search');
				}
			}
			$out .= '<input type="text" class="minwidth100" name="search_'.$htmlname.'" id="search_'.$htmlname.'" value="'.$selected_input_value.'"'.$placeholder.' '.(!empty($conf->global->PRODUCT_SEARCH_AUTOFOCUS) ? 'autofocus' : '').' />';
			if ($hidelabel == 3) {
				$out .= img_picto($langs->trans("Search"), 'search');
			}
		} else {
			$out .= $this->select_produits_list($selected, $htmlname, $filtertype, $limit, $price_level, '', $status, $finished, 0, $socid, $showempty, $forcecombo, $morecss, $hidepriceinlabel, $warehouseStatus);
		}

		if (empty($nooutput)) print $out;
		else return $out;
	}

	// phpcs:disable PEAR.NamingConventions.ValidFunctionName.ScopeNotCamelCaps
	/**
	 *	Return list of products for a customer.
	 *  Called by select_produits.
	 *
	 *	@param      int		$selected           Preselected product
	 *	@param      string	$htmlname           Name of select html
	 *  @param		string	$filtertype         Filter on product type (''=nofilter, 0=product, 1=service)
	 *	@param      int		$limit              Limit on number of returned lines
	 *	@param      int		$price_level        Level of price to show
	 * 	@param      string	$filterkey          Filter on product
	 *	@param		int		$status             -1=Return all products, 0=Products not on sell, 1=Products on sell
	 *  @param      int		$finished           Filter on finished field: 2=No filter
	 *  @param      int		$outputmode         0=HTML select string, 1=Array
	 *  @param      int		$socid     		    Thirdparty Id (to get also price dedicated to this customer)
	 *  @param		string	$showempty		    '' to not show empty line. Translation key to show an empty line. '1' show empty line with no text.
	 * 	@param		int		$forcecombo		    Force to use combo box
	 *  @param      string  $morecss            Add more css on select
	 *  @param      int     $hidepriceinlabel   1=Hide prices in label
	 *  @param      string  $warehouseStatus    Warehouse status filter to group/count stock. Following comma separated filter options can be used.
	 *										    'warehouseopen' = count products from open warehouses,
	 *										    'warehouseclosed' = count products from closed warehouses,
	 *										    'warehouseinternal' = count products from warehouses for internal correct/transfer only
	 *  @return     array    				    Array of keys for json
	 */
	public function select_produits_list($selected = '', $htmlname = 'productid', $filtertype = '', $limit = 20, $price_level = 0, $filterkey = '', $status = 1, $finished = 2, $outputmode = 0, $socid = 0, $showempty = '1', $forcecombo = 0, $morecss = '', $hidepriceinlabel = 0, $warehouseStatus = '')
	{
		// phpcs:enable
		global $langs, $conf, $user, $db;

		$out = '';
		$outarray = array();

		// Units
		if (!empty($conf->global->PRODUCT_USE_UNITS)) {
			$langs->load('other');
		}

		$warehouseStatusArray = array();
		if (!empty($warehouseStatus))
		{
			require_once DOL_DOCUMENT_ROOT.'/product/stock/class/entrepot.class.php';
			if (preg_match('/warehouseclosed/', $warehouseStatus))
			{
				$warehouseStatusArray[] = Entrepot::STATUS_CLOSED;
			}
			if (preg_match('/warehouseopen/', $warehouseStatus))
			{
				$warehouseStatusArray[] = Entrepot::STATUS_OPEN_ALL;
			}
			if (preg_match('/warehouseinternal/', $warehouseStatus))
			{
				$warehouseStatusArray[] = Entrepot::STATUS_OPEN_INTERNAL;
			}
		}

		$selectFields = " p.rowid, p.ref, p.label, p.description, p.barcode, p.fk_country, p.fk_product_type, p.price, p.price_ttc, p.price_base_type, p.tva_tx, p.duration, p.fk_price_expression";
		if (count($warehouseStatusArray))
		{
			$selectFieldsGrouped = ", sum(".$this->db->ifsql("e.statut IS NULL", "0", "ps.reel").") as stock"; // e.statut is null if there is no record in stock
		} else {
			$selectFieldsGrouped = ", ".$this->db->ifsql("p.stock IS NULL", 0, "p.stock")." AS stock";
		}

		$sql = "SELECT ";
		$sql .= $selectFields.$selectFieldsGrouped;

		if (!empty($conf->global->PRODUCT_SORT_BY_CATEGORY))
		{
			//Product category
			$sql .= ", (SELECT ".MAIN_DB_PREFIX."categorie_product.fk_categorie
						FROM ".MAIN_DB_PREFIX."categorie_product
						WHERE ".MAIN_DB_PREFIX."categorie_product.fk_product=p.rowid
						LIMIT 1
				) AS categorie_product_id ";
		}

		//Price by customer
		if (!empty($conf->global->PRODUIT_CUSTOMER_PRICES) && !empty($socid))
		{
			$sql .= ', pcp.rowid as idprodcustprice, pcp.price as custprice, pcp.price_ttc as custprice_ttc,';
			$sql .= ' pcp.price_base_type as custprice_base_type, pcp.tva_tx as custtva_tx, pcp.ref_customer as custref';
			$selectFields .= ", idprodcustprice, custprice, custprice_ttc, custprice_base_type, custtva_tx, custref";
		}
		// Units
		if (!empty($conf->global->PRODUCT_USE_UNITS)) {
			$sql .= ", u.label as unit_long, u.short_label as unit_short, p.weight, p.weight_units, p.length, p.length_units, p.width, p.width_units, p.height, p.height_units, p.surface, p.surface_units, p.volume, p.volume_units";
			$selectFields .= ', unit_long, unit_short, p.weight, p.weight_units, p.length, p.length_units, p.width, p.width_units, p.height, p.height_units, p.surface, p.surface_units, p.volume, p.volume_units';
		}

		// Multilang : we add translation
		if (!empty($conf->global->MAIN_MULTILANGS))
		{
			$sql .= ", pl.label as label_translated";
			$sql .= ", pl.description as description_translated";
			$selectFields .= ", label_translated";
			$selectFields .= ", description_translated";
		}
		// Price by quantity
		if (!empty($conf->global->PRODUIT_CUSTOMER_PRICES_BY_QTY) || !empty($conf->global->PRODUIT_CUSTOMER_PRICES_BY_QTY_MULTIPRICES))
		{
			$sql .= ", (SELECT pp.rowid FROM ".MAIN_DB_PREFIX."product_price as pp WHERE pp.fk_product = p.rowid";
			if ($price_level >= 1 && !empty($conf->global->PRODUIT_CUSTOMER_PRICES_BY_QTY_MULTIPRICES)) $sql .= " AND price_level=".$price_level;
			$sql .= " ORDER BY date_price";
			$sql .= " DESC LIMIT 1) as price_rowid";
			$sql .= ", (SELECT pp.price_by_qty FROM ".MAIN_DB_PREFIX."product_price as pp WHERE pp.fk_product = p.rowid"; // price_by_qty is 1 if some prices by qty exists in subtable
			if ($price_level >= 1 && !empty($conf->global->PRODUIT_CUSTOMER_PRICES_BY_QTY_MULTIPRICES)) $sql .= " AND price_level=".$price_level;
			$sql .= " ORDER BY date_price";
			$sql .= " DESC LIMIT 1) as price_by_qty";
			$selectFields .= ", price_rowid, price_by_qty";
		}
		$sql .= " FROM ".MAIN_DB_PREFIX."product as p";
		if (count($warehouseStatusArray))
		{
			$sql .= " LEFT JOIN ".MAIN_DB_PREFIX."product_stock as ps on ps.fk_product = p.rowid";
			$sql .= " LEFT JOIN ".MAIN_DB_PREFIX."entrepot as e on ps.fk_entrepot = e.rowid AND e.entity IN (".getEntity('stock').")";
			$sql .= ' AND e.statut IN ('.$this->db->sanitize($this->db->escape(implode(',', $warehouseStatusArray))).')'; // Return line if product is inside the selected stock. If not, an empty line will be returned so we will count 0.
		}

		// include search in supplier ref
		if (!empty($conf->global->MAIN_SEARCH_PRODUCT_BY_FOURN_REF))
		{
			$sql .= " LEFT JOIN ".MAIN_DB_PREFIX."product_fournisseur_price as pfp ON p.rowid = pfp.fk_product";
		}

		//Price by customer
		if (!empty($conf->global->PRODUIT_CUSTOMER_PRICES) && !empty($socid)) {
			$sql .= " LEFT JOIN  ".MAIN_DB_PREFIX."product_customer_price as pcp ON pcp.fk_soc=".$socid." AND pcp.fk_product=p.rowid";
		}
		// Units
		if (!empty($conf->global->PRODUCT_USE_UNITS)) {
			$sql .= " LEFT JOIN ".MAIN_DB_PREFIX."c_units u ON u.rowid = p.fk_unit";
		}
		// Multilang : we add translation
		if (!empty($conf->global->MAIN_MULTILANGS))
		{
			$sql .= " LEFT JOIN ".MAIN_DB_PREFIX."product_lang as pl ON pl.fk_product = p.rowid ";
			if (!empty($conf->global->PRODUIT_TEXTS_IN_THIRDPARTY_LANGUAGE) && !empty($socid)) {
				$soc = new Societe($db);
				$result = $soc->fetch($socid);
				if ($result > 0 && !empty($soc->default_lang)) {
					$sql .= " AND pl.lang='" . $this->db->escape($soc->default_lang) . "'";
				} else {
					$sql .= " AND pl.lang='".$this->db->escape($langs->getDefaultLang())."'";
				}
			} else {
				$sql .= " AND pl.lang='".$this->db->escape($langs->getDefaultLang())."'";
			}
		}

		if (!empty($conf->global->PRODUIT_ATTRIBUTES_HIDECHILD)) {
			$sql .= " LEFT JOIN ".MAIN_DB_PREFIX."product_attribute_combination pac ON pac.fk_product_child = p.rowid";
		}

		$sql .= ' WHERE p.entity IN ('.getEntity('product').')';

		if (!empty($conf->global->PRODUIT_ATTRIBUTES_HIDECHILD)) {
			$sql .= " AND pac.rowid IS NULL";
		}

		if ($finished == 0)
		{
			$sql .= " AND p.finished = ".$finished;
		} elseif ($finished == 1)
		{
			$sql .= " AND p.finished = ".$finished;
			if ($status >= 0)  $sql .= " AND p.tosell = ".$status;
		} elseif ($status >= 0)
		{
			$sql .= " AND p.tosell = ".$status;
		}
		// Filter by product type
		if (strval($filtertype) != '') $sql .= " AND p.fk_product_type = ".$filtertype;
		elseif (empty($conf->product->enabled)) { // when product module is disabled, show services only
			$sql .= " AND p.fk_product_type = 1";
		} elseif (empty($conf->service->enabled)) { // when service module is disabled, show products only
			$sql .= " AND p.fk_product_type = 0";
		}
		// Add criteria on ref/label
		if ($filterkey != '')
		{
			$sql .= ' AND (';
			$prefix = empty($conf->global->PRODUCT_DONOTSEARCH_ANYWHERE) ? '%' : ''; // Can use index if PRODUCT_DONOTSEARCH_ANYWHERE is on
			// For natural search
			$scrit = explode(' ', $filterkey);
			$i = 0;
			if (count($scrit) > 1) $sql .= "(";
			foreach ($scrit as $crit)
			{
				if ($i > 0) $sql .= " AND ";
				$sql .= "(p.ref LIKE '".$this->db->escape($prefix.$crit)."%' OR p.label LIKE '".$this->db->escape($prefix.$crit)."%'";
				if (!empty($conf->global->MAIN_MULTILANGS)) $sql .= " OR pl.label LIKE '".$this->db->escape($prefix.$crit)."%'";
				if (!empty($conf->global->PRODUIT_CUSTOMER_PRICES) && ! empty($socid)) $sql .= " OR pcp.ref_customer LIKE '".$this->db->escape($prefix.$crit)."%'";
				if (!empty($conf->global->PRODUCT_AJAX_SEARCH_ON_DESCRIPTION))
				{
					$sql .= " OR p.description LIKE '".$this->db->escape($prefix.$crit)."%'";
					if (!empty($conf->global->MAIN_MULTILANGS)) $sql .= " OR pl.description LIKE '".$this->db->escape($prefix.$crit)."%'";
				}
				if (!empty($conf->global->MAIN_SEARCH_PRODUCT_BY_FOURN_REF)) $sql .= " OR pfp.ref_fourn LIKE '".$this->db->escape($prefix.$crit)."%'";
				$sql .= ")";
				$i++;
			}
			if (count($scrit) > 1) $sql .= ")";
			if (!empty($conf->barcode->enabled)) $sql .= " OR p.barcode LIKE '".$this->db->escape($prefix.$filterkey)."%'";
			$sql .= ')';
		}
		if (count($warehouseStatusArray))
		{
			$sql .= ' GROUP BY'.$selectFields;
		}

		//Sort by category
		if (!empty($conf->global->PRODUCT_SORT_BY_CATEGORY))
		{
			$sql .= " ORDER BY categorie_product_id ";
			//ASC OR DESC order
			($conf->global->PRODUCT_SORT_BY_CATEGORY == 1) ? $sql .= "ASC" : $sql .= "DESC";
		} else {
			$sql .= $this->db->order("p.ref");
		}

		$sql .= $this->db->plimit($limit, 0);

		// Build output string
		dol_syslog(get_class($this)."::select_produits_list search products", LOG_DEBUG);
		$result = $this->db->query($sql);
		if ($result)
		{
			require_once DOL_DOCUMENT_ROOT.'/product/class/product.class.php';
			require_once DOL_DOCUMENT_ROOT.'/product/dynamic_price/class/price_parser.class.php';
			require_once DOL_DOCUMENT_ROOT.'/core/lib/product.lib.php';

			$num = $this->db->num_rows($result);

			$events = null;

			if (!$forcecombo)
			{
				include_once DOL_DOCUMENT_ROOT.'/core/lib/ajax.lib.php';
				$out .= ajax_combobox($htmlname, $events, $conf->global->PRODUIT_USE_SEARCH_TO_SELECT);
			}

			$out .= '<select class="flat'.($morecss ? ' '.$morecss : '').'" name="'.$htmlname.'" id="'.$htmlname.'">';

			$textifempty = '';
			// Do not use textifempty = ' ' or '&nbsp;' here, or search on key will search on ' key'.
			//if (! empty($conf->use_javascript_ajax) || $forcecombo) $textifempty='';
			if (!empty($conf->global->PRODUIT_USE_SEARCH_TO_SELECT))
			{
				if ($showempty && !is_numeric($showempty)) $textifempty = $langs->trans($showempty);
				else $textifempty .= $langs->trans("All");
			} else {
				if ($showempty && !is_numeric($showempty)) $textifempty = $langs->trans($showempty);
			}
			if ($showempty) $out .= '<option value="0" selected>'.$textifempty.'</option>';

			$i = 0;
			while ($num && $i < $num)
			{
				$opt = '';
				$optJson = array();
				$objp = $this->db->fetch_object($result);

				if ((!empty($conf->global->PRODUIT_CUSTOMER_PRICES_BY_QTY) || !empty($conf->global->PRODUIT_CUSTOMER_PRICES_BY_QTY_MULTIPRICES)) && !empty($objp->price_by_qty) && $objp->price_by_qty == 1)
				{ // Price by quantity will return many prices for the same product
					$sql = "SELECT rowid, quantity, price, unitprice, remise_percent, remise, price_base_type";
					$sql .= " FROM ".MAIN_DB_PREFIX."product_price_by_qty";
					$sql .= " WHERE fk_product_price=".$objp->price_rowid;
					$sql .= " ORDER BY quantity ASC";

					dol_syslog(get_class($this)."::select_produits_list search prices by qty", LOG_DEBUG);
					$result2 = $this->db->query($sql);
					if ($result2)
					{
						$nb_prices = $this->db->num_rows($result2);
						$j = 0;
						while ($nb_prices && $j < $nb_prices) {
							$objp2 = $this->db->fetch_object($result2);

							$objp->price_by_qty_rowid = $objp2->rowid;
							$objp->price_by_qty_price_base_type = $objp2->price_base_type;
							$objp->price_by_qty_quantity = $objp2->quantity;
							$objp->price_by_qty_unitprice = $objp2->unitprice;
							$objp->price_by_qty_remise_percent = $objp2->remise_percent;
							// For backward compatibility
							$objp->quantity = $objp2->quantity;
							$objp->price = $objp2->price;
							$objp->unitprice = $objp2->unitprice;
							$objp->remise_percent = $objp2->remise_percent;
							$objp->remise = $objp2->remise;

							$this->constructProductListOption($objp, $opt, $optJson, 0, $selected, $hidepriceinlabel, $filterkey);

							$j++;

							// Add new entry
							// "key" value of json key array is used by jQuery automatically as selected value
							// "label" value of json key array is used by jQuery automatically as text for combo box
							$out .= $opt;
							array_push($outarray, $optJson);
						}
					}
				} else {
					if (!empty($conf->dynamicprices->enabled) && !empty($objp->fk_price_expression)) {
						$price_product = new Product($this->db);
						$price_product->fetch($objp->rowid, '', '', 1);
						$priceparser = new PriceParser($this->db);
						$price_result = $priceparser->parseProduct($price_product);
						if ($price_result >= 0) {
							$objp->price = $price_result;
							$objp->unitprice = $price_result;
							//Calculate the VAT
							$objp->price_ttc = price2num($objp->price) * (1 + ($objp->tva_tx / 100));
							$objp->price_ttc = price2num($objp->price_ttc, 'MU');
						}
					}

					$this->constructProductListOption($objp, $opt, $optJson, $price_level, $selected, $hidepriceinlabel, $filterkey);
					// Add new entry
					// "key" value of json key array is used by jQuery automatically as selected value
					// "label" value of json key array is used by jQuery automatically as text for combo box
					$out .= $opt;
					array_push($outarray, $optJson);
				}

				$i++;
			}

			$out .= '</select>';

			$this->db->free($result);

			if (empty($outputmode)) return $out;
			return $outarray;
		} else {
			dol_print_error($db);
		}
	}

	/**
	 * constructProductListOption.
	 * This define value for &$opt and &$optJson.
	 *
	 * @param 	resource	$objp			    Resultset of fetch
	 * @param 	string		$opt			    Option (var used for returned value in string option format)
	 * @param 	string		$optJson		    Option (var used for returned value in json format)
	 * @param 	int			$price_level	    Price level
	 * @param 	string		$selected		    Preselected value
	 * @param   int         $hidepriceinlabel   Hide price in label
	 * @param   string      $filterkey          Filter key to highlight
	 * @param	int			$novirtualstock 	Do not load virtual stock, even if slow option STOCK_SHOW_VIRTUAL_STOCK_IN_PRODUCTS_COMBO is on.
	 * @return	void
	 */
	protected function constructProductListOption(&$objp, &$opt, &$optJson, $price_level, $selected, $hidepriceinlabel = 0, $filterkey = '', $novirtualstock = 0)
	{
		global $langs, $conf, $user, $db;

		$outkey = '';
		$outval = '';
		$outref = '';
		$outlabel = '';
		$outlabel_translated = '';
		$outdesc = '';
		$outdesc_translated = '';
		$outbarcode = '';
		$outorigin = '';
		$outtype = '';
		$outprice_ht = '';
		$outprice_ttc = '';
		$outpricebasetype = '';
		$outtva_tx = '';
		$outqty = 1;
		$outdiscount = 0;

		$maxlengtharticle = (empty($conf->global->PRODUCT_MAX_LENGTH_COMBO) ? 48 : $conf->global->PRODUCT_MAX_LENGTH_COMBO);

		$label = $objp->label;
		if (!empty($objp->label_translated)) $label = $objp->label_translated;
		if (!empty($filterkey) && $filterkey != '') $label = preg_replace('/('.preg_quote($filterkey, '/').')/i', '<strong>$1</strong>', $label, 1);

		$outkey = $objp->rowid;
		$outref = $objp->ref;
		$outrefcust = empty($objp->custref) ? '' : $objp->custref;
		$outlabel = $objp->label;
		$outdesc = $objp->description;
		if (!empty($conf->global->MAIN_MULTILANGS))
		{
			$outlabel_translated = $objp->label_translated;
			$outdesc_translated = $objp->description_translated;
		}
		$outbarcode = $objp->barcode;
		$outorigin = $objp->fk_country;
		$outpbq = empty($objp->price_by_qty_rowid) ? '' : $objp->price_by_qty_rowid;

		$outtype = $objp->fk_product_type;
		$outdurationvalue = $outtype == Product::TYPE_SERVICE ?substr($objp->duration, 0, dol_strlen($objp->duration) - 1) : '';
		$outdurationunit = $outtype == Product::TYPE_SERVICE ?substr($objp->duration, -1) : '';

		if ($outorigin && !empty($conf->global->PRODUCT_SHOW_ORIGIN_IN_COMBO))  require_once DOL_DOCUMENT_ROOT.'/core/lib/company.lib.php';

		// Units
		$outvalUnits = '';
		if (!empty($conf->global->PRODUCT_USE_UNITS)) {
			if (!empty($objp->unit_short)) {
				$outvalUnits .= ' - '.$objp->unit_short;
			}
		}
		if (!empty($conf->global->PRODUCT_SHOW_DIMENSIONS_IN_COMBO)) {
			if (!empty($objp->weight) && $objp->weight_units !== null) {
				$unitToShow = showDimensionInBestUnit($objp->weight, $objp->weight_units, 'weight', $langs);
				$outvalUnits .= ' - '.$unitToShow;
			}
			if ((!empty($objp->length) || !empty($objp->width) || !empty($objp->height)) && $objp->length_units !== null) {
				$unitToShow = $objp->length.' x '.$objp->width.' x '.$objp->height.' '.measuringUnitString(0, 'size', $objp->length_units);
				$outvalUnits .= ' - '.$unitToShow;
			}
			if (!empty($objp->surface) && $objp->surface_units !== null) {
				$unitToShow = showDimensionInBestUnit($objp->surface, $objp->surface_units, 'surface', $langs);
				$outvalUnits .= ' - '.$unitToShow;
			}
			if (!empty($objp->volume) && $objp->volume_units !== null) {
				$unitToShow = showDimensionInBestUnit($objp->volume, $objp->volume_units, 'volume', $langs);
				$outvalUnits .= ' - '.$unitToShow;
			}
		}
		if ($outdurationvalue && $outdurationunit) {
			$da = array(
				'h' => $langs->trans('Hour'),
				'd' => $langs->trans('Day'),
				'w' => $langs->trans('Week'),
				'm' => $langs->trans('Month'),
				'y' => $langs->trans('Year')
			);
			if (isset($da[$outdurationunit])) {
				$outvalUnits .= ' - '.$outdurationvalue.' '.$langs->transnoentities($da[$outdurationunit].($outdurationvalue > 1 ? 's' : ''));
			}
		}

		$opt = '<option value="'.$objp->rowid.'"';
		$opt .= ($objp->rowid == $selected) ? ' selected' : '';
		if (!empty($objp->price_by_qty_rowid) && $objp->price_by_qty_rowid > 0)
		{
			$opt .= ' pbq="'.$objp->price_by_qty_rowid.'" data-pbq="'.$objp->price_by_qty_rowid.'" data-pbqup="'.$objp->price_by_qty_unitprice.'" data-pbqbase="'.$objp->price_by_qty_price_base_type.'" data-pbqqty="'.$objp->price_by_qty_quantity.'" data-pbqpercent="'.$objp->price_by_qty_remise_percent.'"';
		}
		if (!empty($conf->stock->enabled) && isset($objp->stock) && ($objp->fk_product_type == Product::TYPE_PRODUCT || !empty($conf->global->STOCK_SUPPORTS_SERVICES)))
		{
			if (!empty($user->rights->stock->lire)) {
				if ($objp->stock > 0) $opt .= ' class="product_line_stock_ok"';
		   		elseif ($objp->stock <= 0) $opt .= ' class="product_line_stock_too_low"';
			}
		}
		if (!empty($conf->global->PRODUIT_TEXTS_IN_THIRDPARTY_LANGUAGE)) {
			$opt .= ' data-labeltrans="'.$outlabel_translated.'"';
			$opt .= ' data-desctrans="'.dol_escape_htmltag($outdesc_translated).'"';
		}
		$opt .= '>';
		$opt .= $objp->ref;
		if (! empty($objp->custref)) $opt.= ' (' . $objp->custref . ')';
		if ($outbarcode) $opt .= ' ('.$outbarcode.')';
		$opt .= ' - '.dol_trunc($label, $maxlengtharticle);
		if ($outorigin && !empty($conf->global->PRODUCT_SHOW_ORIGIN_IN_COMBO)) $opt .= ' ('.getCountry($outorigin, 1).')';

		$objRef = $objp->ref;
		if (! empty($objp->custref)) $objRef .= ' (' . $objp->custref . ')';
		if (!empty($filterkey) && $filterkey != '') $objRef = preg_replace('/('.preg_quote($filterkey, '/').')/i', '<strong>$1</strong>', $objRef, 1);
		$outval .= $objRef;
		if ($outbarcode) $outval .= ' ('.$outbarcode.')';
		$outval .= ' - '.dol_trunc($label, $maxlengtharticle);
		if ($outorigin && !empty($conf->global->PRODUCT_SHOW_ORIGIN_IN_COMBO)) $outval .= ' ('.getCountry($outorigin, 1).')';

		// Units
		$opt .= $outvalUnits;
		$outval .= $outvalUnits;

		$found = 0;

		// Multiprice
		// If we need a particular price level (from 1 to 6)
		if (empty($hidepriceinlabel) && $price_level >= 1 && (!empty($conf->global->PRODUIT_MULTIPRICES) || !empty($conf->global->PRODUIT_CUSTOMER_PRICES_BY_QTY_MULTIPRICES)))
		{
			$sql = "SELECT price, price_ttc, price_base_type, tva_tx";
			$sql .= " FROM ".MAIN_DB_PREFIX."product_price";
			$sql .= " WHERE fk_product = ".((int) $objp->rowid);
			$sql .= " AND entity IN (".getEntity('productprice').")";
			$sql .= " AND price_level = ".((int) $price_level);
			$sql .= " ORDER BY date_price DESC, rowid DESC"; // Warning DESC must be both on date_price and rowid.
			$sql .= " LIMIT 1";

			dol_syslog(get_class($this).'::constructProductListOption search price for product '.$objp->rowid.' AND level '.$price_level.'', LOG_DEBUG);
			$result2 = $this->db->query($sql);
			if ($result2)
			{
				$objp2 = $this->db->fetch_object($result2);
				if ($objp2)
				{
					$found = 1;
					if ($objp2->price_base_type == 'HT')
					{
						$opt .= ' - '.price($objp2->price, 1, $langs, 0, 0, -1, $conf->currency).' '.$langs->trans("HT");
						$outval .= ' - '.price($objp2->price, 0, $langs, 0, 0, -1, $conf->currency).' '.$langs->transnoentities("HT");
					} else {
						$opt .= ' - '.price($objp2->price_ttc, 1, $langs, 0, 0, -1, $conf->currency).' '.$langs->trans("TTC");
						$outval .= ' - '.price($objp2->price_ttc, 0, $langs, 0, 0, -1, $conf->currency).' '.$langs->transnoentities("TTC");
					}
					$outprice_ht = price($objp2->price);
					$outprice_ttc = price($objp2->price_ttc);
					$outpricebasetype = $objp2->price_base_type;
					$outtva_tx = $objp2->tva_tx;
				}
			} else {
				dol_print_error($this->db);
			}
		}

		// Price by quantity
		if (empty($hidepriceinlabel) && !empty($objp->quantity) && $objp->quantity >= 1 && (!empty($conf->global->PRODUIT_CUSTOMER_PRICES_BY_QTY) || !empty($conf->global->PRODUIT_CUSTOMER_PRICES_BY_QTY_MULTIPRICES)))
		{
			$found = 1;
			$outqty = $objp->quantity;
			$outdiscount = $objp->remise_percent;
			if ($objp->quantity == 1)
			{
				$opt .= ' - '.price($objp->unitprice, 1, $langs, 0, 0, -1, $conf->currency)."/";
				$outval .= ' - '.price($objp->unitprice, 0, $langs, 0, 0, -1, $conf->currency)."/";
				$opt .= $langs->trans("Unit"); // Do not use strtolower because it breaks utf8 encoding
				$outval .= $langs->transnoentities("Unit");
			} else {
				$opt .= ' - '.price($objp->price, 1, $langs, 0, 0, -1, $conf->currency)."/".$objp->quantity;
				$outval .= ' - '.price($objp->price, 0, $langs, 0, 0, -1, $conf->currency)."/".$objp->quantity;
				$opt .= $langs->trans("Units"); // Do not use strtolower because it breaks utf8 encoding
				$outval .= $langs->transnoentities("Units");
			}

			$outprice_ht = price($objp->unitprice);
			$outprice_ttc = price($objp->unitprice * (1 + ($objp->tva_tx / 100)));
			$outpricebasetype = $objp->price_base_type;
			$outtva_tx = $objp->tva_tx;
		}
		if (empty($hidepriceinlabel) && !empty($objp->quantity) && $objp->quantity >= 1)
		{
			$opt .= " (".price($objp->unitprice, 1, $langs, 0, 0, -1, $conf->currency)."/".$langs->trans("Unit").")"; // Do not use strtolower because it breaks utf8 encoding
			$outval .= " (".price($objp->unitprice, 0, $langs, 0, 0, -1, $conf->currency)."/".$langs->transnoentities("Unit").")"; // Do not use strtolower because it breaks utf8 encoding
		}
		if (empty($hidepriceinlabel) && !empty($objp->remise_percent) && $objp->remise_percent >= 1)
		{
			$opt .= " - ".$langs->trans("Discount")." : ".vatrate($objp->remise_percent).' %';
			$outval .= " - ".$langs->transnoentities("Discount")." : ".vatrate($objp->remise_percent).' %';
		}

		// Price by customer
		if (empty($hidepriceinlabel) && !empty($conf->global->PRODUIT_CUSTOMER_PRICES))
		{
			if (!empty($objp->idprodcustprice))
			{
				$found = 1;

				if ($objp->custprice_base_type == 'HT')
				{
					$opt .= ' - '.price($objp->custprice, 1, $langs, 0, 0, -1, $conf->currency).' '.$langs->trans("HT");
					$outval .= ' - '.price($objp->custprice, 0, $langs, 0, 0, -1, $conf->currency).' '.$langs->transnoentities("HT");
				} else {
					$opt .= ' - '.price($objp->custprice_ttc, 1, $langs, 0, 0, -1, $conf->currency).' '.$langs->trans("TTC");
					$outval .= ' - '.price($objp->custprice_ttc, 0, $langs, 0, 0, -1, $conf->currency).' '.$langs->transnoentities("TTC");
				}

				$outprice_ht = price($objp->custprice);
				$outprice_ttc = price($objp->custprice_ttc);
				$outpricebasetype = $objp->custprice_base_type;
				$outtva_tx = $objp->custtva_tx;
			}
		}

		// If level no defined or multiprice not found, we used the default price
		if (empty($hidepriceinlabel) && !$found)
		{
			if ($objp->price_base_type == 'HT')
			{
				$opt .= ' - '.price($objp->price, 1, $langs, 0, 0, -1, $conf->currency).' '.$langs->trans("HT");
				$outval .= ' - '.price($objp->price, 0, $langs, 0, 0, -1, $conf->currency).' '.$langs->transnoentities("HT");
			} else {
				$opt .= ' - '.price($objp->price_ttc, 1, $langs, 0, 0, -1, $conf->currency).' '.$langs->trans("TTC");
				$outval .= ' - '.price($objp->price_ttc, 0, $langs, 0, 0, -1, $conf->currency).' '.$langs->transnoentities("TTC");
			}
			$outprice_ht = price($objp->price);
			$outprice_ttc = price($objp->price_ttc);
			$outpricebasetype = $objp->price_base_type;
			$outtva_tx = $objp->tva_tx;
		}

		if (!empty($conf->stock->enabled) && isset($objp->stock) && ($objp->fk_product_type == Product::TYPE_PRODUCT || !empty($conf->global->STOCK_SUPPORTS_SERVICES)))
		{
			if (!empty($user->rights->stock->lire)) {
				$opt .= ' - '.$langs->trans("Stock").': '.price(price2num($objp->stock, 'MS'));

				if ($objp->stock > 0) {
					$outval .= ' - <span class="product_line_stock_ok">';
				} elseif ($objp->stock <= 0) {
					$outval .= ' - <span class="product_line_stock_too_low">';
				}
				$outval .= $langs->transnoentities("Stock").': '.price(price2num($objp->stock, 'MS'));
				$outval .= '</span>';
				if (empty($novirtualstock) && !empty($conf->global->STOCK_SHOW_VIRTUAL_STOCK_IN_PRODUCTS_COMBO))  // Warning, this option may slow down combo list generation
				{
					$langs->load("stocks");

					$tmpproduct = new Product($this->db);
					$tmpproduct->fetch($objp->rowid, '', '', '', 1, 1, 1); // Load product without lang and prices arrays (we just need to make ->virtual_stock() after)
					$tmpproduct->load_virtual_stock();
					$virtualstock = $tmpproduct->stock_theorique;

					$opt .= ' - '.$langs->trans("VirtualStock").':'.$virtualstock;

					$outval .= ' - '.$langs->transnoentities("VirtualStock").':';
					if ($virtualstock > 0) {
						$outval .= '<span class="product_line_stock_ok">';
					} elseif ($virtualstock <= 0) {
						$outval .= '<span class="product_line_stock_too_low">';
					}
					$outval .= $virtualstock;
					$outval .= '</span>';

					unset($tmpproduct);
				}
			}
		}

		$opt .= "</option>\n";
		$optJson = array(
			'key'=>$outkey,
			'value'=>$outref,
			'label'=>$outval,
			'label2'=>$outlabel,
			'desc'=>$outdesc,
			'type'=>$outtype,
			'price_ht'=>price2num($outprice_ht),
			'price_ttc'=>price2num($outprice_ttc),
			'pricebasetype'=>$outpricebasetype,
			'tva_tx'=>$outtva_tx, 'qty'=>$outqty,
			'discount'=>$outdiscount,
			'duration_value'=>$outdurationvalue,
			'duration_unit'=>$outdurationunit,
			'pbq'=>$outpbq,
			'labeltrans'=>$outlabel_translated,
			'desctrans'=>$outdesc_translated,
			'ref_customer'=>$outrefcust
		);
	}

	// phpcs:disable PEAR.NamingConventions.ValidFunctionName.ScopeNotCamelCaps
	/**
	 *	Return list of products for customer (in Ajax if Ajax activated or go to select_produits_fournisseurs_list)
	 *
	 *	@param	int		$socid			Id third party
	 *	@param  string	$selected       Preselected product
	 *	@param  string	$htmlname       Name of HTML Select
	 *  @param	string	$filtertype     Filter on product type (''=nofilter, 0=product, 1=service)
	 *	@param  string	$filtre			For a SQL filter
	 *	@param	array	$ajaxoptions	Options for ajax_autocompleter
	 *  @param	int		$hidelabel		Hide label (0=no, 1=yes)
	 *  @param  int     $alsoproductwithnosupplierprice    1=Add also product without supplier prices
	 *  @param	string	$morecss		More CSS
	 *	@return	void
	 */
	public function select_produits_fournisseurs($socid, $selected = '', $htmlname = 'productid', $filtertype = '', $filtre = '', $ajaxoptions = array(), $hidelabel = 0, $alsoproductwithnosupplierprice = 0, $morecss = '')
	{
		// phpcs:enable
		global $langs, $conf;
		global $price_level, $status, $finished;

		$selected_input_value = '';
		if (!empty($conf->use_javascript_ajax) && !empty($conf->global->PRODUIT_USE_SEARCH_TO_SELECT))
		{
			if ($selected > 0)
			{
				require_once DOL_DOCUMENT_ROOT.'/product/class/product.class.php';
				$producttmpselect = new Product($this->db);
				$producttmpselect->fetch($selected);
				$selected_input_value = $producttmpselect->ref;
				unset($producttmpselect);
			}

			// mode=2 means suppliers products
			$urloption = ($socid > 0 ? 'socid='.$socid.'&' : '').'htmlname='.$htmlname.'&outjson=1&price_level='.$price_level.'&type='.$filtertype.'&mode=2&status='.$status.'&finished='.$finished.'&alsoproductwithnosupplierprice='.$alsoproductwithnosupplierprice;
			print ajax_autocompleter($selected, $htmlname, DOL_URL_ROOT.'/product/ajax/products.php', $urloption, $conf->global->PRODUIT_USE_SEARCH_TO_SELECT, 0, $ajaxoptions);
			print ($hidelabel ? '' : $langs->trans("RefOrLabel").' : ').'<input type="text" size="20" name="search_'.$htmlname.'" id="search_'.$htmlname.'" value="'.$selected_input_value.'">';
		} else {
			print $this->select_produits_fournisseurs_list($socid, $selected, $htmlname, $filtertype, $filtre, '', -1, 0, 0, $alsoproductwithnosupplierprice, $morecss);
		}
	}

	// phpcs:disable PEAR.NamingConventions.ValidFunctionName.ScopeNotCamelCaps
	/**
	 *	Return list of suppliers products
	 *
	 *	@param	int		$socid   		Id societe fournisseur (0 pour aucun filtre)
	 *	@param  int		$selected       Product price pre-selected (must be 'id' in product_fournisseur_price or 'idprod_IDPROD')
	 *	@param  string	$htmlname       Nom de la zone select
	 *  @param	string	$filtertype     Filter on product type (''=nofilter, 0=product, 1=service)
	 *	@param  string	$filtre         Pour filtre sql
	 *	@param  string	$filterkey      Filtre des produits
	 *  @param  int		$statut         -1=Return all products, 0=Products not on sell, 1=Products on sell (not used here, a filter on tobuy is already hard coded in request)
	 *  @param  int		$outputmode     0=HTML select string, 1=Array
	 *  @param  int     $limit          Limit of line number
	 *  @param  int     $alsoproductwithnosupplierprice    1=Add also product without supplier prices
	 *  @param	string	$morecss		Add more CSS
	 *  @param	int		$showstockinlist	Show stock information (slower).
	 *  @return array           		Array of keys for json
	 */
	public function select_produits_fournisseurs_list($socid, $selected = '', $htmlname = 'productid', $filtertype = '', $filtre = '', $filterkey = '', $statut = -1, $outputmode = 0, $limit = 100, $alsoproductwithnosupplierprice = 0, $morecss = '', $showstockinlist = 0)
	{
		// phpcs:enable
		global $langs, $conf, $db, $user;

		$out = '';
		$outarray = array();

		$maxlengtharticle = (empty($conf->global->PRODUCT_MAX_LENGTH_COMBO) ? 48 : $conf->global->PRODUCT_MAX_LENGTH_COMBO);

		$langs->load('stocks');
		// Units
		if (!empty($conf->global->PRODUCT_USE_UNITS)) {
			$langs->load('other');
		}

		$sql = "SELECT p.rowid, p.ref, p.label, p.price, p.duration, p.fk_product_type, p.stock,";
		$sql .= " pfp.ref_fourn, pfp.rowid as idprodfournprice, pfp.price as fprice, pfp.quantity, pfp.remise_percent, pfp.remise, pfp.unitprice,";
		$sql .= " pfp.fk_supplier_price_expression, pfp.fk_product, pfp.tva_tx, pfp.fk_soc, s.nom as name,";
		$sql .= " pfp.supplier_reputation";
		// if we use supplier description of the products
		if (!empty($conf->global->PRODUIT_FOURN_TEXTS)) {
			$sql .= " ,pfp.desc_fourn as description";
		} else {
			$sql .= " ,p.description";
		}
		// Units
		if (!empty($conf->global->PRODUCT_USE_UNITS)) {
			$sql .= ", u.label as unit_long, u.short_label as unit_short, p.weight, p.weight_units, p.length, p.length_units, p.width, p.width_units, p.height, p.height_units, p.surface, p.surface_units, p.volume, p.volume_units";
		}
		if (!empty($conf->barcode->enabled)) $sql .= ", pfp.barcode";
		$sql .= " FROM ".MAIN_DB_PREFIX."product as p";
		$sql .= " LEFT JOIN ".MAIN_DB_PREFIX."product_fournisseur_price as pfp ON ( p.rowid = pfp.fk_product AND pfp.entity IN (".getEntity('product').") )";
		if ($socid) $sql .= " AND pfp.fk_soc = ".$socid;
		$sql .= " LEFT JOIN ".MAIN_DB_PREFIX."societe as s ON pfp.fk_soc = s.rowid";
		// Units
		if (!empty($conf->global->PRODUCT_USE_UNITS)) {
			$sql .= " LEFT JOIN ".MAIN_DB_PREFIX."c_units u ON u.rowid = p.fk_unit";
		}
		$sql .= " WHERE p.entity IN (".getEntity('product').")";
		$sql .= " AND p.tobuy = 1";
		if (strval($filtertype) != '') $sql .= " AND p.fk_product_type=".$this->db->escape($filtertype);
		if (!empty($filtre)) $sql .= " ".$filtre;
		// Add criteria on ref/label
		if ($filterkey != '')
		{
			$sql .= ' AND (';
			$prefix = empty($conf->global->PRODUCT_DONOTSEARCH_ANYWHERE) ? '%' : ''; // Can use index if PRODUCT_DONOTSEARCH_ANYWHERE is on
			// For natural search
			$scrit = explode(' ', $filterkey);
			$i = 0;
			if (count($scrit) > 1) $sql .= "(";
			foreach ($scrit as $crit)
			{
				if ($i > 0) $sql .= " AND ";
				$sql .= "(pfp.ref_fourn LIKE '".$this->db->escape($prefix.$crit)."%' OR p.ref LIKE '".$this->db->escape($prefix.$crit)."%' OR p.label LIKE '".$this->db->escape($prefix.$crit)."%'";
				if (!empty($conf->global->PRODUIT_FOURN_TEXTS)) {
					$sql .= " OR pfp.desc_fourn LIKE '".$this->db->escape($prefix.$crit)."%'";
				}
				$sql .= ")";
				$i++;
			}
			if (count($scrit) > 1) $sql .= ")";
			if (!empty($conf->barcode->enabled)) {
				$sql .= " OR p.barcode LIKE '".$this->db->escape($prefix.$filterkey)."%'";
				$sql .= " OR pfp.barcode LIKE '".$this->db->escape($prefix.$filterkey)."%'";
			}
			$sql .= ')';
		}
		$sql .= " ORDER BY pfp.ref_fourn DESC, pfp.quantity ASC";
		$sql .= $this->db->plimit($limit, 0);

		// Build output string

		dol_syslog(get_class($this)."::select_produits_fournisseurs_list", LOG_DEBUG);
		$result = $this->db->query($sql);
		if ($result)
		{
			require_once DOL_DOCUMENT_ROOT.'/product/dynamic_price/class/price_parser.class.php';
			require_once DOL_DOCUMENT_ROOT.'/core/lib/product.lib.php';

			$num = $this->db->num_rows($result);

			//$out.='<select class="flat" id="select'.$htmlname.'" name="'.$htmlname.'">';	// remove select to have id same with combo and ajax
			$out .= '<select class="flat maxwidthonsmartphone'.($morecss ? ' '.$morecss : '').'" id="'.$htmlname.'" name="'.$htmlname.'">';
			if (!$selected) $out .= '<option value="0" selected>&nbsp;</option>';
			else $out .= '<option value="0">&nbsp;</option>';

			$i = 0;
			while ($i < $num)
			{
				$objp = $this->db->fetch_object($result);

				$outkey = $objp->idprodfournprice; // id in table of price
				if (!$outkey && $alsoproductwithnosupplierprice) $outkey = 'idprod_'.$objp->rowid; // id of product

				$outref = $objp->ref;
				$outval = '';
				$outbarcode = $objp->barcode;
				$outqty = 1;
				$outdiscount = 0;
				$outtype = $objp->fk_product_type;
				$outdurationvalue = $outtype == Product::TYPE_SERVICE ?substr($objp->duration, 0, dol_strlen($objp->duration) - 1) : '';
				$outdurationunit = $outtype == Product::TYPE_SERVICE ?substr($objp->duration, -1) : '';

				// Units
				$outvalUnits = '';
				if (!empty($conf->global->PRODUCT_USE_UNITS)) {
					if (!empty($objp->unit_short)) {
						$outvalUnits .= ' - '.$objp->unit_short;
					}
					if (!empty($objp->weight) && $objp->weight_units !== null) {
						$unitToShow = showDimensionInBestUnit($objp->weight, $objp->weight_units, 'weight', $langs);
						$outvalUnits .= ' - '.$unitToShow;
					}
					if ((!empty($objp->length) || !empty($objp->width) || !empty($objp->height)) && $objp->length_units !== null) {
						$unitToShow = $objp->length.' x '.$objp->width.' x '.$objp->height.' '.measuringUnitString(0, 'size', $objp->length_units);
						$outvalUnits .= ' - '.$unitToShow;
					}
					if (!empty($objp->surface) && $objp->surface_units !== null) {
						$unitToShow = showDimensionInBestUnit($objp->surface, $objp->surface_units, 'surface', $langs);
						$outvalUnits .= ' - '.$unitToShow;
					}
					if (!empty($objp->volume) && $objp->volume_units !== null) {
						$unitToShow = showDimensionInBestUnit($objp->volume, $objp->volume_units, 'volume', $langs);
						$outvalUnits .= ' - '.$unitToShow;
					}
					if ($outdurationvalue && $outdurationunit) {
						$da = array(
							'h' => $langs->trans('Hour'),
							'd' => $langs->trans('Day'),
							'w' => $langs->trans('Week'),
							'm' => $langs->trans('Month'),
							'y' => $langs->trans('Year')
						);
						if (isset($da[$outdurationunit])) {
							$outvalUnits .= ' - '.$outdurationvalue.' '.$langs->transnoentities($da[$outdurationunit].($outdurationvalue > 1 ? 's' : ''));
						}
					}
				}

				$objRef = $objp->ref;
				if ($filterkey && $filterkey != '') $objRef = preg_replace('/('.preg_quote($filterkey, '/').')/i', '<strong>$1</strong>', $objRef, 1);
				$objRefFourn = $objp->ref_fourn;
				if ($filterkey && $filterkey != '') $objRefFourn = preg_replace('/('.preg_quote($filterkey, '/').')/i', '<strong>$1</strong>', $objRefFourn, 1);
				$label = $objp->label;
				if ($filterkey && $filterkey != '') $label = preg_replace('/('.preg_quote($filterkey, '/').')/i', '<strong>$1</strong>', $label, 1);

				$optlabel = $objp->ref;
				if (!empty($objp->idprodfournprice) && ($objp->ref != $objp->ref_fourn)) {
					$optlabel .= ' <span class=\'opacitymedium\'>('.$objp->ref_fourn.')</span>';
				}
				if (!empty($conf->barcode->enabled) && !empty($objp->barcode)) {
					$optlabel .= ' ('.$outbarcode.')';
				}
				$optlabel .= ' - '.dol_trunc($label, $maxlengtharticle);

				$outvallabel = $objRef;
				if (!empty($objp->idprodfournprice) && ($objp->ref != $objp->ref_fourn)) {
					$outvallabel .= ' ('.$objRefFourn.')';
				}
				if (!empty($conf->barcode->enabled) && !empty($objp->barcode)) {
					$outvallabel .= ' ('.$outbarcode.')';
				}
				$outvallabel .= ' - '.dol_trunc($label, $maxlengtharticle);

				// Units
				$optlabel .= $outvalUnits;
				$outvallabel .= $outvalUnits;

				if (!empty($objp->idprodfournprice))
				{
					$outqty = $objp->quantity;
					$outdiscount = $objp->remise_percent;
					if (!empty($conf->dynamicprices->enabled) && !empty($objp->fk_supplier_price_expression)) {
						$prod_supplier = new ProductFournisseur($this->db);
						$prod_supplier->product_fourn_price_id = $objp->idprodfournprice;
						$prod_supplier->id = $objp->fk_product;
						$prod_supplier->fourn_qty = $objp->quantity;
						$prod_supplier->fourn_tva_tx = $objp->tva_tx;
						$prod_supplier->fk_supplier_price_expression = $objp->fk_supplier_price_expression;
						$priceparser = new PriceParser($this->db);
						$price_result = $priceparser->parseProductSupplier($prod_supplier);
						if ($price_result >= 0) {
							$objp->fprice = $price_result;
							if ($objp->quantity >= 1)
							{
								$objp->unitprice = $objp->fprice / $objp->quantity; // Replace dynamically unitprice
							}
						}
					}
					if ($objp->quantity == 1)
					{
						$optlabel .= ' - '.price($objp->fprice * (!empty($conf->global->DISPLAY_DISCOUNTED_SUPPLIER_PRICE) ? (1 - $objp->remise_percent / 100) : 1), 1, $langs, 0, 0, -1, $conf->currency)."/";
						$outvallabel .= ' - '.price($objp->fprice * (!empty($conf->global->DISPLAY_DISCOUNTED_SUPPLIER_PRICE) ? (1 - $objp->remise_percent / 100) : 1), 0, $langs, 0, 0, -1, $conf->currency)."/";
						$optlabel .= $langs->trans("Unit"); // Do not use strtolower because it breaks utf8 encoding
						$outvallabel .= $langs->transnoentities("Unit");
					} else {
						$optlabel .= ' - '.price($objp->fprice * (!empty($conf->global->DISPLAY_DISCOUNTED_SUPPLIER_PRICE) ? (1 - $objp->remise_percent / 100) : 1), 1, $langs, 0, 0, -1, $conf->currency)."/".$objp->quantity;
						$outvallabel .= ' - '.price($objp->fprice * (!empty($conf->global->DISPLAY_DISCOUNTED_SUPPLIER_PRICE) ? (1 - $objp->remise_percent / 100) : 1), 0, $langs, 0, 0, -1, $conf->currency)."/".$objp->quantity;
						$optlabel .= ' '.$langs->trans("Units"); // Do not use strtolower because it breaks utf8 encoding
						$outvallabel .= ' '.$langs->transnoentities("Units");
					}

					if ($objp->quantity > 1)
					{
						$optlabel .= " (".price($objp->unitprice * (!empty($conf->global->DISPLAY_DISCOUNTED_SUPPLIER_PRICE) ? (1 - $objp->remise_percent / 100) : 1), 1, $langs, 0, 0, -1, $conf->currency)."/".$langs->trans("Unit").")"; // Do not use strtolower because it breaks utf8 encoding
						$outvallabel .= " (".price($objp->unitprice * (!empty($conf->global->DISPLAY_DISCOUNTED_SUPPLIER_PRICE) ? (1 - $objp->remise_percent / 100) : 1), 0, $langs, 0, 0, -1, $conf->currency)."/".$langs->transnoentities("Unit").")"; // Do not use strtolower because it breaks utf8 encoding
					}
					if ($objp->remise_percent >= 1)
					{
						$optlabel .= " - ".$langs->trans("Discount")." : ".vatrate($objp->remise_percent).' %';
						$outvallabel .= " - ".$langs->transnoentities("Discount")." : ".vatrate($objp->remise_percent).' %';
					}
					if ($objp->duration)
					{
						$optlabel .= " - ".$objp->duration;
						$outvallabel .= " - ".$objp->duration;
					}
					if (!$socid)
					{
						$optlabel .= " - ".dol_trunc($objp->name, 8);
						$outvallabel .= " - ".dol_trunc($objp->name, 8);
					}
					if ($objp->supplier_reputation)
					{
						//TODO dictionary
						$reputations = array(''=>$langs->trans('Standard'), 'FAVORITE'=>$langs->trans('Favorite'), 'NOTTHGOOD'=>$langs->trans('NotTheGoodQualitySupplier'), 'DONOTORDER'=>$langs->trans('DoNotOrderThisProductToThisSupplier'));

						$optlabel .= " - ".$reputations[$objp->supplier_reputation];
						$outvallabel .= " - ".$reputations[$objp->supplier_reputation];
					}
				} else {
					if (empty($alsoproductwithnosupplierprice))     // No supplier price defined for couple product/supplier
					{
						$optlabel .= " - <span class='opacitymedium'>".$langs->trans("NoPriceDefinedForThisSupplier").'</span>';
						$outvallabel .= ' - '.$langs->transnoentities("NoPriceDefinedForThisSupplier");
					} else // No supplier price defined for product, even on other suppliers
					{
						$optlabel .= " - <span class='opacitymedium'>".$langs->trans("NoPriceDefinedForThisSupplier").'</span>';
						$outvallabel .= ' - '.$langs->transnoentities("NoPriceDefinedForThisSupplier");
					}
				}

				if (!empty($conf->stock->enabled) && $showstockinlist && isset($objp->stock) && ($objp->fk_product_type == Product::TYPE_PRODUCT || !empty($conf->global->STOCK_SUPPORTS_SERVICES)))
				{
					$novirtualstock = ($showstockinlist == 2);

					if (!empty($user->rights->stock->lire)) {
						$outvallabel .= ' - '.$langs->trans("Stock").': '.price(price2num($objp->stock, 'MS'));

						if ($objp->stock > 0) {
							$optlabel .= ' - <span class="product_line_stock_ok">';
						} elseif ($objp->stock <= 0) {
							$optlabel .= ' - <span class="product_line_stock_too_low">';
						}
						$optlabel .= $langs->transnoentities("Stock").':'.price(price2num($objp->stock, 'MS'));
						$optlabel .= '</span>';
						if (empty($novirtualstock) && !empty($conf->global->STOCK_SHOW_VIRTUAL_STOCK_IN_PRODUCTS_COMBO))  // Warning, this option may slow down combo list generation
						{
							$langs->load("stocks");

							$tmpproduct = new Product($this->db);
							$tmpproduct->fetch($objp->rowid, '', '', '', 1, 1, 1); // Load product without lang and prices arrays (we just need to make ->virtual_stock() after)
							$tmpproduct->load_virtual_stock();
							$virtualstock = $tmpproduct->stock_theorique;

							$outvallabel .= ' - '.$langs->trans("VirtualStock").':'.$virtualstock;

							$optlabel .= ' - '.$langs->transnoentities("VirtualStock").':';
							if ($virtualstock > 0) {
								$optlabel .= '<span class="product_line_stock_ok">';
							} elseif ($virtualstock <= 0) {
								$optlabel .= '<span class="product_line_stock_too_low">';
							}
							$optlabel .= $virtualstock;
							$optlabel .= '</span>';

							unset($tmpproduct);
						}
					}
				}

				$opt = '<option value="'.$outkey.'"';
				if ($selected && $selected == $objp->idprodfournprice) $opt .= ' selected';
				if (empty($objp->idprodfournprice) && empty($alsoproductwithnosupplierprice)) $opt .= ' disabled';
				if (!empty($objp->idprodfournprice) && $objp->idprodfournprice > 0)
				{
					$opt .= ' data-qty="'.$objp->quantity.'" data-up="'.$objp->unitprice.'" data-discount="'.$outdiscount.'"';
				}
				$opt .= ' data-description="'.dol_escape_htmltag($objp->description).'"';
				$opt .= ' data-html="'.dol_escape_htmltag($optlabel).'"';
				$opt .= '>';

				$opt .= $optlabel;
				$outval .= $outvallabel;

				$opt .= "</option>\n";


				// Add new entry
				// "key" value of json key array is used by jQuery automatically as selected value
				// "label" value of json key array is used by jQuery automatically as text for combo box
				$out .= $opt;
				array_push($outarray,
					array('key'=>$outkey,
						'value'=>$outref,
						'label'=>$outval,
						'qty'=>$outqty,
						'up'=>$objp->unitprice,
						'discount'=>$outdiscount,
						'type'=>$outtype,
						'duration_value'=>$outdurationvalue,
						'duration_unit'=>$outdurationunit,
						'disabled'=>(empty($objp->idprodfournprice) ?true:false),
						'description'=>$objp->description
					)
				);
				// Exemple of var_dump $outarray
				// array(1) {[0]=>array(6) {[key"]=>string(1) "2" ["value"]=>string(3) "ppp"
				//           ["label"]=>string(76) "ppp (<strong>f</strong>ff2) - ppp - 20,00 Euros/1unité (20,00 Euros/unité)"
				//      	 ["qty"]=>string(1) "1" ["discount"]=>string(1) "0" ["disabled"]=>bool(false)
				//}
				//var_dump($outval); var_dump(utf8_check($outval)); var_dump(json_encode($outval));
				//$outval=array('label'=>'ppp (<strong>f</strong>ff2) - ppp - 20,00 Euros/ Unité (20,00 Euros/unité)');
				//var_dump($outval); var_dump(utf8_check($outval)); var_dump(json_encode($outval));

				$i++;
			}
			$out .= '</select>';

			$this->db->free($result);

			include_once DOL_DOCUMENT_ROOT.'/core/lib/ajax.lib.php';
			$out .= ajax_combobox($htmlname);

			if (empty($outputmode)) return $out;
			return $outarray;
		} else {
			dol_print_error($this->db);
		}
	}

	// phpcs:disable PEAR.NamingConventions.ValidFunctionName.ScopeNotCamelCaps
	/**
	 *	Return list of suppliers prices for a product
	 *
	 *  @param	    int		$productid       	Id of product
	 *  @param      string	$htmlname        	Name of HTML field
	 *  @param      int		$selected_supplier  Pre-selected supplier if more than 1 result
	 *  @return	    string
	 */
	public function select_product_fourn_price($productid, $htmlname = 'productfournpriceid', $selected_supplier = '')
	{
		// phpcs:enable
		global $langs, $conf;

		$langs->load('stocks');

		$sql = "SELECT p.rowid, p.ref, p.label, p.price, p.duration, pfp.fk_soc,";
		$sql .= " pfp.ref_fourn, pfp.rowid as idprodfournprice, pfp.price as fprice, pfp.remise_percent, pfp.quantity, pfp.unitprice,";
		$sql .= " pfp.fk_supplier_price_expression, pfp.fk_product, pfp.tva_tx, s.nom as name";
		$sql .= " FROM ".MAIN_DB_PREFIX."product as p";
		$sql .= " LEFT JOIN ".MAIN_DB_PREFIX."product_fournisseur_price as pfp ON p.rowid = pfp.fk_product";
		$sql .= " LEFT JOIN ".MAIN_DB_PREFIX."societe as s ON pfp.fk_soc = s.rowid";
		$sql .= " WHERE pfp.entity IN (".getEntity('productsupplierprice').")";
		$sql .= " AND p.tobuy = 1";
		$sql .= " AND s.fournisseur = 1";
		$sql .= " AND p.rowid = ".$productid;
		$sql .= " ORDER BY s.nom, pfp.ref_fourn DESC";

		dol_syslog(get_class($this)."::select_product_fourn_price", LOG_DEBUG);
		$result = $this->db->query($sql);

		if ($result)
		{
			$num = $this->db->num_rows($result);

			$form = '<select class="flat" id="select_'.$htmlname.'" name="'.$htmlname.'">';

			if (!$num)
			{
				$form .= '<option value="0">-- '.$langs->trans("NoSupplierPriceDefinedForThisProduct").' --</option>';
			} else {
				require_once DOL_DOCUMENT_ROOT.'/product/dynamic_price/class/price_parser.class.php';
				$form .= '<option value="0">&nbsp;</option>';

				$i = 0;
				while ($i < $num)
				{
					$objp = $this->db->fetch_object($result);

					$opt = '<option value="'.$objp->idprodfournprice.'"';
					//if there is only one supplier, preselect it
					if ($num == 1 || ($selected_supplier > 0 && $objp->fk_soc == $selected_supplier)) {
						$opt .= ' selected';
					}
					$opt .= '>'.$objp->name.' - '.$objp->ref_fourn.' - ';

					if (!empty($conf->dynamicprices->enabled) && !empty($objp->fk_supplier_price_expression)) {
						$prod_supplier = new ProductFournisseur($this->db);
						$prod_supplier->product_fourn_price_id = $objp->idprodfournprice;
						$prod_supplier->id = $productid;
						$prod_supplier->fourn_qty = $objp->quantity;
						$prod_supplier->fourn_tva_tx = $objp->tva_tx;
						$prod_supplier->fk_supplier_price_expression = $objp->fk_supplier_price_expression;
						$priceparser = new PriceParser($this->db);
						$price_result = $priceparser->parseProductSupplier($prod_supplier);
						if ($price_result >= 0) {
							$objp->fprice = $price_result;
							if ($objp->quantity >= 1)
							{
								$objp->unitprice = $objp->fprice / $objp->quantity;
							}
						}
					}
					if ($objp->quantity == 1)
					{
						$opt .= price($objp->fprice * (!empty($conf->global->DISPLAY_DISCOUNTED_SUPPLIER_PRICE) ? (1 - $objp->remise_percent / 100) : 1), 1, $langs, 0, 0, -1, $conf->currency)."/";
					}

					$opt .= $objp->quantity.' ';

					if ($objp->quantity == 1)
					{
						$opt .= $langs->trans("Unit");
					} else {
						$opt .= $langs->trans("Units");
					}
					if ($objp->quantity > 1)
					{
						$opt .= " - ";
						$opt .= price($objp->unitprice * (!empty($conf->global->DISPLAY_DISCOUNTED_SUPPLIER_PRICE) ? (1 - $objp->remise_percent / 100) : 1), 1, $langs, 0, 0, -1, $conf->currency)."/".$langs->trans("Unit");
					}
					if ($objp->duration) $opt .= " - ".$objp->duration;
					$opt .= "</option>\n";

					$form .= $opt;
					$i++;
				}
			}

			$form .= '</select>';
			$this->db->free($result);
			return $form;
		} else {
			dol_print_error($this->db);
		}
	}

	// phpcs:disable PEAR.NamingConventions.ValidFunctionName.ScopeNotCamelCaps
	/**
	 *    Return list of delivery address
	 *
	 *    @param    string	$selected          	Id contact pre-selectionn
	 *    @param    int		$socid				Id of company
	 *    @param    string	$htmlname          	Name of HTML field
	 *    @param    int		$showempty         	Add an empty field
	 *    @return	integer|null
	 */
	public function select_address($selected, $socid, $htmlname = 'address_id', $showempty = 0)
	{
		// phpcs:enable
		// looking for users
		$sql = "SELECT a.rowid, a.label";
		$sql .= " FROM ".MAIN_DB_PREFIX."societe_address as a";
		$sql .= " WHERE a.fk_soc = ".$socid;
		$sql .= " ORDER BY a.label ASC";

		dol_syslog(get_class($this)."::select_address", LOG_DEBUG);
		$resql = $this->db->query($sql);
		if ($resql)
		{
			print '<select class="flat" id="select_'.$htmlname.'" name="'.$htmlname.'">';
			if ($showempty) print '<option value="0">&nbsp;</option>';
			$num = $this->db->num_rows($resql);
			$i = 0;
			if ($num)
			{
				while ($i < $num)
				{
					$obj = $this->db->fetch_object($resql);

					if ($selected && $selected == $obj->rowid)
					{
						print '<option value="'.$obj->rowid.'" selected>'.$obj->label.'</option>';
					} else {
						print '<option value="'.$obj->rowid.'">'.$obj->label.'</option>';
					}
					$i++;
				}
			}
			print '</select>';
			return $num;
		} else {
			dol_print_error($this->db);
		}
	}


	// phpcs:disable PEAR.NamingConventions.ValidFunctionName.ScopeNotCamelCaps
	/**
	 *      Load into cache list of payment terms
	 *
	 *      @return     int             Nb of lines loaded, <0 if KO
	 */
	public function load_cache_conditions_paiements()
	{
		// phpcs:enable
		global $langs;

		$num = count($this->cache_conditions_paiements);
		if ($num > 0) return 0; // Cache already loaded

		dol_syslog(__METHOD__, LOG_DEBUG);

		$sql = "SELECT rowid, code, libelle as label";
		$sql .= " FROM ".MAIN_DB_PREFIX.'c_payment_term';
		$sql .= " WHERE entity IN (".getEntity('c_payment_term').")";
		$sql .= " AND active > 0";
		$sql .= " ORDER BY sortorder";

		$resql = $this->db->query($sql);
		if ($resql)
		{
			$num = $this->db->num_rows($resql);
			$i = 0;
			while ($i < $num)
			{
				$obj = $this->db->fetch_object($resql);

				// Si traduction existe, on l'utilise, sinon on prend le libelle par defaut
				$label = ($langs->trans("PaymentConditionShort".$obj->code) != ("PaymentConditionShort".$obj->code) ? $langs->trans("PaymentConditionShort".$obj->code) : ($obj->label != '-' ? $obj->label : ''));
				$this->cache_conditions_paiements[$obj->rowid]['code'] = $obj->code;
				$this->cache_conditions_paiements[$obj->rowid]['label'] = $label;
				$i++;
			}

			//$this->cache_conditions_paiements=dol_sort_array($this->cache_conditions_paiements, 'label', 'asc', 0, 0, 1);		// We use the field sortorder of table

			return $num;
		} else {
			dol_print_error($this->db);
			return -1;
		}
	}

	// phpcs:disable PEAR.NamingConventions.ValidFunctionName.ScopeNotCamelCaps
	/**
	 *      Charge dans cache la liste des délais de livraison possibles
	 *
	 *      @return     int             Nb of lines loaded, <0 if KO
	 */
	public function load_cache_availability()
	{
		// phpcs:enable
		global $langs;

		$num = count($this->cache_availability);
		if ($num > 0) return 0; // Cache already loaded

		dol_syslog(__METHOD__, LOG_DEBUG);

		$langs->load('propal');

		$sql = "SELECT rowid, code, label, position";
		$sql .= " FROM ".MAIN_DB_PREFIX.'c_availability';
		$sql .= " WHERE active > 0";

		$resql = $this->db->query($sql);
		if ($resql)
		{
			$num = $this->db->num_rows($resql);
			$i = 0;
			while ($i < $num)
			{
				$obj = $this->db->fetch_object($resql);

				// Si traduction existe, on l'utilise, sinon on prend le libelle par defaut
				$label = ($langs->trans("AvailabilityType".$obj->code) != ("AvailabilityType".$obj->code) ? $langs->trans("AvailabilityType".$obj->code) : ($obj->label != '-' ? $obj->label : ''));
				$this->cache_availability[$obj->rowid]['code'] = $obj->code;
				$this->cache_availability[$obj->rowid]['label'] = $label;
				$this->cache_availability[$obj->rowid]['position'] = $obj->position;
				$i++;
			}

			$this->cache_availability = dol_sort_array($this->cache_availability, 'position', 'asc', 0, 0, 1);

			return $num;
		} else {
			dol_print_error($this->db);
			return -1;
		}
	}

	/**
	 *      Retourne la liste des types de delais de livraison possibles
	 *
	 *      @param	int		$selected        Id du type de delais pre-selectionne
	 *      @param  string	$htmlname        Nom de la zone select
	 *      @param  string	$filtertype      To add a filter
	 *		@param	int		$addempty		Add empty entry
	 *		@return	void
	 */
	public function selectAvailabilityDelay($selected = '', $htmlname = 'availid', $filtertype = '', $addempty = 0)
	{
		global $langs, $user;

		$this->load_cache_availability();

		dol_syslog(__METHOD__." selected=".$selected.", htmlname=".$htmlname, LOG_DEBUG);

		print '<select id="'.$htmlname.'" class="flat" name="'.$htmlname.'">';
		if ($addempty) print '<option value="0">&nbsp;</option>';
		foreach ($this->cache_availability as $id => $arrayavailability)
		{
			if ($selected == $id)
			{
				print '<option value="'.$id.'" selected>';
			} else {
				print '<option value="'.$id.'">';
			}
			print $arrayavailability['label'];
			print '</option>';
		}
		print '</select>';
		if ($user->admin) print info_admin($langs->trans("YouCanChangeValuesForThisListFromDictionarySetup"), 1);
		print ajax_combobox($htmlname);
	}

	/**
	 *      Load into cache cache_demand_reason, array of input reasons
	 *
	 *      @return     int             Nb of lines loaded, <0 if KO
	 */
	public function loadCacheInputReason()
	{
		global $langs;

		$num = count($this->cache_demand_reason);
		if ($num > 0) return 0; // Cache already loaded

		$sql = "SELECT rowid, code, label";
		$sql .= " FROM ".MAIN_DB_PREFIX.'c_input_reason';
		$sql .= " WHERE active > 0";

		$resql = $this->db->query($sql);
		if ($resql)
		{
			$num = $this->db->num_rows($resql);
			$i = 0;
			$tmparray = array();
			while ($i < $num)
			{
				$obj = $this->db->fetch_object($resql);

				// Si traduction existe, on l'utilise, sinon on prend le libelle par defaut
				$label = ($obj->label != '-' ? $obj->label : '');
				if ($langs->trans("DemandReasonType".$obj->code) != ("DemandReasonType".$obj->code)) $label = $langs->trans("DemandReasonType".$obj->code); // So translation key DemandReasonTypeSRC_XXX will work
				if ($langs->trans($obj->code) != $obj->code) $label = $langs->trans($obj->code); // So translation key SRC_XXX will work

				$tmparray[$obj->rowid]['id']   = $obj->rowid;
				$tmparray[$obj->rowid]['code'] = $obj->code;
				$tmparray[$obj->rowid]['label'] = $label;
				$i++;
			}

			$this->cache_demand_reason = dol_sort_array($tmparray, 'label', 'asc', 0, 0, 1);

			unset($tmparray);
			return $num;
		} else {
			dol_print_error($this->db);
			return -1;
		}
	}

	/**
	 *	Return list of input reason (events that triggered an object creation, like after sending an emailing, making an advert, ...)
	 *  List found into table c_input_reason loaded by loadCacheInputReason
	 *
	 *  @param	int		$selected        Id or code of type origin to select by default
	 *  @param  string	$htmlname        Nom de la zone select
	 *  @param  string	$exclude         To exclude a code value (Example: SRC_PROP)
	 *	@param	int		$addempty		 Add an empty entry
	 *	@return	void
	 */
	public function selectInputReason($selected = '', $htmlname = 'demandreasonid', $exclude = '', $addempty = 0)
	{
		global $langs, $user;

		$this->loadCacheInputReason();

		print '<select class="flat" id="select_'.$htmlname.'" name="'.$htmlname.'">';
		if ($addempty) print '<option value="0"'.(empty($selected) ? ' selected' : '').'>&nbsp;</option>';
		foreach ($this->cache_demand_reason as $id => $arraydemandreason)
		{
			if ($arraydemandreason['code'] == $exclude) continue;

			if ($selected && ($selected == $arraydemandreason['id'] || $selected == $arraydemandreason['code']))
			{
				print '<option value="'.$arraydemandreason['id'].'" selected>';
			} else {
				print '<option value="'.$arraydemandreason['id'].'">';
			}
			$label = $arraydemandreason['label']; // Translation of label was already done into the ->loadCacheInputReason
			print $langs->trans($label);
			print '</option>';
		}
		print '</select>';
		if ($user->admin) print info_admin($langs->trans("YouCanChangeValuesForThisListFromDictionarySetup"), 1);
		print ajax_combobox('select_'.$htmlname);
	}

	// phpcs:disable PEAR.NamingConventions.ValidFunctionName.ScopeNotCamelCaps
	/**
	 *      Charge dans cache la liste des types de paiements possibles
	 *
	 *      @return     int                 Nb of lines loaded, <0 if KO
	 */
	public function load_cache_types_paiements()
	{
		// phpcs:enable
		global $langs;

		$num = count($this->cache_types_paiements);
		if ($num > 0) return $num; // Cache already loaded

		dol_syslog(__METHOD__, LOG_DEBUG);

		$this->cache_types_paiements = array();

		$sql = "SELECT id, code, libelle as label, type, active";
		$sql .= " FROM ".MAIN_DB_PREFIX."c_paiement";
		$sql .= " WHERE entity IN (".getEntity('c_paiement').")";
		//if ($active >= 0) $sql.= " AND active = ".$active;

		$resql = $this->db->query($sql);
		if ($resql)
		{
			$num = $this->db->num_rows($resql);
			$i = 0;
			while ($i < $num)
			{
				$obj = $this->db->fetch_object($resql);

				// Si traduction existe, on l'utilise, sinon on prend le libelle par defaut
				$label = ($langs->transnoentitiesnoconv("PaymentTypeShort".$obj->code) != ("PaymentTypeShort".$obj->code) ? $langs->transnoentitiesnoconv("PaymentTypeShort".$obj->code) : ($obj->label != '-' ? $obj->label : ''));
				$this->cache_types_paiements[$obj->id]['id'] = $obj->id;
				$this->cache_types_paiements[$obj->id]['code'] = $obj->code;
				$this->cache_types_paiements[$obj->id]['label'] = $label;
				$this->cache_types_paiements[$obj->id]['type'] = $obj->type;
				$this->cache_types_paiements[$obj->id]['active'] = $obj->active;
				$i++;
			}

			$this->cache_types_paiements = dol_sort_array($this->cache_types_paiements, 'label', 'asc', 0, 0, 1);

			return $num;
		} else {
			dol_print_error($this->db);
			return -1;
		}
	}


	// phpcs:disable PEAR.NamingConventions.ValidFunctionName.ScopeNotCamelCaps
	/**
	 *      Return list of payment modes.
	 *      Constant MAIN_DEFAULT_PAYMENT_TERM_ID can used to set default value but scope is all application, probably not what you want.
	 *      See instead to force the default value by the caller.
	 *
	 *      @param	int		$selected		Id of payment term to preselect by default
	 *      @param	string	$htmlname		Nom de la zone select
	 *      @param	int		$filtertype		Not used
	 *		@param	int		$addempty		Add an empty entry
	 * 		@param	int		$noinfoadmin		0=Add admin info, 1=Disable admin info
	 * 		@param	string	$morecss			Add more CSS on select tag
	 *		@return	void
	 */
	public function select_conditions_paiements($selected = 0, $htmlname = 'condid', $filtertype = -1, $addempty = 0, $noinfoadmin = 0, $morecss = '')
	{
		// phpcs:enable
		global $langs, $user, $conf;

		dol_syslog(__METHOD__." selected=".$selected.", htmlname=".$htmlname, LOG_DEBUG);

		$this->load_cache_conditions_paiements();

		// Set default value if not already set by caller
		if (empty($selected) && !empty($conf->global->MAIN_DEFAULT_PAYMENT_TERM_ID)) $selected = $conf->global->MAIN_DEFAULT_PAYMENT_TERM_ID;

		print '<select id="'.$htmlname.'" class="flat selectpaymentterms'.($morecss ? ' '.$morecss : '').'" name="'.$htmlname.'">';
		if ($addempty) print '<option value="0">&nbsp;</option>';
		foreach ($this->cache_conditions_paiements as $id => $arrayconditions)
		{
			if ($selected == $id)
			{
				print '<option value="'.$id.'" selected>';
			} else {
				print '<option value="'.$id.'">';
			}
			print $arrayconditions['label'];
			print '</option>';
		}
		print '</select>';
		if ($user->admin && empty($noinfoadmin)) print info_admin($langs->trans("YouCanChangeValuesForThisListFromDictionarySetup"), 1);
		print ajax_combobox($htmlname);
	}


	// phpcs:disable PEAR.NamingConventions.ValidFunctionName.ScopeNotCamelCaps
	/**
	 *      Return list of payment methods
	 *      Constant MAIN_DEFAULT_PAYMENT_TYPE_ID can used to set default value but scope is all application, probably not what you want.
	 *
	 *      @param	string	$selected       Id or code or preselected payment mode
	 *      @param  string	$htmlname       Name of select field
	 *      @param  string	$filtertype     To filter on field type in llx_c_paiement ('CRDT' or 'DBIT' or array('code'=>xx,'label'=>zz))
	 *      @param  int		$format         0=id+label, 1=code+code, 2=code+label, 3=id+code
	 *      @param  int		$empty			1=can be empty, 0 otherwise
	 * 		@param	int		$noadmininfo	0=Add admin info, 1=Disable admin info
	 *      @param  int		$maxlength      Max length of label
	 *      @param  int     $active         Active or not, -1 = all
	 *      @param  string  $morecss        Add more CSS on select tag
	 * 		@return	void
	 */
	public function select_types_paiements($selected = '', $htmlname = 'paiementtype', $filtertype = '', $format = 0, $empty = 1, $noadmininfo = 0, $maxlength = 0, $active = 1, $morecss = '')
	{
		// phpcs:enable
		global $langs, $user, $conf;

		dol_syslog(__METHOD__." ".$selected.", ".$htmlname.", ".$filtertype.", ".$format, LOG_DEBUG);

		$filterarray = array();
		if ($filtertype == 'CRDT')  	$filterarray = array(0, 2, 3);
		elseif ($filtertype == 'DBIT') 	$filterarray = array(1, 2, 3);
		elseif ($filtertype != '' && $filtertype != '-1') $filterarray = explode(',', $filtertype);

		$this->load_cache_types_paiements();

		// Set default value if not already set by caller
		if (empty($selected) && !empty($conf->global->MAIN_DEFAULT_PAYMENT_TYPE_ID)) $selected = $conf->global->MAIN_DEFAULT_PAYMENT_TYPE_ID;

		print '<select id="select'.$htmlname.'" class="flat selectpaymenttypes'.($morecss ? ' '.$morecss : '').'" name="'.$htmlname.'">';
		if ($empty) print '<option value="">&nbsp;</option>';
		foreach ($this->cache_types_paiements as $id => $arraytypes)
		{
			// If not good status
			if ($active >= 0 && $arraytypes['active'] != $active) continue;

			// On passe si on a demande de filtrer sur des modes de paiments particuliers
			if (count($filterarray) && !in_array($arraytypes['type'], $filterarray)) continue;

			// We discard empty line if showempty is on because an empty line has already been output.
			if ($empty && empty($arraytypes['code'])) continue;

			if ($format == 0) print '<option value="'.$id.'"';
			elseif ($format == 1) print '<option value="'.$arraytypes['code'].'"';
			elseif ($format == 2) print '<option value="'.$arraytypes['code'].'"';
			elseif ($format == 3) print '<option value="'.$id.'"';
			// Print attribute selected or not
			if ($format == 1 || $format == 2) {
				if ($selected == $arraytypes['code']) print ' selected';
			} else {
				if ($selected == $id) print ' selected';
			}
			print '>';
			if ($format == 0) $value = ($maxlength ?dol_trunc($arraytypes['label'], $maxlength) : $arraytypes['label']);
			elseif ($format == 1) $value = $arraytypes['code'];
			elseif ($format == 2) $value = ($maxlength ?dol_trunc($arraytypes['label'], $maxlength) : $arraytypes['label']);
			elseif ($format == 3) $value = $arraytypes['code'];
			print $value ? $value : '&nbsp;';
			print '</option>';
		}
		print '</select>';
		if ($user->admin && !$noadmininfo) print info_admin($langs->trans("YouCanChangeValuesForThisListFromDictionarySetup"), 1);
		print ajax_combobox('select'.$htmlname);
	}


	/**
	 *  Selection HT or TTC
	 *
	 *  @param	string	$selected       Id pre-selectionne
	 *  @param  string	$htmlname       Nom de la zone select
	 *  @param	string	$addjscombo		Add js combo
	 * 	@return	string					Code of HTML select to chose tax or not
	 */
	public function selectPriceBaseType($selected = '', $htmlname = 'price_base_type', $addjscombo = 0)
	{
		global $langs;

		$return = '<select class="flat maxwidth100" id="select_'.$htmlname.'" name="'.$htmlname.'">';
		$options = array(
			'HT'=>$langs->trans("HT"),
			'TTC'=>$langs->trans("TTC")
		);
		foreach ($options as $id => $value)
		{
			if ($selected == $id)
			{
				$return .= '<option value="'.$id.'" selected>'.$value;
			} else {
				$return .= '<option value="'.$id.'">'.$value;
			}
			$return .= '</option>';
		}
		$return .= '</select>';
		if ($addjscombo) $return .= ajax_combobox('select_'.$htmlname);

		return $return;
	}

	// phpcs:disable PEAR.NamingConventions.ValidFunctionName.ScopeNotCamelCaps
	/**
	 *      Load in cache list of transport mode
	 *
	 *      @return     int                 Nb of lines loaded, <0 if KO
	 */
	public function load_cache_transport_mode()
	{
		// phpcs:enable
		global $langs;

		$num = count($this->cache_transport_mode);
		if ($num > 0) return $num; // Cache already loaded

		dol_syslog(__METHOD__, LOG_DEBUG);

		$this->cache_transport_mode = array();

		$sql = "SELECT rowid, code, label, active";
		$sql .= " FROM ".MAIN_DB_PREFIX."c_transport_mode";
		$sql .= " WHERE entity IN (".getEntity('c_transport_mode').")";
		//if ($active >= 0) $sql.= " AND active = ".$active;

		$resql = $this->db->query($sql);
		if ($resql)
		{
			$num = $this->db->num_rows($resql);
			$i = 0;
			while ($i < $num)
			{
				$obj = $this->db->fetch_object($resql);

				// If traduction exist, we use it else we take the default label
				$label = ($langs->transnoentitiesnoconv("PaymentTypeShort".$obj->code) != ("PaymentTypeShort".$obj->code) ? $langs->transnoentitiesnoconv("PaymentTypeShort".$obj->code) : ($obj->label != '-' ? $obj->label : ''));
				$this->cache_transport_mode[$obj->rowid]['rowid'] = $obj->rowid;
				$this->cache_transport_mode[$obj->rowid]['code'] = $obj->code;
				$this->cache_transport_mode[$obj->rowid]['label'] = $label;
				$this->cache_transport_mode[$obj->rowid]['active'] = $obj->active;
				$i++;
			}

			$this->cache_transport_mode = dol_sort_array($this->cache_transport_mode, 'label', 'asc', 0, 0, 1);

			return $num;
		}
		else {
			dol_print_error($this->db);
			return -1;
		}
	}

	/**
	 *      Return list of transport mode for intracomm report
	 *
	 *      @param	string	$selected       Id of the transport mode pre-selected
	 *      @param  string	$htmlname       Name of the select field
	 *      @param  int		$format         0=id+label, 1=code+code, 2=code+label, 3=id+code
	 *      @param  int		$empty			1=can be empty, 0 else
	 *      @param	int		$noadmininfo	0=Add admin info, 1=Disable admin info
	 *      @param  int		$maxlength      Max length of label
	 *      @param  int     $active         Active or not, -1 = all
	 *      @param  string  $morecss        Add more CSS on select tag
	 * 		@return	void
	 */
	public function selectTransportMode($selected = '', $htmlname = 'transportmode', $format = 0, $empty = 1, $noadmininfo = 0, $maxlength = 0, $active = 1, $morecss = '')
	{
		global $langs, $user;

		dol_syslog(__METHOD__." ".$selected.", ".$htmlname.", ".$format, LOG_DEBUG);

		$this->load_cache_transport_mode();

		print '<select id="select'.$htmlname.'" class="flat selectmodetransport'.($morecss ? ' '.$morecss : '').'" name="'.$htmlname.'">';
		if ($empty) print '<option value="">&nbsp;</option>';
		foreach ($this->cache_transport_mode as $id => $arraytypes)
		{
			// If not good status
			if ($active >= 0 && $arraytypes['active'] != $active) continue;

			// We discard empty line if showempty is on because an empty line has already been output.
			if ($empty && empty($arraytypes['code'])) continue;

			if ($format == 0) print '<option value="'.$id.'"';
			elseif ($format == 1) print '<option value="'.$arraytypes['code'].'"';
			elseif ($format == 2) print '<option value="'.$arraytypes['code'].'"';
			elseif ($format == 3) print '<option value="'.$id.'"';
			// If text is selected, we compare with code, else with id
			if (preg_match('/[a-z]/i', $selected) && $selected == $arraytypes['code']) print ' selected';
			elseif ($selected == $id) print ' selected';
			print '>';
			if ($format == 0) $value = ($maxlength ?dol_trunc($arraytypes['label'], $maxlength) : $arraytypes['label']);
			elseif ($format == 1) $value = $arraytypes['code'];
			elseif ($format == 2) $value = ($maxlength ?dol_trunc($arraytypes['label'], $maxlength) : $arraytypes['label']);
			elseif ($format == 3) $value = $arraytypes['code'];
			print $value ? $value : '&nbsp;';
			print '</option>';
		}
		print '</select>';
		if ($user->admin && !$noadmininfo) print info_admin($langs->trans("YouCanChangeValuesForThisListFromDictionarySetup"), 1);
	}

	/**
	 *  Return a HTML select list of shipping mode
	 *
	 *  @param	string	$selected          Id shipping mode pre-selected
	 *  @param  string	$htmlname          Name of select zone
	 *  @param  string	$filtre            To filter list
	 *  @param  int		$useempty          1=Add an empty value in list, 2=Add an empty value in list only if there is more than 2 entries.
	 *  @param  string	$moreattrib        To add more attribute on select
	 *	@param	int		$noinfoadmin		0=Add admin info, 1=Disable admin info
	 * 	@return	void
	 */
	public function selectShippingMethod($selected = '', $htmlname = 'shipping_method_id', $filtre = '', $useempty = 0, $moreattrib = '', $noinfoadmin = 0)
	{
		global $langs, $conf, $user;

		$langs->load("admin");
		$langs->load("deliveries");

		$sql = "SELECT rowid, code, libelle as label";
		$sql .= " FROM ".MAIN_DB_PREFIX."c_shipment_mode";
		$sql .= " WHERE active > 0";
		if ($filtre) $sql .= " AND ".$filtre;
		$sql .= " ORDER BY libelle ASC";

		dol_syslog(get_class($this)."::selectShippingMode", LOG_DEBUG);
		$result = $this->db->query($sql);
		if ($result) {
			$num = $this->db->num_rows($result);
			$i = 0;
			if ($num) {
				print '<select id="select'.$htmlname.'" class="flat selectshippingmethod" name="'.$htmlname.'"'.($moreattrib ? ' '.$moreattrib : '').'>';
				if ($useempty == 1 || ($useempty == 2 && $num > 1)) {
					print '<option value="-1">&nbsp;</option>';
				}
				while ($i < $num) {
					$obj = $this->db->fetch_object($result);
					if ($selected == $obj->rowid) {
						print '<option value="'.$obj->rowid.'" selected>';
					} else {
						print '<option value="'.$obj->rowid.'">';
					}
					print ($langs->trans("SendingMethod".strtoupper($obj->code)) != "SendingMethod".strtoupper($obj->code)) ? $langs->trans("SendingMethod".strtoupper($obj->code)) : $obj->label;
					print '</option>';
					$i++;
				}
				print "</select>";
				if ($user->admin  && empty($noinfoadmin)) print info_admin($langs->trans("YouCanChangeValuesForThisListFromDictionarySetup"), 1);

				print ajax_combobox('select'.$htmlname);
			} else {
				print $langs->trans("NoShippingMethodDefined");
			}
		} else {
			dol_print_error($this->db);
		}
	}

	/**
	 *    Display form to select shipping mode
	 *
	 *    @param	string	$page        Page
	 *    @param    int		$selected    Id of shipping mode
	 *    @param    string	$htmlname    Name of select html field
	 *    @param    int		$addempty    1=Add an empty value in list, 2=Add an empty value in list only if there is more than 2 entries.
	 *    @return	void
	 */
	public function formSelectShippingMethod($page, $selected = '', $htmlname = 'shipping_method_id', $addempty = 0)
	{
		global $langs, $db;

		$langs->load("deliveries");

		if ($htmlname != "none") {
			print '<form method="POST" action="'.$page.'">';
			print '<input type="hidden" name="action" value="setshippingmethod">';
			print '<input type="hidden" name="token" value="'.newToken().'">';
			$this->selectShippingMethod($selected, $htmlname, '', $addempty);
			print '<input type="submit" class="button valignmiddle" value="'.$langs->trans("Modify").'">';
			print '</form>';
		} else {
			if ($selected) {
				$code = $langs->getLabelFromKey($db, $selected, 'c_shipment_mode', 'rowid', 'code');
				print $langs->trans("SendingMethod".strtoupper($code));
			} else {
				print "&nbsp;";
			}
		}
	}

	/**
	 * Creates HTML last in cycle situation invoices selector
	 *
	 * @param     string  $selected   		Preselected ID
	 * @param     int     $socid      		Company ID
	 *
	 * @return    string                     HTML select
	 */
	public function selectSituationInvoices($selected = '', $socid = 0)
	{
		global $langs;

		$langs->load('bills');

		$opt = '<option value ="" selected></option>';
		$sql = 'SELECT rowid, ref, situation_cycle_ref, situation_counter, situation_final, fk_soc';
		$sql .= ' FROM '.MAIN_DB_PREFIX.'facture';
		$sql .= ' WHERE entity IN ('.getEntity('invoice').')';
		$sql .= ' AND situation_counter >= 1';
		$sql .= ' AND fk_soc = '.(int) $socid;
		$sql .= ' AND type <> 2';
		$sql .= ' ORDER by situation_cycle_ref, situation_counter desc';
		$resql = $this->db->query($sql);

		if ($resql && $this->db->num_rows($resql) > 0) {
			// Last seen cycle
			$ref = 0;
			while ($obj = $this->db->fetch_object($resql)) {
				//Same cycle ?
				if ($obj->situation_cycle_ref != $ref) {
					// Just seen this cycle
					$ref = $obj->situation_cycle_ref;
					//not final ?
					if ($obj->situation_final != 1) {
						//Not prov?
						if (substr($obj->ref, 1, 4) != 'PROV') {
							if ($selected == $obj->rowid) {
								$opt .= '<option value="'.$obj->rowid.'" selected>'.$obj->ref.'</option>';
							} else {
								$opt .= '<option value="'.$obj->rowid.'">'.$obj->ref.'</option>';
							}
						}
					}
				}
			}
		} else {
				dol_syslog("Error sql=".$sql.", error=".$this->error, LOG_ERR);
		}
		if ($opt == '<option value ="" selected></option>')
		{
			$opt = '<option value ="0" selected>'.$langs->trans('NoSituations').'</option>';
		}
		return $opt;
	}

	/**
	 *      Creates HTML units selector (code => label)
	 *
	 *      @param	string	$selected       Preselected Unit ID
	 *      @param  string	$htmlname       Select name
	 *      @param	int		$showempty		Add a nempty line
	 *      @param  string  $unit_type      Restrict to one given unit type
	 * 		@return	string                  HTML select
	 */
	public function selectUnits($selected = '', $htmlname = 'units', $showempty = 0, $unit_type = '')
	{
		global $langs;

		$langs->load('products');

		$return = '<select class="flat" id="'.$htmlname.'" name="'.$htmlname.'">';

		$sql = 'SELECT rowid, label, code from '.MAIN_DB_PREFIX.'c_units';
		$sql .= ' WHERE active > 0';
		if (!empty($unit_type)) {
			$sql .= " AND unit_type = '".$this->db->escape($unit_type)."'";
		}

		$resql = $this->db->query($sql);
		if ($resql && $this->db->num_rows($resql) > 0)
		{
			if ($showempty) $return .= '<option value="none"></option>';

			while ($res = $this->db->fetch_object($resql))
			{
				$unitLabel = $res->label;
				if (!empty($langs->tab_translate['unit'.$res->code]))	// check if Translation is available before
				{
					$unitLabel = $langs->trans('unit'.$res->code) != $res->label ? $langs->trans('unit'.$res->code) : $res->label;
				}

				if ($selected == $res->rowid)
				{
					$return .= '<option value="'.$res->rowid.'" selected>'.$unitLabel.'</option>';
				} else {
					$return .= '<option value="'.$res->rowid.'">'.$unitLabel.'</option>';
				}
			}
			$return .= '</select>';
		}
		return $return;
	}

	// phpcs:disable PEAR.NamingConventions.ValidFunctionName.ScopeNotCamelCaps
	/**
	 *  Return a HTML select list of bank accounts
	 *
	 *  @param	string	$selected           Id account pre-selected
	 *  @param  string	$htmlname           Name of select zone
	 *  @param  int		$status             Status of searched accounts (0=open, 1=closed, 2=both)
	 *  @param  string	$filtre             To filter list
	 *  @param  int		$useempty           1=Add an empty value in list, 2=Add an empty value in list only if there is more than 2 entries.
	 *  @param  string	$moreattrib         To add more attribute on select
	 *  @param	int		$showcurrency		Show currency in label
	 *  @param	string	$morecss			More CSS
	 *  @param	int		$nooutput			1=Return string, do not send to output
	 * 	@return	int							<0 if error, Num of bank account found if OK (0, 1, 2, ...)
	 */
	public function select_comptes($selected = '', $htmlname = 'accountid', $status = 0, $filtre = '', $useempty = 0, $moreattrib = '', $showcurrency = 0, $morecss = '', $nooutput = 0)
	{
		// phpcs:enable
		global $langs, $conf;

		$out = '';

		$langs->load("admin");
		$num = 0;

		$sql = "SELECT rowid, label, bank, clos as status, currency_code";
		$sql .= " FROM ".MAIN_DB_PREFIX."bank_account";
		$sql .= " WHERE entity IN (".getEntity('bank_account').")";
		if ($status != 2) $sql .= " AND clos = ".(int) $status;
		if ($filtre) $sql .= " AND ".$filtre;
		$sql .= " ORDER BY label";

		dol_syslog(get_class($this)."::select_comptes", LOG_DEBUG);
		$result = $this->db->query($sql);
		if ($result)
		{
			$num = $this->db->num_rows($result);
			$i = 0;
			if ($num)
			{
				$out .= '<select id="select'.$htmlname.'" class="flat selectbankaccount'.($morecss ? ' '.$morecss : '').'" name="'.$htmlname.'"'.($moreattrib ? ' '.$moreattrib : '').'>';
				if ($useempty == 1 || ($useempty == 2 && $num > 1))
				{
					$out .= '<option value="-1">&nbsp;</option>';
				}

				while ($i < $num)
				{
					$obj = $this->db->fetch_object($result);
					if ($selected == $obj->rowid || ($useempty == 2 && $num == 1 && empty($selected)))
					{
						$out .= '<option value="'.$obj->rowid.'" selected>';
					} else {
						$out .= '<option value="'.$obj->rowid.'">';
					}
					$out .= trim($obj->label);
					if ($showcurrency) $out .= ' ('.$obj->currency_code.')';
					if ($status == 2 && $obj->status == 1) $out .= ' ('.$langs->trans("Closed").')';
					$out .= '</option>';
					$i++;
				}
				$out .= "</select>";
				$out .= ajax_combobox('select'.$htmlname);
			} else {
				if ($status == 0) $out .= '<span class="opacitymedium">'.$langs->trans("NoActiveBankAccountDefined").'</span>';
				else $out .= '<span class="opacitymedium">'.$langs->trans("NoBankAccountFound").'</span>';
			}
		} else {
			dol_print_error($this->db);
		}

		// Output or return
		if (empty($nooutput)) print $out;
		else return $out;

		return $num;
	}

	/**
	 *  Return a HTML select list of establishment
	 *
	 *  @param	string	$selected           Id establishment pre-selected
	 *  @param  string	$htmlname           Name of select zone
	 *  @param  int		$status             Status of searched establishment (0=open, 1=closed, 2=both)
	 *  @param  string	$filtre             To filter list
	 *  @param  int		$useempty           1=Add an empty value in list, 2=Add an empty value in list only if there is more than 2 entries.
	 *  @param  string	$moreattrib         To add more attribute on select
	 * 	@return	int							<0 if error, Num of establishment found if OK (0, 1, 2, ...)
	 */
	public function selectEstablishments($selected = '', $htmlname = 'entity', $status = 0, $filtre = '', $useempty = 0, $moreattrib = '')
	{
		// phpcs:enable
		global $langs, $conf;

		$langs->load("admin");
		$num = 0;

		$sql = "SELECT rowid, name, fk_country, status, entity";
		$sql .= " FROM ".MAIN_DB_PREFIX."establishment";
		$sql .= " WHERE 1=1";
		if ($status != 2) $sql .= " AND status = ".(int) $status;
		if ($filtre) $sql .= " AND ".$filtre;
		$sql .= " ORDER BY name";

		dol_syslog(get_class($this)."::select_establishment", LOG_DEBUG);
		$result = $this->db->query($sql);
		if ($result)
		{
			$num = $this->db->num_rows($result);
			$i = 0;
			if ($num)
			{
				print '<select id="select'.$htmlname.'" class="flat selectestablishment" name="'.$htmlname.'"'.($moreattrib ? ' '.$moreattrib : '').'>';
				if ($useempty == 1 || ($useempty == 2 && $num > 1))
				{
					print '<option value="-1">&nbsp;</option>';
				}

				while ($i < $num)
				{
					$obj = $this->db->fetch_object($result);
					if ($selected == $obj->rowid)
					{
						print '<option value="'.$obj->rowid.'" selected>';
					} else {
						print '<option value="'.$obj->rowid.'">';
					}
					print trim($obj->name);
					if ($status == 2 && $obj->status == 1) print ' ('.$langs->trans("Closed").')';
					print '</option>';
					$i++;
				}
				print "</select>";
			} else {
				if ($status == 0) print '<span class="opacitymedium">'.$langs->trans("NoActiveEstablishmentDefined").'</span>';
				else print '<span class="opacitymedium">'.$langs->trans("NoEstablishmentFound").'</span>';
			}
		} else {
			dol_print_error($this->db);
		}
	}

	/**
	 *    Display form to select bank account
	 *
	 *    @param	string	$page        Page
	 *    @param    int		$selected    Id of bank account
	 *    @param    string	$htmlname    Name of select html field
	 *    @param    int		$addempty    1=Add an empty value in list, 2=Add an empty value in list only if there is more than 2 entries.
	 *    @return	void
	 */
	public function formSelectAccount($page, $selected = '', $htmlname = 'fk_account', $addempty = 0)
	{
		global $langs;
		if ($htmlname != "none") {
			print '<form method="POST" action="'.$page.'">';
			print '<input type="hidden" name="action" value="setbankaccount">';
			print '<input type="hidden" name="token" value="'.newToken().'">';
			$nbaccountfound = $this->select_comptes($selected, $htmlname, 0, '', $addempty);
			if ($nbaccountfound > 0) print '<input type="submit" class="button valignmiddle" value="'.$langs->trans("Modify").'">';
			print '</form>';
		} else {
			$langs->load('banks');

			if ($selected) {
				require_once DOL_DOCUMENT_ROOT.'/compta/bank/class/account.class.php';
				$bankstatic = new Account($this->db);
				$result = $bankstatic->fetch($selected);
				if ($result) print $bankstatic->getNomUrl(1);
			} else {
				print "&nbsp;";
			}
		}
	}

	// phpcs:disable PEAR.NamingConventions.ValidFunctionName.ScopeNotCamelCaps
	/**
	 *    Return list of categories having choosed type
	 *
	 *    @param	string|int	            $type				Type of category ('customer', 'supplier', 'contact', 'product', 'member'). Old mode (0, 1, 2, ...) is deprecated.
	 *    @param    string		            $selected    		Id of category preselected or 'auto' (autoselect category if there is only one element). Not used if $outputmode = 1.
	 *    @param    string		            $htmlname			HTML field name
	 *    @param    int			            $maxlength      	Maximum length for labels
	 *    @param    int|string|array    	$markafterid        Keep only or removed all categories including the leaf $markafterid in category tree (exclude) or Keep only of category is inside the leaf starting with this id.
	 *                                                          $markafterid can be an :
	 *                                                          - int (id of category)
	 *                                                          - string (categories ids seprated by comma)
	 *                                                          - array (list of categories ids)
	 *    @param	int			            $outputmode			0=HTML select string, 1=Array
	 *    @param	int			            $include			[=0] Removed or 1=Keep only
	 *    @param	string					$morecss			More CSS
	 *    @return	string
	 *    @see select_categories()
	 */
	public function select_all_categories($type, $selected = '', $htmlname = "parent", $maxlength = 64, $markafterid = 0, $outputmode = 0, $include = 0, $morecss = '')
	{
		// phpcs:enable
		global $conf, $langs;
		$langs->load("categories");

		include_once DOL_DOCUMENT_ROOT.'/categories/class/categorie.class.php';

		// For backward compatibility
		if (is_numeric($type))
		{
			dol_syslog(__METHOD__.': using numeric value for parameter type is deprecated. Use string code instead.', LOG_WARNING);
		}

		if ($type === Categorie::TYPE_BANK_LINE)
		{
			// TODO Move this into common category feature
			$cate_arbo = array();
			$sql = "SELECT c.label, c.rowid";
			$sql .= " FROM ".MAIN_DB_PREFIX."bank_categ as c";
			$sql .= " WHERE entity = ".$conf->entity;
			$sql .= " ORDER BY c.label";
			$result = $this->db->query($sql);
			if ($result)
			{
				$num = $this->db->num_rows($result);
				$i = 0;
				while ($i < $num)
				{
					$objp = $this->db->fetch_object($result);
					if ($objp) $cate_arbo[$objp->rowid] = array('id'=>$objp->rowid, 'fulllabel'=>$objp->label);
					$i++;
				}
				$this->db->free($result);
			} else dol_print_error($this->db);
		} else {
			$cat = new Categorie($this->db);
			$cate_arbo = $cat->get_full_arbo($type, $markafterid, $include);
		}

		$output = '<select class="flat'.($morecss ? ' '.$morecss : '').'" name="'.$htmlname.'" id="'.$htmlname.'">';
		$outarray = array();
		if (is_array($cate_arbo))
		{
			if (!count($cate_arbo)) $output .= '<option value="-1" disabled>'.$langs->trans("NoCategoriesDefined").'</option>';
			else {
				$output .= '<option value="-1">&nbsp;</option>';
				foreach ($cate_arbo as $key => $value)
				{
					if ($cate_arbo[$key]['id'] == $selected || ($selected == 'auto' && count($cate_arbo) == 1))
					{
						$add = 'selected ';
					} else {
						$add = '';
					}
					$output .= '<option '.$add.'value="'.$cate_arbo[$key]['id'].'">'.dol_trunc($cate_arbo[$key]['fulllabel'], $maxlength, 'middle').'</option>';

					$outarray[$cate_arbo[$key]['id']] = $cate_arbo[$key]['fulllabel'];
				}
			}
		}
		$output .= '</select>';
		$output .= "\n";

		if ($outputmode) return $outarray;
		return $output;
	}

	// phpcs:disable PEAR.NamingConventions.ValidFunctionName.ScopeNotCamelCaps
	/**
	 *     Show a confirmation HTML form or AJAX popup
	 *
	 *     @param	string		$page        	   	Url of page to call if confirmation is OK
	 *     @param	string		$title       	   	Title
	 *     @param	string		$question    	   	Question
	 *     @param 	string		$action      	   	Action
	 *	   @param	array		$formquestion	   	An array with forms complementary inputs
	 * 	   @param	string		$selectedchoice		"" or "no" or "yes"
	 * 	   @param	int			$useajax		   	0=No, 1=Yes, 2=Yes but submit page with &confirm=no if choice is No, 'xxx'=preoutput confirm box with div id=dialog-confirm-xxx
	 *     @param	int			$height          	Force height of box
	 *     @param	int			$width				Force width of box
	 *     @return 	void
	 *     @deprecated
	 *     @see formconfirm()
	 */
	public function form_confirm($page, $title, $question, $action, $formquestion = '', $selectedchoice = "", $useajax = 0, $height = 170, $width = 500)
	{
		// phpcs:enable
		dol_syslog(__METHOD__.': using form_confirm is deprecated. Use formconfim instead.', LOG_WARNING);
		print $this->formconfirm($page, $title, $question, $action, $formquestion, $selectedchoice, $useajax, $height, $width);
	}

	/**
	 *     Show a confirmation HTML form or AJAX popup.
	 *     Easiest way to use this is with useajax=1.
	 *     If you use useajax='xxx', you must also add jquery code to trigger opening of box (with correct parameters)
	 *     just after calling this method. For example:
	 *       print '<script type="text/javascript">'."\n";
	 *       print 'jQuery(document).ready(function() {'."\n";
	 *       print 'jQuery(".xxxlink").click(function(e) { jQuery("#aparamid").val(jQuery(this).attr("rel")); jQuery("#dialog-confirm-xxx").dialog("open"); return false; });'."\n";
	 *       print '});'."\n";
	 *       print '</script>'."\n";
	 *
	 *     @param  	string			$page        	   	Url of page to call if confirmation is OK. Can contains parameters (param 'action' and 'confirm' will be reformated)
	 *     @param	string			$title       	   	Title
	 *     @param	string			$question    	   	Question
	 *     @param 	string			$action      	   	Action
	 *	   @param  	array|string	$formquestion	   	An array with complementary inputs to add into forms: array(array('label'=> ,'type'=> , 'size'=>, 'morecss'=>, 'moreattr'=>))
	 *													type can be 'hidden', 'text', 'password', 'checkbox', 'radio', 'date', 'morecss', ...
	 * 	   @param  	string			$selectedchoice  	'' or 'no', or 'yes' or '1' or '0'
	 * 	   @param  	int|string		$useajax		   	0=No, 1=Yes, 2=Yes but submit page with &confirm=no if choice is No, 'xxx'=Yes and preoutput confirm box with div id=dialog-confirm-xxx
	 *     @param  	int|string		$height          	Force height of box (0 = auto)
	 *     @param	int				$width				Force width of box ('999' or '90%'). Ignored and forced to 90% on smartphones.
	 *     @param	int				$disableformtag		1=Disable form tag. Can be used if we are already inside a <form> section.
	 *     @return 	string      		    			HTML ajax code if a confirm ajax popup is required, Pure HTML code if it's an html form
	 */
	public function formconfirm($page, $title, $question, $action, $formquestion = '', $selectedchoice = '', $useajax = 0, $height = 0, $width = 500, $disableformtag = 0)
	{
		global $langs, $conf;

		$more = '<!-- formconfirm for page='.dol_escape_htmltag($page).' -->';
		$formconfirm = '';
		$inputok = array();
		$inputko = array();

		// Clean parameters
		$newselectedchoice = empty($selectedchoice) ? "no" : $selectedchoice;
		if ($conf->browser->layout == 'phone') $width = '95%';

		// Set height automatically if not defined
		if (empty($height)) {
			$height = 220;
			if (is_array($formquestion) && count($formquestion) > 2) {
				$height += ((count($formquestion) - 2) * 24);
			}
		}

		if (is_array($formquestion) && !empty($formquestion))
		{
			// First add hidden fields and value
			foreach ($formquestion as $key => $input)
			{
				if (is_array($input) && !empty($input))
				{
					if ($input['type'] == 'hidden')
					{
						$more .= '<input type="hidden" id="'.$input['name'].'" name="'.$input['name'].'" value="'.dol_escape_htmltag($input['value']).'">'."\n";
					}
				}
			}

			// Now add questions
			$moreonecolumn = '';
			$more .= '<div class="tagtable paddingtopbottomonly centpercent noborderspacing">'."\n";
			foreach ($formquestion as $key => $input)
			{
				if (is_array($input) && !empty($input))
				{
					$size = (!empty($input['size']) ? ' size="'.$input['size'].'"' : '');
					$moreattr = (!empty($input['moreattr']) ? ' '.$input['moreattr'] : '');
					$morecss = (!empty($input['morecss']) ? ' '.$input['morecss'] : '');

					if ($input['type'] == 'text')
					{
						$more .= '<div class="tagtr"><div class="tagtd'.(empty($input['tdclass']) ? '' : (' '.$input['tdclass'])).'">'.$input['label'].'</div><div class="tagtd"><input type="text" class="flat'.$morecss.'" id="'.$input['name'].'" name="'.$input['name'].'"'.$size.' value="'.$input['value'].'"'.$moreattr.' /></div></div>'."\n";
					} elseif ($input['type'] == 'password')
					{
						$more .= '<div class="tagtr"><div class="tagtd'.(empty($input['tdclass']) ? '' : (' '.$input['tdclass'])).'">'.$input['label'].'</div><div class="tagtd"><input type="password" class="flat'.$morecss.'" id="'.$input['name'].'" name="'.$input['name'].'"'.$size.' value="'.$input['value'].'"'.$moreattr.' /></div></div>'."\n";
					} elseif ($input['type'] == 'select')
					{
						$more .= '<div class="tagtr"><div class="tagtd'.(empty($input['tdclass']) ? '' : (' '.$input['tdclass'])).'">';
						if (!empty($input['label'])) $more .= $input['label'].'</div><div class="tagtd left">';
						$more .= $this->selectarray($input['name'], $input['values'], $input['default'], 1, 0, 0, $moreattr, 0, 0, 0, '', $morecss);
						$more .= '</div></div>'."\n";
					} elseif ($input['type'] == 'checkbox')
					{
						$more .= '<div class="tagtr">';
						$more .= '<div class="tagtd'.(empty($input['tdclass']) ? '' : (' '.$input['tdclass'])).'">'.$input['label'].' </div><div class="tagtd">';
						$more .= '<input type="checkbox" class="flat'.$morecss.'" id="'.$input['name'].'" name="'.$input['name'].'"'.$moreattr;
						if (!is_bool($input['value']) && $input['value'] != 'false' && $input['value'] != '0') $more .= ' checked';
						if (is_bool($input['value']) && $input['value']) $more .= ' checked';
						if (isset($input['disabled'])) $more .= ' disabled';
						$more .= ' /></div>';
						$more .= '</div>'."\n";
					} elseif ($input['type'] == 'radio')
					{
						$i = 0;
						foreach ($input['values'] as $selkey => $selval)
						{
							$more .= '<div class="tagtr">';
							if ($i == 0) $more .= '<div class="tagtd'.(empty($input['tdclass']) ? ' tdtop' : (' tdtop '.$input['tdclass'])).'">'.$input['label'].'</div>';
							else $more .= '<div clas="tagtd'.(empty($input['tdclass']) ? '' : (' "'.$input['tdclass'])).'">&nbsp;</div>';
							$more .= '<div class="tagtd'.($i == 0 ? ' tdtop' : '').'"><input type="radio" class="flat'.$morecss.'" id="'.$input['name'].$selkey.'" name="'.$input['name'].'" value="'.$selkey.'"'.$moreattr;
							if ($input['disabled']) $more .= ' disabled';
							if (isset($input['default']) && $input['default'] === $selkey) $more .= ' checked="checked"';
							$more .= ' /> ';
							$more .= '<label for="'.$input['name'].$selkey.'">'.$selval.'</label>';
							$more .= '</div></div>'."\n";
							$i++;
						}
					} elseif ($input['type'] == 'date')
					{
						$more .= '<div class="tagtr"><div class="tagtd'.(empty($input['tdclass']) ? '' : (' '.$input['tdclass'])).'">'.$input['label'].'</div>';
						$more .= '<div class="tagtd">';
						$more .= $this->selectDate($input['value'], $input['name'], 0, 0, 0, '', 1, 0);
						$more .= '</div></div>'."\n";
						$formquestion[] = array('name'=>$input['name'].'day');
						$formquestion[] = array('name'=>$input['name'].'month');
						$formquestion[] = array('name'=>$input['name'].'year');
						$formquestion[] = array('name'=>$input['name'].'hour');
						$formquestion[] = array('name'=>$input['name'].'min');
					} elseif ($input['type'] == 'other')
					{
						$more .= '<div class="tagtr"><div class="tagtd'.(empty($input['tdclass']) ? '' : (' '.$input['tdclass'])).'">';
						if (!empty($input['label'])) $more .= $input['label'].'</div><div class="tagtd">';
						$more .= $input['value'];
						$more .= '</div></div>'."\n";
					} elseif ($input['type'] == 'onecolumn')
					{
						$moreonecolumn .= '<div class="margintoponly">';
						$moreonecolumn .= $input['value'];
						$moreonecolumn .= '</div>'."\n";
					}
				}
			}
			$more .= '</div>'."\n";
			$more .= $moreonecolumn;
		}

		// JQUI method dialog is broken with jmobile, we use standard HTML.
		// Note: When using dol_use_jmobile or no js, you must also check code for button use a GET url with action=xxx and check that you also output the confirm code when action=xxx
		// See page product/card.php for example
		if (!empty($conf->dol_use_jmobile)) $useajax = 0;
		if (empty($conf->use_javascript_ajax)) $useajax = 0;

		if ($useajax)
		{
			$autoOpen = true;
			$dialogconfirm = 'dialog-confirm';
			$button = '';
			if (!is_numeric($useajax))
			{
				$button = $useajax;
				$useajax = 1;
				$autoOpen = false;
				$dialogconfirm .= '-'.$button;
			}
			$pageyes = $page.(preg_match('/\?/', $page) ? '&' : '?').'action='.$action.'&confirm=yes';
			$pageno = ($useajax == 2 ? $page.(preg_match('/\?/', $page) ? '&' : '?').'confirm=no' : '');
			// Add input fields into list of fields to read during submit (inputok and inputko)
			if (is_array($formquestion))
			{
				foreach ($formquestion as $key => $input)
				{
					//print "xx ".$key." rr ".is_array($input)."<br>\n";
					if (is_array($input) && isset($input['name'])) array_push($inputok, $input['name']);
					if (isset($input['inputko']) && $input['inputko'] == 1) array_push($inputko, $input['name']);
				}
			}
			// Show JQuery confirm box.
			$formconfirm .= '<div id="'.$dialogconfirm.'" title="'.dol_escape_htmltag($title).'" style="display: none;">';
			if (is_array($formquestion) && !empty($formquestion['text'])) {
				$formconfirm .= '<div class="confirmtext">'.$formquestion['text'].'</div>'."\n";
			}
			if (!empty($more)) {
				$formconfirm .= '<div class="confirmquestions">'.$more.'</div>'."\n";
			}
			$formconfirm .= ($question ? '<div class="confirmmessage">'.img_help('', '').' '.$question.'</div>' : '');
			$formconfirm .= '</div>'."\n";

			$formconfirm .= "\n<!-- begin ajax formconfirm page=".$page." -->\n";
			$formconfirm .= '<script type="text/javascript">'."\n";
			$formconfirm .= 'jQuery(document).ready(function() {
            $(function() {
            	$( "#'.$dialogconfirm.'" ).dialog(
            	{
                    autoOpen: '.($autoOpen ? "true" : "false").',';
			if ($newselectedchoice == 'no')
			{
				$formconfirm .= '
						open: function() {
            				$(this).parent().find("button.ui-button:eq(2)").focus();
						},';
			}
			$formconfirm .= '
                    resizable: false,
                    height: "'.$height.'",
                    width: "'.$width.'",
                    modal: true,
                    closeOnEscape: false,
                    buttons: {
                        "'.dol_escape_js($langs->transnoentities("Yes")).'": function() {
                        	var options = "&token='.urlencode(newToken()).'";
                        	var inputok = '.json_encode($inputok).';	/* List of fields into form */
                         	var pageyes = "'.dol_escape_js(!empty($pageyes) ? $pageyes : '').'";
                         	if (inputok.length>0) {
                         		$.each(inputok, function(i, inputname) {
                         			var more = "";
									var inputvalue;
                         			if ($("input[name=\'" + inputname + "\']").attr("type") == "radio") {
										inputvalue = $("input[name=\'" + inputname + "\']").val();
									} else {
                         		    	if ($("#" + inputname).attr("type") == "checkbox") { more = ":checked"; }
                         				inputvalue = $("#" + inputname + more).val();
									}
                         			if (typeof inputvalue == "undefined") { inputvalue=""; }
									console.log("check inputname="+inputname+" inputvalue="+inputvalue);
                         			options += "&" + inputname + "=" + encodeURIComponent(inputvalue);
                         		});
                         	}
                         	var urljump = pageyes + (pageyes.indexOf("?") < 0 ? "?" : "") + options;
            				if (pageyes.length > 0) { location.href = urljump; }
                            $(this).dialog("close");
                        },
                        "'.dol_escape_js($langs->transnoentities("No")).'": function() {
                        	var options = "&token='.urlencode(newToken()).'";
                         	var inputko = '.json_encode($inputko).';	/* List of fields into form */
                         	var pageno="'.dol_escape_js(!empty($pageno) ? $pageno : '').'";
                         	if (inputko.length>0) {
                         		$.each(inputko, function(i, inputname) {
                         			var more = "";
                         			if ($("#" + inputname).attr("type") == "checkbox") { more = ":checked"; }
                         			var inputvalue = $("#" + inputname + more).val();
                         			if (typeof inputvalue == "undefined") { inputvalue=""; }
                         			options += "&" + inputname + "=" + encodeURIComponent(inputvalue);
                         		});
                         	}
                         	var urljump=pageno + (pageno.indexOf("?") < 0 ? "?" : "") + options;
                         	//alert(urljump);
            				if (pageno.length > 0) { location.href = urljump; }
                            $(this).dialog("close");
                        }
                    }
                }
                );

            	var button = "'.$button.'";
            	if (button.length > 0) {
                	$( "#" + button ).click(function() {
                		$("#'.$dialogconfirm.'").dialog("open");
        			});
                }
            });
            });
            </script>';
			$formconfirm .= "<!-- end ajax formconfirm -->\n";
		} else {
			$formconfirm .= "\n<!-- begin formconfirm page=".dol_escape_htmltag($page)." -->\n";

			if (empty($disableformtag)) $formconfirm .= '<form method="POST" action="'.$page.'" class="notoptoleftroright">'."\n";

			$formconfirm .= '<input type="hidden" name="action" value="'.$action.'">'."\n";
			$formconfirm .= '<input type="hidden" name="token" value="'.newToken().'">'."\n";

			$formconfirm .= '<table class="valid centpercent">'."\n";

			// Line title
			$formconfirm .= '<tr class="validtitre"><td class="validtitre" colspan="3">'.img_picto('', 'recent').' '.$title.'</td></tr>'."\n";

			// Line text
			if (is_array($formquestion) && !empty($formquestion['text'])) {
				$formconfirm .= '<tr class="valid"><td class="valid" colspan="3">'.$formquestion['text'].'</td></tr>'."\n";
			}

			// Line form fields
			if ($more)
			{
				$formconfirm .= '<tr class="valid"><td class="valid" colspan="3">'."\n";
				$formconfirm .= $more;
				$formconfirm .= '</td></tr>'."\n";
			}

			// Line with question
			$formconfirm .= '<tr class="valid">';
			$formconfirm .= '<td class="valid">'.$question.'</td>';
			$formconfirm .= '<td class="valid">';
			$formconfirm .= $this->selectyesno("confirm", $newselectedchoice);
			$formconfirm .= '</td>';
			$formconfirm .= '<td class="valid center"><input class="button valignmiddle confirmvalidatebutton" type="submit" value="'.$langs->trans("Validate").'"></td>';
			$formconfirm .= '</tr>'."\n";

			$formconfirm .= '</table>'."\n";

			if (empty($disableformtag)) $formconfirm .= "</form>\n";
			$formconfirm .= '<br>';

			if (empty($conf->use_javascript_ajax)) {
				$formconfirm .= '<!-- code to disable button to avoid double clic -->';
				$formconfirm .= '<script type="text/javascript">'."\n";
				$formconfirm .= '
				$(document).ready(function () {
					$(".confirmvalidatebutton").on("click", function() {
						console.log("We click on button");
						$(this).attr("disabled", "disabled");
						setTimeout(\'$(".confirmvalidatebutton").removeAttr("disabled")\', 3000);
						//console.log($(this).closest("form"));
						$(this).closest("form").submit();
					});
				});
				';
				$formconfirm .= '</script>'."\n";
			}

			$formconfirm .= "<!-- end formconfirm -->\n";
		}

		return $formconfirm;
	}


	// phpcs:disable PEAR.NamingConventions.ValidFunctionName.ScopeNotCamelCaps
	/**
	 *    Show a form to select a project
	 *
	 *    @param	int		$page        		Page
	 *    @param	int		$socid       		Id third party (-1=all, 0=only projects not linked to a third party, id=projects not linked or linked to third party id)
	 *    @param    int		$selected    		Id pre-selected project
	 *    @param    string	$htmlname    		Name of select field
	 *    @param	int		$discard_closed		Discard closed projects (0=Keep,1=hide completely except $selected,2=Disable)
	 *    @param	int		$maxlength			Max length
	 *    @param	int		$forcefocus			Force focus on field (works with javascript only)
	 *    @param    int     $nooutput           No print is done. String is returned.
	 *    @return	string                      Return html content
	 */
	public function form_project($page, $socid, $selected = '', $htmlname = 'projectid', $discard_closed = 0, $maxlength = 20, $forcefocus = 0, $nooutput = 0)
	{
		// phpcs:enable
		global $langs;

		require_once DOL_DOCUMENT_ROOT.'/core/lib/project.lib.php';
		require_once DOL_DOCUMENT_ROOT.'/core/class/html.formprojet.class.php';

		$out = '';

		$formproject = new FormProjets($this->db);

		$langs->load("project");
		if ($htmlname != "none")
		{
			$out .= "\n";
			$out .= '<form method="post" action="'.$page.'">';
			$out .= '<input type="hidden" name="action" value="classin">';
			$out .= '<input type="hidden" name="token" value="'.newToken().'">';
			$out .= $formproject->select_projects($socid, $selected, $htmlname, $maxlength, 0, 1, $discard_closed, $forcefocus, 0, 0, '', 1);
			$out .= '<input type="submit" class="button smallpaddingimp" value="'.$langs->trans("Modify").'">';
			$out .= '</form>';
		} else {
			if ($selected)
			{
				$projet = new Project($this->db);
				$projet->fetch($selected);
				//print '<a href="'.DOL_URL_ROOT.'/projet/card.php?id='.$selected.'">'.$projet->title.'</a>';
				$out .= $projet->getNomUrl(0, '', 1);
			} else {
				$out .= "&nbsp;";
			}
		}

		if (empty($nooutput))
		{
			print $out;
			return '';
		}
		return $out;
	}

	// phpcs:disable PEAR.NamingConventions.ValidFunctionName.ScopeNotCamelCaps
	/**
	 *	Show a form to select payment conditions
	 *
	 *  @param	int		$page        	Page
	 *  @param  string	$selected    	Id condition pre-selectionne
	 *  @param  string	$htmlname    	Name of select html field
	 *	@param	int		$addempty		Add empty entry
	 *  @return	void
	 */
	public function form_conditions_reglement($page, $selected = '', $htmlname = 'cond_reglement_id', $addempty = 0)
	{
		// phpcs:enable
		global $langs;
		if ($htmlname != "none")
		{
			print '<form method="post" action="'.$page.'">';
			print '<input type="hidden" name="action" value="setconditions">';
			print '<input type="hidden" name="token" value="'.newToken().'">';
			$this->select_conditions_paiements($selected, $htmlname, -1, $addempty);
			print '<input type="submit" class="button valignmiddle smallpaddingimp" value="'.$langs->trans("Modify").'">';
			print '</form>';
		} else {
			if ($selected)
			{
				$this->load_cache_conditions_paiements();
				print $this->cache_conditions_paiements[$selected]['label'];
			} else {
				print "&nbsp;";
			}
		}
	}

	// phpcs:disable PEAR.NamingConventions.ValidFunctionName.ScopeNotCamelCaps
	/**
	 *  Show a form to select a delivery delay
	 *
	 *  @param  int		$page        	Page
	 *  @param  string	$selected    	Id condition pre-selectionne
	 *  @param  string	$htmlname    	Name of select html field
	 *	@param	int		$addempty		Ajoute entree vide
	 *  @return	void
	 */
	public function form_availability($page, $selected = '', $htmlname = 'availability', $addempty = 0)
	{
		// phpcs:enable
		global $langs;
		if ($htmlname != "none")
		{
			print '<form method="post" action="'.$page.'">';
			print '<input type="hidden" name="action" value="setavailability">';
			print '<input type="hidden" name="token" value="'.newToken().'">';
			$this->selectAvailabilityDelay($selected, $htmlname, -1, $addempty);
			print '<input type="submit" class="button smallpaddingimp" value="'.$langs->trans("Modify").'">';
			print '</form>';
		} else {
			if ($selected)
			{
				$this->load_cache_availability();
				print $this->cache_availability[$selected]['label'];
			} else {
				print "&nbsp;";
			}
		}
	}

	/**
	 *  Output HTML form to select list of input reason (events that triggered an object creation, like after sending an emailing, making an advert, ...)
	 *  List found into table c_input_reason loaded by loadCacheInputReason
	 *
	 *  @param  string	$page        	Page
	 *  @param  string	$selected    	Id condition pre-selectionne
	 *  @param  string	$htmlname    	Name of select html field
	 *  @param	int		$addempty		Add empty entry
	 *  @return	void
	 */
	public function formInputReason($page, $selected = '', $htmlname = 'demandreason', $addempty = 0)
	{
		global $langs;
		if ($htmlname != "none")
		{
			print '<form method="post" action="'.$page.'">';
			print '<input type="hidden" name="action" value="setdemandreason">';
			print '<input type="hidden" name="token" value="'.newToken().'">';
			$this->selectInputReason($selected, $htmlname, -1, $addempty);
			print '<input type="submit" class="button smallpaddingimp" value="'.$langs->trans("Modify").'">';
			print '</form>';
		} else {
			if ($selected)
			{
				$this->loadCacheInputReason();
				foreach ($this->cache_demand_reason as $key => $val)
				{
					if ($val['id'] == $selected)
					{
						print $val['label'];
						break;
					}
				}
			} else {
				print "&nbsp;";
			}
		}
	}

	// phpcs:disable PEAR.NamingConventions.ValidFunctionName.ScopeNotCamelCaps
	/**
	 *    Show a form + html select a date
	 *
	 *    @param	string		$page        	Page
	 *    @param	string		$selected    	Date preselected
	 *    @param    string		$htmlname    	Html name of date input fields or 'none'
	 *    @param    int			$displayhour 	Display hour selector
	 *    @param    int			$displaymin		Display minutes selector
	 *    @param	int			$nooutput		1=No print output, return string
	 *    @return	string
	 *    @see		selectDate()
	 */
	public function form_date($page, $selected, $htmlname, $displayhour = 0, $displaymin = 0, $nooutput = 0)
	{
		// phpcs:enable
		global $langs;

		$ret = '';

		if ($htmlname != "none")
		{
			$ret .= '<form method="post" action="'.$page.'" name="form'.$htmlname.'">';
			$ret .= '<input type="hidden" name="action" value="set'.$htmlname.'">';
			$ret .= '<input type="hidden" name="token" value="'.newToken().'">';
			$ret .= '<table class="nobordernopadding" cellpadding="0" cellspacing="0">';
			$ret .= '<tr><td>';
			$ret .= $this->selectDate($selected, $htmlname, $displayhour, $displaymin, 1, 'form'.$htmlname, 1, 0);
			$ret .= '</td>';
			$ret .= '<td class="left"><input type="submit" class="button smallpaddingimp" value="'.$langs->trans("Modify").'"></td>';
			$ret .= '</tr></table></form>';
		} else {
			if ($displayhour) $ret .= dol_print_date($selected, 'dayhour');
			else $ret .= dol_print_date($selected, 'day');
		}

		if (empty($nooutput)) print $ret;
		return $ret;
	}


	// phpcs:disable PEAR.NamingConventions.ValidFunctionName.ScopeNotCamelCaps
	/**
	 *  Show a select form to choose a user
	 *
	 *  @param	string	$page        	Page
	 *  @param  string	$selected    	Id of user preselected
	 *  @param  string	$htmlname    	Name of input html field. If 'none', we just output the user link.
	 *  @param  array	$exclude		List of users id to exclude
	 *  @param  array	$include        List of users id to include
	 *  @return	void
	 */
	public function form_users($page, $selected = '', $htmlname = 'userid', $exclude = '', $include = '')
	{
		// phpcs:enable
		global $langs;

		if ($htmlname != "none")
		{
			print '<form method="POST" action="'.$page.'" name="form'.$htmlname.'">';
			print '<input type="hidden" name="action" value="set'.$htmlname.'">';
			print '<input type="hidden" name="token" value="'.newToken().'">';
			print $this->select_dolusers($selected, $htmlname, 1, $exclude, 0, $include);
			print '<input type="submit" class="button smallpaddingimp valignmiddle" value="'.$langs->trans("Modify").'">';
			print '</form>';
		} else {
			if ($selected)
			{
				require_once DOL_DOCUMENT_ROOT.'/user/class/user.class.php';
				$theuser = new User($this->db);
				$theuser->fetch($selected);
				print $theuser->getNomUrl(1);
			} else {
				print "&nbsp;";
			}
		}
	}


	// phpcs:disable PEAR.NamingConventions.ValidFunctionName.ScopeNotCamelCaps
	/**
	 *    Show form with payment mode
	 *
	 *    @param	string	$page        	Page
	 *    @param    int		$selected    	Id mode pre-selectionne
	 *    @param    string	$htmlname    	Name of select html field
	 *    @param  	string	$filtertype		To filter on field type in llx_c_paiement (array('code'=>xx,'label'=>zz))
	 *    @param    int     $active         Active or not, -1 = all
	 *    @param   int     $addempty       1=Add empty entry
	 *    @return	void
	 */
	public function form_modes_reglement($page, $selected = '', $htmlname = 'mode_reglement_id', $filtertype = '', $active = 1, $addempty = 0)
	{
		// phpcs:enable
		global $langs;
		if ($htmlname != "none")
		{
			print '<form method="POST" action="'.$page.'">';
			print '<input type="hidden" name="action" value="setmode">';
			print '<input type="hidden" name="token" value="'.newToken().'">';
			$this->select_types_paiements($selected, $htmlname, $filtertype, 0, $addempty, 0, 0, $active);
			print '<input type="submit" class="button smallpaddingimp valignmiddle" value="'.$langs->trans("Modify").'">';
			print '</form>';
		} else {
			if ($selected)
			{
				$this->load_cache_types_paiements();
				print $this->cache_types_paiements[$selected]['label'];
			} else {
				print "&nbsp;";
			}
		}
	}

	/**
	 *    Show form with transport mode
	 *
	 *    @param	string	$page        	Page
	 *    @param    int		$selected    	Id mode pre-select
	 *    @param    string	$htmlname    	Name of select html field
	 *    @param    int     $active         Active or not, -1 = all
	 *    @param    int     $addempty       1=Add empty entry
	 *    @return	void
	 */
	public function formSelectTransportMode($page, $selected = '', $htmlname = 'transport_mode_id', $active = 1, $addempty = 0)
	{
		global $langs;
		if ($htmlname != "none")
		{
			print '<form method="POST" action="'.$page.'">';
			print '<input type="hidden" name="action" value="setmode">';
			print '<input type="hidden" name="token" value="'.newToken().'">';
			$this->selectTransportMode($selected, $htmlname, 2, $addempty, 0, 0, $active);
			print '<input type="submit" class="button smallpaddingimp valignmiddle" value="'.$langs->trans("Modify").'">';
			print '</form>';
		}
		else {
			if ($selected)
			{
				$this->load_cache_transport_mode();
				print $this->cache_transport_mode[$selected]['label'];
			} else {
				print "&nbsp;";
			}
		}
	}

	// phpcs:disable PEAR.NamingConventions.ValidFunctionName.ScopeNotCamelCaps
	/**
	 *    Show form with multicurrency code
	 *
	 *    @param	string	$page        	Page
	 *    @param    string	$selected    	code pre-selectionne
	 *    @param    string	$htmlname    	Name of select html field
	 *    @return	void
	 */
	public function form_multicurrency_code($page, $selected = '', $htmlname = 'multicurrency_code')
	{
		// phpcs:enable
		global $langs;
		if ($htmlname != "none")
		{
			print '<form method="POST" action="'.$page.'">';
			print '<input type="hidden" name="action" value="setmulticurrencycode">';
			print '<input type="hidden" name="token" value="'.newToken().'">';
			print $this->selectMultiCurrency($selected, $htmlname, 0);
			print '<input type="submit" class="button smallpaddingimp valignmiddle" value="'.$langs->trans("Modify").'">';
			print '</form>';
		} else {
			dol_include_once('/core/lib/company.lib.php');
			print !empty($selected) ? currency_name($selected, 1) : '&nbsp;';
		}
	}

	// phpcs:disable PEAR.NamingConventions.ValidFunctionName.ScopeNotCamelCaps
	/**
	 *    Show form with multicurrency rate
	 *
	 *    @param	string	$page        	Page
	 *    @param    double	$rate	    	Current rate
	 *    @param    string	$htmlname    	Name of select html field
	 *    @param    string  $currency       Currency code to explain the rate
	 *    @return	void
	 */
	public function form_multicurrency_rate($page, $rate = '', $htmlname = 'multicurrency_tx', $currency = '')
	{
		// phpcs:enable
		global $langs, $mysoc, $conf;

		if ($htmlname != "none")
		{
			print '<form method="POST" action="'.$page.'">';
			print '<input type="hidden" name="action" value="setmulticurrencyrate">';
			print '<input type="hidden" name="token" value="'.newToken().'">';
			print '<input type="text" class="maxwidth100" name="'.$htmlname.'" value="'.(!empty($rate) ? price(price2num($rate, 'CU')) : 1).'" /> ';
			print '<select name="calculation_mode">';
			print '<option value="1">'.$currency.' > '.$conf->currency.'</option>';
			print '<option value="2">'.$conf->currency.' > '.$currency.'</option>';
			print '</select> ';
			print '<input type="submit" class="button smallpaddingimp valignmiddle" value="'.$langs->trans("Modify").'">';
			print '</form>';
		} else {
			if (!empty($rate))
			{
				print price($rate, 1, $langs, 1, 0);
				if ($currency && $rate != 1) print ' &nbsp; ('.price($rate, 1, $langs, 1, 0).' '.$currency.' = 1 '.$conf->currency.')';
			} else {
				print 1;
			}
		}
	}


	// phpcs:disable PEAR.NamingConventions.ValidFunctionName.ScopeNotCamelCaps
	/**
	 *	Show a select box with available absolute discounts
	 *
	 *  @param  string	$page        	Page URL where form is shown
	 *  @param  int		$selected    	Value pre-selected
	 *	@param  string	$htmlname    	Name of SELECT component. If 'none', not changeable. Example 'remise_id'.
	 *	@param	int		$socid			Third party id
	 * 	@param	float	$amount			Total amount available
	 * 	@param	string	$filter			SQL filter on discounts
	 * 	@param	int		$maxvalue		Max value for lines that can be selected
	 *  @param  string	$more           More string to add
	 *  @param  int     $hidelist       1=Hide list
	 *  @param	int		$discount_type	0 => customer discount, 1 => supplier discount
	 *  @return	void
	 */
	public function form_remise_dispo($page, $selected, $htmlname, $socid, $amount, $filter = '', $maxvalue = 0, $more = '', $hidelist = 0, $discount_type = 0)
	{
		// phpcs:enable
		global $conf, $langs;
		if ($htmlname != "none")
		{
			print '<form method="post" action="'.$page.'">';
			print '<input type="hidden" name="action" value="setabsolutediscount">';
			print '<input type="hidden" name="token" value="'.newToken().'">';
			print '<div class="inline-block">';
			if (!empty($discount_type)) {
				if (!empty($conf->global->FACTURE_DEPOSITS_ARE_JUST_PAYMENTS))
				{
					if (!$filter || $filter == "fk_invoice_supplier_source IS NULL") $translationKey = 'HasAbsoluteDiscountFromSupplier'; // If we want deposit to be substracted to payments only and not to total of final invoice
					else $translationKey = 'HasCreditNoteFromSupplier';
				} else {
					if (!$filter || $filter == "fk_invoice_supplier_source IS NULL OR (description LIKE '(DEPOSIT)%' AND description NOT LIKE '(EXCESS PAID)%')") $translationKey = 'HasAbsoluteDiscountFromSupplier';
					else $translationKey = 'HasCreditNoteFromSupplier';
				}
			} else {
				if (!empty($conf->global->FACTURE_DEPOSITS_ARE_JUST_PAYMENTS))
				{
					if (!$filter || $filter == "fk_facture_source IS NULL") $translationKey = 'CompanyHasAbsoluteDiscount'; // If we want deposit to be substracted to payments only and not to total of final invoice
					else $translationKey = 'CompanyHasCreditNote';
				} else {
					if (!$filter || $filter == "fk_facture_source IS NULL OR (description LIKE '(DEPOSIT)%' AND description NOT LIKE '(EXCESS RECEIVED)%')") $translationKey = 'CompanyHasAbsoluteDiscount';
					else $translationKey = 'CompanyHasCreditNote';
				}
			}
			print $langs->trans($translationKey, price($amount, 0, $langs, 0, 0, -1, $conf->currency));
			if (empty($hidelist)) print ': ';
			print '</div>';
			if (empty($hidelist))
			{
				print '<div class="inline-block" style="padding-right: 10px">';
				$newfilter = 'discount_type='.intval($discount_type);
				if (!empty($discount_type)) {
					$newfilter .= ' AND fk_invoice_supplier IS NULL AND fk_invoice_supplier_line IS NULL'; // Supplier discounts available
				} else {
					$newfilter .= ' AND fk_facture IS NULL AND fk_facture_line IS NULL'; // Customer discounts available
				}
				if ($filter) $newfilter .= ' AND ('.$filter.')';
				$nbqualifiedlines = $this->select_remises($selected, $htmlname, $newfilter, $socid, $maxvalue);
				if ($nbqualifiedlines > 0)
				{
					print ' &nbsp; <input type="submit" class="button smallpaddingimp" value="'.dol_escape_htmltag($langs->trans("UseLine")).'"';
					if (!empty($discount_type) && $filter && $filter != "fk_invoice_supplier_source IS NULL OR (description LIKE '(DEPOSIT)%' AND description NOT LIKE '(EXCESS PAID)%')")
						print ' title="'.$langs->trans("UseCreditNoteInInvoicePayment").'"';
					if (empty($discount_type) && $filter && $filter != "fk_facture_source IS NULL OR (description LIKE '(DEPOSIT)%' AND description NOT LIKE '(EXCESS RECEIVED)%')")
						print ' title="'.$langs->trans("UseCreditNoteInInvoicePayment").'"';

					print '>';
				}
				print '</div>';
			}
			if ($more)
			{
				print '<div class="inline-block">';
				print $more;
				print '</div>';
			}
			print '</form>';
		} else {
			if ($selected)
			{
				print $selected;
			} else {
				print "0";
			}
		}
	}


	// phpcs:disable PEAR.NamingConventions.ValidFunctionName.ScopeNotCamelCaps
	/**
	 *  Show forms to select a contact
	 *
	 *  @param	string		$page        	Page
	 *  @param	Societe		$societe		Filter on third party
	 *  @param    int			$selected    	Id contact pre-selectionne
	 *  @param    string		$htmlname    	Name of HTML select. If 'none', we just show contact link.
	 *  @return	void
	 */
	public function form_contacts($page, $societe, $selected = '', $htmlname = 'contactid')
	{
		// phpcs:enable
		global $langs, $conf;

		if ($htmlname != "none")
		{
			print '<form method="post" action="'.$page.'">';
			print '<input type="hidden" name="action" value="set_contact">';
			print '<input type="hidden" name="token" value="'.newToken().'">';
			print '<table class="nobordernopadding" cellpadding="0" cellspacing="0">';
			print '<tr><td>';
			print $this->selectcontacts($societe->id, $selected, $htmlname);
			$num = $this->num;
			if ($num == 0)
			{
				$addcontact = (!empty($conf->global->SOCIETE_ADDRESSES_MANAGEMENT) ? $langs->trans("AddContact") : $langs->trans("AddContactAddress"));
				print '<a href="'.DOL_URL_ROOT.'/contact/card.php?socid='.$societe->id.'&amp;action=create&amp;backtoreferer=1">'.$addcontact.'</a>';
			}
			print '</td>';
			print '<td class="left"><input type="submit" class="button smallpaddingimp" value="'.$langs->trans("Modify").'"></td>';
			print '</tr></table></form>';
		} else {
			if ($selected)
			{
				require_once DOL_DOCUMENT_ROOT.'/contact/class/contact.class.php';
				$contact = new Contact($this->db);
				$contact->fetch($selected);
				print $contact->getFullName($langs);
			} else {
				print "&nbsp;";
			}
		}
	}

	// phpcs:disable PEAR.NamingConventions.ValidFunctionName.ScopeNotCamelCaps
	/**
	 *  Output html select to select thirdparty
	 *
	 *  @param	string	$page       	Page
	 *  @param  string	$selected   	Id preselected
	 *  @param  string	$htmlname		Name of HTML select
	 *  @param  string	$filter         optional filters criteras
	 *	@param	int		$showempty		Add an empty field
	 * 	@param	int		$showtype		Show third party type in combolist (customer, prospect or supplier)
	 * 	@param	int		$forcecombo		Force to use combo box
	 *  @param	array	$events			Event options. Example: array(array('method'=>'getContacts', 'url'=>dol_buildpath('/core/ajax/contacts.php',1), 'htmlname'=>'contactid', 'params'=>array('add-customer-contact'=>'disabled')))
	 *  @param  int     $nooutput       No print output. Return it only.
	 *  @return	void|string
	 */
	public function form_thirdparty($page, $selected = '', $htmlname = 'socid', $filter = '', $showempty = 0, $showtype = 0, $forcecombo = 0, $events = array(), $nooutput = 0)
	{
		// phpcs:enable
		global $langs;

		$out = '';
		if ($htmlname != "none")
		{
			$out .= '<form method="post" action="'.$page.'">';
			$out .= '<input type="hidden" name="action" value="set_thirdparty">';
			$out .= '<input type="hidden" name="token" value="'.newToken().'">';
			$out .= $this->select_company($selected, $htmlname, $filter, $showempty, $showtype, $forcecombo, $events);
			$out .= '<input type="submit" class="button smallpaddingimp valignmiddle" value="'.$langs->trans("Modify").'">';
			$out .= '</form>';
		} else {
			if ($selected)
			{
				require_once DOL_DOCUMENT_ROOT.'/societe/class/societe.class.php';
				$soc = new Societe($this->db);
				$soc->fetch($selected);
				$out .= $soc->getNomUrl($langs);
			} else {
				$out .= "&nbsp;";
			}
		}

		if ($nooutput) return $out;
		else print $out;
	}

	// phpcs:disable PEAR.NamingConventions.ValidFunctionName.ScopeNotCamelCaps
	/**
	 *    Retourne la liste des devises, dans la langue de l'utilisateur
	 *
	 *    @param	string	$selected    preselected currency code
	 *    @param    string	$htmlname    name of HTML select list
	 *    @deprecated
	 *    @return	void
	 */
	public function select_currency($selected = '', $htmlname = 'currency_id')
	{
		// phpcs:enable
		print $this->selectCurrency($selected, $htmlname);
	}

	/**
	 *  Retourne la liste des devises, dans la langue de l'utilisateur
	 *
	 *  @param	string	$selected    preselected currency code
	 *  @param  string	$htmlname    name of HTML select list
	 *  @param  string  $mode        0 = Add currency symbol into label, 1 = Add 3 letter iso code
	 * 	@return	string
	 */
	public function selectCurrency($selected = '', $htmlname = 'currency_id', $mode = 0)
	{
		global $conf, $langs, $user;

		$langs->loadCacheCurrencies('');

		$out = '';

		if ($selected == 'euro' || $selected == 'euros') $selected = 'EUR'; // Pour compatibilite

		$out .= '<select class="flat maxwidth200onsmartphone minwidth300" name="'.$htmlname.'" id="'.$htmlname.'">';
		foreach ($langs->cache_currencies as $code_iso => $currency)
		{
			$labeltoshow = $currency['label'];
			if ($mode == 1)
			{
				$labeltoshow .= ' <span class="opacitymedium">('.$code_iso.')</span>';
			} else {
				$labeltoshow .= ' <span class="opacitymedium">('.$langs->getCurrencySymbol($code_iso).')</span>';
			}

			if ($selected && $selected == $code_iso)
			{
				$out .= '<option value="'.$code_iso.'" selected data-html="'.dol_escape_htmltag($labeltoshow).'">';
			} else {
				$out .= '<option value="'.$code_iso.'" data-html="'.dol_escape_htmltag($labeltoshow).'">';
			}
			$out .= $labeltoshow;
			$out .= '</option>';
		}
		$out .= '</select>';
		if ($user->admin) $out .= info_admin($langs->trans("YouCanChangeValuesForThisListFromDictionarySetup"), 1);

		// Make select dynamic
		include_once DOL_DOCUMENT_ROOT.'/core/lib/ajax.lib.php';
		$out .= ajax_combobox($htmlname);

		return $out;
	}

	/**
	 *	Return array of currencies in user language
	 *
	 *  @param	string	$selected    preselected currency code
	 *  @param  string	$htmlname    name of HTML select list
	 *  @param  integer	$useempty    1=Add empty line
	 *  @param string $filter Optional filters criteras (example: 'code <> x', ' in (1,3)')
	 *  @param bool $excludeConfCurrency false  = If company current currency not in table, we add it into list. Should always be available.  true = we are in currency_rate update , we don't want to see conf->currency in select
	 * 	@return	string
	 */
	public function selectMultiCurrency($selected = '', $htmlname = 'multicurrency_code', $useempty = 0, $filter = '', $excludeConfCurrency = false)
	{
		global $db, $conf, $langs, $user;

		$langs->loadCacheCurrencies(''); // Load ->cache_currencies

		$TCurrency = array();

		$sql = 'SELECT code FROM '.MAIN_DB_PREFIX.'multicurrency';
		$sql .= " WHERE entity IN ('".getEntity('mutlicurrency')."')";
		if ($filter) $sql .= " AND ".$filter;
		$resql = $this->db->query($sql);
		if ($resql)
		{
			while ($obj = $this->db->fetch_object($resql)) $TCurrency[$obj->code] = $obj->code;
		}

		$out = '';
		$out .= '<select class="flat" name="'.$htmlname.'" id="'.$htmlname.'">';
		if ($useempty) $out .= '<option value="">&nbsp;</option>';
		// If company current currency not in table, we add it into list. Should always be available.
		if (!in_array($conf->currency, $TCurrency) && !$excludeConfCurrency)
		{
			$TCurrency[$conf->currency] = $conf->currency;
		}
		if (count($TCurrency) > 0)
		{
			foreach ($langs->cache_currencies as $code_iso => $currency)
			{
				if (isset($TCurrency[$code_iso]))
				{
					if (!empty($selected) && $selected == $code_iso) $out .= '<option value="'.$code_iso.'" selected="selected">';
					else $out .= '<option value="'.$code_iso.'">';

					$out .= $currency['label'];
					$out .= ' ('.$langs->getCurrencySymbol($code_iso).')';
					$out .= '</option>';
				}
			}
		}

		$out .= '</select>';
		// Make select dynamic
		include_once DOL_DOCUMENT_ROOT.'/core/lib/ajax.lib.php';
		$out .= ajax_combobox($htmlname);

		return $out;
	}

	// phpcs:disable PEAR.NamingConventions.ValidFunctionName.ScopeNotCamelCaps
	/**
	 *  Load into the cache vat rates of a country
	 *
	 *  @param	string	$country_code		Country code with quotes ("'CA'", or "'CA,IN,...'")
	 *  @return	int							Nb of loaded lines, 0 if already loaded, <0 if KO
	 */
	public function load_cache_vatrates($country_code)
	{
		// phpcs:enable
		global $langs;

		$num = count($this->cache_vatrates);
		if ($num > 0) return $num; // Cache already loaded

		dol_syslog(__METHOD__, LOG_DEBUG);

		$sql = "SELECT DISTINCT t.rowid, t.code, t.taux, t.localtax1, t.localtax1_type, t.localtax2, t.localtax2_type, t.recuperableonly";
		$sql .= " FROM ".MAIN_DB_PREFIX."c_tva as t, ".MAIN_DB_PREFIX."c_country as c";
		$sql .= " WHERE t.fk_pays = c.rowid";
		$sql .= " AND t.active > 0";
		$sql .= " AND c.code IN (".$country_code.")";
		$sql .= " ORDER BY t.code ASC, t.taux ASC, t.recuperableonly ASC";

		$resql = $this->db->query($sql);
		if ($resql)
		{
			$num = $this->db->num_rows($resql);
			if ($num)
			{
				for ($i = 0; $i < $num; $i++)
				{
					$obj = $this->db->fetch_object($resql);
					$this->cache_vatrates[$i]['rowid']	= $obj->rowid;
					$this->cache_vatrates[$i]['code'] = $obj->code;
					$this->cache_vatrates[$i]['txtva']	= $obj->taux;
					$this->cache_vatrates[$i]['nprtva'] = $obj->recuperableonly;
					$this->cache_vatrates[$i]['localtax1']	    = $obj->localtax1;
					$this->cache_vatrates[$i]['localtax1_type']	= $obj->localtax1_type;
					$this->cache_vatrates[$i]['localtax2']	    = $obj->localtax2;
					$this->cache_vatrates[$i]['localtax2_type']	= $obj->localtax1_type;

					$this->cache_vatrates[$i]['label'] = $obj->taux.'%'.($obj->code ? ' ('.$obj->code.')' : ''); // Label must contains only 0-9 , . % or *
					$this->cache_vatrates[$i]['labelallrates'] = $obj->taux.'/'.($obj->localtax1 ? $obj->localtax1 : '0').'/'.($obj->localtax2 ? $obj->localtax2 : '0').($obj->code ? ' ('.$obj->code.')' : ''); // Must never be used as key, only label
					$positiverates = '';
					if ($obj->taux) $positiverates .= ($positiverates ? '/' : '').$obj->taux;
					if ($obj->localtax1) $positiverates .= ($positiverates ? '/' : '').$obj->localtax1;
					if ($obj->localtax2) $positiverates .= ($positiverates ? '/' : '').$obj->localtax2;
					if (empty($positiverates)) $positiverates = '0';
					$this->cache_vatrates[$i]['labelpositiverates'] = $positiverates.($obj->code ? ' ('.$obj->code.')' : ''); // Must never be used as key, only label
				}

				return $num;
			} else {
				$this->error = '<font class="error">'.$langs->trans("ErrorNoVATRateDefinedForSellerCountry", $country_code).'</font>';
				return -1;
			}
		} else {
			$this->error = '<font class="error">'.$this->db->error().'</font>';
			return -2;
		}
	}

	// phpcs:disable PEAR.NamingConventions.ValidFunctionName.ScopeNotCamelCaps
	/**
	 *  Output an HTML select vat rate.
	 *  The name of this function should be selectVat. We keep bad name for compatibility purpose.
	 *
	 *  @param	string	      $htmlname           Name of HTML select field
	 *  @param  float|string  $selectedrate       Force preselected vat rate. Can be '8.5' or '8.5 (NOO)' for example. Use '' for no forcing.
	 *  @param  Societe	      $societe_vendeuse   Thirdparty seller
	 *  @param  Societe	      $societe_acheteuse  Thirdparty buyer
	 *  @param  int		      $idprod             Id product. O if unknown of NA.
	 *  @param  int		      $info_bits          Miscellaneous information on line (1 for NPR)
	 *  @param  int|string    $type               ''=Unknown, 0=Product, 1=Service (Used if idprod not defined)
	 *                  		                  Si vendeur non assujeti a TVA, TVA par defaut=0. Fin de regle.
	 *                  					      Si le (pays vendeur = pays acheteur) alors la TVA par defaut=TVA du produit vendu. Fin de regle.
	 *                  					      Si (vendeur et acheteur dans Communaute europeenne) et bien vendu = moyen de transports neuf (auto, bateau, avion), TVA par defaut=0 (La TVA doit etre paye par l'acheteur au centre d'impots de son pays et non au vendeur). Fin de regle.
	 *                                            Si vendeur et acheteur dans Communauté européenne et acheteur= particulier alors TVA par défaut=TVA du produit vendu. Fin de règle.
	 *                                            Si vendeur et acheteur dans Communauté européenne et acheteur= entreprise alors TVA par défaut=0. Fin de règle.
	 *                  					      Sinon la TVA proposee par defaut=0. Fin de regle.
	 *  @param	bool	     $options_only		  Return HTML options lines only (for ajax treatment)
	 *  @param  int          $mode                0=Use vat rate as key in combo list, 1=Add VAT code after vat rate into key, -1=Use id of vat line as key
	 *  @return	string
	 */
	public function load_tva($htmlname = 'tauxtva', $selectedrate = '', $societe_vendeuse = '', $societe_acheteuse = '', $idprod = 0, $info_bits = 0, $type = '', $options_only = false, $mode = 0)
	{
		// phpcs:enable
		global $langs, $conf, $mysoc;

		$langs->load('errors');

		$return = '';

		// Define defaultnpr, defaultttx and defaultcode
		$defaultnpr = ($info_bits & 0x01);
		$defaultnpr = (preg_match('/\*/', $selectedrate) ? 1 : $defaultnpr);
		$defaulttx = str_replace('*', '', $selectedrate);
		$defaultcode = '';
		if (preg_match('/\((.*)\)/', $defaulttx, $reg))
		{
			$defaultcode = $reg[1];
			$defaulttx = preg_replace('/\s*\(.*\)/', '', $defaulttx);
		}
		//var_dump($selectedrate.'-'.$defaulttx.'-'.$defaultnpr.'-'.$defaultcode);

		// Check parameters
		if (is_object($societe_vendeuse) && !$societe_vendeuse->country_code)
		{
			if ($societe_vendeuse->id == $mysoc->id)
			{
				$return .= '<font class="error">'.$langs->trans("ErrorYourCountryIsNotDefined").'</font>';
			} else {
				$return .= '<font class="error">'.$langs->trans("ErrorSupplierCountryIsNotDefined").'</font>';
			}
			return $return;
		}

		//var_dump($societe_acheteuse);
		//print "name=$name, selectedrate=$selectedrate, seller=".$societe_vendeuse->country_code." buyer=".$societe_acheteuse->country_code." buyer is company=".$societe_acheteuse->isACompany()." idprod=$idprod, info_bits=$info_bits type=$type";
		//exit;

		// Define list of countries to use to search VAT rates to show
		// First we defined code_country to use to find list
		if (is_object($societe_vendeuse))
		{
			$code_country = "'".$societe_vendeuse->country_code."'";
		} else {
			$code_country = "'".$mysoc->country_code."'"; // Pour compatibilite ascendente
		}
		if (!empty($conf->global->SERVICE_ARE_ECOMMERCE_200238EC))    // If option to have vat for end customer for services is on
		{
			require_once DOL_DOCUMENT_ROOT.'/core/lib/company.lib.php';
			if (!isInEEC($societe_vendeuse) && (!is_object($societe_acheteuse) || (isInEEC($societe_acheteuse) && !$societe_acheteuse->isACompany())))
			{
				// We also add the buyer
				if (is_numeric($type))
				{
					if ($type == 1) // We know product is a service
					{
						$code_country .= ",'".$societe_acheteuse->country_code."'";
					}
				} elseif (!$idprod)  // We don't know type of product
				{
					$code_country .= ",'".$societe_acheteuse->country_code."'";
				} else {
					$prodstatic = new Product($this->db);
					$prodstatic->fetch($idprod);
					if ($prodstatic->type == Product::TYPE_SERVICE)   // We know product is a service
					{
						$code_country .= ",'".$societe_acheteuse->country_code."'";
					}
				}
			}
		}

		// Now we get list
		$num = $this->load_cache_vatrates($code_country); // If no vat defined, return -1 with message into this->error

		if ($num > 0)
		{
			// Definition du taux a pre-selectionner (si defaulttx non force et donc vaut -1 ou '')
			if ($defaulttx < 0 || dol_strlen($defaulttx) == 0)
			{
				$tmpthirdparty = new Societe($this->db);
				$defaulttx = get_default_tva($societe_vendeuse, (is_object($societe_acheteuse) ? $societe_acheteuse : $tmpthirdparty), $idprod);
				$defaultnpr = get_default_npr($societe_vendeuse, (is_object($societe_acheteuse) ? $societe_acheteuse : $tmpthirdparty), $idprod);
				if (preg_match('/\((.*)\)/', $defaulttx, $reg)) {
					$defaultcode = $reg[1];
					$defaulttx = preg_replace('/\s*\(.*\)/', '', $defaulttx);
				}
				if (empty($defaulttx)) $defaultnpr = 0;
			}

			// Si taux par defaut n'a pu etre determine, on prend dernier de la liste.
			// Comme ils sont tries par ordre croissant, dernier = plus eleve = taux courant
			if ($defaulttx < 0 || dol_strlen($defaulttx) == 0)
			{
				if (empty($conf->global->MAIN_VAT_DEFAULT_IF_AUTODETECT_FAILS)) $defaulttx = $this->cache_vatrates[$num - 1]['txtva'];
				else $defaulttx = ($conf->global->MAIN_VAT_DEFAULT_IF_AUTODETECT_FAILS == 'none' ? '' : $conf->global->MAIN_VAT_DEFAULT_IF_AUTODETECT_FAILS);
			}

			// Disabled if seller is not subject to VAT
			$disabled = false; $title = '';
			if (is_object($societe_vendeuse) && $societe_vendeuse->id == $mysoc->id && $societe_vendeuse->tva_assuj == "0")
			{
				// Override/enable VAT for expense report regardless of global setting - needed if expense report used for business expenses instead
				// of using supplier invoices (this is a very bad idea !)
				if (empty($conf->global->EXPENSEREPORT_OVERRIDE_VAT))
				{
					$title = ' title="'.$langs->trans('VATIsNotUsed').'"';
					$disabled = true;
				}
			}

			if (!$options_only) $return .= '<select class="flat minwidth75imp" id="'.$htmlname.'" name="'.$htmlname.'"'.($disabled ? ' disabled' : '').$title.'>';

			$selectedfound = false;
			foreach ($this->cache_vatrates as $rate)
			{
				// Keep only 0 if seller is not subject to VAT
				if ($disabled && $rate['txtva'] != 0) continue;

				// Define key to use into select list
				$key = $rate['txtva'];
				$key .= $rate['nprtva'] ? '*' : '';
				if ($mode > 0 && $rate['code']) $key .= ' ('.$rate['code'].')';
				if ($mode < 0) $key = $rate['rowid'];

				$return .= '<option value="'.$key.'"';
				if (!$selectedfound)
				{
					if ($defaultcode) // If defaultcode is defined, we used it in priority to select combo option instead of using rate+npr flag
					{
						if ($defaultcode == $rate['code'])
						{
							$return .= ' selected';
							$selectedfound = true;
						}
					} elseif ($rate['txtva'] == $defaulttx && $rate['nprtva'] == $defaultnpr)
			   		{
			   			$return .= ' selected';
			   			$selectedfound = true;
					}
				}
				$return .= '>';
				//if (! empty($conf->global->MAIN_VAT_SHOW_POSITIVE_RATES))
				if ($mysoc->country_code == 'IN' || !empty($conf->global->MAIN_VAT_LABEL_IS_POSITIVE_RATES))
				{
					$return .= $rate['labelpositiverates'];
				} else {
					$return .= vatrate($rate['label']);
				}
				//$return.=($rate['code']?' '.$rate['code']:'');
				$return .= (empty($rate['code']) && $rate['nprtva']) ? ' *' : ''; // We show the *  (old behaviour only if new vat code is not used)

				$return .= '</option>';
			}

			if (!$options_only) $return .= '</select>';
		} else {
			$return .= $this->error;
		}

		$this->num = $num;
		return $return;
	}


	// phpcs:disable PEAR.NamingConventions.ValidFunctionName.ScopeNotCamelCaps
	/**
	 *  Show a HTML widget to input a date or combo list for day, month, years and optionaly hours and minutes.
	 *  Fields are preselected with :
	 *            	- set_time date (must be a local PHP server timestamp or string date with format 'YYYY-MM-DD' or 'YYYY-MM-DD HH:MM')
	 *            	- local date in user area, if set_time is '' (so if set_time is '', output may differs when done from two different location)
	 *            	- Empty (fields empty), if set_time is -1 (in this case, parameter empty must also have value 1)
	 *
	 *	@param	integer	    $set_time 		Pre-selected date (must be a local PHP server timestamp), -1 to keep date not preselected, '' to use current date with 00:00 hour (Parameter 'empty' must be 0 or 2).
	 *	@param	string		$prefix			Prefix for fields name
	 *	@param	int			$h				1 or 2=Show also hours (2=hours on a new line), -1 has same effect but hour and minutes are prefilled with 23:59 if date is empty, 3 show hour always empty
	 *	@param	int			$m				1=Show also minutes, -1 has same effect but hour and minutes are prefilled with 23:59 if date is empty, 3 show minutes always empty
	 *	@param	int			$empty			0=Fields required, 1=Empty inputs are allowed, 2=Empty inputs are allowed for hours only
	 *	@param	string		$form_name 		Not used
	 *	@param	int			$d				1=Show days, month, years
	 * 	@param	int			$addnowlink		Add a link "Now"
	 * 	@param	int			$nooutput		Do not output html string but return it
	 * 	@param 	int			$disabled		Disable input fields
	 *  @param  int			$fullday        When a checkbox with this html name is on, hour and day are set with 00:00 or 23:59
	 *  @param	string		$addplusone		Add a link "+1 hour". Value must be name of another select_date field.
	 *  @param  datetime    $adddateof      Add a link "Date of invoice" using the following date.
	 *  @return	string|void					Nothing or string if nooutput is 1
	 *  @deprecated
	 *  @see    selectDate(), form_date(), select_month(), select_year(), select_dayofweek()
	 */
	public function select_date($set_time = '', $prefix = 're', $h = 0, $m = 0, $empty = 0, $form_name = "", $d = 1, $addnowlink = 0, $nooutput = 0, $disabled = 0, $fullday = '', $addplusone = '', $adddateof = '')
	{
		// phpcs:enable
		$retstring = $this->selectDate($set_time, $prefix, $h, $m, $empty, $form_name, $d, $addnowlink, $disabled, $fullday, $addplusone, $adddateof);
		if (!empty($nooutput)) {
			return $retstring;
		}
		print $retstring;
		return;
	}

	/**
	 *  Show 2 HTML widget to input a date or combo list for day, month, years and optionaly hours and minutes.
	 *  Fields are preselected with :
	 *              - set_time date (must be a local PHP server timestamp or string date with format 'YYYY-MM-DD' or 'YYYY-MM-DD HH:MM')
	 *              - local date in user area, if set_time is '' (so if set_time is '', output may differs when done from two different location)
	 *              - Empty (fields empty), if set_time is -1 (in this case, parameter empty must also have value 1)
	 *
	 *  @param  integer     $set_time       Pre-selected date (must be a local PHP server timestamp), -1 to keep date not preselected, '' to use current date with 00:00 hour (Parameter 'empty' must be 0 or 2).
	 *  @param  integer     $set_time_end       Pre-selected date (must be a local PHP server timestamp), -1 to keep date not preselected, '' to use current date with 00:00 hour (Parameter 'empty' must be 0 or 2).
	 *  @param	string		$prefix			Prefix for fields name
	 *  @param	string		$empty			0=Fields required, 1=Empty inputs are allowed, 2=Empty inputs are allowed for hours only
	 * 	@return string                      Html for selectDate
	 *  @see    form_date(), select_month(), select_year(), select_dayofweek()
	 */
	public function selectDateToDate($set_time = '', $set_time_end = '', $prefix = 're', $empty = 0)
	{
		$ret = $this->selectDate($set_time, $prefix.'_start', 0, 0, $empty);
		$ret .= '<br/>';
		$ret .= $this->selectDate($set_time_end, $prefix.'_end', 0, 0, $empty);
		return $ret;
	}

	/**
	 *  Show a HTML widget to input a date or combo list for day, month, years and optionaly hours and minutes.
	 *  Fields are preselected with :
	 *              - set_time date (must be a local PHP server timestamp or string date with format 'YYYY-MM-DD' or 'YYYY-MM-DD HH:MM')
	 *              - local date in user area, if set_time is '' (so if set_time is '', output may differs when done from two different location)
	 *              - Empty (fields empty), if set_time is -1 (in this case, parameter empty must also have value 1)
	 *
	 *  @param  integer     $set_time       Pre-selected date (must be a local PHP server timestamp), -1 to keep date not preselected, '' to use current date with 00:00 hour (Parameter 'empty' must be 0 or 2).
	 *  @param	string		$prefix			Prefix for fields name
	 *  @param	int			$h				1 or 2=Show also hours (2=hours on a new line), -1 has same effect but hour and minutes are prefilled with 23:59 if date is empty, 3 show hour always empty
	 *	@param	int			$m				1=Show also minutes, -1 has same effect but hour and minutes are prefilled with 23:59 if date is empty, 3 show minutes always empty
	 *	@param	int			$empty			0=Fields required, 1=Empty inputs are allowed, 2=Empty inputs are allowed for hours only
	 *	@param	string		$form_name 		Not used
	 *	@param	int			$d				1=Show days, month, years
	 * 	@param	int			$addnowlink		Add a link "Now", 1 with server time, 2 with local computer time
	 * 	@param 	int			$disabled		Disable input fields
	 *  @param  int			$fullday        When a checkbox with id #fullday is checked, hours are set with 00:00 (if value if 'fulldaystart') or 23:59 (if value is 'fulldayend')
	 *  @param	string		$addplusone		Add a link "+1 hour". Value must be name of another selectDate field.
	 *  @param  datetime    $adddateof      Add a link "Date of ..." using the following date. See also $labeladddateof for the label used.
	 *  @param  string      $openinghours   Specify hour start and hour end for the select ex 8,20
	 *  @param  int         $stepminutes    Specify step for minutes between 1 and 30
	 *  @param	string		$labeladddateof Label to use for the $adddateof parameter.
	 *  @param	string 		$placeholder    Placeholder
	 *  @param	mixed		$gm				'auto', 'gmt' or 'tzserver' or 'tzuserrel'
	 * 	@return string                      Html for selectDate
	 *  @see    form_date(), select_month(), select_year(), select_dayofweek()
	 */
	public function selectDate($set_time = '', $prefix = 're', $h = 0, $m = 0, $empty = 0, $form_name = "", $d = 1, $addnowlink = 0, $disabled = 0, $fullday = '', $addplusone = '', $adddateof = '', $openinghours = '', $stepminutes = 1, $labeladddateof = '', $placeholder = '', $gm = 'auto')
	{
		global $conf, $langs;

		if ($gm == 'auto') {
			$gm = $conf->tzuserinputkey;
		}

		$retstring = '';

		if ($prefix == '') $prefix = 're';
		if ($h == '') $h = 0;
		if ($m == '') $m = 0;
		$emptydate = 0;
		$emptyhours = 0;
		if ($stepminutes <= 0 || $stepminutes > 30) $stepminutes = 1;
		if ($empty == 1) { $emptydate = 1; $emptyhours = 1; }
		if ($empty == 2) { $emptydate = 0; $emptyhours = 1; }
		$orig_set_time = $set_time;

		if ($set_time === '' && $emptydate == 0)
		{
			include_once DOL_DOCUMENT_ROOT.'/core/lib/date.lib.php';
			if ($gm == 'tzuser' || $gm == 'tzuserrel') {
				$set_time = dol_now($gm);
			} else {
				$set_time = dol_now('tzuser') - (getServerTimeZoneInt('now') * 3600); // set_time must be relative to PHP server timezone
			}
		}

		// Analysis of the pre-selection date
		$reg = array();
		if (preg_match('/^([0-9]+)\-([0-9]+)\-([0-9]+)\s?([0-9]+)?:?([0-9]+)?/', $set_time, $reg))	// deprecated usage
		{
			// Date format 'YYYY-MM-DD' or 'YYYY-MM-DD HH:MM:SS'
			$syear	= (!empty($reg[1]) ? $reg[1] : '');
			$smonth = (!empty($reg[2]) ? $reg[2] : '');
			$sday	= (!empty($reg[3]) ? $reg[3] : '');
			$shour	= (!empty($reg[4]) ? $reg[4] : '');
			$smin	= (!empty($reg[5]) ? $reg[5] : '');
		} elseif (strval($set_time) != '' && $set_time != -1)
		{
			// set_time est un timestamps (0 possible)
			$syear = dol_print_date($set_time, "%Y", $gm);
			$smonth = dol_print_date($set_time, "%m", $gm);
			$sday = dol_print_date($set_time, "%d", $gm);
			if ($orig_set_time != '')
			{
				$shour = dol_print_date($set_time, "%H", $gm);
				$smin = dol_print_date($set_time, "%M", $gm);
				$ssec = dol_print_date($set_time, "%S", $gm);
			} else {
				$shour = '';
				$smin = '';
				$ssec = '';
			}
		} else {
			// Date est '' ou vaut -1
			$syear = '';
			$smonth = '';
			$sday = '';
			$shour = !isset($conf->global->MAIN_DEFAULT_DATE_HOUR) ? ($h == -1 ? '23' : '') : $conf->global->MAIN_DEFAULT_DATE_HOUR;
			$smin = !isset($conf->global->MAIN_DEFAULT_DATE_MIN) ? ($h == -1 ? '59' : '') : $conf->global->MAIN_DEFAULT_DATE_MIN;
			$ssec = !isset($conf->global->MAIN_DEFAULT_DATE_SEC) ? ($h == -1 ? '59' : '') : $conf->global->MAIN_DEFAULT_DATE_SEC;
		}
		if ($h == 3) $shour = '';
		if ($m == 3) $smin = '';

		// You can set MAIN_POPUP_CALENDAR to 'eldy' or 'jquery'
		$usecalendar = 'combo';
		if (!empty($conf->use_javascript_ajax) && (empty($conf->global->MAIN_POPUP_CALENDAR) || $conf->global->MAIN_POPUP_CALENDAR != "none")) {
			$usecalendar = ((empty($conf->global->MAIN_POPUP_CALENDAR) || $conf->global->MAIN_POPUP_CALENDAR == 'eldy') ? 'jquery' : $conf->global->MAIN_POPUP_CALENDAR);
		}

		if ($d)
		{
			// Show date with popup
			if ($usecalendar != 'combo')
			{
				$formated_date = '';
				//print "e".$set_time." t ".$conf->format_date_short;
				if (strval($set_time) != '' && $set_time != -1)
				{
					//$formated_date=dol_print_date($set_time,$conf->format_date_short);
					$formated_date = dol_print_date($set_time, $langs->trans("FormatDateShortInput")); // FormatDateShortInput for dol_print_date / FormatDateShortJavaInput that is same for javascript
				}

				// Calendrier popup version eldy
				if ($usecalendar == "eldy")
				{
					// Zone de saisie manuelle de la date
					$retstring .= '<input id="'.$prefix.'" name="'.$prefix.'" type="text" class="maxwidthdate" maxlength="11" value="'.$formated_date.'"';
					$retstring .= ($disabled ? ' disabled' : '');
					$retstring .= ' onChange="dpChangeDay(\''.$prefix.'\',\''.$langs->trans("FormatDateShortJavaInput").'\'); "'; // FormatDateShortInput for dol_print_date / FormatDateShortJavaInput that is same for javascript
					$retstring .= '>';

					// Icone calendar
					$retstringbuttom = '';
					if (!$disabled) {
						$retstringbuttom = '<button id="'.$prefix.'Button" type="button" class="dpInvisibleButtons"';
						$base = DOL_URL_ROOT.'/core/';
						$retstringbuttom .= ' onClick="showDP(\''.$base.'\',\''.$prefix.'\',\''.$langs->trans("FormatDateShortJavaInput").'\',\''.$langs->defaultlang.'\');"';
						$retstringbuttom .= '>'.img_object($langs->trans("SelectDate"), 'calendarday', 'class="datecallink"').'</button>';
					} else {
						$retstringbuttom = '<button id="'.$prefix.'Button" type="button" class="dpInvisibleButtons">'.img_object($langs->trans("Disabled"), 'calendarday', 'class="datecallink"').'</button>';
					}
					$retstring = $retstringbuttom.$retstring;

					$retstring .= '<input type="hidden" id="'.$prefix.'day"   name="'.$prefix.'day"   value="'.$sday.'">'."\n";
					$retstring .= '<input type="hidden" id="'.$prefix.'month" name="'.$prefix.'month" value="'.$smonth.'">'."\n";
					$retstring .= '<input type="hidden" id="'.$prefix.'year"  name="'.$prefix.'year"  value="'.$syear.'">'."\n";
				} elseif ($usecalendar == 'jquery')
				{
					if (!$disabled)
					{
						// Output javascript for datepicker
						$retstring .= "<script type='text/javascript'>";
						$retstring .= "$(function(){ $('#".$prefix."').datepicker({
							dateFormat: '".$langs->trans("FormatDateShortJQueryInput")."',
							autoclose: true,
							todayHighlight: true,";
						if (!empty($conf->dol_use_jmobile))
						{
							$retstring .= "
								beforeShow: function (input, datePicker) {
									input.disabled = true;
								},
								onClose: function (dateText, datePicker) {
									this.disabled = false;
								},
								";
						}
						// Note: We don't need monthNames, monthNamesShort, dayNames, dayNamesShort, dayNamesMin, they are set globally on datepicker component in lib_head.js.php
						if (empty($conf->global->MAIN_POPUP_CALENDAR_ON_FOCUS))
						{
							$retstring .= "
								showOn: 'button',	/* both has problem with autocompletion */
								buttonImage: '".DOL_URL_ROOT."/theme/".$conf->theme."/img/object_calendarday.png',
								buttonImageOnly: true";
						}
						$retstring .= "
							}) });";
						$retstring .= "</script>";
					}

					// Zone de saisie manuelle de la date
					$retstring .= '<div class="nowrap inline-block divfordateinput">';
					$retstring .= '<input id="'.$prefix.'" name="'.$prefix.'" type="text" class="maxwidthdate" maxlength="11" value="'.$formated_date.'"';
					$retstring .= ($disabled ? ' disabled' : '');
					$retstring .= ($placeholder ? ' placeholder="'.dol_escape_htmltag($placeholder).'"' : '');
					$retstring .= ' onChange="dpChangeDay(\''.$prefix.'\',\''.$langs->trans("FormatDateShortJavaInput").'\'); "'; // FormatDateShortInput for dol_print_date / FormatDateShortJavaInput that is same for javascript
					$retstring .= '>';

					// Icone calendrier
					if (!$disabled)
					{
						/* Not required. Managed by option buttonImage of jquery
                		$retstring.=img_object($langs->trans("SelectDate"),'calendarday','id="'.$prefix.'id" class="datecallink"');
                		$retstring.="<script type='text/javascript'>";
                		$retstring.="jQuery(document).ready(function() {";
                		$retstring.='	jQuery("#'.$prefix.'id").click(function() {';
                		$retstring.="    	jQuery('#".$prefix."').focus();";
                		$retstring.='    });';
                		$retstring.='});';
                		$retstring.="</script>";*/
					} else {
						$retstringbutton = '<button id="'.$prefix.'Button" type="button" class="dpInvisibleButtons">'.img_object($langs->trans("Disabled"), 'calendarday', 'class="datecallink"').'</button>';
						$retsring = $retstringbutton.$retstring;
					}

					$retstring .= '</div>';
					$retstring .= '<input type="hidden" id="'.$prefix.'day"   name="'.$prefix.'day"   value="'.$sday.'">'."\n";
					$retstring .= '<input type="hidden" id="'.$prefix.'month" name="'.$prefix.'month" value="'.$smonth.'">'."\n";
					$retstring .= '<input type="hidden" id="'.$prefix.'year"  name="'.$prefix.'year"  value="'.$syear.'">'."\n";
				} else {
					$retstring .= "Bad value of MAIN_POPUP_CALENDAR";
				}
			}
			// Show date with combo selects
			else {
				// Day
				$retstring .= '<select'.($disabled ? ' disabled' : '').' class="flat valignmiddle maxwidth50imp" id="'.$prefix.'day" name="'.$prefix.'day">';

				if ($emptydate || $set_time == -1)
				{
					$retstring .= '<option value="0" selected>&nbsp;</option>';
				}

				for ($day = 1; $day <= 31; $day++)
				{
					$retstring .= '<option value="'.$day.'"'.($day == $sday ? ' selected' : '').'>'.$day.'</option>';
				}

				$retstring .= "</select>";

				$retstring .= '<select'.($disabled ? ' disabled' : '').' class="flat valignmiddle maxwidth75imp" id="'.$prefix.'month" name="'.$prefix.'month">';
				if ($emptydate || $set_time == -1)
				{
					$retstring .= '<option value="0" selected>&nbsp;</option>';
				}

				// Month
				for ($month = 1; $month <= 12; $month++)
				{
					$retstring .= '<option value="'.$month.'"'.($month == $smonth ? ' selected' : '').'>';
					$retstring .= dol_print_date(mktime(12, 0, 0, $month, 1, 2000), "%b");
					$retstring .= "</option>";
				}
				$retstring .= "</select>";

				// Year
				if ($emptydate || $set_time == -1)
				{
					$retstring .= '<input'.($disabled ? ' disabled' : '').' placeholder="'.dol_escape_htmltag($langs->trans("Year")).'" class="flat maxwidth50imp valignmiddle" type="number" min="0" max="3000" maxlength="4" id="'.$prefix.'year" name="'.$prefix.'year" value="'.$syear.'">';
				} else {
					$retstring .= '<select'.($disabled ? ' disabled' : '').' class="flat valignmiddle maxwidth75imp" id="'.$prefix.'year" name="'.$prefix.'year">';

					for ($year = $syear - 10; $year < $syear + 10; $year++)
					{
						$retstring .= '<option value="'.$year.'"'.($year == $syear ? ' selected' : '').'>'.$year.'</option>';
					}
					$retstring .= "</select>\n";
				}
			}
		}

		if ($d && $h) {
			$retstring .= ($h == 2 ? '<br>' : ' ');
			$retstring .= '<span class="nowraponall">';
		}

		if ($h)
		{
			$hourstart = 0;
			$hourend = 24;
			if ($openinghours != '') {
				$openinghours = explode(',', $openinghours);
				$hourstart = $openinghours[0];
				$hourend = $openinghours[1];
				if ($hourend < $hourstart) $hourend = $hourstart;
			}
			// Show hour
			$retstring .= '<select'.($disabled ? ' disabled' : '').' class="flat valignmiddle maxwidth50 '.($fullday ? $fullday.'hour' : '').'" id="'.$prefix.'hour" name="'.$prefix.'hour">';
			if ($emptyhours) $retstring .= '<option value="-1">&nbsp;</option>';
			for ($hour = $hourstart; $hour < $hourend; $hour++)
			{
				if (strlen($hour) < 2) $hour = "0".$hour;
				$retstring .= '<option value="'.$hour.'"'.(($hour == $shour) ? ' selected' : '').'>'.$hour;
				//$retstring .= (empty($conf->dol_optimize_smallscreen) ? '' : 'H');
				$retstring .= '</option>';
			}
			$retstring .= '</select>';
			//if ($m && empty($conf->dol_optimize_smallscreen)) $retstring .= ":";
			if ($m) $retstring .= ":";
		}

		if ($m)
		{
			// Show minutes
			$retstring .= '<select'.($disabled ? ' disabled' : '').' class="flat valignmiddle maxwidth50 '.($fullday ? $fullday.'min' : '').'" id="'.$prefix.'min" name="'.$prefix.'min">';
			if ($emptyhours) $retstring .= '<option value="-1">&nbsp;</option>';
			for ($min = 0; $min < 60; $min += $stepminutes)
			{
				if (strlen($min) < 2) $min = "0".$min;
				$retstring .= '<option value="'.$min.'"'.(($min == $smin) ? ' selected' : '').'>'.$min.(empty($conf->dol_optimize_smallscreen) ? '' : '').'</option>';
			}
			$retstring .= '</select>';

			$retstring .= '<input type="hidden" name="'.$prefix.'sec" value="'.$ssec.'">';
		}

		if ($d && $h) {
			$retstring .= '</span>';
		}

		// Add a "Now" link
		if ($conf->use_javascript_ajax && $addnowlink)
		{
			// Script which will be inserted in the onClick of the "Now" link
			$reset_scripts = "";
			if ($addnowlink == 2) // local computer time
			{
				// pad add leading 0 on numbers
				$reset_scripts .= "Number.prototype.pad = function(size) {
                        var s = String(this);
                        while (s.length < (size || 2)) {s = '0' + s;}
                        return s;
                    };
                    var d = new Date();";
			}

			// Generate the date part, depending on the use or not of the javascript calendar
			if ($addnowlink == 1) // server time expressed in user time setup
			{
				$reset_scripts .= 'jQuery(\'#'.$prefix.'\').val(\''.dol_print_date(dol_now(), 'day', 'tzuser').'\');';
				$reset_scripts .= 'jQuery(\'#'.$prefix.'day\').val(\''.dol_print_date(dol_now(), '%d', 'tzuser').'\');';
				$reset_scripts .= 'jQuery(\'#'.$prefix.'month\').val(\''.dol_print_date(dol_now(), '%m', 'tzuser').'\');';
				$reset_scripts .= 'jQuery(\'#'.$prefix.'year\').val(\''.dol_print_date(dol_now(), '%Y', 'tzuser').'\');';
			} elseif ($addnowlink == 2)
			{
				/* Disabled because the output does not use the string format defined by FormatDateShort key to forge the value into #prefix.
            	 * This break application for foreign languages.
                $reset_scripts .= 'jQuery(\'#'.$prefix.'\').val(d.toLocaleDateString(\''.str_replace('_', '-', $langs->defaultlang).'\'));';
                $reset_scripts .= 'jQuery(\'#'.$prefix.'day\').val(d.getDate().pad());';
                $reset_scripts .= 'jQuery(\'#'.$prefix.'month\').val(parseInt(d.getMonth().pad()) + 1);';
                $reset_scripts .= 'jQuery(\'#'.$prefix.'year\').val(d.getFullYear());';
                */
				$reset_scripts .= 'jQuery(\'#'.$prefix.'\').val(\''.dol_print_date(dol_now(), 'day', 'tzuser').'\');';
				$reset_scripts .= 'jQuery(\'#'.$prefix.'day\').val(\''.dol_print_date(dol_now(), '%d', 'tzuser').'\');';
				$reset_scripts .= 'jQuery(\'#'.$prefix.'month\').val(\''.dol_print_date(dol_now(), '%m', 'tzuser').'\');';
				$reset_scripts .= 'jQuery(\'#'.$prefix.'year\').val(\''.dol_print_date(dol_now(), '%Y', 'tzuser').'\');';
			}
			/*if ($usecalendar == "eldy")
            {
                $base=DOL_URL_ROOT.'/core/';
                $reset_scripts .= 'resetDP(\''.$base.'\',\''.$prefix.'\',\''.$langs->trans("FormatDateShortJavaInput").'\',\''.$langs->defaultlang.'\');';
            }
            else
            {
                $reset_scripts .= 'this.form.elements[\''.$prefix.'day\'].value=formatDate(new Date(), \'d\'); ';
                $reset_scripts .= 'this.form.elements[\''.$prefix.'month\'].value=formatDate(new Date(), \'M\'); ';
                $reset_scripts .= 'this.form.elements[\''.$prefix.'year\'].value=formatDate(new Date(), \'yyyy\'); ';
            }*/
			// Update the hour part
			if ($h)
			{
				if ($fullday) $reset_scripts .= " if (jQuery('#fullday:checked').val() == null) {";
				//$reset_scripts .= 'this.form.elements[\''.$prefix.'hour\'].value=formatDate(new Date(), \'HH\'); ';
				if ($addnowlink == 1)
				{
					$reset_scripts .= 'jQuery(\'#'.$prefix.'hour\').val(\''.dol_print_date(dol_now(), '%H', 'tzuser').'\');';
					$reset_scripts .= 'jQuery(\'#'.$prefix.'hour\').change();';
				} elseif ($addnowlink == 2)
				{
					$reset_scripts .= 'jQuery(\'#'.$prefix.'hour\').val(d.getHours().pad());';
					$reset_scripts .= 'jQuery(\'#'.$prefix.'hour\').change();';
				}

				if ($fullday) $reset_scripts .= ' } ';
			}
			// Update the minute part
			if ($m)
			{
				if ($fullday) $reset_scripts .= " if (jQuery('#fullday:checked').val() == null) {";
				//$reset_scripts .= 'this.form.elements[\''.$prefix.'min\'].value=formatDate(new Date(), \'mm\'); ';
				if ($addnowlink == 1)
				{
					$reset_scripts .= 'jQuery(\'#'.$prefix.'min\').val(\''.dol_print_date(dol_now(), '%M', 'tzuser').'\');';
					$reset_scripts .= 'jQuery(\'#'.$prefix.'min\').change();';
				} elseif ($addnowlink == 2)
				{
					$reset_scripts .= 'jQuery(\'#'.$prefix.'min\').val(d.getMinutes().pad());';
					$reset_scripts .= 'jQuery(\'#'.$prefix.'min\').change();';
				}
				if ($fullday) $reset_scripts .= ' } ';
			}
			// If reset_scripts is not empty, print the link with the reset_scripts in the onClick
			if ($reset_scripts && empty($conf->dol_optimize_smallscreen))
			{
				$retstring .= ' <button class="dpInvisibleButtons datenowlink" id="'.$prefix.'ButtonNow" type="button" name="_useless" value="now" onClick="'.$reset_scripts.'">';
				$retstring .= $langs->trans("Now");
				$retstring .= '</button> ';
			}
		}

		// Add a "Plus one hour" link
		if ($conf->use_javascript_ajax && $addplusone)
		{
			// Script which will be inserted in the onClick of the "Add plusone" link
			$reset_scripts = "";

			// Generate the date part, depending on the use or not of the javascript calendar
			$reset_scripts .= 'jQuery(\'#'.$prefix.'\').val(\''.dol_print_date(dol_now(), 'day').'\');';
			$reset_scripts .= 'jQuery(\'#'.$prefix.'day\').val(\''.dol_print_date(dol_now(), '%d').'\');';
			$reset_scripts .= 'jQuery(\'#'.$prefix.'month\').val(\''.dol_print_date(dol_now(), '%m').'\');';
			$reset_scripts .= 'jQuery(\'#'.$prefix.'year\').val(\''.dol_print_date(dol_now(), '%Y').'\');';
			// Update the hour part
			if ($h)
			{
				if ($fullday) $reset_scripts .= " if (jQuery('#fullday:checked').val() == null) {";
				$reset_scripts .= 'jQuery(\'#'.$prefix.'hour\').val(\''.dol_print_date(dol_now(), '%H').'\');';
				if ($fullday) $reset_scripts .= ' } ';
			}
			// Update the minute part
			if ($m)
			{
				if ($fullday) $reset_scripts .= " if (jQuery('#fullday:checked').val() == null) {";
				$reset_scripts .= 'jQuery(\'#'.$prefix.'min\').val(\''.dol_print_date(dol_now(), '%M').'\');';
				if ($fullday) $reset_scripts .= ' } ';
			}
			// If reset_scripts is not empty, print the link with the reset_scripts in the onClick
			if ($reset_scripts && empty($conf->dol_optimize_smallscreen))
			{
				$retstring .= ' <button class="dpInvisibleButtons datenowlink" id="'.$prefix.'ButtonPlusOne" type="button" name="_useless2" value="plusone" onClick="'.$reset_scripts.'">';
				$retstring .= $langs->trans("DateStartPlusOne");
				$retstring .= '</button> ';
			}
		}

		// Add a "Plus one hour" link
		if ($conf->use_javascript_ajax && $adddateof)
		{
			$tmparray = dol_getdate($adddateof);
			if (empty($labeladddateof)) $labeladddateof = $langs->trans("DateInvoice");
			$retstring .= ' - <button class="dpInvisibleButtons datenowlink" id="dateofinvoice" type="button" name="_dateofinvoice" value="now" onclick="jQuery(\'#re\').val(\''.dol_print_date($adddateof, 'day').'\');jQuery(\'#reday\').val(\''.$tmparray['mday'].'\');jQuery(\'#remonth\').val(\''.$tmparray['mon'].'\');jQuery(\'#reyear\').val(\''.$tmparray['year'].'\');">'.$labeladddateof.'</a>';
		}

		return $retstring;
	}

	/**
	 * selectTypeDuration
	 *
	 * @param   string   	$prefix     	Prefix
	 * @param   string   	$selected   	Selected duration type
	 * @param	array		$excludetypes	Array of duration types to exclude. Example array('y', 'm')
	 * @return  string      	         	HTML select string
	 */
	public function selectTypeDuration($prefix, $selected = 'i', $excludetypes = array())
	{
		global $langs;

		$TDurationTypes = array(
			'y'=>$langs->trans('Years'),
			'm'=>$langs->trans('Month'),
			'w'=>$langs->trans('Weeks'),
			'd'=>$langs->trans('Days'),
			'h'=>$langs->trans('Hours'),
			'i'=>$langs->trans('Minutes')
		);

		// Removed undesired duration types
		foreach ($excludetypes as $value) {
			unset($TDurationTypes[$value]);
		}

		$retstring = '<select class="flat" id="select_'.$prefix.'type_duration" name="'.$prefix.'type_duration">';
		foreach ($TDurationTypes as $key => $typeduration) {
			$retstring .= '<option value="'.$key.'"';
			if ($key == $selected) {
				$retstring .= " selected";
			}
			$retstring .= ">".$typeduration."</option>";
		}
		$retstring .= "</select>";

		$retstring .= ajax_combobox('select_'.$prefix.'type_duration');

		return $retstring;
	}

	// phpcs:disable PEAR.NamingConventions.ValidFunctionName.ScopeNotCamelCaps
	/**
	 *  Function to show a form to select a duration on a page
	 *
	 *	@param	string		$prefix   		Prefix for input fields
	 *	@param  int			$iSecond  		Default preselected duration (number of seconds or '')
	 * 	@param	int			$disabled       Disable the combo box
	 * 	@param	string		$typehour		If 'select' then input hour and input min is a combo,
	 *						            	If 'text' input hour is in text and input min is a text,
	 *						            	If 'textselect' input hour is in text and input min is a combo
	 *  @param	integer		$minunderhours	If 1, show minutes selection under the hours
	 * 	@param	int			$nooutput		Do not output html string but return it
	 *  @return	string|void
	 */
	public function select_duration($prefix, $iSecond = '', $disabled = 0, $typehour = 'select', $minunderhours = 0, $nooutput = 0)
	{
		// phpcs:enable
		global $langs;

		$retstring = '';

		$hourSelected = 0; $minSelected = 0;

		// Hours
		if ($iSecond != '')
		{
			require_once DOL_DOCUMENT_ROOT.'/core/lib/date.lib.php';

			$hourSelected = convertSecondToTime($iSecond, 'allhour');
			$minSelected = convertSecondToTime($iSecond, 'min');
		}

		if ($typehour == 'select') {
			$retstring .= '<select class="flat" id="select_'.$prefix.'hour" name="'.$prefix.'hour"'.($disabled ? ' disabled' : '').'>';
			for ($hour = 0; $hour < 25; $hour++)	// For a duration, we allow 24 hours
			{
				$retstring .= '<option value="'.$hour.'"';
				if ($hourSelected == $hour)
				{
					$retstring .= " selected";
				}
				$retstring .= ">".$hour."</option>";
			}
			$retstring .= "</select>";
		} elseif ($typehour == 'text' || $typehour == 'textselect') {
			$retstring .= '<input placeholder="'.$langs->trans('HourShort').'" type="number" min="0" name="'.$prefix.'hour"'.($disabled ? ' disabled' : '').' class="flat maxwidth50 inputhour" value="'.(($hourSelected != '') ? ((int) $hourSelected) : '').'">';
		} else {
			return 'BadValueForParameterTypeHour';
		}

		if ($typehour != 'text') $retstring .= ' '.$langs->trans('HourShort');
		else $retstring .= '<span class="hideonsmartphone">:</span>';

		// Minutes
		if ($minunderhours) $retstring .= '<br>';
		else $retstring .= '<span class="hideonsmartphone">&nbsp;</span>';

		if ($typehour == 'select' || $typehour == 'textselect')
		{
			$retstring .= '<select class="flat" id="select_'.$prefix.'min" name="'.$prefix.'min"'.($disabled ? ' disabled' : '').'>';
			for ($min = 0; $min <= 55; $min = $min + 5)
			{
				$retstring .= '<option value="'.$min.'"';
				if ($minSelected == $min) $retstring .= ' selected';
				$retstring .= '>'.$min.'</option>';
			}
			$retstring .= "</select>";
		} elseif ($typehour == 'text')
		{
			$retstring .= '<input placeholder="'.$langs->trans('MinuteShort').'" type="number" min="0" name="'.$prefix.'min"'.($disabled ? ' disabled' : '').' class="flat maxwidth50 inputminute" value="'.(($minSelected != '') ? ((int) $minSelected) : '').'">';
		}

		if ($typehour != 'text') $retstring .= ' '.$langs->trans('MinuteShort');

		//$retstring.="&nbsp;";

		if (!empty($nooutput)) return $retstring;

		print $retstring;
		return;
	}


	/**
	 * Generic method to select a component from a combo list.
	 * Can use autocomplete with ajax after x key pressed or a full combo, depending on setup.
	 * This is the generic method that will replace all specific existing methods.
	 *
	 * @param 	string			$objectdesc			ObjectClass:PathToClass[:AddCreateButtonOrNot[:Filter]]
	 * @param	string			$htmlname			Name of HTML select component
	 * @param	int				$preselectedvalue	Preselected value (ID of element)
	 * @param	string			$showempty			''=empty values not allowed, 'string'=value show if we allow empty values (for example 'All', ...)
	 * @param	string			$searchkey			Search criteria
	 * @param	string			$placeholder		Place holder
	 * @param	string			$morecss			More CSS
	 * @param	string			$moreparams			More params provided to ajax call
	 * @param	int				$forcecombo			Force to load all values and output a standard combobox (with no beautification)
	 * @param	int				$disabled			1=Html component is disabled
	 * @param	string	        $selected_input_value	Value of preselected input text (for use with ajax)
	 * @return	string								Return HTML string
	 * @see selectForFormsList() select_thirdparty_list()
	 */
	public function selectForForms($objectdesc, $htmlname, $preselectedvalue, $showempty = '', $searchkey = '', $placeholder = '', $morecss = '', $moreparams = '', $forcecombo = 0, $disabled = 0, $selected_input_value = '')
	{
		global $conf, $user;

		$objecttmp = null;

		$InfoFieldList = explode(":", $objectdesc);
		$classname = $InfoFieldList[0];
		$classpath = $InfoFieldList[1];
		$addcreatebuttonornot = empty($InfoFieldList[2]) ? 0 : $InfoFieldList[2];
		$filter = empty($InfoFieldList[3]) ? '' : $InfoFieldList[3];

		if (!empty($classpath))
		{
			dol_include_once($classpath);

			if ($classname && class_exists($classname))
			{
				$objecttmp = new $classname($this->db);
				// Make some replacement
				$sharedentities = getEntity(strtolower($classname));
				$objecttmp->filter = str_replace(
					array('__ENTITY__', '__SHARED_ENTITIES__', '__USER_ID__'),
					array($conf->entity, $sharedentities, $user->id),
					$filter);
			}
		}
		if (!is_object($objecttmp))
		{
			dol_syslog('Error bad setup of type for field '.$InfoFieldList, LOG_WARNING);
			return 'Error bad setup of type for field '.join(',', $InfoFieldList);
		}

		//var_dump($objecttmp->filter);
		$prefixforautocompletemode = $objecttmp->element;
		if ($prefixforautocompletemode == 'societe') $prefixforautocompletemode = 'company';
		if ($prefixforautocompletemode == 'product') $prefixforautocompletemode = 'produit';
		$confkeyforautocompletemode = strtoupper($prefixforautocompletemode).'_USE_SEARCH_TO_SELECT'; // For example COMPANY_USE_SEARCH_TO_SELECT

		dol_syslog(get_class($this)."::selectForForms object->filter=".$objecttmp->filter, LOG_DEBUG);
		$out = '';
		if (!empty($conf->use_javascript_ajax) && !empty($conf->global->$confkeyforautocompletemode) && !$forcecombo)
		{
			// No immediate load of all database
			$placeholder = '';
			if ($preselectedvalue && empty($selected_input_value))
			{
				$objecttmp->fetch($preselectedvalue);
				$selected_input_value = ($prefixforautocompletemode == 'company' ? $objecttmp->name : $objecttmp->ref);
				//unset($objecttmp);
			}

			$objectdesc = $classname.':'.$classpath.':'.$addcreatebuttonornot.':'.$filter;
			$urlforajaxcall = DOL_URL_ROOT.'/core/ajax/selectobject.php';

			// No immediate load of all database
			$urloption = 'htmlname='.$htmlname.'&outjson=1&objectdesc='.$objectdesc.'&filter='.urlencode($objecttmp->filter);
			// Activate the auto complete using ajax call.
			$out .= ajax_autocompleter($preselectedvalue, $htmlname, $urlforajaxcall, $urloption, $conf->global->$confkeyforautocompletemode, 0, array());
			$out .= '<style type="text/css">.ui-autocomplete { z-index: 250; }</style>';
			if ($placeholder) $placeholder = ' placeholder="'.$placeholder.'"';
			$out .= '<input type="text" class="'.$morecss.'"'.($disabled ? ' disabled="disabled"' : '').' name="search_'.$htmlname.'" id="search_'.$htmlname.'" value="'.$selected_input_value.'"'.$placeholder.' />';
		} else {
			// Immediate load of table record. Note: filter is inside $objecttmp->filter
			$out .= $this->selectForFormsList($objecttmp, $htmlname, $preselectedvalue, $showempty, $searchkey, $placeholder, $morecss, $moreparams, $forcecombo, 0, $disabled);
		}

		return $out;
	}

	/**
	 * Function to forge a SQL criteria
	 *
	 * @param  array    $matches       Array of found string by regex search. Example: "t.ref:like:'SO-%'" or "t.date_creation:<:'20160101'" or "t.nature:is:NULL"
	 * @return string                  Forged criteria. Example: "t.field like 'abc%'"
	 */
	protected static function forgeCriteriaCallback($matches)
	{
		global $db;

		//dol_syslog("Convert matches ".$matches[1]);
		if (empty($matches[1])) return '';
		$tmp = explode(':', $matches[1]);
		if (count($tmp) < 3) return '';

		$tmpescaped = $tmp[2];
		$regbis = array();
		if (preg_match('/^\'(.*)\'$/', $tmpescaped, $regbis))
		{
			$tmpescaped = "'".$db->escape($regbis[1])."'";
		} else {
			$tmpescaped = $db->escape($tmpescaped);
		}
		return $db->escape($tmp[0]).' '.strtoupper($db->escape($tmp[1]))." ".$tmpescaped;
	}

	/**
	 * Output html form to select an object.
	 * Note, this function is called by selectForForms or by ajax selectobject.php
	 *
	 * @param 	Object			$objecttmp			Object to knwo the table to scan for combo.
	 * @param	string			$htmlname			Name of HTML select component
	 * @param	int				$preselectedvalue	Preselected value (ID of element)
	 * @param	string			$showempty			''=empty values not allowed, 'string'=value show if we allow empty values (for example 'All', ...)
	 * @param	string			$searchkey			Search value
	 * @param	string			$placeholder		Place holder
	 * @param	string			$morecss			More CSS
	 * @param	string			$moreparams			More params provided to ajax call
	 * @param	int				$forcecombo			Force to load all values and output a standard combobox (with no beautification)
	 * @param	int				$outputmode			0=HTML select string, 1=Array
	 * @param	int				$disabled			1=Html component is disabled
	 * @return	string|array						Return HTML string
	 * @see selectForForms()
	 */
	public function selectForFormsList($objecttmp, $htmlname, $preselectedvalue, $showempty = '', $searchkey = '', $placeholder = '', $morecss = '', $moreparams = '', $forcecombo = 0, $outputmode = 0, $disabled = 0)
	{
		global $conf, $langs, $user;

		//print "$objecttmp->filter, $htmlname, $preselectedvalue, $showempty = '', $searchkey = '', $placeholder = '', $morecss = '', $moreparams = '', $forcecombo = 0, $outputmode = 0, $disabled";

		$prefixforautocompletemode = $objecttmp->element;
		if ($prefixforautocompletemode == 'societe') $prefixforautocompletemode = 'company';
		$confkeyforautocompletemode = strtoupper($prefixforautocompletemode).'_USE_SEARCH_TO_SELECT'; // For example COMPANY_USE_SEARCH_TO_SELECT

		if (!empty($objecttmp->fields))	// For object that declare it, it is better to use declared fields (like societe, contact, ...)
		{
			$tmpfieldstoshow = '';
			foreach ($objecttmp->fields as $key => $val)
			{
				if (!dol_eval($val['enabled'], 1, 1)) continue;
				if ($val['showoncombobox']) $tmpfieldstoshow .= ($tmpfieldstoshow ? ',' : '').'t.'.$key;
			}
			if ($tmpfieldstoshow) $fieldstoshow = $tmpfieldstoshow;
		} else {
			// For backward compatibility
			$objecttmp->fields['ref'] = array('type'=>'varchar(30)', 'label'=>'Ref', 'showoncombobox'=>1);
		}

		if (empty($fieldstoshow))
		{
			if (isset($objecttmp->fields['ref'])) {
				$fieldstoshow = 't.ref';
			} else {
				$langs->load("errors");
				$this->error = $langs->trans("ErrorNoFieldWithAttributeShowoncombobox");
				return $langs->trans('ErrorNoFieldWithAttributeShowoncombobox');
			}
		}

		$out = '';
		$outarray = array();

		$num = 0;

		// Search data
		$sql = "SELECT t.rowid, ".$fieldstoshow." FROM ".MAIN_DB_PREFIX.$objecttmp->table_element." as t";
		if (isset($objecttmp->ismultientitymanaged) && !is_numeric($objecttmp->ismultientitymanaged)) {
			$tmparray = explode('@', $objecttmp->ismultientitymanaged);
			$sql .= ' INNER JOIN '.MAIN_DB_PREFIX.$tmparray[1].' as parenttable ON parenttable.rowid = t.'.$tmparray[0];
		}
		if ($objecttmp->ismultientitymanaged == 'fk_soc@societe')
			if (!$user->rights->societe->client->voir && !$user->socid) $sql .= ", ".MAIN_DB_PREFIX."societe_commerciaux as sc";
		$sql .= " WHERE 1=1";
		if (isset($objecttmp->ismultientitymanaged) && $objecttmp->ismultientitymanaged == 1) $sql .= " AND t.entity IN (".getEntity($objecttmp->table_element).")";
		if (isset($objecttmp->ismultientitymanaged) && !is_numeric($objecttmp->ismultientitymanaged)) {
			$sql .= ' AND parenttable.entity = t.'.$tmparray[0];
		}
		if ($objecttmp->ismultientitymanaged == 1 && !empty($user->socid)) {
			if ($objecttmp->element == 'societe') $sql .= " AND t.rowid = ".$user->socid;
			else $sql .= " AND t.fk_soc = ".$user->socid;
		}
		if ($searchkey != '') $sql .= natural_search(explode(',', $fieldstoshow), $searchkey);
		if ($objecttmp->ismultientitymanaged == 'fk_soc@societe') {
			if (!$user->rights->societe->client->voir && !$user->socid) $sql .= " AND t.rowid = sc.fk_soc AND sc.fk_user = ".$user->id;
		}
		if ($objecttmp->filter) {	 // Syntax example "(t.ref:like:'SO-%') and (t.date_creation:<:'20160101')"
			/*if (! DolibarrApi::_checkFilters($objecttmp->filter))
			{
				throw new RestException(503, 'Error when validating parameter sqlfilters '.$objecttmp->filter);
			}*/
			$regexstring = '\(([^:\'\(\)]+:[^:\'\(\)]+:[^:\(\)]+)\)';
			$sql .= " AND (".preg_replace_callback('/'.$regexstring.'/', 'Form::forgeCriteriaCallback', $objecttmp->filter).")";
		}
		$sql .= $this->db->order($fieldstoshow, "ASC");
		//$sql.=$this->db->plimit($limit, 0);
		//print $sql;

		// Build output string
		$resql = $this->db->query($sql);
		if ($resql)
		{
			// Construct $out and $outarray
			$out .= '<select id="'.$htmlname.'" class="flat'.($morecss ? ' '.$morecss : '').'"'.($disabled ? ' disabled="disabled"' : '').($moreparams ? ' '.$moreparams : '').' name="'.$htmlname.'">'."\n";

			// Warning: Do not use textifempty = ' ' or '&nbsp;' here, or search on key will search on ' key'. Seems it is no more true with selec2 v4
			$textifempty = '&nbsp;';

			//if (! empty($conf->use_javascript_ajax) || $forcecombo) $textifempty='';
			if (!empty($conf->global->$confkeyforautocompletemode))
			{
				if ($showempty && !is_numeric($showempty)) $textifempty = $langs->trans($showempty);
				else $textifempty .= $langs->trans("All");
			}
			if ($showempty) $out .= '<option value="-1">'.$textifempty.'</option>'."\n";

			$num = $this->db->num_rows($resql);
			$i = 0;
			if ($num)
			{
				while ($i < $num)
				{
					$obj = $this->db->fetch_object($resql);
					$label = '';
					$tmparray = explode(',', $fieldstoshow);
					foreach ($tmparray as $key => $val)
					{
						$val = preg_replace('/t\./', '', $val);
						$label .= (($label && $obj->$val) ? ' - ' : '').$obj->$val;
					}
					if (empty($outputmode))
					{
						if ($preselectedvalue > 0 && $preselectedvalue == $obj->rowid) {
							$out .= '<option value="'.$obj->rowid.'" selected>'.$label.'</option>';
						} else {
							$out .= '<option value="'.$obj->rowid.'">'.$label.'</option>';
						}
					} else {
						array_push($outarray, array('key'=>$obj->rowid, 'value'=>$label, 'label'=>$label));
					}

					$i++;
					if (($i % 10) == 0) $out .= "\n";
				}
			}

			$out .= '</select>'."\n";

			if (!$forcecombo) {
				include_once DOL_DOCUMENT_ROOT.'/core/lib/ajax.lib.php';
				$out .= ajax_combobox($htmlname, null, $conf->global->$confkeyforautocompletemode);
			}
		} else {
			dol_print_error($this->db);
		}

		$this->result = array('nbofelement'=>$num);

		if ($outputmode) return $outarray;
		return $out;
	}


	/**
	 *	Return a HTML select string, built from an array of key+value.
	 *  Note: Do not apply langs->trans function on returned content, content may be entity encoded twice.
	 *
	 *	@param	string			$htmlname			Name of html select area. Must start with "multi" if this is a multiselect
	 *	@param	array			$array				Array like array(key => value) or array(key=>array('label'=>..., 'data-...'=>..., 'disabled'=>..., 'css'=>...))
	 *	@param	string|string[]	$id					Preselected key or preselected keys for multiselect
	 *	@param	int|string		$show_empty			0 no empty value allowed, 1 or string to add an empty value into list (key is -1 and value is '' or '&nbsp;' if 1, key is -1 and value is text if string), <0 to add an empty value with key that is this value.
	 *	@param	int				$key_in_label		1 to show key into label with format "[key] value"
	 *	@param	int				$value_as_key		1 to use value as key
	 *	@param  string			$moreparam			Add more parameters onto the select tag. For example 'style="width: 95%"' to avoid select2 component to go over parent container
	 *	@param  int				$translate			1=Translate and encode value
	 * 	@param	int				$maxlen				Length maximum for labels
	 * 	@param	int				$disabled			Html select box is disabled
	 *  @param	string			$sort				'ASC' or 'DESC' = Sort on label, '' or 'NONE' or 'POS' = Do not sort, we keep original order
	 *  @param	string			$morecss			Add more class to css styles
	 *  @param	int				$addjscombo			Add js combo
	 *  @param  string          $moreparamonempty	Add more param on the empty option line. Not used if show_empty not set
	 *  @param  int             $disablebademail	1=Check if a not valid email, 2=Check string '---', and if found into value, disable and colorize entry
	 *  @param  int             $nohtmlescape		No html escaping.
	 * 	@return	string								HTML select string.
	 *  @see multiselectarray(), selectArrayAjax(), selectArrayFilter()
	 */
	public static function selectarray($htmlname, $array, $id = '', $show_empty = 0, $key_in_label = 0, $value_as_key = 0, $moreparam = '', $translate = 0, $maxlen = 0, $disabled = 0, $sort = '', $morecss = '', $addjscombo = 0, $moreparamonempty = '', $disablebademail = 0, $nohtmlescape = 0)
	{
		global $conf, $langs;

		// Do we want a multiselect ?
		//$jsbeautify = 0;
		//if (preg_match('/^multi/',$htmlname)) $jsbeautify = 1;
		$jsbeautify = 1;

		if ($value_as_key) $array = array_combine($array, $array);

		$out = '';

		// Add code for jquery to use multiselect
		if ($addjscombo && $jsbeautify)
		{
			$minLengthToAutocomplete = 0;
			$tmpplugin = empty($conf->global->MAIN_USE_JQUERY_MULTISELECT) ? (constant('REQUIRE_JQUERY_MULTISELECT') ?constant('REQUIRE_JQUERY_MULTISELECT') : 'select2') : $conf->global->MAIN_USE_JQUERY_MULTISELECT;

			// Enhance with select2
			include_once DOL_DOCUMENT_ROOT.'/core/lib/ajax.lib.php';
			$out .= ajax_combobox($htmlname);
		}

		$out .= '<select id="'.preg_replace('/^\./', '', $htmlname).'" '.($disabled ? 'disabled="disabled" ' : '').'class="flat '.(preg_replace('/^\./', '', $htmlname)).($morecss ? ' '.$morecss : '').'"';
		$out .= ' name="'.preg_replace('/^\./', '', $htmlname).'" '.($moreparam ? $moreparam : '');
		$out .= '>';

		if ($show_empty)
		{
			$textforempty = ' ';
			if (!empty($conf->use_javascript_ajax)) $textforempty = '&nbsp;'; // If we use ajaxcombo, we need &nbsp; here to avoid to have an empty element that is too small.
			if (!is_numeric($show_empty)) $textforempty = $show_empty;
			$out .= '<option class="optiongrey" '.($moreparamonempty ? $moreparamonempty.' ' : '').'value="'.($show_empty < 0 ? $show_empty : -1).'"'.($id == $show_empty ? ' selected' : '').'>'.$textforempty.'</option>'."\n";
		}

		if (is_array($array))
		{
			// Translate
			if ($translate)
			{
				foreach ($array as $key => $value)
				{
					if (!is_array($value)) $array[$key] = $langs->trans($value);
					else $array[$key]['label'] = $langs->trans($value['label']);
				}
			}

			// Sort
			if ($sort == 'ASC') asort($array);
			elseif ($sort == 'DESC') arsort($array);

			foreach ($array as $key => $tmpvalue)
			{
				if (is_array($tmpvalue)) {
					$value = $tmpvalue['label'];
					$disabled = empty($tmpvalue['disabled']) ? '' : ' disabled';
					$style = empty($tmpvalue['css']) ? ' class="'.$tmpvalue['css'].'"' : '';
				} else {
					$value = $tmpvalue;
					$disabled = ''; $style = '';
				}
				if (!empty($disablebademail)) {
					if (($disablebademail == 1 && !preg_match('/&lt;.+@.+&gt;/', $value))
						|| ($disablebademail == 2 && preg_match('/---/', $value)))
					{
						$disabled = ' disabled';
						$style = ' class="warning"';
					}
				}

				if ($key_in_label) {
					if (empty($nohtmlescape)) $selectOptionValue = dol_escape_htmltag($key.' - '.($maxlen ?dol_trunc($value, $maxlen) : $value));
					else $selectOptionValue = $key.' - '.($maxlen ?dol_trunc($value, $maxlen) : $value);
				} else {
					if (empty($nohtmlescape)) $selectOptionValue = dol_escape_htmltag($maxlen ?dol_trunc($value, $maxlen) : $value);
					else $selectOptionValue = $maxlen ?dol_trunc($value, $maxlen) : $value;
					if ($value == '' || $value == '-') $selectOptionValue = '&nbsp;';
				}

				$out .= '<option value="'.$key.'"';
				$out .= $style.$disabled;
				if (is_array($id)) {
					if (in_array($key, $id) && !$disabled) $out .= ' selected'; // To preselect a value
				} else {
					$id = (string) $id; // if $id = 0, then $id = '0'
					if ($id != '' && $id == $key && !$disabled) $out .= ' selected'; // To preselect a value
				}
				if ($nohtmlescape) $out .= ' data-html="'.dol_escape_htmltag($selectOptionValue).'"';
				if (is_array($tmpvalue))
				{
					foreach ($tmpvalue as $keyforvalue => $valueforvalue)
					{
						if (preg_match('/^data-/', $keyforvalue)) $out .= ' '.$keyforvalue.'="'.$valueforvalue.'"';
					}
				}
				$out .= '>';
				//var_dump($selectOptionValue);
				$out .= $selectOptionValue;
				$out .= "</option>\n";
			}
		}

		$out .= "</select>";
		return $out;
	}


	/**
	 *	Return a HTML select string, built from an array of key+value, but content returned into select come from an Ajax call of an URL.
	 *  Note: Do not apply langs->trans function on returned content of Ajax service, content may be entity encoded twice.
	 *
	 *	@param	string	$htmlname       		Name of html select area
	 *	@param	string	$url					Url. Must return a json_encode of array(key=>array('text'=>'A text', 'url'=>'An url'), ...)
	 *	@param	string	$id             		Preselected key
	 *	@param  string	$moreparam      		Add more parameters onto the select tag
	 *	@param  string	$moreparamtourl 		Add more parameters onto the Ajax called URL
	 * 	@param	int		$disabled				Html select box is disabled
	 *  @param	int		$minimumInputLength		Minimum Input Length
	 *  @param	string	$morecss				Add more class to css styles
	 *  @param  int     $callurlonselect        If set to 1, some code is added so an url return by the ajax is called when value is selected.
	 *  @param  string  $placeholder            String to use as placeholder
	 *  @param  integer $acceptdelayedhtml      1 = caller is requesting to have html js content not returned but saved into global $delayedhtmlcontent (so caller can show it at end of page to avoid flash FOUC effect)
	 * 	@return	string   						HTML select string
	 *  @see selectArrayFilter(), ajax_combobox() in ajax.lib.php
	 */
	public static function selectArrayAjax($htmlname, $url, $id = '', $moreparam = '', $moreparamtourl = '', $disabled = 0, $minimumInputLength = 1, $morecss = '', $callurlonselect = 0, $placeholder = '', $acceptdelayedhtml = 0)
	{
		global $conf, $langs;
		global $delayedhtmlcontent;

		// TODO Use an internal dolibarr component instead of select2
		if (empty($conf->global->MAIN_USE_JQUERY_MULTISELECT) && !defined('REQUIRE_JQUERY_MULTISELECT')) return '';

		$out = '<select type="text" class="'.$htmlname.($morecss ? ' '.$morecss : '').'" '.($moreparam ? $moreparam.' ' : '').'name="'.$htmlname.'"></select>';

		$tmpplugin = 'select2';
		$outdelayed = "\n".'<!-- JS CODE TO ENABLE '.$tmpplugin.' for id '.$htmlname.' -->
	    	<script>
	    	$(document).ready(function () {

    	        '.($callurlonselect ? 'var saveRemoteData = [];' : '').'

                $(".'.$htmlname.'").select2({
			    	ajax: {
				    	dir: "ltr",
				    	url: "'.$url.'",
				    	dataType: \'json\',
				    	delay: 250,
				    	data: function (params) {
				    		return {
						    	q: params.term, 	// search term
				    			page: params.page
				    		};
			    		},
			    		processResults: function (data) {
			    			// parse the results into the format expected by Select2.
			    			// since we are using custom formatting functions we do not need to alter the remote JSON data
			    			//console.log(data);
							saveRemoteData = data;
				    	    /* format json result for select2 */
				    	    result = []
				    	    $.each( data, function( key, value ) {
				    	       result.push({id: key, text: value.text});
                            });
			    			//return {results:[{id:\'none\', text:\'aa\'}, {id:\'rrr\', text:\'Red\'},{id:\'bbb\', text:\'Search a into projects\'}], more:false}
			    			//console.log(result);
			    			return {results: result, more: false}
			    		},
			    		cache: true
			    	},
	 				language: select2arrayoflanguage,
					containerCssClass: \':all:\',					/* Line to add class of origin SELECT propagated to the new <span class="select2-selection...> tag */
				    placeholder: "'.dol_escape_js($placeholder).'",
			    	escapeMarkup: function (markup) { return markup; }, 	// let our custom formatter work
			    	minimumInputLength: '.$minimumInputLength.',
			        formatResult: function(result, container, query, escapeMarkup) {
                        return escapeMarkup(result.text);
                    },
			    });

                '.($callurlonselect ? '
                /* Code to execute a GET when we select a value */
                $(".'.$htmlname.'").change(function() {
			    	var selected = $(".'.$htmlname.'").val();
                	console.log("We select in selectArrayAjax the entry "+selected)
			        $(".'.$htmlname.'").val("");  /* reset visible combo value */
    			    $.each( saveRemoteData, function( key, value ) {
    				        if (key == selected)
    			            {
    			                 console.log("selectArrayAjax - Do a redirect to "+value.url)
    			                 location.assign(value.url);
    			            }
                    });
    			});' : '').'

    	   });
	       </script>';

		if ($acceptdelayedhtml)
		{
			$delayedhtmlcontent .= $outdelayed;
		} else {
			$out .= $outdelayed;
		}
		return $out;
	}

	/**
	 *  Return a HTML select string, built from an array of key+value, but content returned into select is defined into $array parameter.
	 *  Note: Do not apply langs->trans function on returned content of Ajax service, content may be entity encoded twice.
	 *
	 *  @param  string	$htmlname               Name of html select area
	 *	@param	array	$array					Array (key=>array('text'=>'A text', 'url'=>'An url'), ...)
	 *	@param	string	$id             		Preselected key
	 *	@param  string	$moreparam      		Add more parameters onto the select tag
	 *	@param	int		$disableFiltering		If set to 1, results are not filtered with searched string
	 * 	@param	int		$disabled				Html select box is disabled
	 *  @param	int		$minimumInputLength		Minimum Input Length
	 *  @param	string	$morecss				Add more class to css styles
	 *  @param  int     $callurlonselect        If set to 1, some code is added so an url return by the ajax is called when value is selected.
	 *  @param  string  $placeholder            String to use as placeholder
	 *  @param  integer $acceptdelayedhtml      1 = caller is requesting to have html js content not returned but saved into global $delayedhtmlcontent (so caller can show it at end of page to avoid flash FOUC effect)
	 *  @return	string   						HTML select string
	 *  @see selectArrayAjax(), ajax_combobox() in ajax.lib.php
	 */
	public static function selectArrayFilter($htmlname, $array, $id = '', $moreparam = '', $disableFiltering = 0, $disabled = 0, $minimumInputLength = 1, $morecss = '', $callurlonselect = 0, $placeholder = '', $acceptdelayedhtml = 0)
	{
		global $conf, $langs;
		global $delayedhtmlcontent;

		// TODO Use an internal dolibarr component instead of select2
		if (empty($conf->global->MAIN_USE_JQUERY_MULTISELECT) && !defined('REQUIRE_JQUERY_MULTISELECT')) return '';

		$out = '<select type="text" class="'.$htmlname.($morecss ? ' '.$morecss : '').'" '.($moreparam ? $moreparam.' ' : '').'name="'.$htmlname.'"><option></option></select>';

		$formattedarrayresult = array();

		foreach ($array as $key => $value) {
			$o = new stdClass();
			$o->id = $key;
			$o->text = $value['text'];
			$o->url = $value['url'];
			$formattedarrayresult[] = $o;
		}

		$tmpplugin = 'select2';
		$outdelayed = "\n".'<!-- JS CODE TO ENABLE '.$tmpplugin.' for id '.$htmlname.' -->
			<script>
			$(document).ready(function () {
				var data = '.json_encode($formattedarrayresult).';

				'.($callurlonselect ? 'var saveRemoteData = '.json_encode($array).';' : '').'

				$(".'.$htmlname.'").select2({
					data: data,
					language: select2arrayoflanguage,
					containerCssClass: \':all:\',					/* Line to add class of origin SELECT propagated to the new <span class="select2-selection...> tag */
					placeholder: "'.dol_escape_js($placeholder).'",
					escapeMarkup: function (markup) { return markup; }, 	// let our custom formatter work
					minimumInputLength: '.$minimumInputLength.',
					formatResult: function(result, container, query, escapeMarkup) {
						return escapeMarkup(result.text);
					},
					matcher: function (params, data) {

						if(! data.id) return null;';

		if ($callurlonselect) {
			$outdelayed .= '

						var urlBase = data.url;
						var separ = urlBase.indexOf("?") >= 0 ? "&" : "?";
						/* console.log("params.term="+params.term); */
						/* console.log("params.term encoded="+encodeURIComponent(params.term)); */
						saveRemoteData[data.id].url = urlBase + separ + "sall=" + encodeURIComponent(params.term.replace(/\"/g, ""));';
		}

		if (!$disableFiltering) {
			$outdelayed .= '

						if(data.text.match(new RegExp(params.term))) {
							return data;
						}

						return null;';
		} else {
			$outdelayed .= '

						return data;';
		}

		$outdelayed .= '
					}
				});

				'.($callurlonselect ? '
				/* Code to execute a GET when we select a value */
				$(".'.$htmlname.'").change(function() {
					var selected = $(".'.$htmlname.'").val();
					console.log("We select "+selected)

					$(".'.$htmlname.'").val("");  /* reset visible combo value */
					$.each( saveRemoteData, function( key, value ) {
						if (key == selected)
						{
							console.log("selectArrayFilter - Do a redirect to "+value.url)
							location.assign(value.url);
						}
					});
				});' : '').'

			});
			</script>';

		if ($acceptdelayedhtml) {
			$delayedhtmlcontent .= $outdelayed;
		} else {
			$out .= $outdelayed;
		}
		return $out;
	}

	/**
	 *	Show a multiselect form from an array.
	 *
	 *	@param	string	$htmlname		Name of select
	 *	@param	array	$array			Array with key+value
	 *	@param	array	$selected		Array with key+value preselected
	 *	@param	int		$key_in_label   1 to show key like in "[key] value"
	 *	@param	int		$value_as_key   1 to use value as key
	 *	@param  string	$morecss        Add more css style
	 *	@param  int		$translate		Translate and encode value
	 *  @param	int		$width			Force width of select box. May be used only when using jquery couch. Example: 250, 95%
	 *  @param	string	$moreattrib		Add more options on select component. Example: 'disabled'
	 *  @param	string	$elemtype		Type of element we show ('category', ...). Will execute a formating function on it. To use in readonly mode if js component support HTML formatting.
	 *  @param	string	$placeholder	String to use as placeholder
	 *  @param	int		$addjscombo		Add js combo
	 *	@return	string					HTML multiselect string
	 *  @see selectarray(), selectArrayAjax(), selectArrayFilter()
	 */
	public static function multiselectarray($htmlname, $array, $selected = array(), $key_in_label = 0, $value_as_key = 0, $morecss = '', $translate = 0, $width = 0, $moreattrib = '', $elemtype = '', $placeholder = '', $addjscombo = -1)
	{
		global $conf, $langs;

		$out = '';

		if ($addjscombo < 0) {
			if (empty($conf->global->MAIN_OPTIMIZEFORTEXTBROWSER)) $addjscombo = 1;
			else $addjscombo = 0;
		}

		// Add code for jquery to use multiselect
<<<<<<< HEAD
		if (!empty($conf->global->MAIN_USE_JQUERY_MULTISELECT) || defined('REQUIRE_JQUERY_MULTISELECT')) {
			$out .= "\n".'<!-- JS CODE TO ENABLE select for id '.$htmlname.' -->
=======
		if (!empty($conf->global->MAIN_USE_JQUERY_MULTISELECT) || defined('REQUIRE_JQUERY_MULTISELECT'))
		{
			$out .= "\n".'<!-- JS CODE TO ENABLE select for id '.$htmlname.', addjscombo='.$addjscombo.' -->
>>>>>>> c69631d6
						<script>'."\n";
			if ($addjscombo == 1) {
				$tmpplugin = empty($conf->global->MAIN_USE_JQUERY_MULTISELECT) ?constant('REQUIRE_JQUERY_MULTISELECT') : $conf->global->MAIN_USE_JQUERY_MULTISELECT;
				$out .= 'function formatResult(record) {'."\n";
				if ($elemtype == 'category') {
					$out .= 'return \'<span><img src="'.DOL_URL_ROOT.'/theme/eldy/img/object_category.png"> \'+record.text+\'</span>\';';
				} else {
					$out .= 'return record.text;';
				}
				$out .= '};'."\n";
				$out .= 'function formatSelection(record) {'."\n";
				if ($elemtype == 'category') {
					$out .= 'return \'<span><img src="'.DOL_URL_ROOT.'/theme/eldy/img/object_category.png"> \'+record.text+\'</span>\';';
				} else {
					$out .= 'return record.text;';
				}
				$out .= '};'."\n";
				$out .= '$(document).ready(function () {
							$(\'#'.$htmlname.'\').'.$tmpplugin.'({
								dir: \'ltr\',
								// Specify format function for dropdown item
								formatResult: formatResult,
							 	templateResult: formatResult,		/* For 4.0 */
								// Specify format function for selected item
								formatSelection: formatSelection,
							 	templateSelection: formatSelection		/* For 4.0 */
							});

							/* Add also morecss to the css .select2 that is after the #htmlname, for component that are show dynamically after load, because select2 set
								 the size only if component is not hidden by default on load */
							$(\'#'.$htmlname.' + .select2\').addClass(\''.$morecss.'\');
						});'."\n";
			} elseif ($addjscombo == 2 && !defined('DISABLE_MULTISELECT')) {
				// Add other js lib
				// TODO external lib multiselect/jquery.multi-select.js must have been loaded to use this multiselect plugin
				// ...
				$out .= 'console.log(\'addjscombo=2 for htmlname='.$htmlname.'\');';
				$out .= '$(document).ready(function () {
							$(\'#'.$htmlname.'\').multiSelect({
								containerHTML: \'<div class="multi-select-container">\',
								menuHTML: \'<div class="multi-select-menu">\',
								buttonHTML: \'<span class="multi-select-button '.$morecss.'">\',
								menuItemHTML: \'<label class="multi-select-menuitem">\',
								activeClass: \'multi-select-container--open\',
								noneText: \''.$placeholder.'\'
							});
						})';
			}
			$out .= '</script>';
		}

		// Try also magic suggest
		$out .= '<select id="'.$htmlname.'" class="multiselect'.($morecss ? ' '.$morecss : '').'" multiple name="'.$htmlname.'[]"'.($moreattrib ? ' '.$moreattrib : '').($width ? ' style="width: '.(preg_match('/%/', $width) ? $width : $width.'px').'"' : '').'>'."\n";
		if (is_array($array) && !empty($array)) {
			if ($value_as_key) {
				$array = array_combine($array, $array);
			}

			if (!empty($array)) {
				foreach ($array as $key => $value) {
					$newval = ($translate ? $langs->trans($value) : $value);
					$newval = ($key_in_label ? $key.' - '.$newval : $newval);

					$out .= '<option value="'.$key.'"';
					if (is_array($selected) && !empty($selected) && in_array((string) $key, $selected) && ((string) $key != '')) {
						$out .= ' selected';
					}
					$out .= ' data-html="'.dol_escape_htmltag($newval).'"';
					$out .= '>';
					$out .= dol_htmlentitiesbr($newval);
					$out .= '</option>'."\n";
				}
			}
		}
		$out .= '</select>'."\n";

		return $out;
	}


	/**
	 *	Show a multiselect dropbox from an array.
	 *
	 *	@param	string	$htmlname		Name of HTML field
	 *	@param	array	$array			Array with array of fields we could show. This array may be modified according to setup of user.
	 *  @param  string  $varpage        Id of context for page. Can be set by caller with $varpage=(empty($contextpage)?$_SERVER["PHP_SELF"]:$contextpage);
	 *	@return	string					HTML multiselect string
	 *  @see selectarray()
	 */
	public static function multiSelectArrayWithCheckbox($htmlname, &$array, $varpage)
	{
		global $conf, $langs, $user, $extrafields;

		if (!empty($conf->global->MAIN_OPTIMIZEFORTEXTBROWSER)) {
			return '';
		}

		$tmpvar = "MAIN_SELECTEDFIELDS_".$varpage; // To get list of saved seleteced properties
		if (!empty($user->conf->$tmpvar)) {
			$tmparray = explode(',', $user->conf->$tmpvar);
			foreach ($array as $key => $val) {
				//var_dump($key);
				//var_dump($tmparray);
				if (in_array($key, $tmparray)) {
					$array[$key]['checked'] = 1;
				} else {
					$array[$key]['checked'] = 0;
				}
			}
		}

		$lis = '';
		$listcheckedstring = '';

		foreach ($array as $key => $val) {
			/* var_dump($val);
            var_dump(array_key_exists('enabled', $val));
            var_dump(!$val['enabled']);*/
			if (array_key_exists('enabled', $val) && isset($val['enabled']) && !$val['enabled']) {
				unset($array[$key]); // We don't want this field
				continue;
			}
			if ($val['label']) {
				if (!empty($val['langfile']) && is_object($langs)) {
					$langs->load($val['langfile']);
				}

				$lis .= '<li><input type="checkbox" id="checkbox'.$key.'" value="'.$key.'"'.(empty($val['checked']) ? '' : ' checked="checked"').'/><label for="checkbox'.$key.'">'.dol_escape_htmltag($langs->trans($val['label'])).'</label></li>';
				$listcheckedstring .= (empty($val['checked']) ? '' : $key.',');
			}
		}

		$out = '<!-- Component multiSelectArrayWithCheckbox '.$htmlname.' -->

        <dl class="dropdown">
            <dt>
            <a href="#'.$htmlname.'">
              '.img_picto('', 'list').'
            </a>
            <input type="hidden" class="'.$htmlname.'" name="'.$htmlname.'" value="'.$listcheckedstring.'">
            </dt>
            <dd class="dropdowndd">
                <div class="multiselectcheckbox'.$htmlname.'">
                    <ul class="ul'.$htmlname.'">
                    '.$lis.'
                    </ul>
                </div>
            </dd>
        </dl>

        <script type="text/javascript">
          jQuery(document).ready(function () {
              $(\'.multiselectcheckbox'.$htmlname.' input[type="checkbox"]\').on(\'click\', function () {
                  console.log("A new field was added/removed, we edit field input[name=formfilteraction]");

                  $("input:hidden[name=formfilteraction]").val(\'listafterchangingselectedfields\');	// Update field so we know we changed something on selected fields after POST

                  var title = $(this).val() + ",";
                  if ($(this).is(\':checked\')) {
                      $(\'.'.$htmlname.'\').val(title + $(\'.'.$htmlname.'\').val());
                  }
                  else {
                      $(\'.'.$htmlname.'\').val( $(\'.'.$htmlname.'\').val().replace(title, \'\') )
                  }
                  // Now, we submit page
                  //$(this).parents(\'form:first\').submit();
              });


           });
        </script>

        ';
		return $out;
	}

	/**
	 * 	Render list of categories linked to object with id $id and type $type
	 *
	 * 	@param		int		$id				Id of object
	 * 	@param		string	$type			Type of category ('member', 'customer', 'supplier', 'product', 'contact'). Old mode (0, 1, 2, ...) is deprecated.
	 *  @param		int		$rendermode		0=Default, use multiselect. 1=Emulate multiselect (recommended)
	 *  @param		int		$nolink			1=Do not add html links
	 * 	@return		string					String with categories
	 */
	public function showCategories($id, $type, $rendermode = 0, $nolink = 0)
	{
		global $db;

		include_once DOL_DOCUMENT_ROOT.'/categories/class/categorie.class.php';

		$cat = new Categorie($db);
		$categories = $cat->containing($id, $type);

		if ($rendermode == 1)
		{
			$toprint = array();
			foreach ($categories as $c)
			{
				$ways = $c->print_all_ways(' &gt;&gt; ', ($nolink ? 'none' : ''), 0, 1); // $ways[0] = "ccc2 >> ccc2a >> ccc2a1" with html formated text
				foreach ($ways as $way)
				{
					$toprint[] = '<li class="select2-search-choice-dolibarr noborderoncategories"'.($c->color ? ' style="background: #'.$c->color.';"' : ' style="background: #bbb"').'>'.$way.'</li>';
				}
			}
			return '<div class="select2-container-multi-dolibarr" style="width: 90%;"><ul class="select2-choices-dolibarr">'.implode(' ', $toprint).'</ul></div>';
		}

		if ($rendermode == 0)
		{
			$arrayselected = array();
			$cate_arbo = $this->select_all_categories($type, '', 'parent', 64, 0, 1);
			foreach ($categories as $c) {
				$arrayselected[] = $c->id;
			}

			return $this->multiselectarray('categories', $cate_arbo, $arrayselected, '', 0, '', 0, '100%', 'disabled', 'category');
		}

		return 'ErrorBadValueForParameterRenderMode'; // Should not happened
	}

	/**
	 *  Show linked object block.
	 *
	 *  @param	CommonObject	$object		      Object we want to show links to
	 *  @param  string          $morehtmlright    More html to show on right of title
	 *  @param  array           $compatibleImportElementsList  Array of compatibles elements object for "import from" action
	 *  @return	int							      <0 if KO, >=0 if OK
	 */
	public function showLinkedObjectBlock($object, $morehtmlright = '', $compatibleImportElementsList = false)
	{
		global $conf, $langs, $hookmanager;
		global $bc, $action;

		$object->fetchObjectLinked();

		// Bypass the default method
		$hookmanager->initHooks(array('commonobject'));
		$parameters = array(
			'morehtmlright' => $morehtmlright,
			'compatibleImportElementsList' => &$compatibleImportElementsList,
		);
		$reshook = $hookmanager->executeHooks('showLinkedObjectBlock', $parameters, $object, $action); // Note that $action and $object may have been modified by hook

		if (empty($reshook))
		{
			$nbofdifferenttypes = count($object->linkedObjects);

			print '<!-- showLinkedObjectBlock -->';
			print load_fiche_titre($langs->trans('RelatedObjects'), $morehtmlright, '', 0, 0, 'showlinkedobjectblock');


			print '<div class="div-table-responsive-no-min">';
			print '<table class="noborder allwidth" data-block="showLinkedObject" data-element="'.$object->element.'"  data-elementid="'.$object->id.'"   >';

			print '<tr class="liste_titre">';
			print '<td>'.$langs->trans("Type").'</td>';
			print '<td>'.$langs->trans("Ref").'</td>';
			print '<td class="center"></td>';
			print '<td class="center">'.$langs->trans("Date").'</td>';
			print '<td class="right">'.$langs->trans("AmountHTShort").'</td>';
			print '<td class="right">'.$langs->trans("Status").'</td>';
			print '<td></td>';
			print '</tr>';

			$nboftypesoutput = 0;

			foreach ($object->linkedObjects as $objecttype => $objects)
			{
				$tplpath = $element = $subelement = $objecttype;

				// to display inport button on tpl
				$showImportButton = false;
				if (!empty($compatibleImportElementsList) && in_array($element, $compatibleImportElementsList)) {
					$showImportButton = true;
				}

				$regs = array();
				if ($objecttype != 'supplier_proposal' && preg_match('/^([^_]+)_([^_]+)/i', $objecttype, $regs))
				{
					$element = $regs[1];
					$subelement = $regs[2];
					$tplpath = $element.'/'.$subelement;
				}
				$tplname = 'linkedobjectblock';

				// To work with non standard path
				if ($objecttype == 'facture') {
					$tplpath = 'compta/'.$element;
					if (empty($conf->facture->enabled)) continue; // Do not show if module disabled
				} elseif ($objecttype == 'facturerec') {
					$tplpath = 'compta/facture';
					$tplname = 'linkedobjectblockForRec';
					if (empty($conf->facture->enabled)) continue; // Do not show if module disabled
				} elseif ($objecttype == 'propal') {
					$tplpath = 'comm/'.$element;
					if (empty($conf->propal->enabled)) continue; // Do not show if module disabled
				} elseif ($objecttype == 'supplier_proposal') {
					if (empty($conf->supplier_proposal->enabled)) continue; // Do not show if module disabled
				} elseif ($objecttype == 'shipping' || $objecttype == 'shipment') {
					$tplpath = 'expedition';
					if (empty($conf->expedition->enabled)) continue; // Do not show if module disabled
				} elseif ($objecttype == 'reception') {
					$tplpath = 'reception';
					if (empty($conf->reception->enabled)) continue; // Do not show if module disabled
				} elseif ($objecttype == 'delivery') {
					$tplpath = 'delivery';
					if (empty($conf->expedition->enabled)) continue; // Do not show if module disabled
				} elseif ($objecttype == 'invoice_supplier') {
					$tplpath = 'fourn/facture';
				} elseif ($objecttype == 'order_supplier') {
					$tplpath = 'fourn/commande';
				} elseif ($objecttype == 'expensereport') {
					$tplpath = 'expensereport';
				} elseif ($objecttype == 'subscription') {
					$tplpath = 'adherents';
				}

				global $linkedObjectBlock;
				$linkedObjectBlock = $objects;


				// Output template part (modules that overwrite templates must declare this into descriptor)
				$dirtpls = array_merge($conf->modules_parts['tpl'], array('/'.$tplpath.'/tpl'));
				foreach ($dirtpls as $reldir)
				{
					if ($nboftypesoutput == ($nbofdifferenttypes - 1))    // No more type to show after
					{
						global $noMoreLinkedObjectBlockAfter;
						$noMoreLinkedObjectBlockAfter = 1;
					}

					$res = @include dol_buildpath($reldir.'/'.$tplname.'.tpl.php');
					if ($res)
					{
						$nboftypesoutput++;
						break;
					}
				}
			}

			if (!$nboftypesoutput)
			{
				print '<tr><td class="impair opacitymedium" colspan="7">'.$langs->trans("None").'</td></tr>';
			}

			print '</table>';

			if (!empty($compatibleImportElementsList))
			{
				$res = @include dol_buildpath('core/tpl/ajax/objectlinked_lineimport.tpl.php');
			}


			print '</div>';

			return $nbofdifferenttypes;
		}
	}

	/**
	 *  Show block with links to link to other objects.
	 *
	 *  @param	CommonObject	$object				Object we want to show links to
	 *  @param	array			$restrictlinksto	Restrict links to some elements, for exemple array('order') or array('supplier_order'). null or array() if no restriction.
	 *  @param	array			$excludelinksto		Do not show links of this type, for exemple array('order') or array('supplier_order'). null or array() if no exclusion.
	 *  @return	string								<0 if KO, >0 if OK
	 */
	public function showLinkToObjectBlock($object, $restrictlinksto = array(), $excludelinksto = array())
	{
		global $conf, $langs, $hookmanager;
		global $bc, $action;

		$linktoelem = '';
		$linktoelemlist = '';
		$listofidcompanytoscan = '';

		if (!is_object($object->thirdparty)) $object->fetch_thirdparty();

		$possiblelinks = array();
		if (is_object($object->thirdparty) && !empty($object->thirdparty->id) && $object->thirdparty->id > 0)
		{
			$listofidcompanytoscan = $object->thirdparty->id;
			if (($object->thirdparty->parent > 0) && !empty($conf->global->THIRDPARTY_INCLUDE_PARENT_IN_LINKTO)) $listofidcompanytoscan .= ','.$object->thirdparty->parent;
			if (($object->fk_project > 0) && !empty($conf->global->THIRDPARTY_INCLUDE_PROJECT_THIRDPARY_IN_LINKTO))
			{
				include_once DOL_DOCUMENT_ROOT.'/projet/class/project.class.php';
				$tmpproject = new Project($this->db);
				$tmpproject->fetch($object->fk_project);
				if ($tmpproject->socid > 0 && ($tmpproject->socid != $object->thirdparty->id)) $listofidcompanytoscan .= ','.$tmpproject->socid;
				unset($tmpproject);
			}

			$possiblelinks = array(
				'propal'=>array('enabled'=>$conf->propal->enabled, 'perms'=>1, 'label'=>'LinkToProposal', 'sql'=>"SELECT s.rowid as socid, s.nom as name, s.client, t.rowid, t.ref, t.ref_client, t.total_ht FROM ".MAIN_DB_PREFIX."societe as s, ".MAIN_DB_PREFIX."propal as t WHERE t.fk_soc = s.rowid AND t.fk_soc IN (".$listofidcompanytoscan.') AND t.entity IN ('.getEntity('propal').')'),
				'order'=>array('enabled'=>$conf->commande->enabled, 'perms'=>1, 'label'=>'LinkToOrder', 'sql'=>"SELECT s.rowid as socid, s.nom as name, s.client, t.rowid, t.ref, t.ref_client, t.total_ht FROM ".MAIN_DB_PREFIX."societe as s, ".MAIN_DB_PREFIX."commande as t WHERE t.fk_soc = s.rowid AND t.fk_soc IN (".$listofidcompanytoscan.') AND t.entity IN ('.getEntity('commande').')'),
				'invoice'=>array('enabled'=>$conf->facture->enabled, 'perms'=>1, 'label'=>'LinkToInvoice', 'sql'=>"SELECT s.rowid as socid, s.nom as name, s.client, t.rowid, t.ref, t.ref_client, t.total as total_ht FROM ".MAIN_DB_PREFIX."societe as s, ".MAIN_DB_PREFIX."facture as t WHERE t.fk_soc = s.rowid AND t.fk_soc IN (".$listofidcompanytoscan.') AND t.entity IN ('.getEntity('invoice').')'),
				'invoice_template'=>array('enabled'=>$conf->facture->enabled, 'perms'=>1, 'label'=>'LinkToTemplateInvoice', 'sql'=>"SELECT s.rowid as socid, s.nom as name, s.client, t.rowid, t.titre as ref, t.total as total_ht FROM ".MAIN_DB_PREFIX."societe as s, ".MAIN_DB_PREFIX."facture_rec as t WHERE t.fk_soc = s.rowid AND t.fk_soc IN (".$listofidcompanytoscan.') AND t.entity IN ('.getEntity('invoice').')'),
				'contrat'=>array('enabled'=>$conf->contrat->enabled, 'perms'=>1, 'label'=>'LinkToContract',
								'sql'=>"SELECT s.rowid as socid, s.nom as name, s.client, t.rowid, t.ref, t.ref_customer as ref_client, t.ref_supplier, '' as total_ht FROM ".MAIN_DB_PREFIX."societe as s, ".MAIN_DB_PREFIX."contrat as t WHERE t.fk_soc = s.rowid AND t.fk_soc IN (".$listofidcompanytoscan.') AND t.entity IN ('.getEntity('contract').')'),
				'fichinter'=>array('enabled'=>$conf->ficheinter->enabled, 'perms'=>1, 'label'=>'LinkToIntervention', 'sql'=>"SELECT s.rowid as socid, s.nom as name, s.client, t.rowid, t.ref FROM ".MAIN_DB_PREFIX."societe as s, ".MAIN_DB_PREFIX."fichinter as t WHERE t.fk_soc = s.rowid AND t.fk_soc IN (".$listofidcompanytoscan.') AND t.entity IN ('.getEntity('intervention').')'),
				'supplier_proposal'=>array('enabled'=>$conf->supplier_proposal->enabled, 'perms'=>1, 'label'=>'LinkToSupplierProposal', 'sql'=>"SELECT s.rowid as socid, s.nom as name, s.client, t.rowid, t.ref, '' as ref_supplier, t.total_ht FROM ".MAIN_DB_PREFIX."societe as s, ".MAIN_DB_PREFIX."supplier_proposal as t WHERE t.fk_soc = s.rowid AND t.fk_soc IN (".$listofidcompanytoscan.') AND t.entity IN ('.getEntity('supplier_proposal').')'),
				'order_supplier'=>array('enabled'=>$conf->supplier_order->enabled, 'perms'=>1, 'label'=>'LinkToSupplierOrder', 'sql'=>"SELECT s.rowid as socid, s.nom as name, s.client, t.rowid, t.ref, t.ref_supplier, t.total_ht FROM ".MAIN_DB_PREFIX."societe as s, ".MAIN_DB_PREFIX."commande_fournisseur as t WHERE t.fk_soc = s.rowid AND t.fk_soc IN (".$listofidcompanytoscan.') AND t.entity IN ('.getEntity('commande_fournisseur').')'),
				'invoice_supplier'=>array('enabled'=>$conf->supplier_invoice->enabled, 'perms'=>1, 'label'=>'LinkToSupplierInvoice', 'sql'=>"SELECT s.rowid as socid, s.nom as name, s.client, t.rowid, t.ref, t.ref_supplier, t.total_ht FROM ".MAIN_DB_PREFIX."societe as s, ".MAIN_DB_PREFIX."facture_fourn as t WHERE t.fk_soc = s.rowid AND t.fk_soc IN (".$listofidcompanytoscan.') AND t.entity IN ('.getEntity('facture_fourn').')'),
				'ticket'=>array('enabled'=>$conf->ticket->enabled, 'perms'=>1, 'label'=>'LinkToTicket', 'sql'=>"SELECT s.rowid as socid, s.nom as name, s.client, t.rowid, t.ref, t.track_id, '0' as total_ht FROM ".MAIN_DB_PREFIX."societe as s, ".MAIN_DB_PREFIX."ticket as t WHERE t.fk_soc = s.rowid AND t.fk_soc IN (".$listofidcompanytoscan.') AND t.entity IN ('.getEntity('ticket').')')
			);
		}

		// Can complete the possiblelink array
		$hookmanager->initHooks(array('commonobject'));
		$parameters = array('listofidcompanytoscan' => $listofidcompanytoscan);

		if (!empty($listofidcompanytoscan))  // If empty, we don't have criteria to scan the object we can link to
		{
			$reshook = $hookmanager->executeHooks('showLinkToObjectBlock', $parameters, $object, $action); // Note that $action and $object may have been modified by hook
		}

		if (empty($reshook))
		{
			if (is_array($hookmanager->resArray) && count($hookmanager->resArray))
			{
				$possiblelinks = array_merge($possiblelinks, $hookmanager->resArray);
			}
		} elseif ($reshook > 0)
		{
			if (is_array($hookmanager->resArray) && count($hookmanager->resArray))
			{
				$possiblelinks = $hookmanager->resArray;
			}
		}

		foreach ($possiblelinks as $key => $possiblelink)
		{
			$num = 0;

			if (empty($possiblelink['enabled'])) continue;

			if (!empty($possiblelink['perms']) && (empty($restrictlinksto) || in_array($key, $restrictlinksto)) && (empty($excludelinksto) || !in_array($key, $excludelinksto)))
			{
				print '<div id="'.$key.'list"'.(empty($conf->use_javascript_ajax) ? '' : ' style="display:none"').'>';
				$sql = $possiblelink['sql'];

				$resqllist = $this->db->query($sql);
				if ($resqllist)
				{
					$num = $this->db->num_rows($resqllist);
					$i = 0;

					print '<br>';
					print '<form action="'.$_SERVER["PHP_SELF"].'" method="POST" name="formlinked'.$key.'">';
					print '<input type="hidden" name="action" value="addlink">';
					print '<input type="hidden" name="token" value="'.newToken().'">';
					print '<input type="hidden" name="id" value="'.$object->id.'">';
					print '<input type="hidden" name="addlink" value="'.$key.'">';
					print '<table class="noborder">';
					print '<tr class="liste_titre">';
					print '<td class="nowrap"></td>';
					print '<td class="center">'.$langs->trans("Ref").'</td>';
					print '<td class="left">'.$langs->trans("RefCustomer").'</td>';
					print '<td class="right">'.$langs->trans("AmountHTShort").'</td>';
					print '<td class="left">'.$langs->trans("Company").'</td>';
					print '</tr>';
					while ($i < $num)
					{
						$objp = $this->db->fetch_object($resqllist);

						print '<tr class="oddeven">';
						print '<td class="left">';
						print '<input type="radio" name="idtolinkto" value='.$objp->rowid.'>';
						print '</td>';
						print '<td class="center">'.$objp->ref.'</td>';
						print '<td>'.$objp->ref_client.'</td>';
						print '<td class="right">'.price($objp->total_ht).'</td>';
						print '<td>'.$objp->name.'</td>';
						print '</tr>';
						$i++;
					}
					print '</table>';
					print '<div class="center"><input type="submit" class="button valignmiddle" value="'.$langs->trans('ToLink').'">&nbsp;&nbsp;&nbsp;&nbsp;&nbsp;<input type="submit" class="button button-cancel" name="cancel" value="'.$langs->trans("Cancel").'"></div>';

					print '</form>';
					$this->db->free($resqllist);
				} else {
					dol_print_error($this->db);
				}
				print '</div>';
				if ($num > 0)
				{
				}

				//$linktoelem.=($linktoelem?' &nbsp; ':'');
				if ($num > 0) $linktoelemlist .= '<li><a href="#linkto'.$key.'" class="linkto dropdowncloseonclick" rel="'.$key.'">'.$langs->trans($possiblelink['label']).' ('.$num.')</a></li>';
				//else $linktoelem.=$langs->trans($possiblelink['label']);
				else $linktoelemlist .= '<li><span class="linktodisabled">'.$langs->trans($possiblelink['label']).' (0)</span></li>';
			}
		}

		if ($linktoelemlist)
		{
			$linktoelem = '
    		<dl class="dropdown" id="linktoobjectname">
    		';
			if (!empty($conf->use_javascript_ajax)) $linktoelem .= '<dt><a href="#linktoobjectname">'.$langs->trans("LinkTo").'...</a></dt>';
			$linktoelem .= '<dd>
    		<div class="multiselectlinkto">
    		<ul class="ulselectedfields">'.$linktoelemlist.'
    		</ul>
    		</div>
    		</dd>
    		</dl>';
		} else {
			$linktoelem = '';
		}

		if (!empty($conf->use_javascript_ajax))
		{
			print '<!-- Add js to show linkto box -->
				<script>
				jQuery(document).ready(function() {
					jQuery(".linkto").click(function() {
						console.log("We choose to show/hide link for rel="+jQuery(this).attr(\'rel\'));
					    jQuery("#"+jQuery(this).attr(\'rel\')+"list").toggle();
					});
				});
				</script>
		    ';
		}

		return $linktoelem;
	}

	/**
	 *	Return an html string with a select combo box to choose yes or no
	 *
	 *	@param	string		$htmlname		Name of html select field
	 *	@param	string		$value			Pre-selected value
	 *	@param	int			$option			0 return yes/no, 1 return 1/0
	 *	@param	bool		$disabled		true or false
	 *  @param	int      	$useempty		1=Add empty line
	 *  @param	int			$addjscombo		1=Add js beautifier on combo box
	 *	@return	string						See option
	 */
	public function selectyesno($htmlname, $value = '', $option = 0, $disabled = false, $useempty = 0, $addjscombo = 0)
	{
		global $langs;

		$yes = "yes"; $no = "no";
		if ($option)
		{
			$yes = "1";
			$no = "0";
		}

		$disabled = ($disabled ? ' disabled' : '');

		$resultyesno = '<select class="flat width75" id="'.$htmlname.'" name="'.$htmlname.'"'.$disabled.'>'."\n";
		if ($useempty) $resultyesno .= '<option value="-1"'.(($value < 0) ? ' selected' : '').'>&nbsp;</option>'."\n";
		if (("$value" == 'yes') || ($value == 1))
		{
			$resultyesno .= '<option value="'.$yes.'" selected>'.$langs->trans("Yes").'</option>'."\n";
			$resultyesno .= '<option value="'.$no.'">'.$langs->trans("No").'</option>'."\n";
		} else {
	   		$selected = (($useempty && $value != '0' && $value != 'no') ? '' : ' selected');
			$resultyesno .= '<option value="'.$yes.'">'.$langs->trans("Yes").'</option>'."\n";
			$resultyesno .= '<option value="'.$no.'"'.$selected.'>'.$langs->trans("No").'</option>'."\n";
		}
		$resultyesno .= '</select>'."\n";

		if ($addjscombo) {
			$resultyesno .= ajax_combobox($htmlname);
		}

		return $resultyesno;
	}

	// phpcs:disable PEAR.NamingConventions.ValidFunctionName.ScopeNotCamelCaps
	/**
	 *  Return list of export templates
	 *
	 *  @param	string	$selected          Id modele pre-selectionne
	 *  @param  string	$htmlname          Name of HTML select
	 *  @param  string	$type              Type of searched templates
	 *  @param  int		$useempty          Affiche valeur vide dans liste
	 *  @return	void
	 */
	public function select_export_model($selected = '', $htmlname = 'exportmodelid', $type = '', $useempty = 0)
	{
		// phpcs:enable
		$sql = "SELECT rowid, label";
		$sql .= " FROM ".MAIN_DB_PREFIX."export_model";
		$sql .= " WHERE type = '".$this->db->escape($type)."'";
		$sql .= " ORDER BY rowid";
		$result = $this->db->query($sql);
		if ($result)
		{
			print '<select class="flat" id="select_'.$htmlname.'" name="'.$htmlname.'">';
			if ($useempty)
			{
				print '<option value="-1">&nbsp;</option>';
			}

			$num = $this->db->num_rows($result);
			$i = 0;
			while ($i < $num)
			{
				$obj = $this->db->fetch_object($result);
				if ($selected == $obj->rowid)
				{
					print '<option value="'.$obj->rowid.'" selected>';
				} else {
					print '<option value="'.$obj->rowid.'">';
				}
				print $obj->label;
				print '</option>';
				$i++;
			}
			print "</select>";
		} else {
			dol_print_error($this->db);
		}
	}

	/**
	 *    Return a HTML area with the reference of object and a navigation bar for a business object
	 *    Note: To complete search with a particular filter on select, you can set $object->next_prev_filter set to define SQL criterias.
	 *
	 *    @param	object	$object			Object to show.
	 *    @param	string	$paramid   		Name of parameter to use to name the id into the URL next/previous link.
	 *    @param	string	$morehtml  		More html content to output just before the nav bar.
	 *    @param	int		$shownav	  	Show Condition (navigation is shown if value is 1).
	 *    @param	string	$fieldid   		Name of field id into database to use for select next and previous (we make the select max and min on this field compared to $object->ref). Use 'none' to disable next/prev.
	 *    @param	string	$fieldref   	Name of field ref of object (object->ref) to show or 'none' to not show ref.
	 *    @param	string	$morehtmlref  	More html to show after ref.
	 *    @param	string	$moreparam  	More param to add in nav link url. Must start with '&...'.
	 *	  @param	int		$nodbprefix		Do not include DB prefix to forge table name.
	 *	  @param	string	$morehtmlleft	More html code to show before ref.
	 *	  @param	string	$morehtmlstatus	More html code to show under navigation arrows (status place).
	 *	  @param	string	$morehtmlright	More html code to show after ref.
	 * 	  @return	string    				Portion HTML with ref + navigation buttons
	 */
	public function showrefnav($object, $paramid, $morehtml = '', $shownav = 1, $fieldid = 'rowid', $fieldref = 'ref', $morehtmlref = '', $moreparam = '', $nodbprefix = 0, $morehtmlleft = '', $morehtmlstatus = '', $morehtmlright = '')
	{
		global $langs, $conf, $hookmanager, $extralanguages;

		$ret = '';
		if (empty($fieldid))  $fieldid = 'rowid';
		if (empty($fieldref)) $fieldref = 'ref';

		// Add where from hooks
		if (is_object($hookmanager))
		{
			$parameters = array();
			$reshook = $hookmanager->executeHooks('printFieldListWhere', $parameters, $object); // Note that $action and $object may have been modified by hook
			$object->next_prev_filter .= $hookmanager->resPrint;
		}
		$previous_ref = $next_ref = '';
		if ($shownav)
		{
			//print "paramid=$paramid,morehtml=$morehtml,shownav=$shownav,$fieldid,$fieldref,$morehtmlref,$moreparam";
			$object->load_previous_next_ref((isset($object->next_prev_filter) ? $object->next_prev_filter : ''), $fieldid, $nodbprefix);

			$navurl = $_SERVER["PHP_SELF"];
			// Special case for project/task page
			if ($paramid == 'project_ref')
			{
				if (preg_match('/\/tasks\/(task|contact|note|document)\.php/', $navurl))     // TODO Remove this when nav with project_ref on task pages are ok
				{
					$navurl = preg_replace('/\/tasks\/(task|contact|time|note|document)\.php/', '/tasks.php', $navurl);
					$paramid = 'ref';
				}
			}

			// accesskey is for Windows or Linux:  ALT + key for chrome, ALT + SHIFT + KEY for firefox
			// accesskey is for Mac:               CTRL + key for all browsers
			$stringforfirstkey = $langs->trans("KeyboardShortcut");
			if ($conf->browser->name == 'chrome')
			{
				$stringforfirstkey .= ' ALT +';
			} elseif ($conf->browser->name == 'firefox')
			{
				$stringforfirstkey .= ' ALT + SHIFT +';
			} else {
				$stringforfirstkey .= ' CTL +';
			}

			$previous_ref = $object->ref_previous ? '<a accesskey="p" title="'.$stringforfirstkey.' p" class="classfortooltip" href="'.$navurl.'?'.$paramid.'='.urlencode($object->ref_previous).$moreparam.'"><i class="fa fa-chevron-left"></i></a>' : '<span class="inactive"><i class="fa fa-chevron-left opacitymedium"></i></span>';
			$next_ref     = $object->ref_next ? '<a accesskey="n" title="'.$stringforfirstkey.' n" class="classfortooltip" href="'.$navurl.'?'.$paramid.'='.urlencode($object->ref_next).$moreparam.'"><i class="fa fa-chevron-right"></i></a>' : '<span class="inactive"><i class="fa fa-chevron-right opacitymedium"></i></span>';
		}

		//print "xx".$previous_ref."x".$next_ref;
		$ret .= '<!-- Start banner content --><div style="vertical-align: middle">';

		// Right part of banner
		if ($morehtmlright) $ret .= '<div class="inline-block floatleft">'.$morehtmlright.'</div>';

		if ($previous_ref || $next_ref || $morehtml)
		{
			$ret .= '<div class="pagination paginationref"><ul class="right">';
		}
		if ($morehtml)
		{
			$ret .= '<li class="noborder litext'.(($shownav && $previous_ref && $next_ref) ? ' clearbothonsmartphone' : '').'">'.$morehtml.'</li>';
		}
		if ($shownav && ($previous_ref || $next_ref))
		{
			$ret .= '<li class="pagination">'.$previous_ref.'</li>';
			$ret .= '<li class="pagination">'.$next_ref.'</li>';
		}
		if ($previous_ref || $next_ref || $morehtml)
		{
			$ret .= '</ul></div>';
		}

		$parameters = array();
		$reshook = $hookmanager->executeHooks('moreHtmlStatus', $parameters, $object); // Note that $action and $object may have been modified by hook
		if (empty($reshook)) $morehtmlstatus .= $hookmanager->resPrint;
		else $morehtmlstatus = $hookmanager->resPrint;
		if ($morehtmlstatus) $ret .= '<div class="statusref">'.$morehtmlstatus.'</div>';

		$parameters = array();
		$reshook = $hookmanager->executeHooks('moreHtmlRef', $parameters, $object); // Note that $action and $object may have been modified by hook
		if (empty($reshook)) $morehtmlref .= $hookmanager->resPrint;
		elseif ($reshook > 0) $morehtmlref = $hookmanager->resPrint;

		// Left part of banner
		if ($morehtmlleft)
		{
			if ($conf->browser->layout == 'phone') $ret .= '<!-- morehtmlleft --><div class="floatleft">'.$morehtmlleft.'</div>'; // class="center" to have photo in middle
			else $ret .= '<!-- morehtmlleft --><div class="inline-block floatleft">'.$morehtmlleft.'</div>';
		}

		//if ($conf->browser->layout == 'phone') $ret.='<div class="clearboth"></div>';
		$ret .= '<div class="inline-block floatleft valignmiddle maxwidth750 marginbottomonly refid'.(($shownav && ($previous_ref || $next_ref)) ? ' refidpadding' : '').'">';

		// For thirdparty, contact, user, member, the ref is the id, so we show something else
		if ($object->element == 'societe')
		{
			$ret .= dol_htmlentities($object->name);

			// List of extra languages
			$arrayoflangcode = array();
			if (!empty($conf->global->PDF_USE_ALSO_LANGUAGE_CODE)) $arrayoflangcode[] = $conf->global->PDF_USE_ALSO_LANGUAGE_CODE;

			if (is_array($arrayoflangcode) && count($arrayoflangcode)) {
				if (!is_object($extralanguages)) {
					include_once DOL_DOCUMENT_ROOT.'/core/class/extralanguages.class.php';
					$extralanguages = new ExtraLanguages($this->db);
				}
				$extralanguages->fetch_name_extralanguages('societe');

				if (!empty($extralanguages->attributes['societe']['name']))
				{
					$object->fetchValuesForExtraLanguages();

					$htmltext = '';
					// If there is extra languages
					foreach ($arrayoflangcode as $extralangcode) {
						$htmltext .= picto_from_langcode($extralangcode, 'class="pictoforlang paddingright"');
						if ($object->array_languages['name'][$extralangcode]) {
							$htmltext .= $object->array_languages['name'][$extralangcode];
						} else {
							$htmltext .= '<span class="opacitymedium">'.$langs->trans("SwitchInEditModeToAddTranslation").'</span>';
						}
					}
					$ret .= '<!-- Show translations of name -->'."\n";
					$ret .= $this->textwithpicto('', $htmltext, -1, 'language', 'opacitymedium paddingleft');
				}
			}
		} elseif ($object->element == 'member')
		{
			$ret .= $object->ref.'<br>';
			$fullname = $object->getFullName($langs);
			if ($object->morphy == 'mor' && $object->societe) {
				$ret .= dol_htmlentities($object->societe).((!empty($fullname) && $object->societe != $fullname) ? ' ('.dol_htmlentities($fullname).')' : '');
			} else {
				$ret .= dol_htmlentities($fullname).((!empty($object->societe) && $object->societe != $fullname) ? ' ('.dol_htmlentities($object->societe).')' : '');
			}
		} elseif (in_array($object->element, array('contact', 'user', 'usergroup')))
		{
			$ret .= dol_htmlentities($object->getFullName($langs));
		} elseif (in_array($object->element, array('action', 'agenda')))
		{
			$ret .= $object->ref.'<br>'.$object->label;
		} elseif (in_array($object->element, array('adherent_type')))
		{
			$ret .= $object->label;
		} elseif ($object->element == 'ecm_directories')
		{
			$ret .= '';
		} elseif ($fieldref != 'none')
		{
			$ret .= dol_htmlentities($object->$fieldref);
		}

		if ($morehtmlref)
		{
			// don't add a additional space, when "$morehtmlref" starts with a HTML div tag
			if (substr($morehtmlref, 0, 4) != '<div')
			{
				$ret .= ' ';
			}

			$ret .= $morehtmlref;
		}

		$ret .= '</div>';

		$ret .= '</div><!-- End banner content -->';

		return $ret;
	}


	/**
	 *    	Return HTML code to output a barcode
	 *
	 *     	@param	Object	$object		Object containing data to retrieve file name
	 * 		@param	int		$width			Width of photo
	 * 	  	@return string    				HTML code to output barcode
	 */
	public function showbarcode(&$object, $width = 100)
	{
		global $conf;

		//Check if barcode is filled in the card
		if (empty($object->barcode)) return '';

		// Complete object if not complete
		if (empty($object->barcode_type_code) || empty($object->barcode_type_coder))
		{
			$result = $object->fetch_barcode();
			//Check if fetch_barcode() failed
			if ($result < 1) return '<!-- ErrorFetchBarcode -->';
		}

		// Barcode image
		$url = DOL_URL_ROOT.'/viewimage.php?modulepart=barcode&generator='.urlencode($object->barcode_type_coder).'&code='.urlencode($object->barcode).'&encoding='.urlencode($object->barcode_type_code);
		$out = '<!-- url barcode = '.$url.' -->';
		$out .= '<img src="'.$url.'">';
		return $out;
	}

	/**
	 *    	Return HTML code to output a photo
	 *
	 *    	@param	string		$modulepart			Key to define module concerned ('societe', 'userphoto', 'memberphoto')
	 *     	@param  object		$object				Object containing data to retrieve file name
	 * 		@param	int			$width				Width of photo
	 * 		@param	int			$height				Height of photo (auto if 0)
	 * 		@param	int			$caneditfield		Add edit fields
	 * 		@param	string		$cssclass			CSS name to use on img for photo
	 * 		@param	string		$imagesize		    'mini', 'small' or '' (original)
	 *      @param  int         $addlinktofullsize  Add link to fullsize image
	 *      @param  int         $cache              1=Accept to use image in cache
	 *      @param	string		$forcecapture		'', 'user' or 'environment'. Force parameter capture on HTML input file element to ask a smartphone to allow to open camera to take photo. Auto if ''.
	 *      @param	int			$noexternsourceoverwrite	No overwrite image with extern source (like 'gravatar' or other module)
	 * 	  	@return string    						HTML code to output photo
	 */
	public static function showphoto($modulepart, $object, $width = 100, $height = 0, $caneditfield = 0, $cssclass = 'photowithmargin', $imagesize = '', $addlinktofullsize = 1, $cache = 0, $forcecapture = '', $noexternsourceoverwrite = 0)
	{
		global $conf, $langs;

		$entity = (!empty($object->entity) ? $object->entity : $conf->entity);
		$id = (!empty($object->id) ? $object->id : $object->rowid);

		$ret = ''; $dir = ''; $file = ''; $originalfile = ''; $altfile = ''; $email = ''; $capture = '';
		if ($modulepart == 'societe')
		{
			$dir = $conf->societe->multidir_output[$entity];
			if (!empty($object->logo)) {
				if ((string) $imagesize == 'mini') $file = get_exdir(0, 0, 0, 0, $object, 'thirdparty').'logos/'.getImageFileNameForSize($object->logo, '_mini'); // getImageFileNameForSize include the thumbs
				elseif ((string) $imagesize == 'small') $file = get_exdir(0, 0, 0, 0, $object, 'thirdparty').'logos/'.getImageFileNameForSize($object->logo, '_small');
				else $file = get_exdir(0, 0, 0, 0, $object, 'thirdparty').'logos/'.$object->logo;
				$originalfile = get_exdir(0, 0, 0, 0, $object, 'thirdparty').'logos/'.$object->logo;
			}
			$email = $object->email;
		} elseif ($modulepart == 'contact')	{
			$dir = $conf->societe->multidir_output[$entity].'/contact';
			if (!empty($object->photo))
			{
				if ((string) $imagesize == 'mini') $file = get_exdir(0, 0, 0, 0, $object, 'contact').'photos/'.getImageFileNameForSize($object->photo, '_mini');
				elseif ((string) $imagesize == 'small') $file = get_exdir(0, 0, 0, 0, $object, 'contact').'photos/'.getImageFileNameForSize($object->photo, '_small');
				else $file = get_exdir(0, 0, 0, 0, $object, 'contact').'photos/'.$object->photo;
				$originalfile = get_exdir(0, 0, 0, 0, $object, 'contact').'photos/'.$object->photo;
			}
			$email = $object->email;
			$capture = 'user';
		} elseif ($modulepart == 'userphoto') {
			$dir = $conf->user->dir_output;
			if (!empty($object->photo))
			{
				if ((string) $imagesize == 'mini') $file = get_exdir(0, 0, 0, 0, $object, 'user').getImageFileNameForSize($object->photo, '_mini');
				elseif ((string) $imagesize == 'small') $file = get_exdir(0, 0, 0, 0, $object, 'user').getImageFileNameForSize($object->photo, '_small');
				else $file = get_exdir(0, 0, 0, 0, $object, 'user').$object->photo;
				$originalfile = get_exdir(0, 0, 0, 0, $object, 'user').$object->photo;
			}
			if (!empty($conf->global->MAIN_OLD_IMAGE_LINKS)) $altfile = $object->id.".jpg"; // For backward compatibility
			$email = $object->email;
			$capture = 'user';
		} elseif ($modulepart == 'memberphoto')	{
			$dir = $conf->adherent->dir_output;
			if (!empty($object->photo))
			{
				if ((string) $imagesize == 'mini') $file = get_exdir(0, 0, 0, 0, $object, 'member').'photos/'.getImageFileNameForSize($object->photo, '_mini');
				elseif ((string) $imagesize == 'small') $file = get_exdir(0, 0, 0, 0, $object, 'member').'photos/'.getImageFileNameForSize($object->photo, '_small');
				else $file = get_exdir(0, 0, 0, 0, $object, 'member').'photos/'.$object->photo;
				$originalfile = get_exdir(0, 0, 0, 0, $object, 'member').'photos/'.$object->photo;
			}
			if (!empty($conf->global->MAIN_OLD_IMAGE_LINKS)) $altfile = $object->id.".jpg"; // For backward compatibility
			$email = $object->email;
			$capture = 'user';
		} else {
			// Generic case to show photos
			$dir = $conf->$modulepart->dir_output;
			if (!empty($object->photo))
			{
				if ((string) $imagesize == 'mini') $file = get_exdir($id, 2, 0, 0, $object, $modulepart).'photos/'.getImageFileNameForSize($object->photo, '_mini');
				elseif ((string) $imagesize == 'small') $file = get_exdir($id, 2, 0, 0, $object, $modulepart).'photos/'.getImageFileNameForSize($object->photo, '_small');
				else $file = get_exdir($id, 2, 0, 0, $object, $modulepart).'photos/'.$object->photo;
				$originalfile = get_exdir($id, 2, 0, 0, $object, $modulepart).'photos/'.$object->photo;
			}
			if (!empty($conf->global->MAIN_OLD_IMAGE_LINKS)) $altfile = $object->id.".jpg"; // For backward compatibility
			$email = $object->email;
		}

		if ($forcecapture) $capture = $forcecapture;

		if ($dir)
		{
			if ($file && file_exists($dir."/".$file))
			{
				if ($addlinktofullsize) {
					$urladvanced = getAdvancedPreviewUrl($modulepart, $originalfile, 0, '&entity='.$entity);
					if ($urladvanced) $ret .= '<a href="'.$urladvanced.'">';
					else $ret .= '<a href="'.DOL_URL_ROOT.'/viewimage.php?modulepart='.$modulepart.'&entity='.$entity.'&file='.urlencode($originalfile).'&cache='.$cache.'">';
				}
				$ret .= '<img alt="Photo" class="photo'.$modulepart.($cssclass ? ' '.$cssclass : '').' photologo'.(preg_replace('/[^a-z]/i', '_', $file)).'" '.($width ? ' width="'.$width.'"' : '').($height ? ' height="'.$height.'"' : '').' src="'.DOL_URL_ROOT.'/viewimage.php?modulepart='.$modulepart.'&entity='.$entity.'&file='.urlencode($file).'&cache='.$cache.'">';
				if ($addlinktofullsize) $ret .= '</a>';
			} elseif ($altfile && file_exists($dir."/".$altfile)) {
				if ($addlinktofullsize) {
					$urladvanced = getAdvancedPreviewUrl($modulepart, $originalfile, 0, '&entity='.$entity);
					if ($urladvanced) $ret .= '<a href="'.$urladvanced.'">';
					else $ret .= '<a href="'.DOL_URL_ROOT.'/viewimage.php?modulepart='.$modulepart.'&entity='.$entity.'&file='.urlencode($originalfile).'&cache='.$cache.'">';
				}
				$ret .= '<img class="photo'.$modulepart.($cssclass ? ' '.$cssclass : '').'" alt="Photo alt" id="photologo'.(preg_replace('/[^a-z]/i', '_', $file)).'" class="'.$cssclass.'" '.($width ? ' width="'.$width.'"' : '').($height ? ' height="'.$height.'"' : '').' src="'.DOL_URL_ROOT.'/viewimage.php?modulepart='.$modulepart.'&entity='.$entity.'&file='.urlencode($altfile).'&cache='.$cache.'">';
				if ($addlinktofullsize) $ret .= '</a>';
			} else {
				$nophoto = '/public/theme/common/nophoto.png';
				if (in_array($modulepart, array('userphoto', 'contact', 'memberphoto'))) {	// For module that are "physical" users
					if ($modulepart == 'memberphoto' && strpos($object->morphy, 'mor') !== false) {
						$nophoto = '/public/theme/common/company.png';
					} else {
						$nophoto = '/public/theme/common/user_anonymous.png';
						if ($object->gender == 'man') $nophoto = '/public/theme/common/user_man.png';
						if ($object->gender == 'woman') $nophoto = '/public/theme/common/user_woman.png';
					}
				}

				if (!empty($conf->gravatar->enabled) && $email && empty($noexternsourceoverwrite)) {
					// see https://gravatar.com/site/implement/images/php/
					global $dolibarr_main_url_root;
					$ret .= '<!-- Put link to gravatar -->';
					//$defaultimg=urlencode(dol_buildpath($nophoto,3));
					$defaultimg = 'mm';
					$ret .= '<img class="photo'.$modulepart.($cssclass ? ' '.$cssclass : '').'" alt="Gravatar avatar" title="'.$email.' Gravatar avatar" '.($width ? ' width="'.$width.'"' : '').($height ? ' height="'.$height.'"' : '').' src="https://www.gravatar.com/avatar/'.md5(strtolower(trim($email))).'?s='.$width.'&d='.$defaultimg.'">'; // gravatar need md5 hash
				} else {
					$ret .= '<img class="photo'.$modulepart.($cssclass ? ' '.$cssclass : '').'" alt="No photo" '.($width ? ' width="'.$width.'"' : '').($height ? ' height="'.$height.'"' : '').' src="'.DOL_URL_ROOT.$nophoto.'">';
				}
			}

			if ($caneditfield)
			{
				if ($object->photo) $ret .= "<br>\n";
				$ret .= '<table class="nobordernopadding centpercent">';
				if ($object->photo) $ret .= '<tr><td><input type="checkbox" class="flat photodelete" name="deletephoto" id="photodelete"> '.$langs->trans("Delete").'<br><br></td></tr>';
				$ret .= '<tr><td class="tdoverflow"><input type="file" class="flat maxwidth200onsmartphone" name="photo" id="photoinput" accept="image/*"'.($capture ? ' capture="'.$capture.'"' : '').'></td></tr>';
				$ret .= '</table>';
			}
		} else dol_print_error('', 'Call of showphoto with wrong parameters modulepart='.$modulepart);

		return $ret;
	}

	// phpcs:disable PEAR.NamingConventions.ValidFunctionName.ScopeNotCamelCaps
	/**
	 *	Return select list of groups
	 *
	 *  @param	string	$selected       Id group preselected
	 *  @param  string	$htmlname       Field name in form
	 *  @param  int		$show_empty     0=liste sans valeur nulle, 1=ajoute valeur inconnue
	 *  @param  string	$exclude        Array list of groups id to exclude
	 * 	@param	int		$disabled		If select list must be disabled
	 *  @param  string	$include        Array list of groups id to include
	 * 	@param	int		$enableonly		Array list of groups id to be enabled. All other must be disabled
	 * 	@param	string	$force_entity	'0' or Ids of environment to force
	 * 	@param	bool	$multiple		add [] in the name of element and add 'multiple' attribut (not working with ajax_autocompleter)
	 *  @param  string	$morecss		More css to add to html component
	 *  @return	string
	 *  @see select_dolusers()
	 */
	public function select_dolgroups($selected = '', $htmlname = 'groupid', $show_empty = 0, $exclude = '', $disabled = 0, $include = '', $enableonly = '', $force_entity = '0', $multiple = false, $morecss = '')
	{
		// phpcs:enable
		global $conf, $user, $langs;

		// Permettre l'exclusion de groupes
		if (is_array($exclude))	$excludeGroups = implode("','", $exclude);
		// Permettre l'inclusion de groupes
		if (is_array($include))	$includeGroups = implode("','", $include);

		if (!is_array($selected)) $selected = array($selected);

		$out = '';

		// On recherche les groupes
		$sql = "SELECT ug.rowid, ug.nom as name";
		if (!empty($conf->multicompany->enabled) && $conf->entity == 1 && $user->admin && !$user->entity)
		{
			$sql .= ", e.label";
		}
		$sql .= " FROM ".MAIN_DB_PREFIX."usergroup as ug ";
		if (!empty($conf->multicompany->enabled) && $conf->entity == 1 && $user->admin && !$user->entity)
		{
			$sql .= " LEFT JOIN ".MAIN_DB_PREFIX."entity as e ON e.rowid=ug.entity";
			if ($force_entity) $sql .= " WHERE ug.entity IN (0, ".$force_entity.")";
			else $sql .= " WHERE ug.entity IS NOT NULL";
		} else {
			$sql .= " WHERE ug.entity IN (0, ".$conf->entity.")";
		}
		if (is_array($exclude) && $excludeGroups) $sql .= " AND ug.rowid NOT IN ('".$excludeGroups."')";
		if (is_array($include) && $includeGroups) $sql .= " AND ug.rowid IN ('".$includeGroups."')";
		$sql .= " ORDER BY ug.nom ASC";

		dol_syslog(get_class($this)."::select_dolgroups", LOG_DEBUG);
		$resql = $this->db->query($sql);
		if ($resql)
		{
			// Enhance with select2
			include_once DOL_DOCUMENT_ROOT.'/core/lib/ajax.lib.php';
		   	$out .= ajax_combobox($htmlname);

			$out .= '<select class="flat minwidth200'.($morecss ? ' '.$morecss : '').'" id="'.$htmlname.'" name="'.$htmlname.($multiple ? '[]' : '').'" '.($multiple ? 'multiple' : '').' '.($disabled ? ' disabled' : '').'>';

			$num = $this->db->num_rows($resql);
			$i = 0;
			if ($num)
			{
				if ($show_empty && !$multiple) $out .= '<option value="-1"'.(in_array(-1, $selected) ? ' selected' : '').'>&nbsp;</option>'."\n";

				while ($i < $num)
				{
					$obj = $this->db->fetch_object($resql);
					$disableline = 0;
					if (is_array($enableonly) && count($enableonly) && !in_array($obj->rowid, $enableonly)) $disableline = 1;

					$out .= '<option value="'.$obj->rowid.'"';
					if ($disableline) $out .= ' disabled';
					if ((is_object($selected[0]) && $selected[0]->id == $obj->rowid) || (!is_object($selected[0]) && in_array($obj->rowid, $selected)))
					{
						$out .= ' selected';
					}
					$out .= '>';

					$out .= $obj->name;
					if (!empty($conf->multicompany->enabled) && empty($conf->global->MULTICOMPANY_TRANSVERSE_MODE) && $conf->entity == 1)
					{
						$out .= " (".$obj->label.")";
					}

					$out .= '</option>';
					$i++;
				}
			} else {
				if ($show_empty) $out .= '<option value="-1"'.(in_array(-1, $selected) ? ' selected' : '').'></option>'."\n";
				$out .= '<option value="" disabled>'.$langs->trans("NoUserGroupDefined").'</option>';
			}
			$out .= '</select>';
		} else {
			dol_print_error($this->db);
		}

		return $out;
	}


	/**
	 *	Return HTML to show the search and clear seach button
	 *
	 *  @return	string
	 */
	public function showFilterButtons()
	{
		$out = '<div class="nowrap">';
		$out .= '<button type="submit" class="liste_titre button_search" name="button_search_x" value="x"><span class="fa fa-search"></span></button>';
		$out .= '<button type="submit" class="liste_titre button_removefilter" name="button_removefilter_x" value="x"><span class="fa fa-remove"></span></button>';
		$out .= '</div>';

		return $out;
	}

	/**
	 *	Return HTML to show the search and clear search button
	 *
	 *  @param  string  $cssclass                  CSS class
	 *  @param  int     $calljsfunction            0=default. 1=call function initCheckForSelect() after changing status of checkboxes
	 *  @param  string  $massactionname            Mass action button name that will launch an action on the selected items
	 *  @return	string
	 */
	public function showCheckAddButtons($cssclass = 'checkforaction', $calljsfunction = 0, $massactionname = "massaction")
	{
		global $conf, $langs;

		$out = '';

		if (!empty($conf->use_javascript_ajax)) $out .= '<div class="inline-block checkallactions"><input type="checkbox" id="'.$cssclass.'s" name="'.$cssclass.'s" class="checkallactions"></div>';
		$out .= '<script>
            $(document).ready(function() {
                $("#' . $cssclass.'s").click(function() {
                    if($(this).is(\':checked\')){
                        console.log("We check all '.$cssclass.' and trigger the change method");
                		$(".'.$cssclass.'").prop(\'checked\', true).trigger(\'change\');
                    }
                    else
                    {
                        console.log("We uncheck all");
                		$(".'.$cssclass.'").prop(\'checked\', false).trigger(\'change\');
                    }'."\n";
				if ($calljsfunction) $out .= 'if (typeof initCheckForSelect == \'function\') { initCheckForSelect(0, "'.$massactionname.'", "'.$cssclass.'"); } else { console.log("No function initCheckForSelect found. Call won\'t be done."); }';
		$out .= '         });
        	        $(".' . $cssclass.'").change(function() {
					$(this).closest("tr").toggleClass("highlight", this.checked);
				});
		 	});
    	</script>';

		return $out;
	}

	/**
	 *	Return HTML to show the search and clear seach button
	 *
	 *  @param	int  	$addcheckuncheckall        Add the check all/uncheck all checkbox (use javascript) and code to manage this
	 *  @param  string  $cssclass                  CSS class
	 *  @param  int     $calljsfunction            0=default. 1=call function initCheckForSelect() after changing status of checkboxes
	 *  @param  string  $massactionname            Mass action name
	 *  @return	string
	 */
	public function showFilterAndCheckAddButtons($addcheckuncheckall = 0, $cssclass = 'checkforaction', $calljsfunction = 0, $massactionname = "massaction")
	{
		$out = $this->showFilterButtons();
		if ($addcheckuncheckall)
		{
			$out .= $this->showCheckAddButtons($cssclass, $calljsfunction, $massactionname);
		}
		return $out;
	}

	/**
	 * Return HTML to show the select of expense categories
	 *
	 * @param	string	$selected              preselected category
	 * @param	string	$htmlname              name of HTML select list
	 * @param	integer	$useempty              1=Add empty line
	 * @param	array	$excludeid             id to exclude
	 * @param	string	$target                htmlname of target select to bind event
	 * @param	int		$default_selected      default category to select if fk_c_type_fees change = EX_KME
	 * @param	array	$params                param to give
	 * @param	int		$info_admin			   Show the tooltip help picto to setup list
	 * @return	string
	 */
	public function selectExpenseCategories($selected = '', $htmlname = 'fk_c_exp_tax_cat', $useempty = 0, $excludeid = array(), $target = '', $default_selected = 0, $params = array(), $info_admin = 1)
	{
		global $db, $langs, $user;

		$out = '';
		$sql = 'SELECT rowid, label FROM '.MAIN_DB_PREFIX.'c_exp_tax_cat WHERE active = 1';
		$sql .= ' AND entity IN (0,'.getEntity('exp_tax_cat').')';
		if (!empty($excludeid)) $sql .= ' AND rowid NOT IN ('.implode(',', $excludeid).')';
		$sql .= ' ORDER BY label';

		$resql = $db->query($sql);
		if ($resql)
		{
			$out = '<select id="select_'.$htmlname.'" name="'.$htmlname.'" class="'.$htmlname.' flat minwidth75imp maxwidth200">';
			if ($useempty) $out .= '<option value="0">&nbsp;</option>';

			while ($obj = $db->fetch_object($resql))
			{
				$out .= '<option '.($selected == $obj->rowid ? 'selected="selected"' : '').' value="'.$obj->rowid.'">'.$langs->trans($obj->label).'</option>';
			}
			$out .= '</select>';
			$out .= ajax_combobox('select_'.$htmlname);

			if (!empty($htmlname) && $user->admin && $info_admin) $out .= ' '.info_admin($langs->trans("YouCanChangeValuesForThisListFromDictionarySetup"), 1);

			if (!empty($target))
			{
				$sql = "SELECT c.id FROM ".MAIN_DB_PREFIX."c_type_fees as c WHERE c.code = 'EX_KME' AND c.active = 1";
				$resql = $db->query($sql);
				if ($resql)
				{
					if ($db->num_rows($resql) > 0)
					{
						$obj = $db->fetch_object($resql);
						$out .= '<script>
							$(function() {
								$("select[name='.$target.']").on("change", function() {
									var current_val = $(this).val();
									if (current_val == '.$obj->id.') {';
						if (!empty($default_selected) || !empty($selected)) $out .= '$("select[name='.$htmlname.']").val("'.($default_selected > 0 ? $default_selected : $selected).'");';

						$out .= '
										$("select[name='.$htmlname.']").change();
									}
								});

								$("select[name='.$htmlname.']").change(function() {

									if ($("select[name='.$target.']").val() == '.$obj->id.') {
										// get price of kilometer to fill the unit price
										var data = '.json_encode($params).';
										data.fk_c_exp_tax_cat = $(this).val();

										$.ajax({
											method: "POST",
											dataType: "json",
											data: data,
											url: "'.(DOL_URL_ROOT.'/expensereport/ajax/ajaxik.php').'",
										}).done(function( data, textStatus, jqXHR ) {
											console.log(data);
											if (typeof data.up != "undefined") {
												$("input[name=value_unit]").val(data.up);
												$("select[name='.$htmlname.']").attr("title", data.title);
											} else {
												$("input[name=value_unit]").val("");
												$("select[name='.$htmlname.']").attr("title", "");
											}
										});
									}
								});
							});
						</script>';
					}
				}
			}
		} else {
			dol_print_error($db);
		}

		return $out;
	}

	/**
	 * Return HTML to show the select ranges of expense range
	 *
	 * @param	string	$selected    preselected category
	 * @param	string	$htmlname    name of HTML select list
	 * @param	integer	$useempty    1=Add empty line
	 * @return	string
	 */
	public function selectExpenseRanges($selected = '', $htmlname = 'fk_range', $useempty = 0)
	{
		global $db, $conf, $langs;

		$out = '';
		$sql = 'SELECT rowid, range_ik FROM '.MAIN_DB_PREFIX.'c_exp_tax_range';
		$sql .= ' WHERE entity = '.$conf->entity.' AND active = 1';

		$resql = $db->query($sql);
		if ($resql)
		{
			$out = '<select id="select_'.$htmlname.'" name="'.$htmlname.'" class="'.$htmlname.' flat minwidth75imp">';
			if ($useempty) $out .= '<option value="0"></option>';

			while ($obj = $db->fetch_object($resql))
			{
				$out .= '<option '.($selected == $obj->rowid ? 'selected="selected"' : '').' value="'.$obj->rowid.'">'.price($obj->range_ik, 0, $langs, 1, 0).'</option>';
			}
			$out .= '</select>';
		} else {
			dol_print_error($db);
		}

		return $out;
	}

	/**
	 * Return HTML to show a select of expense
	 *
	 * @param	string	$selected    preselected category
	 * @param	string	$htmlname    name of HTML select list
	 * @param	integer	$useempty    1=Add empty choice
	 * @param	integer	$allchoice   1=Add all choice
	 * @param	integer	$useid       0=use 'code' as key, 1=use 'id' as key
	 * @return	string
	 */
	public function selectExpense($selected = '', $htmlname = 'fk_c_type_fees', $useempty = 0, $allchoice = 1, $useid = 0)
	{
		global $db, $langs;

		$out = '';
		$sql = 'SELECT id, code, label FROM '.MAIN_DB_PREFIX.'c_type_fees';
		$sql .= ' WHERE active = 1';

		$resql = $db->query($sql);
		if ($resql)
		{
			$out = '<select id="select_'.$htmlname.'" name="'.$htmlname.'" class="'.$htmlname.' flat minwidth75imp">';
			if ($useempty) $out .= '<option value="0"></option>';
			if ($allchoice) $out .= '<option value="-1">'.$langs->trans('AllExpenseReport').'</option>';

			$field = 'code';
			if ($useid) $field = 'id';

			while ($obj = $db->fetch_object($resql))
			{
				$key = $langs->trans($obj->code);
				$out .= '<option '.($selected == $obj->{$field} ? 'selected="selected"' : '').' value="'.$obj->{$field}.'">'.($key != $obj->code ? $key : $obj->label).'</option>';
			}
			$out .= '</select>';
		} else {
			dol_print_error($db);
		}

		return $out;
	}

	/**
	 *  Output a combo list with invoices qualified for a third party
	 *
	 *  @param	int		$socid      	Id third party (-1=all, 0=only projects not linked to a third party, id=projects not linked or linked to third party id)
	 *  @param  int		$selected   	Id invoice preselected
	 *  @param  string	$htmlname   	Name of HTML select
	 *	@param	int		$maxlength		Maximum length of label
	 *	@param	int		$option_only	Return only html options lines without the select tag
	 *	@param	string	$show_empty		Add an empty line ('1' or string to show for empty line)
	 *  @param	int		$discard_closed Discard closed projects (0=Keep,1=hide completely,2=Disable)
	 *  @param	int		$forcefocus		Force focus on field (works with javascript only)
	 *  @param	int		$disabled		Disabled
	 *  @param	string	$morecss        More css added to the select component
	 *  @param	string	$projectsListId ''=Automatic filter on project allowed. List of id=Filter on project ids.
	 *  @param	string	$showproject	'all' = Show project info, ''=Hide project info
	 *  @param	User	$usertofilter	User object to use for filtering
	 *	@return int         			Nbr of project if OK, <0 if KO
	 */
	public function selectInvoice($socid = -1, $selected = '', $htmlname = 'invoiceid', $maxlength = 24, $option_only = 0, $show_empty = '1', $discard_closed = 0, $forcefocus = 0, $disabled = 0, $morecss = 'maxwidth500', $projectsListId = '', $showproject = 'all', $usertofilter = null)
	{
		global $user, $conf, $langs;

		require_once DOL_DOCUMENT_ROOT.'/projet/class/project.class.php';

		if (is_null($usertofilter))
		{
			$usertofilter = $user;
		}

		$out = '';

		$hideunselectables = false;
		if (!empty($conf->global->PROJECT_HIDE_UNSELECTABLES)) $hideunselectables = true;

		if (empty($projectsListId))
		{
			if (empty($usertofilter->rights->projet->all->lire))
			{
				$projectstatic = new Project($this->db);
				$projectsListId = $projectstatic->getProjectsAuthorizedForUser($usertofilter, 0, 1);
			}
		}

		// Search all projects
		$sql = 'SELECT f.rowid, f.ref as fref, "nolabel" as flabel, p.rowid as pid, f.ref,
            p.title, p.fk_soc, p.fk_statut, p.public,';
		$sql .= ' s.nom as name';
		$sql .= ' FROM '.MAIN_DB_PREFIX.'projet as p';
		$sql .= ' LEFT JOIN '.MAIN_DB_PREFIX.'societe as s ON s.rowid = p.fk_soc,';
		$sql .= ' '.MAIN_DB_PREFIX.'facture as f';
		$sql .= " WHERE p.entity IN (".getEntity('project').")";
		$sql .= " AND f.fk_projet = p.rowid AND f.fk_statut=0"; //Brouillons seulement
		//if ($projectsListId) $sql.= " AND p.rowid IN (".$projectsListId.")";
		//if ($socid == 0) $sql.= " AND (p.fk_soc=0 OR p.fk_soc IS NULL)";
		//if ($socid > 0)  $sql.= " AND (p.fk_soc=".$socid." OR p.fk_soc IS NULL)";
		$sql .= " GROUP BY f.ref ORDER BY p.ref, f.ref ASC";

		$resql = $this->db->query($sql);
		if ($resql)
		{
			// Use select2 selector
			if (!empty($conf->use_javascript_ajax))
			{
				include_once DOL_DOCUMENT_ROOT.'/core/lib/ajax.lib.php';
			   	$comboenhancement = ajax_combobox($htmlname, '', 0, $forcefocus);
				$out .= $comboenhancement;
				$morecss = 'minwidth200imp maxwidth500';
			}

			if (empty($option_only)) {
				$out .= '<select class="valignmiddle flat'.($morecss ? ' '.$morecss : '').'"'.($disabled ? ' disabled="disabled"' : '').' id="'.$htmlname.'" name="'.$htmlname.'">';
			}
			if (!empty($show_empty)) {
				$out .= '<option value="0" class="optiongrey">';
				if (!is_numeric($show_empty)) $out .= $show_empty;
				else $out .= '&nbsp;';
				$out .= '</option>';
			}
			$num = $this->db->num_rows($resql);
			$i = 0;
			if ($num)
			{
				while ($i < $num)
				{
					$obj = $this->db->fetch_object($resql);
					// If we ask to filter on a company and user has no permission to see all companies and project is linked to another company, we hide project.
					if ($socid > 0 && (empty($obj->fk_soc) || $obj->fk_soc == $socid) && empty($usertofilter->rights->societe->lire))
					{
						// Do nothing
					} else {
						if ($discard_closed == 1 && $obj->fk_statut == Project::STATUS_CLOSED)
						{
							$i++;
							continue;
						}

						$labeltoshow = '';

						if ($showproject == 'all')
						{
							$labeltoshow .= dol_trunc($obj->ref, 18); // Invoice ref
							if ($obj->name) $labeltoshow .= ' - '.$obj->name; // Soc name

							$disabled = 0;
							if ($obj->fk_statut == Project::STATUS_DRAFT)
							{
								$disabled = 1;
								$labeltoshow .= ' - '.$langs->trans("Draft");
							} elseif ($obj->fk_statut == Project::STATUS_CLOSED)
							{
								if ($discard_closed == 2) $disabled = 1;
								$labeltoshow .= ' - '.$langs->trans("Closed");
							} elseif ($socid > 0 && (!empty($obj->fk_soc) && $obj->fk_soc != $socid))
							{
								$disabled = 1;
								$labeltoshow .= ' - '.$langs->trans("LinkedToAnotherCompany");
							}
						}

						if (!empty($selected) && $selected == $obj->rowid)
						{
							$out .= '<option value="'.$obj->rowid.'" selected';
							//if ($disabled) $out.=' disabled';						// with select2, field can't be preselected if disabled
							$out .= '>'.$labeltoshow.'</option>';
						} else {
							if ($hideunselectables && $disabled && ($selected != $obj->rowid))
							{
								$resultat = '';
							} else {
								$resultat = '<option value="'.$obj->rowid.'"';
								if ($disabled) $resultat .= ' disabled';
								//if ($obj->public) $labeltoshow.=' ('.$langs->trans("Public").')';
								//else $labeltoshow.=' ('.$langs->trans("Private").')';
								$resultat .= '>';
								$resultat .= $labeltoshow;
								$resultat .= '</option>';
							}
							$out .= $resultat;
						}
					}
					$i++;
				}
			}
			if (empty($option_only)) {
				$out .= '</select>';
			}

			print $out;

			$this->db->free($resql);
			return $num;
		} else {
			dol_print_error($this->db);
			return -1;
		}
	}

	/**
	 * Output the component to make advanced search criteries
	 *
	 * @param	array		$arrayofcriterias			          Array of available search criterias. Example: array($object->element => $object->fields, 'otherfamily' => otherarrayoffields, ...)
	 * @param	array		$search_component_params	          Array of selected search criterias
	 * @param   array       $arrayofinputfieldsalreadyoutput      Array of input fields already inform. The component will not generate a hidden input field if it is in this list.
	 * @return	string									          HTML component for advanced search
	 */
	public function searchComponent($arrayofcriterias, $search_component_params, $arrayofinputfieldsalreadyoutput = array())
	{
		global $langs;

		$ret = '';

		$ret .= '<div class="nowrap centpercent">';
		//$ret .= '<button type="submit" class="liste_titre button_removefilter" name="button_removefilter_x" value="x"><span class="fa fa-remove"></span></button>';
		$ret .= '<a href="#" class="dropdownsearch-toggle unsetcolor paddingright">';
		$ret .= '<span class="fas fa-filter linkobject boxfilter" title="Filter" id="idsubimgproductdistribution"></span>';
		$ret .= $langs->trans("Filters");
		$ret .= '</a>';
		//$ret .= '<button type="submit" class="liste_titre button_search paddingleftonly" name="button_search_x" value="x"><span class="fa fa-search"></span></button>';
		$ret .= '<div name="search_component_params" class="search_component_params inline-block minwidth500 maxwidth300onsmartphone valignmiddle">';
		$texttoshow = '<div class="opacitymedium inline-block search_component_searchtext">'.$langs->trans("Search").'</div>';

		$ret .= '<div class="search_component inline-block valignmiddle">'.$texttoshow.'</div>';
		$ret .= '</div>';
		$ret .= '<input type="hidden" name="search_component_params_hidden" class="search_component_params_hidden" value="'.GETPOST("search_component_params_hidden").'">';
		// For compatibility with forms that show themself the search criteria in addition of this component, we output the fields
		foreach ($arrayofcriterias as $criterias) {
			foreach ($criterias as $criteriafamilykey => $criteriafamilyval) {
				if (in_array('search_'.$criteriafamilykey, $arrayofinputfieldsalreadyoutput)) continue;
				if (in_array($criteriafamilykey, array('rowid', 'ref_ext', 'entity', 'extraparams'))) continue;
				if (in_array($criteriafamilyval['type'], array('date', 'datetime', 'timestamp'))) {
					$ret .= '<input type="hidden" name="search_'.$criteriafamilykey.'_start">';
					$ret .= '<input type="hidden" name="search_'.$criteriafamilykey.'_startyear">';
					$ret .= '<input type="hidden" name="search_'.$criteriafamilykey.'_startmonth">';
					$ret .= '<input type="hidden" name="search_'.$criteriafamilykey.'_startday">';
					$ret .= '<input type="hidden" name="search_'.$criteriafamilykey.'_end">';
					$ret .= '<input type="hidden" name="search_'.$criteriafamilykey.'_endyear">';
					$ret .= '<input type="hidden" name="search_'.$criteriafamilykey.'_endmonth">';
					$ret .= '<input type="hidden" name="search_'.$criteriafamilykey.'_endday">';
				} else {
					$ret .= '<input type="hidden" name="search_'.$criteriafamilykey.'">';
				}
			}
		}
		$ret .= '</div>';


		return $ret;
	}

	/**
	 * selectModelMail
	 *
	 * @param   string   $prefix     	Prefix
	 * @param   string   $modelType  	Model type
	 * @param	int		 $default	 	1=Show also Default mail template
	 * @param	int		 $addjscombo	Add js combobox
	 * @return  string               	HTML select string
	 */
	public function selectModelMail($prefix, $modelType = '', $default = 0, $addjscombo = 0)
	{
		global $langs, $db, $user;

		$retstring = '';

		$TModels = array();

		include_once DOL_DOCUMENT_ROOT.'/core/class/html.formmail.class.php';
		$formmail = new FormMail($db);
		$result = $formmail->fetchAllEMailTemplate($modelType, $user, $langs);

		if ($default) $TModels[0] = $langs->trans('DefaultMailModel');
		if ($result > 0) {
			foreach ($formmail->lines_model as $model) {
				$TModels[$model->id] = $model->label;
			}
		}

		$retstring .= '<select class="flat" id="select_'.$prefix.'model_mail" name="'.$prefix.'model_mail">';

		foreach ($TModels as $id_model=>$label_model) {
			$retstring .= '<option value="'.$id_model.'"';
			$retstring .= ">".$label_model."</option>";
		}

		$retstring .= "</select>";

		if ($addjscombo) $retstring .= ajax_combobox('select_'.$prefix.'model_mail');

		return $retstring;
	}
}<|MERGE_RESOLUTION|>--- conflicted
+++ resolved
@@ -6797,15 +6797,9 @@
 		}
 
 		// Add code for jquery to use multiselect
-<<<<<<< HEAD
 		if (!empty($conf->global->MAIN_USE_JQUERY_MULTISELECT) || defined('REQUIRE_JQUERY_MULTISELECT')) {
-			$out .= "\n".'<!-- JS CODE TO ENABLE select for id '.$htmlname.' -->
-=======
-		if (!empty($conf->global->MAIN_USE_JQUERY_MULTISELECT) || defined('REQUIRE_JQUERY_MULTISELECT'))
-		{
-			$out .= "\n".'<!-- JS CODE TO ENABLE select for id '.$htmlname.', addjscombo='.$addjscombo.' -->
->>>>>>> c69631d6
-						<script>'."\n";
+			$out .= "\n".'<!-- JS CODE TO ENABLE select for id '.$htmlname.', addjscombo='.$addjscombo.' -->';
+			$out .= "\n".'<script>'."\n";
 			if ($addjscombo == 1) {
 				$tmpplugin = empty($conf->global->MAIN_USE_JQUERY_MULTISELECT) ?constant('REQUIRE_JQUERY_MULTISELECT') : $conf->global->MAIN_USE_JQUERY_MULTISELECT;
 				$out .= 'function formatResult(record) {'."\n";
