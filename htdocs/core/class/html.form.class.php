<?php
/* Copyright (c) 2002-2007  Rodolphe Quiedeville    <rodolphe@quiedeville.org>
 * Copyright (C) 2004-2012  Laurent Destailleur     <eldy@users.sourceforge.net>
 * Copyright (C) 2004       Benoit Mortier          <benoit.mortier@opensides.be>
 * Copyright (C) 2004       Sebastien Di Cintio     <sdicintio@ressource-toi.org>
 * Copyright (C) 2004       Eric Seigne             <eric.seigne@ryxeo.com>
 * Copyright (C) 2005-2017  Regis Houssin           <regis.houssin@inodbox.com>
 * Copyright (C) 2006       Andre Cianfarani        <acianfa@free.fr>
 * Copyright (C) 2006       Marc Barilley/Ocebo     <marc@ocebo.com>
 * Copyright (C) 2007       Franky Van Liedekerke   <franky.van.liedekerker@telenet.be>
 * Copyright (C) 2007       Patrick Raguin          <patrick.raguin@gmail.com>
 * Copyright (C) 2010       Juanjo Menent           <jmenent@2byte.es>
 * Copyright (C) 2010-2021  Philippe Grand          <philippe.grand@atoo-net.com>
 * Copyright (C) 2011       Herve Prot              <herve.prot@symeos.com>
 * Copyright (C) 2012-2016  Marcos García           <marcosgdf@gmail.com>
 * Copyright (C) 2012       Cedric Salvador         <csalvador@gpcsolutions.fr>
 * Copyright (C) 2012-2015  Raphaël Doursenaud      <rdoursenaud@gpcsolutions.fr>
 * Copyright (C) 2014-2020  Alexandre Spangaro      <aspangaro@open-dsi.fr>
 * Copyright (C) 2018-2022  Ferran Marcet           <fmarcet@2byte.es>
 * Copyright (C) 2018-2021  Frédéric France         <frederic.france@netlogic.fr>
 * Copyright (C) 2018       Nicolas ZABOURI	        <info@inovea-conseil.com>
 * Copyright (C) 2018       Christophe Battarel     <christophe@altairis.fr>
 * Copyright (C) 2018       Josep Lluis Amador      <joseplluis@lliuretic.cat>
 * Copyright (C) 2023		Joachim Kueter			<git-jk@bloxera.com>
 *
 * This program is free software; you can redistribute it and/or modify
 * it under the terms of the GNU General Public License as published by
 * the Free Software Foundation; either version 3 of the License, or
 * (at your option) any later version.
 *
 * This program is distributed in the hope that it will be useful,
 * but WITHOUT ANY WARRANTY; without even the implied warranty of
 * MERCHANTABILITY or FITNESS FOR A PARTICULAR PURPOSE.  See the
 * GNU General Public License for more details.
 *
 * You should have received a copy of the GNU General Public License
 * along with this program. If not, see <https://www.gnu.org/licenses/>.
 */

/**
 *    \file       htdocs/core/class/html.form.class.php
 *  \ingroup    core
 *    \brief      File of class with all html predefined components
 */


/**
 *    Class to manage generation of HTML components
 *    Only common components must be here.
 *
 *  TODO Merge all function load_cache_* and loadCache* (except load_cache_vatrates) into one generic function loadCacheTable
 */
class Form
{
	/**
	 * @var DoliDB Database handler.
	 */
	public $db;

	/**
	 * @var string Error code (or message)
	 */
	public $error = '';

	/**
	 * @var string[]    Array of error strings
	 */
	public $errors = array();

	public $num;

	// Cache arrays
	public $cache_types_paiements = array();
	public $cache_conditions_paiements = array();
	public $cache_transport_mode = array();
	public $cache_availability = array();
	public $cache_demand_reason = array();
	public $cache_types_fees = array();
	public $cache_vatrates = array();


	/**
	 * Constructor
	 *
	 * @param DoliDB $db Database handler
	 */
	public function __construct($db)
	{
		$this->db = $db;
	}

	/**
	 * Output key field for an editable field
	 *
	 * @param string $text Text of label or key to translate
	 * @param string $htmlname Name of select field ('edit' prefix will be added)
	 * @param string $preselected Value to show/edit (not used in this function)
	 * @param object $object Object (on the page we show)
	 * @param boolean $perm Permission to allow button to edit parameter. Set it to 0 to have a not edited field.
	 * @param string $typeofdata Type of data ('string' by default, 'email', 'amount:99', 'numeric:99', 'text' or 'textarea:rows:cols', 'datepicker' ('day' do not work, don't know why), 'dayhour' or 'datehourpicker' 'checkbox:ckeditor:dolibarr_zzz:width:height:savemethod:1:rows:cols', 'select;xxx[:class]'...)
	 * @param string $moreparam More param to add on a href URL.
	 * @param int $fieldrequired 1 if we want to show field as mandatory using the "fieldrequired" CSS.
	 * @param int $notabletag 1=Do not output table tags but output a ':', 2=Do not output table tags and no ':', 3=Do not output table tags but output a ' '
	 * @param string $paramid Key of parameter for id ('id', 'socid')
	 * @param string $help Tooltip help
	 * @return    string                    HTML edit field
	 */
	public function editfieldkey($text, $htmlname, $preselected, $object, $perm, $typeofdata = 'string', $moreparam = '', $fieldrequired = 0, $notabletag = 0, $paramid = 'id', $help = '')
	{
		global $conf, $langs;

		$ret = '';

		// TODO change for compatibility
		if (!empty($conf->global->MAIN_USE_JQUERY_JEDITABLE) && !preg_match('/^select;/', $typeofdata)) {
			if (!empty($perm)) {
				$tmp = explode(':', $typeofdata);
				$ret .= '<div class="editkey_' . $tmp[0] . (!empty($tmp[1]) ? ' ' . $tmp[1] : '') . '" id="' . $htmlname . '">';
				if ($fieldrequired) {
					$ret .= '<span class="fieldrequired">';
				}
				if ($help) {
					$ret .= $this->textwithpicto($langs->trans($text), $help);
				} else {
					$ret .= $langs->trans($text);
				}
				if ($fieldrequired) {
					$ret .= '</span>';
				}
				$ret .= '</div>' . "\n";
			} else {
				if ($fieldrequired) {
					$ret .= '<span class="fieldrequired">';
				}
				if ($help) {
					$ret .= $this->textwithpicto($langs->trans($text), $help);
				} else {
					$ret .= $langs->trans($text);
				}
				if ($fieldrequired) {
					$ret .= '</span>';
				}
			}
		} else {
			if (empty($notabletag) && $perm) {
				$ret .= '<table class="nobordernopadding centpercent"><tr><td class="nowrap">';
			}
			if ($fieldrequired) {
				$ret .= '<span class="fieldrequired">';
			}
			if ($help) {
				$ret .= $this->textwithpicto($langs->trans($text), $help);
			} else {
				$ret .= $langs->trans($text);
			}
			if ($fieldrequired) {
				$ret .= '</span>';
			}
			if (!empty($notabletag)) {
				$ret .= ' ';
			}
			if (empty($notabletag) && $perm) {
				$ret .= '</td>';
			}
			if (empty($notabletag) && $perm) {
				$ret .= '<td class="right">';
			}
			if ($htmlname && GETPOST('action', 'aZ09') != 'edit' . $htmlname && $perm) {
				$ret .= '<a class="editfielda reposition" href="' . $_SERVER["PHP_SELF"] . '?action=edit' . $htmlname . '&token=' . newToken() . '&' . $paramid . '=' . $object->id . $moreparam . '">' . img_edit($langs->trans('Edit'), ($notabletag ? 0 : 1)) . '</a>';
			}
			if (!empty($notabletag) && $notabletag == 1) {
				if ($text) {
					$ret .= ' : ';
				} else {
					$ret .= ' ';
				}
			}
			if (!empty($notabletag) && $notabletag == 3) {
				$ret .= ' ';
			}
			if (empty($notabletag) && $perm) {
				$ret .= '</td>';
			}
			if (empty($notabletag) && $perm) {
				$ret .= '</tr></table>';
			}
		}

		return $ret;
	}

	/**
	 * Output value of a field for an editable field
	 *
	 * @param string 	$text 			Text of label (not used in this function)
	 * @param string 	$htmlname 		Name of select field
	 * @param string 	$value 			Value to show/edit
	 * @param object 	$object 		Object (that we want to show)
	 * @param boolean 	$perm 			Permission to allow button to edit parameter
	 * @param string 	$typeofdata 	Type of data ('string' by default, 'checkbox', 'email', 'amount:99', 'numeric:99', 'text' or 'textarea:rows:cols%', 'datepicker' ('day' do not work, don't know why), 'dayhour' or 'datehourpicker', 'ckeditor:dolibarr_zzz:width:height:savemethod:toolbarstartexpanded:rows:cols', 'select;xkey:xval,ykey:yval,...')
	 * @param string 	$editvalue 		When in edit mode, use this value as $value instead of value (for example, you can provide here a formated price instead of numeric value, or a select combo). Use '' to use same than $value
	 * @param object 	$extObject 		External object ???
	 * @param mixed 	$custommsg 		String or Array of custom messages : eg array('success' => 'MyMessage', 'error' => 'MyMessage')
	 * @param string 	$moreparam 		More param to add on the form on action href URL parameter
	 * @param int 		$notabletag 	Do no output table tags
	 * @param string 	$formatfunc 	Call a specific method of $object->$formatfunc to output field in view mode (For example: 'dol_print_email')
	 * @param string 	$paramid 		Key of parameter for id ('id', 'socid')
	 * @param string 	$gm 			'auto' or 'tzuser' or 'tzuserrel' or 'tzserver' (when $typeofdata is a date)
	 * @param array 	$moreoptions 	Array with more options. For example array('addnowlink'=>1), array('valuealreadyhtmlescaped'=>1)
	 * @param string 	$editaction 	[=''] use GETPOST default action or set action to edit mode
	 * @return string                   HTML edit field
	 */
	public function editfieldval($text, $htmlname, $value, $object, $perm, $typeofdata = 'string', $editvalue = '', $extObject = null, $custommsg = null, $moreparam = '', $notabletag = 1, $formatfunc = '', $paramid = 'id', $gm = 'auto', $moreoptions = array(), $editaction = '')
	{
		global $conf, $langs;

		$ret = '';

		// Check parameters
		if (empty($typeofdata)) {
			return 'ErrorBadParameter typeofdata is empty';
		}
		// Clean paramater $typeofdata
		if ($typeofdata == 'datetime') {
			$typeofdata = 'dayhour';
		}
		$reg = array();
		if (preg_match('/^(\w+)\((\d+)\)$/', $typeofdata, $reg)) {
			if ($reg[1] == 'varchar') {
				$typeofdata = 'string';
			} elseif ($reg[1] == 'int') {
				$typeofdata = 'numeric';
			} else {
				return 'ErrorBadParameter ' . $typeofdata;
			}
		}

		// When option to edit inline is activated
		if (!empty($conf->global->MAIN_USE_JQUERY_JEDITABLE) && !preg_match('/^select;|day|datepicker|dayhour|datehourpicker/', $typeofdata)) { // TODO add jquery timepicker and support select
			$ret .= $this->editInPlace($object, $value, $htmlname, $perm, $typeofdata, $editvalue, $extObject, $custommsg);
		} else {
			if ($editaction == '') {
				$editaction = GETPOST('action', 'aZ09');
			}
			$editmode = ($editaction == 'edit' . $htmlname);
			if ($editmode) {
				$ret .= "\n";
				$ret .= '<form method="post" action="' . $_SERVER["PHP_SELF"] . ($moreparam ? '?' . $moreparam : '') . '">';
				$ret .= '<input type="hidden" name="action" value="set' . $htmlname . '">';
				$ret .= '<input type="hidden" name="token" value="' . newToken() . '">';
				$ret .= '<input type="hidden" name="' . $paramid . '" value="' . $object->id . '">';
				if (empty($notabletag)) {
					$ret .= '<table class="nobordernopadding centpercent">';
				}
				if (empty($notabletag)) {
					$ret .= '<tr><td>';
				}
				if (preg_match('/^(string|safehtmlstring|email|url)/', $typeofdata)) {
					$tmp = explode(':', $typeofdata);
					$ret .= '<input type="text" id="' . $htmlname . '" name="' . $htmlname . '" value="' . ($editvalue ? $editvalue : $value) . '"' . (empty($tmp[1]) ? '' : ' size="' . $tmp[1] . '"') . ' autofocus>';
				} elseif (preg_match('/^(integer)/', $typeofdata)) {
					$tmp = explode(':', $typeofdata);
					$valuetoshow = price2num($editvalue ? $editvalue : $value, 0);
					$ret .= '<input type="text" id="' . $htmlname . '" name="' . $htmlname . '" value="' . $valuetoshow . '"' . (empty($tmp[1]) ? '' : ' size="' . $tmp[1] . '"') . ' autofocus>';
				} elseif (preg_match('/^(numeric|amount)/', $typeofdata)) {
					$tmp = explode(':', $typeofdata);
					$valuetoshow = price2num($editvalue ? $editvalue : $value);
					$ret .= '<input type="text" id="' . $htmlname . '" name="' . $htmlname . '" value="' . ($valuetoshow != '' ? price($valuetoshow) : '') . '"' . (empty($tmp[1]) ? '' : ' size="' . $tmp[1] . '"') . ' autofocus>';
				} elseif (preg_match('/^(checkbox)/', $typeofdata)) {
					$tmp = explode(':', $typeofdata);
					$ret .= '<input type="checkbox" id="' . $htmlname . '" name="' . $htmlname . '" value="' . ($value ? $value : 'on') . '"' . ($value ? ' checked' : '') . (empty($tmp[1]) ? '' : $tmp[1]) . '/>';
				} elseif (preg_match('/^text/', $typeofdata) || preg_match('/^note/', $typeofdata)) {    // if wysiwyg is enabled $typeofdata = 'ckeditor'
					$tmp = explode(':', $typeofdata);
					$cols = (empty($tmp[2]) ? '' : $tmp[2]);
					$morealt = '';
					if (preg_match('/%/', $cols)) {
						$morealt = ' style="width: ' . $cols . '"';
						$cols = '';
					}

					$valuetoshow = ($editvalue ? $editvalue : $value);
					$ret .= '<textarea id="' . $htmlname . '" name="' . $htmlname . '" wrap="soft" rows="' . (empty($tmp[1]) ? '20' : $tmp[1]) . '"' . ($cols ? ' cols="' . $cols . '"' : 'class="quatrevingtpercent"') . $morealt . '" autofocus>';
					// textarea convert automatically entities chars into simple chars.
					// So we convert & into &amp; so a string like 'a &lt; <b>b</b><br>é<br>&lt;script&gt;alert('X');&lt;script&gt;' stay a correct html and is not converted by textarea component when wysiwig is off.
					$valuetoshow = str_replace('&', '&amp;', $valuetoshow);
					$ret .= dol_string_neverthesehtmltags($valuetoshow, array('textarea'));
					$ret .= '</textarea>';
				} elseif ($typeofdata == 'day' || $typeofdata == 'datepicker') {
					$addnowlink = empty($moreoptions['addnowlink']) ? 0 : $moreoptions['addnowlink'];
					$adddateof = empty($moreoptions['adddateof']) ? '' : $moreoptions['adddateof'];
					$labeladddateof = empty($moreoptions['labeladddateof']) ? '' : $moreoptions['labeladddateof'];
					$ret .= $this->selectDate($value, $htmlname, 0, 0, 1, 'form' . $htmlname, 1, $addnowlink, 0, '', '', $adddateof, '', 1, $labeladddateof, '', $gm);
				} elseif ($typeofdata == 'dayhour' || $typeofdata == 'datehourpicker') {
					$addnowlink = empty($moreoptions['addnowlink']) ? 0 : $moreoptions['addnowlink'];
					$adddateof = empty($moreoptions['adddateof']) ? '' : $moreoptions['adddateof'];
					$labeladddateof = empty($moreoptions['labeladddateof']) ? '' : $moreoptions['labeladddateof'];
					$ret .= $this->selectDate($value, $htmlname, 1, 1, 1, 'form' . $htmlname, 1, $addnowlink, 0, '', '', $adddateof, '', 1, $labeladddateof, '', $gm);
				} elseif (preg_match('/^select;/', $typeofdata)) {
					$arraydata = explode(',', preg_replace('/^select;/', '', $typeofdata));
					$arraylist = array();
					foreach ($arraydata as $val) {
						$tmp = explode(':', $val);
						$tmpkey = str_replace('|', ':', $tmp[0]);
						$arraylist[$tmpkey] = $tmp[1];
					}
					$ret .= $this->selectarray($htmlname, $arraylist, $value);
				} elseif (preg_match('/^link/', $typeofdata)) {
					// TODO Not yet implemented. See code for extrafields
				} elseif (preg_match('/^ckeditor/', $typeofdata)) {
					$tmp = explode(':', $typeofdata); // Example: ckeditor:dolibarr_zzz:width:height:savemethod:toolbarstartexpanded:rows:cols:uselocalbrowser
					require_once DOL_DOCUMENT_ROOT . '/core/class/doleditor.class.php';
					$doleditor = new DolEditor($htmlname, ($editvalue ? $editvalue : $value), (empty($tmp[2]) ? '' : $tmp[2]), (empty($tmp[3]) ? '100' : $tmp[3]), (empty($tmp[1]) ? 'dolibarr_notes' : $tmp[1]), 'In', (empty($tmp[5]) ? 0 : $tmp[5]), (isset($tmp[8]) ? ($tmp[8] ? true : false) : true), true, (empty($tmp[6]) ? '20' : $tmp[6]), (empty($tmp[7]) ? '100' : $tmp[7]));
					$ret .= $doleditor->Create(1);
				} elseif ($typeofdata == 'asis') {
					$ret .= ($editvalue ? $editvalue : $value);
				}
				if (empty($notabletag)) {
					$ret .= '</td>';
				}

				// Button save-cancel
				if (empty($notabletag)) {
					$ret .= '<td>';
				}
				//else $ret.='<div class="clearboth"></div>';
				$ret .= '<input type="submit" class="smallpaddingimp button' . (empty($notabletag) ? '' : ' ') . '" name="modify" value="' . $langs->trans("Modify") . '">';
				if (preg_match('/ckeditor|textarea/', $typeofdata) && empty($notabletag)) {
					$ret .= '<br>' . "\n";
				}
				$ret .= '<input type="submit" class="smallpaddingimp button button-cancel' . (empty($notabletag) ? '' : ' ') . '" name="cancel" value="' . $langs->trans("Cancel") . '">';
				if (empty($notabletag)) {
					$ret .= '</td>';
				}

				if (empty($notabletag)) {
					$ret .= '</tr></table>' . "\n";
				}
				$ret .= '</form>' . "\n";
			} else {
				if (preg_match('/^(email)/', $typeofdata)) {
					$ret .= dol_print_email($value, 0, 0, 0, 0, 1);
				} elseif (preg_match('/^url/', $typeofdata)) {
					$ret .= dol_print_url($value, '_blank', 32, 1);
				} elseif (preg_match('/^(amount|numeric)/', $typeofdata)) {
					$ret .= ($value != '' ? price($value, '', $langs, 0, -1, -1, $conf->currency) : '');
				} elseif (preg_match('/^(checkbox)/', $typeofdata)) {
					$tmp = explode(':', $typeofdata);
					$ret .= '<input type="checkbox" disabled id="' . $htmlname . '" name="' . $htmlname . '" value="' . $value . '"' . ($value ? ' checked' : '') . ($tmp[1] ? $tmp[1] : '') . '/>';
				} elseif (preg_match('/^text/', $typeofdata) || preg_match('/^note/', $typeofdata)) {
					$ret .= dol_htmlentitiesbr($value);
				} elseif (preg_match('/^safehtmlstring/', $typeofdata)) {
					$ret .= dol_string_onlythesehtmltags($value);
				} elseif (preg_match('/^restricthtml/', $typeofdata)) {
					$ret .= dol_string_onlythesehtmltags($value);
				} elseif ($typeofdata == 'day' || $typeofdata == 'datepicker') {
					$ret .= '<span class="valuedate">' . dol_print_date($value, 'day', $gm) . '</span>';
				} elseif ($typeofdata == 'dayhour' || $typeofdata == 'datehourpicker') {
					$ret .= '<span class="valuedate">' . dol_print_date($value, 'dayhour', $gm) . '</span>';
				} elseif (preg_match('/^select;/', $typeofdata)) {
					$arraydata = explode(',', preg_replace('/^select;/', '', $typeofdata));
					$arraylist = array();
					foreach ($arraydata as $val) {
						$tmp = explode(':', $val);
						$arraylist[$tmp[0]] = $tmp[1];
					}
					$ret .= $arraylist[$value];
					if ($htmlname == 'fk_product_type') {
						if ($value == 0) {
							$ret = img_picto($langs->trans("Product"), 'product', 'class="paddingleftonly paddingrightonly colorgrey"') . $ret;
						} else {
							$ret = img_picto($langs->trans("Service"), 'service', 'class="paddingleftonly paddingrightonly colorgrey"') . $ret;
						}
					}
				} elseif (preg_match('/^ckeditor/', $typeofdata)) {
					$tmpcontent = dol_htmlentitiesbr($value);
					if (!empty($conf->global->MAIN_DISABLE_NOTES_TAB)) {
						$firstline = preg_replace('/<br>.*/', '', $tmpcontent);
						$firstline = preg_replace('/[\n\r].*/', '', $firstline);
						$tmpcontent = $firstline . ((strlen($firstline) != strlen($tmpcontent)) ? '...' : '');
					}
					// We dont use dol_escape_htmltag to get the html formating active, but this need we must also
					// clean data from some dangerous html
					$ret .= dol_string_onlythesehtmltags(dol_htmlentitiesbr($tmpcontent));
				} else {
					if (empty($moreoptions['valuealreadyhtmlescaped'])) {
						$ret .= dol_escape_htmltag($value);
					} else {
						$ret .= $value;        // $value must be already html escaped.
					}
				}

				if ($formatfunc && method_exists($object, $formatfunc)) {
					$ret = $object->$formatfunc($ret);
				}
			}
		}
		return $ret;
	}

	/**
	 * Output edit in place form
	 *
	 * @param string $fieldname Name of the field
	 * @param object $object Object
	 * @param boolean $perm Permission to allow button to edit parameter. Set it to 0 to have a not edited field.
	 * @param string $typeofdata Type of data ('string' by default, 'email', 'amount:99', 'numeric:99', 'text' or 'textarea:rows:cols', 'datepicker' ('day' do not work, don't know why), 'ckeditor:dolibarr_zzz:width:height:savemethod:1:rows:cols', 'select;xxx[:class]'...)
	 * @param string $check Same coe than $check parameter of GETPOST()
	 * @param string $morecss More CSS
	 * @return    string                HTML code for the edit of alternative language
	 */
	public function widgetForTranslation($fieldname, $object, $perm, $typeofdata = 'string', $check = '', $morecss = '')
	{
		global $conf, $langs, $extralanguages;

		$result = '';

		// List of extra languages
		$arrayoflangcode = array();
		if (!empty($conf->global->PDF_USE_ALSO_LANGUAGE_CODE)) {
			$arrayoflangcode[] = $conf->global->PDF_USE_ALSO_LANGUAGE_CODE;
		}

		if (is_array($arrayoflangcode) && count($arrayoflangcode)) {
			if (!is_object($extralanguages)) {
				include_once DOL_DOCUMENT_ROOT . '/core/class/extralanguages.class.php';
				$extralanguages = new ExtraLanguages($this->db);
			}
			$extralanguages->fetch_name_extralanguages('societe');

			if (!is_array($extralanguages->attributes[$object->element]) || empty($extralanguages->attributes[$object->element][$fieldname])) {
				return ''; // No extralang field to show
			}

			$result .= '<!-- Widget for translation -->' . "\n";
			$result .= '<div class="inline-block paddingleft image-' . $object->element . '-' . $fieldname . '">';
			$s = img_picto($langs->trans("ShowOtherLanguages"), 'language', '', false, 0, 0, '', 'fa-15 editfieldlang');
			$result .= $s;
			$result .= '</div>';

			$result .= '<div class="inline-block hidden field-' . $object->element . '-' . $fieldname . '">';

			$resultforextrlang = '';
			foreach ($arrayoflangcode as $langcode) {
				$valuetoshow = GETPOSTISSET('field-' . $object->element . "-" . $fieldname . "-" . $langcode) ? GETPOST('field-' . $object->element . '-' . $fieldname . "-" . $langcode, $check) : '';
				if (empty($valuetoshow)) {
					$object->fetchValuesForExtraLanguages();
					//var_dump($object->array_languages);
					$valuetoshow = $object->array_languages[$fieldname][$langcode];
				}

				$s = picto_from_langcode($langcode, 'class="pictoforlang paddingright"');
				$resultforextrlang .= $s;

				// TODO Use the showInputField() method of ExtraLanguages object
				if ($typeofdata == 'textarea') {
					$resultforextrlang .= '<textarea name="field-' . $object->element . "-" . $fieldname . "-" . $langcode . '" id="' . $fieldname . "-" . $langcode . '" class="' . $morecss . '" rows="' . ROWS_2 . '" wrap="soft">';
					$resultforextrlang .= $valuetoshow;
					$resultforextrlang .= '</textarea>';
				} else {
					$resultforextrlang .= '<input type="text" class="inputfieldforlang ' . ($morecss ? ' ' . $morecss : '') . '" name="field-' . $object->element . '-' . $fieldname . '-' . $langcode . '" value="' . $valuetoshow . '">';
				}
			}
			$result .= $resultforextrlang;

			$result .= '</div>';
			$result .= '<script nonce="' . getNonce() . '">$(".image-' . $object->element . '-' . $fieldname . '").click(function() { console.log("Toggle lang widget"); jQuery(".field-' . $object->element . '-' . $fieldname . '").toggle(); });</script>';
		}

		return $result;
	}

	/**
	 * Output edit in place form
	 *
	 * @param object $object Object
	 * @param string $value Value to show/edit
	 * @param string $htmlname DIV ID (field name)
	 * @param int $condition Condition to edit
	 * @param string $inputType Type of input ('string', 'numeric', 'datepicker' ('day' do not work, don't know why), 'textarea:rows:cols', 'ckeditor:dolibarr_zzz:width:height:?:1:rows:cols', 'select:loadmethod:savemethod:buttononly')
	 * @param string $editvalue When in edit mode, use this value as $value instead of value
	 * @param object $extObject External object
	 * @param mixed $custommsg String or Array of custom messages : eg array('success' => 'MyMessage', 'error' => 'MyMessage')
	 * @return    string                HTML edit in place
	 */
	protected function editInPlace($object, $value, $htmlname, $condition, $inputType = 'textarea', $editvalue = null, $extObject = null, $custommsg = null)
	{
		global $conf;

		$out = '';

		// Check parameters
		if (preg_match('/^text/', $inputType)) {
			$value = dol_nl2br($value);
		} elseif (preg_match('/^numeric/', $inputType)) {
			$value = price($value);
		} elseif ($inputType == 'day' || $inputType == 'datepicker') {
			$value = dol_print_date($value, 'day');
		}

		if ($condition) {
			$element = false;
			$table_element = false;
			$fk_element = false;
			$loadmethod = false;
			$savemethod = false;
			$ext_element = false;
			$button_only = false;
			$inputOption = '';
			$rows = '';
			$cols = '';

			if (is_object($object)) {
				$element = $object->element;
				$table_element = $object->table_element;
				$fk_element = $object->id;
			}

			if (is_object($extObject)) {
				$ext_element = $extObject->element;
			}

			if (preg_match('/^(string|email|numeric)/', $inputType)) {
				$tmp = explode(':', $inputType);
				$inputType = $tmp[0];
				if (!empty($tmp[1])) {
					$inputOption = $tmp[1];
				}
				if (!empty($tmp[2])) {
					$savemethod = $tmp[2];
				}
				$out .= '<input id="width_' . $htmlname . '" value="' . $inputOption . '" type="hidden"/>' . "\n";
			} elseif ((preg_match('/^day$/', $inputType)) || (preg_match('/^datepicker/', $inputType)) || (preg_match('/^datehourpicker/', $inputType))) {
				$tmp = explode(':', $inputType);
				$inputType = $tmp[0];
				if (!empty($tmp[1])) {
					$inputOption = $tmp[1];
				}
				if (!empty($tmp[2])) {
					$savemethod = $tmp[2];
				}

				$out .= '<input id="timestamp" type="hidden"/>' . "\n"; // Use for timestamp format
			} elseif (preg_match('/^(select|autocomplete)/', $inputType)) {
				$tmp = explode(':', $inputType);
				$inputType = $tmp[0];
				$loadmethod = $tmp[1];
				if (!empty($tmp[2])) {
					$savemethod = $tmp[2];
				}
				if (!empty($tmp[3])) {
					$button_only = true;
				}
			} elseif (preg_match('/^textarea/', $inputType)) {
				$tmp = explode(':', $inputType);
				$inputType = $tmp[0];
				$rows = (empty($tmp[1]) ? '8' : $tmp[1]);
				$cols = (empty($tmp[2]) ? '80' : $tmp[2]);
			} elseif (preg_match('/^ckeditor/', $inputType)) {
				$tmp = explode(':', $inputType);
				$inputType = $tmp[0];
				$toolbar = $tmp[1];
				if (!empty($tmp[2])) {
					$width = $tmp[2];
				}
				if (!empty($tmp[3])) {
					$heigth = $tmp[3];
				}
				if (!empty($tmp[4])) {
					$savemethod = $tmp[4];
				}

				if (isModEnabled('fckeditor')) {
					$out .= '<input id="ckeditor_toolbar" value="' . $toolbar . '" type="hidden"/>' . "\n";
				} else {
					$inputType = 'textarea';
				}
			}

			$out .= '<input id="element_' . $htmlname . '" value="' . $element . '" type="hidden"/>' . "\n";
			$out .= '<input id="table_element_' . $htmlname . '" value="' . $table_element . '" type="hidden"/>' . "\n";
			$out .= '<input id="fk_element_' . $htmlname . '" value="' . $fk_element . '" type="hidden"/>' . "\n";
			$out .= '<input id="loadmethod_' . $htmlname . '" value="' . $loadmethod . '" type="hidden"/>' . "\n";
			if (!empty($savemethod)) {
				$out .= '<input id="savemethod_' . $htmlname . '" value="' . $savemethod . '" type="hidden"/>' . "\n";
			}
			if (!empty($ext_element)) {
				$out .= '<input id="ext_element_' . $htmlname . '" value="' . $ext_element . '" type="hidden"/>' . "\n";
			}
			if (!empty($custommsg)) {
				if (is_array($custommsg)) {
					if (!empty($custommsg['success'])) {
						$out .= '<input id="successmsg_' . $htmlname . '" value="' . $custommsg['success'] . '" type="hidden"/>' . "\n";
					}
					if (!empty($custommsg['error'])) {
						$out .= '<input id="errormsg_' . $htmlname . '" value="' . $custommsg['error'] . '" type="hidden"/>' . "\n";
					}
				} else {
					$out .= '<input id="successmsg_' . $htmlname . '" value="' . $custommsg . '" type="hidden"/>' . "\n";
				}
			}
			if ($inputType == 'textarea') {
				$out .= '<input id="textarea_' . $htmlname . '_rows" value="' . $rows . '" type="hidden"/>' . "\n";
				$out .= '<input id="textarea_' . $htmlname . '_cols" value="' . $cols . '" type="hidden"/>' . "\n";
			}
			$out .= '<span id="viewval_' . $htmlname . '" class="viewval_' . $inputType . ($button_only ? ' inactive' : ' active') . '">' . $value . '</span>' . "\n";
			$out .= '<span id="editval_' . $htmlname . '" class="editval_' . $inputType . ($button_only ? ' inactive' : ' active') . ' hideobject">' . (!empty($editvalue) ? $editvalue : $value) . '</span>' . "\n";
		} else {
			$out = $value;
		}

		return $out;
	}

	/**
	 *  Show a text and picto with tooltip on text or picto.
	 *  Can be called by an instancied $form->textwithtooltip or by a static call Form::textwithtooltip
	 *
	 * 	@param 	string 	$text 				Text to show
	 * 	@param 	string 	$htmltext 			HTML content of tooltip. Must be HTML/UTF8 encoded.
	 * 	@param 	int 	$tooltipon 			1=tooltip on text, 2=tooltip on image, 3=tooltip sur les 2
	 * 	@param 	int 	$direction 			-1=image is before, 0=no image, 1=image is after
	 * 	@param 	string 	$img 				Html code for image (use img_xxx() function to get it)
	 * 	@param 	string 	$extracss 			Add a CSS style to td tags
	 * 	@param 	int 	$notabs 			0=Include table and tr tags, 1=Do not include table and tr tags, 2=use div, 3=use span
	 * 	@param 	string 	$incbefore 			Include code before the text
	 * 	@param 	int 	$noencodehtmltext 	Do not encode into html entity the htmltext
	 * 	@param 	string 	$tooltiptrigger 	''=Tooltip on hover, 'abc'=Tooltip on click (abc is a unique key)
	 * 	@param 	int 	$forcenowrap 		Force no wrap between text and picto (works with notabs=2 only)
	 * 	@return string                      Code html du tooltip (texte+picto)
	 * 	@see    textwithpicto() 			Use thisfunction if you can.
	 */
	public function textwithtooltip($text, $htmltext, $tooltipon = 1, $direction = 0, $img = '', $extracss = '', $notabs = 3, $incbefore = '', $noencodehtmltext = 0, $tooltiptrigger = '', $forcenowrap = 0)
	{
		if ($incbefore) {
			$text = $incbefore . $text;
		}
		if (!$htmltext) {
			return $text;
		}
		$direction = (int) $direction;    // For backward compatibility when $direction was set to '' instead of 0

		$tag = 'td';
		if ($notabs == 2) {
			$tag = 'div';
		}
		if ($notabs == 3) {
			$tag = 'span';
		}
		// Sanitize tooltip
		$htmltext = str_replace(array("\r", "\n"), '', $htmltext);

		$extrastyle = '';
		if ($direction < 0) {
			$extracss = ($extracss ? $extracss . ' ' : '') . ($notabs != 3 ? 'inline-block' : '');
			$extrastyle = 'padding: 0px; padding-left: 3px;';
		}
		if ($direction > 0) {
			$extracss = ($extracss ? $extracss . ' ' : '') . ($notabs != 3 ? 'inline-block' : '');
			$extrastyle = 'padding: 0px; padding-right: 3px;';
		}

		$classfortooltip = 'classfortooltip';

		$s = '';
		$textfordialog = '';

		if ($tooltiptrigger == '') {
			$htmltext = str_replace('"', '&quot;', $htmltext);
		} else {
			$classfortooltip = 'classfortooltiponclick';
			$textfordialog .= '<div style="display: none;" id="idfortooltiponclick_' . $tooltiptrigger . '" class="classfortooltiponclicktext">' . $htmltext . '</div>';
		}
		if ($tooltipon == 2 || $tooltipon == 3) {
			$paramfortooltipimg = ' class="' . $classfortooltip . ($notabs != 3 ? ' inline-block' : '') . ($extracss ? ' ' . $extracss : '') . '" style="padding: 0px;' . ($extrastyle ? ' ' . $extrastyle : '') . '"';
			if ($tooltiptrigger == '') {
				$paramfortooltipimg .= ' title="' . ($noencodehtmltext ? $htmltext : dol_escape_htmltag($htmltext, 1)) . '"'; // Attribut to put on img tag to store tooltip
			} else {
				$paramfortooltipimg .= ' dolid="' . $tooltiptrigger . '"';
			}
		} else {
			$paramfortooltipimg = ($extracss ? ' class="' . $extracss . '"' : '') . ($extrastyle ? ' style="' . $extrastyle . '"' : ''); // Attribut to put on td text tag
		}
		if ($tooltipon == 1 || $tooltipon == 3) {
			$paramfortooltiptd = ' class="' . ($tooltipon == 3 ? 'cursorpointer ' : '') . $classfortooltip . ' inline-block' . ($extracss ? ' ' . $extracss : '') . '" style="padding: 0px;' . ($extrastyle ? ' ' . $extrastyle : '') . '" ';
			if ($tooltiptrigger == '') {
				$paramfortooltiptd .= ' title="' . ($noencodehtmltext ? $htmltext : dol_escape_htmltag($htmltext, 1)) . '"'; // Attribut to put on td tag to store tooltip
			} else {
				$paramfortooltiptd .= ' dolid="' . $tooltiptrigger . '"';
			}
		} else {
			$paramfortooltiptd = ($extracss ? ' class="' . $extracss . '"' : '') . ($extrastyle ? ' style="' . $extrastyle . '"' : ''); // Attribut to put on td text tag
		}
		if (empty($notabs)) {
			$s .= '<table class="nobordernopadding"><tr style="height: auto;">';
		} elseif ($notabs == 2) {
			$s .= '<div class="inline-block' . ($forcenowrap ? ' nowrap' : '') . '">';
		}
		// Define value if value is before
		if ($direction < 0) {
			$s .= '<' . $tag . $paramfortooltipimg;
			if ($tag == 'td') {
				$s .= ' class="valigntop" width="14"';
			}
			$s .= '>' . $textfordialog . $img . '</' . $tag . '>';
		}
		// Use another method to help avoid having a space in value in order to use this value with jquery
		// Define label
		if ((string) $text != '') {
			$s .= '<' . $tag . $paramfortooltiptd . '>' . $text . '</' . $tag . '>';
		}
		// Define value if value is after
		if ($direction > 0) {
			$s .= '<' . $tag . $paramfortooltipimg;
			if ($tag == 'td') {
				$s .= ' class="valignmiddle" width="14"';
			}
			$s .= '>' . $textfordialog . $img . '</' . $tag . '>';
		}
		if (empty($notabs)) {
			$s .= '</tr></table>';
		} elseif ($notabs == 2) {
			$s .= '</div>';
		}

		return $s;
	}

	/**
	 *    Show a text with a picto and a tooltip on picto
	 *
	 * @param 	string 		$text 				Text to show
	 * @param 	string 		$htmltext 			Content of tooltip
	 * @param 	int 		$direction 			1=Icon is after text, -1=Icon is before text, 0=no icon
	 * @param 	string 		$type 				Type of picto ('info', 'infoclickable', 'help', 'helpclickable', 'warning', 'superadmin', 'mypicto@mymodule', ...) or image filepath or 'none'
	 * @param 	string 		$extracss 			Add a CSS style to td, div or span tag
	 * @param 	int 		$noencodehtmltext 	Do not encode into html entity the htmltext
	 * @param 	int 		$notabs 			0=Include table and tr tags, 1=Do not include table and tr tags, 2=use div, 3=use span
	 * @param 	string 		$tooltiptrigger 	''=Tooltip on hover and hidden on smartphone, 'abconsmartphone'=Tooltip on hover and on click on smartphone, 'abc'=Tooltip on click (abc is a unique key, clickable link is on image or on link if param $type='none' or on both if $type='xxxclickable')
	 * @param 	int 		$forcenowrap 		Force no wrap between text and picto (works with notabs=2 only)
	 * @return	string                        	HTML code of text, picto, tooltip
	 */
	public function textwithpicto($text, $htmltext, $direction = 1, $type = 'help', $extracss = '', $noencodehtmltext = 0, $notabs = 3, $tooltiptrigger = '', $forcenowrap = 0)
	{
		global $conf, $langs;

		//For backwards compatibility
		if ($type == '0') {
			$type = 'info';
		} elseif ($type == '1') {
			$type = 'help';
		}

		if (preg_match('/onsmartphone$/', $tooltiptrigger) && empty($conf->dol_no_mouse_hover)) {
			$tooltiptrigger = preg_replace('/^.*onsmartphone$/', '', $tooltiptrigger);
		}

		$alt = '';
		if ($tooltiptrigger) {
			$alt = $langs->transnoentitiesnoconv("ClickToShowHelp");
		}

		// If info or help with no javascript, show only text
		if (empty($conf->use_javascript_ajax)) {
			if ($type == 'info' || $type == 'infoclickable' || $type == 'help' || $type == 'helpclickable') {
				return $text;
			} else {
				$alt = $htmltext;
				$htmltext = '';
			}
		}

		// If info or help with smartphone, show only text (tooltip hover can't works)
		if (!empty($conf->dol_no_mouse_hover) && empty($tooltiptrigger)) {
			if ($type == 'info' || $type == 'infoclickable' || $type == 'help' || $type == 'helpclickable') {
				return $text;
			}
		}
		// If info or help with smartphone, show only text (tooltip on click does not works with dialog on smaprtphone)
		//if (!empty($conf->dol_no_mouse_hover) && !empty($tooltiptrigger))
		//{
		//if ($type == 'info' || $type == 'help') return '<a href="'..'">'.$text.'</a>';
		//}

		$img = '';
		if ($type == 'info') {
			$img = img_help(0, $alt);
		} elseif ($type == 'help') {
			$img = img_help(($tooltiptrigger != '' ? 2 : 1), $alt);
		} elseif ($type == 'helpclickable') {
			$img = img_help(($tooltiptrigger != '' ? 2 : 1), $alt);
		} elseif ($type == 'superadmin') {
			$img = img_picto($alt, 'redstar');
		} elseif ($type == 'admin') {
			$img = img_picto($alt, 'star');
		} elseif ($type == 'warning') {
			$img = img_warning($alt);
		} elseif ($type != 'none') {
			$img = img_picto($alt, $type); // $type can be an image path
		}

		return $this->textwithtooltip($text, $htmltext, ((($tooltiptrigger && !$img) || strpos($type, 'clickable')) ? 3 : 2), $direction, $img, $extracss, $notabs, '', $noencodehtmltext, $tooltiptrigger, $forcenowrap);
	}

	/**
	 * Generate select HTML to choose massaction
	 *
	 * @param string 	$selected 		Value auto selected when at least one record is selected. Not a preselected value. Use '0' by default.
	 * @param array 	$arrayofaction 	array('code'=>'label', ...). The code is the key stored into the GETPOST('massaction') when submitting action.
	 * @param int 		$alwaysvisible 	1=select button always visible
	 * @param string 	$name 			Name for massaction
	 * @param string 	$cssclass 		CSS class used to check for select
	 * @return string|void              Select list
	 */
	public function selectMassAction($selected, $arrayofaction, $alwaysvisible = 0, $name = 'massaction', $cssclass = 'checkforselect')
	{
		global $conf, $langs, $hookmanager;

		$disabled = 0;
		$ret = '<div class="centpercent center">';
		$ret .= '<select class="flat' . (empty($conf->use_javascript_ajax) ? '' : ' hideobject') . ' ' . $name . ' ' . $name . 'select valignmiddle alignstart" id="' . $name . '" name="' . $name . '"' . ($disabled ? ' disabled="disabled"' : '') . '>';

		// Complete list with data from external modules. THe module can use $_SERVER['PHP_SELF'] to know on which page we are, or use the $parameters['currentcontext'] completed by executeHooks.
		$parameters = array();
		$reshook = $hookmanager->executeHooks('addMoreMassActions', $parameters); // Note that $action and $object may have been modified by hook
		// check if there is a mass action
		if (count($arrayofaction) == 0 && empty($hookmanager->resPrint)) {
			return;
		}
		if (empty($reshook)) {
			$ret .= '<option value="0"' . ($disabled ? ' disabled="disabled"' : '') . '>-- ' . $langs->trans("SelectAction") . ' --</option>';
			foreach ($arrayofaction as $code => $label) {
				$ret .= '<option value="' . $code . '"' . ($disabled ? ' disabled="disabled"' : '') . ' data-html="' . dol_escape_htmltag($label) . '">' . $label . '</option>';
			}
		}
		$ret .= $hookmanager->resPrint;

		$ret .= '</select>';

		if (empty($conf->dol_optimize_smallscreen)) {
			$ret .= ajax_combobox('.' . $name . 'select');
		}

		// Warning: if you set submit button to disabled, post using 'Enter' will no more work if there is no another input submit. So we add a hidden button
		$ret .= '<input type="submit" name="confirmmassactioninvisible" style="display: none" tabindex="-1">'; // Hidden button BEFORE so it is the one used when we submit with ENTER.
		$ret .= '<input type="submit" disabled name="confirmmassaction"' . (empty($conf->use_javascript_ajax) ? '' : ' style="display: none"') . ' class="button smallpaddingimp' . (empty($conf->use_javascript_ajax) ? '' : ' hideobject') . ' ' . $name . ' ' . $name . 'confirmed" value="' . dol_escape_htmltag($langs->trans("Confirm")) . '">';
		$ret .= '</div>';

		if (!empty($conf->use_javascript_ajax)) {
			$ret .= '<!-- JS CODE TO ENABLE mass action select -->
    		<script nonce="' . getNonce() . '">
                        function initCheckForSelect(mode, name, cssclass)	/* mode is 0 during init of page or click all, 1 when we click on 1 checkboxi, "name" refers to the class of the massaction button, "cssclass" to the class of the checkfor select boxes */
        		{
        			atleastoneselected=0;
                                jQuery("."+cssclass).each(function( index ) {
    	  				/* console.log( index + ": " + $( this ).text() ); */
    	  				if ($(this).is(\':checked\')) atleastoneselected++;
    	  			});

					console.log("initCheckForSelect mode="+mode+" name="+name+" cssclass="+cssclass+" atleastoneselected="+atleastoneselected);

    	  			if (atleastoneselected || ' . $alwaysvisible . ')
    	  			{
                                    jQuery("."+name).show();
        			    ' . ($selected ? 'if (atleastoneselected) { jQuery("."+name+"select").val("' . $selected . '").trigger(\'change\'); jQuery("."+name+"confirmed").prop(\'disabled\', false); }' : '') . '
        			    ' . ($selected ? 'if (! atleastoneselected) { jQuery("."+name+"select").val("0").trigger(\'change\'); jQuery("."+name+"confirmed").prop(\'disabled\', true); } ' : '') . '
    	  			}
    	  			else
    	  			{
                                    jQuery("."+name).hide();
                                    jQuery("."+name+"other").hide();
    	            }
        		}

        	jQuery(document).ready(function () {
                    initCheckForSelect(0, "' . $name . '", "' . $cssclass . '");
                    jQuery(".' . $cssclass . '").click(function() {
                        initCheckForSelect(1, "' . $name . '", "' . $cssclass . '");
                    });
                        jQuery(".' . $name . 'select").change(function() {
        			var massaction = $( this ).val();
        			var urlform = $( this ).closest("form").attr("action").replace("#show_files","");
        			if (massaction == "builddoc")
                    {
                        urlform = urlform + "#show_files";
    	            }
        			$( this ).closest("form").attr("action", urlform);
                    console.log("we select a mass action name=' . $name . ' massaction="+massaction+" - "+urlform);
        	        /* Warning: if you set submit button to disabled, post using Enter will no more work if there is no other button */
        			if ($(this).val() != \'0\')
    	  			{
                                        jQuery(".' . $name . 'confirmed").prop(\'disabled\', false);
										jQuery(".' . $name . 'other").hide();	/* To disable if another div was open */
                                        jQuery(".' . $name . '"+massaction).show();
    	  			}
    	  			else
    	  			{
                                        jQuery(".' . $name . 'confirmed").prop(\'disabled\', true);
										jQuery(".' . $name . 'other").hide();	/* To disable any div open */
    	  			}
    	        });
        	});
    		</script>
        	';
		}

		return $ret;
	}

	// phpcs:disable PEAR.NamingConventions.ValidFunctionName.ScopeNotCamelCaps

	/**
	 *  Return combo list of activated countries, into language of user
	 *
	 * @param string 	$selected 				Id or Code or Label of preselected country
	 * @param string 	$htmlname 				Name of html select object
	 * @param string 	$htmloption 			More html options on select object
	 * @param integer 	$maxlength 				Max length for labels (0=no limit)
	 * @param string 	$morecss 				More css class
	 * @param string 	$usecodeaskey 			''=Use id as key (default), 'code3'=Use code on 3 alpha as key, 'code2"=Use code on 2 alpha as key
	 * @param int|string $showempty 			Show empty choice
	 * @param int 		$disablefavorites 		1=Disable favorites,
	 * @param int 		$addspecialentries 		1=Add dedicated entries for group of countries (like 'European Economic Community', ...)
	 * @param array 	$exclude_country_code 	Array of country code (iso2) to exclude
	 * @param int 		$hideflags 				Hide flags
	 * @return string                       	HTML string with select
	 */
	public function select_country($selected = '', $htmlname = 'country_id', $htmloption = '', $maxlength = 0, $morecss = 'minwidth300', $usecodeaskey = '', $showempty = 1, $disablefavorites = 0, $addspecialentries = 0, $exclude_country_code = array(), $hideflags = 0)
	{
		// phpcs:enable
		global $conf, $langs, $mysoc;

		$langs->load("dict");

		$out = '';
		$countryArray = array();
		$favorite = array();
		$label = array();
		$atleastonefavorite = 0;

		$sql = "SELECT rowid, code as code_iso, code_iso as code_iso3, label, favorite, eec";
		$sql .= " FROM " . $this->db->prefix() . "c_country";
		$sql .= " WHERE active > 0";
		//$sql.= " ORDER BY code ASC";

		dol_syslog(get_class($this) . "::select_country", LOG_DEBUG);
		$resql = $this->db->query($sql);
		if ($resql) {
			$out .= '<select id="select' . $htmlname . '" class="flat maxwidth200onsmartphone selectcountry' . ($morecss ? ' ' . $morecss : '') . '" name="' . $htmlname . '" ' . $htmloption . '>';
			$num = $this->db->num_rows($resql);
			$i = 0;
			if ($num) {
				while ($i < $num) {
					$obj = $this->db->fetch_object($resql);

					$countryArray[$i]['rowid'] = $obj->rowid;
					$countryArray[$i]['code_iso'] = $obj->code_iso;
					$countryArray[$i]['code_iso3'] = $obj->code_iso3;
					$countryArray[$i]['label'] = ($obj->code_iso && $langs->transnoentitiesnoconv("Country" . $obj->code_iso) != "Country" . $obj->code_iso ? $langs->transnoentitiesnoconv("Country" . $obj->code_iso) : ($obj->label != '-' ? $obj->label : ''));
					$countryArray[$i]['favorite'] = $obj->favorite;
					$countryArray[$i]['eec'] = $obj->eec;
					$favorite[$i] = $obj->favorite;
					$label[$i] = dol_string_unaccent($countryArray[$i]['label']);
					$i++;
				}

				if (empty($disablefavorites)) {
					$array1_sort_order = SORT_DESC;
					$array2_sort_order = SORT_ASC;
					array_multisort($favorite, $array1_sort_order, $label, $array2_sort_order, $countryArray);
				} else {
					$countryArray = dol_sort_array($countryArray, 'label');
				}

				if ($showempty) {
					if (is_numeric($showempty)) {
						$out .= '<option value="">&nbsp;</option>' . "\n";
					} else {
						$out .= '<option value="-1">' . $langs->trans($showempty) . '</option>' . "\n";
					}
				}

				if ($addspecialentries) {    // Add dedicated entries for groups of countries
					//if ($showempty) $out.= '<option value="" disabled class="selectoptiondisabledwhite">--------------</option>';
					$out .= '<option value="special_allnotme"' . ($selected == 'special_allnotme' ? ' selected' : '') . '>' . $langs->trans("CountriesExceptMe", $langs->transnoentitiesnoconv("Country" . $mysoc->country_code)) . '</option>';
					$out .= '<option value="special_eec"' . ($selected == 'special_eec' ? ' selected' : '') . '>' . $langs->trans("CountriesInEEC") . '</option>';
					if ($mysoc->isInEEC()) {
						$out .= '<option value="special_eecnotme"' . ($selected == 'special_eecnotme' ? ' selected' : '') . '>' . $langs->trans("CountriesInEECExceptMe", $langs->transnoentitiesnoconv("Country" . $mysoc->country_code)) . '</option>';
					}
					$out .= '<option value="special_noteec"' . ($selected == 'special_noteec' ? ' selected' : '') . '>' . $langs->trans("CountriesNotInEEC") . '</option>';
					$out .= '<option value="" disabled class="selectoptiondisabledwhite">------------</option>';
				}

				foreach ($countryArray as $row) {
					//if (empty($showempty) && empty($row['rowid'])) continue;
					if (empty($row['rowid'])) {
						continue;
					}
					if (is_array($exclude_country_code) && count($exclude_country_code) && in_array($row['code_iso'], $exclude_country_code)) {
						continue; // exclude some countries
					}

					if (empty($disablefavorites) && $row['favorite'] && $row['code_iso']) {
						$atleastonefavorite++;
					}
					if (empty($row['favorite']) && $atleastonefavorite) {
						$atleastonefavorite = 0;
						$out .= '<option value="" disabled class="selectoptiondisabledwhite">------------</option>';
					}

					$labeltoshow = '';
					if ($row['label']) {
						$labeltoshow .= dol_trunc($row['label'], $maxlength, 'middle');
					} else {
						$labeltoshow .= '&nbsp;';
					}
					if ($row['code_iso']) {
						$labeltoshow .= ' <span class="opacitymedium">(' . $row['code_iso'] . ')</span>';
						if (empty($hideflags)) {
							$tmpflag = picto_from_langcode($row['code_iso'], 'class="saturatemedium paddingrightonly"', 1);
							$labeltoshow = $tmpflag . ' ' . $labeltoshow;
						}
					}

					if ($selected && $selected != '-1' && ($selected == $row['rowid'] || $selected == $row['code_iso'] || $selected == $row['code_iso3'] || $selected == $row['label'])) {
						$out .= '<option value="' . ($usecodeaskey ? ($usecodeaskey == 'code2' ? $row['code_iso'] : $row['code_iso3']) : $row['rowid']) . '" selected data-html="' . dol_escape_htmltag($labeltoshow) . '" data-eec="' . ((int) $row['eec']) . '">';
					} else {
						$out .= '<option value="' . ($usecodeaskey ? ($usecodeaskey == 'code2' ? $row['code_iso'] : $row['code_iso3']) : $row['rowid']) . '" data-html="' . dol_escape_htmltag($labeltoshow) . '" data-eec="' . ((int) $row['eec']) . '">';
					}
					$out .= $labeltoshow;
					$out .= '</option>' . "\n";
				}
			}
			$out .= '</select>';
		} else {
			dol_print_error($this->db);
		}

		// Make select dynamic
		include_once DOL_DOCUMENT_ROOT . '/core/lib/ajax.lib.php';
		$out .= ajax_combobox('select' . $htmlname, array(), 0, 0, 'resolve');

		return $out;
	}

	// phpcs:disable PEAR.NamingConventions.ValidFunctionName.ScopeNotCamelCaps

	/**
	 *  Return select list of incoterms
	 *
	 * @param string $selected Id or Code of preselected incoterm
	 * @param string $location_incoterms Value of input location
	 * @param string $page Defined the form action
	 * @param string $htmlname Name of html select object
	 * @param string $htmloption Options html on select object
	 * @param int $forcecombo Force to load all values and output a standard combobox (with no beautification)
	 * @param array $events Event options to run on change. Example: array(array('method'=>'getContacts', 'url'=>dol_buildpath('/core/ajax/contacts.php',1), 'htmlname'=>'contactid', 'params'=>array('add-customer-contact'=>'disabled')))
	 * @param array $disableautocomplete Disable autocomplete
	 * @return string                        HTML string with select and input
	 */
	public function select_incoterms($selected = '', $location_incoterms = '', $page = '', $htmlname = 'incoterm_id', $htmloption = '', $forcecombo = 1, $events = array(), $disableautocomplete = 0)
	{
		// phpcs:enable
		global $conf, $langs;

		$langs->load("dict");

		$out = '';
		$moreattrib = '';
		$incotermArray = array();

		$sql = "SELECT rowid, code";
		$sql .= " FROM " . $this->db->prefix() . "c_incoterms";
		$sql .= " WHERE active > 0";
		$sql .= " ORDER BY code ASC";

		dol_syslog(get_class($this) . "::select_incoterm", LOG_DEBUG);
		$resql = $this->db->query($sql);
		if ($resql) {
			if ($conf->use_javascript_ajax && !$forcecombo) {
				include_once DOL_DOCUMENT_ROOT . '/core/lib/ajax.lib.php';
				$out .= ajax_combobox($htmlname, $events);
			}

			if (!empty($page)) {
				$out .= '<form method="post" action="' . $page . '">';
				$out .= '<input type="hidden" name="action" value="set_incoterms">';
				$out .= '<input type="hidden" name="token" value="' . newToken() . '">';
			}

			$out .= '<select id="' . $htmlname . '" class="flat selectincoterm width75" name="' . $htmlname . '" ' . $htmloption . '>';
			$out .= '<option value="0">&nbsp;</option>';
			$num = $this->db->num_rows($resql);
			$i = 0;
			if ($num) {
				while ($i < $num) {
					$obj = $this->db->fetch_object($resql);
					$incotermArray[$i]['rowid'] = $obj->rowid;
					$incotermArray[$i]['code'] = $obj->code;
					$i++;
				}

				foreach ($incotermArray as $row) {
					if ($selected && ($selected == $row['rowid'] || $selected == $row['code'])) {
						$out .= '<option value="' . $row['rowid'] . '" selected>';
					} else {
						$out .= '<option value="' . $row['rowid'] . '">';
					}

					if ($row['code']) {
						$out .= $row['code'];
					}

					$out .= '</option>';
				}
			}
			$out .= '</select>';

			if ($conf->use_javascript_ajax && empty($disableautocomplete)) {
				$out .= ajax_multiautocompleter('location_incoterms', array(), DOL_URL_ROOT . '/core/ajax/locationincoterms.php') . "\n";
				$moreattrib .= ' autocomplete="off"';
			}
			$out .= '<input id="location_incoterms" class="maxwidthonsmartphone type="text" name="location_incoterms" value="' . $location_incoterms . '">' . "\n";

			if (!empty($page)) {
				$out .= '<input type="submit" class="button valignmiddle smallpaddingimp nomargintop nomarginbottom" value="' . $langs->trans("Modify") . '"></form>';
			}
		} else {
			dol_print_error($this->db);
		}

		return $out;
	}

	// phpcs:disable PEAR.NamingConventions.ValidFunctionName.ScopeNotCamelCaps

	/**
	 *    Return list of types of lines (product or service)
	 *    Example: 0=product, 1=service, 9=other (for external module)
	 *
	 * @param string $selected Preselected type
	 * @param string $htmlname Name of field in html form
	 * @param int $showempty Add an empty field
	 * @param int $hidetext Do not show label 'Type' before combo box (used only if there is at least 2 choices to select)
	 * @param integer $forceall 1=Force to show products and services in combo list, whatever are activated modules, 0=No force, 2=Force to show only Products, 3=Force to show only services, -1=Force none (and set hidden field to 'service')
	 * @return    void
	 */
	public function select_type_of_lines($selected = '', $htmlname = 'type', $showempty = 0, $hidetext = 0, $forceall = 0)
	{
		// phpcs:enable
		global $langs, $conf;

		// If product & services are enabled or both disabled.
		if ($forceall == 1 || (empty($forceall) && isModEnabled("product") && isModEnabled("service"))
			|| (empty($forceall) && !isModEnabled('product') && !isModEnabled('service'))) {
			if (empty($hidetext)) {
				print $langs->trans("Type") . ': ';
			}
			print '<select class="flat" id="select_' . $htmlname . '" name="' . $htmlname . '">';
			if ($showempty) {
				print '<option value="-1"';
				if ($selected == -1) {
					print ' selected';
				}
				print '>&nbsp;</option>';
			}

			print '<option value="0"';
			if (0 == $selected || ($selected == -1 && getDolGlobalString('MAIN_FREE_PRODUCT_CHECKED_BY_DEFAULT') == 'product')) {
				print ' selected';
			}
			print '>' . $langs->trans("Product");

			print '<option value="1"';
			if (1 == $selected || ($selected == -1 && getDolGlobalString('MAIN_FREE_PRODUCT_CHECKED_BY_DEFAULT') == 'service')) {
				print ' selected';
			}
			print '>' . $langs->trans("Service");

			print '</select>';
			print ajax_combobox('select_' . $htmlname);
			//if ($user->admin) print info_admin($langs->trans("YouCanChangeValuesForThisListFromDictionarySetup"),1);
		}
		if ((empty($forceall) && !isModEnabled('product') && isModEnabled("service")) || $forceall == 3) {
			print $langs->trans("Service");
			print '<input type="hidden" name="' . $htmlname . '" value="1">';
		}
		if ((empty($forceall) && isModEnabled("product") && !isModEnabled('service')) || $forceall == 2) {
			print $langs->trans("Product");
			print '<input type="hidden" name="' . $htmlname . '" value="0">';
		}
		if ($forceall < 0) {    // This should happened only for contracts when both predefined product and service are disabled.
			print '<input type="hidden" name="' . $htmlname . '" value="1">'; // By default we set on service for contract. If CONTRACT_SUPPORT_PRODUCTS is set, forceall should be 1 not -1
		}
	}

	// phpcs:disable PEAR.NamingConventions.ValidFunctionName.ScopeNotCamelCaps

	/**
	 *    Load into cache cache_types_fees, array of types of fees
	 *
	 * @return     int             Nb of lines loaded, <0 if KO
	 */
	public function load_cache_types_fees()
	{
		// phpcs:enable
		global $langs;

		$num = count($this->cache_types_fees);
		if ($num > 0) {
			return 0; // Cache already loaded
		}

		dol_syslog(__METHOD__, LOG_DEBUG);

		$langs->load("trips");

		$sql = "SELECT c.code, c.label";
		$sql .= " FROM " . $this->db->prefix() . "c_type_fees as c";
		$sql .= " WHERE active > 0";

		$resql = $this->db->query($sql);
		if ($resql) {
			$num = $this->db->num_rows($resql);
			$i = 0;

			while ($i < $num) {
				$obj = $this->db->fetch_object($resql);

				// Si traduction existe, on l'utilise, sinon on prend le libelle par defaut
				$label = ($obj->code != $langs->trans($obj->code) ? $langs->trans($obj->code) : $langs->trans($obj->label));
				$this->cache_types_fees[$obj->code] = $label;
				$i++;
			}

			asort($this->cache_types_fees);

			return $num;
		} else {
			dol_print_error($this->db);
			return -1;
		}
	}

	// phpcs:disable PEAR.NamingConventions.ValidFunctionName.ScopeNotCamelCaps

	/**
	 *    Return list of types of notes
	 *
	 * @param string $selected Preselected type
	 * @param string $htmlname Name of field in form
	 * @param int $showempty Add an empty field
	 * @return    void
	 */
	public function select_type_fees($selected = '', $htmlname = 'type', $showempty = 0)
	{
		// phpcs:enable
		global $user, $langs;

		dol_syslog(__METHOD__ . " selected=" . $selected . ", htmlname=" . $htmlname, LOG_DEBUG);

		$this->load_cache_types_fees();

		print '<select id="select_' . $htmlname . '" class="flat" name="' . $htmlname . '">';
		if ($showempty) {
			print '<option value="-1"';
			if ($selected == -1) {
				print ' selected';
			}
			print '>&nbsp;</option>';
		}

		foreach ($this->cache_types_fees as $key => $value) {
			print '<option value="' . $key . '"';
			if ($key == $selected) {
				print ' selected';
			}
			print '>';
			print $value;
			print '</option>';
		}

		print '</select>';
		if ($user->admin) {
			print info_admin($langs->trans("YouCanChangeValuesForThisListFromDictionarySetup"), 1);
		}
	}


	// phpcs:disable PEAR.NamingConventions.ValidFunctionName.ScopeNotCamelCaps

	/**
	 *  Output html form to select a third party
	 *
	 * @param string 	$selected 			Preselected type
	 * @param string 	$htmlname 			Name of field in form
	 * @param string 	$filter 			Optional filters criteras. WARNING: To avoid SQL injection, only few chars [.a-z0-9 =<>()] are allowed here (example: 's.rowid <> x', 's.client IN (1,3)'). Do not use a filter coming from input of users.
	 * @param string 	$showempty 			Add an empty field (Can be '1' or text key to use on empty line like 'SelectThirdParty')
	 * @param int 		$showtype 			Show third party type in combolist (customer, prospect or supplier)
	 * @param int 		$forcecombo 		Force to load all values and output a standard combobox (with no beautification)
	 * @param array 	$events 			Ajax event options to run on change. Example: array(array('method'=>'getContacts', 'url'=>dol_buildpath('/core/ajax/contacts.php',1), 'htmlname'=>'contactid', 'params'=>array('add-customer-contact'=>'disabled')))
	 * @param int 		$limit 				Maximum number of elements
	 * @param string 	$morecss 			Add more css styles to the SELECT component
	 * @param string 	$moreparam 			Add more parameters onto the select tag. For example 'style="width: 95%"' to avoid select2 component to go over parent container
	 * @param string 	$selected_input_value 	Value of preselected input text (for use with ajax)
	 * @param int 		$hidelabel 			Hide label (0=no, 1=yes, 2=show search icon (before) and placeholder, 3 search icon after)
	 * @param array 	$ajaxoptions 		Options for ajax_autocompleter
	 * @param bool 		$multiple 			add [] in the name of element and add 'multiple' attribut (not working with ajax_autocompleter)
	 * @param array 	$excludeids 		Exclude IDs from the select combo
	 * @param int 		$showcode 			Show code
	 * @return string  		                HTML string with select box for thirdparty.
	 */
	public function select_company($selected = '', $htmlname = 'socid', $filter = '', $showempty = '', $showtype = 0, $forcecombo = 0, $events = array(), $limit = 0, $morecss = 'minwidth100', $moreparam = '', $selected_input_value = '', $hidelabel = 1, $ajaxoptions = array(), $multiple = false, $excludeids = array(), $showcode = 0)
	{
		// phpcs:enable
		global $conf, $user, $langs;

		$out = '';

		if (!empty($conf->use_javascript_ajax) && !empty($conf->global->COMPANY_USE_SEARCH_TO_SELECT) && !$forcecombo) {
			if (is_null($ajaxoptions)) {
				$ajaxoptions = array();
			}

			require_once DOL_DOCUMENT_ROOT . '/core/lib/ajax.lib.php';

			// No immediate load of all database
			$placeholder = '';
			if ($selected && empty($selected_input_value)) {
				require_once DOL_DOCUMENT_ROOT . '/societe/class/societe.class.php';
				$societetmp = new Societe($this->db);
				$societetmp->fetch($selected);
				$selected_input_value = $societetmp->name;
				unset($societetmp);
			}

			// mode 1
			$urloption = 'htmlname=' . urlencode(str_replace('.', '_', $htmlname)) . '&outjson=1&filter=' . urlencode($filter) . (empty($excludeids) ? '' : '&excludeids=' . join(',', $excludeids)) . ($showtype ? '&showtype=' . urlencode($showtype) : '') . ($showcode ? '&showcode=' . urlencode($showcode) : '');

			$out .= '<style type="text/css">.ui-autocomplete { z-index: 1003; }</style>';
			if (empty($hidelabel)) {
				print $langs->trans("RefOrLabel") . ' : ';
			} elseif ($hidelabel > 1) {
				$placeholder = $langs->trans("RefOrLabel");
				if ($hidelabel == 2) {
					$out .= img_picto($langs->trans("Search"), 'search');
				}
			}
			$out .= '<input type="text" class="' . $morecss . '" name="search_' . $htmlname . '" id="search_' . $htmlname . '" value="' . $selected_input_value . '"' . ($placeholder ? ' placeholder="' . dol_escape_htmltag($placeholder) . '"' : '') . ' ' . (!empty($conf->global->THIRDPARTY_SEARCH_AUTOFOCUS) ? 'autofocus' : '') . ' />';
			if ($hidelabel == 3) {
				$out .= img_picto($langs->trans("Search"), 'search');
			}

			$out .= ajax_event($htmlname, $events);

			$out .= ajax_autocompleter($selected, $htmlname, DOL_URL_ROOT . '/societe/ajax/company.php', $urloption, $conf->global->COMPANY_USE_SEARCH_TO_SELECT, 0, $ajaxoptions);
		} else {
			// Immediate load of all database
			$out .= $this->select_thirdparty_list($selected, $htmlname, $filter, $showempty, $showtype, $forcecombo, $events, '', 0, $limit, $morecss, $moreparam, $multiple, $excludeids, $showcode);
		}

		return $out;
	}

	// phpcs:disable PEAR.NamingConventions.ValidFunctionName.ScopeNotCamelCaps

	/**
	 *  Output html form to select a third party.
	 *  Note, you must use the select_company to get the component to select a third party. This function must only be called by select_company.
	 *
	 * @param string 	$selected 		Preselected type
	 * @param string 	$htmlname 		Name of field in form
	 * @param string 	$filter 		Optional filters criteras. WARNING: To avoid SQL injection, only few chars [.a-z0-9 =<>] are allowed here, example: 's.rowid <> x'
	 * 									If you need parenthesis, use the Universal Filter Syntax, example: '(s.client:in:(1,3))'
	 * 									Do not use a filter coming from input of users.
	 * @param string 	$showempty 		Add an empty field (Can be '1' or text to use on empty line like 'SelectThirdParty')
	 * @param int 		$showtype 		Show third party type in combolist (customer, prospect or supplier)
	 * @param int 		$forcecombo 	Force to use standard HTML select component without beautification
	 * @param array 	$events 		Event options. Example: array(array('method'=>'getContacts', 'url'=>dol_buildpath('/core/ajax/contacts.php',1), 'htmlname'=>'contactid', 'params'=>array('add-customer-contact'=>'disabled')))
	 * @param string 	$filterkey 		Filter on key value
	 * @param int 		$outputmode 	0=HTML select string, 1=Array
	 * @param int 		$limit 			Limit number of answers
	 * @param string 	$morecss 		Add more css styles to the SELECT component
	 * @param string 	$moreparam 		Add more parameters onto the select tag. For example 'style="width: 95%"' to avoid select2 component to go over parent container
	 * @param bool 		$multiple 		add [] in the name of element and add 'multiple' attribut
	 * @param array 	$excludeids 	Exclude IDs from the select combo
	 * @param int 		$showcode 		Show code in list
	 * @return array|string            	HTML string with
	 */
	public function select_thirdparty_list($selected = '', $htmlname = 'socid', $filter = '', $showempty = '', $showtype = 0, $forcecombo = 0, $events = array(), $filterkey = '', $outputmode = 0, $limit = 0, $morecss = 'minwidth100', $moreparam = '', $multiple = false, $excludeids = array(), $showcode = 0)
	{
		// phpcs:enable
		global $conf, $user, $langs;
		global $hookmanager;

		$out = '';
		$num = 0;
		$outarray = array();

		if ($selected === '') {
			$selected = array();
		} elseif (!is_array($selected)) {
			$selected = array($selected);
		}

		// Clean $filter that may contains sql conditions so sql code
		if (function_exists('testSqlAndScriptInject')) {
			if (testSqlAndScriptInject($filter, 3) > 0) {
				$filter = '';
				return 'SQLInjectionTryDetected';
			}
		}

		if (preg_match('/[\(\)]/', $filter)) {
			// If there is one parenthesis inside the criteria, we assume it is an Universal Filter Syntax.
			$errormsg = '';
			$filter = forgeSQLFromUniversalSearchCriteria($filter, $errormsg, 1);

			// Redo clean $filter that may contains sql conditions so sql code
			if (function_exists('testSqlAndScriptInject')) {
				if (testSqlAndScriptInject($filter, 3) > 0) {
					$filter = '';
					return 'SQLInjectionTryDetected';
				}
			}
		} else {
			// If not, we do nothing. We already no that there is no parenthesis
			// TODO Disallow this case in a future.
			dol_syslog("Warning, select_thirdparty_list was called with a filter criteria not using the Universal Search Syntax.", LOG_WARNING);
		}

		// We search companies
		$sql = "SELECT s.rowid, s.nom as name, s.name_alias, s.tva_intra, s.client, s.fournisseur, s.code_client, s.code_fournisseur";
		if (!empty($conf->global->COMPANY_SHOW_ADDRESS_SELECTLIST)) {
			$sql .= ", s.address, s.zip, s.town";
			$sql .= ", dictp.code as country_code";
		}
		$sql .= " FROM " . $this->db->prefix() . "societe as s";
		if (!empty($conf->global->COMPANY_SHOW_ADDRESS_SELECTLIST)) {
			$sql .= " LEFT JOIN " . $this->db->prefix() . "c_country as dictp ON dictp.rowid = s.fk_pays";
		}
		if (empty($user->rights->societe->client->voir) && !$user->socid) {
			$sql .= ", " . $this->db->prefix() . "societe_commerciaux as sc";
		}
		$sql .= " WHERE s.entity IN (" . getEntity('societe') . ")";
		if (!empty($user->socid)) {
			$sql .= " AND s.rowid = " . ((int) $user->socid);
		}
		if ($filter) {
			// $filter is safe because, if it contains '(' or ')', it has been sanitized by testSqlAndScriptInject() and forgeSQLFromUniversalSearchCriteria()
			// if not, by testSqlAndScriptInject() only.
			$sql .= " AND (" . $filter . ")";
		}
		if (empty($user->rights->societe->client->voir) && !$user->socid) {
			$sql .= " AND s.rowid = sc.fk_soc AND sc.fk_user = " . ((int) $user->id);
		}
		if (!empty($conf->global->COMPANY_HIDE_INACTIVE_IN_COMBOBOX)) {
			$sql .= " AND s.status <> 0";
		}
		if (!empty($excludeids)) {
			$sql .= " AND s.rowid NOT IN (" . $this->db->sanitize(join(',', $excludeids)) . ")";
		}
		// Add where from hooks
		$parameters = array();
		$reshook = $hookmanager->executeHooks('selectThirdpartyListWhere', $parameters); // Note that $action and $object may have been modified by hook
		$sql .= $hookmanager->resPrint;
		// Add criteria
		if ($filterkey && $filterkey != '') {
			$sql .= " AND (";
			$prefix = empty($conf->global->COMPANY_DONOTSEARCH_ANYWHERE) ? '%' : ''; // Can use index if COMPANY_DONOTSEARCH_ANYWHERE is on
			// For natural search
			$scrit = explode(' ', $filterkey);
			$i = 0;
			if (count($scrit) > 1) {
				$sql .= "(";
			}
			foreach ($scrit as $crit) {
				if ($i > 0) {
					$sql .= " AND ";
				}
				$sql .= "(s.nom LIKE '" . $this->db->escape($prefix . $crit) . "%')";
				$i++;
			}
			if (count($scrit) > 1) {
				$sql .= ")";
			}
			if (isModEnabled('barcode')) {
				$sql .= " OR s.barcode LIKE '" . $this->db->escape($prefix . $filterkey) . "%'";
			}
			$sql .= " OR s.code_client LIKE '" . $this->db->escape($prefix . $filterkey) . "%' OR s.code_fournisseur LIKE '" . $this->db->escape($prefix . $filterkey) . "%'";
			$sql .= " OR s.name_alias LIKE '" . $this->db->escape($prefix . $filterkey) . "%' OR s.tva_intra LIKE '" . $this->db->escape($prefix . $filterkey) . "%'";
			$sql .= ")";
		}
		$sql .= $this->db->order("nom", "ASC");
		$sql .= $this->db->plimit($limit, 0);

		// Build output string
		dol_syslog(get_class($this)."::select_thirdparty_list", LOG_DEBUG);
		$resql = $this->db->query($sql);
		if ($resql) {
			if (!$forcecombo) {
				include_once DOL_DOCUMENT_ROOT . '/core/lib/ajax.lib.php';
				$out .= ajax_combobox($htmlname, $events, getDolGlobalString("COMPANY_USE_SEARCH_TO_SELECT"));
			}

			// Construct $out and $outarray
			$out .= '<select id="' . $htmlname . '" class="flat' . ($morecss ? ' ' . $morecss : '') . '"' . ($moreparam ? ' ' . $moreparam : '') . ' name="' . $htmlname . ($multiple ? '[]' : '') . '" ' . ($multiple ? 'multiple' : '') . '>' . "\n";

			$textifempty = (($showempty && !is_numeric($showempty)) ? $langs->trans($showempty) : '');
			if (!empty($conf->global->COMPANY_USE_SEARCH_TO_SELECT)) {
				// Do not use textifempty = ' ' or '&nbsp;' here, or search on key will search on ' key'.
				//if (!empty($conf->use_javascript_ajax) || $forcecombo) $textifempty='';
				if ($showempty && !is_numeric($showempty)) {
					$textifempty = $langs->trans($showempty);
				} else {
					$textifempty .= $langs->trans("All");
				}
			}
			if ($showempty) {
				$out .= '<option value="-1" data-html="' . dol_escape_htmltag('<span class="opacitymedium">' . ($textifempty ? $textifempty : '&nbsp;') . '</span>') . '">' . $textifempty . '</option>' . "\n";
			}

			$companytemp = new Societe($this->db);

			$num = $this->db->num_rows($resql);
			$i = 0;
			if ($num) {
				while ($i < $num) {
					$obj = $this->db->fetch_object($resql);
					$label = '';
					if ($showcode || !empty($conf->global->SOCIETE_ADD_REF_IN_LIST)) {
						if (($obj->client) && (!empty($obj->code_client))) {
							$label = $obj->code_client . ' - ';
						}
						if (($obj->fournisseur) && (!empty($obj->code_fournisseur))) {
							$label .= $obj->code_fournisseur . ' - ';
						}
						$label .= ' ' . $obj->name;
					} else {
						$label = $obj->name;
					}

					if (!empty($obj->name_alias)) {
						$label .= ' (' . $obj->name_alias . ')';
					}

					if (!empty($conf->global->SOCIETE_SHOW_VAT_IN_LIST) && !empty($obj->tva_intra)) {
						$label .= ' - '.$obj->tva_intra;
					}

					$labelhtml = $label;

					if ($showtype) {
						$companytemp->id = $obj->rowid;
						$companytemp->client = $obj->client;
						$companytemp->fournisseur = $obj->fournisseur;
						$tmptype = $companytemp->getTypeUrl(1, '', 0, 'span');
						if ($tmptype) {
							$labelhtml .= ' ' . $tmptype;
						}

						if ($obj->client || $obj->fournisseur) {
							$label .= ' (';
						}
						if ($obj->client == 1 || $obj->client == 3) {
							$label .= $langs->trans("Customer");
						}
						if ($obj->client == 2 || $obj->client == 3) {
							$label .= ($obj->client == 3 ? ', ' : '') . $langs->trans("Prospect");
						}
						if ($obj->fournisseur) {
							$label .= ($obj->client ? ', ' : '') . $langs->trans("Supplier");
						}
						if ($obj->client || $obj->fournisseur) {
							$label .= ')';
						}
					}

					if (!empty($conf->global->COMPANY_SHOW_ADDRESS_SELECTLIST)) {
						$s = ($obj->address ? ' - ' . $obj->address : '') . ($obj->zip ? ' - ' . $obj->zip : '') . ($obj->town ? ' ' . $obj->town : '');
						if (!empty($obj->country_code)) {
							$s .= ', ' . $langs->trans('Country' . $obj->country_code);
						}
						$label .= $s;
						$labelhtml .= $s;
					}

					if (empty($outputmode)) {
						if (in_array($obj->rowid, $selected)) {
							$out .= '<option value="' . $obj->rowid . '" selected data-html="' . dol_escape_htmltag($labelhtml) . '">' . $label . '</option>';
						} else {
							$out .= '<option value="' . $obj->rowid . '" data-html="' . dol_escape_htmltag($labelhtml) . '">' . $label . '</option>';
						}
					} else {
						array_push($outarray, array('key' => $obj->rowid, 'value' => $label, 'label' => $label, 'labelhtml' => $labelhtml));
					}

					$i++;
					if (($i % 10) == 0) {
						$out .= "\n";
					}
				}
			}
			$out .= '</select>' . "\n";
		} else {
			dol_print_error($this->db);
		}

		$this->result = array('nbofthirdparties' => $num);

		if ($outputmode) {
			return $outarray;
		}
		return $out;
	}


	// phpcs:disable PEAR.NamingConventions.ValidFunctionName.ScopeNotCamelCaps

	/**
	 *  Return HTML combo list of absolute discounts
	 *
	 * @param string $selected Id remise fixe pre-selectionnee
	 * @param string $htmlname Nom champ formulaire
	 * @param string $filter Criteres optionnels de filtre
	 * @param int $socid Id of thirdparty
	 * @param int $maxvalue Max value for lines that can be selected
	 * @return    int                        Return number of qualifed lines in list
	 */
	public function select_remises($selected, $htmlname, $filter, $socid, $maxvalue = 0)
	{
		// phpcs:enable
		global $langs, $conf;

		// On recherche les remises
		$sql = "SELECT re.rowid, re.amount_ht, re.amount_tva, re.amount_ttc,";
		$sql .= " re.description, re.fk_facture_source";
		$sql .= " FROM " . $this->db->prefix() . "societe_remise_except as re";
		$sql .= " WHERE re.fk_soc = " . (int) $socid;
		$sql .= " AND re.entity = " . $conf->entity;
		if ($filter) {
			$sql .= " AND " . $filter;
		}
		$sql .= " ORDER BY re.description ASC";

		dol_syslog(get_class($this) . "::select_remises", LOG_DEBUG);
		$resql = $this->db->query($sql);
		if ($resql) {
			print '<select id="select_' . $htmlname . '" class="flat maxwidthonsmartphone" name="' . $htmlname . '">';
			$num = $this->db->num_rows($resql);

			$qualifiedlines = $num;

			$i = 0;
			if ($num) {
				print '<option value="0">&nbsp;</option>';
				while ($i < $num) {
					$obj = $this->db->fetch_object($resql);
					$desc = dol_trunc($obj->description, 40);
					if (preg_match('/\(CREDIT_NOTE\)/', $desc)) {
						$desc = preg_replace('/\(CREDIT_NOTE\)/', $langs->trans("CreditNote"), $desc);
					}
					if (preg_match('/\(DEPOSIT\)/', $desc)) {
						$desc = preg_replace('/\(DEPOSIT\)/', $langs->trans("Deposit"), $desc);
					}
					if (preg_match('/\(EXCESS RECEIVED\)/', $desc)) {
						$desc = preg_replace('/\(EXCESS RECEIVED\)/', $langs->trans("ExcessReceived"), $desc);
					}
					if (preg_match('/\(EXCESS PAID\)/', $desc)) {
						$desc = preg_replace('/\(EXCESS PAID\)/', $langs->trans("ExcessPaid"), $desc);
					}

					$selectstring = '';
					if ($selected > 0 && $selected == $obj->rowid) {
						$selectstring = ' selected';
					}

					$disabled = '';
					if ($maxvalue > 0 && $obj->amount_ttc > $maxvalue) {
						$qualifiedlines--;
						$disabled = ' disabled';
					}

					if (!empty($conf->global->MAIN_SHOW_FACNUMBER_IN_DISCOUNT_LIST) && !empty($obj->fk_facture_source)) {
						$tmpfac = new Facture($this->db);
						if ($tmpfac->fetch($obj->fk_facture_source) > 0) {
							$desc = $desc . ' - ' . $tmpfac->ref;
						}
					}

					print '<option value="' . $obj->rowid . '"' . $selectstring . $disabled . '>' . $desc . ' (' . price($obj->amount_ht) . ' ' . $langs->trans("HT") . ' - ' . price($obj->amount_ttc) . ' ' . $langs->trans("TTC") . ')</option>';
					$i++;
				}
			}
			print '</select>';
			print ajax_combobox('select_' . $htmlname);

			return $qualifiedlines;
		} else {
			dol_print_error($this->db);
			return -1;
		}
	}

	// phpcs:disable PEAR.NamingConventions.ValidFunctionName.ScopeNotCamelCaps

	/**
	 *  Return list of all contacts (for a third party or all)
	 *
	 * @param int $socid Id ot third party or 0 for all
	 * @param string $selected Id contact pre-selectionne
	 * @param string $htmlname Name of HTML field ('none' for a not editable field)
	 * @param int $showempty 0=no empty value, 1=add an empty value, 2=add line 'Internal' (used by user edit), 3=add an empty value only if more than one record into list
	 * @param string $exclude List of contacts id to exclude
	 * @param string $limitto Disable answers that are not id in this array list
	 * @param integer $showfunction Add function into label
	 * @param string $morecss Add more class to class style
	 * @param integer $showsoc Add company into label
	 * @param int $forcecombo Force to use combo box
	 * @param array $events Event options. Example: array(array('method'=>'getContacts', 'url'=>dol_buildpath('/core/ajax/contacts.php',1), 'htmlname'=>'contactid', 'params'=>array('add-customer-contact'=>'disabled')))
	 * @param bool $options_only Return options only (for ajax treatment)
	 * @param string $moreparam Add more parameters onto the select tag. For example 'style="width: 95%"' to avoid select2 component to go over parent container
	 * @param string $htmlid Html id to use instead of htmlname
	 * @return    int                        <0 if KO, Nb of contact in list if OK
	 * @deprecated                        You can use selectcontacts directly (warning order of param was changed)
	 */
	public function select_contacts($socid, $selected = '', $htmlname = 'contactid', $showempty = 0, $exclude = '', $limitto = '', $showfunction = 0, $morecss = '', $showsoc = 0, $forcecombo = 0, $events = array(), $options_only = false, $moreparam = '', $htmlid = '')
	{
		// phpcs:enable
		print $this->selectcontacts($socid, $selected, $htmlname, $showempty, $exclude, $limitto, $showfunction, $morecss, $options_only, $showsoc, $forcecombo, $events, $moreparam, $htmlid);
		return $this->num;
	}

	/**
	 *    Return HTML code of the SELECT of list of all contacts (for a third party or all).
	 *  This also set the number of contacts found into $this->num
	 *
	 * @since 9.0 Add afterSelectContactOptions hook
	 *
	 * @param int $socid Id ot third party or 0 for all or -1 for empty list
	 * @param array|int $selected Array of ID of pre-selected contact id
	 * @param string $htmlname Name of HTML field ('none' for a not editable field)
	 * @param int|string $showempty 0=no empty value, 1=add an empty value, 2=add line 'Internal' (used by user edit), 3=add an empty value only if more than one record into list
	 * @param string $exclude List of contacts id to exclude
	 * @param string $limitto Disable answers that are not id in this array list
	 * @param integer $showfunction Add function into label
	 * @param string $morecss Add more class to class style
	 * @param bool $options_only Return options only (for ajax treatment)
	 * @param integer $showsoc Add company into label
	 * @param int $forcecombo Force to use combo box (so no ajax beautify effect)
	 * @param array $events Event options. Example: array(array('method'=>'getContacts', 'url'=>dol_buildpath('/core/ajax/contacts.php',1), 'htmlname'=>'contactid', 'params'=>array('add-customer-contact'=>'disabled')))
	 * @param string $moreparam Add more parameters onto the select tag. For example 'style="width: 95%"' to avoid select2 component to go over parent container
	 * @param string $htmlid Html id to use instead of htmlname
	 * @param bool $multiple add [] in the name of element and add 'multiple' attribut
	 * @param integer $disableifempty Set tag 'disabled' on select if there is no choice
	 * @return     int|string                    <0 if KO, HTML with select string if OK.
	 */
	public function selectcontacts($socid, $selected = '', $htmlname = 'contactid', $showempty = 0, $exclude = '', $limitto = '', $showfunction = 0, $morecss = '', $options_only = false, $showsoc = 0, $forcecombo = 0, $events = array(), $moreparam = '', $htmlid = '', $multiple = false, $disableifempty = 0)
	{
		global $conf, $langs, $hookmanager, $action;

		$langs->load('companies');

		if (empty($htmlid)) {
			$htmlid = $htmlname;
		}
		$num = 0;

		if ($selected === '') {
			$selected = array();
		} elseif (!is_array($selected)) {
			$selected = array($selected);
		}
		$out = '';

		if (!is_object($hookmanager)) {
			include_once DOL_DOCUMENT_ROOT . '/core/class/hookmanager.class.php';
			$hookmanager = new HookManager($this->db);
		}

		// We search third parties
		$sql = "SELECT sp.rowid, sp.lastname, sp.statut, sp.firstname, sp.poste, sp.email, sp.phone, sp.phone_perso, sp.phone_mobile, sp.town AS contact_town";
		if ($showsoc > 0 || !empty($conf->global->CONTACT_SHOW_EMAIL_PHONE_TOWN_SELECTLIST)) {
			$sql .= ", s.nom as company, s.town AS company_town";
		}
		$sql .= " FROM " . $this->db->prefix() . "socpeople as sp";
		if ($showsoc > 0 || !empty($conf->global->CONTACT_SHOW_EMAIL_PHONE_TOWN_SELECTLIST)) {
			$sql .= " LEFT OUTER JOIN  " . $this->db->prefix() . "societe as s ON s.rowid=sp.fk_soc";
		}
		$sql .= " WHERE sp.entity IN (" . getEntity('contact') . ")";
		if ($socid > 0 || $socid == -1) {
			$sql .= " AND sp.fk_soc = " . ((int) $socid);
		}
		if (!empty($conf->global->CONTACT_HIDE_INACTIVE_IN_COMBOBOX)) {
			$sql .= " AND sp.statut <> 0";
		}
		// Add where from hooks
		$parameters = array();
		$reshook = $hookmanager->executeHooks('selectContactListWhere', $parameters); // Note that $action and $object may have been modified by hook
		$sql .= $hookmanager->resPrint;
		$sql .= " ORDER BY sp.lastname ASC";

		dol_syslog(get_class($this) . "::selectcontacts", LOG_DEBUG);
		$resql = $this->db->query($sql);
		if ($resql) {
			$num = $this->db->num_rows($resql);

			if ($htmlname != 'none' && !$options_only) {
				$out .= '<select class="flat' . ($morecss ? ' ' . $morecss : '') . '" id="' . $htmlid . '" name="' . $htmlname . (($num || empty($disableifempty)) ? '' : ' disabled') . ($multiple ? '[]' : '') . '" ' . ($multiple ? 'multiple' : '') . ' ' . (!empty($moreparam) ? $moreparam : '') . '>';
			}

			if ($showempty && !is_numeric($showempty)) {
				$textforempty = $showempty;
				$out .= '<option class="optiongrey" value="-1"' . (in_array(-1, $selected) ? ' selected' : '') . '>' . $textforempty . '</option>';
			} else {
				if (($showempty == 1 || ($showempty == 3 && $num > 1)) && !$multiple) {
					$out .= '<option value="0"' . (in_array(0, $selected) ? ' selected' : '') . '>&nbsp;</option>';
				}
				if ($showempty == 2) {
					$out .= '<option value="0"' . (in_array(0, $selected) ? ' selected' : '') . '>-- ' . $langs->trans("Internal") . ' --</option>';
				}
			}

			$i = 0;
			if ($num) {
				include_once DOL_DOCUMENT_ROOT . '/contact/class/contact.class.php';
				$contactstatic = new Contact($this->db);

				while ($i < $num) {
					$obj = $this->db->fetch_object($resql);

					// Set email (or phones) and town extended infos
					$extendedInfos = '';
					if (!empty($conf->global->CONTACT_SHOW_EMAIL_PHONE_TOWN_SELECTLIST)) {
						$extendedInfos = array();
						$email = trim($obj->email);
						if (!empty($email)) {
							$extendedInfos[] = $email;
						} else {
							$phone = trim($obj->phone);
							$phone_perso = trim($obj->phone_perso);
							$phone_mobile = trim($obj->phone_mobile);
							if (!empty($phone)) {
								$extendedInfos[] = $phone;
							}
							if (!empty($phone_perso)) {
								$extendedInfos[] = $phone_perso;
							}
							if (!empty($phone_mobile)) {
								$extendedInfos[] = $phone_mobile;
							}
						}
						$contact_town = trim($obj->contact_town);
						$company_town = trim($obj->company_town);
						if (!empty($contact_town)) {
							$extendedInfos[] = $contact_town;
						} elseif (!empty($company_town)) {
							$extendedInfos[] = $company_town;
						}
						$extendedInfos = implode(' - ', $extendedInfos);
						if (!empty($extendedInfos)) {
							$extendedInfos = ' - ' . $extendedInfos;
						}
					}

					$contactstatic->id = $obj->rowid;
					$contactstatic->lastname = $obj->lastname;
					$contactstatic->firstname = $obj->firstname;
					if ($obj->statut == 1) {
						if ($htmlname != 'none') {
							$disabled = 0;
							if (is_array($exclude) && count($exclude) && in_array($obj->rowid, $exclude)) {
								$disabled = 1;
							}
							if (is_array($limitto) && count($limitto) && !in_array($obj->rowid, $limitto)) {
								$disabled = 1;
							}
							if (!empty($selected) && in_array($obj->rowid, $selected)) {
								$out .= '<option value="' . $obj->rowid . '"';
								if ($disabled) {
									$out .= ' disabled';
								}
								$out .= ' selected>';
								$out .= $contactstatic->getFullName($langs) . $extendedInfos;
								if ($showfunction && $obj->poste) {
									$out .= ' (' . $obj->poste . ')';
								}
								if (($showsoc > 0) && $obj->company) {
									$out .= ' - (' . $obj->company . ')';
								}
								$out .= '</option>';
							} else {
								$out .= '<option value="' . $obj->rowid . '"';
								if ($disabled) {
									$out .= ' disabled';
								}
								$out .= '>';
								$out .= $contactstatic->getFullName($langs) . $extendedInfos;
								if ($showfunction && $obj->poste) {
									$out .= ' (' . $obj->poste . ')';
								}
								if (($showsoc > 0) && $obj->company) {
									$out .= ' - (' . $obj->company . ')';
								}
								$out .= '</option>';
							}
						} else {
							if (in_array($obj->rowid, $selected)) {
								$out .= $contactstatic->getFullName($langs) . $extendedInfos;
								if ($showfunction && $obj->poste) {
									$out .= ' (' . $obj->poste . ')';
								}
								if (($showsoc > 0) && $obj->company) {
									$out .= ' - (' . $obj->company . ')';
								}
							}
						}
					}
					$i++;
				}
			} else {
				$labeltoshow = ($socid != -1) ? ($langs->trans($socid ? "NoContactDefinedForThirdParty" : "NoContactDefined")) : $langs->trans('SelectAThirdPartyFirst');
				$out .= '<option class="disabled" value="-1"' . (($showempty == 2 || $multiple) ? '' : ' selected') . ' disabled="disabled">';
				$out .= $labeltoshow;
				$out .= '</option>';
			}

			$parameters = array(
				'socid' => $socid,
				'htmlname' => $htmlname,
				'resql' => $resql,
				'out' => &$out,
				'showfunction' => $showfunction,
				'showsoc' => $showsoc,
			);

			$reshook = $hookmanager->executeHooks('afterSelectContactOptions', $parameters, $this, $action); // Note that $action and $object may have been modified by some hooks

			if ($htmlname != 'none' && !$options_only) {
				$out .= '</select>';
			}

			if ($conf->use_javascript_ajax && !$forcecombo && !$options_only) {
				include_once DOL_DOCUMENT_ROOT . '/core/lib/ajax.lib.php';
				$out .= ajax_combobox($htmlid, $events, getDolGlobalString("CONTACT_USE_SEARCH_TO_SELECT"));
			}

			$this->num = $num;
			return $out;
		} else {
			dol_print_error($this->db);
			return -1;
		}
	}

	// phpcs:disable PEAR.NamingConventions.ValidFunctionName.ScopeNotCamelCaps

	/**
	 *    Return the HTML select list of users
	 *
	 * @param string $selected Id user preselected
	 * @param string $htmlname Field name in form
	 * @param int $show_empty 0=liste sans valeur nulle, 1=ajoute valeur inconnue
	 * @param array $exclude Array list of users id to exclude
	 * @param int $disabled If select list must be disabled
	 * @param array|string $include Array list of users id to include. User '' for all users or 'hierarchy' to have only supervised users or 'hierarchyme' to have supervised + me
	 * @param int $enableonly Array list of users id to be enabled. All other must be disabled
	 * @param string $force_entity '0' or Ids of environment to force
	 * @return    void
	 * @deprecated        Use select_dolusers instead
	 * @see select_dolusers()
	 */
	public function select_users($selected = '', $htmlname = 'userid', $show_empty = 0, $exclude = null, $disabled = 0, $include = '', $enableonly = '', $force_entity = '0')
	{
		// phpcs:enable
		print $this->select_dolusers($selected, $htmlname, $show_empty, $exclude, $disabled, $include, $enableonly, $force_entity);
	}

	// phpcs:disable PEAR.NamingConventions.ValidFunctionName.ScopeNotCamelCaps

	/**
	 *    Return select list of users
	 *
	 * @param string 		$selected 		User id or user object of user preselected. If 0 or < -2, we use id of current user. If -1, keep unselected (if empty is allowed)
	 * @param string 		$htmlname 		Field name in form
	 * @param int|string 	$show_empty 	0=list with no empty value, 1=add also an empty value into list
	 * @param array 		$exclude 		Array list of users id to exclude
	 * @param int 			$disabled 		If select list must be disabled
	 * @param array|string 	$include 		Array list of users id to include. User '' for all users or 'hierarchy' to have only supervised users or 'hierarchyme' to have supervised + me
	 * @param array|string	$enableonly 	Array list of users id to be enabled. If defined, it means that others will be disabled
	 * @param string 		$force_entity 	'0' or Ids of environment to force
	 * @param int 			$maxlength 		Maximum length of string into list (0=no limit)
	 * @param int 			$showstatus 	0=show user status only if status is disabled, 1=always show user status into label, -1=never show user status
	 * @param string 		$morefilter 	Add more filters into sql request (Example: 'employee = 1'). This value must not come from user input.
	 * @param integer 		$show_every 	0=default list, 1=add also a value "Everybody" at beginning of list
	 * @param string 		$enableonlytext If option $enableonlytext is set, we use this text to explain into label why record is disabled. Not used if enableonly is empty.
	 * @param string 		$morecss 		More css
	 * @param int 			$notdisabled 	Show only active users (this will also happened whatever is this option if USER_HIDE_INACTIVE_IN_COMBOBOX is on).
	 * @param int 			$outputmode 	0=HTML select string, 1=Array
	 * @param bool 			$multiple 		add [] in the name of element and add 'multiple' attribut
	 * @param int 			$forcecombo 	Force the component to be a simple combo box without ajax
	 * @return array|string                    HTML select string
	 * @see select_dolgroups()
	 */
	public function select_dolusers($selected = '', $htmlname = 'userid', $show_empty = 0, $exclude = null, $disabled = 0, $include = '', $enableonly = '', $force_entity = '0', $maxlength = 0, $showstatus = 0, $morefilter = '', $show_every = 0, $enableonlytext = '', $morecss = '', $notdisabled = 0, $outputmode = 0, $multiple = false, $forcecombo = 0)
	{
		// phpcs:enable
		global $conf, $user, $langs, $hookmanager;
		global $action;

		// If no preselected user defined, we take current user
		if ((is_numeric($selected) && ($selected < -2 || empty($selected))) && empty($conf->global->SOCIETE_DISABLE_DEFAULT_SALESREPRESENTATIVE)) {
			$selected = $user->id;
		}

		if ($selected === '') {
			$selected = array();
		} elseif (!is_array($selected)) {
			$selected = array($selected);
		}

		$excludeUsers = null;
		$includeUsers = null;

		// Permettre l'exclusion d'utilisateurs
		if (is_array($exclude)) {
			$excludeUsers = implode(",", $exclude);
		}
		// Permettre l'inclusion d'utilisateurs
		if (is_array($include)) {
			$includeUsers = implode(",", $include);
		} elseif ($include == 'hierarchy') {
			// Build list includeUsers to have only hierarchy
			$includeUsers = implode(",", $user->getAllChildIds(0));
		} elseif ($include == 'hierarchyme') {
			// Build list includeUsers to have only hierarchy and current user
			$includeUsers = implode(",", $user->getAllChildIds(1));
		}

		$out = '';
		$outarray = array();
		$outarray2 = array();

		// Forge request to select users
		$sql = "SELECT DISTINCT u.rowid, u.lastname as lastname, u.firstname, u.statut as status, u.login, u.admin, u.entity, u.photo";
		if (isModEnabled('multicompany') && $conf->entity == 1 && $user->admin && !$user->entity) {
			$sql .= ", e.label";
		}
		$sql .= " FROM " . $this->db->prefix() . "user as u";
		if (isModEnabled('multicompany') && $conf->entity == 1 && $user->admin && !$user->entity) {
			$sql .= " LEFT JOIN " . $this->db->prefix() . "entity as e ON e.rowid = u.entity";
			if ($force_entity) {
				$sql .= " WHERE u.entity IN (0, " . $this->db->sanitize($force_entity) . ")";
			} else {
				$sql .= " WHERE u.entity IS NOT NULL";
			}
		} else {
			if (isModEnabled('multicompany') && !empty($conf->global->MULTICOMPANY_TRANSVERSE_MODE)) {
				$sql .= " LEFT JOIN " . $this->db->prefix() . "usergroup_user as ug";
				$sql .= " ON ug.fk_user = u.rowid";
				$sql .= " WHERE ug.entity = " . $conf->entity;
			} else {
				$sql .= " WHERE u.entity IN (0, " . $conf->entity . ")";
			}
		}
		if (!empty($user->socid)) {
			$sql .= " AND u.fk_soc = " . ((int) $user->socid);
		}
		if (is_array($exclude) && $excludeUsers) {
			$sql .= " AND u.rowid NOT IN (" . $this->db->sanitize($excludeUsers) . ")";
		}
		if ($includeUsers) {
			$sql .= " AND u.rowid IN (" . $this->db->sanitize($includeUsers) . ")";
		}
		if (!empty($conf->global->USER_HIDE_INACTIVE_IN_COMBOBOX) || $notdisabled) {
			$sql .= " AND u.statut <> 0";
		}
		if (!empty($morefilter)) {
			$sql .= " " . $morefilter;
		}

		//Add hook to filter on user (for exemple on usergroup define in custom modules)
		$reshook = $hookmanager->executeHooks('addSQLWhereFilterOnSelectUsers', array(), $this, $action);
		if (!empty($reshook)) {
			$sql .= $hookmanager->resPrint;
		}

		if (empty($conf->global->MAIN_FIRSTNAME_NAME_POSITION)) {    // MAIN_FIRSTNAME_NAME_POSITION is 0 means firstname+lastname
			$sql .= " ORDER BY u.statut DESC, u.firstname ASC, u.lastname ASC";
		} else {
			$sql .= " ORDER BY u.statut DESC, u.lastname ASC, u.firstname ASC";
		}

		dol_syslog(get_class($this) . "::select_dolusers", LOG_DEBUG);

		$resql = $this->db->query($sql);
		if ($resql) {
			$num = $this->db->num_rows($resql);
			$i = 0;
			if ($num) {
				// do not use maxwidthonsmartphone by default. Set it by caller so auto size to 100% will work when not defined
				$out .= '<select class="flat' . ($morecss ? ' ' . $morecss : ' minwidth200') . '" id="' . $htmlname . '" name="' . $htmlname . ($multiple ? '[]' : '') . '" ' . ($multiple ? 'multiple' : '') . ' ' . ($disabled ? ' disabled' : '') . '>';
				if ($show_empty && !$multiple) {
					$textforempty = ' ';
					if (!empty($conf->use_javascript_ajax)) {
						$textforempty = '&nbsp;'; // If we use ajaxcombo, we need &nbsp; here to avoid to have an empty element that is too small.
					}
					if (!is_numeric($show_empty)) {
						$textforempty = $show_empty;
					}
					$out .= '<option class="optiongrey" value="' . ($show_empty < 0 ? $show_empty : -1) . '"' . ((empty($selected) || in_array(-1, $selected)) ? ' selected' : '') . '>' . $textforempty . '</option>' . "\n";
				}
				if ($show_every) {
					$out .= '<option value="-2"' . ((in_array(-2, $selected)) ? ' selected' : '') . '>-- ' . $langs->trans("Everybody") . ' --</option>' . "\n";
				}

				$userstatic = new User($this->db);

				while ($i < $num) {
					$obj = $this->db->fetch_object($resql);

					$userstatic->id = $obj->rowid;
					$userstatic->lastname = $obj->lastname;
					$userstatic->firstname = $obj->firstname;
					$userstatic->photo = $obj->photo;
					$userstatic->statut = $obj->status;
					$userstatic->entity = $obj->entity;
					$userstatic->admin = $obj->admin;

					$disableline = '';
					if (is_array($enableonly) && count($enableonly) && !in_array($obj->rowid, $enableonly)) {
						$disableline = ($enableonlytext ? $enableonlytext : '1');
					}

					$labeltoshow = '';
					$labeltoshowhtml = '';

					// $fullNameMode is 0=Lastname+Firstname (MAIN_FIRSTNAME_NAME_POSITION=1), 1=Firstname+Lastname (MAIN_FIRSTNAME_NAME_POSITION=0)
					$fullNameMode = 0;
					if (empty($conf->global->MAIN_FIRSTNAME_NAME_POSITION)) {
						$fullNameMode = 1; //Firstname+lastname
					}
					$labeltoshow .= $userstatic->getFullName($langs, $fullNameMode, -1, $maxlength);
					$labeltoshowhtml .= $userstatic->getFullName($langs, $fullNameMode, -1, $maxlength);
					if (empty($obj->firstname) && empty($obj->lastname)) {
						$labeltoshow .= $obj->login;
						$labeltoshowhtml .= $obj->login;
					}

					// Complete name with a more info string like: ' (info1 - info2 - ...)'
					$moreinfo = '';
					$moreinfohtml = '';
					if (!empty($conf->global->MAIN_SHOW_LOGIN)) {
						$moreinfo .= ($moreinfo ? ' - ' : ' (');
						$moreinfohtml .= ($moreinfohtml ? ' - ' : ' <span class="opacitymedium">(');
						$moreinfo .= $obj->login;
						$moreinfohtml .= $obj->login;
					}
					if ($showstatus >= 0) {
						if ($obj->status == 1 && $showstatus == 1) {
							$moreinfo .= ($moreinfo ? ' - ' : ' (') . $langs->trans('Enabled');
							$moreinfohtml .= ($moreinfohtml ? ' - ' : ' <span class="opacitymedium">(') . $langs->trans('Enabled');
						}
						if ($obj->status == 0 && $showstatus == 1) {
							$moreinfo .= ($moreinfo ? ' - ' : ' (') . $langs->trans('Disabled');
							$moreinfohtml .= ($moreinfohtml ? ' - ' : ' <span class="opacitymedium">(') . $langs->trans('Disabled');
						}
					}
					if (isModEnabled('multicompany') && empty($conf->global->MULTICOMPANY_TRANSVERSE_MODE) && $conf->entity == 1 && $user->admin && !$user->entity) {
						if (!$obj->entity) {
							$moreinfo .= ($moreinfo ? ' - ' : ' (') . $langs->trans("AllEntities");
							$moreinfohtml .= ($moreinfohtml ? ' - ' : ' <span class="opacitymedium">(') . $langs->trans("AllEntities");
						} else {
							if ($obj->entity != $conf->entity) {
								$moreinfo .= ($moreinfo ? ' - ' : ' (') . ($obj->label ? $obj->label : $langs->trans("EntityNameNotDefined"));
								$moreinfohtml .= ($moreinfohtml ? ' - ' : ' <span class="opacitymedium">(') . ($obj->label ? $obj->label : $langs->trans("EntityNameNotDefined"));
							}
						}
					}
					$moreinfo .= ($moreinfo ? ')' : '');
					$moreinfohtml .= ($moreinfohtml ? ')</span>' : '');
					if ($disableline && $disableline != '1') {
						// Add text from $enableonlytext parameter
						$moreinfo .= ' - ' . $disableline;
						$moreinfohtml .= ' - ' . $disableline;
					}
					$labeltoshow .= $moreinfo;
					$labeltoshowhtml .= $moreinfohtml;

					$out .= '<option value="' . $obj->rowid . '"';
					if ($disableline) {
						$out .= ' disabled';
					}
					if ((is_object($selected) && $selected->id == $obj->rowid) || (!is_object($selected) && in_array($obj->rowid, $selected))) {
						$out .= ' selected';
					}
					$out .= ' data-html="';
					$outhtml = $userstatic->getNomUrl(-3, '', 0, 1, 24, 1, 'login', '', 1) . ' ';
					if ($showstatus >= 0 && $obj->status == 0) {
						$outhtml .= '<strike class="opacitymediumxxx">';
					}
					$outhtml .= $labeltoshowhtml;
					if ($showstatus >= 0 && $obj->status == 0) {
						$outhtml .= '</strike>';
					}
					$out .= dol_escape_htmltag($outhtml);
					$out .= '">';
					$out .= $labeltoshow;
					$out .= '</option>';

					$outarray[$userstatic->id] = $userstatic->getFullName($langs, $fullNameMode, -1, $maxlength) . $moreinfo;
					$outarray2[$userstatic->id] = array(
						'id'=>$userstatic->id,
						'label'=>$labeltoshow,
						'labelhtml'=>$labeltoshowhtml
					);

					$i++;
				}
			} else {
				$out .= '<select class="flat" id="' . $htmlname . '" name="' . $htmlname . '" disabled>';
				$out .= '<option value="">' . $langs->trans("None") . '</option>';
			}
			$out .= '</select>';

			if ($num && !$forcecombo) {
				// Enhance with select2
				include_once DOL_DOCUMENT_ROOT . '/core/lib/ajax.lib.php';
				$out .= ajax_combobox($htmlname);
			}
		} else {
			dol_print_error($this->db);
		}

		if ($outputmode == 2) {
			return $outarray2;
		} elseif ($outputmode) {
			return $outarray;
		}

		return $out;
	}


	// phpcs:disable PEAR.NamingConventions.ValidFunctionName.ScopeNotCamelCaps

	/**
	 *    Return select list of users. Selected users are stored into session.
	 *  List of users are provided into $_SESSION['assignedtouser'].
	 *
	 * @param string $action Value for $action
	 * @param string $htmlname Field name in form
	 * @param int $show_empty 0=list without the empty value, 1=add empty value
	 * @param array $exclude Array list of users id to exclude
	 * @param int $disabled If select list must be disabled
	 * @param array $include Array list of users id to include or 'hierarchy' to have only supervised users
	 * @param array $enableonly Array list of users id to be enabled. All other must be disabled
	 * @param int $force_entity '0' or Ids of environment to force
	 * @param int $maxlength Maximum length of string into list (0=no limit)
	 * @param int $showstatus 0=show user status only if status is disabled, 1=always show user status into label, -1=never show user status
	 * @param string $morefilter Add more filters into sql request
	 * @param int $showproperties Show properties of each attendees
	 * @param array $listofuserid Array with properties of each user
	 * @param array $listofcontactid Array with properties of each contact
	 * @param array $listofotherid Array with properties of each other contact
	 * @return    string                    HTML select string
	 * @see select_dolgroups()
	 */
	public function select_dolusers_forevent($action = '', $htmlname = 'userid', $show_empty = 0, $exclude = null, $disabled = 0, $include = '', $enableonly = '', $force_entity = '0', $maxlength = 0, $showstatus = 0, $morefilter = '', $showproperties = 0, $listofuserid = array(), $listofcontactid = array(), $listofotherid = array())
	{
		// phpcs:enable
		global $conf, $user, $langs;

		$userstatic = new User($this->db);
		$out = '';


		$assignedtouser = array();
		if (!empty($_SESSION['assignedtouser'])) {
			$assignedtouser = json_decode($_SESSION['assignedtouser'], true);
		}
		$nbassignetouser = count($assignedtouser);

		//if ($nbassignetouser && $action != 'view') $out .= '<br>';
		if ($nbassignetouser) {
			$out .= '<ul class="attendees">';
		}
		$i = 0;
		$ownerid = 0;
		foreach ($assignedtouser as $key => $value) {
			if ($value['id'] == $ownerid) {
				continue;
			}

			$out .= '<li>';
			$userstatic->fetch($value['id']);
			$out .= $userstatic->getNomUrl(-1);
			if ($i == 0) {
				$ownerid = $value['id'];
				$out .= ' (' . $langs->trans("Owner") . ')';
			}
			if ($nbassignetouser > 1 && $action != 'view') {
				$out .= ' <input type="image" style="border: 0px;" src="' . img_picto($langs->trans("Remove"), 'delete', '', 0, 1) . '" value="' . $userstatic->id . '" class="removedassigned reposition" id="removedassigned_' . $userstatic->id . '" name="removedassigned_' . $userstatic->id . '">';
			}
			// Show my availability
			if ($showproperties) {
				if ($ownerid == $value['id'] && is_array($listofuserid) && count($listofuserid) && in_array($ownerid, array_keys($listofuserid))) {
					$out .= '<div class="myavailability inline-block">';
					$out .= '<span class="hideonsmartphone">&nbsp;-&nbsp;<span class="opacitymedium">' . $langs->trans("Availability") . ':</span>  </span><input id="transparency" class="paddingrightonly" ' . ($action == 'view' ? 'disabled' : '') . ' type="checkbox" name="transparency"' . ($listofuserid[$ownerid]['transparency'] ? ' checked' : '') . '><label for="transparency">' . $langs->trans("Busy") . '</label>';
					$out .= '</div>';
				}
			}
			//$out.=' '.($value['mandatory']?$langs->trans("Mandatory"):$langs->trans("Optional"));
			//$out.=' '.($value['transparency']?$langs->trans("Busy"):$langs->trans("NotBusy"));

			$out .= '</li>';
			$i++;
		}
		if ($nbassignetouser) {
			$out .= '</ul>';
		}

		// Method with no ajax
		if ($action != 'view') {
			$out .= '<input type="hidden" class="removedassignedhidden" name="removedassigned" value="">';
			$out .= '<script nonce="' . getNonce() . '" type="text/javascript">jQuery(document).ready(function () {';
			$out .= 'jQuery(".removedassigned").click(function() { jQuery(".removedassignedhidden").val(jQuery(this).val()); });';
			$out .= 'jQuery(".assignedtouser").change(function() { console.log(jQuery(".assignedtouser option:selected").val());';
			$out .= ' if (jQuery(".assignedtouser option:selected").val() > 0) { jQuery("#' . $action . 'assignedtouser").attr("disabled", false); }';
			$out .= ' else { jQuery("#' . $action . 'assignedtouser").attr("disabled", true); }';
			$out .= '});';
			$out .= '})</script>';
			$out .= $this->select_dolusers('', $htmlname, $show_empty, $exclude, $disabled, $include, $enableonly, $force_entity, $maxlength, $showstatus, $morefilter);
			$out .= ' <input type="submit" disabled class="button valignmiddle smallpaddingimp reposition" id="' . $action . 'assignedtouser" name="' . $action . 'assignedtouser" value="' . dol_escape_htmltag($langs->trans("Add")) . '">';
			$out .= '<br>';
		}

		return $out;
	}


	// phpcs:disable PEAR.NamingConventions.ValidFunctionName.ScopeNotCamelCaps

	/**
	 *  Return list of products for customer in Ajax if Ajax activated or go to select_produits_list
	 *
	 * @param int $selected Preselected products
	 * @param string $htmlname Name of HTML select field (must be unique in page).
	 * @param int|string $filtertype Filter on product type (''=nofilter, 0=product, 1=service)
	 * @param int $limit Limit on number of returned lines
	 * @param int $price_level Level of price to show
	 * @param int $status Sell status -1=Return all products, 0=Products not on sell, 1=Products on sell
	 * @param int $finished 2=all, 1=finished, 0=raw material
	 * @param string $selected_input_value Value of preselected input text (for use with ajax)
	 * @param int $hidelabel Hide label (0=no, 1=yes, 2=show search icon (before) and placeholder, 3 search icon after)
	 * @param array $ajaxoptions Options for ajax_autocompleter
	 * @param int $socid Thirdparty Id (to get also price dedicated to this customer)
	 * @param string $showempty '' to not show empty line. Translation key to show an empty line. '1' show empty line with no text.
	 * @param int $forcecombo Force to use combo box
	 * @param string $morecss Add more css on select
	 * @param int $hidepriceinlabel 1=Hide prices in label
	 * @param string $warehouseStatus Warehouse status filter to count the quantity in stock. Following comma separated filter options can be used
	 *                                'warehouseopen' = count products from open warehouses,
	 *                                'warehouseclosed' = count products from closed warehouses,
	 *                                'warehouseinternal' = count products from warehouses for internal correct/transfer only
	 * @param array $selected_combinations Selected combinations. Format: array([attrid] => attrval, [...])
	 * @param string $nooutput No print, return the output into a string
	 * @param int $status_purchase Purchase status -1=Return all products, 0=Products not on purchase, 1=Products on purchase
	 * @return        void|string
	 */
	public function select_produits($selected = '', $htmlname = 'productid', $filtertype = '', $limit = 0, $price_level = 0, $status = 1, $finished = 2, $selected_input_value = '', $hidelabel = 0, $ajaxoptions = array(), $socid = 0, $showempty = '1', $forcecombo = 0, $morecss = '', $hidepriceinlabel = 0, $warehouseStatus = '', $selected_combinations = null, $nooutput = 0, $status_purchase = -1)
	{
		// phpcs:enable
		global $langs, $conf;

		$out = '';

		// check parameters
		$price_level = (!empty($price_level) ? $price_level : 0);
		if (is_null($ajaxoptions)) {
			$ajaxoptions = array();
		}

		if (strval($filtertype) === '' && (isModEnabled("product") || isModEnabled("service"))) {
			if (isModEnabled("product") && !isModEnabled('service')) {
				$filtertype = '0';
			} elseif (!isModEnabled('product') && isModEnabled("service")) {
				$filtertype = '1';
			}
		}

		if (!empty($conf->use_javascript_ajax) && !empty($conf->global->PRODUIT_USE_SEARCH_TO_SELECT)) {
			$placeholder = '';

			if ($selected && empty($selected_input_value)) {
				require_once DOL_DOCUMENT_ROOT . '/product/class/product.class.php';
				$producttmpselect = new Product($this->db);
				$producttmpselect->fetch($selected);
				$selected_input_value = $producttmpselect->ref;
				unset($producttmpselect);
			}
			// handle case where product or service module is disabled + no filter specified
			if ($filtertype == '') {
				if (!isModEnabled('product')) { // when product module is disabled, show services only
					$filtertype = 1;
				} elseif (!isModEnabled('service')) { // when service module is disabled, show products only
					$filtertype = 0;
				}
			}
			// mode=1 means customers products
			$urloption = ($socid > 0 ? 'socid=' . $socid . '&' : '') . 'htmlname=' . $htmlname . '&outjson=1&price_level=' . $price_level . '&type=' . $filtertype . '&mode=1&status=' . $status . '&status_purchase=' . $status_purchase . '&finished=' . $finished . '&hidepriceinlabel=' . $hidepriceinlabel . '&warehousestatus=' . $warehouseStatus;
			$out .= ajax_autocompleter($selected, $htmlname, DOL_URL_ROOT . '/product/ajax/products.php', $urloption, $conf->global->PRODUIT_USE_SEARCH_TO_SELECT, 1, $ajaxoptions);

			if (isModEnabled('variants') && is_array($selected_combinations)) {
				// Code to automatically insert with javascript the select of attributes under the select of product
				// when a parent of variant has been selected.
				$out .= '
				<!-- script to auto show attributes select tags if a variant was selected -->
				<script nonce="' . getNonce() . '">
					// auto show attributes fields
					selected = ' . json_encode($selected_combinations) . ';
					combvalues = {};

					jQuery(document).ready(function () {

						jQuery("input[name=\'prod_entry_mode\']").change(function () {
							if (jQuery(this).val() == \'free\') {
								jQuery(\'div#attributes_box\').empty();
							}
						});

						jQuery("input#' . $htmlname . '").change(function () {

							if (!jQuery(this).val()) {
								jQuery(\'div#attributes_box\').empty();
								return;
							}

							console.log("A change has started. We get variants fields to inject html select");

							jQuery.getJSON("' . DOL_URL_ROOT . '/variants/ajax/getCombinations.php", {
								id: jQuery(this).val()
							}, function (data) {
								jQuery(\'div#attributes_box\').empty();

								jQuery.each(data, function (key, val) {

									combvalues[val.id] = val.values;

									var span = jQuery(document.createElement(\'div\')).css({
										\'display\': \'table-row\'
									});

									span.append(
										jQuery(document.createElement(\'div\')).text(val.label).css({
											\'font-weight\': \'bold\',
											\'display\': \'table-cell\'
										})
									);

									var html = jQuery(document.createElement(\'select\')).attr(\'name\', \'combinations[\' + val.id + \']\').css({
										\'margin-left\': \'15px\',
										\'white-space\': \'pre\'
									}).append(
										jQuery(document.createElement(\'option\')).val(\'\')
									);

									jQuery.each(combvalues[val.id], function (key, val) {
										var tag = jQuery(document.createElement(\'option\')).val(val.id).html(val.value);

										if (selected[val.fk_product_attribute] == val.id) {
											tag.attr(\'selected\', \'selected\');
										}

										html.append(tag);
									});

									span.append(html);
									jQuery(\'div#attributes_box\').append(span);
								});
							})
						});

						' . ($selected ? 'jQuery("input#' . $htmlname . '").change();' : '') . '
					});
				</script>
                ';
			}

			if (empty($hidelabel)) {
				$out .= $langs->trans("RefOrLabel") . ' : ';
			} elseif ($hidelabel > 1) {
				$placeholder = ' placeholder="' . $langs->trans("RefOrLabel") . '"';
				if ($hidelabel == 2) {
					$out .= img_picto($langs->trans("Search"), 'search');
				}
			}
			$out .= '<input type="text" class="minwidth100' . ($morecss ? ' ' . $morecss : '') . '" name="search_' . $htmlname . '" id="search_' . $htmlname . '" value="' . $selected_input_value . '"' . $placeholder . ' ' . (!empty($conf->global->PRODUCT_SEARCH_AUTOFOCUS) ? 'autofocus' : '') . ' />';
			if ($hidelabel == 3) {
				$out .= img_picto($langs->trans("Search"), 'search');
			}
		} else {
			$out .= $this->select_produits_list($selected, $htmlname, $filtertype, $limit, $price_level, '', $status, $finished, 0, $socid, $showempty, $forcecombo, $morecss, $hidepriceinlabel, $warehouseStatus, $status_purchase);
		}

		if (empty($nooutput)) {
			print $out;
		} else {
			return $out;
		}
	}

	// phpcs:disable PEAR.NamingConventions.ValidFunctionName.ScopeNotCamelCaps

	/**
	 *  Return list of BOM for customer in Ajax if Ajax activated or go to select_produits_list
	 *
	 * @param int $selected Preselected BOM id
	 * @param string $htmlname Name of HTML select field (must be unique in page).
	 * @param int $limit Limit on number of returned lines
	 * @param int $status Sell status -1=Return all bom, 0=Draft BOM, 1=Validated BOM
	 * @param int $type type of the BOM (-1=Return all BOM, 0=Return disassemble BOM, 1=Return manufacturing BOM)
	 * @param string $showempty '' to not show empty line. Translation key to show an empty line. '1' show empty line with no text.
	 * @param string $morecss Add more css on select
	 * @param string $nooutput No print, return the output into a string
	 * @param int $forcecombo Force to use combo box
	 * @param array $TProducts Add filter on a defined product
	 * @return        void|string
	 */
	public function select_bom($selected = '', $htmlname = 'bom_id', $limit = 0, $status = 1, $type = 0, $showempty = '1', $morecss = '', $nooutput = '', $forcecombo = 0, $TProducts = [])
	{
		// phpcs:enable
		global $conf, $user, $langs, $db;

		require_once DOL_DOCUMENT_ROOT . '/product/class/product.class.php';

		$error = 0;
		$out = '';

		if (!$forcecombo) {
			include_once DOL_DOCUMENT_ROOT . '/core/lib/ajax.lib.php';
			$events = array();
			$out .= ajax_combobox($htmlname, $events, getDolGlobalInt("PRODUIT_USE_SEARCH_TO_SELECT"));
		}

		$out .= '<select class="flat' . ($morecss ? ' ' . $morecss : '') . '" name="' . $htmlname . '" id="' . $htmlname . '">';

		$sql = 'SELECT b.rowid, b.ref, b.label, b.fk_product';
		$sql .= ' FROM ' . MAIN_DB_PREFIX . 'bom_bom as b';
		$sql .= ' WHERE b.entity IN (' . getEntity('bom') . ')';
		if (!empty($status)) $sql .= ' AND status = ' . (int) $status;
		if (!empty($type)) $sql .= ' AND bomtype = ' . (int) $type;
		if (!empty($TProducts)) $sql .= ' AND fk_product IN (' . $this->db->sanitize(implode(',', $TProducts)) . ')';
		if (!empty($limit)) $sql .= ' LIMIT ' . (int) $limit;
		$resql = $db->query($sql);
		if ($resql) {
			if ($showempty) {
				$out .= '<option value="-1"';
				if (empty($selected)) $out .= ' selected';
				$out .= '>&nbsp;</option>';
			}
			while ($obj = $db->fetch_object($resql)) {
				$product = new Product($db);
				$res = $product->fetch($obj->fk_product);
				$out .= '<option value="' . $obj->rowid . '"';
				if ($obj->rowid == $selected) $out .= 'selected';
				$out .= '>' . $obj->ref . ' - ' . $product->label . ' - ' . $obj->label . '</option>';
			}
		} else {
			$error++;
			dol_print_error($db);
		}
		$out .= '</select>';
		if (empty($nooutput)) {
			print $out;
		} else {
			return $out;
		}
	}

	// phpcs:disable PEAR.NamingConventions.ValidFunctionName.ScopeNotCamelCaps

	/**
	 *    Return list of products for a customer.
	 *  Called by select_produits.
	 *
	 * @param int $selected Preselected product
	 * @param string $htmlname Name of select html
	 * @param string $filtertype Filter on product type (''=nofilter, 0=product, 1=service)
	 * @param int $limit Limit on number of returned lines
	 * @param int $price_level Level of price to show
	 * @param string $filterkey Filter on product
	 * @param int $status -1=Return all products, 0=Products not on sell, 1=Products on sell
	 * @param int $finished Filter on finished field: 2=No filter
	 * @param int $outputmode 0=HTML select string, 1=Array
	 * @param int $socid Thirdparty Id (to get also price dedicated to this customer)
	 * @param string $showempty '' to not show empty line. Translation key to show an empty line. '1' show empty line with no text.
	 * @param int $forcecombo Force to use combo box
	 * @param string $morecss Add more css on select
	 * @param int $hidepriceinlabel 1=Hide prices in label
	 * @param string $warehouseStatus Warehouse status filter to group/count stock. Following comma separated filter options can be used.
	 *                                'warehouseopen' = count products from open warehouses,
	 *                                'warehouseclosed' = count products from closed warehouses,
	 *                                'warehouseinternal' = count products from warehouses for internal correct/transfer only
	 * @param int $status_purchase Purchase status -1=Return all products, 0=Products not on purchase, 1=Products on purchase
	 * @return     array|string                Array of keys for json
	 */
	public function select_produits_list($selected = '', $htmlname = 'productid', $filtertype = '', $limit = 20, $price_level = 0, $filterkey = '', $status = 1, $finished = 2, $outputmode = 0, $socid = 0, $showempty = '1', $forcecombo = 0, $morecss = '', $hidepriceinlabel = 0, $warehouseStatus = '', $status_purchase = -1)
	{
		// phpcs:enable
		global $langs, $conf;
		global $hookmanager;

		$out = '';
		$outarray = array();

		// Units
		if (getDolGlobalInt('PRODUCT_USE_UNITS')) {
			$langs->load('other');
		}

		$warehouseStatusArray = array();
		if (!empty($warehouseStatus)) {
			require_once DOL_DOCUMENT_ROOT . '/product/stock/class/entrepot.class.php';
			if (preg_match('/warehouseclosed/', $warehouseStatus)) {
				$warehouseStatusArray[] = Entrepot::STATUS_CLOSED;
			}
			if (preg_match('/warehouseopen/', $warehouseStatus)) {
				$warehouseStatusArray[] = Entrepot::STATUS_OPEN_ALL;
			}
			if (preg_match('/warehouseinternal/', $warehouseStatus)) {
				$warehouseStatusArray[] = Entrepot::STATUS_OPEN_INTERNAL;
			}
		}

		$selectFields = " p.rowid, p.ref, p.label, p.description, p.barcode, p.fk_country, p.fk_product_type, p.price, p.price_ttc, p.price_base_type, p.tva_tx, p.default_vat_code, p.duration, p.fk_price_expression";
		if (count($warehouseStatusArray)) {
			$selectFieldsGrouped = ", sum(" . $this->db->ifsql("e.statut IS NULL", "0", "ps.reel") . ") as stock"; // e.statut is null if there is no record in stock
		} else {
			$selectFieldsGrouped = ", " . $this->db->ifsql("p.stock IS NULL", 0, "p.stock") . " AS stock";
		}

		$sql = "SELECT ";

		// Add select from hooks
		$parameters = array();
		$reshook = $hookmanager->executeHooks('selectProductsListSelect', $parameters); // Note that $action and $object may have been modified by hook
		if (empty($reshook)) {
			$sql .= $selectFields.$selectFieldsGrouped.$hookmanager->resPrint;
		} else {
			$sql .= $hookmanager->resPrint;
		}

		if (!empty($conf->global->PRODUCT_SORT_BY_CATEGORY)) {
			//Product category
			$sql .= ", (SELECT " . $this->db->prefix() . "categorie_product.fk_categorie
						FROM " . $this->db->prefix() . "categorie_product
						WHERE " . $this->db->prefix() . "categorie_product.fk_product=p.rowid
						LIMIT 1
				) AS categorie_product_id ";
		}

		//Price by customer
		if (!empty($conf->global->PRODUIT_CUSTOMER_PRICES) && !empty($socid)) {
			$sql .= ', pcp.rowid as idprodcustprice, pcp.price as custprice, pcp.price_ttc as custprice_ttc,';
			$sql .= ' pcp.price_base_type as custprice_base_type, pcp.tva_tx as custtva_tx, pcp.default_vat_code as custdefault_vat_code, pcp.ref_customer as custref';
			$selectFields .= ", idprodcustprice, custprice, custprice_ttc, custprice_base_type, custtva_tx, custdefault_vat_code, custref";
		}
		// Units
		if (getDolGlobalInt('PRODUCT_USE_UNITS')) {
			$sql .= ", u.label as unit_long, u.short_label as unit_short, p.weight, p.weight_units, p.length, p.length_units, p.width, p.width_units, p.height, p.height_units, p.surface, p.surface_units, p.volume, p.volume_units";
			$selectFields .= ', unit_long, unit_short, p.weight, p.weight_units, p.length, p.length_units, p.width, p.width_units, p.height, p.height_units, p.surface, p.surface_units, p.volume, p.volume_units';
		}

		// Multilang : we add translation
		if (getDolGlobalInt('MAIN_MULTILANGS')) {
			$sql .= ", pl.label as label_translated";
			$sql .= ", pl.description as description_translated";
			$selectFields .= ", label_translated";
			$selectFields .= ", description_translated";
		}
		// Price by quantity
		if (!empty($conf->global->PRODUIT_CUSTOMER_PRICES_BY_QTY) || !empty($conf->global->PRODUIT_CUSTOMER_PRICES_BY_QTY_MULTIPRICES)) {
			$sql .= ", (SELECT pp.rowid FROM " . $this->db->prefix() . "product_price as pp WHERE pp.fk_product = p.rowid";
			if ($price_level >= 1 && !empty($conf->global->PRODUIT_CUSTOMER_PRICES_BY_QTY_MULTIPRICES)) {
				$sql .= " AND price_level = " . ((int) $price_level);
			}
			$sql .= " ORDER BY date_price";
			$sql .= " DESC LIMIT 1) as price_rowid";
			$sql .= ", (SELECT pp.price_by_qty FROM " . $this->db->prefix() . "product_price as pp WHERE pp.fk_product = p.rowid"; // price_by_qty is 1 if some prices by qty exists in subtable
			if ($price_level >= 1 && !empty($conf->global->PRODUIT_CUSTOMER_PRICES_BY_QTY_MULTIPRICES)) {
				$sql .= " AND price_level = " . ((int) $price_level);
			}
			$sql .= " ORDER BY date_price";
			$sql .= " DESC LIMIT 1) as price_by_qty";
			$selectFields .= ", price_rowid, price_by_qty";
		}

		$sql .= " FROM ".$this->db->prefix()."product as p";
		// Add from (left join) from hooks
		$parameters = array();
		$reshook = $hookmanager->executeHooks('selectProductsListFrom', $parameters); // Note that $action and $object may have been modified by hook
		$sql .= $hookmanager->resPrint;

		if (count($warehouseStatusArray)) {
			$sql .= " LEFT JOIN " . $this->db->prefix() . "product_stock as ps on ps.fk_product = p.rowid";
			$sql .= " LEFT JOIN " . $this->db->prefix() . "entrepot as e on ps.fk_entrepot = e.rowid AND e.entity IN (" . getEntity('stock') . ")";
			$sql .= ' AND e.statut IN (' . $this->db->sanitize($this->db->escape(implode(',', $warehouseStatusArray))) . ')'; // Return line if product is inside the selected stock. If not, an empty line will be returned so we will count 0.
		}

		// include search in supplier ref
		if (!empty($conf->global->MAIN_SEARCH_PRODUCT_BY_FOURN_REF)) {
			$sql .= " LEFT JOIN " . $this->db->prefix() . "product_fournisseur_price as pfp ON p.rowid = pfp.fk_product";
		}

		//Price by customer
		if (!empty($conf->global->PRODUIT_CUSTOMER_PRICES) && !empty($socid)) {
			$sql .= " LEFT JOIN  " . $this->db->prefix() . "product_customer_price as pcp ON pcp.fk_soc=" . ((int) $socid) . " AND pcp.fk_product=p.rowid";
		}
		// Units
		if (getDolGlobalInt('PRODUCT_USE_UNITS')) {
			$sql .= " LEFT JOIN " . $this->db->prefix() . "c_units u ON u.rowid = p.fk_unit";
		}
		// Multilang : we add translation
		if (getDolGlobalInt('MAIN_MULTILANGS')) {
			$sql .= " LEFT JOIN " . $this->db->prefix() . "product_lang as pl ON pl.fk_product = p.rowid ";
			if (!empty($conf->global->PRODUIT_TEXTS_IN_THIRDPARTY_LANGUAGE) && !empty($socid)) {
				require_once DOL_DOCUMENT_ROOT . '/societe/class/societe.class.php';
				$soc = new Societe($this->db);
				$result = $soc->fetch($socid);
				if ($result > 0 && !empty($soc->default_lang)) {
					$sql .= " AND pl.lang = '" . $this->db->escape($soc->default_lang) . "'";
				} else {
					$sql .= " AND pl.lang = '" . $this->db->escape($langs->getDefaultLang()) . "'";
				}
			} else {
				$sql .= " AND pl.lang = '" . $this->db->escape($langs->getDefaultLang()) . "'";
			}
		}

		if (!empty($conf->global->PRODUIT_ATTRIBUTES_HIDECHILD)) {
			$sql .= " LEFT JOIN " . $this->db->prefix() . "product_attribute_combination pac ON pac.fk_product_child = p.rowid";
		}

		$sql .= ' WHERE p.entity IN (' . getEntity('product') . ')';

		if (!empty($conf->global->PRODUIT_ATTRIBUTES_HIDECHILD)) {
			$sql .= " AND pac.rowid IS NULL";
		}

		if ($finished == 0) {
			$sql .= " AND p.finished = " . ((int) $finished);
		} elseif ($finished == 1) {
			$sql .= " AND p.finished = " . ((int) $finished);
			if ($status >= 0) {
				$sql .= " AND p.tosell = " . ((int) $status);
			}
		} elseif ($status >= 0) {
			$sql .= " AND p.tosell = " . ((int) $status);
		}
		if ($status_purchase >= 0) {
			$sql .= " AND p.tobuy = " . ((int) $status_purchase);
		}
		// Filter by product type
		if (strval($filtertype) != '') {
			$sql .= " AND p.fk_product_type = " . ((int) $filtertype);
		} elseif (!isModEnabled('product')) { // when product module is disabled, show services only
			$sql .= " AND p.fk_product_type = 1";
		} elseif (!isModEnabled('service')) { // when service module is disabled, show products only
			$sql .= " AND p.fk_product_type = 0";
		}
		// Add where from hooks
		$parameters = array();
		$reshook = $hookmanager->executeHooks('selectProductsListWhere', $parameters); // Note that $action and $object may have been modified by hook
		$sql .= $hookmanager->resPrint;
		// Add criteria on ref/label
		if ($filterkey != '') {
			$sql .= ' AND (';
			$prefix = empty($conf->global->PRODUCT_DONOTSEARCH_ANYWHERE) ? '%' : ''; // Can use index if PRODUCT_DONOTSEARCH_ANYWHERE is on
			// For natural search
			$scrit = explode(' ', $filterkey);
			$i = 0;
			if (count($scrit) > 1) {
				$sql .= "(";
			}
			foreach ($scrit as $crit) {
				if ($i > 0) {
					$sql .= " AND ";
				}
				$sql .= "(p.ref LIKE '" . $this->db->escape($prefix . $crit) . "%' OR p.label LIKE '" . $this->db->escape($prefix . $crit) . "%'";
				if (getDolGlobalInt('MAIN_MULTILANGS')) {
					$sql .= " OR pl.label LIKE '" . $this->db->escape($prefix . $crit) . "%'";
				}
				if (!empty($conf->global->PRODUIT_CUSTOMER_PRICES) && !empty($socid)) {
					$sql .= " OR pcp.ref_customer LIKE '" . $this->db->escape($prefix . $crit) . "%'";
				}
				if (!empty($conf->global->PRODUCT_AJAX_SEARCH_ON_DESCRIPTION)) {
					$sql .= " OR p.description LIKE '" . $this->db->escape($prefix . $crit) . "%'";
					if (getDolGlobalInt('MAIN_MULTILANGS')) {
						$sql .= " OR pl.description LIKE '" . $this->db->escape($prefix . $crit) . "%'";
					}
				}
				if (!empty($conf->global->MAIN_SEARCH_PRODUCT_BY_FOURN_REF)) {
					$sql .= " OR pfp.ref_fourn LIKE '" . $this->db->escape($prefix . $crit) . "%'";
				}
				$sql .= ")";
				$i++;
			}
			if (count($scrit) > 1) {
				$sql .= ")";
			}
			if (isModEnabled('barcode')) {
				$sql .= " OR p.barcode LIKE '" . $this->db->escape($prefix . $filterkey) . "%'";
			}
			$sql .= ')';
		}
		if (count($warehouseStatusArray)) {
			$sql .= " GROUP BY " . $selectFields;
		}

		//Sort by category
		if (!empty($conf->global->PRODUCT_SORT_BY_CATEGORY)) {
			$sql .= " ORDER BY categorie_product_id ";
			//ASC OR DESC order
			($conf->global->PRODUCT_SORT_BY_CATEGORY == 1) ? $sql .= "ASC" : $sql .= "DESC";
		} else {
			$sql .= $this->db->order("p.ref");
		}

		$sql .= $this->db->plimit($limit, 0);

		// Build output string
		dol_syslog(get_class($this) . "::select_produits_list search products", LOG_DEBUG);
		$result = $this->db->query($sql);
		if ($result) {
			require_once DOL_DOCUMENT_ROOT . '/product/class/product.class.php';
			require_once DOL_DOCUMENT_ROOT . '/product/dynamic_price/class/price_parser.class.php';
			require_once DOL_DOCUMENT_ROOT . '/core/lib/product.lib.php';

			$num = $this->db->num_rows($result);

			$events = null;

			if (!$forcecombo) {
				include_once DOL_DOCUMENT_ROOT . '/core/lib/ajax.lib.php';
				$out .= ajax_combobox($htmlname, $events, getDolGlobalInt("PRODUIT_USE_SEARCH_TO_SELECT"));
			}

			$out .= '<select class="flat' . ($morecss ? ' ' . $morecss : '') . '" name="' . $htmlname . '" id="' . $htmlname . '">';

			$textifempty = '';
			// Do not use textifempty = ' ' or '&nbsp;' here, or search on key will search on ' key'.
			//if (!empty($conf->use_javascript_ajax) || $forcecombo) $textifempty='';
			if (!empty($conf->global->PRODUIT_USE_SEARCH_TO_SELECT)) {
				if ($showempty && !is_numeric($showempty)) {
					$textifempty = $langs->trans($showempty);
				} else {
					$textifempty .= $langs->trans("All");
				}
			} else {
				if ($showempty && !is_numeric($showempty)) {
					$textifempty = $langs->trans($showempty);
				}
			}
			if ($showempty) {
				$out .= '<option value="-1" selected>' . ($textifempty ? $textifempty : '&nbsp;') . '</option>';
			}

			$i = 0;
			while ($num && $i < $num) {
				$opt = '';
				$optJson = array();
				$objp = $this->db->fetch_object($result);

				if ((!empty($conf->global->PRODUIT_CUSTOMER_PRICES_BY_QTY) || !empty($conf->global->PRODUIT_CUSTOMER_PRICES_BY_QTY_MULTIPRICES)) && !empty($objp->price_by_qty) && $objp->price_by_qty == 1) { // Price by quantity will return many prices for the same product
					$sql = "SELECT rowid, quantity, price, unitprice, remise_percent, remise, price_base_type";
					$sql .= " FROM " . $this->db->prefix() . "product_price_by_qty";
					$sql .= " WHERE fk_product_price = " . ((int) $objp->price_rowid);
					$sql .= " ORDER BY quantity ASC";

					dol_syslog(get_class($this) . "::select_produits_list search prices by qty", LOG_DEBUG);
					$result2 = $this->db->query($sql);
					if ($result2) {
						$nb_prices = $this->db->num_rows($result2);
						$j = 0;
						while ($nb_prices && $j < $nb_prices) {
							$objp2 = $this->db->fetch_object($result2);

							$objp->price_by_qty_rowid = $objp2->rowid;
							$objp->price_by_qty_price_base_type = $objp2->price_base_type;
							$objp->price_by_qty_quantity = $objp2->quantity;
							$objp->price_by_qty_unitprice = $objp2->unitprice;
							$objp->price_by_qty_remise_percent = $objp2->remise_percent;
							// For backward compatibility
							$objp->quantity = $objp2->quantity;
							$objp->price = $objp2->price;
							$objp->unitprice = $objp2->unitprice;
							$objp->remise_percent = $objp2->remise_percent;

							//$objp->tva_tx is not overwritten by $objp2 value
							//$objp->default_vat_code is not overwritten by $objp2 value

							$this->constructProductListOption($objp, $opt, $optJson, 0, $selected, $hidepriceinlabel, $filterkey);

							$j++;

							// Add new entry
							// "key" value of json key array is used by jQuery automatically as selected value
							// "label" value of json key array is used by jQuery automatically as text for combo box
							$out .= $opt;
							array_push($outarray, $optJson);
						}
					}
				} else {
					if (isModEnabled('dynamicprices') && !empty($objp->fk_price_expression)) {
						$price_product = new Product($this->db);
						$price_product->fetch($objp->rowid, '', '', 1);

						require_once DOL_DOCUMENT_ROOT . '/product/dynamic_price/class/price_parser.class.php';
						$priceparser = new PriceParser($this->db);
						$price_result = $priceparser->parseProduct($price_product);
						if ($price_result >= 0) {
							$objp->price = $price_result;
							$objp->unitprice = $price_result;
							//Calculate the VAT
							$objp->price_ttc = price2num($objp->price) * (1 + ($objp->tva_tx / 100));
							$objp->price_ttc = price2num($objp->price_ttc, 'MU');
						}
					}

					$this->constructProductListOption($objp, $opt, $optJson, $price_level, $selected, $hidepriceinlabel, $filterkey);
					// Add new entry
					// "key" value of json key array is used by jQuery automatically as selected value
					// "label" value of json key array is used by jQuery automatically as text for combo box
					$out .= $opt;
					array_push($outarray, $optJson);
				}

				$i++;
			}

			$out .= '</select>';

			$this->db->free($result);

			if (empty($outputmode)) {
				return $out;
			}

			return $outarray;
		} else {
			dol_print_error($this->db);
		}

		return '';
	}

	/**
	 * Function to forge the string with OPTIONs of SELECT.
	 * This define value for &$opt and &$optJson.
	 * This function is called by select_produits_list().
	 *
	 * @param object 	$objp 			Resultset of fetch
	 * @param string 	$opt 			Option (var used for returned value in string option format)
	 * @param array 	$optJson 		Option (var used for returned value in json format)
	 * @param int 		$price_level 	Price level
	 * @param string 	$selected 		Preselected value
	 * @param int 		$hidepriceinlabel Hide price in label
	 * @param string 	$filterkey 		Filter key to highlight
	 * @param int 		$novirtualstock Do not load virtual stock, even if slow option STOCK_SHOW_VIRTUAL_STOCK_IN_PRODUCTS_COMBO is on.
	 * @return    void
	 */
	protected function constructProductListOption(&$objp, &$opt, &$optJson, $price_level, $selected, $hidepriceinlabel = 0, $filterkey = '', $novirtualstock = 0)
	{
		global $langs, $conf, $user;
		global $hookmanager;

		$outkey = '';
		$outval = '';
		$outref = '';
		$outlabel = '';
		$outlabel_translated = '';
		$outdesc = '';
		$outdesc_translated = '';
		$outbarcode = '';
		$outorigin = '';
		$outtype = '';
		$outprice_ht = '';
		$outprice_ttc = '';
		$outpricebasetype = '';
		$outtva_tx = '';
		$outdefault_vat_code = '';
		$outqty = 1;
		$outdiscount = 0;

		$maxlengtharticle = (empty($conf->global->PRODUCT_MAX_LENGTH_COMBO) ? 48 : $conf->global->PRODUCT_MAX_LENGTH_COMBO);

		$label = $objp->label;
		if (!empty($objp->label_translated)) {
			$label = $objp->label_translated;
		}
		if (!empty($filterkey) && $filterkey != '') {
			$label = preg_replace('/(' . preg_quote($filterkey, '/') . ')/i', '<strong>$1</strong>', $label, 1);
		}

		$outkey = $objp->rowid;
		$outref = $objp->ref;
		$outrefcust = empty($objp->custref) ? '' : $objp->custref;
		$outlabel = $objp->label;
		$outdesc = $objp->description;
		if (getDolGlobalInt('MAIN_MULTILANGS')) {
			$outlabel_translated = $objp->label_translated;
			$outdesc_translated = $objp->description_translated;
		}
		$outbarcode = $objp->barcode;
		$outorigin = $objp->fk_country;
		$outpbq = empty($objp->price_by_qty_rowid) ? '' : $objp->price_by_qty_rowid;

		$outtype = $objp->fk_product_type;
		$outdurationvalue = $outtype == Product::TYPE_SERVICE ? substr($objp->duration, 0, dol_strlen($objp->duration) - 1) : '';
		$outdurationunit = $outtype == Product::TYPE_SERVICE ? substr($objp->duration, -1) : '';

		if ($outorigin && !empty($conf->global->PRODUCT_SHOW_ORIGIN_IN_COMBO)) {
			require_once DOL_DOCUMENT_ROOT . '/core/lib/company.lib.php';
		}

		// Units
		$outvalUnits = '';
		if (getDolGlobalInt('PRODUCT_USE_UNITS')) {
			if (!empty($objp->unit_short)) {
				$outvalUnits .= ' - ' . $objp->unit_short;
			}
		}
		if (!empty($conf->global->PRODUCT_SHOW_DIMENSIONS_IN_COMBO)) {
			if (!empty($objp->weight) && $objp->weight_units !== null) {
				$unitToShow = showDimensionInBestUnit($objp->weight, $objp->weight_units, 'weight', $langs);
				$outvalUnits .= ' - ' . $unitToShow;
			}
			if ((!empty($objp->length) || !empty($objp->width) || !empty($objp->height)) && $objp->length_units !== null) {
				$unitToShow = $objp->length . ' x ' . $objp->width . ' x ' . $objp->height . ' ' . measuringUnitString(0, 'size', $objp->length_units);
				$outvalUnits .= ' - ' . $unitToShow;
			}
			if (!empty($objp->surface) && $objp->surface_units !== null) {
				$unitToShow = showDimensionInBestUnit($objp->surface, $objp->surface_units, 'surface', $langs);
				$outvalUnits .= ' - ' . $unitToShow;
			}
			if (!empty($objp->volume) && $objp->volume_units !== null) {
				$unitToShow = showDimensionInBestUnit($objp->volume, $objp->volume_units, 'volume', $langs);
				$outvalUnits .= ' - ' . $unitToShow;
			}
		}
		if ($outdurationvalue && $outdurationunit) {
			$da = array(
				'h' => $langs->trans('Hour'),
				'd' => $langs->trans('Day'),
				'w' => $langs->trans('Week'),
				'm' => $langs->trans('Month'),
				'y' => $langs->trans('Year')
			);
			if (isset($da[$outdurationunit])) {
				$outvalUnits .= ' - ' . $outdurationvalue . ' ' . $langs->transnoentities($da[$outdurationunit] . ($outdurationvalue > 1 ? 's' : ''));
			}
		}

		$opt = '<option value="' . $objp->rowid . '"';
		$opt .= ($objp->rowid == $selected) ? ' selected' : '';
		if (!empty($objp->price_by_qty_rowid) && $objp->price_by_qty_rowid > 0) {
			$opt .= ' pbq="' . $objp->price_by_qty_rowid . '" data-pbq="' . $objp->price_by_qty_rowid . '" data-pbqup="' . $objp->price_by_qty_unitprice . '" data-pbqbase="' . $objp->price_by_qty_price_base_type . '" data-pbqqty="' . $objp->price_by_qty_quantity . '" data-pbqpercent="' . $objp->price_by_qty_remise_percent . '"';
		}
		if (isModEnabled('stock') && isset($objp->stock) && ($objp->fk_product_type == Product::TYPE_PRODUCT || !empty($conf->global->STOCK_SUPPORTS_SERVICES))) {
			if (!empty($user->rights->stock->lire)) {
				if ($objp->stock > 0) {
					$opt .= ' class="product_line_stock_ok"';
				} elseif ($objp->stock <= 0) {
					$opt .= ' class="product_line_stock_too_low"';
				}
			}
		}
		if (!empty($conf->global->PRODUIT_TEXTS_IN_THIRDPARTY_LANGUAGE)) {
			$opt .= ' data-labeltrans="' . $outlabel_translated . '"';
			$opt .= ' data-desctrans="' . dol_escape_htmltag($outdesc_translated) . '"';
		}
		$opt .= '>';
		$opt .= $objp->ref;
		if (!empty($objp->custref)) {
			$opt .= ' (' . $objp->custref . ')';
		}
		if ($outbarcode) {
			$opt .= ' (' . $outbarcode . ')';
		}
		$opt .= ' - ' . dol_trunc($label, $maxlengtharticle);
		if ($outorigin && !empty($conf->global->PRODUCT_SHOW_ORIGIN_IN_COMBO)) {
			$opt .= ' (' . getCountry($outorigin, 1) . ')';
		}

		$objRef = $objp->ref;
		if (!empty($objp->custref)) {
			$objRef .= ' (' . $objp->custref . ')';
		}
		if (!empty($filterkey) && $filterkey != '') {
			$objRef = preg_replace('/(' . preg_quote($filterkey, '/') . ')/i', '<strong>$1</strong>', $objRef, 1);
		}
		$outval .= $objRef;
		if ($outbarcode) {
			$outval .= ' (' . $outbarcode . ')';
		}
		$outval .= ' - ' . dol_trunc($label, $maxlengtharticle);
		if ($outorigin && !empty($conf->global->PRODUCT_SHOW_ORIGIN_IN_COMBO)) {
			$outval .= ' (' . getCountry($outorigin, 1) . ')';
		}

		// Units
		$opt .= $outvalUnits;
		$outval .= $outvalUnits;

		$found = 0;

		// Multiprice
		// If we need a particular price level (from 1 to n)
		if (empty($hidepriceinlabel) && $price_level >= 1 && (!empty($conf->global->PRODUIT_MULTIPRICES) || !empty($conf->global->PRODUIT_CUSTOMER_PRICES_BY_QTY_MULTIPRICES))) {
			$sql = "SELECT price, price_ttc, price_base_type, tva_tx, default_vat_code";
			$sql .= " FROM " . $this->db->prefix() . "product_price";
			$sql .= " WHERE fk_product = " . ((int) $objp->rowid);
			$sql .= " AND entity IN (" . getEntity('productprice') . ")";
			$sql .= " AND price_level = " . ((int) $price_level);
			$sql .= " ORDER BY date_price DESC, rowid DESC"; // Warning DESC must be both on date_price and rowid.
			$sql .= " LIMIT 1";

			dol_syslog(get_class($this) . '::constructProductListOption search price for product ' . $objp->rowid . ' AND level ' . $price_level, LOG_DEBUG);
			$result2 = $this->db->query($sql);
			if ($result2) {
				$objp2 = $this->db->fetch_object($result2);
				if ($objp2) {
					$found = 1;
					if ($objp2->price_base_type == 'HT') {
						$opt .= ' - ' . price($objp2->price, 1, $langs, 0, 0, -1, $conf->currency) . ' ' . $langs->trans("HT");
						$outval .= ' - ' . price($objp2->price, 0, $langs, 0, 0, -1, $conf->currency) . ' ' . $langs->transnoentities("HT");
					} else {
						$opt .= ' - ' . price($objp2->price_ttc, 1, $langs, 0, 0, -1, $conf->currency) . ' ' . $langs->trans("TTC");
						$outval .= ' - ' . price($objp2->price_ttc, 0, $langs, 0, 0, -1, $conf->currency) . ' ' . $langs->transnoentities("TTC");
					}
					$outprice_ht = price($objp2->price);
					$outprice_ttc = price($objp2->price_ttc);
					$outpricebasetype = $objp2->price_base_type;
					if (!empty($conf->global->PRODUIT_MULTIPRICES_USE_VAT_PER_LEVEL)) {  // using this option is a bug. kept for backward compatibility
						$outtva_tx = $objp2->tva_tx;                        // We use the vat rate on line of multiprice
						$outdefault_vat_code = $objp2->default_vat_code;    // We use the vat code on line of multiprice
					} else {
						$outtva_tx = $objp->tva_tx;                            // We use the vat rate of product, not the one on line of multiprice
						$outdefault_vat_code = $objp->default_vat_code;        // We use the vat code or product, not the one on line of multiprice
					}
				}
			} else {
				dol_print_error($this->db);
			}
		}

		// Price by quantity
		if (empty($hidepriceinlabel) && !empty($objp->quantity) && $objp->quantity >= 1 && (!empty($conf->global->PRODUIT_CUSTOMER_PRICES_BY_QTY) || !empty($conf->global->PRODUIT_CUSTOMER_PRICES_BY_QTY_MULTIPRICES))) {
			$found = 1;
			$outqty = $objp->quantity;
			$outdiscount = $objp->remise_percent;
			if ($objp->quantity == 1) {
				$opt .= ' - ' . price($objp->unitprice, 1, $langs, 0, 0, -1, $conf->currency) . "/";
				$outval .= ' - ' . price($objp->unitprice, 0, $langs, 0, 0, -1, $conf->currency) . "/";
				$opt .= $langs->trans("Unit"); // Do not use strtolower because it breaks utf8 encoding
				$outval .= $langs->transnoentities("Unit");
			} else {
				$opt .= ' - ' . price($objp->price, 1, $langs, 0, 0, -1, $conf->currency) . "/" . $objp->quantity;
				$outval .= ' - ' . price($objp->price, 0, $langs, 0, 0, -1, $conf->currency) . "/" . $objp->quantity;
				$opt .= $langs->trans("Units"); // Do not use strtolower because it breaks utf8 encoding
				$outval .= $langs->transnoentities("Units");
			}

			$outprice_ht = price($objp->unitprice);
			$outprice_ttc = price($objp->unitprice * (1 + ($objp->tva_tx / 100)));
			$outpricebasetype = $objp->price_base_type;
			$outtva_tx = $objp->tva_tx;                            // This value is the value on product when constructProductListOption is called by select_produits_list even if other field $objp-> are from table price_by_qty
			$outdefault_vat_code = $objp->default_vat_code;        // This value is the value on product when constructProductListOption is called by select_produits_list even if other field $objp-> are from table price_by_qty
		}
		if (empty($hidepriceinlabel) && !empty($objp->quantity) && $objp->quantity >= 1) {
			$opt .= " (" . price($objp->unitprice, 1, $langs, 0, 0, -1, $conf->currency) . "/" . $langs->trans("Unit") . ")"; // Do not use strtolower because it breaks utf8 encoding
			$outval .= " (" . price($objp->unitprice, 0, $langs, 0, 0, -1, $conf->currency) . "/" . $langs->transnoentities("Unit") . ")"; // Do not use strtolower because it breaks utf8 encoding
		}
		if (empty($hidepriceinlabel) && !empty($objp->remise_percent) && $objp->remise_percent >= 1) {
			$opt .= " - " . $langs->trans("Discount") . " : " . vatrate($objp->remise_percent) . ' %';
			$outval .= " - " . $langs->transnoentities("Discount") . " : " . vatrate($objp->remise_percent) . ' %';
		}

		// Price by customer
		if (empty($hidepriceinlabel) && !empty($conf->global->PRODUIT_CUSTOMER_PRICES)) {
			if (!empty($objp->idprodcustprice)) {
				$found = 1;

				if ($objp->custprice_base_type == 'HT') {
					$opt .= ' - ' . price($objp->custprice, 1, $langs, 0, 0, -1, $conf->currency) . ' ' . $langs->trans("HT");
					$outval .= ' - ' . price($objp->custprice, 0, $langs, 0, 0, -1, $conf->currency) . ' ' . $langs->transnoentities("HT");
				} else {
					$opt .= ' - ' . price($objp->custprice_ttc, 1, $langs, 0, 0, -1, $conf->currency) . ' ' . $langs->trans("TTC");
					$outval .= ' - ' . price($objp->custprice_ttc, 0, $langs, 0, 0, -1, $conf->currency) . ' ' . $langs->transnoentities("TTC");
				}

				$outprice_ht = price($objp->custprice);
				$outprice_ttc = price($objp->custprice_ttc);
				$outpricebasetype = $objp->custprice_base_type;
				$outtva_tx = $objp->custtva_tx;
				$outdefault_vat_code = $objp->custdefault_vat_code;
			}
		}

		// If level no defined or multiprice not found, we used the default price
		if (empty($hidepriceinlabel) && !$found) {
			if ($objp->price_base_type == 'HT') {
				$opt .= ' - ' . price($objp->price, 1, $langs, 0, 0, -1, $conf->currency) . ' ' . $langs->trans("HT");
				$outval .= ' - ' . price($objp->price, 0, $langs, 0, 0, -1, $conf->currency) . ' ' . $langs->transnoentities("HT");
			} else {
				$opt .= ' - ' . price($objp->price_ttc, 1, $langs, 0, 0, -1, $conf->currency) . ' ' . $langs->trans("TTC");
				$outval .= ' - ' . price($objp->price_ttc, 0, $langs, 0, 0, -1, $conf->currency) . ' ' . $langs->transnoentities("TTC");
			}
			$outprice_ht = price($objp->price);
			$outprice_ttc = price($objp->price_ttc);
			$outpricebasetype = $objp->price_base_type;
			$outtva_tx = $objp->tva_tx;
			$outdefault_vat_code = $objp->default_vat_code;
		}

		if (isModEnabled('stock') && isset($objp->stock) && ($objp->fk_product_type == Product::TYPE_PRODUCT || !empty($conf->global->STOCK_SUPPORTS_SERVICES))) {
			if (!empty($user->rights->stock->lire)) {
				$opt .= ' - ' . $langs->trans("Stock") . ': ' . price(price2num($objp->stock, 'MS'));

				if ($objp->stock > 0) {
					$outval .= ' - <span class="product_line_stock_ok">';
				} elseif ($objp->stock <= 0) {
					$outval .= ' - <span class="product_line_stock_too_low">';
				}
				$outval .= $langs->transnoentities("Stock") . ': ' . price(price2num($objp->stock, 'MS'));
				$outval .= '</span>';
				if (empty($novirtualstock) && !empty($conf->global->STOCK_SHOW_VIRTUAL_STOCK_IN_PRODUCTS_COMBO)) {  // Warning, this option may slow down combo list generation
					$langs->load("stocks");

					$tmpproduct = new Product($this->db);
					$tmpproduct->fetch($objp->rowid, '', '', '', 1, 1, 1); // Load product without lang and prices arrays (we just need to make ->virtual_stock() after)
					$tmpproduct->load_virtual_stock();
					$virtualstock = $tmpproduct->stock_theorique;

					$opt .= ' - ' . $langs->trans("VirtualStock") . ':' . $virtualstock;

					$outval .= ' - ' . $langs->transnoentities("VirtualStock") . ':';
					if ($virtualstock > 0) {
						$outval .= '<span class="product_line_stock_ok">';
					} elseif ($virtualstock <= 0) {
						$outval .= '<span class="product_line_stock_too_low">';
					}
					$outval .= $virtualstock;
					$outval .= '</span>';

					unset($tmpproduct);
				}
			}
		}

		$parameters = array('objp'=>$objp);
		$reshook = $hookmanager->executeHooks('constructProductListOption', $parameters); // Note that $action and $object may have been modified by hook
		if (empty($reshook)) {
			$opt .= $hookmanager->resPrint;
		} else {
			$opt = $hookmanager->resPrint;
		}

		$opt .= "</option>\n";
		$optJson = array(
			'key' => $outkey,
			'value' => $outref,
			'label' => $outval,
			'label2' => $outlabel,
			'desc' => $outdesc,
			'type' => $outtype,
			'price_ht' => price2num($outprice_ht),
			'price_ttc' => price2num($outprice_ttc),
			'price_ht_locale' => price(price2num($outprice_ht)),
			'price_ttc_locale' => price(price2num($outprice_ttc)),
			'pricebasetype' => $outpricebasetype,
			'tva_tx' => $outtva_tx,
			'default_vat_code' => $outdefault_vat_code,
			'qty' => $outqty,
			'discount' => $outdiscount,
			'duration_value' => $outdurationvalue,
			'duration_unit' => $outdurationunit,
			'pbq' => $outpbq,
			'labeltrans' => $outlabel_translated,
			'desctrans' => $outdesc_translated,
			'ref_customer' => $outrefcust
		);
	}

	// phpcs:disable PEAR.NamingConventions.ValidFunctionName.ScopeNotCamelCaps

	/**
	 *    Return list of products for customer (in Ajax if Ajax activated or go to select_produits_fournisseurs_list)
	 *
	 * @param int $socid Id third party
	 * @param string $selected Preselected product
	 * @param string $htmlname Name of HTML Select
	 * @param string $filtertype Filter on product type (''=nofilter, 0=product, 1=service)
	 * @param string $filtre For a SQL filter
	 * @param array $ajaxoptions Options for ajax_autocompleter
	 * @param int $hidelabel Hide label (0=no, 1=yes)
	 * @param int $alsoproductwithnosupplierprice 1=Add also product without supplier prices
	 * @param string $morecss More CSS
	 * @param string $placeholder Placeholder
	 * @return    void
	 */
	public function select_produits_fournisseurs($socid, $selected = '', $htmlname = 'productid', $filtertype = '', $filtre = '', $ajaxoptions = array(), $hidelabel = 0, $alsoproductwithnosupplierprice = 0, $morecss = '', $placeholder = '')
	{
		// phpcs:enable
		global $langs, $conf;
		global $price_level, $status, $finished;

		if (!isset($status)) {
			$status = 1;
		}

		$selected_input_value = '';
		if (!empty($conf->use_javascript_ajax) && !empty($conf->global->PRODUIT_USE_SEARCH_TO_SELECT)) {
			if ($selected > 0) {
				require_once DOL_DOCUMENT_ROOT . '/product/class/product.class.php';
				$producttmpselect = new Product($this->db);
				$producttmpselect->fetch($selected);
				$selected_input_value = $producttmpselect->ref;
				unset($producttmpselect);
			}

			// mode=2 means suppliers products
			$urloption = ($socid > 0 ? 'socid=' . $socid . '&' : '') . 'htmlname=' . $htmlname . '&outjson=1&price_level=' . $price_level . '&type=' . $filtertype . '&mode=2&status=' . $status . '&finished=' . $finished . '&alsoproductwithnosupplierprice=' . $alsoproductwithnosupplierprice;
			print ajax_autocompleter($selected, $htmlname, DOL_URL_ROOT . '/product/ajax/products.php', $urloption, $conf->global->PRODUIT_USE_SEARCH_TO_SELECT, 0, $ajaxoptions);

			print ($hidelabel ? '' : $langs->trans("RefOrLabel") . ' : ') . '<input type="text" class="minwidth300" name="search_' . $htmlname . '" id="search_' . $htmlname . '" value="' . $selected_input_value . '"' . ($placeholder ? ' placeholder="' . $placeholder . '"' : '') . '>';
		} else {
			print $this->select_produits_fournisseurs_list($socid, $selected, $htmlname, $filtertype, $filtre, '', $status, 0, 0, $alsoproductwithnosupplierprice, $morecss, 0, $placeholder);
		}
	}

	// phpcs:disable PEAR.NamingConventions.ValidFunctionName.ScopeNotCamelCaps

	/**
	 *    Return list of suppliers products
	 *
	 * @param int $socid Id of supplier thirdparty (0 = no filter)
	 * @param int $selected Product price pre-selected (must be 'id' in product_fournisseur_price or 'idprod_IDPROD')
	 * @param string $htmlname Name of HTML select
	 * @param string $filtertype Filter on product type (''=nofilter, 0=product, 1=service)
	 * @param string $filtre Generic filter. Data must not come from user input.
	 * @param string $filterkey Filter of produdts
	 * @param int $statut -1=Return all products, 0=Products not on buy, 1=Products on buy
	 * @param int $outputmode 0=HTML select string, 1=Array
	 * @param int $limit Limit of line number
	 * @param int $alsoproductwithnosupplierprice 1=Add also product without supplier prices
	 * @param string $morecss Add more CSS
	 * @param int $showstockinlist Show stock information (slower).
	 * @param string $placeholder Placeholder
	 * @return array|string                Array of keys for json or HTML component
	 */
	public function select_produits_fournisseurs_list($socid, $selected = '', $htmlname = 'productid', $filtertype = '', $filtre = '', $filterkey = '', $statut = -1, $outputmode = 0, $limit = 100, $alsoproductwithnosupplierprice = 0, $morecss = '', $showstockinlist = 0, $placeholder = '')
	{
		// phpcs:enable
		global $langs, $conf, $user;
		global $hookmanager;

		$out = '';
		$outarray = array();

		$maxlengtharticle = (empty($conf->global->PRODUCT_MAX_LENGTH_COMBO) ? 48 : $conf->global->PRODUCT_MAX_LENGTH_COMBO);

		$langs->load('stocks');
		// Units
		if (getDolGlobalInt('PRODUCT_USE_UNITS')) {
			$langs->load('other');
		}

		$sql = "SELECT p.rowid, p.ref, p.label, p.price, p.duration, p.fk_product_type, p.stock, p.tva_tx as tva_tx_sale, p.default_vat_code as default_vat_code_sale,";
		$sql .= " pfp.ref_fourn, pfp.rowid as idprodfournprice, pfp.price as fprice, pfp.quantity, pfp.remise_percent, pfp.remise, pfp.unitprice,";
		$sql .= " pfp.fk_supplier_price_expression, pfp.fk_product, pfp.tva_tx, pfp.default_vat_code, pfp.fk_soc, s.nom as name,";
		$sql .= " pfp.supplier_reputation";
		// if we use supplier description of the products
		if (!empty($conf->global->PRODUIT_FOURN_TEXTS)) {
			$sql .= ", pfp.desc_fourn as description";
		} else {
			$sql .= ", p.description";
		}
		// Units
		if (getDolGlobalInt('PRODUCT_USE_UNITS')) {
			$sql .= ", u.label as unit_long, u.short_label as unit_short, p.weight, p.weight_units, p.length, p.length_units, p.width, p.width_units, p.height, p.height_units, p.surface, p.surface_units, p.volume, p.volume_units";
		}
		if (isModEnabled('barcode')) {
			$sql .= ", pfp.barcode";
		}
		$sql .= " FROM " . $this->db->prefix() . "product as p";
		$sql .= " LEFT JOIN " . $this->db->prefix() . "product_fournisseur_price as pfp ON ( p.rowid = pfp.fk_product AND pfp.entity IN (" . getEntity('product') . ") )";
		if ($socid > 0) {
			$sql .= " AND pfp.fk_soc = " . ((int) $socid);
		}
		$sql .= " LEFT JOIN " . $this->db->prefix() . "societe as s ON pfp.fk_soc = s.rowid";
		// Units
		if (getDolGlobalInt('PRODUCT_USE_UNITS')) {
			$sql .= " LEFT JOIN " . $this->db->prefix() . "c_units u ON u.rowid = p.fk_unit";
		}
		$sql .= " WHERE p.entity IN (" . getEntity('product') . ")";
		if ($statut != -1) {
			$sql .= " AND p.tobuy = " . ((int) $statut);
		}
		if (strval($filtertype) != '') {
			$sql .= " AND p.fk_product_type = " . ((int) $filtertype);
		}
		if (!empty($filtre)) {
			$sql .= " " . $filtre;
		}
		// Add where from hooks
		$parameters = array();
		$reshook = $hookmanager->executeHooks('selectSuppliersProductsListWhere', $parameters); // Note that $action and $object may have been modified by hook
		$sql .= $hookmanager->resPrint;
		// Add criteria on ref/label
		if ($filterkey != '') {
			$sql .= ' AND (';
			$prefix = empty($conf->global->PRODUCT_DONOTSEARCH_ANYWHERE) ? '%' : ''; // Can use index if PRODUCT_DONOTSEARCH_ANYWHERE is on
			// For natural search
			$scrit = explode(' ', $filterkey);
			$i = 0;
			if (count($scrit) > 1) {
				$sql .= "(";
			}
			foreach ($scrit as $crit) {
				if ($i > 0) {
					$sql .= " AND ";
				}
				$sql .= "(pfp.ref_fourn LIKE '" . $this->db->escape($prefix . $crit) . "%' OR p.ref LIKE '" . $this->db->escape($prefix . $crit) . "%' OR p.label LIKE '" . $this->db->escape($prefix . $crit) . "%'";
				if (!empty($conf->global->PRODUIT_FOURN_TEXTS)) {
					$sql .= " OR pfp.desc_fourn LIKE '" . $this->db->escape($prefix . $crit) . "%'";
				}
				$sql .= ")";
				$i++;
			}
			if (count($scrit) > 1) {
				$sql .= ")";
			}
			if (isModEnabled('barcode')) {
				$sql .= " OR p.barcode LIKE '" . $this->db->escape($prefix . $filterkey) . "%'";
				$sql .= " OR pfp.barcode LIKE '" . $this->db->escape($prefix . $filterkey) . "%'";
			}
			$sql .= ')';
		}
		$sql .= " ORDER BY pfp.ref_fourn DESC, pfp.quantity ASC";
		$sql .= $this->db->plimit($limit, 0);

		// Build output string

		dol_syslog(get_class($this) . "::select_produits_fournisseurs_list", LOG_DEBUG);
		$result = $this->db->query($sql);
		if ($result) {
			require_once DOL_DOCUMENT_ROOT . '/product/dynamic_price/class/price_parser.class.php';
			require_once DOL_DOCUMENT_ROOT . '/core/lib/product.lib.php';

			$num = $this->db->num_rows($result);

			//$out.='<select class="flat" id="select'.$htmlname.'" name="'.$htmlname.'">';	// remove select to have id same with combo and ajax
			$out .= '<select class="flat ' . ($morecss ? ' ' . $morecss : '') . '" id="' . $htmlname . '" name="' . $htmlname . '">';
			if (!$selected) {
				$out .= '<option value="-1" selected>' . ($placeholder ? $placeholder : '&nbsp;') . '</option>';
			} else {
				$out .= '<option value="-1">' . ($placeholder ? $placeholder : '&nbsp;') . '</option>';
			}

			$i = 0;
			while ($i < $num) {
				$objp = $this->db->fetch_object($result);

				if (is_null($objp->idprodfournprice)) {
					// There is no supplier price found, we will use the vat rate for sale
					$objp->tva_tx = $objp->tva_tx_sale;
					$objp->default_vat_code = $objp->default_vat_code_sale;
				}

				$outkey = $objp->idprodfournprice; // id in table of price
				if (!$outkey && $alsoproductwithnosupplierprice) {
					$outkey = 'idprod_' . $objp->rowid; // id of product
				}

				$outref = $objp->ref;
				$outbarcode = $objp->barcode;
				$outqty = 1;
				$outdiscount = 0;
				$outtype = $objp->fk_product_type;
				$outdurationvalue = $outtype == Product::TYPE_SERVICE ? substr($objp->duration, 0, dol_strlen($objp->duration) - 1) : '';
				$outdurationunit = $outtype == Product::TYPE_SERVICE ? substr($objp->duration, -1) : '';

				// Units
				$outvalUnits = '';
				if (getDolGlobalInt('PRODUCT_USE_UNITS')) {
					if (!empty($objp->unit_short)) {
						$outvalUnits .= ' - ' . $objp->unit_short;
					}
					if (!empty($objp->weight) && $objp->weight_units !== null) {
						$unitToShow = showDimensionInBestUnit($objp->weight, $objp->weight_units, 'weight', $langs);
						$outvalUnits .= ' - ' . $unitToShow;
					}
					if ((!empty($objp->length) || !empty($objp->width) || !empty($objp->height)) && $objp->length_units !== null) {
						$unitToShow = $objp->length . ' x ' . $objp->width . ' x ' . $objp->height . ' ' . measuringUnitString(0, 'size', $objp->length_units);
						$outvalUnits .= ' - ' . $unitToShow;
					}
					if (!empty($objp->surface) && $objp->surface_units !== null) {
						$unitToShow = showDimensionInBestUnit($objp->surface, $objp->surface_units, 'surface', $langs);
						$outvalUnits .= ' - ' . $unitToShow;
					}
					if (!empty($objp->volume) && $objp->volume_units !== null) {
						$unitToShow = showDimensionInBestUnit($objp->volume, $objp->volume_units, 'volume', $langs);
						$outvalUnits .= ' - ' . $unitToShow;
					}
					if ($outdurationvalue && $outdurationunit) {
						$da = array(
							'h' => $langs->trans('Hour'),
							'd' => $langs->trans('Day'),
							'w' => $langs->trans('Week'),
							'm' => $langs->trans('Month'),
							'y' => $langs->trans('Year')
						);
						if (isset($da[$outdurationunit])) {
							$outvalUnits .= ' - ' . $outdurationvalue . ' ' . $langs->transnoentities($da[$outdurationunit] . ($outdurationvalue > 1 ? 's' : ''));
						}
					}
				}

				$objRef = $objp->ref;
				if ($filterkey && $filterkey != '') {
					$objRef = preg_replace('/(' . preg_quote($filterkey, '/') . ')/i', '<strong>$1</strong>', $objRef, 1);
				}
				$objRefFourn = $objp->ref_fourn;
				if ($filterkey && $filterkey != '') {
					$objRefFourn = preg_replace('/(' . preg_quote($filterkey, '/') . ')/i', '<strong>$1</strong>', $objRefFourn, 1);
				}
				$label = $objp->label;
				if ($filterkey && $filterkey != '') {
					$label = preg_replace('/(' . preg_quote($filterkey, '/') . ')/i', '<strong>$1</strong>', $label, 1);
				}

				$optlabel = $objp->ref;
				if (!empty($objp->idprodfournprice) && ($objp->ref != $objp->ref_fourn)) {
					$optlabel .= ' <span class="opacitymedium">(' . $objp->ref_fourn . ')</span>';
				}
				if (isModEnabled('barcode') && !empty($objp->barcode)) {
					$optlabel .= ' (' . $outbarcode . ')';
				}
				$optlabel .= ' - ' . dol_trunc($label, $maxlengtharticle);

				$outvallabel = $objRef;
				if (!empty($objp->idprodfournprice) && ($objp->ref != $objp->ref_fourn)) {
					$outvallabel .= ' (' . $objRefFourn . ')';
				}
				if (isModEnabled('barcode') && !empty($objp->barcode)) {
					$outvallabel .= ' (' . $outbarcode . ')';
				}
				$outvallabel .= ' - ' . dol_trunc($label, $maxlengtharticle);

				// Units
				$optlabel .= $outvalUnits;
				$outvallabel .= $outvalUnits;

				if (!empty($objp->idprodfournprice)) {
					$outqty = $objp->quantity;
					$outdiscount = $objp->remise_percent;
					if (isModEnabled('dynamicprices') && !empty($objp->fk_supplier_price_expression)) {
						$prod_supplier = new ProductFournisseur($this->db);
						$prod_supplier->product_fourn_price_id = $objp->idprodfournprice;
						$prod_supplier->id = $objp->fk_product;
						$prod_supplier->fourn_qty = $objp->quantity;
						$prod_supplier->fourn_tva_tx = $objp->tva_tx;
						$prod_supplier->fk_supplier_price_expression = $objp->fk_supplier_price_expression;

						require_once DOL_DOCUMENT_ROOT . '/product/dynamic_price/class/price_parser.class.php';
						$priceparser = new PriceParser($this->db);
						$price_result = $priceparser->parseProductSupplier($prod_supplier);
						if ($price_result >= 0) {
							$objp->fprice = $price_result;
							if ($objp->quantity >= 1) {
								$objp->unitprice = $objp->fprice / $objp->quantity; // Replace dynamically unitprice
							}
						}
					}
					if ($objp->quantity == 1) {
						$optlabel .= ' - ' . price($objp->fprice * (!empty($conf->global->DISPLAY_DISCOUNTED_SUPPLIER_PRICE) ? (1 - $objp->remise_percent / 100) : 1), 1, $langs, 0, 0, -1, $conf->currency) . "/";
						$outvallabel .= ' - ' . price($objp->fprice * (!empty($conf->global->DISPLAY_DISCOUNTED_SUPPLIER_PRICE) ? (1 - $objp->remise_percent / 100) : 1), 0, $langs, 0, 0, -1, $conf->currency) . "/";
						$optlabel .= $langs->trans("Unit"); // Do not use strtolower because it breaks utf8 encoding
						$outvallabel .= $langs->transnoentities("Unit");
					} else {
						$optlabel .= ' - ' . price($objp->fprice * (!empty($conf->global->DISPLAY_DISCOUNTED_SUPPLIER_PRICE) ? (1 - $objp->remise_percent / 100) : 1), 1, $langs, 0, 0, -1, $conf->currency) . "/" . $objp->quantity;
						$outvallabel .= ' - ' . price($objp->fprice * (!empty($conf->global->DISPLAY_DISCOUNTED_SUPPLIER_PRICE) ? (1 - $objp->remise_percent / 100) : 1), 0, $langs, 0, 0, -1, $conf->currency) . "/" . $objp->quantity;
						$optlabel .= ' ' . $langs->trans("Units"); // Do not use strtolower because it breaks utf8 encoding
						$outvallabel .= ' ' . $langs->transnoentities("Units");
					}

					if ($objp->quantity > 1) {
						$optlabel .= " (" . price($objp->unitprice * (!empty($conf->global->DISPLAY_DISCOUNTED_SUPPLIER_PRICE) ? (1 - $objp->remise_percent / 100) : 1), 1, $langs, 0, 0, -1, $conf->currency) . "/" . $langs->trans("Unit") . ")"; // Do not use strtolower because it breaks utf8 encoding
						$outvallabel .= " (" . price($objp->unitprice * (!empty($conf->global->DISPLAY_DISCOUNTED_SUPPLIER_PRICE) ? (1 - $objp->remise_percent / 100) : 1), 0, $langs, 0, 0, -1, $conf->currency) . "/" . $langs->transnoentities("Unit") . ")"; // Do not use strtolower because it breaks utf8 encoding
					}
					if ($objp->remise_percent >= 1) {
						$optlabel .= " - " . $langs->trans("Discount") . " : " . vatrate($objp->remise_percent) . ' %';
						$outvallabel .= " - " . $langs->transnoentities("Discount") . " : " . vatrate($objp->remise_percent) . ' %';
					}
					if ($objp->duration) {
						$optlabel .= " - " . $objp->duration;
						$outvallabel .= " - " . $objp->duration;
					}
					if (!$socid) {
						$optlabel .= " - " . dol_trunc($objp->name, 8);
						$outvallabel .= " - " . dol_trunc($objp->name, 8);
					}
					if ($objp->supplier_reputation) {
						//TODO dictionary
						$reputations = array('' => $langs->trans('Standard'), 'FAVORITE' => $langs->trans('Favorite'), 'NOTTHGOOD' => $langs->trans('NotTheGoodQualitySupplier'), 'DONOTORDER' => $langs->trans('DoNotOrderThisProductToThisSupplier'));

						$optlabel .= " - " . $reputations[$objp->supplier_reputation];
						$outvallabel .= " - " . $reputations[$objp->supplier_reputation];
					}
				} else {
					if (empty($alsoproductwithnosupplierprice)) {     // No supplier price defined for couple product/supplier
						$optlabel .= " - <span class='opacitymedium'>" . $langs->trans("NoPriceDefinedForThisSupplier") . '</span>';
						$outvallabel .= ' - ' . $langs->transnoentities("NoPriceDefinedForThisSupplier");
					} else // No supplier price defined for product, even on other suppliers
					{
						$optlabel .= " - <span class='opacitymedium'>" . $langs->trans("NoPriceDefinedForThisSupplier") . '</span>';
						$outvallabel .= ' - ' . $langs->transnoentities("NoPriceDefinedForThisSupplier");
					}
				}

				if (isModEnabled('stock') && $showstockinlist && isset($objp->stock) && ($objp->fk_product_type == Product::TYPE_PRODUCT || !empty($conf->global->STOCK_SUPPORTS_SERVICES))) {
					$novirtualstock = ($showstockinlist == 2);

					if (!empty($user->rights->stock->lire)) {
						$outvallabel .= ' - ' . $langs->trans("Stock") . ': ' . price(price2num($objp->stock, 'MS'));

						if ($objp->stock > 0) {
							$optlabel .= ' - <span class="product_line_stock_ok">';
						} elseif ($objp->stock <= 0) {
							$optlabel .= ' - <span class="product_line_stock_too_low">';
						}
						$optlabel .= $langs->transnoentities("Stock") . ':' . price(price2num($objp->stock, 'MS'));
						$optlabel .= '</span>';
						if (empty($novirtualstock) && !empty($conf->global->STOCK_SHOW_VIRTUAL_STOCK_IN_PRODUCTS_COMBO)) {  // Warning, this option may slow down combo list generation
							$langs->load("stocks");

							$tmpproduct = new Product($this->db);
							$tmpproduct->fetch($objp->rowid, '', '', '', 1, 1, 1); // Load product without lang and prices arrays (we just need to make ->virtual_stock() after)
							$tmpproduct->load_virtual_stock();
							$virtualstock = $tmpproduct->stock_theorique;

							$outvallabel .= ' - ' . $langs->trans("VirtualStock") . ':' . $virtualstock;

							$optlabel .= ' - ' . $langs->transnoentities("VirtualStock") . ':';
							if ($virtualstock > 0) {
								$optlabel .= '<span class="product_line_stock_ok">';
							} elseif ($virtualstock <= 0) {
								$optlabel .= '<span class="product_line_stock_too_low">';
							}
							$optlabel .= $virtualstock;
							$optlabel .= '</span>';

							unset($tmpproduct);
						}
					}
				}

				$optstart = '<option value="' . $outkey . '"';
				if ($selected && $selected == $objp->idprodfournprice) {
					$optstart .= ' selected';
				}
				if (empty($objp->idprodfournprice) && empty($alsoproductwithnosupplierprice)) {
					$optstart .= ' disabled';
				}

				if (!empty($objp->idprodfournprice) && $objp->idprodfournprice > 0) {
					$optstart .= ' data-product-id="' . dol_escape_htmltag($objp->rowid) . '"';
					$optstart .= ' data-price-id="' . dol_escape_htmltag($objp->idprodfournprice) . '"';
					$optstart .= ' data-qty="' . dol_escape_htmltag($objp->quantity) . '"';
					$optstart .= ' data-up="' . dol_escape_htmltag(price2num($objp->unitprice)) . '"';
					$optstart .= ' data-up-locale="' . dol_escape_htmltag(price($objp->unitprice)) . '"';
					$optstart .= ' data-discount="' . dol_escape_htmltag($outdiscount) . '"';
					$optstart .= ' data-tvatx="' . dol_escape_htmltag(price2num($objp->tva_tx)) . '"';
					$optstart .= ' data-tvatx-formated="' . dol_escape_htmltag(price($objp->tva_tx, 0, $langs, 1, -1, 2)) . '"';
					$optstart .= ' data-default-vat-code="' . dol_escape_htmltag($objp->default_vat_code) . '"';
				}
				$optstart .= ' data-description="' . dol_escape_htmltag($objp->description, 0, 1) . '"';

				$outarrayentry = array(
					'key' => $outkey,
					'value' => $outref,
					'label' => $outvallabel,
					'qty' => $outqty,
					'price_qty_ht' => price2num($objp->fprice, 'MU'),    // Keep higher resolution for price for the min qty
					'price_unit_ht' => price2num($objp->unitprice, 'MU'),    // This is used to fill the Unit Price
					'price_ht' => price2num($objp->unitprice, 'MU'),        // This is used to fill the Unit Price (for compatibility)
					'tva_tx_formated' => price($objp->tva_tx, 0, $langs, 1, -1, 2),
					'tva_tx' => price2num($objp->tva_tx),
					'default_vat_code' => $objp->default_vat_code,
					'discount' => $outdiscount,
					'type' => $outtype,
					'duration_value' => $outdurationvalue,
					'duration_unit' => $outdurationunit,
					'disabled' => (empty($objp->idprodfournprice) ? true : false),
					'description' => $objp->description
				);

				$parameters = array(
					'objp' => &$objp,
					'optstart' => &$optstart,
					'optlabel' => &$optlabel,
					'outvallabel' => &$outvallabel,
					'outarrayentry' => &$outarrayentry
				);
				$reshook = $hookmanager->executeHooks('selectProduitsFournisseurListOption', $parameters, $this);


				// Add new entry
				// "key" value of json key array is used by jQuery automatically as selected value. Example: 'type' = product or service, 'price_ht' = unit price without tax
				// "label" value of json key array is used by jQuery automatically as text for combo box
				$out .= $optstart . ' data-html="' . dol_escape_htmltag($optlabel) . '">' . $optlabel . "</option>\n";
				array_push(
					$outarray,
					array('key' => $outkey,
						'value' => $outref,
						'label' => $outvallabel,
						'qty' => $outqty,
						'price_qty_ht' => price2num($objp->fprice, 'MU'),        // Keep higher resolution for price for the min qty
						'price_qty_ht_locale' => price($objp->fprice),
						'price_unit_ht' => price2num($objp->unitprice, 'MU'),    // This is used to fill the Unit Price
						'price_unit_ht_locale' => price($objp->unitprice),
						'price_ht' => price2num($objp->unitprice, 'MU'),        // This is used to fill the Unit Price (for compatibility)
						'tva_tx_formated' => price($objp->tva_tx),
						'tva_tx' => price2num($objp->tva_tx),
						'default_vat_code' => $objp->default_vat_code,
						'discount' => $outdiscount,
						'type' => $outtype,
						'duration_value' => $outdurationvalue,
						'duration_unit' => $outdurationunit,
						'disabled' => (empty($objp->idprodfournprice) ? true : false),
						'description' => $objp->description
					)
				);
				// Exemple of var_dump $outarray
				// array(1) {[0]=>array(6) {[key"]=>string(1) "2" ["value"]=>string(3) "ppp"
				//           ["label"]=>string(76) "ppp (<strong>f</strong>ff2) - ppp - 20,00 Euros/1unité (20,00 Euros/unité)"
				//      	 ["qty"]=>string(1) "1" ["discount"]=>string(1) "0" ["disabled"]=>bool(false)
				//}
				//var_dump($outval); var_dump(utf8_check($outval)); var_dump(json_encode($outval));
				//$outval=array('label'=>'ppp (<strong>f</strong>ff2) - ppp - 20,00 Euros/ Unité (20,00 Euros/unité)');
				//var_dump($outval); var_dump(utf8_check($outval)); var_dump(json_encode($outval));

				$i++;
			}
			$out .= '</select>';

			$this->db->free($result);

			include_once DOL_DOCUMENT_ROOT . '/core/lib/ajax.lib.php';
			$out .= ajax_combobox($htmlname);
		} else {
			dol_print_error($this->db);
		}

		if (empty($outputmode)) {
			return $out;
		}
		return $outarray;
	}

	// phpcs:disable PEAR.NamingConventions.ValidFunctionName.ScopeNotCamelCaps

	/**
	 *    Return list of suppliers prices for a product
	 *
	 * @param int $productid Id of product
	 * @param string $htmlname Name of HTML field
	 * @param int $selected_supplier Pre-selected supplier if more than 1 result
	 * @return        string
	 */
	public function select_product_fourn_price($productid, $htmlname = 'productfournpriceid', $selected_supplier = '')
	{
		// phpcs:enable
		global $langs, $conf;

		$langs->load('stocks');

		$sql = "SELECT p.rowid, p.ref, p.label, p.price, p.duration, pfp.fk_soc,";
		$sql .= " pfp.ref_fourn, pfp.rowid as idprodfournprice, pfp.price as fprice, pfp.remise_percent, pfp.quantity, pfp.unitprice,";
		$sql .= " pfp.fk_supplier_price_expression, pfp.fk_product, pfp.tva_tx, s.nom as name";
		$sql .= " FROM " . $this->db->prefix() . "product as p";
		$sql .= " LEFT JOIN " . $this->db->prefix() . "product_fournisseur_price as pfp ON p.rowid = pfp.fk_product";
		$sql .= " LEFT JOIN " . $this->db->prefix() . "societe as s ON pfp.fk_soc = s.rowid";
		$sql .= " WHERE pfp.entity IN (" . getEntity('productsupplierprice') . ")";
		$sql .= " AND p.tobuy = 1";
		$sql .= " AND s.fournisseur = 1";
		$sql .= " AND p.rowid = " . ((int) $productid);
		if (empty($conf->global->PRODUCT_BEST_SUPPLIER_PRICE_PRESELECTED)) {
			$sql .= " ORDER BY s.nom, pfp.ref_fourn DESC";
		} else {
			$sql .= " ORDER BY pfp.unitprice ASC";
		}

		dol_syslog(get_class($this) . "::select_product_fourn_price", LOG_DEBUG);
		$result = $this->db->query($sql);

		if ($result) {
			$num = $this->db->num_rows($result);

			$form = '<select class="flat" id="select_' . $htmlname . '" name="' . $htmlname . '">';

			if (!$num) {
				$form .= '<option value="0">-- ' . $langs->trans("NoSupplierPriceDefinedForThisProduct") . ' --</option>';
			} else {
				require_once DOL_DOCUMENT_ROOT . '/product/dynamic_price/class/price_parser.class.php';
				$form .= '<option value="0">&nbsp;</option>';

				$i = 0;
				while ($i < $num) {
					$objp = $this->db->fetch_object($result);

					$opt = '<option value="' . $objp->idprodfournprice . '"';
					//if there is only one supplier, preselect it
					if ($num == 1 || ($selected_supplier > 0 && $objp->fk_soc == $selected_supplier) || ($i == 0 && !empty($conf->global->PRODUCT_BEST_SUPPLIER_PRICE_PRESELECTED))) {
						$opt .= ' selected';
					}
					$opt .= '>' . $objp->name . ' - ' . $objp->ref_fourn . ' - ';

					if (isModEnabled('dynamicprices') && !empty($objp->fk_supplier_price_expression)) {
						$prod_supplier = new ProductFournisseur($this->db);
						$prod_supplier->product_fourn_price_id = $objp->idprodfournprice;
						$prod_supplier->id = $productid;
						$prod_supplier->fourn_qty = $objp->quantity;
						$prod_supplier->fourn_tva_tx = $objp->tva_tx;
						$prod_supplier->fk_supplier_price_expression = $objp->fk_supplier_price_expression;

						require_once DOL_DOCUMENT_ROOT . '/product/dynamic_price/class/price_parser.class.php';
						$priceparser = new PriceParser($this->db);
						$price_result = $priceparser->parseProductSupplier($prod_supplier);
						if ($price_result >= 0) {
							$objp->fprice = $price_result;
							if ($objp->quantity >= 1) {
								$objp->unitprice = $objp->fprice / $objp->quantity;
							}
						}
					}
					if ($objp->quantity == 1) {
						$opt .= price($objp->fprice * (!empty($conf->global->DISPLAY_DISCOUNTED_SUPPLIER_PRICE) ? (1 - $objp->remise_percent / 100) : 1), 1, $langs, 0, 0, -1, $conf->currency) . "/";
					}

					$opt .= $objp->quantity . ' ';

					if ($objp->quantity == 1) {
						$opt .= $langs->trans("Unit");
					} else {
						$opt .= $langs->trans("Units");
					}
					if ($objp->quantity > 1) {
						$opt .= " - ";
						$opt .= price($objp->unitprice * (!empty($conf->global->DISPLAY_DISCOUNTED_SUPPLIER_PRICE) ? (1 - $objp->remise_percent / 100) : 1), 1, $langs, 0, 0, -1, $conf->currency) . "/" . $langs->trans("Unit");
					}
					if ($objp->duration) {
						$opt .= " - " . $objp->duration;
					}
					$opt .= "</option>\n";

					$form .= $opt;
					$i++;
				}
			}

			$form .= '</select>';
			$this->db->free($result);
			return $form;
		} else {
			dol_print_error($this->db);
			return '';
		}
	}

	// phpcs:disable PEAR.NamingConventions.ValidFunctionName.ScopeNotCamelCaps

	/**
	 *    Return list of delivery address
	 *
	 * @param string $selected Id contact pre-selectionn
	 * @param int $socid Id of company
	 * @param string $htmlname Name of HTML field
	 * @param int $showempty Add an empty field
	 * @return    integer
	 */
	public function select_address($selected, $socid, $htmlname = 'address_id', $showempty = 0)
	{
		// phpcs:enable
		// looking for users
		$sql = "SELECT a.rowid, a.label";
		$sql .= " FROM " . $this->db->prefix() . "societe_address as a";
		$sql .= " WHERE a.fk_soc = " . ((int) $socid);
		$sql .= " ORDER BY a.label ASC";

		dol_syslog(get_class($this) . "::select_address", LOG_DEBUG);
		$resql = $this->db->query($sql);
		if ($resql) {
			print '<select class="flat" id="select_' . $htmlname . '" name="' . $htmlname . '">';
			if ($showempty) {
				print '<option value="0">&nbsp;</option>';
			}
			$num = $this->db->num_rows($resql);
			$i = 0;
			if ($num) {
				while ($i < $num) {
					$obj = $this->db->fetch_object($resql);

					if ($selected && $selected == $obj->rowid) {
						print '<option value="' . $obj->rowid . '" selected>' . $obj->label . '</option>';
					} else {
						print '<option value="' . $obj->rowid . '">' . $obj->label . '</option>';
					}
					$i++;
				}
			}
			print '</select>';
			return $num;
		} else {
			dol_print_error($this->db);
			return -1;
		}
	}

	// phpcs:disable PEAR.NamingConventions.ValidFunctionName.ScopeNotCamelCaps

	/**
	 *      Load into cache list of payment terms
	 *
	 * @return     int             Nb of lines loaded, <0 if KO
	 */
	public function load_cache_conditions_paiements()
	{
		// phpcs:enable
		global $langs;

		$num = count($this->cache_conditions_paiements);
		if ($num > 0) {
			return 0; // Cache already loaded
		}

		dol_syslog(__METHOD__, LOG_DEBUG);

		$sql = "SELECT rowid, code, libelle as label, deposit_percent";
		$sql .= " FROM " . $this->db->prefix() . 'c_payment_term';
		$sql .= " WHERE entity IN (" . getEntity('c_payment_term') . ")";
		$sql .= " AND active > 0";
		$sql .= " ORDER BY sortorder";

		$resql = $this->db->query($sql);
		if ($resql) {
			$num = $this->db->num_rows($resql);
			$i = 0;
			while ($i < $num) {
				$obj = $this->db->fetch_object($resql);

				// Si traduction existe, on l'utilise, sinon on prend le libelle par defaut
				$label = ($langs->trans("PaymentConditionShort" . $obj->code) != ("PaymentConditionShort" . $obj->code) ? $langs->trans("PaymentConditionShort" . $obj->code) : ($obj->label != '-' ? $obj->label : ''));
				$this->cache_conditions_paiements[$obj->rowid]['code'] = $obj->code;
				$this->cache_conditions_paiements[$obj->rowid]['label'] = $label;
				$this->cache_conditions_paiements[$obj->rowid]['deposit_percent'] = $obj->deposit_percent;
				$i++;
			}

			//$this->cache_conditions_paiements=dol_sort_array($this->cache_conditions_paiements, 'label', 'asc', 0, 0, 1);		// We use the field sortorder of table

			return $num;
		} else {
			dol_print_error($this->db);
			return -1;
		}
	}

	// phpcs:disable PEAR.NamingConventions.ValidFunctionName.ScopeNotCamelCaps

	/**
	 *      Load int a cache property th elist of possible delivery delays.
	 *
	 * @return     int             Nb of lines loaded, <0 if KO
	 */
	public function load_cache_availability()
	{
		// phpcs:enable
		global $langs;

		$num = count($this->cache_availability);    // TODO Use $conf->cache['availability'] instead of $this->cache_availability
		if ($num > 0) {
			return 0; // Cache already loaded
		}

		dol_syslog(__METHOD__, LOG_DEBUG);

		$langs->load('propal');

		$sql = "SELECT rowid, code, label, position";
		$sql .= " FROM " . $this->db->prefix() . 'c_availability';
		$sql .= " WHERE active > 0";

		$resql = $this->db->query($sql);
		if ($resql) {
			$num = $this->db->num_rows($resql);
			$i = 0;
			while ($i < $num) {
				$obj = $this->db->fetch_object($resql);

				// Si traduction existe, on l'utilise, sinon on prend le libelle par defaut
				$label = ($langs->trans("AvailabilityType" . $obj->code) != ("AvailabilityType" . $obj->code) ? $langs->trans("AvailabilityType" . $obj->code) : ($obj->label != '-' ? $obj->label : ''));
				$this->cache_availability[$obj->rowid]['code'] = $obj->code;
				$this->cache_availability[$obj->rowid]['label'] = $label;
				$this->cache_availability[$obj->rowid]['position'] = $obj->position;
				$i++;
			}

			$this->cache_availability = dol_sort_array($this->cache_availability, 'position', 'asc', 0, 0, 1);

			return $num;
		} else {
			dol_print_error($this->db);
			return -1;
		}
	}

	/**
	 *      Retourne la liste des types de delais de livraison possibles
	 *
	 * @param int $selected Id du type de delais pre-selectionne
	 * @param string $htmlname Nom de la zone select
	 * @param string $filtertype To add a filter
	 * @param int $addempty Add empty entry
	 * @param string $morecss More CSS
	 * @return    void
	 */
	public function selectAvailabilityDelay($selected = '', $htmlname = 'availid', $filtertype = '', $addempty = 0, $morecss = '')
	{
		global $langs, $user;

		$this->load_cache_availability();

		dol_syslog(__METHOD__ . " selected=" . $selected . ", htmlname=" . $htmlname, LOG_DEBUG);

		print '<select id="' . $htmlname . '" class="flat' . ($morecss ? ' ' . $morecss : '') . '" name="' . $htmlname . '">';
		if ($addempty) {
			print '<option value="0">&nbsp;</option>';
		}
		foreach ($this->cache_availability as $id => $arrayavailability) {
			if ($selected == $id) {
				print '<option value="' . $id . '" selected>';
			} else {
				print '<option value="' . $id . '">';
			}
			print dol_escape_htmltag($arrayavailability['label']);
			print '</option>';
		}
		print '</select>';
		if ($user->admin) {
			print info_admin($langs->trans("YouCanChangeValuesForThisListFromDictionarySetup"), 1);
		}
		print ajax_combobox($htmlname);
	}

	/**
	 *      Load into cache cache_demand_reason, array of input reasons
	 *
	 * @return     int             Nb of lines loaded, <0 if KO
	 */
	public function loadCacheInputReason()
	{
		global $langs;

		$num = count($this->cache_demand_reason);    // TODO Use $conf->cache['input_reason'] instead of $this->cache_demand_reason
		if ($num > 0) {
			return 0; // Cache already loaded
		}

		$sql = "SELECT rowid, code, label";
		$sql .= " FROM " . $this->db->prefix() . 'c_input_reason';
		$sql .= " WHERE active > 0";

		$resql = $this->db->query($sql);
		if ($resql) {
			$num = $this->db->num_rows($resql);
			$i = 0;
			$tmparray = array();
			while ($i < $num) {
				$obj = $this->db->fetch_object($resql);

				// Si traduction existe, on l'utilise, sinon on prend le libelle par defaut
				$label = ($obj->label != '-' ? $obj->label : '');
				if ($langs->trans("DemandReasonType" . $obj->code) != ("DemandReasonType" . $obj->code)) {
					$label = $langs->trans("DemandReasonType" . $obj->code); // So translation key DemandReasonTypeSRC_XXX will work
				}
				if ($langs->trans($obj->code) != $obj->code) {
					$label = $langs->trans($obj->code); // So translation key SRC_XXX will work
				}

				$tmparray[$obj->rowid]['id'] = $obj->rowid;
				$tmparray[$obj->rowid]['code'] = $obj->code;
				$tmparray[$obj->rowid]['label'] = $label;
				$i++;
			}

			$this->cache_demand_reason = dol_sort_array($tmparray, 'label', 'asc', 0, 0, 1);

			unset($tmparray);
			return $num;
		} else {
			dol_print_error($this->db);
			return -1;
		}
	}

	/**
	 *    Return list of input reason (events that triggered an object creation, like after sending an emailing, making an advert, ...)
	 *  List found into table c_input_reason loaded by loadCacheInputReason
	 *
	 * @param int $selected Id or code of type origin to select by default
	 * @param string $htmlname Nom de la zone select
	 * @param string $exclude To exclude a code value (Example: SRC_PROP)
	 * @param int $addempty Add an empty entry
	 * @param string $morecss Add more css to the HTML select component
	 * @param int $notooltip Do not show the tooltip for admin
	 * @return    void
	 */
	public function selectInputReason($selected = '', $htmlname = 'demandreasonid', $exclude = '', $addempty = 0, $morecss = '', $notooltip = 0)
	{
		global $langs, $user;

		$this->loadCacheInputReason();

		print '<select class="flat' . ($morecss ? ' ' . $morecss : '') . '" id="select_' . $htmlname . '" name="' . $htmlname . '">';
		if ($addempty) {
			print '<option value="0"' . (empty($selected) ? ' selected' : '') . '>&nbsp;</option>';
		}
		foreach ($this->cache_demand_reason as $id => $arraydemandreason) {
			if ($arraydemandreason['code'] == $exclude) {
				continue;
			}

			if ($selected && ($selected == $arraydemandreason['id'] || $selected == $arraydemandreason['code'])) {
				print '<option value="' . $arraydemandreason['id'] . '" selected>';
			} else {
				print '<option value="' . $arraydemandreason['id'] . '">';
			}
			$label = $arraydemandreason['label']; // Translation of label was already done into the ->loadCacheInputReason
			print $langs->trans($label);
			print '</option>';
		}
		print '</select>';
		if ($user->admin && empty($notooltip)) {
			print info_admin($langs->trans("YouCanChangeValuesForThisListFromDictionarySetup"), 1);
		}
		print ajax_combobox('select_' . $htmlname);
	}

	// phpcs:disable PEAR.NamingConventions.ValidFunctionName.ScopeNotCamelCaps

	/**
	 *      Charge dans cache la liste des types de paiements possibles
	 *
	 * @return     int                 Nb of lines loaded, <0 if KO
	 */
	public function load_cache_types_paiements()
	{
		// phpcs:enable
		global $langs;

		$num = count($this->cache_types_paiements);        // TODO Use $conf->cache['payment_mode'] instead of $this->cache_types_paiements
		if ($num > 0) {
			return $num; // Cache already loaded
		}

		dol_syslog(__METHOD__, LOG_DEBUG);

		$this->cache_types_paiements = array();

		$sql = "SELECT id, code, libelle as label, type, active";
		$sql .= " FROM " . $this->db->prefix() . "c_paiement";
		$sql .= " WHERE entity IN (" . getEntity('c_paiement') . ")";

		$resql = $this->db->query($sql);
		if ($resql) {
			$num = $this->db->num_rows($resql);
			$i = 0;
			while ($i < $num) {
				$obj = $this->db->fetch_object($resql);

				// Si traduction existe, on l'utilise, sinon on prend le libelle par defaut
				$label = ($langs->transnoentitiesnoconv("PaymentTypeShort" . $obj->code) != ("PaymentTypeShort" . $obj->code) ? $langs->transnoentitiesnoconv("PaymentTypeShort" . $obj->code) : ($obj->label != '-' ? $obj->label : ''));
				$this->cache_types_paiements[$obj->id]['id'] = $obj->id;
				$this->cache_types_paiements[$obj->id]['code'] = $obj->code;
				$this->cache_types_paiements[$obj->id]['label'] = $label;
				$this->cache_types_paiements[$obj->id]['type'] = $obj->type;
				$this->cache_types_paiements[$obj->id]['active'] = $obj->active;
				$i++;
			}

			$this->cache_types_paiements = dol_sort_array($this->cache_types_paiements, 'label', 'asc', 0, 0, 1);

			return $num;
		} else {
			dol_print_error($this->db);
			return -1;
		}
	}


	// phpcs:disable PEAR.NamingConventions.ValidFunctionName.ScopeNotCamelCaps

	/**
	 *    print list of payment modes.
	 *    Constant MAIN_DEFAULT_PAYMENT_TERM_ID can used to set default value but scope is all application, probably not what you want.
	 *    See instead to force the default value by the caller.
	 *
	 * @param int $selected Id of payment term to preselect by default
	 * @param string $htmlname Nom de la zone select
	 * @param int $filtertype If > 0, include payment terms with deposit percentage (for objects other than invoices and invoice templates)
	 * @param int $addempty Add an empty entry
	 * @param int $noinfoadmin 0=Add admin info, 1=Disable admin info
	 * @param string $morecss Add more CSS on select tag
	 * @param string $deposit_percent < 0 : deposit_percent input makes no sense (for example, in list filters)
	 *                                0 : use default deposit percentage from entry
	 *                                > 0 : force deposit percentage (for example, from company object)
	 * @return    void
	 * @deprecated
	 */
	public function select_conditions_paiements($selected = 0, $htmlname = 'condid', $filtertype = -1, $addempty = 0, $noinfoadmin = 0, $morecss = '', $deposit_percent = -1)
	{
		// phpcs:enable
		print $this->getSelectConditionsPaiements($selected, $htmlname, $filtertype, $addempty, $noinfoadmin, $morecss, $deposit_percent);
	}


	/**
	 *    Return list of payment modes.
	 *    Constant MAIN_DEFAULT_PAYMENT_TERM_ID can used to set default value but scope is all application, probably not what you want.
	 *    See instead to force the default value by the caller.
	 *
	 * @param int $selected Id of payment term to preselect by default
	 * @param string $htmlname Nom de la zone select
	 * @param int $filtertype If > 0, include payment terms with deposit percentage (for objects other than invoices and invoice templates)
	 * @param int $addempty Add an empty entry
	 * @param int $noinfoadmin 0=Add admin info, 1=Disable admin info
	 * @param string $morecss Add more CSS on select tag
	 * @param string $deposit_percent < 0 : deposit_percent input makes no sense (for example, in list filters)
	 *                                0 : use default deposit percentage from entry
	 *                                > 0 : force deposit percentage (for example, from company object)
	 * @return    string                        String for the HTML select component
	 */
	public function getSelectConditionsPaiements($selected = 0, $htmlname = 'condid', $filtertype = -1, $addempty = 0, $noinfoadmin = 0, $morecss = '', $deposit_percent = -1)
	{
		global $langs, $user, $conf;

		$out = '';
		dol_syslog(__METHOD__ . " selected=" . $selected . ", htmlname=" . $htmlname, LOG_DEBUG);

		$this->load_cache_conditions_paiements();

		// Set default value if not already set by caller
		if (empty($selected) && !empty($conf->global->MAIN_DEFAULT_PAYMENT_TERM_ID)) {
			$selected = $conf->global->MAIN_DEFAULT_PAYMENT_TERM_ID;
		}

		$out .= '<select id="' . $htmlname . '" class="flat selectpaymentterms' . ($morecss ? ' ' . $morecss : '') . '" name="' . $htmlname . '">';
		if ($addempty) {
			$out .= '<option value="0">&nbsp;</option>';
		}

		$selectedDepositPercent = null;

		foreach ($this->cache_conditions_paiements as $id => $arrayconditions) {
			if ($filtertype <= 0 && !empty($arrayconditions['deposit_percent'])) {
				continue;
			}

			if ($selected == $id) {
				$selectedDepositPercent = $deposit_percent > 0 ? $deposit_percent : $arrayconditions['deposit_percent'];
				$out .= '<option value="' . $id . '" data-deposit_percent="' . $arrayconditions['deposit_percent'] . '" selected>';
			} else {
				$out .= '<option value="' . $id . '" data-deposit_percent="' . $arrayconditions['deposit_percent'] . '">';
			}
			$label = $arrayconditions['label'];

			if (!empty($arrayconditions['deposit_percent'])) {
				$label = str_replace('__DEPOSIT_PERCENT__', $deposit_percent > 0 ? $deposit_percent : $arrayconditions['deposit_percent'], $label);
			}

			$out .= $label;
			$out .= '</option>';
		}
		$out .= '</select>';
		if ($user->admin && empty($noinfoadmin)) {
			$out .= info_admin($langs->trans("YouCanChangeValuesForThisListFromDictionarySetup"), 1);
		}
		$out .= ajax_combobox($htmlname);

		if ($deposit_percent >= 0) {
			$out .= ' <span id="' . $htmlname . '_deposit_percent_container"' . (empty($selectedDepositPercent) ? ' style="display: none"' : '') . '>';
			$out .= $langs->trans('DepositPercent') . ' : ';
			$out .= '<input id="' . $htmlname . '_deposit_percent" name="' . $htmlname . '_deposit_percent" class="maxwidth50" value="' . $deposit_percent . '" />';
			$out .= '</span>';
			$out .= '
				<script nonce="' . getNonce() . '">
					$(document).ready(function () {
						$("#' . $htmlname . '").change(function () {
							let $selected = $(this).find("option:selected");
							let depositPercent = $selected.attr("data-deposit_percent");

							if (depositPercent.length > 0) {
								$("#' . $htmlname . '_deposit_percent_container").show().find("#' . $htmlname . '_deposit_percent").val(depositPercent);
							} else {
								$("#' . $htmlname . '_deposit_percent_container").hide();
							}

							return true;
						});
					});
				</script>';
		}

		return $out;
	}


	// phpcs:disable PEAR.NamingConventions.ValidFunctionName.ScopeNotCamelCaps

	/**
	 *      Return list of payment methods
	 *      Constant MAIN_DEFAULT_PAYMENT_TYPE_ID can used to set default value but scope is all application, probably not what you want.
	 *
	 * @param string $selected Id or code or preselected payment mode
	 * @param string $htmlname Name of select field
	 * @param string $filtertype To filter on field type in llx_c_paiement ('CRDT' or 'DBIT' or array('code'=>xx,'label'=>zz))
	 * @param int $format 0=id+label, 1=code+code, 2=code+label, 3=id+code
	 * @param int $empty 1=can be empty, 0 otherwise
	 * @param int $noadmininfo 0=Add admin info, 1=Disable admin info
	 * @param int $maxlength Max length of label
	 * @param int $active Active or not, -1 = all
	 * @param string $morecss Add more CSS on select tag
	 * @param int $nooutput 1=Return string, do not send to output
	 * @return    string|void                String for the HTML select component
	 */
	public function select_types_paiements($selected = '', $htmlname = 'paiementtype', $filtertype = '', $format = 0, $empty = 1, $noadmininfo = 0, $maxlength = 0, $active = 1, $morecss = '', $nooutput = 0)
	{
		// phpcs:enable
		global $langs, $user, $conf;

		$out = '';

		dol_syslog(__METHOD__ . " " . $selected . ", " . $htmlname . ", " . $filtertype . ", " . $format, LOG_DEBUG);

		$filterarray = array();
		if ($filtertype == 'CRDT') {
			$filterarray = array(0, 2, 3);
		} elseif ($filtertype == 'DBIT') {
			$filterarray = array(1, 2, 3);
		} elseif ($filtertype != '' && $filtertype != '-1') {
			$filterarray = explode(',', $filtertype);
		}

		$this->load_cache_types_paiements();

		// Set default value if not already set by caller
		if (empty($selected) && !empty($conf->global->MAIN_DEFAULT_PAYMENT_TYPE_ID)) {
			$selected = $conf->global->MAIN_DEFAULT_PAYMENT_TYPE_ID;
		}

		$out .= '<select id="select' . $htmlname . '" class="flat selectpaymenttypes' . ($morecss ? ' ' . $morecss : '') . '" name="' . $htmlname . '">';
		if ($empty) {
			$out .= '<option value="">&nbsp;</option>';
		}
		foreach ($this->cache_types_paiements as $id => $arraytypes) {
			// If not good status
			if ($active >= 0 && $arraytypes['active'] != $active) {
				continue;
			}

			// On passe si on a demande de filtrer sur des modes de paiments particuliers
			if (count($filterarray) && !in_array($arraytypes['type'], $filterarray)) {
				continue;
			}

			// We discard empty line if showempty is on because an empty line has already been output.
			if ($empty && empty($arraytypes['code'])) {
				continue;
			}

			if ($format == 0) {
				$out .= '<option value="' . $id . '"';
			} elseif ($format == 1) {
				$out .= '<option value="' . $arraytypes['code'] . '"';
			} elseif ($format == 2) {
				$out .= '<option value="' . $arraytypes['code'] . '"';
			} elseif ($format == 3) {
				$out .= '<option value="' . $id . '"';
			}
			// Print attribute selected or not
			if ($format == 1 || $format == 2) {
				if ($selected == $arraytypes['code']) {
					$out .= ' selected';
				}
			} else {
				if ($selected == $id) {
					$out .= ' selected';
				}
			}
			$out .= '>';
			$value = '';
			if ($format == 0) {
				$value = ($maxlength ? dol_trunc($arraytypes['label'], $maxlength) : $arraytypes['label']);
			} elseif ($format == 1) {
				$value = $arraytypes['code'];
			} elseif ($format == 2) {
				$value = ($maxlength ? dol_trunc($arraytypes['label'], $maxlength) : $arraytypes['label']);
			} elseif ($format == 3) {
				$value = $arraytypes['code'];
			}
			$out .= $value ? $value : '&nbsp;';
			$out .= '</option>';
		}
		$out .= '</select>';
		if ($user->admin && !$noadmininfo) {
			$out .= info_admin($langs->trans("YouCanChangeValuesForThisListFromDictionarySetup"), 1);
		}
		$out .= ajax_combobox('select' . $htmlname);

		if (empty($nooutput)) {
			print $out;
		} else {
			return $out;
		}
	}


	/**
	 *  Selection HT or TTC
	 *
	 * @param string $selected Id pre-selectionne
	 * @param string $htmlname Nom de la zone select
	 * @param string $addjscombo Add js combo
	 * @return    string                    Code of HTML select to chose tax or not
	 */
	public function selectPriceBaseType($selected = '', $htmlname = 'price_base_type', $addjscombo = 0)
	{
		global $langs;

		$return = '<select class="flat maxwidth100" id="select_' . $htmlname . '" name="' . $htmlname . '">';
		$options = array(
			'HT' => $langs->trans("HT"),
			'TTC' => $langs->trans("TTC")
		);
		foreach ($options as $id => $value) {
			if ($selected == $id) {
				$return .= '<option value="' . $id . '" selected>' . $value;
			} else {
				$return .= '<option value="' . $id . '">' . $value;
			}
			$return .= '</option>';
		}
		$return .= '</select>';
		if ($addjscombo) {
			$return .= ajax_combobox('select_' . $htmlname);
		}

		return $return;
	}

	// phpcs:disable PEAR.NamingConventions.ValidFunctionName.ScopeNotCamelCaps

	/**
	 *      Load in cache list of transport mode
	 *
	 * @return     int                 Nb of lines loaded, <0 if KO
	 */
	public function load_cache_transport_mode()
	{
		// phpcs:enable
		global $langs;

		$num = count($this->cache_transport_mode);        // TODO Use $conf->cache['payment_mode'] instead of $this->cache_transport_mode
		if ($num > 0) {
			return $num; // Cache already loaded
		}

		dol_syslog(__METHOD__, LOG_DEBUG);

		$this->cache_transport_mode = array();

		$sql = "SELECT rowid, code, label, active";
		$sql .= " FROM " . $this->db->prefix() . "c_transport_mode";
		$sql .= " WHERE entity IN (" . getEntity('c_transport_mode') . ")";

		$resql = $this->db->query($sql);
		if ($resql) {
			$num = $this->db->num_rows($resql);
			$i = 0;
			while ($i < $num) {
				$obj = $this->db->fetch_object($resql);

				// If traduction exist, we use it else we take the default label
				$label = ($langs->transnoentitiesnoconv("PaymentTypeShort" . $obj->code) != ("PaymentTypeShort" . $obj->code) ? $langs->transnoentitiesnoconv("PaymentTypeShort" . $obj->code) : ($obj->label != '-' ? $obj->label : ''));
				$this->cache_transport_mode[$obj->rowid]['rowid'] = $obj->rowid;
				$this->cache_transport_mode[$obj->rowid]['code'] = $obj->code;
				$this->cache_transport_mode[$obj->rowid]['label'] = $label;
				$this->cache_transport_mode[$obj->rowid]['active'] = $obj->active;
				$i++;
			}

			$this->cache_transport_mode = dol_sort_array($this->cache_transport_mode, 'label', 'asc', 0, 0, 1);

			return $num;
		} else {
			dol_print_error($this->db);
			return -1;
		}
	}

	/**
	 *      Return list of transport mode for intracomm report
	 *
	 * @param string $selected Id of the transport mode pre-selected
	 * @param string $htmlname Name of the select field
	 * @param int $format 0=id+label, 1=code+code, 2=code+label, 3=id+code
	 * @param int $empty 1=can be empty, 0 else
	 * @param int $noadmininfo 0=Add admin info, 1=Disable admin info
	 * @param int $maxlength Max length of label
	 * @param int $active Active or not, -1 = all
	 * @param string $morecss Add more CSS on select tag
	 * @return    void
	 */
	public function selectTransportMode($selected = '', $htmlname = 'transportmode', $format = 0, $empty = 1, $noadmininfo = 0, $maxlength = 0, $active = 1, $morecss = '')
	{
		global $langs, $user;

		dol_syslog(__METHOD__ . " " . $selected . ", " . $htmlname . ", " . $format, LOG_DEBUG);

		$this->load_cache_transport_mode();

		print '<select id="select' . $htmlname . '" class="flat selectmodetransport' . ($morecss ? ' ' . $morecss : '') . '" name="' . $htmlname . '">';
		if ($empty) {
			print '<option value="">&nbsp;</option>';
		}
		foreach ($this->cache_transport_mode as $id => $arraytypes) {
			// If not good status
			if ($active >= 0 && $arraytypes['active'] != $active) {
				continue;
			}

			// We discard empty line if showempty is on because an empty line has already been output.
			if ($empty && empty($arraytypes['code'])) {
				continue;
			}

			if ($format == 0) {
				print '<option value="' . $id . '"';
			} elseif ($format == 1) {
				print '<option value="' . $arraytypes['code'] . '"';
			} elseif ($format == 2) {
				print '<option value="' . $arraytypes['code'] . '"';
			} elseif ($format == 3) {
				print '<option value="' . $id . '"';
			}
			// If text is selected, we compare with code, else with id
			if (preg_match('/[a-z]/i', $selected) && $selected == $arraytypes['code']) {
				print ' selected';
			} elseif ($selected == $id) {
				print ' selected';
			}
			print '>';
			$value = '';
			if ($format == 0) {
				$value = ($maxlength ? dol_trunc($arraytypes['label'], $maxlength) : $arraytypes['label']);
			} elseif ($format == 1) {
				$value = $arraytypes['code'];
			} elseif ($format == 2) {
				$value = ($maxlength ? dol_trunc($arraytypes['label'], $maxlength) : $arraytypes['label']);
			} elseif ($format == 3) {
				$value = $arraytypes['code'];
			}
			print $value ? $value : '&nbsp;';
			print '</option>';
		}
		print '</select>';
		if ($user->admin && !$noadmininfo) {
			print info_admin($langs->trans("YouCanChangeValuesForThisListFromDictionarySetup"), 1);
		}
	}

	/**
	 *  Return a HTML select list of shipping mode
	 *
	 * @param string $selected Id shipping mode pre-selected
	 * @param string $htmlname Name of select zone
	 * @param string $filtre To filter list. This parameter must not come from input of users
	 * @param int $useempty 1=Add an empty value in list, 2=Add an empty value in list only if there is more than 2 entries.
	 * @param string $moreattrib To add more attribute on select
	 * @param int $noinfoadmin 0=Add admin info, 1=Disable admin info
	 * @param string $morecss More CSS
	 * @return    void
	 */
	public function selectShippingMethod($selected = '', $htmlname = 'shipping_method_id', $filtre = '', $useempty = 0, $moreattrib = '', $noinfoadmin = 0, $morecss = '')
	{
		global $langs, $conf, $user;

		$langs->load("admin");
		$langs->load("deliveries");

		$sql = "SELECT rowid, code, libelle as label";
		$sql .= " FROM " . $this->db->prefix() . "c_shipment_mode";
		$sql .= " WHERE active > 0";
		if ($filtre) {
			$sql .= " AND " . $filtre;
		}
		$sql .= " ORDER BY libelle ASC";

		dol_syslog(get_class($this) . "::selectShippingMode", LOG_DEBUG);
		$result = $this->db->query($sql);
		if ($result) {
			$num = $this->db->num_rows($result);
			$i = 0;
			if ($num) {
				print '<select id="select' . $htmlname . '" class="flat selectshippingmethod' . ($morecss ? ' ' . $morecss : '') . '" name="' . $htmlname . '"' . ($moreattrib ? ' ' . $moreattrib : '') . '>';
				if ($useempty == 1 || ($useempty == 2 && $num > 1)) {
					print '<option value="-1">&nbsp;</option>';
				}
				while ($i < $num) {
					$obj = $this->db->fetch_object($result);
					if ($selected == $obj->rowid) {
						print '<option value="' . $obj->rowid . '" selected>';
					} else {
						print '<option value="' . $obj->rowid . '">';
					}
					print ($langs->trans("SendingMethod" . strtoupper($obj->code)) != "SendingMethod" . strtoupper($obj->code)) ? $langs->trans("SendingMethod" . strtoupper($obj->code)) : $obj->label;
					print '</option>';
					$i++;
				}
				print "</select>";
				if ($user->admin && empty($noinfoadmin)) {
					print info_admin($langs->trans("YouCanChangeValuesForThisListFromDictionarySetup"), 1);
				}

				print ajax_combobox('select' . $htmlname);
			} else {
				print $langs->trans("NoShippingMethodDefined");
			}
		} else {
			dol_print_error($this->db);
		}
	}

	/**
	 *    Display form to select shipping mode
	 *
	 * @param string $page Page
	 * @param int $selected Id of shipping mode
	 * @param string $htmlname Name of select html field
	 * @param int $addempty 1=Add an empty value in list, 2=Add an empty value in list only if there is more than 2 entries.
	 * @return    void
	 */
	public function formSelectShippingMethod($page, $selected = '', $htmlname = 'shipping_method_id', $addempty = 0)
	{
		global $langs;

		$langs->load("deliveries");

		if ($htmlname != "none") {
			print '<form method="POST" action="' . $page . '">';
			print '<input type="hidden" name="action" value="setshippingmethod">';
			print '<input type="hidden" name="token" value="' . newToken() . '">';
			$this->selectShippingMethod($selected, $htmlname, '', $addempty);
			print '<input type="submit" class="button valignmiddle" value="' . $langs->trans("Modify") . '">';
			print '</form>';
		} else {
			if ($selected) {
				$code = $langs->getLabelFromKey($this->db, $selected, 'c_shipment_mode', 'rowid', 'code');
				print $langs->trans("SendingMethod" . strtoupper($code));
			} else {
				print "&nbsp;";
			}
		}
	}

	/**
	 * Creates HTML last in cycle situation invoices selector
	 *
	 * @param string $selected Preselected ID
	 * @param int $socid Company ID
	 *
	 * @return    string                     HTML select
	 */
	public function selectSituationInvoices($selected = '', $socid = 0)
	{
		global $langs;

		$langs->load('bills');

		$opt = '<option value="" selected></option>';
		$sql = "SELECT rowid, ref, situation_cycle_ref, situation_counter, situation_final, fk_soc";
		$sql .= ' FROM ' . $this->db->prefix() . 'facture';
		$sql .= ' WHERE entity IN (' . getEntity('invoice') . ')';
		$sql .= ' AND situation_counter >= 1';
		$sql .= ' AND fk_soc = ' . (int) $socid;
		$sql .= ' AND type <> 2';
		$sql .= ' ORDER by situation_cycle_ref, situation_counter desc';
		$resql = $this->db->query($sql);

		if ($resql && $this->db->num_rows($resql) > 0) {
			// Last seen cycle
			$ref = 0;
			while ($obj = $this->db->fetch_object($resql)) {
				//Same cycle ?
				if ($obj->situation_cycle_ref != $ref) {
					// Just seen this cycle
					$ref = $obj->situation_cycle_ref;
					//not final ?
					if ($obj->situation_final != 1) {
						//Not prov?
						if (substr($obj->ref, 1, 4) != 'PROV') {
							if ($selected == $obj->rowid) {
								$opt .= '<option value="' . $obj->rowid . '" selected>' . $obj->ref . '</option>';
							} else {
								$opt .= '<option value="' . $obj->rowid . '">' . $obj->ref . '</option>';
							}
						}
					}
				}
			}
		} else {
			dol_syslog("Error sql=" . $sql . ", error=" . $this->error, LOG_ERR);
		}
		if ($opt == '<option value ="" selected></option>') {
			$opt = '<option value ="0" selected>' . $langs->trans('NoSituations') . '</option>';
		}
		return $opt;
	}

	/**
	 *      Creates HTML units selector (code => label)
	 *
	 * @param string $selected Preselected Unit ID
	 * @param string $htmlname Select name
	 * @param int $showempty Add a nempty line
	 * @param string $unit_type Restrict to one given unit type
	 * @return    string                  HTML select
	 */
	public function selectUnits($selected = '', $htmlname = 'units', $showempty = 0, $unit_type = '')
	{
		global $langs;

		$langs->load('products');

		$return = '<select class="flat" id="' . $htmlname . '" name="' . $htmlname . '">';

		$sql = "SELECT rowid, label, code FROM " . $this->db->prefix() . "c_units";
		$sql .= ' WHERE active > 0';
		if (!empty($unit_type)) {
			$sql .= " AND unit_type = '" . $this->db->escape($unit_type) . "'";
		}
		$sql .= " ORDER BY sortorder";

		$resql = $this->db->query($sql);
		if ($resql && $this->db->num_rows($resql) > 0) {
			if ($showempty) {
				$return .= '<option value="none"></option>';
			}

			while ($res = $this->db->fetch_object($resql)) {
				$unitLabel = $res->label;
				if (!empty($langs->tab_translate['unit' . $res->code])) {    // check if Translation is available before
					$unitLabel = $langs->trans('unit' . $res->code) != $res->label ? $langs->trans('unit' . $res->code) : $res->label;
				}

				if ($selected == $res->rowid) {
					$return .= '<option value="' . $res->rowid . '" selected>' . $unitLabel . '</option>';
				} else {
					$return .= '<option value="' . $res->rowid . '">' . $unitLabel . '</option>';
				}
			}
			$return .= '</select>';
		}
		return $return;
	}

	// phpcs:disable PEAR.NamingConventions.ValidFunctionName.ScopeNotCamelCaps

	/**
	 *  Return a HTML select list of bank accounts
	 *
	 * @param string $selected Id account pre-selected
	 * @param string $htmlname Name of select zone
	 * @param int $status Status of searched accounts (0=open, 1=closed, 2=both)
	 * @param string $filtre To filter list. This parameter must not come from input of users
	 * @param int $useempty 1=Add an empty value in list, 2=Add an empty value in list only if there is more than 2 entries.
	 * @param string $moreattrib To add more attribute on select
	 * @param int $showcurrency Show currency in label
	 * @param string $morecss More CSS
	 * @param int $nooutput 1=Return string, do not send to output
	 * @return    int                            <0 if error, Num of bank account found if OK (0, 1, 2, ...)
	 */
	public function select_comptes($selected = '', $htmlname = 'accountid', $status = 0, $filtre = '', $useempty = 0, $moreattrib = '', $showcurrency = 0, $morecss = '', $nooutput = 0)
	{
		// phpcs:enable
		global $langs, $conf;

		$out = '';

		$langs->load("admin");
		$num = 0;

		$sql = "SELECT rowid, label, bank, clos as status, currency_code";
		$sql .= " FROM " . $this->db->prefix() . "bank_account";
		$sql .= " WHERE entity IN (" . getEntity('bank_account') . ")";
		if ($status != 2) {
			$sql .= " AND clos = " . (int) $status;
		}
		if ($filtre) {
			$sql .= " AND " . $filtre;
		}
		$sql .= " ORDER BY label";

		dol_syslog(get_class($this) . "::select_comptes", LOG_DEBUG);
		$result = $this->db->query($sql);
		if ($result) {
			$num = $this->db->num_rows($result);
			$i = 0;
			if ($num) {
				$out .= '<select id="select' . $htmlname . '" class="flat selectbankaccount' . ($morecss ? ' ' . $morecss : '') . '" name="' . $htmlname . '"' . ($moreattrib ? ' ' . $moreattrib : '') . '>';
				if ($useempty == 1 || ($useempty == 2 && $num > 1)) {
					$out .= '<option value="-1">&nbsp;</option>';
				}

				while ($i < $num) {
					$obj = $this->db->fetch_object($result);
					if ($selected == $obj->rowid || ($useempty == 2 && $num == 1 && empty($selected))) {
						$out .= '<option value="' . $obj->rowid . '" data-currency-code="' . $obj->currency_code . '" selected>';
					} else {
						$out .= '<option value="' . $obj->rowid . '" data-currency-code="' . $obj->currency_code . '">';
					}
					$out .= trim($obj->label);
					if ($showcurrency) {
						$out .= ' (' . $obj->currency_code . ')';
					}
					if ($status == 2 && $obj->status == 1) {
						$out .= ' (' . $langs->trans("Closed") . ')';
					}
					$out .= '</option>';
					$i++;
				}
				$out .= "</select>";
				$out .= ajax_combobox('select' . $htmlname);
			} else {
				if ($status == 0) {
					$out .= '<span class="opacitymedium">' . $langs->trans("NoActiveBankAccountDefined") . '</span>';
				} else {
					$out .= '<span class="opacitymedium">' . $langs->trans("NoBankAccountFound") . '</span>';
				}
			}
		} else {
			dol_print_error($this->db);
		}

		// Output or return
		if (empty($nooutput)) {
			print $out;
		} else {
			return $out;
		}

		return $num;
	}

	/**
	 *  Return a HTML select list of establishment
	 *
	 * @param string $selected Id establishment pre-selected
	 * @param string $htmlname Name of select zone
	 * @param int $status Status of searched establishment (0=open, 1=closed, 2=both)
	 * @param string $filtre To filter list. This parameter must not come from input of users
	 * @param int $useempty 1=Add an empty value in list, 2=Add an empty value in list only if there is more than 2 entries.
	 * @param string $moreattrib To add more attribute on select
	 * @return    int                            <0 if error, Num of establishment found if OK (0, 1, 2, ...)
	 */
	public function selectEstablishments($selected = '', $htmlname = 'entity', $status = 0, $filtre = '', $useempty = 0, $moreattrib = '')
	{
		global $langs, $conf;

		$langs->load("admin");
		$num = 0;

		$sql = "SELECT rowid, name, fk_country, status, entity";
		$sql .= " FROM " . $this->db->prefix() . "establishment";
		$sql .= " WHERE 1=1";
		if ($status != 2) {
			$sql .= " AND status = " . (int) $status;
		}
		if ($filtre) {
			$sql .= " AND " . $filtre;
		}
		$sql .= " ORDER BY name";

		dol_syslog(get_class($this) . "::select_establishment", LOG_DEBUG);
		$result = $this->db->query($sql);
		if ($result) {
			$num = $this->db->num_rows($result);
			$i = 0;
			if ($num) {
				print '<select id="select' . $htmlname . '" class="flat selectestablishment" name="' . $htmlname . '"' . ($moreattrib ? ' ' . $moreattrib : '') . '>';
				if ($useempty == 1 || ($useempty == 2 && $num > 1)) {
					print '<option value="-1">&nbsp;</option>';
				}

				while ($i < $num) {
					$obj = $this->db->fetch_object($result);
					if ($selected == $obj->rowid) {
						print '<option value="' . $obj->rowid . '" selected>';
					} else {
						print '<option value="' . $obj->rowid . '">';
					}
					print trim($obj->name);
					if ($status == 2 && $obj->status == 1) {
						print ' (' . $langs->trans("Closed") . ')';
					}
					print '</option>';
					$i++;
				}
				print "</select>";
			} else {
				if ($status == 0) {
					print '<span class="opacitymedium">' . $langs->trans("NoActiveEstablishmentDefined") . '</span>';
				} else {
					print '<span class="opacitymedium">' . $langs->trans("NoEstablishmentFound") . '</span>';
				}
			}

			return $num;
		} else {
			dol_print_error($this->db);
			return -1;
		}
	}

	/**
	 *    Display form to select bank account
	 *
	 * @param string $page Page
	 * @param int $selected Id of bank account
	 * @param string $htmlname Name of select html field
	 * @param int $addempty 1=Add an empty value in list, 2=Add an empty value in list only if there is more than 2 entries.
	 * @return    void
	 */
	public function formSelectAccount($page, $selected = '', $htmlname = 'fk_account', $addempty = 0)
	{
		global $langs;
		if ($htmlname != "none") {
			print '<form method="POST" action="' . $page . '">';
			print '<input type="hidden" name="action" value="setbankaccount">';
			print '<input type="hidden" name="token" value="' . newToken() . '">';
			print img_picto('', 'bank_account', 'class="pictofixedwidth"');
			$nbaccountfound = $this->select_comptes($selected, $htmlname, 0, '', $addempty);
			if ($nbaccountfound > 0) {
				print '<input type="submit" class="button smallpaddingimp valignmiddle" value="' . $langs->trans("Modify") . '">';
			}
			print '</form>';
		} else {
			$langs->load('banks');

			if ($selected) {
				require_once DOL_DOCUMENT_ROOT . '/compta/bank/class/account.class.php';
				$bankstatic = new Account($this->db);
				$result = $bankstatic->fetch($selected);
				if ($result) {
					print $bankstatic->getNomUrl(1);
				}
			} else {
				print "&nbsp;";
			}
		}
	}

	// phpcs:disable PEAR.NamingConventions.ValidFunctionName.ScopeNotCamelCaps

	/**
	 *    Return list of categories having choosed type
	 *
	 * @param string|int $type Type of category ('customer', 'supplier', 'contact', 'product', 'member'). Old mode (0, 1, 2, ...) is deprecated.
	 * @param string $selected Id of category preselected or 'auto' (autoselect category if there is only one element). Not used if $outputmode = 1.
	 * @param string $htmlname HTML field name
	 * @param int $maxlength Maximum length for labels
	 * @param int|string|array $markafterid Keep only or removed all categories including the leaf $markafterid in category tree (exclude) or Keep only of category is inside the leaf starting with this id.
	 *                                      $markafterid can be an :
	 *                                      - int (id of category)
	 *                                      - string (categories ids seprated by comma)
	 *                                      - array (list of categories ids)
	 * @param int $outputmode 0=HTML select string, 1=Array, 2=Array extended
	 * @param int $include [=0] Removed or 1=Keep only
	 * @param string $morecss More CSS
	 * @return    string|array
	 * @see select_categories()
	 */
	public function select_all_categories($type, $selected = '', $htmlname = "parent", $maxlength = 64, $markafterid = 0, $outputmode = 0, $include = 0, $morecss = '')
	{
		// phpcs:enable
		global $conf, $langs;
		$langs->load("categories");

		include_once DOL_DOCUMENT_ROOT . '/categories/class/categorie.class.php';

		// For backward compatibility
		if (is_numeric($type)) {
			dol_syslog(__METHOD__ . ': using numeric value for parameter type is deprecated. Use string code instead.', LOG_WARNING);
		}

		if ($type === Categorie::TYPE_BANK_LINE) {
			// TODO Move this into common category feature
			$cate_arbo = array();
			$sql = "SELECT c.label, c.rowid";
			$sql .= " FROM " . $this->db->prefix() . "bank_categ as c";
			$sql .= " WHERE entity = " . $conf->entity;
			$sql .= " ORDER BY c.label";
			$result = $this->db->query($sql);
			if ($result) {
				$num = $this->db->num_rows($result);
				$i = 0;
				while ($i < $num) {
					$objp = $this->db->fetch_object($result);
					if ($objp) {
						$cate_arbo[$objp->rowid] = array('id' => $objp->rowid, 'fulllabel' => $objp->label, 'color' => '', 'picto' => 'category');
					}
					$i++;
				}
				$this->db->free($result);
			} else {
				dol_print_error($this->db);
			}
		} else {
			$cat = new Categorie($this->db);
			$cate_arbo = $cat->get_full_arbo($type, $markafterid, $include);
		}

		$outarray = array();

		$output = '<select class="flat' . ($morecss ? ' ' . $morecss : '') . '" name="' . $htmlname . '" id="' . $htmlname . '">';
		if (is_array($cate_arbo)) {
			if (!count($cate_arbo)) {
				$output .= '<option value="-1" disabled>' . $langs->trans("NoCategoriesDefined") . '</option>';
			} else {
				$output .= '<option value="-1">&nbsp;</option>';
				foreach ($cate_arbo as $key => $value) {
					if ($cate_arbo[$key]['id'] == $selected || ($selected === 'auto' && count($cate_arbo) == 1)) {
						$add = 'selected ';
					} else {
						$add = '';
					}
					$output .= '<option ' . $add . 'value="' . $cate_arbo[$key]['id'] . '"';
					$output .= ' data-html="' . dol_escape_htmltag(img_picto('', 'category', 'class="pictofixedwidth" style="color: #' . $cate_arbo[$key]['color'] . '"') . dol_trunc($cate_arbo[$key]['fulllabel'], $maxlength, 'middle')) . '"';
					$output .= '>';
					$output .= dol_trunc($cate_arbo[$key]['fulllabel'], $maxlength, 'middle');
					$output .= '</option>';

					$outarray[$cate_arbo[$key]['id']] = $cate_arbo[$key]['fulllabel'];
				}
			}
		}
		$output .= '</select>';
		$output .= "\n";

		if ($outputmode == 2) {
			return $cate_arbo;
		} elseif ($outputmode) {
			return $outarray;
		}
		return $output;
	}

	// phpcs:disable PEAR.NamingConventions.ValidFunctionName.ScopeNotCamelCaps

	/**
	 *     Show a confirmation HTML form or AJAX popup
	 *
	 * @param string $page Url of page to call if confirmation is OK
	 * @param string $title Title
	 * @param string $question Question
	 * @param string $action Action
	 * @param array $formquestion An array with forms complementary inputs
	 * @param string $selectedchoice "" or "no" or "yes"
	 * @param int|string $useajax 0=No, 1=Yes use Ajax to show the popup, 2=Yes and also submit page with &confirm=no if choice is No, 'xxx'=Yes and preoutput confirm box with div id=dialog-confirm-xxx
	 * @param int $height Force height of box
	 * @param int $width Force width of box
	 * @return    void
	 * @deprecated
	 * @see formconfirm()
	 */
	public function form_confirm($page, $title, $question, $action, $formquestion = '', $selectedchoice = "", $useajax = 0, $height = 170, $width = 500)
	{
		// phpcs:enable
		dol_syslog(__METHOD__ . ': using form_confirm is deprecated. Use formconfim instead.', LOG_WARNING);
		print $this->formconfirm($page, $title, $question, $action, $formquestion, $selectedchoice, $useajax, $height, $width);
	}

	/**
	 *     Show a confirmation HTML form or AJAX popup.
	 *     Easiest way to use this is with useajax=1.
	 *     If you use useajax='xxx', you must also add jquery code to trigger opening of box (with correct parameters)
	 *     just after calling this method. For example:
	 *       print '<script nonce="'.getNonce().'" type="text/javascript">'."\n";
	 *       print 'jQuery(document).ready(function() {'."\n";
	 *       print 'jQuery(".xxxlink").click(function(e) { jQuery("#aparamid").val(jQuery(this).attr("rel")); jQuery("#dialog-confirm-xxx").dialog("open"); return false; });'."\n";
	 *       print '});'."\n";
	 *       print '</script>'."\n";
	 *
	 * @param string 		$page 				Url of page to call if confirmation is OK. Can contains parameters (param 'action' and 'confirm' will be reformated)
	 * @param string 		$title 				Title
	 * @param string 		$question 			Question
	 * @param string 		$action 			Action
	 * @param array|string 	$formquestion 		An array with complementary inputs to add into forms: array(array('label'=> ,'type'=> , 'size'=>, 'morecss'=>, 'moreattr'=>'autofocus' or 'style=...'))
	 *                                   		'type' can be 'text', 'password', 'checkbox', 'radio', 'date', 'datetime', 'select', 'multiselect', 'morecss',
	 *                                   		'other', 'onecolumn' or 'hidden'...
	 * @param int|string 	$selectedchoice 	'' or 'no', or 'yes' or '1', 1, '0' or 0
	 * @param int|string 	$useajax 			0=No, 1=Yes use Ajax to show the popup, 2=Yes and also submit page with &confirm=no if choice is No, 'xxx'=Yes and preoutput confirm box with div id=dialog-confirm-xxx
	 * @param int|string 	$height 			Force height of box (0 = auto)
	 * @param int 			$width 				Force width of box ('999' or '90%'). Ignored and forced to 90% on smartphones.
	 * @param int 			$disableformtag 	1=Disable form tag. Can be used if we are already inside a <form> section.
	 * @param string 		$labelbuttonyes 	Label for Yes
	 * @param string 		$labelbuttonno 		Label for No
	 * @return string                        	HTML ajax code if a confirm ajax popup is required, Pure HTML code if it's an html form
	 */
	public function formconfirm($page, $title, $question, $action, $formquestion = '', $selectedchoice = '', $useajax = 0, $height = 0, $width = 500, $disableformtag = 0, $labelbuttonyes = 'Yes', $labelbuttonno = 'No')
	{
		global $langs, $conf;

		$more = '<!-- formconfirm - before call, page=' . dol_escape_htmltag($page) . ' -->';
		$formconfirm = '';
		$inputok = array();
		$inputko = array();

		// Clean parameters
		$newselectedchoice = empty($selectedchoice) ? "no" : $selectedchoice;
		if ($conf->browser->layout == 'phone') {
			$width = '95%';
		}

		// Set height automatically if not defined
		if (empty($height)) {
			$height = 220;
			if (is_array($formquestion) && count($formquestion) > 2) {
				$height += ((count($formquestion) - 2) * 24);
			}
		}

		if (is_array($formquestion) && !empty($formquestion)) {
			// First add hidden fields and value
			foreach ($formquestion as $key => $input) {
				if (is_array($input) && !empty($input)) {
					if ($input['type'] == 'hidden') {
						$moreattr = (!empty($input['moreattr']) ? ' ' . $input['moreattr'] : '');
						$morecss = (!empty($input['morecss']) ? ' ' . $input['morecss'] : '');

						$more .= '<input type="hidden" id="' . dol_escape_htmltag($input['name']) . '" name="' . dol_escape_htmltag($input['name']) . '" value="' . dol_escape_htmltag($input['value']) . '" class="' . $morecss . '"' . $moreattr . '>' . "\n";
					}
				}
			}

			// Now add questions
			$moreonecolumn = '';
			$more .= '<div class="tagtable paddingtopbottomonly centpercent noborderspacing">' . "\n";
			foreach ($formquestion as $key => $input) {
				if (is_array($input) && !empty($input)) {
					$size = (!empty($input['size']) ? ' size="' . $input['size'] . '"' : '');    // deprecated. Use morecss instead.
					$moreattr = (!empty($input['moreattr']) ? ' ' . $input['moreattr'] : '');
					$morecss = (!empty($input['morecss']) ? ' ' . $input['morecss'] : '');

					if ($input['type'] == 'text') {
						$more .= '<div class="tagtr"><div class="tagtd' . (empty($input['tdclass']) ? '' : (' ' . $input['tdclass'])) . '">' . $input['label'] . '</div><div class="tagtd"><input type="text" class="flat' . $morecss . '" id="' . dol_escape_htmltag($input['name']) . '" name="' . dol_escape_htmltag($input['name']) . '"' . $size . ' value="' . (empty($input['value']) ? '' : $input['value']) . '"' . $moreattr . ' /></div></div>' . "\n";
					} elseif ($input['type'] == 'password') {
						$more .= '<div class="tagtr"><div class="tagtd' . (empty($input['tdclass']) ? '' : (' ' . $input['tdclass'])) . '">' . $input['label'] . '</div><div class="tagtd"><input type="password" class="flat' . $morecss . '" id="' . dol_escape_htmltag($input['name']) . '" name="' . dol_escape_htmltag($input['name']) . '"' . $size . ' value="' . (empty($input['value']) ? '' : $input['value']) . '"' . $moreattr . ' /></div></div>' . "\n";
					} elseif ($input['type'] == 'textarea') {
						/*$more .= '<div class="tagtr"><div class="tagtd'.(empty($input['tdclass']) ? '' : (' '.$input['tdclass'])).'">'.$input['label'].'</div><div class="tagtd">';
						$more .= '<textarea name="'.$input['name'].'" class="'.$morecss.'"'.$moreattr.'>';
						$more .= $input['value'];
						$more .= '</textarea>';
						$more .= '</div></div>'."\n";*/
						$moreonecolumn .= '<div class="margintoponly">';
						$moreonecolumn .= $input['label'] . '<br>';
						$moreonecolumn .= '<textarea name="' . dol_escape_htmltag($input['name']) . '" id="' . dol_escape_htmltag($input['name']) . '" class="' . $morecss . '"' . $moreattr . '>';
						$moreonecolumn .= $input['value'];
						$moreonecolumn .= '</textarea>';
						$moreonecolumn .= '</div>';
					} elseif (in_array($input['type'], ['select', 'multiselect'])) {
						if (empty($morecss)) {
							$morecss = 'minwidth100';
						}

						$show_empty = isset($input['select_show_empty']) ? $input['select_show_empty'] : 1;
						$key_in_label = isset($input['select_key_in_label']) ? $input['select_key_in_label'] : 0;
						$value_as_key = isset($input['select_value_as_key']) ? $input['select_value_as_key'] : 0;
						$translate = isset($input['select_translate']) ? $input['select_translate'] : 0;
						$maxlen = isset($input['select_maxlen']) ? $input['select_maxlen'] : 0;
						$disabled = isset($input['select_disabled']) ? $input['select_disabled'] : 0;
						$sort = isset($input['select_sort']) ? $input['select_sort'] : '';

						$more .= '<div class="tagtr"><div class="tagtd' . (empty($input['tdclass']) ? '' : (' ' . $input['tdclass'])) . '">';
						if (!empty($input['label'])) {
							$more .= $input['label'] . '</div><div class="tagtd left">';
						}
						if ($input['type'] == 'select') {
							$more .= $this->selectarray($input['name'], $input['values'], !empty($input['default']) ? $input['default'] : '-1', $show_empty, $key_in_label, $value_as_key, $moreattr, $translate, $maxlen, $disabled, $sort, $morecss);
						} else {
							$more .= $this->multiselectarray($input['name'], $input['values'], is_array($input['default']) ? $input['default'] : [$input['default']], $key_in_label, $value_as_key, $morecss, $translate, $maxlen, $moreattr);
						}
						$more .= '</div></div>' . "\n";
					} elseif ($input['type'] == 'checkbox') {
						$more .= '<div class="tagtr">';
						$more .= '<div class="tagtd' . (empty($input['tdclass']) ? '' : (' ' . $input['tdclass'])) . '"><label for="' . dol_escape_htmltag($input['name']) . '">' . $input['label'] . '</label></div><div class="tagtd">';
						$more .= '<input type="checkbox" class="flat' . ($morecss ? ' ' . $morecss : '') . '" id="' . dol_escape_htmltag($input['name']) . '" name="' . dol_escape_htmltag($input['name']) . '"' . $moreattr;
						if (!is_bool($input['value']) && $input['value'] != 'false' && $input['value'] != '0' && $input['value'] != '') {
							$more .= ' checked';
						}
						if (is_bool($input['value']) && $input['value']) {
							$more .= ' checked';
						}
						if (isset($input['disabled'])) {
							$more .= ' disabled';
						}
						$more .= ' /></div>';
						$more .= '</div>' . "\n";
					} elseif ($input['type'] == 'radio') {
						$i = 0;
						foreach ($input['values'] as $selkey => $selval) {
							$more .= '<div class="tagtr">';
							if (isset($input['label'])) {
								if ($i == 0) {
									$more .= '<div class="tagtd' . (empty($input['tdclass']) ? ' tdtop' : (' tdtop ' . $input['tdclass'])) . '">' . $input['label'] . '</div>';
								} else {
									$more .= '<div clas="tagtd' . (empty($input['tdclass']) ? '' : (' "' . $input['tdclass'])) . '">&nbsp;</div>';
								}
							}
							$more .= '<div class="tagtd' . ($i == 0 ? ' tdtop' : '') . '"><input type="radio" class="flat' . $morecss . '" id="' . dol_escape_htmltag($input['name'] . $selkey) . '" name="' . dol_escape_htmltag($input['name']) . '" value="' . $selkey . '"' . $moreattr;
							if (!empty($input['disabled'])) {
								$more .= ' disabled';
							}
							if (isset($input['default']) && $input['default'] === $selkey) {
								$more .= ' checked="checked"';
							}
							$more .= ' /> ';
							$more .= '<label for="' . dol_escape_htmltag($input['name'] . $selkey) . '" class="valignmiddle">' . $selval . '</label>';
							$more .= '</div></div>' . "\n";
							$i++;
						}
					} elseif ($input['type'] == 'date' || $input['type'] == 'datetime') {
						$more .= '<div class="tagtr"><div class="tagtd' . (empty($input['tdclass']) ? '' : (' ' . $input['tdclass'])) . '">' . $input['label'] . '</div>';
						$more .= '<div class="tagtd">';
						$addnowlink = (empty($input['datenow']) ? 0 : 1);
						$h = $m = 0;
						if ($input['type'] == 'datetime') {
							$h = isset($input['hours']) ? $input['hours'] : 1;
							$m = isset($input['minutes']) ? $input['minutes'] : 1;
						}
						$more .= $this->selectDate($input['value'], $input['name'], $h, $m, 0, '', 1, $addnowlink);
						$more .= '</div></div>'."\n";
						$formquestion[] = array('name'=>$input['name'].'day');
						$formquestion[] = array('name'=>$input['name'].'month');
						$formquestion[] = array('name'=>$input['name'].'year');
						$formquestion[] = array('name'=>$input['name'].'hour');
						$formquestion[] = array('name'=>$input['name'].'min');
					} elseif ($input['type'] == 'other') { // can be 1 column or 2 depending if label is set or not
						$more .= '<div class="tagtr"><div class="tagtd'.(empty($input['tdclass']) ? '' : (' '.$input['tdclass'])).'">';
						if (!empty($input['label'])) {
							$more .= $input['label'] . '</div><div class="tagtd">';
						}
						$more .= $input['value'];
						$more .= '</div></div>' . "\n";
					} elseif ($input['type'] == 'onecolumn') {
						$moreonecolumn .= '<div class="margintoponly">';
						$moreonecolumn .= $input['value'];
						$moreonecolumn .= '</div>' . "\n";
					} elseif ($input['type'] == 'hidden') {
						// Do nothing more, already added by a previous loop
					} elseif ($input['type'] == 'separator') {
						$more .= '<br>';
					} else {
						$more .= 'Error type ' . $input['type'] . ' for the confirm box is not a supported type';
					}
				}
			}
			$more .= '</div>' . "\n";
			$more .= $moreonecolumn;
		}

		// JQUERY method dialog is broken with smartphone, we use standard HTML.
		// Note: When using dol_use_jmobile or no js, you must also check code for button use a GET url with action=xxx and check that you also output the confirm code when action=xxx
		// See page product/card.php for example
		if (!empty($conf->dol_use_jmobile)) {
			$useajax = 0;
		}
		if (empty($conf->use_javascript_ajax)) {
			$useajax = 0;
		}

		if ($useajax) {
			$autoOpen = true;
			$dialogconfirm = 'dialog-confirm';
			$button = '';
			if (!is_numeric($useajax)) {
				$button = $useajax;
				$useajax = 1;
				$autoOpen = false;
				$dialogconfirm .= '-' . $button;
			}
			$pageyes = $page . (preg_match('/\?/', $page) ? '&' : '?') . 'action=' . urlencode($action) . '&confirm=yes';
			$pageno = ($useajax == 2 ? $page . (preg_match('/\?/', $page) ? '&' : '?') . 'action=' . urlencode($action) . '&confirm=no' : '');

			// Add input fields into list of fields to read during submit (inputok and inputko)
			if (is_array($formquestion)) {
				foreach ($formquestion as $key => $input) {
					//print "xx ".$key." rr ".is_array($input)."<br>\n";
					// Add name of fields to propagate with the GET when submitting the form with button OK.
					if (is_array($input) && isset($input['name'])) {
						if (strpos($input['name'], ',') > 0) {
							$inputok = array_merge($inputok, explode(',', $input['name']));
						} else {
							array_push($inputok, $input['name']);
						}
					}
					// Add name of fields to propagate with the GET when submitting the form with button KO.
					if (isset($input['inputko']) && $input['inputko'] == 1) {
						array_push($inputko, $input['name']);
					}
				}
			}

			// Show JQuery confirm box.
			$formconfirm .= '<div id="' . $dialogconfirm . '" title="' . dol_escape_htmltag($title) . '" style="display: none;">';
			if (is_array($formquestion) && !empty($formquestion['text'])) {
				$formconfirm .= '<div class="confirmtext">' . $formquestion['text'] . '</div>' . "\n";
			}
			if (!empty($more)) {
				$formconfirm .= '<div class="confirmquestions">' . $more . '</div>' . "\n";
			}
			$formconfirm .= ($question ? '<div class="confirmmessage">' . img_help('', '') . ' ' . $question . '</div>' : '');
			$formconfirm .= '</div>' . "\n";

			$formconfirm .= "\n<!-- begin code of popup for formconfirm page=" . $page . " -->\n";
			$formconfirm .= '<script nonce="' . getNonce() . '" type="text/javascript">' . "\n";
			$formconfirm .= "/* Code for the jQuery('#dialogforpopup').dialog() */\n";
			$formconfirm .= 'jQuery(document).ready(function() {
            $(function() {
            	$( "#' . $dialogconfirm . '" ).dialog(
            	{
                    autoOpen: ' . ($autoOpen ? "true" : "false") . ',';
			if ($newselectedchoice == 'no') {
				$formconfirm .= '
						open: function() {
            				$(this).parent().find("button.ui-button:eq(2)").focus();
						},';
			}

			$jsforcursor = '';
			if ($useajax == 1) {
				$jsforcursor = '// The call to urljump can be slow, so we set the wait cursor' . "\n";
				$jsforcursor .= 'jQuery("html,body,#id-container").addClass("cursorwait");' . "\n";
			}

			$postconfirmas = 'GET';

			$formconfirm .= '
                    resizable: false,
                    height: "' . $height . '",
                    width: "' . $width . '",
                    modal: true,
                    closeOnEscape: false,
                    buttons: {
                        "' . dol_escape_js($langs->transnoentities($labelbuttonyes)) . '": function() {
							var options = "token=' . urlencode(newToken()) . '";
                        	var inputok = ' . json_encode($inputok) . ';	/* List of fields into form */
							var page = "' . dol_escape_js(!empty($page) ? $page : '') . '";
                         	var pageyes = "' . dol_escape_js(!empty($pageyes) ? $pageyes : '') . '";

                         	if (inputok.length > 0) {
                         		$.each(inputok, function(i, inputname) {
                         			var more = "";
									var inputvalue;
                         			if ($("input[name=\'" + inputname + "\']").attr("type") == "radio") {
										inputvalue = $("input[name=\'" + inputname + "\']:checked").val();
									} else {
                         		    	if ($("#" + inputname).attr("type") == "checkbox") { more = ":checked"; }
                         				inputvalue = $("#" + inputname + more).val();
									}
                         			if (typeof inputvalue == "undefined") { inputvalue=""; }
									console.log("formconfirm check inputname="+inputname+" inputvalue="+inputvalue);
                         			options += "&" + inputname + "=" + encodeURIComponent(inputvalue);
                         		});
                         	}
                         	var urljump = pageyes + (pageyes.indexOf("?") < 0 ? "?" : "&") + options;
            				if (pageyes.length > 0) {';
			if ($postconfirmas == 'GET') {
				$formconfirm .= 'location.href = urljump;';
			} else {
				$formconfirm .= $jsforcursor;
				$formconfirm .= 'var post = $.post(
									pageyes,
									options,
									function(data) { $("body").html(data); jQuery("html,body,#id-container").removeClass("cursorwait"); }
								);';
			}
			$formconfirm .= '
								console.log("after post ok");
							}
	                        $(this).dialog("close");
                        },
                        "' . dol_escape_js($langs->transnoentities($labelbuttonno)) . '": function() {
                        	var options = "token=' . urlencode(newToken()) . '";
                         	var inputko = ' . json_encode($inputko) . ';	/* List of fields into form */
							var page = "' . dol_escape_js(!empty($page) ? $page : '') . '";
                         	var pageno="' . dol_escape_js(!empty($pageno) ? $pageno : '') . '";
                         	if (inputko.length > 0) {
                         		$.each(inputko, function(i, inputname) {
                         			var more = "";
                         			if ($("#" + inputname).attr("type") == "checkbox") { more = ":checked"; }
                         			var inputvalue = $("#" + inputname + more).val();
                         			if (typeof inputvalue == "undefined") { inputvalue=""; }
                         			options += "&" + inputname + "=" + encodeURIComponent(inputvalue);
                         		});
                         	}
                         	var urljump=pageno + (pageno.indexOf("?") < 0 ? "?" : "&") + options;
                         	//alert(urljump);
            				if (pageno.length > 0) {';
			if ($postconfirmas == 'GET') {
				$formconfirm .= 'location.href = urljump;';
			} else {
				$formconfirm .= $jsforcursor;
				$formconfirm .= 'var post = $.post(
									pageno,
									options,
									function(data) { $("body").html(data); jQuery("html,body,#id-container").removeClass("cursorwait"); }
								);';
			}
			$formconfirm .= '
								console.log("after post ko");
							}
                            $(this).dialog("close");
                        }
                    }
                }
                );

            	var button = "' . $button . '";
            	if (button.length > 0) {
                	$( "#" + button ).click(function() {
                		$("#' . $dialogconfirm . '").dialog("open");
        			});
                }
            });
            });
            </script>';
			$formconfirm .= "<!-- end ajax formconfirm -->\n";
		} else {
			$formconfirm .= "\n<!-- begin formconfirm page=" . dol_escape_htmltag($page) . " -->\n";

			if (empty($disableformtag)) {
				$formconfirm .= '<form method="POST" action="' . $page . '" class="notoptoleftroright">' . "\n";
			}

			$formconfirm .= '<input type="hidden" name="action" value="' . $action . '">' . "\n";
			$formconfirm .= '<input type="hidden" name="token" value="' . newToken() . '">' . "\n";

			$formconfirm .= '<table class="valid centpercent">' . "\n";

			// Line title
			$formconfirm .= '<tr class="validtitre"><td class="validtitre" colspan="2">';
			$formconfirm .= img_picto('', 'pictoconfirm') . ' ' . $title;
			$formconfirm .= '</td></tr>' . "\n";

			// Line text
			if (is_array($formquestion) && !empty($formquestion['text'])) {
				$formconfirm .= '<tr class="valid"><td class="valid" colspan="2">' . $formquestion['text'] . '</td></tr>' . "\n";
			}

			// Line form fields
			if ($more) {
				$formconfirm .= '<tr class="valid"><td class="valid" colspan="2">' . "\n";
				$formconfirm .= $more;
				$formconfirm .= '</td></tr>' . "\n";
			}

			// Line with question
			$formconfirm .= '<tr class="valid">';
			$formconfirm .= '<td class="valid">' . $question . '</td>';
			$formconfirm .= '<td class="valid center">';
			$formconfirm .= $this->selectyesno("confirm", $newselectedchoice, 0, false, 0, 0, 'marginleftonly marginrightonly', $labelbuttonyes, $labelbuttonno);
			$formconfirm .= '<input class="button valignmiddle confirmvalidatebutton small" type="submit" value="' . $langs->trans("Validate") . '">';
			$formconfirm .= '</td>';
			$formconfirm .= '</tr>' . "\n";

			$formconfirm .= '</table>' . "\n";

			if (empty($disableformtag)) {
				$formconfirm .= "</form>\n";
			}
			$formconfirm .= '<br>';

			if (!empty($conf->use_javascript_ajax)) {
				$formconfirm .= '<!-- code to disable button to avoid double clic -->';
				$formconfirm .= '<script nonce="' . getNonce() . '" type="text/javascript">' . "\n";
				$formconfirm .= '
				$(document).ready(function () {
					$(".confirmvalidatebutton").on("click", function() {
						console.log("We click on button");
						$(this).attr("disabled", "disabled");
						setTimeout(\'$(".confirmvalidatebutton").removeAttr("disabled")\', 3000);
						//console.log($(this).closest("form"));
						$(this).closest("form").submit();
					});
				});
				';
				$formconfirm .= '</script>' . "\n";
			}

			$formconfirm .= "<!-- end formconfirm -->\n";
		}

		return $formconfirm;
	}


	// phpcs:disable PEAR.NamingConventions.ValidFunctionName.ScopeNotCamelCaps

	/**
	 * Show a form to select a project
	 *
	 * @param 	int 		$page 				Page
	 * @param 	int 		$socid 				Id third party (-1=all, 0=only projects not linked to a third party, id=projects not linked or linked to third party id)
	 * @param 	int 		$selected 			Id pre-selected project
	 * @param 	string 		$htmlname 			Name of select field
	 * @param 	int 		$discard_closed 	Discard closed projects (0=Keep,1=hide completely except $selected,2=Disable)
	 * @param 	int 		$maxlength 			Max length
	 * @param 	int 		$forcefocus 		Force focus on field (works with javascript only)
	 * @param 	int 		$nooutput 			No print is done. String is returned.
	 * @param 	string 		$textifnoproject 	Text to show if no project
	 * @param 	string 		$morecss 			More CSS
	 * @return	string                      	Return html content
	 */
	public function form_project($page, $socid, $selected = '', $htmlname = 'projectid', $discard_closed = 0, $maxlength = 20, $forcefocus = 0, $nooutput = 0, $textifnoproject = '', $morecss = '')
	{
		// phpcs:enable
		global $langs;

		require_once DOL_DOCUMENT_ROOT . '/core/lib/project.lib.php';
		require_once DOL_DOCUMENT_ROOT . '/core/class/html.formprojet.class.php';

		$out = '';

		$formproject = new FormProjets($this->db);

		$langs->load("project");
		if ($htmlname != "none") {
			$out .= '<form method="post" action="' . $page . '">';
			$out .= '<input type="hidden" name="action" value="classin">';
			$out .= '<input type="hidden" name="token" value="' . newToken() . '">';
			$out .= $formproject->select_projects($socid, $selected, $htmlname, $maxlength, 0, 1, $discard_closed, $forcefocus, 0, 0, '', 1, 0, $morecss);
			$out .= '<input type="submit" class="button smallpaddingimp" value="' . $langs->trans("Modify") . '">';
			$out .= '</form>';
		} else {
			$out .= '<span class="project_head_block">';
			if ($selected) {
				$projet = new Project($this->db);
				$projet->fetch($selected);
				$out .= $projet->getNomUrl(0, '', 1);
			} else {
				$out .= '<span class="opacitymedium">' . $textifnoproject . '</span>';
			}
			$out .= '</span>';
		}

		if (empty($nooutput)) {
			print $out;
			return '';
		}
		return $out;
	}

	// phpcs:disable PEAR.NamingConventions.ValidFunctionName.ScopeNotCamelCaps

	/**
	 * Show a form to select payment conditions
	 *
	 * @param int 		$page 				Page
	 * @param string 	$selected 			Id condition pre-selectionne
	 * @param string 	$htmlname 			Name of select html field
	 * @param int 		$addempty 			Add empty entry
	 * @param string 	$type 				Type ('direct-debit' or 'bank-transfer')
	 * @param int 		$filtertype 		If > 0, include payment terms with deposit percentage (for objects other than invoices and invoice templates)
	 * @param string 	$deposit_percent 	< 0 : deposit_percent input makes no sense (for example, in list filters)
	 *                                		0 : use default deposit percentage from entry
	 *                                		> 0 : force deposit percentage (for example, from company object)
	 * @param int 		$nooutput 			No print is done. String is returned.
	 * @return string                   	HTML output or ''
	 */
	public function form_conditions_reglement($page, $selected = '', $htmlname = 'cond_reglement_id', $addempty = 0, $type = '', $filtertype = -1, $deposit_percent = -1, $nooutput = 0)
	{
		// phpcs:enable
		global $langs;

		$out = '';

		if ($htmlname != "none") {
			$out .= '<form method="POST" action="' . $page . '">';
			$out .= '<input type="hidden" name="action" value="setconditions">';
			$out .= '<input type="hidden" name="token" value="' . newToken() . '">';
			if ($type) {
				$out .= '<input type="hidden" name="type" value="' . dol_escape_htmltag($type) . '">';
			}
			$out .= $this->getSelectConditionsPaiements($selected, $htmlname, $filtertype, $addempty, 0, '', $deposit_percent);
			$out .= '<input type="submit" class="button valignmiddle smallpaddingimp" value="' . $langs->trans("Modify") . '">';
			$out .= '</form>';
		} else {
			if ($selected) {
				$this->load_cache_conditions_paiements();
				if (isset($this->cache_conditions_paiements[$selected])) {
					$label = $this->cache_conditions_paiements[$selected]['label'];

					if (!empty($this->cache_conditions_paiements[$selected]['deposit_percent'])) {
						$label = str_replace('__DEPOSIT_PERCENT__', $deposit_percent > 0 ? $deposit_percent : $this->cache_conditions_paiements[$selected]['deposit_percent'], $label);
					}

					$out .= $label;
				} else {
					$langs->load('errors');
					$out .= $langs->trans('ErrorNotInDictionaryPaymentConditions');
				}
			} else {
				$out .= '&nbsp;';
			}
		}

		if (empty($nooutput)) {
			print $out;
			return '';
		}
		return $out;
	}

	// phpcs:disable PEAR.NamingConventions.ValidFunctionName.ScopeNotCamelCaps

	/**
	 *  Show a form to select a delivery delay
	 *
	 * @param 	int 		$page 		Page
	 * @param 	string 		$selected 	Id condition pre-selectionne
	 * @param 	string 		$htmlname 	Name of select html field
	 * @param 	int 		$addempty 	Add an empty entry
	 * @return  void
	 */
	public function form_availability($page, $selected = '', $htmlname = 'availability', $addempty = 0)
	{
		// phpcs:enable
		global $langs;
		if ($htmlname != "none") {
			print '<form method="post" action="' . $page . '">';
			print '<input type="hidden" name="action" value="setavailability">';
			print '<input type="hidden" name="token" value="' . newToken() . '">';
			$this->selectAvailabilityDelay($selected, $htmlname, -1, $addempty);
			print '<input type="submit" name="modify" class="button smallpaddingimp" value="' . $langs->trans("Modify") . '">';
			print '<input type="submit" name="cancel" class="button smallpaddingimp" value="' . $langs->trans("Cancel") . '">';
			print '</form>';
		} else {
			if ($selected) {
				$this->load_cache_availability();
				print $this->cache_availability[$selected]['label'];
			} else {
				print "&nbsp;";
			}
		}
	}

	/**
	 *  Output HTML form to select list of input reason (events that triggered an object creation, like after sending an emailing, making an advert, ...)
	 *  List found into table c_input_reason loaded by loadCacheInputReason
	 *
	 * @param string $page Page
	 * @param string $selected Id condition pre-selectionne
	 * @param string $htmlname Name of select html field
	 * @param int $addempty Add empty entry
	 * @return    void
	 */
	public function formInputReason($page, $selected = '', $htmlname = 'demandreason', $addempty = 0)
	{
		global $langs;
		if ($htmlname != "none") {
			print '<form method="post" action="' . $page . '">';
			print '<input type="hidden" name="action" value="setdemandreason">';
			print '<input type="hidden" name="token" value="' . newToken() . '">';
			$this->selectInputReason($selected, $htmlname, -1, $addempty);
			print '<input type="submit" class="button smallpaddingimp" value="' . $langs->trans("Modify") . '">';
			print '</form>';
		} else {
			if ($selected) {
				$this->loadCacheInputReason();
				foreach ($this->cache_demand_reason as $key => $val) {
					if ($val['id'] == $selected) {
						print $val['label'];
						break;
					}
				}
			} else {
				print "&nbsp;";
			}
		}
	}

	// phpcs:disable PEAR.NamingConventions.ValidFunctionName.ScopeNotCamelCaps

	/**
	 *    Show a form + html select a date
	 *
	 * @param string $page Page
	 * @param string $selected Date preselected
	 * @param string $htmlname Html name of date input fields or 'none'
	 * @param int $displayhour Display hour selector
	 * @param int $displaymin Display minutes selector
	 * @param int $nooutput 1=No print output, return string
	 * @param string $type 'direct-debit' or 'bank-transfer'
	 * @return    string
	 * @see        selectDate()
	 */
	public function form_date($page, $selected, $htmlname, $displayhour = 0, $displaymin = 0, $nooutput = 0, $type = '')
	{
		// phpcs:enable
		global $langs;

		$ret = '';

		if ($htmlname != "none") {
			$ret .= '<form method="POST" action="' . $page . '" name="form' . $htmlname . '">';
			$ret .= '<input type="hidden" name="action" value="set' . $htmlname . '">';
			$ret .= '<input type="hidden" name="token" value="' . newToken() . '">';
			if ($type) {
				$ret .= '<input type="hidden" name="type" value="' . dol_escape_htmltag($type) . '">';
			}
			$ret .= '<table class="nobordernopadding">';
			$ret .= '<tr><td>';
			$ret .= $this->selectDate($selected, $htmlname, $displayhour, $displaymin, 1, 'form' . $htmlname, 1, 0);
			$ret .= '</td>';
			$ret .= '<td class="left"><input type="submit" class="button smallpaddingimp" value="' . $langs->trans("Modify") . '"></td>';
			$ret .= '</tr></table></form>';
		} else {
			if ($displayhour) {
				$ret .= dol_print_date($selected, 'dayhour');
			} else {
				$ret .= dol_print_date($selected, 'day');
			}
		}

		if (empty($nooutput)) {
			print $ret;
		}
		return $ret;
	}


	// phpcs:disable PEAR.NamingConventions.ValidFunctionName.ScopeNotCamelCaps

	/**
	 *  Show a select form to choose a user
	 *
	 * @param string $page Page
	 * @param string $selected Id of user preselected
	 * @param string $htmlname Name of input html field. If 'none', we just output the user link.
	 * @param array $exclude List of users id to exclude
	 * @param array $include List of users id to include
	 * @return    void
	 */
	public function form_users($page, $selected = '', $htmlname = 'userid', $exclude = '', $include = '')
	{
		// phpcs:enable
		global $langs;

		if ($htmlname != "none") {
			print '<form method="POST" action="' . $page . '" name="form' . $htmlname . '">';
			print '<input type="hidden" name="action" value="set' . $htmlname . '">';
			print '<input type="hidden" name="token" value="' . newToken() . '">';
			print $this->select_dolusers($selected, $htmlname, 1, $exclude, 0, $include);
			print '<input type="submit" class="button smallpaddingimp valignmiddle" value="' . $langs->trans("Modify") . '">';
			print '</form>';
		} else {
			if ($selected) {
				require_once DOL_DOCUMENT_ROOT . '/user/class/user.class.php';
				$theuser = new User($this->db);
				$theuser->fetch($selected);
				print $theuser->getNomUrl(1);
			} else {
				print "&nbsp;";
			}
		}
	}


	// phpcs:disable PEAR.NamingConventions.ValidFunctionName.ScopeNotCamelCaps

	/**
	 *    Show form with payment mode
	 *
	 * @param string $page Page
	 * @param int $selected Id mode pre-selectionne
	 * @param string $htmlname Name of select html field
	 * @param string $filtertype To filter on field type in llx_c_paiement ('CRDT' or 'DBIT' or array('code'=>xx,'label'=>zz))
	 * @param int $active Active or not, -1 = all
	 * @param int $addempty 1=Add empty entry
	 * @param string $type Type ('direct-debit' or 'bank-transfer')
	 * @param int $nooutput 1=Return string, no output
	 * @return    string                    HTML output or ''
	 */
	public function form_modes_reglement($page, $selected = '', $htmlname = 'mode_reglement_id', $filtertype = '', $active = 1, $addempty = 0, $type = '', $nooutput = 0)
	{
		// phpcs:enable
		global $langs;

		$out = '';
		if ($htmlname != "none") {
			$out .= '<form method="POST" action="' . $page . '">';
			$out .= '<input type="hidden" name="action" value="setmode">';
			$out .= '<input type="hidden" name="token" value="' . newToken() . '">';
			if ($type) {
				$out .= '<input type="hidden" name="type" value="' . dol_escape_htmltag($type) . '">';
			}
			$out .= $this->select_types_paiements($selected, $htmlname, $filtertype, 0, $addempty, 0, 0, $active, '', 1);
			$out .= '<input type="submit" class="button smallpaddingimp valignmiddle" value="' . $langs->trans("Modify") . '">';
			$out .= '</form>';
		} else {
			if ($selected) {
				$this->load_cache_types_paiements();
				$out .= $this->cache_types_paiements[$selected]['label'];
			} else {
				$out .= "&nbsp;";
			}
		}

		if ($nooutput) {
			return $out;
		} else {
			print $out;
		}
		return '';
	}

	/**
	 *    Show form with transport mode
	 *
	 * @param string $page Page
	 * @param int $selected Id mode pre-select
	 * @param string $htmlname Name of select html field
	 * @param int $active Active or not, -1 = all
	 * @param int $addempty 1=Add empty entry
	 * @return    void
	 */
	public function formSelectTransportMode($page, $selected = '', $htmlname = 'transport_mode_id', $active = 1, $addempty = 0)
	{
		global $langs;
		if ($htmlname != "none") {
			print '<form method="POST" action="' . $page . '">';
			print '<input type="hidden" name="action" value="settransportmode">';
			print '<input type="hidden" name="token" value="' . newToken() . '">';
			$this->selectTransportMode($selected, $htmlname, 0, $addempty, 0, 0, $active);
			print '<input type="submit" class="button smallpaddingimp valignmiddle" value="' . $langs->trans("Modify") . '">';
			print '</form>';
		} else {
			if ($selected) {
				$this->load_cache_transport_mode();
				print $this->cache_transport_mode[$selected]['label'];
			} else {
				print "&nbsp;";
			}
		}
	}

	// phpcs:disable PEAR.NamingConventions.ValidFunctionName.ScopeNotCamelCaps

	/**
	 *    Show form with multicurrency code
	 *
	 * @param string $page Page
	 * @param string $selected code pre-selectionne
	 * @param string $htmlname Name of select html field
	 * @return    void
	 */
	public function form_multicurrency_code($page, $selected = '', $htmlname = 'multicurrency_code')
	{
		// phpcs:enable
		global $langs;
		if ($htmlname != "none") {
			print '<form method="POST" action="' . $page . '">';
			print '<input type="hidden" name="action" value="setmulticurrencycode">';
			print '<input type="hidden" name="token" value="' . newToken() . '">';
			print $this->selectMultiCurrency($selected, $htmlname, 0);
			print '<input type="submit" class="button smallpaddingimp valignmiddle" value="' . $langs->trans("Modify") . '">';
			print '</form>';
		} else {
			dol_include_once('/core/lib/company.lib.php');
			print !empty($selected) ? currency_name($selected, 1) : '&nbsp;';
		}
	}

	// phpcs:disable PEAR.NamingConventions.ValidFunctionName.ScopeNotCamelCaps

	/**
	 *    Show form with multicurrency rate
	 *
	 * @param string $page Page
	 * @param double $rate Current rate
	 * @param string $htmlname Name of select html field
	 * @param string $currency Currency code to explain the rate
	 * @return    void
	 */
	public function form_multicurrency_rate($page, $rate = '', $htmlname = 'multicurrency_tx', $currency = '')
	{
		// phpcs:enable
		global $langs, $mysoc, $conf;

		if ($htmlname != "none") {
			print '<form method="POST" action="' . $page . '">';
			print '<input type="hidden" name="action" value="setmulticurrencyrate">';
			print '<input type="hidden" name="token" value="' . newToken() . '">';
			print '<input type="text" class="maxwidth100" name="' . $htmlname . '" value="' . (!empty($rate) ? price(price2num($rate, 'CU')) : 1) . '" /> ';
			print '<select name="calculation_mode">';
			print '<option value="1">Change ' . $langs->trans("PriceUHT") . ' of lines</option>';
			print '<option value="2">Change ' . $langs->trans("PriceUHTCurrency") . ' of lines</option>';
			print '</select> ';
			print '<input type="submit" class="button smallpaddingimp valignmiddle" value="' . $langs->trans("Modify") . '">';
			print '</form>';
		} else {
			if (!empty($rate)) {
				print price($rate, 1, $langs, 1, 0);
				if ($currency && $rate != 1) {
					print ' &nbsp; (' . price($rate, 1, $langs, 1, 0) . ' ' . $currency . ' = 1 ' . $conf->currency . ')';
				}
			} else {
				print 1;
			}
		}
	}


	// phpcs:disable PEAR.NamingConventions.ValidFunctionName.ScopeNotCamelCaps

	/**
	 *    Show a select box with available absolute discounts
	 *
	 * @param string $page Page URL where form is shown
	 * @param int $selected Value pre-selected
	 * @param string $htmlname Name of SELECT component. If 'none', not changeable. Example 'remise_id'.
	 * @param int $socid Third party id
	 * @param float $amount Total amount available
	 * @param string $filter SQL filter on discounts
	 * @param int $maxvalue Max value for lines that can be selected
	 * @param string $more More string to add
	 * @param int $hidelist 1=Hide list
	 * @param int $discount_type 0 => customer discount, 1 => supplier discount
	 * @return    void
	 */
	public function form_remise_dispo($page, $selected, $htmlname, $socid, $amount, $filter = '', $maxvalue = 0, $more = '', $hidelist = 0, $discount_type = 0)
	{
		// phpcs:enable
		global $conf, $langs;
		if ($htmlname != "none") {
			print '<form method="post" action="' . $page . '">';
			print '<input type="hidden" name="action" value="setabsolutediscount">';
			print '<input type="hidden" name="token" value="' . newToken() . '">';
			print '<div class="inline-block">';
			if (!empty($discount_type)) {
				if (!empty($conf->global->FACTURE_SUPPLIER_DEPOSITS_ARE_JUST_PAYMENTS)) {
					if (!$filter || $filter == "fk_invoice_supplier_source IS NULL") {
						$translationKey = 'HasAbsoluteDiscountFromSupplier'; // If we want deposit to be substracted to payments only and not to total of final invoice
					} else {
						$translationKey = 'HasCreditNoteFromSupplier';
					}
				} else {
					if (!$filter || $filter == "fk_invoice_supplier_source IS NULL OR (description LIKE '(DEPOSIT)%' AND description NOT LIKE '(EXCESS PAID)%')") {
						$translationKey = 'HasAbsoluteDiscountFromSupplier';
					} else {
						$translationKey = 'HasCreditNoteFromSupplier';
					}
				}
			} else {
				if (!empty($conf->global->FACTURE_DEPOSITS_ARE_JUST_PAYMENTS)) {
					if (!$filter || $filter == "fk_facture_source IS NULL") {
						$translationKey = 'CompanyHasAbsoluteDiscount'; // If we want deposit to be substracted to payments only and not to total of final invoice
					} else {
						$translationKey = 'CompanyHasCreditNote';
					}
				} else {
					if (!$filter || $filter == "fk_facture_source IS NULL OR (description LIKE '(DEPOSIT)%' AND description NOT LIKE '(EXCESS RECEIVED)%')") {
						$translationKey = 'CompanyHasAbsoluteDiscount';
					} else {
						$translationKey = 'CompanyHasCreditNote';
					}
				}
			}
			print $langs->trans($translationKey, price($amount, 0, $langs, 0, 0, -1, $conf->currency));
			if (empty($hidelist)) {
				print ' ';
			}
			print '</div>';
			if (empty($hidelist)) {
				print '<div class="inline-block" style="padding-right: 10px">';
				$newfilter = 'discount_type=' . intval($discount_type);
				if (!empty($discount_type)) {
					$newfilter .= ' AND fk_invoice_supplier IS NULL AND fk_invoice_supplier_line IS NULL'; // Supplier discounts available
				} else {
					$newfilter .= ' AND fk_facture IS NULL AND fk_facture_line IS NULL'; // Customer discounts available
				}
				if ($filter) {
					$newfilter .= ' AND (' . $filter . ')';
				}
				// output the combo of discounts
				$nbqualifiedlines = $this->select_remises($selected, $htmlname, $newfilter, $socid, $maxvalue);
				if ($nbqualifiedlines > 0) {
					print ' &nbsp; <input type="submit" class="button smallpaddingimp" value="' . dol_escape_htmltag($langs->trans("UseLine")) . '"';
					if (!empty($discount_type) && $filter && $filter != "fk_invoice_supplier_source IS NULL OR (description LIKE '(DEPOSIT)%' AND description NOT LIKE '(EXCESS PAID)%')") {
						print ' title="' . $langs->trans("UseCreditNoteInInvoicePayment") . '"';
					}
					if (empty($discount_type) && $filter && $filter != "fk_facture_source IS NULL OR (description LIKE '(DEPOSIT)%' AND description NOT LIKE '(EXCESS RECEIVED)%')") {
						print ' title="' . $langs->trans("UseCreditNoteInInvoicePayment") . '"';
					}

					print '>';
				}
				print '</div>';
			}
			if ($more) {
				print '<div class="inline-block">';
				print $more;
				print '</div>';
			}
			print '</form>';
		} else {
			if ($selected) {
				print $selected;
			} else {
				print "0";
			}
		}
	}


	// phpcs:disable PEAR.NamingConventions.ValidFunctionName.ScopeNotCamelCaps

	/**
	 *  Show forms to select a contact
	 *
	 * @param string $page Page
	 * @param Societe $societe Filter on third party
	 * @param int $selected Id contact pre-selectionne
	 * @param string $htmlname Name of HTML select. If 'none', we just show contact link.
	 * @return    void
	 */
	public function form_contacts($page, $societe, $selected = '', $htmlname = 'contactid')
	{
		// phpcs:enable
		global $langs, $conf;

		if ($htmlname != "none") {
			print '<form method="post" action="' . $page . '">';
			print '<input type="hidden" name="action" value="set_contact">';
			print '<input type="hidden" name="token" value="' . newToken() . '">';
			print '<table class="nobordernopadding">';
			print '<tr><td>';
			print $this->selectcontacts($societe->id, $selected, $htmlname);
			$num = $this->num;
			if ($num == 0) {
				$addcontact = (!empty($conf->global->SOCIETE_ADDRESSES_MANAGEMENT) ? $langs->trans("AddContact") : $langs->trans("AddContactAddress"));
				print '<a href="' . DOL_URL_ROOT . '/contact/card.php?socid=' . $societe->id . '&amp;action=create&amp;backtoreferer=1">' . $addcontact . '</a>';
			}
			print '</td>';
			print '<td class="left"><input type="submit" class="button smallpaddingimp" value="' . $langs->trans("Modify") . '"></td>';
			print '</tr></table></form>';
		} else {
			if ($selected) {
				require_once DOL_DOCUMENT_ROOT . '/contact/class/contact.class.php';
				$contact = new Contact($this->db);
				$contact->fetch($selected);
				print $contact->getFullName($langs);
			} else {
				print "&nbsp;";
			}
		}
	}

	// phpcs:disable PEAR.NamingConventions.ValidFunctionName.ScopeNotCamelCaps

	/**
	 *  Output html select to select thirdparty
	 *
	 * @param string 	$page 					Page
	 * @param string 	$selected 				Id preselected
	 * @param string 	$htmlname 				Name of HTML select
	 * @param string	$filter 				Optional filters criteras. WARNING: To avoid SQL injection, only few chars [.a-z0-9 =<>()] are allowed here (example: 's.rowid <> x', 's.client IN (1,3)'). Do not use a filter coming from input of users.
	 * @param int 		$showempty 				Add an empty field
	 * @param int 		$showtype 				Show third party type in combolist (customer, prospect or supplier)
	 * @param int 		$forcecombo 			Force to use combo box
	 * @param array 	$events 				Event options. Example: array(array('method'=>'getContacts', 'url'=>dol_buildpath('/core/ajax/contacts.php',1), 'htmlname'=>'contactid', 'params'=>array('add-customer-contact'=>'disabled')))
	 * @param int 		$nooutput 				No print output. Return it only.
	 * @param array 	$excludeids 			Exclude IDs from the select combo
	 * @param string 	$textifnothirdparty 	Text to show if no thirdparty
	 * @return    string                        HTML output or ''
	 */
	public function form_thirdparty($page, $selected = '', $htmlname = 'socid', $filter = '', $showempty = 0, $showtype = 0, $forcecombo = 0, $events = array(), $nooutput = 0, $excludeids = array(), $textifnothirdparty = '')
	{
		// phpcs:enable
		global $langs;

		$out = '';
		if ($htmlname != "none") {
			$out .= '<form method="post" action="' . $page . '">';
			$out .= '<input type="hidden" name="action" value="set_thirdparty">';
			$out .= '<input type="hidden" name="token" value="' . newToken() . '">';
			$out .= $this->select_company($selected, $htmlname, $filter, $showempty, $showtype, $forcecombo, $events, 0, 'minwidth100', '', '', 1, array(), false, $excludeids);
			$out .= '<input type="submit" class="button smallpaddingimp valignmiddle" value="' . $langs->trans("Modify") . '">';
			$out .= '</form>';
		} else {
			if ($selected) {
				require_once DOL_DOCUMENT_ROOT . '/societe/class/societe.class.php';
				$soc = new Societe($this->db);
				$soc->fetch($selected);
				$out .= $soc->getNomUrl(0, '');
			} else {
				$out .= '<span class="opacitymedium">' . $textifnothirdparty . '</span>';
			}
		}

		if ($nooutput) {
			return $out;
		} else {
			print $out;
		}

		return '';
	}

	// phpcs:disable PEAR.NamingConventions.ValidFunctionName.ScopeNotCamelCaps

	/**
	 *    Retourne la liste des devises, dans la langue de l'utilisateur
	 *
	 * @param string $selected preselected currency code
	 * @param string $htmlname name of HTML select list
	 * @deprecated
	 * @return    void
	 */
	public function select_currency($selected = '', $htmlname = 'currency_id')
	{
		// phpcs:enable
		print $this->selectCurrency($selected, $htmlname);
	}

	/**
	 *  Retourne la liste des devises, dans la langue de l'utilisateur
	 *
	 * @param string $selected preselected currency code
	 * @param string $htmlname name of HTML select list
	 * @param string $mode 0 = Add currency symbol into label, 1 = Add 3 letter iso code
	 * @param string $useempty '1'=Allow empty value
	 * @return    string
	 */
	public function selectCurrency($selected = '', $htmlname = 'currency_id', $mode = 0, $useempty = '')
	{
		global $conf, $langs, $user;

		$langs->loadCacheCurrencies('');

		$out = '';

		if ($selected == 'euro' || $selected == 'euros') {
			$selected = 'EUR'; // Pour compatibilite
		}

		$out .= '<select class="flat maxwidth200onsmartphone minwidth300" name="' . $htmlname . '" id="' . $htmlname . '">';
		if ($useempty) {
			$out .= '<option value="-1" selected></option>';
		}
		foreach ($langs->cache_currencies as $code_iso => $currency) {
			$labeltoshow = $currency['label'];
			if ($mode == 1) {
				$labeltoshow .= ' <span class="opacitymedium">(' . $code_iso . ')</span>';
			} else {
				$labeltoshow .= ' <span class="opacitymedium">(' . $langs->getCurrencySymbol($code_iso) . ')</span>';
			}

			if ($selected && $selected == $code_iso) {
				$out .= '<option value="' . $code_iso . '" selected data-html="' . dol_escape_htmltag($labeltoshow) . '">';
			} else {
				$out .= '<option value="' . $code_iso . '" data-html="' . dol_escape_htmltag($labeltoshow) . '">';
			}
			$out .= $labeltoshow;
			$out .= '</option>';
		}
		$out .= '</select>';
		if ($user->admin) {
			$out .= info_admin($langs->trans("YouCanChangeValuesForThisListFromDictionarySetup"), 1);
		}

		// Make select dynamic
		include_once DOL_DOCUMENT_ROOT . '/core/lib/ajax.lib.php';
		$out .= ajax_combobox($htmlname);

		return $out;
	}

	/**
	 *    Return array of currencies in user language
	 *
	 * @param string $selected Preselected currency code
	 * @param string $htmlname Name of HTML select list
	 * @param integer $useempty 1=Add empty line
	 * @param string $filter Optional filters criteras (example: 'code <> x', ' in (1,3)')
	 * @param bool $excludeConfCurrency false = If company current currency not in table, we add it into list. Should always be available.
	 *                                  true = we are in currency_rate update , we don't want to see conf->currency in select
	 * @param string $morecss More css
	 * @return    string
	 */
	public function selectMultiCurrency($selected = '', $htmlname = 'multicurrency_code', $useempty = 0, $filter = '', $excludeConfCurrency = false, $morecss = '')
	{
		global $conf, $langs;

		$langs->loadCacheCurrencies(''); // Load ->cache_currencies

		$TCurrency = array();

		$sql = "SELECT code FROM " . $this->db->prefix() . "multicurrency";
		$sql .= " WHERE entity IN ('" . getEntity('mutlicurrency') . "')";
		if ($filter) {
			$sql .= " AND " . $filter;
		}
		$resql = $this->db->query($sql);
		if ($resql) {
			while ($obj = $this->db->fetch_object($resql)) {
				$TCurrency[$obj->code] = $obj->code;
			}
		}

		$out = '';
		$out .= '<select class="flat' . ($morecss ? ' ' . $morecss : '') . '" name="' . $htmlname . '" id="' . $htmlname . '">';
		if ($useempty) {
			$out .= '<option value="">&nbsp;</option>';
		}
		// If company current currency not in table, we add it into list. Should always be available.
		if (!in_array($conf->currency, $TCurrency) && !$excludeConfCurrency) {
			$TCurrency[$conf->currency] = $conf->currency;
		}
		if (count($TCurrency) > 0) {
			foreach ($langs->cache_currencies as $code_iso => $currency) {
				if (isset($TCurrency[$code_iso])) {
					if (!empty($selected) && $selected == $code_iso) {
						$out .= '<option value="' . $code_iso . '" selected="selected">';
					} else {
						$out .= '<option value="' . $code_iso . '">';
					}

					$out .= $currency['label'];
					$out .= ' (' . $langs->getCurrencySymbol($code_iso) . ')';
					$out .= '</option>';
				}
			}
		}

		$out .= '</select>';

		// Make select dynamic
		include_once DOL_DOCUMENT_ROOT . '/core/lib/ajax.lib.php';
		$out .= ajax_combobox($htmlname);

		return $out;
	}

	// phpcs:disable PEAR.NamingConventions.ValidFunctionName.ScopeNotCamelCaps

	/**
	 *  Load into the cache vat rates of a country
	 *
	 * @param 	string 	$country_code 		Country code with quotes ("'CA'", or "'CA,IN,...'")
	 * @return  int                         Nb of loaded lines, 0 if already loaded, <0 if KO
	 */
	public function load_cache_vatrates($country_code)
	{
		// phpcs:enable
		global $langs, $user;

		$num = count($this->cache_vatrates);
		if ($num > 0) {
			return $num; // Cache already loaded
		}

		dol_syslog(__METHOD__, LOG_DEBUG);

		$sql = "SELECT DISTINCT t.rowid, t.code, t.taux, t.localtax1, t.localtax1_type, t.localtax2, t.localtax2_type, t.recuperableonly";
		$sql .= " FROM " . $this->db->prefix() . "c_tva as t, " . $this->db->prefix() . "c_country as c";
		$sql .= " WHERE t.fk_pays = c.rowid";
		$sql .= " AND t.active > 0";
		$sql .= " AND c.code IN (" . $this->db->sanitize($country_code, 1) . ")";
		$sql .= " ORDER BY t.code ASC, t.taux ASC, t.recuperableonly ASC";

		$resql = $this->db->query($sql);
		if ($resql) {
			$num = $this->db->num_rows($resql);
			if ($num) {
				for ($i = 0; $i < $num; $i++) {
					$obj = $this->db->fetch_object($resql);
					$this->cache_vatrates[$i]['rowid'] = $obj->rowid;
					$this->cache_vatrates[$i]['code'] = $obj->code;
					$this->cache_vatrates[$i]['txtva'] = $obj->taux;
					$this->cache_vatrates[$i]['nprtva'] = $obj->recuperableonly;
					$this->cache_vatrates[$i]['localtax1'] = $obj->localtax1;
					$this->cache_vatrates[$i]['localtax1_type'] = $obj->localtax1_type;
					$this->cache_vatrates[$i]['localtax2'] = $obj->localtax2;
					$this->cache_vatrates[$i]['localtax2_type'] = $obj->localtax1_type;

					$this->cache_vatrates[$i]['label'] = $obj->taux . '%' . ($obj->code ? ' (' . $obj->code . ')' : ''); // Label must contains only 0-9 , . % or *
					$this->cache_vatrates[$i]['labelallrates'] = $obj->taux . '/' . ($obj->localtax1 ? $obj->localtax1 : '0') . '/' . ($obj->localtax2 ? $obj->localtax2 : '0') . ($obj->code ? ' (' . $obj->code . ')' : ''); // Must never be used as key, only label
					$positiverates = '';
					if ($obj->taux) {
						$positiverates .= ($positiverates ? '/' : '') . $obj->taux;
					}
					if ($obj->localtax1) {
						$positiverates .= ($positiverates ? '/' : '') . $obj->localtax1;
					}
					if ($obj->localtax2) {
						$positiverates .= ($positiverates ? '/' : '') . $obj->localtax2;
					}
					if (empty($positiverates)) {
						$positiverates = '0';
					}
					$this->cache_vatrates[$i]['labelpositiverates'] = $positiverates . ($obj->code ? ' (' . $obj->code . ')' : ''); // Must never be used as key, only label
				}

				return $num;
			} else {
				$this->error = '<span class="error">';
				$this->error .= $langs->trans("ErrorNoVATRateDefinedForSellerCountry", $country_code);
				$reg = array();
				if (!empty($user) && $user->admin && preg_match('/\'(..)\'/', $country_code, $reg)) {
					$langs->load("errors");
					$new_country_code = $reg[1];
					$country_id = dol_getIdFromCode($this->db, $new_country_code, 'c_pays', 'code', 'rowid');
					$this->error .= '<br>'.$langs->trans("ErrorFixThisHere", DOL_URL_ROOT.'/admin/dict.php?id=10'.($country_id > 0 ? '&countryidforinsert='.$country_id : ''));
				}
				$this->error .= '</span>';
				return -1;
			}
		} else {
			$this->error = '<span class="error">' . $this->db->error() . '</span>';
			return -2;
		}
	}

	// phpcs:disable PEAR.NamingConventions.ValidFunctionName.ScopeNotCamelCaps

	/**
	 *  Output an HTML select vat rate.
	 *  The name of this function should be selectVat. We keep bad name for compatibility purpose.
	 *
	 * @param string $htmlname Name of HTML select field
	 * @param float|string $selectedrate Force preselected vat rate. Can be '8.5' or '8.5 (NOO)' for example. Use '' for no forcing.
	 * @param Societe $societe_vendeuse Thirdparty seller
	 * @param Societe $societe_acheteuse Thirdparty buyer
	 * @param int $idprod Id product. O if unknown of NA.
	 * @param int $info_bits Miscellaneous information on line (1 for NPR)
	 * @param int|string $type ''=Unknown, 0=Product, 1=Service (Used if idprod not defined)
	 *                         Si vendeur non assujeti a TVA, TVA par defaut=0. Fin de regle.
	 *                         Si le (pays vendeur = pays acheteur) alors la TVA par defaut=TVA du produit vendu. Fin de regle.
	 *                         Si (vendeur et acheteur dans Communaute europeenne) et bien vendu = moyen de transports neuf (auto, bateau, avion), TVA par defaut=0 (La TVA doit etre paye par l'acheteur au centre d'impots de son pays et non au vendeur). Fin de regle.
	 *                         Si vendeur et acheteur dans Communauté européenne et acheteur= particulier alors TVA par défaut=TVA du produit vendu. Fin de règle.
	 *                         Si vendeur et acheteur dans Communauté européenne et acheteur= entreprise alors TVA par défaut=0. Fin de règle.
	 *                         Sinon la TVA proposee par defaut=0. Fin de regle.
	 * @param bool $options_only Return HTML options lines only (for ajax treatment)
	 * @param int $mode 0=Use vat rate as key in combo list, 1=Add VAT code after vat rate into key, -1=Use id of vat line as key
	 * @return    string
	 */
	public function load_tva($htmlname = 'tauxtva', $selectedrate = '', $societe_vendeuse = '', $societe_acheteuse = '', $idprod = 0, $info_bits = 0, $type = '', $options_only = false, $mode = 0)
	{
		// phpcs:enable
		global $langs, $conf, $mysoc;

		$langs->load('errors');

		$return = '';

		// Define defaultnpr, defaultttx and defaultcode
		$defaultnpr = ($info_bits & 0x01);
		$defaultnpr = (preg_match('/\*/', $selectedrate) ? 1 : $defaultnpr);
		$defaulttx = str_replace('*', '', $selectedrate);
		$defaultcode = '';
		$reg = array();
		if (preg_match('/\((.*)\)/', $defaulttx, $reg)) {
			$defaultcode = $reg[1];
			$defaulttx = preg_replace('/\s*\(.*\)/', '', $defaulttx);
		}
		//var_dump($selectedrate.'-'.$defaulttx.'-'.$defaultnpr.'-'.$defaultcode);

		// Check parameters
		if (is_object($societe_vendeuse) && !$societe_vendeuse->country_code) {
			if ($societe_vendeuse->id == $mysoc->id) {
				$return .= '<span class="error">' . $langs->trans("ErrorYourCountryIsNotDefined") . '</span>';
			} else {
				$return .= '<span class="error">' . $langs->trans("ErrorSupplierCountryIsNotDefined") . '</span>';
			}
			return $return;
		}

		//var_dump($societe_acheteuse);
		//print "name=$name, selectedrate=$selectedrate, seller=".$societe_vendeuse->country_code." buyer=".$societe_acheteuse->country_code." buyer is company=".$societe_acheteuse->isACompany()." idprod=$idprod, info_bits=$info_bits type=$type";
		//exit;

		// Define list of countries to use to search VAT rates to show
		// First we defined code_country to use to find list
		if (is_object($societe_vendeuse)) {
			$code_country = "'" . $societe_vendeuse->country_code . "'";
		} else {
			$code_country = "'" . $mysoc->country_code . "'"; // Pour compatibilite ascendente
		}
		if (!empty($conf->global->SERVICE_ARE_ECOMMERCE_200238EC)) {    // If option to have vat for end customer for services is on
			require_once DOL_DOCUMENT_ROOT . '/core/lib/company.lib.php';
			if (!isInEEC($societe_vendeuse) && (!is_object($societe_acheteuse) || (isInEEC($societe_acheteuse) && !$societe_acheteuse->isACompany()))) {
				// We also add the buyer country code
				if (is_numeric($type)) {
					if ($type == 1) { // We know product is a service
						$code_country .= ",'" . $societe_acheteuse->country_code . "'";
					}
				} elseif (!$idprod) {  // We don't know type of product
					$code_country .= ",'" . $societe_acheteuse->country_code . "'";
				} else {
					$prodstatic = new Product($this->db);
					$prodstatic->fetch($idprod);
					if ($prodstatic->type == Product::TYPE_SERVICE) {   // We know product is a service
						$code_country .= ",'" . $societe_acheteuse->country_code . "'";
					}
				}
			}
		}

		// Now we get list
		$num = $this->load_cache_vatrates($code_country); // If no vat defined, return -1 with message into this->error

		if ($num > 0) {
			// Definition du taux a pre-selectionner (si defaulttx non force et donc vaut -1 ou '')
			if ($defaulttx < 0 || dol_strlen($defaulttx) == 0) {
				$tmpthirdparty = new Societe($this->db);

				$defaulttx = get_default_tva($societe_vendeuse, (is_object($societe_acheteuse) ? $societe_acheteuse : $tmpthirdparty), $idprod);
				$defaultnpr = get_default_npr($societe_vendeuse, (is_object($societe_acheteuse) ? $societe_acheteuse : $tmpthirdparty), $idprod);

				if (preg_match('/\((.*)\)/', $defaulttx, $reg)) {
					$defaultcode = $reg[1];
					$defaulttx = preg_replace('/\s*\(.*\)/', '', $defaulttx);
				}
				if (empty($defaulttx)) {
					$defaultnpr = 0;
				}
			}

			// If we fails to find a default vat rate, we take the last one in list
			// Because they are sorted in ascending order, the last one will be the higher one (we suppose the higher one is the current rate)
			if ($defaulttx < 0 || dol_strlen($defaulttx) == 0) {
				if (empty($conf->global->MAIN_VAT_DEFAULT_IF_AUTODETECT_FAILS)) {
					// We take the last one found in list
					$defaulttx = $this->cache_vatrates[$num - 1]['txtva'];
				} else {
					// We will use the rate defined into MAIN_VAT_DEFAULT_IF_AUTODETECT_FAILS
					$defaulttx = '';
					if ($conf->global->MAIN_VAT_DEFAULT_IF_AUTODETECT_FAILS != 'none') {
						$defaulttx = $conf->global->MAIN_VAT_DEFAULT_IF_AUTODETECT_FAILS;
					}
					if (preg_match('/\((.*)\)/', $defaulttx, $reg)) {
						$defaultcode = $reg[1];
						$defaulttx = preg_replace('/\s*\(.*\)/', '', $defaulttx);
					}
				}
			}

			// Disabled if seller is not subject to VAT
			$disabled = false;
			$title = '';
			if (is_object($societe_vendeuse) && $societe_vendeuse->id == $mysoc->id && $societe_vendeuse->tva_assuj == "0") {
				// Override/enable VAT for expense report regardless of global setting - needed if expense report used for business expenses instead
				// of using supplier invoices (this is a very bad idea !)
				if (empty($conf->global->EXPENSEREPORT_OVERRIDE_VAT)) {
					$title = ' title="' . dol_escape_htmltag($langs->trans('VATIsNotUsed')) . '"';
					$disabled = true;
				}
			}

			if (!$options_only) {
				$return .= '<select class="flat minwidth50imp maxwidth100" id="' . $htmlname . '" name="' . $htmlname . '"' . ($disabled ? ' disabled' : '') . $title . '>';
			}

			$selectedfound = false;
			foreach ($this->cache_vatrates as $rate) {
				// Keep only 0 if seller is not subject to VAT
				if ($disabled && $rate['txtva'] != 0) {
					continue;
				}

				// Define key to use into select list
				$key = $rate['txtva'];
				$key .= $rate['nprtva'] ? '*' : '';
				if ($mode > 0 && $rate['code']) {
					$key .= ' (' . $rate['code'] . ')';
				}
				if ($mode < 0) {
					$key = $rate['rowid'];
				}

				$return .= '<option value="' . $key . '"';
				if (!$selectedfound) {
					if ($defaultcode) { // If defaultcode is defined, we used it in priority to select combo option instead of using rate+npr flag
						if ($defaultcode == $rate['code']) {
							$return .= ' selected';
							$selectedfound = true;
						}
					} elseif ($rate['txtva'] == $defaulttx && $rate['nprtva'] == $defaultnpr) {
						$return .= ' selected';
						$selectedfound = true;
					}
				}
				$return .= '>';

				// Show label of VAT
				if ($mysoc->country_code == 'IN' || !empty($conf->global->MAIN_VAT_LABEL_IS_POSITIVE_RATES)) {
					// Label with all localtax and code. For example:  x.y / a.b / c.d (CODE)'
					$return .= $rate['labelpositiverates'];
				} else {
					// Simple label
					$return .= vatrate($rate['label']);
				}

				//$return.=($rate['code']?' '.$rate['code']:'');
				$return .= (empty($rate['code']) && $rate['nprtva']) ? ' *' : ''; // We show the *  (old behaviour only if new vat code is not used)

				$return .= '</option>';
			}

			if (!$options_only) {
				$return .= '</select>';
				//$return .= ajax_combobox($htmlname);		// This break for the moment the dynamic autoselection of a value when selecting a product in object lines
			}
		} else {
			$return .= $this->error;
		}

		$this->num = $num;
		return $return;
	}


	// phpcs:disable PEAR.NamingConventions.ValidFunctionName.ScopeNotCamelCaps

	/**
	 *  Show a HTML widget to input a date or combo list for day, month, years and optionaly hours and minutes.
	 *  Fields are preselected with :
	 *                - set_time date (must be a local PHP server timestamp or string date with format 'YYYY-MM-DD' or 'YYYY-MM-DD HH:MM')
	 *                - local date in user area, if set_time is '' (so if set_time is '', output may differs when done from two different location)
	 *                - Empty (fields empty), if set_time is -1 (in this case, parameter empty must also have value 1)
	 *
	 * @param integer $set_time Pre-selected date (must be a local PHP server timestamp), -1 to keep date not preselected, '' to use current date with 00:00 hour (Parameter 'empty' must be 0 or 2).
	 * @param string $prefix Prefix for fields name
	 * @param int $h 1 or 2=Show also hours (2=hours on a new line), -1 has same effect but hour and minutes are prefilled with 23:59 if date is empty, 3 show hour always empty
	 * @param int $m 1=Show also minutes, -1 has same effect but hour and minutes are prefilled with 23:59 if date is empty, 3 show minutes always empty
	 * @param int $empty 0=Fields required, 1=Empty inputs are allowed, 2=Empty inputs are allowed for hours only
	 * @param string $form_name Not used
	 * @param int $d 1=Show days, month, years
	 * @param int $addnowlink Add a link "Now"
	 * @param int $nooutput Do not output html string but return it
	 * @param int $disabled Disable input fields
	 * @param int $fullday When a checkbox with this html name is on, hour and day are set with 00:00 or 23:59
	 * @param string $addplusone Add a link "+1 hour". Value must be name of another select_date field.
	 * @param datetime $adddateof Add a link "Date of invoice" using the following date.
	 * @return    string                        '' or HTML component string if nooutput is 1
	 * @deprecated
	 * @see    selectDate(), form_date(), select_month(), select_year(), select_dayofweek()
	 */
	public function select_date($set_time = '', $prefix = 're', $h = 0, $m = 0, $empty = 0, $form_name = "", $d = 1, $addnowlink = 0, $nooutput = 0, $disabled = 0, $fullday = '', $addplusone = '', $adddateof = '')
	{
		// phpcs:enable
		$retstring = $this->selectDate($set_time, $prefix, $h, $m, $empty, $form_name, $d, $addnowlink, $disabled, $fullday, $addplusone, $adddateof);
		if (!empty($nooutput)) {
			return $retstring;
		}
		print $retstring;

		return '';
	}

	/**
	 *  Show 2 HTML widget to input a date or combo list for day, month, years and optionaly hours and minutes.
	 *  Fields are preselected with :
	 *              - set_time date (must be a local PHP server timestamp or string date with format 'YYYY-MM-DD' or 'YYYY-MM-DD HH:MM')
	 *              - local date in user area, if set_time is '' (so if set_time is '', output may differs when done from two different location)
	 *              - Empty (fields empty), if set_time is -1 (in this case, parameter empty must also have value 1)
	 *
	 * @param integer $set_time Pre-selected date (must be a local PHP server timestamp), -1 to keep date not preselected, '' to use current date with 00:00 hour (Parameter 'empty' must be 0 or 2).
	 * @param integer $set_time_end Pre-selected date (must be a local PHP server timestamp), -1 to keep date not preselected, '' to use current date with 00:00 hour (Parameter 'empty' must be 0 or 2).
	 * @param string $prefix Prefix for fields name
	 * @param string $empty 0=Fields required, 1=Empty inputs are allowed, 2=Empty inputs are allowed for hours only
	 * @param string $forcenewline Force new line between the 2 dates.
	 * @return string                        Html for selectDate
	 * @see    form_date(), select_month(), select_year(), select_dayofweek()
	 */
	public function selectDateToDate($set_time = '', $set_time_end = '', $prefix = 're', $empty = 0, $forcenewline = 0)
	{
		global $langs;

		$ret = $this->selectDate($set_time, $prefix . '_start', 0, 0, $empty, '', 1, 0, 0, '', '', '', '', 1, '', $langs->trans("from"), 'tzuserrel');
		if ($forcenewline) {
			$ret .= '<br>';
		}
		$ret .= $this->selectDate($set_time_end, $prefix . '_end', 0, 0, $empty, '', 1, 0, 0, '', '', '', '', 1, '', $langs->trans("to"), 'tzuserrel');
		return $ret;
	}

	/**
	 *  Show a HTML widget to input a date or combo list for day, month, years and optionaly hours and minutes.
	 *  Fields are preselected with :
	 *              - set_time date (must be a local PHP server timestamp or string date with format 'YYYY-MM-DD' or 'YYYY-MM-DD HH:MM')
	 *              - local date in user area, if set_time is '' (so if set_time is '', output may differs when done from two different location)
	 *              - Empty (fields empty), if set_time is -1 (in this case, parameter empty must also have value 1)
	 *
	 * @param integer|string 		$set_time 		Pre-selected date (must be a local PHP server timestamp), -1 to keep date not preselected, '' to use current date with 00:00 hour (Parameter 'empty' must be 0 or 2).
	 * @param string 				$prefix 		Prefix for fields name
	 * @param int 					$h 				1 or 2=Show also hours (2=hours on a new line), -1 has same effect but hour and minutes are prefilled with 23:59 if date is empty, 3 show hour always empty
	 * @param int 					$m 				1=Show also minutes, -1 has same effect but hour and minutes are prefilled with 23:59 if date is empty, 3 show minutes always empty
	 * @param int 					$empty 			0=Fields required, 1=Empty inputs are allowed, 2=Empty inputs are allowed for hours only
	 * @param string 				$form_name 		Not used
	 * @param int 					$d 				1=Show days, month, years
	 * @param int 					$addnowlink 	Add a link "Now", 1 with server time, 2 with local computer time
	 * @param int 					$disabled 		Disable input fields
	 * @param int 					$fullday 		When a checkbox with id #fullday is checked, hours are set with 00:00 (if value if 'fulldaystart') or 23:59 (if value is 'fulldayend')
	 * @param string 				$addplusone 	Add a link "+1 hour". Value must be name of another selectDate field.
	 * @param datetime|string|array	$adddateof 		Add a link "Date of ..." using the following date. Must be array(array('adddateof'=>..., 'labeladddateof'=>...))
	 * @param string 				$openinghours 	Specify hour start and hour end for the select ex 8,20
	 * @param int 					$stepminutes 	Specify step for minutes between 1 and 30
	 * @param string 				$labeladddateof Label to use for the $adddateof parameter. Deprecated. Used only when $adddateof is not an array.
	 * @param string 				$placeholder 	Placeholder
	 * @param mixed 				$gm 			'auto' (for backward compatibility, avoid this), 'gmt' or 'tzserver' or 'tzuserrel'
	 * @return string               	         	Html for selectDate
	 * @see    form_date(), select_month(), select_year(), select_dayofweek()
	 */
	public function selectDate($set_time = '', $prefix = 're', $h = 0, $m = 0, $empty = 0, $form_name = "", $d = 1, $addnowlink = 0, $disabled = 0, $fullday = '', $addplusone = '', $adddateof = '', $openinghours = '', $stepminutes = 1, $labeladddateof = '', $placeholder = '', $gm = 'auto')
	{
		global $conf, $langs;

		if ($gm === 'auto') {
			$gm = (empty($conf) ? 'tzserver' : $conf->tzuserinputkey);
		}

		$retstring = '';

		if ($prefix == '') {
			$prefix = 're';
		}
		if ($h == '') {
			$h = 0;
		}
		if ($m == '') {
			$m = 0;
		}
		$emptydate = 0;
		$emptyhours = 0;
		if ($stepminutes <= 0 || $stepminutes > 30) {
			$stepminutes = 1;
		}
		if ($empty == 1) {
			$emptydate = 1;
			$emptyhours = 1;
		}
		if ($empty == 2) {
			$emptydate = 0;
			$emptyhours = 1;
		}
		$orig_set_time = $set_time;

		if ($set_time === '' && $emptydate == 0) {
			include_once DOL_DOCUMENT_ROOT . '/core/lib/date.lib.php';
			if ($gm == 'tzuser' || $gm == 'tzuserrel') {
				$set_time = dol_now($gm);
			} else {
				$set_time = dol_now('tzuser') - (getServerTimeZoneInt('now') * 3600); // set_time must be relative to PHP server timezone
			}
		}

		// Analysis of the pre-selection date
		$reg = array();
		$shour = '';
		$smin = '';
		$ssec = '';
		if (preg_match('/^([0-9]+)\-([0-9]+)\-([0-9]+)\s?([0-9]+)?:?([0-9]+)?/', $set_time, $reg)) {    // deprecated usage
			// Date format 'YYYY-MM-DD' or 'YYYY-MM-DD HH:MM:SS'
			$syear = (!empty($reg[1]) ? $reg[1] : '');
			$smonth = (!empty($reg[2]) ? $reg[2] : '');
			$sday = (!empty($reg[3]) ? $reg[3] : '');
			$shour = (!empty($reg[4]) ? $reg[4] : '');
			$smin = (!empty($reg[5]) ? $reg[5] : '');
		} elseif (strval($set_time) != '' && $set_time != -1) {
			// set_time est un timestamps (0 possible)
			$syear = dol_print_date($set_time, "%Y", $gm);
			$smonth = dol_print_date($set_time, "%m", $gm);
			$sday = dol_print_date($set_time, "%d", $gm);
			if ($orig_set_time != '') {
				$shour = dol_print_date($set_time, "%H", $gm);
				$smin = dol_print_date($set_time, "%M", $gm);
				$ssec = dol_print_date($set_time, "%S", $gm);
			}
		} else {
			// Date est '' ou vaut -1
			$syear = '';
			$smonth = '';
			$sday = '';
			$shour = !isset($conf->global->MAIN_DEFAULT_DATE_HOUR) ? ($h == -1 ? '23' : '') : $conf->global->MAIN_DEFAULT_DATE_HOUR;
			$smin = !isset($conf->global->MAIN_DEFAULT_DATE_MIN) ? ($h == -1 ? '59' : '') : $conf->global->MAIN_DEFAULT_DATE_MIN;
			$ssec = !isset($conf->global->MAIN_DEFAULT_DATE_SEC) ? ($h == -1 ? '59' : '') : $conf->global->MAIN_DEFAULT_DATE_SEC;
		}
		if ($h == 3) {
			$shour = '';
		}
		if ($m == 3) {
			$smin = '';
		}

		$nowgmt = dol_now('gmt');
		//var_dump(dol_print_date($nowgmt, 'dayhourinputnoreduce', 'tzuserrel'));

		// You can set MAIN_POPUP_CALENDAR to 'eldy' or 'jquery'
		$usecalendar = 'combo';
		if (!empty($conf->use_javascript_ajax) && (empty($conf->global->MAIN_POPUP_CALENDAR) || $conf->global->MAIN_POPUP_CALENDAR != "none")) {
			$usecalendar = ((empty($conf->global->MAIN_POPUP_CALENDAR) || $conf->global->MAIN_POPUP_CALENDAR == 'eldy') ? 'jquery' : $conf->global->MAIN_POPUP_CALENDAR);
		}

		if ($d) {
			// Show date with popup
			if ($usecalendar != 'combo') {
				$formated_date = '';
				//print "e".$set_time." t ".$conf->format_date_short;
				if (strval($set_time) != '' && $set_time != -1) {
					//$formated_date=dol_print_date($set_time,$conf->format_date_short);
					$formated_date = dol_print_date($set_time, $langs->trans("FormatDateShortInput"), $gm); // FormatDateShortInput for dol_print_date / FormatDateShortJavaInput that is same for javascript
				}

				// Calendrier popup version eldy
				if ($usecalendar == "eldy") {
					// Input area to enter date manually
					$retstring .= '<input id="' . $prefix . '" name="' . $prefix . '" type="text" class="maxwidthdate" maxlength="11" value="' . $formated_date . '"';
					$retstring .= ($disabled ? ' disabled' : '');
					$retstring .= ' onChange="dpChangeDay(\'' . $prefix . '\',\'' . $langs->trans("FormatDateShortJavaInput") . '\'); "'; // FormatDateShortInput for dol_print_date / FormatDateShortJavaInput that is same for javascript
					$retstring .= '>';

					// Icon calendar
					$retstringbuttom = '';
					if (!$disabled) {
						$retstringbuttom = '<button id="' . $prefix . 'Button" type="button" class="dpInvisibleButtons"';
						$base = DOL_URL_ROOT . '/core/';
						$retstringbuttom .= ' onClick="showDP(\'' . $base . '\',\'' . $prefix . '\',\'' . $langs->trans("FormatDateShortJavaInput") . '\',\'' . $langs->defaultlang . '\');"';
						$retstringbuttom .= '>' . img_object($langs->trans("SelectDate"), 'calendarday', 'class="datecallink"') . '</button>';
					} else {
						$retstringbuttom = '<button id="' . $prefix . 'Button" type="button" class="dpInvisibleButtons">' . img_object($langs->trans("Disabled"), 'calendarday', 'class="datecallink"') . '</button>';
					}
					$retstring = $retstringbuttom . $retstring;

					$retstring .= '<input type="hidden" id="' . $prefix . 'day"   name="' . $prefix . 'day"   value="' . $sday . '">' . "\n";
					$retstring .= '<input type="hidden" id="' . $prefix . 'month" name="' . $prefix . 'month" value="' . $smonth . '">' . "\n";
					$retstring .= '<input type="hidden" id="' . $prefix . 'year"  name="' . $prefix . 'year"  value="' . $syear . '">' . "\n";
				} elseif ($usecalendar == 'jquery') {
					if (!$disabled) {
						// Output javascript for datepicker
						$minYear = getDolGlobalInt('MIN_YEAR_SELECT_DATE', (date('Y') - 100));
						$maxYear = getDolGlobalInt('MAX_YEAR_SELECT_DATE', (date('Y') + 100));

						$retstring .= '<script nonce="' . getNonce() . '" type="text/javascript">';
						$retstring .= "$(function(){ $('#" . $prefix . "').datepicker({
							dateFormat: '" . $langs->trans("FormatDateShortJQueryInput") . "',
							autoclose: true,
							todayHighlight: true,
							yearRange: '" . $minYear . ":" . $maxYear . "',";
						if (!empty($conf->dol_use_jmobile)) {
							$retstring .= "
								beforeShow: function (input, datePicker) {
									input.disabled = true;
								},
								onClose: function (dateText, datePicker) {
									this.disabled = false;
								},
								";
						}
						// Note: We don't need monthNames, monthNamesShort, dayNames, dayNamesShort, dayNamesMin, they are set globally on datepicker component in lib_head.js.php
						if (empty($conf->global->MAIN_POPUP_CALENDAR_ON_FOCUS)) {
							$retstring .= "
								showOn: 'button',	/* both has problem with autocompletion */
								buttonImage: '" . DOL_URL_ROOT . "/theme/" . dol_escape_js($conf->theme) . "/img/object_calendarday.png',
								buttonImageOnly: true";
						}
						$retstring .= "
							}) });";
						$retstring .= "</script>";
					}

					// Zone de saisie manuelle de la date
					$retstring .= '<div class="nowraponall inline-block divfordateinput">';
					$retstring .= '<input id="'.$prefix.'" name="'.$prefix.'" type="text" class="maxwidthdate" maxlength="11" value="'.$formated_date.'"';
					$retstring .= ($disabled ? ' disabled' : '');
					$retstring .= ($placeholder ? ' placeholder="' . dol_escape_htmltag($placeholder) . '"' : '');
					$retstring .= ' onChange="dpChangeDay(\'' . dol_escape_js($prefix) . '\',\'' . dol_escape_js($langs->trans("FormatDateShortJavaInput")) . '\'); "'; // FormatDateShortInput for dol_print_date / FormatDateShortJavaInput that is same for javascript
					$retstring .= '>';

					// Icone calendrier
					if (!$disabled) {
						/* Not required. Managed by option buttonImage of jquery
						$retstring.=img_object($langs->trans("SelectDate"),'calendarday','id="'.$prefix.'id" class="datecallink"');
						$retstring.='<script nonce="'.getNonce().'" type="text/javascript">';
						$retstring.="jQuery(document).ready(function() {";
						$retstring.='	jQuery("#'.$prefix.'id").click(function() {';
						$retstring.="    	jQuery('#".$prefix."').focus();";
						$retstring.='    });';
						$retstring.='});';
						$retstring.="</script>";*/
					} else {
						$retstringbutton = '<button id="' . $prefix . 'Button" type="button" class="dpInvisibleButtons">' . img_object($langs->trans("Disabled"), 'calendarday', 'class="datecallink"') . '</button>';
						$retsring = $retstringbutton . $retstring;
					}

					$retstring .= '</div>';
					$retstring .= '<input type="hidden" id="' . $prefix . 'day"   name="' . $prefix . 'day"   value="' . $sday . '">' . "\n";
					$retstring .= '<input type="hidden" id="' . $prefix . 'month" name="' . $prefix . 'month" value="' . $smonth . '">' . "\n";
					$retstring .= '<input type="hidden" id="' . $prefix . 'year"  name="' . $prefix . 'year"  value="' . $syear . '">' . "\n";
				} else {
					$retstring .= "Bad value of MAIN_POPUP_CALENDAR";
				}
			} else {
				// Show date with combo selects
				// Day
				$retstring .= '<select' . ($disabled ? ' disabled' : '') . ' class="flat valignmiddle maxwidth50imp" id="' . $prefix . 'day" name="' . $prefix . 'day">';

				if ($emptydate || $set_time == -1) {
					$retstring .= '<option value="0" selected>&nbsp;</option>';
				}

				for ($day = 1; $day <= 31; $day++) {
					$retstring .= '<option value="' . $day . '"' . ($day == $sday ? ' selected' : '') . '>' . $day . '</option>';
				}

				$retstring .= "</select>";

				$retstring .= '<select' . ($disabled ? ' disabled' : '') . ' class="flat valignmiddle maxwidth75imp" id="' . $prefix . 'month" name="' . $prefix . 'month">';
				if ($emptydate || $set_time == -1) {
					$retstring .= '<option value="0" selected>&nbsp;</option>';
				}

				// Month
				for ($month = 1; $month <= 12; $month++) {
					$retstring .= '<option value="' . $month . '"' . ($month == $smonth ? ' selected' : '') . '>';
					$retstring .= dol_print_date(mktime(12, 0, 0, $month, 1, 2000), "%b");
					$retstring .= "</option>";
				}
				$retstring .= "</select>";

				// Year
				if ($emptydate || $set_time == -1) {
					$retstring .= '<input' . ($disabled ? ' disabled' : '') . ' placeholder="' . dol_escape_htmltag($langs->trans("Year")) . '" class="flat maxwidth50imp valignmiddle" type="number" min="0" max="3000" maxlength="4" id="' . $prefix . 'year" name="' . $prefix . 'year" value="' . $syear . '">';
				} else {
					$retstring .= '<select' . ($disabled ? ' disabled' : '') . ' class="flat valignmiddle maxwidth75imp" id="' . $prefix . 'year" name="' . $prefix . 'year">';

					for ($year = $syear - 10; $year < $syear + 10; $year++) {
						$retstring .= '<option value="' . $year . '"' . ($year == $syear ? ' selected' : '') . '>' . $year . '</option>';
					}
					$retstring .= "</select>\n";
				}
			}
		}

		if ($d && $h) {
			$retstring .= ($h == 2 ? '<br>' : ' ');
			$retstring .= '<span class="nowraponall">';
		}

		if ($h) {
			$hourstart = 0;
			$hourend = 24;
			if ($openinghours != '') {
				$openinghours = explode(',', $openinghours);
				$hourstart = $openinghours[0];
				$hourend = $openinghours[1];
				if ($hourend < $hourstart) {
					$hourend = $hourstart;
				}
			}
			// Show hour
			$retstring .= '<select' . ($disabled ? ' disabled' : '') . ' class="flat valignmiddle maxwidth50 ' . ($fullday ? $fullday . 'hour' : '') . '" id="' . $prefix . 'hour" name="' . $prefix . 'hour">';
			if ($emptyhours) {
				$retstring .= '<option value="-1">&nbsp;</option>';
			}
			for ($hour = $hourstart; $hour < $hourend; $hour++) {
				if (strlen($hour) < 2) {
					$hour = "0" . $hour;
				}
				$retstring .= '<option value="' . $hour . '"' . (($hour == $shour) ? ' selected' : '') . '>' . $hour;
				//$retstring .= (empty($conf->dol_optimize_smallscreen) ? '' : 'H');
				$retstring .= '</option>';
			}
			$retstring .= '</select>';
			//if ($m && empty($conf->dol_optimize_smallscreen)) $retstring .= ":";
			if ($m) {
				$retstring .= ":";
			}
		}

		if ($m) {
			// Show minutes
			$retstring .= '<select' . ($disabled ? ' disabled' : '') . ' class="flat valignmiddle maxwidth50 ' . ($fullday ? $fullday . 'min' : '') . '" id="' . $prefix . 'min" name="' . $prefix . 'min">';
			if ($emptyhours) {
				$retstring .= '<option value="-1">&nbsp;</option>';
			}
			for ($min = 0; $min < 60; $min += $stepminutes) {
				if (strlen($min) < 2) {
					$min = "0" . $min;
				}
				$retstring .= '<option value="' . $min . '"' . (($min == $smin) ? ' selected' : '') . '>' . $min . (empty($conf->dol_optimize_smallscreen) ? '' : '') . '</option>';
			}
			$retstring .= '</select>';

			$retstring .= '<input type="hidden" name="' . $prefix . 'sec" value="' . $ssec . '">';
		}

		if ($d && $h) {
			$retstring .= '</span>';
		}

		// Add a "Now" link
		if (!empty($conf->use_javascript_ajax) && $addnowlink) {
			// Script which will be inserted in the onClick of the "Now" link
			$reset_scripts = "";
			if ($addnowlink == 2) { // local computer time
				// pad add leading 0 on numbers
				$reset_scripts .= "Number.prototype.pad = function(size) {
                        var s = String(this);
                        while (s.length < (size || 2)) {s = '0' + s;}
                        return s;
                    };
                    var d = new Date();";
			}

			// Generate the date part, depending on the use or not of the javascript calendar
			if ($addnowlink == 1) { // server time expressed in user time setup
				$reset_scripts .= 'jQuery(\'#' . $prefix . '\').val(\'' . dol_print_date($nowgmt, 'day', 'tzuserrel') . '\');';
				$reset_scripts .= 'jQuery(\'#' . $prefix . 'day\').val(\'' . dol_print_date($nowgmt, '%d', 'tzuserrel') . '\');';
				$reset_scripts .= 'jQuery(\'#' . $prefix . 'month\').val(\'' . dol_print_date($nowgmt, '%m', 'tzuserrel') . '\');';
				$reset_scripts .= 'jQuery(\'#' . $prefix . 'year\').val(\'' . dol_print_date($nowgmt, '%Y', 'tzuserrel') . '\');';
			} elseif ($addnowlink == 2) {
				/* Disabled because the output does not use the string format defined by FormatDateShort key to forge the value into #prefix.
				 * This break application for foreign languages.
				$reset_scripts .= 'jQuery(\'#'.$prefix.'\').val(d.toLocaleDateString(\''.str_replace('_', '-', $langs->defaultlang).'\'));';
				$reset_scripts .= 'jQuery(\'#'.$prefix.'day\').val(d.getDate().pad());';
				$reset_scripts .= 'jQuery(\'#'.$prefix.'month\').val(parseInt(d.getMonth().pad()) + 1);';
				$reset_scripts .= 'jQuery(\'#'.$prefix.'year\').val(d.getFullYear());';
				*/
				$reset_scripts .= 'jQuery(\'#' . $prefix . '\').val(\'' . dol_print_date($nowgmt, 'day', 'tzuserrel') . '\');';
				$reset_scripts .= 'jQuery(\'#' . $prefix . 'day\').val(\'' . dol_print_date($nowgmt, '%d', 'tzuserrel') . '\');';
				$reset_scripts .= 'jQuery(\'#' . $prefix . 'month\').val(\'' . dol_print_date($nowgmt, '%m', 'tzuserrel') . '\');';
				$reset_scripts .= 'jQuery(\'#' . $prefix . 'year\').val(\'' . dol_print_date($nowgmt, '%Y', 'tzuserrel') . '\');';
			}
			/*if ($usecalendar == "eldy")
			{
				$base=DOL_URL_ROOT.'/core/';
				$reset_scripts .= 'resetDP(\''.$base.'\',\''.$prefix.'\',\''.$langs->trans("FormatDateShortJavaInput").'\',\''.$langs->defaultlang.'\');';
			}
			else
			{
				$reset_scripts .= 'this.form.elements[\''.$prefix.'day\'].value=formatDate(new Date(), \'d\'); ';
				$reset_scripts .= 'this.form.elements[\''.$prefix.'month\'].value=formatDate(new Date(), \'M\'); ';
				$reset_scripts .= 'this.form.elements[\''.$prefix.'year\'].value=formatDate(new Date(), \'yyyy\'); ';
			}*/
			// Update the hour part
			if ($h) {
				if ($fullday) {
					$reset_scripts .= " if (jQuery('#fullday:checked').val() == null) {";
				}
				//$reset_scripts .= 'this.form.elements[\''.$prefix.'hour\'].value=formatDate(new Date(), \'HH\'); ';
				if ($addnowlink == 1) {
					$reset_scripts .= 'jQuery(\'#' . $prefix . 'hour\').val(\'' . dol_print_date($nowgmt, '%H', 'tzuserrel') . '\');';
					$reset_scripts .= 'jQuery(\'#' . $prefix . 'hour\').change();';
				} elseif ($addnowlink == 2) {
					$reset_scripts .= 'jQuery(\'#' . $prefix . 'hour\').val(d.getHours().pad());';
					$reset_scripts .= 'jQuery(\'#' . $prefix . 'hour\').change();';
				}

				if ($fullday) {
					$reset_scripts .= ' } ';
				}
			}
			// Update the minute part
			if ($m) {
				if ($fullday) {
					$reset_scripts .= " if (jQuery('#fullday:checked').val() == null) {";
				}
				//$reset_scripts .= 'this.form.elements[\''.$prefix.'min\'].value=formatDate(new Date(), \'mm\'); ';
				if ($addnowlink == 1) {
					$reset_scripts .= 'jQuery(\'#' . $prefix . 'min\').val(\'' . dol_print_date($nowgmt, '%M', 'tzuserrel') . '\');';
					$reset_scripts .= 'jQuery(\'#' . $prefix . 'min\').change();';
				} elseif ($addnowlink == 2) {
					$reset_scripts .= 'jQuery(\'#' . $prefix . 'min\').val(d.getMinutes().pad());';
					$reset_scripts .= 'jQuery(\'#' . $prefix . 'min\').change();';
				}
				if ($fullday) {
					$reset_scripts .= ' } ';
				}
			}
			// If reset_scripts is not empty, print the link with the reset_scripts in the onClick
			if ($reset_scripts && empty($conf->global->MAIN_OPTIMIZEFORTEXTBROWSER)) {
				$retstring .= ' <button class="dpInvisibleButtons datenowlink" id="' . $prefix . 'ButtonNow" type="button" name="_useless" value="now" onClick="' . $reset_scripts . '">';
				$retstring .= $langs->trans("Now");
				$retstring .= '</button> ';
			}
		}

		// Add a "Plus one hour" link
		if ($conf->use_javascript_ajax && $addplusone) {
			// Script which will be inserted in the onClick of the "Add plusone" link
			$reset_scripts = "";

			// Generate the date part, depending on the use or not of the javascript calendar
			$reset_scripts .= 'jQuery(\'#' . $prefix . '\').val(\'' . dol_print_date($nowgmt, 'dayinputnoreduce', 'tzuserrel') . '\');';
			$reset_scripts .= 'jQuery(\'#' . $prefix . 'day\').val(\'' . dol_print_date($nowgmt, '%d', 'tzuserrel') . '\');';
			$reset_scripts .= 'jQuery(\'#' . $prefix . 'month\').val(\'' . dol_print_date($nowgmt, '%m', 'tzuserrel') . '\');';
			$reset_scripts .= 'jQuery(\'#' . $prefix . 'year\').val(\'' . dol_print_date($nowgmt, '%Y', 'tzuserrel') . '\');';
			// Update the hour part
			if ($h) {
				if ($fullday) {
					$reset_scripts .= " if (jQuery('#fullday:checked').val() == null) {";
				}
				$reset_scripts .= 'jQuery(\'#' . $prefix . 'hour\').val(\'' . dol_print_date($nowgmt, '%H', 'tzuserrel') . '\');';
				if ($fullday) {
					$reset_scripts .= ' } ';
				}
			}
			// Update the minute part
			if ($m) {
				if ($fullday) {
					$reset_scripts .= " if (jQuery('#fullday:checked').val() == null) {";
				}
				$reset_scripts .= 'jQuery(\'#' . $prefix . 'min\').val(\'' . dol_print_date($nowgmt, '%M', 'tzuserrel') . '\');';
				if ($fullday) {
					$reset_scripts .= ' } ';
				}
			}
			// If reset_scripts is not empty, print the link with the reset_scripts in the onClick
			if ($reset_scripts && empty($conf->dol_optimize_smallscreen)) {
				$retstring .= ' <button class="dpInvisibleButtons datenowlink" id="' . $prefix . 'ButtonPlusOne" type="button" name="_useless2" value="plusone" onClick="' . $reset_scripts . '">';
				$retstring .= $langs->trans("DateStartPlusOne");
				$retstring .= '</button> ';
			}
		}

		// Add a link to set data
		if ($conf->use_javascript_ajax && !empty($adddateof)) {
			if (!is_array($adddateof)) {
				$arrayofdateof = array(array('adddateof'=>$adddateof, 'labeladddateof'=>$labeladddateof));
			} else {
				$arrayofdateof = $adddateof;
			}
			foreach ($arrayofdateof as $valuedateof) {
				$tmpadddateof = $valuedateof['adddateof'];
				$tmplabeladddateof = $valuedateof['labeladddateof'];
				$tmparray = dol_getdate($tmpadddateof);
				if (empty($tmplabeladddateof)) {
					$tmplabeladddateof = $langs->trans("DateInvoice");
				}
				$reset_scripts = 'console.log(\'Click on now link\'); ';
				$reset_scripts .= 'jQuery(\'#'.$prefix.'\').val(\''.dol_print_date($tmpadddateof, 'dayinputnoreduce').'\');';
				$reset_scripts .= 'jQuery(\'#'.$prefix.'day\').val(\''.$tmparray['mday'].'\');';
				$reset_scripts .= 'jQuery(\'#'.$prefix.'month\').val(\''.$tmparray['mon'].'\');';
				$reset_scripts .= 'jQuery(\'#'.$prefix.'year\').val(\''.$tmparray['year'].'\');';
				$retstring .= ' - <button class="dpInvisibleButtons datenowlink" id="dateofinvoice" type="button" name="_dateofinvoice" value="now" onclick="'.$reset_scripts.'">'.$tmplabeladddateof.'</button>';
			}
		}

		return $retstring;
	}

	/**
	 * selectTypeDuration
	 *
	 * @param string $prefix Prefix
	 * @param string $selected Selected duration type
	 * @param array $excludetypes Array of duration types to exclude. Example array('y', 'm')
	 * @return  string                    HTML select string
	 */
	public function selectTypeDuration($prefix, $selected = 'i', $excludetypes = array())
	{
		global $langs;

		$TDurationTypes = array(
			'y' => $langs->trans('Years'),
			'm' => $langs->trans('Month'),
			'w' => $langs->trans('Weeks'),
			'd' => $langs->trans('Days'),
			'h' => $langs->trans('Hours'),
			'i' => $langs->trans('Minutes')
		);

		// Removed undesired duration types
		foreach ($excludetypes as $value) {
			unset($TDurationTypes[$value]);
		}

		$retstring = '<select class="flat minwidth75 maxwidth100" id="select_' . $prefix . 'type_duration" name="' . $prefix . 'type_duration">';
		foreach ($TDurationTypes as $key => $typeduration) {
			$retstring .= '<option value="' . $key . '"';
			if ($key == $selected) {
				$retstring .= " selected";
			}
			$retstring .= ">" . $typeduration . "</option>";
		}
		$retstring .= "</select>";

		$retstring .= ajax_combobox('select_' . $prefix . 'type_duration');

		return $retstring;
	}

	// phpcs:disable PEAR.NamingConventions.ValidFunctionName.ScopeNotCamelCaps

	/**
	 *  Function to show a form to select a duration on a page
	 *
	 * @param string $prefix Prefix for input fields
	 * @param int $iSecond Default preselected duration (number of seconds or '')
	 * @param int $disabled Disable the combo box
	 * @param string $typehour If 'select' then input hour and input min is a combo,
	 *                         If 'text' input hour is in text and input min is a text,
	 *                         If 'textselect' input hour is in text and input min is a combo
	 * @param integer $minunderhours If 1, show minutes selection under the hours
	 * @param int $nooutput Do not output html string but return it
	 * @return    string                        HTML component
	 */
	public function select_duration($prefix, $iSecond = '', $disabled = 0, $typehour = 'select', $minunderhours = 0, $nooutput = 0)
	{
		// phpcs:enable
		global $langs;

		$retstring = '<span class="nowraponall">';

		$hourSelected = '';
		$minSelected = '';

		// Hours
		if ($iSecond != '') {
			require_once DOL_DOCUMENT_ROOT . '/core/lib/date.lib.php';

			$hourSelected = convertSecondToTime($iSecond, 'allhour');
			$minSelected = convertSecondToTime($iSecond, 'min');
		}

		if ($typehour == 'select') {
			$retstring .= '<select class="flat" id="select_' . $prefix . 'hour" name="' . $prefix . 'hour"' . ($disabled ? ' disabled' : '') . '>';
			for ($hour = 0; $hour < 25; $hour++) {    // For a duration, we allow 24 hours
				$retstring .= '<option value="' . $hour . '"';
				if (is_numeric($hourSelected) && $hourSelected == $hour) {
					$retstring .= " selected";
				}
				$retstring .= ">" . $hour . "</option>";
			}
			$retstring .= "</select>";
		} elseif ($typehour == 'text' || $typehour == 'textselect') {
			$retstring .= '<input placeholder="' . $langs->trans('HourShort') . '" type="number" min="0" name="' . $prefix . 'hour"' . ($disabled ? ' disabled' : '') . ' class="flat maxwidth50 inputhour right" value="' . (($hourSelected != '') ? ((int) $hourSelected) : '') . '">';
		} else {
			return 'BadValueForParameterTypeHour';
		}

		if ($typehour != 'text') {
			$retstring .= ' ' . $langs->trans('HourShort');
		} else {
			$retstring .= '<span class="">:</span>';
		}

		// Minutes
		if ($minunderhours) {
			$retstring .= '<br>';
		} else {
			if ($typehour != 'text') {
				$retstring .= '<span class="hideonsmartphone">&nbsp;</span>';
			}
		}

		if ($typehour == 'select' || $typehour == 'textselect') {
			$retstring .= '<select class="flat" id="select_' . $prefix . 'min" name="' . $prefix . 'min"' . ($disabled ? ' disabled' : '') . '>';
			for ($min = 0; $min <= 55; $min = $min + 5) {
				$retstring .= '<option value="' . $min . '"';
				if (is_numeric($minSelected) && $minSelected == $min) {
					$retstring .= ' selected';
				}
				$retstring .= '>' . $min . '</option>';
			}
			$retstring .= "</select>";
		} elseif ($typehour == 'text') {
			$retstring .= '<input placeholder="' . $langs->trans('MinuteShort') . '" type="number" min="0" name="' . $prefix . 'min"' . ($disabled ? ' disabled' : '') . ' class="flat maxwidth50 inputminute right" value="' . (($minSelected != '') ? ((int) $minSelected) : '') . '">';
		}

		if ($typehour != 'text') {
			$retstring .= ' ' . $langs->trans('MinuteShort');
		}

		$retstring .= "</span>";

		if (!empty($nooutput)) {
			return $retstring;
		}

		print $retstring;

		return '';
	}

	/**
	 *  Return list of tickets in Ajax if Ajax activated or go to selectTicketsList
	 *
	 * @param int $selected Preselected tickets
	 * @param string $htmlname Name of HTML select field (must be unique in page).
	 * @param string $filtertype To add a filter
	 * @param int $limit Limit on number of returned lines
	 * @param int $status Ticket status
	 * @param string $selected_input_value Value of preselected input text (for use with ajax)
	 * @param int $hidelabel Hide label (0=no, 1=yes, 2=show search icon (before) and placeholder, 3 search icon after)
	 * @param array $ajaxoptions Options for ajax_autocompleter
	 * @param int $socid Thirdparty Id (to get also price dedicated to this customer)
	 * @param string $showempty '' to not show empty line. Translation key to show an empty line. '1' show empty line with no text.
	 * @param int $forcecombo Force to use combo box
	 * @param string $morecss Add more css on select
	 * @param array $selected_combinations Selected combinations. Format: array([attrid] => attrval, [...])
	 * @param string $nooutput No print, return the output into a string
	 * @return        string
	 */
	public function selectTickets($selected = '', $htmlname = 'ticketid', $filtertype = '', $limit = 0, $status = 1, $selected_input_value = '', $hidelabel = 0, $ajaxoptions = array(), $socid = 0, $showempty = '1', $forcecombo = 0, $morecss = '', $selected_combinations = null, $nooutput = 0)
	{
		global $langs, $conf;

		$out = '';

		// check parameters
		if (is_null($ajaxoptions)) $ajaxoptions = array();

		if (!empty($conf->use_javascript_ajax) && !empty($conf->global->TICKET_USE_SEARCH_TO_SELECT)) {
			$placeholder = '';

			if ($selected && empty($selected_input_value)) {
				require_once DOL_DOCUMENT_ROOT . '/ticket/class/ticket.class.php';
				$tickettmpselect = new Ticket($this->db);
				$tickettmpselect->fetch($selected);
				$selected_input_value = $tickettmpselect->ref;
				unset($tickettmpselect);
			}

			$urloption = '';
			$out .= ajax_autocompleter($selected, $htmlname, DOL_URL_ROOT . '/ticket/ajax/tickets.php', $urloption, $conf->global->PRODUIT_USE_SEARCH_TO_SELECT, 1, $ajaxoptions);

			if (empty($hidelabel)) $out .= $langs->trans("RefOrLabel") . ' : ';
			elseif ($hidelabel > 1) {
				$placeholder = ' placeholder="' . $langs->trans("RefOrLabel") . '"';
				if ($hidelabel == 2) {
					$out .= img_picto($langs->trans("Search"), 'search');
				}
			}
			$out .= '<input type="text" class="minwidth100" name="search_' . $htmlname . '" id="search_' . $htmlname . '" value="' . $selected_input_value . '"' . $placeholder . ' ' . (!empty($conf->global->PRODUCT_SEARCH_AUTOFOCUS) ? 'autofocus' : '') . ' />';
			if ($hidelabel == 3) {
				$out .= img_picto($langs->trans("Search"), 'search');
			}
		} else {
			$out .= $this->selectTicketsList($selected, $htmlname, $filtertype, $limit, $status, 0, $socid, $showempty, $forcecombo, $morecss);
		}

		if (empty($nooutput)) {
			print $out;
		} else {
			return $out;
		}
		return '';
	}


	/**
	 *    Return list of tickets.
	 *  Called by selectTickets.
	 *
	 * @param int $selected Preselected ticket
	 * @param string $htmlname Name of select html
	 * @param string $filtertype Filter on ticket type
	 * @param int $limit Limit on number of returned lines
	 * @param string $filterkey Filter on ticket ref or subject
	 * @param int $status Ticket status
	 * @param int $outputmode 0=HTML select string, 1=Array
	 * @param string $showempty '' to not show empty line. Translation key to show an empty line. '1' show empty line with no text.
	 * @param int $forcecombo Force to use combo box
	 * @param string $morecss Add more css on select
	 * @return     array|string                Array of keys for json or HTML component
	 */
	public function selectTicketsList($selected = '', $htmlname = 'ticketid', $filtertype = '', $limit = 20, $filterkey = '', $status = 1, $outputmode = 0, $showempty = '1', $forcecombo = 0, $morecss = '')
	{
		global $langs, $conf;

		$out = '';
		$outarray = array();

		$selectFields = " p.rowid, p.ref, p.message";

		$sql = "SELECT ";
		$sql .= $selectFields;
		$sql .= " FROM " . $this->db->prefix() . "ticket as p";
		$sql .= ' WHERE p.entity IN (' . getEntity('ticket') . ')';

		// Add criteria on ref/label
		if ($filterkey != '') {
			$sql .= ' AND (';
			$prefix = empty($conf->global->TICKET_DONOTSEARCH_ANYWHERE) ? '%' : ''; // Can use index if PRODUCT_DONOTSEARCH_ANYWHERE is on
			// For natural search
			$scrit = explode(' ', $filterkey);
			$i = 0;
			if (count($scrit) > 1) $sql .= "(";
			foreach ($scrit as $crit) {
				if ($i > 0) $sql .= " AND ";
				$sql .= "(p.ref LIKE '" . $this->db->escape($prefix . $crit) . "%' OR p.subject LIKE '" . $this->db->escape($prefix . $crit) . "%'";
				$sql .= ")";
				$i++;
			}
			if (count($scrit) > 1) $sql .= ")";
			$sql .= ')';
		}

		$sql .= $this->db->plimit($limit, 0);

		// Build output string
		dol_syslog(get_class($this) . "::selectTicketsList search tickets", LOG_DEBUG);
		$result = $this->db->query($sql);
		if ($result) {
			require_once DOL_DOCUMENT_ROOT . '/ticket/class/ticket.class.php';
			require_once DOL_DOCUMENT_ROOT . '/core/lib/ticket.lib.php';

			$num = $this->db->num_rows($result);

			$events = null;

			if (!$forcecombo) {
				include_once DOL_DOCUMENT_ROOT . '/core/lib/ajax.lib.php';
				$out .= ajax_combobox($htmlname, $events, $conf->global->TICKET_USE_SEARCH_TO_SELECT);
			}

			$out .= '<select class="flat' . ($morecss ? ' ' . $morecss : '') . '" name="' . $htmlname . '" id="' . $htmlname . '">';

			$textifempty = '';
			// Do not use textifempty = ' ' or '&nbsp;' here, or search on key will search on ' key'.
			//if (!empty($conf->use_javascript_ajax) || $forcecombo) $textifempty='';
			if (!empty($conf->global->TICKET_USE_SEARCH_TO_SELECT)) {
				if ($showempty && !is_numeric($showempty)) $textifempty = $langs->trans($showempty);
				else $textifempty .= $langs->trans("All");
			} else {
				if ($showempty && !is_numeric($showempty)) $textifempty = $langs->trans($showempty);
			}
			if ($showempty) $out .= '<option value="0" selected>' . $textifempty . '</option>';

			$i = 0;
			while ($num && $i < $num) {
				$opt = '';
				$optJson = array();
				$objp = $this->db->fetch_object($result);

				$this->constructTicketListOption($objp, $opt, $optJson, $selected, $filterkey);
				// Add new entry
				// "key" value of json key array is used by jQuery automatically as selected value
				// "label" value of json key array is used by jQuery automatically as text for combo box
				$out .= $opt;
				array_push($outarray, $optJson);

				$i++;
			}

			$out .= '</select>';

			$this->db->free($result);

			if (empty($outputmode)) {
				return $out;
			}
			return $outarray;
		} else {
			dol_print_error($this->db);
		}

		return array();
	}

	/**
	 * constructTicketListOption.
	 * This define value for &$opt and &$optJson.
	 *
	 * @param object 	$objp 		Result set of fetch
	 * @param string 	$opt 		Option (var used for returned value in string option format)
	 * @param array 	$optJson 	Option (var used for returned value in json format)
	 * @param string 	$selected 	Preselected value
	 * @param string 	$filterkey 	Filter key to highlight
	 * @return    void
	 */
	protected function constructTicketListOption(&$objp, &$opt, &$optJson, $selected, $filterkey = '')
	{
		$outkey = '';
		$outref = '';
		$outtype = '';

		$outkey = $objp->rowid;
		$outref = $objp->ref;
		$outtype = $objp->fk_product_type;

		$opt = '<option value="' . $objp->rowid . '"';
		$opt .= ($objp->rowid == $selected) ? ' selected' : '';
		$opt .= '>';
		$opt .= $objp->ref;
		$objRef = $objp->ref;
		if (!empty($filterkey) && $filterkey != '') $objRef = preg_replace('/(' . preg_quote($filterkey, '/') . ')/i', '<strong>$1</strong>', $objRef, 1);

		$opt .= "</option>\n";
		$optJson = array('key' => $outkey, 'value' => $outref, 'type' => $outtype);
	}

	/**
	 *  Return list of projects in Ajax if Ajax activated or go to selectTicketsList
	 *
	 * @param int $selected Preselected tickets
	 * @param string $htmlname Name of HTML select field (must be unique in page).
	 * @param string $filtertype To add a filter
	 * @param int $limit Limit on number of returned lines
	 * @param int $status Ticket status
	 * @param string $selected_input_value Value of preselected input text (for use with ajax)
	 * @param int $hidelabel Hide label (0=no, 1=yes, 2=show search icon (before) and placeholder, 3 search icon after)
	 * @param array $ajaxoptions Options for ajax_autocompleter
	 * @param int $socid Thirdparty Id (to get also price dedicated to this customer)
	 * @param string $showempty '' to not show empty line. Translation key to show an empty line. '1' show empty line with no text.
	 * @param int $forcecombo Force to use combo box
	 * @param string $morecss Add more css on select
	 * @param array $selected_combinations Selected combinations. Format: array([attrid] => attrval, [...])
	 * @param string $nooutput No print, return the output into a string
	 * @return        string
	 */
	public function selectProjects($selected = '', $htmlname = 'projectid', $filtertype = '', $limit = 0, $status = 1, $selected_input_value = '', $hidelabel = 0, $ajaxoptions = array(), $socid = 0, $showempty = '1', $forcecombo = 0, $morecss = '', $selected_combinations = null, $nooutput = 0)
	{
		global $langs, $conf;

		$out = '';

		// check parameters
		if (is_null($ajaxoptions)) $ajaxoptions = array();

		if (!empty($conf->use_javascript_ajax) && !empty($conf->global->TICKET_USE_SEARCH_TO_SELECT)) {
			$placeholder = '';

			if ($selected && empty($selected_input_value)) {
				require_once DOL_DOCUMENT_ROOT . '/projet/class/project.class.php';
				$projecttmpselect = new Project($this->db);
				$projecttmpselect->fetch($selected);
				$selected_input_value = $projecttmpselect->ref;
				unset($projecttmpselect);
			}

			$out .= ajax_autocompleter($selected, $htmlname, DOL_URL_ROOT . '/projet/ajax/projects.php', $urloption, $conf->global->PRODUIT_USE_SEARCH_TO_SELECT, 1, $ajaxoptions);

			if (empty($hidelabel)) $out .= $langs->trans("RefOrLabel") . ' : ';
			elseif ($hidelabel > 1) {
				$placeholder = ' placeholder="' . $langs->trans("RefOrLabel") . '"';
				if ($hidelabel == 2) {
					$out .= img_picto($langs->trans("Search"), 'search');
				}
			}
			$out .= '<input type="text" class="minwidth100" name="search_' . $htmlname . '" id="search_' . $htmlname . '" value="' . $selected_input_value . '"' . $placeholder . ' ' . (!empty($conf->global->PRODUCT_SEARCH_AUTOFOCUS) ? 'autofocus' : '') . ' />';
			if ($hidelabel == 3) {
				$out .= img_picto($langs->trans("Search"), 'search');
			}
		} else {
			$out .= $this->selectProjectsList($selected, $htmlname, $filtertype, $limit, $status, 0, $socid, $showempty, $forcecombo, $morecss);
		}

		if (empty($nooutput)) {
			print $out;
		} else {
			return $out;
		}
		return '';
	}

	/**
	 *    Return list of projects.
	 *  Called by selectProjects.
	 *
	 * @param int $selected Preselected project
	 * @param string $htmlname Name of select html
	 * @param string $filtertype Filter on project type
	 * @param int $limit Limit on number of returned lines
	 * @param string $filterkey Filter on project ref or subject
	 * @param int $status Ticket status
	 * @param int $outputmode 0=HTML select string, 1=Array
	 * @param string $showempty '' to not show empty line. Translation key to show an empty line. '1' show empty line with no text.
	 * @param int $forcecombo Force to use combo box
	 * @param string $morecss Add more css on select
	 * @return     array|string                Array of keys for json or HTML component
	 */
	public function selectProjectsList($selected = '', $htmlname = 'projectid', $filtertype = '', $limit = 20, $filterkey = '', $status = 1, $outputmode = 0, $showempty = '1', $forcecombo = 0, $morecss = '')
	{
		global $langs, $conf;

		$out = '';
		$outarray = array();

		$selectFields = " p.rowid, p.ref";

		$sql = "SELECT ";
		$sql .= $selectFields;
		$sql .= " FROM " . $this->db->prefix() . "projet as p";
		$sql .= ' WHERE p.entity IN (' . getEntity('project') . ')';

		// Add criteria on ref/label
		if ($filterkey != '') {
			$sql .= ' AND (';
			$prefix = empty($conf->global->TICKET_DONOTSEARCH_ANYWHERE) ? '%' : ''; // Can use index if PRODUCT_DONOTSEARCH_ANYWHERE is on
			// For natural search
			$scrit = explode(' ', $filterkey);
			$i = 0;
			if (count($scrit) > 1) $sql .= "(";
			foreach ($scrit as $crit) {
				if ($i > 0) $sql .= " AND ";
				$sql .= "p.ref LIKE '" . $this->db->escape($prefix . $crit) . "%'";
				$sql .= "";
				$i++;
			}
			if (count($scrit) > 1) $sql .= ")";
			$sql .= ')';
		}

		$sql .= $this->db->plimit($limit, 0);

		// Build output string
		dol_syslog(get_class($this) . "::selectProjectsList search projects", LOG_DEBUG);
		$result = $this->db->query($sql);
		if ($result) {
			require_once DOL_DOCUMENT_ROOT . '/projet/class/project.class.php';
			require_once DOL_DOCUMENT_ROOT . '/core/lib/project.lib.php';

			$num = $this->db->num_rows($result);

			$events = null;

			if (!$forcecombo) {
				include_once DOL_DOCUMENT_ROOT . '/core/lib/ajax.lib.php';
				$out .= ajax_combobox($htmlname, $events, $conf->global->PROJECT_USE_SEARCH_TO_SELECT);
			}

			$out .= '<select class="flat' . ($morecss ? ' ' . $morecss : '') . '" name="' . $htmlname . '" id="' . $htmlname . '">';

			$textifempty = '';
			// Do not use textifempty = ' ' or '&nbsp;' here, or search on key will search on ' key'.
			//if (!empty($conf->use_javascript_ajax) || $forcecombo) $textifempty='';
			if (!empty($conf->global->PROJECT_USE_SEARCH_TO_SELECT)) {
				if ($showempty && !is_numeric($showempty)) $textifempty = $langs->trans($showempty);
				else $textifempty .= $langs->trans("All");
			} else {
				if ($showempty && !is_numeric($showempty)) $textifempty = $langs->trans($showempty);
			}
			if ($showempty) $out .= '<option value="0" selected>' . $textifempty . '</option>';

			$i = 0;
			while ($num && $i < $num) {
				$opt = '';
				$optJson = array();
				$objp = $this->db->fetch_object($result);

				$this->constructProjectListOption($objp, $opt, $optJson, $selected, $filterkey);
				// Add new entry
				// "key" value of json key array is used by jQuery automatically as selected value
				// "label" value of json key array is used by jQuery automatically as text for combo box
				$out .= $opt;
				array_push($outarray, $optJson);

				$i++;
			}

			$out .= '</select>';

			$this->db->free($result);

			if (empty($outputmode)) {
				return $out;
			}
			return $outarray;
		} else {
			dol_print_error($this->db);
		}

		return array();
	}

	/**
	 * constructProjectListOption.
	 * This define value for &$opt and &$optJson.
	 *
	 * @param object 	$objp 		Result set of fetch
	 * @param string 	$opt 		Option (var used for returned value in string option format)
	 * @param array 	$optJson 	Option (var used for returned value in json format)
	 * @param string 	$selected 	Preselected value
	 * @param string 	$filterkey 	Filter key to highlight
	 * @return    void
	 */
	protected function constructProjectListOption(&$objp, &$opt, &$optJson, $selected, $filterkey = '')
	{
		$outkey = '';
		$outref = '';
		$outtype = '';

		$label = $objp->label;

		$outkey = $objp->rowid;
		$outref = $objp->ref;
		$outlabel = $objp->label;
		$outtype = $objp->fk_product_type;

		$opt = '<option value="' . $objp->rowid . '"';
		$opt .= ($objp->rowid == $selected) ? ' selected' : '';
		$opt .= '>';
		$opt .= $objp->ref;
		$objRef = $objp->ref;
		if (!empty($filterkey) && $filterkey != '') $objRef = preg_replace('/(' . preg_quote($filterkey, '/') . ')/i', '<strong>$1</strong>', $objRef, 1);

		$opt .= "</option>\n";
		$optJson = array('key' => $outkey, 'value' => $outref, 'type' => $outtype);
	}


	/**
	 *  Return list of members in Ajax if Ajax activated or go to selectTicketsList
	 *
	 * @param int $selected Preselected tickets
	 * @param string $htmlname Name of HTML select field (must be unique in page).
	 * @param string $filtertype To add a filter
	 * @param int $limit Limit on number of returned lines
	 * @param int $status Ticket status
	 * @param string $selected_input_value Value of preselected input text (for use with ajax)
	 * @param int $hidelabel Hide label (0=no, 1=yes, 2=show search icon before and placeholder, 3 search icon after)
	 * @param array $ajaxoptions Options for ajax_autocompleter
	 * @param int $socid Thirdparty Id (to get also price dedicated to this customer)
	 * @param string $showempty '' to not show empty line. Translation key to show an empty line. '1' show empty line with no text.
	 * @param int $forcecombo Force to use combo box
	 * @param string $morecss Add more css on select
	 * @param array $selected_combinations Selected combinations. Format: array([attrid] => attrval, [...])
	 * @param string $nooutput No print, return the output into a string
	 * @return        string
	 */
	public function selectMembers($selected = '', $htmlname = 'adherentid', $filtertype = '', $limit = 0, $status = 1, $selected_input_value = '', $hidelabel = 0, $ajaxoptions = array(), $socid = 0, $showempty = '1', $forcecombo = 0, $morecss = '', $selected_combinations = null, $nooutput = 0)
	{
		global $langs, $conf;

		$out = '';

		// check parameters
		if (is_null($ajaxoptions)) $ajaxoptions = array();

		if (!empty($conf->use_javascript_ajax) && !empty($conf->global->TICKET_USE_SEARCH_TO_SELECT)) {
			$placeholder = '';
			$urloption = '';

			if ($selected && empty($selected_input_value)) {
				require_once DOL_DOCUMENT_ROOT . '/adherents/class/adherent.class.php';
				$adherenttmpselect = new Adherent($this->db);
				$adherenttmpselect->fetch($selected);
				$selected_input_value = $adherenttmpselect->ref;
				unset($adherenttmpselect);
			}

			$urloption = '';

			$out .= ajax_autocompleter($selected, $htmlname, DOL_URL_ROOT . '/adherents/ajax/adherents.php', $urloption, $conf->global->PRODUIT_USE_SEARCH_TO_SELECT, 1, $ajaxoptions);

			if (empty($hidelabel)) $out .= $langs->trans("RefOrLabel") . ' : ';
			elseif ($hidelabel > 1) {
				$placeholder = ' placeholder="' . $langs->trans("RefOrLabel") . '"';
				if ($hidelabel == 2) {
					$out .= img_picto($langs->trans("Search"), 'search');
				}
			}
			$out .= '<input type="text" class="minwidth100" name="search_' . $htmlname . '" id="search_' . $htmlname . '" value="' . $selected_input_value . '"' . $placeholder . ' ' . (!empty($conf->global->PRODUCT_SEARCH_AUTOFOCUS) ? 'autofocus' : '') . ' />';
			if ($hidelabel == 3) {
				$out .= img_picto($langs->trans("Search"), 'search');
			}
		} else {
			$filterkey = '';

			$out .= $this->selectMembersList($selected, $htmlname, $filtertype, $limit, $filterkey, $status, 0, $showempty, $forcecombo, $morecss);
		}

		if (empty($nooutput)) {
			print $out;
		} else {
			return $out;
		}
		return '';
	}

	/**
	 *    Return list of adherents.
	 *  Called by selectMembers.
	 *
	 * @param int $selected Preselected adherent
	 * @param string $htmlname Name of select html
	 * @param string $filtertype Filter on adherent type
	 * @param int $limit Limit on number of returned lines
	 * @param string $filterkey Filter on member status
	 * @param int $status Member status
	 * @param int $outputmode 0=HTML select string, 1=Array
	 * @param string $showempty '' to not show empty line. Translation key to show an empty line. '1' show empty line with no text.
	 * @param int $forcecombo Force to use combo box
	 * @param string $morecss Add more css on select
	 * @return     array|string                Array of keys for json or HTML string component
	 */
	public function selectMembersList($selected = '', $htmlname = 'adherentid', $filtertype = '', $limit = 20, $filterkey = '', $status = 1, $outputmode = 0, $showempty = '1', $forcecombo = 0, $morecss = '')
	{
		global $langs, $conf;

		$out = '';
		$outarray = array();

		$selectFields = " p.rowid, p.ref, p.firstname, p.lastname";

		$sql = "SELECT ";
		$sql .= $selectFields;
		$sql .= " FROM " . $this->db->prefix() . "adherent as p";
		$sql .= ' WHERE p.entity IN (' . getEntity('adherent') . ')';

		// Add criteria on ref/label
		if ($filterkey != '') {
			$sql .= ' AND (';
			$prefix = empty($conf->global->MEMBER_DONOTSEARCH_ANYWHERE) ? '%' : ''; // Can use index if PRODUCT_DONOTSEARCH_ANYWHERE is on
			// For natural search
			$scrit = explode(' ', $filterkey);
			$i = 0;
			if (count($scrit) > 1) $sql .= "(";
			foreach ($scrit as $crit) {
				if ($i > 0) $sql .= " AND ";
				$sql .= "(p.firstname LIKE '" . $this->db->escape($prefix . $crit) . "%'";
				$sql .= " OR p.lastname LIKE '" . $this->db->escape($prefix . $crit) . "%')";
				$i++;
			}
			if (count($scrit) > 1) $sql .= ")";
			$sql .= ')';
		}
		if ($status != -1) {
			$sql .= ' AND statut = ' . ((int) $status);
		}
		$sql .= $this->db->plimit($limit, 0);

		// Build output string
		dol_syslog(get_class($this) . "::selectMembersList search adherents", LOG_DEBUG);
		$result = $this->db->query($sql);
		if ($result) {
			require_once DOL_DOCUMENT_ROOT . '/adherents/class/adherent.class.php';
			require_once DOL_DOCUMENT_ROOT . '/core/lib/member.lib.php';

			$num = $this->db->num_rows($result);

			$events = null;

			if (!$forcecombo) {
				include_once DOL_DOCUMENT_ROOT . '/core/lib/ajax.lib.php';
				$out .= ajax_combobox($htmlname, $events, $conf->global->PROJECT_USE_SEARCH_TO_SELECT);
			}

			$out .= '<select class="flat' . ($morecss ? ' ' . $morecss : '') . '" name="' . $htmlname . '" id="' . $htmlname . '">';

			$textifempty = '';
			// Do not use textifempty = ' ' or '&nbsp;' here, or search on key will search on ' key'.
			//if (!empty($conf->use_javascript_ajax) || $forcecombo) $textifempty='';
			if (!empty($conf->global->PROJECT_USE_SEARCH_TO_SELECT)) {
				if ($showempty && !is_numeric($showempty)) $textifempty = $langs->trans($showempty);
				else $textifempty .= $langs->trans("All");
			} else {
				if ($showempty && !is_numeric($showempty)) $textifempty = $langs->trans($showempty);
			}
			if ($showempty) {
				$out .= '<option value="-1" selected>' . $textifempty . '</option>';
			}

			$i = 0;
			while ($num && $i < $num) {
				$opt = '';
				$optJson = array();
				$objp = $this->db->fetch_object($result);

				$this->constructMemberListOption($objp, $opt, $optJson, $selected, $filterkey);

				// Add new entry
				// "key" value of json key array is used by jQuery automatically as selected value
				// "label" value of json key array is used by jQuery automatically as text for combo box
				$out .= $opt;
				array_push($outarray, $optJson);

				$i++;
			}

			$out .= '</select>';

			$this->db->free($result);

			if (empty($outputmode)) {
				return $out;
			}
			return $outarray;
		} else {
			dol_print_error($this->db);
		}

		return array();
	}

	/**
	 * constructMemberListOption.
	 * This define value for &$opt and &$optJson.
	 *
	 * @param object 	$objp 			Result set of fetch
	 * @param string 	$opt 			Option (var used for returned value in string option format)
	 * @param array 	$optJson 		Option (var used for returned value in json format)
	 * @param string 	$selected 		Preselected value
	 * @param string 	$filterkey 		Filter key to highlight
	 * @return    void
	 */
	protected function constructMemberListOption(&$objp, &$opt, &$optJson, $selected, $filterkey = '')
	{
		$outkey = '';
		$outlabel = '';
		$outtype = '';

		$outkey = $objp->rowid;
		$outlabel = dolGetFirstLastname($objp->firstname, $objp->lastname);
		$outtype = $objp->fk_adherent_type;

		$opt = '<option value="' . $objp->rowid . '"';
		$opt .= ($objp->rowid == $selected) ? ' selected' : '';
		$opt .= '>';
		if (!empty($filterkey) && $filterkey != '') {
			$outlabel = preg_replace('/(' . preg_quote($filterkey, '/') . ')/i', '<strong>$1</strong>', $outlabel, 1);
		}
		$opt .= $outlabel;
		$opt .= "</option>\n";

		$optJson = array('key' => $outkey, 'value' => $outlabel, 'type' => $outtype);
	}

	/**
	 * Generic method to select a component from a combo list.
	 * Can use autocomplete with ajax after x key pressed or a full combo, depending on setup.
	 * This is the generic method that will replace all specific existing methods.
	 *
	 * @param 	string 	$objectdesc 		ObjectClass:PathToClass[:AddCreateButtonOrNot[:Filter[:Sortfield]]]
	 * @param 	string 	$htmlname 			Name of HTML select component
	 * @param 	int 	$preselectedvalue 	Preselected value (ID of element)
	 * @param 	string 	$showempty 			''=empty values not allowed, 'string'=value show if we allow empty values (for example 'All', ...)
	 * @param 	string 	$searchkey 			Search criteria
	 * @param 	string 	$placeholder 		Place holder
	 * @param 	string 	$morecss 			More CSS
	 * @param 	string 	$moreparams 		More params provided to ajax call
	 * @param 	int 	$forcecombo 		Force to load all values and output a standard combobox (with no beautification)
	 * @param 	int 	$disabled 			1=Html component is disabled
	 * @param 	string 	$selected_input_value Value of preselected input text (for use with ajax)
	 * @return  string                      Return HTML string
	 * @see selectForFormsList(), select_thirdparty_list()
	 */
	public function selectForForms($objectdesc, $htmlname, $preselectedvalue, $showempty = '', $searchkey = '', $placeholder = '', $morecss = '', $moreparams = '', $forcecombo = 0, $disabled = 0, $selected_input_value = '')
	{
		global $conf, $user;

		$objecttmp = null;

		// Example of value for $objectdec:
		// Bom:bom/class/bom.class.php:0:t.status=1
		// Bom:bom/class/bom.class.php:0:t.status=1:ref
		// Bom:bom/class/bom.class.php:0:(t.status:=:1):ref
		$InfoFieldList = explode(":", $objectdesc, 4);
		$vartmp = (empty($InfoFieldList[3]) ? '' : $InfoFieldList[3]);
		$reg = array();
		if (preg_match('/^.*:(\w*)$/', $vartmp, $reg)) {
			$InfoFieldList[4] = $reg[1];    // take the sort field
		}
		$InfoFieldList[3] = preg_replace('/:\w*$/', '', $vartmp);    // take the filter field

		$classname = $InfoFieldList[0];
		$classpath = $InfoFieldList[1];
		$addcreatebuttonornot = empty($InfoFieldList[2]) ? 0 : $InfoFieldList[2];
		$filter = empty($InfoFieldList[3]) ? '' : $InfoFieldList[3];
		$sortfield = empty($InfoFieldList[4]) ? '' : $InfoFieldList[4];

		if (!empty($classpath)) {
			dol_include_once($classpath);

			if ($classname && class_exists($classname)) {
				$objecttmp = new $classname($this->db);

				// Make some replacement
				$sharedentities = getEntity(strtolower($classname));
				$filter = str_replace(
					array('__ENTITY__', '__SHARED_ENTITIES__', '__USER_ID__'),
					array($conf->entity, $sharedentities, $user->id),
					$filter
				);
			}
		}
		if (!is_object($objecttmp)) {
			dol_syslog('Error bad setup of type for field ' . join(',', $InfoFieldList), LOG_WARNING);
			return 'Error bad setup of type for field ' . join(',', $InfoFieldList);
		}

		//var_dump($filter);
		$prefixforautocompletemode = $objecttmp->element;
		if ($prefixforautocompletemode == 'societe') {
			$prefixforautocompletemode = 'company';
		}
		if ($prefixforautocompletemode == 'product') {
			$prefixforautocompletemode = 'produit';
		}
		$confkeyforautocompletemode = strtoupper($prefixforautocompletemode) . '_USE_SEARCH_TO_SELECT'; // For example COMPANY_USE_SEARCH_TO_SELECT

		dol_syslog(get_class($this) . "::selectForForms filter=" . $filter, LOG_DEBUG);
		$out = '';
		if (!empty($conf->use_javascript_ajax) && !empty($conf->global->$confkeyforautocompletemode) && !$forcecombo) {
			// No immediate load of all database
			$placeholder = '';
			if ($preselectedvalue && empty($selected_input_value)) {
				$objecttmp->fetch($preselectedvalue);
				$selected_input_value = ($prefixforautocompletemode == 'company' ? $objecttmp->name : $objecttmp->ref);
				//unset($objecttmp);
			}

			$objectdesc = $classname . ':' . $classpath . ':' . $addcreatebuttonornot . ':' . $filter;
			$urlforajaxcall = DOL_URL_ROOT . '/core/ajax/selectobject.php';

			// No immediate load of all database
			$urloption = 'htmlname=' . urlencode($htmlname) . '&outjson=1&objectdesc=' . urlencode($objectdesc) . '&filter=' . urlencode($filter) . ($sortfield ? '&sortfield=' . urlencode($sortfield) : '');
			// Activate the auto complete using ajax call.
			$out .= ajax_autocompleter($preselectedvalue, $htmlname, $urlforajaxcall, $urloption, $conf->global->$confkeyforautocompletemode, 0, array());
			$out .= '<style type="text/css">.ui-autocomplete { z-index: 1003; }</style>';
			$out .= '<input type="text" class="' . $morecss . '"' . ($disabled ? ' disabled="disabled"' : '') . ' name="search_' . $htmlname . '" id="search_' . $htmlname . '" value="' . $selected_input_value . '"' . ($placeholder ? ' placeholder="' . dol_escape_htmltag($placeholder) . '"' : '') . ' />';
		} else {
			// Immediate load of table record.
			$out .= $this->selectForFormsList($objecttmp, $htmlname, $preselectedvalue, $showempty, $searchkey, $placeholder, $morecss, $moreparams, $forcecombo, 0, $disabled, $sortfield, $filter);
		}

		return $out;
	}


	/**
	 * Output html form to select an object.
	 * Note, this function is called by selectForForms or by ajax selectobject.php
	 *
	 * @param Object 		$objecttmp 			Object to knwo the table to scan for combo.
	 * @param string 		$htmlname 			Name of HTML select component
	 * @param int 			$preselectedvalue 	Preselected value (ID of element)
	 * @param string 		$showempty 			''=empty values not allowed, 'string'=value show if we allow empty values (for example 'All', ...)
	 * @param string 		$searchkey 			Search value
	 * @param string 		$placeholder 		Place holder
	 * @param string 		$morecss 			More CSS
	 * @param string 		$moreparams 		More params provided to ajax call
	 * @param int 			$forcecombo 		Force to load all values and output a standard combobox (with no beautification)
	 * @param int 			$outputmode 		0=HTML select string, 1=Array
	 * @param int 			$disabled 			1=Html component is disabled
	 * @param string 		$sortfield 			Sort field
	 * @param string 		$filter 			Add more filter
	 * @return string|array                     Return HTML string
	 * @see selectForForms()
	 */
	public function selectForFormsList($objecttmp, $htmlname, $preselectedvalue, $showempty = '', $searchkey = '', $placeholder = '', $morecss = '', $moreparams = '', $forcecombo = 0, $outputmode = 0, $disabled = 0, $sortfield = '', $filter = '')
	{
		global $conf, $langs, $user, $hookmanager;

		//print "$htmlname, $preselectedvalue, $showempty, $searchkey, $placeholder, $morecss, $moreparams, $forcecombo, $outputmode, $disabled";

		$prefixforautocompletemode = $objecttmp->element;
		if ($prefixforautocompletemode == 'societe') {
			$prefixforautocompletemode = 'company';
		}
		$confkeyforautocompletemode = strtoupper($prefixforautocompletemode) . '_USE_SEARCH_TO_SELECT'; // For example COMPANY_USE_SEARCH_TO_SELECT

		if (!empty($objecttmp->fields)) {    // For object that declare it, it is better to use declared fields (like societe, contact, ...)
			$tmpfieldstoshow = '';
			foreach ($objecttmp->fields as $key => $val) {
				if (!dol_eval($val['enabled'], 1, 1, '1')) {
					continue;
				}
				if (!empty($val['showoncombobox'])) {
					$tmpfieldstoshow .= ($tmpfieldstoshow ? ',' : '') . 't.' . $key;
				}
			}
			if ($tmpfieldstoshow) {
				$fieldstoshow = $tmpfieldstoshow;
			}
		} else {
			// For backward compatibility
			$objecttmp->fields['ref'] = array('type' => 'varchar(30)', 'label' => 'Ref', 'showoncombobox' => 1);
		}

		if (empty($fieldstoshow)) {
			if (isset($objecttmp->fields['ref'])) {
				$fieldstoshow = 't.ref';
			} else {
				$langs->load("errors");
				$this->error = $langs->trans("ErrorNoFieldWithAttributeShowoncombobox");
				return $langs->trans('ErrorNoFieldWithAttributeShowoncombobox');
			}
		}

		$out = '';
		$outarray = array();
		$tmparray = array();

		$num = 0;

		// Search data
		$sql = "SELECT t.rowid, " . $fieldstoshow . " FROM " . $this->db->prefix() . $objecttmp->table_element . " as t";
		if (isset($objecttmp->ismultientitymanaged)) {
			if (!is_numeric($objecttmp->ismultientitymanaged)) {
				$tmparray = explode('@', $objecttmp->ismultientitymanaged);
				$sql .= " INNER JOIN " . $this->db->prefix() . $tmparray[1] . " as parenttable ON parenttable.rowid = t." . $tmparray[0];
			}
			if ($objecttmp->ismultientitymanaged === 'fk_soc@societe') {
				if (empty($user->rights->societe->client->voir) && !$user->socid) {
					$sql .= ", " . $this->db->prefix() . "societe_commerciaux as sc";
				}
			}
		}

		// Add where from hooks
		$parameters = array(
			'object' => $objecttmp,
			'htmlname' => $htmlname,
			'filter' => $filter,
			'searchkey' => $searchkey
		);

		$reshook = $hookmanager->executeHooks('selectForFormsListWhere', $parameters); // Note that $action and $object may have been modified by hook
		if (!empty($hookmanager->resPrint)) {
			$sql .= $hookmanager->resPrint;
		} else {
			$sql .= " WHERE 1=1";
			if (isset($objecttmp->ismultientitymanaged)) {
				if ($objecttmp->ismultientitymanaged == 1) {
					$sql .= " AND t.entity IN (" . getEntity($objecttmp->table_element) . ")";
				}
				if (!is_numeric($objecttmp->ismultientitymanaged)) {
					$sql .= " AND parenttable.entity = t." . $tmparray[0];
				}
				if ($objecttmp->ismultientitymanaged == 1 && !empty($user->socid)) {
					if ($objecttmp->element == 'societe') {
						$sql .= " AND t.rowid = " . ((int) $user->socid);
					} else {
						$sql .= " AND t.fk_soc = " . ((int) $user->socid);
					}
				}
				if ($objecttmp->ismultientitymanaged === 'fk_soc@societe') {
					if (empty($user->rights->societe->client->voir) && !$user->socid) {
						$sql .= " AND t.rowid = sc.fk_soc AND sc.fk_user = " . ((int) $user->id);
					}
				}
			}
			if ($searchkey != '') {
				$sql .= natural_search(explode(',', $fieldstoshow), $searchkey);
			}

			if ($filter) {     // Syntax example "(t.ref:like:'SO-%') and (t.date_creation:<:'20160101')"
				$errormessage = '';
				$sql .= forgeSQLFromUniversalSearchCriteria($filter, $errormessage);
				if ($errormessage) {
					return 'Error forging a SQL request from an universal criteria: ' . $errormessage;
				}
			}
		}
		$sql .= $this->db->order($sortfield ? $sortfield : $fieldstoshow, "ASC");
		//$sql.=$this->db->plimit($limit, 0);
		//print $sql;

		// Build output string
		$resql = $this->db->query($sql);
		if ($resql) {
			// Construct $out and $outarray
			$out .= '<select id="' . $htmlname . '" class="flat' . ($morecss ? ' ' . $morecss : '') . '"' . ($disabled ? ' disabled="disabled"' : '') . ($moreparams ? ' ' . $moreparams : '') . ' name="' . $htmlname . '">' . "\n";

			// Warning: Do not use textifempty = ' ' or '&nbsp;' here, or search on key will search on ' key'. Seems it is no more true with selec2 v4
			$textifempty = '&nbsp;';

			//if (!empty($conf->use_javascript_ajax) || $forcecombo) $textifempty='';
			if (!empty($conf->global->$confkeyforautocompletemode)) {
				if ($showempty && !is_numeric($showempty)) {
					$textifempty = $langs->trans($showempty);
				} else {
					$textifempty .= $langs->trans("All");
				}
			}
			if ($showempty) {
				$out .= '<option value="-1">' . $textifempty . '</option>' . "\n";
			}

			$num = $this->db->num_rows($resql);
			$i = 0;
			if ($num) {
				while ($i < $num) {
					$obj = $this->db->fetch_object($resql);
					$label = '';
					$tmparray = explode(',', $fieldstoshow);
					$oldvalueforshowoncombobox = 0;
					foreach ($tmparray as $key => $val) {
						$val = preg_replace('/t\./', '', $val);
						$label .= (($label && $obj->$val) ? ($oldvalueforshowoncombobox != $objecttmp->fields[$val]['showoncombobox'] ? ' - ' : ' ') : '');
						$label .= $obj->$val;
						$oldvalueforshowoncombobox = !empty($objecttmp->fields[$val]['showoncombobox']) ? $objecttmp->fields[$val]['showoncombobox'] : 0;
					}
					if (empty($outputmode)) {
						if ($preselectedvalue > 0 && $preselectedvalue == $obj->rowid) {
							$out .= '<option value="' . $obj->rowid . '" selected>' . $label . '</option>';
						} else {
							$out .= '<option value="' . $obj->rowid . '">' . $label . '</option>';
						}
					} else {
						array_push($outarray, array('key' => $obj->rowid, 'value' => $label, 'label' => $label));
					}

					$i++;
					if (($i % 10) == 0) {
						$out .= "\n";
					}
				}
			}

			$out .= '</select>' . "\n";

			if (!$forcecombo) {
				include_once DOL_DOCUMENT_ROOT . '/core/lib/ajax.lib.php';
				$out .= ajax_combobox($htmlname, null, (!empty($conf->global->$confkeyforautocompletemode) ? $conf->global->$confkeyforautocompletemode : 0));
			}
		} else {
			dol_print_error($this->db);
		}

		$this->result = array('nbofelement' => $num);

		if ($outputmode) {
			return $outarray;
		}
		return $out;
	}


	/**
	 *	Return a HTML select string, built from an array of key+value.
	 *  Note: Do not apply langs->trans function on returned content, content may be entity encoded twice.
	 *
	 * @param string 		$htmlname 			Name of html select area. Must start with "multi" if this is a multiselect
	 * @param array 		$array 				Array like array(key => value) or array(key=>array('label'=>..., 'data-...'=>..., 'disabled'=>..., 'css'=>...))
	 * @param string|string[] $id				Preselected key or preselected keys for multiselect. Use 'ifone' to autoselect record if there is only one record.
	 * @param int|string 	$show_empty 		0 no empty value allowed, 1 or string to add an empty value into list (If 1: key is -1 and value is '' or '&nbsp;', If placeholder string: key is -1 and value is the string), <0 to add an empty value with key that is this value.
	 * @param int 			$key_in_label 		1 to show key into label with format "[key] value"
	 * @param int 			$value_as_key 		1 to use value as key
	 * @param string 		$moreparam 			Add more parameters onto the select tag. For example 'style="width: 95%"' to avoid select2 component to go over parent container
	 * @param int 			$translate 			1=Translate and encode value
	 * @param int 			$maxlen 			Length maximum for labels
	 * @param int 			$disabled 			Html select box is disabled
	 * @param string 		$sort 				'ASC' or 'DESC' = Sort on label, '' or 'NONE' or 'POS' = Do not sort, we keep original order
	 * @param string 		$morecss 			Add more class to css styles
	 * @param int 			$addjscombo 		Add js combo
	 * @param string 		$moreparamonempty 	Add more param on the empty option line. Not used if show_empty not set
	 * @param int 			$disablebademail 	1=Check if a not valid email, 2=Check string '---', and if found into value, disable and colorize entry
	 * @param int 			$nohtmlescape 		No html escaping.
	 * @return string							HTML select string.
	 * @see multiselectarray(), selectArrayAjax(), selectArrayFilter()
	 */
	public static function selectarray($htmlname, $array, $id = '', $show_empty = 0, $key_in_label = 0, $value_as_key = 0, $moreparam = '', $translate = 0, $maxlen = 0, $disabled = 0, $sort = '', $morecss = 'minwidth75', $addjscombo = 1, $moreparamonempty = '', $disablebademail = 0, $nohtmlescape = 0)
	{
		global $conf, $langs;

		// Do we want a multiselect ?
		//$jsbeautify = 0;
		//if (preg_match('/^multi/',$htmlname)) $jsbeautify = 1;
		$jsbeautify = 1;

		if ($value_as_key) {
			$array = array_combine($array, $array);
		}

		$out = '';

		if ($addjscombo < 0) {
			if (empty($conf->global->MAIN_OPTIMIZEFORTEXTBROWSER)) {
				$addjscombo = 1;
			} else {
				$addjscombo = 0;
			}
		}

		$idname = str_replace(array('[', ']'), array('', ''), $htmlname);
		$out .= '<select id="' . preg_replace('/^\./', '', $idname) . '" ' . ($disabled ? 'disabled="disabled" ' : '') . 'class="flat ' . (preg_replace('/^\./', '', $htmlname)) . ($morecss ? ' ' . $morecss : '') . '"';
		$out .= ' name="' . preg_replace('/^\./', '', $htmlname) . '" ' . ($moreparam ? $moreparam : '');
		$out .= '>';

		if ($show_empty) {
			$textforempty = ' ';
			if (!empty($conf->use_javascript_ajax)) {
				$textforempty = '&nbsp;'; // If we use ajaxcombo, we need &nbsp; here to avoid to have an empty element that is too small.
			}
			if (!is_numeric($show_empty)) {
				$textforempty = $show_empty;
			}
			$out .= '<option class="optiongrey" ' . ($moreparamonempty ? $moreparamonempty . ' ' : '') . 'value="' . ($show_empty < 0 ? $show_empty : -1) . '"' . ($id == $show_empty ? ' selected' : '') . '>' . $textforempty . '</option>' . "\n";
		}

		if (is_array($array)) {
			// Translate
			if ($translate) {
				foreach ($array as $key => $value) {
					if (!is_array($value)) {
						$array[$key] = $langs->trans($value);
					} else {
						$array[$key]['label'] = $langs->trans($value['label']);
					}
				}
			}

			// Sort
			if ($sort == 'ASC') {
				asort($array);
			} elseif ($sort == 'DESC') {
				arsort($array);
			}

			foreach ($array as $key => $tmpvalue) {
				if (is_array($tmpvalue)) {
					$value = $tmpvalue['label'];
					$disabled = empty($tmpvalue['disabled']) ? '' : ' disabled';
					$style = empty($tmpvalue['css']) ? '' : ' class="' . $tmpvalue['css'] . '"';
				} else {
					$value = $tmpvalue;
					$disabled = '';
					$style = '';
				}
				if (!empty($disablebademail)) {
					if (($disablebademail == 1 && !preg_match('/&lt;.+@.+&gt;/', $value))
						|| ($disablebademail == 2 && preg_match('/---/', $value))) {
						$disabled = ' disabled';
						$style = ' class="warning"';
					}
				}

				if ($key_in_label) {
					if (empty($nohtmlescape)) {
						$selectOptionValue = dol_escape_htmltag($key . ' - ' . ($maxlen ? dol_trunc($value, $maxlen) : $value));
					} else {
						$selectOptionValue = $key . ' - ' . ($maxlen ? dol_trunc($value, $maxlen) : $value);
					}
				} else {
					if (empty($nohtmlescape)) {
						$selectOptionValue = dol_escape_htmltag($maxlen ? dol_trunc($value, $maxlen) : $value);
					} else {
						$selectOptionValue = $maxlen ? dol_trunc($value, $maxlen) : $value;
					}
					if ($value == '' || $value == '-') {
						$selectOptionValue = '&nbsp;';
					}
				}

				$out .= '<option value="' . $key . '"';
				$out .= $style . $disabled;
				if (is_array($id)) {
					if (in_array($key, $id) && !$disabled) {
						$out .= ' selected'; // To preselect a value
					}
				} else {
					$id = (string) $id; // if $id = 0, then $id = '0'
					if ($id != '' && ($id == $key || ($id == 'ifone' && count($array) == 1)) && !$disabled) {
						$out .= ' selected'; // To preselect a value
					}
				}
				if ($nohtmlescape) {
					$out .= ' data-html="' . dol_escape_htmltag($selectOptionValue) . '"';
				}
				if (is_array($tmpvalue)) {
					foreach ($tmpvalue as $keyforvalue => $valueforvalue) {
						if (preg_match('/^data-/', $keyforvalue)) {
							$out .= ' '.$keyforvalue.'="'.dol_escape_htmltag($valueforvalue).'"';
						}
					}
				}
				$out .= '>';
				//var_dump($selectOptionValue);
				$out .= $selectOptionValue;
				$out .= "</option>\n";
			}
		}

		$out .= "</select>";

		// Add code for jquery to use multiselect
		if ($addjscombo && $jsbeautify) {
			// Enhance with select2
			include_once DOL_DOCUMENT_ROOT . '/core/lib/ajax.lib.php';
			$out .= ajax_combobox($idname, array(), 0, 0, 'resolve', ($show_empty < 0 ? (string) $show_empty : '-1'), $morecss);
		}

		return $out;
	}


	/**
	 *    Return a HTML select string, built from an array of key+value, but content returned into select come from an Ajax call of an URL.
	 *  Note: Do not apply langs->trans function on returned content of Ajax service, content may be entity encoded twice.
	 *
	 * @param string $htmlname Name of html select area
	 * @param string $url Url. Must return a json_encode of array(key=>array('text'=>'A text', 'url'=>'An url'), ...)
	 * @param string $id Preselected key
	 * @param string $moreparam Add more parameters onto the select tag
	 * @param string $moreparamtourl Add more parameters onto the Ajax called URL
	 * @param int $disabled Html select box is disabled
	 * @param int $minimumInputLength Minimum Input Length
	 * @param string $morecss Add more class to css styles
	 * @param int $callurlonselect If set to 1, some code is added so an url return by the ajax is called when value is selected.
	 * @param string $placeholder String to use as placeholder
	 * @param integer $acceptdelayedhtml 1 = caller is requesting to have html js content not returned but saved into global $delayedhtmlcontent (so caller can show it at end of page to avoid flash FOUC effect)
	 * @return    string                        HTML select string
	 * @see selectArrayFilter(), ajax_combobox() in ajax.lib.php
	 */
	public static function selectArrayAjax($htmlname, $url, $id = '', $moreparam = '', $moreparamtourl = '', $disabled = 0, $minimumInputLength = 1, $morecss = '', $callurlonselect = 0, $placeholder = '', $acceptdelayedhtml = 0)
	{
		global $conf, $langs;
		global $delayedhtmlcontent;    // Will be used later outside of this function

		// TODO Use an internal dolibarr component instead of select2
		if (empty($conf->global->MAIN_USE_JQUERY_MULTISELECT) && !defined('REQUIRE_JQUERY_MULTISELECT')) {
			return '';
		}

		$out = '<select type="text" class="' . $htmlname . ($morecss ? ' ' . $morecss : '') . '" ' . ($moreparam ? $moreparam . ' ' : '') . 'name="' . $htmlname . '"></select>';

		$outdelayed = '';
		if (!empty($conf->use_javascript_ajax)) {
			$tmpplugin = 'select2';
			$outdelayed = "\n" . '<!-- JS CODE TO ENABLE ' . $tmpplugin . ' for id ' . $htmlname . ' -->
		    	<script nonce="' . getNonce() . '">
		    	$(document).ready(function () {

	    	        ' . ($callurlonselect ? 'var saveRemoteData = [];' : '') . '

	                $(".' . $htmlname . '").select2({
				    	ajax: {
					    	dir: "ltr",
					    	url: "' . $url . '",
					    	dataType: \'json\',
					    	delay: 250,
					    	data: function (params) {
					    		return {
							    	q: params.term, 	// search term
					    			page: params.page
					    		}
				    		},
				    		processResults: function (data) {
				    			// parse the results into the format expected by Select2.
				    			// since we are using custom formatting functions we do not need to alter the remote JSON data
				    			//console.log(data);
								saveRemoteData = data;
					    	    /* format json result for select2 */
					    	    result = []
					    	    $.each( data, function( key, value ) {
					    	       result.push({id: key, text: value.text});
	                            });
				    			//return {results:[{id:\'none\', text:\'aa\'}, {id:\'rrr\', text:\'Red\'},{id:\'bbb\', text:\'Search a into projects\'}], more:false}
				    			//console.log(result);
				    			return {results: result, more: false}
				    		},
				    		cache: true
				    	},
		 				language: select2arrayoflanguage,
						containerCssClass: \':all:\',					/* Line to add class of origin SELECT propagated to the new <span class="select2-selection...> tag */
					    placeholder: "' . dol_escape_js($placeholder) . '",
				    	escapeMarkup: function (markup) { return markup; }, 	// let our custom formatter work
				    	minimumInputLength: ' . ((int) $minimumInputLength) . ',
				        formatResult: function (result, container, query, escapeMarkup) {
	                        return escapeMarkup(result.text);
	                    },
				    });

	                ' . ($callurlonselect ? '
	                /* Code to execute a GET when we select a value */
	                $(".' . $htmlname . '").change(function() {
				    	var selected = $(".' . $htmlname . '").val();
	                	console.log("We select in selectArrayAjax the entry "+selected)
				        $(".' . $htmlname . '").val("");  /* reset visible combo value */
	    			    $.each( saveRemoteData, function( key, value ) {
	    				        if (key == selected)
	    			            {
	    			                 console.log("selectArrayAjax - Do a redirect to "+value.url)
	    			                 location.assign(value.url);
	    			            }
	                    });
	    			});' : '') . '

	    	   });
		       </script>';
		}

		if ($acceptdelayedhtml) {
			$delayedhtmlcontent .= $outdelayed;
		} else {
			$out .= $outdelayed;
		}
		return $out;
	}

	/**
	 *  Return a HTML select string, built from an array of key+value, but content returned into select is defined into $array parameter.
	 *  Note: Do not apply langs->trans function on returned content of Ajax service, content may be entity encoded twice.
	 *
	 * @param string 	$htmlname 				Name of html select area
	 * @param array 	$array 					Array (key=>array('text'=>'A text', 'url'=>'An url'), ...)
	 * @param string 	$id 					Preselected key
	 * @param string 	$moreparam 				Add more parameters onto the select tag
	 * @param int 		$disableFiltering 		If set to 1, results are not filtered with searched string
	 * @param int 		$disabled 				Html select box is disabled
	 * @param int 		$minimumInputLength 	Minimum Input Length
	 * @param string 	$morecss 				Add more class to css styles
	 * @param int 		$callurlonselect 		If set to 1, some code is added so an url return by the ajax is called when value is selected.
	 * @param string 	$placeholder 			String to use as placeholder
	 * @param integer 	$acceptdelayedhtml 		1 = caller is requesting to have html js content not returned but saved into global $delayedhtmlcontent (so caller can show it at end of page to avoid flash FOUC effect)
	 * @return	string      					HTML select string
	 * @see selectArrayAjax(), ajax_combobox() in ajax.lib.php
	 */
	public static function selectArrayFilter($htmlname, $array, $id = '', $moreparam = '', $disableFiltering = 0, $disabled = 0, $minimumInputLength = 1, $morecss = '', $callurlonselect = 0, $placeholder = '', $acceptdelayedhtml = 0)
	{
		global $conf, $langs;
		global $delayedhtmlcontent;    // Will be used later outside of this function

		// TODO Use an internal dolibarr component instead of select2
		if (empty($conf->global->MAIN_USE_JQUERY_MULTISELECT) && !defined('REQUIRE_JQUERY_MULTISELECT')) {
			return '';
		}

		$out = '<select type="text" id="'.$htmlname.'" class="'.$htmlname.($morecss ? ' ' . $morecss : '').'"'.($moreparam ? ' '.$moreparam : '').' name="'.$htmlname.'"><option></option></select>';

		$formattedarrayresult = array();

		foreach ($array as $key => $value) {
			$o = new stdClass();
			$o->id = $key;
			$o->text = $value['text'];
			$o->url = $value['url'];
			$formattedarrayresult[] = $o;
		}

		$outdelayed = '';
		if (!empty($conf->use_javascript_ajax)) {
			$tmpplugin = 'select2';
			$outdelayed = "\n" . '<!-- JS CODE TO ENABLE ' . $tmpplugin . ' for id ' . $htmlname . ' -->
				<script nonce="' . getNonce() . '">
				$(document).ready(function () {
					var data = ' . json_encode($formattedarrayresult) . ';

					' . ($callurlonselect ? 'var saveRemoteData = ' . json_encode($array) . ';' : '') . '

					$(".' . $htmlname . '").select2({
						data: data,
						language: select2arrayoflanguage,
						containerCssClass: \':all:\',					/* Line to add class of origin SELECT propagated to the new <span class="select2-selection...> tag */
						placeholder: "' . dol_escape_js($placeholder) . '",
						escapeMarkup: function (markup) { return markup; }, 	// let our custom formatter work
						minimumInputLength: ' . $minimumInputLength . ',
						formatResult: function (result, container, query, escapeMarkup) {
							return escapeMarkup(result.text);
						},
						matcher: function (params, data) {

							if(! data.id) return null;';

			if ($callurlonselect) {
				// We forge the url with 'sall='
				$outdelayed .= '

							var urlBase = data.url;
							var separ = urlBase.indexOf("?") >= 0 ? "&" : "?";
							/* console.log("params.term="+params.term); */
							/* console.log("params.term encoded="+encodeURIComponent(params.term)); */
							saveRemoteData[data.id].url = urlBase + separ + "search_all=" + encodeURIComponent(params.term.replace(/\"/g, ""));';
			}

			if (!$disableFiltering) {
				$outdelayed .= '

							if(data.text.match(new RegExp(params.term))) {
								return data;
							}

							return null;';
			} else {
				$outdelayed .= '

							return data;';
			}

			$outdelayed .= '
						}
					});

					' . ($callurlonselect ? '
					/* Code to execute a GET when we select a value */
					$(".' . $htmlname . '").change(function() {
						var selected = $(".' . $htmlname . '").val();
						console.log("We select "+selected)

						$(".' . $htmlname . '").val("");  /* reset visible combo value */
						$.each( saveRemoteData, function( key, value ) {
							if (key == selected)
							{
								console.log("selectArrayFilter - Do a redirect to "+value.url)
								location.assign(value.url);
							}
						});
					});' : '') . '

				});
				</script>';
		}

		if ($acceptdelayedhtml) {
			$delayedhtmlcontent .= $outdelayed;
		} else {
			$out .= $outdelayed;
		}
		return $out;
	}

	/**
	 *    Show a multiselect form from an array. WARNING: Use this only for short lists.
	 *
	 * @param 	string 		$htmlname 		Name of select
	 * @param 	array 		$array 			Array(key=>value) or Array(key=>array('id'=> , 'label'=> , 'color'=> , 'picto'=> , 'labelhtml'=> ))
	 * @param 	array 		$selected 		Array of keys preselected
	 * @param 	int 		$key_in_label 	1 to show key like in "[key] value"
	 * @param 	int 		$value_as_key 	1 to use value as key
	 * @param 	string 		$morecss 		Add more css style
	 * @param 	int 		$translate 		Translate and encode value
	 * @param 	int|string 	$width 			Force width of select box. May be used only when using jquery couch. Example: 250, '95%'
	 * @param 	string 		$moreattrib 	Add more options on select component. Example: 'disabled'
	 * @param 	string 		$elemtype 		Type of element we show ('category', ...). Will execute a formating function on it. To use in readonly mode if js component support HTML formatting.
	 * @param 	string 		$placeholder 	String to use as placeholder
	 * @param 	int 		$addjscombo 	Add js combo
	 * @return 	string                      HTML multiselect string
	 * @see selectarray(), selectArrayAjax(), selectArrayFilter()
	 */
	public static function multiselectarray($htmlname, $array, $selected = array(), $key_in_label = 0, $value_as_key = 0, $morecss = '', $translate = 0, $width = 0, $moreattrib = '', $elemtype = '', $placeholder = '', $addjscombo = -1)
	{
		global $conf, $langs;

		$out = '';

		if ($addjscombo < 0) {
			if (empty($conf->global->MAIN_OPTIMIZEFORTEXTBROWSER)) {
				$addjscombo = 1;
			} else {
				$addjscombo = 0;
			}
		}

		$useenhancedmultiselect = 0;
		if (!empty($conf->use_javascript_ajax) && !empty($conf->global->MAIN_USE_JQUERY_MULTISELECT) || defined('REQUIRE_JQUERY_MULTISELECT')) {
			$useenhancedmultiselect = 1;
		}

		// Output select component
		$out .= '<select id="' . $htmlname . '" class="multiselect' . ($useenhancedmultiselect ? ' multiselectononeline' : '') . ($morecss ? ' ' . $morecss : '') . '" multiple name="' . $htmlname . '[]"' . ($moreattrib ? ' ' . $moreattrib : '') . ($width ? ' style="width: ' . (preg_match('/%/', $width) ? $width : $width . 'px') . '"' : '') . '>' . "\n";
		if (is_array($array) && !empty($array)) {
			if ($value_as_key) {
				$array = array_combine($array, $array);
			}

			if (!empty($array)) {
				foreach ($array as $key => $value) {
					$tmpkey = $key;
					$tmpvalue = $value;
					$tmpcolor = '';
					$tmppicto = '';
					$tmplabelhtml = '';
					if (is_array($value) && array_key_exists('id', $value) && array_key_exists('label', $value)) {
						$tmpkey = $value['id'];
						$tmpvalue = $value['label'];
						$tmpcolor = $value['color'];
						$tmppicto = $value['picto'];
						$tmplabelhtml = !empty($value['labelhtml']) ? $value['labelhtml'] : '';
					}
					$newval = ($translate ? $langs->trans($tmpvalue) : $tmpvalue);
					$newval = ($key_in_label ? $tmpkey . ' - ' . $newval : $newval);

					$out .= '<option value="' . $tmpkey . '"';
					if (is_array($selected) && !empty($selected) && in_array((string) $tmpkey, $selected) && ((string) $tmpkey != '')) {
						$out .= ' selected';
					}
					if (!empty($tmplabelhtml)) {
						$out .= ' data-html="' . dol_escape_htmltag($tmplabelhtml) . '"';
					} else {
						$out .= ' data-html="' . dol_escape_htmltag(($tmppicto ? img_picto('', $tmppicto, 'class="pictofixedwidth" style="color: #' . $tmpcolor . '"') : '') . $newval) . '"';
					}
					$out .= '>';
					$out .= dol_htmlentitiesbr($newval);
					$out .= '</option>' . "\n";
				}
			}
		}
		$out .= '</select>' . "\n";

		// Add code for jquery to use multiselect
		if (!empty($conf->use_javascript_ajax) && !empty($conf->global->MAIN_USE_JQUERY_MULTISELECT) || defined('REQUIRE_JQUERY_MULTISELECT')) {
			$out .= "\n" . '<!-- JS CODE TO ENABLE select for id ' . $htmlname . ', addjscombo=' . $addjscombo . ' -->';
			$out .= "\n" . '<script nonce="' . getNonce() . '">' . "\n";
			if ($addjscombo == 1) {
				$tmpplugin = empty($conf->global->MAIN_USE_JQUERY_MULTISELECT) ? constant('REQUIRE_JQUERY_MULTISELECT') : $conf->global->MAIN_USE_JQUERY_MULTISELECT;
				$out .= 'function formatResult(record, container) {' . "\n";
				$out .= '	if ($(record.element).attr("data-html") != undefined) return htmlEntityDecodeJs($(record.element).attr("data-html"));		// If property html set, we decode html entities and use this' . "\n";
				$out .= '	return record.text;';
				$out .= '}' . "\n";
				$out .= 'function formatSelection(record) {' . "\n";
				if ($elemtype == 'category') {
					$out .= 'return \'<span><img src="' . DOL_URL_ROOT . '/theme/eldy/img/object_category.png"> \'+record.text+\'</span>\';';
				} else {
					$out .= 'return record.text;';
				}
				$out .= '}' . "\n";
				$out .= '$(document).ready(function () {
							$(\'#' . $htmlname . '\').' . $tmpplugin . '({';
				if ($placeholder) {
					$out .= '
								placeholder: {
								    id: \'-1\',
								    text: \'' . dol_escape_js($placeholder) . '\'
								  },';
				}
				$out .= '		dir: \'ltr\',
								containerCssClass: \':all:\',					/* Line to add class of origin SELECT propagated to the new <span class="select2-selection...> tag (ko with multiselect) */
								dropdownCssClass: \'' . $morecss . '\',				/* Line to add class on the new <span class="select2-selection...> tag (ok with multiselect) */
								// Specify format function for dropdown item
								formatResult: formatResult,
							 	templateResult: formatResult,		/* For 4.0 */
								escapeMarkup: function (markup) { return markup; }, 	// let our custom formatter work
								// Specify format function for selected item
								formatSelection: formatSelection,
							 	templateSelection: formatSelection		/* For 4.0 */
							});

							/* Add also morecss to the css .select2 that is after the #htmlname, for component that are show dynamically after load, because select2 set
								 the size only if component is not hidden by default on load */
							$(\'#' . $htmlname . ' + .select2\').addClass(\'' . $morecss . '\');
						});' . "\n";
			} elseif ($addjscombo == 2 && !defined('DISABLE_MULTISELECT')) {
				// Add other js lib
				// TODO external lib multiselect/jquery.multi-select.js must have been loaded to use this multiselect plugin
				// ...
				$out .= 'console.log(\'addjscombo=2 for htmlname=' . $htmlname . '\');';
				$out .= '$(document).ready(function () {
							$(\'#' . $htmlname . '\').multiSelect({
								containerHTML: \'<div class="multi-select-container">\',
								menuHTML: \'<div class="multi-select-menu">\',
								buttonHTML: \'<span class="multi-select-button ' . $morecss . '">\',
								menuItemHTML: \'<label class="multi-select-menuitem">\',
								activeClass: \'multi-select-container--open\',
								noneText: \'' . $placeholder . '\'
							});
						})';
			}
			$out .= '</script>';
		}

		return $out;
	}


	/**
	 *    Show a multiselect dropbox from an array. If a saved selection of fields exists for user (into $user->conf->MAIN_SELECTEDFIELDS_contextofpage), we use this one instead of default.
	 *
	 * @param string $htmlname Name of HTML field
	 * @param array $array Array with array of fields we could show. This array may be modified according to setup of user.
	 * @param string $varpage Id of context for page. Can be set by caller with $varpage=(empty($contextpage)?$_SERVER["PHP_SELF"]:$contextpage);
	 * @param string $pos Position colon on liste value 'left' or '' (meaning 'right').
	 * @return    string                    HTML multiselect string
	 * @see selectarray()
	 */
	public static function multiSelectArrayWithCheckbox($htmlname, &$array, $varpage, $pos = '')
	{
		global $conf, $langs, $user, $extrafields;

		if (!empty($conf->global->MAIN_OPTIMIZEFORTEXTBROWSER)) {
			return '';
		}
		if (empty($array)) {
			return '';
		}

		$tmpvar = "MAIN_SELECTEDFIELDS_" . $varpage; // To get list of saved selected fields to show

		if (!empty($user->conf->$tmpvar)) {        // A list of fields was already customized for user
			$tmparray = explode(',', $user->conf->$tmpvar);
			foreach ($array as $key => $val) {
				//var_dump($key);
				//var_dump($tmparray);
				if (in_array($key, $tmparray)) {
					$array[$key]['checked'] = 1;
				} else {
					$array[$key]['checked'] = 0;
				}
			}
		} else {                                // There is no list of fields already customized for user
			foreach ($array as $key => $val) {
				if (!empty($array[$key]['checked']) && $array[$key]['checked'] < 0) {
					$array[$key]['checked'] = 0;
				}
			}
		}

		$listoffieldsforselection = '';
		$listcheckedstring = '';

		foreach ($array as $key => $val) {
			// var_dump($val);
			// var_dump(array_key_exists('enabled', $val));
			// var_dump(!$val['enabled']);
			if (array_key_exists('enabled', $val) && isset($val['enabled']) && !$val['enabled']) {
				unset($array[$key]); // We don't want this field
				continue;
			}
			if (!empty($val['type']) && $val['type'] == 'separate') {
				// Field remains in array but we don't add it into $listoffieldsforselection
				//$listoffieldsforselection .= '<li>-----</li>';
				continue;
			}
			if ($val['label']) {
				if (!empty($val['langfile']) && is_object($langs)) {
					$langs->load($val['langfile']);
				}

				// Note: $val['checked'] <> 0 means we must show the field into the combo list
				$listoffieldsforselection .= '<li><input type="checkbox" id="checkbox' . $key . '" value="' . $key . '"' . ((empty($val['checked']) || $val['checked'] == '-1') ? '' : ' checked="checked"') . '/><label for="checkbox' . $key . '">' . dol_escape_htmltag($langs->trans($val['label'])) . '</label></li>';
				$listcheckedstring .= (empty($val['checked']) ? '' : $key . ',');
			}
		}

		$out = '<!-- Component multiSelectArrayWithCheckbox ' . $htmlname . ' -->

        <dl class="dropdown">
            <dt>
            <a href="#' . $htmlname . '">
              ' . img_picto('', 'list') . '
            </a>
            <input type="hidden" class="' . $htmlname . '" name="' . $htmlname . '" value="' . $listcheckedstring . '">
            </dt>
            <dd class="dropdowndd">
<<<<<<< HEAD
                <div class="multiselectcheckbox'.$htmlname.'">
                    <ul class="'.$htmlname.($pos == '1' ? 'left' : '').'">
                    <li><input class="inputsearch_dropdownselectedfields width90p minwidth200" style="width:90%;" type="text" placeholder="'.$langs->trans('Search').'"></li>
                    '.$listoffieldsforselection.'
=======
                <div class="multiselectcheckbox' . $htmlname . '">
                    <ul class="' . $htmlname . ($pos == '1' ? 'left' : '') . '">
                    ' . $listoffieldsforselection . '
>>>>>>> f5d7ac2b
                    </ul>
                </div>
            </dd>
        </dl>

        <script nonce="' . getNonce() . '" type="text/javascript">
          jQuery(document).ready(function () {
              $(\'.multiselectcheckbox' . $htmlname . ' input[type="checkbox"]\').on(\'click\', function () {
                  console.log("A new field was added/removed, we edit field input[name=formfilteraction]");

                  $("input:hidden[name=formfilteraction]").val(\'listafterchangingselectedfields\');	// Update field so we know we changed something on selected fields after POST

                  var title = $(this).val() + ",";
                  if ($(this).is(\':checked\')) {
                      $(\'.' . $htmlname . '\').val(title + $(\'.' . $htmlname . '\').val());
                  }
                  else {
                      $(\'.' . $htmlname . '\').val( $(\'.' . $htmlname . '\').val().replace(title, \'\') )
                  }
                  // Now, we submit page
                  //$(this).parents(\'form:first\').submit();
              });
              $("input.inputsearch_dropdownselectedfields").on("keyup", function() {
			    var value = $(this).val().toLowerCase();
			    $(\'.multiselectcheckbox'.$htmlname.' li > label\').filter(function() {
			      $(this).parent().toggle($(this).text().toLowerCase().indexOf(value) > -1)
			    });
			  });


           });
        </script>

        ';
		return $out;
	}

	/**
	 * Render list of categories linked to object with id $id and type $type
	 *
	 * @param int 		$id 		Id of object
	 * @param string 	$type 		Type of category ('member', 'customer', 'supplier', 'product', 'contact'). Old mode (0, 1, 2, ...) is deprecated.
	 * @param int 		$rendermode 0=Default, use multiselect. 1=Emulate multiselect (recommended)
	 * @param int 		$nolink 	1=Do not add html links
	 * @return string               String with categories
	 */
	public function showCategories($id, $type, $rendermode = 0, $nolink = 0)
	{
		include_once DOL_DOCUMENT_ROOT . '/categories/class/categorie.class.php';

		$cat = new Categorie($this->db);
		$categories = $cat->containing($id, $type);

		if ($rendermode == 1) {
			$toprint = array();
			foreach ($categories as $c) {
				$ways = $c->print_all_ways(' &gt;&gt; ', ($nolink ? 'none' : ''), 0, 1); // $ways[0] = "ccc2 >> ccc2a >> ccc2a1" with html formated text
				foreach ($ways as $way) {
					$toprint[] = '<li class="select2-search-choice-dolibarr noborderoncategories"' . ($c->color ? ' style="background: #' . $c->color . ';"' : ' style="background: #bbb"') . '>' . $way . '</li>';
				}
			}
			return '<div class="select2-container-multi-dolibarr"><ul class="select2-choices-dolibarr">' . implode(' ', $toprint) . '</ul></div>';
		}

		if ($rendermode == 0) {
			$arrayselected = array();
			$cate_arbo = $this->select_all_categories($type, '', 'parent', 64, 0, 1);
			foreach ($categories as $c) {
				$arrayselected[] = $c->id;
			}

			return $this->multiselectarray('categories', $cate_arbo, $arrayselected, '', 0, '', 0, '100%', 'disabled', 'category');
		}

		return 'ErrorBadValueForParameterRenderMode'; // Should not happened
	}

	/**
	 *  Show linked object block.
	 *
	 * @param CommonObject $object Object we want to show links to
	 * @param string $morehtmlright More html to show on right of title
	 * @param array $compatibleImportElementsList Array of compatibles elements object for "import from" action
	 * @param string $title Title
	 * @return    int                                                <0 if KO, >=0 if OK
	 */
	public function showLinkedObjectBlock($object, $morehtmlright = '', $compatibleImportElementsList = false, $title = 'RelatedObjects')
	{
		global $conf, $langs, $hookmanager;
		global $bc, $action;

		$object->fetchObjectLinked();

		// Bypass the default method
		$hookmanager->initHooks(array('commonobject'));
		$parameters = array(
			'morehtmlright' => $morehtmlright,
			'compatibleImportElementsList' => &$compatibleImportElementsList,
		);
		$reshook = $hookmanager->executeHooks('showLinkedObjectBlock', $parameters, $object, $action); // Note that $action and $object may have been modified by hook

		$nbofdifferenttypes = count($object->linkedObjects);

		if (empty($reshook)) {
			print '<!-- showLinkedObjectBlock -->';
			print load_fiche_titre($langs->trans($title), $morehtmlright, '', 0, 0, 'showlinkedobjectblock');


			print '<div class="div-table-responsive-no-min">';
			print '<table class="noborder allwidth" data-block="showLinkedObject" data-element="' . $object->element . '"  data-elementid="' . $object->id . '"   >';

			print '<tr class="liste_titre">';
			print '<td>' . $langs->trans("Type") . '</td>';
			print '<td>' . $langs->trans("Ref") . '</td>';
			print '<td class="center"></td>';
			print '<td class="center">' . $langs->trans("Date") . '</td>';
			print '<td class="right">' . $langs->trans("AmountHTShort") . '</td>';
			print '<td class="right">' . $langs->trans("Status") . '</td>';
			print '<td></td>';
			print '</tr>';

			$nboftypesoutput = 0;

			foreach ($object->linkedObjects as $objecttype => $objects) {
				$tplpath = $element = $subelement = $objecttype;

				// to display inport button on tpl
				$showImportButton = false;
				if (!empty($compatibleImportElementsList) && in_array($element, $compatibleImportElementsList)) {
					$showImportButton = true;
				}

				$regs = array();
				if ($objecttype != 'supplier_proposal' && preg_match('/^([^_]+)_([^_]+)/i', $objecttype, $regs)) {
					$element = $regs[1];
					$subelement = $regs[2];
					$tplpath = $element . '/' . $subelement;
				}
				$tplname = 'linkedobjectblock';

				// To work with non standard path
				if ($objecttype == 'facture') {
					$tplpath = 'compta/' . $element;
					if (!isModEnabled('facture')) {
						continue; // Do not show if module disabled
					}
				} elseif ($objecttype == 'facturerec') {
					$tplpath = 'compta/facture';
					$tplname = 'linkedobjectblockForRec';
					if (!isModEnabled('facture')) {
						continue; // Do not show if module disabled
					}
				} elseif ($objecttype == 'propal') {
					$tplpath = 'comm/' . $element;
					if (!isModEnabled('propal')) {
						continue; // Do not show if module disabled
					}
				} elseif ($objecttype == 'supplier_proposal') {
					if (!isModEnabled('supplier_proposal')) {
						continue; // Do not show if module disabled
					}
				} elseif ($objecttype == 'shipping' || $objecttype == 'shipment' || $objecttype == 'expedition') {
					$tplpath = 'expedition';
					if (!isModEnabled('expedition')) {
						continue; // Do not show if module disabled
					}
				} elseif ($objecttype == 'reception') {
					$tplpath = 'reception';
					if (!isModEnabled('reception')) {
						continue; // Do not show if module disabled
					}
				} elseif ($objecttype == 'delivery') {
					$tplpath = 'delivery';
					if (!isModEnabled('expedition')) {
						continue; // Do not show if module disabled
					}
				} elseif ($objecttype == 'ficheinter') {
					$tplpath = 'fichinter';
					if (!isModEnabled('ficheinter')) {
						continue; // Do not show if module disabled
					}
				} elseif ($objecttype == 'invoice_supplier') {
					$tplpath = 'fourn/facture';
				} elseif ($objecttype == 'order_supplier') {
					$tplpath = 'fourn/commande';
				} elseif ($objecttype == 'expensereport') {
					$tplpath = 'expensereport';
				} elseif ($objecttype == 'subscription') {
					$tplpath = 'adherents';
				} elseif ($objecttype == 'conferenceorbooth') {
					$tplpath = 'eventorganization';
				} elseif ($objecttype == 'conferenceorboothattendee') {
					$tplpath = 'eventorganization';
				} elseif ($objecttype == 'mo') {
					$tplpath = 'mrp';
					if (!isModEnabled('mrp')) {
						continue; // Do not show if module disabled
					}
				}

				global $linkedObjectBlock;
				$linkedObjectBlock = $objects;

				// Output template part (modules that overwrite templates must declare this into descriptor)
				$dirtpls = array_merge($conf->modules_parts['tpl'], array('/' . $tplpath . '/tpl'));
				foreach ($dirtpls as $reldir) {
					if ($nboftypesoutput == ($nbofdifferenttypes - 1)) {    // No more type to show after
						global $noMoreLinkedObjectBlockAfter;
						$noMoreLinkedObjectBlockAfter = 1;
					}

					$res = @include dol_buildpath($reldir . '/' . $tplname . '.tpl.php');
					if ($res) {
						$nboftypesoutput++;
						break;
					}
				}
			}

			if (!$nboftypesoutput) {
				print '<tr><td class="impair" colspan="7"><span class="opacitymedium">' . $langs->trans("None") . '</span></td></tr>';
			}

			print '</table>';

			if (!empty($compatibleImportElementsList)) {
				$res = @include dol_buildpath('core/tpl/objectlinked_lineimport.tpl.php');
			}

			print '</div>';
		}

		return $nbofdifferenttypes;
	}

	/**
	 *  Show block with links to link to other objects.
	 *
	 * @param 	CommonObject 	$object 			Object we want to show links to
	 * @param 	array 			$restrictlinksto 	Restrict links to some elements, for exemple array('order') or array('supplier_order'). null or array() if no restriction.
	 * @param 	array 			$excludelinksto 	Do not show links of this type, for exemple array('order') or array('supplier_order'). null or array() if no exclusion.
	 * @return  string                              HTML block
	 */
	public function showLinkToObjectBlock($object, $restrictlinksto = array(), $excludelinksto = array())
	{
		global $conf, $langs, $hookmanager;
		global $action;

		$linktoelem = '';
		$linktoelemlist = '';
		$listofidcompanytoscan = '';

		if (!is_object($object->thirdparty)) {
			$object->fetch_thirdparty();
		}

		$possiblelinks = array();
		if (is_object($object->thirdparty) && !empty($object->thirdparty->id) && $object->thirdparty->id > 0) {
			$listofidcompanytoscan = $object->thirdparty->id;
			if (($object->thirdparty->parent > 0) && !empty($conf->global->THIRDPARTY_INCLUDE_PARENT_IN_LINKTO)) {
				$listofidcompanytoscan .= ',' . $object->thirdparty->parent;
			}
			if (($object->fk_project > 0) && !empty($conf->global->THIRDPARTY_INCLUDE_PROJECT_THIRDPARY_IN_LINKTO)) {
				include_once DOL_DOCUMENT_ROOT . '/projet/class/project.class.php';
				$tmpproject = new Project($this->db);
				$tmpproject->fetch($object->fk_project);
				if ($tmpproject->socid > 0 && ($tmpproject->socid != $object->thirdparty->id)) {
					$listofidcompanytoscan .= ',' . $tmpproject->socid;
				}
				unset($tmpproject);
			}

			$possiblelinks = array(
				'propal' => array(
					'enabled' => isModEnabled('propal'),
					'perms' => 1,
					'label' => 'LinkToProposal',
					'sql' => "SELECT s.rowid as socid, s.nom as name, s.client, t.rowid, t.ref, t.ref_client, t.total_ht FROM " . $this->db->prefix() . "societe as s, " . $this->db->prefix() . "propal as t WHERE t.fk_soc = s.rowid AND t.fk_soc IN (" . $this->db->sanitize($listofidcompanytoscan) . ') AND t.entity IN (' . getEntity('propal') . ')'),
				'shipping' => array(
					'enabled' => isModEnabled('expedition'),
					'perms' => 1,
					'label' => 'LinkToExpedition',
					'sql' => "SELECT s.rowid as socid, s.nom as name, s.client, t.rowid, t.ref FROM " . $this->db->prefix() . "societe as s, " . $this->db->prefix() . "expedition as t WHERE t.fk_soc = s.rowid AND t.fk_soc IN (" . $this->db->sanitize($listofidcompanytoscan) . ') AND t.entity IN (' . getEntity('shipping') . ')'),
				'order' => array(
					'enabled' => isModEnabled('commande'),
					'perms' => 1,
					'label' => 'LinkToOrder',
					'sql' => "SELECT s.rowid as socid, s.nom as name, s.client, t.rowid, t.ref, t.ref_client, t.total_ht FROM " . $this->db->prefix() . "societe as s, " . $this->db->prefix() . "commande as t WHERE t.fk_soc = s.rowid AND t.fk_soc IN (" . $this->db->sanitize($listofidcompanytoscan) . ') AND t.entity IN (' . getEntity('commande') . ')'),
				'invoice' => array(
					'enabled' => isModEnabled('facture'),
					'perms' => 1,
					'label' => 'LinkToInvoice',
					'sql' => "SELECT s.rowid as socid, s.nom as name, s.client, t.rowid, t.ref, t.ref_client, t.total_ht FROM " . $this->db->prefix() . "societe as s, " . $this->db->prefix() . "facture as t WHERE t.fk_soc = s.rowid AND t.fk_soc IN (" . $this->db->sanitize($listofidcompanytoscan) . ') AND t.entity IN (' . getEntity('invoice') . ')'),
				'invoice_template' => array(
					'enabled' => isModEnabled('facture'),
					'perms' => 1,
					'label' => 'LinkToTemplateInvoice',
					'sql' => "SELECT s.rowid as socid, s.nom as name, s.client, t.rowid, t.titre as ref, t.total_ht FROM " . $this->db->prefix() . "societe as s, " . $this->db->prefix() . "facture_rec as t WHERE t.fk_soc = s.rowid AND t.fk_soc IN (" . $this->db->sanitize($listofidcompanytoscan) . ') AND t.entity IN (' . getEntity('invoice') . ')'),
				'contrat' => array(
					'enabled' => isModEnabled('contrat'),
					'perms' => 1,
					'label' => 'LinkToContract',
					'sql' => "SELECT s.rowid as socid, s.nom as name, s.client, t.rowid, t.ref, t.ref_customer as ref_client, t.ref_supplier, SUM(td.total_ht) as total_ht
							FROM " . $this->db->prefix() . "societe as s, " . $this->db->prefix() . "contrat as t, " . $this->db->prefix() . "contratdet as td WHERE t.fk_soc = s.rowid AND td.fk_contrat = t.rowid AND t.fk_soc IN (" . $this->db->sanitize($listofidcompanytoscan) . ') AND t.entity IN (' . getEntity('contract') . ') GROUP BY s.rowid, s.nom, s.client, t.rowid, t.ref, t.ref_customer, t.ref_supplier'
				),
				'fichinter' => array(
					'enabled' => isModEnabled('ficheinter'),
					'perms' => 1,
					'label' => 'LinkToIntervention',
					'sql' => "SELECT s.rowid as socid, s.nom as name, s.client, t.rowid, t.ref FROM " . $this->db->prefix() . "societe as s, " . $this->db->prefix() . "fichinter as t WHERE t.fk_soc = s.rowid AND t.fk_soc IN (" . $this->db->sanitize($listofidcompanytoscan) . ') AND t.entity IN (' . getEntity('intervention') . ')'),
				'supplier_proposal' => array(
					'enabled' => (isModEnabled('supplier_proposal') ? $conf->supplier_proposal->enabled : 0),
					'perms' => 1,
					'label' => 'LinkToSupplierProposal',
					'sql' => "SELECT s.rowid as socid, s.nom as name, s.client, t.rowid, t.ref, '' as ref_supplier, t.total_ht FROM " . $this->db->prefix() . "societe as s, " . $this->db->prefix() . "supplier_proposal as t WHERE t.fk_soc = s.rowid AND t.fk_soc IN (" . $this->db->sanitize($listofidcompanytoscan) . ') AND t.entity IN (' . getEntity('supplier_proposal') . ')'),
				'order_supplier' => array(
					'enabled' => (isModEnabled("supplier_order") ? $conf->supplier_order->enabled : 0),
					'perms' => 1,
					'label' => 'LinkToSupplierOrder',
					'sql' => "SELECT s.rowid as socid, s.nom as name, s.client, t.rowid, t.ref, t.ref_supplier, t.total_ht FROM " . $this->db->prefix() . "societe as s, " . $this->db->prefix() . "commande_fournisseur as t WHERE t.fk_soc = s.rowid AND t.fk_soc IN (" . $this->db->sanitize($listofidcompanytoscan) . ') AND t.entity IN (' . getEntity('commande_fournisseur') . ')'),
				'invoice_supplier' => array(
					'enabled' => (isModEnabled("supplier_invoice") ? $conf->supplier_invoice->enabled : 0),
					'perms' => 1, 'label' => 'LinkToSupplierInvoice',
					'sql' => "SELECT s.rowid as socid, s.nom as name, s.client, t.rowid, t.ref, t.ref_supplier, t.total_ht FROM " . $this->db->prefix() . "societe as s, " . $this->db->prefix() . "facture_fourn as t WHERE t.fk_soc = s.rowid AND t.fk_soc IN (" . $this->db->sanitize($listofidcompanytoscan) . ') AND t.entity IN (' . getEntity('facture_fourn') . ')'),
				'ticket' => array(
					'enabled' => isModEnabled('ticket'),
					'perms' => 1,
					'label' => 'LinkToTicket',
					'sql' => "SELECT s.rowid as socid, s.nom as name, s.client, t.rowid, t.ref, t.track_id, '0' as total_ht FROM " . $this->db->prefix() . "societe as s, " . $this->db->prefix() . "ticket as t WHERE t.fk_soc = s.rowid AND t.fk_soc IN (" . $this->db->sanitize($listofidcompanytoscan) . ') AND t.entity IN (' . getEntity('ticket') . ')'),
				'mo' => array(
					'enabled' => isModEnabled('mrp'),
					'perms' => 1,
					'label' => 'LinkToMo',
					'sql' => "SELECT s.rowid as socid, s.nom as name, s.client, t.rowid, t.ref, t.rowid, '0' as total_ht FROM " . $this->db->prefix() . "societe as s INNER JOIN " . $this->db->prefix() . "mrp_mo as t ON t.fk_soc = s.rowid  WHERE  t.fk_soc IN (" . $this->db->sanitize($listofidcompanytoscan) . ') AND t.entity IN (' . getEntity('mo') . ')')
			);
		}

		if ($object->table_element == 'commande_fournisseur') {
			$possiblelinks['mo']['sql'] = "SELECT s.rowid as socid, s.nom as name, s.client, t.rowid, t.ref, t.rowid, '0' as total_ht FROM ".$this->db->prefix()."societe as s INNER JOIN ".$this->db->prefix().'mrp_mo as t ON t.fk_soc = s.rowid  WHERE t.entity IN ('.getEntity('mo').')';
		} elseif ($object->table_element == 'mrp_mo') {
			$possiblelinks['order_supplier']['sql'] = "SELECT s.rowid as socid, s.nom as name, s.client, t.rowid, t.ref, t.ref_supplier, t.total_ht FROM ".$this->db->prefix()."societe as s, ".$this->db->prefix().'commande_fournisseur as t WHERE t.fk_soc = s.rowid AND t.entity IN ('.getEntity('commande_fournisseur').')';
		}

		if (!empty($listofidcompanytoscan)) {  // If empty, we don't have criteria to scan the object we can link to
			// Can complete the possiblelink array
			$hookmanager->initHooks(array('commonobject'));
			$parameters = array('listofidcompanytoscan' => $listofidcompanytoscan, 'possiblelinks' => $possiblelinks);
			$reshook = $hookmanager->executeHooks('showLinkToObjectBlock', $parameters, $object, $action); // Note that $action and $object may have been modified by hook
		}

		if (empty($reshook)) {
			if (is_array($hookmanager->resArray) && count($hookmanager->resArray)) {
				$possiblelinks = array_merge($possiblelinks, $hookmanager->resArray);
			}
		} elseif ($reshook > 0) {
			if (is_array($hookmanager->resArray) && count($hookmanager->resArray)) {
				$possiblelinks = $hookmanager->resArray;
			}
		}

		foreach ($possiblelinks as $key => $possiblelink) {
			$num = 0;

			if (empty($possiblelink['enabled'])) {
				continue;
			}

			if (!empty($possiblelink['perms']) && (empty($restrictlinksto) || in_array($key, $restrictlinksto)) && (empty($excludelinksto) || !in_array($key, $excludelinksto))) {
				print '<div id="' . $key . 'list"' . (empty($conf->use_javascript_ajax) ? '' : ' style="display:none"') . '>';

				if (!empty($conf->global->MAIN_LINK_BY_REF_IN_LINKTO)) {
					print '<br><form action="' . $_SERVER["PHP_SELF"] . '" method="POST" name="formlinkedbyref' . $key . '">';
					print '<input type="hidden" name="id" value="' . $object->id . '">';
					print '<input type="hidden" name="action" value="addlinkbyref">';
					print '<input type="hidden" name="token" value="' . newToken() . '">';
					print '<input type="hidden" name="addlink" value="' . $key . '">';
					print '<table class="noborder">';
					print '<tr>';
					print '<td>' . $langs->trans("Ref") . '</td>';
					print '<td><input type="text" name="reftolinkto" value="' . dol_escape_htmltag(GETPOST('reftolinkto', 'alpha')) . '">&nbsp;';
					print '<input type="submit" class="button smallpaddingimp valignmiddle" value="' . $langs->trans('ToLink') . '">&nbsp;';
					print '<input type="submit" class="button smallpaddingimp" name="cancel" value="' . $langs->trans('Cancel') . '"></td>';
					print '</tr>';
					print '</table>';
					print '</form>';
				}

				$sql = $possiblelink['sql'];

				$resqllist = $this->db->query($sql);
				if ($resqllist) {
					$num = $this->db->num_rows($resqllist);
					$i = 0;

					print '<br>';
					print '<form action="' . $_SERVER["PHP_SELF"] . '" method="POST" name="formlinked' . $key . '">';
					print '<input type="hidden" name="action" value="addlink">';
					print '<input type="hidden" name="token" value="' . newToken() . '">';
					print '<input type="hidden" name="id" value="' . $object->id . '">';
					print '<input type="hidden" name="addlink" value="' . $key . '">';
					print '<table class="noborder">';
					print '<tr class="liste_titre">';
					print '<td class="nowrap"></td>';
					print '<td class="center">' . $langs->trans("Ref") . '</td>';
					print '<td class="left">' . $langs->trans("RefCustomer") . '</td>';
					print '<td class="right">' . $langs->trans("AmountHTShort") . '</td>';
					print '<td class="left">' . $langs->trans("Company") . '</td>';
					print '</tr>';
					while ($i < $num) {
						$objp = $this->db->fetch_object($resqllist);

						print '<tr class="oddeven">';
						print '<td class="left">';
						print '<input type="radio" name="idtolinkto" id="' . $key . '_' . $objp->rowid . '" value="' . $objp->rowid . '">';
						print '</td>';
						print '<td class="center"><label for="' . $key . '_' . $objp->rowid . '">' . $objp->ref . '</label></td>';
						print '<td>' . (!empty($objp->ref_client) ? $objp->ref_client : (!empty($objp->ref_supplier) ? $objp->ref_supplier : '')) . '</td>';
						print '<td class="right">';
						if ($possiblelink['label'] == 'LinkToContract') {
							$form = new Form($this->db);
							print $form->textwithpicto('', $langs->trans("InformationOnLinkToContract")) . ' ';
						}
						print '<span class="amount">' . (isset($objp->total_ht) ? price($objp->total_ht) : '') . '</span>';
						print '</td>';
						print '<td>' . $objp->name . '</td>';
						print '</tr>';
						$i++;
					}
					print '</table>';
					print '<div class="center">';
					print '<input type="submit" class="button valignmiddle marginleftonly marginrightonly" value="' . $langs->trans('ToLink') . '">';
					if (empty($conf->use_javascript_ajax)) {
						print '<input type="submit" class="button button-cancel marginleftonly marginrightonly" name="cancel" value="' . $langs->trans("Cancel") . '"></div>';
					} else {
						print '<input type="submit" onclick="jQuery(\'#' . $key . 'list\').toggle(); return false;" class="button button-cancel marginleftonly marginrightonly" name="cancel" value="' . $langs->trans("Cancel") . '"></div>';
					}
					print '</form>';
					$this->db->free($resqllist);
				} else {
					dol_print_error($this->db);
				}
				print '</div>';

				//$linktoelem.=($linktoelem?' &nbsp; ':'');
				if ($num > 0 || !empty($conf->global->MAIN_LINK_BY_REF_IN_LINKTO)) {
					$linktoelemlist .= '<li><a href="#linkto' . $key . '" class="linkto dropdowncloseonclick" rel="' . $key . '">' . $langs->trans($possiblelink['label']) . ' (' . $num . ')</a></li>';
					// } else $linktoelem.=$langs->trans($possiblelink['label']);
				} else {
					$linktoelemlist .= '<li><span class="linktodisabled">' . $langs->trans($possiblelink['label']) . ' (0)</span></li>';
				}
			}
		}

		if ($linktoelemlist) {
			$linktoelem = '
    		<dl class="dropdown" id="linktoobjectname">
    		';
			if (!empty($conf->use_javascript_ajax)) {
				$linktoelem .= '<dt><a href="#linktoobjectname"><span class="fas fa-link paddingrightonly"></span>' . $langs->trans("LinkTo") . '...</a></dt>';
			}
			$linktoelem .= '<dd>
    		<div class="multiselectlinkto">
    		<ul class="ulselectedfields">' . $linktoelemlist . '
    		</ul>
    		</div>
    		</dd>
    		</dl>';
		} else {
			$linktoelem = '';
		}

		if (!empty($conf->use_javascript_ajax)) {
			print '<!-- Add js to show linkto box -->
				<script nonce="' . getNonce() . '">
				jQuery(document).ready(function() {
					jQuery(".linkto").click(function() {
						console.log("We choose to show/hide links for rel="+jQuery(this).attr(\'rel\')+" so #"+jQuery(this).attr(\'rel\')+"list");
					    jQuery("#"+jQuery(this).attr(\'rel\')+"list").toggle();
					});
				});
				</script>
		    ';
		}

		return $linktoelem;
	}

	/**
	 *    Return an html string with a select combo box to choose yes or no
	 *
	 * @param string $htmlname Name of html select field
	 * @param string $value Pre-selected value
	 * @param int $option 0 return yes/no, 1 return 1/0
	 * @param bool $disabled true or false
	 * @param int $useempty 1=Add empty line
	 * @param int $addjscombo 1=Add js beautifier on combo box
	 * @param string $morecss More CSS
	 * @param string $labelyes Label for Yes
	 * @param string $labelno Label for No
	 * @return    string                        See option
	 */
	public function selectyesno($htmlname, $value = '', $option = 0, $disabled = false, $useempty = 0, $addjscombo = 0, $morecss = '', $labelyes = 'Yes', $labelno = 'No')
	{
		global $langs;

		$yes = "yes";
		$no = "no";
		if ($option) {
			$yes = "1";
			$no = "0";
		}

		$disabled = ($disabled ? ' disabled' : '');

		$resultyesno = '<select class="flat width75' . ($morecss ? ' ' . $morecss : '') . '" id="' . $htmlname . '" name="' . $htmlname . '"' . $disabled . '>' . "\n";
		if ($useempty) {
			$resultyesno .= '<option value="-1"' . (($value < 0) ? ' selected' : '') . '>&nbsp;</option>' . "\n";
		}
		if (("$value" == 'yes') || ($value == 1)) {
			$resultyesno .= '<option value="' . $yes . '" selected>' . $langs->trans($labelyes) . '</option>' . "\n";
			$resultyesno .= '<option value="' . $no . '">' . $langs->trans($labelno) . '</option>' . "\n";
		} else {
			$selected = (($useempty && $value != '0' && $value != 'no') ? '' : ' selected');
			$resultyesno .= '<option value="' . $yes . '">' . $langs->trans($labelyes) . '</option>' . "\n";
			$resultyesno .= '<option value="' . $no . '"' . $selected . '>' . $langs->trans($labelno) . '</option>' . "\n";
		}
		$resultyesno .= '</select>' . "\n";

		if ($addjscombo) {
			$resultyesno .= ajax_combobox($htmlname, array(), 0, 0, 'resolve', ($useempty < 0 ? (string) $useempty : '-1'), $morecss);
		}

		return $resultyesno;
	}

	// phpcs:disable PEAR.NamingConventions.ValidFunctionName.ScopeNotCamelCaps

	/**
	 *  Return list of export templates
	 *
	 * @param string $selected Id modele pre-selectionne
	 * @param string $htmlname Name of HTML select
	 * @param string $type Type of searched templates
	 * @param int $useempty Affiche valeur vide dans liste
	 * @return    void
	 */
	public function select_export_model($selected = '', $htmlname = 'exportmodelid', $type = '', $useempty = 0)
	{
		// phpcs:enable
		$sql = "SELECT rowid, label";
		$sql .= " FROM " . $this->db->prefix() . "export_model";
		$sql .= " WHERE type = '" . $this->db->escape($type) . "'";
		$sql .= " ORDER BY rowid";
		$result = $this->db->query($sql);
		if ($result) {
			print '<select class="flat" id="select_' . $htmlname . '" name="' . $htmlname . '">';
			if ($useempty) {
				print '<option value="-1">&nbsp;</option>';
			}

			$num = $this->db->num_rows($result);
			$i = 0;
			while ($i < $num) {
				$obj = $this->db->fetch_object($result);
				if ($selected == $obj->rowid) {
					print '<option value="' . $obj->rowid . '" selected>';
				} else {
					print '<option value="' . $obj->rowid . '">';
				}
				print $obj->label;
				print '</option>';
				$i++;
			}
			print "</select>";
		} else {
			dol_print_error($this->db);
		}
	}

	/**
	 *    Return a HTML area with the reference of object and a navigation bar for a business object
	 *    Note: To complete search with a particular filter on select, you can set $object->next_prev_filter set to define SQL criterias.
	 *
	 * @param object $object Object to show.
	 * @param string $paramid Name of parameter to use to name the id into the URL next/previous link.
	 * @param string $morehtml More html content to output just before the nav bar.
	 * @param int $shownav Show Condition (navigation is shown if value is 1).
	 * @param string $fieldid Name of field id into database to use for select next and previous (we make the select max and min on this field compared to $object->ref). Use 'none' to disable next/prev.
	 * @param string $fieldref Name of field ref of object (object->ref) to show or 'none' to not show ref.
	 * @param string $morehtmlref More html to show after ref.
	 * @param string $moreparam More param to add in nav link url. Must start with '&...'.
	 * @param int $nodbprefix Do not include DB prefix to forge table name.
	 * @param string $morehtmlleft More html code to show before ref.
	 * @param string $morehtmlstatus More html code to show under navigation arrows (status place).
	 * @param string $morehtmlright More html code to show after ref.
	 * @return    string                    Portion HTML with ref + navigation buttons
	 */
	public function showrefnav($object, $paramid, $morehtml = '', $shownav = 1, $fieldid = 'rowid', $fieldref = 'ref', $morehtmlref = '', $moreparam = '', $nodbprefix = 0, $morehtmlleft = '', $morehtmlstatus = '', $morehtmlright = '')
	{
		global $conf, $langs, $hookmanager, $extralanguages;

		$ret = '';
		if (empty($fieldid)) {
			$fieldid = 'rowid';
		}
		if (empty($fieldref)) {
			$fieldref = 'ref';
		}

		// Preparing gender's display if there is one
		$addgendertxt = '';
		if (property_exists($object, 'gender') && !empty($object->gender)) {
			$addgendertxt = ' ';
			switch ($object->gender) {
				case 'man':
					$addgendertxt .= '<i class="fas fa-mars"></i>';
					break;
				case 'woman':
					$addgendertxt .= '<i class="fas fa-venus"></i>';
					break;
				case 'other':
					$addgendertxt .= '<i class="fas fa-transgender"></i>';
					break;
			}
		}

		/*
		$addadmin = '';
		if (property_exists($object, 'admin')) {
			if (isModEnabled('multicompany') && !empty($object->admin) && empty($object->entity)) {
				$addadmin .= img_picto($langs->trans("SuperAdministratorDesc"), "redstar", 'class="paddingleft"');
			} elseif (!empty($object->admin)) {
				$addadmin .= img_picto($langs->trans("AdministratorDesc"), "star", 'class="paddingleft"');
			}
		}*/

		// Add where from hooks
		if (is_object($hookmanager)) {
			$parameters = array('showrefnav' => true);
			$reshook = $hookmanager->executeHooks('printFieldListWhere', $parameters, $object); // Note that $action and $object may have been modified by hook
			$object->next_prev_filter .= $hookmanager->resPrint;
		}
		$previous_ref = $next_ref = '';
		if ($shownav) {
			//print "paramid=$paramid,morehtml=$morehtml,shownav=$shownav,$fieldid,$fieldref,$morehtmlref,$moreparam";
			$object->load_previous_next_ref((isset($object->next_prev_filter) ? $object->next_prev_filter : ''), $fieldid, $nodbprefix);

			$navurl = $_SERVER["PHP_SELF"];
			// Special case for project/task page
			if ($paramid == 'project_ref') {
				if (preg_match('/\/tasks\/(task|contact|note|document)\.php/', $navurl)) {     // TODO Remove this when nav with project_ref on task pages are ok
					$navurl = preg_replace('/\/tasks\/(task|contact|time|note|document)\.php/', '/tasks.php', $navurl);
					$paramid = 'ref';
				}
			}

			// accesskey is for Windows or Linux:  ALT + key for chrome, ALT + SHIFT + KEY for firefox
			// accesskey is for Mac:               CTRL + key for all browsers
			$stringforfirstkey = $langs->trans("KeyboardShortcut");
			if ($conf->browser->name == 'chrome') {
				$stringforfirstkey .= ' ALT +';
			} elseif ($conf->browser->name == 'firefox') {
				$stringforfirstkey .= ' ALT + SHIFT +';
			} else {
				$stringforfirstkey .= ' CTL +';
			}

			$previous_ref = $object->ref_previous ? '<a accesskey="p" title="' . $stringforfirstkey . ' p" class="classfortooltip" href="' . $navurl . '?' . $paramid . '=' . urlencode($object->ref_previous) . $moreparam . '"><i class="fa fa-chevron-left"></i></a>' : '<span class="inactive"><i class="fa fa-chevron-left opacitymedium"></i></span>';
			$next_ref = $object->ref_next ? '<a accesskey="n" title="' . $stringforfirstkey . ' n" class="classfortooltip" href="' . $navurl . '?' . $paramid . '=' . urlencode($object->ref_next) . $moreparam . '"><i class="fa fa-chevron-right"></i></a>' : '<span class="inactive"><i class="fa fa-chevron-right opacitymedium"></i></span>';
		}

		//print "xx".$previous_ref."x".$next_ref;
		$ret .= '<!-- Start banner content --><div style="vertical-align: middle">';

		// Right part of banner
		if ($morehtmlright) {
			$ret .= '<div class="inline-block floatleft">' . $morehtmlright . '</div>';
		}

		if ($previous_ref || $next_ref || $morehtml) {
			$ret .= '<div class="pagination paginationref"><ul class="right">';
		}
		if ($morehtml) {
			$ret .= '<li class="noborder litext' . (($shownav && $previous_ref && $next_ref) ? ' clearbothonsmartphone' : '') . '">' . $morehtml . '</li>';
		}
		if ($shownav && ($previous_ref || $next_ref)) {
			$ret .= '<li class="pagination">' . $previous_ref . '</li>';
			$ret .= '<li class="pagination">' . $next_ref . '</li>';
		}
		if ($previous_ref || $next_ref || $morehtml) {
			$ret .= '</ul></div>';
		}

		$parameters = array();
		$reshook = $hookmanager->executeHooks('moreHtmlStatus', $parameters, $object); // Note that $action and $object may have been modified by hook
		if (empty($reshook)) {
			$morehtmlstatus .= $hookmanager->resPrint;
		} else {
			$morehtmlstatus = $hookmanager->resPrint;
		}
		if ($morehtmlstatus) {
			$ret .= '<div class="statusref">' . $morehtmlstatus . '</div>';
		}

		$parameters = array();
		$reshook = $hookmanager->executeHooks('moreHtmlRef', $parameters, $object); // Note that $action and $object may have been modified by hook
		if (empty($reshook)) {
			$morehtmlref .= $hookmanager->resPrint;
		} elseif ($reshook > 0) {
			$morehtmlref = $hookmanager->resPrint;
		}

		// Left part of banner
		if ($morehtmlleft) {
			if ($conf->browser->layout == 'phone') {
				$ret .= '<!-- morehtmlleft --><div class="floatleft">' . $morehtmlleft . '</div>';
			} else {
				$ret .= '<!-- morehtmlleft --><div class="inline-block floatleft">' . $morehtmlleft . '</div>';
			}
		}

		//if ($conf->browser->layout == 'phone') $ret.='<div class="clearboth"></div>';
		$ret .= '<div class="inline-block floatleft valignmiddle maxwidth750 marginbottomonly refid' . (($shownav && ($previous_ref || $next_ref)) ? ' refidpadding' : '') . '">';

		// For thirdparty, contact, user, member, the ref is the id, so we show something else
		if ($object->element == 'societe') {
			$ret .= dol_htmlentities($object->name);

			// List of extra languages
			$arrayoflangcode = array();
			if (!empty($conf->global->PDF_USE_ALSO_LANGUAGE_CODE)) {
				$arrayoflangcode[] = $conf->global->PDF_USE_ALSO_LANGUAGE_CODE;
			}

			if (is_array($arrayoflangcode) && count($arrayoflangcode)) {
				if (!is_object($extralanguages)) {
					include_once DOL_DOCUMENT_ROOT . '/core/class/extralanguages.class.php';
					$extralanguages = new ExtraLanguages($this->db);
				}
				$extralanguages->fetch_name_extralanguages('societe');

				if (!empty($extralanguages->attributes['societe']['name'])) {
					$object->fetchValuesForExtraLanguages();

					$htmltext = '';
					// If there is extra languages
					foreach ($arrayoflangcode as $extralangcode) {
						$htmltext .= picto_from_langcode($extralangcode, 'class="pictoforlang paddingright"');
						if ($object->array_languages['name'][$extralangcode]) {
							$htmltext .= $object->array_languages['name'][$extralangcode];
						} else {
							$htmltext .= '<span class="opacitymedium">' . $langs->trans("SwitchInEditModeToAddTranslation") . '</span>';
						}
					}
					$ret .= '<!-- Show translations of name -->' . "\n";
					$ret .= $this->textwithpicto('', $htmltext, -1, 'language', 'opacitymedium paddingleft');
				}
			}
		} elseif ($object->element == 'member') {
			$ret .= $object->ref . '<br>';
			$fullname = $object->getFullName($langs);
			if ($object->morphy == 'mor' && $object->societe) {
				$ret .= dol_htmlentities($object->societe) . ((!empty($fullname) && $object->societe != $fullname) ? ' (' . dol_htmlentities($fullname) . $addgendertxt . ')' : '');
			} else {
				$ret .= dol_htmlentities($fullname) . $addgendertxt . ((!empty($object->societe) && $object->societe != $fullname) ? ' (' . dol_htmlentities($object->societe) . ')' : '');
			}
		} elseif (in_array($object->element, array('contact', 'user', 'usergroup'))) {
			$ret .= dol_htmlentities($object->getFullName($langs)) . $addgendertxt;
		} elseif (in_array($object->element, array('action', 'agenda'))) {
			$ret .= $object->ref . '<br>' . $object->label;
		} elseif (in_array($object->element, array('adherent_type'))) {
			$ret .= $object->label;
		} elseif ($object->element == 'ecm_directories') {
			$ret .= '';
		} elseif ($fieldref != 'none') {
			$ret .= dol_htmlentities(!empty($object->$fieldref) ? $object->$fieldref : "");
		}

		if ($morehtmlref) {
			// don't add a additional space, when "$morehtmlref" starts with a HTML div tag
			if (substr($morehtmlref, 0, 4) != '<div') {
				$ret .= ' ';
			}

			$ret .= $morehtmlref;
		}

		$ret .= '</div>';

		$ret .= '</div><!-- End banner content -->';

		return $ret;
	}


	/**
	 *  Return HTML code to output a barcode
	 *
	 * @param Object $object Object containing data to retrieve file name
	 * @param int $width Width of photo
	 * @param string $morecss More CSS on img of barcode
	 * @return string                    HTML code to output barcode
	 */
	public function showbarcode(&$object, $width = 100, $morecss = '')
	{
		global $conf;

		//Check if barcode is filled in the card
		if (empty($object->barcode)) {
			return '';
		}

		// Complete object if not complete
		if (empty($object->barcode_type_code) || empty($object->barcode_type_coder)) {
			$result = $object->fetch_barcode();
			//Check if fetch_barcode() failed
			if ($result < 1) {
				return '<!-- ErrorFetchBarcode -->';
			}
		}

		// Barcode image
		$url = DOL_URL_ROOT . '/viewimage.php?modulepart=barcode&generator=' . urlencode($object->barcode_type_coder) . '&code=' . urlencode($object->barcode) . '&encoding=' . urlencode($object->barcode_type_code);
		$out = '<!-- url barcode = ' . $url . ' -->';
		$out .= '<img src="' . $url . '"' . ($morecss ? ' class="' . $morecss . '"' : '') . '>';

		return $out;
	}

	/**
	 *        Return HTML code to output a photo
	 *
	 * @param string $modulepart Key to define module concerned ('societe', 'userphoto', 'memberphoto')
	 * @param object $object Object containing data to retrieve file name
	 * @param int $width Width of photo
	 * @param int $height Height of photo (auto if 0)
	 * @param int $caneditfield Add edit fields
	 * @param string $cssclass CSS name to use on img for photo
	 * @param string $imagesize 'mini', 'small' or '' (original)
	 * @param int $addlinktofullsize Add link to fullsize image
	 * @param int $cache 1=Accept to use image in cache
	 * @param string $forcecapture '', 'user' or 'environment'. Force parameter capture on HTML input file element to ask a smartphone to allow to open camera to take photo. Auto if ''.
	 * @param int $noexternsourceoverwrite No overwrite image with extern source (like 'gravatar' or other module)
	 * @return string                            HTML code to output photo
	 */
	public static function showphoto($modulepart, $object, $width = 100, $height = 0, $caneditfield = 0, $cssclass = 'photowithmargin', $imagesize = '', $addlinktofullsize = 1, $cache = 0, $forcecapture = '', $noexternsourceoverwrite = 0)
	{
		global $conf, $langs;

		$entity = (!empty($object->entity) ? $object->entity : $conf->entity);
		$id = (!empty($object->id) ? $object->id : $object->rowid);

		$ret = '';
		$dir = '';
		$file = '';
		$originalfile = '';
		$altfile = '';
		$email = '';
		$capture = '';
		if ($modulepart == 'societe') {
			$dir = $conf->societe->multidir_output[$entity];
			if (!empty($object->logo)) {
				if (dolIsAllowedForPreview($object->logo)) {
					if ((string) $imagesize == 'mini') {
						$file = get_exdir(0, 0, 0, 0, $object, 'thirdparty') . 'logos/' . getImageFileNameForSize($object->logo, '_mini'); // getImageFileNameForSize include the thumbs
					} elseif ((string) $imagesize == 'small') {
						$file = get_exdir(0, 0, 0, 0, $object, 'thirdparty') . 'logos/' . getImageFileNameForSize($object->logo, '_small');
					} else {
						$file = get_exdir(0, 0, 0, 0, $object, 'thirdparty') . 'logos/' . $object->logo;
					}
					$originalfile = get_exdir(0, 0, 0, 0, $object, 'thirdparty') . 'logos/' . $object->logo;
				}
			}
			$email = $object->email;
		} elseif ($modulepart == 'contact') {
			$dir = $conf->societe->multidir_output[$entity] . '/contact';
			if (!empty($object->photo)) {
				if (dolIsAllowedForPreview($object->photo)) {
					if ((string) $imagesize == 'mini') {
						$file = get_exdir(0, 0, 0, 0, $object, 'contact') . 'photos/' . getImageFileNameForSize($object->photo, '_mini');
					} elseif ((string) $imagesize == 'small') {
						$file = get_exdir(0, 0, 0, 0, $object, 'contact') . 'photos/' . getImageFileNameForSize($object->photo, '_small');
					} else {
						$file = get_exdir(0, 0, 0, 0, $object, 'contact') . 'photos/' . $object->photo;
					}
					$originalfile = get_exdir(0, 0, 0, 0, $object, 'contact') . 'photos/' . $object->photo;
				}
			}
			$email = $object->email;
			$capture = 'user';
		} elseif ($modulepart == 'userphoto') {
			$dir = $conf->user->dir_output;
			if (!empty($object->photo)) {
				if (dolIsAllowedForPreview($object->photo)) {
					if ((string) $imagesize == 'mini') {
						$file = get_exdir(0, 0, 0, 0, $object, 'user') . 'photos/' . getImageFileNameForSize($object->photo, '_mini');
					} elseif ((string) $imagesize == 'small') {
						$file = get_exdir(0, 0, 0, 0, $object, 'user') . 'photos/' . getImageFileNameForSize($object->photo, '_small');
					} else {
						$file = get_exdir(0, 0, 0, 0, $object, 'user') . 'photos/' . $object->photo;
					}
					$originalfile = get_exdir(0, 0, 0, 0, $object, 'user') . 'photos/' . $object->photo;
				}
			}
			if (!empty($conf->global->MAIN_OLD_IMAGE_LINKS)) {
				$altfile = $object->id . ".jpg"; // For backward compatibility
			}
			$email = $object->email;
			$capture = 'user';
		} elseif ($modulepart == 'memberphoto') {
			$dir = $conf->adherent->dir_output;
			if (!empty($object->photo)) {
				if (dolIsAllowedForPreview($object->photo)) {
					if ((string) $imagesize == 'mini') {
						$file = get_exdir(0, 0, 0, 0, $object, 'member') . 'photos/' . getImageFileNameForSize($object->photo, '_mini');
					} elseif ((string) $imagesize == 'small') {
						$file = get_exdir(0, 0, 0, 0, $object, 'member') . 'photos/' . getImageFileNameForSize($object->photo, '_small');
					} else {
						$file = get_exdir(0, 0, 0, 0, $object, 'member') . 'photos/' . $object->photo;
					}
					$originalfile = get_exdir(0, 0, 0, 0, $object, 'member') . 'photos/' . $object->photo;
				}
			}
			if (!empty($conf->global->MAIN_OLD_IMAGE_LINKS)) {
				$altfile = $object->id . ".jpg"; // For backward compatibility
			}
			$email = $object->email;
			$capture = 'user';
		} else {
			// Generic case to show photos
			$dir = $conf->$modulepart->dir_output;
			if (!empty($object->photo)) {
				if (dolIsAllowedForPreview($object->photo)) {
					if ((string) $imagesize == 'mini') {
						$file = get_exdir($id, 2, 0, 0, $object, $modulepart) . 'photos/' . getImageFileNameForSize($object->photo, '_mini');
					} elseif ((string) $imagesize == 'small') {
						$file = get_exdir($id, 2, 0, 0, $object, $modulepart) . 'photos/' . getImageFileNameForSize($object->photo, '_small');
					} else {
						$file = get_exdir($id, 2, 0, 0, $object, $modulepart) . 'photos/' . $object->photo;
					}
					$originalfile = get_exdir($id, 2, 0, 0, $object, $modulepart) . 'photos/' . $object->photo;
				}
			}
			if (!empty($conf->global->MAIN_OLD_IMAGE_LINKS)) {
				$altfile = $object->id . ".jpg"; // For backward compatibility
			}
			$email = $object->email;
		}

		if ($forcecapture) {
			$capture = $forcecapture;
		}

		if ($dir) {
			if ($file && file_exists($dir . "/" . $file)) {
				if ($addlinktofullsize) {
					$urladvanced = getAdvancedPreviewUrl($modulepart, $originalfile, 0, '&entity=' . $entity);
					if ($urladvanced) {
						$ret .= '<a href="' . $urladvanced . '">';
					} else {
						$ret .= '<a href="' . DOL_URL_ROOT . '/viewimage.php?modulepart=' . $modulepart . '&entity=' . $entity . '&file=' . urlencode($originalfile) . '&cache=' . $cache . '">';
					}
				}
				$ret .= '<img alt="Photo" class="photo' . $modulepart . ($cssclass ? ' ' . $cssclass : '') . ' photologo' . (preg_replace('/[^a-z]/i', '_', $file)) . '" ' . ($width ? ' width="' . $width . '"' : '') . ($height ? ' height="' . $height . '"' : '') . ' src="' . DOL_URL_ROOT . '/viewimage.php?modulepart=' . $modulepart . '&entity=' . $entity . '&file=' . urlencode($file) . '&cache=' . $cache . '">';
				if ($addlinktofullsize) {
					$ret .= '</a>';
				}
			} elseif ($altfile && file_exists($dir . "/" . $altfile)) {
				if ($addlinktofullsize) {
					$urladvanced = getAdvancedPreviewUrl($modulepart, $originalfile, 0, '&entity=' . $entity);
					if ($urladvanced) {
						$ret .= '<a href="' . $urladvanced . '">';
					} else {
						$ret .= '<a href="' . DOL_URL_ROOT . '/viewimage.php?modulepart=' . $modulepart . '&entity=' . $entity . '&file=' . urlencode($originalfile) . '&cache=' . $cache . '">';
					}
				}
				$ret .= '<img class="photo' . $modulepart . ($cssclass ? ' ' . $cssclass : '') . '" alt="Photo alt" id="photologo' . (preg_replace('/[^a-z]/i', '_', $file)) . '" class="' . $cssclass . '" ' . ($width ? ' width="' . $width . '"' : '') . ($height ? ' height="' . $height . '"' : '') . ' src="' . DOL_URL_ROOT . '/viewimage.php?modulepart=' . $modulepart . '&entity=' . $entity . '&file=' . urlencode($altfile) . '&cache=' . $cache . '">';
				if ($addlinktofullsize) {
					$ret .= '</a>';
				}
			} else {
				$nophoto = '/public/theme/common/nophoto.png';
				$defaultimg = 'identicon';        // For gravatar
				if (in_array($modulepart, array('societe', 'userphoto', 'contact', 'memberphoto'))) {    // For modules that need a special image when photo not found
					if ($modulepart == 'societe' || ($modulepart == 'memberphoto' && strpos($object->morphy, 'mor')) !== false) {
						$nophoto = 'company';
					} else {
						$nophoto = '/public/theme/common/user_anonymous.png';
						if (!empty($object->gender) && $object->gender == 'man') {
							$nophoto = '/public/theme/common/user_man.png';
						}
						if (!empty($object->gender) && $object->gender == 'woman') {
							$nophoto = '/public/theme/common/user_woman.png';
						}
					}
				}

				if (isModEnabled('gravatar') && $email && empty($noexternsourceoverwrite)) {
					// see https://gravatar.com/site/implement/images/php/
					$ret .= '<!-- Put link to gravatar -->';
					$ret .= '<img class="photo' . $modulepart . ($cssclass ? ' ' . $cssclass : '') . '" alt="" title="' . $email . ' Gravatar avatar" ' . ($width ? ' width="' . $width . '"' : '') . ($height ? ' height="' . $height . '"' : '') . ' src="https://www.gravatar.com/avatar/' . md5(strtolower(trim($email))) . '?s=' . $width . '&d=' . $defaultimg . '">'; // gravatar need md5 hash
				} else {
					if ($nophoto == 'company') {
						$ret .= '<div class="divforspanimg photo' . $modulepart . ($cssclass ? ' ' . $cssclass : '') . '" alt="" ' . ($width ? ' width="' . $width . '"' : '') . ($height ? ' height="' . $height . '"' : '') . '>' . img_picto('', 'company') . '</div>';
						$ret .= '<div class="difforspanimgright"></div>';
					} else {
						$ret .= '<img class="photo' . $modulepart . ($cssclass ? ' ' . $cssclass : '') . '" alt="" ' . ($width ? ' width="' . $width . '"' : '') . ($height ? ' height="' . $height . '"' : '') . ' src="' . DOL_URL_ROOT . $nophoto . '">';
					}
				}
			}

			if ($caneditfield) {
				if ($object->photo) {
					$ret .= "<br>\n";
				}
				$ret .= '<table class="nobordernopadding centpercent">';
				if ($object->photo) {
					$ret .= '<tr><td><input type="checkbox" class="flat photodelete" name="deletephoto" id="photodelete"> <label for="photodelete">' . $langs->trans("Delete") . '</label><br><br></td></tr>';
				}
				$ret .= '<tr><td class="tdoverflow">';
				$maxfilesizearray = getMaxFileSizeArray();
				$maxmin = $maxfilesizearray['maxmin'];
				if ($maxmin > 0) {
					$ret .= '<input type="hidden" name="MAX_FILE_SIZE" value="' . ($maxmin * 1024) . '">';    // MAX_FILE_SIZE must precede the field type=file
				}
				$ret .= '<input type="file" class="flat maxwidth200onsmartphone" name="photo" id="photoinput" accept="image/*"' . ($capture ? ' capture="' . $capture . '"' : '') . '>';
				$ret .= '</td></tr>';
				$ret .= '</table>';
			}
		} else {
			dol_print_error('', 'Call of showphoto with wrong parameters modulepart=' . $modulepart);
		}

		return $ret;
	}

	// phpcs:disable PEAR.NamingConventions.ValidFunctionName.ScopeNotCamelCaps

	/**
	 *    Return select list of groups
	 *
	 * @param string|object $selected Id group or group preselected
	 * @param string $htmlname Field name in form
	 * @param int $show_empty 0=liste sans valeur nulle, 1=ajoute valeur inconnue
	 * @param string|array $exclude Array list of groups id to exclude
	 * @param int $disabled If select list must be disabled
	 * @param string|array $include Array list of groups id to include
	 * @param int $enableonly Array list of groups id to be enabled. All other must be disabled
	 * @param string $force_entity '0' or Ids of environment to force
	 * @param bool $multiple add [] in the name of element and add 'multiple' attribut (not working with ajax_autocompleter)
	 * @param string $morecss More css to add to html component
	 * @return    string
	 * @see select_dolusers()
	 */
	public function select_dolgroups($selected = '', $htmlname = 'groupid', $show_empty = 0, $exclude = '', $disabled = 0, $include = '', $enableonly = '', $force_entity = '0', $multiple = false, $morecss = '')
	{
		// phpcs:enable
		global $conf, $user, $langs;

		// Permettre l'exclusion de groupes
		$excludeGroups = null;
		if (is_array($exclude)) {
			$excludeGroups = implode(",", $exclude);
		}
		// Permettre l'inclusion de groupes
		$includeGroups = null;
		if (is_array($include)) {
			$includeGroups = implode(",", $include);
		}

		if (!is_array($selected)) {
			$selected = array($selected);
		}

		$out = '';

		// On recherche les groupes
		$sql = "SELECT ug.rowid, ug.nom as name";
		if (isModEnabled('multicompany') && $conf->entity == 1 && $user->admin && !$user->entity) {
			$sql .= ", e.label";
		}
		$sql .= " FROM " . $this->db->prefix() . "usergroup as ug ";
		if (isModEnabled('multicompany') && $conf->entity == 1 && $user->admin && !$user->entity) {
			$sql .= " LEFT JOIN " . $this->db->prefix() . "entity as e ON e.rowid=ug.entity";
			if ($force_entity) {
				$sql .= " WHERE ug.entity IN (0, " . $force_entity . ")";
			} else {
				$sql .= " WHERE ug.entity IS NOT NULL";
			}
		} else {
			$sql .= " WHERE ug.entity IN (0, " . $conf->entity . ")";
		}
		if (is_array($exclude) && $excludeGroups) {
			$sql .= " AND ug.rowid NOT IN (" . $this->db->sanitize($excludeGroups) . ")";
		}
		if (is_array($include) && $includeGroups) {
			$sql .= " AND ug.rowid IN (" . $this->db->sanitize($includeGroups) . ")";
		}
		$sql .= " ORDER BY ug.nom ASC";

		dol_syslog(get_class($this) . "::select_dolgroups", LOG_DEBUG);
		$resql = $this->db->query($sql);
		if ($resql) {
			// Enhance with select2
			include_once DOL_DOCUMENT_ROOT . '/core/lib/ajax.lib.php';

			$out .= '<select class="flat minwidth200' . ($morecss ? ' ' . $morecss : '') . '" id="' . $htmlname . '" name="' . $htmlname . ($multiple ? '[]' : '') . '" ' . ($multiple ? 'multiple' : '') . ' ' . ($disabled ? ' disabled' : '') . '>';

			$num = $this->db->num_rows($resql);
			$i = 0;
			if ($num) {
				if ($show_empty && !$multiple) {
					$out .= '<option value="-1"' . (in_array(-1, $selected) ? ' selected' : '') . '>&nbsp;</option>' . "\n";
				}

				while ($i < $num) {
					$obj = $this->db->fetch_object($resql);
					$disableline = 0;
					if (is_array($enableonly) && count($enableonly) && !in_array($obj->rowid, $enableonly)) {
						$disableline = 1;
					}

					$out .= '<option value="' . $obj->rowid . '"';
					if ($disableline) {
						$out .= ' disabled';
					}
					if ((isset($selected[0]) && is_object($selected[0]) && $selected[0]->id == $obj->rowid) || ((!isset($selected[0]) || !is_object($selected[0])) && !empty($selected) && in_array($obj->rowid, $selected))) {
						$out .= ' selected';
					}
					$out .= '>';

					$out .= $obj->name;
					if (isModEnabled('multicompany') && empty($conf->global->MULTICOMPANY_TRANSVERSE_MODE) && $conf->entity == 1) {
						$out .= " (" . $obj->label . ")";
					}

					$out .= '</option>';
					$i++;
				}
			} else {
				if ($show_empty) {
					$out .= '<option value="-1"' . (in_array(-1, $selected) ? ' selected' : '') . '></option>' . "\n";
				}
				$out .= '<option value="" disabled>' . $langs->trans("NoUserGroupDefined") . '</option>';
			}
			$out .= '</select>';

			$out .= ajax_combobox($htmlname);
		} else {
			dol_print_error($this->db);
		}

		return $out;
	}


	/**
	 *    Return HTML to show the search and clear seach button
	 *
	 * @param string $pos Position of colon on the list. Value 'left' or 'right'
	 * @return    string
	 */
	public function showFilterButtons($pos = '')
	{
		$out = '<div class="nowraponall">';
		if ($pos == 'left') {
			$out .= '<button type="submit" class="liste_titre button_search reposition" name="button_search_x" value="x"><span class="fa fa-search"></span></button>';
			$out .= '<button type="submit" class="liste_titre button_removefilter reposition" name="button_removefilter_x" value="x"><span class="fa fa-remove"></span></button>';
		} else {
			$out .= '<button type="submit" class="liste_titre button_search reposition" name="button_search_x" value="x"><span class="fa fa-search"></span></button>';
			$out .= '<button type="submit" class="liste_titre button_removefilter reposition" name="button_removefilter_x" value="x"><span class="fa fa-remove"></span></button>';
		}
		$out .= '</div>';

		return $out;
	}

	/**
	 *    Return HTML to show the search and clear search button
	 *
	 * @param string $cssclass CSS class
	 * @param int $calljsfunction 0=default. 1=call function initCheckForSelect() after changing status of checkboxes
	 * @param string $massactionname Mass action button name that will launch an action on the selected items
	 * @return    string
	 */
	public function showCheckAddButtons($cssclass = 'checkforaction', $calljsfunction = 0, $massactionname = "massaction")
	{
		global $conf, $langs;

		$out = '';

		if (!empty($conf->use_javascript_ajax)) {
			$out .= '<div class="inline-block checkallactions"><input type="checkbox" id="' . $cssclass . 's" name="' . $cssclass . 's" class="checkallactions"></div>';
		}
		$out .= '<script nonce="' . getNonce() . '">
            $(document).ready(function() {
                $("#' . $cssclass . 's").click(function() {
                    if($(this).is(\':checked\')){
                        console.log("We check all ' . $cssclass . ' and trigger the change method");
                		$(".' . $cssclass . '").prop(\'checked\', true).trigger(\'change\');
                    }
                    else
                    {
                        console.log("We uncheck all");
                		$(".' . $cssclass . '").prop(\'checked\', false).trigger(\'change\');
                    }' . "\n";
		if ($calljsfunction) {
			$out .= 'if (typeof initCheckForSelect == \'function\') { initCheckForSelect(0, "' . $massactionname . '", "' . $cssclass . '"); } else { console.log("No function initCheckForSelect found. Call won\'t be done."); }';
		}
		$out .= '         });
        	        $(".' . $cssclass . '").change(function() {
					$(this).closest("tr").toggleClass("highlight", this.checked);
				});
		 	});
    	</script>';

		return $out;
	}

	/**
	 *    Return HTML to show the search and clear seach button
	 *
	 * @param int $addcheckuncheckall Add the check all/uncheck all checkbox (use javascript) and code to manage this
	 * @param string $cssclass CSS class
	 * @param int $calljsfunction 0=default. 1=call function initCheckForSelect() after changing status of checkboxes
	 * @param string $massactionname Mass action name
	 * @return    string
	 */
	public function showFilterAndCheckAddButtons($addcheckuncheckall = 0, $cssclass = 'checkforaction', $calljsfunction = 0, $massactionname = "massaction")
	{
		$out = $this->showFilterButtons();
		if ($addcheckuncheckall) {
			$out .= $this->showCheckAddButtons($cssclass, $calljsfunction, $massactionname);
		}
		return $out;
	}

	/**
	 * Return HTML to show the select of expense categories
	 *
	 * @param string 	$selected 		preselected category
	 * @param string 	$htmlname 		name of HTML select list
	 * @param integer 	$useempty 		1=Add empty line
	 * @param array 	$excludeid 		id to exclude
	 * @param string 	$target 		htmlname of target select to bind event
	 * @param int 		$default_selected default category to select if fk_c_type_fees change = EX_KME
	 * @param array 	$params 		param to give
	 * @param int 		$info_admin 	Show the tooltip help picto to setup list
	 * @return    string
	 */
	public function selectExpenseCategories($selected = '', $htmlname = 'fk_c_exp_tax_cat', $useempty = 0, $excludeid = array(), $target = '', $default_selected = 0, $params = array(), $info_admin = 1)
	{
		global $langs, $user;

		$out = '';
		$sql = "SELECT rowid, label FROM " . $this->db->prefix() . "c_exp_tax_cat WHERE active = 1";
		$sql .= " AND entity IN (0," . getEntity('exp_tax_cat') . ")";
		if (!empty($excludeid)) {
			$sql .= " AND rowid NOT IN (" . $this->db->sanitize(implode(',', $excludeid)) . ")";
		}
		$sql .= " ORDER BY label";

		$resql = $this->db->query($sql);
		if ($resql) {
			$out = '<select id="select_' . $htmlname . '" name="' . $htmlname . '" class="' . $htmlname . ' flat minwidth75imp maxwidth200">';
			if ($useempty) {
				$out .= '<option value="0">&nbsp;</option>';
			}

			while ($obj = $this->db->fetch_object($resql)) {
				$out .= '<option ' . ($selected == $obj->rowid ? 'selected="selected"' : '') . ' value="' . $obj->rowid . '">' . $langs->trans($obj->label) . '</option>';
			}
			$out .= '</select>';
			$out .= ajax_combobox('select_' . $htmlname);

			if (!empty($htmlname) && $user->admin && $info_admin) {
				$out .= ' ' . info_admin($langs->trans("YouCanChangeValuesForThisListFromDictionarySetup"), 1);
			}

			if (!empty($target)) {
				$sql = "SELECT c.id FROM " . $this->db->prefix() . "c_type_fees as c WHERE c.code = 'EX_KME' AND c.active = 1";
				$resql = $this->db->query($sql);
				if ($resql) {
					if ($this->db->num_rows($resql) > 0) {
						$obj = $this->db->fetch_object($resql);
						$out .= '<script nonce="' . getNonce() . '">
							$(function() {
								$("select[name=' . $target . ']").on("change", function() {
									var current_val = $(this).val();
									if (current_val == ' . $obj->id . ') {';
						if (!empty($default_selected) || !empty($selected)) {
							$out .= '$("select[name=' . $htmlname . ']").val("' . ($default_selected > 0 ? $default_selected : $selected) . '");';
						}

						$out .= '
										$("select[name=' . $htmlname . ']").change();
									}
								});

								$("select[name=' . $htmlname . ']").change(function() {

									if ($("select[name=' . $target . ']").val() == ' . $obj->id . ') {
										// get price of kilometer to fill the unit price
										$.ajax({
											method: "POST",
											dataType: "json",
											data: { fk_c_exp_tax_cat: $(this).val(), token: \'' . currentToken() . '\' },
											url: "' . (DOL_URL_ROOT . '/expensereport/ajax/ajaxik.php?' . join('&', $params)) . '",
										}).done(function( data, textStatus, jqXHR ) {
											console.log(data);
											if (typeof data.up != "undefined") {
												$("input[name=value_unit]").val(data.up);
												$("select[name=' . $htmlname . ']").attr("title", data.title);
											} else {
												$("input[name=value_unit]").val("");
												$("select[name=' . $htmlname . ']").attr("title", "");
											}
										});
									}
								});
							});
						</script>';
					}
				}
			}
		} else {
			dol_print_error($this->db);
		}

		return $out;
	}

	/**
	 * Return HTML to show the select ranges of expense range
	 *
	 * @param string $selected preselected category
	 * @param string $htmlname name of HTML select list
	 * @param integer $useempty 1=Add empty line
	 * @return    string
	 */
	public function selectExpenseRanges($selected = '', $htmlname = 'fk_range', $useempty = 0)
	{
		global $conf, $langs;

		$out = '';
		$sql = "SELECT rowid, range_ik FROM " . $this->db->prefix() . "c_exp_tax_range";
		$sql .= " WHERE entity = " . $conf->entity . " AND active = 1";

		$resql = $this->db->query($sql);
		if ($resql) {
			$out = '<select id="select_' . $htmlname . '" name="' . $htmlname . '" class="' . $htmlname . ' flat minwidth75imp">';
			if ($useempty) {
				$out .= '<option value="0"></option>';
			}

			while ($obj = $this->db->fetch_object($resql)) {
				$out .= '<option ' . ($selected == $obj->rowid ? 'selected="selected"' : '') . ' value="' . $obj->rowid . '">' . price($obj->range_ik, 0, $langs, 1, 0) . '</option>';
			}
			$out .= '</select>';
		} else {
			dol_print_error($this->db);
		}

		return $out;
	}

	/**
	 * Return HTML to show a select of expense
	 *
	 * @param string $selected preselected category
	 * @param string $htmlname name of HTML select list
	 * @param integer $useempty 1=Add empty choice
	 * @param integer $allchoice 1=Add all choice
	 * @param integer $useid 0=use 'code' as key, 1=use 'id' as key
	 * @return    string
	 */
	public function selectExpense($selected = '', $htmlname = 'fk_c_type_fees', $useempty = 0, $allchoice = 1, $useid = 0)
	{
		global $langs;

		$out = '';
		$sql = "SELECT id, code, label FROM " . $this->db->prefix() . "c_type_fees";
		$sql .= " WHERE active = 1";

		$resql = $this->db->query($sql);
		if ($resql) {
			$out = '<select id="select_' . $htmlname . '" name="' . $htmlname . '" class="' . $htmlname . ' flat minwidth75imp">';
			if ($useempty) {
				$out .= '<option value="0"></option>';
			}
			if ($allchoice) {
				$out .= '<option value="-1">' . $langs->trans('AllExpenseReport') . '</option>';
			}

			$field = 'code';
			if ($useid) {
				$field = 'id';
			}

			while ($obj = $this->db->fetch_object($resql)) {
				$key = $langs->trans($obj->code);
				$out .= '<option ' . ($selected == $obj->{$field} ? 'selected="selected"' : '') . ' value="' . $obj->{$field} . '">' . ($key != $obj->code ? $key : $obj->label) . '</option>';
			}
			$out .= '</select>';
		} else {
			dol_print_error($this->db);
		}

		return $out;
	}

	/**
	 *  Output a combo list with invoices qualified for a third party
	 *
	 * @param int $socid Id third party (-1=all, 0=only projects not linked to a third party, id=projects not linked or linked to third party id)
	 * @param int $selected Id invoice preselected
	 * @param string $htmlname Name of HTML select
	 * @param int $maxlength Maximum length of label
	 * @param int $option_only Return only html options lines without the select tag
	 * @param string $show_empty Add an empty line ('1' or string to show for empty line)
	 * @param int $discard_closed Discard closed projects (0=Keep,1=hide completely,2=Disable)
	 * @param int $forcefocus Force focus on field (works with javascript only)
	 * @param int $disabled Disabled
	 * @param string $morecss More css added to the select component
	 * @param string $projectsListId ''=Automatic filter on project allowed. List of id=Filter on project ids.
	 * @param string $showproject 'all' = Show project info, ''=Hide project info
	 * @param User $usertofilter User object to use for filtering
	 * @return string            HTML Select Invoice
	 */
	public function selectInvoice($socid = -1, $selected = '', $htmlname = 'invoiceid', $maxlength = 24, $option_only = 0, $show_empty = '1', $discard_closed = 0, $forcefocus = 0, $disabled = 0, $morecss = 'maxwidth500', $projectsListId = '', $showproject = 'all', $usertofilter = null)
	{
		global $user, $conf, $langs;

		require_once DOL_DOCUMENT_ROOT . '/projet/class/project.class.php';

		if (is_null($usertofilter)) {
			$usertofilter = $user;
		}

		$out = '';

		$hideunselectables = false;
		if (!empty($conf->global->PROJECT_HIDE_UNSELECTABLES)) {
			$hideunselectables = true;
		}

		if (empty($projectsListId)) {
			if (empty($usertofilter->rights->projet->all->lire)) {
				$projectstatic = new Project($this->db);
				$projectsListId = $projectstatic->getProjectsAuthorizedForUser($usertofilter, 0, 1);
			}
		}

		// Search all projects
		$sql = "SELECT f.rowid, f.ref as fref, 'nolabel' as flabel, p.rowid as pid, f.ref,
            p.title, p.fk_soc, p.fk_statut, p.public,";
		$sql .= ' s.nom as name';
		$sql .= ' FROM ' . $this->db->prefix() . 'projet as p';
		$sql .= ' LEFT JOIN ' . $this->db->prefix() . 'societe as s ON s.rowid = p.fk_soc,';
		$sql .= ' ' . $this->db->prefix() . 'facture as f';
		$sql .= " WHERE p.entity IN (" . getEntity('project') . ")";
		$sql .= " AND f.fk_projet = p.rowid AND f.fk_statut=0"; //Brouillons seulement
		//if ($projectsListId) $sql.= " AND p.rowid IN (".$this->db->sanitize($projectsListId).")";
		//if ($socid == 0) $sql.= " AND (p.fk_soc=0 OR p.fk_soc IS NULL)";
		//if ($socid > 0)  $sql.= " AND (p.fk_soc=".((int) $socid)." OR p.fk_soc IS NULL)";
		$sql .= " ORDER BY p.ref, f.ref ASC";

		$resql = $this->db->query($sql);
		if ($resql) {
			// Use select2 selector
			if (!empty($conf->use_javascript_ajax)) {
				include_once DOL_DOCUMENT_ROOT . '/core/lib/ajax.lib.php';
				$comboenhancement = ajax_combobox($htmlname, '', 0, $forcefocus);
				$out .= $comboenhancement;
				$morecss = 'minwidth200imp maxwidth500';
			}

			if (empty($option_only)) {
				$out .= '<select class="valignmiddle flat' . ($morecss ? ' ' . $morecss : '') . '"' . ($disabled ? ' disabled="disabled"' : '') . ' id="' . $htmlname . '" name="' . $htmlname . '">';
			}
			if (!empty($show_empty)) {
				$out .= '<option value="0" class="optiongrey">';
				if (!is_numeric($show_empty)) {
					$out .= $show_empty;
				} else {
					$out .= '&nbsp;';
				}
				$out .= '</option>';
			}
			$num = $this->db->num_rows($resql);
			$i = 0;
			if ($num) {
				while ($i < $num) {
					$obj = $this->db->fetch_object($resql);
					// If we ask to filter on a company and user has no permission to see all companies and project is linked to another company, we hide project.
					if ($socid > 0 && (empty($obj->fk_soc) || $obj->fk_soc == $socid) && empty($usertofilter->rights->societe->lire)) {
						// Do nothing
					} else {
						if ($discard_closed == 1 && $obj->fk_statut == Project::STATUS_CLOSED) {
							$i++;
							continue;
						}

						$labeltoshow = '';

						if ($showproject == 'all') {
							$labeltoshow .= dol_trunc($obj->ref, 18); // Invoice ref
							if ($obj->name) {
								$labeltoshow .= ' - ' . $obj->name; // Soc name
							}

							$disabled = 0;
							if ($obj->fk_statut == Project::STATUS_DRAFT) {
								$disabled = 1;
								$labeltoshow .= ' - ' . $langs->trans("Draft");
							} elseif ($obj->fk_statut == Project::STATUS_CLOSED) {
								if ($discard_closed == 2) {
									$disabled = 1;
								}
								$labeltoshow .= ' - ' . $langs->trans("Closed");
							} elseif ($socid > 0 && (!empty($obj->fk_soc) && $obj->fk_soc != $socid)) {
								$disabled = 1;
								$labeltoshow .= ' - ' . $langs->trans("LinkedToAnotherCompany");
							}
						}

						if (!empty($selected) && $selected == $obj->rowid) {
							$out .= '<option value="' . $obj->rowid . '" selected';
							//if ($disabled) $out.=' disabled';						// with select2, field can't be preselected if disabled
							$out .= '>' . $labeltoshow . '</option>';
						} else {
							if ($hideunselectables && $disabled && ($selected != $obj->rowid)) {
								$resultat = '';
							} else {
								$resultat = '<option value="' . $obj->rowid . '"';
								if ($disabled) {
									$resultat .= ' disabled';
								}
								//if ($obj->public) $labeltoshow.=' ('.$langs->trans("Public").')';
								//else $labeltoshow.=' ('.$langs->trans("Private").')';
								$resultat .= '>';
								$resultat .= $labeltoshow;
								$resultat .= '</option>';
							}
							$out .= $resultat;
						}
					}
					$i++;
				}
			}
			if (empty($option_only)) {
				$out .= '</select>';
			}

			$this->db->free($resql);

			return $out;
		} else {
			dol_print_error($this->db);
			return '';
		}
	}

	/**
	 *  Output a combo list with invoices qualified for a third party
	 *
	 * @param int $selected Id invoice preselected
	 * @param string $htmlname Name of HTML select
	 * @param int $maxlength Maximum length of label
	 * @param int $option_only Return only html options lines without the select tag
	 * @param string $show_empty Add an empty line ('1' or string to show for empty line)
	 * @param int $forcefocus Force focus on field (works with javascript only)
	 * @param int $disabled Disabled
	 * @param string $morecss More css added to the select component
	 * @return int                    Nbr of project if OK, <0 if KO
	 */
	public function selectInvoiceRec($selected = '', $htmlname = 'facrecid', $maxlength = 24, $option_only = 0, $show_empty = '1', $forcefocus = 0, $disabled = 0, $morecss = 'maxwidth500')
	{
		global $user, $conf, $langs;

		$out = '';

		dol_syslog('FactureRec::fetch', LOG_DEBUG);

		$sql = 'SELECT f.rowid, f.entity, f.titre as title, f.suspended, f.fk_soc';
		//$sql.= ', el.fk_source';
		$sql .= ' FROM ' . MAIN_DB_PREFIX . 'facture_rec as f';
		$sql .= " WHERE f.entity IN (" . getEntity('invoice') . ")";
		$sql .= " ORDER BY f.titre ASC";

		$resql = $this->db->query($sql);
		if ($resql) {
			// Use select2 selector
			if (!empty($conf->use_javascript_ajax)) {
				include_once DOL_DOCUMENT_ROOT . '/core/lib/ajax.lib.php';
				$comboenhancement = ajax_combobox($htmlname, '', 0, $forcefocus);
				$out .= $comboenhancement;
				$morecss = 'minwidth200imp maxwidth500';
			}

			if (empty($option_only)) {
				$out .= '<select class="valignmiddle flat' . ($morecss ? ' ' . $morecss : '') . '"' . ($disabled ? ' disabled="disabled"' : '') . ' id="' . $htmlname . '" name="' . $htmlname . '">';
			}
			if (!empty($show_empty)) {
				$out .= '<option value="0" class="optiongrey">';
				if (!is_numeric($show_empty)) {
					$out .= $show_empty;
				} else {
					$out .= '&nbsp;';
				}
				$out .= '</option>';
			}
			$num = $this->db->num_rows($resql);
			if ($num) {
				while ($obj = $this->db->fetch_object($resql)) {
					$labeltoshow = dol_trunc($obj->title, 18); // Invoice ref

					$disabled = 0;
					if (!empty($obj->suspended)) {
						$disabled = 1;
						$labeltoshow .= ' - ' . $langs->trans("Closed");
					}


					if (!empty($selected) && $selected == $obj->rowid) {
						$out .= '<option value="' . $obj->rowid . '" selected';
						//if ($disabled) $out.=' disabled';						// with select2, field can't be preselected if disabled
						$out .= '>' . $labeltoshow . '</option>';
					} else {
						if ($disabled && ($selected != $obj->rowid)) {
							$resultat = '';
						} else {
							$resultat = '<option value="' . $obj->rowid . '"';
							if ($disabled) {
								$resultat .= ' disabled';
							}
							$resultat .= '>';
							$resultat .= $labeltoshow;
							$resultat .= '</option>';
						}
						$out .= $resultat;
					}
				}
			}
			if (empty($option_only)) {
				$out .= '</select>';
			}

			print $out;

			$this->db->free($resql);
			return $num;
		} else {
			$this->errors[] = $this->db->lasterror;
			return -1;
		}
	}

	/**
	 * Output the component to make advanced search criteries
	 *
	 * @param array $arrayofcriterias Array of available search criterias. Example: array($object->element => $object->fields, 'otherfamily' => otherarrayoffields, ...)
	 * @param array $search_component_params Array of selected search criterias
	 * @param array $arrayofinputfieldsalreadyoutput Array of input fields already inform. The component will not generate a hidden input field if it is in this list.
	 * @param string $search_component_params_hidden String with $search_component_params criterias
	 * @return    string                                              HTML component for advanced search
	 */
	public function searchComponent($arrayofcriterias, $search_component_params, $arrayofinputfieldsalreadyoutput = array(), $search_component_params_hidden = '')
	{
		global $langs;

		$ret = '';

		$ret .= '<div class="divadvancedsearchfieldcomp inline-block">';
		//$ret .= '<button type="submit" class="liste_titre button_removefilter" name="button_removefilter_x" value="x"><span class="fa fa-remove"></span></button>';
		$ret .= '<a href="#" class="dropdownsearch-toggle unsetcolor">';
		$ret .= '<span class="fas fa-filter linkobject boxfilter paddingright pictofixedwidth" title="' . dol_escape_htmltag($langs->trans("Filters")) . '" id="idsubimgproductdistribution"></span>';
		//$ret .= $langs->trans("Filters");
		$ret .= '</a>';

		$ret .= '<div class="divadvancedsearchfieldcompinput inline-block minwidth500 maxwidth300onsmartphone">';

		// Show select fields as tags.
		$ret .= '<div name="divsearch_component_params" class="noborderbottom search_component_params inline-block valignmiddle">';

		if ($search_component_params_hidden) {
			if (!preg_match('/^\(.*\)$/', $search_component_params_hidden)) {    // If $search_component_params_hidden does not start and end with ()
				$search_component_params_hidden .= '(' . $search_component_params_hidden . ')';
			}
			$errormessage = '';
			$searchtags = forgeSQLFromUniversalSearchCriteria($search_component_params_hidden, $errormessage);
			if ($errormessage) {
				print 'ERROR in parsing search string: ' . dol_escape_htmltag($errormessage);
			}
			//var_dump($searchtags);
			$ret .= '<span class="marginleftonlyshort valignmiddle tagsearch"><span class="tagsearchdelete select2-selection__choice__remove">x</span> ' . dol_escape_htmltag($searchtags) . '</span>';
		}

		//$ret .= '<button type="submit" class="liste_titre button_search paddingleftonly" name="button_search_x" value="x"><span class="fa fa-search"></span></button>';

		//$ret .= search_component_params
		//$texttoshow = '<div class="opacitymedium inline-block search_component_searchtext">'.$langs->trans("Search").'</div>';
		//$ret .= '<div class="search_component inline-block valignmiddle">'.$texttoshow.'</div>';

		$show_search_component_params_hidden = 1;
		if ($show_search_component_params_hidden) {
			$ret .= '<input type="hidden" name="show_search_component_params_hidden" value="1">';
		}
		$ret .= "<!-- We store the full search string into this field. For example: (t.ref:like:'SO-%') and ((t.ref:like:'CO-%') or (t.ref:like:'AA%')) -->";
		$ret .= '<input type="hidden" name="search_component_params_hidden" value="' . dol_escape_htmltag($search_component_params_hidden) . '">';
		// For compatibility with forms that show themself the search criteria in addition of this component, we output the fields
		foreach ($arrayofcriterias as $criterias) {
			foreach ($criterias as $criteriafamilykey => $criteriafamilyval) {
				if (in_array('search_' . $criteriafamilykey, $arrayofinputfieldsalreadyoutput)) {
					continue;
				}
				if (in_array($criteriafamilykey, array('rowid', 'ref_ext', 'entity', 'extraparams'))) {
					continue;
				}
				if (in_array($criteriafamilyval['type'], array('date', 'datetime', 'timestamp'))) {
					$ret .= '<input type="hidden" name="search_' . $criteriafamilykey . '_start">';
					$ret .= '<input type="hidden" name="search_' . $criteriafamilykey . '_startyear">';
					$ret .= '<input type="hidden" name="search_' . $criteriafamilykey . '_startmonth">';
					$ret .= '<input type="hidden" name="search_' . $criteriafamilykey . '_startday">';
					$ret .= '<input type="hidden" name="search_' . $criteriafamilykey . '_end">';
					$ret .= '<input type="hidden" name="search_' . $criteriafamilykey . '_endyear">';
					$ret .= '<input type="hidden" name="search_' . $criteriafamilykey . '_endmonth">';
					$ret .= '<input type="hidden" name="search_' . $criteriafamilykey . '_endday">';
				} else {
					$ret .= '<input type="hidden" name="search_' . $criteriafamilykey . '">';
				}
			}
		}

		$ret .= '</div>';

		$ret .= "<!-- Syntax of Generic filter string: t.ref:like:'SO-%', t.date_creation:<:'20160101', t.date_creation:<:'2016-01-01 12:30:00', t.nature:is:NULL, t.field2:isnot:NULL -->\n";
		$ret .= '<input type="text" placeholder="' . $langs->trans("Search") . '" name="search_component_params_input" class="noborderbottom search_component_input" value="">';

		$ret .= '</div>';
		$ret .= '</div>';

		return $ret;
	}

	/**
	 * selectModelMail
	 *
	 * @param string $prefix Prefix
	 * @param string $modelType Model type
	 * @param int $default 1=Show also Default mail template
	 * @param int $addjscombo Add js combobox
	 * @return  string                HTML select string
	 */
	public function selectModelMail($prefix, $modelType = '', $default = 0, $addjscombo = 0)
	{
		global $langs, $user;

		$retstring = '';

		$TModels = array();

		include_once DOL_DOCUMENT_ROOT . '/core/class/html.formmail.class.php';
		$formmail = new FormMail($this->db);
		$result = $formmail->fetchAllEMailTemplate($modelType, $user, $langs);

		if ($default) {
			$TModels[0] = $langs->trans('DefaultMailModel');
		}
		if ($result > 0) {
			foreach ($formmail->lines_model as $model) {
				$TModels[$model->id] = $model->label;
			}
		}

		$retstring .= '<select class="flat" id="select_' . $prefix . 'model_mail" name="' . $prefix . 'model_mail">';

		foreach ($TModels as $id_model => $label_model) {
			$retstring .= '<option value="' . $id_model . '"';
			$retstring .= ">" . $label_model . "</option>";
		}

		$retstring .= "</select>";

		if ($addjscombo) {
			$retstring .= ajax_combobox('select_' . $prefix . 'model_mail');
		}

		return $retstring;
	}

	/**
	 * Output the buttons to submit a creation/edit form
	 *
	 * @param string $save_label Alternative label for save button
	 * @param string $cancel_label Alternative label for cancel button
	 * @param array $morebuttons Add additional buttons between save and cancel
	 * @param bool $withoutdiv Option to remove enclosing centered div
	 * @param string $morecss More CSS
	 * @param string $dol_openinpopup If the button are shown in a context of a page shown inside a popup, we put here the string name of popup.
	 * @return    string                        Html code with the buttons
	 */
	public function buttonsSaveCancel($save_label = 'Save', $cancel_label = 'Cancel', $morebuttons = array(), $withoutdiv = 0, $morecss = '', $dol_openinpopup = '')
	{
		global $langs;

		$buttons = array();

		$save = array(
			'name' => 'save',
			'label_key' => $save_label,
		);

		if ($save_label == 'Create' || $save_label == 'Add') {
			$save['name'] = 'add';
		} elseif ($save_label == 'Modify') {
			$save['name'] = 'edit';
		}

		$cancel = array(
			'name' => 'cancel',
			'label_key' => 'Cancel',
		);

		!empty($save_label) ? $buttons[] = $save : '';

		if (!empty($morebuttons)) {
			$buttons[] = $morebuttons;
		}

		!empty($cancel_label) ? $buttons[] = $cancel : '';

		$retstring = $withoutdiv ? '' : '<div class="center">';

		foreach ($buttons as $button) {
			$addclass = empty($button['addclass']) ? '' : $button['addclass'];
			$retstring .= '<input type="submit" class="button button-' . $button['name'] . ($morecss ? ' ' . $morecss : '') . ' ' . $addclass . '" name="' . $button['name'] . '" value="' . dol_escape_htmltag($langs->trans($button['label_key'])) . '">';
		}
		$retstring .= $withoutdiv ? '' : '</div>';

		if ($dol_openinpopup) {
			$retstring .= '<!-- buttons are shown into a $dol_openinpopup=' . $dol_openinpopup . ' context, so we enable the close of dialog on cancel -->' . "\n";
			$retstring .= '<script nonce="' . getNonce() . '">';
			$retstring .= 'jQuery(".button-cancel").click(function(e) {
				e.preventDefault(); console.log(\'We click on cancel in iframe popup ' . $dol_openinpopup . '\');
				window.parent.jQuery(\'#idfordialog' . $dol_openinpopup . '\').dialog(\'close\');
				 });';
			$retstring .= '</script>';
		}

		return $retstring;
	}
}<|MERGE_RESOLUTION|>--- conflicted
+++ resolved
@@ -8760,16 +8760,10 @@
             <input type="hidden" class="' . $htmlname . '" name="' . $htmlname . '" value="' . $listcheckedstring . '">
             </dt>
             <dd class="dropdowndd">
-<<<<<<< HEAD
                 <div class="multiselectcheckbox'.$htmlname.'">
                     <ul class="'.$htmlname.($pos == '1' ? 'left' : '').'">
                     <li><input class="inputsearch_dropdownselectedfields width90p minwidth200" style="width:90%;" type="text" placeholder="'.$langs->trans('Search').'"></li>
                     '.$listoffieldsforselection.'
-=======
-                <div class="multiselectcheckbox' . $htmlname . '">
-                    <ul class="' . $htmlname . ($pos == '1' ? 'left' : '') . '">
-                    ' . $listoffieldsforselection . '
->>>>>>> f5d7ac2b
                     </ul>
                 </div>
             </dd>
