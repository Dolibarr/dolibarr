<?php
/* Copyright (c) 2002-2007 Rodolphe Quiedeville  <rodolphe@quiedeville.org>
 * Copyright (C) 2004-2012 Laurent Destailleur   <eldy@users.sourceforge.net>
 * Copyright (C) 2004      Benoit Mortier        <benoit.mortier@opensides.be>
 * Copyright (C) 2004      Sebastien Di Cintio   <sdicintio@ressource-toi.org>
 * Copyright (C) 2004      Eric Seigne           <eric.seigne@ryxeo.com>
 * Copyright (C) 2005-2012 Regis Houssin         <regis.houssin@capnetworks.com>
 * Copyright (C) 2006      Andre Cianfarani      <acianfa@free.fr>
 * Copyright (C) 2006      Marc Barilley/Ocebo   <marc@ocebo.com>
 * Copyright (C) 2007      Franky Van Liedekerke <franky.van.liedekerker@telenet.be>
 * Copyright (C) 2007      Patrick Raguin        <patrick.raguin@gmail.com>
 * Copyright (C) 2010      Juanjo Menent         <jmenent@2byte.es>
 * Copyright (C) 2010      Philippe Grand        <philippe.grand@atoo-net.com>
 * Copyright (C) 2011      Herve Prot            <herve.prot@symeos.com>
 * Copyright (C) 2012      Marcos García         <marcosgdf@gmail.com>
 * Copyright (C) 2013      Raphaël Doursenaud   <rdoursenaud@gpcsolutions.fr>
 *
 * This program is free software; you can redistribute it and/or modify
 * it under the terms of the GNU General Public License as published by
 * the Free Software Foundation; either version 3 of the License, or
 * (at your option) any later version.
 *
 * This program is distributed in the hope that it will be useful,
 * but WITHOUT ANY WARRANTY; without even the implied warranty of
 * MERCHANTABILITY or FITNESS FOR A PARTICULAR PURPOSE.  See the
 * GNU General Public License for more details.
 *
 * You should have received a copy of the GNU General Public License
 * along with this program. If not, see <http://www.gnu.org/licenses/>.
 */

/**
 *	\file       htdocs/core/class/html.form.class.php
 *  \ingroup    core
 *	\brief      File of class with all html predefined components
 */


/**
 *	Class to manage generation of HTML components
 *	Only common components must be here.
 */
class Form
{
    var $db;
    var $error;
    var $num;

    // Cache arrays
    var $cache_types_paiements=array();
    var $cache_conditions_paiements=array();
    var $cache_availability=array();
    var $cache_demand_reason=array();
    var $cache_types_fees=array();
    var $cache_vatrates=array();

    var $tva_taux_value;
    var $tva_taux_libelle;


    /**
     * Constructor
     *
     * @param		DoliDB		$db      Database handler
     */
    public function __construct($db)
    {
        $this->db = $db;
    }

    /**
     * Output key field for an editable field
     *
     * @param   string	$text			Text of label or key to translate
     * @param   string	$htmlname		Name of select field
     * @param   string	$preselected	Name of Value to show/edit (not used in this function)
     * @param	object	$object			Object
     * @param	boolean	$perm			Permission to allow button to edit parameter
     * @param	string	$typeofdata		Type of data ('string' by default, 'email', 'numeric:99', 'text' or 'textarea:rows:cols', 'day' or 'datepicker', 'ckeditor:dolibarr_zzz:width:height:savemethod:1:rows:cols', 'select;xxx[:class]'...)
     * @param	string	$moreparam		More param to add on a href URL
     * @return	string					HTML edit field
     */
    function editfieldkey($text, $htmlname, $preselected, $object, $perm, $typeofdata='string', $moreparam='')
    {
        global $conf,$langs;

        $ret='';

        // TODO change for compatibility
        if (! empty($conf->global->MAIN_USE_JQUERY_JEDITABLE) && ! preg_match('/^select;/',$typeofdata))
        {
            if (! empty($perm))
            {
                $tmp=explode(':',$typeofdata);
                $ret.= '<div class="editkey_'.$tmp[0].(! empty($tmp[1]) ? ' '.$tmp[1] : '').'" id="'.$htmlname.'">';
                $ret.= $langs->trans($text);
                $ret.= '</div>'."\n";
            }
            else
            {
                $ret.= $langs->trans($text);
            }
        }
        else
        {
            $ret.='<table class="nobordernopadding" width="100%"><tr><td class="nowrap">';
            $ret.=$langs->trans($text);
            $ret.='</td>';
            if (GETPOST('action') != 'edit'.$htmlname && $perm) $ret.='<td align="right"><a href="'.$_SERVER["PHP_SELF"].'?action=edit'.$htmlname.'&amp;id='.$object->id.$moreparam.'">'.img_edit($langs->trans('Edit'),1).'</a></td>';
            $ret.='</tr></table>';
        }

        return $ret;
    }

    /**
     * Output val field for an editable field
     *
     * @param	string	$text			Text of label (not used in this function)
     * @param	string	$htmlname		Name of select field
     * @param	string	$value			Value to show/edit
     * @param	object	$object			Object
     * @param	boolean	$perm			Permission to allow button to edit parameter
     * @param	string	$typeofdata		Type of data ('string' by default, 'email', 'numeric:99', 'text' or 'textarea:rows:cols', 'day' or 'datepicker', 'ckeditor:dolibarr_zzz:width:height:savemethod:toolbarstartexpanded:rows:cols', 'select:xxx'...)
     * @param	string	$editvalue		When in edit mode, use this value as $value instead of value
     * @param	object	$extObject		External object
     * @param	string	$success		Success message
     * @param	string	$moreparam		More param to add on a href URL
     * @return  string					HTML edit field
     */
    function editfieldval($text, $htmlname, $value, $object, $perm, $typeofdata='string', $editvalue='', $extObject=null, $success=null, $moreparam='')
    {
        global $conf,$langs,$db;

        $ret='';

        // When option to edit inline is activated
        if (! empty($conf->global->MAIN_USE_JQUERY_JEDITABLE) && ! preg_match('/^select;|datehourpicker/',$typeofdata)) // FIXME add jquery timepicker
        {
            $ret.=$this->editInPlace($object, $value, $htmlname, $perm, $typeofdata, $editvalue, $extObject, $success);
        }
        else
        {
            if (GETPOST('action') == 'edit'.$htmlname)
            {
                $ret.="\n";
                $ret.='<form method="post" action="'.$_SERVER["PHP_SELF"].($moreparam?'?'.$moreparam:'').'">';
                $ret.='<input type="hidden" name="action" value="set'.$htmlname.'">';
                $ret.='<input type="hidden" name="token" value="'.$_SESSION['newtoken'].'">';
                $ret.='<input type="hidden" name="id" value="'.$object->id.'">';
                $ret.='<table class="nobordernopadding" cellpadding="0" cellspacing="0">';
                $ret.='<tr><td>';
                if (preg_match('/^(string|email|numeric)/',$typeofdata))
                {
                    $tmp=explode(':',$typeofdata);
                    $ret.='<input type="text" id="'.$htmlname.'" name="'.$htmlname.'" value="'.($editvalue?$editvalue:$value).'"'.($tmp[1]?' size="'.$tmp[1].'"':'').'>';
                }
                else if (preg_match('/^text/',$typeofdata) || preg_match('/^note/',$typeofdata))
                {
                    $tmp=explode(':',$typeofdata);
                    $ret.='<textarea id="'.$htmlname.'" name="'.$htmlname.'" wrap="soft" rows="'.($tmp[1]?$tmp[1]:'20').'" cols="'.($tmp[2]?$tmp[2]:'100').'">'.($editvalue?$editvalue:$value).'</textarea>';
                }
                else if ($typeofdata == 'day' || $typeofdata == 'datepicker')
                {
                    $ret.=$this->form_date($_SERVER['PHP_SELF'].'?id='.$object->id,$value,$htmlname);
                }
                else if ($typeofdata == 'datehourpicker')
                {
                	$ret.=$this->form_date($_SERVER['PHP_SELF'].'?id='.$object->id,$value,$htmlname,1,1);
                }
                else if (preg_match('/^select;/',$typeofdata))
                {
                     $arraydata=explode(',',preg_replace('/^select;/','',$typeofdata));
                     foreach($arraydata as $val)
                     {
                         $tmp=explode(':',$val);
                         $arraylist[$tmp[0]]=$tmp[1];
                     }
                     $ret.=$this->selectarray($htmlname,$arraylist,$value);
                }
                else if (preg_match('/^ckeditor/',$typeofdata))
                {
                    $tmp=explode(':',$typeofdata);
                    require_once DOL_DOCUMENT_ROOT.'/core/class/doleditor.class.php';
                    $doleditor=new DolEditor($htmlname, ($editvalue?$editvalue:$value), ($tmp[2]?$tmp[2]:''), ($tmp[3]?$tmp[3]:'100'), ($tmp[1]?$tmp[1]:'dolibarr_notes'), 'In', ($tmp[5]?$tmp[5]:0), true, true, ($tmp[6]?$tmp[6]:'20'), ($tmp[7]?$tmp[7]:'100'));
                    $ret.=$doleditor->Create(1);
                }
                $ret.='</td>';
                if ($typeofdata != 'day' && $typeofdata != 'datepicker' && $typeofdata != 'datehourpicker') $ret.='<td align="left"><input type="submit" class="button" value="'.$langs->trans("Modify").'"></td>';
                $ret.='</tr></table>'."\n";
                $ret.='</form>'."\n";
            }
            else
            {
                if ($typeofdata == 'email')   $ret.=dol_print_email($value,0,0,0,0,1);
                elseif (preg_match('/^text/',$typeofdata) || preg_match('/^note/',$typeofdata))  $ret.=dol_htmlentitiesbr($value);
                elseif ($typeofdata == 'day' || $typeofdata == 'datepicker') $ret.=dol_print_date($value,'day');
                elseif ($typeofdata == 'datehourpicker') $ret.=dol_print_date($value,'dayhour');
                else if (preg_match('/^select;/',$typeofdata))
                {
                    $arraydata=explode(',',preg_replace('/^select;/','',$typeofdata));
                    foreach($arraydata as $val)
                    {
                        $tmp=explode(':',$val);
                        $arraylist[$tmp[0]]=$tmp[1];
                    }
                    $ret.=$arraylist[$value];
                }
                else if (preg_match('/^ckeditor/',$typeofdata))
                {
                    $tmpcontent=dol_htmlentitiesbr($value);
                    if (! empty($conf->global->MAIN_DISABLE_NOTES_TAB))
                    {
                        $firstline=preg_replace('/<br>.*/','',$tmpcontent);
                        $firstline=preg_replace('/[\n\r].*/','',$firstline);
                        $tmpcontent=$firstline.((strlen($firstline) != strlen($tmpcontent))?'...':'');
                    }
                    $ret.=$tmpcontent;
                }
                else $ret.=$value;
            }
        }
        return $ret;
    }

    /**
     * Output edit in place form
     *
     * @param	object	$object			Object
     * @param	string	$value			Value to show/edit
     * @param	string	$htmlname		DIV ID (field name)
     * @param	int		$condition		Condition to edit
     * @param	string	$inputType		Type of input ('numeric', 'datepicker', 'textarea:rows:cols', 'ckeditor:dolibarr_zzz:width:height:?:1:rows:cols', 'select:xxx')
     * @param	string	$editvalue		When in edit mode, use this value as $value instead of value
     * @param	object	$extObject		External object
     * @param	string	$success		Success message
     * @return	string   		      	HTML edit in place
     */
    private function editInPlace($object, $value, $htmlname, $condition, $inputType='textarea', $editvalue=null, $extObject=null, $success=null)
    {
        global $conf;

        $out='';

        // Check parameters
        if ($inputType == 'textarea') $value = dol_nl2br($value);
        else if (preg_match('/^numeric/',$inputType)) $value = price($value);
        else if ($inputType == 'datepicker') $value = dol_print_date($value, 'day');

        if ($condition)
        {
            $element		= false;
            $table_element	= false;
            $fk_element		= false;
            $loadmethod		= false;
            $savemethod		= false;
            $ext_element	= false;
            $button_only	= false;

            if (is_object($object))
            {
                $element = $object->element;
                $table_element = $object->table_element;
                $fk_element = $object->id;
            }

            if (is_object($extObject))
            {
                $ext_element = $extObject->element;
            }

            if (preg_match('/^(string|email|numeric)/',$inputType))
            {
                $tmp=explode(':',$inputType);
                $inputType=$tmp[0];
                if (! empty($tmp[1])) $inputOption=$tmp[1];
                if (! empty($tmp[2])) $savemethod=$tmp[2];
            }
            else if ((preg_match('/^datepicker/',$inputType)) || (preg_match('/^datehourpicker/',$inputType)))
            {
                $tmp=explode(':',$inputType);
                $inputType=$tmp[0];
                if (! empty($tmp[1])) $inputOption=$tmp[1];
                if (! empty($tmp[2])) $savemethod=$tmp[2];

                $out.= '<input id="timestamp" type="hidden"/>'."\n"; // Use for timestamp format
            }
            else if (preg_match('/^(select|autocomplete)/',$inputType))
            {
                $tmp=explode(':',$inputType);
                $inputType=$tmp[0]; $loadmethod=$tmp[1];
                if (! empty($tmp[2])) $savemethod=$tmp[2];
                if (! empty($tmp[3])) $button_only=true;
            }
            else if (preg_match('/^textarea/',$inputType))
            {
            	$tmp=explode(':',$inputType);
            	$inputType=$tmp[0];
            	$rows=(empty($tmp[1])?'8':$tmp[1]);
            	$cols=(empty($tmp[2])?'80':$tmp[2]);
            }
            else if (preg_match('/^ckeditor/',$inputType))
            {
                $tmp=explode(':',$inputType);
                $inputType=$tmp[0]; $toolbar=$tmp[1];
                if (! empty($tmp[2])) $width=$tmp[2];
                if (! empty($tmp[3])) $heigth=$tmp[3];
                if (! empty($tmp[4])) $savemethod=$tmp[4];

                if (! empty($conf->fckeditor->enabled))
                {
                    $out.= '<input id="ckeditor_toolbar" value="'.$toolbar.'" type="hidden"/>'."\n";
                }
                else
                {
                    $inputType = 'textarea';
                }
            }

            $out.= '<input id="element_'.$htmlname.'" value="'.$element.'" type="hidden"/>'."\n";
            $out.= '<input id="table_element_'.$htmlname.'" value="'.$table_element.'" type="hidden"/>'."\n";
            $out.= '<input id="fk_element_'.$htmlname.'" value="'.$fk_element.'" type="hidden"/>'."\n";
            $out.= '<input id="loadmethod_'.$htmlname.'" value="'.$loadmethod.'" type="hidden"/>'."\n";
            if (! empty($savemethod))	$out.= '<input id="savemethod_'.$htmlname.'" value="'.$savemethod.'" type="hidden"/>'."\n";
            if (! empty($ext_element))	$out.= '<input id="ext_element_'.$htmlname.'" value="'.$ext_element.'" type="hidden"/>'."\n";
            if (! empty($success))		$out.= '<input id="success_'.$htmlname.'" value="'.$success.'" type="hidden"/>'."\n";
            if ($inputType == 'textarea') {
            	$out.= '<input id="textarea_'.$htmlname.'_rows" value="'.$rows.'" type="hidden"/>'."\n";
            	$out.= '<input id="textarea_'.$htmlname.'_cols" value="'.$cols.'" type="hidden"/>'."\n";
            }

            $out.= '<span id="viewval_'.$htmlname.'" class="viewval_'.$inputType.($button_only ? ' inactive' : ' active').'">'.$value.'</span>'."\n";
            $out.= '<span id="editval_'.$htmlname.'" class="editval_'.$inputType.($button_only ? ' inactive' : ' active').' hideobject">'.(! empty($editvalue) ? $editvalue : $value).'</span>'."\n";
        }
        else
        {
            $out = $value;
        }

        return $out;
    }

    /**
     *	Show a text and picto with tooltip on text or picto
     *
     *	@param	string		$text				Text to show
     *	@param	string		$htmltext			HTML content of tooltip. Must be HTML/UTF8 encoded.
     *	@param	int			$tooltipon			1=tooltip sur texte, 2=tooltip sur picto, 3=tooltip sur les 2
     *	@param	int			$direction			-1=Le picto est avant, 0=pas de picto, 1=le picto est apres
     *	@param	string		$img				Code img du picto (use img_xxx() function to get it)
     *	@param	string		$extracss			Add a CSS style to td tags
     *	@param	int			$notabs				0=Include table and tr tags, 1=Do not include table and tr tags, 2=use div, 3=use span
     *	@param	string		$incbefore			Include code before the text
     *	@param	int			$noencodehtmltext	Do not encode into html entity the htmltext
     *	@return	string							Code html du tooltip (texte+picto)
     *	@see	Use function textwithpicto if you can.
     */
    function textwithtooltip($text, $htmltext, $tooltipon = 1, $direction = 0, $img = '', $extracss = '', $notabs = 0, $incbefore = '', $noencodehtmltext = 0)
    {
        global $conf;

        if ($incbefore) $text = $incbefore.$text;
        if (! $htmltext) return $text;

        $tag='td';
        if ($notabs == 2) $tag='div';
        if ($notabs == 3) $tag='span';
        // Sanitize tooltip
        $htmltext=str_replace("\\","\\\\",$htmltext);
        $htmltext=str_replace("\r","",$htmltext);
        $htmltext=str_replace("\n","",$htmltext);

        $htmltext=str_replace('"',"&quot;",$htmltext);
        if ($tooltipon == 2 || $tooltipon == 3) $paramfortooltipimg=' class="classfortooltip'.($extracss?' '.$extracss:'').'" title="'.($noencodehtmltext?$htmltext:dol_escape_htmltag($htmltext,1)).'"'; // Attribut to put on td img tag to store tooltip
        else $paramfortooltipimg =($extracss?' class="'.$extracss.'"':''); // Attribut to put on td text tag
        if ($tooltipon == 1 || $tooltipon == 3) $paramfortooltiptd=' class="classfortooltip'.($extracss?' '.$extracss:'').'" title="'.($noencodehtmltext?$htmltext:dol_escape_htmltag($htmltext,1)).'"'; // Attribut to put on td tag to store tooltip
        else $paramfortooltiptd =($extracss?' class="'.$extracss.'"':''); // Attribut to put on td text tag
        $s="";
        if (empty($notabs))	$s.='<table class="nobordernopadding" summary=""><tr>';
        if ($direction < 0)	$s.='<'.$tag.$paramfortooltipimg.' valign="top" width="14">'.$img.'</'.$tag.'>';
        // Use another method to help avoid having a space in value in order to use this value with jquery
        // TODO add this in css
        //if ($text != '')	$s.='<'.$tag.$paramfortooltiptd.'>'.(($direction < 0)?'&nbsp;':'').$text.(($direction > 0)?'&nbsp;':'').'</'.$tag.'>';
        $paramfortooltiptd.= (($direction < 0)?' style="padding-left: 3px !important;"':'');
        $paramfortooltiptd.= (($direction > 0)?' style="padding-right: 3px !important;"':'');
        if ((string) $text != '')	$s.='<'.$tag.$paramfortooltiptd.'>'.$text.'</'.$tag.'>';
        if ($direction > 0)	$s.='<'.$tag.$paramfortooltipimg.' valign="top" width="14">'.$img.'</'.$tag.'>';
        if (empty($notabs))	$s.='</tr></table>';

        return $s;
    }

    /**
     *	Show a text with a picto and a tooltip on picto
     *
     *	@param	string	$text				Text to show
     *	@param  string	$htmltext	     	Content of tooltip
     *	@param	int		$direction			1=Icon is after text, -1=Icon is before text, 0=no icon
     * 	@param	string	$type				Type of picto (info, help, warning, superadmin...)
     *  @param  string	$extracss           Add a CSS style to td tags
     *  @param  int		$noencodehtmltext   Do not encode into html entity the htmltext
     *  @param	int		$notabs				0=Include table and tr tags, 1=Do not include table and tr tags, 2=use div, 3=use span
     * 	@return	string						HTML code of text, picto, tooltip
     */
    function textwithpicto($text, $htmltext, $direction = 1, $type = 'help', $extracss = '', $noencodehtmltext = 0, $notabs = 0)
    {
        global $conf;

        $alt = '';

        //For backwards compatibility
        if ($type == '0') $type = 'info';
        elseif ($type == '1') $type = 'help';

        // If info or help with no javascript, show only text
        if (empty($conf->use_javascript_ajax))
        {
            if ($type == 'info' || $type == 'help')	return $text;
            else
            {
                $alt = $htmltext;
                $htmltext = '';
            }
        }

        // If info or help with smartphone, show only text (tooltip can't works)
        if (! empty($conf->dol_no_mouse_hover))
        {
            if ($type == 'info' || $type == 'help') return $text;
        }

        if ($type == 'info') $img = img_help(0, $alt);
        elseif ($type == 'help') $img = img_help(1, $alt);
        elseif ($type == 'superadmin') $img = img_picto($alt, 'redstar');
        elseif ($type == 'admin') $img = img_picto($alt, 'star');
        elseif ($type == 'warning') $img = img_warning($alt);

        return $this->textwithtooltip($text, $htmltext, 2, $direction, $img, $extracss, $notabs, '', $noencodehtmltext);
    }

    /**
     *  Return combo list of activated countries, into language of user
     *
     *  @param	string	$selected       Id or Code or Label of preselected country
     *  @param  string	$htmlname       Name of html select object
     *  @param  string	$htmloption     Options html on select object
     *  @return	void
     */
    function select_pays($selected='',$htmlname='country_id',$htmloption='')
    {
        print $this->select_country($selected,$htmlname,$htmloption);
    }

    /**
     *  Return combo list of activated countries, into language of user
     *
     *  @param	string	$selected       Id or Code or Label of preselected country
     *  @param  string	$htmlname       Name of html select object
     *  @param  string	$htmloption     Options html on select object
     *  @param	string	$maxlength		Max length for labels (0=no limit)
     *  @return string           		HTML string with select
     */
    function select_country($selected='',$htmlname='country_id',$htmloption='',$maxlength=0)
    {
        global $conf,$langs;

        $langs->load("dict");

        $out='';
        $countryArray=array();
        $label=array();

        $sql = "SELECT rowid, code as code_iso, libelle as label";
        $sql.= " FROM ".MAIN_DB_PREFIX."c_pays";
        $sql.= " WHERE active = 1";
        $sql.= " ORDER BY code ASC";

        dol_syslog(get_class($this)."::select_country sql=".$sql);
        $resql=$this->db->query($sql);
        if ($resql)
        {
            $out.= '<select id="select'.$htmlname.'" class="flat selectpays" name="'.$htmlname.'" '.$htmloption.'>';
            $num = $this->db->num_rows($resql);
            $i = 0;
            if ($num)
            {
                $foundselected=false;

                while ($i < $num)
                {
                    $obj = $this->db->fetch_object($resql);
                    $countryArray[$i]['rowid'] 		= $obj->rowid;
                    $countryArray[$i]['code_iso'] 	= $obj->code_iso;
                    $countryArray[$i]['label']		= ($obj->code_iso && $langs->transnoentitiesnoconv("Country".$obj->code_iso)!="Country".$obj->code_iso?$langs->transnoentitiesnoconv("Country".$obj->code_iso):($obj->label!='-'?$obj->label:''));
                    $label[$i] 	= $countryArray[$i]['label'];
                    $i++;
                }

                array_multisort($label, SORT_ASC, $countryArray);

                foreach ($countryArray as $row)
                {
                    //print 'rr'.$selected.'-'.$row['label'].'-'.$row['code_iso'].'<br>';
                    if ($selected && $selected != '-1' && ($selected == $row['rowid'] || $selected == $row['code_iso'] || $selected == $row['label']) )
                    {
                        $foundselected=true;
                        $out.= '<option value="'.$row['rowid'].'" selected="selected">';
                    }
                    else
                    {
                        $out.= '<option value="'.$row['rowid'].'">';
                    }
                    $out.= dol_trunc($row['label'],$maxlength,'middle');
                    if ($row['code_iso']) $out.= ' ('.$row['code_iso'] . ')';
                    $out.= '</option>';
                }
            }
            $out.= '</select>';
        }
        else
        {
            dol_print_error($this->db);
        }

        return $out;
    }

    /**
     *	Return list of types of lines (product or service)
     * 	Example: 0=product, 1=service, 9=other (for external module)
     *
     *	@param  string	$selected       Preselected type
     *	@param  string	$htmlname       Name of field in html form
     * 	@param	int		$showempty		Add an empty field
     * 	@param	int		$hidetext		Do not show label before combo box
     * 	@param	string	$forceall		Force to show products and services in combo list, whatever are activated modules
     *  @return	void
     */
    function select_type_of_lines($selected='',$htmlname='type',$showempty=0,$hidetext=0,$forceall=0)
    {
        global $db,$langs,$user,$conf;

        // If product & services are enabled or both disabled.
        if ($forceall || (! empty($conf->product->enabled) && ! empty($conf->service->enabled))
        || (empty($conf->product->enabled) && empty($conf->service->enabled)))
        {
            if (empty($hidetext)) print $langs->trans("Type").': ';
            print '<select class="flat" id="select_'.$htmlname.'" name="'.$htmlname.'">';
            if ($showempty)
            {
                print '<option value="-1"';
                if ($selected == -1) print ' selected="selected"';
                print '>&nbsp;</option>';
            }

            print '<option value="0"';
            if (0 == $selected) print ' selected="selected"';
            print '>'.$langs->trans("Product");

            print '<option value="1"';
            if (1 == $selected) print ' selected="selected"';
            print '>'.$langs->trans("Service");

            print '</select>';
            //if ($user->admin) print info_admin($langs->trans("YouCanChangeValuesForThisListFromDictionnarySetup"),1);
        }
        if (! $forceall && empty($conf->product->enabled) && ! empty($conf->service->enabled))
        {
            print '<input type="hidden" name="'.$htmlname.'" value="1">';
        }
        if (! $forceall && ! empty($conf->product->enabled) && empty($conf->service->enabled))
        {
            print '<input type="hidden" name="'.$htmlname.'" value="0">';
        }

    }

    /**
     *	Load into cache cache_types_fees, array of types of fees
     *
     *	@return     int             Nb of lines loaded, 0 if already loaded, <0 if ko
     *	TODO move in DAO class
     */
    function load_cache_types_fees()
    {
        global $langs;

        $langs->load("trips");

        if (count($this->cache_types_fees)) return 0;    // Cache already load

        $sql = "SELECT c.code, c.libelle as label";
        $sql.= " FROM ".MAIN_DB_PREFIX."c_type_fees as c";
        $sql.= " ORDER BY lower(c.libelle) ASC";

        dol_syslog(get_class($this).'::load_cache_types_fees sql='.$sql, LOG_DEBUG);
        $resql=$this->db->query($sql);
        if ($resql)
        {
            $num = $this->db->num_rows($resql);
            $i = 0;

            while ($i < $num)
            {
                $obj = $this->db->fetch_object($resql);

                // Si traduction existe, on l'utilise, sinon on prend le libelle par defaut
                $label=($obj->code != $langs->trans($obj->code) ? $langs->trans($obj->code) : $langs->trans($obj->label));
                $this->cache_types_fees[$obj->code] = $label;
                $i++;
            }
            return $num;
        }
        else
        {
            dol_print_error($this->db);
            return -1;
        }
    }

    /**
     *	Return list of types of notes
     *
     *	@param	string		$selected		Preselected type
     *	@param  string		$htmlname		Name of field in form
     * 	@param	int			$showempty		Add an empty field
     * 	@return	void
     */
    function select_type_fees($selected='',$htmlname='type',$showempty=0)
    {
        global $user, $langs;

        dol_syslog(get_class($this)."::select_type_fees ".$selected.", ".$htmlname, LOG_DEBUG);

        $this->load_cache_types_fees();

        print '<select class="flat" name="'.$htmlname.'">';
        if ($showempty)
        {
            print '<option value="-1"';
            if ($selected == -1) print ' selected="selected"';
            print '>&nbsp;</option>';
        }

        foreach($this->cache_types_fees as $key => $value)
        {
            print '<option value="'.$key.'"';
            if ($key == $selected) print ' selected="selected"';
            print '>';
            print $value;
            print '</option>';
        }

        print '</select>';
        if ($user->admin) print info_admin($langs->trans("YouCanChangeValuesForThisListFromDictionnarySetup"),1);
    }


    /**
     *  Return list of company for customer in Ajax if Ajax activated or go to select_thirparty_list
     *
     *  @param		int			$selected				Preselected products
     *  @param		string		$htmlname				Name of HTML seletc field (must be unique in page)
     *  @param		int			$filter					Filter on thirdparty
     *  @param		int			$limit					Limit on number of returned lines
     *  @param		array		$ajaxoptions			Options for ajax_autocompleter
     * 	@param		int			$forcecombo				Force to use combo box
     *  @return		void
     */
    function select_thirdparty($selected='', $htmlname='productid', $filter='', $limit=20, $ajaxoptions=array(), $forcecombo=0)
    {
    	global $langs,$conf;

    	/* TODO Use ajax autocompletion (not finished)
    	if (! empty($conf->use_javascript_ajax) && ! empty($conf->global->COMPANY_USE_SEARCH_TO_SELECT) && ! $forcecombo)
    	{
    		$placeholder='';

    		if ($selected && empty($selected_input_value))
    		{
    			require_once DOL_DOCUMENT_ROOT.'/product/class/product.class.php';
    			$societe = new Societe($this->db);
    			$societe->fetch($selected);
    			$selected_input_value=$societe->ref;
    		}
    		// mode=1 means customers products
    		$urloption='htmlname='.$htmlname.'&outjson=1&price_level='.$price_level.'&type='.$filtertype.'&mode=1&status='.$status.'&finished='.$finished;
    		print ajax_autocompleter($selected, $htmlname, DOL_URL_ROOT.'/societe/ajax/company.php', $urloption, $conf->global->COMPANY_USE_SEARCH_TO_SELECT, 0, $ajaxoptions);
    		if (empty($hidelabel)) print $langs->trans("RefOrLabel").' : ';
    		else if ($hidelabel > 1) {
    			if (! empty($conf->global->MAIN_HTML5_PLACEHOLDER)) $placeholder=' placeholder="'.$langs->trans("RefOrLabel").'"';
    			else $placeholder=' title="'.$langs->trans("RefOrLabel").'"';
    			if ($hidelabel == 2) {
    				print img_picto($langs->trans("Search"), 'search');
    			}
    		}
    		print '<input type="text" size="20" name="search_'.$htmlname.'" id="search_'.$htmlname.'" value="'.$selected_input_value.'"'.$placeholder.' />';
    		if ($hidelabel == 3) {
    			print img_picto($langs->trans("Search"), 'search');
    		}
    	}
    	else
    	{*/
    		print $this->select_thirdparty_list($selected,$htmlname,$filter,1,0,$forcecombo,array(),'',0,$limit);
    	//}
    }

    /**
     *  Output html form to select a third party
     *
     *	@param	string	$selected       Preselected type
     *	@param  string	$htmlname       Name of field in form
     *  @param  string	$filter         Optionnal filters criteras (example: 's.rowid <> x')
     *	@param	int		$showempty		Add an empty field
     * 	@param	int		$showtype		Show third party type in combolist (customer, prospect or supplier)
     * 	@param	int		$forcecombo		Force to use combo box
     *  @param	array	$event			Event options. Example: array(array('method'=>'getContacts', 'url'=>dol_buildpath('/core/ajax/contacts.php',1), 'htmlname'=>'contactid', 'params'=>array('add-customer-contact'=>'disabled')))
     * 	@return	string					HTML string with
	 *  @deprecated						Use select_thirdparty instead
     */
    function select_company($selected='', $htmlname='socid', $filter='', $showempty=0, $showtype=0, $forcecombo=0, $event=array())
    {
		return $this->select_thirdparty_list($selected,$htmlname, $filter, $showempty, $showtype, $forcecombo, $event);
    }

    /**
     *  Output html form to select a third party
     *
     *	@param	string	$selected       Preselected type
     *	@param  string	$htmlname       Name of field in form
     *  @param  string	$filter         Optionnal filters criteras (example: 's.rowid <> x')
     *	@param	int		$showempty		Add an empty field
     * 	@param	int		$showtype		Show third party type in combolist (customer, prospect or supplier)
     * 	@param	int		$forcecombo		Force to use combo box
     *  @param	array	$event			Event options. Example: array(array('method'=>'getContacts', 'url'=>dol_buildpath('/core/ajax/contacts.php',1), 'htmlname'=>'contactid', 'params'=>array('add-customer-contact'=>'disabled')))
     *  @param	string	$filterkey		Filter on key value
     *  @param	int		$outputmode		0=HTML select string, 1=Array
     *  @param	int		$limit			Limit number of answers
     * 	@return	string					HTML string with
     */
    function select_thirdparty_list($selected='',$htmlname='socid',$filter='',$showempty=0, $showtype=0, $forcecombo=0, $event=array(), $filterkey='', $outputmode=0, $limit=20)
    {
        global $conf,$user,$langs;

        $out='';
        $outarray=array();

        // On recherche les societes
        $sql = "SELECT s.rowid, s.nom, s.client, s.fournisseur, s.code_client, s.code_fournisseur";
        $sql.= " FROM ".MAIN_DB_PREFIX ."societe as s";
        if (!$user->rights->societe->client->voir && !$user->societe_id) $sql .= ", ".MAIN_DB_PREFIX."societe_commerciaux as sc";
        $sql.= " WHERE s.entity IN (".getEntity('societe', 1).")";
        if (! empty($user->societe_id)) $sql.= " AND s.rowid = ".$user->societe_id;
        if ($filter) $sql.= " AND (".$filter.")";
        if (!$user->rights->societe->client->voir && !$user->societe_id) $sql.= " AND s.rowid = sc.fk_soc AND sc.fk_user = " .$user->id;
        if (! empty($conf->global->COMPANY_HIDE_INACTIVE_IN_COMBOBOX)) $sql.= " AND s.status<>0 ";
        // Add criteria
        if ($filterkey && $filterkey != '')
        {
			$sql.=" AND (";
        	if (! empty($conf->global->COMPANY_DONOTSEARCH_ANYWHERE))   // Can use index
        	{
        		$sql.="(s.name LIKE '".$filterkey."%'";
        		$sql.=")";
        	}
        	else
        	{
        		// For natural search
        		$scrit = explode(' ', $filterkey);
        		foreach ($scrit as $crit) {
        			$sql.=" AND (s.name LIKE '%".$crit."%'";
        			$sql.=")";
        		}
        	}
        	if (! empty($conf->barcode->enabled))
        	{
        		$sql .= " OR s.barcode LIKE '".$filterkey."'";
        	}
        	$sql.=")";
        }
        $sql.= " ORDER BY nom ASC";

        dol_syslog(get_class($this)."::select_thirdparty_list sql=".$sql);
        $resql=$this->db->query($sql);
        if ($resql)
        {
            if ($conf->use_javascript_ajax && $conf->global->COMPANY_USE_SEARCH_TO_SELECT && ! $forcecombo)
            {
                //$minLength = (is_numeric($conf->global->COMPANY_USE_SEARCH_TO_SELECT)?$conf->global->COMPANY_USE_SEARCH_TO_SELECT:2);
                $out.= ajax_combobox($htmlname, $event, $conf->global->COMPANY_USE_SEARCH_TO_SELECT);
<<<<<<< HEAD
            }

            // Construct $out and $outarray
            $out.= '<select id="'.$htmlname.'" class="flat" name="'.$htmlname.'">'."\n";
            if ($showempty) $out.= '<option value="-1"></option>'."\n";
=======
				/*
<<<<<<< HEAD
				if ($selected && empty($selected_input_value))
                {
                	require_once DOL_DOCUMENT_ROOT.'/product/class/product.class.php';
                	$product = new Product($this->db);
                	$product->fetch($selected);
                	$selected_input_value=$product->ref;
                }
=======
				if ($selected && empty($selected_input_value))
                {
                	require_once DOL_DOCUMENT_ROOT.'/product/class/product.class.php';
                	$product = new Product($this->db);
                	$product->fetch($selected);
                	$selected_input_value=$product->ref;
                }
>>>>>>> refs/remotes/origin/3.3
                // mode=1 means customers products
                $ajaxoptions=array();
                $urloption='htmlname='.$htmlname.'&outjson=1&filter='.urlencode($filter).'&showtype='.$showtype;
				$out.=ajax_autocompleter($selected, $htmlname, DOL_URL_ROOT.'/societe/ajax/company.php', $urloption, $conf->global->COMPANY_USE_SEARCH_TO_SELECT, 0, $ajaxoptions);
                $out.='<input type="text" size="20" name="search_'.$htmlname.'" id="search_'.$htmlname.'" value="'.$selected_input_value.'" />';
				*/
            }

            $out.= '<select id="'.$htmlname.'" class="flat" name="'.$htmlname.'">';
            if ($showempty) $out.= '<option value="-1"></option>';
>>>>>>> 050819ce
            $num = $this->db->num_rows($resql);
            $i = 0;
            if ($num)
            {
                while ($i < $num)
                {
                    $obj = $this->db->fetch_object($resql);
                    $label=$obj->nom;
                    if ($showtype)
                    {
                        if ($obj->client || $obj->fournisseur) $label.=' (';
                        if ($obj->client == 1 || $obj->client == 3) $label.=$langs->trans("Customer");
                        if ($obj->client == 2 || $obj->client == 3) $label.=($obj->client==3?', ':'').$langs->trans("Prospect");
                        if ($obj->fournisseur) $label.=($obj->client?', ':'').$langs->trans("Supplier");
                        if ($obj->client || $obj->fournisseur) $label.=')';
                    }
                    if ($selected > 0 && $selected == $obj->rowid)
                    {
                        $out.= '<option value="'.$obj->rowid.'" selected="selected">'.$label.'</option>';
                    }
                    else
					{
                        $out.= '<option value="'.$obj->rowid.'">'.$label.'</option>';
                    }

                    array_push($outarray, array('key'=>$obj->rowid, 'value'=>$obj->name, 'label'=>$obj->name));

                    $i++;
                    if (($i % 10) == 0) $out.="\n";
                }
            }
            $out.= '</select>'."\n";
        }
        else
        {
            dol_print_error($this->db);
        }

        if ($outputmode) return $outarray;
        return $out;
    }


    /**
     *    	Return HTML combo list of absolute discounts
     *
     *    	@param	string	$selected       Id remise fixe pre-selectionnee
     *    	@param  string	$htmlname       Nom champ formulaire
     *    	@param  string	$filter         Criteres optionnels de filtre
     * 		@param	int		$socid			Id of thirdparty
     * 		@param	int		$maxvalue		Max value for lines that can be selected
     * 		@return	int						Return number of qualifed lines in list
     */
    function select_remises($selected, $htmlname, $filter, $socid, $maxvalue=0)
    {
        global $langs,$conf;

        // On recherche les remises
        $sql = "SELECT re.rowid, re.amount_ht, re.amount_tva, re.amount_ttc,";
        $sql.= " re.description, re.fk_facture_source";
        $sql.= " FROM ".MAIN_DB_PREFIX ."societe_remise_except as re";
        $sql.= " WHERE fk_soc = ".$socid;
        if ($filter) $sql.= " AND ".$filter;
        $sql.= " ORDER BY re.description ASC";

        dol_syslog(get_class($this)."::select_remises sql=".$sql);
        $resql=$this->db->query($sql);
        if ($resql)
        {
            print '<select class="flat" name="'.$htmlname.'">';
            $num = $this->db->num_rows($resql);

            $qualifiedlines=$num;

            $i = 0;
            if ($num)
            {
                print '<option value="0">&nbsp;</option>';
                while ($i < $num)
                {
                    $obj = $this->db->fetch_object($resql);
                    $desc=dol_trunc($obj->description,40);
                    if ($desc=='(CREDIT_NOTE)') $desc=$langs->trans("CreditNote");
                    if ($desc=='(DEPOSIT)')     $desc=$langs->trans("Deposit");

                    $selectstring='';
                    if ($selected > 0 && $selected == $obj->rowid) $selectstring=' selected="selected"';

                    $disabled='';
                    if ($maxvalue > 0 && $obj->amount_ttc > $maxvalue)
                    {
                        $qualifiedlines--;
                        $disabled=' disabled="disabled"';
                    }

                    print '<option value="'.$obj->rowid.'"'.$selectstring.$disabled.'>'.$desc.' ('.price($obj->amount_ht).' '.$langs->trans("HT").' - '.price($obj->amount_ttc).' '.$langs->trans("TTC").')</option>';
                    $i++;
                }
            }
            print '</select>';
            return $qualifiedlines;
        }
        else
        {
            dol_print_error($this->db);
            return -1;
        }
    }

    /**
     *	Return list of all contacts (for a third party or all)
     *
     *	@param	int		$socid      	Id ot third party or 0 for all
     *	@param  string	$selected   	Id contact pre-selectionne
     *	@param  string	$htmlname  	    Name of HTML field ('none' for a not editable field)
     *	@param  int		$showempty      0=no empty value, 1=add an empty value
     *	@param  string	$exclude        List of contacts id to exclude
     *	@param	string	$limitto		Disable answers that are not id in this array list
     *	@param	string	$showfunction   Add function into label
     *	@param	string	$moreclass		Add more class to class style
     *	@param	string	$showsoc	    Add company into label
     * 	@param	int		$forcecombo		Force to use combo box
     *  @param	array	$event			Event options. Example: array(array('method'=>'getContacts', 'url'=>dol_buildpath('/core/ajax/contacts.php',1), 'htmlname'=>'contactid', 'params'=>array('add-customer-contact'=>'disabled')))
     *  @param	bool	$options_only	Return options only (for ajax treatment)
     *	@return	int						<0 if KO, Nb of contact in list if OK
     */
    function select_contacts($socid,$selected='',$htmlname='contactid',$showempty=0,$exclude='',$limitto='',$showfunction=0, $moreclass='', $showsoc=0, $forcecombo=0, $event=array(), $options_only=false)
    {
    	print $this->selectcontacts($socid,$selected,$htmlname,$showempty,$exclude,$limitto,$showfunction, $moreclass, $options_only, $showsoc, $forcecombo, $event);
    	return $this->num;
    }

    /**
     *	Return list of all contacts (for a third party or all)
     *
     *	@param	int		$socid      	Id ot third party or 0 for all
     *	@param  string	$selected   	Id contact pre-selectionne
     *	@param  string	$htmlname  	    Name of HTML field ('none' for a not editable field)
     *	@param  int		$showempty     	0=no empty value, 1=add an empty value, 2=add line 'Internal' (used by user edit)
     *	@param  string	$exclude        List of contacts id to exclude
     *	@param	string	$limitto		Disable answers that are not id in this array list
     *	@param	string	$showfunction   Add function into label
     *	@param	string	$moreclass		Add more class to class style
     *	@param	bool	$options_only	Return options only (for ajax treatment)
     *	@param	string	$showsoc	    Add company into label
     * 	@param	int		$forcecombo		Force to use combo box
     *  @param	array	$event			Event options. Example: array(array('method'=>'getContacts', 'url'=>dol_buildpath('/core/ajax/contacts.php',1), 'htmlname'=>'contactid', 'params'=>array('add-customer-contact'=>'disabled')))
     *	@return	 int						<0 if KO, Nb of contact in list if OK
     */
    function selectcontacts($socid,$selected='',$htmlname='contactid',$showempty=0,$exclude='',$limitto='',$showfunction=0, $moreclass='', $options_only=false, $showsoc=0, $forcecombo=0, $event=array())
    {
        global $conf,$langs;

        $langs->load('companies');

        $out='';

        // On recherche les societes
        $sql = "SELECT sp.rowid, sp.lastname, sp.firstname, sp.poste";
        if ($showsoc > 0) {
        	$sql.= " , s.nom as company";
        }
        $sql.= " FROM ".MAIN_DB_PREFIX ."socpeople as sp";
        if ($showsoc > 0) {
        	$sql.= " LEFT OUTER JOIN  ".MAIN_DB_PREFIX ."societe as s ON s.rowid=sp.fk_soc ";
        }
        $sql.= " WHERE sp.entity IN (".getEntity('societe', 1).")";
        if ($socid > 0) $sql.= " AND sp.fk_soc=".$socid;
        $sql.= " ORDER BY sp.lastname ASC";

        dol_syslog(get_class($this)."::select_contacts sql=".$sql);
        $resql=$this->db->query($sql);
        if ($resql)
        {
            $num=$this->db->num_rows($resql);

            if ($conf->use_javascript_ajax && $conf->global->CONTACT_USE_SEARCH_TO_SELECT && ! $forcecombo && ! $options_only)
            {
            	$out.= ajax_combobox($htmlname, $event);
            }

            if ($htmlname != 'none' || $options_only) $out.= '<select class="flat'.($moreclass?' '.$moreclass:'').'" id="'.$htmlname.'" name="'.$htmlname.'">';
            if ($showempty == 1) $out.= '<option value="0"'.($selected=='0'?' selected="selected"':'').'></option>';
            if ($showempty == 2) $out.= '<option value="0"'.($selected=='0'?' selected="selected"':'').'>'.$langs->trans("Internal").'</option>';
            $num = $this->db->num_rows($resql);
            $i = 0;
            if ($num)
            {
                include_once DOL_DOCUMENT_ROOT.'/contact/class/contact.class.php';
                $contactstatic=new Contact($this->db);

                while ($i < $num)
                {
                    $obj = $this->db->fetch_object($resql);

                    $contactstatic->id=$obj->rowid;
                    $contactstatic->lastname=$obj->lastname;
                    $contactstatic->firstname=$obj->firstname;

                    if ($htmlname != 'none')
                    {
                        $disabled=0;
                        if (is_array($exclude) && count($exclude) && in_array($obj->rowid,$exclude)) $disabled=1;
                        if (is_array($limitto) && count($limitto) && ! in_array($obj->rowid,$limitto)) $disabled=1;
                        if ($selected && $selected == $obj->rowid)
                        {
                            $out.= '<option value="'.$obj->rowid.'"';
                            if ($disabled) $out.= ' disabled="disabled"';
                            $out.= ' selected="selected">';
                            $out.= $contactstatic->getFullName($langs);
                            if ($showfunction && $obj->poste) $out.= ' ('.$obj->poste.')';
                            if (($showsoc > 0) && $obj->company) $out.= ' - ('.$obj->company.')';
                            $out.= '</option>';
                        }
                        else
                        {
                            $out.= '<option value="'.$obj->rowid.'"';
                            if ($disabled) $out.= ' disabled="disabled"';
                            $out.= '>';
                            $out.= $contactstatic->getFullName($langs);
                            if ($showfunction && $obj->poste) $out.= ' ('.$obj->poste.')';
                            if (($showsoc > 0) && $obj->company) $out.= ' - ('.$obj->company.')';
                            $out.= '</option>';
                        }
                    }
                    else
					{
                        if ($selected == $obj->rowid)
                        {
                            $out.= $contactstatic->getFullName($langs);
                            if ($showfunction && $obj->poste) $out.= ' ('.$obj->poste.')';
                            if (($showsoc > 0) && $obj->company) $out.= ' - ('.$obj->company.')';
                        }
                    }
                    $i++;
                }
            }
            else
			{
            	$out.= '<option value="-1"'.($showempty==2?'':' selected="selected"').' disabled="disabled">'.$langs->trans($socid?"NoContactDefinedForThirdParty":"NoContactDefined").'</option>';
            }
            if ($htmlname != 'none' || $options_only)
            {
                $out.= '</select>';
            }

            $this->num = $num;
            return $out;
        }
        else
        {
            dol_print_error($this->db);
            return -1;
        }
    }

    /**
     *	Return select list of users
     *
     *  @param	string	$selected       Id user preselected
     *  @param  string	$htmlname       Field name in form
     *  @param  int		$show_empty     0=liste sans valeur nulle, 1=ajoute valeur inconnue
     *  @param  array	$exclude        Array list of users id to exclude
     * 	@param	int		$disabled		If select list must be disabled
     *  @param  array	$include        Array list of users id to include
     * 	@param	int		$enableonly		Array list of users id to be enabled. All other must be disabled
     *  @param	int		$force_entity	0 or Id of environment to force
     * 	@return	void
     */
    function select_users($selected='',$htmlname='userid',$show_empty=0,$exclude='',$disabled=0,$include='',$enableonly='',$force_entity=0)
    {
        print $this->select_dolusers($selected,$htmlname,$show_empty,$exclude,$disabled,$include,$enableonly,$force_entity);
    }

    /**
     *	Return select list of users
     *
     *  @param	string	$selected       User id or user object of user preselected. If -1, we use id of current user.
     *  @param  string	$htmlname       Field name in form
     *  @param  int		$show_empty     0=liste sans valeur nulle, 1=ajoute valeur inconnue
     *  @param  array	$exclude        Array list of users id to exclude
     * 	@param	int		$disabled		If select list must be disabled
     *  @param  array	$include        Array list of users id to include
     * 	@param	int		$enableonly		Array list of users id to be enabled. All other must be disabled
     *  @param	int		$force_entity	0 or Id of environment to force
     * 	@return	string					HTML select string
     */
    function select_dolusers($selected='',$htmlname='userid',$show_empty=0,$exclude='',$disabled=0,$include='',$enableonly='',$force_entity=0)
    {
        global $conf,$user,$langs;

        // If no preselected user defined, we take current user
        if ((is_numeric($selected) && ($selected < -1 || empty($selected))) && empty($conf->global->SOCIETE_DISABLE_DEFAULT_SALESREPRESENTATIVE)) $selected=$user->id;

        // Permettre l'exclusion d'utilisateurs
        if (is_array($exclude))	$excludeUsers = implode("','",$exclude);
        // Permettre l'inclusion d'utilisateurs
        if (is_array($include))	$includeUsers = implode("','",$include);

        $out='';

        // On recherche les utilisateurs
        $sql = "SELECT DISTINCT u.rowid, u.lastname as lastname, u.firstname, u.login, u.admin, u.entity";
        if (! empty($conf->multicompany->enabled) && $conf->entity == 1 && $user->admin && ! $user->entity)
        {
            $sql.= ", e.label";
        }
        $sql.= " FROM ".MAIN_DB_PREFIX ."user as u";
        if (! empty($conf->multicompany->enabled) && $conf->entity == 1 && $user->admin && ! $user->entity)
        {
            $sql.= " LEFT JOIN ".MAIN_DB_PREFIX ."entity as e ON e.rowid=u.entity";
            if ($force_entity) $sql.= " WHERE u.entity IN (0,".$force_entity.")";
            else $sql.= " WHERE u.entity IS NOT NULL";
        }
        else
        {
        	if (! empty($conf->multicompany->transverse_mode))
        	{
        		$sql.= ", ".MAIN_DB_PREFIX."usergroup_user as ug";
        		$sql.= " WHERE ug.fk_user = u.rowid";
        		$sql.= " AND ug.entity = ".$conf->entity;
        	}
        	else
        	{
        		$sql.= " WHERE u.entity IN (0,".$conf->entity.")";
        	}
        }
        if (! empty($user->societe_id)) $sql.= " AND u.fk_societe = ".$user->societe_id;
        if (is_array($exclude) && $excludeUsers) $sql.= " AND u.rowid NOT IN ('".$excludeUsers."')";
        if (is_array($include) && $includeUsers) $sql.= " AND u.rowid IN ('".$includeUsers."')";
        $sql.= " ORDER BY u.lastname ASC";

        dol_syslog(get_class($this)."::select_dolusers sql=".$sql);
        $resql=$this->db->query($sql);
        if ($resql)
        {
            $num = $this->db->num_rows($resql);
            $i = 0;
            if ($num)
            {
                $out.= '<select class="flat" id="'.$htmlname.'" name="'.$htmlname.'"'.($disabled?' disabled="disabled"':'').'>';
                if ($show_empty) $out.= '<option value="-1"'.((empty($selected) || $selected==-1)?' selected="selected"':'').'>&nbsp;</option>'."\n";

                $userstatic=new User($this->db);

                while ($i < $num)
                {
                    $obj = $this->db->fetch_object($resql);

                    $userstatic->id=$obj->rowid;
                    $userstatic->lastname=$obj->lastname;
                    $userstatic->firstname=$obj->firstname;

                    $disableline=0;
                    if (is_array($enableonly) && count($enableonly) && ! in_array($obj->rowid,$enableonly)) $disableline=1;

                    if ((is_object($selected) && $selected->id == $obj->rowid) || (! is_object($selected) && $selected == $obj->rowid))
                    {
                        $out.= '<option value="'.$obj->rowid.'"';
                        if ($disableline) $out.= ' disabled="disabled"';
                        $out.= ' selected="selected">';
                    }
                    else
                    {
                        $out.= '<option value="'.$obj->rowid.'"';
                        if ($disableline) $out.= ' disabled="disabled"';
                        $out.= '>';
                    }
                    $out.= $userstatic->getFullName($langs);

                    if (! empty($conf->multicompany->enabled) && empty($conf->multicompany->transverse_mode) && $conf->entity == 1 && $user->admin && ! $user->entity)
                    {
                        if ($obj->admin && ! $obj->entity) $out.=" (".$langs->trans("AllEntities").")";
                        else $out.=" (".$obj->label.")";
                    }

                    //if ($obj->admin) $out.= ' *';
                    if (! empty($conf->global->MAIN_SHOW_LOGIN)) $out.= ' ('.$obj->login.')';
                    $out.= '</option>';
                    $i++;
                }
            }
            else
            {
                $out.= '<select class="flat" name="'.$htmlname.'" disabled="disabled">';
                $out.= '<option value="">'.$langs->trans("None").'</option>';
            }
            $out.= '</select>';
        }
        else
        {
            dol_print_error($this->db);
        }

        return $out;
    }


    /**
     *  Return list of products for customer in Ajax if Ajax activated or go to select_produits_list
     *
     *  @param		int			$selected				Preselected products
     *  @param		string		$htmlname				Name of HTML seletc field (must be unique in page)
     *  @param		int			$filtertype				Filter on product type (''=nofilter, 0=product, 1=service)
     *  @param		int			$limit					Limit on number of returned lines
     *  @param		int			$price_level			Level of price to show
     *  @param		int			$status					-1=Return all products, 0=Products not on sell, 1=Products on sell
     *  @param		int			$finished				2=all, 1=finished, 0=raw material
     *  @param		string		$selected_input_value	Value of preselected input text (with ajax)
     *  @param		int			$hidelabel				Hide label (0=no, 1=yes, 2=show search icon (before) and placeholder, 3 search icon after)
     *  @param		array		$ajaxoptions			Options for ajax_autocompleter
     *  @return		void
     */
    function select_produits($selected='', $htmlname='productid', $filtertype='', $limit=20, $price_level=0, $status=1, $finished=2, $selected_input_value='', $hidelabel=0, $ajaxoptions=array())
    {
        global $langs,$conf;

        $price_level = (! empty($price_level) ? $price_level : 0);

        if (! empty($conf->use_javascript_ajax) && ! empty($conf->global->PRODUIT_USE_SEARCH_TO_SELECT))
        {
        	$placeholder='';

            if ($selected && empty($selected_input_value))
            {
                require_once DOL_DOCUMENT_ROOT.'/product/class/product.class.php';
                $product = new Product($this->db);
                $product->fetch($selected);
                $selected_input_value=$product->ref;
            }
            // mode=1 means customers products
            $urloption='htmlname='.$htmlname.'&outjson=1&price_level='.$price_level.'&type='.$filtertype.'&mode=1&status='.$status.'&finished='.$finished;
            print ajax_autocompleter($selected, $htmlname, DOL_URL_ROOT.'/product/ajax/products.php', $urloption, $conf->global->PRODUIT_USE_SEARCH_TO_SELECT, 0, $ajaxoptions);
            if (empty($hidelabel)) print $langs->trans("RefOrLabel").' : ';
            else if ($hidelabel > 1) {
            	if (! empty($conf->global->MAIN_HTML5_PLACEHOLDER)) $placeholder=' placeholder="'.$langs->trans("RefOrLabel").'"';
            	else $placeholder=' title="'.$langs->trans("RefOrLabel").'"';
            	if ($hidelabel == 2) {
            		print img_picto($langs->trans("Search"), 'search');
            	}
            }
            print '<input type="text" size="20" name="search_'.$htmlname.'" id="search_'.$htmlname.'" value="'.$selected_input_value.'"'.$placeholder.' />';
            if ($hidelabel == 3) {
            	print img_picto($langs->trans("Search"), 'search');
            }
        }
        else
		{
            print $this->select_produits_list($selected,$htmlname,$filtertype,$limit,$price_level,'',$status,$finished,0);
        }
    }

    /**
     *	Return list of products for a customer
     *
     *	@param      int		$selected       Preselected product
     *	@param      string	$htmlname       Name of select html
     *  @param		string	$filtertype     Filter on product type (''=nofilter, 0=product, 1=service)
     *	@param      int		$limit          Limite sur le nombre de lignes retournees
     *	@param      int		$price_level    Level of price to show
     * 	@param      string	$filterkey      Filter on product
     *	@param		int		$status         -1=Return all products, 0=Products not on sell, 1=Products on sell
     *  @param      int		$finished       Filter on finished field: 2=No filter
     *  @param      int		$outputmode     0=HTML select string, 1=Array
     *  @return     array    				Array of keys for json
     */
    function select_produits_list($selected='',$htmlname='productid',$filtertype='',$limit=20,$price_level=0,$filterkey='',$status=1,$finished=2,$outputmode=0)
    {
        global $langs,$conf,$user,$db;

        $out='';
        $outarray=array();

        $sql = "SELECT ";
        $sql.= " p.rowid, p.label, p.ref, p.description, p.fk_product_type, p.price, p.price_ttc, p.price_base_type, p.tva_tx, p.duration, p.stock";
        // Multilang : we add translation
        if (! empty($conf->global->MAIN_MULTILANGS))
        {
            $sql.= ", pl.label as label_translated";
        }
		// Price by quantity
		if (! empty($conf->global->PRODUIT_CUSTOMER_PRICES_BY_QTY))
		{
			$sql.= ", (SELECT pp.rowid FROM ".MAIN_DB_PREFIX."product_price as pp WHERE pp.fk_product = p.rowid";
			if ($price_level >= 1) $sql.= " AND price_level=".$price_level;
			$sql.= " ORDER BY date_price";
			$sql.= " DESC LIMIT 1) as price_rowid";
			$sql.= ", (SELECT pp.price_by_qty FROM ".MAIN_DB_PREFIX."product_price as pp WHERE pp.fk_product = p.rowid";
			if ($price_level >= 1) $sql.= " AND price_level=".$price_level;
			$sql.= " ORDER BY date_price";
			$sql.= " DESC LIMIT 1) as price_by_qty";
		}
        $sql.= " FROM ".MAIN_DB_PREFIX."product as p";
        // Multilang : we add translation
        if (! empty($conf->global->MAIN_MULTILANGS))
        {
            $sql.= " LEFT JOIN ".MAIN_DB_PREFIX."product_lang as pl ON pl.fk_product = p.rowid AND pl.lang='". $langs->getDefaultLang() ."'";
        }
        $sql.= ' WHERE p.entity IN ('.getEntity('product', 1).')';
        if ($finished == 0)
        {
            $sql.= " AND p.finished = ".$finished;
        }
        elseif ($finished == 1)
        {
            $sql.= " AND p.finished = ".$finished;
            if ($status >= 0)  $sql.= " AND p.tosell = ".$status;
        }
        elseif ($status >= 0)
        {
            $sql.= " AND p.tosell = ".$status;
        }
        if (strval($filtertype) != '') $sql.=" AND p.fk_product_type=".$filtertype;
        // Add criteria on ref/label
        if ($filterkey != '')
        {
        	$sql.=' AND (';
        	$prefix=empty($conf->global->PRODUCT_DONOTSEARCH_ANYWHERE)?'%':'';	// Can use index if PRODUCT_DONOTSEARCH_ANYWHERE is on
            // For natural search
            $scrit = explode(' ', $filterkey);
            $i=0;
            if (count($scrit) > 1) $sql.="(";
            foreach ($scrit as $crit)
            {
            	if ($i > 0) $sql.=" AND ";
                $sql.="(p.ref LIKE '".$prefix.$crit."%' OR p.label LIKE '".$prefix.$crit."%'";
                if (! empty($conf->global->MAIN_MULTILANGS)) $sql.=" OR pl.label LIKE '".$prefix.$crit."%'";
                $sql.=")";
                $i++;
            }
            if (count($scrit) > 1) $sql.=")";
          	if (! empty($conf->barcode->enabled)) $sql.= " OR p.barcode LIKE '".$prefix.$filterkey."%'";
        	$sql.=')';
        }
        $sql.= $db->order("p.ref");
        $sql.= $db->plimit($limit);

        // Build output string
        dol_syslog(get_class($this)."::select_produits_list search product sql=".$sql, LOG_DEBUG);
        $result=$this->db->query($sql);
        if ($result)
        {
            $num = $this->db->num_rows($result);

            $out.='<select class="flat" name="'.$htmlname.'" id="'.$htmlname.'">';
            $out.='<option value="0" selected="selected">&nbsp;</option>';

            $i = 0;
            while ($num && $i < $num)
            {
            	$opt = '';
				$optJson = array();
				$objp = $this->db->fetch_object($result);

				if (!empty($objp->price_by_qty) && $objp->price_by_qty == 1)
				{ // Price by quantity will return many prices for the same product
					$sql = "SELECT rowid, quantity, price, unitprice, remise_percent, remise";
					$sql.= " FROM ".MAIN_DB_PREFIX."product_price_by_qty";
					$sql.= " WHERE fk_product_price=".$objp->price_rowid;
					$sql.= " ORDER BY quantity ASC";

					dol_syslog(get_class($this)."::select_produits_list search price by qty sql=".$sql);
					$result2 = $this->db->query($sql);
					if ($result2)
					{
						$nb_prices = $this->db->num_rows($result2);
						$j = 0;
						while ($nb_prices && $j < $nb_prices) {
							$objp2 = $this->db->fetch_object($result2);

							$objp->quantity = $objp2->quantity;
							$objp->price = $objp2->price;
							$objp->unitprice = $objp2->unitprice;
							$objp->remise_percent = $objp2->remise_percent;
							$objp->remise = $objp2->remise;
							$objp->price_by_qty_rowid = $objp2->rowid;

							$this->_construct_product_list_option($objp, $opt, $optJson, 0, $selected);

							$j++;

							// Add new entry
							// "key" value of json key array is used by jQuery automatically as selected value
							// "label" value of json key array is used by jQuery automatically as text for combo box
							$out.=$opt;
							array_push($outarray, $optJson);
						}
					}
				}
				else
				{
					$this->_construct_product_list_option($objp, $opt, $optJson, $price_level, $selected);
					// Add new entry
					// "key" value of json key array is used by jQuery automatically as selected value
					// "label" value of json key array is used by jQuery automatically as text for combo box
					$out.=$opt;
					array_push($outarray, $optJson);
				}

                $i++;
            }

            $out.='</select>';

            $this->db->free($result);

            if (empty($outputmode)) return $out;
            return $outarray;
        }
        else
		{
            dol_print_error($db);
        }
    }

    /**
     * _construct_product_list_option
     *
     * @param 	resultset		&$objp			Resultset of fetch
     * @param 	string		$opt			Option
     * @param 	string		$optJson		Option
     * @param 	int			$price_level	Price level
     * @param 	string		$selected		Preselected value
     * @return
     */
	private function _construct_product_list_option(&$objp, &$opt, &$optJson, $price_level, $selected)
	{
		global $langs,$conf,$user,$db;

        $outkey='';
        $outval='';
        $outref='';
        $outlabel='';
        $outdesc='';
        $outtype='';
        $outprice_ht='';
        $outprice_ttc='';
        $outpricebasetype='';
        $outtva_tx='';
		$outqty=1;
		$outdiscount=0;

        $label=$objp->label;
        if (! empty($objp->label_translated)) $label=$objp->label_translated;
        if (! empty($filterkey) && $filterkey != '') $label=preg_replace('/('.preg_quote($filterkey).')/i','<strong>$1</strong>',$label,1);

        $outkey=$objp->rowid;
        $outref=$objp->ref;
        $outlabel=$objp->label;
        $outdesc=$objp->description;
        $outtype=$objp->fk_product_type;

        $opt = '<option value="'.$objp->rowid.'"';
        $opt.= ($objp->rowid == $selected)?' selected="selected"':'';
		$opt.= (!empty($objp->price_by_qty_rowid) && $objp->price_by_qty_rowid > 0)?' pbq="'.$objp->price_by_qty_rowid.'"':'';
        if (! empty($conf->stock->enabled) && $objp->fk_product_type == 0 && isset($objp->stock))
        {
			if ($objp->stock > 0) $opt.= ' class="product_line_stock_ok"';
			else if ($objp->stock <= 0) $opt.= ' class="product_line_stock_too_low"';
        }
        $opt.= '>';
        $opt.= $objp->ref.' - '.dol_trunc($label,32).' - ';

        $objRef = $objp->ref;
        if (! empty($filterkey) && $filterkey != '') $objRef=preg_replace('/('.preg_quote($filterkey).')/i','<strong>$1</strong>',$objRef,1);
        $outval.=$objRef.' - '.dol_trunc($label,32).' - ';

        $found=0;
        $currencytext=$langs->trans("Currency".$conf->currency);
        $currencytextnoent=$langs->transnoentities("Currency".$conf->currency);
        if (dol_strlen($currencytext) > 10) $currencytext=$conf->currency;	// If text is too long, we use the short code
        if (dol_strlen($currencytextnoent) > 10) $currencytextnoent=$conf->currency;   // If text is too long, we use the short code

        // Multiprice
        if ($price_level >= 1)		// If we need a particular price level (from 1 to 6)
        {
            $sql = "SELECT price, price_ttc, price_base_type, tva_tx";
            $sql.= " FROM ".MAIN_DB_PREFIX."product_price";
            $sql.= " WHERE fk_product='".$objp->rowid."'";
            $sql.= " AND price_level=".$price_level;
            $sql.= " ORDER BY date_price";
            $sql.= " DESC LIMIT 1";

            dol_syslog(get_class($this)."::_construct_product_list_option search price for level '.$price_level.' sql=".$sql);
            $result2 = $this->db->query($sql);
            if ($result2)
            {
                $objp2 = $this->db->fetch_object($result2);
                if ($objp2)
                {
                    $found=1;
                    if ($objp2->price_base_type == 'HT')
                    {
                        $opt.= price($objp2->price,1).' '.$currencytext.' '.$langs->trans("HT");
                        $outval.= price($objp2->price,1).' '.$currencytextnoent.' '.$langs->transnoentities("HT");
                    }
                    else
                    {
                        $opt.= price($objp2->price_ttc,1).' '.$currencytext.' '.$langs->trans("TTC");
                        $outval.= price($objp2->price_ttc,1).' '.$currencytextnoent.' '.$langs->transnoentities("TTC");
                    }
                    $outprice_ht=price($objp2->price);
                    $outprice_ttc=price($objp2->price_ttc);
                    $outpricebasetype=$objp2->price_base_type;
                    $outtva_tx=$objp2->tva_tx;
                }
            }
            else
            {
                dol_print_error($this->db);
            }
        }

		// Price by quantity
		if (!empty($objp->quantity) && $objp->quantity >= 1)
		{
			$found = 1;
			$outqty=$objp->quantity;
			$outdiscount=$objp->remise_percent;
			if ($objp->quantity == 1)
			{
				$opt.= price($objp->unitprice).' '.$currencytext."/";
				$outval.= price($objp->unitprice).' '.$currencytextnoent."/";
				$opt.= $langs->trans("Unit");	// Do not use strtolower because it breaks utf8 encoding
				$outval.=$langs->transnoentities("Unit");
			}
			else
			{
				$opt.= price($objp->price).' '.$currencytext."/".$objp->quantity;
				$outval.= price($objp->price).' '.$currencytextnoent."/".$objp->quantity;
				$opt.= $langs->trans("Units");	// Do not use strtolower because it breaks utf8 encoding
				$outval.=$langs->transnoentities("Units");
			}

			$outprice_ht=price($objp->unitprice);
            $outprice_ttc=price($objp->unitprice * (1 + ($objp->tva_tx / 100)));
            $outpricebasetype=$objp->price_base_type;
            $outtva_tx=$objp->tva_tx;
		}
		if (!empty($objp->quantity) && $objp->quantity >= 1)
		{
			$opt.=" (".price($objp->unitprice).' '.$currencytext."/".$langs->trans("Unit").")";	// Do not use strtolower because it breaks utf8 encoding
			$outval.=" (".price($objp->unitprice).' '.$currencytextnoent."/".$langs->transnoentities("Unit").")";	// Do not use strtolower because it breaks utf8 encoding
		}
		if (!empty($objp->remise_percent) && $objp->remise_percent >= 1)
		{
			$opt.=" - ".$langs->trans("Discount")." : ".vatrate($objp->remise_percent).' %';
			$outval.=" - ".$langs->transnoentities("Discount")." : ".vatrate($objp->remise_percent).' %';
		}

        // If level no defined or multiprice not found, we used the default price
        if (! $found)
        {
            if ($objp->price_base_type == 'HT')
            {
                $opt.= price($objp->price,1).' '.$currencytext.' '.$langs->trans("HT");
                $outval.= price($objp->price,1).' '.$currencytextnoent.' '.$langs->transnoentities("HT");
            }
            else
            {
                $opt.= price($objp->price_ttc,1).' '.$currencytext.' '.$langs->trans("TTC");
                $outval.= price($objp->price_ttc,1).' '.$currencytextnoent.' '.$langs->transnoentities("TTC");
            }
            $outprice_ht=price($objp->price);
            $outprice_ttc=price($objp->price_ttc);
            $outpricebasetype=$objp->price_base_type;
            $outtva_tx=$objp->tva_tx;
        }

        if (! empty($conf->stock->enabled) && isset($objp->stock) && $objp->fk_product_type == 0)
        {
            $opt.= ' - '.$langs->trans("Stock").':'.$objp->stock;
            $outval.=' - '.$langs->transnoentities("Stock").':'.$objp->stock;
        }

        if ($objp->duration)
        {
            $duration_value = substr($objp->duration,0,dol_strlen($objp->duration)-1);
            $duration_unit = substr($objp->duration,-1);
            if ($duration_value > 1)
            {
                $dur=array("h"=>$langs->trans("Hours"),"d"=>$langs->trans("Days"),"w"=>$langs->trans("Weeks"),"m"=>$langs->trans("Months"),"y"=>$langs->trans("Years"));
            }
            else
            {
                $dur=array("h"=>$langs->trans("Hour"),"d"=>$langs->trans("Day"),"w"=>$langs->trans("Week"),"m"=>$langs->trans("Month"),"y"=>$langs->trans("Year"));
            }
            $opt.= ' - '.$duration_value.' '.$langs->trans($dur[$duration_unit]);
            $outval.=' - '.$duration_value.' '.$langs->transnoentities($dur[$duration_unit]);
        }

        $opt.= "</option>\n";
		$optJson = array('key'=>$outkey, 'value'=>$outref, 'label'=>$outval, 'label2'=>$outlabel, 'desc'=>$outdesc, 'type'=>$outtype, 'price_ht'=>$outprice_ht, 'price_ttc'=>$outprice_ttc, 'pricebasetype'=>$outpricebasetype, 'tva_tx'=>$outtva_tx, 'qty'=>$outqty, 'discount'=>$outdiscount);
	}

    /**
     *	Return list of products for customer (in Ajax if Ajax activated or go to select_produits_fournisseurs_list)
     *
     *	@param	int		$socid			Id third party
     *	@param  string	$selected       Preselected product
     *	@param  string	$htmlname       Name of HTML Select
     *  @param	string	$filtertype     Filter on product type (''=nofilter, 0=product, 1=service)
     *	@param  string	$filtre			For a SQL filter
     *	@param	array	$ajaxoptions	Options for ajax_autocompleter
     *	@return	void
     */
    function select_produits_fournisseurs($socid, $selected='', $htmlname='productid', $filtertype='', $filtre='', $ajaxoptions=array())
    {
        global $langs,$conf;
        global $price_level, $status, $finished;

        if (! empty($conf->use_javascript_ajax) && ! empty($conf->global->PRODUIT_USE_SEARCH_TO_SELECT))
        {
            // mode=2 means suppliers products
            $urloption=($socid > 0?'socid='.$socid.'&':'').'htmlname='.$htmlname.'&outjson=1&price_level='.$price_level.'&type='.$filtertype.'&mode=2&status='.$status.'&finished='.$finished;
            print ajax_autocompleter('', $htmlname, DOL_URL_ROOT.'/product/ajax/products.php', $urloption, $conf->global->PRODUIT_USE_SEARCH_TO_SELECT, 0, $ajaxoptions);
            print $langs->trans("RefOrLabel").' : <input type="text" size="16" name="search_'.$htmlname.'" id="search_'.$htmlname.'">';
            print '<br>';
        }
        else
        {
            print $this->select_produits_fournisseurs_list($socid,$selected,$htmlname,$filtertype,$filtre,'',-1,0);
        }
    }

    /**
     *	Return list of suppliers products
     *
     *	@param	int		$socid   		Id societe fournisseur (0 pour aucun filtre)
     *	@param  int		$selected       Produit pre-selectionne
     *	@param  string	$htmlname       Nom de la zone select
     *  @param	string	$filtertype     Filter on product type (''=nofilter, 0=product, 1=service)
     *	@param  string	$filtre         Pour filtre sql
     *	@param  string	$filterkey      Filtre des produits
     *  @param  int		$statut         -1=Return all products, 0=Products not on sell, 1=Products on sell
     *  @param  int		$outputmode     0=HTML select string, 1=Array
     *  @return array           		Array of keys for json
     */
    function select_produits_fournisseurs_list($socid,$selected='',$htmlname='productid',$filtertype='',$filtre='',$filterkey='',$statut=-1,$outputmode=0)
    {
        global $langs,$conf;

        $out='';
        $outarray=array();

        $langs->load('stocks');

        $sql = "SELECT p.rowid, p.label, p.ref, p.price, p.duration,";
        $sql.= " pfp.ref_fourn, pfp.rowid as idprodfournprice, pfp.price as fprice, pfp.quantity, pfp.remise_percent, pfp.remise, pfp.unitprice,";
        $sql.= " s.nom";
        $sql.= " FROM ".MAIN_DB_PREFIX."product as p";
        $sql.= " LEFT JOIN ".MAIN_DB_PREFIX."product_fournisseur_price as pfp ON p.rowid = pfp.fk_product";
        if ($socid) $sql.= " AND pfp.fk_soc = ".$socid;
        $sql.= " LEFT JOIN ".MAIN_DB_PREFIX."societe as s ON pfp.fk_soc = s.rowid";
        $sql.= " WHERE p.entity IN (".getEntity('product', 1).")";
        $sql.= " AND p.tobuy = 1";
        if (strval($filtertype) != '') $sql.=" AND p.fk_product_type=".$filtertype;
        if (! empty($filtre)) $sql.=" ".$filtre;
        // Add criteria on ref/label
        if ($filterkey != '')
        {
        	$sql.=' AND (';
        	$prefix=empty($conf->global->PRODUCT_DONOTSEARCH_ANYWHERE)?'%':'';	// Can use index if PRODUCT_DONOTSEARCH_ANYWHERE is on
        	// For natural search
        	$scrit = explode(' ', $filterkey);
        	$i=0;
        	if (count($scrit) > 1) $sql.="(";
        	foreach ($scrit as $crit)
        	{
        		if ($i > 0) $sql.=" AND ";
        		$sql.="(pfp.ref_fourn LIKE '".$prefix.$crit."%' OR p.ref LIKE '".$prefix.$crit."%' OR p.label LIKE '".$prefix.$crit."%')";
        		$i++;
        	}
        	if (count($scrit) > 1) $sql.=")";
        	if (! empty($conf->barcode->enabled)) $sql.= " OR p.barcode LIKE '".$prefix.$filterkey."%'";
        	$sql.=')';
        }
        $sql.= " ORDER BY pfp.ref_fourn DESC, pfp.quantity ASC";

        // Build output string

        dol_syslog(get_class($this)."::select_produits_fournisseurs_list sql=".$sql,LOG_DEBUG);
        $result=$this->db->query($sql);
        if ($result)
        {

            $num = $this->db->num_rows($result);

            //$out.='<select class="flat" id="select'.$htmlname.'" name="'.$htmlname.'">';	// remove select to have id same with combo and ajax
            $out.='<select class="flat" id="'.$htmlname.'" name="'.$htmlname.'">';
            if (! $selected) $out.='<option value="0" selected="selected">&nbsp;</option>';
            else $out.='<option value="0">&nbsp;</option>';

            $i = 0;
            while ($i < $num)
            {
                $objp = $this->db->fetch_object($result);

                $outkey=$objp->idprodfournprice;
                $outref=$objp->ref;
                $outval='';
                $outqty=1;
				$outdiscount=0;

                $opt = '<option value="'.$objp->idprodfournprice.'"';
                if ($selected && $selected == $objp->idprodfournprice) $opt.= ' selected="selected"';
                if (empty($objp->idprodfournprice)) $opt.=' disabled="disabled"';
                $opt.= '>';

                $objRef = $objp->ref;
                if ($filterkey && $filterkey != '') $objRef=preg_replace('/('.preg_quote($filterkey).')/i','<strong>$1</strong>',$objRef,1);
                $objRefFourn = $objp->ref_fourn;
                if ($filterkey && $filterkey != '') $objRefFourn=preg_replace('/('.preg_quote($filterkey).')/i','<strong>$1</strong>',$objRefFourn,1);
                $label = $objp->label;
                if ($filterkey && $filterkey != '') $label=preg_replace('/('.preg_quote($filterkey).')/i','<strong>$1</strong>',$label,1);

                $opt.=$objp->ref;
                if (! empty($objp->idprodfournprice)) $opt.=' ('.$objp->ref_fourn.')';
                $opt.=' - ';
                $outval.=$objRef;
                if (! empty($objp->idprodfournprice)) $outval.=' ('.$objRefFourn.')';
                $outval.=' - ';
                $opt.=dol_trunc($objp->label,18).' - ';
                $outval.=dol_trunc($label,18).' - ';

                if (! empty($objp->idprodfournprice))
                {
                    $currencytext=$langs->trans("Currency".$conf->currency);
                    $currencytextnoent=$langs->transnoentities("Currency".$conf->currency);
                    if (dol_strlen($currencytext) > 10) $currencytext=$conf->currency;   // If text is too long, we use the short code
                    if (dol_strlen($currencytextnoent) > 10) $currencytextnoent=$conf->currency;   // If text is too long, we use the short code


                    $outqty=$objp->quantity;
					$outdiscount=$objp->remise_percent;
                    if ($objp->quantity == 1)
                    {
	                    $opt.= price($objp->fprice).' '.$currencytext."/";
                    	$outval.= price($objp->fprice).' '.$currencytextnoent."/";
                    	$opt.= $langs->trans("Unit");	// Do not use strtolower because it breaks utf8 encoding
                        $outval.=$langs->transnoentities("Unit");
                    }
                    else
                    {
    	                $opt.= price($objp->fprice).' '.$currencytext."/".$objp->quantity;
	                    $outval.= price($objp->fprice).' '.$currencytextnoent."/".$objp->quantity;
                    	$opt.= ' '.$langs->trans("Units");	// Do not use strtolower because it breaks utf8 encoding
                        $outval.= ' '.$langs->transnoentities("Units");
                    }

                    if ($objp->quantity >= 1)
                    {
                        $opt.=" (".price($objp->unitprice).' '.$currencytext."/".$langs->trans("Unit").")";	// Do not use strtolower because it breaks utf8 encoding
                        $outval.=" (".price($objp->unitprice).' '.$currencytextnoent."/".$langs->transnoentities("Unit").")";	// Do not use strtolower because it breaks utf8 encoding
                    }
					if ($objp->remise_percent >= 1)
                    {
                        $opt.=" - ".$langs->trans("Discount")." : ".vatrate($objp->remise_percent).' %';
                        $outval.=" - ".$langs->transnoentities("Discount")." : ".vatrate($objp->remise_percent).' %';
                    }
                    if ($objp->duration)
                    {
                        $opt .= " - ".$objp->duration;
                        $outval.=" - ".$objp->duration;
                    }
                    if (! $socid)
                    {
                        $opt .= " - ".dol_trunc($objp->nom,8);
                        $outval.=" - ".dol_trunc($objp->nom,8);
                    }
                }
                else
                {
                    $opt.= $langs->trans("NoPriceDefinedForThisSupplier");
                    $outval.=$langs->transnoentities("NoPriceDefinedForThisSupplier");
                }
                $opt .= "</option>\n";


                // Add new entry
                // "key" value of json key array is used by jQuery automatically as selected value
                // "label" value of json key array is used by jQuery automatically as text for combo box
                $out.=$opt;
                array_push($outarray, array('key'=>$outkey, 'value'=>$outref, 'label'=>$outval, 'qty'=>$outqty, 'discount'=>$outdiscount, 'disabled'=>(empty($objp->idprodfournprice)?true:false)));
				// Exemple of var_dump $outarray
				// array(1) {[0]=>array(6) {[key"]=>string(1) "2" ["value"]=>string(3) "ppp"
				//           ["label"]=>string(76) "ppp (<strong>f</strong>ff2) - ppp - 20,00 Euros/1unité (20,00 Euros/unité)"
				//      	 ["qty"]=>string(1) "1" ["discount"]=>string(1) "0" ["disabled"]=>bool(false)
                //}
                //var_dump($outval); var_dump(utf8_check($outval)); var_dump(json_encode($outval));
                //$outval=array('label'=>'ppp (<strong>f</strong>ff2) - ppp - 20,00 Euros/ Unité (20,00 Euros/unité)');
                //var_dump($outval); var_dump(utf8_check($outval)); var_dump(json_encode($outval));

                $i++;
            }
            $out.='</select>';

            $this->db->free($result);

            if (empty($outputmode)) return $out;
            return $outarray;
        }
        else
        {
            dol_print_error($this->db);
        }
    }

    /**
     *	Return list of suppliers prices for a product
     *
     *  @param		int		$productid       Id of product
     *  @param      string	$htmlname        Name of HTML field
     *  @return		void
     */
    function select_product_fourn_price($productid,$htmlname='productfournpriceid')
    {
        global $langs,$conf;

        $langs->load('stocks');

        $sql = "SELECT p.rowid, p.label, p.ref, p.price, p.duration,";
        $sql.= " pfp.ref_fourn, pfp.rowid as idprodfournprice, pfp.price as fprice, pfp.quantity, pfp.unitprice,";
        $sql.= " s.nom";
        $sql.= " FROM ".MAIN_DB_PREFIX."product as p";
        $sql.= " LEFT JOIN ".MAIN_DB_PREFIX."product_fournisseur_price as pfp ON p.rowid = pfp.fk_product";
        $sql.= " LEFT JOIN ".MAIN_DB_PREFIX."societe as s ON pfp.fk_soc = s.rowid";
        $sql.= " WHERE p.entity IN (".getEntity('product', 1).")";
        $sql.= " AND p.tobuy = 1";
        $sql.= " AND s.fournisseur = 1";
        $sql.= " AND p.rowid = ".$productid;
        $sql.= " ORDER BY s.nom, pfp.ref_fourn DESC";

        dol_syslog(get_class($this)."::select_product_fourn_price sql=".$sql,LOG_DEBUG);
        $result=$this->db->query($sql);

        if ($result)
        {
            $num = $this->db->num_rows($result);

            $form = '<select class="flat" name="'.$htmlname.'">';

            if (! $num)
            {
                $form.= '<option value="0">-- '.$langs->trans("NoSupplierPriceDefinedForThisProduct").' --</option>';
            }
            else
            {
                $form.= '<option value="0">&nbsp;</option>';

                $i = 0;
                while ($i < $num)
                {
                    $objp = $this->db->fetch_object($result);

                    $opt = '<option value="'.$objp->idprodfournprice.'"';
                    $opt.= '>'.$objp->nom.' - '.$objp->ref_fourn.' - ';

                    if ($objp->quantity == 1)
                    {
                        $opt.= price($objp->fprice);
                        $opt.= $langs->trans("Currency".$conf->currency)."/";
                    }

                    $opt.= $objp->quantity.' ';

                    if ($objp->quantity == 1)
                    {
                        $opt.= strtolower($langs->trans("Unit"));
                    }
                    else
                    {
                        $opt.= strtolower($langs->trans("Units"));
                    }
                    if ($objp->quantity > 1)
                    {
                        $opt.=" - ";
                        $opt.= price($objp->unitprice).$langs->trans("Currency".$conf->currency)."/".strtolower($langs->trans("Unit"));
                    }
                    if ($objp->duration) $opt .= " - ".$objp->duration;
                    $opt .= "</option>\n";

                    $form.= $opt;
                    $i++;
                }
                $form.= '</select>';

                $this->db->free($result);
            }
            return $form;
        }
        else
        {
            dol_print_error($this->db);
        }
    }

    /**
     *    Return list of delivery address
     *
     *    @param    string	$selected          	Id contact pre-selectionn
     *    @param    int		$socid				Id of company
     *    @param    string	$htmlname          	Name of HTML field
     *    @param    int		$showempty         	Add an empty field
     *    @return	void
     */
    function select_address($selected, $socid, $htmlname='address_id',$showempty=0)
    {
        // On recherche les utilisateurs
        $sql = "SELECT a.rowid, a.label";
        $sql .= " FROM ".MAIN_DB_PREFIX ."societe_address as a";
        $sql .= " WHERE a.fk_soc = ".$socid;
        $sql .= " ORDER BY a.label ASC";

        dol_syslog(get_class($this)."::select_address sql=".$sql);
        $resql=$this->db->query($sql);
        if ($resql)
        {
            print '<select class="flat" name="'.$htmlname.'">';
            if ($showempty) print '<option value="0">&nbsp;</option>';
            $num = $this->db->num_rows($resql);
            $i = 0;
            if ($num)
            {
                while ($i < $num)
                {
                    $obj = $this->db->fetch_object($resql);

                    if ($selected && $selected == $obj->rowid)
                    {
                        print '<option value="'.$obj->rowid.'" selected="selected">'.$obj->label.'</option>';
                    }
                    else
                    {
                        print '<option value="'.$obj->rowid.'">'.$obj->label.'</option>';
                    }
                    $i++;
                }
            }
            print '</select>';
            return $num;
        }
        else
        {
            dol_print_error($this->db);
        }
    }


    /**
     *      Charge dans cache la liste des conditions de paiements possibles
     *
     *      @return     int             Nb lignes chargees, 0 si deja chargees, <0 si ko
     */
    function load_cache_conditions_paiements()
    {
        global $langs;

        if (count($this->cache_conditions_paiements)) return 0;    // Cache deja charge

        $sql = "SELECT rowid, code, libelle";
        $sql.= " FROM ".MAIN_DB_PREFIX.'c_payment_term';
        $sql.= " WHERE active=1";
        $sql.= " ORDER BY sortorder";
        dol_syslog(get_class($this).'::load_cache_conditions_paiements sql='.$sql,LOG_DEBUG);
        $resql = $this->db->query($sql);
        if ($resql)
        {
            $num = $this->db->num_rows($resql);
            $i = 0;
            while ($i < $num)
            {
                $obj = $this->db->fetch_object($resql);

                // Si traduction existe, on l'utilise, sinon on prend le libelle par defaut
                $libelle=($langs->trans("PaymentConditionShort".$obj->code)!=("PaymentConditionShort".$obj->code)?$langs->trans("PaymentConditionShort".$obj->code):($obj->libelle!='-'?$obj->libelle:''));
                $this->cache_conditions_paiements[$obj->rowid]['code'] =$obj->code;
                $this->cache_conditions_paiements[$obj->rowid]['label']=$libelle;
                $i++;
            }
            return 1;
        }
        else {
            dol_print_error($this->db);
            return -1;
        }
    }

    /**
     *      Charge dans cache la liste des délais de livraison possibles
     *
     *      @return     int             Nb lignes chargees, 0 si deja chargees, <0 si ko
     */
    function load_cache_availability()
    {
        global $langs;

        if (count($this->cache_availability)) return 0;    // Cache deja charge

        $sql = "SELECT rowid, code, label";
        $sql.= " FROM ".MAIN_DB_PREFIX.'c_availability';
        $sql.= " WHERE active=1";
        $sql.= " ORDER BY rowid";
        dol_syslog(get_class($this).'::load_cache_availability sql='.$sql,LOG_DEBUG);
        $resql = $this->db->query($sql);
        if ($resql)
        {
            $num = $this->db->num_rows($resql);
            $i = 0;
            while ($i < $num)
            {
                $obj = $this->db->fetch_object($resql);

                // Si traduction existe, on l'utilise, sinon on prend le libelle par defaut
                $label=($langs->trans("AvailabilityType".$obj->code)!=("AvailabilityType".$obj->code)?$langs->trans("AvailabilityType".$obj->code):($obj->label!='-'?$obj->label:''));
                $this->cache_availability[$obj->rowid]['code'] =$obj->code;
                $this->cache_availability[$obj->rowid]['label']=$label;
                $i++;
            }
            return 1;
        }
        else {
            dol_print_error($this->db);
            return -1;
        }
    }

    /**
     *      Retourne la liste des types de delais de livraison possibles
     *
     *      @param	int		$selected        Id du type de delais pre-selectionne
     *      @param  string	$htmlname        Nom de la zone select
     *      @param  string	$filtertype      To add a filter
     *		@param	int		$addempty		Add empty entry
     *		@return	void
     */
    function select_availability($selected='',$htmlname='availid',$filtertype='',$addempty=0)
    {
        global $langs,$user;

        $this->load_cache_availability();

        print '<select class="flat" name="'.$htmlname.'">';
        if ($addempty) print '<option value="0">&nbsp;</option>';
        foreach($this->cache_availability as $id => $arrayavailability)
        {
            if ($selected == $id)
            {
                print '<option value="'.$id.'" selected="selected">';
            }
            else
            {
                print '<option value="'.$id.'">';
            }
            print $arrayavailability['label'];
            print '</option>';
        }
        print '</select>';
        if ($user->admin) print info_admin($langs->trans("YouCanChangeValuesForThisListFromDictionnarySetup"),1);
    }

    /**
     *      Load into cache cache_demand_reason, array of input reasons
     *
     *      @return     int             Nb of lines loaded, 0 if already loaded, <0 if ko
     */
    function load_cache_demand_reason()
    {
        global $langs;

        if (count($this->cache_demand_reason)) return 0;    // Cache already loaded

        $sql = "SELECT rowid, code, label";
        $sql.= " FROM ".MAIN_DB_PREFIX.'c_input_reason';
        $sql.= " WHERE active=1";
        $sql.= " ORDER BY rowid";
        dol_syslog(get_class($this)."::load_cache_demand_reason sql=".$sql,LOG_DEBUG);
        $resql = $this->db->query($sql);
        if ($resql)
        {
            $num = $this->db->num_rows($resql);
            $i = 0;
            $tmparray=array();
            while ($i < $num)
            {
                $obj = $this->db->fetch_object($resql);

                // Si traduction existe, on l'utilise, sinon on prend le libelle par defaut
                $label=($langs->trans("DemandReasonType".$obj->code)!=("DemandReasonType".$obj->code)?$langs->trans("DemandReasonType".$obj->code):($obj->label!='-'?$obj->label:''));
                $tmparray[$obj->rowid]['id']   =$obj->rowid;
                $tmparray[$obj->rowid]['code'] =$obj->code;
                $tmparray[$obj->rowid]['label']=$label;
                $i++;
            }
            $this->cache_demand_reason=dol_sort_array($tmparray, 'label', 'asc');

            unset($tmparray);
            return 1;
        }
        else {
            dol_print_error($this->db);
            return -1;
        }
    }

    /**
     *      Return list of events that triggered an object creation
     *
     *      @param	int		$selected        Id or code of type origin to select by default
     *      @param  string	$htmlname        Nom de la zone select
     *      @param  string	$exclude         To exclude a code value (Example: SRC_PROP)
     *		@param	int		$addempty		 Add an empty entry
     *		@return	void
     */
    function select_demand_reason($selected='',$htmlname='demandreasonid',$exclude='',$addempty=0)
    {
        global $langs,$user;

        $this->load_cache_demand_reason();

        print '<select class="flat" name="'.$htmlname.'">';
        if ($addempty) print '<option value="0"'.(empty($selected)?' selected="selected"':'').'>&nbsp;</option>';
        foreach($this->cache_demand_reason as $id => $arraydemandreason)
        {
            if ($arraydemandreason['code']==$exclude) continue;

            if ($selected && ($selected == $arraydemandreason['id'] || $selected == $arraydemandreason['code']))
            {
                print '<option value="'.$arraydemandreason['id'].'" selected="selected">';
            }
            else
            {
                print '<option value="'.$arraydemandreason['id'].'">';
            }
            print $arraydemandreason['label'];
            print '</option>';
        }
        print '</select>';
        if ($user->admin) print info_admin($langs->trans("YouCanChangeValuesForThisListFromDictionnarySetup"),1);
    }

    /**
     *      Charge dans cache la liste des types de paiements possibles
     *
     *      @return     int             Nb lignes chargees, 0 si deja chargees, <0 si ko
     */
    function load_cache_types_paiements()
    {
        global $langs;

        if (count($this->cache_types_paiements)) return 0;    // Cache deja charge

        $sql = "SELECT id, code, libelle, type";
        $sql.= " FROM ".MAIN_DB_PREFIX."c_paiement";
        $sql.= " WHERE active > 0";
        $sql.= " ORDER BY id";
        dol_syslog(get_class($this)."::load_cache_types_paiements sql=".$sql,LOG_DEBUG);
        $resql = $this->db->query($sql);
        if ($resql)
        {
            $num = $this->db->num_rows($resql);
            $i = 0;
            while ($i < $num)
            {
                $obj = $this->db->fetch_object($resql);

                // Si traduction existe, on l'utilise, sinon on prend le libelle par defaut
                $libelle=($langs->trans("PaymentTypeShort".$obj->code)!=("PaymentTypeShort".$obj->code)?$langs->trans("PaymentTypeShort".$obj->code):($obj->libelle!='-'?$obj->libelle:''));
                $this->cache_types_paiements[$obj->id]['code'] =$obj->code;
                $this->cache_types_paiements[$obj->id]['label']=$libelle;
                $this->cache_types_paiements[$obj->id]['type'] =$obj->type;
                $i++;
            }
            return $num;
        }
        else
        {
            dol_print_error($this->db);
            return -1;
        }
    }


    /**
     *      Retourne la liste des types de paiements possibles
     *
     *      @param	string	$selected        Id du type de paiement pre-selectionne
     *      @param  string	$htmlname        Nom de la zone select
     *      @param  string	$filtertype      Pour filtre
     *		@param	int		$addempty		Ajoute entree vide
     *		@return	void
     */
    function select_conditions_paiements($selected='',$htmlname='condid',$filtertype=-1,$addempty=0)
    {
        global $langs,$user;

        $this->load_cache_conditions_paiements();

        print '<select class="flat" name="'.$htmlname.'">';
        if ($addempty) print '<option value="0">&nbsp;</option>';
        foreach($this->cache_conditions_paiements as $id => $arrayconditions)
        {
            if ($selected == $id)
            {
                print '<option value="'.$id.'" selected="selected">';
            }
            else
            {
                print '<option value="'.$id.'">';
            }
            print $arrayconditions['label'];
            print '</option>';
        }
        print '</select>';
        if ($user->admin) print info_admin($langs->trans("YouCanChangeValuesForThisListFromDictionnarySetup"),1);
    }


    /**
     *      Return list of payment methods
     *
     *      @param	string	$selected       Id du mode de paiement pre-selectionne
     *      @param  string	$htmlname       Nom de la zone select
     *      @param  string	$filtertype     To filter on field type in llx_c_paiement (array('code'=>xx,'label'=>zz))
     *      @param  int		$format         0=id+libelle, 1=code+code, 2=code+libelle, 3=id+code
     *      @param  int		$empty			1=peut etre vide, 0 sinon
     * 		@param	int		$noadmininfo	0=Add admin info, 1=Disable admin info
     *      @param  int		$maxlength      Max length of label
     * 		@return	void
     */
    function select_types_paiements($selected='',$htmlname='paiementtype',$filtertype='',$format=0, $empty=0, $noadmininfo=0,$maxlength=0)
    {
        global $langs,$user;

        dol_syslog(get_class($this)."::select_type_paiements ".$selected.", ".$htmlname.", ".$filtertype.", ".$format,LOG_DEBUG);

        $filterarray=array();
        if ($filtertype == 'CRDT')  	$filterarray=array(0,2);
        elseif ($filtertype == 'DBIT') 	$filterarray=array(1,2);
        elseif ($filtertype != '' && $filtertype != '-1') $filterarray=explode(',',$filtertype);

        $this->load_cache_types_paiements();

        print '<select id="select'.$htmlname.'" class="flat selectpaymenttypes" name="'.$htmlname.'">';
        if ($empty) print '<option value="">&nbsp;</option>';
        foreach($this->cache_types_paiements as $id => $arraytypes)
        {
            // On passe si on a demande de filtrer sur des modes de paiments particuliers
            if (count($filterarray) && ! in_array($arraytypes['type'],$filterarray)) continue;

            // We discard empty line if showempty is on because an empty line has already been output.
            if ($empty && empty($arraytypes['code'])) continue;

            if ($format == 0) print '<option value="'.$id.'"';
            if ($format == 1) print '<option value="'.$arraytypes['code'].'"';
            if ($format == 2) print '<option value="'.$arraytypes['code'].'"';
            if ($format == 3) print '<option value="'.$id.'"';
            // Si selected est text, on compare avec code, sinon avec id
            if (preg_match('/[a-z]/i', $selected) && $selected == $arraytypes['code']) print ' selected="selected"';
            elseif ($selected == $id) print ' selected="selected"';
            print '>';
            if ($format == 0) $value=($maxlength?dol_trunc($arraytypes['label'],$maxlength):$arraytypes['label']);
            if ($format == 1) $value=$arraytypes['code'];
            if ($format == 2) $value=($maxlength?dol_trunc($arraytypes['label'],$maxlength):$arraytypes['label']);
            if ($format == 3) $value=$arraytypes['code'];
            print $value?$value:'&nbsp;';
            print '</option>';
        }
        print '</select>';
        if ($user->admin && ! $noadmininfo) print info_admin($langs->trans("YouCanChangeValuesForThisListFromDictionnarySetup"),1);
    }


    /**
     *      Selection HT or TTC
     *
     *      @param	string	$selected        Id pre-selectionne
     *      @param  string	$htmlname        Nom de la zone select
     * 		@return	void
     */
    function select_PriceBaseType($selected='',$htmlname='price_base_type')
    {
        print $this->load_PriceBaseType($selected,$htmlname);
    }


    /**
     *      Selection HT or TTC
     *
     *      @param	string	$selected        Id pre-selectionne
     *      @param  string	$htmlname        Nom de la zone select
     * 		@return	void
     */
    function load_PriceBaseType($selected='',$htmlname='price_base_type')
    {
        global $langs;

        $return='';

        $return.= '<select class="flat" name="'.$htmlname.'">';
        $options = array(
			'HT'=>$langs->trans("HT"),
			'TTC'=>$langs->trans("TTC")
        );
        foreach($options as $id => $value)
        {
            if ($selected == $id)
            {
                $return.= '<option value="'.$id.'" selected="selected">'.$value;
            }
            else
            {
                $return.= '<option value="'.$id.'">'.$value;
            }
            $return.= '</option>';
        }
        $return.= '</select>';

        return $return;
    }

    /**
     *  Return a HTML select list of bank accounts
     *
     *  @param	string	$selected          Id account pre-selected
     *  @param  string	$htmlname          Name of select zone
     *  @param  int		$statut            Status of searched accounts (0=open, 1=closed)
     *  @param  string	$filtre            To filter list
     *  @param  int		$useempty          1=Add an empty value in list, 2=Add an empty value in list only if there is more than 2 entries.
     *  @param  string	$moreattrib        To add more attribute on select
     * 	@return	void
     */
    function select_comptes($selected='',$htmlname='accountid',$statut=0,$filtre='',$useempty=0,$moreattrib='')
    {
        global $langs, $conf;

        $langs->load("admin");

        $sql = "SELECT rowid, label, bank";
        $sql.= " FROM ".MAIN_DB_PREFIX."bank_account";
        $sql.= " WHERE clos = '".$statut."'";
        $sql.= " AND entity = ".$conf->entity;
        if ($filtre) $sql.=" AND ".$filtre;
        $sql.= " ORDER BY label";

        dol_syslog(get_class($this)."::select_comptes sql=".$sql);
        $result = $this->db->query($sql);
        if ($result)
        {
            $num = $this->db->num_rows($result);
            $i = 0;
            if ($num)
            {
                print '<select id="select'.$htmlname.'" class="flat selectbankaccount" name="'.$htmlname.'"'.($moreattrib?' '.$moreattrib:'').'>';
                if ($useempty == 1 || ($useempty == 2 && $num > 1))
                {
                    print '<option value="-1">&nbsp;</option>';
                }

                while ($i < $num)
                {
                    $obj = $this->db->fetch_object($result);
                    if ($selected == $obj->rowid)
                    {
                        print '<option value="'.$obj->rowid.'" selected="selected">';
                    }
                    else
                    {
                        print '<option value="'.$obj->rowid.'">';
                    }
                    print $obj->label;
                    print '</option>';
                    $i++;
                }
                print "</select>";
            }
            else
            {
                print $langs->trans("NoActiveBankAccountDefined");
            }
        }
        else {
            dol_print_error($this->db);
        }
    }

    /**
     *    Return list of categories having choosed type
     *
     *    @param	int		$type				Type de categories (0=product, 1=supplier, 2=customer, 3=member)
     *    @param    string	$selected    		Id of category preselected
     *    @param    string	$htmlname			HTML field name
     *    @param    int		$maxlength      	Maximum length for labels
     *    @param    int		$excludeafterid 	Exclude all categories after this leaf in category tree.
     *    @return	void
     */
    function select_all_categories($type, $selected='', $htmlname="parent", $maxlength=64, $excludeafterid=0)
    {
        global $langs;
        $langs->load("categories");

        $cat = new Categorie($this->db);
        $cate_arbo = $cat->get_full_arbo($type,$excludeafterid);

        $output = '<select class="flat" name="'.$htmlname.'">';
        if (is_array($cate_arbo))
        {
            if (! count($cate_arbo)) $output.= '<option value="-1" disabled="disabled">'.$langs->trans("NoCategoriesDefined").'</option>';
            else
            {
                $output.= '<option value="-1">&nbsp;</option>';
                foreach($cate_arbo as $key => $value)
                {
                    if ($cate_arbo[$key]['id'] == $selected)
                    {
                        $add = 'selected="selected" ';
                    }
                    else
                    {
                        $add = '';
                    }
                    $output.= '<option '.$add.'value="'.$cate_arbo[$key]['id'].'">'.dol_trunc($cate_arbo[$key]['fulllabel'],$maxlength,'middle').'</option>';
                }
            }
        }
        $output.= '</select>';
        $output.= "\n";
        return $output;
    }

    /**
     *     Show a confirmation HTML form or AJAX popup
     *
     *     @param	string		$page        	   	Url of page to call if confirmation is OK
     *     @param	string		$title       	   	Title
     *     @param	string		$question    	   	Question
     *     @param 	string		$action      	   	Action
     *	   @param	array		$formquestion	   	An array with forms complementary inputs
     * 	   @param	string		$selectedchoice		"" or "no" or "yes"
     * 	   @param	int			$useajax		   	0=No, 1=Yes, 2=Yes but submit page with &confirm=no if choice is No
     *     @param	int			$height          	Force height of box
     *     @param	int			$width				Force width of box
     *     @return 	void
     */
    function form_confirm($page, $title, $question, $action, $formquestion='', $selectedchoice="", $useajax=0, $height=170, $width=500)
    {
        print $this->formconfirm($page, $title, $question, $action, $formquestion, $selectedchoice, $useajax, $height, $width);
    }

    /**
     *     Show a confirmation HTML form or AJAX popup
     *
     *     @param  	string		$page        	   	Url of page to call if confirmation is OK
     *     @param	string		$title       	   	Title
     *     @param	string		$question    	   	Question
     *     @param 	string		$action      	   	Action
     *	   @param  	array		$formquestion	   	An array with complementary inputs to add into forms: array(array('label'=> ,'type'=> , ))
     * 	   @param  	string		$selectedchoice  	"" or "no" or "yes"
     * 	   @param  	int			$useajax		   	0=No, 1=Yes, 2=Yes but submit page with &confirm=no if choice is No, 'xxx'=preoutput confirm box with div id=dialog-confirm-xxx
     *     @param  	int			$height          	Force height of box
     *     @param	int			$width				Force width of bow
     *     @return 	string      	    			HTML ajax code if a confirm ajax popup is required, Pure HTML code if it's an html form
     */
    function formconfirm($page, $title, $question, $action, $formquestion='', $selectedchoice="", $useajax=0, $height=170, $width=500)
    {
        global $langs,$conf;
        global $useglobalvars;

        $more='';
        $formconfirm='';
        $inputok=array();
        $inputko=array();

        // Clean parameters
        $newselectedchoice=empty($selectedchoice)?"no":$selectedchoice;

        if (is_array($formquestion) && ! empty($formquestion))
        {
            $more.='<table class="paddingrightonly" width="100%">'."\n";
            $more.='<tr><td colspan="3" valign="top">'.(! empty($formquestion['text'])?$formquestion['text']:'').'</td></tr>'."\n";
            foreach ($formquestion as $key => $input)
            {
                if (is_array($input) && ! empty($input))
                {
                	$size=(! empty($input['size'])?' size="'.$input['size'].'"':'');

                    if ($input['type'] == 'text')
                    {
                        $more.='<tr><td valign="top">'.$input['label'].'</td><td valign="top" colspan="2" align="left"><input type="text" class="flat" id="'.$input['name'].'" name="'.$input['name'].'"'.$size.' value="'.$input['value'].'" /></td></tr>'."\n";
                    }
                    else if ($input['type'] == 'password')
                    {
                        $more.='<tr><td valign="top">'.$input['label'].'</td><td valign="top" colspan="2" align="left"><input type="password" class="flat" id="'.$input['name'].'" name="'.$input['name'].'"'.$size.' value="'.$input['value'].'" /></td></tr>'."\n";
                    }
                    else if ($input['type'] == 'select')
                    {
                        $more.='<tr><td valign="top" style="padding: 4px !important;">';
                        if (! empty($input['label'])) $more.=$input['label'].'</td><td valign="top" colspan="2" align="left" style="padding: 4px !important;">';
                        $more.=$this->selectarray($input['name'],$input['values'],$input['default'],1);
                        $more.='</td></tr>'."\n";
                    }
                    else if ($input['type'] == 'checkbox')
                    {
                        $more.='<tr>';
                        $more.='<td valign="top">'.$input['label'].' </td><td valign="top" align="left">';
                        $more.='<input type="checkbox" class="flat" id="'.$input['name'].'" name="'.$input['name'].'"';
                        if (! is_bool($input['value']) && $input['value'] != 'false') $more.=' checked="checked"';
                        if (is_bool($input['value']) && $input['value']) $more.=' checked="checked"';
                        if (isset($input['disabled'])) $more.=' disabled="disabled"';
                        $more.=' /></td>';
                        $more.='<td valign="top" align="left">&nbsp;</td>';
                        $more.='</tr>'."\n";
                    }
                    else if ($input['type'] == 'radio')
                    {
                        $i=0;
                        foreach($input['values'] as $selkey => $selval)
                        {
                            $more.='<tr>';
                            if ($i==0) $more.='<td valign="top">'.$input['label'].'</td>';
                            else $more.='<td>&nbsp;</td>';
                            $more.='<td valign="top" width="20"><input type="radio" class="flat" id="'.$input['name'].'" name="'.$input['name'].'" value="'.$selkey.'"';
                            if ($input['disabled']) $more.=' disabled="disabled"';
                            $more.=' /></td>';
                            $more.='<td valign="top" align="left">';
                            $more.=$selval;
                            $more.='</td></tr>'."\n";
                            $i++;
                        }
                    }
                    else if ($input['type'] == 'other')
                    {
                        $more.='<tr><td valign="top">';
                        if (! empty($input['label'])) $more.=$input['label'].'</td><td valign="top" colspan="2" align="left">';
                        $more.=$input['value'];
                        $more.='</td></tr>'."\n";
                    }
                    else if ($input['type'] == 'hidden')
                    {
                        $more.='<input type="hidden" id="'.$input['name'].'" name="'.$input['name'].'" value="'.$input['value'].'">';
                    }
                }
            }
            $more.='</table>'."\n";
        }

        if ($useajax && $conf->use_javascript_ajax)
        {
            $autoOpen=true;
            $dialogconfirm='dialog-confirm';
            $button='';
            if (! is_int($useajax))
            {
                $button=$useajax;
                $useajax=1;
                $autoOpen=false;
                $dialogconfirm.='-'.$button;
            }
            $pageyes=$page.(preg_match('/\?/',$page)?'&':'?').'action='.$action.'&confirm=yes';
            $pageno=($useajax == 2 ? $page.(preg_match('/\?/',$page)?'&':'?').'confirm=no':'');
            // Add input fields into list of fields to read during submit (inputok and inputko)
            if (is_array($formquestion))
            {
                foreach ($formquestion as $key => $input)
                {
                    if (isset($input['name'])) array_push($inputok,$input['name']);
                    if (isset($input['inputko']) && $input['inputko'] == 1) array_push($inputko,$input['name']);
                }
            }

			// Show JQuery confirm box. Note that global var $useglobalvars is used inside this template
            $formconfirm.= '<div id="'.$dialogconfirm.'" title="'.dol_escape_htmltag($title).'" style="display: none;">';
            if (! empty($more)) {
            	$formconfirm.= '<p>'.$more.'</p>';
            }
            $formconfirm.= img_help('','').' '.$question;
            $formconfirm.= '</div>';

            $formconfirm.= '<script type="text/javascript">';
            $formconfirm.='
            $(function() {
            	$( "#'.$dialogconfirm.'" ).dialog({
                    autoOpen: '.($autoOpen ? "true" : "false").',';
            		if ($newselectedchoice == 'no')
            		{
						$formconfirm.='
						open: function() {
            				$(this).parent().find("button.ui-button:eq(1)").focus();
						},';
            		}
        			$formconfirm.='
                    resizable: false,
                    height: "'.$height.'",
                    width: "'.$width.'",
                    modal: true,
                    closeOnEscape: false,
                    buttons: {
                        "'.dol_escape_js($langs->transnoentities("Yes")).'": function() {
                        	var options="";
                        	var inputok = '.json_encode($inputok).';
                         	var pageyes = "'.dol_escape_js(! empty($pageyes)?$pageyes:'').'";
                         	if (inputok.length>0) {
                         		$.each(inputok, function(i, inputname) {
                         			var more = "";
                         			if ($("#" + inputname).attr("type") == "checkbox") { more = ":checked"; }
                         			var inputvalue = $("#" + inputname + more).val();
                         			if (typeof inputvalue == "undefined") { inputvalue=""; }
                         			options += "&" + inputname + "=" + inputvalue;
                         		});
                         	}
                         	var urljump = pageyes + (pageyes.indexOf("?") < 0 ? "?" : "") + options;
                         	//alert(urljump);
            				if (pageyes.length > 0) { location.href = urljump; }
                            $(this).dialog("close");
                        },
                        "'.dol_escape_js($langs->transnoentities("No")).'": function() {
                        	var options = "";
                         	var inputko = '.json_encode($inputko).';
                         	var pageno="'.dol_escape_js(! empty($pageno)?$pageno:'').'";
                         	if (inputko.length>0) {
                         		$.each(inputko, function(i, inputname) {
                         			var more = "";
                         			if ($("#" + inputname).attr("type") == "checkbox") { more = ":checked"; }
                         			var inputvalue = $("#" + inputname + more).val();
                         			if (typeof inputvalue == "undefined") { inputvalue=""; }
                         			options += "&" + inputname + "=" + inputvalue;
                         		});
                         	}
                         	var urljump=pageno + (pageno.indexOf("?") < 0 ? "?" : "") + options;
                         	//alert(urljump);
            				if (pageno.length > 0) { location.href = urljump; }
                            $(this).dialog("close");
                        }
                    }
                });


            	var button = "'.$button.'";
                if (button.length > 0) {
                	$( "#" + button ).click(function() {
                		$("#'.$dialogconfirm.'").dialog("open");
        			});
                }
            });
            </script>';
        }
        else
        {
        	$formconfirm.= "\n<!-- begin form_confirm page=".$page." -->\n";

            $formconfirm.= '<form method="POST" action="'.$page.'" class="notoptoleftroright">'."\n";
            $formconfirm.= '<input type="hidden" name="action" value="'.$action.'">';
            $formconfirm.= '<input type="hidden" name="token" value="'.$_SESSION['newtoken'].'">'."\n";

            $formconfirm.= '<table width="100%" class="valid">'."\n";

            // Line title
            $formconfirm.= '<tr class="validtitre"><td class="validtitre" colspan="3">'.img_picto('','recent').' '.$title.'</td></tr>'."\n";

            // Line form fields
            if ($more)
            {
                $formconfirm.='<tr class="valid"><td class="valid" colspan="3">'."\n";
                $formconfirm.=$more;
                $formconfirm.='</td></tr>'."\n";
            }

            // Line with question
            $formconfirm.= '<tr class="valid">';
            $formconfirm.= '<td class="valid">'.$question.'</td>';
            $formconfirm.= '<td class="valid">';
            $formconfirm.= $this->selectyesno("confirm",$newselectedchoice);
            $formconfirm.= '</td>';
            $formconfirm.= '<td class="valid" align="center"><input class="button" type="submit" value="'.$langs->trans("Validate").'"></td>';
            $formconfirm.= '</tr>'."\n";

            $formconfirm.= '</table>'."\n";

            $formconfirm.= "</form>\n";
            $formconfirm.= '<br>';

            $formconfirm.= "<!-- end form_confirm -->\n";
        }

        return $formconfirm;
    }


    /**
     *    Show a form to select a project
     *
     *    @param	int		$page        Page
     *    @param	int		$socid       Id third party
     *    @param    int		$selected    Id pre-selected project
     *    @param    string	$htmlname    Name of select field
     *    @return	void
     */
    function form_project($page, $socid, $selected='', $htmlname='projectid')
    {
        global $langs;

        require_once DOL_DOCUMENT_ROOT.'/core/lib/project.lib.php';

        $langs->load("project");
        if ($htmlname != "none")
        {
            print '<form method="post" action="'.$page.'">';
            print '<input type="hidden" name="action" value="classin">';
            print '<input type="hidden" name="token" value="'.$_SESSION['newtoken'].'">';
            print '<table class="nobordernopadding" cellpadding="0" cellspacing="0">';
            print '<tr><td>';
            //print "$socid,$selected,$htmlname";
            select_projects($socid,$selected,$htmlname);
            print '</td>';
            print '<td align="left"><input type="submit" class="button" value="'.$langs->trans("Modify").'"></td>';
            print '</tr></table></form>';
        }
        else
        {
            if ($selected)
            {
                $projet = new Project($this->db);
                $projet->fetch($selected);
                //print '<a href="'.DOL_URL_ROOT.'/projet/fiche.php?id='.$selected.'">'.$projet->title.'</a>';
                print $projet->getNomUrl(0,'',1);
            }
            else
            {
                print "&nbsp;";
            }
        }
    }

    /**
     *	Show a form to select payment conditions
     *
     *  @param	int		$page        	Page
     *  @param  string	$selected    	Id condition pre-selectionne
     *  @param  string	$htmlname    	Name of select html field
     *	@param	int		$addempty		Ajoute entree vide
     *  @return	void
     */
    function form_conditions_reglement($page, $selected='', $htmlname='cond_reglement_id', $addempty=0)
    {
        global $langs;
        if ($htmlname != "none")
        {
            print '<form method="post" action="'.$page.'">';
            print '<input type="hidden" name="action" value="setconditions">';
            print '<input type="hidden" name="token" value="'.$_SESSION['newtoken'].'">';
            print '<table class="nobordernopadding" cellpadding="0" cellspacing="0">';
            print '<tr><td>';
            $this->select_conditions_paiements($selected,$htmlname,-1,$addempty);
            print '</td>';
            print '<td align="left"><input type="submit" class="button" value="'.$langs->trans("Modify").'"></td>';
            print '</tr></table></form>';
        }
        else
        {
            if ($selected)
            {
                $this->load_cache_conditions_paiements();
                print $this->cache_conditions_paiements[$selected]['label'];
            } else {
                print "&nbsp;";
            }
        }
    }

    /**
     *  Show a form to select a delivery delay
     *
     *  @param  int		$page        	Page
     *  @param  string	$selected    	Id condition pre-selectionne
     *  @param  string	$htmlname    	Name of select html field
     *	@param	int		$addempty		Ajoute entree vide
     *  @return	void
     */
    function form_availability($page, $selected='', $htmlname='availability', $addempty=0)
    {
        global $langs;
        if ($htmlname != "none")
        {
            print '<form method="post" action="'.$page.'">';
            print '<input type="hidden" name="action" value="setavailability">';
            print '<input type="hidden" name="token" value="'.$_SESSION['newtoken'].'">';
            print '<table class="nobordernopadding" cellpadding="0" cellspacing="0">';
            print '<tr><td>';
            $this->select_availability($selected,$htmlname,-1,$addempty);
            print '</td>';
            print '<td align="left"><input type="submit" class="button" value="'.$langs->trans("Modify").'"></td>';
            print '</tr></table></form>';
        }
        else
        {
            if ($selected)
            {
                $this->load_cache_availability();
                print $this->cache_availability[$selected]['label'];
            } else {
                print "&nbsp;";
            }
        }
    }

    /**
     *  Show a select form to select origin
     *
     *  @param  string	$page        	Page
     *  @param  string	$selected    	Id condition pre-selectionne
     *  @param  string	$htmlname    	Name of select html field
     *	@param	int		$addempty		Add empty entry
     *  @return	void
     */
    function form_demand_reason($page, $selected='', $htmlname='demandreason', $addempty=0)
    {
        global $langs;
        if ($htmlname != "none")
        {
            print '<form method="post" action="'.$page.'">';
            print '<input type="hidden" name="action" value="setdemandreason">';
            print '<input type="hidden" name="token" value="'.$_SESSION['newtoken'].'">';
            print '<table class="nobordernopadding" cellpadding="0" cellspacing="0">';
            print '<tr><td>';
            $this->select_demand_reason($selected,$htmlname,-1,$addempty);
            print '</td>';
            print '<td align="left"><input type="submit" class="button" value="'.$langs->trans("Modify").'"></td>';
            print '</tr></table></form>';
        }
        else
        {
            if ($selected)
            {
                $this->load_cache_demand_reason();
                foreach ($this->cache_demand_reason as $key => $val)
                {
                    if ($val['id'] == $selected)
                    {
                        print $val['label'];
                        break;
                    }
                }
            } else {
                print "&nbsp;";
            }
        }
    }

    /**
     *    Show a form to select a date
     *
     *    @param	string		$page        Page
     *    @param	string		$selected    Date preselected
     *    @param    string		$htmlname    Name of input html field
     *    @param    int			$displayhour Display hour selector
     *    @param    int			$displaymin	 Display minutes selector
     *    @return	void
     */
    function form_date($page, $selected, $htmlname,$displayhour=0,$displaymin=0)
    {
        global $langs;

        if ($htmlname != "none")
        {
            print '<form method="post" action="'.$page.'" name="form'.$htmlname.'">';
            print '<input type="hidden" name="action" value="set'.$htmlname.'">';
            print '<input type="hidden" name="token" value="'.$_SESSION['newtoken'].'">';
            print '<table class="nobordernopadding" cellpadding="0" cellspacing="0">';
            print '<tr><td>';
            print $this->select_date($selected,$htmlname,$displayhour,$displaymin,1,'form'.$htmlname);
            print '</td>';
            print '<td align="left"><input type="submit" class="button" value="'.$langs->trans("Modify").'"></td>';
            print '</tr></table></form>';
        }
        else
        {
            if ($selected)
            {
                $this->load_cache_types_paiements();
                print $this->cache_types_paiements[$selected]['label'];
            } else {
                print "&nbsp;";
            }
        }
    }


    /**
     *  Show a select form to choose a user
     *
     *  @param	string	$page        	Page
     *  @param  string	$selected    	Id of user preselected
     *  @param  string	$htmlname    	Name of input html field
     *  @param  array	$exclude         List of users id to exclude
     *  @param  array	$include         List of users id to include
     *  @return	void
     */
    function form_users($page, $selected='', $htmlname='userid', $exclude='', $include='')
    {
        global $langs;

        if ($htmlname != "none")
        {
            print '<form method="POST" action="'.$page.'" name="form'.$htmlname.'">';
            print '<input type="hidden" name="action" value="set'.$htmlname.'">';
            print '<input type="hidden" name="token" value="'.$_SESSION['newtoken'].'">';
            print '<table class="nobordernopadding" cellpadding="0" cellspacing="0">';
            print '<tr><td>';
            print $this->select_users($selected,$htmlname,1,$exclude,0,$include);
            print '</td>';
            print '<td align="left"><input type="submit" class="button" value="'.$langs->trans("Modify").'"></td>';
            print '</tr></table></form>';
        }
        else
        {
            if ($selected)
            {
                require_once DOL_DOCUMENT_ROOT .'/user/class/user.class.php';
                //$this->load_cache_contacts();
                //print $this->cache_contacts[$selected];
                $theuser=new User($this->db);
                $theuser->fetch($selected);
                print $theuser->getNomUrl(1);
            } else {
                print "&nbsp;";
            }
        }
    }


    /**
     *    Affiche formulaire de selection des modes de reglement
     *
     *    @param	string	$page        Page
     *    @param    int		$selected    Id mode pre-selectionne
     *    @param    string	$htmlname    Name of select html field
     *    @return	void
     */
    function form_modes_reglement($page, $selected='', $htmlname='mode_reglement_id')
    {
        global $langs;
        if ($htmlname != "none")
        {
            print '<form method="POST" action="'.$page.'">';
            print '<input type="hidden" name="action" value="setmode">';
            print '<input type="hidden" name="token" value="'.$_SESSION['newtoken'].'">';
            print '<table class="nobordernopadding" cellpadding="0" cellspacing="0">';
            print '<tr><td>';
            $this->select_types_paiements($selected,$htmlname);
            print '</td>';
            print '<td align="left"><input type="submit" class="button" value="'.$langs->trans("Modify").'"></td>';
            print '</tr></table></form>';
        }
        else
        {
            if ($selected)
            {
                $this->load_cache_types_paiements();
                print $this->cache_types_paiements[$selected]['label'];
            } else {
                print "&nbsp;";
            }
        }
    }


    /**
     *	Show a select box with available absolute discounts
     *
     *  @param  string	$page        	Page URL where form is shown
     *  @param  int		$selected    	Value pre-selected
     *	@param  string	$htmlname    	Nom du formulaire select. Si 'none', non modifiable. Example 'remise_id'.
     *	@param	int		$socid			Third party id
     * 	@param	float	$amount			Total amount available
     * 	@param	string	$filter			SQL filter on discounts
     * 	@param	int		$maxvalue		Max value for lines that can be selected
     *  @param  string	$more           More string to add
     *  @return	void
     */
    function form_remise_dispo($page, $selected, $htmlname, $socid, $amount, $filter='', $maxvalue=0, $more='')
    {
        global $conf,$langs;
        if ($htmlname != "none")
        {
            print '<form method="post" action="'.$page.'">';
            print '<input type="hidden" name="action" value="setabsolutediscount">';
            print '<input type="hidden" name="token" value="'.$_SESSION['newtoken'].'">';
            print '<table class="nobordernopadding" cellpadding="0" cellspacing="0">';
            print '<tr><td class="nowrap">';
            if (! empty($conf->global->FACTURE_DEPOSITS_ARE_JUST_PAYMENTS))
            {
                if (! $filter || $filter=="fk_facture_source IS NULL") print $langs->trans("CompanyHasAbsoluteDiscount",price($amount),$langs->transnoentities("Currency".$conf->currency)).': ';    // If we want deposit to be substracted to payments only and not to total of final invoice
                else print $langs->trans("CompanyHasCreditNote",price($amount),$langs->transnoentities("Currency".$conf->currency)).': ';
            }
            else
            {
                if (! $filter || $filter=="fk_facture_source IS NULL OR (fk_facture_source IS NOT NULL AND description='(DEPOSIT)')") print $langs->trans("CompanyHasAbsoluteDiscount",price($amount),$langs->transnoentities("Currency".$conf->currency)).': ';
                else print $langs->trans("CompanyHasCreditNote",price($amount),$langs->transnoentities("Currency".$conf->currency)).': ';
            }
            $newfilter='fk_facture IS NULL AND fk_facture_line IS NULL';	// Remises disponibles
            if ($filter) $newfilter.=' AND ('.$filter.')';
            $nbqualifiedlines=$this->select_remises($selected,$htmlname,$newfilter,$socid,$maxvalue);
            print '</td>';
            print '<td class="nowrap">';
            if ($nbqualifiedlines > 0)
            {
                print ' &nbsp; <input type="submit" class="button" value="'.dol_escape_htmltag($langs->trans("UseLine")).'"';
                if ($filter && $filter != "fk_facture_source IS NULL OR (fk_facture_source IS NOT NULL AND description='(DEPOSIT)')") print ' title="'.$langs->trans("UseCreditNoteInInvoicePayment").'"';
                print '>';
            }
            if ($more) print $more;
            print '</td>';
            print '</tr></table></form>';
        }
        else
        {
            if ($selected)
            {
                print $selected;
            }
            else
            {
                print "0";
            }
        }
    }


    /**
     *    Affiche formulaire de selection des contacts
     *
     *    @param	string	$page        	Page
     *    @param	Societe	$societe		Third party
     *    @param    int		$selected    	Id contact pre-selectionne
     *    @param    string	$htmlname    	Nom du formulaire select
     *    @return	void
     */
    function form_contacts($page, $societe, $selected='', $htmlname='contactidp')
    {
        global $langs;

        if ($htmlname != "none")
        {
            print '<form method="post" action="'.$page.'">';
            print '<input type="hidden" name="action" value="set_contact">';
            print '<input type="hidden" name="token" value="'.$_SESSION['newtoken'].'">';
            print '<table class="nobordernopadding" cellpadding="0" cellspacing="0">';
            print '<tr><td>';
            $num=$this->select_contacts($societe->id, $selected, $htmlname);
            if ($num==0)
            {
            	$addcontact = (! empty($conf->global->SOCIETE_ADDRESSES_MANAGEMENT) ? $langs->trans("AddContact") : $langs->trans("AddContactAddress"));
                print '<font class="error">Cette societe n\'a pas de contact, veuillez en cr�er un avant de faire votre proposition commerciale</font><br>';
                print '<a href="'.DOL_URL_ROOT.'/contact/fiche.php?socid='.$societe->id.'&amp;action=create&amp;backtoreferer=1">'.$addcontact.'</a>';
            }
            print '</td>';
            print '<td align="left"><input type="submit" class="button" value="'.$langs->trans("Modify").'"></td>';
            print '</tr></table></form>';
        }
        else
        {
            if ($selected)
            {
                require_once DOL_DOCUMENT_ROOT .'/contact/class/contact.class.php';
                //$this->load_cache_contacts();
                //print $this->cache_contacts[$selected];
                $contact=new Contact($this->db);
                $contact->fetch($selected);
                print $contact->getFullName($langs);
            } else {
                print "&nbsp;";
            }
        }
    }

    /**
     *  Output html select to select thirdparty
     *
     *  @param	string	$page       	Page
     *  @param  string	$selected   	Id preselected
     *  @param  string	$htmlname		Name of HTML select
     *  @param  string	$filter         Optionnal filters criteras
     *	@param	int		$showempty		Add an empty field
     * 	@param	int		$showtype		Show third party type in combolist (customer, prospect or supplier)
     * 	@param	int		$forcecombo		Force to use combo box
     *  @param	array	$event			Event options. Example: array(array('method'=>'getContacts', 'url'=>dol_buildpath('/core/ajax/contacts.php',1), 'htmlname'=>'contactid', 'params'=>array('add-customer-contact'=>'disabled')))
     *  @return	void
     */
    function form_thirdparty($page, $selected='', $htmlname='socid', $filter='',$showempty=0, $showtype=0, $forcecombo=0, $event=array())
    {
        global $langs;

        if ($htmlname != "none")
        {
            print '<form method="post" action="'.$page.'">';
            print '<input type="hidden" name="action" value="set_thirdparty">';
            print '<input type="hidden" name="token" value="'.$_SESSION['newtoken'].'">';
            print '<table class="nobordernopadding" cellpadding="0" cellspacing="0">';
            print '<tr><td>';
            print $this->select_company($selected, $htmlname, $filter, $showempty, $showtype, $forcecombo, $event);
            print '</td>';
            print '<td align="left"><input type="submit" class="button" value="'.$langs->trans("Modify").'"></td>';
            print '</tr></table></form>';
        }
        else
        {
            if ($selected)
            {
                require_once DOL_DOCUMENT_ROOT .'/societe/class/societe.class.php';
                $soc = new Societe($this->db);
                $soc->fetch($selected);
                print $soc->getNomUrl($langs);
            }
            else
            {
                print "&nbsp;";
            }
        }
    }

    /**
     *    Retourne la liste des devises, dans la langue de l'utilisateur
     *
     *    @param	string	$selected    preselected currency code
     *    @param    string	$htmlname    name of HTML select list
     *    @return	void
     */
    function select_currency($selected='',$htmlname='currency_id')
    {
        print $this->selectcurrency($selected,$htmlname);
    }

    /**
     *  Retourne la liste des devises, dans la langue de l'utilisateur
     *
     *  @param	string	$selected    preselected currency code
     *  @param  string	$htmlname    name of HTML select list
     * 	@return	void
     */
    function selectcurrency($selected='',$htmlname='currency_id')
    {
        global $conf,$langs,$user;

        $langs->load_cache_currencies('');

        $out='';

        if ($selected=='euro' || $selected=='euros') $selected='EUR';   // Pour compatibilite

        $out.= '<select class="flat" name="'.$htmlname.'">';
        foreach ($langs->cache_currencies as $code_iso => $currency)
        {
        	if ($selected && $selected == $code_iso)
        	{
        		$out.= '<option value="'.$code_iso.'" selected="selected">';
        	}
        	else
        	{
        		$out.= '<option value="'.$code_iso.'">';
        	}
        	$out.= $currency['label'];
        	$out.= ' ('.$langs->getCurrencySymbol($code_iso).')';
        	$out.= '</option>';
        }
        $out.= '</select>';
        if ($user->admin) $out.= info_admin($langs->trans("YouCanChangeValuesForThisListFromDictionnarySetup"),1);
        return $out;
    }


    /**
     *	Load into the cache vat rates of a country
     *
     *	@param	string	$country_code		Country code
     *	@return	int							Nb of loaded lines, 0 if already loaded, <0 if KO
     */
    function load_cache_vatrates($country_code)
    {
    	global $langs;

    	$num = count($this->cache_vatrates);
    	if ($num > 0) return $num;    // Cache deja charge

    	$sql  = "SELECT DISTINCT t.taux, t.recuperableonly";
    	$sql.= " FROM ".MAIN_DB_PREFIX."c_tva as t, ".MAIN_DB_PREFIX."c_pays as p";
    	$sql.= " WHERE t.fk_pays = p.rowid";
    	$sql.= " AND t.active = 1";
    	$sql.= " AND p.code IN (".$country_code.")";
    	$sql.= " ORDER BY t.taux ASC, t.recuperableonly ASC";

    	$resql=$this->db->query($sql);
    	if ($resql)
    	{
    		$num = $this->db->num_rows($resql);
    		if ($num)
    		{
    			for ($i = 0; $i < $num; $i++)
    			{
    				$obj = $this->db->fetch_object($resql);
    				$this->cache_vatrates[$i]['txtva']	= $obj->taux;
    				$this->cache_vatrates[$i]['libtva']	= $obj->taux.'%';
    				$this->cache_vatrates[$i]['nprtva']	= $obj->recuperableonly;
    			}

    			return $num;
    		}
    		else
    		{
    			$this->error = '<font class="error">'.$langs->trans("ErrorNoVATRateDefinedForSellerCountry",$country_code).'</font>';
    			return -1;
    		}
    	}
    	else
    	{
    		$this->error = '<font class="error">'.$this->db->error().'</font>';
    		return -2;
    	}
    }

    /**
     *  Output an HTML select vat rate
     *
     *  @param	string	$htmlname           Nom champ html
     *  @param  float	$selectedrate       Forcage du taux tva pre-selectionne. Mettre '' pour aucun forcage.
     *  @param  Societe	$societe_vendeuse   Objet societe vendeuse
     *  @param  Societe	$societe_acheteuse  Objet societe acheteuse
     *  @param  int		$idprod             Id product
     *  @param  int		$info_bits          Miscellaneous information on line (1 for NPR)
     *  @param  int		$type               ''=Unknown, 0=Product, 1=Service (Used if idprod not defined)
     *                  					Si vendeur non assujeti a TVA, TVA par defaut=0. Fin de regle.
     *                  					Si le (pays vendeur = pays acheteur) alors la TVA par defaut=TVA du produit vendu. Fin de regle.
     *                  					Si (vendeur et acheteur dans Communaute europeenne) et bien vendu = moyen de transports neuf (auto, bateau, avion), TVA par defaut=0 (La TVA doit etre paye par l'acheteur au centre d'impots de son pays et non au vendeur). Fin de regle.
     *                  					Si (vendeur et acheteur dans Communaute europeenne) et bien vendu autre que transport neuf alors la TVA par defaut=TVA du produit vendu. Fin de regle.
     *                  					Sinon la TVA proposee par defaut=0. Fin de regle.
     *  @param	bool	$options_only		Return options only (for ajax treatment)
     *  @return	void
     */
    function load_tva($htmlname='tauxtva', $selectedrate='', $societe_vendeuse='', $societe_acheteuse='', $idprod=0, $info_bits=0, $type='', $options_only=false)
    {
        global $langs,$conf,$mysoc;

        $return='';
        $txtva=array();
        $libtva=array();
        $nprtva=array();

        // Define defaultnpr and defaultttx
        $defaultnpr=($info_bits & 0x01);
        $defaultnpr=(preg_match('/\*/',$selectedrate) ? 1 : $defaultnpr);
        $defaulttx=str_replace('*','',$selectedrate);

        // Check parameters
        if (is_object($societe_vendeuse) && ! $societe_vendeuse->country_code)
        {
            if ($societe_vendeuse->id == $mysoc->id)
            {
                $return.= '<font class="error">'.$langs->trans("ErrorYourCountryIsNotDefined").'</div>';
            }
            else
            {
                $return.= '<font class="error">'.$langs->trans("ErrorSupplierCountryIsNotDefined").'</div>';
            }
            return $return;
        }

        //var_dump($societe_acheteuse);
        //print "name=$name, selectedrate=$selectedrate, seller=".$societe_vendeuse->country_code." buyer=".$societe_acheteuse->country_code." buyer is company=".$societe_acheteuse->isACompany()." idprod=$idprod, info_bits=$info_bits type=$type";
        //exit;

        // Define list of countries to use to search VAT rates to show
        // First we defined code_pays to use to find list
        if (is_object($societe_vendeuse))
        {
            $code_pays="'".$societe_vendeuse->country_code."'";
        }
        else
       {
            $code_pays="'".$mysoc->country_code."'";   // Pour compatibilite ascendente
        }
        if (! empty($conf->global->SERVICE_ARE_ECOMMERCE_200238EC))    // If option to have vat for end customer for services is on
        {
            if (! $societe_vendeuse->isInEEC() && (! is_object($societe_acheteuse) || ($societe_acheteuse->isInEEC() && ! $societe_acheteuse->isACompany())))
            {
                // We also add the buyer
                if (is_numeric($type))
                {
                    if ($type == 1) // We know product is a service
                    {
                        $code_pays.=",'".$societe_acheteuse->country_code."'";
                    }
                }
                else if (! $idprod)  // We don't know type of product
                {
                    $code_pays.=",'".$societe_acheteuse->country_code."'";
                }
                else
                {
                    $prodstatic=new Product($this->db);
                    $prodstatic->fetch($idprod);
                    if ($prodstatic->type == 1)   // We know product is a service
                    {
                        $code_pays.=",'".$societe_acheteuse->country_code."'";
                    }
                }
            }
        }

        // Now we get list
        $num = $this->load_cache_vatrates($code_pays);
        if ($num > 0)
        {
        	// Definition du taux a pre-selectionner (si defaulttx non force et donc vaut -1 ou '')
        	if ($defaulttx < 0 || dol_strlen($defaulttx) == 0)
        	{
        		$defaulttx=get_default_tva($societe_vendeuse,$societe_acheteuse,$idprod);
        		$defaultnpr=get_default_npr($societe_vendeuse,$societe_acheteuse,$idprod);
        	}

        	// Si taux par defaut n'a pu etre determine, on prend dernier de la liste.
        	// Comme ils sont tries par ordre croissant, dernier = plus eleve = taux courant
        	if ($defaulttx < 0 || dol_strlen($defaulttx) == 0)
        	{
        		$defaulttx = $this->cache_vatrates[$num-1]['txtva'];
        	}

        	// Disabled if seller is not subject to VAT
        	$disabled=false; $title='';
        	if (is_object($societe_vendeuse) && $societe_vendeuse->id == $mysoc->id && $societe_vendeuse->tva_assuj == "0") {
        		$title=' title="'.$langs->trans('VATIsNotUsed').'"';
        		$disabled=true;
        	}

        	if (! $options_only) $return.= '<select class="flat" id="'.$htmlname.'" name="'.$htmlname.'"'.($disabled?' disabled="disabled"':'').$title.'>';

        	foreach ($this->cache_vatrates as $rate)
        	{
        		// Keep only 0 if seller is not subject to VAT
        		if ($disabled && $rate['txtva'] != 0) continue;

        		$return.= '<option value="'.$rate['txtva'];
        		$return.= $rate['nprtva'] ? '*': '';
        		$return.= '"';
        		if ($rate['txtva'] == $defaulttx && $rate['nprtva'] == $defaultnpr)
        		{
        			$return.= ' selected="selected"';
        		}
        		$return.= '>'.vatrate($rate['libtva']);
        		$return.= $rate['nprtva'] ? ' *': '';
        		$return.= '</option>';

        		$this->tva_taux_value[]		= $rate['txtva'];
        		$this->tva_taux_libelle[]	= $rate['libtva'];
        		$this->tva_taux_npr[]		= $rate['nprtva'];
        	}

        	if (! $options_only) $return.= '</select>';
        }
        else
        {
            $return.= $this->error;
        }

        $this->num = $num;
        return $return;
    }


    /**
     *	Show a HTML widget to input a date or combo list for day, month, years and optionnaly hours and minutes
     *  Fields are preselected with :
     *            	- set_time date (Local PHP server timestamps or date format YYYY-MM-DD or YYYY-MM-DD HH:MM)
     *            	- local date of PHP server if set_time is ''
     *            	- Empty (fields empty) if set_time is -1 (in this case, parameter empty must also have value 1)
     *
     *	@param	timestamp	$set_time 		Pre-selected date (must be a local PHP server timestamp)
     *	@param	string		$prefix			Prefix for fields name
     *	@param	int			$h				1=Show also hours
     *	@param	int			$m				1=Show also minutes
     *	@param	int			$empty			0=Fields required, 1=Empty input is allowed
     *	@param	string		$form_name 		Not used
     *	@param	int			$d				1=Show days, month, years
     * 	@param	int			$addnowbutton	Add a button "Now"
     * 	@param	int			$nooutput		Do not output html string but return it
     * 	@param 	int			$disabled		Disable input fields
     *  @param  int			$fullday        When a checkbox with this html name is on, hour and day are set with 00:00 or 23:59
     * 	@return	mixed						Nothing or string if nooutput is 1
     */
    function select_date($set_time='', $prefix='re', $h=0, $m=0, $empty=0, $form_name="", $d=1, $addnowbutton=0, $nooutput=0, $disabled=0, $fullday='')
    {
        global $conf,$langs;

        $retstring='';

        if($prefix=='') $prefix='re';
        if($h == '') $h=0;
        if($m == '') $m=0;
        if($empty == '') $empty=0;

        if (! $set_time && $empty == 0) $set_time = dol_now('tzuser');

        // Analysis of the pre-selection date
        if (preg_match('/^([0-9]+)\-([0-9]+)\-([0-9]+)\s?([0-9]+)?:?([0-9]+)?/',$set_time,$reg))
        {
            // Date format 'YYYY-MM-DD' or 'YYYY-MM-DD HH:MM:SS'
            $syear	= (! empty($reg[1])?$reg[1]:'');
            $smonth	= (! empty($reg[2])?$reg[2]:'');
            $sday	= (! empty($reg[3])?$reg[3]:'');
            $shour	= (! empty($reg[4])?$reg[4]:'');
            $smin	= (! empty($reg[5])?$reg[5]:'');
        }
        elseif (strval($set_time) != '' && $set_time != -1)
        {
            // set_time est un timestamps (0 possible)
            $syear = dol_print_date($set_time, "%Y");
            $smonth = dol_print_date($set_time, "%m");
            $sday = dol_print_date($set_time, "%d");
            $shour = dol_print_date($set_time, "%H");
            $smin = dol_print_date($set_time, "%M");
        }
        else
        {
            // Date est '' ou vaut -1
            $syear = '';
            $smonth = '';
            $sday = '';
            $shour = '';
            $smin = '';
        }

        $usecalendar='combo';
        if (! empty($conf->use_javascript_ajax) && (empty($conf->global->MAIN_POPUP_CALENDAR) || $conf->global->MAIN_POPUP_CALENDAR != "none")) $usecalendar=empty($conf->global->MAIN_POPUP_CALENDAR)?'eldy':$conf->global->MAIN_POPUP_CALENDAR;
		if ($conf->browser->phone) $usecalendar='combo';

        if ($d)
        {
            // Show date with popup
            if ($usecalendar != 'combo')
            {
            	$formated_date='';
                //print "e".$set_time." t ".$conf->format_date_short;
                if (strval($set_time) != '' && $set_time != -1)
                {
                    //$formated_date=dol_print_date($set_time,$conf->format_date_short);
                    $formated_date=dol_print_date($set_time,$langs->trans("FormatDateShortInput"));  // FormatDateShortInput for dol_print_date / FormatDateShortJavaInput that is same for javascript
                }

                // Calendrier popup version eldy
                if ($usecalendar == "eldy")
                {
                    // Zone de saisie manuelle de la date
                    $retstring.='<input id="'.$prefix.'" name="'.$prefix.'" type="text" size="9" maxlength="11" value="'.$formated_date.'"';
                    $retstring.=($disabled?' disabled="disabled"':'');
                    $retstring.=' onChange="dpChangeDay(\''.$prefix.'\',\''.$langs->trans("FormatDateShortJavaInput").'\'); "';  // FormatDateShortInput for dol_print_date / FormatDateShortJavaInput that is same for javascript
                    $retstring.='>';

                    // Icone calendrier
                    if (! $disabled)
                    {
                        $retstring.='<button id="'.$prefix.'Button" type="button" class="dpInvisibleButtons"';
                        $base=DOL_URL_ROOT.'/core/';
                        $retstring.=' onClick="showDP(\''.$base.'\',\''.$prefix.'\',\''.$langs->trans("FormatDateShortJavaInput").'\',\''.$langs->defaultlang.'\');">'.img_object($langs->trans("SelectDate"),'calendarday','class="datecallink"').'</button>';
                    }
                    else $retstring.='<button id="'.$prefix.'Button" type="button" class="dpInvisibleButtons">'.img_object($langs->trans("Disabled"),'calendarday','class="datecallink"').'</button>';

                    $retstring.='<input type="hidden" id="'.$prefix.'day"   name="'.$prefix.'day"   value="'.$sday.'">'."\n";
                    $retstring.='<input type="hidden" id="'.$prefix.'month" name="'.$prefix.'month" value="'.$smonth.'">'."\n";
                    $retstring.='<input type="hidden" id="'.$prefix.'year"  name="'.$prefix.'year"  value="'.$syear.'">'."\n";
                }
                else
                {
                    print "Bad value of MAIN_POPUP_CALENDAR";
                }
            }
            // Show date with combo selects
            else
			{
                // Day
                $retstring.='<select'.($disabled?' disabled="disabled"':'').' class="flat" name="'.$prefix.'day">';

                if ($empty || $set_time == -1)
                {
                    $retstring.='<option value="0" selected="selected">&nbsp;</option>';
                }

                for ($day = 1 ; $day <= 31; $day++)
                {
                    $retstring.='<option value="'.$day.'"'.($day == $sday ? ' selected="selected"':'').'>'.$day.'</option>';
                }

                $retstring.="</select>";

                $retstring.='<select'.($disabled?' disabled="disabled"':'').' class="flat" name="'.$prefix.'month">';
                if ($empty || $set_time == -1)
                {
                    $retstring.='<option value="0" selected="selected">&nbsp;</option>';
                }

                // Month
                for ($month = 1 ; $month <= 12 ; $month++)
                {
                    $retstring.='<option value="'.$month.'"'.($month == $smonth?' selected="selected"':'').'>';
                    $retstring.=dol_print_date(mktime(12,0,0,$month,1,2000),"%b");
                    $retstring.="</option>";
                }
                $retstring.="</select>";

                // Year
                if ($empty || $set_time == -1)
                {
                    $retstring.='<input'.($disabled?' disabled="disabled"':'').' class="flat" type="text" size="3" maxlength="4" name="'.$prefix.'year" value="'.$syear.'">';
                }
                else
                {
                    $retstring.='<select'.($disabled?' disabled="disabled"':'').' class="flat" name="'.$prefix.'year">';

                    for ($year = $syear - 5; $year < $syear + 10 ; $year++)
                    {
                        $retstring.='<option value="'.$year.'"'.($year == $syear ? ' selected="true"':'').'>'.$year.'</option>';
                    }
                    $retstring.="</select>\n";
                }
            }
        }

        if ($d && $h) $retstring.='&nbsp;';

        if ($h)
        {
            // Show hour
            $retstring.='<select'.($disabled?' disabled="disabled"':'').' class="flat '.($fullday?$fullday.'hour':'').'" name="'.$prefix.'hour">';
            if ($empty) $retstring.='<option value="-1">&nbsp;</option>';
            for ($hour = 0; $hour < 24; $hour++)
            {
                if (strlen($hour) < 2) $hour = "0" . $hour;
                $retstring.='<option value="'.$hour.'"'.(($hour == $shour)?' selected="true"':'').'>'.$hour.(empty($conf->dol_optimize_smallscreen)?'':'H').'</option>';
            }
            $retstring.='</select>';
            if (empty($conf->dol_optimize_smallscreen)) $retstring.=":";
        }

        if ($m)
        {
            // Show minutes
            $retstring.='<select'.($disabled?' disabled="disabled"':'').' class="flat '.($fullday?$fullday.'min':'').'" name="'.$prefix.'min">';
            if ($empty) $retstring.='<option value="-1">&nbsp;</option>';
            for ($min = 0; $min < 60 ; $min++)
            {
                if (strlen($min) < 2) $min = "0" . $min;
                $retstring.='<option value="'.$min.'"'.(($min == $smin)?' selected="true"':'').'>'.$min.(empty($conf->dol_optimize_smallscreen)?'':'').'</option>';
            }
            $retstring.='</select>';
        }

        // Add a "Now" button
        if ($conf->use_javascript_ajax && $addnowbutton)
        {
            // Script which will be inserted in the OnClick of the "Now" button
            $reset_scripts = "";

            // Generate the date part, depending on the use or not of the javascript calendar
            if ($usecalendar == "eldy")
            {
                $base=DOL_URL_ROOT.'/core/';
                $reset_scripts .= 'resetDP(\''.$base.'\',\''.$prefix.'\',\''.$langs->trans("FormatDateShortJavaInput").'\',\''.$langs->defaultlang.'\');';
            }
            else
            {
                $reset_scripts .= 'this.form.elements[\''.$prefix.'day\'].value=formatDate(new Date(), \'d\'); ';
                $reset_scripts .= 'this.form.elements[\''.$prefix.'month\'].value=formatDate(new Date(), \'M\'); ';
                $reset_scripts .= 'this.form.elements[\''.$prefix.'year\'].value=formatDate(new Date(), \'yyyy\'); ';
            }
            // Generate the hour part
            if ($h)
            {
                if ($fullday) $reset_scripts .= " if (jQuery('#fullday:checked').val() == null) {";
                $reset_scripts .= 'this.form.elements[\''.$prefix.'hour\'].value=formatDate(new Date(), \'HH\'); ';
                if ($fullday) $reset_scripts .= ' } ';
            }
            // Generate the minute part
            if ($m)
            {
                if ($fullday) $reset_scripts .= " if (jQuery('#fullday:checked').val() == null) {";
                $reset_scripts .= 'this.form.elements[\''.$prefix.'min\'].value=formatDate(new Date(), \'mm\'); ';
                if ($fullday) $reset_scripts .= ' } ';
            }
            // If reset_scripts is not empty, print the button with the reset_scripts in OnClick
            if ($reset_scripts && empty($conf->dol_optimize_smallscreen))
            {
                $retstring.=' <button class="dpInvisibleButtons datenowlink" id="'.$prefix.'ButtonNow" type="button" name="_useless" value="Now" onClick="'.$reset_scripts.'">';
                $retstring.=$langs->trans("Now");
                $retstring.='</button> ';
            }
        }

        if (! empty($nooutput)) return $retstring;

        print $retstring;
        return;
    }

    /**
     *	Function to show a form to select a duration on a page
     *
     *	@param	string	$prefix   	prefix
     *	@param  int		$iSecond  	Default preselected duration (number of seconds)
     * 	@param	int		$disabled	Disable the combo box
     * 	@param	string	$typehour	if select then hour in select if text input in text
     *  @return	void
     */
    function select_duration($prefix,$iSecond='',$disabled=0,$typehour='select')
    {
    	global $langs;

        if ($iSecond)
        {
            require_once DOL_DOCUMENT_ROOT.'/core/lib/date.lib.php';

            $hourSelected = convertSecondToTime($iSecond,'hour');
            $minSelected = convertSecondToTime($iSecond,'min');
        }

        if ($typehour=='select')
        {
	        print '<select class="flat" name="'.$prefix.'hour"'.($disabled?' disabled="disabled"':'').'>';
	        for ($hour = 0; $hour < 24; $hour++)
	        {
	            print '<option value="'.$hour.'"';
	            if ($hourSelected == $hour)
	            {
	                print " selected=\"true\"";
	            }
	            print ">".$hour."</option>";
	        }
	        print "</select>";
        }
        elseif ($typehour=='text')
        {
        	$fullhours=convertSecondToTime($iSecond,'fullhour');
        	print '<input type="text" size="3" name="'.$prefix.'hour" class="flat" value="'.$fullhours.'">';
        }
        print $langs->trans('Hours'). "&nbsp;";
        print '<select class="flat" name="'.$prefix.'min"'.($disabled?' disabled="disabled"':'').'>';
        for ($min = 0; $min <= 55; $min=$min+5)
        {
            print '<option value="'.$min.'"';
            if ($minSelected == $min) print ' selected="selected"';
            print '>'.$min.'</option>';
        }
        print "</select>";
        print $langs->trans('Minutes'). "&nbsp;";
    }


    /**
     *	Show a select form from an array
     *
     *	@param	string	$htmlname       Name of html select area
     *	@param	array	$array          Array with key+value
     *	@param	int		$id             Preselected key
     *	@param	int		$show_empty     1 si il faut ajouter une valeur vide dans la liste, 0 sinon
     *	@param	int		$key_in_label   1 pour afficher la key dans la valeur "[key] value"
     *	@param	int		$value_as_key   1 to use value as key
     *	@param  string	$option         Valeur de l'option en fonction du type choisi
     *	@param  int		$translate		Translate and encode value
     * 	@param	int		$maxlen			Length maximum for labels
     * 	@param	int		$disabled		Html select box is disabled
     * 	@return	string					HTML select string
     */
    function selectarray($htmlname, $array, $id='', $show_empty=0, $key_in_label=0, $value_as_key=0, $option='', $translate=0, $maxlen=0, $disabled=0)
    {
        global $langs;

        if ($value_as_key) $array=array_combine($array, $array);

        $out='<select id="'.$htmlname.'" '.($disabled?'disabled="disabled" ':'').'class="flat" name="'.$htmlname.'" '.($option != ''?$option:'').'>';

        if ($show_empty)
        {
            $out.='<option value="-1"'.($id==-1?' selected="selected"':'').'>&nbsp;</option>'."\n";
        }

        if (is_array($array))
        {
            foreach($array as $key => $value)
            {
                $out.='<option value="'.$key.'"';
                // Si il faut pre-selectionner une valeur
                if ($id != '' && $id == $key)
                {
                    $out.=' selected="selected"';
                }

                $out.='>';

                $newval=($translate?$langs->trans(ucfirst($value)):$value);
                if ($key_in_label)
                {
                    $selectOptionValue = dol_htmlentitiesbr($key.' - '.($maxlen?dol_trunc($newval,$maxlen):$newval));
                }
                else
                {
                    $selectOptionValue = dol_htmlentitiesbr($maxlen?dol_trunc($newval,$maxlen):$newval);
                    if ($value == '' || $value == '-') {
                        $selectOptionValue='&nbsp;';
                    }
                }
                $out.=$selectOptionValue;
                $out.="</option>\n";
            }
        }

        $out.="</select>";
        return $out;
    }

    /**
     *	Show a multiselect form from an array.
     *
     *	@param	string	$htmlname		Name of select
     *	@param	array	$array			Array with key+value
     *	@param	array	$selected		Preselected keys
     *	@param	int		$key_in_label   1 pour afficher la key dans la valeur "[key] value"
     *	@param	int		$value_as_key   1 to use value as key
     *	@param  string	$option         Valeur de l'option en fonction du type choisi
     *	@param  int		$translate		Translate and encode value
     *	@return	string					HTML multiselect string
     */
    function multiselectarray($htmlname, $array, $selected=array(), $key_in_label=0, $value_as_key=0, $option='', $translate=0)
    {
    	global $conf, $langs;

    	$out = '<select id="'.$htmlname.'" class="multiselect" multiple="multiple" name="'.$htmlname.'[]"'.$option.'>'."\n";
    	if (is_array($array) && ! empty($array))
    	{
    		if ($value_as_key) $array=array_combine($array, $array);

    		if (! empty($conf->global->MAIN_USE_JQUERY_MULTISELECT) && is_array($selected) && ! empty($selected))
    		{
    			foreach ($selected as $selected_value)
    			{
    				foreach($array as $key => $value)
    				{
    					if ($selected_value == $key)
    					{
    						$value=$array[$selected_value];
    						$out.= '<option value="'.$key.'" selected="selected">';
    						$newval = ($translate ? $langs->trans(ucfirst($value)) : $value);
    						$newval = ($key_in_label ? $key.' - '.$newval : $newval);
    						$out.= dol_htmlentitiesbr($newval);
    						$out.= '</option>'."\n";
    						unset($array[$key]);
    					}
    				}
    			}

    			if (! empty($array))
    			{
    				foreach ($array as $key => $value)
    				{
    					$out.= '<option value="'.$key.'">';
    					$newval = ($translate ? $langs->trans(ucfirst($value)) : $value);
    					$newval = ($key_in_label ? $key.' - '.$newval : $newval);
    					$out.= dol_htmlentitiesbr($newval);
    					$out.= '</option>'."\n";
    				}
    			}
    		}
    		else
    		{
    			foreach ($array as $key => $value)
    			{
    				$out.= '<option value="'.$key.'"';
    				if (is_array($selected) && ! empty($selected) && in_array($key, $selected))
    				{
    					$out.= ' selected="selected"';
    				}
    				$out.= '>';

    				$newval = ($translate ? $langs->trans(ucfirst($value)) : $value);
    				$newval = ($key_in_label ? $key.' - '.$newval : $newval);
    				$out.= dol_htmlentitiesbr($newval);
    				$out.= '</option>'."\n";
    			}
    		}
    	}
    	$out.= '</select>'."\n";

    	return $out;
    }


    /**
     *	Return an html string with a select combo box to choose yes or no
     *
     *	@param	string	$htmlname		Name of html select field
     *	@param	string	$value			Pre-selected value
     *	@param	int		$option			0 return yes/no, 1 return 1/0
     *	@param	bool	$disabled		true or false
     *	@return	mixed					See option
     */
    function selectyesno($htmlname,$value='',$option=0,$disabled=false)
    {
        global $langs;

        $yes="yes"; $no="no";

        if ($option)
        {
            $yes="1";
            $no="0";
        }

        $disabled = ($disabled ? ' disabled="disabled"' : '');

        $resultyesno = '<select class="flat" id="'.$htmlname.'" name="'.$htmlname.'"'.$disabled.'>'."\n";
        if (("$value" == 'yes') || ($value == 1))
        {
            $resultyesno .= '<option value="'.$yes.'" selected="selected">'.$langs->trans("Yes").'</option>'."\n";
            $resultyesno .= '<option value="'.$no.'">'.$langs->trans("No").'</option>'."\n";
        }
        else
        {
            $resultyesno .= '<option value="'.$yes.'">'.$langs->trans("Yes").'</option>'."\n";
            $resultyesno .= '<option value="'.$no.'" selected="selected">'.$langs->trans("No").'</option>'."\n";
        }
        $resultyesno .= '</select>'."\n";
        return $resultyesno;
    }



    /**
     *  Return list of export templates
     *
     *  @param	string	$selected          Id modele pre-selectionne
     *  @param  string	$htmlname          Name of HTML select
     *  @param  string	$type              Type of searched templates
     *  @param  int		$useempty          Affiche valeur vide dans liste
     *  @return	void
     */
    function select_export_model($selected='',$htmlname='exportmodelid',$type='',$useempty=0)
    {

        $sql = "SELECT rowid, label";
        $sql.= " FROM ".MAIN_DB_PREFIX."export_model";
        $sql.= " WHERE type = '".$type."'";
        $sql.= " ORDER BY rowid";
        $result = $this->db->query($sql);
        if ($result)
        {
            print '<select class="flat" name="'.$htmlname.'">';
            if ($useempty)
            {
                print '<option value="-1">&nbsp;</option>';
            }

            $num = $this->db->num_rows($result);
            $i = 0;
            while ($i < $num)
            {
                $obj = $this->db->fetch_object($result);
                if ($selected == $obj->rowid)
                {
                    print '<option value="'.$obj->rowid.'" selected="selected">';
                }
                else
                {
                    print '<option value="'.$obj->rowid.'">';
                }
                print $obj->label;
                print '</option>';
                $i++;
            }
            print "</select>";
        }
        else {
            dol_print_error($this->db);
        }
    }

    /**
     *    Return a HTML area with the reference of object and a navigation bar for a business object
     *    To add a particular filter on select, you must set $object->next_prev_filter to SQL criteria.
     *
     *    @param	Object	$object			Object to show
     *    @param   string	$paramid   		Name of parameter to use to name the id into the URL link
     *    @param   string	$morehtml  		More html content to output just before the nav bar
     *    @param	int		$shownav	  	Show Condition (navigation is shown if value is 1)
     *    @param   string	$fieldid   		Nom du champ en base a utiliser pour select next et previous
     *    @param   string	$fieldref   	Nom du champ objet ref (object->ref) a utiliser pour select next et previous
     *    @param   string	$morehtmlref  	Code html supplementaire a afficher apres ref
     *    @param   string	$moreparam  	More param to add in nav link url.
     * 	  @return  tring    				Portion HTML avec ref + boutons nav
     */
    function showrefnav($object,$paramid,$morehtml='',$shownav=1,$fieldid='rowid',$fieldref='ref',$morehtmlref='',$moreparam='')
    {
    	global $langs,$conf;

        $ret='';
        if (empty($fieldid))  $fieldid='rowid';
        if (empty($fieldref)) $fieldref='ref';

        //print "paramid=$paramid,morehtml=$morehtml,shownav=$shownav,$fieldid,$fieldref,$morehtmlref,$moreparam";
        $object->load_previous_next_ref((isset($object->next_prev_filter)?$object->next_prev_filter:''),$fieldid);
        $previous_ref = $object->ref_previous?'<a data-role="button" data-icon="arrow-l" data-iconpos="left" href="'.$_SERVER["PHP_SELF"].'?'.$paramid.'='.urlencode($object->ref_previous).$moreparam.'">'.(empty($conf->dol_use_jmobile)?img_picto($langs->trans("Previous"),'previous.png'):'&nbsp;').'</a>':'';
        $next_ref     = $object->ref_next?'<a data-role="button" data-icon="arrow-r" data-iconpos="right" href="'.$_SERVER["PHP_SELF"].'?'.$paramid.'='.urlencode($object->ref_next).$moreparam.'">'.(empty($conf->dol_use_jmobile)?img_picto($langs->trans("Next"),'next.png'):'&nbsp;').'</a>':'';

        //print "xx".$previous_ref."x".$next_ref;
        if ($previous_ref || $next_ref || $morehtml) {
            $ret.='<table class="nobordernopadding" width="100%"><tr class="nobordernopadding"><td class="nobordernopadding">';
        }

        $ret.=$object->$fieldref;
        if ($morehtmlref)
        {
            $ret.=' '.$morehtmlref;
        }

        if ($morehtml)
        {
            $ret.='</td><td class="nobordernopadding" align="right">'.$morehtml;
        }
        if ($shownav && ($previous_ref || $next_ref))
        {
            $ret.='</td><td class="nobordernopadding" align="center" width="20">'.$previous_ref.'</td>';
            $ret.='<td class="nobordernopadding" align="center" width="20">'.$next_ref;
        }
        if ($previous_ref || $next_ref || $morehtml)
        {
            $ret.='</td></tr></table>';
        }
        return $ret;
    }


    /**
     *    	Return HTML code to output a barcode
     *
     *     	@param	Object	&$object		Object containing data to retrieve file name
     * 		@param	int		$width			Width of photo
     * 	  	@return string    				HTML code to output barcode
     */
    function showbarcode(&$object,$width=100)
    {
        global $conf;

        //Check if barcode is filled in the card
        if (empty($object->barcode)) return '';

        // Complete object if not complete
        if (empty($object->barcode_type_code) || empty($object->barcode_type_coder))
        {
            $result = $object->fetch_barcode();
	        //Check if fetch_barcode() failed
        	if ($result < 1) return '<!-- ErrorFetchBarcode -->';
        }

        // Barcode image
        $url=DOL_URL_ROOT.'/viewimage.php?modulepart=barcode&generator='.urlencode($object->barcode_type_coder).'&code='.urlencode($object->barcode).'&encoding='.urlencode($object->barcode_type_code);
        $out ='<!-- url barcode = '.$url.' -->';
        $out.='<img src="'.$url.'">';
        return $out;
    }

    /**
     *    	Return HTML code to output a photo
     *
     *    	@param	string		$modulepart		Key to define module concerned ('societe', 'userphoto', 'memberphoto')
     *     	@param  Object		$object			Object containing data to retrieve file name
     * 		@param	int			$width			Width of photo
     * 	  	@return string    					HTML code to output photo
     */
    function showphoto($modulepart,$object,$width=100)
    {
        global $conf;

        $entity = (! empty($object->entity) ? $object->entity : $conf->entity);
        $id = (! empty($object->id) ? $object->id : $object->rowid);

        $ret='';$dir='';$file='';$altfile='';$email='';

        if ($modulepart=='societe')
        {
            $dir=$conf->societe->multidir_output[$entity];
            $smallfile=$object->logo;
            $smallfile=preg_replace('/(\.png|\.gif|\.jpg|\.jpeg|\.bmp)/i','_small\\1',$smallfile);
            if ($object->logo) $file=$id.'/logos/thumbs/'.$smallfile;
        }
        else if ($modulepart=='userphoto')
        {
            $dir=$conf->user->dir_output;
            if ($object->photo) $file=get_exdir($id, 2).$object->photo;
            if (! empty($conf->global->MAIN_OLD_IMAGE_LINKS)) $altfile=$object->id.".jpg";	// For backward compatibility
            $email=$object->email;
        }
        else if ($modulepart=='memberphoto')
        {
            $dir=$conf->adherent->dir_output;
            if ($object->photo) $file=get_exdir($id, 2).'photos/'.$object->photo;
            if (! empty($conf->global->MAIN_OLD_IMAGE_LINKS)) $altfile=$object->id.".jpg";	// For backward compatibility
            $email=$object->email;
        }else {
        	$dir=$conf->$modulepart->dir_output;
        	if ($object->photo) $file=get_exdir($id, 2).'photos/'.$object->photo;
        	if (! empty($conf->global->MAIN_OLD_IMAGE_LINKS)) $altfile=$object->id.".jpg";	// For backward compatibility
        	$email=$object->email;
        }

        if ($dir)
        {
            $cache='0';
            if ($file && file_exists($dir."/".$file))
            {
                // TODO Link to large image
                $ret.='<a href="'.DOL_URL_ROOT.'/viewimage.php?modulepart='.$modulepart.'&entity='.$entity.'&file='.urlencode($file).'&cache='.$cache.'">';
                $ret.='<img alt="Photo" id="photologo'.(preg_replace('/[^a-z]/i','_',$file)).'" class="photologo" border="0" width="'.$width.'" src="'.DOL_URL_ROOT.'/viewimage.php?modulepart='.$modulepart.'&entity='.$entity.'&file='.urlencode($file).'&cache='.$cache.'">';
                $ret.='</a>';
            }
            else if ($altfile && file_exists($dir."/".$altfile))
            {
                $ret.='<a href="'.DOL_URL_ROOT.'/viewimage.php?modulepart='.$modulepart.'&entity='.$entity.'&file='.urlencode($file).'&cache='.$cache.'">';
                $ret.='<img alt="Photo alt" id="photologo'.(preg_replace('/[^a-z]/i','_',$file)).'" class="photologo" border="0" width="'.$width.'" src="'.DOL_URL_ROOT.'/viewimage.php?modulepart='.$modulepart.'&entity='.$entity.'&file='.urlencode($altfile).'&cache='.$cache.'">';
                $ret.='</a>';
            }
            else
            {
                if (! empty($conf->gravatar->enabled) && $email)
                {
                    global $dolibarr_main_url_root;
                    $ret.='<!-- Put link to gravatar -->';
                    $ret.='<img alt="Photo found on Gravatar" title="Photo Gravatar.com - email '.$email.'" border="0" width="'.$width.'" src="http://www.gravatar.com/avatar/'.dol_hash($email).'?s='.$width.'&d='.urlencode(dol_buildpath('/theme/common/nophoto.jpg',2)).'">';
                }
                else
                {
                    $ret.='<img alt="No photo" border="0" width="'.$width.'" src="'.DOL_URL_ROOT.'/theme/common/nophoto.jpg">';
                }
            }
        }
        else dol_print_error('','Call of showphoto with wrong parameters');

        return $ret;
    }

    /**
     *	Return select list of groups
     *
     *  @param	string	$selected       Id group preselected
     *  @param  string	$htmlname       Field name in form
     *  @param  int		$show_empty     0=liste sans valeur nulle, 1=ajoute valeur inconnue
     *  @param  string	$exclude        Array list of groups id to exclude
     * 	@param	int		$disabled		If select list must be disabled
     *  @param  string	$include        Array list of groups id to include
     * 	@param	int		$enableonly		Array list of groups id to be enabled. All other must be disabled
     * 	@param	int		$force_entity	0 or Id of environment to force
     *  @return	void
     */
    function select_dolgroups($selected='', $htmlname='groupid', $show_empty=0, $exclude='', $disabled=0, $include='', $enableonly='', $force_entity=0)
    {
        global $conf,$user,$langs;

        // Permettre l'exclusion de groupes
        if (is_array($exclude))	$excludeGroups = implode("','",$exclude);
        // Permettre l'inclusion de groupes
        if (is_array($include))	$includeGroups = implode("','",$include);

        $out='';

        // On recherche les groupes
        $sql = "SELECT ug.rowid, ug.nom ";
        if (! empty($conf->multicompany->enabled) && $conf->entity == 1 && $user->admin && ! $user->entity)
        {
            $sql.= ", e.label";
        }
        $sql.= " FROM ".MAIN_DB_PREFIX."usergroup as ug ";
        if (! empty($conf->multicompany->enabled) && $conf->entity == 1 && $user->admin && ! $user->entity)
        {
            $sql.= " LEFT JOIN ".MAIN_DB_PREFIX."entity as e ON e.rowid=ug.entity";
            if ($force_entity) $sql.= " WHERE ug.entity IN (0,".$force_entity.")";
            else $sql.= " WHERE ug.entity IS NOT NULL";
        }
        else
        {
            $sql.= " WHERE ug.entity IN (0,".$conf->entity.")";
        }
        if (is_array($exclude) && $excludeGroups) $sql.= " AND ug.rowid NOT IN ('".$excludeGroups."')";
        if (is_array($include) && $includeGroups) $sql.= " AND ug.rowid IN ('".$includeGroups."')";
        $sql.= " ORDER BY ug.nom ASC";

        dol_syslog(get_class($this)."::select_dolgroups sql=".$sql);
        $resql=$this->db->query($sql);
        if ($resql)
        {
            $num = $this->db->num_rows($resql);
            $i = 0;
            if ($num)
            {
                $out.= '<select class="flat" name="'.$htmlname.'"'.($disabled?' disabled="disabled"':'').'>';
                if ($show_empty) $out.= '<option value="-1"'.($selected==-1?' selected="selected"':'').'>&nbsp;</option>'."\n";

                while ($i < $num)
                {
                    $obj = $this->db->fetch_object($resql);
                    $disableline=0;
                    if (is_array($enableonly) && count($enableonly) && ! in_array($obj->rowid,$enableonly)) $disableline=1;

                    $out.= '<option value="'.$obj->rowid.'"';
                    if ($disableline) $out.= ' disabled="disabled"';
                    if ((is_object($selected) && $selected->id == $obj->rowid) || (! is_object($selected) && $selected == $obj->rowid))
                    {
                        $out.= ' selected="selected"';
                    }
                    $out.= '>';

                    $out.= $obj->nom;
                    if (! empty($conf->multicompany->enabled) && empty($conf->multicompany->transverse_mode) && $conf->entity == 1)
                    {
                        $out.= " (".$obj->label.")";
                    }

                    $out.= '</option>';
                    $i++;
                }
            }
            else
            {
                $out.= '<select class="flat" name="'.$htmlname.'" disabled="disabled">';
                $out.= '<option value="">'.$langs->trans("None").'</option>';
            }
            $out.= '</select>';
        }
        else
        {
            dol_print_error($this->db);
        }

        return $out;
    }

}

?><|MERGE_RESOLUTION|>--- conflicted
+++ resolved
@@ -788,15 +788,7 @@
             {
                 //$minLength = (is_numeric($conf->global->COMPANY_USE_SEARCH_TO_SELECT)?$conf->global->COMPANY_USE_SEARCH_TO_SELECT:2);
                 $out.= ajax_combobox($htmlname, $event, $conf->global->COMPANY_USE_SEARCH_TO_SELECT);
-<<<<<<< HEAD
-            }
-
-            // Construct $out and $outarray
-            $out.= '<select id="'.$htmlname.'" class="flat" name="'.$htmlname.'">'."\n";
-            if ($showempty) $out.= '<option value="-1"></option>'."\n";
-=======
 				/*
-<<<<<<< HEAD
 				if ($selected && empty($selected_input_value))
                 {
                 	require_once DOL_DOCUMENT_ROOT.'/product/class/product.class.php';
@@ -804,15 +796,6 @@
                 	$product->fetch($selected);
                 	$selected_input_value=$product->ref;
                 }
-=======
-				if ($selected && empty($selected_input_value))
-                {
-                	require_once DOL_DOCUMENT_ROOT.'/product/class/product.class.php';
-                	$product = new Product($this->db);
-                	$product->fetch($selected);
-                	$selected_input_value=$product->ref;
-                }
->>>>>>> refs/remotes/origin/3.3
                 // mode=1 means customers products
                 $ajaxoptions=array();
                 $urloption='htmlname='.$htmlname.'&outjson=1&filter='.urlencode($filter).'&showtype='.$showtype;
@@ -821,9 +804,9 @@
 				*/
             }
 
-            $out.= '<select id="'.$htmlname.'" class="flat" name="'.$htmlname.'">';
-            if ($showempty) $out.= '<option value="-1"></option>';
->>>>>>> 050819ce
+            // Construct $out and $outarray
+            $out.= '<select id="'.$htmlname.'" class="flat" name="'.$htmlname.'">'."\n";
+            if ($showempty) $out.= '<option value="-1"></option>'."\n";
             $num = $this->db->num_rows($resql);
             $i = 0;
             if ($num)
@@ -1685,21 +1668,21 @@
         // Add criteria on ref/label
         if ($filterkey != '')
         {
-        	$sql.=' AND (';
-        	$prefix=empty($conf->global->PRODUCT_DONOTSEARCH_ANYWHERE)?'%':'';	// Can use index if PRODUCT_DONOTSEARCH_ANYWHERE is on
-        	// For natural search
-        	$scrit = explode(' ', $filterkey);
-        	$i=0;
-        	if (count($scrit) > 1) $sql.="(";
-        	foreach ($scrit as $crit)
-        	{
-        		if ($i > 0) $sql.=" AND ";
-        		$sql.="(pfp.ref_fourn LIKE '".$prefix.$crit."%' OR p.ref LIKE '".$prefix.$crit."%' OR p.label LIKE '".$prefix.$crit."%')";
-        		$i++;
-        	}
-        	if (count($scrit) > 1) $sql.=")";
-        	if (! empty($conf->barcode->enabled)) $sql.= " OR p.barcode LIKE '".$prefix.$filterkey."%'";
-        	$sql.=')';
+        	$sql.=' AND (';
+        	$prefix=empty($conf->global->PRODUCT_DONOTSEARCH_ANYWHERE)?'%':'';	// Can use index if PRODUCT_DONOTSEARCH_ANYWHERE is on
+        	// For natural search
+        	$scrit = explode(' ', $filterkey);
+        	$i=0;
+        	if (count($scrit) > 1) $sql.="(";
+        	foreach ($scrit as $crit)
+        	{
+        		if ($i > 0) $sql.=" AND ";
+        		$sql.="(pfp.ref_fourn LIKE '".$prefix.$crit."%' OR p.ref LIKE '".$prefix.$crit."%' OR p.label LIKE '".$prefix.$crit."%')";
+        		$i++;
+        	}
+        	if (count($scrit) > 1) $sql.=")";
+        	if (! empty($conf->barcode->enabled)) $sql.= " OR p.barcode LIKE '".$prefix.$filterkey."%'";
+        	$sql.=')';
         }
         $sql.= " ORDER BY pfp.ref_fourn DESC, pfp.quantity ASC";
 
@@ -1770,8 +1753,8 @@
                     {
     	                $opt.= price($objp->fprice).' '.$currencytext."/".$objp->quantity;
 	                    $outval.= price($objp->fprice).' '.$currencytextnoent."/".$objp->quantity;
-                    	$opt.= ' '.$langs->trans("Units");	// Do not use strtolower because it breaks utf8 encoding
-                        $outval.= ' '.$langs->transnoentities("Units");
+                    	$opt.= $langs->trans("Units");	// Do not use strtolower because it breaks utf8 encoding
+                        $outval.= $langs->transnoentities("Units");
                     }
 
                     if ($objp->quantity >= 1)
