<?php
/* Copyright (c) 2002-2007  Rodolphe Quiedeville    <rodolphe@quiedeville.org>
 * Copyright (C) 2004-2012  Laurent Destailleur     <eldy@users.sourceforge.net>
 * Copyright (C) 2004       Benoit Mortier          <benoit.mortier@opensides.be>
 * Copyright (C) 2004       Sebastien Di Cintio     <sdicintio@ressource-toi.org>
 * Copyright (C) 2004       Eric Seigne             <eric.seigne@ryxeo.com>
 * Copyright (C) 2005-2014  Regis Houssin           <regis.houssin@capnetworks.com>
 * Copyright (C) 2006       Andre Cianfarani        <acianfa@free.fr>
 * Copyright (C) 2006       Marc Barilley/Ocebo     <marc@ocebo.com>
 * Copyright (C) 2007       Franky Van Liedekerke   <franky.van.liedekerker@telenet.be>
 * Copyright (C) 2007       Patrick Raguin          <patrick.raguin@gmail.com>
 * Copyright (C) 2010       Juanjo Menent           <jmenent@2byte.es>
 * Copyright (C) 2010-2014  Philippe Grand          <philippe.grand@atoo-net.com>
 * Copyright (C) 2011       Herve Prot              <herve.prot@symeos.com>
 * Copyright (C) 2012-2016  Marcos García           <marcosgdf@gmail.com>
 * Copyright (C) 2012       Cedric Salvador         <csalvador@gpcsolutions.fr>
 * Copyright (C) 2012-2015  Raphaël Doursenaud      <rdoursenaud@gpcsolutions.fr>
 * Copyright (C) 2014       Alexandre Spangaro      <aspangaro.dolibarr@gmail.com>
 *
 * This program is free software; you can redistribute it and/or modify
 * it under the terms of the GNU General Public License as published by
 * the Free Software Foundation; either version 3 of the License, or
 * (at your option) any later version.
 *
 * This program is distributed in the hope that it will be useful,
 * but WITHOUT ANY WARRANTY; without even the implied warranty of
 * MERCHANTABILITY or FITNESS FOR A PARTICULAR PURPOSE.  See the
 * GNU General Public License for more details.
 *
 * You should have received a copy of the GNU General Public License
 * along with this program. If not, see <http://www.gnu.org/licenses/>.
 */

/**
 *	\file       htdocs/core/class/html.form.class.php
 *  \ingroup    core
 *	\brief      File of class with all html predefined components
 */


/**
 *	Class to manage generation of HTML components
 *	Only common components must be here.
 *
 *  TODO Merge all function load_cache_* and loadCache* (except load_cache_vatrates) into one generic function loadCacheTable
 */
class Form
{
    var $db;
    var $error;
    var $num;

    // Cache arrays
    var $cache_types_paiements=array();
    var $cache_conditions_paiements=array();
    var $cache_availability=array();
    var $cache_demand_reason=array();
    var $cache_types_fees=array();
    var $cache_vatrates=array();


    /**
     * Constructor
     *
     * @param		DoliDB		$db      Database handler
     */
    public function __construct($db)
    {
        $this->db = $db;
    }

    /**
     * Output key field for an editable field
     *
     * @param   string	$text			Text of label or key to translate
     * @param   string	$htmlname		Name of select field ('edit' prefix will be added)
     * @param   string	$preselected    Value to show/edit (not used in this function)
     * @param	object	$object			Object
     * @param	boolean	$perm			Permission to allow button to edit parameter. Set it to 0 to have a not edited field.
     * @param	string	$typeofdata		Type of data ('string' by default, 'email', 'amount:99', 'numeric:99', 'text' or 'textarea:rows:cols', 'datepicker' ('day' do not work, don't know why), 'ckeditor:dolibarr_zzz:width:height:savemethod:1:rows:cols', 'select;xxx[:class]'...)
     * @param	string	$moreparam		More param to add on a href URL*
     * @param   int     $fieldrequired  1 if we want to show field as mandatory using the "fieldrequired" CSS.
     * @param   int     $notabletag     1=Do not output table tags but output a ':', 2=Do not output table tags and no ':'
     * @return	string					HTML edit field
     */
    function editfieldkey($text, $htmlname, $preselected, $object, $perm, $typeofdata='string', $moreparam='', $fieldrequired=0, $notabletag=0)
    {
        global $conf,$langs;

        $ret='';

        // TODO change for compatibility
        if (! empty($conf->global->MAIN_USE_JQUERY_JEDITABLE) && ! preg_match('/^select;/',$typeofdata))
        {
            if (! empty($perm))
            {
                $tmp=explode(':',$typeofdata);
                $ret.= '<div class="editkey_'.$tmp[0].(! empty($tmp[1]) ? ' '.$tmp[1] : '').'" id="'.$htmlname.'">';
	            if ($fieldrequired) $ret.='<span class="fieldrequired">';
                $ret.= $langs->trans($text);
	            if ($fieldrequired) $ret.='</span>';
                $ret.= '</div>'."\n";
            }
            else
            {
	            if ($fieldrequired) $ret.='<span class="fieldrequired">';
                $ret.= $langs->trans($text);
	            if ($fieldrequired) $ret.='</span>';
            }
        }
        else
		{
            if (empty($notabletag) && GETPOST('action') != 'edit'.$htmlname && $perm) $ret.='<table class="nobordernopadding" width="100%"><tr><td class="nowrap">';
	        if ($fieldrequired) $ret.='<span class="fieldrequired">';
            $ret.=$langs->trans($text);
	        if ($fieldrequired) $ret.='</span>';
	        if (! empty($notabletag)) $ret.=' ';
            if (empty($notabletag) && GETPOST('action') != 'edit'.$htmlname && $perm) $ret.='</td>';
            if (empty($notabletag) && GETPOST('action') != 'edit'.$htmlname && $perm) $ret.='<td align="right">';
            if ($htmlname && GETPOST('action') != 'edit'.$htmlname && $perm) $ret.='<a href="'.$_SERVER["PHP_SELF"].'?action=edit'.$htmlname.'&amp;id='.$object->id.$moreparam.'">'.img_edit($langs->trans('Edit'), ($notabletag ? 0 : 1)).'</a>';
	        if (! empty($notabletag) && $notabletag == 1) $ret.=' : ';
            if (empty($notabletag) && GETPOST('action') != 'edit'.$htmlname && $perm) $ret.='</td>';
            if (empty($notabletag) && GETPOST('action') != 'edit'.$htmlname && $perm) $ret.='</tr></table>';
        }

        return $ret;
    }

    /**
     * Output val field for an editable field
     *
     * @param	string	$text			Text of label (not used in this function)
     * @param	string	$htmlname		Name of select field
     * @param	string	$value			Value to show/edit
     * @param	object	$object			Object
     * @param	boolean	$perm			Permission to allow button to edit parameter
     * @param	string	$typeofdata		Type of data ('string' by default, 'email', 'amount:99', 'numeric:99', 'text' or 'textarea:rows:cols', 'datepicker' ('day' do not work, don't know why), 'dayhour' or 'datepickerhour', 'ckeditor:dolibarr_zzz:width:height:savemethod:toolbarstartexpanded:rows:cols', 'select:xxx'...)
     * @param	string	$editvalue		When in edit mode, use this value as $value instead of value (for example, you can provide here a formated price instead of value). Use '' to use same than $value
     * @param	object	$extObject		External object
     * @param	mixed	$custommsg		String or Array of custom messages : eg array('success' => 'MyMessage', 'error' => 'MyMessage')
     * @param	string	$moreparam		More param to add on a href URL
     * @param   int     $notabletag     Do no output table tags
     * @return  string					HTML edit field
     */
    function editfieldval($text, $htmlname, $value, $object, $perm, $typeofdata='string', $editvalue='', $extObject=null, $custommsg=null, $moreparam='', $notabletag=0)
    {
        global $conf,$langs,$db;

        $ret='';

        // Check parameters
        if (empty($typeofdata)) return 'ErrorBadParameter';

        // When option to edit inline is activated
        if (! empty($conf->global->MAIN_USE_JQUERY_JEDITABLE) && ! preg_match('/^select;|datehourpicker/',$typeofdata)) // TODO add jquery timepicker
        {
            $ret.=$this->editInPlace($object, $value, $htmlname, $perm, $typeofdata, $editvalue, $extObject, $custommsg);
        }
        else
        {
            if (GETPOST('action') == 'edit'.$htmlname)
            {
                $ret.="\n";
                $ret.='<form method="post" action="'.$_SERVER["PHP_SELF"].($moreparam?'?'.$moreparam:'').'">';
                $ret.='<input type="hidden" name="action" value="set'.$htmlname.'">';
                $ret.='<input type="hidden" name="token" value="'.$_SESSION['newtoken'].'">';
                $ret.='<input type="hidden" name="id" value="'.$object->id.'">';
                if (empty($notabletag)) $ret.='<table class="nobordernopadding" cellpadding="0" cellspacing="0">';
                if (empty($notabletag)) $ret.='<tr><td>';
                if (preg_match('/^(string|email)/',$typeofdata))
                {
                    $tmp=explode(':',$typeofdata);
                    $ret.='<input type="text" id="'.$htmlname.'" name="'.$htmlname.'" value="'.($editvalue?$editvalue:$value).'"'.($tmp[1]?' size="'.$tmp[1].'"':'').'>';
                }
                else if (preg_match('/^(numeric|amount)/',$typeofdata))
                {
                    $tmp=explode(':',$typeofdata);
                    $valuetoshow=price2num($editvalue?$editvalue:$value);
                    $ret.='<input type="text" id="'.$htmlname.'" name="'.$htmlname.'" value="'.($valuetoshow!=''?price($valuetoshow):'').'"'.($tmp[1]?' size="'.$tmp[1].'"':'').'>';
                }
                else if (preg_match('/^text/',$typeofdata) || preg_match('/^note/',$typeofdata))
                {
                    $tmp=explode(':',$typeofdata);
                    $ret.='<textarea id="'.$htmlname.'" name="'.$htmlname.'" wrap="soft" rows="'.($tmp[1]?$tmp[1]:'20').'" cols="'.($tmp[2]?$tmp[2]:'100').'">'.($editvalue?$editvalue:$value).'</textarea>';
                }
                else if ($typeofdata == 'day' || $typeofdata == 'datepicker')
                {
                    $ret.=$this->select_date($value,$htmlname,0,0,1,'form'.$htmlname,1,0,1);
                }
                else if ($typeofdata == 'dayhour' || $typeofdata == 'datehourpicker')
                {
                    $ret.=$this->select_date($value,$htmlname,1,1,1,'form'.$htmlname,1,0,1);
                }
                else if (preg_match('/^select;/',$typeofdata))
                {
                     $arraydata=explode(',',preg_replace('/^select;/','',$typeofdata));
                     foreach($arraydata as $val)
                     {
                         $tmp=explode(':',$val);
                         $arraylist[$tmp[0]]=$tmp[1];
                     }
                     $ret.=$this->selectarray($htmlname,$arraylist,$value);
                }
                else if (preg_match('/^ckeditor/',$typeofdata))
                {
                    $tmp=explode(':',$typeofdata);
                    require_once DOL_DOCUMENT_ROOT.'/core/class/doleditor.class.php';
                    $doleditor=new DolEditor($htmlname, ($editvalue?$editvalue:$value), ($tmp[2]?$tmp[2]:''), ($tmp[3]?$tmp[3]:'100'), ($tmp[1]?$tmp[1]:'dolibarr_notes'), 'In', ($tmp[5]?$tmp[5]:0), true, true, ($tmp[6]?$tmp[6]:'20'), ($tmp[7]?$tmp[7]:'100'));
                    $ret.=$doleditor->Create(1);
                }
                if (empty($notabletag)) $ret.='</td>';

                if (empty($notabletag)) $ret.='<td align="left">';
               	$ret.='<input type="submit" class="button" name="modify" value="'.$langs->trans("Modify").'">';
               	if (preg_match('/ckeditor|textarea/',$typeofdata)) $ret.='<br>'."\n";
               	$ret.='<input type="submit" class="button" name="cancel" value="'.$langs->trans("Cancel").'">';
               	if (empty($notabletag)) $ret.='</td>';

               	if (empty($notabletag)) $ret.='</tr></table>'."\n";
                $ret.='</form>'."\n";
            }
            else
			{
				if (preg_match('/^(email)/',$typeofdata))              $ret.=dol_print_email($value,0,0,0,0,1);
                elseif (preg_match('/^(amount|numeric)/',$typeofdata)) $ret.=($value != '' ? price($value,'',$langs,0,-1,-1,$conf->currency) : '');
                elseif (preg_match('/^text/',$typeofdata) || preg_match('/^note/',$typeofdata))  $ret.=dol_htmlentitiesbr($value);
                elseif ($typeofdata == 'day' || $typeofdata == 'datepicker') $ret.=dol_print_date($value,'day');
                elseif ($typeofdata == 'dayhour' || $typeofdata == 'datehourpicker') $ret.=dol_print_date($value,'dayhour');
                else if (preg_match('/^select;/',$typeofdata))
                {
                    $arraydata=explode(',',preg_replace('/^select;/','',$typeofdata));
                    foreach($arraydata as $val)
                    {
                        $tmp=explode(':',$val);
                        $arraylist[$tmp[0]]=$tmp[1];
                    }
                    $ret.=$arraylist[$value];
                }
                else if (preg_match('/^ckeditor/',$typeofdata))
                {
                    $tmpcontent=dol_htmlentitiesbr($value);
                    if (! empty($conf->global->MAIN_DISABLE_NOTES_TAB))
                    {
                        $firstline=preg_replace('/<br>.*/','',$tmpcontent);
                        $firstline=preg_replace('/[\n\r].*/','',$firstline);
                        $tmpcontent=$firstline.((strlen($firstline) != strlen($tmpcontent))?'...':'');
                    }
                    $ret.=$tmpcontent;
                }
                else $ret.=$value;
            }
        }
        return $ret;
    }

    /**
     * Output edit in place form
     *
     * @param	object	$object			Object
     * @param	string	$value			Value to show/edit
     * @param	string	$htmlname		DIV ID (field name)
     * @param	int		$condition		Condition to edit
     * @param	string	$inputType		Type of input ('string', 'numeric', 'datepicker' ('day' do not work, don't know why), 'textarea:rows:cols', 'ckeditor:dolibarr_zzz:width:height:?:1:rows:cols', 'select:xxx')
     * @param	string	$editvalue		When in edit mode, use this value as $value instead of value
     * @param	object	$extObject		External object
     * @param	mixed	$custommsg		String or Array of custom messages : eg array('success' => 'MyMessage', 'error' => 'MyMessage')
     * @return	string   		      	HTML edit in place
     */
    private function editInPlace($object, $value, $htmlname, $condition, $inputType='textarea', $editvalue=null, $extObject=null, $custommsg=null)
    {
        global $conf;

        $out='';

        // Check parameters
        if ($inputType == 'textarea') $value = dol_nl2br($value);
        else if (preg_match('/^numeric/',$inputType)) $value = price($value);
        else if ($inputType == 'day' || $inputType == 'datepicker') $value = dol_print_date($value, 'day');

        if ($condition)
        {
            $element		= false;
            $table_element	= false;
            $fk_element		= false;
            $loadmethod		= false;
            $savemethod		= false;
            $ext_element	= false;
            $button_only	= false;
            $inputOption    = '';

            if (is_object($object))
            {
                $element = $object->element;
                $table_element = $object->table_element;
                $fk_element = $object->id;
            }

            if (is_object($extObject))
            {
                $ext_element = $extObject->element;
            }

            if (preg_match('/^(string|email|numeric)/',$inputType))
            {
                $tmp=explode(':',$inputType);
                $inputType=$tmp[0];
                if (! empty($tmp[1])) $inputOption=$tmp[1];
                if (! empty($tmp[2])) $savemethod=$tmp[2];
				$out.= '<input id="width_'.$htmlname.'" value="'.$inputOption.'" type="hidden"/>'."\n";
            }
            else if ((preg_match('/^day$/',$inputType)) || (preg_match('/^datepicker/',$inputType)) || (preg_match('/^datehourpicker/',$inputType)))
            {
                $tmp=explode(':',$inputType);
                $inputType=$tmp[0];
                if (! empty($tmp[1])) $inputOption=$tmp[1];
                if (! empty($tmp[2])) $savemethod=$tmp[2];

                $out.= '<input id="timestamp" type="hidden"/>'."\n"; // Use for timestamp format
            }
            else if (preg_match('/^(select|autocomplete)/',$inputType))
            {
                $tmp=explode(':',$inputType);
                $inputType=$tmp[0]; $loadmethod=$tmp[1];
                if (! empty($tmp[2])) $savemethod=$tmp[2];
                if (! empty($tmp[3])) $button_only=true;
            }
            else if (preg_match('/^textarea/',$inputType))
            {
            	$tmp=explode(':',$inputType);
            	$inputType=$tmp[0];
            	$rows=(empty($tmp[1])?'8':$tmp[1]);
            	$cols=(empty($tmp[2])?'80':$tmp[2]);
            }
            else if (preg_match('/^ckeditor/',$inputType))
            {
                $tmp=explode(':',$inputType);
                $inputType=$tmp[0]; $toolbar=$tmp[1];
                if (! empty($tmp[2])) $width=$tmp[2];
                if (! empty($tmp[3])) $heigth=$tmp[3];
                if (! empty($tmp[4])) $savemethod=$tmp[4];

                if (! empty($conf->fckeditor->enabled))
                {
                    $out.= '<input id="ckeditor_toolbar" value="'.$toolbar.'" type="hidden"/>'."\n";
                }
                else
                {
                    $inputType = 'textarea';
                }
            }

            $out.= '<input id="element_'.$htmlname.'" value="'.$element.'" type="hidden"/>'."\n";
            $out.= '<input id="table_element_'.$htmlname.'" value="'.$table_element.'" type="hidden"/>'."\n";
            $out.= '<input id="fk_element_'.$htmlname.'" value="'.$fk_element.'" type="hidden"/>'."\n";
            $out.= '<input id="loadmethod_'.$htmlname.'" value="'.$loadmethod.'" type="hidden"/>'."\n";
            if (! empty($savemethod))	$out.= '<input id="savemethod_'.$htmlname.'" value="'.$savemethod.'" type="hidden"/>'."\n";
            if (! empty($ext_element))	$out.= '<input id="ext_element_'.$htmlname.'" value="'.$ext_element.'" type="hidden"/>'."\n";
            if (! empty($custommsg))
            {
            	if (is_array($custommsg))
            	{
            		if (!empty($custommsg['success']))
            			$out.= '<input id="successmsg_'.$htmlname.'" value="'.$custommsg['success'].'" type="hidden"/>'."\n";
            		if (!empty($custommsg['error']))
            			$out.= '<input id="errormsg_'.$htmlname.'" value="'.$custommsg['error'].'" type="hidden"/>'."\n";
            	}
            	else
            		$out.= '<input id="successmsg_'.$htmlname.'" value="'.$custommsg.'" type="hidden"/>'."\n";
            }
            if ($inputType == 'textarea') {
            	$out.= '<input id="textarea_'.$htmlname.'_rows" value="'.$rows.'" type="hidden"/>'."\n";
            	$out.= '<input id="textarea_'.$htmlname.'_cols" value="'.$cols.'" type="hidden"/>'."\n";
            }
            $out.= '<span id="viewval_'.$htmlname.'" class="viewval_'.$inputType.($button_only ? ' inactive' : ' active').'">'.$value.'</span>'."\n";
            $out.= '<span id="editval_'.$htmlname.'" class="editval_'.$inputType.($button_only ? ' inactive' : ' active').' hideobject">'.(! empty($editvalue) ? $editvalue : $value).'</span>'."\n";
        }
        else
        {
            $out = $value;
        }

        return $out;
    }

    /**
     *	Show a text and picto with tooltip on text or picto.
     *  Can be called by an instancied $form->textwithtooltip or by a static call Form::textwithtooltip
     *
     *	@param	string		$text				Text to show
     *	@param	string		$htmltext			HTML content of tooltip. Must be HTML/UTF8 encoded.
     *	@param	int			$tooltipon			1=tooltip on text, 2=tooltip on image, 3=tooltip sur les 2
     *	@param	int			$direction			-1=image is before, 0=no image, 1=image is after
     *	@param	string		$img				Html code for image (use img_xxx() function to get it)
     *	@param	string		$extracss			Add a CSS style to td tags
     *	@param	int			$notabs				0=Include table and tr tags, 1=Do not include table and tr tags, 2=use div, 3=use span
     *	@param	string		$incbefore			Include code before the text
     *	@param	int			$noencodehtmltext	Do not encode into html entity the htmltext
     *	@return	string							Code html du tooltip (texte+picto)
     *	@see	Use function textwithpicto if you can.
     *  TODO Move this as static as soon as everybody use textwithpicto or @Form::textwithtooltip
     */
    function textwithtooltip($text, $htmltext, $tooltipon = 1, $direction = 0, $img = '', $extracss = '', $notabs = 2, $incbefore = '', $noencodehtmltext = 0)
    {
        global $conf;

        if ($incbefore) $text = $incbefore.$text;
        if (! $htmltext) return $text;

        $tag='td';
        if ($notabs == 2) $tag='div';
        if ($notabs == 3) $tag='span';
        // Sanitize tooltip
        $htmltext=str_replace("\\","\\\\",$htmltext);
        $htmltext=str_replace("\r","",$htmltext);
        $htmltext=str_replace("\n","",$htmltext);

        $extrastyle='';
        if ($direction < 0) { $extracss=($extracss?$extracss.' ':'').'inline-block'; $extrastyle='padding: 0px; padding-left: 3px !important;'; }
        if ($direction > 0) { $extracss=($extracss?$extracss.' ':'').'inline-block'; $extrastyle='padding: 0px; padding-right: 3px !important;'; }

        $htmltext=str_replace('"',"&quot;",$htmltext);
        if ($tooltipon == 2 || $tooltipon == 3) $paramfortooltipimg=' class="classfortooltip inline-block'.($extracss?' '.$extracss:'').'" style="padding: 0px;'.($extrastyle?' '.$extrastyle:'').'" title="'.($noencodehtmltext?$htmltext:dol_escape_htmltag($htmltext,1)).'"'; // Attribut to put on img tag to store tooltip
        else $paramfortooltipimg =($extracss?' class="'.$extracss.'"':'').($extrastyle?' style="'.$extrastyle.'"':''); // Attribut to put on td text tag
        if ($tooltipon == 1 || $tooltipon == 3) $paramfortooltiptd=' class="classfortooltip inline-block'.($extracss?' '.$extracss:'').'" style="padding: 0px;'.($extrastyle?' '.$extrastyle:'').'" title="'.($noencodehtmltext?$htmltext:dol_escape_htmltag($htmltext,1)).'"'; // Attribut to put on td tag to store tooltip
        else $paramfortooltiptd =($extracss?' class="'.$extracss.'"':'').($extrastyle?' style="'.$extrastyle.'"':''); // Attribut to put on td text tag
        $s="";
        if (empty($notabs)) $s.='<table class="nobordernopadding" summary=""><tr style="height: auto;">';
        elseif ($notabs == 2) $s.='<div class="inline-block">';
        // Define value if value is before
        if ($direction < 0) {
            $s.='<'.$tag.$paramfortooltipimg;
            if ($tag == 'td') {
                $s .= ' valign="top" width="14"';
            }
            $s.= '>'.$img.'</'.$tag.'>';
        }
        // Use another method to help avoid having a space in value in order to use this value with jquery
        // Define label
        if ((string) $text != '') $s.='<'.$tag.$paramfortooltiptd.'>'.$text.'</'.$tag.'>';
        // Define value if value is after
        if ($direction > 0) {
            $s.='<'.$tag.$paramfortooltipimg;
            if ($tag == 'td') $s .= ' valign="middle" width="14"';
            $s.= '>'.$img.'</'.$tag.'>';
        }
        if (empty($notabs)) $s.='</tr></table>';
		elseif ($notabs == 2) $s.='</div>';

        return $s;
    }

    /**
     *	Show a text with a picto and a tooltip on picto
     *
     *	@param	string	$text				Text to show
     *	@param  string	$htmltext	     	Content of tooltip
     *	@param	int		$direction			1=Icon is after text, -1=Icon is before text, 0=no icon
     * 	@param	string	$type				Type of picto (info, help, warning, superadmin...) OR image filepath (mypicto@mymodule)
     *  @param  string	$extracss           Add a CSS style to td tags
     *  @param  int		$noencodehtmltext   Do not encode into html entity the htmltext
     *  @param	int		$notabs				0=Include table and tr tags, 1=Do not include table and tr tags, 2=use div, 3=use span
     * 	@return	string						HTML code of text, picto, tooltip
     */
    function textwithpicto($text, $htmltext, $direction = 1, $type = 'help', $extracss = '', $noencodehtmltext = 0, $notabs = 2)
    {
        global $conf;

        $alt = '';

        //For backwards compatibility
        if ($type == '0') $type = 'info';
        elseif ($type == '1') $type = 'help';

        // If info or help with no javascript, show only text
        if (empty($conf->use_javascript_ajax))
        {
            if ($type == 'info' || $type == 'help')	return $text;
            else
            {
                $alt = $htmltext;
                $htmltext = '';
            }
        }

        // If info or help with smartphone, show only text (tooltip can't works)
        if (! empty($conf->dol_no_mouse_hover))
        {
            if ($type == 'info' || $type == 'help') return $text;
        }

        if ($type == 'info') $img = img_help(0, $alt);
        elseif ($type == 'help') $img = img_help(1, $alt);
        elseif ($type == 'superadmin') $img = img_picto($alt, 'redstar');
        elseif ($type == 'admin') $img = img_picto($alt, 'star');
        elseif ($type == 'warning') $img = img_warning($alt);
		else $img = img_picto($alt, $type);

        return $this->textwithtooltip($text, $htmltext, 2, $direction, $img, $extracss, $notabs, '', $noencodehtmltext);
    }

    /**
     * Generate select HTML to choose massaction
     *
     * @param	string	$selected		Selected value
     * @param	int		$arrayofaction	array('code'=>'label', ...). The code is the key stored into the GETPOST('massaction') when submitting action.
     * @return	string					Select list
     */
    function selectMassAction($selected, $arrayofaction)
    {
    	global $conf,$langs,$hookmanager;

    	if (count($arrayofaction) == 0) return;

    	$disabled=0;
    	$ret='<div class="centpercent center">';
    	$ret.='<select data-role="none" class="flat hideobject massaction massactionselect" name="massaction"'.($disabled?' disabled="disabled"':'').'>';
    	$ret.='<option value="0"'.($disabled?' disabled="disabled"':'').'>-- '.$langs->trans("SelectAction").' --</option>';
    	foreach($arrayofaction as $code => $label)
    	{
    		$ret.='<option value="'.$code.'"'.($disabled?' disabled="disabled"':'').'>'.$label.'</option>';
    	}
    	$ret.='</select>';
    	// Warning: if you set submit button to disabled, post using 'Enter' will no more work.
    	$ret.='<input type="submit" data-role="none" name="confirmmassaction" class="button hideobject massaction massactionconfirmed" value="'.dol_escape_htmltag($langs->trans("Confirm")).'">';
    	$ret.='</div>';

    	$ret.='<!-- JS CODE TO ENABLE mass action select -->
		<script type="text/javascript">
    		function initCheckForSelect()
    		{
    			atleastoneselected=0;
	    		jQuery(".checkforselect").each(function( index ) {
	  				/* console.log( index + ": " + $( this ).text() ); */
	  				if ($(this).is(\':checked\')) atleastoneselected++;
	  			});
	  			if (atleastoneselected)
	  			{
	  				jQuery(".massaction").show();
	  			}
	  			else
	  			{
	  				jQuery(".massaction").hide();
	  			}
    		}

    	jQuery(document).ready(function () {
    		initCheckForSelect();
    		jQuery(".checkforselect").click(function() {
    			initCheckForSelect();
	  		});
    	    /* Warning: if you set submit button to disabled, post using Enter will no more work
	  		jQuery(".massactionselect").change(function() {
	  			console.log( $( this ).val() );
	  			if ($(this).val() != \'0\')
	  			{
	  				jQuery(".massactionconfirmed").prop(\'disabled\', false);
	  			}
	  			else
	  			{
	  				jQuery(".massactionconfirmed").prop(\'disabled\', true);
	  			}
	  		});
    	    */
    	});
		</script>
    	';

    	return $ret;
    }

    /**
     *  Return combo list of activated countries, into language of user
     *
     *  @param	string	$selected       Id or Code or Label of preselected country
     *  @param  string	$htmlname       Name of html select object
     *  @param  string	$htmloption     Options html on select object
     *  @param	integer	$maxlength		Max length for labels (0=no limit)
     *  @param	string	$morecss		More css class
     *  @return string           		HTML string with select
     */
    function select_country($selected='',$htmlname='country_id',$htmloption='',$maxlength=0,$morecss='minwidth300')
    {
        global $conf,$langs;

        $langs->load("dict");

        $out='';
        $countryArray=array();
		$favorite=array();
        $label=array();
		$atleastonefavorite=0;

        $sql = "SELECT rowid, code as code_iso, code_iso as code_iso3, label, favorite";
        $sql.= " FROM ".MAIN_DB_PREFIX."c_country";
        $sql.= " WHERE active > 0";
        //$sql.= " ORDER BY code ASC";

        dol_syslog(get_class($this)."::select_country", LOG_DEBUG);
        $resql=$this->db->query($sql);
        if ($resql)
        {
            $out.= '<select id="select'.$htmlname.'" class="flat maxwidth200onsmartphone selectcountry'.($morecss?' '.$morecss:'').'" name="'.$htmlname.'" '.$htmloption.'>';
            $num = $this->db->num_rows($resql);
            $i = 0;
            if ($num)
            {
                $foundselected=false;

                while ($i < $num)
                {
                    $obj = $this->db->fetch_object($resql);
                    $countryArray[$i]['rowid'] 		= $obj->rowid;
                    $countryArray[$i]['code_iso'] 	= $obj->code_iso;
                    $countryArray[$i]['code_iso3'] 	= $obj->code_iso3;
                    $countryArray[$i]['label']		= ($obj->code_iso && $langs->transnoentitiesnoconv("Country".$obj->code_iso)!="Country".$obj->code_iso?$langs->transnoentitiesnoconv("Country".$obj->code_iso):($obj->label!='-'?$obj->label:''));
                    $countryArray[$i]['favorite']   = $obj->favorite;
                    $favorite[$i]					= $obj->favorite;
					$label[$i] = dol_string_unaccent($countryArray[$i]['label']);
                    $i++;
                }

                array_multisort($favorite, SORT_DESC, $label, SORT_ASC, $countryArray);

                foreach ($countryArray as $row)
                {
                	if ($row['favorite'] && $row['code_iso']) $atleastonefavorite++;
					if (empty($row['favorite']) && $atleastonefavorite)
					{
						$atleastonefavorite=0;
						$out.= '<option value="" disabled class="selectoptiondisabledwhite">----------------------</option>';
					}
                    if ($selected && $selected != '-1' && ($selected == $row['rowid'] || $selected == $row['code_iso'] || $selected == $row['code_iso3'] || $selected == $row['label']) )
                    {
                        $foundselected=true;
                        $out.= '<option value="'.$row['rowid'].'" selected>';
                    }
                    else
					{
                        $out.= '<option value="'.$row['rowid'].'">';
                    }
                    $out.= dol_trunc($row['label'],$maxlength,'middle');
                    if ($row['code_iso']) $out.= ' ('.$row['code_iso'] . ')';
                    $out.= '</option>';
                }
            }
            $out.= '</select>';
        }
        else
		{
            dol_print_error($this->db);
        }

        // Make select dynamic
        include_once DOL_DOCUMENT_ROOT . '/core/lib/ajax.lib.php';
        $out .= ajax_combobox('select'.$htmlname);

        return $out;
    }

	/**
     *  Return select list of incoterms
     *
     *  @param	string	$selected       		Id or Code of preselected incoterm
     *  @param	string	$location_incoterms     Value of input location
     *  @param	string	$page       			Defined the form action
     *  @param  string	$htmlname       		Name of html select object
     *  @param  string	$htmloption     		Options html on select object
     * 	@param	int		$forcecombo				Force to use standard combo box (no ajax use)
     *  @param	array	$events					Event options to run on change. Example: array(array('method'=>'getContacts', 'url'=>dol_buildpath('/core/ajax/contacts.php',1), 'htmlname'=>'contactid', 'params'=>array('add-customer-contact'=>'disabled')))
     *  @return string           				HTML string with select and input
     */
    function select_incoterms($selected='', $location_incoterms='', $page='', $htmlname='incoterm_id', $htmloption='', $forcecombo=1, $events=array())
    {
        global $conf,$langs;

        $langs->load("dict");

        $out='';
        $incotermArray=array();

        $sql = "SELECT rowid, code";
        $sql.= " FROM ".MAIN_DB_PREFIX."c_incoterms";
        $sql.= " WHERE active > 0";
        $sql.= " ORDER BY code ASC";

        dol_syslog(get_class($this)."::select_incoterm", LOG_DEBUG);
        $resql=$this->db->query($sql);
        if ($resql)
        {
        	if ($conf->use_javascript_ajax && ! $forcecombo)
			{
				include_once DOL_DOCUMENT_ROOT . '/core/lib/ajax.lib.php';
				$out .= ajax_combobox($htmlname, $events);
			}

			if (!empty($page))
			{
				$out .= '<form method="post" action="'.$page.'">';
	            $out .= '<input type="hidden" name="action" value="set_incoterms">';
	            $out .= '<input type="hidden" name="token" value="'.$_SESSION['newtoken'].'">';
			}

            $out.= '<select id="'.$htmlname.'" class="flat selectincoterm noenlargeonsmartphone" name="'.$htmlname.'" '.$htmloption.'>';
			$out.= '<option value="0">&nbsp;</option>';
            $num = $this->db->num_rows($resql);
            $i = 0;
            if ($num)
            {
                $foundselected=false;

                while ($i < $num)
                {
                    $obj = $this->db->fetch_object($resql);
                    $incotermArray[$i]['rowid'] = $obj->rowid;
                    $incotermArray[$i]['code'] = $obj->code;
                    $i++;
                }

                foreach ($incotermArray as $row)
                {
                    if ($selected && ($selected == $row['rowid'] || $selected == $row['code']))
                    {
                        $out.= '<option value="'.$row['rowid'].'" selected>';
                    }
                    else
					{
                        $out.= '<option value="'.$row['rowid'].'">';
                    }

                    if ($row['code']) $out.= $row['code'];

					$out.= '</option>';
                }
            }
            $out.= '</select>';

			$out .= '<input id="location_incoterms" name="location_incoterms" size="14" value="'.$location_incoterms.'">';

			if (!empty($page))
			{
	            $out .= '<input type="submit" class="button valignmiddle" value="'.$langs->trans("Modify").'"></form>';
			}
        }
        else
		{
            dol_print_error($this->db);
        }

        return $out;
    }

    /**
     *	Return list of types of lines (product or service)
     * 	Example: 0=product, 1=service, 9=other (for external module)
     *
     *	@param  string	$selected       Preselected type
     *	@param  string	$htmlname       Name of field in html form
     * 	@param	int		$showempty		Add an empty field
     * 	@param	int		$hidetext		Do not show label 'Type' before combo box (used only if there is at least 2 choices to select)
     * 	@param	integer	$forceall		1=Force to show products and services in combo list, whatever are activated modules, 0=No force, -1=Force none (and set hidden field to 'service')
     *  @return	void
     */
    function select_type_of_lines($selected='',$htmlname='type',$showempty=0,$hidetext=0,$forceall=0)
    {
        global $db,$langs,$user,$conf;

        // If product & services are enabled or both disabled.
        if ($forceall > 0 || (empty($forceall) && ! empty($conf->product->enabled) && ! empty($conf->service->enabled))
        || (empty($forceall) && empty($conf->product->enabled) && empty($conf->service->enabled)) )
        {
            if (empty($hidetext)) print $langs->trans("Type").': ';
            print '<select class="flat" id="select_'.$htmlname.'" name="'.$htmlname.'">';
            if ($showempty)
            {
                print '<option value="-1"';
                if ($selected == -1) print ' selected';
                print '>&nbsp;</option>';
            }

            print '<option value="0"';
            if (0 == $selected) print ' selected';
            print '>'.$langs->trans("Product");

            print '<option value="1"';
            if (1 == $selected) print ' selected';
            print '>'.$langs->trans("Service");

            print '</select>';
            //if ($user->admin) print info_admin($langs->trans("YouCanChangeValuesForThisListFromDictionarySetup"),1);
        }
        if (empty($forceall) && empty($conf->product->enabled) && ! empty($conf->service->enabled))
        {
        	print $langs->trans("Service");
            print '<input type="hidden" name="'.$htmlname.'" value="1">';
        }
        if (empty($forceall) && ! empty($conf->product->enabled) && empty($conf->service->enabled))
        {
        	print $langs->trans("Product");
            print '<input type="hidden" name="'.$htmlname.'" value="0">';
        }
		if ($forceall < 0)	// This should happened only for contracts when both predefined product and service are disabled.
		{
            print '<input type="hidden" name="'.$htmlname.'" value="1">';	// By default we set on service for contract. If CONTRACT_SUPPORT_PRODUCTS is set, forceall should be 1 not -1
		}
    }

    /**
     *	Load into cache cache_types_fees, array of types of fees
     *
     *	@return     int             Nb of lines loaded, <0 if KO
     */
    function load_cache_types_fees()
    {
        global $langs;

        $num = count($this->cache_types_fees);
        if ($num > 0) return 0;    // Cache already loaded

        dol_syslog(__METHOD__, LOG_DEBUG);

        $langs->load("trips");

        $sql = "SELECT c.code, c.label";
        $sql.= " FROM ".MAIN_DB_PREFIX."c_type_fees as c";
        $sql.= " WHERE active > 0";

        $resql=$this->db->query($sql);
        if ($resql)
        {
            $num = $this->db->num_rows($resql);
            $i = 0;

            while ($i < $num)
            {
                $obj = $this->db->fetch_object($resql);

                // Si traduction existe, on l'utilise, sinon on prend le libelle par defaut
                $label=($obj->code != $langs->trans($obj->code) ? $langs->trans($obj->code) : $langs->trans($obj->label));
                $this->cache_types_fees[$obj->code] = $label;
                $i++;
            }

			asort($this->cache_types_fees);

            return $num;
        }
        else
		{
            dol_print_error($this->db);
            return -1;
        }
    }

    /**
     *	Return list of types of notes
     *
     *	@param	string		$selected		Preselected type
     *	@param  string		$htmlname		Name of field in form
     * 	@param	int			$showempty		Add an empty field
     * 	@return	void
     */
    function select_type_fees($selected='',$htmlname='type',$showempty=0)
    {
        global $user, $langs;

        dol_syslog(__METHOD__." selected=".$selected.", htmlname=".$htmlname, LOG_DEBUG);

        $this->load_cache_types_fees();

        print '<select class="flat" name="'.$htmlname.'">';
        if ($showempty)
        {
            print '<option value="-1"';
            if ($selected == -1) print ' selected';
            print '>&nbsp;</option>';
        }

        foreach($this->cache_types_fees as $key => $value)
        {
            print '<option value="'.$key.'"';
            if ($key == $selected) print ' selected';
            print '>';
            print $value;
            print '</option>';
        }

        print '</select>';
        if ($user->admin) print info_admin($langs->trans("YouCanChangeValuesForThisListFromDictionarySetup"),1);
    }


    /**
     *  Return HTML code to select a company.
     *
     *  @param		int			$selected				Preselected products
     *  @param		string		$htmlname				Name of HTML select field (must be unique in page)
     *  @param		int			$filter					Filter on thirdparty
     *  @param		int			$limit					Limit on number of returned lines
     *  @param		array		$ajaxoptions			Options for ajax_autocompleter
     * 	@param		int			$forcecombo				Force to use combo box
     *  @return		string								Return select box for thirdparty.
	 *  @deprecated	3.8 Use select_company instead. For exemple $form->select_thirdparty(GETPOST('socid'),'socid','',0) => $form->select_company(GETPOST('socid'),'socid','',1,0,0,array(),0)
     */
    function select_thirdparty($selected='', $htmlname='socid', $filter='', $limit=20, $ajaxoptions=array(), $forcecombo=0)
    {
   		return $this->select_thirdparty_list($selected,$htmlname,$filter,1,0,$forcecombo,array(),'',0,$limit);
    }

    /**
     *  Output html form to select a third party
     *
     *	@param	string	$selected       Preselected type
     *	@param  string	$htmlname       Name of field in form
     *  @param  string	$filter         optional filters criteras (example: 's.rowid <> x', 's.client IN (1,3)')
     *	@param	string	$showempty		Add an empty field (Can be '1' or text key to use on empty line like 'SelectThirdParty')
     * 	@param	int		$showtype		Show third party type in combolist (customer, prospect or supplier)
     * 	@param	int		$forcecombo		Force to use combo box
     *  @param	array	$events			Ajax event options to run on change. Example: array(array('method'=>'getContacts', 'url'=>dol_buildpath('/core/ajax/contacts.php',1), 'htmlname'=>'contactid', 'params'=>array('add-customer-contact'=>'disabled')))
     *	@param	int		$limit			Maximum number of elements
     *  @param	string	$morecss		Add more css styles to the SELECT component
     *	@param  string	$moreparam      Add more parameters onto the select tag. For example 'style="width: 95%"' to avoid select2 component to go over parent container
     * 	@return	string					HTML string with select box for thirdparty.
     */
    function select_company($selected='', $htmlname='socid', $filter='', $showempty='', $showtype=0, $forcecombo=0, $events=array(), $limit=0, $morecss='minwidth100', $moreparam='')
    {
    	$out='';

    	/* TODO Use ajax_autocompleter like for products (not finished)
    	if (! empty($conf->use_javascript_ajax) && ! empty($conf->global->COMPANY_USE_SEARCH_TO_SELECT) && ! $forcecombo)
    	{
    		$placeholder='';

    		if ($selected && empty($selected_input_value))
    		{
    			require_once DOL_DOCUMENT_ROOT.'/societe/ajaxcompanies.php';
    			$societe = new Societe($this->db);
    			$societe->fetch($selected);
    			$selected_input_value=$societe->ref;
    		}
    		// mode=1 means customers products
    		$urloption='htmlname='.$htmlname.'&outjson=1&price_level='.$price_level.'&type='.$filtertype.'&mode=1&status='.$status.'&finished='.$finished;
    		print ajax_autocompleter($selected, $htmlname, DOL_URL_ROOT.'/societe/ajax/company.php', $urloption, $conf->global->COMPANY_USE_SEARCH_TO_SELECT, 0, $ajaxoptions);
    		if (empty($hidelabel)) print $langs->trans("RefOrLabel").' : ';
    		else if ($hidelabel > 1) {
    			if (! empty($conf->global->MAIN_HTML5_PLACEHOLDER)) $placeholder=' placeholder="'.$langs->trans("RefOrLabel").'"';
    			else $placeholder=' title="'.$langs->trans("RefOrLabel").'"';
    			if ($hidelabel == 2) {
    				print img_picto($langs->trans("Search"), 'search');
    			}
    		}
    		print '<input type="text" size="20" name="search_'.$htmlname.'" id="search_'.$htmlname.'" value="'.$selected_input_value.'"'.$placeholder.' />';
    		if ($hidelabel == 3) {
    			print img_picto($langs->trans("Search"), 'search');
    		}
    	}
    	else
    	{*/
    		$out.=$this->select_thirdparty_list($selected, $htmlname, $filter, $showempty, $showtype, $forcecombo, $events, '', 0, $limit, $morecss, $moreparam);
    	//}

    	return $out;
    }

    /**
     *  Output html form to select a third party
     *
     *	@param	string	$selected       Preselected type
     *	@param  string	$htmlname       Name of field in form
     *  @param  string	$filter         optional filters criteras (example: 's.rowid <> x', 's.client in (1,3)')
     *	@param	string	$showempty		Add an empty field (Can be '1' or text to use on empty line like 'SelectThirdParty')
     * 	@param	int		$showtype		Show third party type in combolist (customer, prospect or supplier)
     * 	@param	int		$forcecombo		Force to use combo box
     *  @param	array	$events			Event options. Example: array(array('method'=>'getContacts', 'url'=>dol_buildpath('/core/ajax/contacts.php',1), 'htmlname'=>'contactid', 'params'=>array('add-customer-contact'=>'disabled')))
     *  @param	string	$filterkey		Filter on key value
     *  @param	int		$outputmode		0=HTML select string, 1=Array
     *  @param	int		$limit			Limit number of answers
     *  @param	string	$morecss		Add more css styles to the SELECT component
     *	@param  string	$moreparam      Add more parameters onto the select tag. For example 'style="width: 95%"' to avoid select2 component to go over parent container
     * 	@return	string					HTML string with
     */
    function select_thirdparty_list($selected='',$htmlname='socid',$filter='',$showempty='', $showtype=0, $forcecombo=0, $events=array(), $filterkey='', $outputmode=0, $limit=0, $morecss='minwidth100', $moreparam='')
    {
        global $conf,$user,$langs;

        $out=''; $num=0;
        $outarray=array();

        // On recherche les societes
        $sql = "SELECT s.rowid, s.nom as name, s.name_alias, s.client, s.fournisseur, s.code_client, s.code_fournisseur";
        $sql.= " FROM ".MAIN_DB_PREFIX ."societe as s";
        if (!$user->rights->societe->client->voir && !$user->societe_id) $sql .= ", ".MAIN_DB_PREFIX."societe_commerciaux as sc";
        $sql.= " WHERE s.entity IN (".getEntity('societe', 1).")";
        if (! empty($user->societe_id)) $sql.= " AND s.rowid = ".$user->societe_id;
        if ($filter) $sql.= " AND (".$filter.")";
        if (!$user->rights->societe->client->voir && !$user->societe_id) $sql.= " AND s.rowid = sc.fk_soc AND sc.fk_user = " .$user->id;
        if (! empty($conf->global->COMPANY_HIDE_INACTIVE_IN_COMBOBOX)) $sql.= " AND s.status <> 0";
        // Add criteria
        if ($filterkey && $filterkey != '')
        {
			$sql.=" AND (";
        	if (! empty($conf->global->COMPANY_DONOTSEARCH_ANYWHERE))   // Can use index
        	{
        		$sql.="(s.name LIKE '".$this->db->escape($filterkey)."%')";
        	}
        	else
        	{
        		// For natural search
        		$scrit = explode(' ', $filterkey);
        		foreach ($scrit as $crit) {
        			$sql.=" AND (s.name LIKE '%".$this->db->escape($crit)."%')";
        		}
        	}
        	if (! empty($conf->barcode->enabled))
        	{
        		$sql .= " OR s.barcode LIKE '".$this->db->escape($filterkey)."%'";
        	}
        	$sql.=")";
        }
        $sql.=$this->db->order("nom","ASC");
		if ($limit > 0) $sql.=$this->db->plimit($limit);

        dol_syslog(get_class($this)."::select_thirdparty_list", LOG_DEBUG);
        $resql=$this->db->query($sql);
        if ($resql)
        {
           	if ($conf->use_javascript_ajax && ! $forcecombo)
            {
				include_once DOL_DOCUMENT_ROOT . '/core/lib/ajax.lib.php';
            	$comboenhancement =ajax_combobox($htmlname, $events, $conf->global->COMPANY_USE_SEARCH_TO_SELECT);
            	$out.= $comboenhancement;
            	$nodatarole=($comboenhancement?' data-role="none"':'');
            }

            // Construct $out and $outarray
            $out.= '<select id="'.$htmlname.'" class="flat'.($morecss?' '.$morecss:'').'"'.($moreparam?' '.$moreparam:'').' name="'.$htmlname.'"'.$nodatarole.'>'."\n";

            $textifempty='';
            // Do not use textifempty = ' ' or '&nbsp;' here, or search on key will search on ' key'.
            //if (! empty($conf->use_javascript_ajax) || $forcecombo) $textifempty='';
            if (! empty($conf->global->COMPANY_USE_SEARCH_TO_SELECT))
            {
                if ($showempty && ! is_numeric($showempty)) $textifempty=$langs->trans($showempty);
                else $textifempty.=$langs->trans("All");
            }
            if ($showempty) $out.= '<option value="-1">'.$textifempty.'</option>'."\n";

            $num = $this->db->num_rows($resql);
            $i = 0;
            if ($num)
            {
                while ($i < $num)
                {
                    $obj = $this->db->fetch_object($resql);
                    $label='';
                    if ($conf->global->SOCIETE_ADD_REF_IN_LIST) {
                    	if (($obj->client) && (!empty($obj->code_client))) {
                    		$label = $obj->code_client. ' - ';
                    	}
                    	if (($obj->fournisseur) && (!empty($obj->code_fournisseur))) {
                    		$label .= $obj->code_fournisseur. ' - ';
                    	}
                    	$label.=' '.$obj->name;
                    }
                    else
                    {
                    	$label=$obj->name;
                    }

					if(!empty($obj->name_alias)) {
						$label.=' ('.$obj->name_alias.')';
					}

                    if ($showtype)
                    {
                        if ($obj->client || $obj->fournisseur) $label.=' (';
                        if ($obj->client == 1 || $obj->client == 3) $label.=$langs->trans("Customer");
                        if ($obj->client == 2 || $obj->client == 3) $label.=($obj->client==3?', ':'').$langs->trans("Prospect");
                        if ($obj->fournisseur) $label.=($obj->client?', ':'').$langs->trans("Supplier");
                        if ($obj->client || $obj->fournisseur) $label.=')';
                    }
                    if ($selected > 0 && $selected == $obj->rowid)
                    {
                        $out.= '<option value="'.$obj->rowid.'" selected>'.$label.'</option>';
                    }
                    else
					{
                        $out.= '<option value="'.$obj->rowid.'">'.$label.'</option>';
                    }

                    array_push($outarray, array('key'=>$obj->rowid, 'value'=>$obj->rowid, 'label'=>$label));

                    $i++;
                    if (($i % 10) == 0) $out.="\n";
                }
            }
            $out.= '</select>'."\n";
        }
        else
        {
            dol_print_error($this->db);
        }

        $this->result=array('nbofthirdparties'=>$num);

        if ($outputmode) return $outarray;
        return $out;
    }


    /**
     *    	Return HTML combo list of absolute discounts
     *
     *    	@param	string	$selected       Id remise fixe pre-selectionnee
     *    	@param  string	$htmlname       Nom champ formulaire
     *    	@param  string	$filter         Criteres optionnels de filtre
     * 		@param	int		$socid			Id of thirdparty
     * 		@param	int		$maxvalue		Max value for lines that can be selected
     * 		@return	int						Return number of qualifed lines in list
     */
    function select_remises($selected, $htmlname, $filter, $socid, $maxvalue=0)
    {
        global $langs,$conf;

        // On recherche les remises
        $sql = "SELECT re.rowid, re.amount_ht, re.amount_tva, re.amount_ttc,";
        $sql.= " re.description, re.fk_facture_source";
        $sql.= " FROM ".MAIN_DB_PREFIX ."societe_remise_except as re";
        $sql.= " WHERE re.fk_soc = ".(int) $socid;
        $sql.= " AND re.entity = " . $conf->entity;
        if ($filter) $sql.= " AND ".$filter;
        $sql.= " ORDER BY re.description ASC";

        dol_syslog(get_class($this)."::select_remises", LOG_DEBUG);
        $resql=$this->db->query($sql);
        if ($resql)
        {
            print '<select class="flat maxwidthonsmartphone" name="'.$htmlname.'">';
            $num = $this->db->num_rows($resql);

            $qualifiedlines=$num;

            $i = 0;
            if ($num)
            {
                print '<option value="0">&nbsp;</option>';
                while ($i < $num)
                {
                    $obj = $this->db->fetch_object($resql);
                    $desc=dol_trunc($obj->description,40);
                    if (preg_match('/\(CREDIT_NOTE\)/', $desc)) $desc=preg_replace('/\(CREDIT_NOTE\)/', $langs->trans("CreditNote"), $desc);
                    if (preg_match('/\(DEPOSIT\)/', $desc)) $desc=preg_replace('/\(DEPOSIT\)/', $langs->trans("Deposit"), $desc);

                    $selectstring='';
                    if ($selected > 0 && $selected == $obj->rowid) $selectstring=' selected';

                    $disabled='';
                    if ($maxvalue > 0 && $obj->amount_ttc > $maxvalue)
                    {
                        $qualifiedlines--;
                        $disabled=' disabled';
                    }

                    print '<option value="'.$obj->rowid.'"'.$selectstring.$disabled.'>'.$desc.' ('.price($obj->amount_ht).' '.$langs->trans("HT").' - '.price($obj->amount_ttc).' '.$langs->trans("TTC").')</option>';
                    $i++;
                }
            }
            print '</select>';
            return $qualifiedlines;
        }
        else
        {
            dol_print_error($this->db);
            return -1;
        }
    }

    /**
     *	Return list of all contacts (for a third party or all)
     *
     *	@param	int		$socid      	Id ot third party or 0 for all
     *	@param  string	$selected   	Id contact pre-selectionne
     *	@param  string	$htmlname  	    Name of HTML field ('none' for a not editable field)
     *	@param  int		$showempty      0=no empty value, 1=add an empty value
     *	@param  string	$exclude        List of contacts id to exclude
     *	@param	string	$limitto		Disable answers that are not id in this array list
     *	@param	integer	$showfunction   Add function into label
     *	@param	string	$moreclass		Add more class to class style
     *	@param	integer	$showsoc	    Add company into label
     * 	@param	int		$forcecombo		Force to use combo box
     *  @param	array	$events			Event options. Example: array(array('method'=>'getContacts', 'url'=>dol_buildpath('/core/ajax/contacts.php',1), 'htmlname'=>'contactid', 'params'=>array('add-customer-contact'=>'disabled')))
     *  @param	bool	$options_only	Return options only (for ajax treatment)
     *	@return	int						<0 if KO, Nb of contact in list if OK
     */
    function select_contacts($socid,$selected='',$htmlname='contactid',$showempty=0,$exclude='',$limitto='',$showfunction=0, $moreclass='', $showsoc=0, $forcecombo=0, $events=array(), $options_only=false)
    {
    	print $this->selectcontacts($socid,$selected,$htmlname,$showempty,$exclude,$limitto,$showfunction, $moreclass, $options_only, $showsoc, $forcecombo, $events);
    	return $this->num;
    }

    /**
     *	Return list of all contacts (for a third party or all)
     *
     *	@param	int		$socid      	Id ot third party or 0 for all
     *	@param  string	$selected   	Id contact pre-selectionne
     *	@param  string	$htmlname  	    Name of HTML field ('none' for a not editable field)
     *	@param  int		$showempty     	0=no empty value, 1=add an empty value, 2=add line 'Internal' (used by user edit)
     *	@param  string	$exclude        List of contacts id to exclude
     *	@param	string	$limitto		Disable answers that are not id in this array list
     *	@param	integer	$showfunction   Add function into label
     *	@param	string	$moreclass		Add more class to class style
     *	@param	bool	$options_only	Return options only (for ajax treatment)
     *	@param	integer	$showsoc	    Add company into label
     * 	@param	int		$forcecombo		Force to use combo box
     *  @param	array	$events			Event options. Example: array(array('method'=>'getContacts', 'url'=>dol_buildpath('/core/ajax/contacts.php',1), 'htmlname'=>'contactid', 'params'=>array('add-customer-contact'=>'disabled')))
     *	@return	 int					<0 if KO, Nb of contact in list if OK
     */
    function selectcontacts($socid,$selected='',$htmlname='contactid',$showempty=0,$exclude='',$limitto='',$showfunction=0, $moreclass='', $options_only=false, $showsoc=0, $forcecombo=0, $events=array())
    {
        global $conf,$langs;

        $langs->load('companies');

        $out='';

        // On recherche les societes
        $sql = "SELECT sp.rowid, sp.lastname, sp.statut, sp.firstname, sp.poste";
        if ($showsoc > 0) $sql.= " , s.nom as company";
        $sql.= " FROM ".MAIN_DB_PREFIX ."socpeople as sp";
        if ($showsoc > 0) $sql.= " LEFT OUTER JOIN  ".MAIN_DB_PREFIX ."societe as s ON s.rowid=sp.fk_soc";
        $sql.= " WHERE sp.entity IN (".getEntity('societe', 1).")";
        if ($socid > 0) $sql.= " AND sp.fk_soc=".$socid;
        if (! empty($conf->global->CONTACT_HIDE_INACTIVE_IN_COMBOBOX)) $sql.= " AND sp.statut <> 0";
        $sql.= " ORDER BY sp.lastname ASC";

        dol_syslog(get_class($this)."::select_contacts", LOG_DEBUG);
        $resql=$this->db->query($sql);
        if ($resql)
        {
            $num=$this->db->num_rows($resql);

            if ($conf->use_javascript_ajax && ! $forcecombo && ! $options_only)
            {
				include_once DOL_DOCUMENT_ROOT . '/core/lib/ajax.lib.php';
            	$comboenhancement = ajax_combobox($htmlname, $events, $conf->global->CONTACT_USE_SEARCH_TO_SELECT);
            	$out.= $comboenhancement;
            	$nodatarole=($comboenhancement?' data-role="none"':'');
            }

            if ($htmlname != 'none' || $options_only) $out.= '<select class="flat'.($moreclass?' '.$moreclass:'').'" id="'.$htmlname.'" name="'.$htmlname.'"'.$nodatarole.'>';
            if ($showempty == 1) $out.= '<option value="0"'.($selected=='0'?' selected':'').'></option>';
            if ($showempty == 2) $out.= '<option value="0"'.($selected=='0'?' selected':'').'>'.$langs->trans("Internal").'</option>';
            $num = $this->db->num_rows($resql);
            $i = 0;
            if ($num)
            {
                include_once DOL_DOCUMENT_ROOT.'/contact/class/contact.class.php';
                $contactstatic=new Contact($this->db);

                while ($i < $num)
                {
                    $obj = $this->db->fetch_object($resql);

                    $contactstatic->id=$obj->rowid;
                    $contactstatic->lastname=$obj->lastname;
                    $contactstatic->firstname=$obj->firstname;
					if ($obj->statut == 1){
                    if ($htmlname != 'none')
                    {
                        $disabled=0;
                        if (is_array($exclude) && count($exclude) && in_array($obj->rowid,$exclude)) $disabled=1;
                        if (is_array($limitto) && count($limitto) && ! in_array($obj->rowid,$limitto)) $disabled=1;
                        if ($selected && $selected == $obj->rowid)
                        {
                            $out.= '<option value="'.$obj->rowid.'"';
                            if ($disabled) $out.= ' disabled';
                            $out.= ' selected>';
                            $out.= $contactstatic->getFullName($langs);
                            if ($showfunction && $obj->poste) $out.= ' ('.$obj->poste.')';
                            if (($showsoc > 0) && $obj->company) $out.= ' - ('.$obj->company.')';
                            $out.= '</option>';
                        }
                        else
                        {
                            $out.= '<option value="'.$obj->rowid.'"';
                            if ($disabled) $out.= ' disabled';
                            $out.= '>';
                            $out.= $contactstatic->getFullName($langs);
                            if ($showfunction && $obj->poste) $out.= ' ('.$obj->poste.')';
                            if (($showsoc > 0) && $obj->company) $out.= ' - ('.$obj->company.')';
                            $out.= '</option>';
                        }
                    }
                    else
					{
                        if ($selected == $obj->rowid)
                        {
                            $out.= $contactstatic->getFullName($langs);
                            if ($showfunction && $obj->poste) $out.= ' ('.$obj->poste.')';
                            if (($showsoc > 0) && $obj->company) $out.= ' - ('.$obj->company.')';
                        }
                    }
				}
                    $i++;
                }
            }
            else
			{
            	$out.= '<option value="-1"'.($showempty==2?'':' selected').' disabled>'.$langs->trans($socid?"NoContactDefinedForThirdParty":"NoContactDefined").'</option>';
            }
            if ($htmlname != 'none' || $options_only)
            {
                $out.= '</select>';
            }

            $this->num = $num;
            return $out;
        }
        else
        {
            dol_print_error($this->db);
            return -1;
        }
    }

    /**
     *	Return select list of users
     *
     *  @param	string	$selected       Id user preselected
     *  @param  string	$htmlname       Field name in form
     *  @param  int		$show_empty     0=liste sans valeur nulle, 1=ajoute valeur inconnue
     *  @param  array	$exclude        Array list of users id to exclude
     * 	@param	int		$disabled		If select list must be disabled
     *  @param  array	$include        Array list of users id to include
     * 	@param	int		$enableonly		Array list of users id to be enabled. All other must be disabled
     *  @param	int		$force_entity	0 or Id of environment to force
     * 	@return	void
     *  @deprecated
     *  @see select_dolusers()
     */
    function select_users($selected='',$htmlname='userid',$show_empty=0,$exclude='',$disabled=0,$include='',$enableonly='',$force_entity=0)
    {
        print $this->select_dolusers($selected,$htmlname,$show_empty,$exclude,$disabled,$include,$enableonly,$force_entity);
    }

    /**
     *	Return select list of users
     *
     *  @param	string	$selected       User id or user object of user preselected. If -1, we use id of current user.
     *  @param  string	$htmlname       Field name in form
     *  @param  int		$show_empty     0=list with no empty value, 1=add also an empty value into list
     *  @param  array	$exclude        Array list of users id to exclude
     * 	@param	int		$disabled		If select list must be disabled
     *  @param  array	$include        Array list of users id to include or 'hierarchy' to have only supervised users
     * 	@param	array	$enableonly		Array list of users id to be enabled. All other must be disabled
     *  @param	int		$force_entity	0 or Id of environment to force
     *  @param	int		$maxlength		Maximum length of string into list (0=no limit)
     *  @param	int		$showstatus		0=show user status only if status is disabled, 1=always show user status into label, -1=never show user status
     *  @param	string	$morefilter		Add more filters into sql request
     *  @param	integer	$show_every		0=default list, 1=add also a value "Everybody" at beginning of list
     *  @param	string	$enableonlytext	If option $enableonly is set, we use this text to explain into label why record is disabled. Not used if enableonly is empty.
     *  @param	string	$morecss		More css
     *  @param  int     $noactive       Show only active users (this will also happened whatever is this option if USER_HIDE_INACTIVE_IN_COMBOBOX is on).
     * 	@return	string					HTML select string
     *  @see select_dolgroups
     */
    function select_dolusers($selected='', $htmlname='userid', $show_empty=0, $exclude='', $disabled=0, $include='', $enableonly='', $force_entity=0, $maxlength=0, $showstatus=0, $morefilter='', $show_every=0, $enableonlytext='', $morecss='', $noactive=0)
    {
        global $conf,$user,$langs;

        // If no preselected user defined, we take current user
        if ((is_numeric($selected) && ($selected < -2 || empty($selected))) && empty($conf->global->SOCIETE_DISABLE_DEFAULT_SALESREPRESENTATIVE)) $selected=$user->id;

        $excludeUsers=null;
        $includeUsers=null;

        // Permettre l'exclusion d'utilisateurs
        if (is_array($exclude))	$excludeUsers = implode("','",$exclude);
        // Permettre l'inclusion d'utilisateurs
        if (is_array($include))	$includeUsers = implode("','",$include);
		else if ($include == 'hierarchy')
		{
			// Build list includeUsers to have only hierarchy
			$userid=$user->id;
			$include=array();
			if (empty($user->users) || ! is_array($user->users)) $user->get_full_tree();
			foreach($user->users as $key => $val)
			{
				if (preg_match('/_'.$userid.'/',$val['fullpath'])) $include[]=$val['id'];
			}
			$includeUsers = implode("','",$include);
			//var_dump($includeUsers);exit;
			//var_dump($user->users);exit;
		}

        $out='';

        // On recherche les utilisateurs
        $sql = "SELECT DISTINCT u.rowid, u.lastname as lastname, u.firstname, u.statut, u.login, u.admin, u.entity";
        if (! empty($conf->multicompany->enabled) && $conf->entity == 1 && $user->admin && ! $user->entity)
        {
            $sql.= ", e.label";
        }
        $sql.= " FROM ".MAIN_DB_PREFIX ."user as u";
        if (! empty($conf->multicompany->enabled) && $conf->entity == 1 && $user->admin && ! $user->entity)
        {
            $sql.= " LEFT JOIN ".MAIN_DB_PREFIX ."entity as e ON e.rowid=u.entity";
            if ($force_entity) $sql.= " WHERE u.entity IN (0,".$force_entity.")";
            else $sql.= " WHERE u.entity IS NOT NULL";
        }
        else
       {
        	if (! empty($conf->multicompany->transverse_mode))
        	{
        		$sql.= ", ".MAIN_DB_PREFIX."usergroup_user as ug";
        		$sql.= " WHERE ug.fk_user = u.rowid";
        		$sql.= " AND ug.entity = ".$conf->entity;
        	}
        	else
        	{
        		$sql.= " WHERE u.entity IN (0,".$conf->entity.")";
        	}
        }
        if (! empty($user->societe_id)) $sql.= " AND u.fk_soc = ".$user->societe_id;
        if (is_array($exclude) && $excludeUsers) $sql.= " AND u.rowid NOT IN ('".$excludeUsers."')";
        if (is_array($include) && $includeUsers) $sql.= " AND u.rowid IN ('".$includeUsers."')";
        if (! empty($conf->global->USER_HIDE_INACTIVE_IN_COMBOBOX) || $noactive) $sql.= " AND u.statut <> 0";
        if (! empty($morefilter)) $sql.=" ".$morefilter;
        $sql.= " ORDER BY u.lastname ASC";

        dol_syslog(get_class($this)."::select_dolusers", LOG_DEBUG);
        $resql=$this->db->query($sql);
        if ($resql)
        {
            $num = $this->db->num_rows($resql);
            $i = 0;
            if ($num)
            {
           		// Enhance with select2
           		$nodatarole='';
		        if ($conf->use_javascript_ajax)
		        {
		            include_once DOL_DOCUMENT_ROOT . '/core/lib/ajax.lib.php';
		            $comboenhancement = ajax_combobox($htmlname);
		            $out.=$comboenhancement;
		            $nodatarole=($comboenhancement?' data-role="none"':'');
		        }

                $out.= '<select class="flat maxwidth200onsmartphone'.($morecss?' minwidth100 '.$morecss:' minwidth200').'" id="'.$htmlname.'" name="'.$htmlname.'"'.($disabled?' disabled':'').$nodatarole.'>';
                if ($show_empty) $out.= '<option value="-1"'.((empty($selected) || $selected==-1)?' selected':'').'>&nbsp;</option>'."\n";
				if ($show_every) $out.= '<option value="-2"'.(($selected==-2)?' selected':'').'>-- '.$langs->trans("Everybody").' --</option>'."\n";

                $userstatic=new User($this->db);

                while ($i < $num)
                {
                    $obj = $this->db->fetch_object($resql);

                    $userstatic->id=$obj->rowid;
                    $userstatic->lastname=$obj->lastname;
                    $userstatic->firstname=$obj->firstname;

                    $disableline='';
                    if (is_array($enableonly) && count($enableonly) && ! in_array($obj->rowid,$enableonly)) $disableline=($enableonlytext?$enableonlytext:'1');

                    if ((is_object($selected) && $selected->id == $obj->rowid) || (! is_object($selected) && $selected == $obj->rowid))
                    {
                        $out.= '<option value="'.$obj->rowid.'"';
                        if ($disableline) $out.= ' disabled';
                        $out.= ' selected>';
                    }
                    else
                    {
                        $out.= '<option value="'.$obj->rowid.'"';
                        if ($disableline) $out.= ' disabled';
                        $out.= '>';
                    }

                    $out.= $userstatic->getFullName($langs, 0, -1, $maxlength);
                    // Complete name with more info
                    $moreinfo=0;
                    if (! empty($conf->global->MAIN_SHOW_LOGIN))
                    {
                    	$out.= ($moreinfo?' - ':' (').$obj->login;
                    	$moreinfo++;
                    }
                    if ($showstatus >= 0)
                    {
                    	if ($obj->statut == 1 && $showstatus == 1)
                    	{
                    		$out.=($moreinfo?' - ':' (').$langs->trans('Enabled');
                    		$moreinfo++;
                    	}
						if ($obj->statut == 0)
						{
							$out.=($moreinfo?' - ':' (').$langs->trans('Disabled');
							$moreinfo++;
						}
					}
                    if (! empty($conf->multicompany->enabled) && empty($conf->multicompany->transverse_mode) && $conf->entity == 1 && $user->admin && ! $user->entity)
                    {
                        if ($obj->admin && ! $obj->entity)
                        {
                        	$out.=($moreinfo?' - ':' (').$langs->trans("AllEntities");
                        	$moreinfo++;
                        }
                        else
                     {
                        	$out.=($moreinfo?' - ':' (').($obj->label?$obj->label:$langs->trans("EntityNameNotDefined"));
                        	$moreinfo++;
                     	}
                    }
					$out.=($moreinfo?')':'');
					if ($disableline && $disableline != '1')
					{
						$out.=' - '.$disableline;	// This is text from $enableonlytext parameter
					}
                    $out.= '</option>';

                    $i++;
                }
            }
            else
            {
                $out.= '<select class="flat" id="'.$htmlname.'" name="'.$htmlname.'" disabled>';
                $out.= '<option value="">'.$langs->trans("None").'</option>';
            }
            $out.= '</select>';
        }
        else
        {
            dol_print_error($this->db);
        }

        return $out;
    }


    /**
     *	Return select list of users. Selected users are stored into session.
     *  List of users are provided into $_SESSION['assignedtouser'].
     *
     *  @param  string	$action         Value for $action
     *  @param  string	$htmlname       Field name in form
     *  @param  int		$show_empty     0=liste sans valeur nulle, 1=ajoute valeur inconnue
     *  @param  array	$exclude        Array list of users id to exclude
     * 	@param	int		$disabled		If select list must be disabled
     *  @param  array	$include        Array list of users id to include or 'hierarchy' to have only supervised users
     * 	@param	array	$enableonly		Array list of users id to be enabled. All other must be disabled
     *  @param	int		$force_entity	0 or Id of environment to force
     *  @param	int		$maxlength		Maximum length of string into list (0=no limit)
     *  @param	int		$showstatus		0=show user status only if status is disabled, 1=always show user status into label, -1=never show user status
     *  @param	string	$morefilter		Add more filters into sql request
     * 	@return	string					HTML select string
     *  @see select_dolgroups
     */
    function select_dolusers_forevent($action='', $htmlname='userid', $show_empty=0, $exclude='', $disabled=0, $include='', $enableonly='', $force_entity=0, $maxlength=0, $showstatus=0, $morefilter='')
    {
        global $conf,$user,$langs;

        $userstatic=new User($this->db);
		$out='';

        // Method with no ajax
        //$out.='<form method="POST" action="'.$_SERVER["PHP_SELF"].'">';
        if ($action == 'view')
        {
			$out.='';
        }
		else
		{
			$out.='<input type="hidden" class="removedassignedhidden" name="removedassigned" value="">';
			$out.='<script type="text/javascript" language="javascript">jQuery(document).ready(function () {    jQuery(".removedassigned").click(function() {        jQuery(".removedassignedhidden").val(jQuery(this).val());    });})</script>';
			$out.=$this->select_dolusers('', $htmlname, $show_empty, $exclude, $disabled, $include, $enableonly, $force_entity, $maxlength, $showstatus, $morefilter);
			$out.=' <input type="submit" class="button valignmiddle" name="'.$action.'assignedtouser" value="'.dol_escape_htmltag($langs->trans("Add")).'">';
		}
		$assignedtouser=array();
		if (!empty($_SESSION['assignedtouser']))
		{
			$assignedtouser=json_decode($_SESSION['assignedtouser'], true);
		}
		$nbassignetouser=count($assignedtouser);

		if ($nbassignetouser && $action != 'view') $out.='<br>';
		if ($nbassignetouser) $out.='<div class="myavailability">';
		$i=0; $ownerid=0;
		foreach($assignedtouser as $key => $value)
		{
			if ($value['id'] == $ownerid) continue;
			$userstatic->fetch($value['id']);
			$out.=$userstatic->getNomUrl(1);
			if ($i == 0) { $ownerid = $value['id']; $out.=' ('.$langs->trans("Owner").')'; }
			if ($nbassignetouser > 1 && $action != 'view') $out.=' <input type="image" style="border: 0px;" src="'.img_picto($langs->trans("Remove"), 'delete', '', 0, 1).'" value="'.$userstatic->id.'" class="removedassigned" id="removedassigned_'.$userstatic->id.'" name="removedassigned_'.$userstatic->id.'">';
			//$out.=' '.($value['mandatory']?$langs->trans("Mandatory"):$langs->trans("Optional"));
			//$out.=' '.($value['transparency']?$langs->trans("Busy"):$langs->trans("NotBusy"));
			$out.='<br>';
			$i++;
		}
		if ($nbassignetouser) $out.='</div>';
		
		//$out.='</form>';
        return $out;
    }


    /**
     *  Return list of products for customer in Ajax if Ajax activated or go to select_produits_list
     *
     *  @param		int			$selected				Preselected products
     *  @param		string		$htmlname				Name of HTML select field (must be unique in page)
     *  @param		int			$filtertype				Filter on product type (''=nofilter, 0=product, 1=service)
     *  @param		int			$limit					Limit on number of returned lines
     *  @param		int			$price_level			Level of price to show
     *  @param		int			$status					-1=Return all products, 0=Products not on sell, 1=Products on sell
     *  @param		int			$finished				2=all, 1=finished, 0=raw material
     *  @param		string		$selected_input_value	Value of preselected input text (for use with ajax)
     *  @param		int			$hidelabel				Hide label (0=no, 1=yes, 2=show search icon (before) and placeholder, 3 search icon after)
     *  @param		array		$ajaxoptions			Options for ajax_autocompleter
     *  @param      int			$socid					Thirdparty Id (to get also price dedicated to this customer)
<<<<<<< HEAD
     * @param array $selected_combinations Selected combinations. Format: array([attrid] => attrval, [...])
     *  @return		void
     */
    function select_produits($selected='', $htmlname='productid', $filtertype='', $limit=20, $price_level=0, $status=1, $finished=2, $selected_input_value='', $hidelabel=0, $ajaxoptions=array(), $socid=0, $selected_combinations = array())
=======
     *  @param		string		$showempty				'' to not show empty line. Translation key to show an empty line. '1' show empty line with no text.
     * 	@param		int			$forcecombo				Force to use combo box
     *  @param      string      $morecss                Add more css on select
     *  @param      int         $hidepriceinlabel       1=Hide prices in label
     *  @return		void
     */
    function select_produits($selected='', $htmlname='productid', $filtertype='', $limit=20, $price_level=0, $status=1, $finished=2, $selected_input_value='', $hidelabel=0, $ajaxoptions=array(), $socid=0, $showempty='1', $forcecombo=0, $morecss='', $hidepriceinlabel=0)
>>>>>>> 18d18787
    {
        global $langs,$conf;

        $price_level = (! empty($price_level) ? $price_level : 0);

        if (! empty($conf->use_javascript_ajax) && ! empty($conf->global->PRODUIT_USE_SEARCH_TO_SELECT))
        {
        	$placeholder='';

            if ($selected && empty($selected_input_value))
            {
                require_once DOL_DOCUMENT_ROOT.'/product/class/product.class.php';
                $producttmpselect = new Product($this->db);
                $producttmpselect->fetch($selected);
                $selected_input_value=$producttmpselect->ref;
                unset($producttmpselect);
            }
            // mode=1 means customers products
            $urloption='htmlname='.$htmlname.'&outjson=1&price_level='.$price_level.'&type='.$filtertype.'&mode=1&status='.$status.'&finished='.$finished;
            //Price by customer
            if (! empty($conf->global->PRODUIT_CUSTOMER_PRICES) && !empty($socid)) {
            	$urloption.='&socid='.$socid;
            }
            print ajax_autocompleter($selected, $htmlname, DOL_URL_ROOT.'/product/ajax/products.php', $urloption, $conf->global->PRODUIT_USE_SEARCH_TO_SELECT, 0, $ajaxoptions);

			if (!empty($conf->attributes->enabled)) {
				?>
				<script>

					selected = <?php echo json_encode($selected_combinations) ?>;
					combvalues = {};

					jQuery(document).ready(function () {

						jQuery("input[name='prod_entry_mode']").change(function () {
							if (jQuery(this).val() == 'free') {
								jQuery('div#attributes_box').empty();
							}
						});

						jQuery("input#<?php echo $htmlname ?>").change(function () {

							if (!jQuery(this).val()) {
								jQuery('div#attributes_box').empty();
								return;
							}

							jQuery.getJSON("<?php echo dol_buildpath('/attributes/ajax/getCombinations.php', 2) ?>", {
								id: jQuery(this).val()
							}, function (data) {
								jQuery('div#attributes_box').empty();

								jQuery.each(data, function (key, val) {

									combvalues[val.id] = val.values;

									var span = jQuery(document.createElement('div')).css({
										'display': 'table-row'
									});

									span.append(
										jQuery(document.createElement('div')).text(val.label).css({
											'font-weight': 'bold',
											'display': 'table-cell',
											'text-align': 'right'
										})
									);

									var html = jQuery(document.createElement('select')).attr('name', 'combinations[' + val.id + ']').css({
										'margin-left': '15px',
										'white-space': 'pre'
									}).append(
										jQuery(document.createElement('option')).val('')
									);

									jQuery.each(combvalues[val.id], function (key, val) {
										var tag = jQuery(document.createElement('option')).val(val.id).html(val.value);

										if (selected[val.fk_product_attribute] == val.id) {
											tag.attr('selected', 'selected');
										}

										html.append(tag);
									});

									span.append(html);
									jQuery('div#attributes_box').append(span);
								});
							})
						});

						<?php if ($selected): ?>
						jQuery("input#<?php echo $htmlname ?>").change();
						<?php endif ?>
					});
				</script>
                <?php
            }
            if (empty($hidelabel)) print $langs->trans("RefOrLabel").' : ';
            else if ($hidelabel > 1) {
            	if (! empty($conf->global->MAIN_HTML5_PLACEHOLDER)) $placeholder=' placeholder="'.$langs->trans("RefOrLabel").'"';
            	else $placeholder=' title="'.$langs->trans("RefOrLabel").'"';
            	if ($hidelabel == 2) {
            		print img_picto($langs->trans("Search"), 'search');
            	}
            }
            print '<input type="text" class="minwidth100" name="search_'.$htmlname.'" id="search_'.$htmlname.'" value="'.$selected_input_value.'"'.$placeholder.' '.(!empty($conf->global->PRODUCT_SEARCH_AUTOFOCUS) ? 'autofocus' : '').' />';
            if ($hidelabel == 3) {
            	print img_picto($langs->trans("Search"), 'search');
            }
        }
        else
		{
            print $this->select_produits_list($selected,$htmlname,$filtertype,$limit,$price_level,'',$status,$finished,0,$socid,$showempty,$forcecombo,$morecss,$hidepriceinlabel);
        }
    }

    /**
     *	Return list of products for a customer
     *
     *	@param      int		$selected           Preselected product
     *	@param      string	$htmlname           Name of select html
     *  @param		string	$filtertype         Filter on product type (''=nofilter, 0=product, 1=service)
     *	@param      int		$limit              Limit on number of returned lines
     *	@param      int		$price_level        Level of price to show
     * 	@param      string	$filterkey          Filter on product
     *	@param		int		$status             -1=Return all products, 0=Products not on sell, 1=Products on sell
     *  @param      int		$finished           Filter on finished field: 2=No filter
     *  @param      int		$outputmode         0=HTML select string, 1=Array
     *  @param      int		$socid     		    Thirdparty Id (to get also price dedicated to this customer)
     *  @param		string	$showempty		    '' to not show empty line. Translation key to show an empty line. '1' show empty line with no text.
     * 	@param		int		$forcecombo		    Force to use combo box
     *  @param      string  $morecss            Add more css on select
     *  @param      int     $hidepriceinlabel   1=Hide prices in label
     *  @return     array    				    Array of keys for json
     */
    function select_produits_list($selected='',$htmlname='productid',$filtertype='',$limit=20,$price_level=0,$filterkey='',$status=1,$finished=2,$outputmode=0,$socid=0,$showempty='1',$forcecombo=0,$morecss='',$hidepriceinlabel=0)
    {
        global $langs,$conf,$user,$db;

        $out='';
        $outarray=array();

        $sql = "SELECT ";
        $sql.= " p.rowid, p.label, p.ref, p.description, p.barcode, p.fk_product_type, p.price, p.price_ttc, p.price_base_type, p.tva_tx, p.duration, p.stock, p.fk_price_expression";

        //Price by customer
        if (! empty($conf->global->PRODUIT_CUSTOMER_PRICES) && !empty($socid)) {
        	$sql.=' ,pcp.rowid as idprodcustprice, pcp.price as custprice, pcp.price_ttc as custprice_ttc,';
        	$sql.=' pcp.price_base_type as custprice_base_type, pcp.tva_tx as custtva_tx';
        }

        // Multilang : we add translation
        if (! empty($conf->global->MAIN_MULTILANGS))
        {
            $sql.= ", pl.label as label_translated";
        }
		// Price by quantity
		if (! empty($conf->global->PRODUIT_CUSTOMER_PRICES_BY_QTY))
		{
			$sql.= ", (SELECT pp.rowid FROM ".MAIN_DB_PREFIX."product_price as pp WHERE pp.fk_product = p.rowid";
			if ($price_level >= 1 && !empty($conf->global->PRODUIT_MULTIPRICES)) $sql.= " AND price_level=".$price_level;
			$sql.= " ORDER BY date_price";
			$sql.= " DESC LIMIT 1) as price_rowid";
			$sql.= ", (SELECT pp.price_by_qty FROM ".MAIN_DB_PREFIX."product_price as pp WHERE pp.fk_product = p.rowid";
			if ($price_level >= 1 && !empty($conf->global->PRODUIT_MULTIPRICES)) $sql.= " AND price_level=".$price_level;
			$sql.= " ORDER BY date_price";
			$sql.= " DESC LIMIT 1) as price_by_qty";
		}
        $sql.= " FROM ".MAIN_DB_PREFIX."product as p";
        //Price by customer
        if (! empty($conf->global->PRODUIT_CUSTOMER_PRICES) && !empty($socid)) {
        	$sql.=" LEFT JOIN  ".MAIN_DB_PREFIX."product_customer_price as pcp ON pcp.fk_soc=".$socid." AND pcp.fk_product=p.rowid";
        }
        // Multilang : we add translation
        if (! empty($conf->global->MAIN_MULTILANGS))
        {
            $sql.= " LEFT JOIN ".MAIN_DB_PREFIX."product_lang as pl ON pl.fk_product = p.rowid AND pl.lang='". $langs->getDefaultLang() ."'";
        }

        if (!empty($conf->global->PRODUIT_ATTRIBUTES_HIDECHILD)) {
            $sql .= " LEFT JOIN llx_product_attribute_combination pac ON pac.fk_product_child = p.rowid";
        }

        $sql.= ' WHERE p.entity IN ('.getEntity('product', 1).')';

        if (!empty($conf->global->PRODUIT_ATTRIBUTES_HIDECHILD)) {
            $sql .= " AND pac.rowid IS NULL";
        }

        if ($finished == 0)
        {
            $sql.= " AND p.finished = ".$finished;
        }
        elseif ($finished == 1)
        {
            $sql.= " AND p.finished = ".$finished;
            if ($status >= 0)  $sql.= " AND p.tosell = ".$status;
        }
        elseif ($status >= 0)
        {
            $sql.= " AND p.tosell = ".$status;
        }
        if (strval($filtertype) != '') $sql.=" AND p.fk_product_type=".$filtertype;
        // Add criteria on ref/label
        if ($filterkey != '')
        {
        	$sql.=' AND (';
        	$prefix=empty($conf->global->PRODUCT_DONOTSEARCH_ANYWHERE)?'%':'';	// Can use index if PRODUCT_DONOTSEARCH_ANYWHERE is on
            // For natural search
            $scrit = explode(' ', $filterkey);
            $i=0;
            if (count($scrit) > 1) $sql.="(";
            foreach ($scrit as $crit)
            {
            	if ($i > 0) $sql.=" AND ";
                $sql.="(p.ref LIKE '".$db->escape($prefix.$crit)."%' OR p.label LIKE '".$db->escape($prefix.$crit)."%'";
                if (! empty($conf->global->MAIN_MULTILANGS)) $sql.=" OR pl.label LIKE '".$db->escape($prefix.$crit)."%'";
                $sql.=")";
                $i++;
            }
            if (count($scrit) > 1) $sql.=")";
          	if (! empty($conf->barcode->enabled)) $sql.= " OR p.barcode LIKE '".$db->escape($prefix.$filterkey)."%'";
        	$sql.=')';
        }
        $sql.= $db->order("p.ref");
        $sql.= $db->plimit($limit);

        // Build output string
        dol_syslog(get_class($this)."::select_produits_list search product", LOG_DEBUG);
        $result=$this->db->query($sql);
        if ($result)
        {
            require_once DOL_DOCUMENT_ROOT.'/product/class/product.class.php';
            require_once DOL_DOCUMENT_ROOT.'/product/dynamic_price/class/price_parser.class.php';
            $num = $this->db->num_rows($result);

            $events=null;
            
            if ($conf->use_javascript_ajax && ! $forcecombo)
            {
				include_once DOL_DOCUMENT_ROOT . '/core/lib/ajax.lib.php';
            	$comboenhancement =ajax_combobox($htmlname, $events, $conf->global->PRODUIT_USE_SEARCH_TO_SELECT);
            	$out.= $comboenhancement;
            	$nodatarole=($comboenhancement?' data-role="none"':'');
            }
            
            $out.='<select class="flat'.($morecss?' '.$morecss:'').'" name="'.$htmlname.'" id="'.$htmlname.'"'.$nodatarole.'>';
            
            $textifempty='';
            // Do not use textifempty = ' ' or '&nbsp;' here, or search on key will search on ' key'.
            //if (! empty($conf->use_javascript_ajax) || $forcecombo) $textifempty='';
            if (! empty($conf->global->PRODUIT_USE_SEARCH_TO_SELECT))
            {
                if ($showempty && ! is_numeric($showempty)) $textifempty=$langs->trans($showempty);
                else $textifempty.=$langs->trans("All");
            }
            if ($showempty) $out.='<option value="0" selected>'.$textifempty.'</option>';

            $i = 0;
            while ($num && $i < $num)
            {
            	$opt = '';
				$optJson = array();
				$objp = $this->db->fetch_object($result);

				if (!empty($conf->global->PRODUIT_CUSTOMER_PRICES_BY_QTY) && !empty($objp->price_by_qty) && $objp->price_by_qty == 1)
				{ // Price by quantity will return many prices for the same product
					$sql = "SELECT rowid, quantity, price, unitprice, remise_percent, remise";
					$sql.= " FROM ".MAIN_DB_PREFIX."product_price_by_qty";
					$sql.= " WHERE fk_product_price=".$objp->price_rowid;
					$sql.= " ORDER BY quantity ASC";

					dol_syslog(get_class($this)."::select_produits_list search price by qty", LOG_DEBUG);
					$result2 = $this->db->query($sql);
					if ($result2)
					{
						$nb_prices = $this->db->num_rows($result2);
						$j = 0;
						while ($nb_prices && $j < $nb_prices) {
							$objp2 = $this->db->fetch_object($result2);

							$objp->quantity = $objp2->quantity;
							$objp->price = $objp2->price;
							$objp->unitprice = $objp2->unitprice;
							$objp->remise_percent = $objp2->remise_percent;
							$objp->remise = $objp2->remise;
							$objp->price_by_qty_rowid = $objp2->rowid;

							$this->constructProductListOption($objp, $opt, $optJson, 0, $selected, $hidepriceinlabel);

							$j++;

							// Add new entry
							// "key" value of json key array is used by jQuery automatically as selected value
							// "label" value of json key array is used by jQuery automatically as text for combo box
							$out.=$opt;
							array_push($outarray, $optJson);
						}
					}
				}
				else
				{
                    if (!empty($conf->dynamicprices->enabled) && !empty($objp->fk_price_expression)) {
                        $price_product = new Product($this->db);
                        $price_product->fetch($objp->rowid, '', '', 1);
                        $priceparser = new PriceParser($this->db);
                        $price_result = $priceparser->parseProduct($price_product);
                        if ($price_result >= 0) {
                            $objp->price = $price_result;
                            $objp->unitprice = $price_result;
                            //Calculate the VAT
                            $objp->price_ttc = price2num($objp->price) * (1 + ($objp->tva_tx / 100));
                            $objp->price_ttc = price2num($objp->price_ttc,'MU');
                        }
                    }
					$this->constructProductListOption($objp, $opt, $optJson, $price_level, $selected, $hidepriceinlabel);
					// Add new entry
					// "key" value of json key array is used by jQuery automatically as selected value
					// "label" value of json key array is used by jQuery automatically as text for combo box
					$out.=$opt;
					array_push($outarray, $optJson);
				}

                $i++;
            }

            $out.='</select>';

            $this->db->free($result);

            if (empty($outputmode)) return $out;
            return $outarray;
        }
        else
		{
            dol_print_error($db);
        }
    }

    /**
     * constructProductListOption
     *
     * @param 	resultset	$objp			    Resultset of fetch
     * @param 	string		$opt			    Option (var used for returned value in string option format)
     * @param 	string		$optJson		    Option (var used for returned value in json format)
     * @param 	int			$price_level	    Price level
     * @param 	string		$selected		    Preselected value
     * @param   int         $hidepriceinlabel   Hide price in label
     * @return	void
     */
	private function constructProductListOption(&$objp, &$opt, &$optJson, $price_level, $selected, $hidepriceinlabel=0)
	{
		global $langs,$conf,$user,$db;

        $outkey='';
        $outval='';
        $outref='';
        $outlabel='';
        $outdesc='';
        $outbarcode='';
        $outtype='';
        $outprice_ht='';
        $outprice_ttc='';
        $outpricebasetype='';
        $outtva_tx='';
		$outqty=1;
		$outdiscount=0;

		$maxlengtharticle=(empty($conf->global->PRODUCT_MAX_LENGTH_COMBO)?48:$conf->global->PRODUCT_MAX_LENGTH_COMBO);

        $label=$objp->label;
        if (! empty($objp->label_translated)) $label=$objp->label_translated;
        if (! empty($filterkey) && $filterkey != '') $label=preg_replace('/('.preg_quote($filterkey).')/i','<strong>$1</strong>',$label,1);

        $outkey=$objp->rowid;
        $outref=$objp->ref;
        $outlabel=$objp->label;
        $outdesc=$objp->description;
        $outbarcode=$objp->barcode;

        $outtype=$objp->fk_product_type;
        $outdurationvalue=$outtype == Product::TYPE_SERVICE?substr($objp->duration,0,dol_strlen($objp->duration)-1):'';
        $outdurationunit=$outtype == Product::TYPE_SERVICE?substr($objp->duration,-1):'';

        $opt = '<option value="'.$objp->rowid.'"';
        $opt.= ($objp->rowid == $selected)?' selected':'';
		$opt.= (!empty($objp->price_by_qty_rowid) && $objp->price_by_qty_rowid > 0)?' pbq="'.$objp->price_by_qty_rowid.'"':'';
        if (! empty($conf->stock->enabled) && $objp->fk_product_type == 0 && isset($objp->stock))
        {
			if ($objp->stock > 0) $opt.= ' class="product_line_stock_ok"';
			else if ($objp->stock <= 0) $opt.= ' class="product_line_stock_too_low"';
        }
        $opt.= '>';
        $opt.= $objp->ref;
        if ($outbarcode) $opt.=' ('.$outbarcode.')';
        $opt.=' - '.dol_trunc($label,$maxlengtharticle);

        $objRef = $objp->ref;
        if (! empty($filterkey) && $filterkey != '') $objRef=preg_replace('/('.preg_quote($filterkey).')/i','<strong>$1</strong>',$objRef,1);
        $outval.=$objRef;
        if ($outbarcode) $outval.=' ('.$outbarcode.')';
        $outval.=' - '.dol_trunc($label,$maxlengtharticle);

        $found=0;

        // Multiprice
        if (empty($hidepriceinlabel) && $price_level >= 1 && $conf->global->PRODUIT_MULTIPRICES)		// If we need a particular price level (from 1 to 6)
        {
            $sql = "SELECT price, price_ttc, price_base_type, tva_tx";
            $sql.= " FROM ".MAIN_DB_PREFIX."product_price";
            $sql.= " WHERE fk_product='".$objp->rowid."'";
            $sql.= " AND entity IN (".getEntity('productprice', 1).")";
            $sql.= " AND price_level=".$price_level;
            $sql.= " ORDER BY date_price DESC, rowid DESC"; // Warning DESC must be both on date_price and rowid.
            $sql.= " LIMIT 1";

            dol_syslog(get_class($this).'::constructProductListOption search price for level '.$price_level.'', LOG_DEBUG);
            $result2 = $this->db->query($sql);
            if ($result2)
            {
                $objp2 = $this->db->fetch_object($result2);
                if ($objp2)
                {
                    $found=1;
                    if ($objp2->price_base_type == 'HT')
                    {
                        $opt.= ' - '.price($objp2->price,1,$langs,0,0,-1,$conf->currency).' '.$langs->trans("HT");
                        $outval.= ' - '.price($objp2->price,0,$langs,0,0,-1,$conf->currency).' '.$langs->transnoentities("HT");
                    }
                    else
                    {
                        $opt.= ' - '.price($objp2->price_ttc,1,$langs,0,0,-1,$conf->currency).' '.$langs->trans("TTC");
                        $outval.= ' - '.price($objp2->price_ttc,0,$langs,0,0,-1,$conf->currency).' '.$langs->transnoentities("TTC");
                    }
                    $outprice_ht=price($objp2->price);
                    $outprice_ttc=price($objp2->price_ttc);
                    $outpricebasetype=$objp2->price_base_type;
                    $outtva_tx=$objp2->tva_tx;
                }
            }
            else
            {
                dol_print_error($this->db);
            }
        }

		// Price by quantity
		if (empty($hidepriceinlabel) && !empty($objp->quantity) && $objp->quantity >= 1 && ! empty($conf->global->PRODUIT_CUSTOMER_PRICES_BY_QTY))
		{
			$found = 1;
			$outqty=$objp->quantity;
			$outdiscount=$objp->remise_percent;
			if ($objp->quantity == 1)
			{
				$opt.= ' - '.price($objp->unitprice,1,$langs,0,0,-1,$conf->currency)."/";
				$outval.= ' - '.price($objp->unitprice,0,$langs,0,0,-1,$conf->currency)."/";
				$opt.= $langs->trans("Unit");	// Do not use strtolower because it breaks utf8 encoding
				$outval.=$langs->transnoentities("Unit");
			}
			else
			{
				$opt.= ' - '.price($objp->price,1,$langs,0,0,-1,$conf->currency)."/".$objp->quantity;
				$outval.= ' - '.price($objp->price,0,$langs,0,0,-1,$conf->currency)."/".$objp->quantity;
				$opt.= $langs->trans("Units");	// Do not use strtolower because it breaks utf8 encoding
				$outval.=$langs->transnoentities("Units");
			}

			$outprice_ht=price($objp->unitprice);
            $outprice_ttc=price($objp->unitprice * (1 + ($objp->tva_tx / 100)));
            $outpricebasetype=$objp->price_base_type;
            $outtva_tx=$objp->tva_tx;
		}
		if (empty($hidepriceinlabel) && !empty($objp->quantity) && $objp->quantity >= 1)
		{
			$opt.=" (".price($objp->unitprice,1,$langs,0,0,-1,$conf->currency)."/".$langs->trans("Unit").")";	// Do not use strtolower because it breaks utf8 encoding
			$outval.=" (".price($objp->unitprice,0,$langs,0,0,-1,$conf->currency)."/".$langs->transnoentities("Unit").")";	// Do not use strtolower because it breaks utf8 encoding
		}
		if (empty($hidepriceinlabel) && !empty($objp->remise_percent) && $objp->remise_percent >= 1)
		{
			$opt.=" - ".$langs->trans("Discount")." : ".vatrate($objp->remise_percent).' %';
			$outval.=" - ".$langs->transnoentities("Discount")." : ".vatrate($objp->remise_percent).' %';
		}

		// Price by customer
		if (empty($hidepriceinlabel) && !empty($conf->global->PRODUIT_CUSTOMER_PRICES))
		{
			if (!empty($objp->idprodcustprice))
			{
				$found = 1;

				if ($objp->custprice_base_type == 'HT')
				{
					$opt.= ' - '.price($objp->custprice,1,$langs,0,0,-1,$conf->currency).' '.$langs->trans("HT");
					$outval.= ' - '.price($objp->custprice,0,$langs,0,0,-1,$conf->currency).' '.$langs->transnoentities("HT");
				}
				else
				{
					$opt.= ' - '.price($objp->custprice_ttc,1,$langs,0,0,-1,$conf->currency).' '.$langs->trans("TTC");
					$outval.= ' - '.price($objp->custprice_ttc,0,$langs,0,0,-1,$conf->currency).' '.$langs->transnoentities("TTC");
				}

				$outprice_ht=price($objp->custprice);
				$outprice_ttc=price($objp->custprice_ttc);
				$outpricebasetype=$objp->custprice_base_type;
				$outtva_tx=$objp->custtva_tx;
			}
		}

        // If level no defined or multiprice not found, we used the default price
        if (empty($hidepriceinlabel) && ! $found)
        {
            if ($objp->price_base_type == 'HT')
            {
                $opt.= ' - '.price($objp->price,1,$langs,0,0,-1,$conf->currency).' '.$langs->trans("HT");
                $outval.= ' - '.price($objp->price,0,$langs,0,0,-1,$conf->currency).' '.$langs->transnoentities("HT");
            }
            else
            {
                $opt.= ' - '.price($objp->price_ttc,1,$langs,0,0,-1,$conf->currency).' '.$langs->trans("TTC");
                $outval.= ' - '.price($objp->price_ttc,0,$langs,0,0,-1,$conf->currency).' '.$langs->transnoentities("TTC");
            }
            $outprice_ht=price($objp->price);
            $outprice_ttc=price($objp->price_ttc);
            $outpricebasetype=$objp->price_base_type;
            $outtva_tx=$objp->tva_tx;
        }

        if (! empty($conf->stock->enabled) && isset($objp->stock) && $objp->fk_product_type == 0)
        {
            $opt.= ' - '.$langs->trans("Stock").':'.$objp->stock;

            if ($objp->stock > 0) {
            	$outval.= ' - <span class="product_line_stock_ok">'.$langs->transnoentities("Stock").':'.$objp->stock.'</span>';
            }elseif ($objp->stock <= 0) {
            	$outval.= ' - <span class="product_line_stock_too_low">'.$langs->transnoentities("Stock").':'.$objp->stock.'</span>';
            }
        }

        if ($outdurationvalue && $outdurationunit)
        {
            $da=array("h"=>$langs->trans("Hour"),"d"=>$langs->trans("Day"),"w"=>$langs->trans("Week"),"m"=>$langs->trans("Month"),"y"=>$langs->trans("Year"));
            if (isset($da[$outdurationunit]))
            {
                $key = $da[$outdurationunit].($outdurationvalue > 1?'s':'');
                $opt.= ' - '.$outdurationvalue.' '.$langs->trans($key);
                $outval.=' - '.$outdurationvalue.' '.$langs->transnoentities($key);
            }
        }

        $opt.= "</option>\n";
		$optJson = array('key'=>$outkey, 'value'=>$outref, 'label'=>$outval, 'label2'=>$outlabel, 'desc'=>$outdesc, 'type'=>$outtype, 'price_ht'=>$outprice_ht, 'price_ttc'=>$outprice_ttc, 'pricebasetype'=>$outpricebasetype, 'tva_tx'=>$outtva_tx, 'qty'=>$outqty, 'discount'=>$outdiscount, 'duration_value'=>$outdurationvalue, 'duration_unit'=>$outdurationunit);
	}

    /**
     *	Return list of products for customer (in Ajax if Ajax activated or go to select_produits_fournisseurs_list)
     *
     *	@param	int		$socid			Id third party
     *	@param  string	$selected       Preselected product
     *	@param  string	$htmlname       Name of HTML Select
     *  @param	string	$filtertype     Filter on product type (''=nofilter, 0=product, 1=service)
     *	@param  string	$filtre			For a SQL filter
     *	@param	array	$ajaxoptions	Options for ajax_autocompleter
	 *  @param	int		$hidelabel		Hide label (0=no, 1=yes)
	 *  @param  int     $alsoproductwithnosupplierprice    1=Add also product without supplier prices
     *	@return	void
     */
    function select_produits_fournisseurs($socid, $selected='', $htmlname='productid', $filtertype='', $filtre='', $ajaxoptions=array(), $hidelabel=0, $alsoproductwithnosupplierprice=0)
    {
        global $langs,$conf;
        global $price_level, $status, $finished;

        $selected_input_value='';
        if (! empty($conf->use_javascript_ajax) && ! empty($conf->global->PRODUIT_USE_SEARCH_TO_SELECT))
        {
            if ($selected > 0)
            {
                require_once DOL_DOCUMENT_ROOT.'/product/class/product.class.php';
                $producttmpselect = new Product($this->db);
                $producttmpselect->fetch($selected);
                $selected_input_value=$producttmpselect->ref;
                unset($producttmpselect);
            }

        	if (!empty($conf->global->SUPPLIER_ORDER_WITH_NOPRICEDEFINED))
			{
				print '<input type="hidden" id="idprod" name="idprod" value="0" />';
			}
			// mode=2 means suppliers products
            $urloption=($socid > 0?'socid='.$socid.'&':'').'htmlname='.$htmlname.'&outjson=1&price_level='.$price_level.'&type='.$filtertype.'&mode=2&status='.$status.'&finished='.$finished.'&alsoproductwithnosupplierprice='.$alsoproductwithnosupplierprice;
            print ajax_autocompleter($selected, $htmlname, DOL_URL_ROOT.'/product/ajax/products.php', $urloption, $conf->global->PRODUIT_USE_SEARCH_TO_SELECT, 0, $ajaxoptions);
            print ($hidelabel?'':$langs->trans("RefOrLabel").' : ').'<input type="text" size="20" name="search_'.$htmlname.'" id="search_'.$htmlname.'" value="'.$selected_input_value.'">';
        }
        else
        {
            if (!empty($conf->global->SUPPLIER_ORDER_WITH_NOPRICEDEFINED))
			{
				print '<input type="hidden" id="idprod" name="idprod" value="0" />';
				print '<script type="text/javascript">$("#'.$htmlname.'").change(function() { $("#idprod").val($(this).val());});</script>';
			}
        	print $this->select_produits_fournisseurs_list($socid,$selected,$htmlname,$filtertype,$filtre,'',-1,0,0,$alsoproductwithnosupplierprice);
        }
    }

    /**
     *	Return list of suppliers products
     *
     *	@param	int		$socid   		Id societe fournisseur (0 pour aucun filtre)
     *	@param  int		$selected       Produit pre-selectionne
     *	@param  string	$htmlname       Nom de la zone select
     *  @param	string	$filtertype     Filter on product type (''=nofilter, 0=product, 1=service)
     *	@param  string	$filtre         Pour filtre sql
     *	@param  string	$filterkey      Filtre des produits
     *  @param  int		$statut         -1=Return all products, 0=Products not on sell, 1=Products on sell (not used here, a filter on tobuy is already hard coded in request)
     *  @param  int		$outputmode     0=HTML select string, 1=Array
     *  @param  int     $limit          Limit of line number
	 *  @param  int     $alsoproductwithnosupplierprice    1=Add also product without supplier prices
     *  @return array           		Array of keys for json
     */
    function select_produits_fournisseurs_list($socid,$selected='',$htmlname='productid',$filtertype='',$filtre='',$filterkey='',$statut=-1,$outputmode=0,$limit=100,$alsoproductwithnosupplierprice=0)
    {
        global $langs,$conf,$db;

        $out='';
        $outarray=array();

        $langs->load('stocks');

        $sql = "SELECT p.rowid, p.label, p.ref, p.price, p.duration, p.fk_product_type,";
        $sql.= " pfp.ref_fourn, pfp.rowid as idprodfournprice, pfp.price as fprice, pfp.quantity, pfp.remise_percent, pfp.remise, pfp.unitprice,";
        $sql.= " pfp.fk_supplier_price_expression, pfp.fk_product, pfp.tva_tx, pfp.fk_soc, s.nom as name,";
        $sql.= " pfp.supplier_reputation";
        $sql.= " FROM ".MAIN_DB_PREFIX."product as p";
        $sql.= " LEFT JOIN ".MAIN_DB_PREFIX."product_fournisseur_price as pfp ON p.rowid = pfp.fk_product";
        if ($socid) $sql.= " AND pfp.fk_soc = ".$socid;
        $sql.= " LEFT JOIN ".MAIN_DB_PREFIX."societe as s ON pfp.fk_soc = s.rowid";
        $sql.= " WHERE p.entity IN (".getEntity('product', 1).")";
        $sql.= " AND p.tobuy = 1";
        if (strval($filtertype) != '') $sql.=" AND p.fk_product_type=".$this->db->escape($filtertype);
        if (! empty($filtre)) $sql.=" ".$filtre;
        // Add criteria on ref/label
        if ($filterkey != '')
        {
        	$sql.=' AND (';
        	$prefix=empty($conf->global->PRODUCT_DONOTSEARCH_ANYWHERE)?'%':'';	// Can use index if PRODUCT_DONOTSEARCH_ANYWHERE is on
        	// For natural search
        	$scrit = explode(' ', $filterkey);
        	$i=0;
        	if (count($scrit) > 1) $sql.="(";
        	foreach ($scrit as $crit)
        	{
        		if ($i > 0) $sql.=" AND ";
        		$sql.="(pfp.ref_fourn LIKE '".$this->db->escape($prefix.$crit)."%' OR p.ref LIKE '".$this->db->escape($prefix.$crit)."%' OR p.label LIKE '".$this->db->escape($prefix.$crit)."%')";
        		$i++;
        	}
        	if (count($scrit) > 1) $sql.=")";
        	if (! empty($conf->barcode->enabled)) $sql.= " OR p.barcode LIKE '".$this->db->escape($prefix.$filterkey)."%'";
        	$sql.=')';
        }
        $sql.= " ORDER BY pfp.ref_fourn DESC, pfp.quantity ASC";
        $sql.= $db->plimit($limit);

        // Build output string

        dol_syslog(get_class($this)."::select_produits_fournisseurs_list", LOG_DEBUG);
        $result=$this->db->query($sql);
        if ($result)
        {
            require_once DOL_DOCUMENT_ROOT.'/product/dynamic_price/class/price_parser.class.php';

            $num = $this->db->num_rows($result);

            //$out.='<select class="flat" id="select'.$htmlname.'" name="'.$htmlname.'">';	// remove select to have id same with combo and ajax
            $out.='<select class="flat maxwidthonsmartphone" id="'.$htmlname.'" name="'.$htmlname.'">';
            if (! $selected) $out.='<option value="0" selected>&nbsp;</option>';
            else $out.='<option value="0">&nbsp;</option>';

            $i = 0;
            while ($i < $num)
            {
                $objp = $this->db->fetch_object($result);

                $outkey=$objp->idprodfournprice;                                                    // id in table of price
                if (! $outkey && $alsoproductwithnosupplierprice) $outkey='idprod_'.$objp->rowid;   // id of product

                $outref=$objp->ref;
                $outval='';
                $outqty=1;
				$outdiscount=0;
                $outtype=$objp->fk_product_type;
                $outdurationvalue=$outtype == Product::TYPE_SERVICE?substr($objp->duration,0,dol_strlen($objp->duration)-1):'';
                $outdurationunit=$outtype == Product::TYPE_SERVICE?substr($objp->duration,-1):'';

                $opt = '<option value="'.$outkey.'"';
                if ($selected && $selected == $objp->idprodfournprice) $opt.= ' selected';
                if (empty($objp->idprodfournprice) && empty($alsoproductwithnosupplierprice)) $opt.=' disabled';
                $opt.= '>';

                $objRef = $objp->ref;
                if ($filterkey && $filterkey != '') $objRef=preg_replace('/('.preg_quote($filterkey).')/i','<strong>$1</strong>',$objRef,1);
                $objRefFourn = $objp->ref_fourn;
                if ($filterkey && $filterkey != '') $objRefFourn=preg_replace('/('.preg_quote($filterkey).')/i','<strong>$1</strong>',$objRefFourn,1);
                $label = $objp->label;
                if ($filterkey && $filterkey != '') $label=preg_replace('/('.preg_quote($filterkey).')/i','<strong>$1</strong>',$label,1);

                $opt.=$objp->ref;
                if (! empty($objp->idprodfournprice) && ($objp->ref != $objp->ref_fourn))
                	$opt.=' ('.$objp->ref_fourn.')';
                $opt.=' - ';
                $outval.=$objRef;
                if (! empty($objp->idprodfournprice) && ($objp->ref != $objp->ref_fourn))
                	$outval.=' ('.$objRefFourn.')';
                $outval.=' - ';
                $opt.=dol_trunc($label, 72).' - ';
                $outval.=dol_trunc($label, 72).' - ';

                if (! empty($objp->idprodfournprice))
                {
                    $outqty=$objp->quantity;
					$outdiscount=$objp->remise_percent;
                    if (!empty($conf->dynamicprices->enabled) && !empty($objp->fk_supplier_price_expression)) {
                        $prod_supplier = new ProductFournisseur($this->db);
                        $prod_supplier->product_fourn_price_id = $objp->idprodfournprice;
                        $prod_supplier->id = $objp->fk_product;
                        $prod_supplier->fourn_qty = $objp->quantity;
                        $prod_supplier->fourn_tva_tx = $objp->tva_tx;
                        $prod_supplier->fk_supplier_price_expression = $objp->fk_supplier_price_expression;
                        $priceparser = new PriceParser($this->db);
                        $price_result = $priceparser->parseProductSupplier($prod_supplier);
                        if ($price_result >= 0) {
                            $objp->fprice = $price_result;
                            if ($objp->quantity >= 1)
                            {
                                $objp->unitprice = $objp->fprice / $objp->quantity;
                            }
                        }
                    }
                    if ($objp->quantity == 1)
                    {
	                    $opt.= price($objp->fprice,1,$langs,0,0,-1,$conf->currency)."/";
                    	$outval.= price($objp->fprice,0,$langs,0,0,-1,$conf->currency)."/";
                    	$opt.= $langs->trans("Unit");	// Do not use strtolower because it breaks utf8 encoding
                        $outval.=$langs->transnoentities("Unit");
                    }
                    else
                    {
    	                $opt.= price($objp->fprice,1,$langs,0,0,-1,$conf->currency)."/".$objp->quantity;
	                    $outval.= price($objp->fprice,0,$langs,0,0,-1,$conf->currency)."/".$objp->quantity;
                    	$opt.= ' '.$langs->trans("Units");	// Do not use strtolower because it breaks utf8 encoding
                        $outval.= ' '.$langs->transnoentities("Units");
                    }

                    if ($objp->quantity >= 1)
                    {
                        $opt.=" (".price($objp->unitprice,1,$langs,0,0,-1,$conf->currency)."/".$langs->trans("Unit").")";	// Do not use strtolower because it breaks utf8 encoding
                        $outval.=" (".price($objp->unitprice,0,$langs,0,0,-1,$conf->currency)."/".$langs->transnoentities("Unit").")";	// Do not use strtolower because it breaks utf8 encoding
                    }
					if ($objp->remise_percent >= 1)
                    {
                        $opt.=" - ".$langs->trans("Discount")." : ".vatrate($objp->remise_percent).' %';
                        $outval.=" - ".$langs->transnoentities("Discount")." : ".vatrate($objp->remise_percent).' %';
                    }
                    if ($objp->duration)
                    {
                        $opt .= " - ".$objp->duration;
                        $outval.=" - ".$objp->duration;
                    }
                    if (! $socid)
                    {
                        $opt .= " - ".dol_trunc($objp->name,8);
                        $outval.=" - ".dol_trunc($objp->name,8);
                    }
                    if ($objp->supplier_reputation)
                    {
            			//TODO dictionnary
            			$reputations=array(''=>$langs->trans('Standard'),'FAVORITE'=>$langs->trans('Favorite'),'NOTTHGOOD'=>$langs->trans('NotTheGoodQualitySupplier'), 'DONOTORDER'=>$langs->trans('DoNotOrderThisProductToThisSupplier'));

                        $opt .= " - ".$reputations[$objp->supplier_reputation];
                        $outval.=" - ".$reputations[$objp->supplier_reputation];
                    }
                }
                else
                {
                    if (empty($alsoproductwithnosupplierprice))     // No supplier price defined for couple product/supplier
                    {
                        $opt.= $langs->trans("NoPriceDefinedForThisSupplier");
                        $outval.=$langs->transnoentities("NoPriceDefinedForThisSupplier");
                    }
                    else                                            // No supplier price defined for product, even on other suppliers
                    {
                        $opt.= $langs->trans("NoPriceDefinedForThisSupplier");
                        $outval.=$langs->transnoentities("NoPriceDefinedForThisSupplier");
                    }
                }
                $opt .= "</option>\n";


                // Add new entry
                // "key" value of json key array is used by jQuery automatically as selected value
                // "label" value of json key array is used by jQuery automatically as text for combo box
                $out.=$opt;
                array_push($outarray, array('key'=>$outkey, 'value'=>$outref, 'label'=>$outval, 'qty'=>$outqty, 'discount'=>$outdiscount, 'type'=>$outtype, 'duration_value'=>$outdurationvalue, 'duration_unit'=>$outdurationunit, 'disabled'=>(empty($objp->idprodfournprice)?true:false)));
				// Exemple of var_dump $outarray
				// array(1) {[0]=>array(6) {[key"]=>string(1) "2" ["value"]=>string(3) "ppp"
				//           ["label"]=>string(76) "ppp (<strong>f</strong>ff2) - ppp - 20,00 Euros/1unité (20,00 Euros/unité)"
				//      	 ["qty"]=>string(1) "1" ["discount"]=>string(1) "0" ["disabled"]=>bool(false)
                //}
                //var_dump($outval); var_dump(utf8_check($outval)); var_dump(json_encode($outval));
                //$outval=array('label'=>'ppp (<strong>f</strong>ff2) - ppp - 20,00 Euros/ Unité (20,00 Euros/unité)');
                //var_dump($outval); var_dump(utf8_check($outval)); var_dump(json_encode($outval));

                $i++;
            }
            $out.='</select>';

            $this->db->free($result);

            if (empty($outputmode)) return $out;
            return $outarray;
        }
        else
        {
            dol_print_error($this->db);
        }
    }

    /**
     *	Return list of suppliers prices for a product
     *
     *  @param	    int		$productid       	Id of product
     *  @param      string	$htmlname        	Name of HTML field
     *  @param      int		$selected_supplier  Pre-selected supplier if more than 1 result
     *  @return	    void
     */
    function select_product_fourn_price($productid, $htmlname='productfournpriceid', $selected_supplier='')
    {
        global $langs,$conf;

        $langs->load('stocks');

        $sql = "SELECT p.rowid, p.label, p.ref, p.price, p.duration, pfp.fk_soc,";
        $sql.= " pfp.ref_fourn, pfp.rowid as idprodfournprice, pfp.price as fprice, pfp.quantity, pfp.unitprice,";
        $sql.= " pfp.fk_supplier_price_expression, pfp.fk_product, pfp.tva_tx, s.nom as name";
        $sql.= " FROM ".MAIN_DB_PREFIX."product as p";
        $sql.= " LEFT JOIN ".MAIN_DB_PREFIX."product_fournisseur_price as pfp ON p.rowid = pfp.fk_product";
        $sql.= " LEFT JOIN ".MAIN_DB_PREFIX."societe as s ON pfp.fk_soc = s.rowid";
        $sql.= " WHERE p.entity IN (".getEntity('productprice', 1).")";
        $sql.= " AND p.tobuy = 1";
        $sql.= " AND s.fournisseur = 1";
        $sql.= " AND p.rowid = ".$productid;
        $sql.= " ORDER BY s.nom, pfp.ref_fourn DESC";

        dol_syslog(get_class($this)."::select_product_fourn_price", LOG_DEBUG);
        $result=$this->db->query($sql);

        if ($result)
        {
            $num = $this->db->num_rows($result);

            $form = '<select class="flat" name="'.$htmlname.'">';

            if (! $num)
            {
                $form.= '<option value="0">-- '.$langs->trans("NoSupplierPriceDefinedForThisProduct").' --</option>';
            }
            else
            {
                require_once DOL_DOCUMENT_ROOT.'/product/dynamic_price/class/price_parser.class.php';
                $form.= '<option value="0">&nbsp;</option>';

                $i = 0;
                while ($i < $num)
                {
                    $objp = $this->db->fetch_object($result);

                    $opt = '<option value="'.$objp->idprodfournprice.'"';
                    //if there is only one supplier, preselect it
                    if($num == 1 || ($selected_supplier > 0 && $objp->fk_soc == $selected_supplier)) {
                        $opt .= ' selected';
                    }
                    $opt.= '>'.$objp->name.' - '.$objp->ref_fourn.' - ';

                    if (!empty($conf->dynamicprices->enabled) && !empty($objp->fk_supplier_price_expression)) {
                        $prod_supplier = new ProductFournisseur($this->db);
                        $prod_supplier->product_fourn_price_id = $objp->idprodfournprice;
                        $prod_supplier->id = $productid;
                        $prod_supplier->fourn_qty = $objp->quantity;
                        $prod_supplier->fourn_tva_tx = $objp->tva_tx;
                        $prod_supplier->fk_supplier_price_expression = $objp->fk_supplier_price_expression;
                        $priceparser = new PriceParser($this->db);
                        $price_result = $priceparser->parseProductSupplier($prod_supplier);
                        if ($price_result >= 0) {
                            $objp->fprice = $price_result;
                            if ($objp->quantity >= 1)
                            {
                                $objp->unitprice = $objp->fprice / $objp->quantity;
                            }
                        }
                    }
                    if ($objp->quantity == 1)
                    {
                        $opt.= price($objp->fprice,1,$langs,0,0,-1,$conf->currency)."/";
                    }

                    $opt.= $objp->quantity.' ';

                    if ($objp->quantity == 1)
                    {
                        $opt.= $langs->trans("Unit");
                    }
                    else
                    {
                        $opt.= $langs->trans("Units");
                    }
                    if ($objp->quantity > 1)
                    {
                        $opt.=" - ";
                        $opt.= price($objp->unitprice,1,$langs,0,0,-1,$conf->currency)."/".$langs->trans("Unit");
                    }
                    if ($objp->duration) $opt .= " - ".$objp->duration;
                    $opt .= "</option>\n";

                    $form.= $opt;
                    $i++;
                }
            }

            $form.= '</select>';
            $this->db->free($result);
            return $form;
        }
        else
        {
            dol_print_error($this->db);
        }
    }

    /**
     *    Return list of delivery address
     *
     *    @param    string	$selected          	Id contact pre-selectionn
     *    @param    int		$socid				Id of company
     *    @param    string	$htmlname          	Name of HTML field
     *    @param    int		$showempty         	Add an empty field
     *    @return	integer|null
     */
    function select_address($selected, $socid, $htmlname='address_id',$showempty=0)
    {
        // On recherche les utilisateurs
        $sql = "SELECT a.rowid, a.label";
        $sql .= " FROM ".MAIN_DB_PREFIX ."societe_address as a";
        $sql .= " WHERE a.fk_soc = ".$socid;
        $sql .= " ORDER BY a.label ASC";

        dol_syslog(get_class($this)."::select_address", LOG_DEBUG);
        $resql=$this->db->query($sql);
        if ($resql)
        {
            print '<select class="flat" name="'.$htmlname.'">';
            if ($showempty) print '<option value="0">&nbsp;</option>';
            $num = $this->db->num_rows($resql);
            $i = 0;
            if ($num)
            {
                while ($i < $num)
                {
                    $obj = $this->db->fetch_object($resql);

                    if ($selected && $selected == $obj->rowid)
                    {
                        print '<option value="'.$obj->rowid.'" selected>'.$obj->label.'</option>';
                    }
                    else
                    {
                        print '<option value="'.$obj->rowid.'">'.$obj->label.'</option>';
                    }
                    $i++;
                }
            }
            print '</select>';
            return $num;
        }
        else
        {
            dol_print_error($this->db);
        }
    }


    /**
     *      Load into cache list of payment terms
     *
     *      @return     int             Nb of lines loaded, <0 if KO
     */
    function load_cache_conditions_paiements()
    {
        global $langs;

        $num = count($this->cache_conditions_paiements);
        if ($num > 0) return 0;    // Cache already loaded

        dol_syslog(__METHOD__, LOG_DEBUG);

        $sql = "SELECT rowid, code, libelle as label";
        $sql.= " FROM ".MAIN_DB_PREFIX.'c_payment_term';
        $sql.= " WHERE active > 0";
        $sql.= " ORDER BY sortorder";

        $resql = $this->db->query($sql);
        if ($resql)
        {
            $num = $this->db->num_rows($resql);
            $i = 0;
            while ($i < $num)
            {
                $obj = $this->db->fetch_object($resql);

                // Si traduction existe, on l'utilise, sinon on prend le libelle par defaut
                $label=($langs->trans("PaymentConditionShort".$obj->code)!=("PaymentConditionShort".$obj->code)?$langs->trans("PaymentConditionShort".$obj->code):($obj->label!='-'?$obj->label:''));
                $this->cache_conditions_paiements[$obj->rowid]['code'] =$obj->code;
                $this->cache_conditions_paiements[$obj->rowid]['label']=$label;
                $i++;
            }

			//$this->cache_conditions_paiements=dol_sort_array($this->cache_conditions_paiements, 'label', 'asc', 0, 0, 1);		// We use the field sortorder of table

            return $num;
        }
        else
		{
            dol_print_error($this->db);
            return -1;
        }
    }

    /**
     *      Charge dans cache la liste des délais de livraison possibles
     *
     *      @return     int             Nb of lines loaded, <0 if KO
     */
    function load_cache_availability()
    {
        global $langs;

        $num = count($this->cache_availability);
        if ($num > 0) return 0;    // Cache already loaded

        dol_syslog(__METHOD__, LOG_DEBUG);

		$langs->load('propal');

        $sql = "SELECT rowid, code, label";
        $sql.= " FROM ".MAIN_DB_PREFIX.'c_availability';
        $sql.= " WHERE active > 0";

        $resql = $this->db->query($sql);
        if ($resql)
        {
            $num = $this->db->num_rows($resql);
            $i = 0;
            while ($i < $num)
            {
                $obj = $this->db->fetch_object($resql);

                // Si traduction existe, on l'utilise, sinon on prend le libelle par defaut
                $label=($langs->trans("AvailabilityType".$obj->code)!=("AvailabilityType".$obj->code)?$langs->trans("AvailabilityType".$obj->code):($obj->label!='-'?$obj->label:''));
                $this->cache_availability[$obj->rowid]['code'] =$obj->code;
                $this->cache_availability[$obj->rowid]['label']=$label;
                $i++;
            }

            $this->cache_availability = dol_sort_array($this->cache_availability, 'label', 'asc', 0, 0, 1);

            return $num;
        }
        else
		{
            dol_print_error($this->db);
            return -1;
        }
    }

    /**
     *      Retourne la liste des types de delais de livraison possibles
     *
     *      @param	int		$selected        Id du type de delais pre-selectionne
     *      @param  string	$htmlname        Nom de la zone select
     *      @param  string	$filtertype      To add a filter
     *		@param	int		$addempty		Add empty entry
     *		@return	void
     */
    function selectAvailabilityDelay($selected='',$htmlname='availid',$filtertype='',$addempty=0)
    {
        global $langs,$user;

        $this->load_cache_availability();

        dol_syslog(__METHOD__." selected=".$selected.", htmlname=".$htmlname, LOG_DEBUG);

        print '<select class="flat" name="'.$htmlname.'">';
        if ($addempty) print '<option value="0">&nbsp;</option>';
        foreach($this->cache_availability as $id => $arrayavailability)
        {
            if ($selected == $id)
            {
                print '<option value="'.$id.'" selected>';
            }
            else
            {
                print '<option value="'.$id.'">';
            }
            print $arrayavailability['label'];
            print '</option>';
        }
        print '</select>';
        if ($user->admin) print info_admin($langs->trans("YouCanChangeValuesForThisListFromDictionarySetup"),1);
    }

    /**
     *      Load into cache cache_demand_reason, array of input reasons
     *
     *      @return     int             Nb of lines loaded, <0 if KO
     */
    function loadCacheInputReason()
    {
        global $langs;

        $num = count($this->cache_demand_reason);
        if ($num > 0) return 0;    // Cache already loaded

        $sql = "SELECT rowid, code, label";
        $sql.= " FROM ".MAIN_DB_PREFIX.'c_input_reason';
        $sql.= " WHERE active > 0";

        $resql = $this->db->query($sql);
        if ($resql)
        {
            $num = $this->db->num_rows($resql);
            $i = 0;
            $tmparray=array();
            while ($i < $num)
            {
                $obj = $this->db->fetch_object($resql);

                // Si traduction existe, on l'utilise, sinon on prend le libelle par defaut
                $label=($langs->trans("DemandReasonType".$obj->code)!=("DemandReasonType".$obj->code)?$langs->trans("DemandReasonType".$obj->code):($obj->label!='-'?$obj->label:''));
                $tmparray[$obj->rowid]['id']   =$obj->rowid;
                $tmparray[$obj->rowid]['code'] =$obj->code;
                $tmparray[$obj->rowid]['label']=$label;
                $i++;
            }

            $this->cache_demand_reason=dol_sort_array($tmparray, 'label', 'asc', 0, 0, 1);

            unset($tmparray);
            return $num;
        }
        else
		{
            dol_print_error($this->db);
            return -1;
        }
    }

    /**
	 *	Return list of input reason (events that triggered an object creation, like after sending an emailing, making an advert, ...)
	 *  List found into table c_input_reason loaded by loadCacheInputReason
     *
     *  @param	int		$selected        Id or code of type origin to select by default
     *  @param  string	$htmlname        Nom de la zone select
     *  @param  string	$exclude         To exclude a code value (Example: SRC_PROP)
     *	@param	int		$addempty		 Add an empty entry
     *	@return	void
     */
    function selectInputReason($selected='',$htmlname='demandreasonid',$exclude='',$addempty=0)
    {
        global $langs,$user;

        $this->loadCacheInputReason();

        print '<select class="flat" name="'.$htmlname.'">';
        if ($addempty) print '<option value="0"'.(empty($selected)?' selected':'').'>&nbsp;</option>';
        foreach($this->cache_demand_reason as $id => $arraydemandreason)
        {
            if ($arraydemandreason['code']==$exclude) continue;

            if ($selected && ($selected == $arraydemandreason['id'] || $selected == $arraydemandreason['code']))
            {
                print '<option value="'.$arraydemandreason['id'].'" selected>';
            }
            else
            {
                print '<option value="'.$arraydemandreason['id'].'">';
            }
            print $arraydemandreason['label'];
            print '</option>';
        }
        print '</select>';
        if ($user->admin) print info_admin($langs->trans("YouCanChangeValuesForThisListFromDictionarySetup"),1);
    }

    /**
     *      Charge dans cache la liste des types de paiements possibles
     *
     *      @return     int                 Nb of lines loaded, <0 if KO
     */
    function load_cache_types_paiements()
    {
        global $langs;

        $num=count($this->cache_types_paiements);
        if ($num > 0) return $num;    // Cache already loaded

        dol_syslog(__METHOD__, LOG_DEBUG);

        $this->cache_types_paiements = array();

        $sql = "SELECT id, code, libelle as label, type, active";
        $sql.= " FROM ".MAIN_DB_PREFIX."c_paiement";
        //if ($active >= 0) $sql.= " WHERE active = ".$active;

        $resql = $this->db->query($sql);
        if ($resql)
        {
            $num = $this->db->num_rows($resql);
            $i = 0;
            while ($i < $num)
            {
                $obj = $this->db->fetch_object($resql);

                // Si traduction existe, on l'utilise, sinon on prend le libelle par defaut
                $label=($langs->transnoentitiesnoconv("PaymentTypeShort".$obj->code)!=("PaymentTypeShort".$obj->code)?$langs->transnoentitiesnoconv("PaymentTypeShort".$obj->code):($obj->label!='-'?$obj->label:''));
                $this->cache_types_paiements[$obj->id]['id'] =$obj->id;
                $this->cache_types_paiements[$obj->id]['code'] =$obj->code;
                $this->cache_types_paiements[$obj->id]['label']=$label;
                $this->cache_types_paiements[$obj->id]['type'] =$obj->type;
                $this->cache_types_paiements[$obj->id]['active'] =$obj->active;
                $i++;
            }

            $this->cache_types_paiements = dol_sort_array($this->cache_types_paiements, 'label', 'asc', 0, 0, 1);

            return $num;
        }
        else
		{
            dol_print_error($this->db);
            return -1;
        }
    }


    /**
     *      Return list of payment modes
     *
     *      @param	int  	$selected        Id of payment term to preselect by default
     *      @param  string	$htmlname        Nom de la zone select
     *      @param  int 	$filtertype      Not used
     *		@param	int		$addempty		 Add an empty entry
     *		@return	void
     */
    function select_conditions_paiements($selected=0, $htmlname='condid', $filtertype=-1, $addempty=0)
    {
        global $langs, $user, $conf;

        dol_syslog(__METHOD__." selected=".$selected.", htmlname=".$htmlname, LOG_DEBUG);

        $this->load_cache_conditions_paiements();

        // Set default value if not already set by caller
        if (empty($selected) && ! empty($conf->global->MAIN_DEFAULT_PAYMENT_TERM_ID)) $selected = $conf->global->MAIN_DEFAULT_PAYMENT_TERM_ID;
        
        print '<select class="flat" name="'.$htmlname.'">';
        if ($addempty) print '<option value="0">&nbsp;</option>';
        foreach($this->cache_conditions_paiements as $id => $arrayconditions)
        {
            if ($selected == $id)
            {
                print '<option value="'.$id.'" selected>';
            }
            else
            {
                print '<option value="'.$id.'">';
            }
            print $arrayconditions['label'];
            print '</option>';
        }
        print '</select>';
        if ($user->admin) print info_admin($langs->trans("YouCanChangeValuesForThisListFromDictionarySetup"),1);
    }


    /**
     *      Return list of payment methods
     *
     *      @param	string	$selected       Id du mode de paiement pre-selectionne
     *      @param  string	$htmlname       Nom de la zone select
     *      @param  string	$filtertype     To filter on field type in llx_c_paiement ('CRDT' or 'DBIT' or array('code'=>xx,'label'=>zz))
     *      @param  int		$format         0=id+libelle, 1=code+code, 2=code+libelle, 3=id+code
     *      @param  int		$empty			1=peut etre vide, 0 sinon
     * 		@param	int		$noadmininfo	0=Add admin info, 1=Disable admin info
     *      @param  int		$maxlength      Max length of label
     *      @param  int     $active         Active or not, -1 = all
     *      @param  string  $morecss        Add more css
     * 		@return	void
     */
    function select_types_paiements($selected='', $htmlname='paiementtype', $filtertype='', $format=0, $empty=0, $noadmininfo=0, $maxlength=0, $active=1, $morecss='')
    {
        global $langs,$user;

        dol_syslog(__METHOD__." ".$selected.", ".$htmlname.", ".$filtertype.", ".$format, LOG_DEBUG);

        $filterarray=array();
        if ($filtertype == 'CRDT')  	$filterarray=array(0,2,3);
        elseif ($filtertype == 'DBIT') 	$filterarray=array(1,2,3);
        elseif ($filtertype != '' && $filtertype != '-1') $filterarray=explode(',',$filtertype);

        $this->load_cache_types_paiements();

        print '<select id="select'.$htmlname.'" class="flat selectpaymenttypes'.($morecss?' '.$morecss:'').'" name="'.$htmlname.'">';
        if ($empty) print '<option value="">&nbsp;</option>';
        foreach($this->cache_types_paiements as $id => $arraytypes)
        {
            // If not good status
            if ($active >= 0 && $arraytypes['active'] != $active) continue;

            // On passe si on a demande de filtrer sur des modes de paiments particuliers
            if (count($filterarray) && ! in_array($arraytypes['type'],$filterarray)) continue;

            // We discard empty line if showempty is on because an empty line has already been output.
            if ($empty && empty($arraytypes['code'])) continue;

            if ($format == 0) print '<option value="'.$id.'"';
            if ($format == 1) print '<option value="'.$arraytypes['code'].'"';
            if ($format == 2) print '<option value="'.$arraytypes['code'].'"';
            if ($format == 3) print '<option value="'.$id.'"';
            // Si selected est text, on compare avec code, sinon avec id
            if (preg_match('/[a-z]/i', $selected) && $selected == $arraytypes['code']) print ' selected';
            elseif ($selected == $id) print ' selected';
            print '>';
            if ($format == 0) $value=($maxlength?dol_trunc($arraytypes['label'],$maxlength):$arraytypes['label']);
            if ($format == 1) $value=$arraytypes['code'];
            if ($format == 2) $value=($maxlength?dol_trunc($arraytypes['label'],$maxlength):$arraytypes['label']);
            if ($format == 3) $value=$arraytypes['code'];
            print $value?$value:'&nbsp;';
            print '</option>';
        }
        print '</select>';
        if ($user->admin && ! $noadmininfo) print info_admin($langs->trans("YouCanChangeValuesForThisListFromDictionarySetup"),1);
    }


    /**
     *  Selection HT or TTC
     *
     *  @param	string	$selected       Id pre-selectionne
     *  @param  string	$htmlname       Nom de la zone select
     * 	@return	string					Code of HTML select to chose tax or not
     */
    function selectPriceBaseType($selected='',$htmlname='price_base_type')
    {
        global $langs;

        $return='';

        $return.= '<select class="flat" name="'.$htmlname.'">';
        $options = array(
			'HT'=>$langs->trans("HT"),
			'TTC'=>$langs->trans("TTC")
        );
        foreach($options as $id => $value)
        {
            if ($selected == $id)
            {
                $return.= '<option value="'.$id.'" selected>'.$value;
            }
            else
            {
                $return.= '<option value="'.$id.'">'.$value;
            }
            $return.= '</option>';
        }
        $return.= '</select>';

        return $return;
    }

    /**
     *  Return a HTML select list of shipping mode
     *
     *  @param	string	$selected          Id shipping mode pre-selected
     *  @param  string	$htmlname          Name of select zone
     *  @param  string	$filtre            To filter list
     *  @param  int		$useempty          1=Add an empty value in list, 2=Add an empty value in list only if there is more than 2 entries.
     *  @param  string	$moreattrib        To add more attribute on select
     * 	@return	void
     */
    function selectShippingMethod($selected='',$htmlname='shipping_method_id',$filtre='',$useempty=0,$moreattrib='')
    {
        global $langs, $conf, $user;

        $langs->load("admin");
        $langs->load("deliveries");

        $sql = "SELECT rowid, code, libelle as label";
        $sql.= " FROM ".MAIN_DB_PREFIX."c_shipment_mode";
        $sql.= " WHERE active > 0";
        if ($filtre) $sql.=" AND ".$filtre;
        $sql.= " ORDER BY libelle ASC";

        dol_syslog(get_class($this)."::selectShippingMode", LOG_DEBUG);
        $result = $this->db->query($sql);
        if ($result) {
            $num = $this->db->num_rows($result);
            $i = 0;
            if ($num) {
                print '<select id="select'.$htmlname.'" class="flat selectshippingmethod" name="'.$htmlname.'"'.($moreattrib?' '.$moreattrib:'').'>';
                if ($useempty == 1 || ($useempty == 2 && $num > 1)) {
                    print '<option value="-1">&nbsp;</option>';
                }
                while ($i < $num) {
                    $obj = $this->db->fetch_object($result);
                    if ($selected == $obj->rowid) {
                        print '<option value="'.$obj->rowid.'" selected>';
                    } else {
                        print '<option value="'.$obj->rowid.'">';
                    }
                    print ($langs->trans("SendingMethod".strtoupper($obj->code)) != "SendingMethod".strtoupper($obj->code)) ? $langs->trans("SendingMethod".strtoupper($obj->code)) : $obj->label;
                    print '</option>';
                    $i++;
                }
                print "</select>";
                if ($user->admin) print info_admin($langs->trans("YouCanChangeValuesForThisListFromDictionarySetup"),1);
            } else {
                print $langs->trans("NoShippingMethodDefined");
            }
        } else {
            dol_print_error($this->db);
        }
    }

    /**
     *    Display form to select shipping mode
     *
     *    @param	string	$page        Page
     *    @param    int		$selected    Id of shipping mode
     *    @param    string	$htmlname    Name of select html field
     *    @param    int		$addempty    1=Add an empty value in list, 2=Add an empty value in list only if there is more than 2 entries.
     *    @return	void
     */
    function formSelectShippingMethod($page, $selected='', $htmlname='shipping_method_id', $addempty=0)
    {
        global $langs, $db;

        $langs->load("deliveries");

        if ($htmlname != "none") {
            print '<form method="POST" action="'.$page.'">';
            print '<input type="hidden" name="action" value="setshippingmethod">';
            print '<input type="hidden" name="token" value="'.$_SESSION['newtoken'].'">';
            $this->selectShippingMethod($selected, $htmlname, '', $addempty);
            print '<input type="submit" class="button valignmiddle" value="'.$langs->trans("Modify").'">';
            print '</form>';
        } else {
            if ($selected) {
                $code=$langs->getLabelFromKey($db, $selected, 'c_shipment_mode', 'rowid', 'code');
                print $langs->trans("SendingMethod".strtoupper($code));
            } else {
                print "&nbsp;";
            }
        }
    }

	/**
	 * Creates HTML last in cycle situation invoices selector
	 *
	 * @param     string  $selected   		Preselected ID
	 * @param     int     $socid      		Company ID
	 *
	 * @return    string                     HTML select
	 */
	function selectSituationInvoices($selected = '', $socid = 0)
	{
		global $langs;

		$langs->load('bills');

		$opt = '<option value ="" selected></option>';
		$sql = 'SELECT rowid, facnumber, situation_cycle_ref, situation_counter, situation_final, fk_soc FROM ' . MAIN_DB_PREFIX . 'facture WHERE situation_counter>=1';
		$sql.= ' ORDER by situation_cycle_ref, situation_counter desc';
		$resql = $this->db->query($sql);
		if ($resql && $this->db->num_rows($resql) > 0) {
			// Last seen cycle
			$ref = 0;
			while ($res = $this->db->fetch_array($resql, MYSQL_NUM)) {
				//Same company ?
				if ($socid == $res[5]) {
					//Same cycle ?
					if ($res[2] != $ref) {
						// Just seen this cycle
						$ref = $res[2];
						//not final ?
						if ($res[4] != 1) {
							//Not prov?
							if (substr($res[1], 1, 4) != 'PROV') {
								if ($selected == $res[0]) {
									$opt .= '<option value="' . $res[0] . '" selected>' . $res[1] . '</option>';
								} else {
									$opt .= '<option value="' . $res[0] . '">' . $res[1] . '</option>';
								}
							}
						}
					}
				}
			}
		}
		else
		{
				dol_syslog("Error sql=" . $sql . ", error=" . $this->error, LOG_ERR);
		}
		if ($opt == '<option value ="" selected></option>')
		{
			$opt = '<option value ="0" selected>' . $langs->trans('NoSituations') . '</option>';
		}
		return $opt;
	}

    /**
     *      Creates HTML units selector (code => label)
     *
     *      @param	string	$selected       Preselected Unit ID
     *      @param  string	$htmlname       Select name
     *      @param	int		$showempty		Add a nempty line
     * 		@return	string                  HTML select
     */
    function selectUnits($selected = '', $htmlname = 'units', $showempty=0)
    {
        global $langs;

        $langs->load('products');

        $return= '<select class="flat" id="'.$htmlname.'" name="'.$htmlname.'">';

        $sql = 'SELECT rowid, label from '.MAIN_DB_PREFIX.'c_units';
        $sql.= ' WHERE active > 0';

        $resql = $this->db->query($sql);
        if($resql && $this->db->num_rows($resql) > 0)
        {
	        if ($showempty) $return .= '<option value="none"></option>';

            while($res = $this->db->fetch_object($resql))
            {
                if ($selected == $res->rowid)
                {
                    $return.='<option value="'.$res->rowid.'" selected>'.$langs->trans($res->label).'</option>';
                }
                else
                {
                    $return.='<option value="'.$res->rowid.'">'.$langs->trans($res->label).'</option>';
                }
            }
            $return.='</select>';
        }
        return $return;
    }

    /**
     *  Return a HTML select list of bank accounts
     *
     *  @param	string	$selected          Id account pre-selected
     *  @param  string	$htmlname          Name of select zone
     *  @param  int		$statut            Status of searched accounts (0=open, 1=closed, 2=both)
     *  @param  string	$filtre            To filter list
     *  @param  int		$useempty          1=Add an empty value in list, 2=Add an empty value in list only if there is more than 2 entries.
     *  @param  string	$moreattrib        To add more attribute on select
     * 	@return	void
     */
    function select_comptes($selected='',$htmlname='accountid',$statut=0,$filtre='',$useempty=0,$moreattrib='')
    {
        global $langs, $conf;

        $langs->load("admin");

        $sql = "SELECT rowid, label, bank, clos as status";
        $sql.= " FROM ".MAIN_DB_PREFIX."bank_account";
        $sql.= " WHERE entity IN (".getEntity('bank_account', 1).")";
        if ($statut != 2) $sql.= " AND clos = '".$statut."'";
        if ($filtre) $sql.=" AND ".$filtre;
        $sql.= " ORDER BY label";

        dol_syslog(get_class($this)."::select_comptes", LOG_DEBUG);
        $result = $this->db->query($sql);
        if ($result)
        {
            $num = $this->db->num_rows($result);
            $i = 0;
            if ($num)
            {
                print '<select id="select'.$htmlname.'" class="flat selectbankaccount" name="'.$htmlname.'"'.($moreattrib?' '.$moreattrib:'').'>';
                if ($useempty == 1 || ($useempty == 2 && $num > 1))
                {
                    print '<option value="-1">&nbsp;</option>';
                }

                while ($i < $num)
                {
                    $obj = $this->db->fetch_object($result);
                    if ($selected == $obj->rowid)
                    {
                        print '<option value="'.$obj->rowid.'" selected>';
                    }
                    else
                    {
                        print '<option value="'.$obj->rowid.'">';
                    }
                    print trim($obj->label);
                    if ($statut == 2 && $obj->status == 1) print ' ('.$langs->trans("Closed").')';
                    print '</option>';
                    $i++;
                }
                print "</select>";
            }
            else
            {
                print $langs->trans("NoActiveBankAccountDefined");
            }
        }
        else {
            dol_print_error($this->db);
        }
    }

    /**
     *    Display form to select bank account
     *
     *    @param	string	$page        Page
     *    @param    int		$selected    Id of bank account
     *    @param    string	$htmlname    Name of select html field
     *    @param    int		$addempty    1=Add an empty value in list, 2=Add an empty value in list only if there is more than 2 entries.
     *    @return	void
     */
    function formSelectAccount($page, $selected='', $htmlname='fk_account', $addempty=0)
    {
        global $langs;
        if ($htmlname != "none") {
            print '<form method="POST" action="'.$page.'">';
            print '<input type="hidden" name="action" value="setbankaccount">';
            print '<input type="hidden" name="token" value="'.$_SESSION['newtoken'].'">';
            $this->select_comptes($selected, $htmlname, 0, '', $addempty);
            print '<input type="submit" class="button valignmiddle" value="'.$langs->trans("Modify").'">';
            print '</form>';
        } else {
            if ($selected) {
                require_once DOL_DOCUMENT_ROOT .'/compta/bank/class/account.class.php';
                $bankstatic=new Account($this->db);
                $bankstatic->fetch($selected);
                print $this->textwithpicto($bankstatic->label,$langs->trans("AccountCurrency").'&nbsp;'.$bankstatic->currency_code);
            } else {
                print "&nbsp;";
            }
        }
    }

    /**
     *    Return list of categories having choosed type
     *
     *    @param	int		$type				Type of category ('customer', 'supplier', 'contact', 'product', 'member'). Old mode (0, 1, 2, ...) is deprecated.
     *    @param    string	$selected    		Id of category preselected or 'auto' (autoselect category if there is only one element)
     *    @param    string	$htmlname			HTML field name
     *    @param    int		$maxlength      	Maximum length for labels
     *    @param    int		$excludeafterid 	Exclude all categories after this leaf in category tree.
     *    @param	int		$outputmode			0=HTML select string, 1=Array
     *    @return	string
     *    @see select_categories
     */
    function select_all_categories($type, $selected='', $htmlname="parent", $maxlength=64, $excludeafterid=0, $outputmode=0)
    {
        global $langs;
        $langs->load("categories");

		include_once DOL_DOCUMENT_ROOT.'/categories/class/categorie.class.php';

		// For backward compatibility
		if (is_numeric($type))
		{
		    dol_syslog(__METHOD__ . ': using numeric value for parameter type is deprecated. Use string code instead.', LOG_WARNING);
		}

        $cat = new Categorie($this->db);
        $cate_arbo = $cat->get_full_arbo($type,$excludeafterid);

        $output = '<select class="flat" name="'.$htmlname.'">';
		$outarray=array();
        if (is_array($cate_arbo))
        {
            if (! count($cate_arbo)) $output.= '<option value="-1" disabled>'.$langs->trans("NoCategoriesDefined").'</option>';
            else
            {
                $output.= '<option value="-1">&nbsp;</option>';
                foreach($cate_arbo as $key => $value)
                {
                    if ($cate_arbo[$key]['id'] == $selected || ($selected == 'auto' && count($cate_arbo) == 1))
                    {
                        $add = 'selected ';
                    }
                    else
                    {
                        $add = '';
                    }
                    $output.= '<option '.$add.'value="'.$cate_arbo[$key]['id'].'">'.dol_trunc($cate_arbo[$key]['fulllabel'],$maxlength,'middle').'</option>';

					$outarray[$cate_arbo[$key]['id']] = $cate_arbo[$key]['fulllabel'];
                }
            }
        }
        $output.= '</select>';
        $output.= "\n";

		if ($outputmode) return $outarray;
		return $output;
    }

    /**
     *     Show a confirmation HTML form or AJAX popup
     *
     *     @param	string		$page        	   	Url of page to call if confirmation is OK
     *     @param	string		$title       	   	Title
     *     @param	string		$question    	   	Question
     *     @param 	string		$action      	   	Action
     *	   @param	array		$formquestion	   	An array with forms complementary inputs
     * 	   @param	string		$selectedchoice		"" or "no" or "yes"
     * 	   @param	int			$useajax		   	0=No, 1=Yes, 2=Yes but submit page with &confirm=no if choice is No, 'xxx'=preoutput confirm box with div id=dialog-confirm-xxx
     *     @param	int			$height          	Force height of box
     *     @param	int			$width				Force width of box
     *     @return 	void
     *     @deprecated
     *     @see formconfirm()
     */
    function form_confirm($page, $title, $question, $action, $formquestion='', $selectedchoice="", $useajax=0, $height=170, $width=500)
    {
        print $this->formconfirm($page, $title, $question, $action, $formquestion, $selectedchoice, $useajax, $height, $width);
    }

    /**
     *     Show a confirmation HTML form or AJAX popup.
     *     Easiest way to use this is with useajax=1.
     *     If you use useajax='xxx', you must also add jquery code to trigger opening of box (with correct parameters)
     *     just after calling this method. For example:
     *       print '<script type="text/javascript">'."\n";
     *       print 'jQuery(document).ready(function() {'."\n";
     *       print 'jQuery(".xxxlink").click(function(e) { jQuery("#aparamid").val(jQuery(this).attr("rel")); jQuery("#dialog-confirm-xxx").dialog("open"); return false; });'."\n";
     *       print '});'."\n";
     *       print '</script>'."\n";
     *
     *     @param  	string		$page        	   	Url of page to call if confirmation is OK
     *     @param	string		$title       	   	Title
     *     @param	string		$question    	   	Question
     *     @param 	string		$action      	   	Action
     *	   @param  	array		$formquestion	   	An array with complementary inputs to add into forms: array(array('label'=> ,'type'=> , ))
     * 	   @param  	string		$selectedchoice  	"" or "no" or "yes"
     * 	   @param  	int			$useajax		   	0=No, 1=Yes, 2=Yes but submit page with &confirm=no if choice is No, 'xxx'=Yes and preoutput confirm box with div id=dialog-confirm-xxx
     *     @param  	int			$height          	Force height of box
     *     @param	int			$width				Force width of box ('999' or '90%'). Ignored and forced to 90% on smartphones.
     *     @return 	string      	    			HTML ajax code if a confirm ajax popup is required, Pure HTML code if it's an html form
     */
    function formconfirm($page, $title, $question, $action, $formquestion='', $selectedchoice="", $useajax=0, $height=200, $width=500)
    {
        global $langs,$conf;
        global $useglobalvars;

        $more='';
        $formconfirm='';
        $inputok=array();
        $inputko=array();

        // Clean parameters
        $newselectedchoice=empty($selectedchoice)?"no":$selectedchoice;
        if ($conf->browser->layout == 'phone') $width='95%';
        
        if (is_array($formquestion) && ! empty($formquestion))
        {
        	// First add hidden fields and value
        	foreach ($formquestion as $key => $input)
            {
                if (is_array($input) && ! empty($input))
                {
                	if ($input['type'] == 'hidden')
                    {
                        $more.='<input type="hidden" id="'.$input['name'].'" name="'.$input['name'].'" value="'.dol_escape_htmltag($input['value']).'">'."\n";
                    }
                }
            }

        	// Now add questions
            $more.='<table class="paddingrightonly" width="100%">'."\n";
            $more.='<tr><td colspan="3">'.(! empty($formquestion['text'])?$formquestion['text']:'').'</td></tr>'."\n";
            foreach ($formquestion as $key => $input)
            {
                if (is_array($input) && ! empty($input))
                {
                	$size=(! empty($input['size'])?' size="'.$input['size'].'"':'');

                    if ($input['type'] == 'text')
                    {
                        $more.='<tr><td>'.$input['label'].'</td><td colspan="2" align="left"><input type="text" class="flat" id="'.$input['name'].'" name="'.$input['name'].'"'.$size.' value="'.$input['value'].'" /></td></tr>'."\n";
                    }
                    else if ($input['type'] == 'password')
                    {
                        $more.='<tr><td>'.$input['label'].'</td><td colspan="2" align="left"><input type="password" class="flat" id="'.$input['name'].'" name="'.$input['name'].'"'.$size.' value="'.$input['value'].'" /></td></tr>'."\n";
                    }
                    else if ($input['type'] == 'select')
                    {
                        $more.='<tr><td>';
                        if (! empty($input['label'])) $more.=$input['label'].'</td><td valign="top" colspan="2" align="left">';
                        $more.=$this->selectarray($input['name'],$input['values'],$input['default'],1);
                        $more.='</td></tr>'."\n";
                    }
                    else if ($input['type'] == 'checkbox')
                    {
                        $more.='<tr>';
                        $more.='<td>'.$input['label'].' </td><td align="left">';
                        $more.='<input type="checkbox" class="flat" id="'.$input['name'].'" name="'.$input['name'].'"';
                        if (! is_bool($input['value']) && $input['value'] != 'false') $more.=' checked';
                        if (is_bool($input['value']) && $input['value']) $more.=' checked';
                        if (isset($input['disabled'])) $more.=' disabled';
                        $more.=' /></td>';
                        $more.='<td align="left">&nbsp;</td>';
                        $more.='</tr>'."\n";
                    }
                    else if ($input['type'] == 'radio')
                    {
                        $i=0;
                        foreach($input['values'] as $selkey => $selval)
                        {
                            $more.='<tr>';
                            if ($i==0) $more.='<td valign="top">'.$input['label'].'</td>';
                            else $more.='<td>&nbsp;</td>';
                            $more.='<td width="20"><input type="radio" class="flat" id="'.$input['name'].'" name="'.$input['name'].'" value="'.$selkey.'"';
                            if ($input['disabled']) $more.=' disabled';
                            $more.=' /></td>';
                            $more.='<td align="left">';
                            $more.=$selval;
                            $more.='</td></tr>'."\n";
                            $i++;
                        }
                    }
					else if ($input['type'] == 'date')
					{
						$more.='<tr><td>'.$input['label'].'</td>';
						$more.='<td colspan="2" align="left">';
						$more.=$this->select_date($input['value'],$input['name'],0,0,0,'',1,0,1);
						$more.='</td></tr>'."\n";
						$formquestion[] = array('name'=>$input['name'].'day');
						$formquestion[] = array('name'=>$input['name'].'month');
						$formquestion[] = array('name'=>$input['name'].'year');
						$formquestion[] = array('name'=>$input['name'].'hour');
						$formquestion[] = array('name'=>$input['name'].'min');
					}
                    else if ($input['type'] == 'other')
                    {
                        $more.='<tr><td>';
                        if (! empty($input['label'])) $more.=$input['label'].'</td><td colspan="2" align="left">';
                        $more.=$input['value'];
                        $more.='</td></tr>'."\n";
                    }
                }
            }
            $more.='</table>'."\n";
        }

		// JQUI method dialog is broken with jmobile, we use standard HTML.
		// Note: When using dol_use_jmobile or no js, you must also check code for button use a GET url with action=xxx and check that you also output the confirm code when action=xxx
		// See page product/card.php for example
        if (! empty($conf->dol_use_jmobile)) $useajax=0;
		if (empty($conf->use_javascript_ajax)) $useajax=0;

        if ($useajax)
        {
            $autoOpen=true;
            $dialogconfirm='dialog-confirm';
            $button='';
            if (! is_numeric($useajax))
            {
                $button=$useajax;
                $useajax=1;
                $autoOpen=false;
                $dialogconfirm.='-'.$button;
            }
            $pageyes=$page.(preg_match('/\?/',$page)?'&':'?').'action='.$action.'&confirm=yes';
            $pageno=($useajax == 2 ? $page.(preg_match('/\?/',$page)?'&':'?').'confirm=no':'');
            // Add input fields into list of fields to read during submit (inputok and inputko)
            if (is_array($formquestion))
            {
                foreach ($formquestion as $key => $input)
                {
                	//print "xx ".$key." rr ".is_array($input)."<br>\n";
                    if (is_array($input) && isset($input['name'])) array_push($inputok,$input['name']);
                    if (isset($input['inputko']) && $input['inputko'] == 1) array_push($inputko,$input['name']);
                }
            }
			// Show JQuery confirm box. Note that global var $useglobalvars is used inside this template
            $formconfirm.= '<div id="'.$dialogconfirm.'" title="'.dol_escape_htmltag($title).'" style="display: none;">';
            if (! empty($more)) {
            	$formconfirm.= '<div class="confirmquestions">'.$more.'</div>';
            }
            $formconfirm.= ($question ? '<div class="confirmmessage">'.img_help('','').' '.$question . '</div>': '');
            $formconfirm.= '</div>'."\n";

            $formconfirm.= "\n<!-- begin ajax form_confirm page=".$page." -->\n";
            $formconfirm.= '<script type="text/javascript">'."\n";
            $formconfirm.= 'jQuery(document).ready(function() {
            $(function() {
            	$( "#'.$dialogconfirm.'" ).dialog(
            	{
                    autoOpen: '.($autoOpen ? "true" : "false").',';
            		if ($newselectedchoice == 'no')
            		{
						$formconfirm.='
						open: function() {
            				$(this).parent().find("button.ui-button:eq(2)").focus();
						},';
            		}
        			$formconfirm.='
                    resizable: false,
                    height: "'.$height.'",
                    width: "'.$width.'",
                    modal: true,
                    closeOnEscape: false,
                    buttons: {
                        "'.dol_escape_js($langs->transnoentities("Yes")).'": function() {
                        	var options="";
                        	var inputok = '.json_encode($inputok).';
                         	var pageyes = "'.dol_escape_js(! empty($pageyes)?$pageyes:'').'";
                         	if (inputok.length>0) {
                         		$.each(inputok, function(i, inputname) {
                         			var more = "";
                         			if ($("#" + inputname).attr("type") == "checkbox") { more = ":checked"; }
                         		    if ($("#" + inputname).attr("type") == "radio") { more = ":checked"; }
                         			var inputvalue = $("#" + inputname + more).val();
                         			if (typeof inputvalue == "undefined") { inputvalue=""; }
                         			options += "&" + inputname + "=" + inputvalue;
                         		});
                         	}
                         	var urljump = pageyes + (pageyes.indexOf("?") < 0 ? "?" : "") + options;
                         	//alert(urljump);
            				if (pageyes.length > 0) { location.href = urljump; }
                            $(this).dialog("close");
                        },
                        "'.dol_escape_js($langs->transnoentities("No")).'": function() {
                        	var options = "";
                         	var inputko = '.json_encode($inputko).';
                         	var pageno="'.dol_escape_js(! empty($pageno)?$pageno:'').'";
                         	if (inputko.length>0) {
                         		$.each(inputko, function(i, inputname) {
                         			var more = "";
                         			if ($("#" + inputname).attr("type") == "checkbox") { more = ":checked"; }
                         			var inputvalue = $("#" + inputname + more).val();
                         			if (typeof inputvalue == "undefined") { inputvalue=""; }
                         			options += "&" + inputname + "=" + inputvalue;
                         		});
                         	}
                         	var urljump=pageno + (pageno.indexOf("?") < 0 ? "?" : "") + options;
                         	//alert(urljump);
            				if (pageno.length > 0) { location.href = urljump; }
                            $(this).dialog("close");
                        }
                    }
                }
                );

            	var button = "'.$button.'";
            	if (button.length > 0) {
                	$( "#" + button ).click(function() {
                		$("#'.$dialogconfirm.'").dialog("open");
        			});
                }
            });
            });
            </script>';
            $formconfirm.= "<!-- end ajax form_confirm -->\n";
        }
        else
        {
        	$formconfirm.= "\n<!-- begin form_confirm page=".$page." -->\n";

            $formconfirm.= '<form method="POST" action="'.$page.'" class="notoptoleftroright">'."\n";
            $formconfirm.= '<input type="hidden" name="action" value="'.$action.'">'."\n";
            $formconfirm.= '<input type="hidden" name="token" value="'.$_SESSION['newtoken'].'">'."\n";

            $formconfirm.= '<table width="100%" class="valid">'."\n";

            // Line title
            $formconfirm.= '<tr class="validtitre"><td class="validtitre" colspan="3">'.img_picto('','recent').' '.$title.'</td></tr>'."\n";

            // Line form fields
            if ($more)
            {
                $formconfirm.='<tr class="valid"><td class="valid" colspan="3">'."\n";
                $formconfirm.=$more;
                $formconfirm.='</td></tr>'."\n";
            }

            // Line with question
            $formconfirm.= '<tr class="valid">';
            $formconfirm.= '<td class="valid">'.$question.'</td>';
            $formconfirm.= '<td class="valid">';
            $formconfirm.= $this->selectyesno("confirm",$newselectedchoice);
            $formconfirm.= '</td>';
            $formconfirm.= '<td class="valid" align="center"><input class="button valignmiddle" type="submit" value="'.$langs->trans("Validate").'"></td>';
            $formconfirm.= '</tr>'."\n";

            $formconfirm.= '</table>'."\n";

            $formconfirm.= "</form>\n";
            $formconfirm.= '<br>';

            $formconfirm.= "<!-- end form_confirm -->\n";
        }

        return $formconfirm;
    }


    /**
     *    Show a form to select a project
     *
     *    @param	int		$page        		Page
     *    @param	int		$socid       		Id third party (-1=all, 0=only projects not linked to a third party, id=projects not linked or linked to third party id)
     *    @param    int		$selected    		Id pre-selected project
     *    @param    string	$htmlname    		Name of select field
     *    @param	int		$discard_closed		Discard closed projects (0=Keep,1=hide completely except $selected,2=Disable)
     *    @param	int		$maxlength			Max length
     *    @param	int		$forcefocus			Force focus on field (works with javascript only)
     *    @param    int     $nooutput           No print is done. String is returned.
     *    @return	string                      Return html content
     */
    function form_project($page, $socid, $selected='', $htmlname='projectid', $discard_closed=0, $maxlength=20, $forcefocus=0, $nooutput=0)
    {
        global $langs;

        require_once DOL_DOCUMENT_ROOT.'/core/lib/project.lib.php';
        require_once DOL_DOCUMENT_ROOT.'/core/class/html.formprojet.class.php';

        $out='';
        
        $formproject=new FormProjets($this->db);

        $langs->load("project");
        if ($htmlname != "none")
        {
            $out.="\n";
            $out.='<form method="post" action="'.$page.'">';
            $out.='<input type="hidden" name="action" value="classin">';
            $out.='<input type="hidden" name="token" value="'.$_SESSION['newtoken'].'">';
            $out.=$formproject->select_projects($socid, $selected, $htmlname, $maxlength, 0, 1, $discard_closed, $forcefocus, 0, 0, '', 1);
            $out.='<input type="submit" class="button" value="'.$langs->trans("Modify").'">';
            $out.='</form>';
        }
        else
        {
            if ($selected)
            {
                $projet = new Project($this->db);
                $projet->fetch($selected);
                //print '<a href="'.DOL_URL_ROOT.'/projet/card.php?id='.$selected.'">'.$projet->title.'</a>';
                $out.=$projet->getNomUrl(0,'',1);
            }
            else
            {
                $out.="&nbsp;";
            }
        }
        
        if (empty($nooutput)) 
        {
            print $out;
            return '';
        }
        return $out;
    }

    /**
     *	Show a form to select payment conditions
     *
     *  @param	int		$page        	Page
     *  @param  string	$selected    	Id condition pre-selectionne
     *  @param  string	$htmlname    	Name of select html field
     *	@param	int		$addempty		Add empty entry
     *  @return	void
     */
    function form_conditions_reglement($page, $selected='', $htmlname='cond_reglement_id', $addempty=0)
    {
        global $langs;
        if ($htmlname != "none")
        {
            print '<form method="post" action="'.$page.'">';
            print '<input type="hidden" name="action" value="setconditions">';
            print '<input type="hidden" name="token" value="'.$_SESSION['newtoken'].'">';
            $this->select_conditions_paiements($selected,$htmlname,-1,$addempty);
            print '<input type="submit" class="button valignmiddle" value="'.$langs->trans("Modify").'">';
            print '</form>';
        }
        else
        {
            if ($selected)
            {
                $this->load_cache_conditions_paiements();
                print $this->cache_conditions_paiements[$selected]['label'];
            } else {
                print "&nbsp;";
            }
        }
    }

    /**
     *  Show a form to select a delivery delay
     *
     *  @param  int		$page        	Page
     *  @param  string	$selected    	Id condition pre-selectionne
     *  @param  string	$htmlname    	Name of select html field
     *	@param	int		$addempty		Ajoute entree vide
     *  @return	void
     */
    function form_availability($page, $selected='', $htmlname='availability', $addempty=0)
    {
        global $langs;
        if ($htmlname != "none")
        {
            print '<form method="post" action="'.$page.'">';
            print '<input type="hidden" name="action" value="setavailability">';
            print '<input type="hidden" name="token" value="'.$_SESSION['newtoken'].'">';
            $this->selectAvailabilityDelay($selected,$htmlname,-1,$addempty);
            print '<input type="submit" class="button" value="'.$langs->trans("Modify").'">';
            print '</form>';
        }
        else
        {
            if ($selected)
            {
                $this->load_cache_availability();
                print $this->cache_availability[$selected]['label'];
            } else {
                print "&nbsp;";
            }
        }
    }

    /**
	 *	Output HTML form to select list of input reason (events that triggered an object creation, like after sending an emailing, making an advert, ...)
	 *  List found into table c_input_reason loaded by loadCacheInputReason
     *
     *  @param  string	$page        	Page
     *  @param  string	$selected    	Id condition pre-selectionne
     *  @param  string	$htmlname    	Name of select html field
     *	@param	int		$addempty		Add empty entry
     *  @return	void
     */
    function formInputReason($page, $selected='', $htmlname='demandreason', $addempty=0)
    {
        global $langs;
        if ($htmlname != "none")
        {
            print '<form method="post" action="'.$page.'">';
            print '<input type="hidden" name="action" value="setdemandreason">';
            print '<input type="hidden" name="token" value="'.$_SESSION['newtoken'].'">';
            $this->selectInputReason($selected,$htmlname,-1,$addempty);
            print '<input type="submit" class="button" value="'.$langs->trans("Modify").'">';
            print '</form>';
        }
        else
        {
            if ($selected)
            {
                $this->loadCacheInputReason();
                foreach ($this->cache_demand_reason as $key => $val)
                {
                    if ($val['id'] == $selected)
                    {
                        print $val['label'];
                        break;
                    }
                }
            } else {
                print "&nbsp;";
            }
        }
    }

    /**
     *    Show a form + html select a date
     *
     *    @param	string		$page        	Page
     *    @param	string		$selected    	Date preselected
     *    @param    string		$htmlname    	Html name of date input fields or 'none'
     *    @param    int			$displayhour 	Display hour selector
     *    @param    int			$displaymin		Display minutes selector
     *    @param	int			$nooutput		1=No print output, return string
     *    @return	string
     *    @see		select_date
     */
    function form_date($page, $selected, $htmlname, $displayhour=0, $displaymin=0, $nooutput=0)
    {
        global $langs;

        $ret='';

        if ($htmlname != "none")
        {
            $ret.='<form method="post" action="'.$page.'" name="form'.$htmlname.'">';
            $ret.='<input type="hidden" name="action" value="set'.$htmlname.'">';
            $ret.='<input type="hidden" name="token" value="'.$_SESSION['newtoken'].'">';
            $ret.='<table class="nobordernopadding" cellpadding="0" cellspacing="0">';
            $ret.='<tr><td>';
            $ret.=$this->select_date($selected,$htmlname,$displayhour,$displaymin,1,'form'.$htmlname,1,0,1);
            $ret.='</td>';
            $ret.='<td align="left"><input type="submit" class="button" value="'.$langs->trans("Modify").'"></td>';
            $ret.='</tr></table></form>';
        }
        else
        {
        	if ($displayhour) $ret.=dol_print_date($selected,'dayhour');
        	else $ret.=dol_print_date($selected,'day');
        }

        if (empty($nooutput)) print $ret;
        return $ret;
    }


    /**
     *  Show a select form to choose a user
     *
     *  @param	string	$page        	Page
     *  @param  string	$selected    	Id of user preselected
     *  @param  string	$htmlname    	Name of input html field. If 'none', we just output the user link.
     *  @param  array	$exclude		List of users id to exclude
     *  @param  array	$include        List of users id to include
     *  @return	void
     */
    function form_users($page, $selected='', $htmlname='userid', $exclude='', $include='')
    {
        global $langs;

        if ($htmlname != "none")
        {
            print '<form method="POST" action="'.$page.'" name="form'.$htmlname.'">';
            print '<input type="hidden" name="action" value="set'.$htmlname.'">';
            print '<input type="hidden" name="token" value="'.$_SESSION['newtoken'].'">';
            print $this->select_dolusers($selected,$htmlname,1,$exclude,0,$include);
            print '<input type="submit" class="button valignmiddle" value="'.$langs->trans("Modify").'">';
            print '</form>';
        }
        else
		{
            if ($selected)
            {
                require_once DOL_DOCUMENT_ROOT .'/user/class/user.class.php';
                $theuser=new User($this->db);
                $theuser->fetch($selected);
                print $theuser->getNomUrl(1);
            } else {
                print "&nbsp;";
            }
        }
    }


    /**
     *    Show form with payment mode
     *
     *    @param	string	$page        	Page
     *    @param    int		$selected    	Id mode pre-selectionne
     *    @param    string	$htmlname    	Name of select html field
     *    @param  	string	$filtertype		To filter on field type in llx_c_paiement (array('code'=>xx,'label'=>zz))
     *    @param    int     $active         Active or not, -1 = all
     *    @return	void
     */
    function form_modes_reglement($page, $selected='', $htmlname='mode_reglement_id', $filtertype='', $active=1)
    {
        global $langs;
        if ($htmlname != "none")
        {
            print '<form method="POST" action="'.$page.'">';
            print '<input type="hidden" name="action" value="setmode">';
            print '<input type="hidden" name="token" value="'.$_SESSION['newtoken'].'">';
            $this->select_types_paiements($selected,$htmlname,$filtertype,0,0,0,0,$active);
            print '<input type="submit" class="button valignmiddle" value="'.$langs->trans("Modify").'">';
            print '</form>';
        }
        else
        {
            if ($selected)
            {
                $this->load_cache_types_paiements();
                print $this->cache_types_paiements[$selected]['label'];
            } else {
                print "&nbsp;";
            }
        }
    }

	/**
     *    Show form with multicurrency code
     *
     *    @param	string	$page        	Page
     *    @param    string	$selected    	code pre-selectionne
     *    @param    string	$htmlname    	Name of select html field
     *    @return	void
     */
    function form_multicurrency_code($page, $selected='', $htmlname='multicurrency_code')
    {
        global $langs;
        if ($htmlname != "none")
        {
            print '<form method="POST" action="'.$page.'">';
            print '<input type="hidden" name="action" value="setmulticurrencycode">';
            print '<input type="hidden" name="token" value="'.$_SESSION['newtoken'].'">';
            print $this->selectMultiCurrency($selected, $htmlname, 0);
            print '<input type="submit" class="button valignmiddle" value="'.$langs->trans("Modify").'">';
            print '</form>';
        }
        else
        {
        	dol_include_once('/core/lib/company.lib.php');
        	print !empty($selected) ? currency_name($selected,1) : '&nbsp;';
        }
    }

	/**
     *    Show form with multicurrency rate
     *
     *    @param	string	$page        	Page
     *    @param    double	$rate	    	Current rate
     *    @param    string	$htmlname    	Name of select html field
     *    @param    string  $currency       Currency code to explain the rate
     *    @return	void
     */
    function form_multicurrency_rate($page, $rate='', $htmlname='multicurrency_tx', $currency='')
    {
        global $langs, $mysoc, $conf;

        if ($htmlname != "none")
        {
            print '<form method="POST" action="'.$page.'">';
            print '<input type="hidden" name="action" value="setmulticurrencyrate">';
            print '<input type="hidden" name="token" value="'.$_SESSION['newtoken'].'">';
            print '<input type="text" name="'.$htmlname.'" value="'.(!empty($rate) ? price($rate) : 1).'" size="10" />';
            print '<input type="submit" class="button valignmiddle" value="'.$langs->trans("Modify").'">';
            print '</form>';
        }
        else
        {
        	if (! empty($rate))
        	{
        	    print price($rate, 1, $langs, 1, 0);
        	    if ($currency && $rate != 1) print ' &nbsp; ('.price($rate, 1, $langs, 1, 0).' '.$currency.' = 1 '.$conf->currency.')';
        	}
        	else
        	{
        	    print 1;
        	}
        }
    }


    /**
     *	Show a select box with available absolute discounts
     *
     *  @param  string	$page        	Page URL where form is shown
     *  @param  int		$selected    	Value pre-selected
     *	@param  string	$htmlname    	Nom du formulaire select. Si 'none', non modifiable. Example 'remise_id'.
     *	@param	int		$socid			Third party id
     * 	@param	float	$amount			Total amount available
     * 	@param	string	$filter			SQL filter on discounts
     * 	@param	int		$maxvalue		Max value for lines that can be selected
     *  @param  string	$more           More string to add
     *  @return	void
     */
    function form_remise_dispo($page, $selected, $htmlname, $socid, $amount, $filter='', $maxvalue=0, $more='')
    {
        global $conf,$langs;
        if ($htmlname != "none")
        {
            print '<form method="post" action="'.$page.'">';
            print '<input type="hidden" name="action" value="setabsolutediscount">';
            print '<input type="hidden" name="token" value="'.$_SESSION['newtoken'].'">';
            print '<div class="inline-block">';
            if (! empty($conf->global->FACTURE_DEPOSITS_ARE_JUST_PAYMENTS))
            {
                if (! $filter || $filter=="fk_facture_source IS NULL") print $langs->trans("CompanyHasAbsoluteDiscount",price($amount,0,$langs,0,0,-1,$conf->currency)).': ';    // If we want deposit to be substracted to payments only and not to total of final invoice
                else print $langs->trans("CompanyHasCreditNote",price($amount,0,$langs,0,0,-1,$conf->currency)).': ';
            }
            else
            {
                if (! $filter || $filter=="fk_facture_source IS NULL OR (fk_facture_source IS NOT NULL AND description LIKE '(DEPOSIT)%')") print $langs->trans("CompanyHasAbsoluteDiscount",price($amount,0,$langs,0,0,-1,$conf->currency)).': ';
                else print $langs->trans("CompanyHasCreditNote",price($amount,0,$langs,0,0,-1,$conf->currency)).': ';
            }
            print '</div><div class="inline-block" style="padding-right: 10px">';
            $newfilter='fk_facture IS NULL AND fk_facture_line IS NULL';	// Remises disponibles
            if ($filter) $newfilter.=' AND ('.$filter.')';
            $nbqualifiedlines=$this->select_remises($selected,$htmlname,$newfilter,$socid,$maxvalue);
            if ($nbqualifiedlines > 0)
            {
                print ' &nbsp; <input type="submit" class="button" value="'.dol_escape_htmltag($langs->trans("UseLine")).'"';
                if ($filter && $filter != "fk_facture_source IS NULL OR (fk_facture_source IS NOT NULL AND description LIKE '(DEPOSIT)%')") print ' title="'.$langs->trans("UseCreditNoteInInvoicePayment").'"';
                print '>';
            }
            print '</div>';
            if ($more) 
            {
                print '<div class="inline-block">';
                print $more;
                print '</div>';
            }
            print '</form>';
        }
        else
        {
            if ($selected)
            {
                print $selected;
            }
            else
            {
                print "0";
            }
        }
    }


    /**
     *    Show forms to select a contact
     *
     *    @param	string		$page        	Page
     *    @param	Societe		$societe		Filter on third party
     *    @param    int			$selected    	Id contact pre-selectionne
     *    @param    string		$htmlname    	Name of HTML select. If 'none', we just show contact link.
     *    @return	void
     */
    function form_contacts($page, $societe, $selected='', $htmlname='contactid')
    {
        global $langs, $conf;

        if ($htmlname != "none")
        {
            print '<form method="post" action="'.$page.'">';
            print '<input type="hidden" name="action" value="set_contact">';
            print '<input type="hidden" name="token" value="'.$_SESSION['newtoken'].'">';
            print '<table class="nobordernopadding" cellpadding="0" cellspacing="0">';
            print '<tr><td>';
            $num=$this->select_contacts($societe->id, $selected, $htmlname);
            if ($num==0)
            {
            	$addcontact = (! empty($conf->global->SOCIETE_ADDRESSES_MANAGEMENT) ? $langs->trans("AddContact") : $langs->trans("AddContactAddress"));
                print '<a href="'.DOL_URL_ROOT.'/contact/card.php?socid='.$societe->id.'&amp;action=create&amp;backtoreferer=1">'.$addcontact.'</a>';
            }
            print '</td>';
            print '<td align="left"><input type="submit" class="button" value="'.$langs->trans("Modify").'"></td>';
            print '</tr></table></form>';
        }
        else
        {
            if ($selected)
            {
                require_once DOL_DOCUMENT_ROOT .'/contact/class/contact.class.php';
                $contact=new Contact($this->db);
                $contact->fetch($selected);
                print $contact->getFullName($langs);
            } else {
                print "&nbsp;";
            }
        }
    }

    /**
     *  Output html select to select thirdparty
     *
     *  @param	string	$page       	Page
     *  @param  string	$selected   	Id preselected
     *  @param  string	$htmlname		Name of HTML select
     *  @param  string	$filter         optional filters criteras
     *	@param	int		$showempty		Add an empty field
     * 	@param	int		$showtype		Show third party type in combolist (customer, prospect or supplier)
     * 	@param	int		$forcecombo		Force to use combo box
     *  @param	array	$events			Event options. Example: array(array('method'=>'getContacts', 'url'=>dol_buildpath('/core/ajax/contacts.php',1), 'htmlname'=>'contactid', 'params'=>array('add-customer-contact'=>'disabled')))
     *  @return	void
     */
    function form_thirdparty($page, $selected='', $htmlname='socid', $filter='',$showempty=0, $showtype=0, $forcecombo=0, $events=array())
    {
        global $langs;

        if ($htmlname != "none")
        {
            print '<form method="post" action="'.$page.'">';
            print '<input type="hidden" name="action" value="set_thirdparty">';
            print '<input type="hidden" name="token" value="'.$_SESSION['newtoken'].'">';
            print $this->select_company($selected, $htmlname, $filter, $showempty, $showtype, $forcecombo, $events);
            print '<input type="submit" class="button valignmiddle" value="'.$langs->trans("Modify").'">';
            print '</form>';
        }
        else
        {
            if ($selected)
            {
                require_once DOL_DOCUMENT_ROOT .'/societe/class/societe.class.php';
                $soc = new Societe($this->db);
                $soc->fetch($selected);
                print $soc->getNomUrl($langs);
            }
            else
            {
                print "&nbsp;";
            }
        }
    }

    /**
     *    Retourne la liste des devises, dans la langue de l'utilisateur
     *
     *    @param	string	$selected    preselected currency code
     *    @param    string	$htmlname    name of HTML select list
     *    @return	void
     */
    function select_currency($selected='',$htmlname='currency_id')
    {
        print $this->selectcurrency($selected,$htmlname);
    }

    /**
     *  Retourne la liste des devises, dans la langue de l'utilisateur
     *
     *  @param	string	$selected    preselected currency code
     *  @param  string	$htmlname    name of HTML select list
     * 	@return	string
     */
    function selectCurrency($selected='',$htmlname='currency_id')
    {
        global $conf,$langs,$user;

        $langs->loadCacheCurrencies('');

        $out='';

        if ($selected=='euro' || $selected=='euros') $selected='EUR';   // Pour compatibilite

        $out.= '<select class="flat" name="'.$htmlname.'" id="'.$htmlname.'">';
        foreach ($langs->cache_currencies as $code_iso => $currency)
        {
        	if ($selected && $selected == $code_iso)
        	{
        		$out.= '<option value="'.$code_iso.'" selected>';
        	}
        	else
        	{
        		$out.= '<option value="'.$code_iso.'">';
        	}
        	$out.= $currency['label'];
        	$out.= ' ('.$langs->getCurrencySymbol($code_iso).')';
        	$out.= '</option>';
        }
        $out.= '</select>';
        if ($user->admin) $out.= info_admin($langs->trans("YouCanChangeValuesForThisListFromDictionarySetup"),1);
        return $out;
    }

	/**
     *	Return array of currencies in user language
	 *
     *  @param	string	$selected    preselected currency code
     *  @param  string	$htmlname    name of HTML select list
     *  @param  integer	$useempty    1=Add empty line
     * 	@return	string
     */
    function selectMultiCurrency($selected='', $htmlname='multicurrency_code', $useempty=0)
    {
        global $db,$conf,$langs,$user;

        $langs->loadCacheCurrencies('');        // Load ->cache_currencies

		$TCurrency = array();

		$sql = 'SELECT code FROM '.MAIN_DB_PREFIX.'multicurrency';
		$sql.= " WHERE entity IN ('".getEntity('mutlicurrency')."')";
		$resql = $db->query($sql);
		if ($resql)
		{
			while ($obj = $db->fetch_object($resql)) $TCurrency[$obj->code] = $obj->code;
		}

		$out='';
        $out.= '<select class="flat" name="'.$htmlname.'" id="'.$htmlname.'">';
		if ($useempty) $out .= '<option value=""></option>';
		// If company current currency not in table, we add it into list. Should always be available.
		if (! in_array($conf->currency, $TCurrency))
		{
		    $TCurrency[$conf->currency] = $conf->currency;
		}
		if (count($TCurrency) > 0)
		{
			foreach ($langs->cache_currencies as $code_iso => $currency)
	        {
	        	if (isset($TCurrency[$code_iso]))
				{
					if (!empty($selected) && $selected == $code_iso) $out.= '<option value="'.$code_iso.'" selected="selected">';
		        	else $out.= '<option value="'.$code_iso.'">';

		        	$out.= $currency['label'];
		        	$out.= ' ('.$langs->getCurrencySymbol($code_iso).')';
		        	$out.= '</option>';
				}
	        }

		}

        $out.= '</select>';
        return $out;
    }

    /**
     *	Load into the cache vat rates of a country
     *
     *	@param	string	$country_code		Country code with quotes ("'CA'", or "'CA,IN,...'")
     *	@return	int							Nb of loaded lines, 0 if already loaded, <0 if KO
     */
    function load_cache_vatrates($country_code)
    {
    	global $langs;

    	$num = count($this->cache_vatrates);
    	if ($num > 0) return $num;    // Cache already loaded

        dol_syslog(__METHOD__, LOG_DEBUG);

        $sql  = "SELECT DISTINCT t.code, t.taux, t.recuperableonly";
    	$sql.= " FROM ".MAIN_DB_PREFIX."c_tva as t, ".MAIN_DB_PREFIX."c_country as c";
    	$sql.= " WHERE t.fk_pays = c.rowid";
    	$sql.= " AND t.active > 0";
    	$sql.= " AND c.code IN (".$country_code.")";
    	$sql.= " ORDER BY t.code ASC, t.taux ASC, t.recuperableonly ASC";

    	$resql=$this->db->query($sql);
    	if ($resql)
    	{
    		$num = $this->db->num_rows($resql);
    		if ($num)
    		{
    			for ($i = 0; $i < $num; $i++)
    			{
    				$obj = $this->db->fetch_object($resql);
    				$this->cache_vatrates[$i]['code']	= $obj->code;
    				$this->cache_vatrates[$i]['txtva']	= $obj->taux;
    				$this->cache_vatrates[$i]['libtva']	= $obj->taux.'%'.($obj->code?' ('.$obj->code.')':'');   // Label must contains only 0-9 , . % or *
    				$this->cache_vatrates[$i]['nprtva']	= $obj->recuperableonly;
    			}

    			return $num;
    		}
    		else
    		{
    			$this->error = '<font class="error">'.$langs->trans("ErrorNoVATRateDefinedForSellerCountry",$country_code).'</font>';
    			return -1;
    		}
    	}
    	else
    	{
    		$this->error = '<font class="error">'.$this->db->error().'</font>';
    		return -2;
    	}
    }

    /**
     *  Output an HTML select vat rate.
     *  The name of this function should be selectVat. We keep bad name for compatibility purpose.
     *
     *  @param	string	      $htmlname           Name of HTML select field
     *  @param  float|string  $selectedrate       Force preselected vat rate. Can be '8.5' or '8.5 (NOO)' for example. Use '' for no forcing.
     *  @param  Societe	      $societe_vendeuse   Thirdparty seller
     *  @param  Societe	      $societe_acheteuse  Thirdparty buyer
     *  @param  int		      $idprod             Id product
     *  @param  int		      $info_bits          Miscellaneous information on line (1 for NPR)
     *  @param  int		      $type               ''=Unknown, 0=Product, 1=Service (Used if idprod not defined)
     *                  		                  Si vendeur non assujeti a TVA, TVA par defaut=0. Fin de regle.
     *                  					      Si le (pays vendeur = pays acheteur) alors la TVA par defaut=TVA du produit vendu. Fin de regle.
     *                  					      Si (vendeur et acheteur dans Communaute europeenne) et bien vendu = moyen de transports neuf (auto, bateau, avion), TVA par defaut=0 (La TVA doit etre paye par l'acheteur au centre d'impots de son pays et non au vendeur). Fin de regle.
	 *                                            Si vendeur et acheteur dans Communauté européenne et acheteur= particulier alors TVA par défaut=TVA du produit vendu. Fin de règle.
	 *                                            Si vendeur et acheteur dans Communauté européenne et acheteur= entreprise alors TVA par défaut=0. Fin de règle.
     *                  					      Sinon la TVA proposee par defaut=0. Fin de regle.
     *  @param	bool	     $options_only		  Return HTML options lines only (for ajax treatment)
     *  @param  int          $addcode             Add code into key in select list
     *  @return	string
     */
    function load_tva($htmlname='tauxtva', $selectedrate='', $societe_vendeuse='', $societe_acheteuse='', $idprod=0, $info_bits=0, $type='', $options_only=false, $addcode=0)
    {
        global $langs,$conf,$mysoc;

        $return='';

        // Define defaultnpr, defaultttx and defaultcode
        $defaultnpr=($info_bits & 0x01);
        $defaultnpr=(preg_match('/\*/',$selectedrate) ? 1 : $defaultnpr);
        $defaulttx=str_replace('*','',$selectedrate);
        $defaultcode='';
        if (preg_match('/\((.*)\)/', $defaulttx, $reg))
        {
            $defaultcode=$reg[1];
            $defaulttx=preg_replace('/\s*\(.*\)/','',$defaulttx);
        }
        //var_dump($selectedrate.'-'.$defaulttx.'-'.$defaultnpr.'-'.$defaultcode);

        // Check parameters
        if (is_object($societe_vendeuse) && ! $societe_vendeuse->country_code)
        {
            if ($societe_vendeuse->id == $mysoc->id)
            {
                $return.= '<font class="error">'.$langs->trans("ErrorYourCountryIsNotDefined").'</div>';
            }
            else
            {
                $return.= '<font class="error">'.$langs->trans("ErrorSupplierCountryIsNotDefined").'</div>';
            }
            return $return;
        }

        //var_dump($societe_acheteuse);
        //print "name=$name, selectedrate=$selectedrate, seller=".$societe_vendeuse->country_code." buyer=".$societe_acheteuse->country_code." buyer is company=".$societe_acheteuse->isACompany()." idprod=$idprod, info_bits=$info_bits type=$type";
        //exit;

        // Define list of countries to use to search VAT rates to show
        // First we defined code_country to use to find list
        if (is_object($societe_vendeuse))
        {
            $code_country="'".$societe_vendeuse->country_code."'";
        }
        else
        {
            $code_country="'".$mysoc->country_code."'";   // Pour compatibilite ascendente
        }
        if (! empty($conf->global->SERVICE_ARE_ECOMMERCE_200238EC))    // If option to have vat for end customer for services is on
        {
            if (! $societe_vendeuse->isInEEC() && (! is_object($societe_acheteuse) || ($societe_acheteuse->isInEEC() && ! $societe_acheteuse->isACompany())))
            {
                // We also add the buyer
                if (is_numeric($type))
                {
                    if ($type == 1) // We know product is a service
                    {
                        $code_country.=",'".$societe_acheteuse->country_code."'";
                    }
                }
                else if (! $idprod)  // We don't know type of product
                {
                    $code_country.=",'".$societe_acheteuse->country_code."'";
                }
                else
                {
                    $prodstatic=new Product($this->db);
                    $prodstatic->fetch($idprod);
                    if ($prodstatic->type == Product::TYPE_SERVICE)   // We know product is a service
                    {
                        $code_country.=",'".$societe_acheteuse->country_code."'";
                    }
                }
            }
        }

        // Now we get list
        $num = $this->load_cache_vatrates($code_country);   // If no vat defined, return -1 with message into this->error

        if ($num > 0)
        {
        	// Definition du taux a pre-selectionner (si defaulttx non force et donc vaut -1 ou '')
        	if ($defaulttx < 0 || dol_strlen($defaulttx) == 0)
        	{
        	    $tmpthirdparty=new Societe($this->db);
        		$defaulttx=get_default_tva($societe_vendeuse, (is_object($societe_acheteuse)?$societe_acheteuse:$tmpthirdparty), $idprod);
        		$defaultnpr=get_default_npr($societe_vendeuse, (is_object($societe_acheteuse)?$societe_acheteuse:$tmpthirdparty), $idprod);
        		if (empty($defaulttx)) $defaultnpr=0;
        	}

        	// Si taux par defaut n'a pu etre determine, on prend dernier de la liste.
        	// Comme ils sont tries par ordre croissant, dernier = plus eleve = taux courant
        	if ($defaulttx < 0 || dol_strlen($defaulttx) == 0)
        	{
        		if (empty($conf->global->MAIN_VAT_DEFAULT_IF_AUTODETECT_FAILS)) $defaulttx = $this->cache_vatrates[$num-1]['txtva'];
        		else $defaulttx=($conf->global->MAIN_VAT_DEFAULT_IF_AUTODETECT_FAILS == 'none' ? '' : $conf->global->MAIN_VAT_DEFAULT_IF_AUTODETECT_FAILS);
        	}

        	// Disabled if seller is not subject to VAT
        	$disabled=false; $title='';
        	if (is_object($societe_vendeuse) && $societe_vendeuse->id == $mysoc->id && $societe_vendeuse->tva_assuj == "0")
        	{
        		$title=' title="'.$langs->trans('VATIsNotUsed').'"';
        		$disabled=true;
        	}

        	if (! $options_only) $return.= '<select class="flat" id="'.$htmlname.'" name="'.$htmlname.'"'.($disabled?' disabled':'').$title.'>';

        	$selectedfound=false;
        	foreach ($this->cache_vatrates as $rate)
        	{
        		// Keep only 0 if seller is not subject to VAT
        		if ($disabled && $rate['txtva'] != 0) continue;

        		$return.= '<option value="'.$rate['txtva'];
        		$return.= $rate['nprtva'] ? '*': '';
        		if ($addcode && $rate['code']) $return.=' ('.$rate['code'].')';
        		$return.= '"';
        		if (! $selectedfound)
        		{
            		if ($defaultcode) // If defaultcode is defined, we used it in priority to select combo option instead of using rate+npr flag
            		{
                        if ($defaultcode == $rate['code']) 
                        {
                            $return.= ' selected';
                            $selectedfound=true;
                        }
            		}
            		elseif ($rate['txtva'] == $defaulttx && $rate['nprtva'] == $defaultnpr)
               		{
               		    $return.= ' selected';
               		    $selectedfound=true;
            		}
        		}
        		$return.= '>'.vatrate($rate['libtva']);
        		//$return.=($rate['code']?' '.$rate['code']:'');
        		$return.= (empty($rate['code']) && $rate['nprtva']) ? ' *': '';         // We show the *  (old behaviour only if new vat code is not used)

        		$return.= '</option>';
        	}

        	if (! $options_only) $return.= '</select>';
        }
        else
        {
            $return.= $this->error;
        }

        $this->num = $num;
        return $return;
    }


    /**
     *	Show a HTML widget to input a date or combo list for day, month, years and optionaly hours and minutes.
     *  Fields are preselected with :
     *            	- set_time date (must be a local PHP server timestamp or string date with format 'YYYY-MM-DD' or 'YYYY-MM-DD HH:MM')
     *            	- local date in user area, if set_time is '' (so if set_time is '', output may differs when done from two different location)
     *            	- Empty (fields empty), if set_time is -1 (in this case, parameter empty must also have value 1)
     *
     *	@param	timestamp	$set_time 		Pre-selected date (must be a local PHP server timestamp), -1 to keep date not preselected, '' to use current date (emptydate must be 0).
     *	@param	string		$prefix			Prefix for fields name
     *	@param	int			$h				1=Show also hours
     *	@param	int			$m				1=Show also minutes
     *	@param	int			$empty			0=Fields required, 1=Empty inputs are allowed, 2=Empty inputs are allowed for hours only
     *	@param	string		$form_name 		Not used
     *	@param	int			$d				1=Show days, month, years
     * 	@param	int			$addnowlink		Add a link "Now"
     * 	@param	int			$nooutput		Do not output html string but return it
     * 	@param 	int			$disabled		Disable input fields
     *  @param  int			$fullday        When a checkbox with this html name is on, hour and day are set with 00:00 or 23:59
     *  @param	string		$addplusone		Add a link "+1 hour". Value must be name of another select_date field.
     *  @param  datetime    $adddateof      Add a link "Date of invoice" using the following date.
     * 	@return	string|null						Nothing or string if nooutput is 1
     *  @see	form_date
     */
    function select_date($set_time='', $prefix='re', $h=0, $m=0, $empty=0, $form_name="", $d=1, $addnowlink=0, $nooutput=0, $disabled=0, $fullday='', $addplusone='', $adddateof='')
    {
        global $conf,$langs;

        $retstring='';

        if($prefix=='') $prefix='re';
        if($h == '') $h=0;
        if($m == '') $m=0;
        $emptydate=0;
        $emptyhours=0;
    	if ($empty == 1) { $emptydate=1; $emptyhours=1; }
    	if ($empty == 2) { $emptydate=0; $emptyhours=1; }
		$orig_set_time=$set_time;

        if ($set_time === '' && $emptydate == 0)
        {
        	include_once DOL_DOCUMENT_ROOT.'/core/lib/date.lib.php';
        	$set_time = dol_now('tzuser')-(getServerTimeZoneInt('now')*3600); // set_time must be relative to PHP server timezone
        }

        // Analysis of the pre-selection date
        if (preg_match('/^([0-9]+)\-([0-9]+)\-([0-9]+)\s?([0-9]+)?:?([0-9]+)?/',$set_time,$reg))
        {
            // Date format 'YYYY-MM-DD' or 'YYYY-MM-DD HH:MM:SS'
            $syear	= (! empty($reg[1])?$reg[1]:'');
            $smonth	= (! empty($reg[2])?$reg[2]:'');
            $sday	= (! empty($reg[3])?$reg[3]:'');
            $shour	= (! empty($reg[4])?$reg[4]:'');
            $smin	= (! empty($reg[5])?$reg[5]:'');
        }
        elseif (strval($set_time) != '' && $set_time != -1)
        {
            // set_time est un timestamps (0 possible)
            $syear = dol_print_date($set_time, "%Y");
            $smonth = dol_print_date($set_time, "%m");
            $sday = dol_print_date($set_time, "%d");
            if ($orig_set_time != '')
            {
            	$shour = dol_print_date($set_time, "%H");
            	$smin = dol_print_date($set_time, "%M");
            }
        }
        else
        {
            // Date est '' ou vaut -1
            $syear = '';
            $smonth = '';
            $sday = '';
            $shour = !isset($conf->global->MAIN_DEFAULT_DATE_HOUR) ? '' : $conf->global->MAIN_DEFAULT_DATE_HOUR;
            $smin = !isset($conf->global->MAIN_DEFAULT_DATE_MIN) ? '' : $conf->global->MAIN_DEFAULT_DATE_MIN;
        }

        $usecalendar='combo';
        if (! empty($conf->use_javascript_ajax) && (empty($conf->global->MAIN_POPUP_CALENDAR) || $conf->global->MAIN_POPUP_CALENDAR != "none")) $usecalendar=empty($conf->global->MAIN_POPUP_CALENDAR)?'eldy':$conf->global->MAIN_POPUP_CALENDAR;
		if ($conf->browser->phone) $usecalendar='combo';

        if ($d)
        {
            // Show date with popup
            if ($usecalendar != 'combo')
            {
            	$formated_date='';
                //print "e".$set_time." t ".$conf->format_date_short;
                if (strval($set_time) != '' && $set_time != -1)
                {
                    //$formated_date=dol_print_date($set_time,$conf->format_date_short);
                    $formated_date=dol_print_date($set_time,$langs->trans("FormatDateShortInput"));  // FormatDateShortInput for dol_print_date / FormatDateShortJavaInput that is same for javascript
                }

                // Calendrier popup version eldy
                if ($usecalendar == "eldy")
                {
                    // Zone de saisie manuelle de la date
                    $retstring.='<input id="'.$prefix.'" name="'.$prefix.'" type="text" size="9" maxlength="11" value="'.$formated_date.'"';
                    $retstring.=($disabled?' disabled':'');
                    $retstring.=' onChange="dpChangeDay(\''.$prefix.'\',\''.$langs->trans("FormatDateShortJavaInput").'\'); "';  // FormatDateShortInput for dol_print_date / FormatDateShortJavaInput that is same for javascript
                    $retstring.='>';

                    // Icone calendrier
                    if (! $disabled)
                    {
                        $retstring.='<button id="'.$prefix.'Button" type="button" class="dpInvisibleButtons"';
                        $base=DOL_URL_ROOT.'/core/';
                        $retstring.=' onClick="showDP(\''.$base.'\',\''.$prefix.'\',\''.$langs->trans("FormatDateShortJavaInput").'\',\''.$langs->defaultlang.'\');">'.img_object($langs->trans("SelectDate"),'calendarday','class="datecallink"').'</button>';
                    }
                    else $retstring.='<button id="'.$prefix.'Button" type="button" class="dpInvisibleButtons">'.img_object($langs->trans("Disabled"),'calendarday','class="datecallink"').'</button>';

                    $retstring.='<input type="hidden" id="'.$prefix.'day"   name="'.$prefix.'day"   value="'.$sday.'">'."\n";
                    $retstring.='<input type="hidden" id="'.$prefix.'month" name="'.$prefix.'month" value="'.$smonth.'">'."\n";
                    $retstring.='<input type="hidden" id="'.$prefix.'year"  name="'.$prefix.'year"  value="'.$syear.'">'."\n";
                }
                else
                {
                    print "Bad value of MAIN_POPUP_CALENDAR";
                }
            }
            // Show date with combo selects
            else
			{
			    //$retstring.='<div class="inline-block">';
                // Day
                $retstring.='<select'.($disabled?' disabled':'').' class="flat" id="'.$prefix.'day" name="'.$prefix.'day">';

                if ($emptydate || $set_time == -1)
                {
                    $retstring.='<option value="0" selected>&nbsp;</option>';
                }

                for ($day = 1 ; $day <= 31; $day++)
                {
                    $retstring.='<option value="'.$day.'"'.($day == $sday ? ' selected':'').'>'.$day.'</option>';
                }

                $retstring.="</select>";

                $retstring.='<select'.($disabled?' disabled':'').' class="flat" id="'.$prefix.'month" name="'.$prefix.'month">';
                if ($emptydate || $set_time == -1)
                {
                    $retstring.='<option value="0" selected>&nbsp;</option>';
                }

                // Month
                for ($month = 1 ; $month <= 12 ; $month++)
                {
                    $retstring.='<option value="'.$month.'"'.($month == $smonth?' selected':'').'>';
                    $retstring.=dol_print_date(mktime(12,0,0,$month,1,2000),"%b");
                    $retstring.="</option>";
                }
                $retstring.="</select>";

                // Year
                if ($emptydate || $set_time == -1)
                {
                    $retstring.='<input'.($disabled?' disabled':'').' placeholder="'.dol_escape_htmltag($langs->trans("Year")).'" class="flat" type="text" size="3" maxlength="4" id="'.$prefix.'year" name="'.$prefix.'year" value="'.$syear.'">';
                }
                else
                {
                    $retstring.='<select'.($disabled?' disabled':'').' class="flat" id="'.$prefix.'year" name="'.$prefix.'year">';

                    for ($year = $syear - 5; $year < $syear + 10 ; $year++)
                    {
                        $retstring.='<option value="'.$year.'"'.($year == $syear ? ' selected':'').'>'.$year.'</option>';
                    }
                    $retstring.="</select>\n";
                }
                //$retstring.='</div>';
            }
        }

        if ($d && $h) $retstring.=($h==2?'<br>':' ');

        if ($h)
        {
            // Show hour
            $retstring.='<select'.($disabled?' disabled':'').' class="flat '.($fullday?$fullday.'hour':'').'" id="'.$prefix.'hour" name="'.$prefix.'hour">';
            if ($emptyhours) $retstring.='<option value="-1">&nbsp;</option>';
            for ($hour = 0; $hour < 24; $hour++)
            {
                if (strlen($hour) < 2) $hour = "0" . $hour;
                $retstring.='<option value="'.$hour.'"'.(($hour == $shour)?' selected':'').'>'.$hour.(empty($conf->dol_optimize_smallscreen)?'':'H').'</option>';
            }
            $retstring.='</select>';
            if ($m && empty($conf->dol_optimize_smallscreen)) $retstring.=":";
        }

        if ($m)
        {
            // Show minutes
            $retstring.='<select'.($disabled?' disabled':'').' class="flat '.($fullday?$fullday.'min':'').'" id="'.$prefix.'min" name="'.$prefix.'min">';
            if ($emptyhours) $retstring.='<option value="-1">&nbsp;</option>';
            for ($min = 0; $min < 60 ; $min++)
            {
                if (strlen($min) < 2) $min = "0" . $min;
                $retstring.='<option value="'.$min.'"'.(($min == $smin)?' selected':'').'>'.$min.(empty($conf->dol_optimize_smallscreen)?'':'').'</option>';
            }
            $retstring.='</select>';
        }

        // Add a "Now" link
        if ($conf->use_javascript_ajax && $addnowlink)
        {
            // Script which will be inserted in the onClick of the "Now" link
            $reset_scripts = "";

            // Generate the date part, depending on the use or not of the javascript calendar
            $reset_scripts .= 'jQuery(\'#'.$prefix.'\').val(\''.dol_print_date(dol_now(),'day').'\');';
            $reset_scripts .= 'jQuery(\'#'.$prefix.'day\').val(\''.dol_print_date(dol_now(),'%d').'\');';
            $reset_scripts .= 'jQuery(\'#'.$prefix.'month\').val(\''.dol_print_date(dol_now(),'%m').'\');';
            $reset_scripts .= 'jQuery(\'#'.$prefix.'year\').val(\''.dol_print_date(dol_now(),'%Y').'\');';
            /*if ($usecalendar == "eldy")
            {
                $base=DOL_URL_ROOT.'/core/';
                $reset_scripts .= 'resetDP(\''.$base.'\',\''.$prefix.'\',\''.$langs->trans("FormatDateShortJavaInput").'\',\''.$langs->defaultlang.'\');';
            }
            else
            {
                $reset_scripts .= 'this.form.elements[\''.$prefix.'day\'].value=formatDate(new Date(), \'d\'); ';
                $reset_scripts .= 'this.form.elements[\''.$prefix.'month\'].value=formatDate(new Date(), \'M\'); ';
                $reset_scripts .= 'this.form.elements[\''.$prefix.'year\'].value=formatDate(new Date(), \'yyyy\'); ';
            }*/
            // Update the hour part
            if ($h)
            {
                if ($fullday) $reset_scripts .= " if (jQuery('#fullday:checked').val() == null) {";
                //$reset_scripts .= 'this.form.elements[\''.$prefix.'hour\'].value=formatDate(new Date(), \'HH\'); ';
                $reset_scripts .= 'jQuery(\'#'.$prefix.'hour\').val(\''.dol_print_date(dol_now(),'%H').'\');';
                if ($fullday) $reset_scripts .= ' } ';
            }
            // Update the minute part
            if ($m)
            {
                if ($fullday) $reset_scripts .= " if (jQuery('#fullday:checked').val() == null) {";
                //$reset_scripts .= 'this.form.elements[\''.$prefix.'min\'].value=formatDate(new Date(), \'mm\'); ';
                $reset_scripts .= 'jQuery(\'#'.$prefix.'min\').val(\''.dol_print_date(dol_now(),'%M').'\');';
                if ($fullday) $reset_scripts .= ' } ';
            }
            // If reset_scripts is not empty, print the link with the reset_scripts in the onClick
            if ($reset_scripts && empty($conf->dol_optimize_smallscreen))
            {
                $retstring.=' <button class="dpInvisibleButtons datenowlink" id="'.$prefix.'ButtonNow" type="button" name="_useless" value="now" onClick="'.$reset_scripts.'">';
                $retstring.=$langs->trans("Now");
                $retstring.='</button> ';
            }
        }

        // Add a "Plus one hour" link
        if ($conf->use_javascript_ajax && $addplusone)
        {
            // Script which will be inserted in the onClick of the "Add plusone" link
            $reset_scripts = "";

            // Generate the date part, depending on the use or not of the javascript calendar
            $reset_scripts .= 'jQuery(\'#'.$prefix.'\').val(\''.dol_print_date(dol_now(),'day').'\');';
            $reset_scripts .= 'jQuery(\'#'.$prefix.'day\').val(\''.dol_print_date(dol_now(),'%d').'\');';
            $reset_scripts .= 'jQuery(\'#'.$prefix.'month\').val(\''.dol_print_date(dol_now(),'%m').'\');';
            $reset_scripts .= 'jQuery(\'#'.$prefix.'year\').val(\''.dol_print_date(dol_now(),'%Y').'\');';
            // Update the hour part
            if ($h)
            {
                if ($fullday) $reset_scripts .= " if (jQuery('#fullday:checked').val() == null) {";
                $reset_scripts .= 'jQuery(\'#'.$prefix.'hour\').val(\''.dol_print_date(dol_now(),'%H').'\');';
                if ($fullday) $reset_scripts .= ' } ';
            }
            // Update the minute part
            if ($m)
            {
                if ($fullday) $reset_scripts .= " if (jQuery('#fullday:checked').val() == null) {";
                $reset_scripts .= 'jQuery(\'#'.$prefix.'min\').val(\''.dol_print_date(dol_now(),'%M').'\');';
                if ($fullday) $reset_scripts .= ' } ';
            }
            // If reset_scripts is not empty, print the link with the reset_scripts in the onClick
            if ($reset_scripts && empty($conf->dol_optimize_smallscreen))
            {
                $retstring.=' <button class="dpInvisibleButtons datenowlink" id="'.$prefix.'ButtonPlusOne" type="button" name="_useless2" value="plusone" onClick="'.$reset_scripts.'">';
                $retstring.=$langs->trans("DateStartPlusOne");
                $retstring.='</button> ';
            }
        }

        // Add a "Plus one hour" link
        if ($conf->use_javascript_ajax && $adddateof)
        {
            $tmparray=dol_getdate($adddateof);
            $retstring.=' - <button class="dpInvisibleButtons datenowlink" id="dateofinvoice" type="button" name="_dateofinvoice" value="now" onclick="jQuery(\'#re\').val(\''.dol_print_date($adddateof,'day').'\');jQuery(\'#reday\').val(\''.$tmparray['mday'].'\');jQuery(\'#remonth\').val(\''.$tmparray['mon'].'\');jQuery(\'#reyear\').val(\''.$tmparray['year'].'\');">'.$langs->trans("DateInvoice").'</a>';
        }

        if (! empty($nooutput)) return $retstring;

        print $retstring;
        return;
    }

    /**
     *	Function to show a form to select a duration on a page
     *
     *	@param	string	$prefix   		Prefix for input fields
     *	@param  int		$iSecond  		Default preselected duration (number of seconds or '')
     * 	@param	int		$disabled		Disable the combo box
     * 	@param	string	$typehour		If 'select' then input hour and input min is a combo, if 'text' input hour is in text and input min is a combo
     *  @param	integer	$minunderhours	If 1, show minutes selection under the hours
     * 	@param	int		$nooutput		Do not output html string but return it
     *  @return	string|null
     */
    function select_duration($prefix, $iSecond='', $disabled=0, $typehour='select', $minunderhours=0, $nooutput=0)
    {
    	global $langs;

    	$retstring='';

    	$hourSelected=0; $minSelected=0;

    	// Hours
        if ($iSecond != '')
        {
            require_once DOL_DOCUMENT_ROOT.'/core/lib/date.lib.php';

            $hourSelected = convertSecondToTime($iSecond,'allhour');
            $minSelected = convertSecondToTime($iSecond,'min');
        }

        if ($typehour=='select')
        {
	        $retstring.='<select class="flat" name="'.$prefix.'hour"'.($disabled?' disabled':'').'>';
	        for ($hour = 0; $hour < 25; $hour++)	// For a duration, we allow 24 hours
	        {
	            $retstring.='<option value="'.$hour.'"';
	            if ($hourSelected == $hour)
	            {
	                $retstring.=" selected";
	            }
	            $retstring.=">".$hour."</option>";
	        }
	        $retstring.="</select>";
        }
        elseif ($typehour=='text')
        {
        	$retstring.='<input type="text" size="1" name="'.$prefix.'hour"'.($disabled?' disabled':'').' class="flat" value="'.($hourSelected?((int) $hourSelected):'').'">';
        }
        else return 'BadValueForParameterTypeHour';

        $retstring.=' '.$langs->trans('HourShort');

        // Minutes
        if ($minunderhours) $retstring.='<br>';
        else $retstring.="&nbsp;";

        if ($typehour=='select')
        {
	        $retstring.='<select class="flat" name="'.$prefix.'min"'.($disabled?' disabled':'').'>';
	        for ($min = 0; $min <= 55; $min=$min+5)
	        {
	            $retstring.='<option value="'.$min.'"';
	            if ($minSelected == $min) $retstring.=' selected';
	            $retstring.='>'.$min.'</option>';
	        }
	        $retstring.="</select>";
        }
        elseif ($typehour=='text')
        {
        	$retstring.='<input type="text" size="1" name="'.$prefix.'min"'.($disabled?' disabled':'').' class="flat" value="'.($minSelected?((int) $minSelected):'').'">';
        }
        $retstring.=' '.$langs->trans('MinuteShort');
        $retstring.="&nbsp;";

        if (! empty($nooutput)) return $retstring;

        print $retstring;
        return;
    }


    /**
     *	Return a HTML select string, built from an array of key+value.
     *  Note: Do not apply langs->trans function on returned content, content may be entity encoded twice.
     *
     *	@param	string			$htmlname       Name of html select area. Must start with "multi" if this is a multiselect
     *	@param	array			$array          Array with key+value
     *	@param	string|string[]	$id             Preselected key or preselected keys for multiselect
     *	@param	int				$show_empty     0 no empty value allowed, 1 or string to add an empty value into list (value is '' or '&nbsp;' if 1), <0 to add an empty value with key that is this value.
     *	@param	int				$key_in_label   1 pour afficher la key dans la valeur "[key] value"
     *	@param	int				$value_as_key   1 to use value as key
     *	@param  string			$moreparam      Add more parameters onto the select tag. For example 'style="width: 95%"' to avoid select2 component to go over parent container
     *	@param  int				$translate		Translate and encode value
     * 	@param	int				$maxlen			Length maximum for labels
     * 	@param	int				$disabled		Html select box is disabled
     *  @param	string			$sort			'ASC' or 'DESC' = Sort on label, '' or 'NONE' or 'POS' = Do not sort, we keep original order
     *  @param	string			$morecss		Add more class to css styles
     *  @param	int				$addjscombo		Add js combo
     *  @param  string          $moreparamonempty   Add more param on the empty option line. Not used if show_empty not set.
     * 	@return	string							HTML select string.
     *  @see multiselectarray
     */
    static function selectarray($htmlname, $array, $id='', $show_empty=0, $key_in_label=0, $value_as_key=0, $moreparam='', $translate=0, $maxlen=0, $disabled=0, $sort='', $morecss='', $addjscombo=0, $moreparamonempty='')
    {
        global $conf, $langs;

        // Do we want a multiselect ?
        //$jsbeautify = 0;
        //if (preg_match('/^multi/',$htmlname)) $jsbeautify = 1;
		$jsbeautify = 1;

        if ($value_as_key) $array=array_combine($array, $array);

        $out='';

        // Add code for jquery to use multiselect
        if ($addjscombo && empty($conf->dol_use_jmobile) && $jsbeautify)
        {
        	$minLengthToAutocomplete=0;
        	$tmpplugin=empty($conf->global->MAIN_USE_JQUERY_MULTISELECT)?constant('REQUIRE_JQUERY_MULTISELECT')?constant('REQUIRE_JQUERY_MULTISELECT'):'select2':$conf->global->MAIN_USE_JQUERY_MULTISELECT;
        	$out.='<!-- JS CODE TO ENABLE '.$tmpplugin.' for id '.$htmlname.' -->
        			<script type="text/javascript">
        				$(document).ready(function () {
        					$(\''.(preg_match('/^\./',$htmlname)?$htmlname:'#'.$htmlname).'\').'.$tmpplugin.'({
        				    dir: \'ltr\',
        					width: \'resolve\',		/* off or resolve */
        					minimumInputLength: '.$minLengthToAutocomplete.'
        				});
        			});
        		   </script>';
        }

        $out.='<select id="'.preg_replace('/^\./','',$htmlname).'" '.($disabled?'disabled ':'').'class="flat '.(preg_replace('/^\./','',$htmlname)).($morecss?' '.$morecss:'').'" name="'.preg_replace('/^\./','',$htmlname).'" '.($moreparam?$moreparam:'').'>';

        if ($show_empty)
        {
        	$textforempty=' ';
        	if (! empty($conf->use_javascript_ajax)) $textforempty='&nbsp;';	// If we use ajaxcombo, we need &nbsp; here to avoid to have an empty element that is too small.
            if (! is_numeric($show_empty)) $textforempty=$show_empty;
        	$out.='<option class="optiongrey" '.($moreparamonempty?$moreparamonempty.' ':'').'value="'.($show_empty < 0 ? $show_empty : -1).'"'.($id == $show_empty ?' selected':'').'>'.$textforempty.'</option>'."\n";
        }

        if (is_array($array))
        {
        	// Translate
        	if ($translate)
        	{
	        	foreach($array as $key => $value) $array[$key]=$langs->trans($value);
        	}

        	// Sort
			if ($sort == 'ASC') asort($array);
			elseif ($sort == 'DESC') arsort($array);

            foreach($array as $key => $value)
            {
                $out.='<option value="'.$key.'"';
                if ($id != '' && $id == $key) $out.=' selected';		// To preselect a value
                $out.='>';

                if ($key_in_label)
                {
                    $selectOptionValue = dol_escape_htmltag($key.' - '.($maxlen?dol_trunc($value,$maxlen):$value));
                }
                else
                {
                    $selectOptionValue = dol_escape_htmltag($maxlen?dol_trunc($value,$maxlen):$value);
                    if ($value == '' || $value == '-') $selectOptionValue='&nbsp;';
                }
                $out.=$selectOptionValue;
                $out.="</option>\n";
            }
        }

        $out.="</select>";
        return $out;
    }


    /**
     *	Return a HTML select string, built from an array of key+value but content returned into select come from an Ajax call of an URL.
     *  Note: Do not apply langs->trans function on returned content of Ajax service, content may be entity encoded twice.
     *
     *	@param	string	$htmlname       		Name of html select area
     *	@param	string	$url					Url. Must return a json_encode of array(key=>array('text'=>'A text', 'url'=>'An url'), ...)
     *	@param	string	$id             		Preselected key
     *	@param  string	$moreparam      		Add more parameters onto the select tag
     *	@param  string	$moreparamtourl 		Add more parameters onto the Ajax called URL
     * 	@param	int		$disabled				Html select box is disabled
     *  @param	int		$minimumInputLength		Minimum Input Length
     *  @param	string	$morecss				Add more class to css styles
     *  @param  int     $callurlonselect        If set to 1, some code is added so an url return by the ajax is called when value is selected.
     *  @param  string  $placeholder            String to use as placeholder
     *  @param  integer  $acceptdelayedhtml      1 if caller request to have html delayed content not returned but saved into global $delayedhtmlcontent (so caller can show it at end of page to avoid flash FOUC effect)
     * 	@return	string   						HTML select string
     */
    static function selectArrayAjax($htmlname, $url, $id='', $moreparam='', $moreparamtourl='', $disabled=0, $minimumInputLength=1, $morecss='', $callurlonselect=0, $placeholder='', $acceptdelayedhtml=0)
    {
        global $langs;
        global $delayedhtmlcontent;

    	$tmpplugin='select2';

    	$out='<input type="text" class="'.$htmlname.($morecss?' '.$morecss:'').'" '.($moreparam?$moreparam.' ':'').'name="'.$htmlname.'">';

    	// TODO Use an internal dolibarr component instead of select2
    	$outdelayed='<!-- JS CODE TO ENABLE '.$tmpplugin.' for id '.$htmlname.' -->
	    	<script type="text/javascript">
	    	$(document).ready(function () {

    	        '.($callurlonselect ? 'var saveRemoteData = [];':'').'

                $(".'.$htmlname.'").select2({
			    	ajax: {
				    	dir: "ltr",
				    	url: "'.$url.'",
				    	dataType: \'json\',
				    	delay: 250,
				    	data: function (searchTerm, pageNumber, context) {
				    		return {
						    	q: searchTerm, // search term
				    			page: pageNumber
				    		};
			    		},
			    		results: function (remoteData, pageNumber, query) {
			    			console.log(remoteData);
				    	    saveRemoteData = remoteData;
				    	    /* format json result for select2 */
				    	    result = []
				    	    $.each( remoteData, function( key, value ) {
				    	       result.push({id: key, text: value.text});
                            });
			    			//return {results:[{id:\'none\', text:\'aa\'}, {id:\'rrr\', text:\'Red\'},{id:\'bbb\', text:\'Search a into projects\'}], more:false}
			    			return {results: result, more:false}
    					},
			    		/*processResults: function (data, page) {
			    			// parse the results into the format expected by Select2.
			    			// since we are using custom formatting functions we do not need to
			    			// alter the remote JSON data
			    			console.log(data);
			    			return {
			    				results: data.items
			    			};
			    		},*/
			    		cache: true
			    	},
			        dropdownCssClass: "css-'.$htmlname.'",
				    placeholder: "'.dol_escape_js($placeholder).'",
			    	escapeMarkup: function (markup) { return markup; }, // let our custom formatter work
			    	minimumInputLength: '.$minimumInputLength.',
			        formatResult: function(result, container, query, escapeMarkup) {
                        return escapeMarkup(result.text);
                    }
			    });

                '.($callurlonselect ? '
                $(".'.$htmlname.'").change(function() {
			    	var selected = $(".'.$htmlname.'").select2("val");
			        $(".'.$htmlname.'").select2("val","");  /* reset visible combo value */
    			    $.each( saveRemoteData, function( key, value ) {
    				        if (key == selected)
    			            {
    			                 console.log("Do a redirect into selectArrayAjax to "+value.url)
    			                 location.assign(value.url);
    			            }
                    });
    			});' : '' ) . '

    	   });
	       </script>';

		if ($acceptdelayedhtml)
		{
		    $delayedhtmlcontent.=$outdelayed;
		}
		else
		{
		    $out.=$outdelayed;
		}
		return $out;
    }

    /**
     *	Show a multiselect form from an array.
     *
     *	@param	string	$htmlname		Name of select
     *	@param	array	$array			Array with key+value
     *	@param	array	$selected		Array with key+value preselected
     *	@param	int		$key_in_label   1 pour afficher la key dans la valeur "[key] value"
     *	@param	int		$value_as_key   1 to use value as key
     *	@param  string	$morecss        Add more css style
     *	@param  int		$translate		Translate and encode value
     *  @param	int		$width			Force width of select box. May be used only when using jquery couch. Example: 250, 95%
     *  @param	string	$moreattrib		Add more options on select component. Example: 'disabled'
     *  @param	string	$elemtype		Type of element we show ('category', ...)
     *	@return	string					HTML multiselect string
     *  @see selectarray
     */
    static function multiselectarray($htmlname, $array, $selected=array(), $key_in_label=0, $value_as_key=0, $morecss='', $translate=0, $width=0, $moreattrib='',$elemtype='')
    {
    	global $conf, $langs;

    	$out = '';

    	// Add code for jquery to use multiselect
    	if (! empty($conf->global->MAIN_USE_JQUERY_MULTISELECT) || defined('REQUIRE_JQUERY_MULTISELECT'))
    	{
    		$tmpplugin=empty($conf->global->MAIN_USE_JQUERY_MULTISELECT)?constant('REQUIRE_JQUERY_MULTISELECT'):$conf->global->MAIN_USE_JQUERY_MULTISELECT;
   			$out.='<!-- JS CODE TO ENABLE '.$tmpplugin.' for id '.$htmlname.' -->
    			<script type="text/javascript">
	    			function formatResult(record) {'."\n";
						if ($elemtype == 'category')
						{
							$out.='	//return \'<span><img src="'.DOL_URL_ROOT.'/theme/eldy/img/object_category.png'.'"> <a href="'.DOL_URL_ROOT.'/categories/viewcat.php?type=0&id=\'+record.id+\'">\'+record.text+\'</a></span>\';
								  	return \'<span><img src="'.DOL_URL_ROOT.'/theme/eldy/img/object_category.png'.'"> \'+record.text+\'</span>\';';
						}
						else
						{
							$out.='return record.text;';
						}
			$out.= '	};
    				function formatSelection(record) {'."\n";
						if ($elemtype == 'category')
						{
							$out.='	//return \'<span><img src="'.DOL_URL_ROOT.'/theme/eldy/img/object_category.png'.'"> <a href="'.DOL_URL_ROOT.'/categories/viewcat.php?type=0&id=\'+record.id+\'">\'+record.text+\'</a></span>\';
								  	return \'<span><img src="'.DOL_URL_ROOT.'/theme/eldy/img/object_category.png'.'"> \'+record.text+\'</span>\';';
						}
						else
						{
							$out.='return record.text;';
						}
			$out.= '	};
	    			$(document).ready(function () {
    					$(\'#'.$htmlname.'\').'.$tmpplugin.'({
    						dir: \'ltr\',
							// Specify format function for dropdown item
							formatResult: formatResult,
    					 	templateResult: formatResult,		/* For 4.0 */
							// Specify format function for selected item
							formatSelection: formatSelection,
    					 	templateResult: formatSelection		/* For 4.0 */
    					});
    				});
    			</script>';
    	}

    	// Try also magic suggest

    	// Add data-role="none" to disable jmobile decoration
		$out .= '<select data-role="none" id="'.$htmlname.'" class="multiselect'.($morecss?' '.$morecss:'').'" multiple name="'.$htmlname.'[]"'.($moreattrib?' '.$moreattrib:'').($width?' style="width: '.(preg_match('/%/',$width)?$width:$width.'px').'"':'').'>'."\n";
    	if (is_array($array) && ! empty($array))
    	{
    		if ($value_as_key) $array=array_combine($array, $array);

    		if (! empty($array))
    		{
    			foreach ($array as $key => $value)
    			{
    				$out.= '<option value="'.$key.'"';
    				if (is_array($selected) && ! empty($selected) && in_array($key, $selected) && !empty($key))
    				{
    					$out.= ' selected';
    				}
    				$out.= '>';

    				$newval = ($translate ? $langs->trans($value) : $value);
    				$newval = ($key_in_label ? $key.' - '.$newval : $newval);
    				$out.= dol_htmlentitiesbr($newval);
    				$out.= '</option>'."\n";
    			}
    		}
    	}
    	$out.= '</select>'."\n";

    	return $out;
    }


    /**
     *	Show a multiselect form from an array.
     *
     *	@param	string	$htmlname		Name of select
     *	@param	array	$array			Array with array of fields we could show. This array may be modified according to setup of user.
     *  @param  string  $varpage        Id of context for page. Can be set with $varpage=empty($contextpage)?$_SERVER["PHP_SELF"]:$contextpage;
     *	@return	string					HTML multiselect string
     *  @see selectarray
     */
    static function multiSelectArrayWithCheckbox($htmlname, &$array, $varpage)
    {
        global $conf,$user;

        if (! empty($conf->global->MAIN_OPTIMIZEFORTEXTBROWSER)) return '';

        $tmpvar="MAIN_SELECTEDFIELDS_".$varpage;
        if (! empty($user->conf->$tmpvar))
        {
            $tmparray=explode(',', $user->conf->$tmpvar);
            foreach($array as $key => $val)
            {
                //var_dump($key);
                //var_dump($tmparray);
                if (in_array($key, $tmparray)) $array[$key]['checked']=1;
                else $array[$key]['checked']=0;
            }
        }
        //var_dump($array);

        $lis='';
        $listcheckedstring='';

        foreach($array as $key => $val)
        {
           /* var_dump($val);
            var_dump(array_key_exists('enabled', $val));
            var_dump(!$val['enabled']);*/
           if (array_key_exists('enabled', $val) && isset($val['enabled']) && ! $val['enabled'])
           {
               unset($array[$key]);     // We don't want this field
               continue;
           }
           if ($val['label'])
	       {
	           $lis.='<li><input type="checkbox" value="'.$key.'"'.(empty($val['checked'])?'':' checked="checked"').'/>'.dol_escape_htmltag($val['label']).'</li>';
	           $listcheckedstring.=(empty($val['checked'])?'':$key.',');
	       }
        }

        $out ='<!-- Component multiSelectArrayWithCheckbox '.$htmlname.' -->

        <dl class="dropdown">
            <dt>
            <a href="#">
              '.img_picto('','list').'
            </a>
            <input type="hidden" class="'.$htmlname.'" name="'.$htmlname.'" value="'.$listcheckedstring.'">
            </dt>
            <dd>
                <div class="multiselectcheckbox'.$htmlname.'">
                    <ul class="ul'.$htmlname.'">
                    '.$lis.'
                    </ul>
                </div>
            </dd>
        </dl>

        <script type="text/javascript">
          jQuery(document).ready(function () {
              $(\'.multiselectcheckbox'.$htmlname.' input[type="checkbox"]\').on(\'click\', function () {
                  console.log("A new field was added/removed")
                  $("input:hidden[name=formfilteraction]").val(\'listafterchangingselectedfields\')
                  var title = $(this).val() + ",";
                  if ($(this).is(\':checked\')) {
                      $(\'.'.$htmlname.'\').val(title + $(\'.'.$htmlname.'\').val());
                  }
                  else {
                      $(\'.'.$htmlname.'\').val( $(\'.'.$htmlname.'\').val().replace(title, \'\') )
                  }
                  // Now, we submit page
                  $(this).parents(\'form:first\').submit();
              });
           });
        </script>

        ';
        return $out;
    }

	/**
	 * 	Render list of categories linked to object with id $id and type $type
	 *
	 * 	@param		int		$id				Id of object
 	 * 	@param		string	$type			Type of category ('member', 'customer', 'supplier', 'product', 'contact'). Old mode (0, 1, 2, ...) is deprecated.
 	 *  @param		int		$rendermode		0=Default, use multiselect. 1=Emulate multiselect (recommended)
	 * 	@return		string					String with categories
	 */
	function showCategories($id, $type, $rendermode=0)
	{
		global $db;

		include_once DOL_DOCUMENT_ROOT.'/categories/class/categorie.class.php';

		$cat = new Categorie($db);
		$categories = $cat->containing($id, $type);

		if ($rendermode == 1)
		{
			$toprint = array();
			foreach($categories as $c)
			{
				$ways = $c->print_all_ways();       // $ways[0] = "ccc2 >> ccc2a >> ccc2a1" with html formated text
				foreach($ways as $way)
				{
					$toprint[] = '<li class="select2-search-choice-dolibarr noborderoncategories"'.($c->color?' style="background: #'.$c->color.';"':' style="background: #aaa"').'>'.img_object('','category').' '.$way.'</li>';
				}
			}
			return '<div class="select2-container-multi-dolibarr" style="width: 90%;"><ul class="select2-choices-dolibarr">'.implode(' ', $toprint).'</ul></div>';
		}

		if ($rendermode == 0)
		{
			$cate_arbo = $this->select_all_categories($type, '', 'parent', 64, 0, 1);
			foreach($categories as $c) {
				$arrayselected[] = $c->id;
			}

			return $this->multiselectarray('categories', $cate_arbo, $arrayselected, '', 0, '', 0, '100%', 'disabled', 'category');
		}

		return 'ErrorBadValueForParameterRenderMode';	// Should not happened
	}


    /**
     *  Show linked object block.
     *
     *  @param	CommonObject	$object		      Object we want to show links to
     *  @param  string          $morehtmlright    More html to show on right of title
     *  @return	int							      <0 if KO, >=0 if OK
     */
    function showLinkedObjectBlock($object, $morehtmlright='')
    {
        global $conf,$langs,$hookmanager;
        global $bc;

        $object->fetchObjectLinked();

        // Bypass the default method
        $hookmanager->initHooks(array('commonobject'));
        $parameters=array();
        $reshook=$hookmanager->executeHooks('showLinkedObjectBlock',$parameters,$object,$action);    // Note that $action and $object may have been modified by hook

        if (empty($reshook))
        {
        	$num = count($object->linkedObjects);

        	print '<br>';
            print load_fiche_titre($langs->trans('RelatedObjects'), $morehtmlright, '');

            print '<table class="noborder allwidth">';

            print '<tr class="liste_titre">';
            print '<td>'.$langs->trans("Type").'</td>';
            print '<td>'.$langs->trans("Ref").'</td>';
            print '<td align="center"></td>';
            print '<td align="center">'.$langs->trans("Date").'</td>';
            print '<td align="right">'.$langs->trans("AmountHTShort").'</td>';
            print '<td align="right">'.$langs->trans("Status").'</td>';
            print '<td></td>';
            print '</tr>';

            $numoutput=0;

        	foreach($object->linkedObjects as $objecttype => $objects)
        	{
        		$tplpath = $element = $subelement = $objecttype;

        		if ($objecttype != 'supplier_proposal' && preg_match('/^([^_]+)_([^_]+)/i',$objecttype,$regs))
        		{
        			$element = $regs[1];
        			$subelement = $regs[2];
        			$tplpath = $element.'/'.$subelement;
        		}
        		$tplname='linkedobjectblock';

        		// To work with non standard path
        		if ($objecttype == 'facture')          {
        			$tplpath = 'compta/'.$element;
        			if (empty($conf->facture->enabled)) continue;	// Do not show if module disabled
        		}
        	    else if ($objecttype == 'facturerec')          {
        			$tplpath = 'compta/facture';
        			$tplname = 'linkedobjectblockForRec';
        			if (empty($conf->facture->enabled)) continue;	// Do not show if module disabled
        		}
        		else if ($objecttype == 'propal')           {
        			$tplpath = 'comm/'.$element;
        			if (empty($conf->propal->enabled)) continue;	// Do not show if module disabled
        		}
        		else if ($objecttype == 'supplier_proposal')           {
        			if (empty($conf->supplier_proposal->enabled)) continue;	// Do not show if module disabled
        		}
        		else if ($objecttype == 'shipping' || $objecttype == 'shipment') {
        			$tplpath = 'expedition';
        			if (empty($conf->expedition->enabled)) continue;	// Do not show if module disabled
        		}
        		else if ($objecttype == 'delivery')         {
        			$tplpath = 'livraison';
        			if (empty($conf->expedition->enabled)) continue;	// Do not show if module disabled
        		}
        		else if ($objecttype == 'invoice_supplier') {
        			$tplpath = 'fourn/facture';
        		}
        		else if ($objecttype == 'order_supplier')   {
        			$tplpath = 'fourn/commande';
        		}
        		else if ($objecttype == 'expensereport')   {
        			$tplpath = 'expensereport';
        		}
        		else if ($objecttype == 'subscription')   {
        		    $tplpath = 'adherents';
        		}

                global $linkedObjectBlock;
        		$linkedObjectBlock = $objects;


        		// Output template part (modules that overwrite templates must declare this into descriptor)
        		$dirtpls=array_merge($conf->modules_parts['tpl'],array('/'.$tplpath.'/tpl'));
        		foreach($dirtpls as $reldir)
        		{
                    $res=@include dol_buildpath($reldir.'/'.$tplname.'.tpl.php');
        			if ($res)
        			{
        			    $numoutput++;
        			    break;
        			}
        		}
        	}

        	if (! $numoutput)
        	{
        	    print '<tr><td class="opacitymedium" colspan="7">'.$langs->trans("None").'</td></tr>';
        	}

        	print '</table>';

        	return $num;
        }
    }

    /**
     *  Show block with links to link to other objects.
     *
     *  @param	CommonObject	$object				Object we want to show links to
     *  @param	array			$restrictlinksto	Restrict links to some elements, for exemple array('order') or array('supplier_order'). null or array() if no restriction.
     *  @param	array			$excludelinksto		Do not show links of this type, for exemple array('order') or array('supplier_order'). null or array() if no exclusion.
     *  @return	string								<0 if KO, >0 if OK
     */
    function showLinkToObjectBlock($object, $restrictlinksto=array(), $excludelinksto=array())
    {
        global $conf, $langs, $hookmanager;
        global $bc;

		$linktoelem='';
		$linktoelemlist='';
		
		if (! is_object($object->thirdparty)) $object->fetch_thirdparty();

		$possiblelinks=array(
			'propal'=>array('enabled'=>$conf->propal->enabled, 'perms'=>1, 'label'=>'LinkToProposal', 'sql'=>"SELECT s.rowid as socid, s.nom as name, s.client, t.rowid, t.ref, t.ref_client, t.total_ht FROM ".MAIN_DB_PREFIX."societe as s, ".MAIN_DB_PREFIX."propal as t WHERE t.fk_soc = s.rowid AND t.fk_soc = ".$object->thirdparty->id),
			'order'=>array('enabled'=>$conf->commande->enabled, 'perms'=>1, 'label'=>'LinkToOrder', 'sql'=>"SELECT s.rowid as socid, s.nom as name, s.client, t.rowid, t.ref, t.ref_client, t.total_ht FROM ".MAIN_DB_PREFIX."societe as s, ".MAIN_DB_PREFIX."commande as t WHERE t.fk_soc = s.rowid AND t.fk_soc = ".$object->thirdparty->id),
			'invoice'=>array('enabled'=>$conf->facture->enabled, 'perms'=>1, 'label'=>'LinkToInvoice', 'sql'=>"SELECT s.rowid as socid, s.nom as name, s.client, t.rowid, t.facnumber as ref, t.ref_client, t.total as total_ht FROM ".MAIN_DB_PREFIX."societe as s, ".MAIN_DB_PREFIX."facture as t WHERE t.fk_soc = s.rowid AND t.fk_soc = ".$object->thirdparty->id),
			'contrat'=>array('enabled'=>$conf->contrat->enabled , 'perms'=>1, 'label'=>'LinkToContract', 'sql'=>"SELECT s.rowid as socid, s.nom as name, s.client, t.rowid, t.ref, t.ref_supplier, '' as total_ht FROM ".MAIN_DB_PREFIX."societe as s, ".MAIN_DB_PREFIX."contrat as t WHERE t.fk_soc = s.rowid AND t.fk_soc = ".$object->thirdparty->id),
			'fichinter'=>array('enabled'=>$conf->ficheinter->enabled, 'perms'=>1, 'label'=>'LinkToIntervention', 'sql'=>"SELECT s.rowid as socid, s.nom as name, s.client, t.rowid, t.ref FROM ".MAIN_DB_PREFIX."societe as s, ".MAIN_DB_PREFIX."fichinter as t WHERE t.fk_soc = s.rowid AND t.fk_soc = ".$object->thirdparty->id),
			'supplier_proposal'=>array('enabled'=>$conf->supplier_proposal->enabled , 'perms'=>1, 'label'=>'LinkToSupplierProposal', 'sql'=>"SELECT s.rowid as socid, s.nom as name, s.client, t.rowid, t.ref, '' as ref_supplier, t.total_ht FROM ".MAIN_DB_PREFIX."societe as s, ".MAIN_DB_PREFIX."supplier_proposal as t WHERE t.fk_soc = s.rowid AND t.fk_soc = ".$object->thirdparty->id),
			'order_supplier'=>array('enabled'=>$conf->fournisseur->commande->enabled , 'perms'=>1, 'label'=>'LinkToSupplierOrder', 'sql'=>"SELECT s.rowid as socid, s.nom as name, s.client, t.rowid, t.ref, t.ref_supplier, t.total_ht FROM ".MAIN_DB_PREFIX."societe as s, ".MAIN_DB_PREFIX."commande_fournisseur as t WHERE t.fk_soc = s.rowid AND t.fk_soc = ".$object->thirdparty->id),
			'invoice_supplier'=>array('enabled'=>$conf->fournisseur->facture->enabled , 'perms'=>1, 'label'=>'LinkToSupplierInvoice', 'sql'=>"SELECT s.rowid as socid, s.nom as name, s.client, t.rowid, t.ref, t.ref_supplier, t.total_ht FROM ".MAIN_DB_PREFIX."societe as s, ".MAIN_DB_PREFIX."facture_fourn as t WHERE t.fk_soc = s.rowid AND t.fk_soc = ".$object->thirdparty->id)
		);


		foreach($possiblelinks as $key => $possiblelink)
		{
			$num = 0;

			if (empty($possiblelink['enabled'])) continue;
			
			if (! empty($possiblelink['perms']) && (empty($restrictlinksto) || in_array($key, $restrictlinksto)) && (empty($excludelinksto) || ! in_array($key, $excludelinksto)))
			{
				print '<div id="'.$key.'list"'.(empty($conf->global->MAIN_OPTIMIZEFORTEXTBROWSER)?' style="display:none"':'').'>';
				$sql = $possiblelink['sql'];
				$resqllist = $this->db->query($sql);
				if ($resqllist)
				{
					$num = $this->db->num_rows($resqllist);
					$i = 0;

					print '<br><form action="'.$_SERVER["PHP_SELF"].'" method="POST" name="formlinked'.$key.'">';
					print '<input type="hidden" name="id" value="'.$object->id.'">';
					print '<input type="hidden" name="action" value="addlink">';
					print '<input type="hidden" name="addlink" value="'.$key.'">';
					print '<table class="noborder">';
					print '<tr class="liste_titre">';
					print '<td class="nowrap"></td>';
					print '<td align="center">' . $langs->trans("Ref") . '</td>';
					print '<td align="left">' . $langs->trans("RefCustomer") . '</td>';
					print '<td align="left">' . $langs->trans("AmountHTShort") . '</td>';
					print '<td align="left">' . $langs->trans("Company") . '</td>';
					print '</tr>';
					while ($i < $num)
					{
						$objp = $this->db->fetch_object($resqlorderlist);

						$var = ! $var;
						print '<tr ' . $bc [$var] . '>';
						print '<td aling="left">';
						print '<input type="radio" name="idtolinkto" value=' . $objp->rowid . '>';
						print '</td>';
						print '<td align="center">' . $objp->ref . '</td>';
						print '<td>' . $objp->ref_client . '</td>';
						print '<td>' . price($objp->total_ht) . '</td>';
						print '<td>' . $objp->name . '</td>';
						print '</tr>';
						$i++;
					}
					print '</table>';
					print '<div class="center"><input type="submit" class="button valignmiddle" value="' . $langs->trans('ToLink') . '">&nbsp;&nbsp;&nbsp;&nbsp;&nbsp;<input type="submit" class="button" name="cancel" value="' . $langs->trans('Cancel') . '"></div>';

					print '</form>';
					$this->db->free($resqllist);
				} else {
					dol_print_error($this->db);
				}
				print '</div>';
				if ($num > 0)
				{
				}

				//$linktoelem.=($linktoelem?' &nbsp; ':'');
				if ($num > 0) $linktoelemlist.='<li><a href="#linkto'.$key.'" class="linkto dropdowncloseonclick" rel="'.$key.'">' . $langs->trans($possiblelink['label']) .' ('.$num.')</a></li>';
				//else $linktoelem.=$langs->trans($possiblelink['label']);
				else $linktoelemlist.='<li><span class="linktodisabled">' . $langs->trans($possiblelink['label']) . ' (0)</span></li>';
			}
		}

		if ($linktoelemlist)
		{
    		$linktoelem='
    		<dl class="dropdown" id="linktoobjectname">
    		<dt><a href="#linktoobjectname">'.$langs->trans("LinkTo").'...</a></dt>
    		<dd>
    		<div class="multiselectlinkto">
    		<ul class="ulselectedfields">'.$linktoelemlist.'
    		</ul>
    		</div>
    		</dd>
    		</dl>';
		}
		else
		{
		    $linktoelem='';
		}

		print '<!-- Add js to show linkto box -->
				<script type="text/javascript" language="javascript">
				jQuery(document).ready(function() {
					jQuery(".linkto").click(function() {
						console.log("We choose to show/hide link for rel="+jQuery(this).attr(\'rel\'));
					    jQuery("#"+jQuery(this).attr(\'rel\')+"list").toggle();
						jQuery(this).toggle();
					});
				});
				</script>
		';

		return $linktoelem;
    }

    /**
     *	Return an html string with a select combo box to choose yes or no
     *
     *	@param	string		$htmlname		Name of html select field
     *	@param	string		$value			Pre-selected value
     *	@param	int			$option			0 return yes/no, 1 return 1/0
     *	@param	bool		$disabled		true or false
     *  @param	int      	$useempty		1=Add empty line
     *	@return	string						See option
     */
    function selectyesno($htmlname,$value='',$option=0,$disabled=false,$useempty='')
    {
        global $langs;

        $yes="yes"; $no="no";
        if ($option)
        {
            $yes="1";
            $no="0";
        }

        $disabled = ($disabled ? ' disabled' : '');

        $resultyesno = '<select class="flat" id="'.$htmlname.'" name="'.$htmlname.'"'.$disabled.'>'."\n";
        if ($useempty) $resultyesno .= '<option value="-1"'.(($value < 0)?' selected':'').'></option>'."\n";
        if (("$value" == 'yes') || ($value == 1))
        {
            $resultyesno .= '<option value="'.$yes.'" selected>'.$langs->trans("Yes").'</option>'."\n";
            $resultyesno .= '<option value="'.$no.'">'.$langs->trans("No").'</option>'."\n";
        }
        else
       {
       		$selected=(($useempty && $value != '0' && $value != 'no')?'':' selected');
            $resultyesno .= '<option value="'.$yes.'">'.$langs->trans("Yes").'</option>'."\n";
            $resultyesno .= '<option value="'.$no.'"'.$selected.'>'.$langs->trans("No").'</option>'."\n";
        }
        $resultyesno .= '</select>'."\n";
        return $resultyesno;
    }



    /**
     *  Return list of export templates
     *
     *  @param	string	$selected          Id modele pre-selectionne
     *  @param  string	$htmlname          Name of HTML select
     *  @param  string	$type              Type of searched templates
     *  @param  int		$useempty          Affiche valeur vide dans liste
     *  @return	void
     */
    function select_export_model($selected='',$htmlname='exportmodelid',$type='',$useempty=0)
    {

        $sql = "SELECT rowid, label";
        $sql.= " FROM ".MAIN_DB_PREFIX."export_model";
        $sql.= " WHERE type = '".$type."'";
        $sql.= " ORDER BY rowid";
        $result = $this->db->query($sql);
        if ($result)
        {
            print '<select class="flat" name="'.$htmlname.'">';
            if ($useempty)
            {
                print '<option value="-1">&nbsp;</option>';
            }

            $num = $this->db->num_rows($result);
            $i = 0;
            while ($i < $num)
            {
                $obj = $this->db->fetch_object($result);
                if ($selected == $obj->rowid)
                {
                    print '<option value="'.$obj->rowid.'" selected>';
                }
                else
                {
                    print '<option value="'.$obj->rowid.'">';
                }
                print $obj->label;
                print '</option>';
                $i++;
            }
            print "</select>";
        }
        else {
            dol_print_error($this->db);
        }
    }

    /**
     *    Return a HTML area with the reference of object and a navigation bar for a business object
     *    To add a particular filter on select, you must set $object->next_prev_filter to SQL criteria.
     *
     *    @param	object	$object			Object to show
     *    @param	string	$paramid   		Name of parameter to use to name the id into the URL next/previous link
     *    @param	string	$morehtml  		More html content to output just before the nav bar
     *    @param	int		$shownav	  	Show Condition (navigation is shown if value is 1)
     *    @param	string	$fieldid   		Name of field id into database to use for select next and previous (we make the select max and min on this field)
     *    @param	string	$fieldref   	Name of field ref of object (object->ref) to show or 'none' to not show ref.
     *    @param	string	$morehtmlref  	More html to show after ref
     *    @param	string	$moreparam  	More param to add in nav link url.
     *	  @param	int		$nodbprefix		Do not include DB prefix to forge table name
     *	  @param	string	$morehtmlleft	More html code to show before ref
     *	  @param	string	$morehtmlstatus	More html code to show under navigation arrows (status place)
     *	  @param	string	$morehtmlright	More html code to show after ref
     * 	  @return	string    				Portion HTML with ref + navigation buttons
     */
    function showrefnav($object,$paramid,$morehtml='',$shownav=1,$fieldid='rowid',$fieldref='ref',$morehtmlref='',$moreparam='',$nodbprefix=0,$morehtmlleft='',$morehtmlstatus='',$morehtmlright='')
    {
    	global $langs,$conf;

    	$ret='';
        if (empty($fieldid))  $fieldid='rowid';
        if (empty($fieldref)) $fieldref='ref';

        //print "paramid=$paramid,morehtml=$morehtml,shownav=$shownav,$fieldid,$fieldref,$morehtmlref,$moreparam";
        $object->load_previous_next_ref((isset($object->next_prev_filter)?$object->next_prev_filter:''),$fieldid,$nodbprefix);

        //$previous_ref = $object->ref_previous?'<a data-role="button" data-icon="arrow-l" data-iconpos="left" href="'.$_SERVER["PHP_SELF"].'?'.$paramid.'='.urlencode($object->ref_previous).$moreparam.'">'.(empty($conf->dol_use_jmobile)?img_picto($langs->trans("Previous"),'previous.png'):'&nbsp;').'</a>':'';
        //$next_ref     = $object->ref_next?'<a data-role="button" data-icon="arrow-r" data-iconpos="right" href="'.$_SERVER["PHP_SELF"].'?'.$paramid.'='.urlencode($object->ref_next).$moreparam.'">'.(empty($conf->dol_use_jmobile)?img_picto($langs->trans("Next"),'next.png'):'&nbsp;').'</a>':'';
        $previous_ref = $object->ref_previous?'<a data-role="button" data-icon="arrow-l" data-iconpos="left" href="'.$_SERVER["PHP_SELF"].'?'.$paramid.'='.urlencode($object->ref_previous).$moreparam.'">'.(($conf->dol_use_jmobile != 4)?'&lt;':'&nbsp;').'</a>':'<span class="inactive">'.(($conf->dol_use_jmobile != 4)?'&lt;':'&nbsp;').'</span>';
        $next_ref     = $object->ref_next?'<a data-role="button" data-icon="arrow-r" data-iconpos="right" href="'.$_SERVER["PHP_SELF"].'?'.$paramid.'='.urlencode($object->ref_next).$moreparam.'">'.(($conf->dol_use_jmobile != 4)?'&gt;':'&nbsp;').'</a>':'<span class="inactive">'.(($conf->dol_use_jmobile != 4)?'&gt;':'&nbsp;').'</span>';

        //print "xx".$previous_ref."x".$next_ref;
        $ret.='<div style="vertical-align: middle">';

		if ($morehtmlleft) 
		{
		    if ($conf->browser->layout == 'phone') $ret.='<div class="center">'.$morehtmlleft.'</div>';
		    else $ret.='<div class="inline-block floatleft">'.$morehtmlleft.'</div>';
		}

        $ret.='<div class="inline-block floatleft valignmiddle refid'.(($shownav && ($previous_ref || $next_ref))?' refidpadding':'').'">';

        // For thirdparty, contact, user, member, the ref is the id, so we show something else
        if ($object->element == 'societe')
        {
        	$ret.=dol_htmlentities($object->name);
        }
        else if (in_array($object->element, array('contact', 'user', 'member')))
        {
        	$ret.=dol_htmlentities($object->getFullName($langs));
        }
        else if ($fieldref != 'none') $ret.=dol_htmlentities($object->$fieldref);
        if ($morehtmlref)
        {
            $ret.=' '.$morehtmlref;
        }
		$ret.='</div>';

		if ($morehtmlright) $ret.='<div class="inline-block floatleft">'.$morehtmlright.'</div>';

        if ($previous_ref || $next_ref || $morehtml)
        {
        	$ret.='<div class="pagination"><ul>';
        }
        if ($morehtml)
        {
            $ret.='<li class="noborder litext">'.$morehtml.'</li>';
        }
        if ($shownav && ($previous_ref || $next_ref))
        {
            $ret.='<li class="pagination">'.$previous_ref.'</li>';
            $ret.='<li class="pagination">'.$next_ref.'</li>';
        }
        if ($previous_ref || $next_ref || $morehtml)
        {
            $ret.='</ul></div>';
        }
		if ($morehtmlstatus) $ret.='<div class="statusref">'.$morehtmlstatus.'</div>';
        $ret.='</div>';

        return $ret;
    }


    /**
     *    	Return HTML code to output a barcode
     *
     *     	@param	Object	$object		Object containing data to retrieve file name
     * 		@param	int		$width			Width of photo
     * 	  	@return string    				HTML code to output barcode
     */
    function showbarcode(&$object,$width=100)
    {
        global $conf;

        //Check if barcode is filled in the card
        if (empty($object->barcode)) return '';

        // Complete object if not complete
        if (empty($object->barcode_type_code) || empty($object->barcode_type_coder))
        {
        	$result = $object->fetch_barcode();
            //Check if fetch_barcode() failed
        	if ($result < 1) return '<!-- ErrorFetchBarcode -->';
        }

        // Barcode image
        $url=DOL_URL_ROOT.'/viewimage.php?modulepart=barcode&generator='.urlencode($object->barcode_type_coder).'&code='.urlencode($object->barcode).'&encoding='.urlencode($object->barcode_type_code);
        $out ='<!-- url barcode = '.$url.' -->';
        $out.='<img src="'.$url.'">';
        return $out;
    }

    /**
     *    	Return HTML code to output a photo
     *
     *    	@param	string		$modulepart			Key to define module concerned ('societe', 'userphoto', 'memberphoto')
     *     	@param  object		$object				Object containing data to retrieve file name
     * 		@param	int			$width				Width of photo
     * 		@param	int			$height				Height of photo (auto if 0)
     * 		@param	int			$caneditfield		Add edit fields
     * 		@param	string		$cssclass			CSS name to use on img for photo
     * 		@param	string		$imagesize		    'mini', 'small' or '' (original)
     *      @param  int         $addlinktofullsize  Add link to fullsize image
     *      @param  int         $cache              1=Accept to use image in cache
     * 	  	@return string    						HTML code to output photo
     */
    static function showphoto($modulepart, $object, $width=100, $height=0, $caneditfield=0, $cssclass='photowithmargin', $imagesize='', $addlinktofullsize=1, $cache=0)
    {
        global $conf,$langs;

        $entity = (! empty($object->entity) ? $object->entity : $conf->entity);
        $id = (! empty($object->id) ? $object->id : $object->rowid);

        $ret='';$dir='';$file='';$originalfile='';$altfile='';$email='';
        if ($modulepart=='societe')
        {
            $dir=$conf->societe->multidir_output[$entity];
            if (! empty($object->logo))
            {
                if ((string) $imagesize == 'mini') $file=get_exdir(0, 0, 0, 0, $object, 'thirdparty').'/logos/'.getImageFileNameForSize($object->logo, '_mini');             // getImageFileNameForSize include the thumbs
                else if ((string) $imagesize == 'small') $file=get_exdir(0, 0, 0, 0, $object, 'thirdparty').'/logos/'.getImageFileNameForSize($object->logo, '_small');
                else $file=get_exdir(0, 0, 0, 0, $object, 'thirdparty').'/logos/'.$object->logo;
                $originalfile=get_exdir(0, 0, 0, 0, $object, 'thirdparty').'/logos/'.$object->logo;
            }
        }
        else if ($modulepart=='contact')
        {
            $dir=$conf->societe->multidir_output[$entity].'/contact';
            if (! empty($object->photo))
            {
                if ((string) $imagesize == 'mini') $file=get_exdir(0, 0, 0, 0, $object, 'contact').'/photos/'.getImageFileNameForSize($object->photo, '_mini');
                else if ((string) $imagesize == 'small') $file=get_exdir(0, 0, 0, 0, $object, 'contact').'/photos/'.getImageFileNameForSize($object->photo, '_small');
                else $file=get_exdir(0, 0, 0, 0, $object, 'contact').'/photos/'.$object->photo;
                $originalfile=get_exdir(0, 0, 0, 0, $object, 'contact').'/photos/'.$object->photo;
            }
        }
        else if ($modulepart=='userphoto')
        {
            $dir=$conf->user->dir_output;
            if (! empty($object->photo))
            {
                if ((string) $imagesize == 'mini') $file=get_exdir($id, 2, 0, 0, $object, 'user').getImageFileNameForSize($object->photo, '_mini');
                else if ((string) $imagesize == 'small') $file=get_exdir($id, 2, 0, 0, $object, 'user').getImageFileNameForSize($object->photo, '_small');
                else $file=get_exdir($id, 2, 0, 0, $object, 'user').$object->photo;
                $originalfile=get_exdir($id, 2, 0, 0, $object, 'user').$object->photo;
            }
            if (! empty($conf->global->MAIN_OLD_IMAGE_LINKS)) $altfile=$object->id.".jpg";	// For backward compatibility
            $email=$object->email;
        }
        else if ($modulepart=='memberphoto')
        {
            $dir=$conf->adherent->dir_output;
            if (! empty($object->photo))
            {
                if ((string) $imagesize == 'mini') $file=get_exdir(0, 0, 0, 0, $object, 'member').'photos/'.getImageFileNameForSize($object->photo, '_mini');
                else if ((string) $imagesize == 'small') $file=get_exdir(0, 0, 0, 0, $object, 'member').'photos/'.getImageFileNameForSize($object->photo, '_small');
                else $file=get_exdir(0, 0, 0, 0, $object, 'member').'photos/'.$object->photo;
                $originalfile=get_exdir(0, 0, 0, 0, $object, 'member').'photos/'.$object->photo;
            }
            if (! empty($conf->global->MAIN_OLD_IMAGE_LINKS)) $altfile=$object->id.".jpg";	// For backward compatibility
            $email=$object->email;
        }
        else
        {
        	$dir=$conf->$modulepart->dir_output;
        	if (! empty($object->photo))
        	{
                if ((string) $imagesize == 'mini') $file=get_exdir($id, 2, 0, 0, $object, $modulepart).'photos/'.getImageFileNameForSize($object->photo, '_mini');
                else if ((string) $imagesize == 'small') $file=get_exdir($id, 2, 0, 0, $object, $modulepart).'photos/'.getImageFileNameForSize($object->photo, '_small');
        	    else $file=get_exdir($id, 2, 0, 0, $object, $modulepart).'photos/'.$object->photo;
        	    $originalfile=get_exdir($id, 2, 0, 0, $object, $modulepart).'photos/'.$object->photo;
        	}
        	if (! empty($conf->global->MAIN_OLD_IMAGE_LINKS)) $altfile=$object->id.".jpg";	// For backward compatibility
        	$email=$object->email;
        }

        if ($dir)
        {
            if ($file && file_exists($dir."/".$file))
            {
                if ($addlinktofullsize)
                {
                    $urladvanced=getAdvancedPreviewUrl($modulepart, $originalfile);
                    if ($urladvanced) $ret.='<a href="'.$urladvanced.'">';
                    else $ret.='<a href="'.DOL_URL_ROOT.'/viewimage.php?modulepart='.$modulepart.'&entity='.$entity.'&file='.urlencode($originalfile).'&cache='.$cache.'">';
                }
                $ret.='<img alt="Photo" id="photologo'.(preg_replace('/[^a-z]/i','_',$file)).'" class="'.$cssclass.'" '.($width?' width="'.$width.'"':'').($height?' height="'.$height.'"':'').' src="'.DOL_URL_ROOT.'/viewimage.php?modulepart='.$modulepart.'&entity='.$entity.'&file='.urlencode($file).'&cache='.$cache.'">';
                if ($addlinktofullsize) $ret.='</a>';
            }
            else if ($altfile && file_exists($dir."/".$altfile))
            {
                if ($addlinktofullsize)
                {
                    $urladvanced=getAdvancedPreviewUrl($modulepart, $originalfile);
                    if ($urladvanced) $ret.='<a href="'.$urladvanced.'">';
                    else $ret.='<a href="'.DOL_URL_ROOT.'/viewimage.php?modulepart='.$modulepart.'&entity='.$entity.'&file='.urlencode($originalfile).'&cache='.$cache.'">';
                }
                $ret.='<img alt="Photo alt" id="photologo'.(preg_replace('/[^a-z]/i','_',$file)).'" class="'.$cssclass.'" '.($width?' width="'.$width.'"':'').($height?' height="'.$height.'"':'').' src="'.DOL_URL_ROOT.'/viewimage.php?modulepart='.$modulepart.'&entity='.$entity.'&file='.urlencode($altfile).'&cache='.$cache.'">';
                if ($addlinktofullsize) $ret.='</a>';
            }
            else
			{
				$nophoto='/public/theme/common/nophoto.png';
				if (in_array($modulepart,array('userphoto','contact')))	// For module that are "physical" users
				{
					$nophoto='/public/theme/common/user_anonymous.png';
					if ($object->gender == 'man') $nophoto='/public/theme/common/user_man.png';
					if ($object->gender == 'woman') $nophoto='/public/theme/common/user_woman.png';
				}

				if (! empty($conf->gravatar->enabled) && $email)
                {
	                /**
	                 * @see https://gravatar.com/site/implement/images/php/
	                 */
                    global $dolibarr_main_url_root;
                    $ret.='<!-- Put link to gravatar -->';
                    $ret.='<img class="photo'.$modulepart.($cssclass?' '.$cssclass:'').'" alt="Gravatar avatar" title="'.$email.' Gravatar avatar" border="0"'.($width?' width="'.$width.'"':'').($height?' height="'.$height.'"':'').' src="https://www.gravatar.com/avatar/'.dol_hash(strtolower(trim($email)),3).'?s='.$width.'&d='.urlencode(dol_buildpath($nophoto,2)).'">';	// gravatar need md5 hash
                }
                else
				{
				    if ($conf->browser->layout != 'phone')
				    {
                        $ret.='<img class="photo'.$modulepart.($cssclass?' '.$cssclass:'').'" alt="No photo" border="0"'.($width?' width="'.$width.'"':'').($height?' height="'.$height.'"':'').' src="'.DOL_URL_ROOT.$nophoto.'">';
				    }
                }
            }

            if ($caneditfield)
            {
                if ($object->photo) $ret.="<br>\n";
                $ret.='<table class="nobordernopadding">';
                if ($object->photo) $ret.='<tr><td align="center"><input type="checkbox" class="flat photodelete" name="deletephoto" id="photodelete"> '.$langs->trans("Delete").'<br><br></td></tr>';
                $ret.='<tr><td>'.$langs->trans("PhotoFile").'</td></tr>';
                $ret.='<tr><td><input type="file" class="flat" name="photo" id="photoinput"></td></tr>';
                $ret.='</table>';
            }

        }
        else dol_print_error('','Call of showphoto with wrong parameters modulepart='.$modulepart);

        return $ret;
    }

    /**
     *	Return select list of groups
     *
     *  @param	string	$selected       Id group preselected
     *  @param  string	$htmlname       Field name in form
     *  @param  int		$show_empty     0=liste sans valeur nulle, 1=ajoute valeur inconnue
     *  @param  string	$exclude        Array list of groups id to exclude
     * 	@param	int		$disabled		If select list must be disabled
     *  @param  string	$include        Array list of groups id to include
     * 	@param	int		$enableonly		Array list of groups id to be enabled. All other must be disabled
     * 	@param	int		$force_entity	0 or Id of environment to force
     *  @return	string
     *  @see select_dolusers
     */
    function select_dolgroups($selected='', $htmlname='groupid', $show_empty=0, $exclude='', $disabled=0, $include='', $enableonly='', $force_entity=0)
    {
        global $conf,$user,$langs;

        // Permettre l'exclusion de groupes
        if (is_array($exclude))	$excludeGroups = implode("','",$exclude);
        // Permettre l'inclusion de groupes
        if (is_array($include))	$includeGroups = implode("','",$include);

        $out='';

        // On recherche les groupes
        $sql = "SELECT ug.rowid, ug.nom as name";
        if (! empty($conf->multicompany->enabled) && $conf->entity == 1 && $user->admin && ! $user->entity)
        {
            $sql.= ", e.label";
        }
        $sql.= " FROM ".MAIN_DB_PREFIX."usergroup as ug ";
        if (! empty($conf->multicompany->enabled) && $conf->entity == 1 && $user->admin && ! $user->entity)
        {
            $sql.= " LEFT JOIN ".MAIN_DB_PREFIX."entity as e ON e.rowid=ug.entity";
            if ($force_entity) $sql.= " WHERE ug.entity IN (0,".$force_entity.")";
            else $sql.= " WHERE ug.entity IS NOT NULL";
        }
        else
        {
            $sql.= " WHERE ug.entity IN (0,".$conf->entity.")";
        }
        if (is_array($exclude) && $excludeGroups) $sql.= " AND ug.rowid NOT IN ('".$excludeGroups."')";
        if (is_array($include) && $includeGroups) $sql.= " AND ug.rowid IN ('".$includeGroups."')";
        $sql.= " ORDER BY ug.nom ASC";

        dol_syslog(get_class($this)."::select_dolgroups", LOG_DEBUG);
        $resql=$this->db->query($sql);
        if ($resql)
        {
    		// Enhance with select2
	        if ($conf->use_javascript_ajax)
	        {
				include_once DOL_DOCUMENT_ROOT . '/core/lib/ajax.lib.php';
	           	$comboenhancement = ajax_combobox($htmlname);
                $out.= $comboenhancement;
                $nodatarole=($comboenhancement?' data-role="none"':'');
            }

            $out.= '<select class="flat minwidth200" id="'.$htmlname.'" name="'.$htmlname.'"'.($disabled?' disabled':'').$nodatarole.'>';

        	$num = $this->db->num_rows($resql);
            $i = 0;
            if ($num)
            {
                if ($show_empty) $out.= '<option value="-1"'.($selected==-1?' selected':'').'>&nbsp;</option>'."\n";

                while ($i < $num)
                {
                    $obj = $this->db->fetch_object($resql);
                    $disableline=0;
                    if (is_array($enableonly) && count($enableonly) && ! in_array($obj->rowid,$enableonly)) $disableline=1;

                    $out.= '<option value="'.$obj->rowid.'"';
                    if ($disableline) $out.= ' disabled';
                    if ((is_object($selected) && $selected->id == $obj->rowid) || (! is_object($selected) && $selected == $obj->rowid))
                    {
                        $out.= ' selected';
                    }
                    $out.= '>';

                    $out.= $obj->name;
                    if (! empty($conf->multicompany->enabled) && empty($conf->multicompany->transverse_mode) && $conf->entity == 1)
                    {
                        $out.= " (".$obj->label.")";
                    }

                    $out.= '</option>';
                    $i++;
                }
            }
            else
            {
                if ($show_empty) $out.= '<option value="-1"'.($selected==-1?' selected':'').'></option>'."\n";
                $out.= '<option value="" disabled>'.$langs->trans("NoUserGroupDefined").'</option>';
            }
            $out.= '</select>';
        }
        else
        {
            dol_print_error($this->db);
        }

        return $out;
    }

    /**
     *	Return HTML to show the search and clear seach button
     *
     *  @param	int  	$addcheckuncheckall        Add the check all/uncheck all checkbox (use javascript) and code to manage this
     *  @param  string  $cssclass                  CSS class
     *  @param  int     $calljsfunction            0=default. 1=call function initCheckForSelect() after changing status of checkboxes
     *  @return	string
     */
    function showFilterAndCheckAddButtons($addcheckuncheckall=0, $cssclass='checkforaction', $calljsfunction=0)
    {
        global $conf, $langs;

        $out='';
        $out.='<input type="image" class="liste_titre" name="button_search" src="'.img_picto($langs->trans("Search"),'search.png','','',1).'" value="'.dol_escape_htmltag($langs->trans("Search")).'" title="'.dol_escape_htmltag($langs->trans("Search")).'">';
        $out.='<input type="image" class="liste_titre" name="button_removefilter" src="'.img_picto($langs->trans("Search"),'searchclear.png','','',1).'" value="'.dol_escape_htmltag($langs->trans("RemoveFilter")).'" title="'.dol_escape_htmltag($langs->trans("RemoveFilter")).'">';
        if ($addcheckuncheckall)
        {
            if (! empty($conf->use_javascript_ajax)) $out.='<input type="checkbox" id="checkallactions" name="checkallactions" class="checkallactions">';
            $out.='<script type="text/javascript">
                $(document).ready(function() {
                	$("#checkallactions").click(function() {
                        if($(this).is(\':checked\')){
                            console.log("We check all");
                    		$(".'.$cssclass.'").prop(\'checked\', true);
                        }
                        else
                        {
                            console.log("We uncheck all");
                    		$(".'.$cssclass.'").prop(\'checked\', false);
                        }'."\n";
            if ($calljsfunction) $out.='if (typeof initCheckForSelect == \'function\') { initCheckForSelect(); } else { console.log("No function initCheckForSelect found. Call won\'t be done."); }';
            $out.='         });
                    });
                </script>';
        }
        return $out;
    }
}
<|MERGE_RESOLUTION|>--- conflicted
+++ resolved
@@ -1596,7 +1596,7 @@
 			$i++;
 		}
 		if ($nbassignetouser) $out.='</div>';
-		
+
 		//$out.='</form>';
         return $out;
     }
@@ -1616,20 +1616,14 @@
      *  @param		int			$hidelabel				Hide label (0=no, 1=yes, 2=show search icon (before) and placeholder, 3 search icon after)
      *  @param		array		$ajaxoptions			Options for ajax_autocompleter
      *  @param      int			$socid					Thirdparty Id (to get also price dedicated to this customer)
-<<<<<<< HEAD
-     * @param array $selected_combinations Selected combinations. Format: array([attrid] => attrval, [...])
-     *  @return		void
-     */
-    function select_produits($selected='', $htmlname='productid', $filtertype='', $limit=20, $price_level=0, $status=1, $finished=2, $selected_input_value='', $hidelabel=0, $ajaxoptions=array(), $socid=0, $selected_combinations = array())
-=======
      *  @param		string		$showempty				'' to not show empty line. Translation key to show an empty line. '1' show empty line with no text.
      * 	@param		int			$forcecombo				Force to use combo box
      *  @param      string      $morecss                Add more css on select
      *  @param      int         $hidepriceinlabel       1=Hide prices in label
+     * @param array $selected_combinations Selected combinations. Format: array([attrid] => attrval, [...])
      *  @return		void
      */
-    function select_produits($selected='', $htmlname='productid', $filtertype='', $limit=20, $price_level=0, $status=1, $finished=2, $selected_input_value='', $hidelabel=0, $ajaxoptions=array(), $socid=0, $showempty='1', $forcecombo=0, $morecss='', $hidepriceinlabel=0)
->>>>>>> 18d18787
+    function select_produits($selected='', $htmlname='productid', $filtertype='', $limit=20, $price_level=0, $status=1, $finished=2, $selected_input_value='', $hidelabel=0, $ajaxoptions=array(), $socid=0, $showempty='1', $forcecombo=0, $morecss='', $hidepriceinlabel=0, $selected_combinations = array())
     {
         global $langs,$conf;
 
@@ -1868,7 +1862,7 @@
             $num = $this->db->num_rows($result);
 
             $events=null;
-            
+
             if ($conf->use_javascript_ajax && ! $forcecombo)
             {
 				include_once DOL_DOCUMENT_ROOT . '/core/lib/ajax.lib.php';
@@ -1876,9 +1870,9 @@
             	$out.= $comboenhancement;
             	$nodatarole=($comboenhancement?' data-role="none"':'');
             }
-            
+
             $out.='<select class="flat'.($morecss?' '.$morecss:'').'" name="'.$htmlname.'" id="'.$htmlname.'"'.$nodatarole.'>';
-            
+
             $textifempty='';
             // Do not use textifempty = ' ' or '&nbsp;' here, or search on key will search on ' key'.
             //if (! empty($conf->use_javascript_ajax) || $forcecombo) $textifempty='';
@@ -2901,7 +2895,7 @@
 
         // Set default value if not already set by caller
         if (empty($selected) && ! empty($conf->global->MAIN_DEFAULT_PAYMENT_TERM_ID)) $selected = $conf->global->MAIN_DEFAULT_PAYMENT_TERM_ID;
-        
+
         print '<select class="flat" name="'.$htmlname.'">';
         if ($addempty) print '<option value="0">&nbsp;</option>';
         foreach($this->cache_conditions_paiements as $id => $arrayconditions)
@@ -3409,7 +3403,7 @@
         // Clean parameters
         $newselectedchoice=empty($selectedchoice)?"no":$selectedchoice;
         if ($conf->browser->layout == 'phone') $width='95%';
-        
+
         if (is_array($formquestion) && ! empty($formquestion))
         {
         	// First add hidden fields and value
@@ -3675,7 +3669,7 @@
         require_once DOL_DOCUMENT_ROOT.'/core/class/html.formprojet.class.php';
 
         $out='';
-        
+
         $formproject=new FormProjets($this->db);
 
         $langs->load("project");
@@ -3703,8 +3697,8 @@
                 $out.="&nbsp;";
             }
         }
-        
-        if (empty($nooutput)) 
+
+        if (empty($nooutput))
         {
             print $out;
             return '';
@@ -4039,7 +4033,7 @@
                 print '>';
             }
             print '</div>';
-            if ($more) 
+            if ($more)
             {
                 print '<div class="inline-block">';
                 print $more;
@@ -4442,7 +4436,7 @@
         		{
             		if ($defaultcode) // If defaultcode is defined, we used it in priority to select combo option instead of using rate+npr flag
             		{
-                        if ($defaultcode == $rate['code']) 
+                        if ($defaultcode == $rate['code'])
                         {
                             $return.= ' selected';
                             $selectedfound=true;
@@ -5412,7 +5406,7 @@
 
 		$linktoelem='';
 		$linktoelemlist='';
-		
+
 		if (! is_object($object->thirdparty)) $object->fetch_thirdparty();
 
 		$possiblelinks=array(
@@ -5432,7 +5426,7 @@
 			$num = 0;
 
 			if (empty($possiblelink['enabled'])) continue;
-			
+
 			if (! empty($possiblelink['perms']) && (empty($restrictlinksto) || in_array($key, $restrictlinksto)) && (empty($excludelinksto) || ! in_array($key, $excludelinksto)))
 			{
 				print '<div id="'.$key.'list"'.(empty($conf->global->MAIN_OPTIMIZEFORTEXTBROWSER)?' style="display:none"':'').'>';
@@ -5652,7 +5646,7 @@
         //print "xx".$previous_ref."x".$next_ref;
         $ret.='<div style="vertical-align: middle">';
 
-		if ($morehtmlleft) 
+		if ($morehtmlleft)
 		{
 		    if ($conf->browser->layout == 'phone') $ret.='<div class="center">'.$morehtmlleft.'</div>';
 		    else $ret.='<div class="inline-block floatleft">'.$morehtmlleft.'</div>';
