--- conflicted
+++ resolved
@@ -2666,11 +2666,7 @@
 	 *
 	 * @return    string                     HTML select
 	 */
-<<<<<<< HEAD
-	function load_situation_invoices($selected = '', $socid=null)
-=======
 	function load_situation_invoices($selected = '', $socid = '')
->>>>>>> 667565f0
 	{
 		global $langs;
 
