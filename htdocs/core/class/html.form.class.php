--- conflicted
+++ resolved
@@ -1591,15 +1591,9 @@
 
 					if (empty($outputmode)) {
 						if (in_array($obj->rowid, $selected)) {
-<<<<<<< HEAD
-							$out .= '<option value="' . $obj->rowid . '" selected data-html="' . dol_escape_htmltag($labelhtml, 0, 0, '', 0, 1) . '">' . dol_escape_htmltag($label) . '</option>';
-						} else {
-							$out .= '<option value="' . $obj->rowid . '" data-html="' . dol_escape_htmltag($labelhtml, 0, 0, '', 0, 1) . '">' . dol_escape_htmltag($label) . '</option>';
-=======
 							$out .= '<option value="' . $obj->rowid . '" selected data-html="' . dol_escape_htmltag($labelhtml, 0, 0, '', 0, 1) . '">' . dol_escape_htmltag($label, 0, 0, '', 0, 1) . '</option>';
 						} else {
 							$out .= '<option value="' . $obj->rowid . '" data-html="' . dol_escape_htmltag($labelhtml, 0, 0, '', 0, 1) . '">' . dol_escape_htmltag($label, 0, 0, '', 0, 1) . '</option>';
->>>>>>> 723c731a
 						}
 					} else {
 						array_push($outarray, array('key' => $obj->rowid, 'value' => $label, 'label' => $label, 'labelhtml' => $labelhtml));
@@ -3551,8 +3545,6 @@
 				$label = $objp->label;
 				if ($filterkey && $filterkey != '') {
 					$label = preg_replace('/(' . preg_quote($filterkey, '/') . ')/i', '<strong>$1</strong>', $label, 1);
-<<<<<<< HEAD
-=======
 				}
 
 				switch ($objp->fk_product_type) {
@@ -3571,7 +3563,6 @@
 					$optlabel = '';
 				} else {
 					$optlabel = img_object('', $picto, 'class="paddingright classfortooltip"', 0, 0, 1);
->>>>>>> 723c731a
 				}
 
 				$optlabel .= $objp->ref;
@@ -8161,15 +8152,9 @@
 					}
 					if (empty($outputmode)) {
 						if ($preselectedvalue > 0 && $preselectedvalue == $obj->rowid) {
-<<<<<<< HEAD
-							$out .= '<option value="' . $obj->rowid . '" selected>' . $label . '</option>';
-						} else {
-							$out .= '<option value="' . $obj->rowid . '">' . $label . '</option>';
-=======
 							$out .= '<option value="' . $obj->rowid . '" selected data-html="' . dol_escape_htmltag($labelhtml, 0, 0, '', 0, 1) . '">' . dol_escape_htmltag($label, 0, 0, '', 0, 1) . '</option>';
 						} else {
 							$out .= '<option value="' . $obj->rowid . '" data-html="' . dol_escape_htmltag($labelhtml, 0, 0, '', 0, 1) . '">' . dol_escape_htmltag($label, 0, 0, '', 0, 1) . '</option>';
->>>>>>> 723c731a
 						}
 					} else {
 						array_push($outarray, array('key' => $obj->rowid, 'value' => $label, 'label' => $label));
