<?php
/* Copyright (c) 2002-2007  Rodolphe Quiedeville    <rodolphe@quiedeville.org>
 * Copyright (C) 2004-2012  Laurent Destailleur     <eldy@users.sourceforge.net>
 * Copyright (C) 2004       Benoit Mortier          <benoit.mortier@opensides.be>
 * Copyright (C) 2004       Sebastien Di Cintio     <sdicintio@ressource-toi.org>
 * Copyright (C) 2004       Eric Seigne             <eric.seigne@ryxeo.com>
 * Copyright (C) 2005-2017  Regis Houssin           <regis.houssin@capnetworks.com>
 * Copyright (C) 2006       Andre Cianfarani        <acianfa@free.fr>
 * Copyright (C) 2006       Marc Barilley/Ocebo     <marc@ocebo.com>
 * Copyright (C) 2007       Franky Van Liedekerke   <franky.van.liedekerker@telenet.be>
 * Copyright (C) 2007       Patrick Raguin          <patrick.raguin@gmail.com>
 * Copyright (C) 2010       Juanjo Menent           <jmenent@2byte.es>
 * Copyright (C) 2010-2014  Philippe Grand          <philippe.grand@atoo-net.com>
 * Copyright (C) 2011       Herve Prot              <herve.prot@symeos.com>
 * Copyright (C) 2012-2016  Marcos García           <marcosgdf@gmail.com>
 * Copyright (C) 2012       Cedric Salvador         <csalvador@gpcsolutions.fr>
 * Copyright (C) 2012-2015  Raphaël Doursenaud      <rdoursenaud@gpcsolutions.fr>
 * Copyright (C) 2014       Alexandre Spangaro      <aspangaro.dolibarr@gmail.com>
 * Copyright (C) 2018       Nicolas ZABOURI	    <info@inovea-conseil.com>
 *
 * This program is free software; you can redistribute it and/or modify
 * it under the terms of the GNU General Public License as published by
 * the Free Software Foundation; either version 3 of the License, or
 * (at your option) any later version.
 *
 * This program is distributed in the hope that it will be useful,
 * but WITHOUT ANY WARRANTY; without even the implied warranty of
 * MERCHANTABILITY or FITNESS FOR A PARTICULAR PURPOSE.  See the
 * GNU General Public License for more details.
 *
 * You should have received a copy of the GNU General Public License
 * along with this program. If not, see <http://www.gnu.org/licenses/>.
 */

/**
 *	\file       htdocs/core/class/html.form.class.php
 *  \ingroup    core
 *	\brief      File of class with all html predefined components
 */


/**
 *	Class to manage generation of HTML components
 *	Only common components must be here.
 *
 *  TODO Merge all function load_cache_* and loadCache* (except load_cache_vatrates) into one generic function loadCacheTable
 */
class Form
{
	var $db;
	var $error;
	var $num;

	// Cache arrays
	var $cache_types_paiements=array();
	var $cache_conditions_paiements=array();
	var $cache_availability=array();
	var $cache_demand_reason=array();
	var $cache_types_fees=array();
	var $cache_vatrates=array();


	/**
	 * Constructor
	 *
	 * @param		DoliDB		$db      Database handler
	 */
	public function __construct($db)
	{
		$this->db = $db;
	}

	/**
	 * Output key field for an editable field
	 *
	 * @param   string	$text			Text of label or key to translate
	 * @param   string	$htmlname		Name of select field ('edit' prefix will be added)
	 * @param   string	$preselected    Value to show/edit (not used in this function)
	 * @param	object	$object			Object
	 * @param	boolean	$perm			Permission to allow button to edit parameter. Set it to 0 to have a not edited field.
	 * @param	string	$typeofdata		Type of data ('string' by default, 'email', 'amount:99', 'numeric:99', 'text' or 'textarea:rows:cols', 'datepicker' ('day' do not work, don't know why), 'ckeditor:dolibarr_zzz:width:height:savemethod:1:rows:cols', 'select;xxx[:class]'...)
	 * @param	string	$moreparam		More param to add on a href URL.
	 * @param   int     $fieldrequired  1 if we want to show field as mandatory using the "fieldrequired" CSS.
	 * @param   int     $notabletag     1=Do not output table tags but output a ':', 2=Do not output table tags and no ':', 3=Do not output table tags but output a ' '
	 * @return	string					HTML edit field
	 */
	function editfieldkey($text, $htmlname, $preselected, $object, $perm, $typeofdata='string', $moreparam='', $fieldrequired=0, $notabletag=0)
	{
		global $conf,$langs;

		$ret='';

		// TODO change for compatibility
		if (! empty($conf->global->MAIN_USE_JQUERY_JEDITABLE) && ! preg_match('/^select;/',$typeofdata))
		{
			if (! empty($perm))
			{
				$tmp=explode(':',$typeofdata);
				$ret.= '<div class="editkey_'.$tmp[0].(! empty($tmp[1]) ? ' '.$tmp[1] : '').'" id="'.$htmlname.'">';
				if ($fieldrequired) $ret.='<span class="fieldrequired">';
				$ret.= $langs->trans($text);
				if ($fieldrequired) $ret.='</span>';
				$ret.= '</div>'."\n";
			}
			else
			{
				if ($fieldrequired) $ret.='<span class="fieldrequired">';
				$ret.= $langs->trans($text);
				if ($fieldrequired) $ret.='</span>';
			}
		}
		else
		{
			if (empty($notabletag) && GETPOST('action','aZ09') != 'edit'.$htmlname && $perm) $ret.='<table class="nobordernopadding" width="100%"><tr><td class="nowrap">';
			if ($fieldrequired) $ret.='<span class="fieldrequired">';
			$ret.=$langs->trans($text);
			if ($fieldrequired) $ret.='</span>';
			if (! empty($notabletag)) $ret.=' ';
			if (empty($notabletag) && GETPOST('action','aZ09') != 'edit'.$htmlname && $perm) $ret.='</td>';
			if (empty($notabletag) && GETPOST('action','aZ09') != 'edit'.$htmlname && $perm) $ret.='<td align="right">';
			if ($htmlname && GETPOST('action','aZ09') != 'edit'.$htmlname && $perm) $ret.='<a href="'.$_SERVER["PHP_SELF"].'?action=edit'.$htmlname.'&amp;id='.$object->id.$moreparam.'">'.img_edit($langs->trans('Edit'), ($notabletag ? 0 : 1)).'</a>';
			if (! empty($notabletag) && $notabletag == 1) $ret.=' : ';
			if (! empty($notabletag) && $notabletag == 3) $ret.=' ';
			if (empty($notabletag) && GETPOST('action','aZ09') != 'edit'.$htmlname && $perm) $ret.='</td>';
			if (empty($notabletag) && GETPOST('action','aZ09') != 'edit'.$htmlname && $perm) $ret.='</tr></table>';
		}

		return $ret;
	}

	/**
	 * Output value of a field for an editable field
	 *
	 * @param	string	$text			Text of label (not used in this function)
	 * @param	string	$htmlname		Name of select field
	 * @param	string	$value			Value to show/edit
	 * @param	object	$object			Object
	 * @param	boolean	$perm			Permission to allow button to edit parameter
	 * @param	string	$typeofdata		Type of data ('string' by default, 'email', 'amount:99', 'numeric:99', 'text' or 'textarea:rows:cols%', 'datepicker' ('day' do not work, don't know why), 'dayhour' or 'datepickerhour', 'ckeditor:dolibarr_zzz:width:height:savemethod:toolbarstartexpanded:rows:cols', 'select:xxx'...)
	 * @param	string	$editvalue		When in edit mode, use this value as $value instead of value (for example, you can provide here a formated price instead of value). Use '' to use same than $value
	 * @param	object	$extObject		External object
	 * @param	mixed	$custommsg		String or Array of custom messages : eg array('success' => 'MyMessage', 'error' => 'MyMessage')
	 * @param	string	$moreparam		More param to add on a href URL
	 * @param   int     $notabletag     Do no output table tags
	 * @param	string	$formatfunc		Call a specific function to output field
	 * @return  string					HTML edit field
	 */
	function editfieldval($text, $htmlname, $value, $object, $perm, $typeofdata='string', $editvalue='', $extObject=null, $custommsg=null, $moreparam='', $notabletag=0, $formatfunc='')
	{
		global $conf,$langs,$db;

		$ret='';

		// Check parameters
		if (empty($typeofdata)) return 'ErrorBadParameter';

		// When option to edit inline is activated
		if (! empty($conf->global->MAIN_USE_JQUERY_JEDITABLE) && ! preg_match('/^select;|datehourpicker/',$typeofdata)) // TODO add jquery timepicker
		{
			$ret.=$this->editInPlace($object, $value, $htmlname, $perm, $typeofdata, $editvalue, $extObject, $custommsg);
		}
		else
		{
			if (GETPOST('action','aZ09') == 'edit'.$htmlname)
			{
				$ret.="\n";
				$ret.='<form method="post" action="'.$_SERVER["PHP_SELF"].($moreparam?'?'.$moreparam:'').'">';
				$ret.='<input type="hidden" name="action" value="set'.$htmlname.'">';
				$ret.='<input type="hidden" name="token" value="'.$_SESSION['newtoken'].'">';
				$ret.='<input type="hidden" name="id" value="'.$object->id.'">';
				if (empty($notabletag)) $ret.='<table class="nobordernopadding" cellpadding="0" cellspacing="0">';
				if (empty($notabletag)) $ret.='<tr><td>';
				if (preg_match('/^(string|email)/',$typeofdata))
				{
					$tmp=explode(':',$typeofdata);
					$ret.='<input type="text" id="'.$htmlname.'" name="'.$htmlname.'" value="'.($editvalue?$editvalue:$value).'"'.($tmp[1]?' size="'.$tmp[1].'"':'').'>';
				}
				else if (preg_match('/^(numeric|amount)/',$typeofdata))
				{
					$tmp=explode(':',$typeofdata);
					$valuetoshow=price2num($editvalue?$editvalue:$value);
					$ret.='<input type="text" id="'.$htmlname.'" name="'.$htmlname.'" value="'.($valuetoshow!=''?price($valuetoshow):'').'"'.($tmp[1]?' size="'.$tmp[1].'"':'').'>';
				}
				else if (preg_match('/^text/',$typeofdata) || preg_match('/^note/',$typeofdata))
				{
					$tmp=explode(':',$typeofdata);
					$cols=$tmp[2];
					$morealt='';
					if (preg_match('/%/',$cols))
					{
						$morealt=' style="width: '.$cols.'"';
						$cols='';
					}

					$valuetoshow = ($editvalue?$editvalue:$value);

					$ret.='<textarea id="'.$htmlname.'" name="'.$htmlname.'" wrap="soft" rows="'.($tmp[1]?$tmp[1]:'20').'"'.($cols?' cols="'.$cols.'"':'class="quatrevingtpercent"').$morealt.'">';
					$ret.=dol_string_neverthesehtmltags($valuetoshow, array('textarea'));
					$ret.='</textarea>';
				}
				else if ($typeofdata == 'day' || $typeofdata == 'datepicker')
				{
					$ret.=$this->select_date($value,$htmlname,0,0,1,'form'.$htmlname,1,0,1);
				}
				else if ($typeofdata == 'dayhour' || $typeofdata == 'datehourpicker')
				{
					$ret.=$this->select_date($value,$htmlname,1,1,1,'form'.$htmlname,1,0,1);
				}
				else if (preg_match('/^select;/',$typeofdata))
				{
					 $arraydata=explode(',',preg_replace('/^select;/','',$typeofdata));
					 foreach($arraydata as $val)
					 {
						 $tmp=explode(':',$val);
						 $arraylist[$tmp[0]]=$tmp[1];
					 }
					 $ret.=$this->selectarray($htmlname,$arraylist,$value);
				}
				else if (preg_match('/^ckeditor/',$typeofdata))
				{
					$tmp=explode(':',$typeofdata);		// Example: ckeditor:dolibarr_zzz:width:height:savemethod:toolbarstartexpanded:rows:cols
					require_once DOL_DOCUMENT_ROOT.'/core/class/doleditor.class.php';
					$doleditor=new DolEditor($htmlname, ($editvalue?$editvalue:$value), ($tmp[2]?$tmp[2]:''), ($tmp[3]?$tmp[3]:'100'), ($tmp[1]?$tmp[1]:'dolibarr_notes'), 'In', ($tmp[5]?$tmp[5]:0), true, true, ($tmp[6]?$tmp[6]:'20'), ($tmp[7]?$tmp[7]:'100'));
					$ret.=$doleditor->Create(1);
				}
				if (empty($notabletag)) $ret.='</td>';

				if (empty($notabletag)) $ret.='<td align="left">';
				//else $ret.='<div class="clearboth"></div>';
			   	$ret.='<input type="submit" class="button'.(empty($notabletag)?'':' ').'" name="modify" value="'.$langs->trans("Modify").'">';
			   	if (preg_match('/ckeditor|textarea/',$typeofdata) && empty($notabletag)) $ret.='<br>'."\n";
			   	$ret.='<input type="submit" class="button'.(empty($notabletag)?'':' ').'" name="cancel" value="'.$langs->trans("Cancel").'">';
			   	if (empty($notabletag)) $ret.='</td>';

			   	if (empty($notabletag)) $ret.='</tr></table>'."\n";
				$ret.='</form>'."\n";
			}
			else
			{
				if (preg_match('/^(email)/',$typeofdata))              $ret.=dol_print_email($value,0,0,0,0,1);
				elseif (preg_match('/^(amount|numeric)/',$typeofdata)) $ret.=($value != '' ? price($value,'',$langs,0,-1,-1,$conf->currency) : '');
				elseif (preg_match('/^text/',$typeofdata) || preg_match('/^note/',$typeofdata))  $ret.=dol_htmlentitiesbr($value);
				elseif ($typeofdata == 'day' || $typeofdata == 'datepicker') $ret.=dol_print_date($value,'day');
				elseif ($typeofdata == 'dayhour' || $typeofdata == 'datehourpicker') $ret.=dol_print_date($value,'dayhour');
				else if (preg_match('/^select;/',$typeofdata))
				{
					$arraydata=explode(',',preg_replace('/^select;/','',$typeofdata));
					foreach($arraydata as $val)
					{
						$tmp=explode(':',$val);
						$arraylist[$tmp[0]]=$tmp[1];
					}
					$ret.=$arraylist[$value];
				}
				else if (preg_match('/^ckeditor/',$typeofdata))
				{
					$tmpcontent=dol_htmlentitiesbr($value);
					if (! empty($conf->global->MAIN_DISABLE_NOTES_TAB))
					{
						$firstline=preg_replace('/<br>.*/','',$tmpcontent);
						$firstline=preg_replace('/[\n\r].*/','',$firstline);
						$tmpcontent=$firstline.((strlen($firstline) != strlen($tmpcontent))?'...':'');
					}
					$ret.=$tmpcontent;
				}
				else $ret.=$value;

				if ($formatfunc && method_exists($object, $formatfunc))
				{
					$ret=$object->$formatfunc($ret);
				}
			}
		}
		return $ret;
	}

	/**
	 * Output edit in place form
	 *
	 * @param	object	$object			Object
	 * @param	string	$value			Value to show/edit
	 * @param	string	$htmlname		DIV ID (field name)
	 * @param	int		$condition		Condition to edit
	 * @param	string	$inputType		Type of input ('string', 'numeric', 'datepicker' ('day' do not work, don't know why), 'textarea:rows:cols', 'ckeditor:dolibarr_zzz:width:height:?:1:rows:cols', 'select:xxx')
	 * @param	string	$editvalue		When in edit mode, use this value as $value instead of value
	 * @param	object	$extObject		External object
	 * @param	mixed	$custommsg		String or Array of custom messages : eg array('success' => 'MyMessage', 'error' => 'MyMessage')
	 * @return	string   		      	HTML edit in place
	 */
	private function editInPlace($object, $value, $htmlname, $condition, $inputType='textarea', $editvalue=null, $extObject=null, $custommsg=null)
	{
		global $conf;

		$out='';

		// Check parameters
		if (preg_match('/^text/',$inputType)) $value = dol_nl2br($value);
		else if (preg_match('/^numeric/',$inputType)) $value = price($value);
		else if ($inputType == 'day' || $inputType == 'datepicker') $value = dol_print_date($value, 'day');

		if ($condition)
		{
			$element		= false;
			$table_element	= false;
			$fk_element		= false;
			$loadmethod		= false;
			$savemethod		= false;
			$ext_element	= false;
			$button_only	= false;
			$inputOption    = '';

			if (is_object($object))
			{
				$element = $object->element;
				$table_element = $object->table_element;
				$fk_element = $object->id;
			}

			if (is_object($extObject))
			{
				$ext_element = $extObject->element;
			}

			if (preg_match('/^(string|email|numeric)/',$inputType))
			{
				$tmp=explode(':',$inputType);
				$inputType=$tmp[0];
				if (! empty($tmp[1])) $inputOption=$tmp[1];
				if (! empty($tmp[2])) $savemethod=$tmp[2];
				$out.= '<input id="width_'.$htmlname.'" value="'.$inputOption.'" type="hidden"/>'."\n";
			}
			else if ((preg_match('/^day$/',$inputType)) || (preg_match('/^datepicker/',$inputType)) || (preg_match('/^datehourpicker/',$inputType)))
			{
				$tmp=explode(':',$inputType);
				$inputType=$tmp[0];
				if (! empty($tmp[1])) $inputOption=$tmp[1];
				if (! empty($tmp[2])) $savemethod=$tmp[2];

				$out.= '<input id="timestamp" type="hidden"/>'."\n"; // Use for timestamp format
			}
			else if (preg_match('/^(select|autocomplete)/',$inputType))
			{
				$tmp=explode(':',$inputType);
				$inputType=$tmp[0]; $loadmethod=$tmp[1];
				if (! empty($tmp[2])) $savemethod=$tmp[2];
				if (! empty($tmp[3])) $button_only=true;
			}
			else if (preg_match('/^textarea/',$inputType))
			{
				$tmp=explode(':',$inputType);
				$inputType=$tmp[0];
				$rows=(empty($tmp[1])?'8':$tmp[1]);
				$cols=(empty($tmp[2])?'80':$tmp[2]);
			}
			else if (preg_match('/^ckeditor/',$inputType))
			{
				$tmp=explode(':',$inputType);
				$inputType=$tmp[0]; $toolbar=$tmp[1];
				if (! empty($tmp[2])) $width=$tmp[2];
				if (! empty($tmp[3])) $heigth=$tmp[3];
				if (! empty($tmp[4])) $savemethod=$tmp[4];

				if (! empty($conf->fckeditor->enabled))
				{
					$out.= '<input id="ckeditor_toolbar" value="'.$toolbar.'" type="hidden"/>'."\n";
				}
				else
				{
					$inputType = 'textarea';
				}
			}

			$out.= '<input id="element_'.$htmlname.'" value="'.$element.'" type="hidden"/>'."\n";
			$out.= '<input id="table_element_'.$htmlname.'" value="'.$table_element.'" type="hidden"/>'."\n";
			$out.= '<input id="fk_element_'.$htmlname.'" value="'.$fk_element.'" type="hidden"/>'."\n";
			$out.= '<input id="loadmethod_'.$htmlname.'" value="'.$loadmethod.'" type="hidden"/>'."\n";
			if (! empty($savemethod))	$out.= '<input id="savemethod_'.$htmlname.'" value="'.$savemethod.'" type="hidden"/>'."\n";
			if (! empty($ext_element))	$out.= '<input id="ext_element_'.$htmlname.'" value="'.$ext_element.'" type="hidden"/>'."\n";
			if (! empty($custommsg))
			{
				if (is_array($custommsg))
				{
					if (!empty($custommsg['success']))
						$out.= '<input id="successmsg_'.$htmlname.'" value="'.$custommsg['success'].'" type="hidden"/>'."\n";
					if (!empty($custommsg['error']))
						$out.= '<input id="errormsg_'.$htmlname.'" value="'.$custommsg['error'].'" type="hidden"/>'."\n";
				}
				else
					$out.= '<input id="successmsg_'.$htmlname.'" value="'.$custommsg.'" type="hidden"/>'."\n";
			}
			if ($inputType == 'textarea') {
				$out.= '<input id="textarea_'.$htmlname.'_rows" value="'.$rows.'" type="hidden"/>'."\n";
				$out.= '<input id="textarea_'.$htmlname.'_cols" value="'.$cols.'" type="hidden"/>'."\n";
			}
			$out.= '<span id="viewval_'.$htmlname.'" class="viewval_'.$inputType.($button_only ? ' inactive' : ' active').'">'.$value.'</span>'."\n";
			$out.= '<span id="editval_'.$htmlname.'" class="editval_'.$inputType.($button_only ? ' inactive' : ' active').' hideobject">'.(! empty($editvalue) ? $editvalue : $value).'</span>'."\n";
		}
		else
		{
			$out = $value;
		}

		return $out;
	}

	/**
	 *	Show a text and picto with tooltip on text or picto.
	 *  Can be called by an instancied $form->textwithtooltip or by a static call Form::textwithtooltip
	 *
	 *	@param	string		$text				Text to show
	 *	@param	string		$htmltext			HTML content of tooltip. Must be HTML/UTF8 encoded.
	 *	@param	int			$tooltipon			1=tooltip on text, 2=tooltip on image, 3=tooltip sur les 2
	 *	@param	int			$direction			-1=image is before, 0=no image, 1=image is after
	 *	@param	string		$img				Html code for image (use img_xxx() function to get it)
	 *	@param	string		$extracss			Add a CSS style to td tags
	 *	@param	int			$notabs				0=Include table and tr tags, 1=Do not include table and tr tags, 2=use div, 3=use span
	 *	@param	string		$incbefore			Include code before the text
	 *	@param	int			$noencodehtmltext	Do not encode into html entity the htmltext
	 *  @param  string      $tooltiptrigger		''=Tooltip on hover, 'abc'=Tooltip on click (abc is a unique key)
	 *  @param	int			$forcenowrap		Force no wrap between text and picto (works with notabs=2 only)
	 *	@return	string							Code html du tooltip (texte+picto)
	 *	@see	Use function textwithpicto if you can.
	 *  TODO Move this as static as soon as everybody use textwithpicto or @Form::textwithtooltip
	 */
	function textwithtooltip($text, $htmltext, $tooltipon = 1, $direction = 0, $img = '', $extracss = '', $notabs = 2, $incbefore = '', $noencodehtmltext = 0, $tooltiptrigger='', $forcenowrap=0)
	{
		global $conf;

		if ($incbefore) $text = $incbefore.$text;
		if (! $htmltext) return $text;

		$tag='td';
		if ($notabs == 2) $tag='div';
		if ($notabs == 3) $tag='span';
		// Sanitize tooltip
		$htmltext=str_replace("\\","\\\\",$htmltext);
		$htmltext=str_replace("\r","",$htmltext);
		$htmltext=str_replace("\n","",$htmltext);

		$extrastyle='';
		if ($direction < 0) { $extracss=($extracss?$extracss.' ':'').'inline-block'; $extrastyle='padding: 0px; padding-left: 3px !important;'; }
		if ($direction > 0) { $extracss=($extracss?$extracss.' ':'').'inline-block'; $extrastyle='padding: 0px; padding-right: 3px !important;'; }

		$classfortooltip='classfortooltip';

		$s='';$textfordialog='';

		if ($tooltiptrigger == '')
		{
			$htmltext=str_replace('"',"&quot;",$htmltext);
		}
		else
		{
			$classfortooltip='classfortooltiponclick';
			$textfordialog.='<div style="display: none;" id="idfortooltiponclick_'.$tooltiptrigger.'" class="classfortooltiponclicktext">'.$htmltext.'</div>';
		}
		if ($tooltipon == 2 || $tooltipon == 3)
		{
			$paramfortooltipimg=' class="'.$classfortooltip.' inline-block'.($extracss?' '.$extracss:'').'" style="padding: 0px;'.($extrastyle?' '.$extrastyle:'').'"';
			if ($tooltiptrigger == '') $paramfortooltipimg.=' title="'.($noencodehtmltext?$htmltext:dol_escape_htmltag($htmltext,1)).'"'; // Attribut to put on img tag to store tooltip
			else $paramfortooltipimg.=' dolid="'.$tooltiptrigger.'"';
		}
		else $paramfortooltipimg =($extracss?' class="'.$extracss.'"':'').($extrastyle?' style="'.$extrastyle.'"':''); // Attribut to put on td text tag
		if ($tooltipon == 1 || $tooltipon == 3)
		{
			$paramfortooltiptd=' class="'.($tooltipon == 3 ? 'cursorpointer ' : '').$classfortooltip.' inline-block'.($extracss?' '.$extracss:'').'" style="padding: 0px;'.($extrastyle?' '.$extrastyle:'').'" ';
			if ($tooltiptrigger == '') $paramfortooltiptd.=' title="'.($noencodehtmltext?$htmltext:dol_escape_htmltag($htmltext,1)).'"'; // Attribut to put on td tag to store tooltip
			else $paramfortooltiptd.=' dolid="'.$tooltiptrigger.'"';
		}
		else $paramfortooltiptd =($extracss?' class="'.$extracss.'"':'').($extrastyle?' style="'.$extrastyle.'"':''); // Attribut to put on td text tag
		if (empty($notabs)) $s.='<table class="nobordernopadding" summary=""><tr style="height: auto;">';
		elseif ($notabs == 2) $s.='<div class="inline-block'.($forcenowrap?' nowrap':'').'">';
		// Define value if value is before
		if ($direction < 0) {
			$s.='<'.$tag.$paramfortooltipimg;
			if ($tag == 'td') {
				$s .= ' valign="top" width="14"';
			}
			$s.= '>'.$textfordialog.$img.'</'.$tag.'>';
		}
		// Use another method to help avoid having a space in value in order to use this value with jquery
		// Define label
		if ((string) $text != '') $s.='<'.$tag.$paramfortooltiptd.'>'.$text.'</'.$tag.'>';
		// Define value if value is after
		if ($direction > 0) {
			$s.='<'.$tag.$paramfortooltipimg;
			if ($tag == 'td') $s .= ' valign="middle" width="14"';
			$s.= '>'.$textfordialog.$img.'</'.$tag.'>';
		}
		if (empty($notabs)) $s.='</tr></table>';
		elseif ($notabs == 2) $s.='</div>';

		return $s;
	}

	/**
	 *	Show a text with a picto and a tooltip on picto
	 *
	 *	@param	string	$text				Text to show
	 *	@param  string	$htmltext	     	Content of tooltip
	 *	@param	int		$direction			1=Icon is after text, -1=Icon is before text, 0=no icon
	 * 	@param	string	$type				Type of picto ('info', 'help', 'warning', 'superadmin', 'mypicto@mymodule', ...) or image filepath
	 *  @param  string	$extracss           Add a CSS style to td, div or span tag
	 *  @param  int		$noencodehtmltext   Do not encode into html entity the htmltext
	 *  @param	int		$notabs				0=Include table and tr tags, 1=Do not include table and tr tags, 2=use div, 3=use span
	 *  @param  string  $tooltiptrigger     ''=Tooltip on hover, 'abc'=Tooltip on click (abc is a unique key)
	 *  @param	int		$forcenowrap		Force no wrap between text and picto (works with notabs=2 only)
	 * 	@return	string						HTML code of text, picto, tooltip
	 */
	function textwithpicto($text, $htmltext, $direction = 1, $type = 'help', $extracss = '', $noencodehtmltext = 0, $notabs = 2, $tooltiptrigger='', $forcenowrap=0)
	{
		global $conf, $langs;

		$alt = '';
		if ($tooltiptrigger) $alt=$langs->transnoentitiesnoconv("ClickToShowHelp");

		//For backwards compatibility
		if ($type == '0') $type = 'info';
		elseif ($type == '1') $type = 'help';

		// If info or help with no javascript, show only text
		if (empty($conf->use_javascript_ajax))
		{
			if ($type == 'info' || $type == 'help')	return $text;
			else
			{
				$alt = $htmltext;
				$htmltext = '';
			}
		}

		// If info or help with smartphone, show only text (tooltip hover can't works)
		if (! empty($conf->dol_no_mouse_hover) && empty($tooltiptrigger))
		{
			if ($type == 'info' || $type == 'help') return $text;
		}
		// If info or help with smartphone, show only text (tooltip on lick does not works with dialog on smaprtphone)
		if (! empty($conf->dol_no_mouse_hover) && ! empty($tooltiptrigger))
		{
			if ($type == 'info' || $type == 'help') return $text;
		}

		if ($type == 'info') $img = img_help(0, $alt);
		elseif ($type == 'help') $img = img_help(($tooltiptrigger != '' ? 2 : 1), $alt);
		elseif ($type == 'superadmin') $img = img_picto($alt, 'redstar');
		elseif ($type == 'admin') $img = img_picto($alt, 'star');
		elseif ($type == 'warning') $img = img_warning($alt);
		else $img = img_picto($alt, $type);

		return $this->textwithtooltip($text, $htmltext, (($tooltiptrigger && ! $img)?3:2), $direction, $img, $extracss, $notabs, '', $noencodehtmltext, $tooltiptrigger, $forcenowrap);
	}

	/**
	 * Generate select HTML to choose massaction
	 *
	 * @param	string	$selected		Value auto selected when at least one record is selected. Not a preselected value. Use '0' by default.
	 * @param	int		$arrayofaction	array('code'=>'label', ...). The code is the key stored into the GETPOST('massaction') when submitting action.
	 * @param   int     $alwaysvisible  1=select button always visible
	 * @return	string					Select list
	 */
	function selectMassAction($selected, $arrayofaction, $alwaysvisible=0)
	{
		global $conf,$langs,$hookmanager;

		if (count($arrayofaction) == 0) return;

		$disabled=0;
		$ret='<div class="centpercent center">';
		$ret.='<select class="flat'.(empty($conf->use_javascript_ajax)?'':' hideobject').' massaction massactionselect" name="massaction"'.($disabled?' disabled="disabled"':'').'>';

		// Complete list with data from external modules. THe module can use $_SERVER['PHP_SELF'] to know on which page we are, or use the $parameters['currentcontext'] completed by executeHooks.
		$parameters=array();
		$reshook=$hookmanager->executeHooks('addMoreMassActions',$parameters);    // Note that $action and $object may have been modified by hook
		if (empty($reshook))
		{
			$ret.='<option value="0"'.($disabled?' disabled="disabled"':'').'>-- '.$langs->trans("SelectAction").' --</option>';
			foreach($arrayofaction as $code => $label)
			{
				$ret.='<option value="'.$code.'"'.($disabled?' disabled="disabled"':'').'>'.$label.'</option>';
			}
		}
		$ret.=$hookmanager->resPrint;

		$ret.='</select>';
		// Warning: if you set submit button to disabled, post using 'Enter' will no more work if there is no another input submit. So we add a hidden button
		$ret.='<input type="submit" name="confirmmassactioninvisible" style="display: none" tabindex="-1">';	// Hidden button BEFORE so it is the one used when we submit with ENTER.
		$ret.='<input type="submit" disabled name="confirmmassaction" class="button'.(empty($conf->use_javascript_ajax)?'':' hideobject').' massaction massactionconfirmed" value="'.dol_escape_htmltag($langs->trans("Confirm")).'">';
		$ret.='</div>';

		if (! empty($conf->use_javascript_ajax))
		{
			$ret.='<!-- JS CODE TO ENABLE mass action select -->
    		<script type="text/javascript">
        		function initCheckForSelect(mode)	/* mode is 0 during init of page or click all, 1 when we click on 1 checkbox */
        		{
        			atleastoneselected=0;
    	    		jQuery(".checkforselect").each(function( index ) {
    	  				/* console.log( index + ": " + $( this ).text() ); */
    	  				if ($(this).is(\':checked\')) atleastoneselected++;
    	  			});
					console.log("initCheckForSelect mode="+mode+" atleastoneselected="+atleastoneselected);
    	  			if (atleastoneselected || '.$alwaysvisible.')
    	  			{
    	  				jQuery(".massaction").show();
        			    '.($selected ? 'if (atleastoneselected) { jQuery(".massactionselect").val("'.$selected.'"); jQuery(".massactionconfirmed").prop(\'disabled\', false); }' : '').'
        			    '.($selected ? 'if (! atleastoneselected) { jQuery(".massactionselect").val("0"); jQuery(".massactionconfirmed").prop(\'disabled\', true); } ' : '').'
    	  			}
    	  			else
    	  			{
    	  				jQuery(".massaction").hide();
    	            }
        		}

        	jQuery(document).ready(function () {
        		initCheckForSelect(0);
        		jQuery(".checkforselect").click(function() {
        			initCheckForSelect(1);
    	  		});
    	  		jQuery(".massactionselect").change(function() {
        			var massaction = $( this ).val();
        			var urlform = $( this ).closest("form").attr("action").replace("#show_files","");
        			if (massaction == "builddoc")
                    {
                        urlform = urlform + "#show_files";
    	            }
        			$( this ).closest("form").attr("action", urlform);
                    console.log("we select a mass action "+massaction+" - "+urlform);
        	        /* Warning: if you set submit button to disabled, post using Enter will no more work if there is no other button */
        			if ($(this).val() != \'0\')
    	  			{
    	  				jQuery(".massactionconfirmed").prop(\'disabled\', false);
    	  			}
    	  			else
    	  			{
    	  				jQuery(".massactionconfirmed").prop(\'disabled\', true);
    	  			}
    	        });
        	});
    		</script>
        	';
		}

		return $ret;
	}

	/**
	 *  Return combo list of activated countries, into language of user
	 *
	 *  @param	string	$selected       Id or Code or Label of preselected country
	 *  @param  string	$htmlname       Name of html select object
	 *  @param  string	$htmloption     Options html on select object
	 *  @param	integer	$maxlength		Max length for labels (0=no limit)
	 *  @param	string	$morecss		More css class
	 *  @param	string	$usecodeaskey	'code3'=Use code on 3 alpha as key, 'code2"=Use code on 2 alpha as key
	 *  @return string           		HTML string with select
	 */
	function select_country($selected='',$htmlname='country_id',$htmloption='',$maxlength=0,$morecss='minwidth300',$usecodeaskey='')
	{
		global $conf,$langs;

		$langs->load("dict");

		$out='';
		$countryArray=array();
		$favorite=array();
		$label=array();
		$atleastonefavorite=0;

		$sql = "SELECT rowid, code as code_iso, code_iso as code_iso3, label, favorite";
		$sql.= " FROM ".MAIN_DB_PREFIX."c_country";
		$sql.= " WHERE active > 0";
		//$sql.= " ORDER BY code ASC";

		dol_syslog(get_class($this)."::select_country", LOG_DEBUG);
		$resql=$this->db->query($sql);
		if ($resql)
		{
			$out.= '<select id="select'.$htmlname.'" class="flat maxwidth200onsmartphone selectcountry'.($morecss?' '.$morecss:'').'" name="'.$htmlname.'" '.$htmloption.'>';
			$num = $this->db->num_rows($resql);
			$i = 0;
			if ($num)
			{
				$foundselected=false;

				while ($i < $num)
				{
					$obj = $this->db->fetch_object($resql);
					$countryArray[$i]['rowid'] 		= $obj->rowid;
					$countryArray[$i]['code_iso'] 	= $obj->code_iso;
					$countryArray[$i]['code_iso3'] 	= $obj->code_iso3;
					$countryArray[$i]['label']		= ($obj->code_iso && $langs->transnoentitiesnoconv("Country".$obj->code_iso)!="Country".$obj->code_iso?$langs->transnoentitiesnoconv("Country".$obj->code_iso):($obj->label!='-'?$obj->label:''));
					$countryArray[$i]['favorite']   = $obj->favorite;
					$favorite[$i]					= $obj->favorite;
					$label[$i] = dol_string_unaccent($countryArray[$i]['label']);
					$i++;
				}

				array_multisort($favorite, SORT_DESC, $label, SORT_ASC, $countryArray);

				foreach ($countryArray as $row)
				{
					if ($row['favorite'] && $row['code_iso']) $atleastonefavorite++;
					if (empty($row['favorite']) && $atleastonefavorite)
					{
						$atleastonefavorite=0;
						$out.= '<option a value="" disabled class="selectoptiondisabledwhite">----------------------</option>';
					}
					if ($selected && $selected != '-1' && ($selected == $row['rowid'] || $selected == $row['code_iso'] || $selected == $row['code_iso3'] || $selected == $row['label']) )
					{
						$foundselected=true;
						$out.= '<option b value="'.($usecodeaskey?($usecodeaskey=='code2'?$row['code_iso']:$row['code_iso3']):$row['rowid']).'" selected>';
					}
					else
					{
						$out.= '<option c value="'.($usecodeaskey?($usecodeaskey=='code2'?$row['code_iso']:$row['code_iso3']):$row['rowid']).'">';
					}
					if ($row['label']) $out.= dol_trunc($row['label'],$maxlength,'middle');
					else $out.= '&nbsp;';
					if ($row['code_iso']) $out.= ' ('.$row['code_iso'] . ')';
					$out.= '</option>';
				}
			}
			$out.= '</select>';
		}
		else
		{
			dol_print_error($this->db);
		}

		// Make select dynamic
		include_once DOL_DOCUMENT_ROOT . '/core/lib/ajax.lib.php';
		$out .= ajax_combobox('select'.$htmlname);

		return $out;
	}

	/**
	 *  Return select list of incoterms
	 *
	 *  @param	string	$selected       		Id or Code of preselected incoterm
	 *  @param	string	$location_incoterms     Value of input location
	 *  @param	string	$page       			Defined the form action
	 *  @param  string	$htmlname       		Name of html select object
	 *  @param  string	$htmloption     		Options html on select object
	 * 	@param	int		$forcecombo				Force to load all values and output a standard combobox (with no beautification)
	 *  @param	array	$events					Event options to run on change. Example: array(array('method'=>'getContacts', 'url'=>dol_buildpath('/core/ajax/contacts.php',1), 'htmlname'=>'contactid', 'params'=>array('add-customer-contact'=>'disabled')))
	 *  @return string           				HTML string with select and input
	 */
	function select_incoterms($selected='', $location_incoterms='', $page='', $htmlname='incoterm_id', $htmloption='', $forcecombo=1, $events=array())
	{
		global $conf,$langs;

		$langs->load("dict");

		$out='';
		$incotermArray=array();

		$sql = "SELECT rowid, code";
		$sql.= " FROM ".MAIN_DB_PREFIX."c_incoterms";
		$sql.= " WHERE active > 0";
		$sql.= " ORDER BY code ASC";

		dol_syslog(get_class($this)."::select_incoterm", LOG_DEBUG);
		$resql=$this->db->query($sql);
		if ($resql)
		{
			if ($conf->use_javascript_ajax && ! $forcecombo)
			{
				include_once DOL_DOCUMENT_ROOT . '/core/lib/ajax.lib.php';
				$out .= ajax_combobox($htmlname, $events);
			}

			if (!empty($page))
			{
				$out .= '<form method="post" action="'.$page.'">';
				$out .= '<input type="hidden" name="action" value="set_incoterms">';
				$out .= '<input type="hidden" name="token" value="'.$_SESSION['newtoken'].'">';
			}

			$out.= '<select id="'.$htmlname.'" class="flat selectincoterm minwidth100imp noenlargeonsmartphone" name="'.$htmlname.'" '.$htmloption.'>';
			$out.= '<option value="0">&nbsp;</option>';
			$num = $this->db->num_rows($resql);
			$i = 0;
			if ($num)
			{
				$foundselected=false;

				while ($i < $num)
				{
					$obj = $this->db->fetch_object($resql);
					$incotermArray[$i]['rowid'] = $obj->rowid;
					$incotermArray[$i]['code'] = $obj->code;
					$i++;
				}

				foreach ($incotermArray as $row)
				{
					if ($selected && ($selected == $row['rowid'] || $selected == $row['code']))
					{
						$out.= '<option value="'.$row['rowid'].'" selected>';
					}
					else
					{
						$out.= '<option value="'.$row['rowid'].'">';
					}

					if ($row['code']) $out.= $row['code'];

					$out.= '</option>';
				}
			}
			$out.= '</select>';

			$out .= '<input id="location_incoterms" class="maxwidth100onsmartphone" name="location_incoterms" value="'.$location_incoterms.'">';

			if (!empty($page))
			{
				$out .= '<input type="submit" class="button valignmiddle" value="'.$langs->trans("Modify").'"></form>';
			}
		}
		else
		{
			dol_print_error($this->db);
		}

		return $out;
	}

	/**
	 *	Return list of types of lines (product or service)
	 * 	Example: 0=product, 1=service, 9=other (for external module)
	 *
	 *	@param  string	$selected       Preselected type
	 *	@param  string	$htmlname       Name of field in html form
	 * 	@param	int		$showempty		Add an empty field
	 * 	@param	int		$hidetext		Do not show label 'Type' before combo box (used only if there is at least 2 choices to select)
	 * 	@param	integer	$forceall		1=Force to show products and services in combo list, whatever are activated modules, 0=No force, -1=Force none (and set hidden field to 'service')
	 *  @return	void
	 */
	function select_type_of_lines($selected='',$htmlname='type',$showempty=0,$hidetext=0,$forceall=0)
	{
		global $db,$langs,$user,$conf;

		// If product & services are enabled or both disabled.
		if ($forceall > 0 || (empty($forceall) && ! empty($conf->product->enabled) && ! empty($conf->service->enabled))
		|| (empty($forceall) && empty($conf->product->enabled) && empty($conf->service->enabled)) )
		{
			if (empty($hidetext)) print $langs->trans("Type").': ';
			print '<select class="flat" id="select_'.$htmlname.'" name="'.$htmlname.'">';
			if ($showempty)
			{
				print '<option value="-1"';
				if ($selected == -1) print ' selected';
				print '>&nbsp;</option>';
			}

			print '<option value="0"';
			if (0 == $selected) print ' selected';
			print '>'.$langs->trans("Product");

			print '<option value="1"';
			if (1 == $selected) print ' selected';
			print '>'.$langs->trans("Service");

			print '</select>';
			//if ($user->admin) print info_admin($langs->trans("YouCanChangeValuesForThisListFromDictionarySetup"),1);
		}
		if (empty($forceall) && empty($conf->product->enabled) && ! empty($conf->service->enabled))
		{
			print $langs->trans("Service");
			print '<input type="hidden" name="'.$htmlname.'" value="1">';
		}
		if (empty($forceall) && ! empty($conf->product->enabled) && empty($conf->service->enabled))
		{
			print $langs->trans("Product");
			print '<input type="hidden" name="'.$htmlname.'" value="0">';
		}
		if ($forceall < 0)	// This should happened only for contracts when both predefined product and service are disabled.
		{
			print '<input type="hidden" name="'.$htmlname.'" value="1">';	// By default we set on service for contract. If CONTRACT_SUPPORT_PRODUCTS is set, forceall should be 1 not -1
		}
	}

	/**
	 *	Load into cache cache_types_fees, array of types of fees
	 *
	 *	@return     int             Nb of lines loaded, <0 if KO
	 */
	function load_cache_types_fees()
	{
		global $langs;

		$num = count($this->cache_types_fees);
		if ($num > 0) return 0;    // Cache already loaded

		dol_syslog(__METHOD__, LOG_DEBUG);

		$langs->load("trips");

		$sql = "SELECT c.code, c.label";
		$sql.= " FROM ".MAIN_DB_PREFIX."c_type_fees as c";
		$sql.= " WHERE active > 0";

		$resql=$this->db->query($sql);
		if ($resql)
		{
			$num = $this->db->num_rows($resql);
			$i = 0;

			while ($i < $num)
			{
				$obj = $this->db->fetch_object($resql);

				// Si traduction existe, on l'utilise, sinon on prend le libelle par defaut
				$label=($obj->code != $langs->trans($obj->code) ? $langs->trans($obj->code) : $langs->trans($obj->label));
				$this->cache_types_fees[$obj->code] = $label;
				$i++;
			}

			asort($this->cache_types_fees);

			return $num;
		}
		else
		{
			dol_print_error($this->db);
			return -1;
		}
	}

	/**
	 *	Return list of types of notes
	 *
	 *	@param	string		$selected		Preselected type
	 *	@param  string		$htmlname		Name of field in form
	 * 	@param	int			$showempty		Add an empty field
	 * 	@return	void
	 */
	function select_type_fees($selected='',$htmlname='type',$showempty=0)
	{
		global $user, $langs;

		dol_syslog(__METHOD__." selected=".$selected.", htmlname=".$htmlname, LOG_DEBUG);

		$this->load_cache_types_fees();

		print '<select class="flat" name="'.$htmlname.'">';
		if ($showempty)
		{
			print '<option value="-1"';
			if ($selected == -1) print ' selected';
			print '>&nbsp;</option>';
		}

		foreach($this->cache_types_fees as $key => $value)
		{
			print '<option value="'.$key.'"';
			if ($key == $selected) print ' selected';
			print '>';
			print $value;
			print '</option>';
		}

		print '</select>';
		if ($user->admin) print info_admin($langs->trans("YouCanChangeValuesForThisListFromDictionarySetup"),1);
	}


	/**
	 *  Return HTML code to select a company.
	 *
	 *  @param		int			$selected				Preselected products
	 *  @param		string		$htmlname				Name of HTML select field (must be unique in page)
	 *  @param		int			$filter					Filter on thirdparty
	 *  @param		int			$limit					Limit on number of returned lines
	 *  @param		array		$ajaxoptions			Options for ajax_autocompleter
	 * 	@param		int			$forcecombo				Force to load all values and output a standard combobox (with no beautification)
	 *  @return		string								Return select box for thirdparty.
	 *  @deprecated	3.8 Use select_company instead. For exemple $form->select_thirdparty(GETPOST('socid'),'socid','',0) => $form->select_company(GETPOST('socid'),'socid','',1,0,0,array(),0)
	 */
	function select_thirdparty($selected='', $htmlname='socid', $filter='', $limit=20, $ajaxoptions=array(), $forcecombo=0)
	{
   		return $this->select_thirdparty_list($selected,$htmlname,$filter,1,0,$forcecombo,array(),'',0, $limit);
	}

	/**
	 *  Output html form to select a third party
	 *
	 *	@param	string	$selected       		Preselected type
	 *	@param  string	$htmlname       		Name of field in form
	 *  @param  string	$filter         		optional filters criteras (example: 's.rowid <> x', 's.client IN (1,3)')
	 *	@param	string	$showempty				Add an empty field (Can be '1' or text key to use on empty line like 'SelectThirdParty')
	 * 	@param	int		$showtype				Show third party type in combolist (customer, prospect or supplier)
	 * 	@param	int		$forcecombo				Force to load all values and output a standard combobox (with no beautification)
	 *  @param	array	$events					Ajax event options to run on change. Example: array(array('method'=>'getContacts', 'url'=>dol_buildpath('/core/ajax/contacts.php',1), 'htmlname'=>'contactid', 'params'=>array('add-customer-contact'=>'disabled')))
	 *	@param	int		$limit					Maximum number of elements
	 *  @param	string	$morecss				Add more css styles to the SELECT component
	 *	@param  string	$moreparam      		Add more parameters onto the select tag. For example 'style="width: 95%"' to avoid select2 component to go over parent container
	 *	@param	string	$selected_input_value	Value of preselected input text (for use with ajax)
	 *  @param	int		$hidelabel				Hide label (0=no, 1=yes, 2=show search icon (before) and placeholder, 3 search icon after)
	 *  @param	array	$ajaxoptions			Options for ajax_autocompleter
	 * 	@return	string							HTML string with select box for thirdparty.
	 */
	function select_company($selected='', $htmlname='socid', $filter='', $showempty='', $showtype=0, $forcecombo=0, $events=array(), $limit=0, $morecss='minwidth100', $moreparam='', $selected_input_value='', $hidelabel=1, $ajaxoptions=array())
	{
		global $conf,$user,$langs;

		$out='';

		if (! empty($conf->use_javascript_ajax) && ! empty($conf->global->COMPANY_USE_SEARCH_TO_SELECT) && ! $forcecombo)
		{
			// No immediate load of all database
			$placeholder='';
			if ($selected && empty($selected_input_value))
			{
				require_once DOL_DOCUMENT_ROOT.'/societe/class/societe.class.php';
				$societetmp = new Societe($this->db);
				$societetmp->fetch($selected);
				$selected_input_value=$societetmp->name;
				unset($societetmp);
			}
			// mode 1
			$urloption='htmlname='.$htmlname.'&outjson=1&filter='.$filter.($showtype?'&showtype='.$showtype:'');
			$out.=  ajax_autocompleter($selected, $htmlname, DOL_URL_ROOT.'/societe/ajax/company.php', $urloption, $conf->global->COMPANY_USE_SEARCH_TO_SELECT, 0, $ajaxoptions);
			$out.='<style type="text/css">.ui-autocomplete { z-index: 250; }</style>';
			if (empty($hidelabel)) print $langs->trans("RefOrLabel").' : ';
			else if ($hidelabel > 1) {
				$placeholder=' placeholder="'.$langs->trans("RefOrLabel").'"';
				if ($hidelabel == 2) {
					$out.=  img_picto($langs->trans("Search"), 'search');
				}
			}
			$out.= '<input type="text" class="'.$morecss.'" name="search_'.$htmlname.'" id="search_'.$htmlname.'" value="'.$selected_input_value.'"'.$placeholder.' '.(!empty($conf->global->THIRDPARTY_SEARCH_AUTOFOCUS) ? 'autofocus' : '').' />';
			if ($hidelabel == 3) {
				$out.=  img_picto($langs->trans("Search"), 'search');
			}
		}
		else
		{
			// Immediate load of all database
			$out.=$this->select_thirdparty_list($selected, $htmlname, $filter, $showempty, $showtype, $forcecombo, $events, '', 0, $limit, $morecss, $moreparam);
		}

		return $out;
	}

	/**
	 *  Output html form to select a third party.
	 *  Note, you must use the select_company to get the component to select a third party. This function must only be called by select_company.
	 *
	 *	@param	string	$selected       Preselected type
	 *	@param  string	$htmlname       Name of field in form
	 *  @param  string	$filter         Optional filters criteras (example: 's.rowid <> x', 's.client in (1,3)')
	 *	@param	string	$showempty		Add an empty field (Can be '1' or text to use on empty line like 'SelectThirdParty')
	 * 	@param	int		$showtype		Show third party type in combolist (customer, prospect or supplier)
	 * 	@param	int		$forcecombo		Force to use standard HTML select component without beautification
	 *  @param	array	$events			Event options. Example: array(array('method'=>'getContacts', 'url'=>dol_buildpath('/core/ajax/contacts.php',1), 'htmlname'=>'contactid', 'params'=>array('add-customer-contact'=>'disabled')))
	 *  @param	string	$filterkey		Filter on key value
	 *  @param	int		$outputmode		0=HTML select string, 1=Array
	 *  @param	int		$limit			Limit number of answers
	 *  @param	string	$morecss		Add more css styles to the SELECT component
	 *	@param  string	$moreparam      Add more parameters onto the select tag. For example 'style="width: 95%"' to avoid select2 component to go over parent container
	 * 	@return	string					HTML string with
	 */
	function select_thirdparty_list($selected='',$htmlname='socid',$filter='',$showempty='', $showtype=0, $forcecombo=0, $events=array(), $filterkey='', $outputmode=0, $limit=0, $morecss='minwidth100', $moreparam='')
	{
		global $conf,$user,$langs;

		$out='';
		$num=0;
		$outarray=array();

		// Clean $filter that may contains sql conditions so sql code
		if (function_exists('test_sql_and_script_inject')) {
			if (test_sql_and_script_inject($filter, 3)>0) {
				$filter ='';
			}
		}

		// On recherche les societes
		$sql = "SELECT s.rowid, s.nom as name, s.name_alias, s.client, s.fournisseur, s.code_client, s.code_fournisseur";
		$sql.= " FROM ".MAIN_DB_PREFIX ."societe as s";
		if (!$user->rights->societe->client->voir && !$user->societe_id) $sql .= ", ".MAIN_DB_PREFIX."societe_commerciaux as sc";
		$sql.= " WHERE s.entity IN (".getEntity('societe').")";
		if (! empty($user->societe_id)) $sql.= " AND s.rowid = ".$user->societe_id;
		if ($filter) $sql.= " AND (".$filter.")";
		if (!$user->rights->societe->client->voir && !$user->societe_id) $sql.= " AND s.rowid = sc.fk_soc AND sc.fk_user = " .$user->id;
		if (! empty($conf->global->COMPANY_HIDE_INACTIVE_IN_COMBOBOX)) $sql.= " AND s.status <> 0";
		// Add criteria
		if ($filterkey && $filterkey != '')
		{
			$sql.=" AND (";
			$prefix=empty($conf->global->COMPANY_DONOTSEARCH_ANYWHERE)?'%':'';	// Can use index if COMPANY_DONOTSEARCH_ANYWHERE is on
			// For natural search
			$scrit = explode(' ', $filterkey);
			$i=0;
			if (count($scrit) > 1) $sql.="(";
			foreach ($scrit as $crit) {
				if ($i > 0) $sql.=" AND ";
				$sql.="(s.nom LIKE '".$this->db->escape($prefix.$crit)."%')";
				$i++;
			}
			if (count($scrit) > 1) $sql.=")";
			if (! empty($conf->barcode->enabled))
			{
				$sql .= " OR s.barcode LIKE '".$this->db->escape($prefix.$filterkey)."%'";
			}
			$sql.= " OR s.code_client LIKE '".$this->db->escape($prefix.$filterkey)."%' OR s.code_fournisseur LIKE '".$this->db->escape($prefix.$filterkey)."%'";
			$sql.=")";
		}
		$sql.=$this->db->order("nom","ASC");
		$sql.=$this->db->plimit($limit, 0);

		// Build output string
		dol_syslog(get_class($this)."::select_thirdparty_list", LOG_DEBUG);
		$resql=$this->db->query($sql);
		if ($resql)
		{
		   	if (! $forcecombo)
			{
				include_once DOL_DOCUMENT_ROOT . '/core/lib/ajax.lib.php';
				$out .= ajax_combobox($htmlname, $events, $conf->global->COMPANY_USE_SEARCH_TO_SELECT);
			}

			// Construct $out and $outarray
			$out.= '<select id="'.$htmlname.'" class="flat'.($morecss?' '.$morecss:'').'"'.($moreparam?' '.$moreparam:'').' name="'.$htmlname.'">'."\n";

			$textifempty='';
			// Do not use textifempty = ' ' or '&nbsp;' here, or search on key will search on ' key'.
			//if (! empty($conf->use_javascript_ajax) || $forcecombo) $textifempty='';
			if (! empty($conf->global->COMPANY_USE_SEARCH_TO_SELECT))
			{
				if ($showempty && ! is_numeric($showempty)) $textifempty=$langs->trans($showempty);
				else $textifempty.=$langs->trans("All");
			}
			if ($showempty) $out.= '<option value="-1">'.$textifempty.'</option>'."\n";

			$num = $this->db->num_rows($resql);
			$i = 0;
			if ($num)
			{
				while ($i < $num)
				{
					$obj = $this->db->fetch_object($resql);
					$label='';
					if ($conf->global->SOCIETE_ADD_REF_IN_LIST) {
						if (($obj->client) && (!empty($obj->code_client))) {
							$label = $obj->code_client. ' - ';
						}
						if (($obj->fournisseur) && (!empty($obj->code_fournisseur))) {
							$label .= $obj->code_fournisseur. ' - ';
						}
						$label.=' '.$obj->name;
					}
					else
					{
						$label=$obj->name;
					}

					if(!empty($obj->name_alias)) {
						$label.=' ('.$obj->name_alias.')';
					}

					if ($showtype)
					{
						if ($obj->client || $obj->fournisseur) $label.=' (';
						if ($obj->client == 1 || $obj->client == 3) $label.=$langs->trans("Customer");
						if ($obj->client == 2 || $obj->client == 3) $label.=($obj->client==3?', ':'').$langs->trans("Prospect");
						if ($obj->fournisseur) $label.=($obj->client?', ':'').$langs->trans("Supplier");
						if ($obj->client || $obj->fournisseur) $label.=')';
					}

					if (empty($outputmode))
					{
						if ($selected > 0 && $selected == $obj->rowid)
						{
							$out.= '<option value="'.$obj->rowid.'" selected>'.$label.'</option>';
						}
						else
						{
							$out.= '<option value="'.$obj->rowid.'">'.$label.'</option>';
						}
					}
					else
					{
						array_push($outarray, array('key'=>$obj->rowid, 'value'=>$label, 'label'=>$label));
					}

					$i++;
					if (($i % 10) == 0) $out.="\n";
				}
			}
			$out.= '</select>'."\n";
		}
		else
		{
			dol_print_error($this->db);
		}

		$this->result=array('nbofthirdparties'=>$num);

		if ($outputmode) return $outarray;
		return $out;
	}


	/**
	 *    	Return HTML combo list of absolute discounts
	 *
	 *    	@param	string	$selected       Id remise fixe pre-selectionnee
	 *    	@param  string	$htmlname       Nom champ formulaire
	 *    	@param  string	$filter         Criteres optionnels de filtre
	 * 		@param	int		$socid			Id of thirdparty
	 * 		@param	int		$maxvalue		Max value for lines that can be selected
	 * 		@return	int						Return number of qualifed lines in list
	 */
	function select_remises($selected, $htmlname, $filter, $socid, $maxvalue=0)
	{
		global $langs,$conf;

		// On recherche les remises
		$sql = "SELECT re.rowid, re.amount_ht, re.amount_tva, re.amount_ttc,";
		$sql.= " re.description, re.fk_facture_source";
		$sql.= " FROM ".MAIN_DB_PREFIX ."societe_remise_except as re";
		$sql.= " WHERE re.fk_soc = ".(int) $socid;
		$sql.= " AND re.entity = " . $conf->entity;
		if ($filter) $sql.= " AND ".$filter;
		$sql.= " ORDER BY re.description ASC";

		dol_syslog(get_class($this)."::select_remises", LOG_DEBUG);
		$resql=$this->db->query($sql);
		if ($resql)
		{
			print '<select class="flat maxwidthonsmartphone" name="'.$htmlname.'">';
			$num = $this->db->num_rows($resql);

			$qualifiedlines=$num;

			$i = 0;
			if ($num)
			{
				print '<option value="0">&nbsp;</option>';
				while ($i < $num)
				{
					$obj = $this->db->fetch_object($resql);
					$desc=dol_trunc($obj->description,40);
					if (preg_match('/\(CREDIT_NOTE\)/', $desc)) $desc=preg_replace('/\(CREDIT_NOTE\)/', $langs->trans("CreditNote"), $desc);
					if (preg_match('/\(DEPOSIT\)/', $desc)) $desc=preg_replace('/\(DEPOSIT\)/', $langs->trans("Deposit"), $desc);
					if (preg_match('/\(EXCESS RECEIVED\)/', $desc)) $desc=preg_replace('/\(EXCESS RECEIVED\)/', $langs->trans("ExcessReceived"), $desc);

					$selectstring='';
					if ($selected > 0 && $selected == $obj->rowid) $selectstring=' selected';

					$disabled='';
					if ($maxvalue > 0 && $obj->amount_ttc > $maxvalue)
					{
						$qualifiedlines--;
						$disabled=' disabled';
					}

					if (!empty($conf->global->MAIN_SHOW_FACNUMBER_IN_DISCOUNT_LIST) && !empty($obj->fk_facture_source))
					{
						$tmpfac = new Facture($this->db);
						if ($tmpfac->fetch($obj->fk_facture_source) > 0) $desc=$desc.' - '.$tmpfac->ref;
					}

					print '<option value="'.$obj->rowid.'"'.$selectstring.$disabled.'>'.$desc.' ('.price($obj->amount_ht).' '.$langs->trans("HT").' - '.price($obj->amount_ttc).' '.$langs->trans("TTC").')</option>';
					$i++;
				}
			}
			print '</select>';
			return $qualifiedlines;
		}
		else
		{
			dol_print_error($this->db);
			return -1;
		}
	}

	/**
	 *	Return list of all contacts (for a third party or all)
	 *
	 *	@param	int		$socid      	Id ot third party or 0 for all
	 *	@param  string	$selected   	Id contact pre-selectionne
	 *	@param  string	$htmlname  	    Name of HTML field ('none' for a not editable field)
	 *	@param  int		$showempty      0=no empty value, 1=add an empty value
	 *	@param  string	$exclude        List of contacts id to exclude
	 *	@param	string	$limitto		Disable answers that are not id in this array list
	 *	@param	integer	$showfunction   Add function into label
	 *	@param	string	$moreclass		Add more class to class style
	 *	@param	integer	$showsoc	    Add company into label
	 * 	@param	int		$forcecombo		Force to use combo box
	 *  @param	array	$events			Event options. Example: array(array('method'=>'getContacts', 'url'=>dol_buildpath('/core/ajax/contacts.php',1), 'htmlname'=>'contactid', 'params'=>array('add-customer-contact'=>'disabled')))
	 *  @param	bool	$options_only	Return options only (for ajax treatment)
	 *  @param	string	$moreparam		Add more parameters onto the select tag. For example 'style="width: 95%"' to avoid select2 component to go over parent container
	 *  @param	string	$htmlid			Html id to use instead of htmlname
	 *	@return	int						<0 if KO, Nb of contact in list if OK
	 *  @deprected						You can use selectcontacts directly (warning order of param was changed)
	 */
	function select_contacts($socid,$selected='',$htmlname='contactid',$showempty=0,$exclude='',$limitto='',$showfunction=0, $moreclass='', $showsoc=0, $forcecombo=0, $events=array(), $options_only=false, $moreparam='', $htmlid='')
	{
		print $this->selectcontacts($socid,$selected,$htmlname,$showempty,$exclude,$limitto,$showfunction, $moreclass, $options_only, $showsoc, $forcecombo, $events, $moreparam, $htmlid);
		return $this->num;
	}

	/**
	 *	Return HTML code of the SELECT of list of all contacts (for a third party or all).
	 *  This also set the number of contacts found into $this->num
	 *
	 *	@param	int			$socid      	Id ot third party or 0 for all
	 *	@param  array|int	$selected   	Array of ID of pre-selected contact id
	 *	@param  string		$htmlname  	    Name of HTML field ('none' for a not editable field)
	 *	@param  int			$showempty     	0=no empty value, 1=add an empty value, 2=add line 'Internal' (used by user edit)
	 *	@param  string		$exclude        List of contacts id to exclude
	 *	@param	string		$limitto		Disable answers that are not id in this array list
	 *	@param	integer		$showfunction   Add function into label
	 *	@param	string		$moreclass		Add more class to class style
	 *	@param	bool		$options_only	Return options only (for ajax treatment)
	 *	@param	integer		$showsoc	    Add company into label
	 * 	@param	int			$forcecombo		Force to use combo box
	 *  @param	array		$events			Event options. Example: array(array('method'=>'getContacts', 'url'=>dol_buildpath('/core/ajax/contacts.php',1), 'htmlname'=>'contactid', 'params'=>array('add-customer-contact'=>'disabled')))
	 *  @param	string		$moreparam		Add more parameters onto the select tag. For example 'style="width: 95%"' to avoid select2 component to go over parent container
	 *  @param	string		$htmlid			Html id to use instead of htmlname
	 *	@return	 int						<0 if KO, Nb of contact in list if OK
	 */
	function selectcontacts($socid, $selected='', $htmlname='contactid', $showempty=0, $exclude='', $limitto='', $showfunction=0, $moreclass='', $options_only=false, $showsoc=0, $forcecombo=0, $events=array(), $moreparam='', $htmlid='')
	{
		global $conf,$langs;

		$langs->load('companies');

		if (empty($htmlid)) $htmlid = $htmlname;
        $out='';

		// On recherche les societes
		$sql = "SELECT sp.rowid, sp.lastname, sp.statut, sp.firstname, sp.poste";
		if ($showsoc > 0) $sql.= " , s.nom as company";
		$sql.= " FROM ".MAIN_DB_PREFIX ."socpeople as sp";
		if ($showsoc > 0) $sql.= " LEFT OUTER JOIN  ".MAIN_DB_PREFIX ."societe as s ON s.rowid=sp.fk_soc";
		$sql.= " WHERE sp.entity IN (".getEntity('societe').")";
		if ($socid > 0) $sql.= " AND sp.fk_soc=".$socid;
		if (! empty($conf->global->CONTACT_HIDE_INACTIVE_IN_COMBOBOX)) $sql.= " AND sp.statut <> 0";
		$sql.= " ORDER BY sp.lastname ASC";

		dol_syslog(get_class($this)."::select_contacts", LOG_DEBUG);
		$resql=$this->db->query($sql);
		if ($resql)
		{
			$num=$this->db->num_rows($resql);

			if ($conf->use_javascript_ajax && ! $forcecombo && ! $options_only)
			{
				include_once DOL_DOCUMENT_ROOT . '/core/lib/ajax.lib.php';
				$out .= ajax_combobox($htmlid, $events, $conf->global->CONTACT_USE_SEARCH_TO_SELECT);
			}

			if ($htmlname != 'none' && ! $options_only) $out.= '<select class="flat'.($moreclass?' '.$moreclass:'').'" id="'.$htmlid.'" name="'.$htmlname.'" '.(!empty($moreparam) ? $moreparam : '').'>';
			if ($showempty == 1) $out.= '<option value="0"'.($selected=='0'?' selected':'').'>&nbsp;</option>';
			if ($showempty == 2) $out.= '<option value="0"'.($selected=='0'?' selected':'').'>'.$langs->trans("Internal").'</option>';
			$num = $this->db->num_rows($resql);
			$i = 0;
			if ($num)
			{
				include_once DOL_DOCUMENT_ROOT.'/contact/class/contact.class.php';
				$contactstatic=new Contact($this->db);

				if (!is_array($selected)) $selected = array($selected);
				while ($i < $num)
				{
					$obj = $this->db->fetch_object($resql);

					$contactstatic->id=$obj->rowid;
					$contactstatic->lastname=$obj->lastname;
					$contactstatic->firstname=$obj->firstname;
					if ($obj->statut == 1){
					if ($htmlname != 'none')
					{
						$disabled=0;
						if (is_array($exclude) && count($exclude) && in_array($obj->rowid,$exclude)) $disabled=1;
						if (is_array($limitto) && count($limitto) && ! in_array($obj->rowid,$limitto)) $disabled=1;
						if (!empty($selected) && in_array($obj->rowid, $selected))
						{
							$out.= '<option value="'.$obj->rowid.'"';
							if ($disabled) $out.= ' disabled';
							$out.= ' selected>';
							$out.= $contactstatic->getFullName($langs);
							if ($showfunction && $obj->poste) $out.= ' ('.$obj->poste.')';
							if (($showsoc > 0) && $obj->company) $out.= ' - ('.$obj->company.')';
							$out.= '</option>';
						}
						else
						{
							$out.= '<option value="'.$obj->rowid.'"';
							if ($disabled) $out.= ' disabled';
							$out.= '>';
							$out.= $contactstatic->getFullName($langs);
							if ($showfunction && $obj->poste) $out.= ' ('.$obj->poste.')';
							if (($showsoc > 0) && $obj->company) $out.= ' - ('.$obj->company.')';
							$out.= '</option>';
						}
					}
					else
					{
						if (in_array($obj->rowid, $selected))
						{
							$out.= $contactstatic->getFullName($langs);
							if ($showfunction && $obj->poste) $out.= ' ('.$obj->poste.')';
							if (($showsoc > 0) && $obj->company) $out.= ' - ('.$obj->company.')';
						}
					}
				}
					$i++;
				}
			}
			else
			{
				$out.= '<option value="-1"'.($showempty==2?'':' selected').' disabled>'.$langs->trans($socid?"NoContactDefinedForThirdParty":"NoContactDefined").'</option>';
			}
			if ($htmlname != 'none' && ! $options_only)
			{
				$out.= '</select>';
			}

			$this->num = $num;
			return $out;
		}
		else
		{
			dol_print_error($this->db);
			return -1;
		}
	}

	/**
	 *	Return select list of users
	 *
	 *  @param	string	$selected       Id user preselected
	 *  @param  string	$htmlname       Field name in form
	 *  @param  int		$show_empty     0=liste sans valeur nulle, 1=ajoute valeur inconnue
	 *  @param  array	$exclude        Array list of users id to exclude
	 * 	@param	int		$disabled		If select list must be disabled
	 *  @param  array	$include        Array list of users id to include
	 * 	@param	int		$enableonly		Array list of users id to be enabled. All other must be disabled
	 *  @param	string	$force_entity	'0' or Ids of environment to force
	 * 	@return	void
	 *  @deprecated		Use select_dolusers instead
	 *  @see select_dolusers()
	 */
	function select_users($selected='',$htmlname='userid',$show_empty=0,$exclude=null,$disabled=0,$include='',$enableonly='',$force_entity='0')
	{
		print $this->select_dolusers($selected,$htmlname,$show_empty,$exclude,$disabled,$include,$enableonly,$force_entity);
	}

	/**
	 *	Return select list of users
	 *
	 *  @param	string	$selected       User id or user object of user preselected. If 0 or < -2, we use id of current user. If -1, keep unselected (if empty is allowed)
	 *  @param  string	$htmlname       Field name in form
	 *  @param  int		$show_empty     0=list with no empty value, 1=add also an empty value into list
	 *  @param  array	$exclude        Array list of users id to exclude
	 * 	@param	int		$disabled		If select list must be disabled
	 *  @param  array|string	$include        Array list of users id to include or 'hierarchy' to have only supervised users or 'hierarchyme' to have supervised + me
	 * 	@param	array	$enableonly		Array list of users id to be enabled. If defined, it means that others will be disabled
	 *  @param	string	$force_entity	'0' or Ids of environment to force
	 *  @param	int		$maxlength		Maximum length of string into list (0=no limit)
	 *  @param	int		$showstatus		0=show user status only if status is disabled, 1=always show user status into label, -1=never show user status
	 *  @param	string	$morefilter		Add more filters into sql request (Example: 'employee = 1')
	 *  @param	integer	$show_every		0=default list, 1=add also a value "Everybody" at beginning of list
	 *  @param	string	$enableonlytext	If option $enableonlytext is set, we use this text to explain into label why record is disabled. Not used if enableonly is empty.
	 *  @param	string	$morecss		More css
	 *  @param  int     $noactive       Show only active users (this will also happened whatever is this option if USER_HIDE_INACTIVE_IN_COMBOBOX is on).
	 * 	@return	string					HTML select string
	 *  @see select_dolgroups
	 */
	function select_dolusers($selected='', $htmlname='userid', $show_empty=0, $exclude=null, $disabled=0, $include='', $enableonly='', $force_entity='0', $maxlength=0, $showstatus=0, $morefilter='', $show_every=0, $enableonlytext='', $morecss='', $noactive=0)
	{
		global $conf,$user,$langs;

		// If no preselected user defined, we take current user
		if ((is_numeric($selected) && ($selected < -2 || empty($selected))) && empty($conf->global->SOCIETE_DISABLE_DEFAULT_SALESREPRESENTATIVE)) $selected=$user->id;

		$excludeUsers=null;
		$includeUsers=null;

		// Permettre l'exclusion d'utilisateurs
		if (is_array($exclude))	$excludeUsers = implode(",",$exclude);
		// Permettre l'inclusion d'utilisateurs
		if (is_array($include))	$includeUsers = implode(",",$include);
		else if ($include == 'hierarchy')
		{
			// Build list includeUsers to have only hierarchy
			$includeUsers = implode(",",$user->getAllChildIds(0));
		}
		else if ($include == 'hierarchyme')
		{
			// Build list includeUsers to have only hierarchy and current user
			$includeUsers = implode(",",$user->getAllChildIds(1));
		}

		$out='';

		// Forge request to select users
		$sql = "SELECT DISTINCT u.rowid, u.lastname as lastname, u.firstname, u.statut, u.login, u.admin, u.entity";
		if (! empty($conf->multicompany->enabled) && $conf->entity == 1 && $user->admin && ! $user->entity)
		{
			$sql.= ", e.label";
		}
		$sql.= " FROM ".MAIN_DB_PREFIX ."user as u";
		if (! empty($conf->multicompany->enabled) && $conf->entity == 1 && $user->admin && ! $user->entity)
		{
			$sql.= " LEFT JOIN ".MAIN_DB_PREFIX ."entity as e ON e.rowid=u.entity";
			if ($force_entity) $sql.= " WHERE u.entity IN (0,".$force_entity.")";
			else $sql.= " WHERE u.entity IS NOT NULL";
		}
		else
	   {
			if (! empty($conf->global->MULTICOMPANY_TRANSVERSE_MODE))
			{
				$sql.= " LEFT JOIN ".MAIN_DB_PREFIX."usergroup_user as ug";
				$sql.= " ON ug.fk_user = u.rowid";
				$sql.= " WHERE ug.entity = ".$conf->entity;
			}
			else
			{
				$sql.= " WHERE u.entity IN (0,".$conf->entity.")";
			}
		}
		if (! empty($user->societe_id)) $sql.= " AND u.fk_soc = ".$user->societe_id;
		if (is_array($exclude) && $excludeUsers) $sql.= " AND u.rowid NOT IN (".$excludeUsers.")";
		if ($includeUsers) $sql.= " AND u.rowid IN (".$includeUsers.")";
		if (! empty($conf->global->USER_HIDE_INACTIVE_IN_COMBOBOX) || $noactive) $sql.= " AND u.statut <> 0";
		if (! empty($morefilter)) $sql.=" ".$morefilter;

		if (empty($conf->global->MAIN_FIRSTNAME_NAME_POSITION))	// MAIN_FIRSTNAME_NAME_POSITION is 0 means firstname+lastname
		{
			$sql.= " ORDER BY u.firstname ASC";
		}
		else
		{
			$sql.= " ORDER BY u.lastname ASC";
		}

		dol_syslog(get_class($this)."::select_dolusers", LOG_DEBUG);
		$resql=$this->db->query($sql);
		if ($resql)
		{
			$num = $this->db->num_rows($resql);
			$i = 0;
			if ($num)
			{
		   		// Enhance with select2
				include_once DOL_DOCUMENT_ROOT . '/core/lib/ajax.lib.php';
				$out .= ajax_combobox($htmlname);

				// do not use maxwidthonsmartphone by default. Set it by caller so auto size to 100% will work when not defined
				$out.= '<select class="flat'.($morecss?' minwidth100 '.$morecss:' minwidth200').'" id="'.$htmlname.'" name="'.$htmlname.'"'.($disabled?' disabled':'').'>';
				if ($show_empty) $out.= '<option value="-1"'.((empty($selected) || $selected==-1)?' selected':'').'>&nbsp;</option>'."\n";
				if ($show_every) $out.= '<option value="-2"'.(($selected==-2)?' selected':'').'>-- '.$langs->trans("Everybody").' --</option>'."\n";

				$userstatic=new User($this->db);

				while ($i < $num)
				{
					$obj = $this->db->fetch_object($resql);

					$userstatic->id=$obj->rowid;
					$userstatic->lastname=$obj->lastname;
					$userstatic->firstname=$obj->firstname;

					$disableline='';
					if (is_array($enableonly) && count($enableonly) && ! in_array($obj->rowid,$enableonly)) $disableline=($enableonlytext?$enableonlytext:'1');

					if ((is_object($selected) && $selected->id == $obj->rowid) || (! is_object($selected) && $selected == $obj->rowid))
					{
						$out.= '<option value="'.$obj->rowid.'"';
						if ($disableline) $out.= ' disabled';
						$out.= ' selected>';
					}
					else
					{
						$out.= '<option value="'.$obj->rowid.'"';
						if ($disableline) $out.= ' disabled';
						$out.= '>';
					}

					// $fullNameMode is 0=Lastname+Firstname (MAIN_FIRSTNAME_NAME_POSITION=1), 1=Firstname+Lastname (MAIN_FIRSTNAME_NAME_POSITION=0)
					$fullNameMode = 0;
					if (empty($conf->global->MAIN_FIRSTNAME_NAME_POSITION))
					{
						$fullNameMode = 1; //Firstname+lastname
					}
					$out.= $userstatic->getFullName($langs, $fullNameMode, -1, $maxlength);

					// Complete name with more info
					$moreinfo=0;
					if (! empty($conf->global->MAIN_SHOW_LOGIN))
					{
						$out.= ($moreinfo?' - ':' (').$obj->login;
						$moreinfo++;
					}
					if ($showstatus >= 0)
					{
						if ($obj->statut == 1 && $showstatus == 1)
						{
							$out.=($moreinfo?' - ':' (').$langs->trans('Enabled');
							$moreinfo++;
						}
						if ($obj->statut == 0)
						{
							$out.=($moreinfo?' - ':' (').$langs->trans('Disabled');
							$moreinfo++;
						}
					}
					if (! empty($conf->multicompany->enabled) && empty($conf->global->MULTICOMPANY_TRANSVERSE_MODE) && $conf->entity == 1 && $user->admin && ! $user->entity)
					{
						if (! $obj->entity)
						{
							$out.=($moreinfo?' - ':' (').$langs->trans("AllEntities");
							$moreinfo++;
						}
						else
						{
							$out.=($moreinfo?' - ':' (').($obj->label?$obj->label:$langs->trans("EntityNameNotDefined"));
							$moreinfo++;
					 	}
					}
					$out.=($moreinfo?')':'');
					if ($disableline && $disableline != '1')
					{
						$out.=' - '.$disableline;	// This is text from $enableonlytext parameter
					}
					$out.= '</option>';

					$i++;
				}
			}
			else
			{
				$out.= '<select class="flat" id="'.$htmlname.'" name="'.$htmlname.'" disabled>';
				$out.= '<option value="">'.$langs->trans("None").'</option>';
			}
			$out.= '</select>';
		}
		else
		{
			dol_print_error($this->db);
		}

		return $out;
	}


	/**
	 *	Return select list of users. Selected users are stored into session.
	 *  List of users are provided into $_SESSION['assignedtouser'].
	 *
	 *  @param  string	$action         Value for $action
	 *  @param  string	$htmlname       Field name in form
	 *  @param  int		$show_empty     0=list without the empty value, 1=add empty value
	 *  @param  array	$exclude        Array list of users id to exclude
	 * 	@param	int		$disabled		If select list must be disabled
	 *  @param  array	$include        Array list of users id to include or 'hierarchy' to have only supervised users
	 * 	@param	array	$enableonly		Array list of users id to be enabled. All other must be disabled
	 *  @param	int		$force_entity	'0' or Ids of environment to force
	 *  @param	int		$maxlength		Maximum length of string into list (0=no limit)
	 *  @param	int		$showstatus		0=show user status only if status is disabled, 1=always show user status into label, -1=never show user status
	 *  @param	string	$morefilter		Add more filters into sql request
	 *  @param	int		$showproperties		Show properties of each attendees
	 *  @param	array	$listofuserid		Array with properties of each user
	 *  @param	array	$listofcontactid	Array with properties of each contact
	 *  @param	array	$listofotherid		Array with properties of each other contact
	 * 	@return	string					HTML select string
	 *  @see select_dolgroups
	 */
	function select_dolusers_forevent($action='', $htmlname='userid', $show_empty=0, $exclude=null, $disabled=0, $include='', $enableonly='', $force_entity='0', $maxlength=0, $showstatus=0, $morefilter='', $showproperties=0, $listofuserid=array(), $listofcontactid=array(), $listofotherid=array())
	{
		global $conf, $user, $langs;

		$userstatic=new User($this->db);
		$out='';

		// Method with no ajax
		//$out.='<form method="POST" action="'.$_SERVER["PHP_SELF"].'">';
		if ($action == 'view')
		{
			$out.='';
		}
		else
		{
			$out.='<input type="hidden" class="removedassignedhidden" name="removedassigned" value="">';
			$out.='<script type="text/javascript" language="javascript">jQuery(document).ready(function () {    jQuery(".removedassigned").click(function() {        jQuery(".removedassignedhidden").val(jQuery(this).val());    });})</script>';
			$out.=$this->select_dolusers('', $htmlname, $show_empty, $exclude, $disabled, $include, $enableonly, $force_entity, $maxlength, $showstatus, $morefilter);
			$out.=' <input type="submit" class="button valignmiddle" name="'.$action.'assignedtouser" value="'.dol_escape_htmltag($langs->trans("Add")).'">';
			$out.='<br>';
		}
		$assignedtouser=array();
		if (!empty($_SESSION['assignedtouser']))
		{
			$assignedtouser=json_decode($_SESSION['assignedtouser'], true);
		}
		$nbassignetouser=count($assignedtouser);

		if ($nbassignetouser && $action != 'view') $out.='<br>';
		if ($nbassignetouser) $out.='<ul class="attendees">';
		$i=0; $ownerid=0;
		foreach($assignedtouser as $key => $value)
		{
			if ($value['id'] == $ownerid) continue;

			$out.='<li>';
			$userstatic->fetch($value['id']);
			$out.= $userstatic->getNomUrl(-1);
			if ($i == 0) { $ownerid = $value['id']; $out.=' ('.$langs->trans("Owner").')'; }
			if ($nbassignetouser > 1 && $action != 'view') $out.=' <input type="image" style="border: 0px;" src="'.img_picto($langs->trans("Remove"), 'delete', '', 0, 1).'" value="'.$userstatic->id.'" class="removedassigned" id="removedassigned_'.$userstatic->id.'" name="removedassigned_'.$userstatic->id.'">';
			// Show my availability
			if ($showproperties)
			{
				if ($ownerid == $value['id'] && is_array($listofuserid) && count($listofuserid) && in_array($ownerid, array_keys($listofuserid)))
				{
					$out.='<div class="myavailability inline-block">';
					$out.='&nbsp;-&nbsp;<span class="opacitymedium">'.$langs->trans("Availability").':</span>  <input id="transparency" class="marginleftonly marginrightonly" '.($action == 'view'?'disabled':'').' type="checkbox" name="transparency"'.($listofuserid[$ownerid]['transparency']?' checked':'').'>'.$langs->trans("Busy");
					$out.='</div>';
				}
			}
			//$out.=' '.($value['mandatory']?$langs->trans("Mandatory"):$langs->trans("Optional"));
			//$out.=' '.($value['transparency']?$langs->trans("Busy"):$langs->trans("NotBusy"));

			$out.='</li>';
			$i++;
		}
		if ($nbassignetouser) $out.='</ul>';

		//$out.='</form>';
		return $out;
	}


	/**
	 *  Return list of products for customer in Ajax if Ajax activated or go to select_produits_list
	 *
	 *  @param		int			$selected				Preselected products
	 *  @param		string		$htmlname				Name of HTML select field (must be unique in page)
	 *  @param		int			$filtertype				Filter on product type (''=nofilter, 0=product, 1=service)
	 *  @param		int			$limit					Limit on number of returned lines
	 *  @param		int			$price_level			Level of price to show
	 *  @param		int			$status					-1=Return all products, 0=Products not on sell, 1=Products on sell
	 *  @param		int			$finished				2=all, 1=finished, 0=raw material
	 *  @param		string		$selected_input_value	Value of preselected input text (for use with ajax)
	 *  @param		int			$hidelabel				Hide label (0=no, 1=yes, 2=show search icon (before) and placeholder, 3 search icon after)
	 *  @param		array		$ajaxoptions			Options for ajax_autocompleter
	 *  @param      int			$socid					Thirdparty Id (to get also price dedicated to this customer)
	 *  @param		string		$showempty				'' to not show empty line. Translation key to show an empty line. '1' show empty line with no text.
	 * 	@param		int			$forcecombo				Force to use combo box
	 *  @param      string      $morecss                Add more css on select
	 *  @param      int         $hidepriceinlabel       1=Hide prices in label
	 *  @param      string      $warehouseStatus        warehouse status filter, following comma separated filter options can be used
	 *										            'warehouseopen' = select products from open warehouses,
	 *										            'warehouseclosed' = select products from closed warehouses,
	 *										            'warehouseinternal' = select products from warehouses for internal correct/transfer only
	 *  @param array $selected_combinations Selected combinations. Format: array([attrid] => attrval, [...])
	 *  @return		void
	 */
	function select_produits($selected='', $htmlname='productid', $filtertype='', $limit=20, $price_level=0, $status=1, $finished=2, $selected_input_value='', $hidelabel=0, $ajaxoptions=array(), $socid=0, $showempty='1', $forcecombo=0, $morecss='', $hidepriceinlabel=0, $warehouseStatus='', $selected_combinations = array())
	{
		global $langs,$conf;

		$price_level = (! empty($price_level) ? $price_level : 0);

		if (! empty($conf->use_javascript_ajax) && ! empty($conf->global->PRODUIT_USE_SEARCH_TO_SELECT))
		{
			$placeholder='';

			if ($selected && empty($selected_input_value))
			{
				require_once DOL_DOCUMENT_ROOT.'/product/class/product.class.php';
				$producttmpselect = new Product($this->db);
				$producttmpselect->fetch($selected);
				$selected_input_value=$producttmpselect->ref;
				unset($producttmpselect);
			}
			// mode=1 means customers products
			$urloption='htmlname='.$htmlname.'&outjson=1&price_level='.$price_level.'&type='.$filtertype.'&mode=1&status='.$status.'&finished='.$finished.'&hidepriceinlabel='.$hidepriceinlabel.'&warehousestatus='.$warehouseStatus;
			//Price by customer
			if (! empty($conf->global->PRODUIT_CUSTOMER_PRICES) && !empty($socid)) {
				$urloption.='&socid='.$socid;
			}
			print ajax_autocompleter($selected, $htmlname, DOL_URL_ROOT.'/product/ajax/products.php', $urloption, $conf->global->PRODUIT_USE_SEARCH_TO_SELECT, 0, $ajaxoptions);

			if (!empty($conf->variants->enabled)) {
				?>
				<script>

					selected = <?php echo json_encode($selected_combinations) ?>;
					combvalues = {};

					jQuery(document).ready(function () {

						jQuery("input[name='prod_entry_mode']").change(function () {
							if (jQuery(this).val() == 'free') {
								jQuery('div#attributes_box').empty();
							}
						});

						jQuery("input#<?php echo $htmlname ?>").change(function () {

							if (!jQuery(this).val()) {
								jQuery('div#attributes_box').empty();
								return;
							}

							jQuery.getJSON("<?php echo dol_buildpath('/variants/ajax/getCombinations.php', 2) ?>", {
								id: jQuery(this).val()
							}, function (data) {
								jQuery('div#attributes_box').empty();

								jQuery.each(data, function (key, val) {

									combvalues[val.id] = val.values;

									var span = jQuery(document.createElement('div')).css({
										'display': 'table-row'
									});

									span.append(
										jQuery(document.createElement('div')).text(val.label).css({
											'font-weight': 'bold',
											'display': 'table-cell',
											'text-align': 'right'
										})
									);

									var html = jQuery(document.createElement('select')).attr('name', 'combinations[' + val.id + ']').css({
										'margin-left': '15px',
										'white-space': 'pre'
									}).append(
										jQuery(document.createElement('option')).val('')
									);

									jQuery.each(combvalues[val.id], function (key, val) {
										var tag = jQuery(document.createElement('option')).val(val.id).html(val.value);

										if (selected[val.fk_product_attribute] == val.id) {
											tag.attr('selected', 'selected');
										}

										html.append(tag);
									});

									span.append(html);
									jQuery('div#attributes_box').append(span);
								});
							})
						});

						<?php if ($selected): ?>
						jQuery("input#<?php echo $htmlname ?>").change();
						<?php endif ?>
					});
				</script>
                <?php
			}
			if (empty($hidelabel)) print $langs->trans("RefOrLabel").' : ';
			else if ($hidelabel > 1) {
				$placeholder=' placeholder="'.$langs->trans("RefOrLabel").'"';
				if ($hidelabel == 2) {
					print img_picto($langs->trans("Search"), 'search');
				}
			}
			print '<input type="text" class="minwidth100" name="search_'.$htmlname.'" id="search_'.$htmlname.'" value="'.$selected_input_value.'"'.$placeholder.' '.(!empty($conf->global->PRODUCT_SEARCH_AUTOFOCUS) ? 'autofocus' : '').' />';
			if ($hidelabel == 3) {
				print img_picto($langs->trans("Search"), 'search');
			}
		}
		else
		{
			print $this->select_produits_list($selected,$htmlname,$filtertype,$limit,$price_level,'',$status,$finished,0,$socid,$showempty,$forcecombo,$morecss,$hidepriceinlabel, $warehouseStatus);
		}
	}

	/**
	 *	Return list of products for a customer
	 *
	 *	@param      int		$selected           Preselected product
	 *	@param      string	$htmlname           Name of select html
	 *  @param		string	$filtertype         Filter on product type (''=nofilter, 0=product, 1=service)
	 *	@param      int		$limit              Limit on number of returned lines
	 *	@param      int		$price_level        Level of price to show
	 * 	@param      string	$filterkey          Filter on product
	 *	@param		int		$status             -1=Return all products, 0=Products not on sell, 1=Products on sell
	 *  @param      int		$finished           Filter on finished field: 2=No filter
	 *  @param      int		$outputmode         0=HTML select string, 1=Array
	 *  @param      int		$socid     		    Thirdparty Id (to get also price dedicated to this customer)
	 *  @param		string	$showempty		    '' to not show empty line. Translation key to show an empty line. '1' show empty line with no text.
	 * 	@param		int		$forcecombo		    Force to use combo box
	 *  @param      string  $morecss            Add more css on select
	 *  @param      int     $hidepriceinlabel   1=Hide prices in label
	 *  @param      string  $warehouseStatus    warehouse status filter, following comma separated filter options can be used
	 *										    'warehouseopen' = select products from open warehouses,
	 *										    'warehouseclosed' = select products from closed warehouses,
	 *										    'warehouseinternal' = select products from warehouses for internal correct/transfer only
	 *  @return     array    				    Array of keys for json
	 */
	function select_produits_list($selected='',$htmlname='productid',$filtertype='',$limit=20,$price_level=0,$filterkey='',$status=1,$finished=2,$outputmode=0,$socid=0,$showempty='1',$forcecombo=0,$morecss='',$hidepriceinlabel=0, $warehouseStatus='')
	{
		global $langs,$conf,$user,$db;

		$out='';
		$outarray=array();

		$warehouseStatusArray = array();
		if (! empty($warehouseStatus))
		{
			require_once DOL_DOCUMENT_ROOT.'/product/stock/class/entrepot.class.php';
			if (preg_match('/warehouseclosed/', $warehouseStatus))
			{
				$warehouseStatusArray[] = Entrepot::STATUS_CLOSED;
			}
			if (preg_match('/warehouseopen/', $warehouseStatus))
			{
				$warehouseStatusArray[] = Entrepot::STATUS_OPEN_ALL;
			}
			if (preg_match('/warehouseinternal/', $warehouseStatus))
			{
				$warehouseStatusArray[] = Entrepot::STATUS_OPEN_INTERNAL;
			}
		}

		$selectFields = " p.rowid, p.label, p.ref, p.description, p.barcode, p.fk_product_type, p.price, p.price_ttc, p.price_base_type, p.tva_tx, p.duration, p.fk_price_expression";
		(count($warehouseStatusArray)) ? $selectFieldsGrouped = ", sum(ps.reel) as stock" : $selectFieldsGrouped = ", p.stock";

		$sql = "SELECT ";
		$sql.= $selectFields . $selectFieldsGrouped;
		//Price by customer
		if (! empty($conf->global->PRODUIT_CUSTOMER_PRICES) && !empty($socid))
		{
			$sql.=', pcp.rowid as idprodcustprice, pcp.price as custprice, pcp.price_ttc as custprice_ttc,';
			$sql.=' pcp.price_base_type as custprice_base_type, pcp.tva_tx as custtva_tx';
			$selectFields.= ", idprodcustprice, custprice, custprice_ttc, custprice_base_type, custtva_tx";
		}

		// Multilang : we add translation
		if (! empty($conf->global->MAIN_MULTILANGS))
		{
			$sql.= ", pl.label as label_translated";
			$selectFields.= ", label_translated";
		}
		// Price by quantity
		if (! empty($conf->global->PRODUIT_CUSTOMER_PRICES_BY_QTY))
		{
			$sql.= ", (SELECT pp.rowid FROM ".MAIN_DB_PREFIX."product_price as pp WHERE pp.fk_product = p.rowid";
			if ($price_level >= 1 && !empty($conf->global->PRODUIT_CUSTOMER_PRICES_BY_QTY_MULTIPRICES)) $sql.= " AND price_level=".$price_level;
			$sql.= " ORDER BY date_price";
			$sql.= " DESC LIMIT 1) as price_rowid";
			$sql.= ", (SELECT pp.price_by_qty FROM ".MAIN_DB_PREFIX."product_price as pp WHERE pp.fk_product = p.rowid";	// price_by_qty is 1 if some prices by qty exists in subtable
			if ($price_level >= 1 && !empty($conf->global->PRODUIT_CUSTOMER_PRICES_BY_QTY_MULTIPRICES)) $sql.= " AND price_level=".$price_level;
			$sql.= " ORDER BY date_price";
			$sql.= " DESC LIMIT 1) as price_by_qty";
			$selectFields.= ", price_rowid, price_by_qty";
		}
		$sql.= " FROM ".MAIN_DB_PREFIX."product as p";
		if (count($warehouseStatusArray))
		{
			$sql.= " LEFT JOIN ".MAIN_DB_PREFIX."product_stock as ps on ps.fk_product = p.rowid";
			$sql.= " LEFT JOIN ".MAIN_DB_PREFIX."entrepot as e on ps.fk_entrepot = e.rowid";
		}

		//Price by customer
		if (! empty($conf->global->PRODUIT_CUSTOMER_PRICES) && !empty($socid)) {
			$sql.=" LEFT JOIN  ".MAIN_DB_PREFIX."product_customer_price as pcp ON pcp.fk_soc=".$socid." AND pcp.fk_product=p.rowid";
		}
		// Multilang : we add translation
		if (! empty($conf->global->MAIN_MULTILANGS))
		{
			$sql.= " LEFT JOIN ".MAIN_DB_PREFIX."product_lang as pl ON pl.fk_product = p.rowid AND pl.lang='". $langs->getDefaultLang() ."'";
		}

		if (!empty($conf->global->PRODUIT_ATTRIBUTES_HIDECHILD)) {
			$sql .= " LEFT JOIN ".MAIN_DB_PREFIX."product_attribute_combination pac ON pac.fk_product_child = p.rowid";
		}

		$sql.= ' WHERE p.entity IN ('.getEntity('product').')';
		if (count($warehouseStatusArray))
		{
			$sql.= ' AND (p.fk_product_type = 1 OR e.statut IN ('.$this->db->escape(implode(',',$warehouseStatusArray)).'))';
		}

		if (!empty($conf->global->PRODUIT_ATTRIBUTES_HIDECHILD)) {
			$sql .= " AND pac.rowid IS NULL";
		}

		if ($finished == 0)
		{
			$sql.= " AND p.finished = ".$finished;
		}
		elseif ($finished == 1)
		{
			$sql.= " AND p.finished = ".$finished;
			if ($status >= 0)  $sql.= " AND p.tosell = ".$status;
		}
		elseif ($status >= 0)
		{
			$sql.= " AND p.tosell = ".$status;
		}
		if (strval($filtertype) != '') $sql.=" AND p.fk_product_type=".$filtertype;
		// Add criteria on ref/label
		if ($filterkey != '')
		{
			$sql.=' AND (';
			$prefix=empty($conf->global->PRODUCT_DONOTSEARCH_ANYWHERE)?'%':'';	// Can use index if PRODUCT_DONOTSEARCH_ANYWHERE is on
			// For natural search
			$scrit = explode(' ', $filterkey);
			$i=0;
			if (count($scrit) > 1) $sql.="(";
			foreach ($scrit as $crit)
			{
				if ($i > 0) $sql.=" AND ";
				$sql.="(p.ref LIKE '".$db->escape($prefix.$crit)."%' OR p.label LIKE '".$db->escape($prefix.$crit)."%'";
				if (! empty($conf->global->MAIN_MULTILANGS)) $sql.=" OR pl.label LIKE '".$db->escape($prefix.$crit)."%'";
				$sql.=")";
				$i++;
			}
			if (count($scrit) > 1) $sql.=")";
		  	if (! empty($conf->barcode->enabled)) $sql.= " OR p.barcode LIKE '".$db->escape($prefix.$filterkey)."%'";
			$sql.=')';
		}
		if (count($warehouseStatusArray))
		{
			$sql.= ' GROUP BY'.$selectFields;
		}
		$sql.= $db->order("p.ref");
		$sql.= $db->plimit($limit, 0);

		// Build output string
		dol_syslog(get_class($this)."::select_produits_list search product", LOG_DEBUG);
		$result=$this->db->query($sql);
		if ($result)
		{
			require_once DOL_DOCUMENT_ROOT.'/product/class/product.class.php';
			require_once DOL_DOCUMENT_ROOT.'/product/dynamic_price/class/price_parser.class.php';
			$num = $this->db->num_rows($result);

			$events=null;

			if (! $forcecombo)
			{
				include_once DOL_DOCUMENT_ROOT . '/core/lib/ajax.lib.php';
				$out .= ajax_combobox($htmlname, $events, $conf->global->PRODUIT_USE_SEARCH_TO_SELECT);
			}

			$out.='<select class="flat'.($morecss?' '.$morecss:'').'" name="'.$htmlname.'" id="'.$htmlname.'">';

			$textifempty='';
			// Do not use textifempty = ' ' or '&nbsp;' here, or search on key will search on ' key'.
			//if (! empty($conf->use_javascript_ajax) || $forcecombo) $textifempty='';
			if (! empty($conf->global->PRODUIT_USE_SEARCH_TO_SELECT))
			{
				if ($showempty && ! is_numeric($showempty)) $textifempty=$langs->trans($showempty);
				else $textifempty.=$langs->trans("All");
			}
			if ($showempty) $out.='<option value="0" selected>'.$textifempty.'</option>';

			$i = 0;
			while ($num && $i < $num)
			{
				$opt = '';
				$optJson = array();
				$objp = $this->db->fetch_object($result);

				if (!empty($conf->global->PRODUIT_CUSTOMER_PRICES_BY_QTY) && !empty($objp->price_by_qty) && $objp->price_by_qty == 1)
				{ // Price by quantity will return many prices for the same product
					$sql = "SELECT rowid, quantity, price, unitprice, remise_percent, remise, price_base_type";
					$sql.= " FROM ".MAIN_DB_PREFIX."product_price_by_qty";
					$sql.= " WHERE fk_product_price=".$objp->price_rowid;
					$sql.= " ORDER BY quantity ASC";

					dol_syslog(get_class($this)."::select_produits_list search price by qty", LOG_DEBUG);
					$result2 = $this->db->query($sql);
					if ($result2)
					{
						$nb_prices = $this->db->num_rows($result2);
						$j = 0;
						while ($nb_prices && $j < $nb_prices) {
							$objp2 = $this->db->fetch_object($result2);

							$objp->price_by_qty_rowid = $objp2->rowid;
							$objp->price_by_qty_price_base_type = $objp2->price_base_type;
							$objp->price_by_qty_quantity = $objp2->quantity;
							$objp->price_by_qty_unitprice = $objp2->unitprice;
							$objp->price_by_qty_remise_percent = $objp2->remise_percent;
							// For backward compatibility
							$objp->quantity = $objp2->quantity;
							$objp->price = $objp2->price;
							$objp->unitprice = $objp2->unitprice;
							$objp->remise_percent = $objp2->remise_percent;
							$objp->remise = $objp2->remise;

							$this->constructProductListOption($objp, $opt, $optJson, 0, $selected, $hidepriceinlabel);

							$j++;

							// Add new entry
							// "key" value of json key array is used by jQuery automatically as selected value
							// "label" value of json key array is used by jQuery automatically as text for combo box
							$out.=$opt;
							array_push($outarray, $optJson);
						}
					}
				}
				else
				{
					if (!empty($conf->dynamicprices->enabled) && !empty($objp->fk_price_expression)) {
						$price_product = new Product($this->db);
						$price_product->fetch($objp->rowid, '', '', 1);
						$priceparser = new PriceParser($this->db);
						$price_result = $priceparser->parseProduct($price_product);
						if ($price_result >= 0) {
							$objp->price = $price_result;
							$objp->unitprice = $price_result;
							//Calculate the VAT
							$objp->price_ttc = price2num($objp->price) * (1 + ($objp->tva_tx / 100));
							$objp->price_ttc = price2num($objp->price_ttc,'MU');
						}
					}
					$this->constructProductListOption($objp, $opt, $optJson, $price_level, $selected, $hidepriceinlabel);
					// Add new entry
					// "key" value of json key array is used by jQuery automatically as selected value
					// "label" value of json key array is used by jQuery automatically as text for combo box
					$out.=$opt;
					array_push($outarray, $optJson);
				}

				$i++;
			}

			$out.='</select>';

			$this->db->free($result);

			if (empty($outputmode)) return $out;
			return $outarray;
		}
		else
		{
			dol_print_error($db);
		}
	}

	/**
	 * constructProductListOption
	 *
	 * @param 	resultset	$objp			    Resultset of fetch
	 * @param 	string		$opt			    Option (var used for returned value in string option format)
	 * @param 	string		$optJson		    Option (var used for returned value in json format)
	 * @param 	int			$price_level	    Price level
	 * @param 	string		$selected		    Preselected value
	 * @param   int         $hidepriceinlabel   Hide price in label
	 * @return	void
	 */
	private function constructProductListOption(&$objp, &$opt, &$optJson, $price_level, $selected, $hidepriceinlabel=0)
	{
		global $langs,$conf,$user,$db;

		$outkey='';
		$outval='';
		$outref='';
		$outlabel='';
		$outdesc='';
		$outbarcode='';
		$outtype='';
		$outprice_ht='';
		$outprice_ttc='';
		$outpricebasetype='';
		$outtva_tx='';
		$outqty=1;
		$outdiscount=0;

		$maxlengtharticle=(empty($conf->global->PRODUCT_MAX_LENGTH_COMBO)?48:$conf->global->PRODUCT_MAX_LENGTH_COMBO);

		$label=$objp->label;
		if (! empty($objp->label_translated)) $label=$objp->label_translated;
		if (! empty($filterkey) && $filterkey != '') $label=preg_replace('/('.preg_quote($filterkey).')/i','<strong>$1</strong>',$label,1);

		$outkey=$objp->rowid;
		$outref=$objp->ref;
		$outlabel=$objp->label;
		$outdesc=$objp->description;
		$outbarcode=$objp->barcode;

		$outtype=$objp->fk_product_type;
		$outdurationvalue=$outtype == Product::TYPE_SERVICE?substr($objp->duration,0,dol_strlen($objp->duration)-1):'';
		$outdurationunit=$outtype == Product::TYPE_SERVICE?substr($objp->duration,-1):'';

		$opt = '<option value="'.$objp->rowid.'"';
		$opt.= ($objp->rowid == $selected)?' selected':'';
		if (!empty($objp->price_by_qty_rowid) && $objp->price_by_qty_rowid > 0)
		{
			$opt.= ' pbq="'.$objp->price_by_qty_rowid.'" data-pbq="'.$objp->price_by_qty_rowid.'" data-pbqqty="'.$objp->price_by_qty_quantity.'" data-pbqpercent="'.$objp->price_by_qty_remise_percent.'"';
		}
		if (! empty($conf->stock->enabled) && $objp->fk_product_type == 0 && isset($objp->stock))
		{
			if ($objp->stock > 0) $opt.= ' class="product_line_stock_ok"';
			else if ($objp->stock <= 0) $opt.= ' class="product_line_stock_too_low"';
		}
		$opt.= '>';
		$opt.= $objp->ref;
		if ($outbarcode) $opt.=' ('.$outbarcode.')';
		$opt.=' - '.dol_trunc($label,$maxlengtharticle);

		$objRef = $objp->ref;
		if (! empty($filterkey) && $filterkey != '') $objRef=preg_replace('/('.preg_quote($filterkey).')/i','<strong>$1</strong>',$objRef,1);
		$outval.=$objRef;
		if ($outbarcode) $outval.=' ('.$outbarcode.')';
		$outval.=' - '.dol_trunc($label,$maxlengtharticle);

		$found=0;

		// Multiprice
		if (empty($hidepriceinlabel) && $price_level >= 1 && $conf->global->PRODUIT_MULTIPRICES)		// If we need a particular price level (from 1 to 6)
		{
			$sql = "SELECT price, price_ttc, price_base_type, tva_tx";
			$sql.= " FROM ".MAIN_DB_PREFIX."product_price";
			$sql.= " WHERE fk_product='".$objp->rowid."'";
			$sql.= " AND entity IN (".getEntity('productprice').")";
			$sql.= " AND price_level=".$price_level;
			$sql.= " ORDER BY date_price DESC, rowid DESC"; // Warning DESC must be both on date_price and rowid.
			$sql.= " LIMIT 1";

			dol_syslog(get_class($this).'::constructProductListOption search price for level '.$price_level.'', LOG_DEBUG);
			$result2 = $this->db->query($sql);
			if ($result2)
			{
				$objp2 = $this->db->fetch_object($result2);
				if ($objp2)
				{
					$found=1;
					if ($objp2->price_base_type == 'HT')
					{
						$opt.= ' - '.price($objp2->price,1,$langs,0,0,-1,$conf->currency).' '.$langs->trans("HT");
						$outval.= ' - '.price($objp2->price,0,$langs,0,0,-1,$conf->currency).' '.$langs->transnoentities("HT");
					}
					else
					{
						$opt.= ' - '.price($objp2->price_ttc,1,$langs,0,0,-1,$conf->currency).' '.$langs->trans("TTC");
						$outval.= ' - '.price($objp2->price_ttc,0,$langs,0,0,-1,$conf->currency).' '.$langs->transnoentities("TTC");
					}
					$outprice_ht=price($objp2->price);
					$outprice_ttc=price($objp2->price_ttc);
					$outpricebasetype=$objp2->price_base_type;
					$outtva_tx=$objp2->tva_tx;
				}
			}
			else
			{
				dol_print_error($this->db);
			}
		}

		// Price by quantity
		if (empty($hidepriceinlabel) && !empty($objp->quantity) && $objp->quantity >= 1 && ! empty($conf->global->PRODUIT_CUSTOMER_PRICES_BY_QTY))
		{
			$found = 1;
			$outqty=$objp->quantity;
			$outdiscount=$objp->remise_percent;
			if ($objp->quantity == 1)
			{
				$opt.= ' - '.price($objp->unitprice,1,$langs,0,0,-1,$conf->currency)."/";
				$outval.= ' - '.price($objp->unitprice,0,$langs,0,0,-1,$conf->currency)."/";
				$opt.= $langs->trans("Unit");	// Do not use strtolower because it breaks utf8 encoding
				$outval.=$langs->transnoentities("Unit");
			}
			else
			{
				$opt.= ' - '.price($objp->price,1,$langs,0,0,-1,$conf->currency)."/".$objp->quantity;
				$outval.= ' - '.price($objp->price,0,$langs,0,0,-1,$conf->currency)."/".$objp->quantity;
				$opt.= $langs->trans("Units");	// Do not use strtolower because it breaks utf8 encoding
				$outval.=$langs->transnoentities("Units");
			}

			$outprice_ht=price($objp->unitprice);
			$outprice_ttc=price($objp->unitprice * (1 + ($objp->tva_tx / 100)));
			$outpricebasetype=$objp->price_base_type;
			$outtva_tx=$objp->tva_tx;
		}
		if (empty($hidepriceinlabel) && !empty($objp->quantity) && $objp->quantity >= 1)
		{
			$opt.=" (".price($objp->unitprice,1,$langs,0,0,-1,$conf->currency)."/".$langs->trans("Unit").")";	// Do not use strtolower because it breaks utf8 encoding
			$outval.=" (".price($objp->unitprice,0,$langs,0,0,-1,$conf->currency)."/".$langs->transnoentities("Unit").")";	// Do not use strtolower because it breaks utf8 encoding
		}
		if (empty($hidepriceinlabel) && !empty($objp->remise_percent) && $objp->remise_percent >= 1)
		{
			$opt.=" - ".$langs->trans("Discount")." : ".vatrate($objp->remise_percent).' %';
			$outval.=" - ".$langs->transnoentities("Discount")." : ".vatrate($objp->remise_percent).' %';
		}

		// Price by customer
		if (empty($hidepriceinlabel) && !empty($conf->global->PRODUIT_CUSTOMER_PRICES))
		{
			if (!empty($objp->idprodcustprice))
			{
				$found = 1;

				if ($objp->custprice_base_type == 'HT')
				{
					$opt.= ' - '.price($objp->custprice,1,$langs,0,0,-1,$conf->currency).' '.$langs->trans("HT");
					$outval.= ' - '.price($objp->custprice,0,$langs,0,0,-1,$conf->currency).' '.$langs->transnoentities("HT");
				}
				else
				{
					$opt.= ' - '.price($objp->custprice_ttc,1,$langs,0,0,-1,$conf->currency).' '.$langs->trans("TTC");
					$outval.= ' - '.price($objp->custprice_ttc,0,$langs,0,0,-1,$conf->currency).' '.$langs->transnoentities("TTC");
				}

				$outprice_ht=price($objp->custprice);
				$outprice_ttc=price($objp->custprice_ttc);
				$outpricebasetype=$objp->custprice_base_type;
				$outtva_tx=$objp->custtva_tx;
			}
		}

		// If level no defined or multiprice not found, we used the default price
		if (empty($hidepriceinlabel) && ! $found)
		{
			if ($objp->price_base_type == 'HT')
			{
				$opt.= ' - '.price($objp->price,1,$langs,0,0,-1,$conf->currency).' '.$langs->trans("HT");
				$outval.= ' - '.price($objp->price,0,$langs,0,0,-1,$conf->currency).' '.$langs->transnoentities("HT");
			}
			else
			{
				$opt.= ' - '.price($objp->price_ttc,1,$langs,0,0,-1,$conf->currency).' '.$langs->trans("TTC");
				$outval.= ' - '.price($objp->price_ttc,0,$langs,0,0,-1,$conf->currency).' '.$langs->transnoentities("TTC");
			}
			$outprice_ht=price($objp->price);
			$outprice_ttc=price($objp->price_ttc);
			$outpricebasetype=$objp->price_base_type;
			$outtva_tx=$objp->tva_tx;
		}

		if (! empty($conf->stock->enabled) && isset($objp->stock) && $objp->fk_product_type == 0)
		{
			$opt.= ' - '.$langs->trans("Stock").':'.$objp->stock;

			if ($objp->stock > 0) {
				$outval.= ' - <span class="product_line_stock_ok">'.$langs->transnoentities("Stock").':'.$objp->stock.'</span>';
			}elseif ($objp->stock <= 0) {
				$outval.= ' - <span class="product_line_stock_too_low">'.$langs->transnoentities("Stock").':'.$objp->stock.'</span>';
			}
		}

		if ($outdurationvalue && $outdurationunit)
		{
			$da=array("h"=>$langs->trans("Hour"),"d"=>$langs->trans("Day"),"w"=>$langs->trans("Week"),"m"=>$langs->trans("Month"),"y"=>$langs->trans("Year"));
			if (isset($da[$outdurationunit]))
			{
				$key = $da[$outdurationunit].($outdurationvalue > 1?'s':'');
				$opt.= ' - '.$outdurationvalue.' '.$langs->trans($key);
				$outval.=' - '.$outdurationvalue.' '.$langs->transnoentities($key);
			}
		}

		$opt.= "</option>\n";
		$optJson = array('key'=>$outkey, 'value'=>$outref, 'label'=>$outval, 'label2'=>$outlabel, 'desc'=>$outdesc, 'type'=>$outtype, 'price_ht'=>$outprice_ht, 'price_ttc'=>$outprice_ttc, 'pricebasetype'=>$outpricebasetype, 'tva_tx'=>$outtva_tx, 'qty'=>$outqty, 'discount'=>$outdiscount, 'duration_value'=>$outdurationvalue, 'duration_unit'=>$outdurationunit);
	}

	/**
	 *	Return list of products for customer (in Ajax if Ajax activated or go to select_produits_fournisseurs_list)
	 *
	 *	@param	int		$socid			Id third party
	 *	@param  string	$selected       Preselected product
	 *	@param  string	$htmlname       Name of HTML Select
	 *  @param	string	$filtertype     Filter on product type (''=nofilter, 0=product, 1=service)
	 *	@param  string	$filtre			For a SQL filter
	 *	@param	array	$ajaxoptions	Options for ajax_autocompleter
	 *  @param	int		$hidelabel		Hide label (0=no, 1=yes)
	 *  @param  int     $alsoproductwithnosupplierprice    1=Add also product without supplier prices
	 *	@return	void
	 */
	function select_produits_fournisseurs($socid, $selected='', $htmlname='productid', $filtertype='', $filtre='', $ajaxoptions=array(), $hidelabel=0, $alsoproductwithnosupplierprice=0)
	{
		global $langs,$conf;
		global $price_level, $status, $finished;

		$selected_input_value='';
		if (! empty($conf->use_javascript_ajax) && ! empty($conf->global->PRODUIT_USE_SEARCH_TO_SELECT))
		{
			if ($selected > 0)
			{
				require_once DOL_DOCUMENT_ROOT.'/product/class/product.class.php';
				$producttmpselect = new Product($this->db);
				$producttmpselect->fetch($selected);
				$selected_input_value=$producttmpselect->ref;
				unset($producttmpselect);
			}

			// mode=2 means suppliers products
			$urloption=($socid > 0?'socid='.$socid.'&':'').'htmlname='.$htmlname.'&outjson=1&price_level='.$price_level.'&type='.$filtertype.'&mode=2&status='.$status.'&finished='.$finished.'&alsoproductwithnosupplierprice='.$alsoproductwithnosupplierprice;
			print ajax_autocompleter($selected, $htmlname, DOL_URL_ROOT.'/product/ajax/products.php', $urloption, $conf->global->PRODUIT_USE_SEARCH_TO_SELECT, 0, $ajaxoptions);
			print ($hidelabel?'':$langs->trans("RefOrLabel").' : ').'<input type="text" size="20" name="search_'.$htmlname.'" id="search_'.$htmlname.'" value="'.$selected_input_value.'">';
		}
		else
		{
			print $this->select_produits_fournisseurs_list($socid,$selected,$htmlname,$filtertype,$filtre,'',-1,0,0,$alsoproductwithnosupplierprice);
		}
	}

	/**
	 *	Return list of suppliers products
	 *
	 *	@param	int		$socid   		Id societe fournisseur (0 pour aucun filtre)
	 *	@param  int		$selected       Produit pre-selectionne
	 *	@param  string	$htmlname       Nom de la zone select
	 *  @param	string	$filtertype     Filter on product type (''=nofilter, 0=product, 1=service)
	 *	@param  string	$filtre         Pour filtre sql
	 *	@param  string	$filterkey      Filtre des produits
	 *  @param  int		$statut         -1=Return all products, 0=Products not on sell, 1=Products on sell (not used here, a filter on tobuy is already hard coded in request)
	 *  @param  int		$outputmode     0=HTML select string, 1=Array
	 *  @param  int     $limit          Limit of line number
	 *  @param  int     $alsoproductwithnosupplierprice    1=Add also product without supplier prices
	 *  @return array           		Array of keys for json
	 */
	function select_produits_fournisseurs_list($socid,$selected='',$htmlname='productid',$filtertype='',$filtre='',$filterkey='',$statut=-1,$outputmode=0,$limit=100,$alsoproductwithnosupplierprice=0)
	{
		global $langs,$conf,$db;

		$out='';
		$outarray=array();

		$langs->load('stocks');

		$sql = "SELECT p.rowid, p.label, p.ref, p.price, p.duration, p.fk_product_type,";
		$sql.= " pfp.ref_fourn, pfp.rowid as idprodfournprice, pfp.price as fprice, pfp.quantity, pfp.remise_percent, pfp.remise, pfp.unitprice,";
		$sql.= " pfp.fk_supplier_price_expression, pfp.fk_product, pfp.tva_tx, pfp.fk_soc, s.nom as name,";
		$sql.= " pfp.supplier_reputation";
		$sql.= " FROM ".MAIN_DB_PREFIX."product as p";
		$sql.= " LEFT JOIN ".MAIN_DB_PREFIX."product_fournisseur_price as pfp ON p.rowid = pfp.fk_product";
		if ($socid) $sql.= " AND pfp.fk_soc = ".$socid;
		$sql.= " LEFT JOIN ".MAIN_DB_PREFIX."societe as s ON pfp.fk_soc = s.rowid";
		$sql.= " WHERE p.entity IN (".getEntity('product').")";
		$sql.= " AND p.tobuy = 1";
		if (strval($filtertype) != '') $sql.=" AND p.fk_product_type=".$this->db->escape($filtertype);
		if (! empty($filtre)) $sql.=" ".$filtre;
		// Add criteria on ref/label
		if ($filterkey != '')
		{
			$sql.=' AND (';
			$prefix=empty($conf->global->PRODUCT_DONOTSEARCH_ANYWHERE)?'%':'';	// Can use index if PRODUCT_DONOTSEARCH_ANYWHERE is on
			// For natural search
			$scrit = explode(' ', $filterkey);
			$i=0;
			if (count($scrit) > 1) $sql.="(";
			foreach ($scrit as $crit)
			{
				if ($i > 0) $sql.=" AND ";
				$sql.="(pfp.ref_fourn LIKE '".$this->db->escape($prefix.$crit)."%' OR p.ref LIKE '".$this->db->escape($prefix.$crit)."%' OR p.label LIKE '".$this->db->escape($prefix.$crit)."%')";
				$i++;
			}
			if (count($scrit) > 1) $sql.=")";
			if (! empty($conf->barcode->enabled)) $sql.= " OR p.barcode LIKE '".$this->db->escape($prefix.$filterkey)."%'";
			$sql.=')';
		}
		$sql.= " ORDER BY pfp.ref_fourn DESC, pfp.quantity ASC";
		$sql.= $db->plimit($limit, 0);

		// Build output string

		dol_syslog(get_class($this)."::select_produits_fournisseurs_list", LOG_DEBUG);
		$result=$this->db->query($sql);
		if ($result)
		{
			require_once DOL_DOCUMENT_ROOT.'/product/dynamic_price/class/price_parser.class.php';

			$num = $this->db->num_rows($result);

			//$out.='<select class="flat" id="select'.$htmlname.'" name="'.$htmlname.'">';	// remove select to have id same with combo and ajax
			$out.='<select class="flat maxwidthonsmartphone" id="'.$htmlname.'" name="'.$htmlname.'">';
			if (! $selected) $out.='<option value="0" selected>&nbsp;</option>';
			else $out.='<option value="0">&nbsp;</option>';

			$i = 0;
			while ($i < $num)
			{
				$objp = $this->db->fetch_object($result);

				$outkey=$objp->idprodfournprice;                                                    // id in table of price
				if (! $outkey && $alsoproductwithnosupplierprice) $outkey='idprod_'.$objp->rowid;   // id of product

				$outref=$objp->ref;
				$outval='';
				$outqty=1;
				$outdiscount=0;
				$outtype=$objp->fk_product_type;
				$outdurationvalue=$outtype == Product::TYPE_SERVICE?substr($objp->duration,0,dol_strlen($objp->duration)-1):'';
				$outdurationunit=$outtype == Product::TYPE_SERVICE?substr($objp->duration,-1):'';

				$opt = '<option value="'.$outkey.'"';
				if ($selected && $selected == $objp->idprodfournprice) $opt.= ' selected';
				if (empty($objp->idprodfournprice) && empty($alsoproductwithnosupplierprice)) $opt.=' disabled';
				$opt.= '>';

				$objRef = $objp->ref;
				if ($filterkey && $filterkey != '') $objRef=preg_replace('/('.preg_quote($filterkey).')/i','<strong>$1</strong>',$objRef,1);
				$objRefFourn = $objp->ref_fourn;
				if ($filterkey && $filterkey != '') $objRefFourn=preg_replace('/('.preg_quote($filterkey).')/i','<strong>$1</strong>',$objRefFourn,1);
				$label = $objp->label;
				if ($filterkey && $filterkey != '') $label=preg_replace('/('.preg_quote($filterkey).')/i','<strong>$1</strong>',$label,1);

				$opt.=$objp->ref;
				if (! empty($objp->idprodfournprice) && ($objp->ref != $objp->ref_fourn))
					$opt.=' ('.$objp->ref_fourn.')';
				$opt.=' - ';
				$outval.=$objRef;
				if (! empty($objp->idprodfournprice) && ($objp->ref != $objp->ref_fourn))
					$outval.=' ('.$objRefFourn.')';
				$outval.=' - ';
				$opt.=dol_trunc($label, 72).' - ';
				$outval.=dol_trunc($label, 72).' - ';

				if (! empty($objp->idprodfournprice))
				{
					$outqty=$objp->quantity;
					$outdiscount=$objp->remise_percent;
					if (!empty($conf->dynamicprices->enabled) && !empty($objp->fk_supplier_price_expression)) {
						$prod_supplier = new ProductFournisseur($this->db);
						$prod_supplier->product_fourn_price_id = $objp->idprodfournprice;
						$prod_supplier->id = $objp->fk_product;
						$prod_supplier->fourn_qty = $objp->quantity;
						$prod_supplier->fourn_tva_tx = $objp->tva_tx;
						$prod_supplier->fk_supplier_price_expression = $objp->fk_supplier_price_expression;
						$priceparser = new PriceParser($this->db);
						$price_result = $priceparser->parseProductSupplier($prod_supplier);
						if ($price_result >= 0) {
							$objp->fprice = $price_result;
							if ($objp->quantity >= 1)
							{
								$objp->unitprice = $objp->fprice / $objp->quantity;
							}
						}
					}
					if ($objp->quantity == 1)
					{
						$opt.= price($objp->fprice,1,$langs,0,0,-1,$conf->currency)."/";
						$outval.= price($objp->fprice,0,$langs,0,0,-1,$conf->currency)."/";
						$opt.= $langs->trans("Unit");	// Do not use strtolower because it breaks utf8 encoding
						$outval.=$langs->transnoentities("Unit");
					}
					else
					{
						$opt.= price($objp->fprice,1,$langs,0,0,-1,$conf->currency)."/".$objp->quantity;
						$outval.= price($objp->fprice,0,$langs,0,0,-1,$conf->currency)."/".$objp->quantity;
						$opt.= ' '.$langs->trans("Units");	// Do not use strtolower because it breaks utf8 encoding
						$outval.= ' '.$langs->transnoentities("Units");
					}

					if ($objp->quantity >= 1)
					{
						$opt.=" (".price($objp->unitprice,1,$langs,0,0,-1,$conf->currency)."/".$langs->trans("Unit").")";	// Do not use strtolower because it breaks utf8 encoding
						$outval.=" (".price($objp->unitprice,0,$langs,0,0,-1,$conf->currency)."/".$langs->transnoentities("Unit").")";	// Do not use strtolower because it breaks utf8 encoding
					}
					if ($objp->remise_percent >= 1)
					{
						$opt.=" - ".$langs->trans("Discount")." : ".vatrate($objp->remise_percent).' %';
						$outval.=" - ".$langs->transnoentities("Discount")." : ".vatrate($objp->remise_percent).' %';
					}
					if ($objp->duration)
					{
						$opt .= " - ".$objp->duration;
						$outval.=" - ".$objp->duration;
					}
					if (! $socid)
					{
						$opt .= " - ".dol_trunc($objp->name,8);
						$outval.=" - ".dol_trunc($objp->name,8);
					}
					if ($objp->supplier_reputation)
					{
						//TODO dictionary
						$reputations=array(''=>$langs->trans('Standard'),'FAVORITE'=>$langs->trans('Favorite'),'NOTTHGOOD'=>$langs->trans('NotTheGoodQualitySupplier'), 'DONOTORDER'=>$langs->trans('DoNotOrderThisProductToThisSupplier'));

						$opt .= " - ".$reputations[$objp->supplier_reputation];
						$outval.=" - ".$reputations[$objp->supplier_reputation];
					}
				}
				else
				{
					if (empty($alsoproductwithnosupplierprice))     // No supplier price defined for couple product/supplier
					{
						$opt.= $langs->trans("NoPriceDefinedForThisSupplier");
						$outval.=$langs->transnoentities("NoPriceDefinedForThisSupplier");
					}
					else                                            // No supplier price defined for product, even on other suppliers
					{
						$opt.= $langs->trans("NoPriceDefinedForThisSupplier");
						$outval.=$langs->transnoentities("NoPriceDefinedForThisSupplier");
					}
				}
				$opt .= "</option>\n";


				// Add new entry
				// "key" value of json key array is used by jQuery automatically as selected value
				// "label" value of json key array is used by jQuery automatically as text for combo box
				$out.=$opt;
				array_push($outarray, array('key'=>$outkey, 'value'=>$outref, 'label'=>$outval, 'qty'=>$outqty, 'discount'=>$outdiscount, 'type'=>$outtype, 'duration_value'=>$outdurationvalue, 'duration_unit'=>$outdurationunit, 'disabled'=>(empty($objp->idprodfournprice)?true:false)));
				// Exemple of var_dump $outarray
				// array(1) {[0]=>array(6) {[key"]=>string(1) "2" ["value"]=>string(3) "ppp"
				//           ["label"]=>string(76) "ppp (<strong>f</strong>ff2) - ppp - 20,00 Euros/1unité (20,00 Euros/unité)"
				//      	 ["qty"]=>string(1) "1" ["discount"]=>string(1) "0" ["disabled"]=>bool(false)
				//}
				//var_dump($outval); var_dump(utf8_check($outval)); var_dump(json_encode($outval));
				//$outval=array('label'=>'ppp (<strong>f</strong>ff2) - ppp - 20,00 Euros/ Unité (20,00 Euros/unité)');
				//var_dump($outval); var_dump(utf8_check($outval)); var_dump(json_encode($outval));

				$i++;
			}
			$out.='</select>';

			$this->db->free($result);

			include_once DOL_DOCUMENT_ROOT . '/core/lib/ajax.lib.php';
			$out.=ajax_combobox($htmlname);

			if (empty($outputmode)) return $out;
			return $outarray;
		}
		else
		{
			dol_print_error($this->db);
		}
	}

	/**
	 *	Return list of suppliers prices for a product
	 *
	 *  @param	    int		$productid       	Id of product
	 *  @param      string	$htmlname        	Name of HTML field
	 *  @param      int		$selected_supplier  Pre-selected supplier if more than 1 result
	 *  @return	    void
	 */
	function select_product_fourn_price($productid, $htmlname='productfournpriceid', $selected_supplier='')
	{
		global $langs,$conf;

		$langs->load('stocks');

		$sql = "SELECT p.rowid, p.label, p.ref, p.price, p.duration, pfp.fk_soc,";
		$sql.= " pfp.ref_fourn, pfp.rowid as idprodfournprice, pfp.price as fprice, pfp.quantity, pfp.unitprice,";
		$sql.= " pfp.fk_supplier_price_expression, pfp.fk_product, pfp.tva_tx, s.nom as name";
		$sql.= " FROM ".MAIN_DB_PREFIX."product as p";
		$sql.= " LEFT JOIN ".MAIN_DB_PREFIX."product_fournisseur_price as pfp ON p.rowid = pfp.fk_product";
		$sql.= " LEFT JOIN ".MAIN_DB_PREFIX."societe as s ON pfp.fk_soc = s.rowid";
		$sql.= " WHERE pfp.entity IN (".getEntity('productprice').")";
		$sql.= " AND p.tobuy = 1";
		$sql.= " AND s.fournisseur = 1";
		$sql.= " AND p.rowid = ".$productid;
		$sql.= " ORDER BY s.nom, pfp.ref_fourn DESC";

		dol_syslog(get_class($this)."::select_product_fourn_price", LOG_DEBUG);
		$result=$this->db->query($sql);

		if ($result)
		{
			$num = $this->db->num_rows($result);

			$form = '<select class="flat" name="'.$htmlname.'">';

			if (! $num)
			{
				$form.= '<option value="0">-- '.$langs->trans("NoSupplierPriceDefinedForThisProduct").' --</option>';
			}
			else
			{
				require_once DOL_DOCUMENT_ROOT.'/product/dynamic_price/class/price_parser.class.php';
				$form.= '<option value="0">&nbsp;</option>';

				$i = 0;
				while ($i < $num)
				{
					$objp = $this->db->fetch_object($result);

					$opt = '<option value="'.$objp->idprodfournprice.'"';
					//if there is only one supplier, preselect it
					if($num == 1 || ($selected_supplier > 0 && $objp->fk_soc == $selected_supplier)) {
						$opt .= ' selected';
					}
					$opt.= '>'.$objp->name.' - '.$objp->ref_fourn.' - ';

					if (!empty($conf->dynamicprices->enabled) && !empty($objp->fk_supplier_price_expression)) {
						$prod_supplier = new ProductFournisseur($this->db);
						$prod_supplier->product_fourn_price_id = $objp->idprodfournprice;
						$prod_supplier->id = $productid;
						$prod_supplier->fourn_qty = $objp->quantity;
						$prod_supplier->fourn_tva_tx = $objp->tva_tx;
						$prod_supplier->fk_supplier_price_expression = $objp->fk_supplier_price_expression;
						$priceparser = new PriceParser($this->db);
						$price_result = $priceparser->parseProductSupplier($prod_supplier);
						if ($price_result >= 0) {
							$objp->fprice = $price_result;
							if ($objp->quantity >= 1)
							{
								$objp->unitprice = $objp->fprice / $objp->quantity;
							}
						}
					}
					if ($objp->quantity == 1)
					{
						$opt.= price($objp->fprice,1,$langs,0,0,-1,$conf->currency)."/";
					}

					$opt.= $objp->quantity.' ';

					if ($objp->quantity == 1)
					{
						$opt.= $langs->trans("Unit");
					}
					else
					{
						$opt.= $langs->trans("Units");
					}
					if ($objp->quantity > 1)
					{
						$opt.=" - ";
						$opt.= price($objp->unitprice,1,$langs,0,0,-1,$conf->currency)."/".$langs->trans("Unit");
					}
					if ($objp->duration) $opt .= " - ".$objp->duration;
					$opt .= "</option>\n";

					$form.= $opt;
					$i++;
				}
			}

			$form.= '</select>';
			$this->db->free($result);
			return $form;
		}
		else
		{
			dol_print_error($this->db);
		}
	}

	/**
	 *    Return list of delivery address
	 *
	 *    @param    string	$selected          	Id contact pre-selectionn
	 *    @param    int		$socid				Id of company
	 *    @param    string	$htmlname          	Name of HTML field
	 *    @param    int		$showempty         	Add an empty field
	 *    @return	integer|null
	 */
	function select_address($selected, $socid, $htmlname='address_id',$showempty=0)
	{
		// On recherche les utilisateurs
		$sql = "SELECT a.rowid, a.label";
		$sql .= " FROM ".MAIN_DB_PREFIX ."societe_address as a";
		$sql .= " WHERE a.fk_soc = ".$socid;
		$sql .= " ORDER BY a.label ASC";

		dol_syslog(get_class($this)."::select_address", LOG_DEBUG);
		$resql=$this->db->query($sql);
		if ($resql)
		{
			print '<select class="flat" name="'.$htmlname.'">';
			if ($showempty) print '<option value="0">&nbsp;</option>';
			$num = $this->db->num_rows($resql);
			$i = 0;
			if ($num)
			{
				while ($i < $num)
				{
					$obj = $this->db->fetch_object($resql);

					if ($selected && $selected == $obj->rowid)
					{
						print '<option value="'.$obj->rowid.'" selected>'.$obj->label.'</option>';
					}
					else
					{
						print '<option value="'.$obj->rowid.'">'.$obj->label.'</option>';
					}
					$i++;
				}
			}
			print '</select>';
			return $num;
		}
		else
		{
			dol_print_error($this->db);
		}
	}


	/**
	 *      Load into cache list of payment terms
	 *
	 *      @return     int             Nb of lines loaded, <0 if KO
	 */
	function load_cache_conditions_paiements()
	{
		global $langs;

		$num = count($this->cache_conditions_paiements);
		if ($num > 0) return 0;    // Cache already loaded

		dol_syslog(__METHOD__, LOG_DEBUG);

		$sql = "SELECT rowid, code, libelle as label";
		$sql.= " FROM ".MAIN_DB_PREFIX.'c_payment_term';
		$sql.= " WHERE entity = " . getEntity('c_payment_term');
		$sql.= " AND active > 0";
		$sql.= " ORDER BY sortorder";

		$resql = $this->db->query($sql);
		if ($resql)
		{
			$num = $this->db->num_rows($resql);
			$i = 0;
			while ($i < $num)
			{
				$obj = $this->db->fetch_object($resql);

				// Si traduction existe, on l'utilise, sinon on prend le libelle par defaut
				$label=($langs->trans("PaymentConditionShort".$obj->code)!=("PaymentConditionShort".$obj->code)?$langs->trans("PaymentConditionShort".$obj->code):($obj->label!='-'?$obj->label:''));
				$this->cache_conditions_paiements[$obj->rowid]['code'] =$obj->code;
				$this->cache_conditions_paiements[$obj->rowid]['label']=$label;
				$i++;
			}

			//$this->cache_conditions_paiements=dol_sort_array($this->cache_conditions_paiements, 'label', 'asc', 0, 0, 1);		// We use the field sortorder of table

			return $num;
		}
		else
		{
			dol_print_error($this->db);
			return -1;
		}
	}

	/**
	 *      Charge dans cache la liste des délais de livraison possibles
	 *
	 *      @return     int             Nb of lines loaded, <0 if KO
	 */
	function load_cache_availability()
	{
		global $langs;

		$num = count($this->cache_availability);
		if ($num > 0) return 0;    // Cache already loaded

		dol_syslog(__METHOD__, LOG_DEBUG);

		$langs->load('propal');

		$sql = "SELECT rowid, code, label";
		$sql.= " FROM ".MAIN_DB_PREFIX.'c_availability';
		$sql.= " WHERE active > 0";

		$resql = $this->db->query($sql);
<<<<<<< HEAD
		if ($resql)
		{
			$num = $this->db->num_rows($resql);
			$i = 0;
			while ($i < $num)
			{
				$obj = $this->db->fetch_object($resql);

				// Si traduction existe, on l'utilise, sinon on prend le libelle par defaut
				$label=($langs->trans("AvailabilityType".$obj->code)!=("AvailabilityType".$obj->code)?$langs->trans("AvailabilityType".$obj->code):($obj->label!='-'?$obj->label:''));
				$this->cache_availability[$obj->rowid]['code'] =$obj->code;
				$this->cache_availability[$obj->rowid]['label']=$label;
				$i++;
=======
		if ($resql && $this->db->num_rows($resql) > 0) {
			// Last seen cycle
			$ref = 0;
			while ($obj = $this->db->fetch_object($resql)){
				//Same company ?
			    if ($socid == $obj->fk_soc) {
					//Same cycle ?
			        if ($obj->situation_cycle_ref != $ref) {
						// Just seen this cycle
			            $ref = $obj->situation_cycle_ref;
						//not final ?
			            if ($obj->situation_final != 1) {
							//Not prov?
			                if (substr($obj->facnumber, 1, 4) != 'PROV') {
			                    if ($selected == $obj->rowid) {
			                        $opt .= '<option value="' . $obj->rowid . '" selected>' . $obj->facnumber . '</option>';
								} else {
								    $opt .= '<option value="' . $obj->rowid . '">' . $obj->facnumber . '</option>';
								}
							}
						}
					}
				}
>>>>>>> 5259547b
			}

			$this->cache_availability = dol_sort_array($this->cache_availability, 'label', 'asc', 0, 0, 1);

			return $num;
		}
		else
		{
			dol_print_error($this->db);
			return -1;
		}
	}

	/**
	 *      Retourne la liste des types de delais de livraison possibles
	 *
	 *      @param	int		$selected        Id du type de delais pre-selectionne
	 *      @param  string	$htmlname        Nom de la zone select
	 *      @param  string	$filtertype      To add a filter
	 *		@param	int		$addempty		Add empty entry
	 *		@return	void
	 */
	function selectAvailabilityDelay($selected='',$htmlname='availid',$filtertype='',$addempty=0)
	{
		global $langs,$user;

		$this->load_cache_availability();

		dol_syslog(__METHOD__." selected=".$selected.", htmlname=".$htmlname, LOG_DEBUG);

		print '<select class="flat" name="'.$htmlname.'">';
		if ($addempty) print '<option value="0">&nbsp;</option>';
		foreach($this->cache_availability as $id => $arrayavailability)
		{
			if ($selected == $id)
			{
				print '<option value="'.$id.'" selected>';
			}
			else
			{
				print '<option value="'.$id.'">';
			}
			print $arrayavailability['label'];
			print '</option>';
		}
		print '</select>';
		if ($user->admin) print info_admin($langs->trans("YouCanChangeValuesForThisListFromDictionarySetup"),1);
	}

	/**
	 *      Load into cache cache_demand_reason, array of input reasons
	 *
	 *      @return     int             Nb of lines loaded, <0 if KO
	 */
	function loadCacheInputReason()
	{
		global $langs;

		$num = count($this->cache_demand_reason);
		if ($num > 0) return 0;    // Cache already loaded

		$sql = "SELECT rowid, code, label";
		$sql.= " FROM ".MAIN_DB_PREFIX.'c_input_reason';
		$sql.= " WHERE active > 0";

		$resql = $this->db->query($sql);
		if ($resql)
		{
			$num = $this->db->num_rows($resql);
			$i = 0;
			$tmparray=array();
			while ($i < $num)
			{
				$obj = $this->db->fetch_object($resql);

				// Si traduction existe, on l'utilise, sinon on prend le libelle par defaut
				$label=($langs->trans("DemandReasonType".$obj->code)!=("DemandReasonType".$obj->code)?$langs->trans("DemandReasonType".$obj->code):($obj->label!='-'?$obj->label:''));
				$tmparray[$obj->rowid]['id']   =$obj->rowid;
				$tmparray[$obj->rowid]['code'] =$obj->code;
				$tmparray[$obj->rowid]['label']=$label;
				$i++;
			}

			$this->cache_demand_reason=dol_sort_array($tmparray, 'label', 'asc', 0, 0, 1);

			unset($tmparray);
			return $num;
		}
		else
		{
			dol_print_error($this->db);
			return -1;
		}
	}

	/**
	 *	Return list of input reason (events that triggered an object creation, like after sending an emailing, making an advert, ...)
	 *  List found into table c_input_reason loaded by loadCacheInputReason
	 *
	 *  @param	int		$selected        Id or code of type origin to select by default
	 *  @param  string	$htmlname        Nom de la zone select
	 *  @param  string	$exclude         To exclude a code value (Example: SRC_PROP)
	 *	@param	int		$addempty		 Add an empty entry
	 *	@return	void
	 */
	function selectInputReason($selected='',$htmlname='demandreasonid',$exclude='',$addempty=0)
	{
		global $langs,$user;

		$this->loadCacheInputReason();

		print '<select class="flat" name="'.$htmlname.'">';
		if ($addempty) print '<option value="0"'.(empty($selected)?' selected':'').'>&nbsp;</option>';
		foreach($this->cache_demand_reason as $id => $arraydemandreason)
		{
			if ($arraydemandreason['code']==$exclude) continue;

			if ($selected && ($selected == $arraydemandreason['id'] || $selected == $arraydemandreason['code']))
			{
				print '<option value="'.$arraydemandreason['id'].'" selected>';
			}
			else
			{
				print '<option value="'.$arraydemandreason['id'].'">';
			}
			print $arraydemandreason['label'];
			print '</option>';
		}
		print '</select>';
		if ($user->admin) print info_admin($langs->trans("YouCanChangeValuesForThisListFromDictionarySetup"),1);
	}

	/**
	 *      Charge dans cache la liste des types de paiements possibles
	 *
	 *      @return     int                 Nb of lines loaded, <0 if KO
	 */
	function load_cache_types_paiements()
	{
		global $langs;

		$num=count($this->cache_types_paiements);
		if ($num > 0) return $num;    // Cache already loaded

		dol_syslog(__METHOD__, LOG_DEBUG);

		$this->cache_types_paiements = array();

		$sql = "SELECT id, code, libelle as label, type, active";
		$sql.= " FROM ".MAIN_DB_PREFIX."c_paiement";
		$sql.= " WHERE entity IN (".getEntity('c_paiement').")";
		//if ($active >= 0) $sql.= " AND active = ".$active;

		$resql = $this->db->query($sql);
		if ($resql)
		{
			$num = $this->db->num_rows($resql);
			$i = 0;
			while ($i < $num)
			{
				$obj = $this->db->fetch_object($resql);

				// Si traduction existe, on l'utilise, sinon on prend le libelle par defaut
				$label=($langs->transnoentitiesnoconv("PaymentTypeShort".$obj->code)!=("PaymentTypeShort".$obj->code)?$langs->transnoentitiesnoconv("PaymentTypeShort".$obj->code):($obj->label!='-'?$obj->label:''));
				$this->cache_types_paiements[$obj->id]['id'] =$obj->id;
				$this->cache_types_paiements[$obj->id]['code'] =$obj->code;
				$this->cache_types_paiements[$obj->id]['label']=$label;
				$this->cache_types_paiements[$obj->id]['type'] =$obj->type;
				$this->cache_types_paiements[$obj->id]['active'] =$obj->active;
				$i++;
			}

			$this->cache_types_paiements = dol_sort_array($this->cache_types_paiements, 'label', 'asc', 0, 0, 1);

			return $num;
		}
		else
		{
			dol_print_error($this->db);
			return -1;
		}
	}


	/**
	 *      Return list of payment modes.
	 *      Constant MAIN_DEFAULT_PAYMENT_TERM_ID can used to set default value but scope is all application, probably not what you want.
	 *      See instead to force the default value by the caller.
	 *
	 *      @param	int		$selected		Id of payment term to preselect by default
	 *      @param	string	$htmlname		Nom de la zone select
	 *      @param	int		$filtertype		Not used
	 *		@param	int		$addempty		Add an empty entry
	 * 		@param	int		$noinfoadmin		0=Add admin info, 1=Disable admin info
	 * 		@param	string	$morecss			Add more CSS on select tag
	 *		@return	void
	 */
	function select_conditions_paiements($selected=0, $htmlname='condid', $filtertype=-1, $addempty=0, $noinfoadmin=0, $morecss='')
	{
		global $langs, $user, $conf;

		dol_syslog(__METHOD__." selected=".$selected.", htmlname=".$htmlname, LOG_DEBUG);

		$this->load_cache_conditions_paiements();

		// Set default value if not already set by caller
		if (empty($selected) && ! empty($conf->global->MAIN_DEFAULT_PAYMENT_TERM_ID)) $selected = $conf->global->MAIN_DEFAULT_PAYMENT_TERM_ID;

		print '<select id="'.$htmlname.'" class="flat selectpaymentterms'.($morecss?' '.$morecss:'').'" name="'.$htmlname.'">';
		if ($addempty) print '<option value="0">&nbsp;</option>';
		foreach($this->cache_conditions_paiements as $id => $arrayconditions)
		{
			if ($selected == $id)
			{
				print '<option value="'.$id.'" selected>';
			}
			else
			{
				print '<option value="'.$id.'">';
			}
			print $arrayconditions['label'];
			print '</option>';
		}
		print '</select>';
		if ($user->admin && empty($noinfoadmin)) print info_admin($langs->trans("YouCanChangeValuesForThisListFromDictionarySetup"),1);
	}


	/**
	 *      Return list of payment methods
	 *
	 *      @param	string	$selected       Id du mode de paiement pre-selectionne
	 *      @param  string	$htmlname       Nom de la zone select
	 *      @param  string	$filtertype     To filter on field type in llx_c_paiement ('CRDT' or 'DBIT' or array('code'=>xx,'label'=>zz))
	 *      @param  int		$format         0=id+libelle, 1=code+code, 2=code+libelle, 3=id+code
	 *      @param  int		$empty			1=peut etre vide, 0 sinon
	 * 		@param	int		$noadmininfo	0=Add admin info, 1=Disable admin info
	 *      @param  int		$maxlength      Max length of label
	 *      @param  int     $active         Active or not, -1 = all
	 *      @param  string  $morecss        Add more CSS on select tag
	 * 		@return	void
	 */
	function select_types_paiements($selected='', $htmlname='paiementtype', $filtertype='', $format=0, $empty=0, $noadmininfo=0, $maxlength=0, $active=1, $morecss='')
	{
		global $langs,$user;

		dol_syslog(__METHOD__." ".$selected.", ".$htmlname.", ".$filtertype.", ".$format, LOG_DEBUG);

		$filterarray=array();
		if ($filtertype == 'CRDT')  	$filterarray=array(0,2,3);
		elseif ($filtertype == 'DBIT') 	$filterarray=array(1,2,3);
		elseif ($filtertype != '' && $filtertype != '-1') $filterarray=explode(',',$filtertype);

		$this->load_cache_types_paiements();

		print '<select id="select'.$htmlname.'" class="flat selectpaymenttypes'.($morecss?' '.$morecss:'').'" name="'.$htmlname.'">';
		if ($empty) print '<option value="">&nbsp;</option>';
		foreach($this->cache_types_paiements as $id => $arraytypes)
		{
			// If not good status
			if ($active >= 0 && $arraytypes['active'] != $active) continue;

			// On passe si on a demande de filtrer sur des modes de paiments particuliers
			if (count($filterarray) && ! in_array($arraytypes['type'],$filterarray)) continue;

			// We discard empty line if showempty is on because an empty line has already been output.
			if ($empty && empty($arraytypes['code'])) continue;

			if ($format == 0) print '<option value="'.$id.'"';
			if ($format == 1) print '<option value="'.$arraytypes['code'].'"';
			if ($format == 2) print '<option value="'.$arraytypes['code'].'"';
			if ($format == 3) print '<option value="'.$id.'"';
			// Si selected est text, on compare avec code, sinon avec id
			if (preg_match('/[a-z]/i', $selected) && $selected == $arraytypes['code']) print ' selected';
			elseif ($selected == $id) print ' selected';
			print '>';
			if ($format == 0) $value=($maxlength?dol_trunc($arraytypes['label'],$maxlength):$arraytypes['label']);
			if ($format == 1) $value=$arraytypes['code'];
			if ($format == 2) $value=($maxlength?dol_trunc($arraytypes['label'],$maxlength):$arraytypes['label']);
			if ($format == 3) $value=$arraytypes['code'];
			print $value?$value:'&nbsp;';
			print '</option>';
		}
		print '</select>';
		if ($user->admin && ! $noadmininfo) print info_admin($langs->trans("YouCanChangeValuesForThisListFromDictionarySetup"),1);
	}


	/**
	 *  Selection HT or TTC
	 *
	 *  @param	string	$selected       Id pre-selectionne
	 *  @param  string	$htmlname       Nom de la zone select
	 * 	@return	string					Code of HTML select to chose tax or not
	 */
	function selectPriceBaseType($selected='',$htmlname='price_base_type')
	{
		global $langs;

		$return='';

		$return.= '<select class="flat" name="'.$htmlname.'">';
		$options = array(
			'HT'=>$langs->trans("HT"),
			'TTC'=>$langs->trans("TTC")
		);
		foreach($options as $id => $value)
		{
			if ($selected == $id)
			{
				$return.= '<option value="'.$id.'" selected>'.$value;
			}
			else
			{
				$return.= '<option value="'.$id.'">'.$value;
			}
			$return.= '</option>';
		}
		$return.= '</select>';

		return $return;
	}

	/**
	 *  Return a HTML select list of shipping mode
	 *
	 *  @param	string	$selected          Id shipping mode pre-selected
	 *  @param  string	$htmlname          Name of select zone
	 *  @param  string	$filtre            To filter list
	 *  @param  int		$useempty          1=Add an empty value in list, 2=Add an empty value in list only if there is more than 2 entries.
	 *  @param  string	$moreattrib        To add more attribute on select
	 * 	@return	void
	 */
	function selectShippingMethod($selected='',$htmlname='shipping_method_id',$filtre='',$useempty=0,$moreattrib='')
	{
		global $langs, $conf, $user;

		$langs->load("admin");
		$langs->load("deliveries");

		$sql = "SELECT rowid, code, libelle as label";
		$sql.= " FROM ".MAIN_DB_PREFIX."c_shipment_mode";
		$sql.= " WHERE active > 0";
		if ($filtre) $sql.=" AND ".$filtre;
		$sql.= " ORDER BY libelle ASC";

		dol_syslog(get_class($this)."::selectShippingMode", LOG_DEBUG);
		$result = $this->db->query($sql);
		if ($result) {
			$num = $this->db->num_rows($result);
			$i = 0;
			if ($num) {
				print '<select id="select'.$htmlname.'" class="flat selectshippingmethod" name="'.$htmlname.'"'.($moreattrib?' '.$moreattrib:'').'>';
				if ($useempty == 1 || ($useempty == 2 && $num > 1)) {
					print '<option value="-1">&nbsp;</option>';
				}
				while ($i < $num) {
					$obj = $this->db->fetch_object($result);
					if ($selected == $obj->rowid) {
						print '<option value="'.$obj->rowid.'" selected>';
					} else {
						print '<option value="'.$obj->rowid.'">';
					}
					print ($langs->trans("SendingMethod".strtoupper($obj->code)) != "SendingMethod".strtoupper($obj->code)) ? $langs->trans("SendingMethod".strtoupper($obj->code)) : $obj->label;
					print '</option>';
					$i++;
				}
				print "</select>";
				if ($user->admin) print info_admin($langs->trans("YouCanChangeValuesForThisListFromDictionarySetup"),1);
			} else {
				print $langs->trans("NoShippingMethodDefined");
			}
		} else {
			dol_print_error($this->db);
		}
	}

	/**
	 *    Display form to select shipping mode
	 *
	 *    @param	string	$page        Page
	 *    @param    int		$selected    Id of shipping mode
	 *    @param    string	$htmlname    Name of select html field
	 *    @param    int		$addempty    1=Add an empty value in list, 2=Add an empty value in list only if there is more than 2 entries.
	 *    @return	void
	 */
	function formSelectShippingMethod($page, $selected='', $htmlname='shipping_method_id', $addempty=0)
	{
		global $langs, $db;

		$langs->load("deliveries");

		if ($htmlname != "none") {
			print '<form method="POST" action="'.$page.'">';
			print '<input type="hidden" name="action" value="setshippingmethod">';
			print '<input type="hidden" name="token" value="'.$_SESSION['newtoken'].'">';
			$this->selectShippingMethod($selected, $htmlname, '', $addempty);
			print '<input type="submit" class="button valignmiddle" value="'.$langs->trans("Modify").'">';
			print '</form>';
		} else {
			if ($selected) {
				$code=$langs->getLabelFromKey($db, $selected, 'c_shipment_mode', 'rowid', 'code');
				print $langs->trans("SendingMethod".strtoupper($code));
			} else {
				print "&nbsp;";
			}
		}
	}

	/**
	 * Creates HTML last in cycle situation invoices selector
	 *
	 * @param     string  $selected   		Preselected ID
	 * @param     int     $socid      		Company ID
	 *
	 * @return    string                     HTML select
	 */
	function selectSituationInvoices($selected = '', $socid = 0)
	{
		global $langs;

		$langs->load('bills');

		$opt = '<option value ="" selected></option>';
		$sql = 'SELECT rowid, facnumber, situation_cycle_ref, situation_counter, situation_final, fk_soc FROM ' . MAIN_DB_PREFIX . 'facture WHERE situation_counter>=1';
		$sql.= ' ORDER by situation_cycle_ref, situation_counter desc';
		$resql = $this->db->query($sql);
		if ($resql && $this->db->num_rows($resql) > 0) {
			// Last seen cycle
			$ref = 0;
			while ($obj = $this->db->fetch_object($resql)){
				//Same company ?
			    if ($socid == $obj->fk_soc) {
					//Same cycle ?
			        if ($obj->situation_cycle_ref != $ref) {
						// Just seen this cycle
			            $ref = $obj->situation_cycle_ref;
						//not final ?
			            if ($obj->situation_final != 1) {
							//Not prov?
			                if (substr($obj->facnumber, 1, 4) != 'PROV') {
			                    if ($selected == $obj->situation_final) {
			                        $opt .= '<option value="' . $obj->rowid . '" selected>' . $obj->facnumber . '</option>';
								} else {
								    $opt .= '<option value="' . $obj->rowid . '">' . $obj->facnumber . '</option>';
								}
							}
						}
					}
				}
			}
		}
		else
		{
				dol_syslog("Error sql=" . $sql . ", error=" . $this->error, LOG_ERR);
		}
		if ($opt == '<option value ="" selected></option>')
		{
			$opt = '<option value ="0" selected>' . $langs->trans('NoSituations') . '</option>';
		}
		return $opt;
	}

	/**
	 *      Creates HTML units selector (code => label)
	 *
	 *      @param	string	$selected       Preselected Unit ID
	 *      @param  string	$htmlname       Select name
	 *      @param	int		$showempty		Add a nempty line
	 * 		@return	string                  HTML select
	 */
	function selectUnits($selected = '', $htmlname = 'units', $showempty=0)
	{
		global $langs;

		$langs->load('products');

		$return= '<select class="flat" id="'.$htmlname.'" name="'.$htmlname.'">';

		$sql = 'SELECT rowid, label, code from '.MAIN_DB_PREFIX.'c_units';
		$sql.= ' WHERE active > 0';

		$resql = $this->db->query($sql);
		if($resql && $this->db->num_rows($resql) > 0)
		{
			if ($showempty) $return .= '<option value="none"></option>';

			while($res = $this->db->fetch_object($resql))
			{
				if ($selected == $res->rowid)
				{
					$return.='<option value="'.$res->rowid.'" selected>'.($langs->trans('unit'.$res->code)!=$res->label?$langs->trans('unit'.$res->code):$res->label).'</option>';
				}
				else
				{
					$return.='<option value="'.$res->rowid.'">'.($langs->trans('unit'.$res->code)!=$res->label?$langs->trans('unit'.$res->code):$res->label).'</option>';
				}
			}
			$return.='</select>';
		}
		return $return;
	}

	/**
	 *  Return a HTML select list of bank accounts
	 *
	 *  @param	string	$selected           Id account pre-selected
	 *  @param  string	$htmlname           Name of select zone
	 *  @param  int		$statut             Status of searched accounts (0=open, 1=closed, 2=both)
	 *  @param  string	$filtre             To filter list
	 *  @param  int		$useempty           1=Add an empty value in list, 2=Add an empty value in list only if there is more than 2 entries.
	 *  @param  string	$moreattrib         To add more attribute on select
	 *  @param	int		$showcurrency		Show currency in label
	 * 	@return	void
	 */
	function select_comptes($selected='',$htmlname='accountid',$statut=0,$filtre='',$useempty=0,$moreattrib='',$showcurrency=0)
	{
		global $langs, $conf;

		$langs->load("admin");

		$sql = "SELECT rowid, label, bank, clos as status, currency_code";
		$sql.= " FROM ".MAIN_DB_PREFIX."bank_account";
		$sql.= " WHERE entity IN (".getEntity('bank_account').")";
		if ($statut != 2) $sql.= " AND clos = '".$statut."'";
		if ($filtre) $sql.=" AND ".$filtre;
		$sql.= " ORDER BY label";

		dol_syslog(get_class($this)."::select_comptes", LOG_DEBUG);
		$result = $this->db->query($sql);
		if ($result)
		{
			$num = $this->db->num_rows($result);
			$i = 0;
			if ($num)
			{
				print '<select id="select'.$htmlname.'" class="flat selectbankaccount" name="'.$htmlname.'"'.($moreattrib?' '.$moreattrib:'').'>';
				if ($useempty == 1 || ($useempty == 2 && $num > 1))
				{
					print '<option value="-1">&nbsp;</option>';
				}

				while ($i < $num)
				{
					$obj = $this->db->fetch_object($result);
					if ($selected == $obj->rowid)
					{
						print '<option value="'.$obj->rowid.'" selected>';
					}
					else
					{
						print '<option value="'.$obj->rowid.'">';
					}
					print trim($obj->label);
					if ($showcurrency) print ' ('.$obj->currency_code.')';
					if ($statut == 2 && $obj->status == 1) print ' ('.$langs->trans("Closed").')';
					print '</option>';
					$i++;
				}
				print "</select>";
			}
			else
			{
				print $langs->trans("NoActiveBankAccountDefined");
			}
		}
		else {
			dol_print_error($this->db);
		}
	}

	/**
	 *    Display form to select bank account
	 *
	 *    @param	string	$page        Page
	 *    @param    int		$selected    Id of bank account
	 *    @param    string	$htmlname    Name of select html field
	 *    @param    int		$addempty    1=Add an empty value in list, 2=Add an empty value in list only if there is more than 2 entries.
	 *    @return	void
	 */
	function formSelectAccount($page, $selected='', $htmlname='fk_account', $addempty=0)
	{
		global $langs;
		if ($htmlname != "none") {
			print '<form method="POST" action="'.$page.'">';
			print '<input type="hidden" name="action" value="setbankaccount">';
			print '<input type="hidden" name="token" value="'.$_SESSION['newtoken'].'">';
			$this->select_comptes($selected, $htmlname, 0, '', $addempty);
			print '<input type="submit" class="button valignmiddle" value="'.$langs->trans("Modify").'">';
			print '</form>';
		} else {

			$langs->load('banks');

			if ($selected) {
				require_once DOL_DOCUMENT_ROOT .'/compta/bank/class/account.class.php';
				$bankstatic=new Account($this->db);
				$bankstatic->fetch($selected);
				print $bankstatic->getNomUrl(1);
			} else {
				print "&nbsp;";
			}
		}
	}

	/**
	 *    Return list of categories having choosed type
	 *
	 *    @param	string|int	$type				Type of category ('customer', 'supplier', 'contact', 'product', 'member'). Old mode (0, 1, 2, ...) is deprecated.
	 *    @param    string		$selected    		Id of category preselected or 'auto' (autoselect category if there is only one element)
	 *    @param    string		$htmlname			HTML field name
	 *    @param    int			$maxlength      	Maximum length for labels
	 *    @param    int			$excludeafterid 	Exclude all categories after this leaf in category tree.
	 *    @param	int			$outputmode			0=HTML select string, 1=Array
	 *    @return	string
	 *    @see select_categories
	 */
	function select_all_categories($type, $selected='', $htmlname="parent", $maxlength=64, $excludeafterid=0, $outputmode=0)
	{
		global $conf, $langs;
		$langs->load("categories");

		include_once DOL_DOCUMENT_ROOT.'/categories/class/categorie.class.php';

		// For backward compatibility
		if (is_numeric($type))
		{
			dol_syslog(__METHOD__ . ': using numeric value for parameter type is deprecated. Use string code instead.', LOG_WARNING);
		}

		if ($type === Categorie::TYPE_BANK_LINE)
		{
			// TODO Move this into common category feature
			$categids=array();
			$sql = "SELECT c.label, c.rowid";
			$sql.= " FROM ".MAIN_DB_PREFIX."bank_categ as c";
			$sql.= " WHERE entity = ".$conf->entity;
			$sql.= " ORDER BY c.label";
			$result = $this->db->query($sql);
			if ($result)
			{
				$num = $this->db->num_rows($result);
				$i = 0;
				while ($i < $num)
				{
					$objp = $this->db->fetch_object($result);
					if ($objp) $cate_arbo[$objp->rowid]=array('id'=>$objp->rowid, 'fulllabel'=>$objp->label);
					$i++;
				}
				$this->db->free($result);
			}
			else dol_print_error($this->db);
		}
		else
		{
			$cat = new Categorie($this->db);
			$cate_arbo = $cat->get_full_arbo($type, $excludeafterid);
		}

		$output = '<select class="flat" name="'.$htmlname.'" id="'.$htmlname.'">';
		$outarray=array();
		if (is_array($cate_arbo))
		{
			if (! count($cate_arbo)) $output.= '<option value="-1" disabled>'.$langs->trans("NoCategoriesDefined").'</option>';
			else
			{
				$output.= '<option value="-1">&nbsp;</option>';
				foreach($cate_arbo as $key => $value)
				{
					if ($cate_arbo[$key]['id'] == $selected || ($selected == 'auto' && count($cate_arbo) == 1))
					{
						$add = 'selected ';
					}
					else
					{
						$add = '';
					}
					$output.= '<option '.$add.'value="'.$cate_arbo[$key]['id'].'">'.dol_trunc($cate_arbo[$key]['fulllabel'],$maxlength,'middle').'</option>';

					$outarray[$cate_arbo[$key]['id']] = $cate_arbo[$key]['fulllabel'];
				}
			}
		}
		$output.= '</select>';
		$output.= "\n";

		if ($outputmode) return $outarray;
		return $output;
	}

	/**
	 *     Show a confirmation HTML form or AJAX popup
	 *
	 *     @param	string		$page        	   	Url of page to call if confirmation is OK
	 *     @param	string		$title       	   	Title
	 *     @param	string		$question    	   	Question
	 *     @param 	string		$action      	   	Action
	 *	   @param	array		$formquestion	   	An array with forms complementary inputs
	 * 	   @param	string		$selectedchoice		"" or "no" or "yes"
	 * 	   @param	int			$useajax		   	0=No, 1=Yes, 2=Yes but submit page with &confirm=no if choice is No, 'xxx'=preoutput confirm box with div id=dialog-confirm-xxx
	 *     @param	int			$height          	Force height of box
	 *     @param	int			$width				Force width of box
	 *     @return 	void
	 *     @deprecated
	 *     @see formconfirm()
	 */
	function form_confirm($page, $title, $question, $action, $formquestion='', $selectedchoice="", $useajax=0, $height=170, $width=500)
	{
		print $this->formconfirm($page, $title, $question, $action, $formquestion, $selectedchoice, $useajax, $height, $width);
	}

	/**
	 *     Show a confirmation HTML form or AJAX popup.
	 *     Easiest way to use this is with useajax=1.
	 *     If you use useajax='xxx', you must also add jquery code to trigger opening of box (with correct parameters)
	 *     just after calling this method. For example:
	 *       print '<script type="text/javascript">'."\n";
	 *       print 'jQuery(document).ready(function() {'."\n";
	 *       print 'jQuery(".xxxlink").click(function(e) { jQuery("#aparamid").val(jQuery(this).attr("rel")); jQuery("#dialog-confirm-xxx").dialog("open"); return false; });'."\n";
	 *       print '});'."\n";
	 *       print '</script>'."\n";
	 *
	 *     @param  	string		$page        	   	Url of page to call if confirmation is OK. Can contains paramaters (param 'action' and 'confirm' will be reformated)
	 *     @param	string		$title       	   	Title
	 *     @param	string		$question    	   	Question
	 *     @param 	string		$action      	   	Action
	 *	   @param  	array		$formquestion	   	An array with complementary inputs to add into forms: array(array('label'=> ,'type'=> , ))
	 *												type can be 'hidden', 'text', 'password', 'checkbox', 'radio', 'date', ...
	 * 	   @param  	string		$selectedchoice  	"" or "no" or "yes"
	 * 	   @param  	int			$useajax		   	0=No, 1=Yes, 2=Yes but submit page with &confirm=no if choice is No, 'xxx'=Yes and preoutput confirm box with div id=dialog-confirm-xxx
	 *     @param  	int			$height          	Force height of box
	 *     @param	int			$width				Force width of box ('999' or '90%'). Ignored and forced to 90% on smartphones.
	 *     @param	int			$disableformtag		1=Disable form tag. Can be used if we are already inside a <form> section.
	 *     @return 	string      	    			HTML ajax code if a confirm ajax popup is required, Pure HTML code if it's an html form
	 */
	function formconfirm($page, $title, $question, $action, $formquestion='', $selectedchoice='', $useajax=0, $height=200, $width=500, $disableformtag=0)
	{
		global $langs,$conf;
		global $useglobalvars;

		$more='';
		$formconfirm='';
		$inputok=array();
		$inputko=array();

		// Clean parameters
		$newselectedchoice=empty($selectedchoice)?"no":$selectedchoice;
		if ($conf->browser->layout == 'phone') $width='95%';

		if (is_array($formquestion) && ! empty($formquestion))
		{
			// First add hidden fields and value
			foreach ($formquestion as $key => $input)
			{
				if (is_array($input) && ! empty($input))
				{
					if ($input['type'] == 'hidden')
					{
						$more.='<input type="hidden" id="'.$input['name'].'" name="'.$input['name'].'" value="'.dol_escape_htmltag($input['value']).'">'."\n";
					}
				}
			}

			// Now add questions
			$more.='<table class="paddingtopbottomonly" width="100%">'."\n";
			$more.='<tr><td colspan="3">'.(! empty($formquestion['text'])?$formquestion['text']:'').'</td></tr>'."\n";
			foreach ($formquestion as $key => $input)
			{
				if (is_array($input) && ! empty($input))
				{
					$size=(! empty($input['size'])?' size="'.$input['size'].'"':'');
					$moreattr=(! empty($input['moreattr'])?' '.$input['moreattr']:'');
					$morecss=(! empty($input['morecss'])?' '.$input['morecss']:'');

					if ($input['type'] == 'text')
					{
						$more.='<tr><td>'.$input['label'].'</td><td colspan="2" align="left"><input type="text" class="flat'.$morecss.'" id="'.$input['name'].'" name="'.$input['name'].'"'.$size.' value="'.$input['value'].'"'.$moreattr.' /></td></tr>'."\n";
					}
					else if ($input['type'] == 'password')
					{
						$more.='<tr><td>'.$input['label'].'</td><td colspan="2" align="left"><input type="password" class="flat'.$morecss.'" id="'.$input['name'].'" name="'.$input['name'].'"'.$size.' value="'.$input['value'].'"'.$moreattr.' /></td></tr>'."\n";
					}
					else if ($input['type'] == 'select')
					{
						$more.='<tr><td>';
						if (! empty($input['label'])) $more.=$input['label'].'</td><td valign="top" colspan="2" align="left">';
						$more.=$this->selectarray($input['name'],$input['values'],$input['default'],1,0,0,$moreattr,0,0,0,'',$morecss);
						$more.='</td></tr>'."\n";
					}
					else if ($input['type'] == 'checkbox')
					{
						$more.='<tr>';
						$more.='<td>'.$input['label'].' </td><td align="left">';
						$more.='<input type="checkbox" class="flat'.$morecss.'" id="'.$input['name'].'" name="'.$input['name'].'"'.$moreattr;
						if (! is_bool($input['value']) && $input['value'] != 'false') $more.=' checked';
						if (is_bool($input['value']) && $input['value']) $more.=' checked';
						if (isset($input['disabled'])) $more.=' disabled';
						$more.=' /></td>';
						$more.='<td align="left">&nbsp;</td>';
						$more.='</tr>'."\n";
					}
					else if ($input['type'] == 'radio')
					{
						$i=0;
						foreach($input['values'] as $selkey => $selval)
						{
							$more.='<tr>';
							if ($i==0) $more.='<td class="tdtop">'.$input['label'].'</td>';
							else $more.='<td>&nbsp;</td>';
							$more.='<td width="20"><input type="radio" class="flat'.$morecss.'" id="'.$input['name'].'" name="'.$input['name'].'" value="'.$selkey.'"'.$moreattr;
							if ($input['disabled']) $more.=' disabled';
							$more.=' /></td>';
							$more.='<td align="left">';
							$more.=$selval;
							$more.='</td></tr>'."\n";
							$i++;
						}
					}
					else if ($input['type'] == 'date')
					{
						$more.='<tr><td>'.$input['label'].'</td>';
						$more.='<td colspan="2" align="left">';
						$more.=$this->select_date($input['value'],$input['name'],0,0,0,'',1,0,1);
						$more.='</td></tr>'."\n";
						$formquestion[] = array('name'=>$input['name'].'day');
						$formquestion[] = array('name'=>$input['name'].'month');
						$formquestion[] = array('name'=>$input['name'].'year');
						$formquestion[] = array('name'=>$input['name'].'hour');
						$formquestion[] = array('name'=>$input['name'].'min');
					}
					else if ($input['type'] == 'other')
					{
						$more.='<tr><td>';
						if (! empty($input['label'])) $more.=$input['label'].'</td><td colspan="2" align="left">';
						$more.=$input['value'];
						$more.='</td></tr>'."\n";
					}

					else if ($input['type'] == 'onecolumn')
					{
						$more.='<tr><td colspan="3" align="left">';
						$more.=$input['value'];
						$more.='</td></tr>'."\n";
					}
				}
			}
			$more.='</table>'."\n";
		}

		// JQUI method dialog is broken with jmobile, we use standard HTML.
		// Note: When using dol_use_jmobile or no js, you must also check code for button use a GET url with action=xxx and check that you also output the confirm code when action=xxx
		// See page product/card.php for example
		if (! empty($conf->dol_use_jmobile)) $useajax=0;
		if (empty($conf->use_javascript_ajax)) $useajax=0;

		if ($useajax)
		{
			$autoOpen=true;
			$dialogconfirm='dialog-confirm';
			$button='';
			if (! is_numeric($useajax))
			{
				$button=$useajax;
				$useajax=1;
				$autoOpen=false;
				$dialogconfirm.='-'.$button;
			}
			$pageyes=$page.(preg_match('/\?/',$page)?'&':'?').'action='.$action.'&confirm=yes';
			$pageno=($useajax == 2 ? $page.(preg_match('/\?/',$page)?'&':'?').'confirm=no':'');
			// Add input fields into list of fields to read during submit (inputok and inputko)
			if (is_array($formquestion))
			{
				foreach ($formquestion as $key => $input)
				{
					//print "xx ".$key." rr ".is_array($input)."<br>\n";
					if (is_array($input) && isset($input['name'])) array_push($inputok,$input['name']);
					if (isset($input['inputko']) && $input['inputko'] == 1) array_push($inputko,$input['name']);
				}
			}
			// Show JQuery confirm box. Note that global var $useglobalvars is used inside this template
			$formconfirm.= '<div id="'.$dialogconfirm.'" title="'.dol_escape_htmltag($title).'" style="display: none;">';
			if (! empty($more)) {
				$formconfirm.= '<div class="confirmquestions">'.$more.'</div>';
			}
			$formconfirm.= ($question ? '<div class="confirmmessage">'.img_help('','').' '.$question . '</div>': '');
			$formconfirm.= '</div>'."\n";

			$formconfirm.= "\n<!-- begin ajax form_confirm page=".$page." -->\n";
			$formconfirm.= '<script type="text/javascript">'."\n";
			$formconfirm.= 'jQuery(document).ready(function() {
            $(function() {
            	$( "#'.$dialogconfirm.'" ).dialog(
            	{
                    autoOpen: '.($autoOpen ? "true" : "false").',';
					if ($newselectedchoice == 'no')
					{
						$formconfirm.='
						open: function() {
            				$(this).parent().find("button.ui-button:eq(2)").focus();
						},';
					}
					$formconfirm.='
                    resizable: false,
                    height: "'.$height.'",
                    width: "'.$width.'",
                    modal: true,
                    closeOnEscape: false,
                    buttons: {
                        "'.dol_escape_js($langs->transnoentities("Yes")).'": function() {
                        	var options="";
                        	var inputok = '.json_encode($inputok).';
                         	var pageyes = "'.dol_escape_js(! empty($pageyes)?$pageyes:'').'";
                         	if (inputok.length>0) {
                         		$.each(inputok, function(i, inputname) {
                         			var more = "";
                         			if ($("#" + inputname).attr("type") == "checkbox") { more = ":checked"; }
                         		    if ($("#" + inputname).attr("type") == "radio") { more = ":checked"; }
                         			var inputvalue = $("#" + inputname + more).val();
                         			if (typeof inputvalue == "undefined") { inputvalue=""; }
                         			options += "&" + inputname + "=" + encodeURIComponent(inputvalue);
                         		});
                         	}
                         	var urljump = pageyes + (pageyes.indexOf("?") < 0 ? "?" : "") + options;
                         	//alert(urljump);
            				if (pageyes.length > 0) { location.href = urljump; }
                            $(this).dialog("close");
                        },
                        "'.dol_escape_js($langs->transnoentities("No")).'": function() {
                        	var options = "";
                         	var inputko = '.json_encode($inputko).';
                         	var pageno="'.dol_escape_js(! empty($pageno)?$pageno:'').'";
                         	if (inputko.length>0) {
                         		$.each(inputko, function(i, inputname) {
                         			var more = "";
                         			if ($("#" + inputname).attr("type") == "checkbox") { more = ":checked"; }
                         			var inputvalue = $("#" + inputname + more).val();
                         			if (typeof inputvalue == "undefined") { inputvalue=""; }
                         			options += "&" + inputname + "=" + inputvalue;
                         		});
                         	}
                         	var urljump=pageno + (pageno.indexOf("?") < 0 ? "?" : "") + options;
                         	//alert(urljump);
            				if (pageno.length > 0) { location.href = urljump; }
                            $(this).dialog("close");
                        }
                    }
                }
                );

            	var button = "'.$button.'";
            	if (button.length > 0) {
                	$( "#" + button ).click(function() {
                		$("#'.$dialogconfirm.'").dialog("open");
        			});
                }
            });
            });
            </script>';
			$formconfirm.= "<!-- end ajax form_confirm -->\n";
		}
		else
		{
			$formconfirm.= "\n<!-- begin form_confirm page=".$page." -->\n";

			if (empty($disableformtag)) $formconfirm.= '<form method="POST" action="'.$page.'" class="notoptoleftroright">'."\n";

			$formconfirm.= '<input type="hidden" name="action" value="'.$action.'">'."\n";
			if (empty($disableformtag)) $formconfirm.= '<input type="hidden" name="token" value="'.$_SESSION['newtoken'].'">'."\n";

			$formconfirm.= '<table width="100%" class="valid">'."\n";

			// Line title
			$formconfirm.= '<tr class="validtitre"><td class="validtitre" colspan="3">'.img_picto('','recent').' '.$title.'</td></tr>'."\n";

			// Line form fields
			if ($more)
			{
				$formconfirm.='<tr class="valid"><td class="valid" colspan="3">'."\n";
				$formconfirm.=$more;
				$formconfirm.='</td></tr>'."\n";
			}

			// Line with question
			$formconfirm.= '<tr class="valid">';
			$formconfirm.= '<td class="valid">'.$question.'</td>';
			$formconfirm.= '<td class="valid">';
			$formconfirm.= $this->selectyesno("confirm",$newselectedchoice);
			$formconfirm.= '</td>';
			$formconfirm.= '<td class="valid" align="center"><input class="button valignmiddle" type="submit" value="'.$langs->trans("Validate").'"></td>';
			$formconfirm.= '</tr>'."\n";

			$formconfirm.= '</table>'."\n";

			if (empty($disableformtag)) $formconfirm.= "</form>\n";
			$formconfirm.= '<br>';

			$formconfirm.= "<!-- end form_confirm -->\n";
		}

		return $formconfirm;
	}


	/**
	 *    Show a form to select a project
	 *
	 *    @param	int		$page        		Page
	 *    @param	int		$socid       		Id third party (-1=all, 0=only projects not linked to a third party, id=projects not linked or linked to third party id)
	 *    @param    int		$selected    		Id pre-selected project
	 *    @param    string	$htmlname    		Name of select field
	 *    @param	int		$discard_closed		Discard closed projects (0=Keep,1=hide completely except $selected,2=Disable)
	 *    @param	int		$maxlength			Max length
	 *    @param	int		$forcefocus			Force focus on field (works with javascript only)
	 *    @param    int     $nooutput           No print is done. String is returned.
	 *    @return	string                      Return html content
	 */
	function form_project($page, $socid, $selected='', $htmlname='projectid', $discard_closed=0, $maxlength=20, $forcefocus=0, $nooutput=0)
	{
		global $langs;

		require_once DOL_DOCUMENT_ROOT.'/core/lib/project.lib.php';
		require_once DOL_DOCUMENT_ROOT.'/core/class/html.formprojet.class.php';

		$out='';

		$formproject=new FormProjets($this->db);

		$langs->load("project");
		if ($htmlname != "none")
		{
			$out.="\n";
			$out.='<form method="post" action="'.$page.'">';
			$out.='<input type="hidden" name="action" value="classin">';
			$out.='<input type="hidden" name="token" value="'.$_SESSION['newtoken'].'">';
			$out.=$formproject->select_projects($socid, $selected, $htmlname, $maxlength, 0, 1, $discard_closed, $forcefocus, 0, 0, '', 1);
			$out.='<input type="submit" class="button" value="'.$langs->trans("Modify").'">';
			$out.='</form>';
		}
		else
		{
			if ($selected)
			{
				$projet = new Project($this->db);
				$projet->fetch($selected);
				//print '<a href="'.DOL_URL_ROOT.'/projet/card.php?id='.$selected.'">'.$projet->title.'</a>';
				$out.=$projet->getNomUrl(0,'',1);
			}
			else
			{
				$out.="&nbsp;";
			}
		}

		if (empty($nooutput))
		{
			print $out;
			return '';
		}
		return $out;
	}

	/**
	 *	Show a form to select payment conditions
	 *
	 *  @param	int		$page        	Page
	 *  @param  string	$selected    	Id condition pre-selectionne
	 *  @param  string	$htmlname    	Name of select html field
	 *	@param	int		$addempty		Add empty entry
	 *  @return	void
	 */
	function form_conditions_reglement($page, $selected='', $htmlname='cond_reglement_id', $addempty=0)
	{
		global $langs;
		if ($htmlname != "none")
		{
			print '<form method="post" action="'.$page.'">';
			print '<input type="hidden" name="action" value="setconditions">';
			print '<input type="hidden" name="token" value="'.$_SESSION['newtoken'].'">';
			$this->select_conditions_paiements($selected,$htmlname,-1,$addempty);
			print '<input type="submit" class="button valignmiddle" value="'.$langs->trans("Modify").'">';
			print '</form>';
		}
		else
		{
			if ($selected)
			{
				$this->load_cache_conditions_paiements();
				print $this->cache_conditions_paiements[$selected]['label'];
			} else {
				print "&nbsp;";
			}
		}
	}

	/**
	 *  Show a form to select a delivery delay
	 *
	 *  @param  int		$page        	Page
	 *  @param  string	$selected    	Id condition pre-selectionne
	 *  @param  string	$htmlname    	Name of select html field
	 *	@param	int		$addempty		Ajoute entree vide
	 *  @return	void
	 */
	function form_availability($page, $selected='', $htmlname='availability', $addempty=0)
	{
		global $langs;
		if ($htmlname != "none")
		{
			print '<form method="post" action="'.$page.'">';
			print '<input type="hidden" name="action" value="setavailability">';
			print '<input type="hidden" name="token" value="'.$_SESSION['newtoken'].'">';
			$this->selectAvailabilityDelay($selected,$htmlname,-1,$addempty);
			print '<input type="submit" class="button" value="'.$langs->trans("Modify").'">';
			print '</form>';
		}
		else
		{
			if ($selected)
			{
				$this->load_cache_availability();
				print $this->cache_availability[$selected]['label'];
			} else {
				print "&nbsp;";
			}
		}
	}

	/**
	 *	Output HTML form to select list of input reason (events that triggered an object creation, like after sending an emailing, making an advert, ...)
	 *  List found into table c_input_reason loaded by loadCacheInputReason
	 *
	 *  @param  string	$page        	Page
	 *  @param  string	$selected    	Id condition pre-selectionne
	 *  @param  string	$htmlname    	Name of select html field
	 *	@param	int		$addempty		Add empty entry
	 *  @return	void
	 */
	function formInputReason($page, $selected='', $htmlname='demandreason', $addempty=0)
	{
		global $langs;
		if ($htmlname != "none")
		{
			print '<form method="post" action="'.$page.'">';
			print '<input type="hidden" name="action" value="setdemandreason">';
			print '<input type="hidden" name="token" value="'.$_SESSION['newtoken'].'">';
			$this->selectInputReason($selected,$htmlname,-1,$addempty);
			print '<input type="submit" class="button" value="'.$langs->trans("Modify").'">';
			print '</form>';
		}
		else
		{
			if ($selected)
			{
				$this->loadCacheInputReason();
				foreach ($this->cache_demand_reason as $key => $val)
				{
					if ($val['id'] == $selected)
					{
						print $val['label'];
						break;
					}
				}
			} else {
				print "&nbsp;";
			}
		}
	}

	/**
	 *    Show a form + html select a date
	 *
	 *    @param	string		$page        	Page
	 *    @param	string		$selected    	Date preselected
	 *    @param    string		$htmlname    	Html name of date input fields or 'none'
	 *    @param    int			$displayhour 	Display hour selector
	 *    @param    int			$displaymin		Display minutes selector
	 *    @param	int			$nooutput		1=No print output, return string
	 *    @return	string
	 *    @see		select_date
	 */
	function form_date($page, $selected, $htmlname, $displayhour=0, $displaymin=0, $nooutput=0)
	{
		global $langs;

		$ret='';

		if ($htmlname != "none")
		{
			$ret.='<form method="post" action="'.$page.'" name="form'.$htmlname.'">';
			$ret.='<input type="hidden" name="action" value="set'.$htmlname.'">';
			$ret.='<input type="hidden" name="token" value="'.$_SESSION['newtoken'].'">';
			$ret.='<table class="nobordernopadding" cellpadding="0" cellspacing="0">';
			$ret.='<tr><td>';
			$ret.=$this->select_date($selected,$htmlname,$displayhour,$displaymin,1,'form'.$htmlname,1,0,1);
			$ret.='</td>';
			$ret.='<td align="left"><input type="submit" class="button" value="'.$langs->trans("Modify").'"></td>';
			$ret.='</tr></table></form>';
		}
		else
		{
			if ($displayhour) $ret.=dol_print_date($selected,'dayhour');
			else $ret.=dol_print_date($selected,'day');
		}

		if (empty($nooutput)) print $ret;
		return $ret;
	}


	/**
	 *  Show a select form to choose a user
	 *
	 *  @param	string	$page        	Page
	 *  @param  string	$selected    	Id of user preselected
	 *  @param  string	$htmlname    	Name of input html field. If 'none', we just output the user link.
	 *  @param  array	$exclude		List of users id to exclude
	 *  @param  array	$include        List of users id to include
	 *  @return	void
	 */
	function form_users($page, $selected='', $htmlname='userid', $exclude='', $include='')
	{
		global $langs;

		if ($htmlname != "none")
		{
			print '<form method="POST" action="'.$page.'" name="form'.$htmlname.'">';
			print '<input type="hidden" name="action" value="set'.$htmlname.'">';
			print '<input type="hidden" name="token" value="'.$_SESSION['newtoken'].'">';
			print $this->select_dolusers($selected,$htmlname,1,$exclude,0,$include);
			print '<input type="submit" class="button valignmiddle" value="'.$langs->trans("Modify").'">';
			print '</form>';
		}
		else
		{
			if ($selected)
			{
				require_once DOL_DOCUMENT_ROOT .'/user/class/user.class.php';
				$theuser=new User($this->db);
				$theuser->fetch($selected);
				print $theuser->getNomUrl(1);
			} else {
				print "&nbsp;";
			}
		}
	}


	/**
	 *    Show form with payment mode
	 *
	 *    @param	string	$page        	Page
	 *    @param    int		$selected    	Id mode pre-selectionne
	 *    @param    string	$htmlname    	Name of select html field
	 *    @param  	string	$filtertype		To filter on field type in llx_c_paiement (array('code'=>xx,'label'=>zz))
	 *    @param    int     $active         Active or not, -1 = all
	 *    @return	void
	 */
	function form_modes_reglement($page, $selected='', $htmlname='mode_reglement_id', $filtertype='', $active=1)
	{
		global $langs;
		if ($htmlname != "none")
		{
			print '<form method="POST" action="'.$page.'">';
			print '<input type="hidden" name="action" value="setmode">';
			print '<input type="hidden" name="token" value="'.$_SESSION['newtoken'].'">';
			$this->select_types_paiements($selected,$htmlname,$filtertype,0,0,0,0,$active);
			print '<input type="submit" class="button valignmiddle" value="'.$langs->trans("Modify").'">';
			print '</form>';
		}
		else
		{
			if ($selected)
			{
				$this->load_cache_types_paiements();
				print $this->cache_types_paiements[$selected]['label'];
			} else {
				print "&nbsp;";
			}
		}
	}

	/**
	 *    Show form with multicurrency code
	 *
	 *    @param	string	$page        	Page
	 *    @param    string	$selected    	code pre-selectionne
	 *    @param    string	$htmlname    	Name of select html field
	 *    @return	void
	 */
	function form_multicurrency_code($page, $selected='', $htmlname='multicurrency_code')
	{
		global $langs;
		if ($htmlname != "none")
		{
			print '<form method="POST" action="'.$page.'">';
			print '<input type="hidden" name="action" value="setmulticurrencycode">';
			print '<input type="hidden" name="token" value="'.$_SESSION['newtoken'].'">';
			print $this->selectMultiCurrency($selected, $htmlname, 0);
			print '<input type="submit" class="button valignmiddle" value="'.$langs->trans("Modify").'">';
			print '</form>';
		}
		else
		{
			dol_include_once('/core/lib/company.lib.php');
			print !empty($selected) ? currency_name($selected,1) : '&nbsp;';
		}
	}

	/**
	 *    Show form with multicurrency rate
	 *
	 *    @param	string	$page        	Page
	 *    @param    double	$rate	    	Current rate
	 *    @param    string	$htmlname    	Name of select html field
	 *    @param    string  $currency       Currency code to explain the rate
	 *    @return	void
	 */
	function form_multicurrency_rate($page, $rate='', $htmlname='multicurrency_tx', $currency='')
	{
		global $langs, $mysoc, $conf;

		if ($htmlname != "none")
		{
			print '<form method="POST" action="'.$page.'">';
			print '<input type="hidden" name="action" value="setmulticurrencyrate">';
			print '<input type="hidden" name="token" value="'.$_SESSION['newtoken'].'">';
			print '<input type="text" name="'.$htmlname.'" value="'.(!empty($rate) ? price($rate) : 1).'" size="10" /> ';
			print '<select name="calculation_mode">';
			print '<option value="1">'.$currency.' > '.$conf->currency.'</option>';
			print '<option value="2">'.$conf->currency.' > '.$currency.'</option>';
			print '</select> ';
			print '<input type="submit" class="button valignmiddle" value="'.$langs->trans("Modify").'">';
			print '</form>';
		}
		else
		{
			if (! empty($rate))
			{
				print price($rate, 1, $langs, 1, 0);
				if ($currency && $rate != 1) print ' &nbsp; ('.price($rate, 1, $langs, 1, 0).' '.$currency.' = 1 '.$conf->currency.')';
			}
			else
			{
				print 1;
			}
		}
	}


	/**
	 *	Show a select box with available absolute discounts
	 *
	 *  @param  string	$page        	Page URL where form is shown
	 *  @param  int		$selected    	Value pre-selected
	 *	@param  string	$htmlname    	Name of SELECT component. If 'none', not changeable. Example 'remise_id'.
	 *	@param	int		$socid			Third party id
	 * 	@param	float	$amount			Total amount available
	 * 	@param	string	$filter			SQL filter on discounts
	 * 	@param	int		$maxvalue		Max value for lines that can be selected
	 *  @param  string	$more           More string to add
	 *  @param  int     $hidelist       1=Hide list
	 *  @return	void
	 */
	function form_remise_dispo($page, $selected, $htmlname, $socid, $amount, $filter='', $maxvalue=0, $more='', $hidelist=0)
	{
		global $conf,$langs;
		if ($htmlname != "none")
		{
			print '<form method="post" action="'.$page.'">';
			print '<input type="hidden" name="action" value="setabsolutediscount">';
			print '<input type="hidden" name="token" value="'.$_SESSION['newtoken'].'">';
			print '<div class="inline-block">';
			if (! empty($conf->global->FACTURE_DEPOSITS_ARE_JUST_PAYMENTS))
			{
				if (! $filter || $filter=="fk_facture_source IS NULL") print $langs->trans("CompanyHasAbsoluteDiscount",price($amount,0,$langs,0,0,-1,$conf->currency));    // If we want deposit to be substracted to payments only and not to total of final invoice
				else print $langs->trans("CompanyHasCreditNote",price($amount,0,$langs,0,0,-1,$conf->currency));
			}
			else
			{
				if (! $filter || $filter=="fk_facture_source IS NULL OR (fk_facture_source IS NOT NULL AND (description LIKE '(DEPOSIT)%' OR description LIKE '(EXCESS RECEIVED)%'))") print $langs->trans("CompanyHasAbsoluteDiscount",price($amount,0,$langs,0,0,-1,$conf->currency));
				else print $langs->trans("CompanyHasCreditNote",price($amount,0,$langs,0,0,-1,$conf->currency));
			}
			if (empty($hidelist)) print ': ';
			print '</div>';
			if (empty($hidelist))
			{
				print '<div class="inline-block" style="padding-right: 10px">';
				$newfilter='fk_facture IS NULL AND fk_facture_line IS NULL';	// Remises disponibles
				if ($filter) $newfilter.=' AND ('.$filter.')';
				$nbqualifiedlines=$this->select_remises($selected,$htmlname,$newfilter,$socid,$maxvalue);
				if ($nbqualifiedlines > 0)
				{
					print ' &nbsp; <input type="submit" class="button" value="'.dol_escape_htmltag($langs->trans("UseLine")).'"';
					if ($filter && $filter != "fk_facture_source IS NULL OR (fk_facture_source IS NOT NULL AND description LIKE '(DEPOSIT)%')") print ' title="'.$langs->trans("UseCreditNoteInInvoicePayment").'"';
					print '>';
				}
				print '</div>';
			}
			if ($more)
			{
				print '<div class="inline-block">';
				print $more;
				print '</div>';
			}
			print '</form>';
		}
		else
		{
			if ($selected)
			{
				print $selected;
			}
			else
			{
				print "0";
			}
		}
	}


	/**
	 *    Show forms to select a contact
	 *
	 *    @param	string		$page        	Page
	 *    @param	Societe		$societe		Filter on third party
	 *    @param    int			$selected    	Id contact pre-selectionne
	 *    @param    string		$htmlname    	Name of HTML select. If 'none', we just show contact link.
	 *    @return	void
	 */
	function form_contacts($page, $societe, $selected='', $htmlname='contactid')
	{
		global $langs, $conf;

		if ($htmlname != "none")
		{
			print '<form method="post" action="'.$page.'">';
			print '<input type="hidden" name="action" value="set_contact">';
			print '<input type="hidden" name="token" value="'.$_SESSION['newtoken'].'">';
			print '<table class="nobordernopadding" cellpadding="0" cellspacing="0">';
			print '<tr><td>';
			$num=$this->select_contacts($societe->id, $selected, $htmlname);
			if ($num==0)
			{
				$addcontact = (! empty($conf->global->SOCIETE_ADDRESSES_MANAGEMENT) ? $langs->trans("AddContact") : $langs->trans("AddContactAddress"));
				print '<a href="'.DOL_URL_ROOT.'/contact/card.php?socid='.$societe->id.'&amp;action=create&amp;backtoreferer=1">'.$addcontact.'</a>';
			}
			print '</td>';
			print '<td align="left"><input type="submit" class="button" value="'.$langs->trans("Modify").'"></td>';
			print '</tr></table></form>';
		}
		else
		{
			if ($selected)
			{
				require_once DOL_DOCUMENT_ROOT .'/contact/class/contact.class.php';
				$contact=new Contact($this->db);
				$contact->fetch($selected);
				print $contact->getFullName($langs);
			} else {
				print "&nbsp;";
			}
		}
	}

	/**
	 *  Output html select to select thirdparty
	 *
	 *  @param	string	$page       	Page
	 *  @param  string	$selected   	Id preselected
	 *  @param  string	$htmlname		Name of HTML select
	 *  @param  string	$filter         optional filters criteras
	 *	@param	int		$showempty		Add an empty field
	 * 	@param	int		$showtype		Show third party type in combolist (customer, prospect or supplier)
	 * 	@param	int		$forcecombo		Force to use combo box
	 *  @param	array	$events			Event options. Example: array(array('method'=>'getContacts', 'url'=>dol_buildpath('/core/ajax/contacts.php',1), 'htmlname'=>'contactid', 'params'=>array('add-customer-contact'=>'disabled')))
	 *  @return	void
	 */
	function form_thirdparty($page, $selected='', $htmlname='socid', $filter='',$showempty=0, $showtype=0, $forcecombo=0, $events=array())
	{
		global $langs;

		if ($htmlname != "none")
		{
			print '<form method="post" action="'.$page.'">';
			print '<input type="hidden" name="action" value="set_thirdparty">';
			print '<input type="hidden" name="token" value="'.$_SESSION['newtoken'].'">';
			print $this->select_company($selected, $htmlname, $filter, $showempty, $showtype, $forcecombo, $events);
			print '<input type="submit" class="button valignmiddle" value="'.$langs->trans("Modify").'">';
			print '</form>';
		}
		else
		{
			if ($selected)
			{
				require_once DOL_DOCUMENT_ROOT .'/societe/class/societe.class.php';
				$soc = new Societe($this->db);
				$soc->fetch($selected);
				print $soc->getNomUrl($langs);
			}
			else
			{
				print "&nbsp;";
			}
		}
	}

	/**
	 *    Retourne la liste des devises, dans la langue de l'utilisateur
	 *
	 *    @param	string	$selected    preselected currency code
	 *    @param    string	$htmlname    name of HTML select list
	 *    @return	void
	 */
	function select_currency($selected='',$htmlname='currency_id')
	{
		print $this->selectCurrency($selected,$htmlname);
	}

	/**
	 *  Retourne la liste des devises, dans la langue de l'utilisateur
	 *
	 *  @param	string	$selected    preselected currency code
	 *  @param  string	$htmlname    name of HTML select list
	 * 	@return	string
	 */
	function selectCurrency($selected='',$htmlname='currency_id')
	{
		global $conf,$langs,$user;

		$langs->loadCacheCurrencies('');

		$out='';

		if ($selected=='euro' || $selected=='euros') $selected='EUR';   // Pour compatibilite

		$out.= '<select class="flat maxwidth200onsmartphone minwidth300" name="'.$htmlname.'" id="'.$htmlname.'">';
		foreach ($langs->cache_currencies as $code_iso => $currency)
		{
			if ($selected && $selected == $code_iso)
			{
				$out.= '<option value="'.$code_iso.'" selected>';
			}
			else
			{
				$out.= '<option value="'.$code_iso.'">';
			}
			$out.= $currency['label'];
			$out.= ' ('.$langs->getCurrencySymbol($code_iso).')';
			$out.= '</option>';
		}
		$out.= '</select>';
		if ($user->admin) $out.= info_admin($langs->trans("YouCanChangeValuesForThisListFromDictionarySetup"),1);

		// Make select dynamic
		include_once DOL_DOCUMENT_ROOT . '/core/lib/ajax.lib.php';
		$out .= ajax_combobox($htmlname);

		return $out;
	}

	/**
	 *	Return array of currencies in user language
	 *
	 *  @param	string	$selected    preselected currency code
	 *  @param  string	$htmlname    name of HTML select list
	 *  @param  integer	$useempty    1=Add empty line
	 * 	@return	string
	 */
	function selectMultiCurrency($selected='', $htmlname='multicurrency_code', $useempty=0)
	{
		global $db,$conf,$langs,$user;

		$langs->loadCacheCurrencies('');        // Load ->cache_currencies

		$TCurrency = array();

		$sql = 'SELECT code FROM '.MAIN_DB_PREFIX.'multicurrency';
		$sql.= " WHERE entity IN ('".getEntity('mutlicurrency')."')";
		$resql = $db->query($sql);
		if ($resql)
		{
			while ($obj = $db->fetch_object($resql)) $TCurrency[$obj->code] = $obj->code;
		}

		$out='';
		$out.= '<select class="flat" name="'.$htmlname.'" id="'.$htmlname.'">';
		if ($useempty) $out .= '<option value=""></option>';
		// If company current currency not in table, we add it into list. Should always be available.
		if (! in_array($conf->currency, $TCurrency))
		{
			$TCurrency[$conf->currency] = $conf->currency;
		}
		if (count($TCurrency) > 0)
		{
			foreach ($langs->cache_currencies as $code_iso => $currency)
			{
				if (isset($TCurrency[$code_iso]))
				{
					if (!empty($selected) && $selected == $code_iso) $out.= '<option value="'.$code_iso.'" selected="selected">';
					else $out.= '<option value="'.$code_iso.'">';

					$out.= $currency['label'];
					$out.= ' ('.$langs->getCurrencySymbol($code_iso).')';
					$out.= '</option>';
				}
			}

		}

		$out.= '</select>';
		// Make select dynamic
		include_once DOL_DOCUMENT_ROOT . '/core/lib/ajax.lib.php';
		$out.= ajax_combobox($htmlname);

		return $out;
	}

	/**
	 *	Load into the cache vat rates of a country
	 *
	 *	@param	string	$country_code		Country code with quotes ("'CA'", or "'CA,IN,...'")
	 *	@return	int							Nb of loaded lines, 0 if already loaded, <0 if KO
	 */
	function load_cache_vatrates($country_code)
	{
		global $langs;

		$num = count($this->cache_vatrates);
		if ($num > 0) return $num;    // Cache already loaded

		dol_syslog(__METHOD__, LOG_DEBUG);

		$sql  = "SELECT DISTINCT t.rowid, t.code, t.taux, t.localtax1, t.localtax1_type, t.localtax2, t.localtax2_type, t.recuperableonly";
		$sql.= " FROM ".MAIN_DB_PREFIX."c_tva as t, ".MAIN_DB_PREFIX."c_country as c";
		$sql.= " WHERE t.fk_pays = c.rowid";
		$sql.= " AND t.active > 0";
		$sql.= " AND c.code IN (".$country_code.")";
		$sql.= " ORDER BY t.code ASC, t.taux ASC, t.recuperableonly ASC";

		$resql=$this->db->query($sql);
		if ($resql)
		{
			$num = $this->db->num_rows($resql);
			if ($num)
			{
				for ($i = 0; $i < $num; $i++)
				{
					$obj = $this->db->fetch_object($resql);
					$this->cache_vatrates[$i]['rowid']	= $obj->rowid;
					$this->cache_vatrates[$i]['code']	= $obj->code;
					$this->cache_vatrates[$i]['txtva']	= $obj->taux;
					$this->cache_vatrates[$i]['nprtva']	= $obj->recuperableonly;
					$this->cache_vatrates[$i]['localtax1']	    = $obj->localtax1;
					$this->cache_vatrates[$i]['localtax1_type']	= $obj->localtax1_type;
					$this->cache_vatrates[$i]['localtax2']	    = $obj->localtax2;
					$this->cache_vatrates[$i]['localtax2_type']	= $obj->localtax1_type;

					$this->cache_vatrates[$i]['label']	= $obj->taux.'%'.($obj->code?' ('.$obj->code.')':'');   // Label must contains only 0-9 , . % or *
					$this->cache_vatrates[$i]['labelallrates'] = $obj->taux.'/'.($obj->localtax1?$obj->localtax1:'0').'/'.($obj->localtax2?$obj->localtax2:'0').($obj->code?' ('.$obj->code.')':'');	// Must never be used as key, only label
					$positiverates='';
					if ($obj->taux) $positiverates.=($positiverates?'/':'').$obj->taux;
					if ($obj->localtax1) $positiverates.=($positiverates?'/':'').$obj->localtax1;
					if ($obj->localtax2) $positiverates.=($positiverates?'/':'').$obj->localtax2;
					if (empty($positiverates)) $positiverates='0';
					$this->cache_vatrates[$i]['labelpositiverates'] = $positiverates.($obj->code?' ('.$obj->code.')':'');	// Must never be used as key, only label
				}

				return $num;
			}
			else
			{
				$this->error = '<font class="error">'.$langs->trans("ErrorNoVATRateDefinedForSellerCountry",$country_code).'</font>';
				return -1;
			}
		}
		else
		{
			$this->error = '<font class="error">'.$this->db->error().'</font>';
			return -2;
		}
	}

	/**
	 *  Output an HTML select vat rate.
	 *  The name of this function should be selectVat. We keep bad name for compatibility purpose.
	 *
	 *  @param	string	      $htmlname           Name of HTML select field
	 *  @param  float|string  $selectedrate       Force preselected vat rate. Can be '8.5' or '8.5 (NOO)' for example. Use '' for no forcing.
	 *  @param  Societe	      $societe_vendeuse   Thirdparty seller
	 *  @param  Societe	      $societe_acheteuse  Thirdparty buyer
	 *  @param  int		      $idprod             Id product. O if unknown of NA.
	 *  @param  int		      $info_bits          Miscellaneous information on line (1 for NPR)
	 *  @param  int|string    $type               ''=Unknown, 0=Product, 1=Service (Used if idprod not defined)
	 *                  		                  Si vendeur non assujeti a TVA, TVA par defaut=0. Fin de regle.
	 *                  					      Si le (pays vendeur = pays acheteur) alors la TVA par defaut=TVA du produit vendu. Fin de regle.
	 *                  					      Si (vendeur et acheteur dans Communaute europeenne) et bien vendu = moyen de transports neuf (auto, bateau, avion), TVA par defaut=0 (La TVA doit etre paye par l'acheteur au centre d'impots de son pays et non au vendeur). Fin de regle.
	 *                                            Si vendeur et acheteur dans Communauté européenne et acheteur= particulier alors TVA par défaut=TVA du produit vendu. Fin de règle.
	 *                                            Si vendeur et acheteur dans Communauté européenne et acheteur= entreprise alors TVA par défaut=0. Fin de règle.
	 *                  					      Sinon la TVA proposee par defaut=0. Fin de regle.
	 *  @param	bool	     $options_only		  Return HTML options lines only (for ajax treatment)
	 *  @param  int          $mode                0=Use vat rate as key in combo list, 1=Add VAT code after vat rate into key, -1=Use id of vat line as key
	 *  @return	string
	 */
	function load_tva($htmlname='tauxtva', $selectedrate='', $societe_vendeuse='', $societe_acheteuse='', $idprod=0, $info_bits=0, $type='', $options_only=false, $mode=0)
	{
		global $langs,$conf,$mysoc;

		$langs->load('errors');

		$return='';

		// Define defaultnpr, defaultttx and defaultcode
		$defaultnpr=($info_bits & 0x01);
		$defaultnpr=(preg_match('/\*/',$selectedrate) ? 1 : $defaultnpr);
		$defaulttx=str_replace('*','',$selectedrate);
		$defaultcode='';
		if (preg_match('/\((.*)\)/', $defaulttx, $reg))
		{
			$defaultcode=$reg[1];
			$defaulttx=preg_replace('/\s*\(.*\)/','',$defaulttx);
		}
		//var_dump($selectedrate.'-'.$defaulttx.'-'.$defaultnpr.'-'.$defaultcode);

		// Check parameters
		if (is_object($societe_vendeuse) && ! $societe_vendeuse->country_code)
		{
			if ($societe_vendeuse->id == $mysoc->id)
			{
				$return.= '<font class="error">'.$langs->trans("ErrorYourCountryIsNotDefined").'</div>';
			}
			else
			{
				$return.= '<font class="error">'.$langs->trans("ErrorSupplierCountryIsNotDefined").'</div>';
			}
			return $return;
		}

		//var_dump($societe_acheteuse);
		//print "name=$name, selectedrate=$selectedrate, seller=".$societe_vendeuse->country_code." buyer=".$societe_acheteuse->country_code." buyer is company=".$societe_acheteuse->isACompany()." idprod=$idprod, info_bits=$info_bits type=$type";
		//exit;

		// Define list of countries to use to search VAT rates to show
		// First we defined code_country to use to find list
		if (is_object($societe_vendeuse))
		{
			$code_country="'".$societe_vendeuse->country_code."'";
		}
		else
		{
			$code_country="'".$mysoc->country_code."'";   // Pour compatibilite ascendente
		}
		if (! empty($conf->global->SERVICE_ARE_ECOMMERCE_200238EC))    // If option to have vat for end customer for services is on
		{
			require_once DOL_DOCUMENT_ROOT.'/core/lib/company.lib.php';
			if (! isInEEC($societe_vendeuse) && (! is_object($societe_acheteuse) || (isInEEC($societe_acheteuse) && ! $societe_acheteuse->isACompany())))
			{
				// We also add the buyer
				if (is_numeric($type))
				{
					if ($type == 1) // We know product is a service
					{
						$code_country.=",'".$societe_acheteuse->country_code."'";
					}
				}
				else if (! $idprod)  // We don't know type of product
				{
					$code_country.=",'".$societe_acheteuse->country_code."'";
				}
				else
				{
					$prodstatic=new Product($this->db);
					$prodstatic->fetch($idprod);
					if ($prodstatic->type == Product::TYPE_SERVICE)   // We know product is a service
					{
						$code_country.=",'".$societe_acheteuse->country_code."'";
					}
				}
			}
		}

		// Now we get list
		$num = $this->load_cache_vatrates($code_country);   // If no vat defined, return -1 with message into this->error

		if ($num > 0)
		{
			// Definition du taux a pre-selectionner (si defaulttx non force et donc vaut -1 ou '')
			if ($defaulttx < 0 || dol_strlen($defaulttx) == 0)
			{
				$tmpthirdparty=new Societe($this->db);
				$defaulttx=get_default_tva($societe_vendeuse, (is_object($societe_acheteuse)?$societe_acheteuse:$tmpthirdparty), $idprod);
				$defaultnpr=get_default_npr($societe_vendeuse, (is_object($societe_acheteuse)?$societe_acheteuse:$tmpthirdparty), $idprod);
				if (empty($defaulttx)) $defaultnpr=0;
			}

			// Si taux par defaut n'a pu etre determine, on prend dernier de la liste.
			// Comme ils sont tries par ordre croissant, dernier = plus eleve = taux courant
			if ($defaulttx < 0 || dol_strlen($defaulttx) == 0)
			{
				if (empty($conf->global->MAIN_VAT_DEFAULT_IF_AUTODETECT_FAILS)) $defaulttx = $this->cache_vatrates[$num-1]['txtva'];
				else $defaulttx=($conf->global->MAIN_VAT_DEFAULT_IF_AUTODETECT_FAILS == 'none' ? '' : $conf->global->MAIN_VAT_DEFAULT_IF_AUTODETECT_FAILS);
			}

			// Disabled if seller is not subject to VAT
			$disabled=false; $title='';
			if (is_object($societe_vendeuse) && $societe_vendeuse->id == $mysoc->id && $societe_vendeuse->tva_assuj == "0")
			{
				$title=' title="'.$langs->trans('VATIsNotUsed').'"';
				$disabled=true;
			}

			if (! $options_only) $return.= '<select class="flat minwidth75imp" id="'.$htmlname.'" name="'.$htmlname.'"'.($disabled?' disabled':'').$title.'>';

			$selectedfound=false;
			foreach ($this->cache_vatrates as $rate)
			{
				// Keep only 0 if seller is not subject to VAT
				if ($disabled && $rate['txtva'] != 0) continue;

				// Define key to use into select list
				$key = $rate['txtva'];
				$key.= $rate['nprtva'] ? '*': '';
				if ($mode > 0 && $rate['code']) $key.=' ('.$rate['code'].')';
				if ($mode < 0) $key = $rate['rowid'];

				$return.= '<option value="'.$key.'"';
				if (! $selectedfound)
				{
					if ($defaultcode) // If defaultcode is defined, we used it in priority to select combo option instead of using rate+npr flag
					{
						if ($defaultcode == $rate['code'])
						{
							$return.= ' selected';
							$selectedfound=true;
						}
					}
					elseif ($rate['txtva'] == $defaulttx && $rate['nprtva'] == $defaultnpr)
			   		{
			   			$return.= ' selected';
			   			$selectedfound=true;
					}
				}
				$return.= '>';
				//if (! empty($conf->global->MAIN_VAT_SHOW_POSITIVE_RATES))
				if ($mysoc->country_code == 'IN' || ! empty($conf->global->MAIN_VAT_LABEL_IS_POSITIVE_RATES))
				{
					$return.= $rate['labelpositiverates'];
				}
				else
				{
					$return.= vatrate($rate['label']);
				}
				//$return.=($rate['code']?' '.$rate['code']:'');
				$return.= (empty($rate['code']) && $rate['nprtva']) ? ' *': '';         // We show the *  (old behaviour only if new vat code is not used)

				$return.= '</option>';
			}

			if (! $options_only) $return.= '</select>';
		}
		else
		{
			$return.= $this->error;
		}

		$this->num = $num;
		return $return;
	}


	/**
	 *	Show a HTML widget to input a date or combo list for day, month, years and optionaly hours and minutes.
	 *  Fields are preselected with :
	 *            	- set_time date (must be a local PHP server timestamp or string date with format 'YYYY-MM-DD' or 'YYYY-MM-DD HH:MM')
	 *            	- local date in user area, if set_time is '' (so if set_time is '', output may differs when done from two different location)
	 *            	- Empty (fields empty), if set_time is -1 (in this case, parameter empty must also have value 1)
	 *
	 *	@param	timestamp	$set_time 		Pre-selected date (must be a local PHP server timestamp), -1 to keep date not preselected, '' to use current date (emptydate must be 0).
	 *	@param	string		$prefix			Prefix for fields name
	 *	@param	int			$h				1=Show also hours (-1 has same effect, but hour and minutes are prefilled with 23:59 if $set_time = -1)
	 *	@param	int			$m				1=Show also minutes
	 *	@param	int			$empty			0=Fields required, 1=Empty inputs are allowed, 2=Empty inputs are allowed for hours only
	 *	@param	string		$form_name 		Not used
	 *	@param	int			$d				1=Show days, month, years
	 * 	@param	int			$addnowlink		Add a link "Now"
	 * 	@param	int			$nooutput		Do not output html string but return it
	 * 	@param 	int			$disabled		Disable input fields
	 *  @param  int			$fullday        When a checkbox with this html name is on, hour and day are set with 00:00 or 23:59
	 *  @param	string		$addplusone		Add a link "+1 hour". Value must be name of another select_date field.
	 *  @param  datetime    $adddateof      Add a link "Date of invoice" using the following date.
	 * 	@return	string|null						Nothing or string if nooutput is 1
	 *  @see	form_date
	 */
	function select_date($set_time='', $prefix='re', $h=0, $m=0, $empty=0, $form_name="", $d=1, $addnowlink=0, $nooutput=0, $disabled=0, $fullday='', $addplusone='', $adddateof='')
	{
		global $conf,$langs;

		$retstring='';

		if($prefix=='') $prefix='re';
		if($h == '') $h=0;
		if($m == '') $m=0;
		$emptydate=0;
		$emptyhours=0;
		if ($empty == 1) { $emptydate=1; $emptyhours=1; }
		if ($empty == 2) { $emptydate=0; $emptyhours=1; }
		$orig_set_time=$set_time;

		if ($set_time === '' && $emptydate == 0)
		{
			include_once DOL_DOCUMENT_ROOT.'/core/lib/date.lib.php';
			$set_time = dol_now('tzuser')-(getServerTimeZoneInt('now')*3600); // set_time must be relative to PHP server timezone
		}

		// Analysis of the pre-selection date
		if (preg_match('/^([0-9]+)\-([0-9]+)\-([0-9]+)\s?([0-9]+)?:?([0-9]+)?/',$set_time,$reg))
		{
			// Date format 'YYYY-MM-DD' or 'YYYY-MM-DD HH:MM:SS'
			$syear	= (! empty($reg[1])?$reg[1]:'');
			$smonth	= (! empty($reg[2])?$reg[2]:'');
			$sday	= (! empty($reg[3])?$reg[3]:'');
			$shour	= (! empty($reg[4])?$reg[4]:'');
			$smin	= (! empty($reg[5])?$reg[5]:'');
		}
		elseif (strval($set_time) != '' && $set_time != -1)
		{
			// set_time est un timestamps (0 possible)
			$syear = dol_print_date($set_time, "%Y");
			$smonth = dol_print_date($set_time, "%m");
			$sday = dol_print_date($set_time, "%d");
			if ($orig_set_time != '')
			{
				$shour = dol_print_date($set_time, "%H");
				$smin = dol_print_date($set_time, "%M");
				$ssec = dol_print_date($set_time, "%S");
			}
			else
			{
				$shour = '';
				$smin = '';
				$ssec = '';
			}
		}
		else
		{
			// Date est '' ou vaut -1
			$syear = '';
			$smonth = '';
			$sday = '';
			$shour = !isset($conf->global->MAIN_DEFAULT_DATE_HOUR) ? ($h == -1 ? '23' : '') : $conf->global->MAIN_DEFAULT_DATE_HOUR;
			$smin = !isset($conf->global->MAIN_DEFAULT_DATE_MIN) ? ($h == -1 ? '59' : '') : $conf->global->MAIN_DEFAULT_DATE_MIN;
			$ssec = !isset($conf->global->MAIN_DEFAULT_DATE_SEC) ? ($h == -1 ? '59' : '') : $conf->global->MAIN_DEFAULT_DATE_SEC;
		}

		// You can set MAIN_POPUP_CALENDAR to 'eldy' or 'jquery'
		$usecalendar='combo';
		if (! empty($conf->use_javascript_ajax) && (empty($conf->global->MAIN_POPUP_CALENDAR) || $conf->global->MAIN_POPUP_CALENDAR != "none")) {
			$usecalendar = ((empty($conf->global->MAIN_POPUP_CALENDAR) || $conf->global->MAIN_POPUP_CALENDAR == 'eldy')?'jquery':$conf->global->MAIN_POPUP_CALENDAR);
		}
		//if (! empty($conf->browser->phone)) $usecalendar='combo';

		if ($d)
		{
			// Show date with popup
			if ($usecalendar != 'combo')
			{
				$formated_date='';
				//print "e".$set_time." t ".$conf->format_date_short;
				if (strval($set_time) != '' && $set_time != -1)
				{
					//$formated_date=dol_print_date($set_time,$conf->format_date_short);
					$formated_date=dol_print_date($set_time,$langs->trans("FormatDateShortInput"));  // FormatDateShortInput for dol_print_date / FormatDateShortJavaInput that is same for javascript
				}

				// Calendrier popup version eldy
				if ($usecalendar == "eldy")
				{
					// Zone de saisie manuelle de la date
					$retstring.='<input id="'.$prefix.'" name="'.$prefix.'" type="text" class="maxwidth75" maxlength="11" value="'.$formated_date.'"';
					$retstring.=($disabled?' disabled':'');
					$retstring.=' onChange="dpChangeDay(\''.$prefix.'\',\''.$langs->trans("FormatDateShortJavaInput").'\'); "';  // FormatDateShortInput for dol_print_date / FormatDateShortJavaInput that is same for javascript
					$retstring.='>';

					// Icone calendrier
					if (! $disabled)
					{
						$retstring.='<button id="'.$prefix.'Button" type="button" class="dpInvisibleButtons"';
						$base=DOL_URL_ROOT.'/core/';
						$retstring.=' onClick="showDP(\''.$base.'\',\''.$prefix.'\',\''.$langs->trans("FormatDateShortJavaInput").'\',\''.$langs->defaultlang.'\');"';
						$retstring.='>'.img_object($langs->trans("SelectDate"),'calendarday','class="datecallink"').'</button>';
					}
					else $retstring.='<button id="'.$prefix.'Button" type="button" class="dpInvisibleButtons">'.img_object($langs->trans("Disabled"),'calendarday','class="datecallink"').'</button>';

					$retstring.='<input type="hidden" id="'.$prefix.'day"   name="'.$prefix.'day"   value="'.$sday.'">'."\n";
					$retstring.='<input type="hidden" id="'.$prefix.'month" name="'.$prefix.'month" value="'.$smonth.'">'."\n";
					$retstring.='<input type="hidden" id="'.$prefix.'year"  name="'.$prefix.'year"  value="'.$syear.'">'."\n";
				}
				elseif ($usecalendar == 'jquery')
				{
					if (! $disabled)
					{
						// Output javascript for datepicker
						$retstring.="<script type='text/javascript'>";
						$retstring.="$(function(){ $('#".$prefix."').datepicker({
							dateFormat: '".$langs->trans("FormatDateShortJQueryInput")."',
							autoclose: true,
							todayHighlight: true,";
							if (! empty($conf->dol_use_jmobile))
							{
								$retstring.="
								beforeShow: function (input, datePicker) {
									input.disabled = true;
								},
								onClose: function (dateText, datePicker) {
									this.disabled = false;
								},
								";
							}
							// Note: We don't need monthNames, monthNamesShort, dayNames, dayNamesShort, dayNamesMin, they are set globally on datepicker component in lib_head.js.php
							if (empty($conf->global->MAIN_POPUP_CALENDAR_ON_FOCUS))
							{
							$retstring.="
								showOn: 'button',
								buttonImage: '".DOL_URL_ROOT."/theme/".$conf->theme."/img/object_calendarday.png',
								buttonImageOnly: true";
							}
							$retstring.="
							}) });";
						$retstring.="</script>";
					}

					// Zone de saisie manuelle de la date
					$retstring.='<input id="'.$prefix.'" name="'.$prefix.'" type="text" class="maxwidth75" maxlength="11" value="'.$formated_date.'"';
					$retstring.=($disabled?' disabled':'');
					$retstring.=' onChange="dpChangeDay(\''.$prefix.'\',\''.$langs->trans("FormatDateShortJavaInput").'\'); "';  // FormatDateShortInput for dol_print_date / FormatDateShortJavaInput that is same for javascript
					$retstring.='>';

					// Icone calendrier
					if (! $disabled)
					{
						/* Not required. Managed by option buttonImage of jquery
                		$retstring.=img_object($langs->trans("SelectDate"),'calendarday','id="'.$prefix.'id" class="datecallink"');
                		$retstring.="<script type='text/javascript'>";
                		$retstring.="jQuery(document).ready(function() {";
                		$retstring.='	jQuery("#'.$prefix.'id").click(function() {';
                		$retstring.="    	jQuery('#".$prefix."').focus();";
                		$retstring.='    });';
                		$retstring.='});';
                		$retstring.="</script>";*/
					}
					else
					{
						$retstring.='<button id="'.$prefix.'Button" type="button" class="dpInvisibleButtons">'.img_object($langs->trans("Disabled"),'calendarday','class="datecallink"').'</button>';
					}

					$retstring.='<input type="hidden" id="'.$prefix.'day"   name="'.$prefix.'day"   value="'.$sday.'">'."\n";
					$retstring.='<input type="hidden" id="'.$prefix.'month" name="'.$prefix.'month" value="'.$smonth.'">'."\n";
					$retstring.='<input type="hidden" id="'.$prefix.'year"  name="'.$prefix.'year"  value="'.$syear.'">'."\n";
				}
				else
				{
					$retstring.="Bad value of MAIN_POPUP_CALENDAR";
				}
			}
			// Show date with combo selects
			else
			{
				//$retstring.='<div class="inline-block">';
				// Day
				$retstring.='<select'.($disabled?' disabled':'').' class="flat valignmiddle maxwidth50imp" id="'.$prefix.'day" name="'.$prefix.'day">';

				if ($emptydate || $set_time == -1)
				{
					$retstring.='<option value="0" selected>&nbsp;</option>';
				}

				for ($day = 1 ; $day <= 31; $day++)
				{
					$retstring.='<option value="'.$day.'"'.($day == $sday ? ' selected':'').'>'.$day.'</option>';
				}

				$retstring.="</select>";

				$retstring.='<select'.($disabled?' disabled':'').' class="flat valignmiddle maxwidth75imp" id="'.$prefix.'month" name="'.$prefix.'month">';
				if ($emptydate || $set_time == -1)
				{
					$retstring.='<option value="0" selected>&nbsp;</option>';
				}

				// Month
				for ($month = 1 ; $month <= 12 ; $month++)
				{
					$retstring.='<option value="'.$month.'"'.($month == $smonth?' selected':'').'>';
					$retstring.=dol_print_date(mktime(12,0,0,$month,1,2000),"%b");
					$retstring.="</option>";
				}
				$retstring.="</select>";

				// Year
				if ($emptydate || $set_time == -1)
				{
					$retstring.='<input'.($disabled?' disabled':'').' placeholder="'.dol_escape_htmltag($langs->trans("Year")).'" class="flat maxwidth50imp valignmiddle" type="number" min="0" max="3000" maxlength="4" id="'.$prefix.'year" name="'.$prefix.'year" value="'.$syear.'">';
				}
				else
				{
					$retstring.='<select'.($disabled?' disabled':'').' class="flat valignmiddle maxwidth75imp" id="'.$prefix.'year" name="'.$prefix.'year">';

					for ($year = $syear - 10; $year < $syear + 10 ; $year++)
					{
						$retstring.='<option value="'.$year.'"'.($year == $syear ? ' selected':'').'>'.$year.'</option>';
					}
					$retstring.="</select>\n";
				}
				//$retstring.='</div>';
			}
		}

		if ($d && $h) $retstring.=($h==2?'<br>':' ');

		if ($h)
		{
			// Show hour
			$retstring.='<select'.($disabled?' disabled':'').' class="flat valignmiddle maxwidth50 '.($fullday?$fullday.'hour':'').'" id="'.$prefix.'hour" name="'.$prefix.'hour">';
			if ($emptyhours) $retstring.='<option value="-1">&nbsp;</option>';
			for ($hour = 0; $hour < 24; $hour++)
			{
				if (strlen($hour) < 2) $hour = "0" . $hour;
				$retstring.='<option value="'.$hour.'"'.(($hour == $shour)?' selected':'').'>'.$hour.(empty($conf->dol_optimize_smallscreen)?'':'H').'</option>';
			}
			$retstring.='</select>';
			if ($m && empty($conf->dol_optimize_smallscreen)) $retstring.=":";
		}

		if ($m)
		{
			// Show minutes
			$retstring.='<select'.($disabled?' disabled':'').' class="flat valignmiddle maxwidth50 '.($fullday?$fullday.'min':'').'" id="'.$prefix.'min" name="'.$prefix.'min">';
			if ($emptyhours) $retstring.='<option value="-1">&nbsp;</option>';
			for ($min = 0; $min < 60 ; $min++)
			{
				if (strlen($min) < 2) $min = "0" . $min;
				$retstring.='<option value="'.$min.'"'.(($min == $smin)?' selected':'').'>'.$min.(empty($conf->dol_optimize_smallscreen)?'':'').'</option>';
			}
			$retstring.='</select>';

			$retstring.='<input type="hidden" name="'.$prefix.'sec" value="'.$ssec.'">';
		}

		// Add a "Now" link
		if ($conf->use_javascript_ajax && $addnowlink)
		{
			// Script which will be inserted in the onClick of the "Now" link
			$reset_scripts = "";

			// Generate the date part, depending on the use or not of the javascript calendar
			$reset_scripts .= 'jQuery(\'#'.$prefix.'\').val(\''.dol_print_date(dol_now(),'day').'\');';
			$reset_scripts .= 'jQuery(\'#'.$prefix.'day\').val(\''.dol_print_date(dol_now(),'%d').'\');';
			$reset_scripts .= 'jQuery(\'#'.$prefix.'month\').val(\''.dol_print_date(dol_now(),'%m').'\');';
			$reset_scripts .= 'jQuery(\'#'.$prefix.'year\').val(\''.dol_print_date(dol_now(),'%Y').'\');';
			/*if ($usecalendar == "eldy")
            {
                $base=DOL_URL_ROOT.'/core/';
                $reset_scripts .= 'resetDP(\''.$base.'\',\''.$prefix.'\',\''.$langs->trans("FormatDateShortJavaInput").'\',\''.$langs->defaultlang.'\');';
            }
            else
            {
                $reset_scripts .= 'this.form.elements[\''.$prefix.'day\'].value=formatDate(new Date(), \'d\'); ';
                $reset_scripts .= 'this.form.elements[\''.$prefix.'month\'].value=formatDate(new Date(), \'M\'); ';
                $reset_scripts .= 'this.form.elements[\''.$prefix.'year\'].value=formatDate(new Date(), \'yyyy\'); ';
            }*/
			// Update the hour part
			if ($h)
			{
				if ($fullday) $reset_scripts .= " if (jQuery('#fullday:checked').val() == null) {";
				//$reset_scripts .= 'this.form.elements[\''.$prefix.'hour\'].value=formatDate(new Date(), \'HH\'); ';
				$reset_scripts .= 'jQuery(\'#'.$prefix.'hour\').val(\''.dol_print_date(dol_now(),'%H').'\');';
				if ($fullday) $reset_scripts .= ' } ';
			}
			// Update the minute part
			if ($m)
			{
				if ($fullday) $reset_scripts .= " if (jQuery('#fullday:checked').val() == null) {";
				//$reset_scripts .= 'this.form.elements[\''.$prefix.'min\'].value=formatDate(new Date(), \'mm\'); ';
				$reset_scripts .= 'jQuery(\'#'.$prefix.'min\').val(\''.dol_print_date(dol_now(),'%M').'\');';
				if ($fullday) $reset_scripts .= ' } ';
			}
			// If reset_scripts is not empty, print the link with the reset_scripts in the onClick
			if ($reset_scripts && empty($conf->dol_optimize_smallscreen))
			{
				$retstring.=' <button class="dpInvisibleButtons datenowlink" id="'.$prefix.'ButtonNow" type="button" name="_useless" value="now" onClick="'.$reset_scripts.'">';
				$retstring.=$langs->trans("Now");
				$retstring.='</button> ';
			}
		}

		// Add a "Plus one hour" link
		if ($conf->use_javascript_ajax && $addplusone)
		{
			// Script which will be inserted in the onClick of the "Add plusone" link
			$reset_scripts = "";

			// Generate the date part, depending on the use or not of the javascript calendar
			$reset_scripts .= 'jQuery(\'#'.$prefix.'\').val(\''.dol_print_date(dol_now(),'day').'\');';
			$reset_scripts .= 'jQuery(\'#'.$prefix.'day\').val(\''.dol_print_date(dol_now(),'%d').'\');';
			$reset_scripts .= 'jQuery(\'#'.$prefix.'month\').val(\''.dol_print_date(dol_now(),'%m').'\');';
			$reset_scripts .= 'jQuery(\'#'.$prefix.'year\').val(\''.dol_print_date(dol_now(),'%Y').'\');';
			// Update the hour part
			if ($h)
			{
				if ($fullday) $reset_scripts .= " if (jQuery('#fullday:checked').val() == null) {";
				$reset_scripts .= 'jQuery(\'#'.$prefix.'hour\').val(\''.dol_print_date(dol_now(),'%H').'\');';
				if ($fullday) $reset_scripts .= ' } ';
			}
			// Update the minute part
			if ($m)
			{
				if ($fullday) $reset_scripts .= " if (jQuery('#fullday:checked').val() == null) {";
				$reset_scripts .= 'jQuery(\'#'.$prefix.'min\').val(\''.dol_print_date(dol_now(),'%M').'\');';
				if ($fullday) $reset_scripts .= ' } ';
			}
			// If reset_scripts is not empty, print the link with the reset_scripts in the onClick
			if ($reset_scripts && empty($conf->dol_optimize_smallscreen))
			{
				$retstring.=' <button class="dpInvisibleButtons datenowlink" id="'.$prefix.'ButtonPlusOne" type="button" name="_useless2" value="plusone" onClick="'.$reset_scripts.'">';
				$retstring.=$langs->trans("DateStartPlusOne");
				$retstring.='</button> ';
			}
		}

		// Add a "Plus one hour" link
		if ($conf->use_javascript_ajax && $adddateof)
		{
			$tmparray=dol_getdate($adddateof);
			$retstring.=' - <button class="dpInvisibleButtons datenowlink" id="dateofinvoice" type="button" name="_dateofinvoice" value="now" onclick="jQuery(\'#re\').val(\''.dol_print_date($adddateof,'day').'\');jQuery(\'#reday\').val(\''.$tmparray['mday'].'\');jQuery(\'#remonth\').val(\''.$tmparray['mon'].'\');jQuery(\'#reyear\').val(\''.$tmparray['year'].'\');">'.$langs->trans("DateInvoice").'</a>';
		}

		if (! empty($nooutput)) return $retstring;

		print $retstring;
		return;
	}

	/**
	 *	Function to show a form to select a duration on a page
	 *
	 *	@param	string	$prefix   		Prefix for input fields
	 *	@param  int	$iSecond  		    Default preselected duration (number of seconds or '')
	 * 	@param	int	$disabled           Disable the combo box
	 * 	@param	string	$typehour		If 'select' then input hour and input min is a combo,
	 *						            if 'text' input hour is in text and input min is a text,
	 *						            if 'textselect' input hour is in text and input min is a combo
	 *  @param	integer	$minunderhours	If 1, show minutes selection under the hours
	 * 	@param	int	$nooutput		    Do not output html string but return it
	 *  @return	string|null
	 */
	function select_duration($prefix, $iSecond='', $disabled=0, $typehour='select', $minunderhours=0, $nooutput=0)
	{
		global $langs;

		$retstring='';

		$hourSelected=0; $minSelected=0;

		// Hours
		if ($iSecond != '')
		{
			require_once DOL_DOCUMENT_ROOT.'/core/lib/date.lib.php';

			$hourSelected = convertSecondToTime($iSecond,'allhour');
			$minSelected = convertSecondToTime($iSecond,'min');
		}

		if ($typehour=='select' )
		{
			$retstring.='<select class="flat" name="'.$prefix.'hour"'.($disabled?' disabled':'').'>';
			for ($hour = 0; $hour < 25; $hour++)	// For a duration, we allow 24 hours
			{
				$retstring.='<option value="'.$hour.'"';
				if ($hourSelected == $hour)
				{
					$retstring.=" selected";
				}
				$retstring.=">".$hour."</option>";
			}
			$retstring.="</select>";
		}
		elseif ($typehour=='text' || $typehour=='textselect')
		{
			$retstring.='<input placeholder="'.$langs->trans('HourShort').'" type="number" min="0" size="1" name="'.$prefix.'hour"'.($disabled?' disabled':'').' class="flat maxwidth50 inputhour" value="'.(($hourSelected != '')?((int) $hourSelected):'').'">';
		}
		else return 'BadValueForParameterTypeHour';

		if ($typehour!='text') $retstring.=' '.$langs->trans('HourShort');
		else $retstring.='<span class="hideonsmartphone">:</span>';

		// Minutes
		if ($minunderhours) $retstring.='<br>';
		else $retstring.='<span class="hideonsmartphone">&nbsp;</span>';

		if ($typehour=='select' || $typehour=='textselect')
		{
			$retstring.='<select class="flat" name="'.$prefix.'min"'.($disabled?' disabled':'').'>';
			for ($min = 0; $min <= 55; $min=$min+5)
			{
				$retstring.='<option value="'.$min.'"';
				if ($minSelected == $min) $retstring.=' selected';
				$retstring.='>'.$min.'</option>';
			}
			$retstring.="</select>";
		}
		elseif ($typehour=='text' )
		{
			$retstring.='<input placeholder="'.$langs->trans('MinuteShort').'" type="number" min="0" size="1" name="'.$prefix.'min"'.($disabled?' disabled':'').' class="flat maxwidth50 inputminute" value="'.(($minSelected != '')?((int) $minSelected):'').'">';
		}

		if ($typehour!='text') $retstring.=' '.$langs->trans('MinuteShort');

		//$retstring.="&nbsp;";

		if (! empty($nooutput)) return $retstring;

		print $retstring;
		return;
	}


	/**
	 * Generic method to select a component from a combo list.
	 * This is the generic method that will replace all specific existing methods.
	 *
	 * @param 	string			$objectdesc			Objectclassname:Objectclasspath
	 * @param	string			$htmlname			Name of HTML select component
	 * @param	int				$preselectedvalue	Preselected value (ID of element)
	 * @param	string			$showempty			''=empty values not allowed, 'string'=value show if we allow empty values (for example 'All', ...)
	 * @param	string			$searchkey			Search criteria
	 * @param	string			$placeholder		Place holder
	 * @param	string			$morecss			More CSS
	 * @param	string			$moreparams			More params provided to ajax call
	 * @param	int				$forcecombo			Force to load all values and output a standard combobox (with no beautification)
	 * @return	string								Return HTML string
	 * @see selectForFormsList select_thirdparty
	 */
	function selectForForms($objectdesc, $htmlname, $preselectedvalue, $showempty='', $searchkey='', $placeholder='', $morecss='', $moreparams='', $forcecombo=0)
	{
		global $conf, $user;

		$objecttmp = null;

		$InfoFieldList = explode(":", $objectdesc);
		$classname=$InfoFieldList[0];
		$classpath=$InfoFieldList[1];
		if (! empty($classpath))
		{
			dol_include_once($classpath);
			if ($classname && class_exists($classname))
			{
				$objecttmp = new $classname($this->db);
			}
		}
		if (! is_object($objecttmp))
		{
			dol_syslog('Error bad setup of type for field '.$InfoFieldList, LOG_WARNING);
			return 'Error bad setup of type for field '.join(',', $InfoFieldList);
		}

		$prefixforautocompletemode=$objecttmp->element;
		if ($prefixforautocompletemode == 'societe') $prefixforautocompletemode='company';
		$confkeyforautocompletemode=strtoupper($prefixforautocompletemode).'_USE_SEARCH_TO_SELECT';	// For example COMPANY_USE_SEARCH_TO_SELECT

		dol_syslog(get_class($this)."::selectForForms", LOG_DEBUG);

		$out='';
		if (! empty($conf->use_javascript_ajax) && ! empty($conf->global->$confkeyforautocompletemode) && ! $forcecombo)
		{
			$objectdesc=$classname.':'.$classpath;
			$urlforajaxcall = DOL_URL_ROOT.'/core/ajax/selectobject.php';
			//if ($objecttmp->element == 'societe') $urlforajaxcall = DOL_URL_ROOT.'/societe/ajax/company.php';

			// No immediate load of all database
			$urloption='htmlname='.$htmlname.'&outjson=1&objectdesc='.$objectdesc.($moreparams?$moreparams:'');
			// Activate the auto complete using ajax call.
			$out.=  ajax_autocompleter($preselectedvalue, $htmlname, $urlforajaxcall, $urloption, $conf->global->$confkeyforautocompletemode, 0, array());
			$out.= '<style type="text/css">.ui-autocomplete { z-index: 250; }</style>';
			if ($placeholder) $placeholder=' placeholder="'.$placeholder.'"';
			$out.= '<input type="text" class="'.$morecss.'" name="search_'.$htmlname.'" id="search_'.$htmlname.'" value="'.$preselectedvalue.'"'.$placeholder.' />';
		}
		else
		{
			// Immediate load of all database
			$out.=$this->selectForFormsList($objecttmp, $htmlname, $preselectedvalue, $showempty, $searchkey, $placeholder, $morecss, $moreparams, $forcecombo);
		}

		return $out;
	}

	/**
	 * Output html form to select an object.
	 * Note, this function is called by selectForForms or by ajax selectobject.php
	 *
	 * @param 	Object			$objecttmp			Object
	 * @param	string			$htmlname			Name of HTML select component
	 * @param	int				$preselectedvalue	Preselected value (ID of element)
	 * @param	string			$showempty			''=empty values not allowed, 'string'=value show if we allow empty values (for example 'All', ...)
	 * @param	string			$searchkey			Search value
	 * @param	string			$placeholder		Place holder
	 * @param	string			$morecss			More CSS
	 * @param	string			$moreparams			More params provided to ajax call
	 * @param	int				$forcecombo			Force to load all values and output a standard combobox (with no beautification)
	 * @param	int				$outputmode			0=HTML select string, 1=Array
	 * @return	string								Return HTML string
	 * @see selectForForms
	 */
	function selectForFormsList($objecttmp, $htmlname, $preselectedvalue, $showempty='', $searchkey='', $placeholder='', $morecss='', $moreparams='', $forcecombo=0, $outputmode=0)
	{
		global $conf, $langs, $user;

		$prefixforautocompletemode=$objecttmp->element;
		if ($prefixforautocompletemode == 'societe') $prefixforautocompletemode='company';
		$confkeyforautocompletemode=strtoupper($prefixforautocompletemode).'_USE_SEARCH_TO_SELECT';	// For example COMPANY_USE_SEARCH_TO_SELECT

		$fieldstoshow='t.ref';
		if (! empty($objecttmp->fields))	// For object that declare it, it is better to use declared fields ( like societe, contact, ...)
		{
			$tmpfieldstoshow='';
			foreach($objecttmp->fields as $key => $val)
			{
				if ($val['showoncombobox']) $tmpfieldstoshow.=($tmpfieldstoshow?',':'').'t.'.$key;
			}
			if ($tmpfieldstoshow) $fieldstoshow = $tmpfieldstoshow;
		}

		$out='';
		$outarray=array();

		$num=0;

		// Search data
		$sql = "SELECT t.rowid, ".$fieldstoshow." FROM ".MAIN_DB_PREFIX .$objecttmp->table_element." as t";
		if ($objecttmp->ismultientitymanaged == 2)
			if (!$user->rights->societe->client->voir && !$user->societe_id) $sql .= ", ".MAIN_DB_PREFIX."societe_commerciaux as sc";
		$sql.= " WHERE 1=1";
		if(! empty($objecttmp->ismultientitymanaged)) $sql.= " AND t.entity IN (".getEntity($objecttmp->table_element).")";
		if ($objecttmp->ismultientitymanaged == 1 && ! empty($user->societe_id))
		{
			if ($objecttmp->element == 'societe') $sql.= " AND t.rowid = ".$user->societe_id;
				else $sql.= " AND t.fk_soc = ".$user->societe_id;
		}
		if ($searchkey != '') $sql.=natural_search(explode(',',$fieldstoshow), $searchkey);
		if ($objecttmp->ismultientitymanaged == 2)
			if (!$user->rights->societe->client->voir && !$user->societe_id) $sql.= " AND t.rowid = sc.fk_soc AND sc.fk_user = " .$user->id;
		$sql.=$this->db->order($fieldstoshow,"ASC");
		//$sql.=$this->db->plimit($limit, 0);

		// Build output string
		$resql=$this->db->query($sql);
		if ($resql)
		{
			if (! $forcecombo)
			{
				include_once DOL_DOCUMENT_ROOT . '/core/lib/ajax.lib.php';
				$out .= ajax_combobox($htmlname, null, $conf->global->$confkeyforautocompletemode);
			}

			// Construct $out and $outarray
			$out.= '<select id="'.$htmlname.'" class="flat'.($morecss?' '.$morecss:'').'"'.($moreparams?' '.$moreparams:'').' name="'.$htmlname.'">'."\n";

			// Warning: Do not use textifempty = ' ' or '&nbsp;' here, or search on key will search on ' key'. Seems it is no more true with selec2 v4
			$textifempty='&nbsp;';

			//if (! empty($conf->use_javascript_ajax) || $forcecombo) $textifempty='';
			if (! empty($conf->global->$confkeyforautocompletemode))
			{
				if ($showempty && ! is_numeric($showempty)) $textifempty=$langs->trans($showempty);
				else $textifempty.=$langs->trans("All");
			}
			if ($showempty) $out.= '<option value="-1">'.$textifempty.'</option>'."\n";

			$num = $this->db->num_rows($resql);
			$i = 0;
			if ($num)
			{
				while ($i < $num)
				{
					$obj = $this->db->fetch_object($resql);
					$label='';
					$tmparray=explode(',', $fieldstoshow);
					foreach($tmparray as $key => $val)
					{
						$val = preg_replace('/t\./','',$val);
						$label .= (($label && $obj->$val)?' - ':'').$obj->$val;
					}
					if (empty($outputmode))
					{
						if ($preselectedvalue > 0 && $preselectedvalue == $obj->rowid)
						{
							$out.= '<option value="'.$obj->rowid.'" selected>'.$label.'</option>';
						}
						else
						{
							$out.= '<option value="'.$obj->rowid.'">'.$label.'</option>';
						}
					}
					else
					{
						array_push($outarray, array('key'=>$obj->rowid, 'value'=>$label, 'label'=>$label));
					}

					$i++;
					if (($i % 10) == 0) $out.="\n";
				}
			}

			$out.= '</select>'."\n";
		}
		else
		{
			dol_print_error($this->db);
		}

		$this->result=array('nbofelement'=>$num);

		if ($outputmode) return $outarray;
		return $out;
	}


	/**
	 *	Return a HTML select string, built from an array of key+value.
	 *  Note: Do not apply langs->trans function on returned content, content may be entity encoded twice.
	 *
	 *	@param	string			$htmlname       Name of html select area. Must start with "multi" if this is a multiselect
	 *	@param	array			$array          Array (key => value)
	 *	@param	string|string[]	$id             Preselected key or preselected keys for multiselect
	 *	@param	int|string		$show_empty     0 no empty value allowed, 1 or string to add an empty value into list (key is -1 and value is '' or '&nbsp;' if 1, key is -1 and value is text if string), <0 to add an empty value with key that is this value.
	 *	@param	int				$key_in_label   1 to show key into label with format "[key] value"
	 *	@param	int				$value_as_key   1 to use value as key
	 *	@param  string			$moreparam      Add more parameters onto the select tag. For example 'style="width: 95%"' to avoid select2 component to go over parent container
	 *	@param  int				$translate		1=Translate and encode value
	 * 	@param	int				$maxlen			Length maximum for labels
	 * 	@param	int				$disabled		Html select box is disabled
	 *  @param	string			$sort			'ASC' or 'DESC' = Sort on label, '' or 'NONE' or 'POS' = Do not sort, we keep original order
	 *  @param	string			$morecss		Add more class to css styles
	 *  @param	int				$addjscombo		    Add js combo
	 *  @param  string          $moreparamonempty   Add more param on the empty option line. Not used if show_empty not set
	 *  @param  int             $disablebademail    Check if an email is found into value and if not disable and colorize entry
	 *  @param  int             $nohtmlescape       No html escaping.
	 * 	@return	string							    HTML select string.
	 *  @see multiselectarray
	 */
	static function selectarray($htmlname, $array, $id='', $show_empty=0, $key_in_label=0, $value_as_key=0, $moreparam='', $translate=0, $maxlen=0, $disabled=0, $sort='', $morecss='', $addjscombo=0, $moreparamonempty='',$disablebademail=0, $nohtmlescape=0)
	{
		global $conf, $langs;

		// Do we want a multiselect ?
		//$jsbeautify = 0;
		//if (preg_match('/^multi/',$htmlname)) $jsbeautify = 1;
		$jsbeautify = 1;

		if ($value_as_key) $array=array_combine($array, $array);

		$out='';

		// Add code for jquery to use multiselect
		if ($addjscombo && $jsbeautify)
		{
			$minLengthToAutocomplete=0;
			$tmpplugin=empty($conf->global->MAIN_USE_JQUERY_MULTISELECT)?(constant('REQUIRE_JQUERY_MULTISELECT')?constant('REQUIRE_JQUERY_MULTISELECT'):'select2'):$conf->global->MAIN_USE_JQUERY_MULTISELECT;

			// Enhance with select2
			include_once DOL_DOCUMENT_ROOT . '/core/lib/ajax.lib.php';
			$out .= ajax_combobox($htmlname);
		}

		$out.='<select id="'.preg_replace('/^\./','',$htmlname).'" '.($disabled?'disabled ':'').'class="flat '.(preg_replace('/^\./','',$htmlname)).($morecss?' '.$morecss:'').'"';
		$out.=' name="'.preg_replace('/^\./','',$htmlname).'" '.($moreparam?$moreparam:'');
		$out.='>';

		if ($show_empty)
		{
			$textforempty=' ';
			if (! empty($conf->use_javascript_ajax)) $textforempty='&nbsp;';	// If we use ajaxcombo, we need &nbsp; here to avoid to have an empty element that is too small.
			if (! is_numeric($show_empty)) $textforempty=$show_empty;
			$out.='<option class="optiongrey" '.($moreparamonempty?$moreparamonempty.' ':'').'value="'.($show_empty < 0 ? $show_empty : -1).'"'.($id == $show_empty ?' selected':'').'>'.$textforempty.'</option>'."\n";
		}

		if (is_array($array))
		{
			// Translate
			if ($translate)
			{
				foreach($array as $key => $value)
				{
					$array[$key]=$langs->trans($value);
				}
			}

			// Sort
			if ($sort == 'ASC') asort($array);
			elseif ($sort == 'DESC') arsort($array);

			foreach($array as $key => $value)
			{
				$disabled=''; $style='';
				if (! empty($disablebademail))
				{
					if (! preg_match('/&lt;.+@.+&gt;/', $value))
					{
						//$value=preg_replace('/'.preg_quote($a,'/').'/', $b, $value);
						$disabled=' disabled';
						$style=' class="warning"';
					}
				}

				if ($key_in_label)
				{
					if (empty($nohtmlescape)) $selectOptionValue = dol_escape_htmltag($key.' - '.($maxlen?dol_trunc($value,$maxlen):$value));
					else $selectOptionValue = $key.' - '.($maxlen?dol_trunc($value,$maxlen):$value);
				}
				else
				{
					if (empty($nohtmlescape)) $selectOptionValue = dol_escape_htmltag($maxlen?dol_trunc($value,$maxlen):$value);
					else $selectOptionValue = $maxlen?dol_trunc($value,$maxlen):$value;
					if ($value == '' || $value == '-') $selectOptionValue='&nbsp;';
				}

				$out.='<option value="'.$key.'"';
				$out.=$style.$disabled;
				if ($id != '' && $id == $key && ! $disabled) $out.=' selected';		// To preselect a value
				if ($nohtmlescape) $out.=' data-html="'.dol_escape_htmltag($selectOptionValue).'"';
				$out.='>';
				//var_dump($selectOptionValue);
				$out.=$selectOptionValue;
				$out.="</option>\n";
			}
		}

		$out.="</select>";
		return $out;
	}


	/**
	 *	Return a HTML select string, built from an array of key+value but content returned into select come from an Ajax call of an URL.
	 *  Note: Do not apply langs->trans function on returned content of Ajax service, content may be entity encoded twice.
	 *
	 *	@param	string	$htmlname       		Name of html select area
	 *	@param	string	$url					Url. Must return a json_encode of array(key=>array('text'=>'A text', 'url'=>'An url'), ...)
	 *	@param	string	$id             		Preselected key
	 *	@param  string	$moreparam      		Add more parameters onto the select tag
	 *	@param  string	$moreparamtourl 		Add more parameters onto the Ajax called URL
	 * 	@param	int		$disabled				Html select box is disabled
	 *  @param	int		$minimumInputLength		Minimum Input Length
	 *  @param	string	$morecss				Add more class to css styles
	 *  @param  int     $callurlonselect        If set to 1, some code is added so an url return by the ajax is called when value is selected.
	 *  @param  string  $placeholder            String to use as placeholder
	 *  @param  integer $acceptdelayedhtml      1 if caller request to have html js content not returned but saved into global $delayedhtmlcontent (so caller can show it at end of page to avoid flash FOUC effect)
	 * 	@return	string   						HTML select string
	 *  @see ajax_combobox in ajax.lib.php
	 */
	static function selectArrayAjax($htmlname, $url, $id='', $moreparam='', $moreparamtourl='', $disabled=0, $minimumInputLength=1, $morecss='', $callurlonselect=0, $placeholder='', $acceptdelayedhtml=0)
	{
		global $conf, $langs;
		global $delayedhtmlcontent;

		// TODO Use an internal dolibarr component instead of select2
		if (empty($conf->global->MAIN_USE_JQUERY_MULTISELECT) && ! defined('REQUIRE_JQUERY_MULTISELECT')) return '';

		$out='<select type="text" class="'.$htmlname.($morecss?' '.$morecss:'').'" '.($moreparam?$moreparam.' ':'').'name="'.$htmlname.'"></select>';

		$tmpplugin='select2';
		$outdelayed="\n".'<!-- JS CODE TO ENABLE '.$tmpplugin.' for id '.$htmlname.' -->
	    	<script type="text/javascript">
	    	$(document).ready(function () {

    	        '.($callurlonselect ? 'var saveRemoteData = [];':'').'

                $(".'.$htmlname.'").select2({
			    	ajax: {
				    	dir: "ltr",
				    	url: "'.$url.'",
				    	dataType: \'json\',
				    	delay: 250,
				    	data: function (params) {
				    		return {
						    	q: params.term, 	// search term
				    			page: params.page
				    		};
			    		},
			    		processResults: function (data) {
			    			// parse the results into the format expected by Select2.
			    			// since we are using custom formatting functions we do not need to alter the remote JSON data
			    			//console.log(data);
							saveRemoteData = data;
				    	    /* format json result for select2 */
				    	    result = []
				    	    $.each( data, function( key, value ) {
				    	       result.push({id: key, text: value.text});
                            });
			    			//return {results:[{id:\'none\', text:\'aa\'}, {id:\'rrr\', text:\'Red\'},{id:\'bbb\', text:\'Search a into projects\'}], more:false}
			    			//console.log(result);
			    			return {results: result, more: false}
			    		},
			    		cache: true
			    	},
	 				language: select2arrayoflanguage,
					containerCssClass: \':all:\',					/* Line to add class of origin SELECT propagated to the new <span class="select2-selection...> tag */
				    placeholder: "'.dol_escape_js($placeholder).'",
			    	escapeMarkup: function (markup) { return markup; }, 	// let our custom formatter work
			    	minimumInputLength: '.$minimumInputLength.',
			        formatResult: function(result, container, query, escapeMarkup) {
                        return escapeMarkup(result.text);
                    },
			    });

                '.($callurlonselect ? '
                /* Code to execute a GET when we select a value */
                $(".'.$htmlname.'").change(function() {
			    	var selected = $(".'.$htmlname.'").val();
                	console.log("We select "+selected)
			        $(".'.$htmlname.'").val("");  /* reset visible combo value */
    			    $.each( saveRemoteData, function( key, value ) {
    				        if (key == selected)
    			            {
    			                 console.log("selectArrayAjax - Do a redirect to "+value.url)
    			                 location.assign(value.url);
    			            }
                    });
    			});' : '' ) . '

    	   });
	       </script>';

		if ($acceptdelayedhtml)
		{
			$delayedhtmlcontent.=$outdelayed;
		}
		else
		{
			$out.=$outdelayed;
		}
		return $out;
	}

	/**
	 *	Show a multiselect form from an array.
	 *
	 *	@param	string	$htmlname		Name of select
	 *	@param	array	$array			Array with key+value
	 *	@param	array	$selected		Array with key+value preselected
	 *	@param	int		$key_in_label   1 pour afficher la key dans la valeur "[key] value"
	 *	@param	int		$value_as_key   1 to use value as key
	 *	@param  string	$morecss        Add more css style
	 *	@param  int		$translate		Translate and encode value
	 *  @param	int		$width			Force width of select box. May be used only when using jquery couch. Example: 250, 95%
	 *  @param	string	$moreattrib		Add more options on select component. Example: 'disabled'
	 *  @param	string	$elemtype		Type of element we show ('category', ...)
	 *  @param	string	$placeholder	String to use as placeholder
	 *  @param	int		$addjscombo		Add js combo
	 *	@return	string					HTML multiselect string
	 *  @see selectarray
	 */
	static function multiselectarray($htmlname, $array, $selected=array(), $key_in_label=0, $value_as_key=0, $morecss='', $translate=0, $width=0, $moreattrib='',$elemtype='', $placeholder='', $addjscombo=-1)
	{
		global $conf, $langs;

		$out = '';

		if ($addjscombo < 0) {
		    if (empty($conf->global->MAIN_OPTIMIZEFORTEXTBROWSER)) $addjscombo = 1;
		    else $addjscombo = 0;
		}

		// Add code for jquery to use multiselect
		if (! empty($conf->global->MAIN_USE_JQUERY_MULTISELECT) || defined('REQUIRE_JQUERY_MULTISELECT'))
		{
			$tmpplugin=empty($conf->global->MAIN_USE_JQUERY_MULTISELECT)?constant('REQUIRE_JQUERY_MULTISELECT'):$conf->global->MAIN_USE_JQUERY_MULTISELECT;
   			$out.="\n".'<!-- JS CODE TO ENABLE '.$tmpplugin.' for id '.$htmlname.' -->
    			<script type="text/javascript">'."\n";
			if ($addjscombo == 1)
			{
	    	$out.= '	function formatResult(record) {'."\n";
						if ($elemtype == 'category')
						{
							$out.='	//return \'<span><img src="'.DOL_URL_ROOT.'/theme/eldy/img/object_category.png'.'"> <a href="'.DOL_URL_ROOT.'/categories/viewcat.php?type=0&id=\'+record.id+\'">\'+record.text+\'</a></span>\';
								  	return \'<span><img src="'.DOL_URL_ROOT.'/theme/eldy/img/object_category.png'.'"> \'+record.text+\'</span>\';';
						}
						else
						{
							$out.='return record.text;';
						}
			$out.= '	};
    				function formatSelection(record) {'."\n";
						if ($elemtype == 'category')
						{
							$out.='	//return \'<span><img src="'.DOL_URL_ROOT.'/theme/eldy/img/object_category.png'.'"> <a href="'.DOL_URL_ROOT.'/categories/viewcat.php?type=0&id=\'+record.id+\'">\'+record.text+\'</a></span>\';
								  	return \'<span><img src="'.DOL_URL_ROOT.'/theme/eldy/img/object_category.png'.'"> \'+record.text+\'</span>\';';
						}
						else
						{
							$out.='return record.text;';
						}
			$out.= '	};
	    			$(document).ready(function () {
    					$(\'#'.$htmlname.'\').'.$tmpplugin.'({
    						dir: \'ltr\',
							// Specify format function for dropdown item
							formatResult: formatResult,
    					 	templateResult: formatResult,		/* For 4.0 */
							// Specify format function for selected item
							formatSelection: formatSelection,
    					 	templateResult: formatSelection		/* For 4.0 */
    					});
    				});';
			}
    		$out.='	</script>';
		}

		// Try also magic suggest

		$out .= '<select id="'.$htmlname.'" class="multiselect'.($morecss?' '.$morecss:'').'" multiple name="'.$htmlname.'[]"'.($moreattrib?' '.$moreattrib:'').($width?' style="width: '.(preg_match('/%/',$width)?$width:$width.'px').'"':'').'>'."\n";
		if (is_array($array) && ! empty($array))
		{
			if ($value_as_key) $array=array_combine($array, $array);

			if (! empty($array))
			{
				foreach ($array as $key => $value)
				{
					$out.= '<option value="'.$key.'"';
					if (is_array($selected) && ! empty($selected) && in_array($key, $selected) && !empty($key))
					{
						$out.= ' selected';
					}
					$out.= '>';

					$newval = ($translate ? $langs->trans($value) : $value);
					$newval = ($key_in_label ? $key.' - '.$newval : $newval);
					$out.= dol_htmlentitiesbr($newval);
					$out.= '</option>'."\n";
				}
			}
		}
		$out.= '</select>'."\n";

		return $out;
	}


	/**
	 *	Show a multiselect dropbox from an array.
	 *
	 *	@param	string	$htmlname		Name of HTML field
	 *	@param	array	$array			Array with array of fields we could show. This array may be modified according to setup of user.
	 *  @param  string  $varpage        Id of context for page. Can be set by caller with $varpage=(empty($contextpage)?$_SERVER["PHP_SELF"]:$contextpage);
	 *	@return	string					HTML multiselect string
	 *  @see selectarray
	 */
	static function multiSelectArrayWithCheckbox($htmlname, &$array, $varpage)
	{
		global $conf,$langs,$user;

		if (! empty($conf->global->MAIN_OPTIMIZEFORTEXTBROWSER)) return '';

		$tmpvar="MAIN_SELECTEDFIELDS_".$varpage;
		if (! empty($user->conf->$tmpvar))
		{
			$tmparray=explode(',', $user->conf->$tmpvar);
			foreach($array as $key => $val)
			{
				//var_dump($key);
				//var_dump($tmparray);
				if (in_array($key, $tmparray)) $array[$key]['checked']=1;
				else $array[$key]['checked']=0;
			}
		}
		//var_dump($array);

		$lis='';
		$listcheckedstring='';

		foreach($array as $key => $val)
		{
		   /* var_dump($val);
            var_dump(array_key_exists('enabled', $val));
            var_dump(!$val['enabled']);*/
		   if (array_key_exists('enabled', $val) && isset($val['enabled']) && ! $val['enabled'])
		   {
			   unset($array[$key]);     // We don't want this field
			   continue;
		   }
		   if ($val['label'])
		   {
			   $lis.='<li><input type="checkbox" value="'.$key.'"'.(empty($val['checked'])?'':' checked="checked"').'/>'.dol_escape_htmltag($langs->trans($val['label'])).'</li>';
			   $listcheckedstring.=(empty($val['checked'])?'':$key.',');
		   }
		}

		$out ='<!-- Component multiSelectArrayWithCheckbox '.$htmlname.' -->

        <dl class="dropdown">
            <dt>
            <a href="#">
              '.img_picto('','list').'
            </a>
            <input type="hidden" class="'.$htmlname.'" name="'.$htmlname.'" value="'.$listcheckedstring.'">
            </dt>
            <dd class="dropowndd">
                <div class="multiselectcheckbox'.$htmlname.'">
                    <ul class="ul'.$htmlname.'">
                    '.$lis.'
                    </ul>
                </div>
            </dd>
        </dl>

        <script type="text/javascript">
          jQuery(document).ready(function () {
              $(\'.multiselectcheckbox'.$htmlname.' input[type="checkbox"]\').on(\'click\', function () {
                  console.log("A new field was added/removed")
                  $("input:hidden[name=formfilteraction]").val(\'listafterchangingselectedfields\')
                  var title = $(this).val() + ",";
                  if ($(this).is(\':checked\')) {
                      $(\'.'.$htmlname.'\').val(title + $(\'.'.$htmlname.'\').val());
                  }
                  else {
                      $(\'.'.$htmlname.'\').val( $(\'.'.$htmlname.'\').val().replace(title, \'\') )
                  }
                  // Now, we submit page
                  $(this).parents(\'form:first\').submit();
              });
           });
        </script>

        ';
		return $out;
	}

	/**
	 * 	Render list of categories linked to object with id $id and type $type
	 *
	 * 	@param		int		$id				Id of object
	 * 	@param		string	$type			Type of category ('member', 'customer', 'supplier', 'product', 'contact'). Old mode (0, 1, 2, ...) is deprecated.
	 *  @param		int		$rendermode		0=Default, use multiselect. 1=Emulate multiselect (recommended)
	 * 	@return		string					String with categories
	 */
	function showCategories($id, $type, $rendermode=0)
	{
		global $db;

		include_once DOL_DOCUMENT_ROOT.'/categories/class/categorie.class.php';

		$cat = new Categorie($db);
		$categories = $cat->containing($id, $type);

		if ($rendermode == 1)
		{
			$toprint = array();
			foreach($categories as $c)
			{
				$ways = $c->print_all_ways();       // $ways[0] = "ccc2 >> ccc2a >> ccc2a1" with html formated text
				foreach($ways as $way)
				{
					$toprint[] = '<li class="select2-search-choice-dolibarr noborderoncategories"'.($c->color?' style="background: #'.$c->color.';"':' style="background: #aaa"').'>'.img_object('','category').' '.$way.'</li>';
				}
			}
			return '<div class="select2-container-multi-dolibarr" style="width: 90%;"><ul class="select2-choices-dolibarr">'.implode(' ', $toprint).'</ul></div>';
		}

		if ($rendermode == 0)
		{
			$cate_arbo = $this->select_all_categories($type, '', 'parent', 64, 0, 1);
			foreach($categories as $c) {
				$arrayselected[] = $c->id;
			}

			return $this->multiselectarray('categories', $cate_arbo, $arrayselected, '', 0, '', 0, '100%', 'disabled', 'category');
		}

		return 'ErrorBadValueForParameterRenderMode';	// Should not happened
	}


	/**
	 *  Show linked object block.
	 *
	 *  @param	CommonObject	$object		      Object we want to show links to
	 *  @param  string          $morehtmlright    More html to show on right of title
	 *  @return	int							      <0 if KO, >=0 if OK
	 */
	function showLinkedObjectBlock($object, $morehtmlright='')
	{
		global $conf,$langs,$hookmanager;
		global $bc;

		$object->fetchObjectLinked();

		// Bypass the default method
		$hookmanager->initHooks(array('commonobject'));
		$parameters=array();
		$reshook=$hookmanager->executeHooks('showLinkedObjectBlock',$parameters,$object,$action);    // Note that $action and $object may have been modified by hook

		if (empty($reshook))
		{
			$nbofdifferenttypes = count($object->linkedObjects);

			print '<!-- showLinkedObjectBlock -->';
			print load_fiche_titre($langs->trans('RelatedObjects'), $morehtmlright, '', 0, 0, 'showlinkedobjectblock');


			print '<div class="div-table-responsive-no-min">';
			print '<table class="noborder allwidth">';

			print '<tr class="liste_titre">';
			print '<td>'.$langs->trans("Type").'</td>';
			print '<td>'.$langs->trans("Ref").'</td>';
			print '<td align="center"></td>';
			print '<td align="center">'.$langs->trans("Date").'</td>';
			print '<td align="right">'.$langs->trans("AmountHTShort").'</td>';
			print '<td align="right">'.$langs->trans("Status").'</td>';
			print '<td></td>';
			print '</tr>';

			$nboftypesoutput=0;

			foreach($object->linkedObjects as $objecttype => $objects)
			{
				$tplpath = $element = $subelement = $objecttype;

				if ($objecttype != 'supplier_proposal' && preg_match('/^([^_]+)_([^_]+)/i',$objecttype,$regs))
				{
					$element = $regs[1];
					$subelement = $regs[2];
					$tplpath = $element.'/'.$subelement;
				}
				$tplname='linkedobjectblock';

				// To work with non standard path
				if ($objecttype == 'facture')          {
					$tplpath = 'compta/'.$element;
					if (empty($conf->facture->enabled)) continue;	// Do not show if module disabled
				}
				else if ($objecttype == 'facturerec')          {
					$tplpath = 'compta/facture';
					$tplname = 'linkedobjectblockForRec';
					if (empty($conf->facture->enabled)) continue;	// Do not show if module disabled
				}
				else if ($objecttype == 'propal')           {
					$tplpath = 'comm/'.$element;
					if (empty($conf->propal->enabled)) continue;	// Do not show if module disabled
				}
				else if ($objecttype == 'supplier_proposal')           {
					if (empty($conf->supplier_proposal->enabled)) continue;	// Do not show if module disabled
				}
				else if ($objecttype == 'shipping' || $objecttype == 'shipment') {
					$tplpath = 'expedition';
					if (empty($conf->expedition->enabled)) continue;	// Do not show if module disabled
				}
				else if ($objecttype == 'delivery')         {
					$tplpath = 'livraison';
					if (empty($conf->expedition->enabled)) continue;	// Do not show if module disabled
				}
				else if ($objecttype == 'invoice_supplier') {
					$tplpath = 'fourn/facture';
				}
				else if ($objecttype == 'order_supplier')   {
					$tplpath = 'fourn/commande';
				}
				else if ($objecttype == 'expensereport')   {
					$tplpath = 'expensereport';
				}
				else if ($objecttype == 'subscription')   {
					$tplpath = 'adherents';
				}

				global $linkedObjectBlock;
				$linkedObjectBlock = $objects;


				// Output template part (modules that overwrite templates must declare this into descriptor)
				$dirtpls=array_merge($conf->modules_parts['tpl'],array('/'.$tplpath.'/tpl'));
				foreach($dirtpls as $reldir)
				{
					if ($nboftypesoutput == ($nbofdifferenttypes - 1))    // No more type to show after
					{
						global $noMoreLinkedObjectBlockAfter;
						$noMoreLinkedObjectBlockAfter=1;
					}

					$res=@include dol_buildpath($reldir.'/'.$tplname.'.tpl.php');
					if ($res)
					{
						$nboftypesoutput++;
						break;
					}
				}
			}

			if (! $nboftypesoutput)
			{
				print '<tr><td class="impair opacitymedium" colspan="7">'.$langs->trans("None").'</td></tr>';
			}

			print '</table>';
			print '</div>';

			return $nbofdifferenttypes;
		}
	}

	/**
	 *  Show block with links to link to other objects.
	 *
	 *  @param	CommonObject	$object				Object we want to show links to
	 *  @param	array			$restrictlinksto	Restrict links to some elements, for exemple array('order') or array('supplier_order'). null or array() if no restriction.
	 *  @param	array			$excludelinksto		Do not show links of this type, for exemple array('order') or array('supplier_order'). null or array() if no exclusion.
	 *  @return	string								<0 if KO, >0 if OK
	 */
	function showLinkToObjectBlock($object, $restrictlinksto=array(), $excludelinksto=array())
	{
		global $conf, $langs, $hookmanager;
		global $bc;

		$linktoelem='';
		$linktoelemlist='';

		if (! is_object($object->thirdparty)) $object->fetch_thirdparty();

		$possiblelinks=array();
		if (is_object($object->thirdparty) && ! empty($object->thirdparty->id) && $object->thirdparty->id > 0)
		{
			$listofidcompanytoscan=$object->thirdparty->id;
			if (($object->thirdparty->parent > 0) && ! empty($conf->global->THIRDPARTY_INCLUDE_PARENT_IN_LINKTO)) $listofidcompanytoscan.=','.$object->thirdparty->parent;
			if (($object->fk_project > 0) && ! empty($conf->global->THIRDPARTY_INCLUDE_PROJECT_THIRDPARY_IN_LINKTO))
			{
				include_once DOL_DOCUMENT_ROOT.'/projet/class/project.class.php';
				$tmpproject=new Project($this->db);
				$tmpproject->fetch($object->fk_project);
				if ($tmpproject->socid > 0 && ($tmpproject->socid != $object->thirdparty->id)) $listofidcompanytoscan.=','.$tmpproject->socid;
				unset($tmpproject);
			}

			$possiblelinks=array(
				'propal'=>array('enabled'=>$conf->propal->enabled, 'perms'=>1, 'label'=>'LinkToProposal', 'sql'=>"SELECT s.rowid as socid, s.nom as name, s.client, t.rowid, t.ref, t.ref_client, t.total_ht FROM ".MAIN_DB_PREFIX."societe as s, ".MAIN_DB_PREFIX."propal as t WHERE t.fk_soc = s.rowid AND t.fk_soc IN (".$listofidcompanytoscan.') AND t.entity IN ('.getEntity('propal').')'),
				'order'=>array('enabled'=>$conf->commande->enabled, 'perms'=>1, 'label'=>'LinkToOrder', 'sql'=>"SELECT s.rowid as socid, s.nom as name, s.client, t.rowid, t.ref, t.ref_client, t.total_ht FROM ".MAIN_DB_PREFIX."societe as s, ".MAIN_DB_PREFIX."commande as t WHERE t.fk_soc = s.rowid AND t.fk_soc IN (".$listofidcompanytoscan.') AND t.entity IN ('.getEntity('commande').')'),
				'invoice'=>array('enabled'=>$conf->facture->enabled, 'perms'=>1, 'label'=>'LinkToInvoice', 'sql'=>"SELECT s.rowid as socid, s.nom as name, s.client, t.rowid, t.facnumber as ref, t.ref_client, t.total as total_ht FROM ".MAIN_DB_PREFIX."societe as s, ".MAIN_DB_PREFIX."facture as t WHERE t.fk_soc = s.rowid AND t.fk_soc IN (".$listofidcompanytoscan.') AND t.entity IN ('.getEntity('facture').')'),
				'contrat'=>array('enabled'=>$conf->contrat->enabled , 'perms'=>1, 'label'=>'LinkToContract', 'sql'=>"SELECT s.rowid as socid, s.nom as name, s.client, t.rowid, t.ref, t.ref_supplier, '' as total_ht FROM ".MAIN_DB_PREFIX."societe as s, ".MAIN_DB_PREFIX."contrat as t WHERE t.fk_soc = s.rowid AND t.fk_soc IN (".$listofidcompanytoscan.') AND t.entity IN ('.getEntity('contract').')'),
				'fichinter'=>array('enabled'=>$conf->ficheinter->enabled, 'perms'=>1, 'label'=>'LinkToIntervention', 'sql'=>"SELECT s.rowid as socid, s.nom as name, s.client, t.rowid, t.ref FROM ".MAIN_DB_PREFIX."societe as s, ".MAIN_DB_PREFIX."fichinter as t WHERE t.fk_soc = s.rowid AND t.fk_soc IN (".$listofidcompanytoscan.') AND t.entity IN ('.getEntity('intervention').')'),
				'supplier_proposal'=>array('enabled'=>$conf->supplier_proposal->enabled , 'perms'=>1, 'label'=>'LinkToSupplierProposal', 'sql'=>"SELECT s.rowid as socid, s.nom as name, s.client, t.rowid, t.ref, '' as ref_supplier, t.total_ht FROM ".MAIN_DB_PREFIX."societe as s, ".MAIN_DB_PREFIX."supplier_proposal as t WHERE t.fk_soc = s.rowid AND t.fk_soc IN (".$listofidcompanytoscan.') AND t.entity IN ('.getEntity('supplier_proposal').')'),
				'order_supplier'=>array('enabled'=>$conf->supplier_order->enabled , 'perms'=>1, 'label'=>'LinkToSupplierOrder', 'sql'=>"SELECT s.rowid as socid, s.nom as name, s.client, t.rowid, t.ref, t.ref_supplier, t.total_ht FROM ".MAIN_DB_PREFIX."societe as s, ".MAIN_DB_PREFIX."commande_fournisseur as t WHERE t.fk_soc = s.rowid AND t.fk_soc IN (".$listofidcompanytoscan.') AND t.entity IN ('.getEntity('commande_fournisseur').')'),
				'invoice_supplier'=>array('enabled'=>$conf->supplier_invoice->enabled , 'perms'=>1, 'label'=>'LinkToSupplierInvoice', 'sql'=>"SELECT s.rowid as socid, s.nom as name, s.client, t.rowid, t.ref, t.ref_supplier, t.total_ht FROM ".MAIN_DB_PREFIX."societe as s, ".MAIN_DB_PREFIX."facture_fourn as t WHERE t.fk_soc = s.rowid AND t.fk_soc IN (".$listofidcompanytoscan.') AND t.entity IN ('.getEntity('facture_fourn').')')
			);
		}

		global $action;

		// Can complete the possiblelink array
		$hookmanager->initHooks(array('commonobject'));
		$parameters=array();
		$reshook=$hookmanager->executeHooks('showLinkToObjectBlock',$parameters,$object,$action);    // Note that $action and $object may have been modified by hook
		if (empty($reshook))
		{
			if (is_array($hookmanager->resArray) && count($hookmanager->resArray))
			{
				$possiblelinks=array_merge($possiblelinks, $hookmanager->resArray);
			}
		}
		else if ($reshook > 0)
		{
			if (is_array($hookmanager->resArray) && count($hookmanager->resArray))
			{
				$possiblelinks=$hookmanager->resArray;
			}
		}

		foreach($possiblelinks as $key => $possiblelink)
		{
			$num = 0;

			if (empty($possiblelink['enabled'])) continue;

			if (! empty($possiblelink['perms']) && (empty($restrictlinksto) || in_array($key, $restrictlinksto)) && (empty($excludelinksto) || ! in_array($key, $excludelinksto)))
			{
				print '<div id="'.$key.'list"'.(empty($conf->use_javascript_ajax)?'':' style="display:none"').'>';
				$sql = $possiblelink['sql'];

				$resqllist = $this->db->query($sql);
				if ($resqllist)
				{
					$num = $this->db->num_rows($resqllist);
					$i = 0;

					print '<br><form action="'.$_SERVER["PHP_SELF"].'" method="POST" name="formlinked'.$key.'">';
					print '<input type="hidden" name="id" value="'.$object->id.'">';
					print '<input type="hidden" name="action" value="addlink">';
					print '<input type="hidden" name="addlink" value="'.$key.'">';
					print '<table class="noborder">';
					print '<tr class="liste_titre">';
					print '<td class="nowrap"></td>';
					print '<td align="center">' . $langs->trans("Ref") . '</td>';
					print '<td align="left">' . $langs->trans("RefCustomer") . '</td>';
					print '<td align="right">' . $langs->trans("AmountHTShort") . '</td>';
					print '<td align="left">' . $langs->trans("Company") . '</td>';
					print '</tr>';
					while ($i < $num)
					{
						$objp = $this->db->fetch_object($resqlorderlist);

						$var = ! $var;
						print '<tr ' . $bc [$var] . '>';
						print '<td aling="left">';
						print '<input type="radio" name="idtolinkto" value=' . $objp->rowid . '>';
						print '</td>';
						print '<td align="center">' . $objp->ref . '</td>';
						print '<td>' . $objp->ref_client . '</td>';
						print '<td align="right">' . price($objp->total_ht) . '</td>';
						print '<td>' . $objp->name . '</td>';
						print '</tr>';
						$i++;
					}
					print '</table>';
					print '<div class="center"><input type="submit" class="button valignmiddle" value="' . $langs->trans('ToLink') . '">&nbsp;&nbsp;&nbsp;&nbsp;&nbsp;<input type="submit" class="button" name="cancel" value="' . $langs->trans('Cancel') . '"></div>';

					print '</form>';
					$this->db->free($resqllist);
				} else {
					dol_print_error($this->db);
				}
				print '</div>';
				if ($num > 0)
				{
				}

				//$linktoelem.=($linktoelem?' &nbsp; ':'');
				if ($num > 0) $linktoelemlist.='<li><a href="#linkto'.$key.'" class="linkto dropdowncloseonclick" rel="'.$key.'">' . $langs->trans($possiblelink['label']) .' ('.$num.')</a></li>';
				//else $linktoelem.=$langs->trans($possiblelink['label']);
				else $linktoelemlist.='<li><span class="linktodisabled">' . $langs->trans($possiblelink['label']) . ' (0)</span></li>';
			}
		}

		if ($linktoelemlist)
		{
			$linktoelem='
    		<dl class="dropdown" id="linktoobjectname">
    		';
			if (! empty($conf->use_javascript_ajax)) $linktoelem.='<dt><a href="#linktoobjectname">'.$langs->trans("LinkTo").'...</a></dt>';
			$linktoelem.='<dd>
    		<div class="multiselectlinkto">
    		<ul class="ulselectedfields">'.$linktoelemlist.'
    		</ul>
    		</div>
    		</dd>
    		</dl>';
		}
		else
		{
			$linktoelem='';
		}

		if (! empty($conf->use_javascript_ajax))
		{
		  print '<!-- Add js to show linkto box -->
				<script type="text/javascript" language="javascript">
				jQuery(document).ready(function() {
					jQuery(".linkto").click(function() {
						console.log("We choose to show/hide link for rel="+jQuery(this).attr(\'rel\'));
					    jQuery("#"+jQuery(this).attr(\'rel\')+"list").toggle();
						jQuery(this).toggle();
					});
				});
				</script>
		  ';
		}

		return $linktoelem;
	}

	/**
	 *	Return an html string with a select combo box to choose yes or no
	 *
	 *	@param	string		$htmlname		Name of html select field
	 *	@param	string		$value			Pre-selected value
	 *	@param	int			$option			0 return yes/no, 1 return 1/0
	 *	@param	bool		$disabled		true or false
	 *  @param	int      	$useempty		1=Add empty line
	 *	@return	string						See option
	 */
	function selectyesno($htmlname, $value='', $option=0, $disabled=false, $useempty='')
	{
		global $langs;

		$yes="yes"; $no="no";
		if ($option)
		{
			$yes="1";
			$no="0";
		}

		$disabled = ($disabled ? ' disabled' : '');

		$resultyesno = '<select class="flat" id="'.$htmlname.'" name="'.$htmlname.'"'.$disabled.'>'."\n";
		if ($useempty) $resultyesno .= '<option value="-1"'.(($value < 0)?' selected':'').'>&nbsp;</option>'."\n";
		if (("$value" == 'yes') || ($value == 1))
		{
			$resultyesno .= '<option value="'.$yes.'" selected>'.$langs->trans("Yes").'</option>'."\n";
			$resultyesno .= '<option value="'.$no.'">'.$langs->trans("No").'</option>'."\n";
		}
		else
	   {
	   		$selected=(($useempty && $value != '0' && $value != 'no')?'':' selected');
			$resultyesno .= '<option value="'.$yes.'">'.$langs->trans("Yes").'</option>'."\n";
			$resultyesno .= '<option value="'.$no.'"'.$selected.'>'.$langs->trans("No").'</option>'."\n";
		}
		$resultyesno .= '</select>'."\n";
		return $resultyesno;
	}



	/**
	 *  Return list of export templates
	 *
	 *  @param	string	$selected          Id modele pre-selectionne
	 *  @param  string	$htmlname          Name of HTML select
	 *  @param  string	$type              Type of searched templates
	 *  @param  int		$useempty          Affiche valeur vide dans liste
	 *  @return	void
	 */
	function select_export_model($selected='',$htmlname='exportmodelid',$type='',$useempty=0)
	{

		$sql = "SELECT rowid, label";
		$sql.= " FROM ".MAIN_DB_PREFIX."export_model";
		$sql.= " WHERE type = '".$type."'";
		$sql.= " ORDER BY rowid";
		$result = $this->db->query($sql);
		if ($result)
		{
			print '<select class="flat" name="'.$htmlname.'">';
			if ($useempty)
			{
				print '<option value="-1">&nbsp;</option>';
			}

			$num = $this->db->num_rows($result);
			$i = 0;
			while ($i < $num)
			{
				$obj = $this->db->fetch_object($result);
				if ($selected == $obj->rowid)
				{
					print '<option value="'.$obj->rowid.'" selected>';
				}
				else
				{
					print '<option value="'.$obj->rowid.'">';
				}
				print $obj->label;
				print '</option>';
				$i++;
			}
			print "</select>";
		}
		else {
			dol_print_error($this->db);
		}
	}

	/**
	 *    Return a HTML area with the reference of object and a navigation bar for a business object
	 *    Note: To complete search with a particular filter on select, you can set $object->next_prev_filter set to define SQL criterias.
	 *
	 *    @param	object	$object			Object to show.
	 *    @param	string	$paramid   		Name of parameter to use to name the id into the URL next/previous link.
	 *    @param	string	$morehtml  		More html content to output just before the nav bar.
	 *    @param	int		$shownav	  	Show Condition (navigation is shown if value is 1).
	 *    @param	string	$fieldid   		Name of field id into database to use for select next and previous (we make the select max and min on this field compared to $object->ref). Use 'none' to disable next/prev.
	 *    @param	string	$fieldref   	Name of field ref of object (object->ref) to show or 'none' to not show ref.
	 *    @param	string	$morehtmlref  	More html to show after ref.
	 *    @param	string	$moreparam  	More param to add in nav link url. Must start with '&...'.
	 *	  @param	int		$nodbprefix		Do not include DB prefix to forge table name.
	 *	  @param	string	$morehtmlleft	More html code to show before ref.
	 *	  @param	string	$morehtmlstatus	More html code to show under navigation arrows (status place).
	 *	  @param	string	$morehtmlright	More html code to show after ref.
	 * 	  @return	string    				Portion HTML with ref + navigation buttons
	 */
	function showrefnav($object,$paramid,$morehtml='',$shownav=1,$fieldid='rowid',$fieldref='ref',$morehtmlref='',$moreparam='',$nodbprefix=0,$morehtmlleft='',$morehtmlstatus='',$morehtmlright='')
	{
		global $langs,$conf,$hookmanager;

		$ret='';
		if (empty($fieldid))  $fieldid='rowid';
		if (empty($fieldref)) $fieldref='ref';

		// Add where from hooks
		if (is_object($hookmanager))
		{
			$parameters=array();
			$reshook=$hookmanager->executeHooks('printFieldListWhere',$parameters, $object);    // Note that $action and $object may have been modified by hook
			$object->next_prev_filter.=$hookmanager->resPrint;
		}
		$previous_ref = $next_ref = '';
		if ($shownav)
		{
			//print "paramid=$paramid,morehtml=$morehtml,shownav=$shownav,$fieldid,$fieldref,$morehtmlref,$moreparam";
			$object->load_previous_next_ref((isset($object->next_prev_filter)?$object->next_prev_filter:''), $fieldid, $nodbprefix);

			$navurl = $_SERVER["PHP_SELF"];
			// Special case for project/task page
			if ($paramid == 'project_ref')
			{
				$navurl = preg_replace('/\/tasks\/(task|contact|time|note|document)\.php/','/tasks.php',$navurl);
				$paramid='ref';
			}

			// accesskey is for Windows or Linux:  ALT + key for chrome, ALT + SHIFT + KEY for firefox
			// accesskey is for Mac:               CTRL + key for all browsers
			$previous_ref = $object->ref_previous?'<a accesskey="p" href="'.$navurl.'?'.$paramid.'='.urlencode($object->ref_previous).$moreparam.'"><i class="fa fa-chevron-left"></i></a>':'<span class="inactive"><i class="fa fa-chevron-left opacitymedium"></i></span>';
			$next_ref     = $object->ref_next?'<a accesskey="n" href="'.$navurl.'?'.$paramid.'='.urlencode($object->ref_next).$moreparam.'"><i class="fa fa-chevron-right"></i></a>':'<span class="inactive"><i class="fa fa-chevron-right opacitymedium"></i></span>';
		}

		//print "xx".$previous_ref."x".$next_ref;
		$ret.='<!-- Start banner content --><div style="vertical-align: middle">';

		// Right part of banner
		if ($morehtmlright) $ret.='<div class="inline-block floatleft">'.$morehtmlright.'</div>';

		if ($previous_ref || $next_ref || $morehtml)
		{
			$ret.='<div class="pagination paginationref"><ul class="right">';
		}
		if ($morehtml)
		{
			$ret.='<li class="noborder litext">'.$morehtml.'</li>';
		}
		if ($shownav && ($previous_ref || $next_ref))
		{
			$ret.='<li class="pagination">'.$previous_ref.'</li>';
			$ret.='<li class="pagination">'.$next_ref.'</li>';
		}
		if ($previous_ref || $next_ref || $morehtml)
		{
			$ret.='</ul></div>';
		}
		if ($morehtmlstatus) $ret.='<div class="statusref">'.$morehtmlstatus.'</div>';

		// Left part of banner
		if ($morehtmlleft)
		{
			if ($conf->browser->layout == 'phone') $ret.='<div class="floatleft">'.$morehtmlleft.'</div>';    // class="center" to have photo in middle
			else $ret.='<div class="inline-block floatleft">'.$morehtmlleft.'</div>';
		}

		//if ($conf->browser->layout == 'phone') $ret.='<div class="clearboth"></div>';
		$ret.='<div class="inline-block floatleft valignmiddle refid'.(($shownav && ($previous_ref || $next_ref))?' refidpadding':'').'">';

		// For thirdparty, contact, user, member, the ref is the id, so we show something else
		if ($object->element == 'societe')
		{
			$ret.=dol_htmlentities($object->name);
		}
		else if ($object->element == 'member')
		{
			$fullname=$object->getFullName($langs);
			if ($object->morphy == 'mor') {
				$ret.= dol_htmlentities($object->societe) . ((! empty($fullname) && $object->societe != $fullname)?' ('.dol_htmlentities($fullname).')':'');
			} else {
				$ret.= dol_htmlentities($fullname) . ((! empty($object->societe) && $object->societe != $fullname)?' ('.dol_htmlentities($object->societe).')':'');
			}
		}
		else if (in_array($object->element, array('contact', 'user', 'usergroup')))
		{
			$ret.=dol_htmlentities($object->getFullName($langs));
		}
		else if (in_array($object->element, array('action', 'agenda')))
		{
			$ret.=$object->ref.'<br>'.$object->label;
		}
		else if (in_array($object->element, array('adherent_type')))
		{
			$ret.=$object->label;
		}
		else if ($object->element == 'ecm_directories')
		{
			$ret.='';
		}
		else if ($fieldref != 'none') $ret.=dol_htmlentities($object->$fieldref);


		if ($morehtmlref)
		{
			$ret.=' '.$morehtmlref;
		}
		$ret.='</div>';

		$ret.='</div><!-- End banner content -->';

		return $ret;
	}


	/**
	 *    	Return HTML code to output a barcode
	 *
	 *     	@param	Object	$object		Object containing data to retrieve file name
	 * 		@param	int		$width			Width of photo
	 * 	  	@return string    				HTML code to output barcode
	 */
	function showbarcode(&$object,$width=100)
	{
		global $conf;

		//Check if barcode is filled in the card
		if (empty($object->barcode)) return '';

		// Complete object if not complete
		if (empty($object->barcode_type_code) || empty($object->barcode_type_coder))
		{
			$result = $object->fetch_barcode();
			//Check if fetch_barcode() failed
			if ($result < 1) return '<!-- ErrorFetchBarcode -->';
		}

		// Barcode image
		$url=DOL_URL_ROOT.'/viewimage.php?modulepart=barcode&generator='.urlencode($object->barcode_type_coder).'&code='.urlencode($object->barcode).'&encoding='.urlencode($object->barcode_type_code);
		$out ='<!-- url barcode = '.$url.' -->';
		$out.='<img src="'.$url.'">';
		return $out;
	}

	/**
	 *    	Return HTML code to output a photo
	 *
	 *    	@param	string		$modulepart			Key to define module concerned ('societe', 'userphoto', 'memberphoto')
	 *     	@param  object		$object				Object containing data to retrieve file name
	 * 		@param	int			$width				Width of photo
	 * 		@param	int			$height				Height of photo (auto if 0)
	 * 		@param	int			$caneditfield		Add edit fields
	 * 		@param	string		$cssclass			CSS name to use on img for photo
	 * 		@param	string		$imagesize		    'mini', 'small' or '' (original)
	 *      @param  int         $addlinktofullsize  Add link to fullsize image
	 *      @param  int         $cache              1=Accept to use image in cache
	 * 	  	@return string    						HTML code to output photo
	 */
	static function showphoto($modulepart, $object, $width=100, $height=0, $caneditfield=0, $cssclass='photowithmargin', $imagesize='', $addlinktofullsize=1, $cache=0)
	{
		global $conf,$langs;

		$entity = (! empty($object->entity) ? $object->entity : $conf->entity);
		$id = (! empty($object->id) ? $object->id : $object->rowid);

		$ret='';$dir='';$file='';$originalfile='';$altfile='';$email='';
		if ($modulepart=='societe')
		{
			$dir=$conf->societe->multidir_output[$entity];
			if (! empty($object->logo))
			{
				if ((string) $imagesize == 'mini') $file=get_exdir(0, 0, 0, 0, $object, 'thirdparty').'/logos/'.getImageFileNameForSize($object->logo, '_mini');             // getImageFileNameForSize include the thumbs
				else if ((string) $imagesize == 'small') $file=get_exdir(0, 0, 0, 0, $object, 'thirdparty').'/logos/'.getImageFileNameForSize($object->logo, '_small');
				else $file=get_exdir(0, 0, 0, 0, $object, 'thirdparty').'/logos/'.$object->logo;
				$originalfile=get_exdir(0, 0, 0, 0, $object, 'thirdparty').'/logos/'.$object->logo;
			}
			$email=$object->email;
		}
		else if ($modulepart=='contact')
		{
			$dir=$conf->societe->multidir_output[$entity].'/contact';
			if (! empty($object->photo))
			{
				if ((string) $imagesize == 'mini') $file=get_exdir(0, 0, 0, 0, $object, 'contact').'/photos/'.getImageFileNameForSize($object->photo, '_mini');
				else if ((string) $imagesize == 'small') $file=get_exdir(0, 0, 0, 0, $object, 'contact').'/photos/'.getImageFileNameForSize($object->photo, '_small');
				else $file=get_exdir(0, 0, 0, 0, $object, 'contact').'/photos/'.$object->photo;
				$originalfile=get_exdir(0, 0, 0, 0, $object, 'contact').'/photos/'.$object->photo;
			}
			$email=$object->email;
		}
		else if ($modulepart=='userphoto')
		{
			$dir=$conf->user->dir_output;
			if (! empty($object->photo))
			{
				if ((string) $imagesize == 'mini') $file=get_exdir($id, 2, 0, 0, $object, 'user').getImageFileNameForSize($object->photo, '_mini');
				else if ((string) $imagesize == 'small') $file=get_exdir($id, 2, 0, 0, $object, 'user').getImageFileNameForSize($object->photo, '_small');
				else $file=get_exdir($id, 2, 0, 0, $object, 'user').$object->photo;
				$originalfile=get_exdir($id, 2, 0, 0, $object, 'user').$object->photo;
			}
			if (! empty($conf->global->MAIN_OLD_IMAGE_LINKS)) $altfile=$object->id.".jpg";	// For backward compatibility
			$email=$object->email;
		}
		else if ($modulepart=='memberphoto')
		{
			$dir=$conf->adherent->dir_output;
			if (! empty($object->photo))
			{
				if ((string) $imagesize == 'mini') $file=get_exdir(0, 0, 0, 0, $object, 'member').'photos/'.getImageFileNameForSize($object->photo, '_mini');
				else if ((string) $imagesize == 'small') $file=get_exdir(0, 0, 0, 0, $object, 'member').'photos/'.getImageFileNameForSize($object->photo, '_small');
				else $file=get_exdir(0, 0, 0, 0, $object, 'member').'photos/'.$object->photo;
				$originalfile=get_exdir(0, 0, 0, 0, $object, 'member').'photos/'.$object->photo;
			}
			if (! empty($conf->global->MAIN_OLD_IMAGE_LINKS)) $altfile=$object->id.".jpg";	// For backward compatibility
			$email=$object->email;
		}
		else
		{
			// Generic case to show photos
			$dir=$conf->$modulepart->dir_output;
			if (! empty($object->photo))
			{
				if ((string) $imagesize == 'mini') $file=get_exdir($id, 2, 0, 0, $object, $modulepart).'photos/'.getImageFileNameForSize($object->photo, '_mini');
				else if ((string) $imagesize == 'small') $file=get_exdir($id, 2, 0, 0, $object, $modulepart).'photos/'.getImageFileNameForSize($object->photo, '_small');
				else $file=get_exdir($id, 2, 0, 0, $object, $modulepart).'photos/'.$object->photo;
				$originalfile=get_exdir($id, 2, 0, 0, $object, $modulepart).'photos/'.$object->photo;
			}
			if (! empty($conf->global->MAIN_OLD_IMAGE_LINKS)) $altfile=$object->id.".jpg";	// For backward compatibility
			$email=$object->email;
		}

		if ($dir)
		{
			if ($file && file_exists($dir."/".$file))
			{
				if ($addlinktofullsize)
				{
					$urladvanced=getAdvancedPreviewUrl($modulepart, $originalfile, 0, '&entity='.$entity);
					if ($urladvanced) $ret.='<a href="'.$urladvanced.'">';
					else $ret.='<a href="'.DOL_URL_ROOT.'/viewimage.php?modulepart='.$modulepart.'&entity='.$entity.'&file='.urlencode($originalfile).'&cache='.$cache.'">';
				}
				$ret.='<img class="photo'.$modulepart.($cssclass?' '.$cssclass:'').'" alt="Photo" id="photologo'.(preg_replace('/[^a-z]/i','_',$file)).'" '.($width?' width="'.$width.'"':'').($height?' height="'.$height.'"':'').' src="'.DOL_URL_ROOT.'/viewimage.php?modulepart='.$modulepart.'&entity='.$entity.'&file='.urlencode($file).'&cache='.$cache.'">';
				if ($addlinktofullsize) $ret.='</a>';
			}
			else if ($altfile && file_exists($dir."/".$altfile))
			{
				if ($addlinktofullsize)
				{
					$urladvanced=getAdvancedPreviewUrl($modulepart, $originalfile, 0, '&entity='.$entity);
					if ($urladvanced) $ret.='<a href="'.$urladvanced.'">';
					else $ret.='<a href="'.DOL_URL_ROOT.'/viewimage.php?modulepart='.$modulepart.'&entity='.$entity.'&file='.urlencode($originalfile).'&cache='.$cache.'">';
				}
				$ret.='<img class="photo'.$modulepart.($cssclass?' '.$cssclass:'').'" alt="Photo alt" id="photologo'.(preg_replace('/[^a-z]/i','_',$file)).'" class="'.$cssclass.'" '.($width?' width="'.$width.'"':'').($height?' height="'.$height.'"':'').' src="'.DOL_URL_ROOT.'/viewimage.php?modulepart='.$modulepart.'&entity='.$entity.'&file='.urlencode($altfile).'&cache='.$cache.'">';
				if ($addlinktofullsize) $ret.='</a>';
			}
			else
			{
				$nophoto='/public/theme/common/nophoto.png';
				if (in_array($modulepart,array('userphoto','contact')))	// For module that are "physical" users
				{
					$nophoto='/public/theme/common/user_anonymous.png';
					if ($object->gender == 'man') $nophoto='/public/theme/common/user_man.png';
					if ($object->gender == 'woman') $nophoto='/public/theme/common/user_woman.png';
				}

				if (! empty($conf->gravatar->enabled) && $email)
				{
					/**
					 * @see https://gravatar.com/site/implement/images/php/
					 */
					global $dolibarr_main_url_root;
					$ret.='<!-- Put link to gravatar -->';
					//$defaultimg=urlencode(dol_buildpath($nophoto,3));
					$defaultimg='mm';
					$ret.='<img class="photo'.$modulepart.($cssclass?' '.$cssclass:'').'" alt="Gravatar avatar" title="'.$email.' Gravatar avatar" '.($width?' width="'.$width.'"':'').($height?' height="'.$height.'"':'').' src="https://www.gravatar.com/avatar/'.dol_hash(strtolower(trim($email)),3).'?s='.$width.'&d='.$defaultimg.'">';	// gravatar need md5 hash
				}
				else
				{
					$ret.='<img class="photo'.$modulepart.($cssclass?' '.$cssclass:'').'" alt="No photo" '.($width?' width="'.$width.'"':'').($height?' height="'.$height.'"':'').' src="'.DOL_URL_ROOT.$nophoto.'">';
				}
			}

			if ($caneditfield)
			{
				if ($object->photo) $ret.="<br>\n";
				$ret.='<table class="nobordernopadding centpercent">';
				if ($object->photo) $ret.='<tr><td><input type="checkbox" class="flat photodelete" name="deletephoto" id="photodelete"> '.$langs->trans("Delete").'<br><br></td></tr>';
				$ret.='<tr><td class="tdoverflow"><input type="file" class="flat maxwidth200onsmartphone" name="photo" id="photoinput"></td></tr>';
				$ret.='</table>';
			}

		}
		else dol_print_error('','Call of showphoto with wrong parameters modulepart='.$modulepart);

		return $ret;
	}

	/**
	 *	Return select list of groups
	 *
	 *  @param	string	$selected       Id group preselected
	 *  @param  string	$htmlname       Field name in form
	 *  @param  int		$show_empty     0=liste sans valeur nulle, 1=ajoute valeur inconnue
	 *  @param  string	$exclude        Array list of groups id to exclude
	 * 	@param	int		$disabled		If select list must be disabled
	 *  @param  string	$include        Array list of groups id to include
	 * 	@param	int		$enableonly		Array list of groups id to be enabled. All other must be disabled
	 * 	@param	string	$force_entity	'0' or Ids of environment to force
	 *  @return	string
	 *  @see select_dolusers
	 */
	function select_dolgroups($selected='', $htmlname='groupid', $show_empty=0, $exclude='', $disabled=0, $include='', $enableonly='', $force_entity='0')
	{
		global $conf,$user,$langs;

		// Permettre l'exclusion de groupes
		if (is_array($exclude))	$excludeGroups = implode("','",$exclude);
		// Permettre l'inclusion de groupes
		if (is_array($include))	$includeGroups = implode("','",$include);

		$out='';

		// On recherche les groupes
		$sql = "SELECT ug.rowid, ug.nom as name";
		if (! empty($conf->multicompany->enabled) && $conf->entity == 1 && $user->admin && ! $user->entity)
		{
			$sql.= ", e.label";
		}
		$sql.= " FROM ".MAIN_DB_PREFIX."usergroup as ug ";
		if (! empty($conf->multicompany->enabled) && $conf->entity == 1 && $user->admin && ! $user->entity)
		{
			$sql.= " LEFT JOIN ".MAIN_DB_PREFIX."entity as e ON e.rowid=ug.entity";
			if ($force_entity) $sql.= " WHERE ug.entity IN (0,".$force_entity.")";
			else $sql.= " WHERE ug.entity IS NOT NULL";
		}
		else
		{
			$sql.= " WHERE ug.entity IN (0,".$conf->entity.")";
		}
		if (is_array($exclude) && $excludeGroups) $sql.= " AND ug.rowid NOT IN ('".$excludeGroups."')";
		if (is_array($include) && $includeGroups) $sql.= " AND ug.rowid IN ('".$includeGroups."')";
		$sql.= " ORDER BY ug.nom ASC";

		dol_syslog(get_class($this)."::select_dolgroups", LOG_DEBUG);
		$resql=$this->db->query($sql);
		if ($resql)
		{
			// Enhance with select2
			include_once DOL_DOCUMENT_ROOT . '/core/lib/ajax.lib.php';
		   	$out .= ajax_combobox($htmlname);

			$out.= '<select class="flat minwidth200" id="'.$htmlname.'" name="'.$htmlname.'"'.($disabled?' disabled':'').'>';

			$num = $this->db->num_rows($resql);
			$i = 0;
			if ($num)
			{
				if ($show_empty) $out.= '<option value="-1"'.($selected==-1?' selected':'').'>&nbsp;</option>'."\n";

				while ($i < $num)
				{
					$obj = $this->db->fetch_object($resql);
					$disableline=0;
					if (is_array($enableonly) && count($enableonly) && ! in_array($obj->rowid,$enableonly)) $disableline=1;

					$out.= '<option value="'.$obj->rowid.'"';
					if ($disableline) $out.= ' disabled';
					if ((is_object($selected) && $selected->id == $obj->rowid) || (! is_object($selected) && $selected == $obj->rowid))
					{
						$out.= ' selected';
					}
					$out.= '>';

					$out.= $obj->name;
					if (! empty($conf->multicompany->enabled) && empty($conf->global->MULTICOMPANY_TRANSVERSE_MODE) && $conf->entity == 1)
					{
						$out.= " (".$obj->label.")";
					}

					$out.= '</option>';
					$i++;
				}
			}
			else
			{
				if ($show_empty) $out.= '<option value="-1"'.($selected==-1?' selected':'').'></option>'."\n";
				$out.= '<option value="" disabled>'.$langs->trans("NoUserGroupDefined").'</option>';
			}
			$out.= '</select>';
		}
		else
		{
			dol_print_error($this->db);
		}

		return $out;
	}


	/**
	 *	Return HTML to show the search and clear seach button
	 *
	 *  @return	string
	 */
	function showFilterButtons()
	{
		global $conf, $langs;

		$out='<div class="nowrap">';
		$out.='<input type="image" class="liste_titre" name="button_search" src="'.img_picto($langs->trans("Search"),'search.png','','',1).'" value="'.dol_escape_htmltag($langs->trans("Search")).'" title="'.dol_escape_htmltag($langs->trans("Search")).'">';
		$out.='<input type="image" class="liste_titre" name="button_removefilter" src="'.img_picto($langs->trans("Search"),'searchclear.png','','',1).'" value="'.dol_escape_htmltag($langs->trans("RemoveFilter")).'" title="'.dol_escape_htmltag($langs->trans("RemoveFilter")).'">';
		$out.='</div>';

		return $out;
	}

	/**
	 *	Return HTML to show the search and clear seach button
	 *
	 *  @param  string  $cssclass                  CSS class
	 *  @param  int     $calljsfunction            0=default. 1=call function initCheckForSelect() after changing status of checkboxes
	 *  @return	string
	 */
	function showCheckAddButtons($cssclass='checkforaction', $calljsfunction=0)
	{
		global $conf, $langs;

		$out='';
		if (! empty($conf->use_javascript_ajax)) $out.='<div class="inline-block checkallactions"><input type="checkbox" id="checkallactions" name="checkallactions" class="checkallactions"></div>';
		$out.='<script type="text/javascript">
            $(document).ready(function() {
            	$("#checkallactions").click(function() {
                    if($(this).is(\':checked\')){
                        console.log("We check all");
                		$(".'.$cssclass.'").prop(\'checked\', true);
                    }
                    else
                    {
                        console.log("We uncheck all");
                		$(".'.$cssclass.'").prop(\'checked\', false);
                    }'."\n";
		if ($calljsfunction) $out.='if (typeof initCheckForSelect == \'function\') { initCheckForSelect(0); } else { console.log("No function initCheckForSelect found. Call won\'t be done."); }';
		$out.='         });
                });
            </script>';

		return $out;
	}

	/**
	 *	Return HTML to show the search and clear seach button
	 *
	 *  @param	int  	$addcheckuncheckall        Add the check all/uncheck all checkbox (use javascript) and code to manage this
	 *  @param  string  $cssclass                  CSS class
	 *  @param  int     $calljsfunction            0=default. 1=call function initCheckForSelect() after changing status of checkboxes
	 *  @return	string
	 */
	function showFilterAndCheckAddButtons($addcheckuncheckall=0, $cssclass='checkforaction', $calljsfunction=0)
	{
		$out.=$this->showFilterButtons();
		if ($addcheckuncheckall)
		{
			$out.=$this->showCheckAddButtons($cssclass, $calljsfunction);
		}
		return $out;
	}

	/**
	 * Return HTML to show the select categories of expense category
	 *
	 * @param	string	$selected              preselected category
	 * @param	string	$htmlname              name of HTML select list
	 * @param	integer	$useempty              1=Add empty line
	 * @param	array	$excludeid             id to exclude
	 * @param	string	$target                htmlname of target select to bind event
	 * @param	int		$default_selected      default category to select if fk_c_type_fees change = EX_KME
	 * @param	array	$params                param to give
	 * @return	string
	 */
	function selectExpenseCategories($selected='', $htmlname='fk_c_exp_tax_cat', $useempty=0, $excludeid=array(), $target='', $default_selected=0, $params=array())
	{
		global $db, $conf, $langs, $user;

		$sql = 'SELECT rowid, label FROM '.MAIN_DB_PREFIX.'c_exp_tax_cat WHERE active = 1';
		$sql.= ' AND entity IN (0,'.getEntity('').')';
		if (!empty($excludeid)) $sql.= ' AND rowid NOT IN ('.implode(',', $excludeid).')';
		$sql.= ' ORDER BY label';

		$resql = $db->query($sql);
		if ($resql)
		{
			$out = '<select name="'.$htmlname.'" class="'.$htmlname.' flat minwidth75imp">';
			if ($useempty) $out.= '<option value="0">&nbsp;</option>';

			while ($obj = $db->fetch_object($resql))
			{
				$out.= '<option '.($selected == $obj->rowid ? 'selected="selected"' : '').' value="'.$obj->rowid.'">'.$langs->trans($obj->label).'</option>';
			}
			$out.= '</select>';
			if (! empty($htmlname) && $user->admin) $out .= ' '.info_admin($langs->trans("YouCanChangeValuesForThisListFromDictionarySetup"),1);

			if (!empty($target))
			{
				$sql = "SELECT c.id FROM ".MAIN_DB_PREFIX."c_type_fees as c WHERE c.code = 'EX_KME' AND c.active = 1";
				$resql = $db->query($sql);
				if ($resql)
				{
					if ($db->num_rows($resql) > 0)
					{
						$obj = $db->fetch_object($resql);
						$out.= '<script type="text/javascript">
							$(function() {
								$("select[name='.$target.']").on("change", function() {
									var current_val = $(this).val();
									if (current_val == '.$obj->id.') {';
						if (!empty($default_selected) || !empty($selected)) $out.= '$("select[name='.$htmlname.']").val("'.($default_selected > 0 ? $default_selected : $selected).'");';

						$out.= '
										$("select[name='.$htmlname.']").change();
									}
								});

								$("select[name='.$htmlname.']").change(function() {

									if ($("select[name='.$target.']").val() == '.$obj->id.') {
										// get price of kilometer to fill the unit price
										var data = '.json_encode($params).';
										data.fk_c_exp_tax_cat = $(this).val();

										$.ajax({
											method: "POST",
											dataType: "json",
											data: data,
											url: "'.(DOL_URL_ROOT.'/expensereport/ajax/ajaxik.php').'",
										}).done(function( data, textStatus, jqXHR ) {
											console.log(data);
											if (typeof data.up != "undefined") {
												$("input[name=value_unit]").val(data.up);
												$("select[name='.$htmlname.']").attr("title", data.title);
											} else {
												$("input[name=value_unit]").val("");
												$("select[name='.$htmlname.']").attr("title", "");
											}
										});
									}
								});
							});
						</script>';
					}
				}
			}
		}
		else
		{
			dol_print_error($db);
		}

		return $out;
	}

	/**
	 * Return HTML to show the select ranges of expense range
	 *
	 * @param	string	$selected    preselected category
	 * @param	string	$htmlname    name of HTML select list
	 * @param	integer	$useempty    1=Add empty line
	 * @return	string
	 */
	function selectExpenseRanges($selected='', $htmlname='fk_range', $useempty=0)
	{
		global $db,$conf,$langs;

		$sql = 'SELECT rowid, range_ik FROM '.MAIN_DB_PREFIX.'c_exp_tax_range';
		$sql.= ' WHERE entity = '.$conf->entity.' AND active = 1';

		$resql = $db->query($sql);
		if ($resql)
		{
			$out = '<select name="'.$htmlname.'" class="'.$htmlname.' flat minwidth75imp">';
			if ($useempty) $out.= '<option value="0"></option>';

			while ($obj = $db->fetch_object($resql))
			{
				$out.= '<option '.($selected == $obj->rowid ? 'selected="selected"' : '').' value="'.$obj->rowid.'">'.price($obj->range_ik, 0, $langs, 1, 0).'</option>';
			}
			$out.= '</select>';
		}
		else
		{
			dol_print_error($db);
		}

		return $out;
	}

	/**
	 * Return HTML to show a select of expense
	 *
	 * @param	string	$selected    preselected category
	 * @param	string	$htmlname    name of HTML select list
	 * @param	integer	$useempty    1=Add empty choice
	 * @param	integer	$allchoice   1=Add all choice
	 * @param	integer	$useid       0=use 'code' as key, 1=use 'id' as key
	 * @return	string
	 */
	function selectExpense($selected='', $htmlname='fk_c_type_fees', $useempty=0, $allchoice=1, $useid=0)
	{
		global $db,$langs;

		$sql = 'SELECT id, code, label FROM '.MAIN_DB_PREFIX.'c_type_fees';
		$sql.= ' WHERE active = 1';

		$resql = $db->query($sql);
		if ($resql)
		{
			$out = '<select name="'.$htmlname.'" class="'.$htmlname.' flat minwidth75imp">';
			if ($useempty) $out.= '<option value="0"></option>';
			if ($allchoice) $out.= '<option value="-1">'.$langs->trans('AllExpenseReport').'</option>';

			$field = 'code';
			if ($useid) $field = 'id';

			while ($obj = $db->fetch_object($resql))
			{
				$key = $langs->trans($obj->code);
				$out.= '<option '.($selected == $obj->{$field} ? 'selected="selected"' : '').' value="'.$obj->{$field}.'">'.($key != $obj->code ? $key : $obj->label).'</option>';
			}
			$out.= '</select>';
		}
		else
		{
			dol_print_error($db);
		}

		return $out;
	}

}
<|MERGE_RESOLUTION|>--- conflicted
+++ resolved
@@ -2860,7 +2860,6 @@
 		$sql.= " WHERE active > 0";
 
 		$resql = $this->db->query($sql);
-<<<<<<< HEAD
 		if ($resql)
 		{
 			$num = $this->db->num_rows($resql);
@@ -2874,31 +2873,6 @@
 				$this->cache_availability[$obj->rowid]['code'] =$obj->code;
 				$this->cache_availability[$obj->rowid]['label']=$label;
 				$i++;
-=======
-		if ($resql && $this->db->num_rows($resql) > 0) {
-			// Last seen cycle
-			$ref = 0;
-			while ($obj = $this->db->fetch_object($resql)){
-				//Same company ?
-			    if ($socid == $obj->fk_soc) {
-					//Same cycle ?
-			        if ($obj->situation_cycle_ref != $ref) {
-						// Just seen this cycle
-			            $ref = $obj->situation_cycle_ref;
-						//not final ?
-			            if ($obj->situation_final != 1) {
-							//Not prov?
-			                if (substr($obj->facnumber, 1, 4) != 'PROV') {
-			                    if ($selected == $obj->rowid) {
-			                        $opt .= '<option value="' . $obj->rowid . '" selected>' . $obj->facnumber . '</option>';
-								} else {
-								    $opt .= '<option value="' . $obj->rowid . '">' . $obj->facnumber . '</option>';
-								}
-							}
-						}
-					}
-				}
->>>>>>> 5259547b
 			}
 
 			$this->cache_availability = dol_sort_array($this->cache_availability, 'label', 'asc', 0, 0, 1);
@@ -3340,7 +3314,7 @@
 			            if ($obj->situation_final != 1) {
 							//Not prov?
 			                if (substr($obj->facnumber, 1, 4) != 'PROV') {
-			                    if ($selected == $obj->situation_final) {
+			                    if ($selected == $obj->rowid) {
 			                        $opt .= '<option value="' . $obj->rowid . '" selected>' . $obj->facnumber . '</option>';
 								} else {
 								    $opt .= '<option value="' . $obj->rowid . '">' . $obj->facnumber . '</option>';
