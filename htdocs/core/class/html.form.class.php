<?php
/* Copyright (c) 2002-2007  Rodolphe Quiedeville    <rodolphe@quiedeville.org>
 * Copyright (C) 2004-2012  Laurent Destailleur     <eldy@users.sourceforge.net>
 * Copyright (C) 2004       Benoit Mortier          <benoit.mortier@opensides.be>
 * Copyright (C) 2004       Sebastien Di Cintio     <sdicintio@ressource-toi.org>
 * Copyright (C) 2004       Eric Seigne             <eric.seigne@ryxeo.com>
 * Copyright (C) 2005-2017  Regis Houssin           <regis.houssin@inodbox.com>
 * Copyright (C) 2006       Andre Cianfarani        <acianfa@free.fr>
 * Copyright (C) 2006       Marc Barilley/Ocebo     <marc@ocebo.com>
 * Copyright (C) 2007       Franky Van Liedekerke   <franky.van.liedekerker@telenet.be>
 * Copyright (C) 2007       Patrick Raguin          <patrick.raguin@gmail.com>
 * Copyright (C) 2010       Juanjo Menent           <jmenent@2byte.es>
 * Copyright (C) 2010-2019  Philippe Grand          <philippe.grand@atoo-net.com>
 * Copyright (C) 2011       Herve Prot              <herve.prot@symeos.com>
 * Copyright (C) 2012-2016  Marcos García           <marcosgdf@gmail.com>
 * Copyright (C) 2012       Cedric Salvador         <csalvador@gpcsolutions.fr>
 * Copyright (C) 2012-2015  Raphaël Doursenaud      <rdoursenaud@gpcsolutions.fr>
 * Copyright (C) 2014       Alexandre Spangaro      <aspangaro@open-dsi.fr>
 * Copyright (C) 2018       Ferran Marcet           <fmarcet@2byte.es>
 * Copyright (C) 2018-2019  Frédéric France         <frederic.france@netlogic.fr>
 * Copyright (C) 2018       Nicolas ZABOURI	        <info@inovea-conseil.com>
 * Copyright (C) 2018       Christophe Battarel     <christophe@altairis.fr>
 * Copyright (C) 2018       Josep Lluis Amador      <joseplluis@lliuretic.cat>
 *
 * This program is free software; you can redistribute it and/or modify
 * it under the terms of the GNU General Public License as published by
 * the Free Software Foundation; either version 3 of the License, or
 * (at your option) any later version.
 *
 * This program is distributed in the hope that it will be useful,
 * but WITHOUT ANY WARRANTY; without even the implied warranty of
 * MERCHANTABILITY or FITNESS FOR A PARTICULAR PURPOSE.  See the
 * GNU General Public License for more details.
 *
 * You should have received a copy of the GNU General Public License
 * along with this program. If not, see <https://www.gnu.org/licenses/>.
 */

/**
 *	\file       htdocs/core/class/html.form.class.php
 *  \ingroup    core
 *	\brief      File of class with all html predefined components
 */


/**
 *	Class to manage generation of HTML components
 *	Only common components must be here.
 *
 *  TODO Merge all function load_cache_* and loadCache* (except load_cache_vatrates) into one generic function loadCacheTable
 */
class Form
{
	/**
	 * @var DoliDB Database handler.
	 */
	public $db;

	/**
	 * @var string Error code (or message)
	 */
	public $error = '';

	/**
	 * @var string[]    Array of error strings
	 */
	public $errors = array();

	public $num;

	// Cache arrays
	public $cache_types_paiements = array();
	public $cache_conditions_paiements = array();
	public $cache_transport_mode = array();
	public $cache_availability = array();
	public $cache_demand_reason = array();
	public $cache_types_fees = array();
	public $cache_vatrates = array();


	/**
	 * Constructor
	 *
	 * @param		DoliDB		$db      Database handler
	 */
	public function __construct($db)
	{
		$this->db = $db;
	}

	/**
	 * Output key field for an editable field
	 *
	 * @param   string	$text			Text of label or key to translate
	 * @param   string	$htmlname		Name of select field ('edit' prefix will be added)
	 * @param   string	$preselected    Value to show/edit (not used in this function)
	 * @param	object	$object			Object
	 * @param	boolean	$perm			Permission to allow button to edit parameter. Set it to 0 to have a not edited field.
	 * @param	string	$typeofdata		Type of data ('string' by default, 'email', 'amount:99', 'numeric:99', 'text' or 'textarea:rows:cols', 'datepicker' ('day' do not work, don't know why), 'ckeditor:dolibarr_zzz:width:height:savemethod:1:rows:cols', 'select;xxx[:class]'...)
	 * @param	string	$moreparam		More param to add on a href URL.
	 * @param   int     $fieldrequired  1 if we want to show field as mandatory using the "fieldrequired" CSS.
	 * @param   int     $notabletag     1=Do not output table tags but output a ':', 2=Do not output table tags and no ':', 3=Do not output table tags but output a ' '
	 * @param	string	$paramid		Key of parameter for id ('id', 'socid')
	 * @param	string	$help			Tooltip help
	 * @return	string					HTML edit field
	 */
	public function editfieldkey($text, $htmlname, $preselected, $object, $perm, $typeofdata = 'string', $moreparam = '', $fieldrequired = 0, $notabletag = 0, $paramid = 'id', $help = '')
	{
		global $conf, $langs;

		$ret = '';

		// TODO change for compatibility
		if (!empty($conf->global->MAIN_USE_JQUERY_JEDITABLE) && !preg_match('/^select;/', $typeofdata))
		{
			if (!empty($perm))
			{
				$tmp = explode(':', $typeofdata);
				$ret .= '<div class="editkey_'.$tmp[0].(!empty($tmp[1]) ? ' '.$tmp[1] : '').'" id="'.$htmlname.'">';
				if ($fieldrequired) $ret .= '<span class="fieldrequired">';
				if ($help) {
					$ret .= $this->textwithpicto($langs->trans($text), $help);
				} else {
					$ret .= $langs->trans($text);
				}
				if ($fieldrequired) $ret .= '</span>';
				$ret .= '</div>'."\n";
			} else {
				if ($fieldrequired) $ret .= '<span class="fieldrequired">';
				if ($help) {
					$ret .= $this->textwithpicto($langs->trans($text), $help);
				} else {
					$ret .= $langs->trans($text);
				}
				if ($fieldrequired) $ret .= '</span>';
			}
		} else {
			if (empty($notabletag) && GETPOST('action', 'aZ09') != 'edit'.$htmlname && $perm) $ret .= '<table class="nobordernopadding centpercent"><tr><td class="nowrap">';
			if ($fieldrequired) $ret .= '<span class="fieldrequired">';
			if ($help) {
				$ret .= $this->textwithpicto($langs->trans($text), $help);
			} else {
				$ret .= $langs->trans($text);
			}
			if ($fieldrequired) $ret .= '</span>';
			if (!empty($notabletag)) $ret .= ' ';
			if (empty($notabletag) && GETPOST('action', 'aZ09') != 'edit'.$htmlname && $perm) $ret .= '</td>';
			if (empty($notabletag) && GETPOST('action', 'aZ09') != 'edit'.$htmlname && $perm) $ret .= '<td class="right">';
			if ($htmlname && GETPOST('action', 'aZ09') != 'edit'.$htmlname && $perm) $ret .= '<a class="editfielda" href="'.$_SERVER["PHP_SELF"].'?action=edit'.$htmlname.'&amp;'.$paramid.'='.$object->id.$moreparam.'">'.img_edit($langs->trans('Edit'), ($notabletag ? 0 : 1)).'</a>';
			if (!empty($notabletag) && $notabletag == 1) $ret .= ' : ';
			if (!empty($notabletag) && $notabletag == 3) $ret .= ' ';
			if (empty($notabletag) && GETPOST('action', 'aZ09') != 'edit'.$htmlname && $perm) $ret .= '</td>';
			if (empty($notabletag) && GETPOST('action', 'aZ09') != 'edit'.$htmlname && $perm) $ret .= '</tr></table>';
		}

		return $ret;
	}

	/**
	 * Output value of a field for an editable field
	 *
	 * @param	string	$text			Text of label (not used in this function)
	 * @param	string	$htmlname		Name of select field
	 * @param	string	$value			Value to show/edit
	 * @param	object	$object			Object
	 * @param	boolean	$perm			Permission to allow button to edit parameter
	 * @param	string	$typeofdata		Type of data ('string' by default, 'email', 'amount:99', 'numeric:99', 'text' or 'textarea:rows:cols%', 'datepicker' ('day' do not work, don't know why), 'dayhour' or 'datepickerhour', 'ckeditor:dolibarr_zzz:width:height:savemethod:toolbarstartexpanded:rows:cols', 'select;xkey:xval,ykey:yval,...')
	 * @param	string	$editvalue		When in edit mode, use this value as $value instead of value (for example, you can provide here a formated price instead of value). Use '' to use same than $value
	 * @param	object	$extObject		External object
	 * @param	mixed	$custommsg		String or Array of custom messages : eg array('success' => 'MyMessage', 'error' => 'MyMessage')
	 * @param	string	$moreparam		More param to add on the form action href URL
	 * @param   int     $notabletag     Do no output table tags
	 * @param	string	$formatfunc		Call a specific function to output field
	 * @param	string	$paramid		Key of parameter for id ('id', 'socid')
	 * @return  string					HTML edit field
	 */
	public function editfieldval($text, $htmlname, $value, $object, $perm, $typeofdata = 'string', $editvalue = '', $extObject = null, $custommsg = null, $moreparam = '', $notabletag = 0, $formatfunc = '', $paramid = 'id')
	{
		global $conf, $langs, $db;

		$ret = '';

		// Check parameters
		if (empty($typeofdata)) return 'ErrorBadParameter';

		// When option to edit inline is activated
		if (!empty($conf->global->MAIN_USE_JQUERY_JEDITABLE) && !preg_match('/^select;|datehourpicker/', $typeofdata)) // TODO add jquery timepicker and support select
		{
			$ret .= $this->editInPlace($object, $value, $htmlname, $perm, $typeofdata, $editvalue, $extObject, $custommsg);
		} else {
			if (GETPOST('action', 'aZ09') == 'edit'.$htmlname)
			{
				$ret .= "\n";
				$ret .= '<form method="post" action="'.$_SERVER["PHP_SELF"].($moreparam ? '?'.$moreparam : '').'">';
				$ret .= '<input type="hidden" name="action" value="set'.$htmlname.'">';
				$ret .= '<input type="hidden" name="token" value="'.newToken().'">';
				$ret .= '<input type="hidden" name="'.$paramid.'" value="'.$object->id.'">';
				if (empty($notabletag)) $ret .= '<table class="nobordernopadding centpercent" cellpadding="0" cellspacing="0">';
				if (empty($notabletag)) $ret .= '<tr><td>';
				if (preg_match('/^(string|safehtmlstring|email)/', $typeofdata))
				{
					$tmp = explode(':', $typeofdata);
					$ret .= '<input type="text" id="'.$htmlname.'" name="'.$htmlname.'" value="'.($editvalue ? $editvalue : $value).'"'.($tmp[1] ? ' size="'.$tmp[1].'"' : '').' autofocus>';
				} elseif (preg_match('/^(numeric|amount)/', $typeofdata))
				{
					$tmp = explode(':', $typeofdata);
					$valuetoshow = price2num($editvalue ? $editvalue : $value);
					$ret .= '<input type="text" id="'.$htmlname.'" name="'.$htmlname.'" value="'.($valuetoshow != '' ?price($valuetoshow) : '').'"'.($tmp[1] ? ' size="'.$tmp[1].'"' : '').' autofocus>';
				} elseif (preg_match('/^text/', $typeofdata) || preg_match('/^note/', $typeofdata))	// if wysiwyg is enabled $typeofdata = 'ckeditor'
				{
					$tmp = explode(':', $typeofdata);
					$cols = $tmp[2];
					$morealt = '';
					if (preg_match('/%/', $cols))
					{
						$morealt = ' style="width: '.$cols.'"';
						$cols = '';
					}

					$valuetoshow = ($editvalue ? $editvalue : $value);
					$ret .= '<textarea id="'.$htmlname.'" name="'.$htmlname.'" wrap="soft" rows="'.($tmp[1] ? $tmp[1] : '20').'"'.($cols ? ' cols="'.$cols.'"' : 'class="quatrevingtpercent"').$morealt.'" autofocus>';
					// textarea convert automatically entities chars into simple chars.
					// So we convert & into &amp; so a string like 'a &lt; <b>b</b><br>é<br>&lt;script&gt;alert('X');&lt;script&gt;' stay a correct html and is not converted by textarea component when wysiwig is off.
					$valuetoshow = str_replace('&', '&amp;', $valuetoshow);
					$ret .= dol_string_neverthesehtmltags($valuetoshow, array('textarea'));
					$ret .= '</textarea>';
				} elseif ($typeofdata == 'day' || $typeofdata == 'datepicker')
				{
					$ret .= $this->selectDate($value, $htmlname, 0, 0, 1, 'form'.$htmlname, 1, 0);
				} elseif ($typeofdata == 'dayhour' || $typeofdata == 'datehourpicker')
				{
					$ret .= $this->selectDate($value, $htmlname, 1, 1, 1, 'form'.$htmlname, 1, 0);
				} elseif (preg_match('/^select;/', $typeofdata))
				{
					$arraydata = explode(',', preg_replace('/^select;/', '', $typeofdata));
					$arraylist = array();
					foreach ($arraydata as $val)
					{
						$tmp = explode(':', $val);
						$tmpkey = str_replace('|', ':', $tmp[0]);
						$arraylist[$tmpkey] = $tmp[1];
					}
					$ret .= $this->selectarray($htmlname, $arraylist, $value);
				} elseif (preg_match('/^ckeditor/', $typeofdata))
				{
					$tmp = explode(':', $typeofdata); // Example: ckeditor:dolibarr_zzz:width:height:savemethod:toolbarstartexpanded:rows:cols:uselocalbrowser
					require_once DOL_DOCUMENT_ROOT.'/core/class/doleditor.class.php';
					$doleditor = new DolEditor($htmlname, ($editvalue ? $editvalue : $value), ($tmp[2] ? $tmp[2] : ''), ($tmp[3] ? $tmp[3] : '100'), ($tmp[1] ? $tmp[1] : 'dolibarr_notes'), 'In', ($tmp[5] ? $tmp[5] : 0), (isset($tmp[8]) ? ($tmp[8] ?true:false) : true), true, ($tmp[6] ? $tmp[6] : '20'), ($tmp[7] ? $tmp[7] : '100'));
					$ret .= $doleditor->Create(1);
				}
				if (empty($notabletag)) $ret .= '</td>';

				if (empty($notabletag)) $ret .= '<td class="left">';
				//else $ret.='<div class="clearboth"></div>';
				$ret .= '<input type="submit" class="button'.(empty($notabletag) ? '' : ' ').'" name="modify" value="'.$langs->trans("Modify").'">';
				if (preg_match('/ckeditor|textarea/', $typeofdata) && empty($notabletag)) $ret .= '<br>'."\n";
				$ret .= '<input type="submit" class="button'.(empty($notabletag) ? '' : ' ').'" name="cancel" value="'.$langs->trans("Cancel").'">';
				if (empty($notabletag)) $ret .= '</td>';

				if (empty($notabletag)) $ret .= '</tr></table>'."\n";
				$ret .= '</form>'."\n";
			} else {
				if (preg_match('/^(email)/', $typeofdata))              $ret .= dol_print_email($value, 0, 0, 0, 0, 1);
				elseif (preg_match('/^(amount|numeric)/', $typeofdata)) $ret .= ($value != '' ? price($value, '', $langs, 0, -1, -1, $conf->currency) : '');
				elseif (preg_match('/^text/', $typeofdata) || preg_match('/^note/', $typeofdata))  $ret .= dol_htmlentitiesbr($value);
				elseif (preg_match('/^safehtmlstring/', $typeofdata)) $ret .= dol_string_onlythesehtmltags($value);
				elseif (preg_match('/^restricthtml/', $typeofdata)) $ret .= dol_string_onlythesehtmltags($value);
				elseif ($typeofdata == 'day' || $typeofdata == 'datepicker') $ret .= dol_print_date($value, 'day');
				elseif ($typeofdata == 'dayhour' || $typeofdata == 'datehourpicker') $ret .= dol_print_date($value, 'dayhour');
				elseif (preg_match('/^select;/', $typeofdata))
				{
					$arraydata = explode(',', preg_replace('/^select;/', '', $typeofdata));
					$arraylist = array();
					foreach ($arraydata as $val)
					{
						$tmp = explode(':', $val);
						$arraylist[$tmp[0]] = $tmp[1];
					}
					$ret .= $arraylist[$value];
				} elseif (preg_match('/^ckeditor/', $typeofdata))
				{
					$tmpcontent = dol_htmlentitiesbr($value);
					if (!empty($conf->global->MAIN_DISABLE_NOTES_TAB))
					{
						$firstline = preg_replace('/<br>.*/', '', $tmpcontent);
						$firstline = preg_replace('/[\n\r].*/', '', $firstline);
						$tmpcontent = $firstline.((strlen($firstline) != strlen($tmpcontent)) ? '...' : '');
					}
					// We dont use dol_escape_htmltag to get the html formating active, but this need we must also
					// clean data from some dangerous html
					$ret .= dol_string_onlythesehtmltags(dol_htmlentitiesbr($tmpcontent));
				} else {
					$ret .= dol_escape_htmltag($value);
				}

				if ($formatfunc && method_exists($object, $formatfunc))
				{
					$ret = $object->$formatfunc($ret);
				}
			}
		}
		return $ret;
	}

	/**
	 * Output edit in place form
	 *
	 * @param   string	$fieldname		Name of the field
	 * @param	object	$object			Object
	 * @param	boolean	$perm			Permission to allow button to edit parameter. Set it to 0 to have a not edited field.
	 * @param	string	$typeofdata		Type of data ('string' by default, 'email', 'amount:99', 'numeric:99', 'text' or 'textarea:rows:cols', 'datepicker' ('day' do not work, don't know why), 'ckeditor:dolibarr_zzz:width:height:savemethod:1:rows:cols', 'select;xxx[:class]'...)
	 * @param	string	$check			Same coe than $check parameter of GETPOST()
	 * @param	string	$morecss		More CSS
	 * @return	string   		      	HTML code for the edit of alternative language
	 */
	public function widgetForTranslation($fieldname, $object, $perm, $typeofdata = 'string', $check = '', $morecss = '')
	{
		global $conf, $langs, $extralanguages;

		$result = '';

		// List of extra languages
		$arrayoflangcode = array();
		if (!empty($conf->global->PDF_USE_ALSO_LANGUAGE_CODE)) $arrayoflangcode[] = $conf->global->PDF_USE_ALSO_LANGUAGE_CODE;

		if (is_array($arrayoflangcode) && count($arrayoflangcode)) {
			if (!is_object($extralanguages)) {
				include_once DOL_DOCUMENT_ROOT.'/core/class/extralanguages.class.php';
				$extralanguages = new ExtraLanguages($this->db);
			}
			$extralanguages->fetch_name_extralanguages('societe');

			if (!is_array($extralanguages->attributes[$object->element]) || empty($extralanguages->attributes[$object->element][$fieldname])) {
				return ''; // No extralang field to show
			}

			$result .= '<!-- Widget for translation -->'."\n";
			$result .= '<div class="inline-block paddingleft image-'.$object->element.'-'.$fieldname.'">';
			$s = img_picto($langs->trans("ShowOtherLanguages"), 'language', '', false, 0, 0, '', 'fa-15 editfieldlang');
			$result .= $s;
			$result .= '</div>';

			$result .= '<div class="inline-block hidden field-'.$object->element.'-'.$fieldname.'">';

			$resultforextrlang = '';
			foreach ($arrayoflangcode as $langcode)
			{
				$valuetoshow = GETPOSTISSET('field-'.$object->element."-".$fieldname."-".$langcode) ? GETPOST('field-'.$object->element.'-'.$fieldname."-".$langcode, $check) : '';
				if (empty($valuetoshow)) {
					$object->fetchValuesForExtraLanguages();
					//var_dump($object->array_languages);
					$valuetoshow = $object->array_languages[$fieldname][$langcode];
				}

				$s = picto_from_langcode($langcode, 'class="pictoforlang paddingright"');
				$resultforextrlang .= $s;

				// TODO Use the showInputField() method of ExtraLanguages object
				if ($typeofdata == 'textarea') {
					$resultforextrlang .= '<textarea name="field-'.$object->element."-".$fieldname."-".$langcode.'" id="'.$fieldname."-".$langcode.'" class="'.$morecss.'" rows="'.ROWS_2.'" wrap="soft">';
					$resultforextrlang .= $valuetoshow;
					$resultforextrlang .= '</textarea>';
				} else {
					$resultforextrlang .= '<input type="text" class="inputfieldforlang '.($morecss ? ' '.$morecss : '').'" name="field-'.$object->element.'-'.$fieldname.'-'.$langcode.'" value="'.$valuetoshow.'">';
				}
			}
			$result .= $resultforextrlang;

			$result .= '</div>';
			$result .= '<script>$(".image-'.$object->element.'-'.$fieldname.'").click(function() { console.log("Toggle lang widget"); jQuery(".field-'.$object->element.'-'.$fieldname.'").toggle(); });</script>';
		}

		return $result;
	}

	/**
	 * Output edit in place form
	 *
	 * @param	object	$object			Object
	 * @param	string	$value			Value to show/edit
	 * @param	string	$htmlname		DIV ID (field name)
	 * @param	int		$condition		Condition to edit
	 * @param	string	$inputType		Type of input ('string', 'numeric', 'datepicker' ('day' do not work, don't know why), 'textarea:rows:cols', 'ckeditor:dolibarr_zzz:width:height:?:1:rows:cols', 'select:loadmethod:savemethod:buttononly')
	 * @param	string	$editvalue		When in edit mode, use this value as $value instead of value
	 * @param	object	$extObject		External object
	 * @param	mixed	$custommsg		String or Array of custom messages : eg array('success' => 'MyMessage', 'error' => 'MyMessage')
	 * @return	string   		      	HTML edit in place
	 */
	protected function editInPlace($object, $value, $htmlname, $condition, $inputType = 'textarea', $editvalue = null, $extObject = null, $custommsg = null)
	{
		global $conf;

		$out = '';

		// Check parameters
		if (preg_match('/^text/', $inputType)) $value = dol_nl2br($value);
		elseif (preg_match('/^numeric/', $inputType)) $value = price($value);
		elseif ($inputType == 'day' || $inputType == 'datepicker') $value = dol_print_date($value, 'day');

		if ($condition)
		{
			$element = false;
			$table_element = false;
			$fk_element		= false;
			$loadmethod		= false;
			$savemethod		= false;
			$ext_element	= false;
			$button_only	= false;
			$inputOption = '';

			if (is_object($object))
			{
				$element = $object->element;
				$table_element = $object->table_element;
				$fk_element = $object->id;
			}

			if (is_object($extObject))
			{
				$ext_element = $extObject->element;
			}

			if (preg_match('/^(string|email|numeric)/', $inputType))
			{
				$tmp = explode(':', $inputType);
				$inputType = $tmp[0];
				if (!empty($tmp[1])) $inputOption = $tmp[1];
				if (!empty($tmp[2])) $savemethod = $tmp[2];
				$out .= '<input id="width_'.$htmlname.'" value="'.$inputOption.'" type="hidden"/>'."\n";
			} elseif ((preg_match('/^day$/', $inputType)) || (preg_match('/^datepicker/', $inputType)) || (preg_match('/^datehourpicker/', $inputType)))
			{
				$tmp = explode(':', $inputType);
				$inputType = $tmp[0];
				if (!empty($tmp[1])) $inputOption = $tmp[1];
				if (!empty($tmp[2])) $savemethod = $tmp[2];

				$out .= '<input id="timestamp" type="hidden"/>'."\n"; // Use for timestamp format
			} elseif (preg_match('/^(select|autocomplete)/', $inputType))
			{
				$tmp = explode(':', $inputType);
				$inputType = $tmp[0]; $loadmethod = $tmp[1];
				if (!empty($tmp[2])) $savemethod = $tmp[2];
				if (!empty($tmp[3])) $button_only = true;
			} elseif (preg_match('/^textarea/', $inputType))
			{
				$tmp = explode(':', $inputType);
				$inputType = $tmp[0];
				$rows = (empty($tmp[1]) ? '8' : $tmp[1]);
				$cols = (empty($tmp[2]) ? '80' : $tmp[2]);
			} elseif (preg_match('/^ckeditor/', $inputType))
			{
				$tmp = explode(':', $inputType);
				$inputType = $tmp[0]; $toolbar = $tmp[1];
				if (!empty($tmp[2])) $width = $tmp[2];
				if (!empty($tmp[3])) $heigth = $tmp[3];
				if (!empty($tmp[4])) $savemethod = $tmp[4];

				if (!empty($conf->fckeditor->enabled))
				{
					$out .= '<input id="ckeditor_toolbar" value="'.$toolbar.'" type="hidden"/>'."\n";
				} else {
					$inputType = 'textarea';
				}
			}

			$out .= '<input id="element_'.$htmlname.'" value="'.$element.'" type="hidden"/>'."\n";
			$out .= '<input id="table_element_'.$htmlname.'" value="'.$table_element.'" type="hidden"/>'."\n";
			$out .= '<input id="fk_element_'.$htmlname.'" value="'.$fk_element.'" type="hidden"/>'."\n";
			$out .= '<input id="loadmethod_'.$htmlname.'" value="'.$loadmethod.'" type="hidden"/>'."\n";
			if (!empty($savemethod))	$out .= '<input id="savemethod_'.$htmlname.'" value="'.$savemethod.'" type="hidden"/>'."\n";
			if (!empty($ext_element))	$out .= '<input id="ext_element_'.$htmlname.'" value="'.$ext_element.'" type="hidden"/>'."\n";
			if (!empty($custommsg))
			{
				if (is_array($custommsg))
				{
					if (!empty($custommsg['success']))
						$out .= '<input id="successmsg_'.$htmlname.'" value="'.$custommsg['success'].'" type="hidden"/>'."\n";
						if (!empty($custommsg['error']))
							$out .= '<input id="errormsg_'.$htmlname.'" value="'.$custommsg['error'].'" type="hidden"/>'."\n";
				} else $out .= '<input id="successmsg_'.$htmlname.'" value="'.$custommsg.'" type="hidden"/>'."\n";
			}
			if ($inputType == 'textarea') {
				$out .= '<input id="textarea_'.$htmlname.'_rows" value="'.$rows.'" type="hidden"/>'."\n";
				$out .= '<input id="textarea_'.$htmlname.'_cols" value="'.$cols.'" type="hidden"/>'."\n";
			}
			$out .= '<span id="viewval_'.$htmlname.'" class="viewval_'.$inputType.($button_only ? ' inactive' : ' active').'">'.$value.'</span>'."\n";
			$out .= '<span id="editval_'.$htmlname.'" class="editval_'.$inputType.($button_only ? ' inactive' : ' active').' hideobject">'.(!empty($editvalue) ? $editvalue : $value).'</span>'."\n";
		} else {
			$out = $value;
		}

		return $out;
	}

	/**
	 *	Show a text and picto with tooltip on text or picto.
	 *  Can be called by an instancied $form->textwithtooltip or by a static call Form::textwithtooltip
	 *
	 *	@param	string		$text				Text to show
	 *	@param	string		$htmltext			HTML content of tooltip. Must be HTML/UTF8 encoded.
	 *	@param	int			$tooltipon			1=tooltip on text, 2=tooltip on image, 3=tooltip sur les 2
	 *	@param	int			$direction			-1=image is before, 0=no image, 1=image is after
	 *	@param	string		$img				Html code for image (use img_xxx() function to get it)
	 *	@param	string		$extracss			Add a CSS style to td tags
	 *	@param	int			$notabs				0=Include table and tr tags, 1=Do not include table and tr tags, 2=use div, 3=use span
	 *	@param	string		$incbefore			Include code before the text
	 *	@param	int			$noencodehtmltext	Do not encode into html entity the htmltext
	 *  @param  string      $tooltiptrigger		''=Tooltip on hover, 'abc'=Tooltip on click (abc is a unique key)
	 *  @param	int			$forcenowrap		Force no wrap between text and picto (works with notabs=2 only)
	 *	@return	string							Code html du tooltip (texte+picto)
	 *	@see	textwithpicto() Use thisfunction if you can.
	 *  TODO Move this as static as soon as everybody use textwithpicto or @Form::textwithtooltip
	 */
	public function textwithtooltip($text, $htmltext, $tooltipon = 1, $direction = 0, $img = '', $extracss = '', $notabs = 3, $incbefore = '', $noencodehtmltext = 0, $tooltiptrigger = '', $forcenowrap = 0)
	{
		if ($incbefore) $text = $incbefore.$text;
		if (!$htmltext) return $text;

		$tag = 'td';
		if ($notabs == 2) $tag = 'div';
		if ($notabs == 3) $tag = 'span';
		// Sanitize tooltip
		$htmltext = str_replace(array("\r", "\n"), '', $htmltext);

		$extrastyle = '';
		if ($direction < 0) { $extracss = ($extracss ? $extracss.' ' : '').($notabs != 3 ? 'inline-block' : ''); $extrastyle = 'padding: 0px; padding-left: 3px !important;'; }
		if ($direction > 0) { $extracss = ($extracss ? $extracss.' ' : '').($notabs != 3 ? 'inline-block' : ''); $extrastyle = 'padding: 0px; padding-right: 3px !important;'; }

		$classfortooltip = 'classfortooltip';

		$s = ''; $textfordialog = '';

		if ($tooltiptrigger == '')
		{
			$htmltext = str_replace('"', '&quot;', $htmltext);
		} else {
			$classfortooltip = 'classfortooltiponclick';
			$textfordialog .= '<div style="display: none;" id="idfortooltiponclick_'.$tooltiptrigger.'" class="classfortooltiponclicktext">'.$htmltext.'</div>';
		}
		if ($tooltipon == 2 || $tooltipon == 3)
		{
			$paramfortooltipimg = ' class="'.$classfortooltip.($notabs != 3 ? ' inline-block' : '').($extracss ? ' '.$extracss : '').'" style="padding: 0px;'.($extrastyle ? ' '.$extrastyle : '').'"';
			if ($tooltiptrigger == '') $paramfortooltipimg .= ' title="'.($noencodehtmltext ? $htmltext : dol_escape_htmltag($htmltext, 1)).'"'; // Attribut to put on img tag to store tooltip
			else $paramfortooltipimg .= ' dolid="'.$tooltiptrigger.'"';
		} else $paramfortooltipimg = ($extracss ? ' class="'.$extracss.'"' : '').($extrastyle ? ' style="'.$extrastyle.'"' : ''); // Attribut to put on td text tag
		if ($tooltipon == 1 || $tooltipon == 3)
		{
			$paramfortooltiptd = ' class="'.($tooltipon == 3 ? 'cursorpointer ' : '').$classfortooltip.' inline-block'.($extracss ? ' '.$extracss : '').'" style="padding: 0px;'.($extrastyle ? ' '.$extrastyle : '').'" ';
			if ($tooltiptrigger == '') $paramfortooltiptd .= ' title="'.($noencodehtmltext ? $htmltext : dol_escape_htmltag($htmltext, 1)).'"'; // Attribut to put on td tag to store tooltip
			else $paramfortooltiptd .= ' dolid="'.$tooltiptrigger.'"';
		} else $paramfortooltiptd = ($extracss ? ' class="'.$extracss.'"' : '').($extrastyle ? ' style="'.$extrastyle.'"' : ''); // Attribut to put on td text tag
		if (empty($notabs)) $s .= '<table class="nobordernopadding"><tr style="height: auto;">';
		elseif ($notabs == 2) $s .= '<div class="inline-block'.($forcenowrap ? ' nowrap' : '').'">';
		// Define value if value is before
		if ($direction < 0) {
			$s .= '<'.$tag.$paramfortooltipimg;
			if ($tag == 'td') {
				$s .= ' class=valigntop" width="14"';
			}
			$s .= '>'.$textfordialog.$img.'</'.$tag.'>';
		}
		// Use another method to help avoid having a space in value in order to use this value with jquery
		// Define label
		if ((string) $text != '') $s .= '<'.$tag.$paramfortooltiptd.'>'.$text.'</'.$tag.'>';
		// Define value if value is after
		if ($direction > 0) {
			$s .= '<'.$tag.$paramfortooltipimg;
			if ($tag == 'td') $s .= ' class="valignmiddle" width="14"';
			$s .= '>'.$textfordialog.$img.'</'.$tag.'>';
		}
		if (empty($notabs)) $s .= '</tr></table>';
		elseif ($notabs == 2) $s .= '</div>';

		return $s;
	}

	/**
	 *	Show a text with a picto and a tooltip on picto
	 *
	 *	@param	string	$text				Text to show
	 *	@param  string	$htmltext	     	Content of tooltip
	 *	@param	int		$direction			1=Icon is after text, -1=Icon is before text, 0=no icon
	 * 	@param	string	$type				Type of picto ('info', 'infoclickable', 'help', 'helpclickable', 'warning', 'superadmin', 'mypicto@mymodule', ...) or image filepath or 'none'
	 *  @param  string	$extracss           Add a CSS style to td, div or span tag
	 *  @param  int		$noencodehtmltext   Do not encode into html entity the htmltext
	 *  @param	int		$notabs				0=Include table and tr tags, 1=Do not include table and tr tags, 2=use div, 3=use span
	 *  @param  string  $tooltiptrigger     ''=Tooltip on hover, 'abc'=Tooltip on click (abc is a unique key, clickable link is on image or on link if param $type='none' or on both if $type='xxxclickable')
	 *  @param	int		$forcenowrap		Force no wrap between text and picto (works with notabs=2 only)
	 * 	@return	string						HTML code of text, picto, tooltip
	 */
	public function textwithpicto($text, $htmltext, $direction = 1, $type = 'help', $extracss = '', $noencodehtmltext = 0, $notabs = 3, $tooltiptrigger = '', $forcenowrap = 0)
	{
		global $conf, $langs;

		$alt = '';
		if ($tooltiptrigger) $alt = $langs->transnoentitiesnoconv("ClickToShowHelp");

		//For backwards compatibility
		if ($type == '0') $type = 'info';
		elseif ($type == '1') $type = 'help';

		// If info or help with no javascript, show only text
		if (empty($conf->use_javascript_ajax))
		{
			if ($type == 'info' || $type == 'infoclickable' || $type == 'help' || $type == 'helpclickable')	return $text;
			else {
				$alt = $htmltext;
				$htmltext = '';
			}
		}

		// If info or help with smartphone, show only text (tooltip hover can't works)
		if (!empty($conf->dol_no_mouse_hover) && empty($tooltiptrigger))
		{
			if ($type == 'info' || $type == 'infoclickable' || $type == 'help' || $type == 'helpclickable') return $text;
		}
		// If info or help with smartphone, show only text (tooltip on click does not works with dialog on smaprtphone)
		//if (! empty($conf->dol_no_mouse_hover) && ! empty($tooltiptrigger))
		//{
		//if ($type == 'info' || $type == 'help') return '<a href="'..'">'.$text.''</a>';
		//}

		$img = '';
		if ($type == 'info') $img = img_help(0, $alt);
		elseif ($type == 'help') $img = img_help(($tooltiptrigger != '' ? 2 : 1), $alt);
		elseif ($type == 'helpclickable') $img = img_help(($tooltiptrigger != '' ? 2 : 1), $alt);
		elseif ($type == 'superadmin') $img = img_picto($alt, 'redstar');
		elseif ($type == 'admin') $img = img_picto($alt, 'star');
		elseif ($type == 'warning') $img = img_warning($alt);
		elseif ($type != 'none') $img = img_picto($alt, $type); // $type can be an image path

		return $this->textwithtooltip($text, $htmltext, ((($tooltiptrigger && !$img) || strpos($type, 'clickable')) ? 3 : 2), $direction, $img, $extracss, $notabs, '', $noencodehtmltext, $tooltiptrigger, $forcenowrap);
	}

	/**
	 * Generate select HTML to choose massaction
	 *
	 * @param	string	$selected		Value auto selected when at least one record is selected. Not a preselected value. Use '0' by default.
	 * @param	array		$arrayofaction	array('code'=>'label', ...). The code is the key stored into the GETPOST('massaction') when submitting action.
	 * @param   int     $alwaysvisible  1=select button always visible
	 * @param       string  $name     Name for massaction
	 * @param       string  $cssclass CSS class used to check for select
	 * @return	string|void					Select list
	 */
	public function selectMassAction($selected, $arrayofaction, $alwaysvisible = 0, $name = 'massaction', $cssclass = 'checkforselect')
	{
		global $conf, $langs, $hookmanager;


		$disabled = 0;
		$ret = '<div class="centpercent center">';
		$ret .= '<select class="flat'.(empty($conf->use_javascript_ajax) ? '' : ' hideobject').' '.$name.' '.$name.'select valignmiddle alignstart" id="'.$name.'" name="'.$name.'"'.($disabled ? ' disabled="disabled"' : '').'>';

		// Complete list with data from external modules. THe module can use $_SERVER['PHP_SELF'] to know on which page we are, or use the $parameters['currentcontext'] completed by executeHooks.
		$parameters = array();
		$reshook = $hookmanager->executeHooks('addMoreMassActions', $parameters); // Note that $action and $object may have been modified by hook
		// check if there is a mass action
		if (count($arrayofaction) == 0 && empty($hookmanager->resPrint)) return;
		if (empty($reshook))
		{
			$ret .= '<option value="0"'.($disabled ? ' disabled="disabled"' : '').'>-- '.$langs->trans("SelectAction").' --</option>';
			foreach ($arrayofaction as $code => $label)
			{
				$ret .= '<option value="'.$code.'"'.($disabled ? ' disabled="disabled"' : '').' data-html="'.dol_escape_htmltag($label).'">'.$label.'</option>';
			}
		}
		$ret .= $hookmanager->resPrint;

		$ret .= '</select>';

				if (empty($conf->dol_optimize_smallscreen)) $ret .= ajax_combobox('.'.$name.'select');

		// Warning: if you set submit button to disabled, post using 'Enter' will no more work if there is no another input submit. So we add a hidden button
		$ret .= '<input type="submit" name="confirmmassactioninvisible" style="display: none" tabindex="-1">'; // Hidden button BEFORE so it is the one used when we submit with ENTER.
				$ret .= '<input type="submit" disabled name="confirmmassaction" class="button'.(empty($conf->use_javascript_ajax) ? '' : ' hideobject').' '.$name.' '.$name.'confirmed" value="'.dol_escape_htmltag($langs->trans("Confirm")).'">';
		$ret .= '</div>';

		if (!empty($conf->use_javascript_ajax))
		{
			$ret .= '<!-- JS CODE TO ENABLE mass action select -->
    		<script>
                        function initCheckForSelect(mode, name, cssclass)	/* mode is 0 during init of page or click all, 1 when we click on 1 checkboxi, "name" refers to the class of the massaction button, "cssclass" to the class of the checkfor select boxes */
        		{
        			atleastoneselected=0;
                                jQuery("."+cssclass).each(function( index ) {
    	  				/* console.log( index + ": " + $( this ).text() ); */
    	  				if ($(this).is(\':checked\')) atleastoneselected++;
    	  			});

					console.log("initCheckForSelect mode="+mode+" name="+name+" cssclass="+cssclass+" atleastoneselected="+atleastoneselected);

    	  			if (atleastoneselected || '.$alwaysvisible.')
    	  			{
                                    jQuery("."+name).show();
        			    '.($selected ? 'if (atleastoneselected) { jQuery("."+name+"select").val("'.$selected.'").trigger(\'change\'); jQuery("."+name+"confirmed").prop(\'disabled\', false); }' : '').'
        			    '.($selected ? 'if (! atleastoneselected) { jQuery("."+name+"select").val("0").trigger(\'change\'); jQuery("."+name+"confirmed").prop(\'disabled\', true); } ' : '').'
    	  			}
    	  			else
    	  			{
                                    jQuery("."+name).hide();
                                    jQuery("."+name+"other").hide();
    	            }
        		}

        	jQuery(document).ready(function () {
                    initCheckForSelect(0, "' . $name.'", "'.$cssclass.'");
                    jQuery(".' . $cssclass.'").click(function() {
                        initCheckForSelect(1, "'.$name.'", "'.$cssclass.'");
                    });
                        jQuery(".' . $name.'select").change(function() {
        			var massaction = $( this ).val();
        			var urlform = $( this ).closest("form").attr("action").replace("#show_files","");
        			if (massaction == "builddoc")
                    {
                        urlform = urlform + "#show_files";
    	            }
        			$( this ).closest("form").attr("action", urlform);
                    console.log("we select a mass action name='.$name.' massaction="+massaction+" - "+urlform);
        	        /* Warning: if you set submit button to disabled, post using Enter will no more work if there is no other button */
        			if ($(this).val() != \'0\')
    	  			{
                                        jQuery(".' . $name.'confirmed").prop(\'disabled\', false);
										jQuery(".' . $name.'other").hide();	/* To disable if another div was open */
                                        jQuery(".' . $name.'"+massaction).show();
    	  			}
    	  			else
    	  			{
                                        jQuery(".' . $name.'confirmed").prop(\'disabled\', true);
										jQuery(".' . $name.'other").hide();	/* To disable any div open */
    	  			}
    	        });
        	});
    		</script>
        	';
		}

		return $ret;
	}

	// phpcs:disable PEAR.NamingConventions.ValidFunctionName.ScopeNotCamelCaps
	/**
	 *  Return combo list of activated countries, into language of user
	 *
	 *  @param	string	$selected       		Id or Code or Label of preselected country
	 *  @param  string	$htmlname       		Name of html select object
	 *  @param  string	$htmloption     		More html options on select object
	 *  @param	integer	$maxlength				Max length for labels (0=no limit)
	 *  @param	string	$morecss				More css class
	 *  @param	string	$usecodeaskey			''=Use id as key (default), 'code3'=Use code on 3 alpha as key, 'code2"=Use code on 2 alpha as key
	 *  @param	int		$showempty				Show empty choice
	 *  @param	int		$disablefavorites		1=Disable favorites,
	 *  @param	int		$addspecialentries		1=Add dedicated entries for group of countries (like 'European Economic Community', ...)
	 *  @param	array	$exclude_country_code	Array of country code (iso2) to exclude
	 *  @return string           				HTML string with select
	 */
	public function select_country($selected = '', $htmlname = 'country_id', $htmloption = '', $maxlength = 0, $morecss = 'minwidth300', $usecodeaskey = '', $showempty = 1, $disablefavorites = 0, $addspecialentries = 0, $exclude_country_code = array())
	{
		// phpcs:enable
		global $conf, $langs, $mysoc;

		$langs->load("dict");

		$out = '';
		$countryArray = array();
		$favorite = array();
		$label = array();
		$atleastonefavorite = 0;

		$sql = "SELECT rowid, code as code_iso, code_iso as code_iso3, label, favorite";
		$sql .= " FROM ".MAIN_DB_PREFIX."c_country";
		$sql .= " WHERE active > 0";
		//$sql.= " ORDER BY code ASC";

		dol_syslog(get_class($this)."::select_country", LOG_DEBUG);
		$resql = $this->db->query($sql);
		if ($resql)
		{
			$out .= '<select id="select'.$htmlname.'" class="flat maxwidth200onsmartphone selectcountry'.($morecss ? ' '.$morecss : '').'" name="'.$htmlname.'" '.$htmloption.'>';
			$num = $this->db->num_rows($resql);
			$i = 0;
			if ($num)
			{
				$foundselected = false;

				while ($i < $num)
				{
					$obj = $this->db->fetch_object($resql);

					$countryArray[$i]['rowid'] = $obj->rowid;
					$countryArray[$i]['code_iso'] = $obj->code_iso;
					$countryArray[$i]['code_iso3'] 	= $obj->code_iso3;
					$countryArray[$i]['label'] = ($obj->code_iso && $langs->transnoentitiesnoconv("Country".$obj->code_iso) != "Country".$obj->code_iso ? $langs->transnoentitiesnoconv("Country".$obj->code_iso) : ($obj->label != '-' ? $obj->label : ''));
					$countryArray[$i]['favorite']   = $obj->favorite;
					$favorite[$i] = $obj->favorite;
					$label[$i] = dol_string_unaccent($countryArray[$i]['label']);
					$i++;
				}

				if (empty($disablefavorites)) array_multisort($favorite, SORT_DESC, $label, SORT_ASC, $countryArray);
				else $countryArray = dol_sort_array($countryArray, 'label');

				if ($showempty)
				{
					$out .= '<option value="">&nbsp;</option>'."\n";
				}

				if ($addspecialentries)	// Add dedicated entries for groups of countries
				{
					//if ($showempty) $out.= '<option value="" disabled class="selectoptiondisabledwhite">--------------</option>';
					$out .= '<option value="special_allnotme"'.($selected == 'special_allnotme' ? ' selected' : '').'>'.$langs->trans("CountriesExceptMe", $langs->transnoentitiesnoconv("Country".$mysoc->country_code)).'</option>';
					$out .= '<option value="special_eec"'.($selected == 'special_eec' ? ' selected' : '').'>'.$langs->trans("CountriesInEEC").'</option>';
					if ($mysoc->isInEEC()) $out .= '<option value="special_eecnotme"'.($selected == 'special_eecnotme' ? ' selected' : '').'>'.$langs->trans("CountriesInEECExceptMe", $langs->transnoentitiesnoconv("Country".$mysoc->country_code)).'</option>';
					$out .= '<option value="special_noteec"'.($selected == 'special_noteec' ? ' selected' : '').'>'.$langs->trans("CountriesNotInEEC").'</option>';
					$out .= '<option value="" disabled class="selectoptiondisabledwhite">------------</option>';
				}

				foreach ($countryArray as $row)
				{
					//if (empty($showempty) && empty($row['rowid'])) continue;
					if (empty($row['rowid'])) continue;
					if (is_array($exclude_country_code) && count($exclude_country_code) && in_array($row['code_iso'], $exclude_country_code)) continue; // exclude some countries

					if (empty($disablefavorites) && $row['favorite'] && $row['code_iso']) $atleastonefavorite++;
					if (empty($row['favorite']) && $atleastonefavorite)
					{
						$atleastonefavorite = 0;
						$out .= '<option value="" disabled class="selectoptiondisabledwhite">------------</option>';
					}
					if ($selected && $selected != '-1' && ($selected == $row['rowid'] || $selected == $row['code_iso'] || $selected == $row['code_iso3'] || $selected == $row['label']))
					{
						$foundselected = true;
						$out .= '<option value="'.($usecodeaskey ? ($usecodeaskey == 'code2' ? $row['code_iso'] : $row['code_iso3']) : $row['rowid']).'" selected>';
					} else {
						$out .= '<option value="'.($usecodeaskey ? ($usecodeaskey == 'code2' ? $row['code_iso'] : $row['code_iso3']) : $row['rowid']).'">';
					}
					if ($row['label']) $out .= dol_trunc($row['label'], $maxlength, 'middle');
					else $out .= '&nbsp;';
					if ($row['code_iso']) $out .= ' ('.$row['code_iso'].')';
					$out .= '</option>';
				}
			}
			$out .= '</select>';
		} else {
			dol_print_error($this->db);
		}

		// Make select dynamic
		include_once DOL_DOCUMENT_ROOT.'/core/lib/ajax.lib.php';
		$out .= ajax_combobox('select'.$htmlname);

		return $out;
	}

	// phpcs:disable PEAR.NamingConventions.ValidFunctionName.ScopeNotCamelCaps
	/**
	 *  Return select list of incoterms
	 *
	 *  @param	string	$selected       		Id or Code of preselected incoterm
	 *  @param	string	$location_incoterms     Value of input location
	 *  @param	string	$page       			Defined the form action
	 *  @param  string	$htmlname       		Name of html select object
	 *  @param  string	$htmloption     		Options html on select object
	 * 	@param	int		$forcecombo				Force to load all values and output a standard combobox (with no beautification)
	 *  @param	array	$events					Event options to run on change. Example: array(array('method'=>'getContacts', 'url'=>dol_buildpath('/core/ajax/contacts.php',1), 'htmlname'=>'contactid', 'params'=>array('add-customer-contact'=>'disabled')))
	 *  @return string           				HTML string with select and input
	 */
	public function select_incoterms($selected = '', $location_incoterms = '', $page = '', $htmlname = 'incoterm_id', $htmloption = '', $forcecombo = 1, $events = array())
	{
		// phpcs:enable
		global $conf, $langs;

		$langs->load("dict");

		$out = '';
		$incotermArray = array();

		$sql = "SELECT rowid, code";
		$sql .= " FROM ".MAIN_DB_PREFIX."c_incoterms";
		$sql .= " WHERE active > 0";
		$sql .= " ORDER BY code ASC";

		dol_syslog(get_class($this)."::select_incoterm", LOG_DEBUG);
		$resql = $this->db->query($sql);
		if ($resql)
		{
			if ($conf->use_javascript_ajax && !$forcecombo)
			{
				include_once DOL_DOCUMENT_ROOT.'/core/lib/ajax.lib.php';
				$out .= ajax_combobox($htmlname, $events);
			}

			if (!empty($page))
			{
				$out .= '<form method="post" action="'.$page.'">';
				$out .= '<input type="hidden" name="action" value="set_incoterms">';
				$out .= '<input type="hidden" name="token" value="'.newToken().'">';
			}

			$out .= '<select id="'.$htmlname.'" class="flat selectincoterm minwidth100imp noenlargeonsmartphone" name="'.$htmlname.'" '.$htmloption.'>';
			$out .= '<option value="0">&nbsp;</option>';
			$num = $this->db->num_rows($resql);
			$i = 0;
			if ($num)
			{
				$foundselected = false;

				while ($i < $num)
				{
					$obj = $this->db->fetch_object($resql);
					$incotermArray[$i]['rowid'] = $obj->rowid;
					$incotermArray[$i]['code'] = $obj->code;
					$i++;
				}

				foreach ($incotermArray as $row)
				{
					if ($selected && ($selected == $row['rowid'] || $selected == $row['code']))
					{
						$out .= '<option value="'.$row['rowid'].'" selected>';
					} else {
						$out .= '<option value="'.$row['rowid'].'">';
					}

					if ($row['code']) $out .= $row['code'];

					$out .= '</option>';
				}
			}
			$out .= '</select>';

			$out .= '<input id="location_incoterms" class="maxwidth100onsmartphone" name="location_incoterms" value="'.$location_incoterms.'">';

			if (!empty($page))
			{
				$out .= '<input type="submit" class="button valignmiddle" value="'.$langs->trans("Modify").'"></form>';
			}
		} else {
			dol_print_error($this->db);
		}

		return $out;
	}

	// phpcs:disable PEAR.NamingConventions.ValidFunctionName.ScopeNotCamelCaps
	/**
	 *	Return list of types of lines (product or service)
	 * 	Example: 0=product, 1=service, 9=other (for external module)
	 *
	 *	@param  string	$selected       Preselected type
	 *	@param  string	$htmlname       Name of field in html form
	 * 	@param	int		$showempty		Add an empty field
	 * 	@param	int		$hidetext		Do not show label 'Type' before combo box (used only if there is at least 2 choices to select)
	 * 	@param	integer	$forceall		1=Force to show products and services in combo list, whatever are activated modules, 0=No force, 2=Force to show only Products, 3=Force to show only services, -1=Force none (and set hidden field to 'service')
	 *  @return	void
	 */
	public function select_type_of_lines($selected = '', $htmlname = 'type', $showempty = 0, $hidetext = 0, $forceall = 0)
	{
		// phpcs:enable
		global $db, $langs, $user, $conf;

		// If product & services are enabled or both disabled.
		if ($forceall == 1 || (empty($forceall) && !empty($conf->product->enabled) && !empty($conf->service->enabled))
			|| (empty($forceall) && empty($conf->product->enabled) && empty($conf->service->enabled)))
		{
			if (empty($hidetext)) print $langs->trans("Type").': ';
			print '<select class="flat" id="select_'.$htmlname.'" name="'.$htmlname.'">';
			if ($showempty)
			{
				print '<option value="-1"';
				if ($selected == -1) print ' selected';
				print '>&nbsp;</option>';
			}

			print '<option value="0"';
			if (0 == $selected) print ' selected';
			print '>'.$langs->trans("Product");

			print '<option value="1"';
			if (1 == $selected) print ' selected';
			print '>'.$langs->trans("Service");

			print '</select>';
			//if ($user->admin) print info_admin($langs->trans("YouCanChangeValuesForThisListFromDictionarySetup"),1);
		}
		if ((empty($forceall) && empty($conf->product->enabled) && !empty($conf->service->enabled)) || $forceall == 3)
		{
			print $langs->trans("Service");
			print '<input type="hidden" name="'.$htmlname.'" value="1">';
		}
		if ((empty($forceall) && !empty($conf->product->enabled) && empty($conf->service->enabled)) || $forceall == 2)
		{
			print $langs->trans("Product");
			print '<input type="hidden" name="'.$htmlname.'" value="0">';
		}
		if ($forceall < 0)	// This should happened only for contracts when both predefined product and service are disabled.
		{
			print '<input type="hidden" name="'.$htmlname.'" value="1">'; // By default we set on service for contract. If CONTRACT_SUPPORT_PRODUCTS is set, forceall should be 1 not -1
		}
	}

	// phpcs:disable PEAR.NamingConventions.ValidFunctionName.ScopeNotCamelCaps
	/**
	 *	Load into cache cache_types_fees, array of types of fees
	 *
	 *	@return     int             Nb of lines loaded, <0 if KO
	 */
	public function load_cache_types_fees()
	{
		// phpcs:enable
		global $langs;

		$num = count($this->cache_types_fees);
		if ($num > 0) return 0; // Cache already loaded

		dol_syslog(__METHOD__, LOG_DEBUG);

		$langs->load("trips");

		$sql = "SELECT c.code, c.label";
		$sql .= " FROM ".MAIN_DB_PREFIX."c_type_fees as c";
		$sql .= " WHERE active > 0";

		$resql = $this->db->query($sql);
		if ($resql)
		{
			$num = $this->db->num_rows($resql);
			$i = 0;

			while ($i < $num)
			{
				$obj = $this->db->fetch_object($resql);

				// Si traduction existe, on l'utilise, sinon on prend le libelle par defaut
				$label = ($obj->code != $langs->trans($obj->code) ? $langs->trans($obj->code) : $langs->trans($obj->label));
				$this->cache_types_fees[$obj->code] = $label;
				$i++;
			}

			asort($this->cache_types_fees);

			return $num;
		} else {
			dol_print_error($this->db);
			return -1;
		}
	}

	// phpcs:disable PEAR.NamingConventions.ValidFunctionName.ScopeNotCamelCaps
	/**
	 *	Return list of types of notes
	 *
	 *	@param	string		$selected		Preselected type
	 *	@param  string		$htmlname		Name of field in form
	 * 	@param	int			$showempty		Add an empty field
	 * 	@return	void
	 */
	public function select_type_fees($selected = '', $htmlname = 'type', $showempty = 0)
	{
		// phpcs:enable
		global $user, $langs;

		dol_syslog(__METHOD__." selected=".$selected.", htmlname=".$htmlname, LOG_DEBUG);

		$this->load_cache_types_fees();

		print '<select id="select_'.$htmlname.'" class="flat" name="'.$htmlname.'">';
		if ($showempty)
		{
			print '<option value="-1"';
			if ($selected == -1) print ' selected';
			print '>&nbsp;</option>';
		}

		foreach ($this->cache_types_fees as $key => $value)
		{
			print '<option value="'.$key.'"';
			if ($key == $selected) print ' selected';
			print '>';
			print $value;
			print '</option>';
		}

		print '</select>';
		if ($user->admin) print info_admin($langs->trans("YouCanChangeValuesForThisListFromDictionarySetup"), 1);
	}


	// phpcs:disable PEAR.NamingConventions.ValidFunctionName.ScopeNotCamelCaps
	/**
	 *  Output html form to select a third party
	 *
	 *	@param	string	$selected       		Preselected type
	 *	@param  string	$htmlname       		Name of field in form
	 *  @param  string	$filter         		Optional filters criteras. WARNING: To avoid SQL injection, only few chars [.a-z0-9 =<>] are allowed here (example: 's.rowid <> x', 's.client IN (1,3)')
	 *	@param	string	$showempty				Add an empty field (Can be '1' or text key to use on empty line like 'SelectThirdParty')
	 * 	@param	int		$showtype				Show third party type in combolist (customer, prospect or supplier)
	 * 	@param	int		$forcecombo				Force to load all values and output a standard combobox (with no beautification)
	 *  @param	array	$events					Ajax event options to run on change. Example: array(array('method'=>'getContacts', 'url'=>dol_buildpath('/core/ajax/contacts.php',1), 'htmlname'=>'contactid', 'params'=>array('add-customer-contact'=>'disabled')))
	 *	@param	int		$limit					Maximum number of elements
	 *  @param	string	$morecss				Add more css styles to the SELECT component
	 *	@param  string	$moreparam      		Add more parameters onto the select tag. For example 'style="width: 95%"' to avoid select2 component to go over parent container
	 *	@param	string	$selected_input_value	Value of preselected input text (for use with ajax)
	 *  @param	int		$hidelabel				Hide label (0=no, 1=yes, 2=show search icon (before) and placeholder, 3 search icon after)
	 *  @param	array	$ajaxoptions			Options for ajax_autocompleter
	 * 	@param  bool	$multiple				add [] in the name of element and add 'multiple' attribut (not working with ajax_autocompleter)
	 * 	@return	string							HTML string with select box for thirdparty.
	 */
	public function select_company($selected = '', $htmlname = 'socid', $filter = '', $showempty = '', $showtype = 0, $forcecombo = 0, $events = array(), $limit = 0, $morecss = 'minwidth100', $moreparam = '', $selected_input_value = '', $hidelabel = 1, $ajaxoptions = array(), $multiple = false)
	{
		// phpcs:enable
		global $conf, $user, $langs;

		$out = '';

		if (!empty($conf->use_javascript_ajax) && !empty($conf->global->COMPANY_USE_SEARCH_TO_SELECT) && !$forcecombo)
		{
			// No immediate load of all database
			$placeholder = '';
			if ($selected && empty($selected_input_value))
			{
				require_once DOL_DOCUMENT_ROOT.'/societe/class/societe.class.php';
				$societetmp = new Societe($this->db);
				$societetmp->fetch($selected);
				$selected_input_value = $societetmp->name;
				unset($societetmp);
			}
			// mode 1
			$urloption = 'htmlname='.urlencode($htmlname).'&outjson=1&filter='.urlencode($filter).($showtype ? '&showtype='.urlencode($showtype) : '');
			$out .= ajax_autocompleter($selected, $htmlname, DOL_URL_ROOT.'/societe/ajax/company.php', $urloption, $conf->global->COMPANY_USE_SEARCH_TO_SELECT, 0, $ajaxoptions);
			$out .= '<style type="text/css">.ui-autocomplete { z-index: 250; }</style>';
			if (empty($hidelabel)) print $langs->trans("RefOrLabel").' : ';
			elseif ($hidelabel > 1) {
				$placeholder = ' placeholder="'.$langs->trans("RefOrLabel").'"';
				if ($hidelabel == 2) {
					$out .= img_picto($langs->trans("Search"), 'search');
				}
			}
			$out .= '<input type="text" class="'.$morecss.'" name="search_'.$htmlname.'" id="search_'.$htmlname.'" value="'.$selected_input_value.'"'.$placeholder.' '.(!empty($conf->global->THIRDPARTY_SEARCH_AUTOFOCUS) ? 'autofocus' : '').' />';
			if ($hidelabel == 3) {
				$out .= img_picto($langs->trans("Search"), 'search');
			}
		} else {
			// Immediate load of all database
			$out .= $this->select_thirdparty_list($selected, $htmlname, $filter, $showempty, $showtype, $forcecombo, $events, '', 0, $limit, $morecss, $moreparam, $multiple);
		}

		return $out;
	}

	// phpcs:disable PEAR.NamingConventions.ValidFunctionName.ScopeNotCamelCaps
	/**
	 *  Output html form to select a third party.
	 *  Note, you must use the select_company to get the component to select a third party. This function must only be called by select_company.
	 *
	 *	@param	string	$selected       Preselected type
	 *	@param  string	$htmlname       Name of field in form
	 *  @param  string	$filter         Optional filters criteras (example: 's.rowid <> x', 's.client in (1,3)')
	 *	@param	string	$showempty		Add an empty field (Can be '1' or text to use on empty line like 'SelectThirdParty')
	 * 	@param	int		$showtype		Show third party type in combolist (customer, prospect or supplier)
	 * 	@param	int		$forcecombo		Force to use standard HTML select component without beautification
	 *  @param	array	$events			Event options. Example: array(array('method'=>'getContacts', 'url'=>dol_buildpath('/core/ajax/contacts.php',1), 'htmlname'=>'contactid', 'params'=>array('add-customer-contact'=>'disabled')))
	 *  @param	string	$filterkey		Filter on key value
	 *  @param	int		$outputmode		0=HTML select string, 1=Array
	 *  @param	int		$limit			Limit number of answers
	 *  @param	string	$morecss		Add more css styles to the SELECT component
	 *	@param  string	$moreparam      Add more parameters onto the select tag. For example 'style="width: 95%"' to avoid select2 component to go over parent container
	 *	@param  bool	$multiple       add [] in the name of element and add 'multiple' attribut
	 * 	@return	string					HTML string with
	 */
	public function select_thirdparty_list($selected = '', $htmlname = 'socid', $filter = '', $showempty = '', $showtype = 0, $forcecombo = 0, $events = array(), $filterkey = '', $outputmode = 0, $limit = 0, $morecss = 'minwidth100', $moreparam = '', $multiple = false)
	{
		// phpcs:enable
		global $conf, $user, $langs;

		$out = '';
		$num = 0;
		$outarray = array();

		if ($selected === '') $selected = array();
		elseif (!is_array($selected)) $selected = array($selected);

		// Clean $filter that may contains sql conditions so sql code
		if (function_exists('testSqlAndScriptInject')) {
			if (testSqlAndScriptInject($filter, 3) > 0) {
				$filter = '';
			}
		}

		// We search companies
		$sql = "SELECT s.rowid, s.nom as name, s.name_alias, s.client, s.fournisseur, s.code_client, s.code_fournisseur";
		if (! empty($conf->global->COMPANY_SHOW_ADDRESS_SELECTLIST)) {
			$sql .= ", s.address, s.zip, s.town";
			$sql .= ", dictp.code as country_code";
		}
		$sql .= " FROM ".MAIN_DB_PREFIX."societe as s";
		if (! empty($conf->global->COMPANY_SHOW_ADDRESS_SELECTLIST)) {
			$sql .= " LEFT JOIN ".MAIN_DB_PREFIX."c_country as dictp ON dictp.rowid = s.fk_pays";
		}
		if (!$user->rights->societe->client->voir && !$user->socid) $sql .= ", ".MAIN_DB_PREFIX."societe_commerciaux as sc";
		$sql .= " WHERE s.entity IN (".getEntity('societe').")";
		if (!empty($user->socid)) $sql .= " AND s.rowid = ".$user->socid;
		if ($filter) $sql .= " AND (".$filter.")";
		if (!$user->rights->societe->client->voir && !$user->socid) $sql .= " AND s.rowid = sc.fk_soc AND sc.fk_user = ".$user->id;
		if (!empty($conf->global->COMPANY_HIDE_INACTIVE_IN_COMBOBOX)) $sql .= " AND s.status <> 0";
		// Add criteria
		if ($filterkey && $filterkey != '')
		{
			$sql .= " AND (";
			$prefix = empty($conf->global->COMPANY_DONOTSEARCH_ANYWHERE) ? '%' : ''; // Can use index if COMPANY_DONOTSEARCH_ANYWHERE is on
			// For natural search
			$scrit = explode(' ', $filterkey);
			$i = 0;
			if (count($scrit) > 1) $sql .= "(";
			foreach ($scrit as $crit) {
				if ($i > 0) $sql .= " AND ";
				$sql .= "(s.nom LIKE '".$this->db->escape($prefix.$crit)."%')";
				$i++;
			}
			if (count($scrit) > 1) $sql .= ")";
			if (!empty($conf->barcode->enabled))
			{
				$sql .= " OR s.barcode LIKE '".$this->db->escape($prefix.$filterkey)."%'";
			}
			$sql .= " OR s.code_client LIKE '".$this->db->escape($prefix.$filterkey)."%' OR s.code_fournisseur LIKE '".$this->db->escape($prefix.$filterkey)."%'";
			$sql .= ")";
		}
		$sql .= $this->db->order("nom", "ASC");
		$sql .= $this->db->plimit($limit, 0);

		// Build output string
		dol_syslog(get_class($this)."::select_thirdparty_list", LOG_DEBUG);
		$resql = $this->db->query($sql);
		if ($resql)
		{
			if (!$forcecombo)
			{
				include_once DOL_DOCUMENT_ROOT.'/core/lib/ajax.lib.php';
				$out .= ajax_combobox($htmlname, $events, $conf->global->COMPANY_USE_SEARCH_TO_SELECT);
			}

			// Construct $out and $outarray
			$out .= '<select id="'.$htmlname.'" class="flat'.($morecss ? ' '.$morecss : '').'"'.($moreparam ? ' '.$moreparam : '').' name="'.$htmlname.($multiple ? '[]' : '').'" '.($multiple ? 'multiple' : '').'>'."\n";

			$textifempty = (($showempty && !is_numeric($showempty)) ? $langs->trans($showempty) : '');
			if (!empty($conf->global->COMPANY_USE_SEARCH_TO_SELECT))
			{
				// Do not use textifempty = ' ' or '&nbsp;' here, or search on key will search on ' key'.
				//if (! empty($conf->use_javascript_ajax) || $forcecombo) $textifempty='';
				if ($showempty && !is_numeric($showempty)) $textifempty = $langs->trans($showempty);
				else $textifempty .= $langs->trans("All");
			}
			if ($showempty) $out .= '<option value="-1" data-html="'.dol_escape_htmltag('<span class="opacitymedium">'.$textifempty.'</span>').'">'.$textifempty.'</option>'."\n";

			$num = $this->db->num_rows($resql);
			$i = 0;
			if ($num)
			{
				while ($i < $num)
				{
					$obj = $this->db->fetch_object($resql);
					$label = '';
					if ($conf->global->SOCIETE_ADD_REF_IN_LIST) {
						if (($obj->client) && (!empty($obj->code_client))) {
							$label = $obj->code_client.' - ';
						}
						if (($obj->fournisseur) && (!empty($obj->code_fournisseur))) {
							$label .= $obj->code_fournisseur.' - ';
						}
						$label .= ' '.$obj->name;
					} else {
						$label = $obj->name;
					}

					if (!empty($obj->name_alias)) {
						$label .= ' ('.$obj->name_alias.')';
					}

					if ($showtype)
					{
						if ($obj->client || $obj->fournisseur) $label .= ' (';
						if ($obj->client == 1 || $obj->client == 3) $label .= $langs->trans("Customer");
						if ($obj->client == 2 || $obj->client == 3) $label .= ($obj->client == 3 ? ', ' : '').$langs->trans("Prospect");
						if ($obj->fournisseur) $label .= ($obj->client ? ', ' : '').$langs->trans("Supplier");
						if ($obj->client || $obj->fournisseur) $label .= ')';
					}

					if (! empty($conf->global->COMPANY_SHOW_ADDRESS_SELECTLIST)) {
						$label .= ($obj->address ? ' - '.$obj->address : '').($obj->zip ? ' - '.$obj->zip : '').($obj->town ? ' '.$obj->town : '');
						if (!empty($obj->country_code)) {
							$label .= ', '.$langs->trans('Country'.$obj->country_code);
						}
					}

					if (empty($outputmode))
					{
						if (in_array($obj->rowid, $selected))
						{
							$out .= '<option value="'.$obj->rowid.'" selected>'.$label.'</option>';
						} else {
							$out .= '<option value="'.$obj->rowid.'">'.$label.'</option>';
						}
					} else {
						array_push($outarray, array('key'=>$obj->rowid, 'value'=>$label, 'label'=>$label));
					}

					$i++;
					if (($i % 10) == 0) $out .= "\n";
				}
			}
			$out .= '</select>'."\n";
		} else {
			dol_print_error($this->db);
		}

		$this->result = array('nbofthirdparties'=>$num);

		if ($outputmode) return $outarray;
		return $out;
	}


	// phpcs:disable PEAR.NamingConventions.ValidFunctionName.ScopeNotCamelCaps
	/**
	 *  Return HTML combo list of absolute discounts
	 *
	 *  @param	string	$selected       Id remise fixe pre-selectionnee
	 *  @param  string	$htmlname       Nom champ formulaire
	 *  @param  string	$filter         Criteres optionnels de filtre
	 *  @param	int		$socid			Id of thirdparty
	 *  @param	int		$maxvalue		Max value for lines that can be selected
	 *  @return	int						Return number of qualifed lines in list
	 */
	public function select_remises($selected, $htmlname, $filter, $socid, $maxvalue = 0)
	{
		// phpcs:enable
		global $langs, $conf;

		// On recherche les remises
		$sql = "SELECT re.rowid, re.amount_ht, re.amount_tva, re.amount_ttc,";
		$sql .= " re.description, re.fk_facture_source";
		$sql .= " FROM ".MAIN_DB_PREFIX."societe_remise_except as re";
		$sql .= " WHERE re.fk_soc = ".(int) $socid;
		$sql .= " AND re.entity = ".$conf->entity;
		if ($filter) $sql .= " AND ".$filter;
		$sql .= " ORDER BY re.description ASC";

		dol_syslog(get_class($this)."::select_remises", LOG_DEBUG);
		$resql = $this->db->query($sql);
		if ($resql)
		{
			print '<select id="select_'.$htmlname.'" class="flat maxwidthonsmartphone" name="'.$htmlname.'">';
			$num = $this->db->num_rows($resql);

			$qualifiedlines = $num;

			$i = 0;
			if ($num)
			{
				print '<option value="0">&nbsp;</option>';
				while ($i < $num)
				{
					$obj = $this->db->fetch_object($resql);
					$desc = dol_trunc($obj->description, 40);
					if (preg_match('/\(CREDIT_NOTE\)/', $desc)) $desc = preg_replace('/\(CREDIT_NOTE\)/', $langs->trans("CreditNote"), $desc);
					if (preg_match('/\(DEPOSIT\)/', $desc)) $desc = preg_replace('/\(DEPOSIT\)/', $langs->trans("Deposit"), $desc);
					if (preg_match('/\(EXCESS RECEIVED\)/', $desc)) $desc = preg_replace('/\(EXCESS RECEIVED\)/', $langs->trans("ExcessReceived"), $desc);
					if (preg_match('/\(EXCESS PAID\)/', $desc)) $desc = preg_replace('/\(EXCESS PAID\)/', $langs->trans("ExcessPaid"), $desc);

					$selectstring = '';
					if ($selected > 0 && $selected == $obj->rowid) $selectstring = ' selected';

					$disabled = '';
					if ($maxvalue > 0 && $obj->amount_ttc > $maxvalue)
					{
						$qualifiedlines--;
						$disabled = ' disabled';
					}

					if (!empty($conf->global->MAIN_SHOW_FACNUMBER_IN_DISCOUNT_LIST) && !empty($obj->fk_facture_source))
					{
						$tmpfac = new Facture($this->db);
						if ($tmpfac->fetch($obj->fk_facture_source) > 0) $desc = $desc.' - '.$tmpfac->ref;
					}

					print '<option value="'.$obj->rowid.'"'.$selectstring.$disabled.'>'.$desc.' ('.price($obj->amount_ht).' '.$langs->trans("HT").' - '.price($obj->amount_ttc).' '.$langs->trans("TTC").')</option>';
					$i++;
				}
			}
			print '</select>';
			return $qualifiedlines;
		} else {
			dol_print_error($this->db);
			return -1;
		}
	}

	// phpcs:disable PEAR.NamingConventions.ValidFunctionName.ScopeNotCamelCaps
	/**
	 *  Return list of all contacts (for a third party or all)
	 *
	 *  @param	int		$socid      	Id ot third party or 0 for all
	 *  @param  string	$selected   	Id contact pre-selectionne
	 *  @param  string	$htmlname  	    Name of HTML field ('none' for a not editable field)
	 *  @param  int		$showempty      0=no empty value, 1=add an empty value, 2=add line 'Internal' (used by user edit), 3=add an empty value only if more than one record into list
	 *  @param  string	$exclude        List of contacts id to exclude
	 *  @param	string	$limitto		Disable answers that are not id in this array list
	 *  @param	integer	$showfunction   Add function into label
	 *  @param	string	$moreclass		Add more class to class style
	 *  @param	integer	$showsoc	    Add company into label
	 *  @param	int		$forcecombo		Force to use combo box
	 *  @param	array	$events			Event options. Example: array(array('method'=>'getContacts', 'url'=>dol_buildpath('/core/ajax/contacts.php',1), 'htmlname'=>'contactid', 'params'=>array('add-customer-contact'=>'disabled')))
	 *  @param	bool	$options_only	Return options only (for ajax treatment)
	 *  @param	string	$moreparam		Add more parameters onto the select tag. For example 'style="width: 95%"' to avoid select2 component to go over parent container
	 *  @param	string	$htmlid			Html id to use instead of htmlname
	 *  @return	int						<0 if KO, Nb of contact in list if OK
	 *  @deprected						You can use selectcontacts directly (warning order of param was changed)
	 */
	public function select_contacts($socid, $selected = '', $htmlname = 'contactid', $showempty = 0, $exclude = '', $limitto = '', $showfunction = 0, $moreclass = '', $showsoc = 0, $forcecombo = 0, $events = array(), $options_only = false, $moreparam = '', $htmlid = '')
	{
		// phpcs:enable
		print $this->selectcontacts($socid, $selected, $htmlname, $showempty, $exclude, $limitto, $showfunction, $moreclass, $options_only, $showsoc, $forcecombo, $events, $moreparam, $htmlid);
		return $this->num;
	}

	/**
	 *	Return HTML code of the SELECT of list of all contacts (for a third party or all).
	 *  This also set the number of contacts found into $this->num
	 *
	 * @since 9.0 Add afterSelectContactOptions hook
	 *
	 *	@param	int			$socid      	Id ot third party or 0 for all or -1 for empty list
	 *	@param  array|int	$selected   	Array of ID of pre-selected contact id
	 *	@param  string		$htmlname  	    Name of HTML field ('none' for a not editable field)
	 *	@param  int			$showempty     	0=no empty value, 1=add an empty value, 2=add line 'Internal' (used by user edit), 3=add an empty value only if more than one record into list
	 *	@param  string		$exclude        List of contacts id to exclude
	 *	@param	string		$limitto		Disable answers that are not id in this array list
	 *	@param	integer		$showfunction   Add function into label
	 *	@param	string		$moreclass		Add more class to class style
	 *	@param	bool		$options_only	Return options only (for ajax treatment)
	 *	@param	integer		$showsoc	    Add company into label
	 * 	@param	int			$forcecombo		Force to use combo box (so no ajax beautify effect)
	 *  @param	array		$events			Event options. Example: array(array('method'=>'getContacts', 'url'=>dol_buildpath('/core/ajax/contacts.php',1), 'htmlname'=>'contactid', 'params'=>array('add-customer-contact'=>'disabled')))
	 *  @param	string		$moreparam		Add more parameters onto the select tag. For example 'style="width: 95%"' to avoid select2 component to go over parent container
	 *  @param	string		$htmlid			Html id to use instead of htmlname
	 *  @param	bool		$multiple		add [] in the name of element and add 'multiple' attribut
	 *	@return	 int						<0 if KO, Nb of contact in list if OK
	 */
	public function selectcontacts($socid, $selected = '', $htmlname = 'contactid', $showempty = 0, $exclude = '', $limitto = '', $showfunction = 0, $moreclass = '', $options_only = false, $showsoc = 0, $forcecombo = 0, $events = array(), $moreparam = '', $htmlid = '', $multiple = false)
	{
		global $conf, $langs, $hookmanager, $action;

		$langs->load('companies');

		if (empty($htmlid)) $htmlid = $htmlname;

		if ($selected === '') $selected = array();
		elseif (!is_array($selected)) $selected = array($selected);
		$out = '';

		if (!is_object($hookmanager))
		{
			include_once DOL_DOCUMENT_ROOT.'/core/class/hookmanager.class.php';
			$hookmanager = new HookManager($this->db);
		}

		// We search third parties
		$sql = "SELECT sp.rowid, sp.lastname, sp.statut, sp.firstname, sp.poste";
		if ($showsoc > 0) $sql .= " , s.nom as company";
		$sql .= " FROM ".MAIN_DB_PREFIX."socpeople as sp";
		if ($showsoc > 0) $sql .= " LEFT OUTER JOIN  ".MAIN_DB_PREFIX."societe as s ON s.rowid=sp.fk_soc";
		$sql .= " WHERE sp.entity IN (".getEntity('socpeople').")";
		if ($socid > 0 || $socid == -1) $sql .= " AND sp.fk_soc=".$socid;
		if (!empty($conf->global->CONTACT_HIDE_INACTIVE_IN_COMBOBOX)) $sql .= " AND sp.statut <> 0";
		$sql .= " ORDER BY sp.lastname ASC";

		dol_syslog(get_class($this)."::select_contacts", LOG_DEBUG);
		$resql = $this->db->query($sql);
		if ($resql)
		{
			$num = $this->db->num_rows($resql);

			if ($conf->use_javascript_ajax && !$forcecombo && !$options_only)
			{
				include_once DOL_DOCUMENT_ROOT.'/core/lib/ajax.lib.php';
				$out .= ajax_combobox($htmlid, $events, $conf->global->CONTACT_USE_SEARCH_TO_SELECT);
			}

			if ($htmlname != 'none' && !$options_only) $out .= '<select class="flat'.($moreclass ? ' '.$moreclass : '').'" id="'.$htmlid.'" name="'.$htmlname.($multiple ? '[]' : '').'" '.($multiple ? 'multiple' : '').' '.(!empty($moreparam) ? $moreparam : '').'>';
			if (($showempty == 1 || ($showempty == 3 && $num > 1)) && !$multiple) $out .= '<option value="0"'.(in_array(0, $selected) ? ' selected' : '').'>&nbsp;</option>';
			if ($showempty == 2) $out .= '<option value="0"'.(in_array(0, $selected) ? ' selected' : '').'>-- '.$langs->trans("Internal").' --</option>';

			$num = $this->db->num_rows($resql);
			$i = 0;
			if ($num)
			{
				include_once DOL_DOCUMENT_ROOT.'/contact/class/contact.class.php';
				$contactstatic = new Contact($this->db);

				while ($i < $num)
				{
					$obj = $this->db->fetch_object($resql);

					$contactstatic->id = $obj->rowid;
					$contactstatic->lastname = $obj->lastname;
					$contactstatic->firstname = $obj->firstname;
					if ($obj->statut == 1) {
						if ($htmlname != 'none')
						{
							$disabled = 0;
							if (is_array($exclude) && count($exclude) && in_array($obj->rowid, $exclude)) $disabled = 1;
							if (is_array($limitto) && count($limitto) && !in_array($obj->rowid, $limitto)) $disabled = 1;
							if (!empty($selected) && in_array($obj->rowid, $selected))
							{
								$out .= '<option value="'.$obj->rowid.'"';
								if ($disabled) $out .= ' disabled';
								$out .= ' selected>';
								$out .= $contactstatic->getFullName($langs);
								if ($showfunction && $obj->poste) $out .= ' ('.$obj->poste.')';
								if (($showsoc > 0) && $obj->company) $out .= ' - ('.$obj->company.')';
								$out .= '</option>';
							} else {
								$out .= '<option value="'.$obj->rowid.'"';
								if ($disabled) $out .= ' disabled';
								$out .= '>';
								$out .= $contactstatic->getFullName($langs);
								if ($showfunction && $obj->poste) $out .= ' ('.$obj->poste.')';
								if (($showsoc > 0) && $obj->company) $out .= ' - ('.$obj->company.')';
								$out .= '</option>';
							}
						} else {
							if (in_array($obj->rowid, $selected))
							{
								$out .= $contactstatic->getFullName($langs);
								if ($showfunction && $obj->poste) $out .= ' ('.$obj->poste.')';
								if (($showsoc > 0) && $obj->company) $out .= ' - ('.$obj->company.')';
							}
						}
					}
					$i++;
				}
			} else {
				$out .= '<option value="-1"'.(($showempty == 2 || $multiple) ? '' : ' selected').' disabled>';
				$out .= ($socid != -1) ? ($langs->trans($socid ? "NoContactDefinedForThirdParty" : "NoContactDefined")) : $langs->trans('SelectAThirdPartyFirst');
				$out .= '</option>';
			}

			$parameters = array(
				'socid'=>$socid,
				'htmlname'=>$htmlname,
				'resql'=>$resql,
				'out'=>&$out,
				'showfunction'=>$showfunction,
				'showsoc'=>$showsoc,
			);

			$reshook = $hookmanager->executeHooks('afterSelectContactOptions', $parameters, $this, $action); // Note that $action and $object may have been modified by some hooks

			if ($htmlname != 'none' && !$options_only)
			{
				$out .= '</select>';
			}

			$this->num = $num;
			return $out;
		} else {
			dol_print_error($this->db);
			return -1;
		}
	}

	// phpcs:disable PEAR.NamingConventions.ValidFunctionName.ScopeNotCamelCaps
	/**
	 *	Return the HTML select list of users
	 *
	 *  @param	string			$selected       Id user preselected
	 *  @param  string			$htmlname       Field name in form
	 *  @param  int				$show_empty     0=liste sans valeur nulle, 1=ajoute valeur inconnue
	 *  @param  array			$exclude        Array list of users id to exclude
	 * 	@param	int				$disabled		If select list must be disabled
	 *  @param  array|string	$include        Array list of users id to include. User '' for all users or 'hierarchy' to have only supervised users or 'hierarchyme' to have supervised + me
	 * 	@param	int				$enableonly		Array list of users id to be enabled. All other must be disabled
	 *  @param	string			$force_entity	'0' or Ids of environment to force
	 * 	@return	void
	 *  @deprecated		Use select_dolusers instead
	 *  @see select_dolusers()
	 */
	public function select_users($selected = '', $htmlname = 'userid', $show_empty = 0, $exclude = null, $disabled = 0, $include = '', $enableonly = '', $force_entity = '0')
	{
		// phpcs:enable
		print $this->select_dolusers($selected, $htmlname, $show_empty, $exclude, $disabled, $include, $enableonly, $force_entity);
	}

	// phpcs:disable PEAR.NamingConventions.ValidFunctionName.ScopeNotCamelCaps
	/**
	 *	Return select list of users
	 *
	 *  @param	string			$selected       User id or user object of user preselected. If 0 or < -2, we use id of current user. If -1, keep unselected (if empty is allowed)
	 *  @param  string			$htmlname       Field name in form
	 *  @param  int				$show_empty     0=list with no empty value, 1=add also an empty value into list
	 *  @param  array			$exclude        Array list of users id to exclude
	 * 	@param	int				$disabled		If select list must be disabled
	 *  @param  array|string	$include        Array list of users id to include. User '' for all users or 'hierarchy' to have only supervised users or 'hierarchyme' to have supervised + me
	 * 	@param	array			$enableonly		Array list of users id to be enabled. If defined, it means that others will be disabled
	 *  @param	string			$force_entity	'0' or Ids of environment to force
	 *  @param	int				$maxlength		Maximum length of string into list (0=no limit)
	 *  @param	int				$showstatus		0=show user status only if status is disabled, 1=always show user status into label, -1=never show user status
	 *  @param	string			$morefilter		Add more filters into sql request (Example: 'employee = 1')
	 *  @param	integer			$show_every		0=default list, 1=add also a value "Everybody" at beginning of list
	 *  @param	string			$enableonlytext	If option $enableonlytext is set, we use this text to explain into label why record is disabled. Not used if enableonly is empty.
	 *  @param	string			$morecss		More css
	 *  @param  int     		$noactive       Show only active users (this will also happened whatever is this option if USER_HIDE_INACTIVE_IN_COMBOBOX is on).
	 *  @param  int				$outputmode     0=HTML select string, 1=Array
	 *  @param  bool			$multiple       add [] in the name of element and add 'multiple' attribut
	 * 	@return	string							HTML select string
	 *  @see select_dolgroups()
	 */
	public function select_dolusers($selected = '', $htmlname = 'userid', $show_empty = 0, $exclude = null, $disabled = 0, $include = '', $enableonly = '', $force_entity = '0', $maxlength = 0, $showstatus = 0, $morefilter = '', $show_every = 0, $enableonlytext = '', $morecss = '', $noactive = 0, $outputmode = 0, $multiple = false)
	{
		// phpcs:enable
		global $conf, $user, $langs, $hookmanager;

		// If no preselected user defined, we take current user
		if ((is_numeric($selected) && ($selected < -2 || empty($selected))) && empty($conf->global->SOCIETE_DISABLE_DEFAULT_SALESREPRESENTATIVE)) $selected = $user->id;

		if ($selected === '') $selected = array();
		elseif (!is_array($selected)) $selected = array($selected);

		$excludeUsers = null;
		$includeUsers = null;

		// Permettre l'exclusion d'utilisateurs
		if (is_array($exclude))	$excludeUsers = implode(",", $exclude);
		// Permettre l'inclusion d'utilisateurs
		if (is_array($include))	$includeUsers = implode(",", $include);
		elseif ($include == 'hierarchy')
		{
			// Build list includeUsers to have only hierarchy
			$includeUsers = implode(",", $user->getAllChildIds(0));
		} elseif ($include == 'hierarchyme')
		{
			// Build list includeUsers to have only hierarchy and current user
			$includeUsers = implode(",", $user->getAllChildIds(1));
		}

		$out = '';
		$outarray = array();

		// Forge request to select users
		$sql = "SELECT DISTINCT u.rowid, u.lastname as lastname, u.firstname, u.statut as status, u.login, u.admin, u.entity, u.photo";
		if (!empty($conf->multicompany->enabled) && $conf->entity == 1 && $user->admin && !$user->entity)
		{
			$sql .= ", e.label";
		}
		$sql .= " FROM ".MAIN_DB_PREFIX."user as u";
		if (!empty($conf->multicompany->enabled) && $conf->entity == 1 && $user->admin && !$user->entity)
		{
			$sql .= " LEFT JOIN ".MAIN_DB_PREFIX."entity as e ON e.rowid=u.entity";
			if ($force_entity) $sql .= " WHERE u.entity IN (0,".$force_entity.")";
			else $sql .= " WHERE u.entity IS NOT NULL";
		} else {
			if (!empty($conf->global->MULTICOMPANY_TRANSVERSE_MODE))
			{
				$sql .= " LEFT JOIN ".MAIN_DB_PREFIX."usergroup_user as ug";
				$sql .= " ON ug.fk_user = u.rowid";
				$sql .= " WHERE ug.entity = ".$conf->entity;
			} else {
				$sql .= " WHERE u.entity IN (0,".$conf->entity.")";
			}
		}
		if (!empty($user->socid)) $sql .= " AND u.fk_soc = ".$user->socid;
		if (is_array($exclude) && $excludeUsers) $sql .= " AND u.rowid NOT IN (".$excludeUsers.")";
		if ($includeUsers) $sql .= " AND u.rowid IN (".$includeUsers.")";
		if (!empty($conf->global->USER_HIDE_INACTIVE_IN_COMBOBOX) || $noactive) $sql .= " AND u.statut <> 0";
		if (!empty($morefilter)) $sql .= " ".$morefilter;

		//Add hook to filter on user (for exemple on usergroup define in custom modules)
		$reshook = $hookmanager->executeHooks('addSQLWhereFilterOnSelectUsers', array(), $this, $action);
		if (!empty($reshook)) $sql .= $hookmanager->resPrint;

		if (empty($conf->global->MAIN_FIRSTNAME_NAME_POSITION))	// MAIN_FIRSTNAME_NAME_POSITION is 0 means firstname+lastname
		{
			$sql .= " ORDER BY u.firstname ASC";
		} else {
			$sql .= " ORDER BY u.lastname ASC";
		}

		dol_syslog(get_class($this)."::select_dolusers", LOG_DEBUG);
		$resql = $this->db->query($sql);
		if ($resql)
		{
			$num = $this->db->num_rows($resql);
			$i = 0;
			if ($num)
			{
				// Enhance with select2
				include_once DOL_DOCUMENT_ROOT.'/core/lib/ajax.lib.php';
				$out .= ajax_combobox($htmlname);

				// do not use maxwidthonsmartphone by default. Set it by caller so auto size to 100% will work when not defined
				$out .= '<select class="flat'.($morecss ? ' minwidth100imp '.$morecss : ' minwidth200').'" id="'.$htmlname.'" name="'.$htmlname.($multiple ? '[]' : '').'" '.($multiple ? 'multiple' : '').' '.($disabled ? ' disabled' : '').'>';
				if ($show_empty && !$multiple) $out .= '<option value="-1"'.((empty($selected) || in_array(-1, $selected)) ? ' selected' : '').'>&nbsp;</option>'."\n";
				if ($show_every) $out .= '<option value="-2"'.((in_array(-2, $selected)) ? ' selected' : '').'>-- '.$langs->trans("Everybody").' --</option>'."\n";

				$userstatic = new User($this->db);

				while ($i < $num)
				{
					$obj = $this->db->fetch_object($resql);

					$userstatic->id = $obj->rowid;
					$userstatic->lastname = $obj->lastname;
					$userstatic->firstname = $obj->firstname;
					$userstatic->photo = $obj->photo;
					$userstatic->statut = $obj->status;
					$userstatic->entity = $obj->entity;
					$userstatic->admin = $obj->admin;

					$disableline = '';
					if (is_array($enableonly) && count($enableonly) && !in_array($obj->rowid, $enableonly)) $disableline = ($enableonlytext ? $enableonlytext : '1');

					$labeltoshow = '';

					// $fullNameMode is 0=Lastname+Firstname (MAIN_FIRSTNAME_NAME_POSITION=1), 1=Firstname+Lastname (MAIN_FIRSTNAME_NAME_POSITION=0)
					$fullNameMode = 0;
					if (empty($conf->global->MAIN_FIRSTNAME_NAME_POSITION))
					{
						$fullNameMode = 1; //Firstname+lastname
					}
					$labeltoshow .= $userstatic->getFullName($langs, $fullNameMode, -1, $maxlength);

					// Complete name with more info
					$moreinfo = '';
					if (!empty($conf->global->MAIN_SHOW_LOGIN))
					{
						$moreinfo .= ($moreinfo ? ' - ' : ' (').$obj->login;
					}
					if ($showstatus >= 0)
					{
						if ($obj->status == 1 && $showstatus == 1)
						{
							$moreinfo .= ($moreinfo ? ' - ' : ' (').$langs->trans('Enabled');
						}
						if ($obj->status == 0 && $showstatus == 1)
						{
							$moreinfo .= ($moreinfo ? ' - ' : ' (').$langs->trans('Disabled');
						}
					}
					if (!empty($conf->multicompany->enabled) && empty($conf->global->MULTICOMPANY_TRANSVERSE_MODE) && $conf->entity == 1 && $user->admin && !$user->entity)
					{
						if (!$obj->entity)
						{
							$moreinfo .= ($moreinfo ? ' - ' : ' (').$langs->trans("AllEntities");
						} else {
							$moreinfo .= ($moreinfo ? ' - ' : ' (').($obj->label ? $obj->label : $langs->trans("EntityNameNotDefined"));
						}
					}
					$moreinfo .= ($moreinfo ? ')' : '');
					if ($disableline && $disableline != '1')
					{
						$moreinfo .= ' - '.$disableline; // This is text from $enableonlytext parameter
					}
					$labeltoshow .= $moreinfo;

					$out .= '<option value="'.$obj->rowid.'"';
					if ($disableline) $out .= ' disabled';
					if ((is_object($selected) && $selected->id == $obj->rowid) || (!is_object($selected) && in_array($obj->rowid, $selected))) {
						$out .= ' selected';
					}
					$out .= ' data-html="';
					$outhtml = '';
					if (!empty($obj->photo))
					{
						$outhtml .= $userstatic->getNomUrl(-3, '', 0, 1, 24, 1, 'login', '', 1).' ';
					}
					if ($showstatus >= 0 && $obj->status == 0) $outhtml .= '<strike class="opacitymediumxxx">';
					$outhtml .= $labeltoshow;
					if ($showstatus >= 0 && $obj->status == 0) $outhtml .= '</strike>';
					$out .= dol_escape_htmltag($outhtml);
					$out .= '">';
					$out .= $labeltoshow;
					$out .= '</option>';

					$outarray[$userstatic->id] = $userstatic->getFullName($langs, $fullNameMode, -1, $maxlength).$moreinfo;

					$i++;
				}
			} else {
				$out .= '<select class="flat" id="'.$htmlname.'" name="'.$htmlname.'" disabled>';
				$out .= '<option value="">'.$langs->trans("None").'</option>';
			}
			$out .= '</select>';
		} else {
			dol_print_error($this->db);
		}

		if ($outputmode) return $outarray;
		return $out;
	}


	// phpcs:disable PEAR.NamingConventions.ValidFunctionName.ScopeNotCamelCaps
	/**
	 *	Return select list of users. Selected users are stored into session.
	 *  List of users are provided into $_SESSION['assignedtouser'].
	 *
	 *  @param  string	$action         Value for $action
	 *  @param  string	$htmlname       Field name in form
	 *  @param  int		$show_empty     0=list without the empty value, 1=add empty value
	 *  @param  array	$exclude        Array list of users id to exclude
	 * 	@param	int		$disabled		If select list must be disabled
	 *  @param  array	$include        Array list of users id to include or 'hierarchy' to have only supervised users
	 * 	@param	array	$enableonly		Array list of users id to be enabled. All other must be disabled
	 *  @param	int		$force_entity	'0' or Ids of environment to force
	 *  @param	int		$maxlength		Maximum length of string into list (0=no limit)
	 *  @param	int		$showstatus		0=show user status only if status is disabled, 1=always show user status into label, -1=never show user status
	 *  @param	string	$morefilter		Add more filters into sql request
	 *  @param	int		$showproperties		Show properties of each attendees
	 *  @param	array	$listofuserid		Array with properties of each user
	 *  @param	array	$listofcontactid	Array with properties of each contact
	 *  @param	array	$listofotherid		Array with properties of each other contact
	 * 	@return	string					HTML select string
	 *  @see select_dolgroups()
	 */
	public function select_dolusers_forevent($action = '', $htmlname = 'userid', $show_empty = 0, $exclude = null, $disabled = 0, $include = '', $enableonly = '', $force_entity = '0', $maxlength = 0, $showstatus = 0, $morefilter = '', $showproperties = 0, $listofuserid = array(), $listofcontactid = array(), $listofotherid = array())
	{
		// phpcs:enable
		global $conf, $user, $langs;

		$userstatic = new User($this->db);
		$out = '';


		$assignedtouser = array();
		if (!empty($_SESSION['assignedtouser']))
		{
			$assignedtouser = json_decode($_SESSION['assignedtouser'], true);
		}
		$nbassignetouser = count($assignedtouser);

		//if ($nbassignetouser && $action != 'view') $out .= '<br>';
		if ($nbassignetouser) $out .= '<ul class="attendees">';
		$i = 0; $ownerid = 0;
		foreach ($assignedtouser as $key => $value)
		{
			if ($value['id'] == $ownerid) continue;

			$out .= '<li>';
			$userstatic->fetch($value['id']);
			$out .= $userstatic->getNomUrl(-1);
			if ($i == 0) { $ownerid = $value['id']; $out .= ' ('.$langs->trans("Owner").')'; }
			if ($nbassignetouser > 1 && $action != 'view')
			{
				$out .= ' <input type="image" style="border: 0px;" src="'.img_picto($langs->trans("Remove"), 'delete', '', 0, 1).'" value="'.$userstatic->id.'" class="removedassigned" id="removedassigned_'.$userstatic->id.'" name="removedassigned_'.$userstatic->id.'">';
			}
			// Show my availability
			if ($showproperties)
			{
				if ($ownerid == $value['id'] && is_array($listofuserid) && count($listofuserid) && in_array($ownerid, array_keys($listofuserid)))
				{
					$out .= '<div class="myavailability inline-block">';
					$out .= '<span class="hideonsmartphone">&nbsp;-&nbsp;<span class="opacitymedium">'.$langs->trans("Availability").':</span>  </span><input id="transparency" class="paddingrightonly" '.($action == 'view' ? 'disabled' : '').' type="checkbox" name="transparency"'.($listofuserid[$ownerid]['transparency'] ? ' checked' : '').'><label for="transparency">'.$langs->trans("Busy").'</label>';
					$out .= '</div>';
				}
			}
			//$out.=' '.($value['mandatory']?$langs->trans("Mandatory"):$langs->trans("Optional"));
			//$out.=' '.($value['transparency']?$langs->trans("Busy"):$langs->trans("NotBusy"));

			$out .= '</li>';
			$i++;
		}
		if ($nbassignetouser) $out .= '</ul>';

		// Method with no ajax
		if ($action != 'view')
		{
			$out .= '<input type="hidden" class="removedassignedhidden" name="removedassigned" value="">';
			$out .= '<script type="text/javascript" language="javascript">jQuery(document).ready(function () {';
			$out .= 'jQuery(".removedassigned").click(function() { jQuery(".removedassignedhidden").val(jQuery(this).val()); });';
			$out .= 'jQuery(".assignedtouser").change(function() { console.log(jQuery(".assignedtouser option:selected").val());';
			$out .= ' if (jQuery(".assignedtouser option:selected").val() > 0) { jQuery("#'.$action.'assignedtouser").attr("disabled", false); }';
			$out .= ' else { jQuery("#'.$action.'assignedtouser").attr("disabled", true); }';
			$out .= '});';
			$out .= '})</script>';
			$out .= $this->select_dolusers('', $htmlname, $show_empty, $exclude, $disabled, $include, $enableonly, $force_entity, $maxlength, $showstatus, $morefilter);
			$out .= ' <input type="submit" disabled class="button valignmiddle" id="'.$action.'assignedtouser" name="'.$action.'assignedtouser" value="'.dol_escape_htmltag($langs->trans("Add")).'">';
			$out .= '<br>';
		}

		return $out;
	}


	// phpcs:disable PEAR.NamingConventions.ValidFunctionName.ScopeNotCamelCaps
	/**
	 *  Return list of products for customer in Ajax if Ajax activated or go to select_produits_list
	 *
	 *  @param		int			$selected				Preselected products
	 *  @param		string		$htmlname				Name of HTML select field (must be unique in page)
	 *  @param		int			$filtertype				Filter on product type (''=nofilter, 0=product, 1=service)
	 *  @param		int			$limit					Limit on number of returned lines
	 *  @param		int			$price_level			Level of price to show
	 *  @param		int			$status					Sell status -1=Return all products, 0=Products not on sell, 1=Products on sell
	 *  @param		int			$finished				2=all, 1=finished, 0=raw material
	 *  @param		string		$selected_input_value	Value of preselected input text (for use with ajax)
	 *  @param		int			$hidelabel				Hide label (0=no, 1=yes, 2=show search icon (before) and placeholder, 3 search icon after)
	 *  @param		array		$ajaxoptions			Options for ajax_autocompleter
	 *  @param      int			$socid					Thirdparty Id (to get also price dedicated to this customer)
	 *  @param		string		$showempty				'' to not show empty line. Translation key to show an empty line. '1' show empty line with no text.
	 * 	@param		int			$forcecombo				Force to use combo box
	 *  @param      string      $morecss                Add more css on select
	 *  @param      int         $hidepriceinlabel       1=Hide prices in label
	 *  @param      string      $warehouseStatus        Warehouse status filter to count the quantity in stock. Following comma separated filter options can be used
	 *										            'warehouseopen' = count products from open warehouses,
	 *										            'warehouseclosed' = count products from closed warehouses,
	 *										            'warehouseinternal' = count products from warehouses for internal correct/transfer only
	 *  @param 		array 		$selected_combinations 	Selected combinations. Format: array([attrid] => attrval, [...])
	 *  @param		string		$nooutput				No print, return the output into a string
	 *  @return		void|string
	 */
	public function select_produits($selected = '', $htmlname = 'productid', $filtertype = '', $limit = 20, $price_level = 0, $status = 1, $finished = 2, $selected_input_value = '', $hidelabel = 0, $ajaxoptions = array(), $socid = 0, $showempty = '1', $forcecombo = 0, $morecss = '', $hidepriceinlabel = 0, $warehouseStatus = '', $selected_combinations = array(), $nooutput = 0)
	{
		// phpcs:enable
		global $langs, $conf;

		$out = '';

		// check parameters
		$price_level = (!empty($price_level) ? $price_level : 0);
		if (is_null($ajaxoptions)) $ajaxoptions = array();

		if (strval($filtertype) === '' && (!empty($conf->product->enabled) || !empty($conf->service->enabled))) {
			if (!empty($conf->product->enabled) && empty($conf->service->enabled)) {
				$filtertype = '0';
			} elseif (empty($conf->product->enabled) && !empty($conf->service->enabled)) {
				$filtertype = '1';
			}
		}

		if (!empty($conf->use_javascript_ajax) && !empty($conf->global->PRODUIT_USE_SEARCH_TO_SELECT))
		{
			$placeholder = '';

			if ($selected && empty($selected_input_value))
			{
				require_once DOL_DOCUMENT_ROOT.'/product/class/product.class.php';
				$producttmpselect = new Product($this->db);
				$producttmpselect->fetch($selected);
				$selected_input_value = $producttmpselect->ref;
				unset($producttmpselect);
			}
			// handle case where product or service module is disabled + no filter specified
			if ($filtertype == '')
			{
				if (empty($conf->product->enabled)) { // when product module is disabled, show services only
					$filtertype = 1;
				} elseif (empty($conf->service->enabled)) { // when service module is disabled, show products only
					$filtertype = 0;
				}
			}
			// mode=1 means customers products
			$urloption = 'htmlname='.$htmlname.'&outjson=1&price_level='.$price_level.'&type='.$filtertype.'&mode=1&status='.$status.'&finished='.$finished.'&hidepriceinlabel='.$hidepriceinlabel.'&warehousestatus='.$warehouseStatus;
			//Price by customer
			if (!empty($conf->global->PRODUIT_CUSTOMER_PRICES) && !empty($socid)) {
				$urloption .= '&socid='.$socid;
			}
			$out .= ajax_autocompleter($selected, $htmlname, DOL_URL_ROOT.'/product/ajax/products.php', $urloption, $conf->global->PRODUIT_USE_SEARCH_TO_SELECT, 0, $ajaxoptions);

			if (!empty($conf->variants->enabled)) {
				$out .= '
				<script>

					selected = '.json_encode($selected_combinations).';
					combvalues = {};

					jQuery(document).ready(function () {

						jQuery("input[name=\'prod_entry_mode\']").change(function () {
							if (jQuery(this).val() == \'free\') {
								jQuery(\'div#attributes_box\').empty();
							}
						});

						jQuery("input#'.$htmlname.'").change(function () {

							if (!jQuery(this).val()) {
								jQuery(\'div#attributes_box\').empty();
								return;
							}

							jQuery.getJSON("'.DOL_URL_ROOT.'/variants/ajax/getCombinations.php", {
								id: jQuery(this).val()
							}, function (data) {
								jQuery(\'div#attributes_box\').empty();

								jQuery.each(data, function (key, val) {

									combvalues[val.id] = val.values;

									var span = jQuery(document.createElement(\'div\')).css({
										\'display\': \'table-row\'
									});

									span.append(
										jQuery(document.createElement(\'div\')).text(val.label).css({
											\'font-weight\': \'bold\',
											\'display\': \'table-cell\',
											\'text-align\': \'right\'
										})
									);

									var html = jQuery(document.createElement(\'select\')).attr(\'name\', \'combinations[\' + val.id + \']\').css({
										\'margin-left\': \'15px\',
										\'white-space\': \'pre\'
									}).append(
										jQuery(document.createElement(\'option\')).val(\'\')
									);

									jQuery.each(combvalues[val.id], function (key, val) {
										var tag = jQuery(document.createElement(\'option\')).val(val.id).html(val.value);

										if (selected[val.fk_product_attribute] == val.id) {
											tag.attr(\'selected\', \'selected\');
										}

										html.append(tag);
									});

									span.append(html);
									jQuery(\'div#attributes_box\').append(span);
								});
							})
						});

						'.($selected ? 'jQuery("input#'.$htmlname.'").change();' : '').'
					});
				</script>
                ';
			}

			if (empty($hidelabel)) $out .= $langs->trans("RefOrLabel").' : ';
			elseif ($hidelabel > 1) {
				$placeholder = ' placeholder="'.$langs->trans("RefOrLabel").'"';
				if ($hidelabel == 2) {
					$out .= img_picto($langs->trans("Search"), 'search');
				}
			}
			$out .= '<input type="text" class="minwidth100" name="search_'.$htmlname.'" id="search_'.$htmlname.'" value="'.$selected_input_value.'"'.$placeholder.' '.(!empty($conf->global->PRODUCT_SEARCH_AUTOFOCUS) ? 'autofocus' : '').' />';
			if ($hidelabel == 3) {
				$out .= img_picto($langs->trans("Search"), 'search');
			}
		} else {
			$out .= $this->select_produits_list($selected, $htmlname, $filtertype, $limit, $price_level, '', $status, $finished, 0, $socid, $showempty, $forcecombo, $morecss, $hidepriceinlabel, $warehouseStatus);
		}

		if (empty($nooutput)) print $out;
		else return $out;
	}

	// phpcs:disable PEAR.NamingConventions.ValidFunctionName.ScopeNotCamelCaps
	/**
	 *	Return list of products for a customer.
	 *  Called by select_produits.
	 *
	 *	@param      int		$selected           Preselected product
	 *	@param      string	$htmlname           Name of select html
	 *  @param		string	$filtertype         Filter on product type (''=nofilter, 0=product, 1=service)
	 *	@param      int		$limit              Limit on number of returned lines
	 *	@param      int		$price_level        Level of price to show
	 * 	@param      string	$filterkey          Filter on product
	 *	@param		int		$status             -1=Return all products, 0=Products not on sell, 1=Products on sell
	 *  @param      int		$finished           Filter on finished field: 2=No filter
	 *  @param      int		$outputmode         0=HTML select string, 1=Array
	 *  @param      int		$socid     		    Thirdparty Id (to get also price dedicated to this customer)
	 *  @param		string	$showempty		    '' to not show empty line. Translation key to show an empty line. '1' show empty line with no text.
	 * 	@param		int		$forcecombo		    Force to use combo box
	 *  @param      string  $morecss            Add more css on select
	 *  @param      int     $hidepriceinlabel   1=Hide prices in label
	 *  @param      string  $warehouseStatus    Warehouse status filter to group/count stock. Following comma separated filter options can be used.
	 *										    'warehouseopen' = count products from open warehouses,
	 *										    'warehouseclosed' = count products from closed warehouses,
	 *										    'warehouseinternal' = count products from warehouses for internal correct/transfer only
	 *  @return     array    				    Array of keys for json
	 */
	public function select_produits_list($selected = '', $htmlname = 'productid', $filtertype = '', $limit = 20, $price_level = 0, $filterkey = '', $status = 1, $finished = 2, $outputmode = 0, $socid = 0, $showempty = '1', $forcecombo = 0, $morecss = '', $hidepriceinlabel = 0, $warehouseStatus = '')
	{
		// phpcs:enable
		global $langs, $conf, $user, $db;

		$out = '';
		$outarray = array();

		// Units
		if ($conf->global->PRODUCT_USE_UNITS) {
			$langs->load('other');
		}

		$warehouseStatusArray = array();
		if (!empty($warehouseStatus))
		{
			require_once DOL_DOCUMENT_ROOT.'/product/stock/class/entrepot.class.php';
			if (preg_match('/warehouseclosed/', $warehouseStatus))
			{
				$warehouseStatusArray[] = Entrepot::STATUS_CLOSED;
			}
			if (preg_match('/warehouseopen/', $warehouseStatus))
			{
				$warehouseStatusArray[] = Entrepot::STATUS_OPEN_ALL;
			}
			if (preg_match('/warehouseinternal/', $warehouseStatus))
			{
				$warehouseStatusArray[] = Entrepot::STATUS_OPEN_INTERNAL;
			}
		}

		$selectFields = " p.rowid, p.ref, p.label, p.description, p.barcode, p.fk_country, p.fk_product_type, p.price, p.price_ttc, p.price_base_type, p.tva_tx, p.duration, p.fk_price_expression";
		if (count($warehouseStatusArray))
		{
			$selectFieldsGrouped = ", sum(".$this->db->ifsql("e.statut IS NULL", "0", "ps.reel").") as stock"; // e.statut is null if there is no record in stock
		} else {
			$selectFieldsGrouped = ", ".$this->db->ifsql("p.stock IS NULL", 0, "p.stock")." AS stock";
		}

		$sql = "SELECT ";
		$sql .= $selectFields.$selectFieldsGrouped;

		if (!empty($conf->global->PRODUCT_SORT_BY_CATEGORY))
		{
			//Product category
			$sql .= ", (SELECT ".MAIN_DB_PREFIX."categorie_product.fk_categorie
						FROM ".MAIN_DB_PREFIX."categorie_product
						WHERE ".MAIN_DB_PREFIX."categorie_product.fk_product=p.rowid
						LIMIT 1
				) AS categorie_product_id ";
		}

		//Price by customer
		if (!empty($conf->global->PRODUIT_CUSTOMER_PRICES) && !empty($socid))
		{
			$sql .= ', pcp.rowid as idprodcustprice, pcp.price as custprice, pcp.price_ttc as custprice_ttc,';
			$sql .= ' pcp.price_base_type as custprice_base_type, pcp.tva_tx as custtva_tx';
			$selectFields .= ", idprodcustprice, custprice, custprice_ttc, custprice_base_type, custtva_tx";
		}
		// Units
		if (!empty($conf->global->PRODUCT_USE_UNITS)) {
			$sql .= ", u.label as unit_long, u.short_label as unit_short, p.weight, p.weight_units, p.length, p.length_units, p.width, p.width_units, p.height, p.height_units, p.surface, p.surface_units, p.volume, p.volume_units";
			$selectFields .= ', unit_long, unit_short, p.weight, p.weight_units, p.length, p.length_units, p.width, p.width_units, p.height, p.height_units, p.surface, p.surface_units, p.volume, p.volume_units';
		}

		// Multilang : we add translation
		if (!empty($conf->global->MAIN_MULTILANGS))
		{
			$sql .= ", pl.label as label_translated";
			$selectFields .= ", label_translated";
		}
		// Price by quantity
		if (!empty($conf->global->PRODUIT_CUSTOMER_PRICES_BY_QTY) || !empty($conf->global->PRODUIT_CUSTOMER_PRICES_BY_QTY_MULTIPRICES))
		{
			$sql .= ", (SELECT pp.rowid FROM ".MAIN_DB_PREFIX."product_price as pp WHERE pp.fk_product = p.rowid";
			if ($price_level >= 1 && !empty($conf->global->PRODUIT_CUSTOMER_PRICES_BY_QTY_MULTIPRICES)) $sql .= " AND price_level=".$price_level;
			$sql .= " ORDER BY date_price";
			$sql .= " DESC LIMIT 1) as price_rowid";
			$sql .= ", (SELECT pp.price_by_qty FROM ".MAIN_DB_PREFIX."product_price as pp WHERE pp.fk_product = p.rowid"; // price_by_qty is 1 if some prices by qty exists in subtable
			if ($price_level >= 1 && !empty($conf->global->PRODUIT_CUSTOMER_PRICES_BY_QTY_MULTIPRICES)) $sql .= " AND price_level=".$price_level;
			$sql .= " ORDER BY date_price";
			$sql .= " DESC LIMIT 1) as price_by_qty";
			$selectFields .= ", price_rowid, price_by_qty";
		}
		$sql .= " FROM ".MAIN_DB_PREFIX."product as p";
		if (count($warehouseStatusArray))
		{
			$sql .= " LEFT JOIN ".MAIN_DB_PREFIX."product_stock as ps on ps.fk_product = p.rowid";
			$sql .= " LEFT JOIN ".MAIN_DB_PREFIX."entrepot as e on ps.fk_entrepot = e.rowid AND e.entity IN (".getEntity('stock').")";
			$sql .= ' AND e.statut IN ('.$this->db->sanitize($this->db->escape(implode(',', $warehouseStatusArray))).')'; // Return line if product is inside the selected stock. If not, an empty line will be returned so we will count 0.
		}

		// include search in supplier ref
		if (!empty($conf->global->MAIN_SEARCH_PRODUCT_BY_FOURN_REF))
		{
			$sql .= " LEFT JOIN ".MAIN_DB_PREFIX."product_fournisseur_price as pfp ON p.rowid = pfp.fk_product";
		}

		//Price by customer
		if (!empty($conf->global->PRODUIT_CUSTOMER_PRICES) && !empty($socid)) {
			$sql .= " LEFT JOIN  ".MAIN_DB_PREFIX."product_customer_price as pcp ON pcp.fk_soc=".$socid." AND pcp.fk_product=p.rowid";
		}
		// Units
		if (!empty($conf->global->PRODUCT_USE_UNITS)) {
			$sql .= " LEFT JOIN ".MAIN_DB_PREFIX."c_units u ON u.rowid = p.fk_unit";
		}
		// Multilang : we add translation
		if (!empty($conf->global->MAIN_MULTILANGS))
		{
			$sql .= " LEFT JOIN ".MAIN_DB_PREFIX."product_lang as pl ON pl.fk_product = p.rowid AND pl.lang='".$this->db->escape($langs->getDefaultLang())."'";
		}

		if (!empty($conf->global->PRODUIT_ATTRIBUTES_HIDECHILD)) {
			$sql .= " LEFT JOIN ".MAIN_DB_PREFIX."product_attribute_combination pac ON pac.fk_product_child = p.rowid";
		}

		$sql .= ' WHERE p.entity IN ('.getEntity('product').')';

		if (!empty($conf->global->PRODUIT_ATTRIBUTES_HIDECHILD)) {
			$sql .= " AND pac.rowid IS NULL";
		}

		if ($finished == 0)
		{
			$sql .= " AND p.finished = ".$finished;
		} elseif ($finished == 1)
		{
			$sql .= " AND p.finished = ".$finished;
			if ($status >= 0)  $sql .= " AND p.tosell = ".$status;
		} elseif ($status >= 0)
		{
			$sql .= " AND p.tosell = ".$status;
		}
		// Filter by product type
		if (strval($filtertype) != '') $sql .= " AND p.fk_product_type = ".$filtertype;
		elseif (empty($conf->product->enabled)) { // when product module is disabled, show services only
			$sql .= " AND p.fk_product_type = 1";
		} elseif (empty($conf->service->enabled)) { // when service module is disabled, show products only
			$sql .= " AND p.fk_product_type = 0";
		}
		// Add criteria on ref/label
		if ($filterkey != '')
		{
			$sql .= ' AND (';
			$prefix = empty($conf->global->PRODUCT_DONOTSEARCH_ANYWHERE) ? '%' : ''; // Can use index if PRODUCT_DONOTSEARCH_ANYWHERE is on
			// For natural search
			$scrit = explode(' ', $filterkey);
			$i = 0;
			if (count($scrit) > 1) $sql .= "(";
			foreach ($scrit as $crit)
			{
				if ($i > 0) $sql .= " AND ";
				$sql .= "(p.ref LIKE '".$this->db->escape($prefix.$crit)."%' OR p.label LIKE '".$this->db->escape($prefix.$crit)."%'";
				if (!empty($conf->global->MAIN_MULTILANGS)) $sql .= " OR pl.label LIKE '".$this->db->escape($prefix.$crit)."%'";
				if (!empty($conf->global->PRODUCT_AJAX_SEARCH_ON_DESCRIPTION))
				{
					$sql .= " OR p.description LIKE '".$this->db->escape($prefix.$crit)."%'";
					if (!empty($conf->global->MAIN_MULTILANGS)) $sql .= " OR pl.description LIKE '".$this->db->escape($prefix.$crit)."%'";
				}
				if (!empty($conf->global->MAIN_SEARCH_PRODUCT_BY_FOURN_REF)) $sql .= " OR pfp.ref_fourn LIKE '".$this->db->escape($prefix.$crit)."%'";
				$sql .= ")";
				$i++;
			}
			if (count($scrit) > 1) $sql .= ")";
			if (!empty($conf->barcode->enabled)) $sql .= " OR p.barcode LIKE '".$this->db->escape($prefix.$filterkey)."%'";
			$sql .= ')';
		}
		if (count($warehouseStatusArray))
		{
			$sql .= ' GROUP BY'.$selectFields;
		}

		//Sort by category
		if (!empty($conf->global->PRODUCT_SORT_BY_CATEGORY))
		{
			$sql .= " ORDER BY categorie_product_id ";
			//ASC OR DESC order
			($conf->global->PRODUCT_SORT_BY_CATEGORY == 1) ? $sql .= "ASC" : $sql .= "DESC";
		} else {
			$sql .= $this->db->order("p.ref");
		}

		$sql .= $this->db->plimit($limit, 0);

		// Build output string
		dol_syslog(get_class($this)."::select_produits_list search products", LOG_DEBUG);
		$result = $this->db->query($sql);
		if ($result)
		{
			require_once DOL_DOCUMENT_ROOT.'/product/class/product.class.php';
			require_once DOL_DOCUMENT_ROOT.'/product/dynamic_price/class/price_parser.class.php';
			require_once DOL_DOCUMENT_ROOT.'/core/lib/product.lib.php';

			$num = $this->db->num_rows($result);

			$events = null;

			if (!$forcecombo)
			{
				include_once DOL_DOCUMENT_ROOT.'/core/lib/ajax.lib.php';
				$out .= ajax_combobox($htmlname, $events, $conf->global->PRODUIT_USE_SEARCH_TO_SELECT);
			}

			$out .= '<select class="flat'.($morecss ? ' '.$morecss : '').'" name="'.$htmlname.'" id="'.$htmlname.'">';

			$textifempty = '';
			// Do not use textifempty = ' ' or '&nbsp;' here, or search on key will search on ' key'.
			//if (! empty($conf->use_javascript_ajax) || $forcecombo) $textifempty='';
			if (!empty($conf->global->PRODUIT_USE_SEARCH_TO_SELECT))
			{
				if ($showempty && !is_numeric($showempty)) $textifempty = $langs->trans($showempty);
				else $textifempty .= $langs->trans("All");
			} else {
				if ($showempty && !is_numeric($showempty)) $textifempty = $langs->trans($showempty);
			}
			if ($showempty) $out .= '<option value="0" selected>'.$textifempty.'</option>';

			$i = 0;
			while ($num && $i < $num)
			{
				$opt = '';
				$optJson = array();
				$objp = $this->db->fetch_object($result);

				if ((!empty($conf->global->PRODUIT_CUSTOMER_PRICES_BY_QTY) || !empty($conf->global->PRODUIT_CUSTOMER_PRICES_BY_QTY_MULTIPRICES)) && !empty($objp->price_by_qty) && $objp->price_by_qty == 1)
				{ // Price by quantity will return many prices for the same product
					$sql = "SELECT rowid, quantity, price, unitprice, remise_percent, remise, price_base_type";
					$sql .= " FROM ".MAIN_DB_PREFIX."product_price_by_qty";
					$sql .= " WHERE fk_product_price=".$objp->price_rowid;
					$sql .= " ORDER BY quantity ASC";

					dol_syslog(get_class($this)."::select_produits_list search prices by qty", LOG_DEBUG);
					$result2 = $this->db->query($sql);
					if ($result2)
					{
						$nb_prices = $this->db->num_rows($result2);
						$j = 0;
						while ($nb_prices && $j < $nb_prices) {
							$objp2 = $this->db->fetch_object($result2);

							$objp->price_by_qty_rowid = $objp2->rowid;
							$objp->price_by_qty_price_base_type = $objp2->price_base_type;
							$objp->price_by_qty_quantity = $objp2->quantity;
							$objp->price_by_qty_unitprice = $objp2->unitprice;
							$objp->price_by_qty_remise_percent = $objp2->remise_percent;
							// For backward compatibility
							$objp->quantity = $objp2->quantity;
							$objp->price = $objp2->price;
							$objp->unitprice = $objp2->unitprice;
							$objp->remise_percent = $objp2->remise_percent;
							$objp->remise = $objp2->remise;

							$this->constructProductListOption($objp, $opt, $optJson, 0, $selected, $hidepriceinlabel, $filterkey);

							$j++;

							// Add new entry
							// "key" value of json key array is used by jQuery automatically as selected value
							// "label" value of json key array is used by jQuery automatically as text for combo box
							$out .= $opt;
							array_push($outarray, $optJson);
						}
					}
				} else {
					if (!empty($conf->dynamicprices->enabled) && !empty($objp->fk_price_expression)) {
						$price_product = new Product($this->db);
						$price_product->fetch($objp->rowid, '', '', 1);
						$priceparser = new PriceParser($this->db);
						$price_result = $priceparser->parseProduct($price_product);
						if ($price_result >= 0) {
							$objp->price = $price_result;
							$objp->unitprice = $price_result;
							//Calculate the VAT
							$objp->price_ttc = price2num($objp->price) * (1 + ($objp->tva_tx / 100));
							$objp->price_ttc = price2num($objp->price_ttc, 'MU');
						}
					}

					$this->constructProductListOption($objp, $opt, $optJson, $price_level, $selected, $hidepriceinlabel, $filterkey);
					// Add new entry
					// "key" value of json key array is used by jQuery automatically as selected value
					// "label" value of json key array is used by jQuery automatically as text for combo box
					$out .= $opt;
					array_push($outarray, $optJson);
				}

				$i++;
			}

			$out .= '</select>';

			$this->db->free($result);

			if (empty($outputmode)) return $out;
			return $outarray;
		} else {
			dol_print_error($db);
		}
	}

	/**
	 * constructProductListOption.
	 * This define value for &$opt and &$optJson.
	 *
	 * @param 	resource	$objp			    Resultset of fetch
	 * @param 	string		$opt			    Option (var used for returned value in string option format)
	 * @param 	string		$optJson		    Option (var used for returned value in json format)
	 * @param 	int			$price_level	    Price level
	 * @param 	string		$selected		    Preselected value
	 * @param   int         $hidepriceinlabel   Hide price in label
	 * @param   string      $filterkey          Filter key to highlight
	 * @param	int			$novirtualstock 	Do not load virtual stock, even if slow option STOCK_SHOW_VIRTUAL_STOCK_IN_PRODUCTS_COMBO is on.
	 * @return	void
	 */
	protected function constructProductListOption(&$objp, &$opt, &$optJson, $price_level, $selected, $hidepriceinlabel = 0, $filterkey = '', $novirtualstock = 0)
	{
		global $langs, $conf, $user, $db;

		$outkey = '';
		$outval = '';
		$outref = '';
		$outlabel = '';
		$outdesc = '';
		$outbarcode = '';
		$outorigin = '';
		$outtype = '';
		$outprice_ht = '';
		$outprice_ttc = '';
		$outpricebasetype = '';
		$outtva_tx = '';
		$outqty = 1;
		$outdiscount = 0;

		$maxlengtharticle = (empty($conf->global->PRODUCT_MAX_LENGTH_COMBO) ? 48 : $conf->global->PRODUCT_MAX_LENGTH_COMBO);

		$label = $objp->label;
		if (!empty($objp->label_translated)) $label = $objp->label_translated;
		if (!empty($filterkey) && $filterkey != '') $label = preg_replace('/('.preg_quote($filterkey, '/').')/i', '<strong>$1</strong>', $label, 1);

		$outkey = $objp->rowid;
		$outref = $objp->ref;
		$outlabel = $objp->label;
		$outdesc = $objp->description;
		$outbarcode = $objp->barcode;
		$outorigin = $objp->fk_country;
		$outpbq = empty($objp->price_by_qty_rowid) ? '' : $objp->price_by_qty_rowid;

		$outtype = $objp->fk_product_type;
		$outdurationvalue = $outtype == Product::TYPE_SERVICE ?substr($objp->duration, 0, dol_strlen($objp->duration) - 1) : '';
		$outdurationunit = $outtype == Product::TYPE_SERVICE ?substr($objp->duration, -1) : '';

		if ($outorigin && !empty($conf->global->PRODUCT_SHOW_ORIGIN_IN_COMBO))  require_once DOL_DOCUMENT_ROOT.'/core/lib/company.lib.php';

		// Units
		$outvalUnits = '';
		if (!empty($conf->global->PRODUCT_USE_UNITS)) {
			if (!empty($objp->unit_short)) {
				$outvalUnits .= ' - '.$objp->unit_short;
			}
		}
		if (!empty($conf->global->PRODUCT_SHOW_DIMENSIONS_IN_COMBO)) {
			if (!empty($objp->weight) && $objp->weight_units !== null) {
				$unitToShow = showDimensionInBestUnit($objp->weight, $objp->weight_units, 'weight', $langs);
				$outvalUnits .= ' - '.$unitToShow;
			}
			if ((!empty($objp->length) || !empty($objp->width) || !empty($objp->height)) && $objp->length_units !== null) {
				$unitToShow = $objp->length.' x '.$objp->width.' x '.$objp->height.' '.measuringUnitString(0, 'size', $objp->length_units);
				$outvalUnits .= ' - '.$unitToShow;
			}
			if (!empty($objp->surface) && $objp->surface_units !== null) {
				$unitToShow = showDimensionInBestUnit($objp->surface, $objp->surface_units, 'surface', $langs);
				$outvalUnits .= ' - '.$unitToShow;
			}
			if (!empty($objp->volume) && $objp->volume_units !== null) {
				$unitToShow = showDimensionInBestUnit($objp->volume, $objp->volume_units, 'volume', $langs);
				$outvalUnits .= ' - '.$unitToShow;
			}
		}
		if ($outdurationvalue && $outdurationunit) {
			$da = array(
				'h' => $langs->trans('Hour'),
				'd' => $langs->trans('Day'),
				'w' => $langs->trans('Week'),
				'm' => $langs->trans('Month'),
				'y' => $langs->trans('Year')
			);
			if (isset($da[$outdurationunit])) {
				$outvalUnits .= ' - '.$outdurationvalue.' '.$langs->transnoentities($da[$outdurationunit].($outdurationvalue > 1 ? 's' : ''));
			}
		}

		$opt = '<option value="'.$objp->rowid.'"';
		$opt .= ($objp->rowid == $selected) ? ' selected' : '';
		if (!empty($objp->price_by_qty_rowid) && $objp->price_by_qty_rowid > 0)
		{
			$opt .= ' pbq="'.$objp->price_by_qty_rowid.'" data-pbq="'.$objp->price_by_qty_rowid.'" data-pbqup="'.$objp->price_by_qty_unitprice.'" data-pbqbase="'.$objp->price_by_qty_price_base_type.'" data-pbqqty="'.$objp->price_by_qty_quantity.'" data-pbqpercent="'.$objp->price_by_qty_remise_percent.'"';
		}
		if (!empty($conf->stock->enabled) && isset($objp->stock) && ($objp->fk_product_type == Product::TYPE_PRODUCT || !empty($conf->global->STOCK_SUPPORTS_SERVICES)))
		{
			if (!empty($user->rights->stock->lire)) {
				if ($objp->stock > 0) $opt .= ' class="product_line_stock_ok"';
		   		elseif ($objp->stock <= 0) $opt .= ' class="product_line_stock_too_low"';
			}
		}
		$opt .= '>';
		$opt .= $objp->ref;
		if ($outbarcode) $opt .= ' ('.$outbarcode.')';
		$opt .= ' - '.dol_trunc($label, $maxlengtharticle);
		if ($outorigin && !empty($conf->global->PRODUCT_SHOW_ORIGIN_IN_COMBO)) $opt .= ' ('.getCountry($outorigin, 1).')';

		$objRef = $objp->ref;
		if (!empty($filterkey) && $filterkey != '') $objRef = preg_replace('/('.preg_quote($filterkey, '/').')/i', '<strong>$1</strong>', $objRef, 1);
		$outval .= $objRef;
		if ($outbarcode) $outval .= ' ('.$outbarcode.')';
		$outval .= ' - '.dol_trunc($label, $maxlengtharticle);
		if ($outorigin && !empty($conf->global->PRODUCT_SHOW_ORIGIN_IN_COMBO)) $outval .= ' ('.getCountry($outorigin, 1).')';

		// Units
		$opt .= $outvalUnits;
		$outval .= $outvalUnits;

		$found = 0;

		// Multiprice
		// If we need a particular price level (from 1 to 6)
		if (empty($hidepriceinlabel) && $price_level >= 1 && (!empty($conf->global->PRODUIT_MULTIPRICES) || !empty($conf->global->PRODUIT_CUSTOMER_PRICES_BY_QTY_MULTIPRICES)))
		{
			$sql = "SELECT price, price_ttc, price_base_type, tva_tx";
			$sql .= " FROM ".MAIN_DB_PREFIX."product_price";
			$sql .= " WHERE fk_product = ".((int) $objp->rowid);
			$sql .= " AND entity IN (".getEntity('productprice').")";
			$sql .= " AND price_level = ".((int) $price_level);
			$sql .= " ORDER BY date_price DESC, rowid DESC"; // Warning DESC must be both on date_price and rowid.
			$sql .= " LIMIT 1";

			dol_syslog(get_class($this).'::constructProductListOption search price for product '.$objp->rowid.' AND level '.$price_level.'', LOG_DEBUG);
			$result2 = $this->db->query($sql);
			if ($result2)
			{
				$objp2 = $this->db->fetch_object($result2);
				if ($objp2)
				{
					$found = 1;
					if ($objp2->price_base_type == 'HT')
					{
						$opt .= ' - '.price($objp2->price, 1, $langs, 0, 0, -1, $conf->currency).' '.$langs->trans("HT");
						$outval .= ' - '.price($objp2->price, 0, $langs, 0, 0, -1, $conf->currency).' '.$langs->transnoentities("HT");
					} else {
						$opt .= ' - '.price($objp2->price_ttc, 1, $langs, 0, 0, -1, $conf->currency).' '.$langs->trans("TTC");
						$outval .= ' - '.price($objp2->price_ttc, 0, $langs, 0, 0, -1, $conf->currency).' '.$langs->transnoentities("TTC");
					}
					$outprice_ht = price($objp2->price);
					$outprice_ttc = price($objp2->price_ttc);
					$outpricebasetype = $objp2->price_base_type;
					$outtva_tx = $objp2->tva_tx;
				}
			} else {
				dol_print_error($this->db);
			}
		}

		// Price by quantity
		if (empty($hidepriceinlabel) && !empty($objp->quantity) && $objp->quantity >= 1 && (!empty($conf->global->PRODUIT_CUSTOMER_PRICES_BY_QTY) || !empty($conf->global->PRODUIT_CUSTOMER_PRICES_BY_QTY_MULTIPRICES)))
		{
			$found = 1;
			$outqty = $objp->quantity;
			$outdiscount = $objp->remise_percent;
			if ($objp->quantity == 1)
			{
				$opt .= ' - '.price($objp->unitprice, 1, $langs, 0, 0, -1, $conf->currency)."/";
				$outval .= ' - '.price($objp->unitprice, 0, $langs, 0, 0, -1, $conf->currency)."/";
				$opt .= $langs->trans("Unit"); // Do not use strtolower because it breaks utf8 encoding
				$outval .= $langs->transnoentities("Unit");
			} else {
				$opt .= ' - '.price($objp->price, 1, $langs, 0, 0, -1, $conf->currency)."/".$objp->quantity;
				$outval .= ' - '.price($objp->price, 0, $langs, 0, 0, -1, $conf->currency)."/".$objp->quantity;
				$opt .= $langs->trans("Units"); // Do not use strtolower because it breaks utf8 encoding
				$outval .= $langs->transnoentities("Units");
			}

			$outprice_ht = price($objp->unitprice);
			$outprice_ttc = price($objp->unitprice * (1 + ($objp->tva_tx / 100)));
			$outpricebasetype = $objp->price_base_type;
			$outtva_tx = $objp->tva_tx;
		}
		if (empty($hidepriceinlabel) && !empty($objp->quantity) && $objp->quantity >= 1)
		{
			$opt .= " (".price($objp->unitprice, 1, $langs, 0, 0, -1, $conf->currency)."/".$langs->trans("Unit").")"; // Do not use strtolower because it breaks utf8 encoding
			$outval .= " (".price($objp->unitprice, 0, $langs, 0, 0, -1, $conf->currency)."/".$langs->transnoentities("Unit").")"; // Do not use strtolower because it breaks utf8 encoding
		}
		if (empty($hidepriceinlabel) && !empty($objp->remise_percent) && $objp->remise_percent >= 1)
		{
			$opt .= " - ".$langs->trans("Discount")." : ".vatrate($objp->remise_percent).' %';
			$outval .= " - ".$langs->transnoentities("Discount")." : ".vatrate($objp->remise_percent).' %';
		}

		// Price by customer
		if (empty($hidepriceinlabel) && !empty($conf->global->PRODUIT_CUSTOMER_PRICES))
		{
			if (!empty($objp->idprodcustprice))
			{
				$found = 1;

				if ($objp->custprice_base_type == 'HT')
				{
					$opt .= ' - '.price($objp->custprice, 1, $langs, 0, 0, -1, $conf->currency).' '.$langs->trans("HT");
					$outval .= ' - '.price($objp->custprice, 0, $langs, 0, 0, -1, $conf->currency).' '.$langs->transnoentities("HT");
				} else {
					$opt .= ' - '.price($objp->custprice_ttc, 1, $langs, 0, 0, -1, $conf->currency).' '.$langs->trans("TTC");
					$outval .= ' - '.price($objp->custprice_ttc, 0, $langs, 0, 0, -1, $conf->currency).' '.$langs->transnoentities("TTC");
				}

				$outprice_ht = price($objp->custprice);
				$outprice_ttc = price($objp->custprice_ttc);
				$outpricebasetype = $objp->custprice_base_type;
				$outtva_tx = $objp->custtva_tx;
			}
		}

		// If level no defined or multiprice not found, we used the default price
		if (empty($hidepriceinlabel) && !$found)
		{
			if ($objp->price_base_type == 'HT')
			{
				$opt .= ' - '.price($objp->price, 1, $langs, 0, 0, -1, $conf->currency).' '.$langs->trans("HT");
				$outval .= ' - '.price($objp->price, 0, $langs, 0, 0, -1, $conf->currency).' '.$langs->transnoentities("HT");
			} else {
				$opt .= ' - '.price($objp->price_ttc, 1, $langs, 0, 0, -1, $conf->currency).' '.$langs->trans("TTC");
				$outval .= ' - '.price($objp->price_ttc, 0, $langs, 0, 0, -1, $conf->currency).' '.$langs->transnoentities("TTC");
			}
			$outprice_ht = price($objp->price);
			$outprice_ttc = price($objp->price_ttc);
			$outpricebasetype = $objp->price_base_type;
			$outtva_tx = $objp->tva_tx;
		}

		if (!empty($conf->stock->enabled) && isset($objp->stock) && ($objp->fk_product_type == Product::TYPE_PRODUCT || !empty($conf->global->STOCK_SUPPORTS_SERVICES)))
		{
			if (!empty($user->rights->stock->lire)) {
				$opt .= ' - '.$langs->trans("Stock").':'.$objp->stock;

				if ($objp->stock > 0) {
					$outval .= ' - <span class="product_line_stock_ok">';
				} elseif ($objp->stock <= 0) {
					$outval .= ' - <span class="product_line_stock_too_low">';
				}
				$outval .= $langs->transnoentities("Stock").':'.$objp->stock;
				$outval .= '</span>';
				if (empty($novirtualstock) && !empty($conf->global->STOCK_SHOW_VIRTUAL_STOCK_IN_PRODUCTS_COMBO))  // Warning, this option may slow down combo list generation
				{
					$langs->load("stocks");

					$tmpproduct = new Product($this->db);
					$tmpproduct->fetch($objp->rowid, '', '', '', 1, 1, 1); // Load product without lang and prices arrays (we just need to make ->virtual_stock() after)
					$tmpproduct->load_virtual_stock();
					$virtualstock = $tmpproduct->stock_theorique;

					$opt .= ' - '.$langs->trans("VirtualStock").':'.$virtualstock;

					$outval .= ' - '.$langs->transnoentities("VirtualStock").':';
					if ($virtualstock > 0) {
						$outval .= '<span class="product_line_stock_ok">';
					} elseif ($virtualstock <= 0) {
						$outval .= '<span class="product_line_stock_too_low">';
					}
					$outval .= $virtualstock;
					$outval .= '</span>';

					unset($tmpproduct);
				}
			}
		}

		$opt .= "</option>\n";
		$optJson = array('key'=>$outkey, 'value'=>$outref, 'label'=>$outval, 'label2'=>$outlabel, 'desc'=>$outdesc, 'type'=>$outtype, 'price_ht'=>price2num($outprice_ht), 'price_ttc'=>price2num($outprice_ttc), 'pricebasetype'=>$outpricebasetype, 'tva_tx'=>$outtva_tx, 'qty'=>$outqty, 'discount'=>$outdiscount, 'duration_value'=>$outdurationvalue, 'duration_unit'=>$outdurationunit, 'pbq'=>$outpbq);
	}

	// phpcs:disable PEAR.NamingConventions.ValidFunctionName.ScopeNotCamelCaps
	/**
	 *	Return list of products for customer (in Ajax if Ajax activated or go to select_produits_fournisseurs_list)
	 *
	 *	@param	int		$socid			Id third party
	 *	@param  string	$selected       Preselected product
	 *	@param  string	$htmlname       Name of HTML Select
	 *  @param	string	$filtertype     Filter on product type (''=nofilter, 0=product, 1=service)
	 *	@param  string	$filtre			For a SQL filter
	 *	@param	array	$ajaxoptions	Options for ajax_autocompleter
	 *  @param	int		$hidelabel		Hide label (0=no, 1=yes)
	 *  @param  int     $alsoproductwithnosupplierprice    1=Add also product without supplier prices
	 *  @param	string	$morecss		More CSS
	 *	@return	void
	 */
	public function select_produits_fournisseurs($socid, $selected = '', $htmlname = 'productid', $filtertype = '', $filtre = '', $ajaxoptions = array(), $hidelabel = 0, $alsoproductwithnosupplierprice = 0, $morecss = '')
	{
		// phpcs:enable
		global $langs, $conf;
		global $price_level, $status, $finished;

		$selected_input_value = '';
		if (!empty($conf->use_javascript_ajax) && !empty($conf->global->PRODUIT_USE_SEARCH_TO_SELECT))
		{
			if ($selected > 0)
			{
				require_once DOL_DOCUMENT_ROOT.'/product/class/product.class.php';
				$producttmpselect = new Product($this->db);
				$producttmpselect->fetch($selected);
				$selected_input_value = $producttmpselect->ref;
				unset($producttmpselect);
			}

			// mode=2 means suppliers products
			$urloption = ($socid > 0 ? 'socid='.$socid.'&' : '').'htmlname='.$htmlname.'&outjson=1&price_level='.$price_level.'&type='.$filtertype.'&mode=2&status='.$status.'&finished='.$finished.'&alsoproductwithnosupplierprice='.$alsoproductwithnosupplierprice;
			print ajax_autocompleter($selected, $htmlname, DOL_URL_ROOT.'/product/ajax/products.php', $urloption, $conf->global->PRODUIT_USE_SEARCH_TO_SELECT, 0, $ajaxoptions);
			print ($hidelabel ? '' : $langs->trans("RefOrLabel").' : ').'<input type="text" size="20" name="search_'.$htmlname.'" id="search_'.$htmlname.'" value="'.$selected_input_value.'">';
		} else {
			print $this->select_produits_fournisseurs_list($socid, $selected, $htmlname, $filtertype, $filtre, '', -1, 0, 0, $alsoproductwithnosupplierprice, $morecss);
		}
	}

	// phpcs:disable PEAR.NamingConventions.ValidFunctionName.ScopeNotCamelCaps
	/**
	 *	Return list of suppliers products
	 *
	 *	@param	int		$socid   		Id societe fournisseur (0 pour aucun filtre)
	 *	@param  int		$selected       Product price pre-selected (must be 'id' in product_fournisseur_price or 'idprod_IDPROD')
	 *	@param  string	$htmlname       Nom de la zone select
	 *  @param	string	$filtertype     Filter on product type (''=nofilter, 0=product, 1=service)
	 *	@param  string	$filtre         Pour filtre sql
	 *	@param  string	$filterkey      Filtre des produits
	 *  @param  int		$statut         -1=Return all products, 0=Products not on sell, 1=Products on sell (not used here, a filter on tobuy is already hard coded in request)
	 *  @param  int		$outputmode     0=HTML select string, 1=Array
	 *  @param  int     $limit          Limit of line number
	 *  @param  int     $alsoproductwithnosupplierprice    1=Add also product without supplier prices
	 *  @param	string	$morecss		Add more CSS
	 *  @return array           		Array of keys for json
	 */
	public function select_produits_fournisseurs_list($socid, $selected = '', $htmlname = 'productid', $filtertype = '', $filtre = '', $filterkey = '', $statut = -1, $outputmode = 0, $limit = 100, $alsoproductwithnosupplierprice = 0, $morecss = '')
	{
		// phpcs:enable
		global $langs, $conf, $db;

		$out = '';
		$outarray = array();

		$maxlengtharticle = (empty($conf->global->PRODUCT_MAX_LENGTH_COMBO) ? 48 : $conf->global->PRODUCT_MAX_LENGTH_COMBO);

		$langs->load('stocks');
		// Units
		if ($conf->global->PRODUCT_USE_UNITS) {
			$langs->load('other');
		}

		$sql = "SELECT p.rowid, p.ref, p.label, p.price, p.duration, p.fk_product_type,";
		$sql .= " pfp.ref_fourn, pfp.rowid as idprodfournprice, pfp.price as fprice, pfp.quantity, pfp.remise_percent, pfp.remise, pfp.unitprice,";
		$sql .= " pfp.fk_supplier_price_expression, pfp.fk_product, pfp.tva_tx, pfp.fk_soc, s.nom as name,";
		$sql .= " pfp.supplier_reputation";
		// Units
		if ($conf->global->PRODUCT_USE_UNITS) {
			$sql .= ", u.label as unit_long, u.short_label as unit_short, p.weight, p.weight_units, p.length, p.length_units, p.width, p.width_units, p.height, p.height_units, p.surface, p.surface_units, p.volume, p.volume_units";
		}
		if (!empty($conf->barcode->enabled)) $sql .= ", pfp.barcode";
		$sql .= " FROM ".MAIN_DB_PREFIX."product as p";
		$sql .= " LEFT JOIN ".MAIN_DB_PREFIX."product_fournisseur_price as pfp ON ( p.rowid = pfp.fk_product AND pfp.entity IN (".getEntity('product').") )";
		if ($socid) $sql .= " AND pfp.fk_soc = ".$socid;
		$sql .= " LEFT JOIN ".MAIN_DB_PREFIX."societe as s ON pfp.fk_soc = s.rowid";
		// Units
		if ($conf->global->PRODUCT_USE_UNITS) {
			$sql .= " LEFT JOIN ".MAIN_DB_PREFIX."c_units u ON u.rowid = p.fk_unit";
		}
		$sql .= " WHERE p.entity IN (".getEntity('product').")";
		$sql .= " AND p.tobuy = 1";
		if (strval($filtertype) != '') $sql .= " AND p.fk_product_type=".$this->db->escape($filtertype);
		if (!empty($filtre)) $sql .= " ".$filtre;
		// Add criteria on ref/label
		if ($filterkey != '')
		{
			$sql .= ' AND (';
			$prefix = empty($conf->global->PRODUCT_DONOTSEARCH_ANYWHERE) ? '%' : ''; // Can use index if PRODUCT_DONOTSEARCH_ANYWHERE is on
			// For natural search
			$scrit = explode(' ', $filterkey);
			$i = 0;
			if (count($scrit) > 1) $sql .= "(";
			foreach ($scrit as $crit)
			{
				if ($i > 0) $sql .= " AND ";
				$sql .= "(pfp.ref_fourn LIKE '".$this->db->escape($prefix.$crit)."%' OR p.ref LIKE '".$this->db->escape($prefix.$crit)."%' OR p.label LIKE '".$this->db->escape($prefix.$crit)."%')";
				$i++;
			}
			if (count($scrit) > 1) $sql .= ")";
			if (!empty($conf->barcode->enabled)) {
				$sql .= " OR p.barcode LIKE '".$this->db->escape($prefix.$filterkey)."%'";
				$sql .= " OR pfp.barcode LIKE '".$this->db->escape($prefix.$filterkey)."%'";
			}
			$sql .= ')';
		}
		$sql .= " ORDER BY pfp.ref_fourn DESC, pfp.quantity ASC";
		$sql .= $this->db->plimit($limit, 0);

		// Build output string

		dol_syslog(get_class($this)."::select_produits_fournisseurs_list", LOG_DEBUG);
		$result = $this->db->query($sql);
		if ($result)
		{
			require_once DOL_DOCUMENT_ROOT.'/product/dynamic_price/class/price_parser.class.php';
			require_once DOL_DOCUMENT_ROOT.'/core/lib/product.lib.php';

			$num = $this->db->num_rows($result);

			//$out.='<select class="flat" id="select'.$htmlname.'" name="'.$htmlname.'">';	// remove select to have id same with combo and ajax
			$out .= '<select class="flat maxwidthonsmartphone'.($morecss ? ' '.$morecss : '').'" id="'.$htmlname.'" name="'.$htmlname.'">';
			if (!$selected) $out .= '<option value="0" selected>&nbsp;</option>';
			else $out .= '<option value="0">&nbsp;</option>';

			$i = 0;
			while ($i < $num)
			{
				$objp = $this->db->fetch_object($result);

				$outkey = $objp->idprodfournprice; // id in table of price
				if (!$outkey && $alsoproductwithnosupplierprice) $outkey = 'idprod_'.$objp->rowid; // id of product

				$outref = $objp->ref;
				$outval = '';
				$outbarcode = $objp->barcode;
				$outqty = 1;
				$outdiscount = 0;
				$outtype = $objp->fk_product_type;
				$outdurationvalue = $outtype == Product::TYPE_SERVICE ?substr($objp->duration, 0, dol_strlen($objp->duration) - 1) : '';
				$outdurationunit = $outtype == Product::TYPE_SERVICE ?substr($objp->duration, -1) : '';

				// Units
				$outvalUnits = '';
				if ($conf->global->PRODUCT_USE_UNITS) {
					if (!empty($objp->unit_short)) {
						$outvalUnits .= ' - '.$objp->unit_short;
					}
					if (!empty($objp->weight) && $objp->weight_units !== null) {
						$unitToShow = showDimensionInBestUnit($objp->weight, $objp->weight_units, 'weight', $langs);
						$outvalUnits .= ' - '.$unitToShow;
					}
					if ((!empty($objp->length) || !empty($objp->width) || !empty($objp->height)) && $objp->length_units !== null) {
						$unitToShow = $objp->length.' x '.$objp->width.' x '.$objp->height.' '.measuringUnitString(0, 'size', $objp->length_units);
						$outvalUnits .= ' - '.$unitToShow;
					}
					if (!empty($objp->surface) && $objp->surface_units !== null) {
						$unitToShow = showDimensionInBestUnit($objp->surface, $objp->surface_units, 'surface', $langs);
						$outvalUnits .= ' - '.$unitToShow;
					}
					if (!empty($objp->volume) && $objp->volume_units !== null) {
						$unitToShow = showDimensionInBestUnit($objp->volume, $objp->volume_units, 'volume', $langs);
						$outvalUnits .= ' - '.$unitToShow;
					}
					if ($outdurationvalue && $outdurationunit) {
						$da = array(
							'h' => $langs->trans('Hour'),
							'd' => $langs->trans('Day'),
							'w' => $langs->trans('Week'),
							'm' => $langs->trans('Month'),
							'y' => $langs->trans('Year')
						);
						if (isset($da[$outdurationunit])) {
							$outvalUnits .= ' - '.$outdurationvalue.' '.$langs->transnoentities($da[$outdurationunit].($outdurationvalue > 1 ? 's' : ''));
						}
					}
				}

				$objRef = $objp->ref;
				if ($filterkey && $filterkey != '') $objRef = preg_replace('/('.preg_quote($filterkey, '/').')/i', '<strong>$1</strong>', $objRef, 1);
				$objRefFourn = $objp->ref_fourn;
				if ($filterkey && $filterkey != '') $objRefFourn = preg_replace('/('.preg_quote($filterkey, '/').')/i', '<strong>$1</strong>', $objRefFourn, 1);
				$label = $objp->label;
				if ($filterkey && $filterkey != '') $label = preg_replace('/('.preg_quote($filterkey, '/').')/i', '<strong>$1</strong>', $label, 1);

				$optlabel = $objp->ref;
				if (!empty($objp->idprodfournprice) && ($objp->ref != $objp->ref_fourn)) {
					$optlabel .= ' <span class=\'opacitymedium\'>('.$objp->ref_fourn.')</span>';
				}
				if (!empty($conf->barcode->enabled) && !empty($objp->barcode)) {
					$optlabel .= ' ('.$outbarcode.')';
				}
				$optlabel .= ' - '.dol_trunc($label, $maxlengtharticle);

				$outvallabel = $objRef;
				if (!empty($objp->idprodfournprice) && ($objp->ref != $objp->ref_fourn)) {
					$outvallabel .= ' ('.$objRefFourn.')';
				}
				if (!empty($conf->barcode->enabled) && !empty($objp->barcode)) {
					$outvallabel .= ' ('.$outbarcode.')';
				}
				$outvallabel .= ' - '.dol_trunc($label, $maxlengtharticle);

				// Units
				$optlabel .= $outvalUnits;
				$outvallabel .= $outvalUnits;

				if (!empty($objp->idprodfournprice))
				{
					$outqty = $objp->quantity;
					$outdiscount = $objp->remise_percent;
					if (!empty($conf->dynamicprices->enabled) && !empty($objp->fk_supplier_price_expression)) {
						$prod_supplier = new ProductFournisseur($this->db);
						$prod_supplier->product_fourn_price_id = $objp->idprodfournprice;
						$prod_supplier->id = $objp->fk_product;
						$prod_supplier->fourn_qty = $objp->quantity;
						$prod_supplier->fourn_tva_tx = $objp->tva_tx;
						$prod_supplier->fk_supplier_price_expression = $objp->fk_supplier_price_expression;
						$priceparser = new PriceParser($this->db);
						$price_result = $priceparser->parseProductSupplier($prod_supplier);
						if ($price_result >= 0) {
							$objp->fprice = $price_result;
							if ($objp->quantity >= 1)
							{
								$objp->unitprice = $objp->fprice / $objp->quantity; // Replace dynamically unitprice
							}
						}
					}
					if ($objp->quantity == 1)
					{
						$optlabel .= ' - '.price($objp->fprice * (!empty($conf->global->DISPLAY_DISCOUNTED_SUPPLIER_PRICE) ? (1 - $objp->remise_percent / 100) : 1), 1, $langs, 0, 0, -1, $conf->currency)."/";
						$outvallabel .= ' - '.price($objp->fprice * (!empty($conf->global->DISPLAY_DISCOUNTED_SUPPLIER_PRICE) ? (1 - $objp->remise_percent / 100) : 1), 0, $langs, 0, 0, -1, $conf->currency)."/";
						$optlabel .= $langs->trans("Unit"); // Do not use strtolower because it breaks utf8 encoding
						$outvallabel .= $langs->transnoentities("Unit");
					} else {
						$optlabel .= ' - '.price($objp->fprice * (!empty($conf->global->DISPLAY_DISCOUNTED_SUPPLIER_PRICE) ? (1 - $objp->remise_percent / 100) : 1), 1, $langs, 0, 0, -1, $conf->currency)."/".$objp->quantity;
						$outvallabel .= ' - '.price($objp->fprice * (!empty($conf->global->DISPLAY_DISCOUNTED_SUPPLIER_PRICE) ? (1 - $objp->remise_percent / 100) : 1), 0, $langs, 0, 0, -1, $conf->currency)."/".$objp->quantity;
						$optlabel .= ' '.$langs->trans("Units"); // Do not use strtolower because it breaks utf8 encoding
						$outvallabel .= ' '.$langs->transnoentities("Units");
					}

					if ($objp->quantity > 1)
					{
						$optlabel .= " (".price($objp->unitprice * (!empty($conf->global->DISPLAY_DISCOUNTED_SUPPLIER_PRICE) ? (1 - $objp->remise_percent / 100) : 1), 1, $langs, 0, 0, -1, $conf->currency)."/".$langs->trans("Unit").")"; // Do not use strtolower because it breaks utf8 encoding
						$outvallabel .= " (".price($objp->unitprice * (!empty($conf->global->DISPLAY_DISCOUNTED_SUPPLIER_PRICE) ? (1 - $objp->remise_percent / 100) : 1), 0, $langs, 0, 0, -1, $conf->currency)."/".$langs->transnoentities("Unit").")"; // Do not use strtolower because it breaks utf8 encoding
					}
					if ($objp->remise_percent >= 1)
					{
						$optlabel .= " - ".$langs->trans("Discount")." : ".vatrate($objp->remise_percent).' %';
						$outvallabel .= " - ".$langs->transnoentities("Discount")." : ".vatrate($objp->remise_percent).' %';
					}
					if ($objp->duration)
					{
						$optlabel .= " - ".$objp->duration;
						$outvallabel .= " - ".$objp->duration;
					}
					if (!$socid)
					{
						$optlabel .= " - ".dol_trunc($objp->name, 8);
						$outvallabel .= " - ".dol_trunc($objp->name, 8);
					}
					if ($objp->supplier_reputation)
					{
						//TODO dictionary
						$reputations = array(''=>$langs->trans('Standard'), 'FAVORITE'=>$langs->trans('Favorite'), 'NOTTHGOOD'=>$langs->trans('NotTheGoodQualitySupplier'), 'DONOTORDER'=>$langs->trans('DoNotOrderThisProductToThisSupplier'));

						$optlabel .= " - ".$reputations[$objp->supplier_reputation];
						$outvallabel .= " - ".$reputations[$objp->supplier_reputation];
					}
				} else {
					if (empty($alsoproductwithnosupplierprice))     // No supplier price defined for couple product/supplier
					{
						$optlabel .= " - <span class='opacitymedium'>".$langs->trans("NoPriceDefinedForThisSupplier").'</span>';
						$outvallabel .= ' - '.$langs->transnoentities("NoPriceDefinedForThisSupplier");
					} else // No supplier price defined for product, even on other suppliers
					{
						$optlabel .= " - <span class='opacitymedium'>".$langs->trans("NoPriceDefinedForThisSupplier").'</span>';
						$outvallabel .= ' - '.$langs->transnoentities("NoPriceDefinedForThisSupplier");
					}
				}

				$opt = '<option value="'.$outkey.'"';
				if ($selected && $selected == $objp->idprodfournprice) $opt .= ' selected';
				if (empty($objp->idprodfournprice) && empty($alsoproductwithnosupplierprice)) $opt .= ' disabled';
				if (!empty($objp->idprodfournprice) && $objp->idprodfournprice > 0)
				{
					$opt .= ' pbq="'.$objp->idprodfournprice.'" data-pbq="'.$objp->idprodfournprice.'" data-pbqqty="'.$objp->quantity.'" data-pbqup="'.$objp->unitprice.'" data-pbqpercent="'.$objp->remise_percent.'"';
				}
				$opt .= ' data-html="'.dol_escape_htmltag($optlabel).'"';
				$opt .= '>';

				$opt .= $optlabel;
				$outval .= $outvallabel;

				$opt .= "</option>\n";


				// Add new entry
				// "key" value of json key array is used by jQuery automatically as selected value
				// "label" value of json key array is used by jQuery automatically as text for combo box
				$out .= $opt;
				array_push($outarray, array('key'=>$outkey, 'value'=>$outref, 'label'=>$outval, 'qty'=>$outqty, 'up'=>$objp->unitprice, 'discount'=>$outdiscount, 'type'=>$outtype, 'duration_value'=>$outdurationvalue, 'duration_unit'=>$outdurationunit, 'disabled'=>(empty($objp->idprodfournprice) ?true:false)));
				// Exemple of var_dump $outarray
				// array(1) {[0]=>array(6) {[key"]=>string(1) "2" ["value"]=>string(3) "ppp"
				//           ["label"]=>string(76) "ppp (<strong>f</strong>ff2) - ppp - 20,00 Euros/1unité (20,00 Euros/unité)"
				//      	 ["qty"]=>string(1) "1" ["discount"]=>string(1) "0" ["disabled"]=>bool(false)
				//}
				//var_dump($outval); var_dump(utf8_check($outval)); var_dump(json_encode($outval));
				//$outval=array('label'=>'ppp (<strong>f</strong>ff2) - ppp - 20,00 Euros/ Unité (20,00 Euros/unité)');
				//var_dump($outval); var_dump(utf8_check($outval)); var_dump(json_encode($outval));

				$i++;
			}
			$out .= '</select>';

			$this->db->free($result);

			include_once DOL_DOCUMENT_ROOT.'/core/lib/ajax.lib.php';
			$out .= ajax_combobox($htmlname);

			if (empty($outputmode)) return $out;
			return $outarray;
		} else {
			dol_print_error($this->db);
		}
	}

	// phpcs:disable PEAR.NamingConventions.ValidFunctionName.ScopeNotCamelCaps
	/**
	 *	Return list of suppliers prices for a product
	 *
	 *  @param	    int		$productid       	Id of product
	 *  @param      string	$htmlname        	Name of HTML field
	 *  @param      int		$selected_supplier  Pre-selected supplier if more than 1 result
	 *  @return	    string
	 */
	public function select_product_fourn_price($productid, $htmlname = 'productfournpriceid', $selected_supplier = '')
	{
		// phpcs:enable
		global $langs, $conf;

		$langs->load('stocks');

		$sql = "SELECT p.rowid, p.ref, p.label, p.price, p.duration, pfp.fk_soc,";
		$sql .= " pfp.ref_fourn, pfp.rowid as idprodfournprice, pfp.price as fprice, pfp.remise_percent, pfp.quantity, pfp.unitprice,";
		$sql .= " pfp.fk_supplier_price_expression, pfp.fk_product, pfp.tva_tx, s.nom as name";
		$sql .= " FROM ".MAIN_DB_PREFIX."product as p";
		$sql .= " LEFT JOIN ".MAIN_DB_PREFIX."product_fournisseur_price as pfp ON p.rowid = pfp.fk_product";
		$sql .= " LEFT JOIN ".MAIN_DB_PREFIX."societe as s ON pfp.fk_soc = s.rowid";
		$sql .= " WHERE pfp.entity IN (".getEntity('productsupplierprice').")";
		$sql .= " AND p.tobuy = 1";
		$sql .= " AND s.fournisseur = 1";
		$sql .= " AND p.rowid = ".$productid;
		$sql .= " ORDER BY s.nom, pfp.ref_fourn DESC";

		dol_syslog(get_class($this)."::select_product_fourn_price", LOG_DEBUG);
		$result = $this->db->query($sql);

		if ($result)
		{
			$num = $this->db->num_rows($result);

			$form = '<select class="flat" id="select_'.$htmlname.'" name="'.$htmlname.'">';

			if (!$num)
			{
				$form .= '<option value="0">-- '.$langs->trans("NoSupplierPriceDefinedForThisProduct").' --</option>';
			} else {
				require_once DOL_DOCUMENT_ROOT.'/product/dynamic_price/class/price_parser.class.php';
				$form .= '<option value="0">&nbsp;</option>';

				$i = 0;
				while ($i < $num)
				{
					$objp = $this->db->fetch_object($result);

					$opt = '<option value="'.$objp->idprodfournprice.'"';
					//if there is only one supplier, preselect it
					if ($num == 1 || ($selected_supplier > 0 && $objp->fk_soc == $selected_supplier)) {
						$opt .= ' selected';
					}
					$opt .= '>'.$objp->name.' - '.$objp->ref_fourn.' - ';

					if (!empty($conf->dynamicprices->enabled) && !empty($objp->fk_supplier_price_expression)) {
						$prod_supplier = new ProductFournisseur($this->db);
						$prod_supplier->product_fourn_price_id = $objp->idprodfournprice;
						$prod_supplier->id = $productid;
						$prod_supplier->fourn_qty = $objp->quantity;
						$prod_supplier->fourn_tva_tx = $objp->tva_tx;
						$prod_supplier->fk_supplier_price_expression = $objp->fk_supplier_price_expression;
						$priceparser = new PriceParser($this->db);
						$price_result = $priceparser->parseProductSupplier($prod_supplier);
						if ($price_result >= 0) {
							$objp->fprice = $price_result;
							if ($objp->quantity >= 1)
							{
								$objp->unitprice = $objp->fprice / $objp->quantity;
							}
						}
					}
					if ($objp->quantity == 1)
					{
						$opt .= price($objp->fprice * (!empty($conf->global->DISPLAY_DISCOUNTED_SUPPLIER_PRICE) ? (1 - $objp->remise_percent / 100) : 1), 1, $langs, 0, 0, -1, $conf->currency)."/";
					}

					$opt .= $objp->quantity.' ';

					if ($objp->quantity == 1)
					{
						$opt .= $langs->trans("Unit");
					} else {
						$opt .= $langs->trans("Units");
					}
					if ($objp->quantity > 1)
					{
						$opt .= " - ";
						$opt .= price($objp->unitprice * (!empty($conf->global->DISPLAY_DISCOUNTED_SUPPLIER_PRICE) ? (1 - $objp->remise_percent / 100) : 1), 1, $langs, 0, 0, -1, $conf->currency)."/".$langs->trans("Unit");
					}
					if ($objp->duration) $opt .= " - ".$objp->duration;
					$opt .= "</option>\n";

					$form .= $opt;
					$i++;
				}
			}

			$form .= '</select>';
			$this->db->free($result);
			return $form;
		} else {
			dol_print_error($this->db);
		}
	}

	// phpcs:disable PEAR.NamingConventions.ValidFunctionName.ScopeNotCamelCaps
	/**
	 *    Return list of delivery address
	 *
	 *    @param    string	$selected          	Id contact pre-selectionn
	 *    @param    int		$socid				Id of company
	 *    @param    string	$htmlname          	Name of HTML field
	 *    @param    int		$showempty         	Add an empty field
	 *    @return	integer|null
	 */
	public function select_address($selected, $socid, $htmlname = 'address_id', $showempty = 0)
	{
		// phpcs:enable
		// looking for users
		$sql = "SELECT a.rowid, a.label";
		$sql .= " FROM ".MAIN_DB_PREFIX."societe_address as a";
		$sql .= " WHERE a.fk_soc = ".$socid;
		$sql .= " ORDER BY a.label ASC";

		dol_syslog(get_class($this)."::select_address", LOG_DEBUG);
		$resql = $this->db->query($sql);
		if ($resql)
		{
			print '<select class="flat" id="select_'.$htmlname.'" name="'.$htmlname.'">';
			if ($showempty) print '<option value="0">&nbsp;</option>';
			$num = $this->db->num_rows($resql);
			$i = 0;
			if ($num)
			{
				while ($i < $num)
				{
					$obj = $this->db->fetch_object($resql);

					if ($selected && $selected == $obj->rowid)
					{
						print '<option value="'.$obj->rowid.'" selected>'.$obj->label.'</option>';
					} else {
						print '<option value="'.$obj->rowid.'">'.$obj->label.'</option>';
					}
					$i++;
				}
			}
			print '</select>';
			return $num;
		} else {
			dol_print_error($this->db);
		}
	}


	// phpcs:disable PEAR.NamingConventions.ValidFunctionName.ScopeNotCamelCaps
	/**
	 *      Load into cache list of payment terms
	 *
	 *      @return     int             Nb of lines loaded, <0 if KO
	 */
	public function load_cache_conditions_paiements()
	{
		// phpcs:enable
		global $langs;

		$num = count($this->cache_conditions_paiements);
		if ($num > 0) return 0; // Cache already loaded

		dol_syslog(__METHOD__, LOG_DEBUG);

		$sql = "SELECT rowid, code, libelle as label";
		$sql .= " FROM ".MAIN_DB_PREFIX.'c_payment_term';
		$sql .= " WHERE entity IN (".getEntity('c_payment_term').")";
		$sql .= " AND active > 0";
		$sql .= " ORDER BY sortorder";

		$resql = $this->db->query($sql);
		if ($resql)
		{
			$num = $this->db->num_rows($resql);
			$i = 0;
			while ($i < $num)
			{
				$obj = $this->db->fetch_object($resql);

				// Si traduction existe, on l'utilise, sinon on prend le libelle par defaut
				$label = ($langs->trans("PaymentConditionShort".$obj->code) != ("PaymentConditionShort".$obj->code) ? $langs->trans("PaymentConditionShort".$obj->code) : ($obj->label != '-' ? $obj->label : ''));
				$this->cache_conditions_paiements[$obj->rowid]['code'] = $obj->code;
				$this->cache_conditions_paiements[$obj->rowid]['label'] = $label;
				$i++;
			}

			//$this->cache_conditions_paiements=dol_sort_array($this->cache_conditions_paiements, 'label', 'asc', 0, 0, 1);		// We use the field sortorder of table

			return $num;
		} else {
			dol_print_error($this->db);
			return -1;
		}
	}

	// phpcs:disable PEAR.NamingConventions.ValidFunctionName.ScopeNotCamelCaps
	/**
	 *      Charge dans cache la liste des délais de livraison possibles
	 *
	 *      @return     int             Nb of lines loaded, <0 if KO
	 */
	public function load_cache_availability()
	{
		// phpcs:enable
		global $langs;

		$num = count($this->cache_availability);
		if ($num > 0) return 0; // Cache already loaded

		dol_syslog(__METHOD__, LOG_DEBUG);

		$langs->load('propal');

		$sql = "SELECT rowid, code, label";
		$sql .= " FROM ".MAIN_DB_PREFIX.'c_availability';
		$sql .= " WHERE active > 0";

		$resql = $this->db->query($sql);
		if ($resql)
		{
			$num = $this->db->num_rows($resql);
			$i = 0;
			while ($i < $num)
			{
				$obj = $this->db->fetch_object($resql);

				// Si traduction existe, on l'utilise, sinon on prend le libelle par defaut
				$label = ($langs->trans("AvailabilityType".$obj->code) != ("AvailabilityType".$obj->code) ? $langs->trans("AvailabilityType".$obj->code) : ($obj->label != '-' ? $obj->label : ''));
				$this->cache_availability[$obj->rowid]['code'] = $obj->code;
				$this->cache_availability[$obj->rowid]['label'] = $label;
				$i++;
			}

			$this->cache_availability = dol_sort_array($this->cache_availability, 'label', 'asc', 0, 0, 1);

			return $num;
		} else {
			dol_print_error($this->db);
			return -1;
		}
	}

	/**
	 *      Retourne la liste des types de delais de livraison possibles
	 *
	 *      @param	int		$selected        Id du type de delais pre-selectionne
	 *      @param  string	$htmlname        Nom de la zone select
	 *      @param  string	$filtertype      To add a filter
	 *		@param	int		$addempty		Add empty entry
	 *		@return	void
	 */
	public function selectAvailabilityDelay($selected = '', $htmlname = 'availid', $filtertype = '', $addempty = 0)
	{
		global $langs, $user;

		$this->load_cache_availability();

		dol_syslog(__METHOD__." selected=".$selected.", htmlname=".$htmlname, LOG_DEBUG);

		print '<select id="'.$htmlname.'" class="flat" name="'.$htmlname.'">';
		if ($addempty) print '<option value="0">&nbsp;</option>';
		foreach ($this->cache_availability as $id => $arrayavailability)
		{
			if ($selected == $id)
			{
				print '<option value="'.$id.'" selected>';
			} else {
				print '<option value="'.$id.'">';
			}
			print $arrayavailability['label'];
			print '</option>';
		}
		print '</select>';
		if ($user->admin) print info_admin($langs->trans("YouCanChangeValuesForThisListFromDictionarySetup"), 1);
		print ajax_combobox($htmlname);
	}

	/**
	 *      Load into cache cache_demand_reason, array of input reasons
	 *
	 *      @return     int             Nb of lines loaded, <0 if KO
	 */
	public function loadCacheInputReason()
	{
		global $langs;

		$num = count($this->cache_demand_reason);
		if ($num > 0) return 0; // Cache already loaded

		$sql = "SELECT rowid, code, label";
		$sql .= " FROM ".MAIN_DB_PREFIX.'c_input_reason';
		$sql .= " WHERE active > 0";

		$resql = $this->db->query($sql);
		if ($resql)
		{
			$num = $this->db->num_rows($resql);
			$i = 0;
			$tmparray = array();
			while ($i < $num)
			{
				$obj = $this->db->fetch_object($resql);

				// Si traduction existe, on l'utilise, sinon on prend le libelle par defaut
				$label = ($obj->label != '-' ? $obj->label : '');
				if ($langs->trans("DemandReasonType".$obj->code) != ("DemandReasonType".$obj->code)) $label = $langs->trans("DemandReasonType".$obj->code); // So translation key DemandReasonTypeSRC_XXX will work
				if ($langs->trans($obj->code) != $obj->code) $label = $langs->trans($obj->code); // So translation key SRC_XXX will work

				$tmparray[$obj->rowid]['id']   = $obj->rowid;
				$tmparray[$obj->rowid]['code'] = $obj->code;
				$tmparray[$obj->rowid]['label'] = $label;
				$i++;
			}

			$this->cache_demand_reason = dol_sort_array($tmparray, 'label', 'asc', 0, 0, 1);

			unset($tmparray);
			return $num;
		} else {
			dol_print_error($this->db);
			return -1;
		}
	}

	/**
	 *	Return list of input reason (events that triggered an object creation, like after sending an emailing, making an advert, ...)
	 *  List found into table c_input_reason loaded by loadCacheInputReason
	 *
	 *  @param	int		$selected        Id or code of type origin to select by default
	 *  @param  string	$htmlname        Nom de la zone select
	 *  @param  string	$exclude         To exclude a code value (Example: SRC_PROP)
	 *	@param	int		$addempty		 Add an empty entry
	 *	@return	void
	 */
	public function selectInputReason($selected = '', $htmlname = 'demandreasonid', $exclude = '', $addempty = 0)
	{
		global $langs, $user;

		$this->loadCacheInputReason();

		print '<select class="flat" id="select_'.$htmlname.'" name="'.$htmlname.'">';
		if ($addempty) print '<option value="0"'.(empty($selected) ? ' selected' : '').'>&nbsp;</option>';
		foreach ($this->cache_demand_reason as $id => $arraydemandreason)
		{
			if ($arraydemandreason['code'] == $exclude) continue;

			if ($selected && ($selected == $arraydemandreason['id'] || $selected == $arraydemandreason['code']))
			{
				print '<option value="'.$arraydemandreason['id'].'" selected>';
			} else {
				print '<option value="'.$arraydemandreason['id'].'">';
			}
			$label = $arraydemandreason['label']; // Translation of label was already done into the ->loadCacheInputReason
			print $langs->trans($label);
			print '</option>';
		}
		print '</select>';
		if ($user->admin) print info_admin($langs->trans("YouCanChangeValuesForThisListFromDictionarySetup"), 1);
		print ajax_combobox('select_'.$htmlname);
	}

	// phpcs:disable PEAR.NamingConventions.ValidFunctionName.ScopeNotCamelCaps
	/**
	 *      Charge dans cache la liste des types de paiements possibles
	 *
	 *      @return     int                 Nb of lines loaded, <0 if KO
	 */
	public function load_cache_types_paiements()
	{
		// phpcs:enable
		global $langs;

		$num = count($this->cache_types_paiements);
		if ($num > 0) return $num; // Cache already loaded

		dol_syslog(__METHOD__, LOG_DEBUG);

		$this->cache_types_paiements = array();

		$sql = "SELECT id, code, libelle as label, type, active";
		$sql .= " FROM ".MAIN_DB_PREFIX."c_paiement";
		$sql .= " WHERE entity IN (".getEntity('c_paiement').")";
		//if ($active >= 0) $sql.= " AND active = ".$active;

		$resql = $this->db->query($sql);
		if ($resql)
		{
			$num = $this->db->num_rows($resql);
			$i = 0;
			while ($i < $num)
			{
				$obj = $this->db->fetch_object($resql);

				// Si traduction existe, on l'utilise, sinon on prend le libelle par defaut
				$label = ($langs->transnoentitiesnoconv("PaymentTypeShort".$obj->code) != ("PaymentTypeShort".$obj->code) ? $langs->transnoentitiesnoconv("PaymentTypeShort".$obj->code) : ($obj->label != '-' ? $obj->label : ''));
				$this->cache_types_paiements[$obj->id]['id'] = $obj->id;
				$this->cache_types_paiements[$obj->id]['code'] = $obj->code;
				$this->cache_types_paiements[$obj->id]['label'] = $label;
				$this->cache_types_paiements[$obj->id]['type'] = $obj->type;
				$this->cache_types_paiements[$obj->id]['active'] = $obj->active;
				$i++;
			}

			$this->cache_types_paiements = dol_sort_array($this->cache_types_paiements, 'label', 'asc', 0, 0, 1);

			return $num;
		} else {
			dol_print_error($this->db);
			return -1;
		}
	}


	// phpcs:disable PEAR.NamingConventions.ValidFunctionName.ScopeNotCamelCaps
	/**
	 *      Return list of payment modes.
	 *      Constant MAIN_DEFAULT_PAYMENT_TERM_ID can used to set default value but scope is all application, probably not what you want.
	 *      See instead to force the default value by the caller.
	 *
	 *      @param	int		$selected		Id of payment term to preselect by default
	 *      @param	string	$htmlname		Nom de la zone select
	 *      @param	int		$filtertype		Not used
	 *		@param	int		$addempty		Add an empty entry
	 * 		@param	int		$noinfoadmin		0=Add admin info, 1=Disable admin info
	 * 		@param	string	$morecss			Add more CSS on select tag
	 *		@return	void
	 */
	public function select_conditions_paiements($selected = 0, $htmlname = 'condid', $filtertype = -1, $addempty = 0, $noinfoadmin = 0, $morecss = '')
	{
		// phpcs:enable
		global $langs, $user, $conf;

		dol_syslog(__METHOD__." selected=".$selected.", htmlname=".$htmlname, LOG_DEBUG);

		$this->load_cache_conditions_paiements();

		// Set default value if not already set by caller
		if (empty($selected) && !empty($conf->global->MAIN_DEFAULT_PAYMENT_TERM_ID)) $selected = $conf->global->MAIN_DEFAULT_PAYMENT_TERM_ID;

		print '<select id="'.$htmlname.'" class="flat selectpaymentterms'.($morecss ? ' '.$morecss : '').'" name="'.$htmlname.'">';
		if ($addempty) print '<option value="0">&nbsp;</option>';
		foreach ($this->cache_conditions_paiements as $id => $arrayconditions)
		{
			if ($selected == $id)
			{
				print '<option value="'.$id.'" selected>';
			} else {
				print '<option value="'.$id.'">';
			}
			print $arrayconditions['label'];
			print '</option>';
		}
		print '</select>';
		if ($user->admin && empty($noinfoadmin)) print info_admin($langs->trans("YouCanChangeValuesForThisListFromDictionarySetup"), 1);
		print ajax_combobox($htmlname);
	}


	// phpcs:disable PEAR.NamingConventions.ValidFunctionName.ScopeNotCamelCaps
	/**
	 *      Return list of payment methods
	 *      Constant MAIN_DEFAULT_PAYMENT_TYPE_ID can used to set default value but scope is all application, probably not what you want.
	 *
	 *      @param	string	$selected       Id or code or preselected payment mode
	 *      @param  string	$htmlname       Name of select field
	 *      @param  string	$filtertype     To filter on field type in llx_c_paiement ('CRDT' or 'DBIT' or array('code'=>xx,'label'=>zz))
	 *      @param  int		$format         0=id+label, 1=code+code, 2=code+label, 3=id+code
	 *      @param  int		$empty			1=can be empty, 0 otherwise
	 * 		@param	int		$noadmininfo	0=Add admin info, 1=Disable admin info
	 *      @param  int		$maxlength      Max length of label
	 *      @param  int     $active         Active or not, -1 = all
	 *      @param  string  $morecss        Add more CSS on select tag
	 * 		@return	void
	 */
	public function select_types_paiements($selected = '', $htmlname = 'paiementtype', $filtertype = '', $format = 0, $empty = 1, $noadmininfo = 0, $maxlength = 0, $active = 1, $morecss = '')
	{
		// phpcs:enable
		global $langs, $user, $conf;

		dol_syslog(__METHOD__." ".$selected.", ".$htmlname.", ".$filtertype.", ".$format, LOG_DEBUG);

		$filterarray = array();
		if ($filtertype == 'CRDT')  	$filterarray = array(0, 2, 3);
		elseif ($filtertype == 'DBIT') 	$filterarray = array(1, 2, 3);
		elseif ($filtertype != '' && $filtertype != '-1') $filterarray = explode(',', $filtertype);

		$this->load_cache_types_paiements();

		// Set default value if not already set by caller
		if (empty($selected) && !empty($conf->global->MAIN_DEFAULT_PAYMENT_TYPE_ID)) $selected = $conf->global->MAIN_DEFAULT_PAYMENT_TYPE_ID;

		print '<select id="select'.$htmlname.'" class="flat selectpaymenttypes'.($morecss ? ' '.$morecss : '').'" name="'.$htmlname.'">';
		if ($empty) print '<option value="">&nbsp;</option>';
		foreach ($this->cache_types_paiements as $id => $arraytypes)
		{
			// If not good status
			if ($active >= 0 && $arraytypes['active'] != $active) continue;

			// On passe si on a demande de filtrer sur des modes de paiments particuliers
			if (count($filterarray) && !in_array($arraytypes['type'], $filterarray)) continue;

			// We discard empty line if showempty is on because an empty line has already been output.
			if ($empty && empty($arraytypes['code'])) continue;

			if ($format == 0) print '<option value="'.$id.'"';
			elseif ($format == 1) print '<option value="'.$arraytypes['code'].'"';
			elseif ($format == 2) print '<option value="'.$arraytypes['code'].'"';
			elseif ($format == 3) print '<option value="'.$id.'"';
			// Print attribute selected or not
			if ($format == 1 || $format == 2) {
				if ($selected == $arraytypes['code']) print ' selected';
			} else {
				if ($selected == $id) print ' selected';
			}
			print '>';
			if ($format == 0) $value = ($maxlength ?dol_trunc($arraytypes['label'], $maxlength) : $arraytypes['label']);
			elseif ($format == 1) $value = $arraytypes['code'];
			elseif ($format == 2) $value = ($maxlength ?dol_trunc($arraytypes['label'], $maxlength) : $arraytypes['label']);
			elseif ($format == 3) $value = $arraytypes['code'];
			print $value ? $value : '&nbsp;';
			print '</option>';
		}
		print '</select>';
		if ($user->admin && !$noadmininfo) print info_admin($langs->trans("YouCanChangeValuesForThisListFromDictionarySetup"), 1);
		print ajax_combobox('select'.$htmlname);
	}


	/**
	 *  Selection HT or TTC
	 *
	 *  @param	string	$selected       Id pre-selectionne
	 *  @param  string	$htmlname       Nom de la zone select
	 * 	@return	string					Code of HTML select to chose tax or not
	 */
	public function selectPriceBaseType($selected = '', $htmlname = 'price_base_type')
	{
		global $langs;

		$return = '';

		$return .= '<select class="flat maxwidth75" id="select_'.$htmlname.'" name="'.$htmlname.'">';
		$options = array(
			'HT'=>$langs->trans("HT"),
			'TTC'=>$langs->trans("TTC")
		);
		foreach ($options as $id => $value)
		{
			if ($selected == $id)
			{
				$return .= '<option value="'.$id.'" selected>'.$value;
			} else {
				$return .= '<option value="'.$id.'">'.$value;
			}
			$return .= '</option>';
		}
		$return .= '</select>';

		return $return;
	}

    // phpcs:disable PEAR.NamingConventions.ValidFunctionName.ScopeNotCamelCaps
    /**
     *      Load in cache list of transport mode
     *
     *      @return     int                 Nb of lines loaded, <0 if KO
     */
    public function load_cache_transport_mode()
    {
        // phpcs:enable
        global $langs;

        $num=count($this->cache_transport_mode);
        if ($num > 0) return $num;    // Cache already loaded

        dol_syslog(__METHOD__, LOG_DEBUG);

        $this->cache_transport_mode = array();

        $sql = "SELECT rowid, code, label, active";
        $sql.= " FROM ".MAIN_DB_PREFIX."c_transport_mode";
        $sql.= " WHERE entity IN (".getEntity('c_transport_mode').")";
        //if ($active >= 0) $sql.= " AND active = ".$active;

        $resql = $this->db->query($sql);
        if ($resql)
        {
            $num = $this->db->num_rows($resql);
            $i = 0;
            while ($i < $num)
            {
                $obj = $this->db->fetch_object($resql);

                // If traduction exist, we use it else we take the default label
                $label=($langs->transnoentitiesnoconv("PaymentTypeShort".$obj->code)!=("PaymentTypeShort".$obj->code)?$langs->transnoentitiesnoconv("PaymentTypeShort".$obj->code):($obj->label!='-'?$obj->label:''));
                $this->cache_transport_mode[$obj->rowid]['rowid'] = $obj->rowid;
                $this->cache_transport_mode[$obj->rowid]['code'] = $obj->code;
                $this->cache_transport_mode[$obj->rowid]['label']= $label;
                $this->cache_transport_mode[$obj->rowid]['active'] = $obj->active;
                $i++;
            }

            $this->cache_transport_mode = dol_sort_array($this->cache_transport_mode, 'label', 'asc', 0, 0, 1);

            return $num;
        }
        else {
            dol_print_error($this->db);
            return -1;
        }
    }

    /**
     *      Return list of transport mode for intracomm report
     *
     *      @param	string	$selected       Id of the transport mode pre-selected
     *      @param  string	$htmlname       Name of the select field
     *      @param  int		$format         0=id+label, 1=code+code, 2=code+label, 3=id+code
     *      @param  int		$empty			1=can be empty, 0 else
     *      @param	int		$noadmininfo	0=Add admin info, 1=Disable admin info
     *      @param  int		$maxlength      Max length of label
     *      @param  int     $active         Active or not, -1 = all
     *      @param  string  $morecss        Add more CSS on select tag
     * 		@return	void
     */
    public function selectTransportMode($selected = '', $htmlname = 'transportmode', $format = 0, $empty = 1, $noadmininfo = 0, $maxlength = 0, $active = 1, $morecss = '')
    {
        global $langs,$user;

        dol_syslog(__METHOD__." ".$selected.", ".$htmlname.", ".$format, LOG_DEBUG);

        $this->load_cache_transport_mode();

        print '<select id="select'.$htmlname.'" class="flat selectmodetransport'.($morecss?' '.$morecss:'').'" name="'.$htmlname.'">';
        if ($empty) print '<option value="">&nbsp;</option>';
        foreach ($this->cache_transport_mode as $id => $arraytypes)
        {
            // If not good status
            if ($active >= 0 && $arraytypes['active'] != $active) continue;

            // We discard empty line if showempty is on because an empty line has already been output.
            if ($empty && empty($arraytypes['code'])) continue;

            if ($format == 0) print '<option value="'.$id.'"';
            elseif ($format == 1) print '<option value="'.$arraytypes['code'].'"';
            elseif ($format == 2) print '<option value="'.$arraytypes['code'].'"';
            elseif ($format == 3) print '<option value="'.$id.'"';
            // If text is selected, we compare with code, else with id
            if (preg_match('/[a-z]/i', $selected) && $selected == $arraytypes['code']) print ' selected';
            elseif ($selected == $id) print ' selected';
            print '>';
            if ($format == 0) $value=($maxlength?dol_trunc($arraytypes['label'], $maxlength):$arraytypes['label']);
            elseif ($format == 1) $value=$arraytypes['code'];
            elseif ($format == 2) $value=($maxlength?dol_trunc($arraytypes['label'], $maxlength):$arraytypes['label']);
            elseif ($format == 3) $value=$arraytypes['code'];
            print $value?$value:'&nbsp;';
            print '</option>';
        }
        print '</select>';
        if ($user->admin && ! $noadmininfo) print info_admin($langs->trans("YouCanChangeValuesForThisListFromDictionarySetup"), 1);
    }

	/**
	 *  Return a HTML select list of shipping mode
	 *
	 *  @param	string	$selected          Id shipping mode pre-selected
	 *  @param  string	$htmlname          Name of select zone
	 *  @param  string	$filtre            To filter list
	 *  @param  int		$useempty          1=Add an empty value in list, 2=Add an empty value in list only if there is more than 2 entries.
	 *  @param  string	$moreattrib        To add more attribute on select
	 * 	@return	void
	 */
	public function selectShippingMethod($selected = '', $htmlname = 'shipping_method_id', $filtre = '', $useempty = 0, $moreattrib = '')
	{
		global $langs, $conf, $user;

		$langs->load("admin");
		$langs->load("deliveries");

		$sql = "SELECT rowid, code, libelle as label";
		$sql .= " FROM ".MAIN_DB_PREFIX."c_shipment_mode";
		$sql .= " WHERE active > 0";
		if ($filtre) $sql .= " AND ".$filtre;
		$sql .= " ORDER BY libelle ASC";

		dol_syslog(get_class($this)."::selectShippingMode", LOG_DEBUG);
		$result = $this->db->query($sql);
		if ($result) {
			$num = $this->db->num_rows($result);
			$i = 0;
			if ($num) {
				print '<select id="select'.$htmlname.'" class="flat selectshippingmethod" name="'.$htmlname.'"'.($moreattrib ? ' '.$moreattrib : '').'>';
				if ($useempty == 1 || ($useempty == 2 && $num > 1)) {
					print '<option value="-1">&nbsp;</option>';
				}
				while ($i < $num) {
					$obj = $this->db->fetch_object($result);
					if ($selected == $obj->rowid) {
						print '<option value="'.$obj->rowid.'" selected>';
					} else {
						print '<option value="'.$obj->rowid.'">';
					}
					print ($langs->trans("SendingMethod".strtoupper($obj->code)) != "SendingMethod".strtoupper($obj->code)) ? $langs->trans("SendingMethod".strtoupper($obj->code)) : $obj->label;
					print '</option>';
					$i++;
				}
				print "</select>";
				if ($user->admin) print info_admin($langs->trans("YouCanChangeValuesForThisListFromDictionarySetup"), 1);

				print ajax_combobox('select'.$htmlname);
			} else {
				print $langs->trans("NoShippingMethodDefined");
			}
		} else {
			dol_print_error($this->db);
		}
	}

	/**
	 *    Display form to select shipping mode
	 *
	 *    @param	string	$page        Page
	 *    @param    int		$selected    Id of shipping mode
	 *    @param    string	$htmlname    Name of select html field
	 *    @param    int		$addempty    1=Add an empty value in list, 2=Add an empty value in list only if there is more than 2 entries.
	 *    @return	void
	 */
	public function formSelectShippingMethod($page, $selected = '', $htmlname = 'shipping_method_id', $addempty = 0)
	{
		global $langs, $db;

		$langs->load("deliveries");

		if ($htmlname != "none") {
			print '<form method="POST" action="'.$page.'">';
			print '<input type="hidden" name="action" value="setshippingmethod">';
			print '<input type="hidden" name="token" value="'.newToken().'">';
			$this->selectShippingMethod($selected, $htmlname, '', $addempty);
			print '<input type="submit" class="button valignmiddle" value="'.$langs->trans("Modify").'">';
			print '</form>';
		} else {
			if ($selected) {
				$code = $langs->getLabelFromKey($db, $selected, 'c_shipment_mode', 'rowid', 'code');
				print $langs->trans("SendingMethod".strtoupper($code));
			} else {
				print "&nbsp;";
			}
		}
	}

	/**
	 * Creates HTML last in cycle situation invoices selector
	 *
	 * @param     string  $selected   		Preselected ID
	 * @param     int     $socid      		Company ID
	 *
	 * @return    string                     HTML select
	 */
	public function selectSituationInvoices($selected = '', $socid = 0)
	{
		global $langs;

		$langs->load('bills');

		$opt = '<option value ="" selected></option>';
		$sql = 'SELECT rowid, ref, situation_cycle_ref, situation_counter, situation_final, fk_soc';
		$sql .= ' FROM '.MAIN_DB_PREFIX.'facture';
		$sql .= ' WHERE entity IN ('.getEntity('invoice').')';
		$sql .= ' AND situation_counter >= 1';
		$sql .= ' AND fk_soc = '.(int) $socid;
		$sql .= ' AND type <> 2';
		$sql .= ' ORDER by situation_cycle_ref, situation_counter desc';
		$resql = $this->db->query($sql);

		if ($resql && $this->db->num_rows($resql) > 0) {
			// Last seen cycle
			$ref = 0;
			while ($obj = $this->db->fetch_object($resql)) {
				//Same cycle ?
				if ($obj->situation_cycle_ref != $ref) {
					// Just seen this cycle
					$ref = $obj->situation_cycle_ref;
					//not final ?
					if ($obj->situation_final != 1) {
						//Not prov?
						if (substr($obj->ref, 1, 4) != 'PROV') {
							if ($selected == $obj->rowid) {
								$opt .= '<option value="'.$obj->rowid.'" selected>'.$obj->ref.'</option>';
							} else {
								$opt .= '<option value="'.$obj->rowid.'">'.$obj->ref.'</option>';
							}
						}
					}
				}
			}
		} else {
				dol_syslog("Error sql=".$sql.", error=".$this->error, LOG_ERR);
		}
		if ($opt == '<option value ="" selected></option>')
		{
			$opt = '<option value ="0" selected>'.$langs->trans('NoSituations').'</option>';
		}
		return $opt;
	}

	/**
	 *      Creates HTML units selector (code => label)
	 *
	 *      @param	string	$selected       Preselected Unit ID
	 *      @param  string	$htmlname       Select name
	 *      @param	int		$showempty		Add a nempty line
	 * 		@return	string                  HTML select
	 */
	public function selectUnits($selected = '', $htmlname = 'units', $showempty = 0)
	{
		global $langs;

		$langs->load('products');

		$return = '<select class="flat" id="'.$htmlname.'" name="'.$htmlname.'">';

		$sql = 'SELECT rowid, label, code from '.MAIN_DB_PREFIX.'c_units';
		$sql .= ' WHERE active > 0';

		$resql = $this->db->query($sql);
		if ($resql && $this->db->num_rows($resql) > 0)
		{
			if ($showempty) $return .= '<option value="none"></option>';

			while ($res = $this->db->fetch_object($resql))
			{
				$unitLabel = $res->label;
				if (!empty($langs->tab_translate['unit'.$res->code]))	// check if Translation is available before
				{
					$unitLabel = $langs->trans('unit'.$res->code) != $res->label ? $langs->trans('unit'.$res->code) : $res->label;
				}

				if ($selected == $res->rowid)
				{
					$return .= '<option value="'.$res->rowid.'" selected>'.$unitLabel.'</option>';
				} else {
					$return .= '<option value="'.$res->rowid.'">'.$unitLabel.'</option>';
				}
			}
			$return .= '</select>';
		}
		return $return;
	}

	// phpcs:disable PEAR.NamingConventions.ValidFunctionName.ScopeNotCamelCaps
	/**
	 *  Return a HTML select list of bank accounts
	 *
	 *  @param	string	$selected           Id account pre-selected
	 *  @param  string	$htmlname           Name of select zone
	 *  @param  int		$status             Status of searched accounts (0=open, 1=closed, 2=both)
	 *  @param  string	$filtre             To filter list
	 *  @param  int		$useempty           1=Add an empty value in list, 2=Add an empty value in list only if there is more than 2 entries.
	 *  @param  string	$moreattrib         To add more attribute on select
	 *  @param	int		$showcurrency		Show currency in label
	 *  @param	string	$morecss			More CSS
	 * 	@return	int							<0 if error, Num of bank account found if OK (0, 1, 2, ...)
	 */
	public function select_comptes($selected = '', $htmlname = 'accountid', $status = 0, $filtre = '', $useempty = 0, $moreattrib = '', $showcurrency = 0, $morecss = '')
	{
		// phpcs:enable
		global $langs, $conf;

		$langs->load("admin");
		$num = 0;

		$sql = "SELECT rowid, label, bank, clos as status, currency_code";
		$sql .= " FROM ".MAIN_DB_PREFIX."bank_account";
		$sql .= " WHERE entity IN (".getEntity('bank_account').")";
		if ($status != 2) $sql .= " AND clos = ".(int) $status;
		if ($filtre) $sql .= " AND ".$filtre;
		$sql .= " ORDER BY label";

		dol_syslog(get_class($this)."::select_comptes", LOG_DEBUG);
		$result = $this->db->query($sql);
		if ($result)
		{
			$num = $this->db->num_rows($result);
			$i = 0;
			if ($num)
			{
				print '<select id="select'.$htmlname.'" class="flat selectbankaccount'.($morecss ? ' '.$morecss : '').'" name="'.$htmlname.'"'.($moreattrib ? ' '.$moreattrib : '').'>';
				if ($useempty == 1 || ($useempty == 2 && $num > 1))
				{
					print '<option value="-1">&nbsp;</option>';
				}

				while ($i < $num)
				{
					$obj = $this->db->fetch_object($result);
					if ($selected == $obj->rowid)
					{
						print '<option value="'.$obj->rowid.'" selected>';
					} else {
						print '<option value="'.$obj->rowid.'">';
					}
					print trim($obj->label);
					if ($showcurrency) print ' ('.$obj->currency_code.')';
					if ($status == 2 && $obj->status == 1) print ' ('.$langs->trans("Closed").')';
					print '</option>';
					$i++;
				}
				print "</select>";
				print ajax_combobox('select'.$htmlname);
			} else {
				if ($status == 0) print '<span class="opacitymedium">'.$langs->trans("NoActiveBankAccountDefined").'</span>';
				else print '<span class="opacitymedium">'.$langs->trans("NoBankAccountFound").'</span>';
			}
		} else {
			dol_print_error($this->db);
		}

		return $num;
	}

	/**
	 *  Return a HTML select list of establishment
	 *
	 *  @param	string	$selected           Id establishment pre-selected
	 *  @param  string	$htmlname           Name of select zone
	 *  @param  int		$status             Status of searched establishment (0=open, 1=closed, 2=both)
	 *  @param  string	$filtre             To filter list
	 *  @param  int		$useempty           1=Add an empty value in list, 2=Add an empty value in list only if there is more than 2 entries.
	 *  @param  string	$moreattrib         To add more attribute on select
	 * 	@return	int							<0 if error, Num of establishment found if OK (0, 1, 2, ...)
	 */
	public function selectEstablishments($selected = '', $htmlname = 'entity', $status = 0, $filtre = '', $useempty = 0, $moreattrib = '')
	{
		// phpcs:enable
		global $langs, $conf;

		$langs->load("admin");
		$num = 0;

		$sql = "SELECT rowid, name, fk_country, status, entity";
		$sql .= " FROM ".MAIN_DB_PREFIX."establishment";
		$sql .= " WHERE 1=1";
		if ($status != 2) $sql .= " AND status = ".(int) $status;
		if ($filtre) $sql .= " AND ".$filtre;
		$sql .= " ORDER BY name";

		dol_syslog(get_class($this)."::select_establishment", LOG_DEBUG);
		$result = $this->db->query($sql);
		if ($result)
		{
			$num = $this->db->num_rows($result);
			$i = 0;
			if ($num)
			{
				print '<select id="select'.$htmlname.'" class="flat selectestablishment" name="'.$htmlname.'"'.($moreattrib ? ' '.$moreattrib : '').'>';
				if ($useempty == 1 || ($useempty == 2 && $num > 1))
				{
					print '<option value="-1">&nbsp;</option>';
				}

				while ($i < $num)
				{
					$obj = $this->db->fetch_object($result);
					if ($selected == $obj->rowid)
					{
						print '<option value="'.$obj->rowid.'" selected>';
					} else {
						print '<option value="'.$obj->rowid.'">';
					}
					print trim($obj->name);
					if ($status == 2 && $obj->status == 1) print ' ('.$langs->trans("Closed").')';
					print '</option>';
					$i++;
				}
				print "</select>";
			} else {
				if ($status == 0) print '<span class="opacitymedium">'.$langs->trans("NoActiveEstablishmentDefined").'</span>';
				else print '<span class="opacitymedium">'.$langs->trans("NoEstablishmentFound").'</span>';
			}
		} else {
			dol_print_error($this->db);
		}
	}

	/**
	 *    Display form to select bank account
	 *
	 *    @param	string	$page        Page
	 *    @param    int		$selected    Id of bank account
	 *    @param    string	$htmlname    Name of select html field
	 *    @param    int		$addempty    1=Add an empty value in list, 2=Add an empty value in list only if there is more than 2 entries.
	 *    @return	void
	 */
	public function formSelectAccount($page, $selected = '', $htmlname = 'fk_account', $addempty = 0)
	{
		global $langs;
		if ($htmlname != "none") {
			print '<form method="POST" action="'.$page.'">';
			print '<input type="hidden" name="action" value="setbankaccount">';
			print '<input type="hidden" name="token" value="'.newToken().'">';
			$nbaccountfound = $this->select_comptes($selected, $htmlname, 0, '', $addempty);
			if ($nbaccountfound > 0) print '<input type="submit" class="button valignmiddle" value="'.$langs->trans("Modify").'">';
			print '</form>';
		} else {
			$langs->load('banks');

			if ($selected) {
				require_once DOL_DOCUMENT_ROOT.'/compta/bank/class/account.class.php';
				$bankstatic = new Account($this->db);
				$result = $bankstatic->fetch($selected);
				if ($result) print $bankstatic->getNomUrl(1);
			} else {
				print "&nbsp;";
			}
		}
	}

	// phpcs:disable PEAR.NamingConventions.ValidFunctionName.ScopeNotCamelCaps
	/**
	 *    Return list of categories having choosed type
	 *
	 *    @param	string|int	            $type				Type of category ('customer', 'supplier', 'contact', 'product', 'member'). Old mode (0, 1, 2, ...) is deprecated.
	 *    @param    string		            $selected    		Id of category preselected or 'auto' (autoselect category if there is only one element). Not used if $outputmode = 1.
	 *    @param    string		            $htmlname			HTML field name
	 *    @param    int			            $maxlength      	Maximum length for labels
	 *    @param    int|string|array    	$markafterid        Keep only or removed all categories including the leaf $markafterid in category tree (exclude) or Keep only of category is inside the leaf starting with this id.
	 *                                                          $markafterid can be an :
	 *                                                          - int (id of category)
	 *                                                          - string (categories ids seprated by comma)
	 *                                                          - array (list of categories ids)
	 *    @param	int			            $outputmode			0=HTML select string, 1=Array
	 *    @param	int			            $include			[=0] Removed or 1=Keep only
	 *    @param	string					$morecss			More CSS
	 *    @return	string
	 *    @see select_categories()
	 */
	public function select_all_categories($type, $selected = '', $htmlname = "parent", $maxlength = 64, $markafterid = 0, $outputmode = 0, $include = 0, $morecss = '')
	{
		// phpcs:enable
		global $conf, $langs;
		$langs->load("categories");

		include_once DOL_DOCUMENT_ROOT.'/categories/class/categorie.class.php';

		// For backward compatibility
		if (is_numeric($type))
		{
			dol_syslog(__METHOD__.': using numeric value for parameter type is deprecated. Use string code instead.', LOG_WARNING);
		}

		if ($type === Categorie::TYPE_BANK_LINE)
		{
			// TODO Move this into common category feature
			$cate_arbo = array();
			$sql = "SELECT c.label, c.rowid";
			$sql .= " FROM ".MAIN_DB_PREFIX."bank_categ as c";
			$sql .= " WHERE entity = ".$conf->entity;
			$sql .= " ORDER BY c.label";
			$result = $this->db->query($sql);
			if ($result)
			{
				$num = $this->db->num_rows($result);
				$i = 0;
				while ($i < $num)
				{
					$objp = $this->db->fetch_object($result);
					if ($objp) $cate_arbo[$objp->rowid] = array('id'=>$objp->rowid, 'fulllabel'=>$objp->label);
					$i++;
				}
				$this->db->free($result);
			} else dol_print_error($this->db);
		} else {
			$cat = new Categorie($this->db);
			$cate_arbo = $cat->get_full_arbo($type, $markafterid, $include);
		}

		$output = '<select class="flat'.($morecss ? ' '.$morecss : '').'" name="'.$htmlname.'" id="'.$htmlname.'">';
		$outarray = array();
		if (is_array($cate_arbo))
		{
			if (!count($cate_arbo)) $output .= '<option value="-1" disabled>'.$langs->trans("NoCategoriesDefined").'</option>';
			else {
				$output .= '<option value="-1">&nbsp;</option>';
				foreach ($cate_arbo as $key => $value)
				{
					if ($cate_arbo[$key]['id'] == $selected || ($selected == 'auto' && count($cate_arbo) == 1))
					{
						$add = 'selected ';
					} else {
						$add = '';
					}
					$output .= '<option '.$add.'value="'.$cate_arbo[$key]['id'].'">'.dol_trunc($cate_arbo[$key]['fulllabel'], $maxlength, 'middle').'</option>';

					$outarray[$cate_arbo[$key]['id']] = $cate_arbo[$key]['fulllabel'];
				}
			}
		}
		$output .= '</select>';
		$output .= "\n";

		if ($outputmode) return $outarray;
		return $output;
	}

	// phpcs:disable PEAR.NamingConventions.ValidFunctionName.ScopeNotCamelCaps
	/**
	 *     Show a confirmation HTML form or AJAX popup
	 *
	 *     @param	string		$page        	   	Url of page to call if confirmation is OK
	 *     @param	string		$title       	   	Title
	 *     @param	string		$question    	   	Question
	 *     @param 	string		$action      	   	Action
	 *	   @param	array		$formquestion	   	An array with forms complementary inputs
	 * 	   @param	string		$selectedchoice		"" or "no" or "yes"
	 * 	   @param	int			$useajax		   	0=No, 1=Yes, 2=Yes but submit page with &confirm=no if choice is No, 'xxx'=preoutput confirm box with div id=dialog-confirm-xxx
	 *     @param	int			$height          	Force height of box
	 *     @param	int			$width				Force width of box
	 *     @return 	void
	 *     @deprecated
	 *     @see formconfirm()
	 */
	public function form_confirm($page, $title, $question, $action, $formquestion = '', $selectedchoice = "", $useajax = 0, $height = 170, $width = 500)
	{
		// phpcs:enable
		dol_syslog(__METHOD__.': using form_confirm is deprecated. Use formconfim instead.', LOG_WARNING);
		print $this->formconfirm($page, $title, $question, $action, $formquestion, $selectedchoice, $useajax, $height, $width);
	}

	/**
	 *     Show a confirmation HTML form or AJAX popup.
	 *     Easiest way to use this is with useajax=1.
	 *     If you use useajax='xxx', you must also add jquery code to trigger opening of box (with correct parameters)
	 *     just after calling this method. For example:
	 *       print '<script type="text/javascript">'."\n";
	 *       print 'jQuery(document).ready(function() {'."\n";
	 *       print 'jQuery(".xxxlink").click(function(e) { jQuery("#aparamid").val(jQuery(this).attr("rel")); jQuery("#dialog-confirm-xxx").dialog("open"); return false; });'."\n";
	 *       print '});'."\n";
	 *       print '</script>'."\n";
	 *
	 *     @param  	string			$page        	   	Url of page to call if confirmation is OK. Can contains parameters (param 'action' and 'confirm' will be reformated)
	 *     @param	string			$title       	   	Title
	 *     @param	string			$question    	   	Question
	 *     @param 	string			$action      	   	Action
	 *	   @param  	array|string	$formquestion	   	An array with complementary inputs to add into forms: array(array('label'=> ,'type'=> , ))
	 *													type can be 'hidden', 'text', 'password', 'checkbox', 'radio', 'date', 'morecss', ...
	 * 	   @param  	string			$selectedchoice  	'' or 'no', or 'yes' or '1' or '0'
	 * 	   @param  	int|string		$useajax		   	0=No, 1=Yes, 2=Yes but submit page with &confirm=no if choice is No, 'xxx'=Yes and preoutput confirm box with div id=dialog-confirm-xxx
	 *     @param  	int|string		$height          	Force height of box (0 = auto)
	 *     @param	int				$width				Force width of box ('999' or '90%'). Ignored and forced to 90% on smartphones.
	 *     @param	int				$disableformtag		1=Disable form tag. Can be used if we are already inside a <form> section.
	 *     @return 	string      		    			HTML ajax code if a confirm ajax popup is required, Pure HTML code if it's an html form
	 */
	public function formconfirm($page, $title, $question, $action, $formquestion = '', $selectedchoice = '', $useajax = 0, $height = 0, $width = 500, $disableformtag = 0)
	{
		global $langs, $conf;

		$more = '<!-- formconfirm for page='.dol_escape_htmltag($page).' -->';
		$formconfirm = '';
		$inputok = array();
		$inputko = array();

		// Clean parameters
		$newselectedchoice = empty($selectedchoice) ? "no" : $selectedchoice;
		if ($conf->browser->layout == 'phone') $width = '95%';

		// Set height automatically if not defined
		if (empty($height)) {
			$height = 220;
			if (is_array($formquestion) && count($formquestion) > 2) {
				$height += ((count($formquestion) - 2) * 24);
			}
		}

		if (is_array($formquestion) && !empty($formquestion))
		{
			// First add hidden fields and value
			foreach ($formquestion as $key => $input)
			{
				if (is_array($input) && !empty($input))
				{
					if ($input['type'] == 'hidden')
					{
						$more .= '<input type="hidden" id="'.$input['name'].'" name="'.$input['name'].'" value="'.dol_escape_htmltag($input['value']).'">'."\n";
					}
				}
			}

			// Now add questions
			$moreonecolumn = '';
			$more .= '<div class="tagtable paddingtopbottomonly centpercent noborderspacing">'."\n";
			foreach ($formquestion as $key => $input)
			{
				if (is_array($input) && !empty($input))
				{
					$size = (!empty($input['size']) ? ' size="'.$input['size'].'"' : '');
					$moreattr = (!empty($input['moreattr']) ? ' '.$input['moreattr'] : '');
					$morecss = (!empty($input['morecss']) ? ' '.$input['morecss'] : '');

					if ($input['type'] == 'text')
					{
						$more .= '<div class="tagtr"><div class="tagtd'.(empty($input['tdclass']) ? '' : (' '.$input['tdclass'])).'">'.$input['label'].'</div><div class="tagtd"><input type="text" class="flat'.$morecss.'" id="'.$input['name'].'" name="'.$input['name'].'"'.$size.' value="'.$input['value'].'"'.$moreattr.' /></div></div>'."\n";
					} elseif ($input['type'] == 'password')
					{
						$more .= '<div class="tagtr"><div class="tagtd'.(empty($input['tdclass']) ? '' : (' '.$input['tdclass'])).'">'.$input['label'].'</div><div class="tagtd"><input type="password" class="flat'.$morecss.'" id="'.$input['name'].'" name="'.$input['name'].'"'.$size.' value="'.$input['value'].'"'.$moreattr.' /></div></div>'."\n";
					} elseif ($input['type'] == 'select')
					{
						$more .= '<div class="tagtr"><div class="tagtd'.(empty($input['tdclass']) ? '' : (' '.$input['tdclass'])).'">';
						if (!empty($input['label'])) $more .= $input['label'].'</div><div class="tagtd left">';
						$more .= $this->selectarray($input['name'], $input['values'], $input['default'], 1, 0, 0, $moreattr, 0, 0, 0, '', $morecss);
						$more .= '</div></div>'."\n";
					} elseif ($input['type'] == 'checkbox')
					{
						$more .= '<div class="tagtr">';
						$more .= '<div class="tagtd'.(empty($input['tdclass']) ? '' : (' '.$input['tdclass'])).'">'.$input['label'].' </div><div class="tagtd">';
						$more .= '<input type="checkbox" class="flat'.$morecss.'" id="'.$input['name'].'" name="'.$input['name'].'"'.$moreattr;
						if (!is_bool($input['value']) && $input['value'] != 'false' && $input['value'] != '0') $more .= ' checked';
						if (is_bool($input['value']) && $input['value']) $more .= ' checked';
						if (isset($input['disabled'])) $more .= ' disabled';
						$more .= ' /></div>';
						$more .= '</div>'."\n";
					} elseif ($input['type'] == 'radio')
					{
						$i = 0;
						foreach ($input['values'] as $selkey => $selval)
						{
							$more .= '<div class="tagtr">';
							if ($i == 0) $more .= '<div class="tagtd'.(empty($input['tdclass']) ? ' tdtop' : (' tdtop '.$input['tdclass'])).'">'.$input['label'].'</div>';
							else $more .= '<div clas="tagtd'.(empty($input['tdclass']) ? '' : (' "'.$input['tdclass'])).'">&nbsp;</div>';
							$more .= '<div class="tagtd'.($i == 0 ? ' tdtop' : '').'"><input type="radio" class="flat'.$morecss.'" id="'.$input['name'].$selkey.'" name="'.$input['name'].'" value="'.$selkey.'"'.$moreattr;
							if ($input['disabled']) $more .= ' disabled';
							if (isset($input['default']) && $input['default'] === $selkey) $more .= ' checked="checked"';
							$more .= ' /> ';
							$more .= '<label for="'.$input['name'].$selkey.'">'.$selval.'</label>';
							$more .= '</div></div>'."\n";
							$i++;
						}
					} elseif ($input['type'] == 'date')
					{
						$more .= '<div class="tagtr"><div class="tagtd'.(empty($input['tdclass']) ? '' : (' '.$input['tdclass'])).'">'.$input['label'].'</div>';
						$more .= '<div class="tagtd">';
						$more .= $this->selectDate($input['value'], $input['name'], 0, 0, 0, '', 1, 0);
						$more .= '</div></div>'."\n";
						$formquestion[] = array('name'=>$input['name'].'day');
						$formquestion[] = array('name'=>$input['name'].'month');
						$formquestion[] = array('name'=>$input['name'].'year');
						$formquestion[] = array('name'=>$input['name'].'hour');
						$formquestion[] = array('name'=>$input['name'].'min');
					} elseif ($input['type'] == 'other')
					{
						$more .= '<div class="tagtr"><div class="tagtd'.(empty($input['tdclass']) ? '' : (' '.$input['tdclass'])).'">';
						if (!empty($input['label'])) $more .= $input['label'].'</div><div class="tagtd">';
						$more .= $input['value'];
						$more .= '</div></div>'."\n";
					} elseif ($input['type'] == 'onecolumn')
					{
						$moreonecolumn .= '<div class="margintoponly">';
						$moreonecolumn .= $input['value'];
						$moreonecolumn .= '</div>'."\n";
					}
				}
			}
			$more .= '</div>'."\n";
			$more .= $moreonecolumn;
		}

		// JQUI method dialog is broken with jmobile, we use standard HTML.
		// Note: When using dol_use_jmobile or no js, you must also check code for button use a GET url with action=xxx and check that you also output the confirm code when action=xxx
		// See page product/card.php for example
		if (!empty($conf->dol_use_jmobile)) $useajax = 0;
		if (empty($conf->use_javascript_ajax)) $useajax = 0;

		if ($useajax)
		{
			$autoOpen = true;
			$dialogconfirm = 'dialog-confirm';
			$button = '';
			if (!is_numeric($useajax))
			{
				$button = $useajax;
				$useajax = 1;
				$autoOpen = false;
				$dialogconfirm .= '-'.$button;
			}
			$pageyes = $page.(preg_match('/\?/', $page) ? '&' : '?').'action='.$action.'&confirm=yes';
			$pageno = ($useajax == 2 ? $page.(preg_match('/\?/', $page) ? '&' : '?').'confirm=no' : '');
			// Add input fields into list of fields to read during submit (inputok and inputko)
			if (is_array($formquestion))
			{
				foreach ($formquestion as $key => $input)
				{
					//print "xx ".$key." rr ".is_array($input)."<br>\n";
					if (is_array($input) && isset($input['name'])) array_push($inputok, $input['name']);
					if (isset($input['inputko']) && $input['inputko'] == 1) array_push($inputko, $input['name']);
				}
			}
			// Show JQuery confirm box.
			$formconfirm .= '<div id="'.$dialogconfirm.'" title="'.dol_escape_htmltag($title).'" style="display: none;">';
			if (is_array($formquestion) && !empty($formquestion['text'])) {
				$formconfirm .= '<div class="confirmtext">'.$formquestion['text'].'</div>'."\n";
			}
			if (!empty($more)) {
				$formconfirm .= '<div class="confirmquestions">'.$more.'</div>'."\n";
			}
			$formconfirm .= ($question ? '<div class="confirmmessage">'.img_help('', '').' '.$question.'</div>' : '');
			$formconfirm .= '</div>'."\n";

			$formconfirm .= "\n<!-- begin ajax formconfirm page=".$page." -->\n";
			$formconfirm .= '<script type="text/javascript">'."\n";
			$formconfirm .= 'jQuery(document).ready(function() {
            $(function() {
            	$( "#'.$dialogconfirm.'" ).dialog(
            	{
                    autoOpen: '.($autoOpen ? "true" : "false").',';
			if ($newselectedchoice == 'no')
			{
				$formconfirm .= '
						open: function() {
            				$(this).parent().find("button.ui-button:eq(2)").focus();
						},';
			}
			$formconfirm .= '
                    resizable: false,
                    height: "'.$height.'",
                    width: "'.$width.'",
                    modal: true,
                    closeOnEscape: false,
                    buttons: {
                        "'.dol_escape_js($langs->transnoentities("Yes")).'": function() {
                        	var options = "&token='.urlencode(newToken()).'";
                        	var inputok = '.json_encode($inputok).';	/* List of fields into form */
                         	var pageyes = "'.dol_escape_js(!empty($pageyes) ? $pageyes : '').'";
                         	if (inputok.length>0) {
                         		$.each(inputok, function(i, inputname) {
                         			var more = "";
                         			if ($("#" + inputname).attr("type") == "checkbox") { more = ":checked"; }
                         		    if ($("#" + inputname).attr("type") == "radio") { more = ":checked"; }
                         			var inputvalue = $("#" + inputname + more).val();
                         			if (typeof inputvalue == "undefined") { inputvalue=""; }
                         			options += "&" + inputname + "=" + encodeURIComponent(inputvalue);
                         		});
                         	}
                         	var urljump = pageyes + (pageyes.indexOf("?") < 0 ? "?" : "") + options;
            				if (pageyes.length > 0) { location.href = urljump; }
                            $(this).dialog("close");
                        },
                        "'.dol_escape_js($langs->transnoentities("No")).'": function() {
                        	var options = "&token='.urlencode(newToken()).'";
                         	var inputko = '.json_encode($inputko).';	/* List of fields into form */
                         	var pageno="'.dol_escape_js(!empty($pageno) ? $pageno : '').'";
                         	if (inputko.length>0) {
                         		$.each(inputko, function(i, inputname) {
                         			var more = "";
                         			if ($("#" + inputname).attr("type") == "checkbox") { more = ":checked"; }
                         			var inputvalue = $("#" + inputname + more).val();
                         			if (typeof inputvalue == "undefined") { inputvalue=""; }
                         			options += "&" + inputname + "=" + encodeURIComponent(inputvalue);
                         		});
                         	}
                         	var urljump=pageno + (pageno.indexOf("?") < 0 ? "?" : "") + options;
                         	//alert(urljump);
            				if (pageno.length > 0) { location.href = urljump; }
                            $(this).dialog("close");
                        }
                    }
                }
                );

            	var button = "'.$button.'";
            	if (button.length > 0) {
                	$( "#" + button ).click(function() {
                		$("#'.$dialogconfirm.'").dialog("open");
        			});
                }
            });
            });
            </script>';
			$formconfirm .= "<!-- end ajax formconfirm -->\n";
		} else {
			$formconfirm .= "\n<!-- begin formconfirm page=".$page." -->\n";

			if (empty($disableformtag)) $formconfirm .= '<form method="POST" action="'.$page.'" class="notoptoleftroright">'."\n";

			$formconfirm .= '<input type="hidden" name="action" value="'.$action.'">'."\n";
			$formconfirm .= '<input type="hidden" name="token" value="'.newToken().'">'."\n";

			$formconfirm .= '<table class="valid centpercent">'."\n";

			// Line title
			$formconfirm .= '<tr class="validtitre"><td class="validtitre" colspan="3">'.img_picto('', 'recent').' '.$title.'</td></tr>'."\n";

			// Line text
			if (is_array($formquestion) && !empty($formquestion['text'])) {
				$formconfirm .= '<tr class="valid"><td class="valid" colspan="3">'.$formquestion['text'].'</td></tr>'."\n";
			}

			// Line form fields
			if ($more)
			{
				$formconfirm .= '<tr class="valid"><td class="valid" colspan="3">'."\n";
				$formconfirm .= $more;
				$formconfirm .= '</td></tr>'."\n";
			}

			// Line with question
			$formconfirm .= '<tr class="valid">';
			$formconfirm .= '<td class="valid">'.$question.'</td>';
			$formconfirm .= '<td class="valid">';
			$formconfirm .= $this->selectyesno("confirm", $newselectedchoice);
			$formconfirm .= '</td>';
			$formconfirm .= '<td class="valid center"><input class="button valignmiddle" type="submit" value="'.$langs->trans("Validate").'"></td>';
			$formconfirm .= '</tr>'."\n";

			$formconfirm .= '</table>'."\n";

			if (empty($disableformtag)) $formconfirm .= "</form>\n";
			$formconfirm .= '<br>';

			$formconfirm .= "<!-- end formconfirm -->\n";
		}

		return $formconfirm;
	}


	// phpcs:disable PEAR.NamingConventions.ValidFunctionName.ScopeNotCamelCaps
	/**
	 *    Show a form to select a project
	 *
	 *    @param	int		$page        		Page
	 *    @param	int		$socid       		Id third party (-1=all, 0=only projects not linked to a third party, id=projects not linked or linked to third party id)
	 *    @param    int		$selected    		Id pre-selected project
	 *    @param    string	$htmlname    		Name of select field
	 *    @param	int		$discard_closed		Discard closed projects (0=Keep,1=hide completely except $selected,2=Disable)
	 *    @param	int		$maxlength			Max length
	 *    @param	int		$forcefocus			Force focus on field (works with javascript only)
	 *    @param    int     $nooutput           No print is done. String is returned.
	 *    @return	string                      Return html content
	 */
	public function form_project($page, $socid, $selected = '', $htmlname = 'projectid', $discard_closed = 0, $maxlength = 20, $forcefocus = 0, $nooutput = 0)
	{
		// phpcs:enable
		global $langs;

		require_once DOL_DOCUMENT_ROOT.'/core/lib/project.lib.php';
		require_once DOL_DOCUMENT_ROOT.'/core/class/html.formprojet.class.php';

		$out = '';

		$formproject = new FormProjets($this->db);

		$langs->load("project");
		if ($htmlname != "none")
		{
			$out .= "\n";
			$out .= '<form method="post" action="'.$page.'">';
			$out .= '<input type="hidden" name="action" value="classin">';
			$out .= '<input type="hidden" name="token" value="'.newToken().'">';
			$out .= $formproject->select_projects($socid, $selected, $htmlname, $maxlength, 0, 1, $discard_closed, $forcefocus, 0, 0, '', 1);
			$out .= '<input type="submit" class="button" value="'.$langs->trans("Modify").'">';
			$out .= '</form>';
		} else {
			if ($selected)
			{
				$projet = new Project($this->db);
				$projet->fetch($selected);
				//print '<a href="'.DOL_URL_ROOT.'/projet/card.php?id='.$selected.'">'.$projet->title.'</a>';
				$out .= $projet->getNomUrl(0, '', 1);
			} else {
				$out .= "&nbsp;";
			}
		}

		if (empty($nooutput))
		{
			print $out;
			return '';
		}
		return $out;
	}

	// phpcs:disable PEAR.NamingConventions.ValidFunctionName.ScopeNotCamelCaps
	/**
	 *	Show a form to select payment conditions
	 *
	 *  @param	int		$page        	Page
	 *  @param  string	$selected    	Id condition pre-selectionne
	 *  @param  string	$htmlname    	Name of select html field
	 *	@param	int		$addempty		Add empty entry
	 *  @return	void
	 */
	public function form_conditions_reglement($page, $selected = '', $htmlname = 'cond_reglement_id', $addempty = 0)
	{
		// phpcs:enable
		global $langs;
		if ($htmlname != "none")
		{
			print '<form method="post" action="'.$page.'">';
			print '<input type="hidden" name="action" value="setconditions">';
			print '<input type="hidden" name="token" value="'.newToken().'">';
			$this->select_conditions_paiements($selected, $htmlname, -1, $addempty);
			print '<input type="submit" class="button valignmiddle" value="'.$langs->trans("Modify").'">';
			print '</form>';
		} else {
			if ($selected)
			{
				$this->load_cache_conditions_paiements();
				print $this->cache_conditions_paiements[$selected]['label'];
			} else {
				print "&nbsp;";
			}
		}
	}

	// phpcs:disable PEAR.NamingConventions.ValidFunctionName.ScopeNotCamelCaps
	/**
	 *  Show a form to select a delivery delay
	 *
	 *  @param  int		$page        	Page
	 *  @param  string	$selected    	Id condition pre-selectionne
	 *  @param  string	$htmlname    	Name of select html field
	 *	@param	int		$addempty		Ajoute entree vide
	 *  @return	void
	 */
	public function form_availability($page, $selected = '', $htmlname = 'availability', $addempty = 0)
	{
		// phpcs:enable
		global $langs;
		if ($htmlname != "none")
		{
			print '<form method="post" action="'.$page.'">';
			print '<input type="hidden" name="action" value="setavailability">';
			print '<input type="hidden" name="token" value="'.newToken().'">';
			$this->selectAvailabilityDelay($selected, $htmlname, -1, $addempty);
			print '<input type="submit" class="button" value="'.$langs->trans("Modify").'">';
			print '</form>';
		} else {
			if ($selected)
			{
				$this->load_cache_availability();
				print $this->cache_availability[$selected]['label'];
			} else {
				print "&nbsp;";
			}
		}
	}

	/**
	 *  Output HTML form to select list of input reason (events that triggered an object creation, like after sending an emailing, making an advert, ...)
	 *  List found into table c_input_reason loaded by loadCacheInputReason
	 *
	 *  @param  string	$page        	Page
	 *  @param  string	$selected    	Id condition pre-selectionne
	 *  @param  string	$htmlname    	Name of select html field
	 *  @param	int		$addempty		Add empty entry
	 *  @return	void
	 */
	public function formInputReason($page, $selected = '', $htmlname = 'demandreason', $addempty = 0)
	{
		global $langs;
		if ($htmlname != "none")
		{
			print '<form method="post" action="'.$page.'">';
			print '<input type="hidden" name="action" value="setdemandreason">';
			print '<input type="hidden" name="token" value="'.newToken().'">';
			$this->selectInputReason($selected, $htmlname, -1, $addempty);
			print '<input type="submit" class="button" value="'.$langs->trans("Modify").'">';
			print '</form>';
		} else {
			if ($selected)
			{
				$this->loadCacheInputReason();
				foreach ($this->cache_demand_reason as $key => $val)
				{
					if ($val['id'] == $selected)
					{
						print $val['label'];
						break;
					}
				}
			} else {
				print "&nbsp;";
			}
		}
	}

	// phpcs:disable PEAR.NamingConventions.ValidFunctionName.ScopeNotCamelCaps
	/**
	 *    Show a form + html select a date
	 *
	 *    @param	string		$page        	Page
	 *    @param	string		$selected    	Date preselected
	 *    @param    string		$htmlname    	Html name of date input fields or 'none'
	 *    @param    int			$displayhour 	Display hour selector
	 *    @param    int			$displaymin		Display minutes selector
	 *    @param	int			$nooutput		1=No print output, return string
	 *    @return	string
	 *    @see		selectDate()
	 */
	public function form_date($page, $selected, $htmlname, $displayhour = 0, $displaymin = 0, $nooutput = 0)
	{
		// phpcs:enable
		global $langs;

		$ret = '';

		if ($htmlname != "none")
		{
			$ret .= '<form method="post" action="'.$page.'" name="form'.$htmlname.'">';
			$ret .= '<input type="hidden" name="action" value="set'.$htmlname.'">';
			$ret .= '<input type="hidden" name="token" value="'.newToken().'">';
			$ret .= '<table class="nobordernopadding" cellpadding="0" cellspacing="0">';
			$ret .= '<tr><td>';
			$ret .= $this->selectDate($selected, $htmlname, $displayhour, $displaymin, 1, 'form'.$htmlname, 1, 0);
			$ret .= '</td>';
			$ret .= '<td class="left"><input type="submit" class="button" value="'.$langs->trans("Modify").'"></td>';
			$ret .= '</tr></table></form>';
		} else {
			if ($displayhour) $ret .= dol_print_date($selected, 'dayhour');
			else $ret .= dol_print_date($selected, 'day');
		}

		if (empty($nooutput)) print $ret;
		return $ret;
	}


	// phpcs:disable PEAR.NamingConventions.ValidFunctionName.ScopeNotCamelCaps
	/**
	 *  Show a select form to choose a user
	 *
	 *  @param	string	$page        	Page
	 *  @param  string	$selected    	Id of user preselected
	 *  @param  string	$htmlname    	Name of input html field. If 'none', we just output the user link.
	 *  @param  array	$exclude		List of users id to exclude
	 *  @param  array	$include        List of users id to include
	 *  @return	void
	 */
	public function form_users($page, $selected = '', $htmlname = 'userid', $exclude = '', $include = '')
	{
		// phpcs:enable
		global $langs;

		if ($htmlname != "none")
		{
			print '<form method="POST" action="'.$page.'" name="form'.$htmlname.'">';
			print '<input type="hidden" name="action" value="set'.$htmlname.'">';
			print '<input type="hidden" name="token" value="'.newToken().'">';
			print $this->select_dolusers($selected, $htmlname, 1, $exclude, 0, $include);
			print '<input type="submit" class="button valignmiddle" value="'.$langs->trans("Modify").'">';
			print '</form>';
		} else {
			if ($selected)
			{
				require_once DOL_DOCUMENT_ROOT.'/user/class/user.class.php';
				$theuser = new User($this->db);
				$theuser->fetch($selected);
				print $theuser->getNomUrl(1);
			} else {
				print "&nbsp;";
			}
		}
	}


	// phpcs:disable PEAR.NamingConventions.ValidFunctionName.ScopeNotCamelCaps
	/**
	 *    Show form with payment mode
	 *
	 *    @param	string	$page        	Page
	 *    @param    int		$selected    	Id mode pre-selectionne
	 *    @param    string	$htmlname    	Name of select html field
	 *    @param  	string	$filtertype		To filter on field type in llx_c_paiement (array('code'=>xx,'label'=>zz))
	 *    @param    int     $active         Active or not, -1 = all
	 *    @param   int     $addempty       1=Add empty entry
	 *    @return	void
	 */
	public function form_modes_reglement($page, $selected = '', $htmlname = 'mode_reglement_id', $filtertype = '', $active = 1, $addempty = 0)
	{
		// phpcs:enable
		global $langs;
		if ($htmlname != "none")
		{
			print '<form method="POST" action="'.$page.'">';
			print '<input type="hidden" name="action" value="setmode">';
			print '<input type="hidden" name="token" value="'.newToken().'">';
			$this->select_types_paiements($selected, $htmlname, $filtertype, 0, $addempty, 0, 0, $active);
			print '<input type="submit" class="button valignmiddle" value="'.$langs->trans("Modify").'">';
			print '</form>';
		} else {
			if ($selected)
			{
				$this->load_cache_types_paiements();
				print $this->cache_types_paiements[$selected]['label'];
			} else {
				print "&nbsp;";
			}
		}
	}

    /**
     *    Show form with transport mode
     *
     *    @param	string	$page        	Page
     *    @param    int		$selected    	Id mode pre-select
     *    @param    string	$htmlname    	Name of select html field
     *    @param    int     $active         Active or not, -1 = all
     *    @param    int     $addempty       1=Add empty entry
     *    @return	void
     */
    public function formSelectTransportMode($page, $selected = '', $htmlname = 'transport_mode_id', $active = 1, $addempty = 0)
    {
        global $langs;
        if ($htmlname != "none")
        {
            print '<form method="POST" action="'.$page.'">';
            print '<input type="hidden" name="action" value="setmode">';
            print '<input type="hidden" name="token" value="'.newToken().'">';
            $this->selectTransportMode($selected, $htmlname, 2, $addempty, 0, 0, $active);
            print '<input type="submit" class="button valignmiddle" value="'.$langs->trans("Modify").'">';
            print '</form>';
        }
        else {
            if ($selected)
            {
                $this->load_cache_transport_mode();
                print $this->cache_transport_mode[$selected]['label'];
            } else {
                print "&nbsp;";
            }
        }
    }

    // phpcs:disable PEAR.NamingConventions.ValidFunctionName.ScopeNotCamelCaps
	/**
	 *    Show form with multicurrency code
	 *
	 *    @param	string	$page        	Page
	 *    @param    string	$selected    	code pre-selectionne
	 *    @param    string	$htmlname    	Name of select html field
	 *    @return	void
	 */
	public function form_multicurrency_code($page, $selected = '', $htmlname = 'multicurrency_code')
	{
		// phpcs:enable
		global $langs;
		if ($htmlname != "none")
		{
			print '<form method="POST" action="'.$page.'">';
			print '<input type="hidden" name="action" value="setmulticurrencycode">';
			print '<input type="hidden" name="token" value="'.newToken().'">';
			print $this->selectMultiCurrency($selected, $htmlname, 0);
			print '<input type="submit" class="button valignmiddle" value="'.$langs->trans("Modify").'">';
			print '</form>';
		} else {
			dol_include_once('/core/lib/company.lib.php');
			print !empty($selected) ? currency_name($selected, 1) : '&nbsp;';
		}
	}

	// phpcs:disable PEAR.NamingConventions.ValidFunctionName.ScopeNotCamelCaps
	/**
	 *    Show form with multicurrency rate
	 *
	 *    @param	string	$page        	Page
	 *    @param    double	$rate	    	Current rate
	 *    @param    string	$htmlname    	Name of select html field
	 *    @param    string  $currency       Currency code to explain the rate
	 *    @return	void
	 */
	public function form_multicurrency_rate($page, $rate = '', $htmlname = 'multicurrency_tx', $currency = '')
	{
		// phpcs:enable
		global $langs, $mysoc, $conf;

		if ($htmlname != "none")
		{
			print '<form method="POST" action="'.$page.'">';
			print '<input type="hidden" name="action" value="setmulticurrencyrate">';
			print '<input type="hidden" name="token" value="'.newToken().'">';
			print '<input type="text" class="maxwidth100" name="'.$htmlname.'" value="'.(!empty($rate) ? price(price2num($rate, 'CR')) : 1).'" /> ';
			print '<select name="calculation_mode">';
			print '<option value="1">'.$currency.' > '.$conf->currency.'</option>';
			print '<option value="2">'.$conf->currency.' > '.$currency.'</option>';
			print '</select> ';
			print '<input type="submit" class="button valignmiddle" value="'.$langs->trans("Modify").'">';
			print '</form>';
		} else {
			if (!empty($rate))
			{
				print price($rate, 1, $langs, 1, 0);
				if ($currency && $rate != 1) print ' &nbsp; ('.price($rate, 1, $langs, 1, 0).' '.$currency.' = 1 '.$conf->currency.')';
			} else {
				print 1;
			}
		}
	}


	// phpcs:disable PEAR.NamingConventions.ValidFunctionName.ScopeNotCamelCaps
	/**
	 *	Show a select box with available absolute discounts
	 *
	 *  @param  string	$page        	Page URL where form is shown
	 *  @param  int		$selected    	Value pre-selected
	 *	@param  string	$htmlname    	Name of SELECT component. If 'none', not changeable. Example 'remise_id'.
	 *	@param	int		$socid			Third party id
	 * 	@param	float	$amount			Total amount available
	 * 	@param	string	$filter			SQL filter on discounts
	 * 	@param	int		$maxvalue		Max value for lines that can be selected
	 *  @param  string	$more           More string to add
	 *  @param  int     $hidelist       1=Hide list
	 *  @param	int		$discount_type	0 => customer discount, 1 => supplier discount
	 *  @return	void
	 */
	public function form_remise_dispo($page, $selected, $htmlname, $socid, $amount, $filter = '', $maxvalue = 0, $more = '', $hidelist = 0, $discount_type = 0)
	{
		// phpcs:enable
		global $conf, $langs;
		if ($htmlname != "none")
		{
			print '<form method="post" action="'.$page.'">';
			print '<input type="hidden" name="action" value="setabsolutediscount">';
			print '<input type="hidden" name="token" value="'.newToken().'">';
			print '<div class="inline-block">';
			if (!empty($discount_type)) {
				if (!empty($conf->global->FACTURE_DEPOSITS_ARE_JUST_PAYMENTS))
				{
					if (!$filter || $filter == "fk_invoice_supplier_source IS NULL") $translationKey = 'HasAbsoluteDiscountFromSupplier'; // If we want deposit to be substracted to payments only and not to total of final invoice
					else $translationKey = 'HasCreditNoteFromSupplier';
				} else {
					if (!$filter || $filter == "fk_invoice_supplier_source IS NULL OR (description LIKE '(DEPOSIT)%' AND description NOT LIKE '(EXCESS PAID)%')") $translationKey = 'HasAbsoluteDiscountFromSupplier';
					else $translationKey = 'HasCreditNoteFromSupplier';
				}
			} else {
				if (!empty($conf->global->FACTURE_DEPOSITS_ARE_JUST_PAYMENTS))
				{
					if (!$filter || $filter == "fk_facture_source IS NULL") $translationKey = 'CompanyHasAbsoluteDiscount'; // If we want deposit to be substracted to payments only and not to total of final invoice
					else $translationKey = 'CompanyHasCreditNote';
				} else {
					if (!$filter || $filter == "fk_facture_source IS NULL OR (description LIKE '(DEPOSIT)%' AND description NOT LIKE '(EXCESS RECEIVED)%')") $translationKey = 'CompanyHasAbsoluteDiscount';
					else $translationKey = 'CompanyHasCreditNote';
				}
			}
			print $langs->trans($translationKey, price($amount, 0, $langs, 0, 0, -1, $conf->currency));
			if (empty($hidelist)) print ': ';
			print '</div>';
			if (empty($hidelist))
			{
				print '<div class="inline-block" style="padding-right: 10px">';
				$newfilter = 'discount_type='.intval($discount_type);
				if (!empty($discount_type)) {
					$newfilter .= ' AND fk_invoice_supplier IS NULL AND fk_invoice_supplier_line IS NULL'; // Supplier discounts available
				} else {
					$newfilter .= ' AND fk_facture IS NULL AND fk_facture_line IS NULL'; // Customer discounts available
				}
				if ($filter) $newfilter .= ' AND ('.$filter.')';
				$nbqualifiedlines = $this->select_remises($selected, $htmlname, $newfilter, $socid, $maxvalue);
				if ($nbqualifiedlines > 0)
				{
					print ' &nbsp; <input type="submit" class="button" value="'.dol_escape_htmltag($langs->trans("UseLine")).'"';
					if (!empty($discount_type) && $filter && $filter != "fk_invoice_supplier_source IS NULL OR (description LIKE '(DEPOSIT)%' AND description NOT LIKE '(EXCESS PAID)%')")
						print ' title="'.$langs->trans("UseCreditNoteInInvoicePayment").'"';
					if (empty($discount_type) && $filter && $filter != "fk_facture_source IS NULL OR (description LIKE '(DEPOSIT)%' AND description NOT LIKE '(EXCESS RECEIVED)%')")
						print ' title="'.$langs->trans("UseCreditNoteInInvoicePayment").'"';

					print '>';
				}
				print '</div>';
			}
			if ($more)
			{
				print '<div class="inline-block">';
				print $more;
				print '</div>';
			}
			print '</form>';
		} else {
			if ($selected)
			{
				print $selected;
			} else {
				print "0";
			}
		}
	}


	// phpcs:disable PEAR.NamingConventions.ValidFunctionName.ScopeNotCamelCaps
	/**
	 *  Show forms to select a contact
	 *
	 *  @param	string		$page        	Page
	 *  @param	Societe		$societe		Filter on third party
	 *  @param    int			$selected    	Id contact pre-selectionne
	 *  @param    string		$htmlname    	Name of HTML select. If 'none', we just show contact link.
	 *  @return	void
	 */
	public function form_contacts($page, $societe, $selected = '', $htmlname = 'contactid')
	{
		// phpcs:enable
		global $langs, $conf;

		if ($htmlname != "none")
		{
			print '<form method="post" action="'.$page.'">';
			print '<input type="hidden" name="action" value="set_contact">';
			print '<input type="hidden" name="token" value="'.newToken().'">';
			print '<table class="nobordernopadding" cellpadding="0" cellspacing="0">';
			print '<tr><td>';
			$num = $this->select_contacts($societe->id, $selected, $htmlname);
			if ($num == 0)
			{
				$addcontact = (!empty($conf->global->SOCIETE_ADDRESSES_MANAGEMENT) ? $langs->trans("AddContact") : $langs->trans("AddContactAddress"));
				print '<a href="'.DOL_URL_ROOT.'/contact/card.php?socid='.$societe->id.'&amp;action=create&amp;backtoreferer=1">'.$addcontact.'</a>';
			}
			print '</td>';
			print '<td class="left"><input type="submit" class="button" value="'.$langs->trans("Modify").'"></td>';
			print '</tr></table></form>';
		} else {
			if ($selected)
			{
				require_once DOL_DOCUMENT_ROOT.'/contact/class/contact.class.php';
				$contact = new Contact($this->db);
				$contact->fetch($selected);
				print $contact->getFullName($langs);
			} else {
				print "&nbsp;";
			}
		}
	}

	// phpcs:disable PEAR.NamingConventions.ValidFunctionName.ScopeNotCamelCaps
	/**
	 *  Output html select to select thirdparty
	 *
	 *  @param	string	$page       	Page
	 *  @param  string	$selected   	Id preselected
	 *  @param  string	$htmlname		Name of HTML select
	 *  @param  string	$filter         optional filters criteras
	 *	@param	int		$showempty		Add an empty field
	 * 	@param	int		$showtype		Show third party type in combolist (customer, prospect or supplier)
	 * 	@param	int		$forcecombo		Force to use combo box
	 *  @param	array	$events			Event options. Example: array(array('method'=>'getContacts', 'url'=>dol_buildpath('/core/ajax/contacts.php',1), 'htmlname'=>'contactid', 'params'=>array('add-customer-contact'=>'disabled')))
	 *  @param  int     $nooutput       No print output. Return it only.
	 *  @return	void|string
	 */
	public function form_thirdparty($page, $selected = '', $htmlname = 'socid', $filter = '', $showempty = 0, $showtype = 0, $forcecombo = 0, $events = array(), $nooutput = 0)
	{
		// phpcs:enable
		global $langs;

		$out = '';
		if ($htmlname != "none")
		{
			$out .= '<form method="post" action="'.$page.'">';
			$out .= '<input type="hidden" name="action" value="set_thirdparty">';
			$out .= '<input type="hidden" name="token" value="'.newToken().'">';
			$out .= $this->select_company($selected, $htmlname, $filter, $showempty, $showtype, $forcecombo, $events);
			$out .= '<input type="submit" class="button valignmiddle" value="'.$langs->trans("Modify").'">';
			$out .= '</form>';
		} else {
			if ($selected)
			{
				require_once DOL_DOCUMENT_ROOT.'/societe/class/societe.class.php';
				$soc = new Societe($this->db);
				$soc->fetch($selected);
				$out .= $soc->getNomUrl($langs);
			} else {
				$out .= "&nbsp;";
			}
		}

		if ($nooutput) return $out;
		else print $out;
	}

	// phpcs:disable PEAR.NamingConventions.ValidFunctionName.ScopeNotCamelCaps
	/**
	 *    Retourne la liste des devises, dans la langue de l'utilisateur
	 *
	 *    @param	string	$selected    preselected currency code
	 *    @param    string	$htmlname    name of HTML select list
	 *    @deprecated
	 *    @return	void
	 */
	public function select_currency($selected = '', $htmlname = 'currency_id')
	{
		// phpcs:enable
		print $this->selectCurrency($selected, $htmlname);
	}

	/**
	 *  Retourne la liste des devises, dans la langue de l'utilisateur
	 *
	 *  @param	string	$selected    preselected currency code
	 *  @param  string	$htmlname    name of HTML select list
	 *  @param  string  $mode        0 = Add currency symbol into label, 1 = Add 3 letter iso code
	 * 	@return	string
	 */
	public function selectCurrency($selected = '', $htmlname = 'currency_id', $mode = 0)
	{
		global $conf, $langs, $user;

		$langs->loadCacheCurrencies('');

		$out = '';

		if ($selected == 'euro' || $selected == 'euros') $selected = 'EUR'; // Pour compatibilite

		$out .= '<select class="flat maxwidth200onsmartphone minwidth300" name="'.$htmlname.'" id="'.$htmlname.'">';
		foreach ($langs->cache_currencies as $code_iso => $currency)
		{
			if ($selected && $selected == $code_iso)
			{
				$out .= '<option value="'.$code_iso.'" selected>';
			} else {
				$out .= '<option value="'.$code_iso.'">';
			}
			$out .= $currency['label'];
			if ($mode == 1)
			{
				$out .= ' ('.$code_iso.')';
			} else {
				$out .= ' ('.$langs->getCurrencySymbol($code_iso).')';
			}
			$out .= '</option>';
		}
		$out .= '</select>';
		if ($user->admin) $out .= info_admin($langs->trans("YouCanChangeValuesForThisListFromDictionarySetup"), 1);

		// Make select dynamic
		include_once DOL_DOCUMENT_ROOT.'/core/lib/ajax.lib.php';
		$out .= ajax_combobox($htmlname);

		return $out;
	}

	/**
	 *	Return array of currencies in user language
	 *
	 *  @param	string	$selected    preselected currency code
	 *  @param  string	$htmlname    name of HTML select list
	 *  @param  integer	$useempty    1=Add empty line
	 *  @param string $filter Optional filters criteras (example: 'code <> x', ' in (1,3)')
	 *  @param bool $excludeConfCurrency false  = If company current currency not in table, we add it into list. Should always be available.  true = we are in currency_rate update , we don't want to see conf->currency in select
	 * 	@return	string
	 */
<<<<<<< HEAD
	public function selectMultiCurrency($selected = '', $htmlname = 'multicurrency_code', $useempty = 0)
=======
	public function selectMultiCurrency($selected = '', $htmlname = 'multicurrency_code', $useempty = 0, $filter= '',$excludeConfCurrency = false)
>>>>>>> 1ecff0a6
	{
		global $db, $conf, $langs, $user;

		$langs->loadCacheCurrencies(''); // Load ->cache_currencies

		$TCurrency = array();

		$sql = 'SELECT code FROM '.MAIN_DB_PREFIX.'multicurrency';
		$sql .= " WHERE entity IN ('".getEntity('mutlicurrency')."')";
<<<<<<< HEAD
		$resql = $this->db->query($sql);
=======
		if ($filter) $sql .= " AND ".$filter;
		$resql = $db->query($sql);
>>>>>>> 1ecff0a6
		if ($resql)
		{
			while ($obj = $this->db->fetch_object($resql)) $TCurrency[$obj->code] = $obj->code;
		}

		$out = '';
		$out .= '<select class="flat" name="'.$htmlname.'" id="'.$htmlname.'">';
		if ($useempty) $out .= '<option value="">&nbsp;</option>';
		// If company current currency not in table, we add it into list. Should always be available.
		if (!in_array($conf->currency, $TCurrency) && !$excludeConfCurrency)
		{
			$TCurrency[$conf->currency] = $conf->currency;
		}
		if (count($TCurrency) > 0)
		{
			foreach ($langs->cache_currencies as $code_iso => $currency)
			{
				if (isset($TCurrency[$code_iso]))
				{
					if (!empty($selected) && $selected == $code_iso) $out .= '<option value="'.$code_iso.'" selected="selected">';
					else $out .= '<option value="'.$code_iso.'">';

					$out .= $currency['label'];
					$out .= ' ('.$langs->getCurrencySymbol($code_iso).')';
					$out .= '</option>';
				}
			}
		}

		$out .= '</select>';
		// Make select dynamic
		include_once DOL_DOCUMENT_ROOT.'/core/lib/ajax.lib.php';
		$out .= ajax_combobox($htmlname);

		return $out;
	}

	// phpcs:disable PEAR.NamingConventions.ValidFunctionName.ScopeNotCamelCaps
	/**
	 *  Load into the cache vat rates of a country
	 *
	 *  @param	string	$country_code		Country code with quotes ("'CA'", or "'CA,IN,...'")
	 *  @return	int							Nb of loaded lines, 0 if already loaded, <0 if KO
	 */
	public function load_cache_vatrates($country_code)
	{
		// phpcs:enable
		global $langs;

		$num = count($this->cache_vatrates);
		if ($num > 0) return $num; // Cache already loaded

		dol_syslog(__METHOD__, LOG_DEBUG);

		$sql = "SELECT DISTINCT t.rowid, t.code, t.taux, t.localtax1, t.localtax1_type, t.localtax2, t.localtax2_type, t.recuperableonly";
		$sql .= " FROM ".MAIN_DB_PREFIX."c_tva as t, ".MAIN_DB_PREFIX."c_country as c";
		$sql .= " WHERE t.fk_pays = c.rowid";
		$sql .= " AND t.active > 0";
		$sql .= " AND c.code IN (".$country_code.")";
		$sql .= " ORDER BY t.code ASC, t.taux ASC, t.recuperableonly ASC";

		$resql = $this->db->query($sql);
		if ($resql)
		{
			$num = $this->db->num_rows($resql);
			if ($num)
			{
				for ($i = 0; $i < $num; $i++)
				{
					$obj = $this->db->fetch_object($resql);
					$this->cache_vatrates[$i]['rowid']	= $obj->rowid;
					$this->cache_vatrates[$i]['code'] = $obj->code;
					$this->cache_vatrates[$i]['txtva']	= $obj->taux;
					$this->cache_vatrates[$i]['nprtva'] = $obj->recuperableonly;
					$this->cache_vatrates[$i]['localtax1']	    = $obj->localtax1;
					$this->cache_vatrates[$i]['localtax1_type']	= $obj->localtax1_type;
					$this->cache_vatrates[$i]['localtax2']	    = $obj->localtax2;
					$this->cache_vatrates[$i]['localtax2_type']	= $obj->localtax1_type;

					$this->cache_vatrates[$i]['label'] = $obj->taux.'%'.($obj->code ? ' ('.$obj->code.')' : ''); // Label must contains only 0-9 , . % or *
					$this->cache_vatrates[$i]['labelallrates'] = $obj->taux.'/'.($obj->localtax1 ? $obj->localtax1 : '0').'/'.($obj->localtax2 ? $obj->localtax2 : '0').($obj->code ? ' ('.$obj->code.')' : ''); // Must never be used as key, only label
					$positiverates = '';
					if ($obj->taux) $positiverates .= ($positiverates ? '/' : '').$obj->taux;
					if ($obj->localtax1) $positiverates .= ($positiverates ? '/' : '').$obj->localtax1;
					if ($obj->localtax2) $positiverates .= ($positiverates ? '/' : '').$obj->localtax2;
					if (empty($positiverates)) $positiverates = '0';
					$this->cache_vatrates[$i]['labelpositiverates'] = $positiverates.($obj->code ? ' ('.$obj->code.')' : ''); // Must never be used as key, only label
				}

				return $num;
			} else {
				$this->error = '<font class="error">'.$langs->trans("ErrorNoVATRateDefinedForSellerCountry", $country_code).'</font>';
				return -1;
			}
		} else {
			$this->error = '<font class="error">'.$this->db->error().'</font>';
			return -2;
		}
	}

	// phpcs:disable PEAR.NamingConventions.ValidFunctionName.ScopeNotCamelCaps
	/**
	 *  Output an HTML select vat rate.
	 *  The name of this function should be selectVat. We keep bad name for compatibility purpose.
	 *
	 *  @param	string	      $htmlname           Name of HTML select field
	 *  @param  float|string  $selectedrate       Force preselected vat rate. Can be '8.5' or '8.5 (NOO)' for example. Use '' for no forcing.
	 *  @param  Societe	      $societe_vendeuse   Thirdparty seller
	 *  @param  Societe	      $societe_acheteuse  Thirdparty buyer
	 *  @param  int		      $idprod             Id product. O if unknown of NA.
	 *  @param  int		      $info_bits          Miscellaneous information on line (1 for NPR)
	 *  @param  int|string    $type               ''=Unknown, 0=Product, 1=Service (Used if idprod not defined)
	 *                  		                  Si vendeur non assujeti a TVA, TVA par defaut=0. Fin de regle.
	 *                  					      Si le (pays vendeur = pays acheteur) alors la TVA par defaut=TVA du produit vendu. Fin de regle.
	 *                  					      Si (vendeur et acheteur dans Communaute europeenne) et bien vendu = moyen de transports neuf (auto, bateau, avion), TVA par defaut=0 (La TVA doit etre paye par l'acheteur au centre d'impots de son pays et non au vendeur). Fin de regle.
	 *                                            Si vendeur et acheteur dans Communauté européenne et acheteur= particulier alors TVA par défaut=TVA du produit vendu. Fin de règle.
	 *                                            Si vendeur et acheteur dans Communauté européenne et acheteur= entreprise alors TVA par défaut=0. Fin de règle.
	 *                  					      Sinon la TVA proposee par defaut=0. Fin de regle.
	 *  @param	bool	     $options_only		  Return HTML options lines only (for ajax treatment)
	 *  @param  int          $mode                0=Use vat rate as key in combo list, 1=Add VAT code after vat rate into key, -1=Use id of vat line as key
	 *  @return	string
	 */
	public function load_tva($htmlname = 'tauxtva', $selectedrate = '', $societe_vendeuse = '', $societe_acheteuse = '', $idprod = 0, $info_bits = 0, $type = '', $options_only = false, $mode = 0)
	{
		// phpcs:enable
		global $langs, $conf, $mysoc;

		$langs->load('errors');

		$return = '';

		// Define defaultnpr, defaultttx and defaultcode
		$defaultnpr = ($info_bits & 0x01);
		$defaultnpr = (preg_match('/\*/', $selectedrate) ? 1 : $defaultnpr);
		$defaulttx = str_replace('*', '', $selectedrate);
		$defaultcode = '';
		if (preg_match('/\((.*)\)/', $defaulttx, $reg))
		{
			$defaultcode = $reg[1];
			$defaulttx = preg_replace('/\s*\(.*\)/', '', $defaulttx);
		}
		//var_dump($selectedrate.'-'.$defaulttx.'-'.$defaultnpr.'-'.$defaultcode);

		// Check parameters
		if (is_object($societe_vendeuse) && !$societe_vendeuse->country_code)
		{
			if ($societe_vendeuse->id == $mysoc->id)
			{
				$return .= '<font class="error">'.$langs->trans("ErrorYourCountryIsNotDefined").'</font>';
			} else {
				$return .= '<font class="error">'.$langs->trans("ErrorSupplierCountryIsNotDefined").'</font>';
			}
			return $return;
		}

		//var_dump($societe_acheteuse);
		//print "name=$name, selectedrate=$selectedrate, seller=".$societe_vendeuse->country_code." buyer=".$societe_acheteuse->country_code." buyer is company=".$societe_acheteuse->isACompany()." idprod=$idprod, info_bits=$info_bits type=$type";
		//exit;

		// Define list of countries to use to search VAT rates to show
		// First we defined code_country to use to find list
		if (is_object($societe_vendeuse))
		{
			$code_country = "'".$societe_vendeuse->country_code."'";
		} else {
			$code_country = "'".$mysoc->country_code."'"; // Pour compatibilite ascendente
		}
		if (!empty($conf->global->SERVICE_ARE_ECOMMERCE_200238EC))    // If option to have vat for end customer for services is on
		{
			require_once DOL_DOCUMENT_ROOT.'/core/lib/company.lib.php';
			if (!isInEEC($societe_vendeuse) && (!is_object($societe_acheteuse) || (isInEEC($societe_acheteuse) && !$societe_acheteuse->isACompany())))
			{
				// We also add the buyer
				if (is_numeric($type))
				{
					if ($type == 1) // We know product is a service
					{
						$code_country .= ",'".$societe_acheteuse->country_code."'";
					}
				} elseif (!$idprod)  // We don't know type of product
				{
					$code_country .= ",'".$societe_acheteuse->country_code."'";
				} else {
					$prodstatic = new Product($this->db);
					$prodstatic->fetch($idprod);
					if ($prodstatic->type == Product::TYPE_SERVICE)   // We know product is a service
					{
						$code_country .= ",'".$societe_acheteuse->country_code."'";
					}
				}
			}
		}

		// Now we get list
		$num = $this->load_cache_vatrates($code_country); // If no vat defined, return -1 with message into this->error

		if ($num > 0)
		{
			// Definition du taux a pre-selectionner (si defaulttx non force et donc vaut -1 ou '')
			if ($defaulttx < 0 || dol_strlen($defaulttx) == 0)
			{
				$tmpthirdparty = new Societe($this->db);
				$defaulttx = get_default_tva($societe_vendeuse, (is_object($societe_acheteuse) ? $societe_acheteuse : $tmpthirdparty), $idprod);
				$defaultnpr = get_default_npr($societe_vendeuse, (is_object($societe_acheteuse) ? $societe_acheteuse : $tmpthirdparty), $idprod);
				if (preg_match('/\((.*)\)/', $defaulttx, $reg)) {
					$defaultcode = $reg[1];
					$defaulttx = preg_replace('/\s*\(.*\)/', '', $defaulttx);
				}
				if (empty($defaulttx)) $defaultnpr = 0;
			}

			// Si taux par defaut n'a pu etre determine, on prend dernier de la liste.
			// Comme ils sont tries par ordre croissant, dernier = plus eleve = taux courant
			if ($defaulttx < 0 || dol_strlen($defaulttx) == 0)
			{
				if (empty($conf->global->MAIN_VAT_DEFAULT_IF_AUTODETECT_FAILS)) $defaulttx = $this->cache_vatrates[$num - 1]['txtva'];
				else $defaulttx = ($conf->global->MAIN_VAT_DEFAULT_IF_AUTODETECT_FAILS == 'none' ? '' : $conf->global->MAIN_VAT_DEFAULT_IF_AUTODETECT_FAILS);
			}

			// Disabled if seller is not subject to VAT
			$disabled = false; $title = '';
			if (is_object($societe_vendeuse) && $societe_vendeuse->id == $mysoc->id && $societe_vendeuse->tva_assuj == "0")
			{
				// Override/enable VAT for expense report regardless of global setting - needed if expense report used for business expenses instead
				// of using supplier invoices (this is a very bad idea !)
				if (empty($conf->global->EXPENSEREPORT_OVERRIDE_VAT))
				{
					$title = ' title="'.$langs->trans('VATIsNotUsed').'"';
					$disabled = true;
				}
			}

			if (!$options_only) $return .= '<select class="flat minwidth75imp" id="'.$htmlname.'" name="'.$htmlname.'"'.($disabled ? ' disabled' : '').$title.'>';

			$selectedfound = false;
			foreach ($this->cache_vatrates as $rate)
			{
				// Keep only 0 if seller is not subject to VAT
				if ($disabled && $rate['txtva'] != 0) continue;

				// Define key to use into select list
				$key = $rate['txtva'];
				$key .= $rate['nprtva'] ? '*' : '';
				if ($mode > 0 && $rate['code']) $key .= ' ('.$rate['code'].')';
				if ($mode < 0) $key = $rate['rowid'];

				$return .= '<option value="'.$key.'"';
				if (!$selectedfound)
				{
					if ($defaultcode) // If defaultcode is defined, we used it in priority to select combo option instead of using rate+npr flag
					{
						if ($defaultcode == $rate['code'])
						{
							$return .= ' selected';
							$selectedfound = true;
						}
					} elseif ($rate['txtva'] == $defaulttx && $rate['nprtva'] == $defaultnpr)
			   		{
			   			$return .= ' selected';
			   			$selectedfound = true;
					}
				}
				$return .= '>';
				//if (! empty($conf->global->MAIN_VAT_SHOW_POSITIVE_RATES))
				if ($mysoc->country_code == 'IN' || !empty($conf->global->MAIN_VAT_LABEL_IS_POSITIVE_RATES))
				{
					$return .= $rate['labelpositiverates'];
				} else {
					$return .= vatrate($rate['label']);
				}
				//$return.=($rate['code']?' '.$rate['code']:'');
				$return .= (empty($rate['code']) && $rate['nprtva']) ? ' *' : ''; // We show the *  (old behaviour only if new vat code is not used)

				$return .= '</option>';
			}

			if (!$options_only) $return .= '</select>';
		} else {
			$return .= $this->error;
		}

		$this->num = $num;
		return $return;
	}


	// phpcs:disable PEAR.NamingConventions.ValidFunctionName.ScopeNotCamelCaps
	/**
	 *  Show a HTML widget to input a date or combo list for day, month, years and optionaly hours and minutes.
	 *  Fields are preselected with :
	 *            	- set_time date (must be a local PHP server timestamp or string date with format 'YYYY-MM-DD' or 'YYYY-MM-DD HH:MM')
	 *            	- local date in user area, if set_time is '' (so if set_time is '', output may differs when done from two different location)
	 *            	- Empty (fields empty), if set_time is -1 (in this case, parameter empty must also have value 1)
	 *
	 *	@param	integer	    $set_time 		Pre-selected date (must be a local PHP server timestamp), -1 to keep date not preselected, '' to use current date with 00:00 hour (Parameter 'empty' must be 0 or 2).
	 *	@param	string		$prefix			Prefix for fields name
	 *	@param	int			$h				1 or 2=Show also hours (2=hours on a new line), -1 has same effect but hour and minutes are prefilled with 23:59 if date is empty, 3 show hour always empty
	 *	@param	int			$m				1=Show also minutes, -1 has same effect but hour and minutes are prefilled with 23:59 if date is empty, 3 show minutes always empty
	 *	@param	int			$empty			0=Fields required, 1=Empty inputs are allowed, 2=Empty inputs are allowed for hours only
	 *	@param	string		$form_name 		Not used
	 *	@param	int			$d				1=Show days, month, years
	 * 	@param	int			$addnowlink		Add a link "Now"
	 * 	@param	int			$nooutput		Do not output html string but return it
	 * 	@param 	int			$disabled		Disable input fields
	 *  @param  int			$fullday        When a checkbox with this html name is on, hour and day are set with 00:00 or 23:59
	 *  @param	string		$addplusone		Add a link "+1 hour". Value must be name of another select_date field.
	 *  @param  datetime    $adddateof      Add a link "Date of invoice" using the following date.
	 *  @return	string|void					Nothing or string if nooutput is 1
	 *  @deprecated
	 *  @see    selectDate(), form_date(), select_month(), select_year(), select_dayofweek()
	 */
	public function select_date($set_time = '', $prefix = 're', $h = 0, $m = 0, $empty = 0, $form_name = "", $d = 1, $addnowlink = 0, $nooutput = 0, $disabled = 0, $fullday = '', $addplusone = '', $adddateof = '')
	{
		// phpcs:enable
		$retstring = $this->selectDate($set_time, $prefix, $h, $m, $empty, $form_name, $d, $addnowlink, $disabled, $fullday, $addplusone, $adddateof);
		if (!empty($nooutput)) {
			return $retstring;
		}
		print $retstring;
		return;
	}

	/**
	 *  Show 2 HTML widget to input a date or combo list for day, month, years and optionaly hours and minutes.
	 *  Fields are preselected with :
	 *              - set_time date (must be a local PHP server timestamp or string date with format 'YYYY-MM-DD' or 'YYYY-MM-DD HH:MM')
	 *              - local date in user area, if set_time is '' (so if set_time is '', output may differs when done from two different location)
	 *              - Empty (fields empty), if set_time is -1 (in this case, parameter empty must also have value 1)
	 *
	 *  @param  integer     $set_time       Pre-selected date (must be a local PHP server timestamp), -1 to keep date not preselected, '' to use current date with 00:00 hour (Parameter 'empty' must be 0 or 2).
	 *  @param  integer     $set_time_end       Pre-selected date (must be a local PHP server timestamp), -1 to keep date not preselected, '' to use current date with 00:00 hour (Parameter 'empty' must be 0 or 2).
	 *  @param	string		$prefix			Prefix for fields name
	 *  @param	string		$empty			0=Fields required, 1=Empty inputs are allowed, 2=Empty inputs are allowed for hours only
	 * 	@return string                      Html for selectDate
	 *  @see    form_date(), select_month(), select_year(), select_dayofweek()
	 */
	public function selectDateToDate($set_time = '', $set_time_end = '', $prefix = 're', $empty = 0)
	{
		$ret = $this->selectDate($set_time, $prefix.'_start', 0, 0, $empty);
		$ret .= '<br/>';
		$ret .= $this->selectDate($set_time_end, $prefix.'_end', 0, 0, $empty);
		return $ret;
	}

	/**
	 *  Show a HTML widget to input a date or combo list for day, month, years and optionaly hours and minutes.
	 *  Fields are preselected with :
	 *              - set_time date (must be a local PHP server timestamp or string date with format 'YYYY-MM-DD' or 'YYYY-MM-DD HH:MM')
	 *              - local date in user area, if set_time is '' (so if set_time is '', output may differs when done from two different location)
	 *              - Empty (fields empty), if set_time is -1 (in this case, parameter empty must also have value 1)
	 *
	 *  @param  integer     $set_time       Pre-selected date (must be a local PHP server timestamp), -1 to keep date not preselected, '' to use current date with 00:00 hour (Parameter 'empty' must be 0 or 2).
	 *  @param	string		$prefix			Prefix for fields name
	 *  @param	int			$h				1 or 2=Show also hours (2=hours on a new line), -1 has same effect but hour and minutes are prefilled with 23:59 if date is empty, 3 show hour always empty
	 *	@param	int			$m				1=Show also minutes, -1 has same effect but hour and minutes are prefilled with 23:59 if date is empty, 3 show minutes always empty
	 *	@param	int			$empty			0=Fields required, 1=Empty inputs are allowed, 2=Empty inputs are allowed for hours only
	 *	@param	string		$form_name 		Not used
	 *	@param	int			$d				1=Show days, month, years
	 * 	@param	int			$addnowlink		Add a link "Now", 1 with server time, 2 with local computer time
	 * 	@param 	int			$disabled		Disable input fields
	 *  @param  int			$fullday        When a checkbox with id #fullday is checked, hours are set with 00:00 (if value if 'fulldaystart') or 23:59 (if value is 'fulldayend')
	 *  @param	string		$addplusone		Add a link "+1 hour". Value must be name of another selectDate field.
	 *  @param  datetime    $adddateof      Add a link "Date of ..." using the following date. See also $labeladddateof for the label used.
	 *  @param  string      $openinghours   Specify hour start and hour end for the select ex 8,20
	 *  @param  int         $stepminutes    Specify step for minutes between 1 and 30
	 *  @param	string		$labeladddateof Label to use for the $adddateof parameter.
	 *  @param	string 		$placeholder    Placeholder
	 * 	@return string                      Html for selectDate
	 *  @see    form_date(), select_month(), select_year(), select_dayofweek()
	 */
	public function selectDate($set_time = '', $prefix = 're', $h = 0, $m = 0, $empty = 0, $form_name = "", $d = 1, $addnowlink = 0, $disabled = 0, $fullday = '', $addplusone = '', $adddateof = '', $openinghours = '', $stepminutes = 1, $labeladddateof = '', $placeholder = '')
	{
		global $conf, $langs;

		$retstring = '';

		if ($prefix == '') $prefix = 're';
		if ($h == '') $h = 0;
		if ($m == '') $m = 0;
		$emptydate = 0;
		$emptyhours = 0;
		if ($stepminutes <= 0 || $stepminutes > 30) $stepminutes = 1;
		if ($empty == 1) { $emptydate = 1; $emptyhours = 1; }
		if ($empty == 2) { $emptydate = 0; $emptyhours = 1; }
		$orig_set_time = $set_time;

		if ($set_time === '' && $emptydate == 0)
		{
			include_once DOL_DOCUMENT_ROOT.'/core/lib/date.lib.php';
			$set_time = dol_now('tzuser') - (getServerTimeZoneInt('now') * 3600); // set_time must be relative to PHP server timezone
		}

		// Analysis of the pre-selection date
		$reg = array();
		if (preg_match('/^([0-9]+)\-([0-9]+)\-([0-9]+)\s?([0-9]+)?:?([0-9]+)?/', $set_time, $reg))	// deprecated usage
		{
			// Date format 'YYYY-MM-DD' or 'YYYY-MM-DD HH:MM:SS'
			$syear	= (!empty($reg[1]) ? $reg[1] : '');
			$smonth = (!empty($reg[2]) ? $reg[2] : '');
			$sday	= (!empty($reg[3]) ? $reg[3] : '');
			$shour	= (!empty($reg[4]) ? $reg[4] : '');
			$smin	= (!empty($reg[5]) ? $reg[5] : '');
		} elseif (strval($set_time) != '' && $set_time != -1)
		{
			// set_time est un timestamps (0 possible)
			$syear = dol_print_date($set_time, "%Y");
			$smonth = dol_print_date($set_time, "%m");
			$sday = dol_print_date($set_time, "%d");
			if ($orig_set_time != '')
			{
				$shour = dol_print_date($set_time, "%H");
				$smin = dol_print_date($set_time, "%M");
				$ssec = dol_print_date($set_time, "%S");
			} else {
				$shour = '';
				$smin = '';
				$ssec = '';
			}
		} else {
			// Date est '' ou vaut -1
			$syear = '';
			$smonth = '';
			$sday = '';
			$shour = !isset($conf->global->MAIN_DEFAULT_DATE_HOUR) ? ($h == -1 ? '23' : '') : $conf->global->MAIN_DEFAULT_DATE_HOUR;
			$smin = !isset($conf->global->MAIN_DEFAULT_DATE_MIN) ? ($h == -1 ? '59' : '') : $conf->global->MAIN_DEFAULT_DATE_MIN;
			$ssec = !isset($conf->global->MAIN_DEFAULT_DATE_SEC) ? ($h == -1 ? '59' : '') : $conf->global->MAIN_DEFAULT_DATE_SEC;
		}
		if ($h == 3) $shour = '';
		if ($m == 3) $smin = '';

		// You can set MAIN_POPUP_CALENDAR to 'eldy' or 'jquery'
		$usecalendar = 'combo';
		if (!empty($conf->use_javascript_ajax) && (empty($conf->global->MAIN_POPUP_CALENDAR) || $conf->global->MAIN_POPUP_CALENDAR != "none")) {
			$usecalendar = ((empty($conf->global->MAIN_POPUP_CALENDAR) || $conf->global->MAIN_POPUP_CALENDAR == 'eldy') ? 'jquery' : $conf->global->MAIN_POPUP_CALENDAR);
		}

		if ($d)
		{
			// Show date with popup
			if ($usecalendar != 'combo')
			{
				$formated_date = '';
				//print "e".$set_time." t ".$conf->format_date_short;
				if (strval($set_time) != '' && $set_time != -1)
				{
					//$formated_date=dol_print_date($set_time,$conf->format_date_short);
					$formated_date = dol_print_date($set_time, $langs->trans("FormatDateShortInput")); // FormatDateShortInput for dol_print_date / FormatDateShortJavaInput that is same for javascript
				}

				// Calendrier popup version eldy
				if ($usecalendar == "eldy")
				{
					// Zone de saisie manuelle de la date
					$retstring .= '<input id="'.$prefix.'" name="'.$prefix.'" type="text" class="maxwidthdate" maxlength="11" value="'.$formated_date.'"';
					$retstring .= ($disabled ? ' disabled' : '');
					$retstring .= ' onChange="dpChangeDay(\''.$prefix.'\',\''.$langs->trans("FormatDateShortJavaInput").'\'); "'; // FormatDateShortInput for dol_print_date / FormatDateShortJavaInput that is same for javascript
					$retstring .= '>';

					// Icone calendrier
					if (!$disabled)
					{
						$retstring .= '<button id="'.$prefix.'Button" type="button" class="dpInvisibleButtons"';
						$base = DOL_URL_ROOT.'/core/';
						$retstring .= ' onClick="showDP(\''.$base.'\',\''.$prefix.'\',\''.$langs->trans("FormatDateShortJavaInput").'\',\''.$langs->defaultlang.'\');"';
						$retstring .= '>'.img_object($langs->trans("SelectDate"), 'calendarday', 'class="datecallink"').'</button>';
					} else $retstring .= '<button id="'.$prefix.'Button" type="button" class="dpInvisibleButtons">'.img_object($langs->trans("Disabled"), 'calendarday', 'class="datecallink"').'</button>';

					$retstring .= '<input type="hidden" id="'.$prefix.'day"   name="'.$prefix.'day"   value="'.$sday.'">'."\n";
					$retstring .= '<input type="hidden" id="'.$prefix.'month" name="'.$prefix.'month" value="'.$smonth.'">'."\n";
					$retstring .= '<input type="hidden" id="'.$prefix.'year"  name="'.$prefix.'year"  value="'.$syear.'">'."\n";
				} elseif ($usecalendar == 'jquery')
				{
					if (!$disabled)
					{
						// Output javascript for datepicker
						$retstring .= "<script type='text/javascript'>";
						$retstring .= "$(function(){ $('#".$prefix."').datepicker({
							dateFormat: '".$langs->trans("FormatDateShortJQueryInput")."',
							autoclose: true,
							todayHighlight: true,";
						if (!empty($conf->dol_use_jmobile))
						{
							$retstring .= "
								beforeShow: function (input, datePicker) {
									input.disabled = true;
								},
								onClose: function (dateText, datePicker) {
									this.disabled = false;
								},
								";
						}
						// Note: We don't need monthNames, monthNamesShort, dayNames, dayNamesShort, dayNamesMin, they are set globally on datepicker component in lib_head.js.php
						if (empty($conf->global->MAIN_POPUP_CALENDAR_ON_FOCUS))
						{
							$retstring .= "
								showOn: 'button',
								buttonImage: '".DOL_URL_ROOT."/theme/".$conf->theme."/img/object_calendarday.png',
								buttonImageOnly: true";
						}
						$retstring .= "
							}) });";
						$retstring .= "</script>";
					}

					// Zone de saisie manuelle de la date
					$retstring .= '<div class="nowrap inline-block">';
					$retstring .= '<input id="'.$prefix.'" name="'.$prefix.'" type="text" class="maxwidthdate" maxlength="11" value="'.$formated_date.'"';
					$retstring .= ($disabled ? ' disabled' : '');
					$retstring .= ($placeholder ? ' placeholder="'.$placeholder.'"' : '');
					$retstring .= ' onChange="dpChangeDay(\''.$prefix.'\',\''.$langs->trans("FormatDateShortJavaInput").'\'); "'; // FormatDateShortInput for dol_print_date / FormatDateShortJavaInput that is same for javascript
					$retstring .= '>';

					// Icone calendrier
					if (!$disabled)
					{
						/* Not required. Managed by option buttonImage of jquery
                		$retstring.=img_object($langs->trans("SelectDate"),'calendarday','id="'.$prefix.'id" class="datecallink"');
                		$retstring.="<script type='text/javascript'>";
                		$retstring.="jQuery(document).ready(function() {";
                		$retstring.='	jQuery("#'.$prefix.'id").click(function() {';
                		$retstring.="    	jQuery('#".$prefix."').focus();";
                		$retstring.='    });';
                		$retstring.='});';
                		$retstring.="</script>";*/
					} else {
						$retstring .= '<button id="'.$prefix.'Button" type="button" class="dpInvisibleButtons">'.img_object($langs->trans("Disabled"), 'calendarday', 'class="datecallink"').'</button>';
					}

					$retstring .= '</div>';
					$retstring .= '<input type="hidden" id="'.$prefix.'day"   name="'.$prefix.'day"   value="'.$sday.'">'."\n";
					$retstring .= '<input type="hidden" id="'.$prefix.'month" name="'.$prefix.'month" value="'.$smonth.'">'."\n";
					$retstring .= '<input type="hidden" id="'.$prefix.'year"  name="'.$prefix.'year"  value="'.$syear.'">'."\n";
				} else {
					$retstring .= "Bad value of MAIN_POPUP_CALENDAR";
				}
			}
			// Show date with combo selects
			else {
				// Day
				$retstring .= '<select'.($disabled ? ' disabled' : '').' class="flat valignmiddle maxwidth50imp" id="'.$prefix.'day" name="'.$prefix.'day">';

				if ($emptydate || $set_time == -1)
				{
					$retstring .= '<option value="0" selected>&nbsp;</option>';
				}

				for ($day = 1; $day <= 31; $day++)
				{
					$retstring .= '<option value="'.$day.'"'.($day == $sday ? ' selected' : '').'>'.$day.'</option>';
				}

				$retstring .= "</select>";

				$retstring .= '<select'.($disabled ? ' disabled' : '').' class="flat valignmiddle maxwidth75imp" id="'.$prefix.'month" name="'.$prefix.'month">';
				if ($emptydate || $set_time == -1)
				{
					$retstring .= '<option value="0" selected>&nbsp;</option>';
				}

				// Month
				for ($month = 1; $month <= 12; $month++)
				{
					$retstring .= '<option value="'.$month.'"'.($month == $smonth ? ' selected' : '').'>';
					$retstring .= dol_print_date(mktime(12, 0, 0, $month, 1, 2000), "%b");
					$retstring .= "</option>";
				}
				$retstring .= "</select>";

				// Year
				if ($emptydate || $set_time == -1)
				{
					$retstring .= '<input'.($disabled ? ' disabled' : '').' placeholder="'.dol_escape_htmltag($langs->trans("Year")).'" class="flat maxwidth50imp valignmiddle" type="number" min="0" max="3000" maxlength="4" id="'.$prefix.'year" name="'.$prefix.'year" value="'.$syear.'">';
				} else {
					$retstring .= '<select'.($disabled ? ' disabled' : '').' class="flat valignmiddle maxwidth75imp" id="'.$prefix.'year" name="'.$prefix.'year">';

					for ($year = $syear - 10; $year < $syear + 10; $year++)
					{
						$retstring .= '<option value="'.$year.'"'.($year == $syear ? ' selected' : '').'>'.$year.'</option>';
					}
					$retstring .= "</select>\n";
				}
			}
		}

		if ($d && $h) {
			$retstring .= ($h == 2 ? '<br>' : ' ');
			$retstring.='<span class="nowraponall">';
		}

		if ($h)
		{
			$hourstart = 0;
			$hourend = 24;
			if ($openinghours != '') {
				$openinghours = explode(',', $openinghours);
				$hourstart = $openinghours[0];
				$hourend = $openinghours[1];
				if ($hourend < $hourstart) $hourend = $hourstart;
			}
			// Show hour
			$retstring .= '<select'.($disabled ? ' disabled' : '').' class="flat valignmiddle maxwidth50 '.($fullday ? $fullday.'hour' : '').'" id="'.$prefix.'hour" name="'.$prefix.'hour">';
			if ($emptyhours) $retstring .= '<option value="-1">&nbsp;</option>';
			for ($hour = $hourstart; $hour < $hourend; $hour++)
			{
				if (strlen($hour) < 2) $hour = "0".$hour;
				$retstring .= '<option value="'.$hour.'"'.(($hour == $shour) ? ' selected' : '').'>'.$hour;
				//$retstring .= (empty($conf->dol_optimize_smallscreen) ? '' : 'H');
				$retstring .= '</option>';
			}
			$retstring .= '</select>';
			//if ($m && empty($conf->dol_optimize_smallscreen)) $retstring .= ":";
			if ($m) $retstring .= ":";
		}

		if ($m)
		{
			// Show minutes
			$retstring .= '<select'.($disabled ? ' disabled' : '').' class="flat valignmiddle maxwidth50 '.($fullday ? $fullday.'min' : '').'" id="'.$prefix.'min" name="'.$prefix.'min">';
			if ($emptyhours) $retstring .= '<option value="-1">&nbsp;</option>';
			for ($min = 0; $min < 60; $min += $stepminutes)
			{
				if (strlen($min) < 2) $min = "0".$min;
				$retstring .= '<option value="'.$min.'"'.(($min == $smin) ? ' selected' : '').'>'.$min.(empty($conf->dol_optimize_smallscreen) ? '' : '').'</option>';
			}
			$retstring .= '</select>';

			$retstring .= '<input type="hidden" name="'.$prefix.'sec" value="'.$ssec.'">';
		}

		if ($d && $h) {
			$retstring .= '</span>';
		}

		// Add a "Now" link
		if ($conf->use_javascript_ajax && $addnowlink)
		{
			// Script which will be inserted in the onClick of the "Now" link
			$reset_scripts = "";
			if ($addnowlink == 2) // local computer time
			{
				// pad add leading 0 on numbers
				$reset_scripts .= "Number.prototype.pad = function(size) {
                        var s = String(this);
                        while (s.length < (size || 2)) {s = '0' + s;}
                        return s;
                    };
                    var d = new Date();";
			}

			// Generate the date part, depending on the use or not of the javascript calendar
			if ($addnowlink == 1) // server time expressed in user time setup
			{
				$reset_scripts .= 'jQuery(\'#'.$prefix.'\').val(\''.dol_print_date(dol_now(), 'day', 'tzuser').'\');';
				$reset_scripts .= 'jQuery(\'#'.$prefix.'day\').val(\''.dol_print_date(dol_now(), '%d', 'tzuser').'\');';
				$reset_scripts .= 'jQuery(\'#'.$prefix.'month\').val(\''.dol_print_date(dol_now(), '%m', 'tzuser').'\');';
				$reset_scripts .= 'jQuery(\'#'.$prefix.'year\').val(\''.dol_print_date(dol_now(), '%Y', 'tzuser').'\');';
			} elseif ($addnowlink == 2)
			{
				/* Disabled because the output does not use the string format defined by FormatDateShort key to forge the value into #prefix.
            	 * This break application for foreign languages.
                $reset_scripts .= 'jQuery(\'#'.$prefix.'\').val(d.toLocaleDateString(\''.str_replace('_', '-', $langs->defaultlang).'\'));';
                $reset_scripts .= 'jQuery(\'#'.$prefix.'day\').val(d.getDate().pad());';
                $reset_scripts .= 'jQuery(\'#'.$prefix.'month\').val(parseInt(d.getMonth().pad()) + 1);';
                $reset_scripts .= 'jQuery(\'#'.$prefix.'year\').val(d.getFullYear());';
                */
				$reset_scripts .= 'jQuery(\'#'.$prefix.'\').val(\''.dol_print_date(dol_now(), 'day', 'tzuser').'\');';
				$reset_scripts .= 'jQuery(\'#'.$prefix.'day\').val(\''.dol_print_date(dol_now(), '%d', 'tzuser').'\');';
				$reset_scripts .= 'jQuery(\'#'.$prefix.'month\').val(\''.dol_print_date(dol_now(), '%m', 'tzuser').'\');';
				$reset_scripts .= 'jQuery(\'#'.$prefix.'year\').val(\''.dol_print_date(dol_now(), '%Y', 'tzuser').'\');';
			}
			/*if ($usecalendar == "eldy")
            {
                $base=DOL_URL_ROOT.'/core/';
                $reset_scripts .= 'resetDP(\''.$base.'\',\''.$prefix.'\',\''.$langs->trans("FormatDateShortJavaInput").'\',\''.$langs->defaultlang.'\');';
            }
            else
            {
                $reset_scripts .= 'this.form.elements[\''.$prefix.'day\'].value=formatDate(new Date(), \'d\'); ';
                $reset_scripts .= 'this.form.elements[\''.$prefix.'month\'].value=formatDate(new Date(), \'M\'); ';
                $reset_scripts .= 'this.form.elements[\''.$prefix.'year\'].value=formatDate(new Date(), \'yyyy\'); ';
            }*/
			// Update the hour part
			if ($h)
			{
				if ($fullday) $reset_scripts .= " if (jQuery('#fullday:checked').val() == null) {";
				//$reset_scripts .= 'this.form.elements[\''.$prefix.'hour\'].value=formatDate(new Date(), \'HH\'); ';
				if ($addnowlink == 1)
				{
					$reset_scripts .= 'jQuery(\'#'.$prefix.'hour\').val(\''.dol_print_date(dol_now(), '%H', 'tzuser').'\');';
					$reset_scripts .= 'jQuery(\'#'.$prefix.'hour\').change();';
				} elseif ($addnowlink == 2)
				{
					$reset_scripts .= 'jQuery(\'#'.$prefix.'hour\').val(d.getHours().pad());';
					$reset_scripts .= 'jQuery(\'#'.$prefix.'hour\').change();';
				}

				if ($fullday) $reset_scripts .= ' } ';
			}
			// Update the minute part
			if ($m)
			{
				if ($fullday) $reset_scripts .= " if (jQuery('#fullday:checked').val() == null) {";
				//$reset_scripts .= 'this.form.elements[\''.$prefix.'min\'].value=formatDate(new Date(), \'mm\'); ';
				if ($addnowlink == 1)
				{
					$reset_scripts .= 'jQuery(\'#'.$prefix.'min\').val(\''.dol_print_date(dol_now(), '%M', 'tzuser').'\');';
					$reset_scripts .= 'jQuery(\'#'.$prefix.'min\').change();';
				} elseif ($addnowlink == 2)
				{
					$reset_scripts .= 'jQuery(\'#'.$prefix.'min\').val(d.getMinutes().pad());';
					$reset_scripts .= 'jQuery(\'#'.$prefix.'min\').change();';
				}
				if ($fullday) $reset_scripts .= ' } ';
			}
			// If reset_scripts is not empty, print the link with the reset_scripts in the onClick
			if ($reset_scripts && empty($conf->dol_optimize_smallscreen))
			{
				$retstring .= ' <button class="dpInvisibleButtons datenowlink" id="'.$prefix.'ButtonNow" type="button" name="_useless" value="now" onClick="'.$reset_scripts.'">';
				$retstring .= $langs->trans("Now");
				$retstring .= '</button> ';
			}
		}

		// Add a "Plus one hour" link
		if ($conf->use_javascript_ajax && $addplusone)
		{
			// Script which will be inserted in the onClick of the "Add plusone" link
			$reset_scripts = "";

			// Generate the date part, depending on the use or not of the javascript calendar
			$reset_scripts .= 'jQuery(\'#'.$prefix.'\').val(\''.dol_print_date(dol_now(), 'day').'\');';
			$reset_scripts .= 'jQuery(\'#'.$prefix.'day\').val(\''.dol_print_date(dol_now(), '%d').'\');';
			$reset_scripts .= 'jQuery(\'#'.$prefix.'month\').val(\''.dol_print_date(dol_now(), '%m').'\');';
			$reset_scripts .= 'jQuery(\'#'.$prefix.'year\').val(\''.dol_print_date(dol_now(), '%Y').'\');';
			// Update the hour part
			if ($h)
			{
				if ($fullday) $reset_scripts .= " if (jQuery('#fullday:checked').val() == null) {";
				$reset_scripts .= 'jQuery(\'#'.$prefix.'hour\').val(\''.dol_print_date(dol_now(), '%H').'\');';
				if ($fullday) $reset_scripts .= ' } ';
			}
			// Update the minute part
			if ($m)
			{
				if ($fullday) $reset_scripts .= " if (jQuery('#fullday:checked').val() == null) {";
				$reset_scripts .= 'jQuery(\'#'.$prefix.'min\').val(\''.dol_print_date(dol_now(), '%M').'\');';
				if ($fullday) $reset_scripts .= ' } ';
			}
			// If reset_scripts is not empty, print the link with the reset_scripts in the onClick
			if ($reset_scripts && empty($conf->dol_optimize_smallscreen))
			{
				$retstring .= ' <button class="dpInvisibleButtons datenowlink" id="'.$prefix.'ButtonPlusOne" type="button" name="_useless2" value="plusone" onClick="'.$reset_scripts.'">';
				$retstring .= $langs->trans("DateStartPlusOne");
				$retstring .= '</button> ';
			}
		}

		// Add a "Plus one hour" link
		if ($conf->use_javascript_ajax && $adddateof)
		{
			$tmparray = dol_getdate($adddateof);
			if (empty($labeladddateof)) $labeladddateof = $langs->trans("DateInvoice");
			$retstring .= ' - <button class="dpInvisibleButtons datenowlink" id="dateofinvoice" type="button" name="_dateofinvoice" value="now" onclick="jQuery(\'#re\').val(\''.dol_print_date($adddateof, 'day').'\');jQuery(\'#reday\').val(\''.$tmparray['mday'].'\');jQuery(\'#remonth\').val(\''.$tmparray['mon'].'\');jQuery(\'#reyear\').val(\''.$tmparray['year'].'\');">'.$labeladddateof.'</a>';
		}

		return $retstring;
	}

	/**
	 * selectTypeDuration
	 *
	 * @param   string   $prefix     Prefix
	 * @param   string   $selected   Selected type
	 * @return  string               HTML select string
	 */
	public function selectTypeDuration($prefix, $selected = 'i')
	{
		global $langs;

		$TDurationTypes = array('y'=>$langs->trans('Years'), 'm'=>$langs->trans('Month'), 'w'=>$langs->trans('Weeks'), 'd'=>$langs->trans('Days'), 'h'=>$langs->trans('Hours'), 'i'=>$langs->trans('Minutes'));

		$retstring = '<select class="flat" id="select_'.$prefix.'type_duration" name="'.$prefix.'type_duration">';
		foreach ($TDurationTypes as $key=>$typeduration) {
			$retstring .= '<option value="'.$key.'"';
			if ($key == $selected) {
				$retstring .= " selected";
			}
			$retstring .= ">".$typeduration."</option>";
		}
		$retstring .= "</select>";

		return $retstring;
	}

	// phpcs:disable PEAR.NamingConventions.ValidFunctionName.ScopeNotCamelCaps
	/**
	 *  Function to show a form to select a duration on a page
	 *
	 *	@param	string		$prefix   		Prefix for input fields
	 *	@param  int			$iSecond  		Default preselected duration (number of seconds or '')
	 * 	@param	int			$disabled       Disable the combo box
	 * 	@param	string		$typehour		If 'select' then input hour and input min is a combo,
	 *						            	If 'text' input hour is in text and input min is a text,
	 *						            	If 'textselect' input hour is in text and input min is a combo
	 *  @param	integer		$minunderhours	If 1, show minutes selection under the hours
	 * 	@param	int			$nooutput		Do not output html string but return it
	 *  @return	string|void
	 */
	public function select_duration($prefix, $iSecond = '', $disabled = 0, $typehour = 'select', $minunderhours = 0, $nooutput = 0)
	{
		// phpcs:enable
		global $langs;

		$retstring = '';

		$hourSelected = 0; $minSelected = 0;

		// Hours
		if ($iSecond != '')
		{
			require_once DOL_DOCUMENT_ROOT.'/core/lib/date.lib.php';

			$hourSelected = convertSecondToTime($iSecond, 'allhour');
			$minSelected = convertSecondToTime($iSecond, 'min');
		}

		if ($typehour == 'select') {
			$retstring .= '<select class="flat" id="select_'.$prefix.'hour" name="'.$prefix.'hour"'.($disabled ? ' disabled' : '').'>';
			for ($hour = 0; $hour < 25; $hour++)	// For a duration, we allow 24 hours
			{
				$retstring .= '<option value="'.$hour.'"';
				if ($hourSelected == $hour)
				{
					$retstring .= " selected";
				}
				$retstring .= ">".$hour."</option>";
			}
			$retstring .= "</select>";
		} elseif ($typehour == 'text' || $typehour == 'textselect') {
			$retstring .= '<input placeholder="'.$langs->trans('HourShort').'" type="number" min="0" name="'.$prefix.'hour"'.($disabled ? ' disabled' : '').' class="flat maxwidth50 inputhour" value="'.(($hourSelected != '') ? ((int) $hourSelected) : '').'">';
		} else {
			return 'BadValueForParameterTypeHour';
		}

		if ($typehour != 'text') $retstring .= ' '.$langs->trans('HourShort');
		else $retstring .= '<span class="hideonsmartphone">:</span>';

		// Minutes
		if ($minunderhours) $retstring .= '<br>';
		else $retstring .= '<span class="hideonsmartphone">&nbsp;</span>';

		if ($typehour == 'select' || $typehour == 'textselect')
		{
			$retstring .= '<select class="flat" id="select_'.$prefix.'min" name="'.$prefix.'min"'.($disabled ? ' disabled' : '').'>';
			for ($min = 0; $min <= 55; $min = $min + 5)
			{
				$retstring .= '<option value="'.$min.'"';
				if ($minSelected == $min) $retstring .= ' selected';
				$retstring .= '>'.$min.'</option>';
			}
			$retstring .= "</select>";
		} elseif ($typehour == 'text')
		{
			$retstring .= '<input placeholder="'.$langs->trans('MinuteShort').'" type="number" min="0" name="'.$prefix.'min"'.($disabled ? ' disabled' : '').' class="flat maxwidth50 inputminute" value="'.(($minSelected != '') ? ((int) $minSelected) : '').'">';
		}

		if ($typehour != 'text') $retstring .= ' '.$langs->trans('MinuteShort');

		//$retstring.="&nbsp;";

		if (!empty($nooutput)) return $retstring;

		print $retstring;
		return;
	}


	/**
	 * Generic method to select a component from a combo list.
	 * Can use autocomplete with ajax after x key pressed or a full combo, depending on setup.
	 * This is the generic method that will replace all specific existing methods.
	 *
	 * @param 	string			$objectdesc			ObjectClass:PathToClass[:AddCreateButtonOrNot[:Filter]]
	 * @param	string			$htmlname			Name of HTML select component
	 * @param	int				$preselectedvalue	Preselected value (ID of element)
	 * @param	string			$showempty			''=empty values not allowed, 'string'=value show if we allow empty values (for example 'All', ...)
	 * @param	string			$searchkey			Search criteria
	 * @param	string			$placeholder		Place holder
	 * @param	string			$morecss			More CSS
	 * @param	string			$moreparams			More params provided to ajax call
	 * @param	int				$forcecombo			Force to load all values and output a standard combobox (with no beautification)
	 * @param	int				$disabled			1=Html component is disabled
	 * @param	string	        $selected_input_value	Value of preselected input text (for use with ajax)
	 * @return	string								Return HTML string
	 * @see selectForFormsList() select_thirdparty_list()
	 */
	public function selectForForms($objectdesc, $htmlname, $preselectedvalue, $showempty = '', $searchkey = '', $placeholder = '', $morecss = '', $moreparams = '', $forcecombo = 0, $disabled = 0, $selected_input_value = '')
	{
		global $conf, $user;

		$objecttmp = null;

		$InfoFieldList = explode(":", $objectdesc);
		$classname = $InfoFieldList[0];
		$classpath = $InfoFieldList[1];
		$addcreatebuttonornot = empty($InfoFieldList[2]) ? 0 : $InfoFieldList[2];
		$filter = empty($InfoFieldList[3]) ? '' : $InfoFieldList[3];

		if (!empty($classpath))
		{
			dol_include_once($classpath);

			if ($classname && class_exists($classname))
			{
				$objecttmp = new $classname($this->db);
				// Make some replacement
				$sharedentities = getEntity(strtolower($classname));
				$objecttmp->filter = str_replace(
					array('__ENTITY__', '__SHARED_ENTITIES__', '__USER_ID__'),
					array($conf->entity, $sharedentities, $user->id),
					$filter);
			}
		}
		if (!is_object($objecttmp))
		{
			dol_syslog('Error bad setup of type for field '.$InfoFieldList, LOG_WARNING);
			return 'Error bad setup of type for field '.join(',', $InfoFieldList);
		}

		//var_dump($objecttmp->filter);
		$prefixforautocompletemode = $objecttmp->element;
		if ($prefixforautocompletemode == 'societe') $prefixforautocompletemode = 'company';
		if ($prefixforautocompletemode == 'product') $prefixforautocompletemode = 'produit';
		$confkeyforautocompletemode = strtoupper($prefixforautocompletemode).'_USE_SEARCH_TO_SELECT'; // For example COMPANY_USE_SEARCH_TO_SELECT

		dol_syslog(get_class($this)."::selectForForms object->filter=".$objecttmp->filter, LOG_DEBUG);
		$out = '';
		if (!empty($conf->use_javascript_ajax) && !empty($conf->global->$confkeyforautocompletemode) && !$forcecombo)
		{
			// No immediate load of all database
			$placeholder = '';
			if ($preselectedvalue && empty($selected_input_value))
			{
				$objecttmp->fetch($preselectedvalue);
				$selected_input_value = ($prefixforautocompletemode == 'company' ? $objecttmp->name : $objecttmp->ref);
				//unset($objecttmp);
			}

			$objectdesc = $classname.':'.$classpath.':'.$addcreatebuttonornot.':'.$filter;
			$urlforajaxcall = DOL_URL_ROOT.'/core/ajax/selectobject.php';

			// No immediate load of all database
			$urloption = 'htmlname='.$htmlname.'&outjson=1&objectdesc='.$objectdesc.'&filter='.urlencode($objecttmp->filter);
			// Activate the auto complete using ajax call.
			$out .= ajax_autocompleter($preselectedvalue, $htmlname, $urlforajaxcall, $urloption, $conf->global->$confkeyforautocompletemode, 0, array());
			$out .= '<style type="text/css">.ui-autocomplete { z-index: 250; }</style>';
			if ($placeholder) $placeholder = ' placeholder="'.$placeholder.'"';
			$out .= '<input type="text" class="'.$morecss.'"'.($disabled ? ' disabled="disabled"' : '').' name="search_'.$htmlname.'" id="search_'.$htmlname.'" value="'.$selected_input_value.'"'.$placeholder.' />';
		} else {
			// Immediate load of table record. Note: filter is inside $objecttmp->filter
			$out .= $this->selectForFormsList($objecttmp, $htmlname, $preselectedvalue, $showempty, $searchkey, $placeholder, $morecss, $moreparams, $forcecombo, 0, $disabled);
		}

		return $out;
	}

	/**
	 * Function to forge a SQL criteria
	 *
	 * @param  array    $matches       Array of found string by regex search. Example: "t.ref:like:'SO-%'" or "t.date_creation:<:'20160101'" or "t.nature:is:NULL"
	 * @return string                  Forged criteria. Example: "t.field like 'abc%'"
	 */
	protected static function forgeCriteriaCallback($matches)
	{
		global $db;

		//dol_syslog("Convert matches ".$matches[1]);
		if (empty($matches[1])) return '';
		$tmp = explode(':', $matches[1]);
		if (count($tmp) < 3) return '';

		$tmpescaped = $tmp[2];
		$regbis = array();
		if (preg_match('/^\'(.*)\'$/', $tmpescaped, $regbis))
		{
			$tmpescaped = "'".$db->escape($regbis[1])."'";
		} else {
			$tmpescaped = $db->escape($tmpescaped);
		}
		return $db->escape($tmp[0]).' '.strtoupper($db->escape($tmp[1]))." ".$tmpescaped;
	}

	/**
	 * Output html form to select an object.
	 * Note, this function is called by selectForForms or by ajax selectobject.php
	 *
	 * @param 	Object			$objecttmp			Object to knwo the table to scan for combo.
	 * @param	string			$htmlname			Name of HTML select component
	 * @param	int				$preselectedvalue	Preselected value (ID of element)
	 * @param	string			$showempty			''=empty values not allowed, 'string'=value show if we allow empty values (for example 'All', ...)
	 * @param	string			$searchkey			Search value
	 * @param	string			$placeholder		Place holder
	 * @param	string			$morecss			More CSS
	 * @param	string			$moreparams			More params provided to ajax call
	 * @param	int				$forcecombo			Force to load all values and output a standard combobox (with no beautification)
	 * @param	int				$outputmode			0=HTML select string, 1=Array
	 * @param	int				$disabled			1=Html component is disabled
	 * @return	string|array						Return HTML string
	 * @see selectForForms()
	 */
	public function selectForFormsList($objecttmp, $htmlname, $preselectedvalue, $showempty = '', $searchkey = '', $placeholder = '', $morecss = '', $moreparams = '', $forcecombo = 0, $outputmode = 0, $disabled = 0)
	{
		global $conf, $langs, $user;

		//print "$objecttmp->filter, $htmlname, $preselectedvalue, $showempty = '', $searchkey = '', $placeholder = '', $morecss = '', $moreparams = '', $forcecombo = 0, $outputmode = 0, $disabled";

		$prefixforautocompletemode = $objecttmp->element;
		if ($prefixforautocompletemode == 'societe') $prefixforautocompletemode = 'company';
		$confkeyforautocompletemode = strtoupper($prefixforautocompletemode).'_USE_SEARCH_TO_SELECT'; // For example COMPANY_USE_SEARCH_TO_SELECT

		if (!empty($objecttmp->fields))	// For object that declare it, it is better to use declared fields (like societe, contact, ...)
		{
			$tmpfieldstoshow = '';
			foreach ($objecttmp->fields as $key => $val)
			{
				if ($val['showoncombobox']) $tmpfieldstoshow .= ($tmpfieldstoshow ? ',' : '').'t.'.$key;
			}
			if ($tmpfieldstoshow) $fieldstoshow = $tmpfieldstoshow;
		} else {
			// For backward compatibility
			$objecttmp->fields['ref'] = array('type'=>'varchar(30)', 'label'=>'Ref', 'showoncombobox'=>1);
		}

		if (empty($fieldstoshow))
		{
			if (isset($objecttmp->fields['ref'])) {
				$fieldstoshow = 't.ref';
			} else {
				$langs->load("errors");
				$this->error = $langs->trans("ErrorNoFieldWithAttributeShowoncombobox");
				return $langs->trans('ErrorNoFieldWithAttributeShowoncombobox');
			}
		}

		$out = '';
		$outarray = array();

		$num = 0;

		// Search data
		$sql = "SELECT t.rowid, ".$fieldstoshow." FROM ".MAIN_DB_PREFIX.$objecttmp->table_element." as t";
		if (isset($objecttmp->ismultientitymanaged) && !is_numeric($objecttmp->ismultientitymanaged)) {
			$tmparray = explode('@', $objecttmp->ismultientitymanaged);
			$sql .= ' INNER JOIN '.MAIN_DB_PREFIX.$tmparray[1].' as parenttable ON parenttable.rowid = t.'.$tmparray[0];
		}
		if ($objecttmp->ismultientitymanaged == 'fk_soc@societe')
			if (!$user->rights->societe->client->voir && !$user->socid) $sql .= ", ".MAIN_DB_PREFIX."societe_commerciaux as sc";
		$sql .= " WHERE 1=1";
		if (isset($objecttmp->ismultientitymanaged) && $objecttmp->ismultientitymanaged == 1) $sql .= " AND t.entity IN (".getEntity($objecttmp->table_element).")";
		if (isset($objecttmp->ismultientitymanaged) && !is_numeric($objecttmp->ismultientitymanaged)) {
			$sql .= ' AND parenttable.entity = t.'.$tmparray[0];
		}
		if ($objecttmp->ismultientitymanaged == 1 && !empty($user->socid)) {
			if ($objecttmp->element == 'societe') $sql .= " AND t.rowid = ".$user->socid;
			else $sql .= " AND t.fk_soc = ".$user->socid;
		}
		if ($searchkey != '') $sql .= natural_search(explode(',', $fieldstoshow), $searchkey);
		if ($objecttmp->ismultientitymanaged == 'fk_soc@societe') {
			if (!$user->rights->societe->client->voir && !$user->socid) $sql .= " AND t.rowid = sc.fk_soc AND sc.fk_user = ".$user->id;
		}
		if ($objecttmp->filter) {	 // Syntax example "(t.ref:like:'SO-%') and (t.date_creation:<:'20160101')"
			/*if (! DolibarrApi::_checkFilters($objecttmp->filter))
			{
				throw new RestException(503, 'Error when validating parameter sqlfilters '.$objecttmp->filter);
			}*/
			$regexstring = '\(([^:\'\(\)]+:[^:\'\(\)]+:[^:\(\)]+)\)';
			$sql .= " AND (".preg_replace_callback('/'.$regexstring.'/', 'Form::forgeCriteriaCallback', $objecttmp->filter).")";
		}
		$sql .= $this->db->order($fieldstoshow, "ASC");
		//$sql.=$this->db->plimit($limit, 0);
		//print $sql;

		// Build output string
		$resql = $this->db->query($sql);
		if ($resql)
		{
			if (!$forcecombo)
			{
				include_once DOL_DOCUMENT_ROOT.'/core/lib/ajax.lib.php';
				$out .= ajax_combobox($htmlname, null, $conf->global->$confkeyforautocompletemode);
			}

			// Construct $out and $outarray
			$out .= '<select id="'.$htmlname.'" class="flat'.($morecss ? ' '.$morecss : '').'"'.($disabled ? ' disabled="disabled"' : '').($moreparams ? ' '.$moreparams : '').' name="'.$htmlname.'">'."\n";

			// Warning: Do not use textifempty = ' ' or '&nbsp;' here, or search on key will search on ' key'. Seems it is no more true with selec2 v4
			$textifempty = '&nbsp;';

			//if (! empty($conf->use_javascript_ajax) || $forcecombo) $textifempty='';
			if (!empty($conf->global->$confkeyforautocompletemode))
			{
				if ($showempty && !is_numeric($showempty)) $textifempty = $langs->trans($showempty);
				else $textifempty .= $langs->trans("All");
			}
			if ($showempty) $out .= '<option value="-1">'.$textifempty.'</option>'."\n";

			$num = $this->db->num_rows($resql);
			$i = 0;
			if ($num)
			{
				while ($i < $num)
				{
					$obj = $this->db->fetch_object($resql);
					$label = '';
					$tmparray = explode(',', $fieldstoshow);
					foreach ($tmparray as $key => $val)
					{
						$val = preg_replace('/t\./', '', $val);
						$label .= (($label && $obj->$val) ? ' - ' : '').$obj->$val;
					}
					if (empty($outputmode))
					{
						if ($preselectedvalue > 0 && $preselectedvalue == $obj->rowid)
						{
							$out .= '<option value="'.$obj->rowid.'" selected>'.$label.'</option>';
						} else {
							$out .= '<option value="'.$obj->rowid.'">'.$label.'</option>';
						}
					} else {
						array_push($outarray, array('key'=>$obj->rowid, 'value'=>$label, 'label'=>$label));
					}

					$i++;
					if (($i % 10) == 0) $out .= "\n";
				}
			}

			$out .= '</select>'."\n";
		} else {
			dol_print_error($this->db);
		}

		$this->result = array('nbofelement'=>$num);

		if ($outputmode) return $outarray;
		return $out;
	}


	/**
	 *	Return a HTML select string, built from an array of key+value.
	 *  Note: Do not apply langs->trans function on returned content, content may be entity encoded twice.
	 *
	 *	@param	string			$htmlname			Name of html select area. Must start with "multi" if this is a multiselect
	 *	@param	array			$array				Array like array(key => value) or array(key=>array('label'=>..., 'data-...'=>...))
	 *	@param	string|string[]	$id					Preselected key or preselected keys for multiselect
	 *	@param	int|string		$show_empty			0 no empty value allowed, 1 or string to add an empty value into list (key is -1 and value is '' or '&nbsp;' if 1, key is -1 and value is text if string), <0 to add an empty value with key that is this value.
	 *	@param	int				$key_in_label		1 to show key into label with format "[key] value"
	 *	@param	int				$value_as_key		1 to use value as key
	 *	@param  string			$moreparam			Add more parameters onto the select tag. For example 'style="width: 95%"' to avoid select2 component to go over parent container
	 *	@param  int				$translate			1=Translate and encode value
	 * 	@param	int				$maxlen				Length maximum for labels
	 * 	@param	int				$disabled			Html select box is disabled
	 *  @param	string			$sort				'ASC' or 'DESC' = Sort on label, '' or 'NONE' or 'POS' = Do not sort, we keep original order
	 *  @param	string			$morecss			Add more class to css styles
	 *  @param	int				$addjscombo			Add js combo
	 *  @param  string          $moreparamonempty	Add more param on the empty option line. Not used if show_empty not set
	 *  @param  int             $disablebademail	1=Check if a not valid email, 2=Check string '---', and if found into value, disable and colorize entry
	 *  @param  int             $nohtmlescape		No html escaping.
	 * 	@return	string								HTML select string.
	 *  @see multiselectarray(), selectArrayAjax(), selectArrayFilter()
	 */
	public static function selectarray($htmlname, $array, $id = '', $show_empty = 0, $key_in_label = 0, $value_as_key = 0, $moreparam = '', $translate = 0, $maxlen = 0, $disabled = 0, $sort = '', $morecss = '', $addjscombo = 0, $moreparamonempty = '', $disablebademail = 0, $nohtmlescape = 0)
	{
		global $conf, $langs;

		// Do we want a multiselect ?
		//$jsbeautify = 0;
		//if (preg_match('/^multi/',$htmlname)) $jsbeautify = 1;
		$jsbeautify = 1;

		if ($value_as_key) $array = array_combine($array, $array);

		$out = '';

		// Add code for jquery to use multiselect
		if ($addjscombo && $jsbeautify)
		{
			$minLengthToAutocomplete = 0;
			$tmpplugin = empty($conf->global->MAIN_USE_JQUERY_MULTISELECT) ? (constant('REQUIRE_JQUERY_MULTISELECT') ?constant('REQUIRE_JQUERY_MULTISELECT') : 'select2') : $conf->global->MAIN_USE_JQUERY_MULTISELECT;

			// Enhance with select2
			include_once DOL_DOCUMENT_ROOT.'/core/lib/ajax.lib.php';
			$out .= ajax_combobox($htmlname);
		}

		$out .= '<select id="'.preg_replace('/^\./', '', $htmlname).'" '.($disabled ? 'disabled="disabled" ' : '').'class="flat '.(preg_replace('/^\./', '', $htmlname)).($morecss ? ' '.$morecss : '').'"';
		$out .= ' name="'.preg_replace('/^\./', '', $htmlname).'" '.($moreparam ? $moreparam : '');
		$out .= '>';

		if ($show_empty)
		{
			$textforempty = ' ';
			if (!empty($conf->use_javascript_ajax)) $textforempty = '&nbsp;'; // If we use ajaxcombo, we need &nbsp; here to avoid to have an empty element that is too small.
			if (!is_numeric($show_empty)) $textforempty = $show_empty;
			$out .= '<option class="optiongrey" '.($moreparamonempty ? $moreparamonempty.' ' : '').'value="'.($show_empty < 0 ? $show_empty : -1).'"'.($id == $show_empty ? ' selected' : '').'>'.$textforempty.'</option>'."\n";
		}

		if (is_array($array))
		{
			// Translate
			if ($translate)
			{
				foreach ($array as $key => $value)
				{
					if (!is_array($value)) $array[$key] = $langs->trans($value);
					else $array[$key]['label'] = $langs->trans($value['label']);
				}
			}

			// Sort
			if ($sort == 'ASC') asort($array);
			elseif ($sort == 'DESC') arsort($array);

			foreach ($array as $key => $tmpvalue)
			{
				if (is_array($tmpvalue)) $value = $tmpvalue['label'];
				else $value = $tmpvalue;

				$disabled = ''; $style = '';
				if (!empty($disablebademail))
				{
					if (($disablebademail == 1 && !preg_match('/&lt;.+@.+&gt;/', $value))
						|| ($disablebademail == 2 && preg_match('/---/', $value)))
					{
						$disabled = ' disabled';
						$style = ' class="warning"';
					}
				}

				if ($key_in_label)
				{
					if (empty($nohtmlescape)) $selectOptionValue = dol_escape_htmltag($key.' - '.($maxlen ?dol_trunc($value, $maxlen) : $value));
					else $selectOptionValue = $key.' - '.($maxlen ?dol_trunc($value, $maxlen) : $value);
				} else {
					if (empty($nohtmlescape)) $selectOptionValue = dol_escape_htmltag($maxlen ?dol_trunc($value, $maxlen) : $value);
					else $selectOptionValue = $maxlen ?dol_trunc($value, $maxlen) : $value;
					if ($value == '' || $value == '-') $selectOptionValue = '&nbsp;';
				}

				$out .= '<option value="'.$key.'"';
				$out .= $style.$disabled;
				if (is_array($id)) {
					if (in_array($key, $id) && !$disabled) $out .= ' selected'; // To preselect a value
				} else {
					$id = (string) $id; // if $id = 0, then $id = '0'
					if ($id != '' && $id == $key && !$disabled) $out .= ' selected'; // To preselect a value
				}
				if ($nohtmlescape) $out .= ' data-html="'.dol_escape_htmltag($selectOptionValue).'"';
				if (is_array($tmpvalue))
				{
					foreach ($tmpvalue as $keyforvalue => $valueforvalue)
					{
						if (preg_match('/^data-/', $keyforvalue)) $out .= ' '.$keyforvalue.'="'.$valueforvalue.'"';
					}
				}
				$out .= '>';
				//var_dump($selectOptionValue);
				$out .= $selectOptionValue;
				$out .= "</option>\n";
			}
		}

		$out .= "</select>";
		return $out;
	}


	/**
	 *	Return a HTML select string, built from an array of key+value, but content returned into select come from an Ajax call of an URL.
	 *  Note: Do not apply langs->trans function on returned content of Ajax service, content may be entity encoded twice.
	 *
	 *	@param	string	$htmlname       		Name of html select area
	 *	@param	string	$url					Url. Must return a json_encode of array(key=>array('text'=>'A text', 'url'=>'An url'), ...)
	 *	@param	string	$id             		Preselected key
	 *	@param  string	$moreparam      		Add more parameters onto the select tag
	 *	@param  string	$moreparamtourl 		Add more parameters onto the Ajax called URL
	 * 	@param	int		$disabled				Html select box is disabled
	 *  @param	int		$minimumInputLength		Minimum Input Length
	 *  @param	string	$morecss				Add more class to css styles
	 *  @param  int     $callurlonselect        If set to 1, some code is added so an url return by the ajax is called when value is selected.
	 *  @param  string  $placeholder            String to use as placeholder
	 *  @param  integer $acceptdelayedhtml      1 = caller is requesting to have html js content not returned but saved into global $delayedhtmlcontent (so caller can show it at end of page to avoid flash FOUC effect)
	 * 	@return	string   						HTML select string
	 *  @see selectArrayFilter(), ajax_combobox() in ajax.lib.php
	 */
	public static function selectArrayAjax($htmlname, $url, $id = '', $moreparam = '', $moreparamtourl = '', $disabled = 0, $minimumInputLength = 1, $morecss = '', $callurlonselect = 0, $placeholder = '', $acceptdelayedhtml = 0)
	{
		global $conf, $langs;
		global $delayedhtmlcontent;

		// TODO Use an internal dolibarr component instead of select2
		if (empty($conf->global->MAIN_USE_JQUERY_MULTISELECT) && !defined('REQUIRE_JQUERY_MULTISELECT')) return '';

		$out = '<select type="text" class="'.$htmlname.($morecss ? ' '.$morecss : '').'" '.($moreparam ? $moreparam.' ' : '').'name="'.$htmlname.'"></select>';

		$tmpplugin = 'select2';
		$outdelayed = "\n".'<!-- JS CODE TO ENABLE '.$tmpplugin.' for id '.$htmlname.' -->
	    	<script>
	    	$(document).ready(function () {

    	        '.($callurlonselect ? 'var saveRemoteData = [];' : '').'

                $(".'.$htmlname.'").select2({
			    	ajax: {
				    	dir: "ltr",
				    	url: "'.$url.'",
				    	dataType: \'json\',
				    	delay: 250,
				    	data: function (params) {
				    		return {
						    	q: params.term, 	// search term
				    			page: params.page
				    		};
			    		},
			    		processResults: function (data) {
			    			// parse the results into the format expected by Select2.
			    			// since we are using custom formatting functions we do not need to alter the remote JSON data
			    			//console.log(data);
							saveRemoteData = data;
				    	    /* format json result for select2 */
				    	    result = []
				    	    $.each( data, function( key, value ) {
				    	       result.push({id: key, text: value.text});
                            });
			    			//return {results:[{id:\'none\', text:\'aa\'}, {id:\'rrr\', text:\'Red\'},{id:\'bbb\', text:\'Search a into projects\'}], more:false}
			    			//console.log(result);
			    			return {results: result, more: false}
			    		},
			    		cache: true
			    	},
	 				language: select2arrayoflanguage,
					containerCssClass: \':all:\',					/* Line to add class of origin SELECT propagated to the new <span class="select2-selection...> tag */
				    placeholder: "'.dol_escape_js($placeholder).'",
			    	escapeMarkup: function (markup) { return markup; }, 	// let our custom formatter work
			    	minimumInputLength: '.$minimumInputLength.',
			        formatResult: function(result, container, query, escapeMarkup) {
                        return escapeMarkup(result.text);
                    },
			    });

                '.($callurlonselect ? '
                /* Code to execute a GET when we select a value */
                $(".'.$htmlname.'").change(function() {
			    	var selected = $(".'.$htmlname.'").val();
                	console.log("We select in selectArrayAjax the entry "+selected)
			        $(".'.$htmlname.'").val("");  /* reset visible combo value */
    			    $.each( saveRemoteData, function( key, value ) {
    				        if (key == selected)
    			            {
    			                 console.log("selectArrayAjax - Do a redirect to "+value.url)
    			                 location.assign(value.url);
    			            }
                    });
    			});' : '').'

    	   });
	       </script>';

		if ($acceptdelayedhtml)
		{
			$delayedhtmlcontent .= $outdelayed;
		} else {
			$out .= $outdelayed;
		}
		return $out;
	}

	/**
	 *  Return a HTML select string, built from an array of key+value, but content returned into select is defined into $array parameter.
	 *  Note: Do not apply langs->trans function on returned content of Ajax service, content may be entity encoded twice.
	 *
	 *  @param  string	$htmlname               Name of html select area
	 *	@param	string	$array					Array (key=>array('text'=>'A text', 'url'=>'An url'), ...)
	 *	@param	string	$id             		Preselected key
	 *	@param  string	$moreparam      		Add more parameters onto the select tag
	 *	@param	int		$disableFiltering		If set to 1, results are not filtered with searched string
	 * 	@param	int		$disabled				Html select box is disabled
	 *  @param	int		$minimumInputLength		Minimum Input Length
	 *  @param	string	$morecss				Add more class to css styles
	 *  @param  int     $callurlonselect        If set to 1, some code is added so an url return by the ajax is called when value is selected.
	 *  @param  string  $placeholder            String to use as placeholder
	 *  @param  integer $acceptdelayedhtml      1 = caller is requesting to have html js content not returned but saved into global $delayedhtmlcontent (so caller can show it at end of page to avoid flash FOUC effect)
	 *  @return	string   						HTML select string
	 *  @see selectArrayAjax(), ajax_combobox() in ajax.lib.php
	 */
	public static function selectArrayFilter($htmlname, $array, $id = '', $moreparam = '', $disableFiltering = 0, $disabled = 0, $minimumInputLength = 1, $morecss = '', $callurlonselect = 0, $placeholder = '', $acceptdelayedhtml = 0)
	{
		global $conf, $langs;
		global $delayedhtmlcontent;

		// TODO Use an internal dolibarr component instead of select2
		if (empty($conf->global->MAIN_USE_JQUERY_MULTISELECT) && !defined('REQUIRE_JQUERY_MULTISELECT')) return '';

		$out = '<select type="text" class="'.$htmlname.($morecss ? ' '.$morecss : '').'" '.($moreparam ? $moreparam.' ' : '').'name="'.$htmlname.'"><option></option></select>';

		$formattedarrayresult = array();

		foreach ($array as $key => $value) {
			$o = new stdClass();
			$o->id = $key;
			$o->text = $value['text'];
			$o->url = $value['url'];
			$formattedarrayresult[] = $o;
		}

		$tmpplugin = 'select2';
		$outdelayed = "\n".'<!-- JS CODE TO ENABLE '.$tmpplugin.' for id '.$htmlname.' -->
			<script>
			$(document).ready(function () {
				var data = '.json_encode($formattedarrayresult).';

				'.($callurlonselect ? 'var saveRemoteData = '.json_encode($array).';' : '').'

				$(".'.$htmlname.'").select2({
					data: data,
					language: select2arrayoflanguage,
					containerCssClass: \':all:\',					/* Line to add class of origin SELECT propagated to the new <span class="select2-selection...> tag */
					placeholder: "'.dol_escape_js($placeholder).'",
					escapeMarkup: function (markup) { return markup; }, 	// let our custom formatter work
					minimumInputLength: '.$minimumInputLength.',
					formatResult: function(result, container, query, escapeMarkup) {
						return escapeMarkup(result.text);
					},
					matcher: function (params, data) {

						if(! data.id) return null;';

		if ($callurlonselect) {
			$outdelayed .= '

						var urlBase = data.url;
						var separ = urlBase.indexOf("?") >= 0 ? "&" : "?";
						/* console.log("params.term="+params.term); */
						/* console.log("params.term encoded="+encodeURIComponent(params.term)); */
						saveRemoteData[data.id].url = urlBase + separ + "sall=" + encodeURIComponent(params.term);';
		}

		if (!$disableFiltering) {
			$outdelayed .= '

						if(data.text.match(new RegExp(params.term))) {
							return data;
						}

						return null;';
		} else {
			$outdelayed .= '

						return data;';
		}

		$outdelayed .= '
					}
				});

				'.($callurlonselect ? '
				/* Code to execute a GET when we select a value */
				$(".'.$htmlname.'").change(function() {
					var selected = $(".'.$htmlname.'").val();
					console.log("We select "+selected)

					$(".'.$htmlname.'").val("");  /* reset visible combo value */
					$.each( saveRemoteData, function( key, value ) {
						if (key == selected)
						{
							console.log("selectArrayAjax - Do a redirect to "+value.url)
							location.assign(value.url);
						}
					});
				});' : '').'

			});
			</script>';

		if ($acceptdelayedhtml)
		{
			$delayedhtmlcontent .= $outdelayed;
		} else {
			$out .= $outdelayed;
		}
		return $out;
	}

	/**
	 *	Show a multiselect form from an array.
	 *
	 *	@param	string	$htmlname		Name of select
	 *	@param	array	$array			Array with key+value
	 *	@param	array	$selected		Array with key+value preselected
	 *	@param	int		$key_in_label   1 to show key like in "[key] value"
	 *	@param	int		$value_as_key   1 to use value as key
	 *	@param  string	$morecss        Add more css style
	 *	@param  int		$translate		Translate and encode value
	 *  @param	int		$width			Force width of select box. May be used only when using jquery couch. Example: 250, 95%
	 *  @param	string	$moreattrib		Add more options on select component. Example: 'disabled'
	 *  @param	string	$elemtype		Type of element we show ('category', ...). Will execute a formating function on it. To use in readonly mode if js component support HTML formatting.
	 *  @param	string	$placeholder	String to use as placeholder
	 *  @param	int		$addjscombo		Add js combo
	 *	@return	string					HTML multiselect string
	 *  @see selectarray(), selectArrayAjax(), selectArrayFilter()
	 */
	public static function multiselectarray($htmlname, $array, $selected = array(), $key_in_label = 0, $value_as_key = 0, $morecss = '', $translate = 0, $width = 0, $moreattrib = '', $elemtype = '', $placeholder = '', $addjscombo = -1)
	{
		global $conf, $langs;

		$out = '';

		if ($addjscombo < 0) {
			if (empty($conf->global->MAIN_OPTIMIZEFORTEXTBROWSER)) $addjscombo = 1;
			else $addjscombo = 0;
		}

		// Add code for jquery to use multiselect
		if (!empty($conf->global->MAIN_USE_JQUERY_MULTISELECT) || defined('REQUIRE_JQUERY_MULTISELECT'))
		{
			$out .= "\n".'<!-- JS CODE TO ENABLE select for id '.$htmlname.' -->
						<script>'."\n";
			if ($addjscombo == 1)
			{
				$tmpplugin = empty($conf->global->MAIN_USE_JQUERY_MULTISELECT) ?constant('REQUIRE_JQUERY_MULTISELECT') : $conf->global->MAIN_USE_JQUERY_MULTISELECT;
				$out .= 'function formatResult(record) {'."\n";
				if ($elemtype == 'category')
				{
					$out .= 'return \'<span><img src="'.DOL_URL_ROOT.'/theme/eldy/img/object_category.png"> \'+record.text+\'</span>\';';
				} else {
					$out .= 'return record.text;';
				}
				$out .= '};'."\n";
				$out .= 'function formatSelection(record) {'."\n";
				if ($elemtype == 'category')
				{
					$out .= 'return \'<span><img src="'.DOL_URL_ROOT.'/theme/eldy/img/object_category.png"> \'+record.text+\'</span>\';';
				} else {
					$out .= 'return record.text;';
				}
				$out .= '};'."\n";
				$out .= '$(document).ready(function () {
							$(\'#'.$htmlname.'\').'.$tmpplugin.'({
								dir: \'ltr\',
								// Specify format function for dropdown item
								formatResult: formatResult,
							 	templateResult: formatResult,		/* For 4.0 */
								// Specify format function for selected item
								formatSelection: formatSelection,
							 	templateSelection: formatSelection		/* For 4.0 */
							});
						});'."\n";
			} elseif ($addjscombo == 2 && ! defined('DISABLE_MULTISELECT'))
			{
				// Add other js lib
				// TODO external lib multiselect/jquery.multi-select.js must have been loaded to use this multiselect plugin
				// ...
				$out .= 'console.log(\'addjscombo=2 for htmlname='.$htmlname.'\');';
				$out .= '$(document).ready(function () {
							$(\'#'.$htmlname.'\').multiSelect({
								containerHTML: \'<div class="multi-select-container">\',
								menuHTML: \'<div class="multi-select-menu">\',
								buttonHTML: \'<span class="multi-select-button '.$morecss.'">\',
								menuItemHTML: \'<label class="multi-select-menuitem">\',
								activeClass: \'multi-select-container--open\',
								noneText: \''.$placeholder.'\'
							});
						})';
			}
			$out .= '</script>';
		}

		// Try also magic suggest
		$out .= '<select id="'.$htmlname.'" class="multiselect'.($morecss ? ' '.$morecss : '').'" multiple name="'.$htmlname.'[]"'.($moreattrib ? ' '.$moreattrib : '').($width ? ' style="width: '.(preg_match('/%/', $width) ? $width : $width.'px').'"' : '').'>'."\n";
		if (is_array($array) && !empty($array))
		{
			if ($value_as_key) $array = array_combine($array, $array);

			if (!empty($array))
			{
				foreach ($array as $key => $value)
				{
					$newval = ($translate ? $langs->trans($value) : $value);
					$newval = ($key_in_label ? $key.' - '.$newval : $newval);

					$out .= '<option value="'.$key.'"';
					if (is_array($selected) && !empty($selected) && in_array((string) $key, $selected) && ((string) $key != ''))
					{
						$out .= ' selected';
					}
					$out .= ' data-html="'.$newval.'"';
					$out .= '>';
					$out .= dol_htmlentitiesbr($newval);
					$out .= '</option>'."\n";
				}
			}
		}
		$out .= '</select>'."\n";

		return $out;
	}


	/**
	 *	Show a multiselect dropbox from an array.
	 *
	 *	@param	string	$htmlname		Name of HTML field
	 *	@param	array	$array			Array with array of fields we could show. This array may be modified according to setup of user.
	 *  @param  string  $varpage        Id of context for page. Can be set by caller with $varpage=(empty($contextpage)?$_SERVER["PHP_SELF"]:$contextpage);
	 *	@return	string					HTML multiselect string
	 *  @see selectarray()
	 */
	public static function multiSelectArrayWithCheckbox($htmlname, &$array, $varpage)
	{
		global $conf, $langs, $user, $extrafields;

		if (!empty($conf->global->MAIN_OPTIMIZEFORTEXTBROWSER)) return '';

		$tmpvar = "MAIN_SELECTEDFIELDS_".$varpage; // To get list of saved seleteced properties
		if (!empty($user->conf->$tmpvar))
		{
			$tmparray = explode(',', $user->conf->$tmpvar);
			foreach ($array as $key => $val)
			{
				//var_dump($key);
				//var_dump($tmparray);
				if (in_array($key, $tmparray)) $array[$key]['checked'] = 1;
				else $array[$key]['checked'] = 0;
			}
		}

		$lis = '';
		$listcheckedstring = '';

		foreach ($array as $key => $val)
		{
			/* var_dump($val);
            var_dump(array_key_exists('enabled', $val));
            var_dump(!$val['enabled']);*/
			if (array_key_exists('enabled', $val) && isset($val['enabled']) && !$val['enabled'])
			{
				unset($array[$key]); // We don't want this field
				continue;
			}
			if ($val['label'])
			{
				if (!empty($val['langfile']) && is_object($langs)) {
					$langs->load($val['langfile']);
				}

				$lis .= '<li><input type="checkbox" id="checkbox'.$key.'" value="'.$key.'"'.(empty($val['checked']) ? '' : ' checked="checked"').'/><label for="checkbox'.$key.'">'.dol_escape_htmltag($langs->trans($val['label'])).'</label></li>';
				$listcheckedstring .= (empty($val['checked']) ? '' : $key.',');
			}
		}

		$out = '<!-- Component multiSelectArrayWithCheckbox '.$htmlname.' -->

        <dl class="dropdown">
            <dt>
            <a href="#'.$htmlname.'">
              '.img_picto('', 'list').'
            </a>
            <input type="hidden" class="'.$htmlname.'" name="'.$htmlname.'" value="'.$listcheckedstring.'">
            </dt>
            <dd class="dropdowndd">
                <div class="multiselectcheckbox'.$htmlname.'">
                    <ul class="ul'.$htmlname.'">
                    '.$lis.'
                    </ul>
                </div>
            </dd>
        </dl>

        <script type="text/javascript">
          jQuery(document).ready(function () {
              $(\'.multiselectcheckbox'.$htmlname.' input[type="checkbox"]\').on(\'click\', function () {
                  console.log("A new field was added/removed, we edit field input[name=formfilteraction]");

                  $("input:hidden[name=formfilteraction]").val(\'listafterchangingselectedfields\');	// Update field so we know we changed something on selected fields after POST

                  var title = $(this).val() + ",";
                  if ($(this).is(\':checked\')) {
                      $(\'.'.$htmlname.'\').val(title + $(\'.'.$htmlname.'\').val());
                  }
                  else {
                      $(\'.'.$htmlname.'\').val( $(\'.'.$htmlname.'\').val().replace(title, \'\') )
                  }
                  // Now, we submit page
                  //$(this).parents(\'form:first\').submit();
              });


           });
        </script>

        ';
		return $out;
	}

	/**
	 * 	Render list of categories linked to object with id $id and type $type
	 *
	 * 	@param		int		$id				Id of object
	 * 	@param		string	$type			Type of category ('member', 'customer', 'supplier', 'product', 'contact'). Old mode (0, 1, 2, ...) is deprecated.
	 *  @param		int		$rendermode		0=Default, use multiselect. 1=Emulate multiselect (recommended)
	 *  @param		int		$nolink			1=Do not add html links
	 * 	@return		string					String with categories
	 */
	public function showCategories($id, $type, $rendermode = 0, $nolink = 0)
	{
		global $db;

		include_once DOL_DOCUMENT_ROOT.'/categories/class/categorie.class.php';

		$cat = new Categorie($db);
		$categories = $cat->containing($id, $type);

		if ($rendermode == 1)
		{
			$toprint = array();
			foreach ($categories as $c)
			{
				$ways = $c->print_all_ways(' &gt;&gt; ', ($nolink ? 'none' : ''), 0, 1); // $ways[0] = "ccc2 >> ccc2a >> ccc2a1" with html formated text
				foreach ($ways as $way)
				{
					$toprint[] = '<li class="select2-search-choice-dolibarr noborderoncategories"'.($c->color ? ' style="background: #'.$c->color.';"' : ' style="background: #aaa"').'>'.$way.'</li>';
				}
			}
			return '<div class="select2-container-multi-dolibarr" style="width: 90%;"><ul class="select2-choices-dolibarr">'.implode(' ', $toprint).'</ul></div>';
		}

		if ($rendermode == 0)
		{
			$arrayselected = array();
			$cate_arbo = $this->select_all_categories($type, '', 'parent', 64, 0, 1);
			foreach ($categories as $c) {
				$arrayselected[] = $c->id;
			}

			return $this->multiselectarray('categories', $cate_arbo, $arrayselected, '', 0, '', 0, '100%', 'disabled', 'category');
		}

		return 'ErrorBadValueForParameterRenderMode'; // Should not happened
	}

	/**
	 *  Show linked object block.
	 *
	 *  @param	CommonObject	$object		      Object we want to show links to
	 *  @param  string          $morehtmlright    More html to show on right of title
	 *  @param  array           $compatibleImportElementsList  Array of compatibles elements object for "import from" action
	 *  @return	int							      <0 if KO, >=0 if OK
	 */
	public function showLinkedObjectBlock($object, $morehtmlright = '', $compatibleImportElementsList = false)
	{
		global $conf, $langs, $hookmanager;
		global $bc, $action;

		$object->fetchObjectLinked();

		// Bypass the default method
		$hookmanager->initHooks(array('commonobject'));
		$parameters = array(
			'morehtmlright' => $morehtmlright,
			'compatibleImportElementsList' => &$compatibleImportElementsList,
		);
		$reshook = $hookmanager->executeHooks('showLinkedObjectBlock', $parameters, $object, $action); // Note that $action and $object may have been modified by hook

		if (empty($reshook))
		{
			$nbofdifferenttypes = count($object->linkedObjects);

			print '<!-- showLinkedObjectBlock -->';
			print load_fiche_titre($langs->trans('RelatedObjects'), $morehtmlright, '', 0, 0, 'showlinkedobjectblock');


			print '<div class="div-table-responsive-no-min">';
			print '<table class="noborder allwidth" data-block="showLinkedObject" data-element="'.$object->element.'"  data-elementid="'.$object->id.'"   >';

			print '<tr class="liste_titre">';
			print '<td>'.$langs->trans("Type").'</td>';
			print '<td>'.$langs->trans("Ref").'</td>';
			print '<td class="center"></td>';
			print '<td class="center">'.$langs->trans("Date").'</td>';
			print '<td class="right">'.$langs->trans("AmountHTShort").'</td>';
			print '<td class="right">'.$langs->trans("Status").'</td>';
			print '<td></td>';
			print '</tr>';

			$nboftypesoutput = 0;

			foreach ($object->linkedObjects as $objecttype => $objects)
			{
				$tplpath = $element = $subelement = $objecttype;

				// to display inport button on tpl
				$showImportButton = false;
				if (!empty($compatibleImportElementsList) && in_array($element, $compatibleImportElementsList)) {
					$showImportButton = true;
				}

				$regs = array();
				if ($objecttype != 'supplier_proposal' && preg_match('/^([^_]+)_([^_]+)/i', $objecttype, $regs))
				{
					$element = $regs[1];
					$subelement = $regs[2];
					$tplpath = $element.'/'.$subelement;
				}
				$tplname = 'linkedobjectblock';

				// To work with non standard path
				if ($objecttype == 'facture') {
					$tplpath = 'compta/'.$element;
					if (empty($conf->facture->enabled)) continue; // Do not show if module disabled
				} elseif ($objecttype == 'facturerec') {
					$tplpath = 'compta/facture';
					$tplname = 'linkedobjectblockForRec';
					if (empty($conf->facture->enabled)) continue; // Do not show if module disabled
				} elseif ($objecttype == 'propal') {
					$tplpath = 'comm/'.$element;
					if (empty($conf->propal->enabled)) continue; // Do not show if module disabled
				} elseif ($objecttype == 'supplier_proposal') {
					if (empty($conf->supplier_proposal->enabled)) continue; // Do not show if module disabled
				} elseif ($objecttype == 'shipping' || $objecttype == 'shipment') {
					$tplpath = 'expedition';
					if (empty($conf->expedition->enabled)) continue; // Do not show if module disabled
				} elseif ($objecttype == 'reception') {
					$tplpath = 'reception';
					if (empty($conf->reception->enabled)) continue; // Do not show if module disabled
				} elseif ($objecttype == 'delivery') {
					$tplpath = 'livraison';
					if (empty($conf->expedition->enabled)) continue; // Do not show if module disabled
				} elseif ($objecttype == 'invoice_supplier') {
					$tplpath = 'fourn/facture';
				} elseif ($objecttype == 'order_supplier') {
					$tplpath = 'fourn/commande';
				} elseif ($objecttype == 'expensereport') {
					$tplpath = 'expensereport';
				} elseif ($objecttype == 'subscription') {
					$tplpath = 'adherents';
				}

				global $linkedObjectBlock;
				$linkedObjectBlock = $objects;


				// Output template part (modules that overwrite templates must declare this into descriptor)
				$dirtpls = array_merge($conf->modules_parts['tpl'], array('/'.$tplpath.'/tpl'));
				foreach ($dirtpls as $reldir)
				{
					if ($nboftypesoutput == ($nbofdifferenttypes - 1))    // No more type to show after
					{
						global $noMoreLinkedObjectBlockAfter;
						$noMoreLinkedObjectBlockAfter = 1;
					}

					$res = @include dol_buildpath($reldir.'/'.$tplname.'.tpl.php');
					if ($res)
					{
						$nboftypesoutput++;
						break;
					}
				}
			}

			if (!$nboftypesoutput)
			{
				print '<tr><td class="impair opacitymedium" colspan="7">'.$langs->trans("None").'</td></tr>';
			}

			print '</table>';

			if (!empty($compatibleImportElementsList))
			{
				$res = @include dol_buildpath('core/tpl/ajax/objectlinked_lineimport.tpl.php');
			}


			print '</div>';

			return $nbofdifferenttypes;
		}
	}

	/**
	 *  Show block with links to link to other objects.
	 *
	 *  @param	CommonObject	$object				Object we want to show links to
	 *  @param	array			$restrictlinksto	Restrict links to some elements, for exemple array('order') or array('supplier_order'). null or array() if no restriction.
	 *  @param	array			$excludelinksto		Do not show links of this type, for exemple array('order') or array('supplier_order'). null or array() if no exclusion.
	 *  @return	string								<0 if KO, >0 if OK
	 */
	public function showLinkToObjectBlock($object, $restrictlinksto = array(), $excludelinksto = array())
	{
		global $conf, $langs, $hookmanager;
		global $bc, $action;

		$linktoelem = '';
		$linktoelemlist = '';
		$listofidcompanytoscan = '';

		if (!is_object($object->thirdparty)) $object->fetch_thirdparty();

		$possiblelinks = array();
		if (is_object($object->thirdparty) && !empty($object->thirdparty->id) && $object->thirdparty->id > 0)
		{
			$listofidcompanytoscan = $object->thirdparty->id;
			if (($object->thirdparty->parent > 0) && !empty($conf->global->THIRDPARTY_INCLUDE_PARENT_IN_LINKTO)) $listofidcompanytoscan .= ','.$object->thirdparty->parent;
			if (($object->fk_project > 0) && !empty($conf->global->THIRDPARTY_INCLUDE_PROJECT_THIRDPARY_IN_LINKTO))
			{
				include_once DOL_DOCUMENT_ROOT.'/projet/class/project.class.php';
				$tmpproject = new Project($this->db);
				$tmpproject->fetch($object->fk_project);
				if ($tmpproject->socid > 0 && ($tmpproject->socid != $object->thirdparty->id)) $listofidcompanytoscan .= ','.$tmpproject->socid;
				unset($tmpproject);
			}

			$possiblelinks = array(
				'propal'=>array('enabled'=>$conf->propal->enabled, 'perms'=>1, 'label'=>'LinkToProposal', 'sql'=>"SELECT s.rowid as socid, s.nom as name, s.client, t.rowid, t.ref, t.ref_client, t.total_ht FROM ".MAIN_DB_PREFIX."societe as s, ".MAIN_DB_PREFIX."propal as t WHERE t.fk_soc = s.rowid AND t.fk_soc IN (".$listofidcompanytoscan.') AND t.entity IN ('.getEntity('propal').')'),
				'order'=>array('enabled'=>$conf->commande->enabled, 'perms'=>1, 'label'=>'LinkToOrder', 'sql'=>"SELECT s.rowid as socid, s.nom as name, s.client, t.rowid, t.ref, t.ref_client, t.total_ht FROM ".MAIN_DB_PREFIX."societe as s, ".MAIN_DB_PREFIX."commande as t WHERE t.fk_soc = s.rowid AND t.fk_soc IN (".$listofidcompanytoscan.') AND t.entity IN ('.getEntity('commande').')'),
				'invoice'=>array('enabled'=>$conf->facture->enabled, 'perms'=>1, 'label'=>'LinkToInvoice', 'sql'=>"SELECT s.rowid as socid, s.nom as name, s.client, t.rowid, t.ref, t.ref_client, t.total as total_ht FROM ".MAIN_DB_PREFIX."societe as s, ".MAIN_DB_PREFIX."facture as t WHERE t.fk_soc = s.rowid AND t.fk_soc IN (".$listofidcompanytoscan.') AND t.entity IN ('.getEntity('invoice').')'),
				'invoice_template'=>array('enabled'=>$conf->facture->enabled, 'perms'=>1, 'label'=>'LinkToTemplateInvoice', 'sql'=>"SELECT s.rowid as socid, s.nom as name, s.client, t.rowid, t.titre as ref, t.total as total_ht FROM ".MAIN_DB_PREFIX."societe as s, ".MAIN_DB_PREFIX."facture_rec as t WHERE t.fk_soc = s.rowid AND t.fk_soc IN (".$listofidcompanytoscan.') AND t.entity IN ('.getEntity('invoice').')'),
				'contrat'=>array('enabled'=>$conf->contrat->enabled, 'perms'=>1, 'label'=>'LinkToContract',
								'sql'=>"SELECT s.rowid as socid, s.nom as name, s.client, t.rowid, t.ref, t.ref_customer as ref_client, t.ref_supplier, '' as total_ht FROM ".MAIN_DB_PREFIX."societe as s, ".MAIN_DB_PREFIX."contrat as t WHERE t.fk_soc = s.rowid AND t.fk_soc IN (".$listofidcompanytoscan.') AND t.entity IN ('.getEntity('contract').')'),
				'fichinter'=>array('enabled'=>$conf->ficheinter->enabled, 'perms'=>1, 'label'=>'LinkToIntervention', 'sql'=>"SELECT s.rowid as socid, s.nom as name, s.client, t.rowid, t.ref FROM ".MAIN_DB_PREFIX."societe as s, ".MAIN_DB_PREFIX."fichinter as t WHERE t.fk_soc = s.rowid AND t.fk_soc IN (".$listofidcompanytoscan.') AND t.entity IN ('.getEntity('intervention').')'),
				'supplier_proposal'=>array('enabled'=>$conf->supplier_proposal->enabled, 'perms'=>1, 'label'=>'LinkToSupplierProposal', 'sql'=>"SELECT s.rowid as socid, s.nom as name, s.client, t.rowid, t.ref, '' as ref_supplier, t.total_ht FROM ".MAIN_DB_PREFIX."societe as s, ".MAIN_DB_PREFIX."supplier_proposal as t WHERE t.fk_soc = s.rowid AND t.fk_soc IN (".$listofidcompanytoscan.') AND t.entity IN ('.getEntity('supplier_proposal').')'),
				'order_supplier'=>array('enabled'=>$conf->supplier_order->enabled, 'perms'=>1, 'label'=>'LinkToSupplierOrder', 'sql'=>"SELECT s.rowid as socid, s.nom as name, s.client, t.rowid, t.ref, t.ref_supplier, t.total_ht FROM ".MAIN_DB_PREFIX."societe as s, ".MAIN_DB_PREFIX."commande_fournisseur as t WHERE t.fk_soc = s.rowid AND t.fk_soc IN (".$listofidcompanytoscan.') AND t.entity IN ('.getEntity('commande_fournisseur').')'),
				'invoice_supplier'=>array('enabled'=>$conf->supplier_invoice->enabled, 'perms'=>1, 'label'=>'LinkToSupplierInvoice', 'sql'=>"SELECT s.rowid as socid, s.nom as name, s.client, t.rowid, t.ref, t.ref_supplier, t.total_ht FROM ".MAIN_DB_PREFIX."societe as s, ".MAIN_DB_PREFIX."facture_fourn as t WHERE t.fk_soc = s.rowid AND t.fk_soc IN (".$listofidcompanytoscan.') AND t.entity IN ('.getEntity('facture_fourn').')'),
				'ticket'=>array('enabled'=>$conf->ticket->enabled, 'perms'=>1, 'label'=>'LinkToTicket', 'sql'=>"SELECT s.rowid as socid, s.nom as name, s.client, t.rowid, t.ref, t.track_id, '0' as total_ht FROM ".MAIN_DB_PREFIX."societe as s, ".MAIN_DB_PREFIX."ticket as t WHERE t.fk_soc = s.rowid AND t.fk_soc IN (".$listofidcompanytoscan.') AND t.entity IN ('.getEntity('ticket').')')
			);
		}

		// Can complete the possiblelink array
		$hookmanager->initHooks(array('commonobject'));
		$parameters = array('listofidcompanytoscan' => $listofidcompanytoscan);

		if (!empty($listofidcompanytoscan))  // If empty, we don't have criteria to scan the object we can link to
		{
			$reshook = $hookmanager->executeHooks('showLinkToObjectBlock', $parameters, $object, $action); // Note that $action and $object may have been modified by hook
		}

		if (empty($reshook))
		{
			if (is_array($hookmanager->resArray) && count($hookmanager->resArray))
			{
				$possiblelinks = array_merge($possiblelinks, $hookmanager->resArray);
			}
		} elseif ($reshook > 0)
		{
			if (is_array($hookmanager->resArray) && count($hookmanager->resArray))
			{
				$possiblelinks = $hookmanager->resArray;
			}
		}

		foreach ($possiblelinks as $key => $possiblelink)
		{
			$num = 0;

			if (empty($possiblelink['enabled'])) continue;

			if (!empty($possiblelink['perms']) && (empty($restrictlinksto) || in_array($key, $restrictlinksto)) && (empty($excludelinksto) || !in_array($key, $excludelinksto)))
			{
				print '<div id="'.$key.'list"'.(empty($conf->use_javascript_ajax) ? '' : ' style="display:none"').'>';
				$sql = $possiblelink['sql'];

				$resqllist = $this->db->query($sql);
				if ($resqllist)
				{
					$num = $this->db->num_rows($resqllist);
					$i = 0;

					print '<br>';
					print '<form action="'.$_SERVER["PHP_SELF"].'" method="POST" name="formlinked'.$key.'">';
					print '<input type="hidden" name="action" value="addlink">';
					print '<input type="hidden" name="token" value="'.newToken().'">';
					print '<input type="hidden" name="id" value="'.$object->id.'">';
					print '<input type="hidden" name="addlink" value="'.$key.'">';
					print '<table class="noborder">';
					print '<tr class="liste_titre">';
					print '<td class="nowrap"></td>';
					print '<td class="center">'.$langs->trans("Ref").'</td>';
					print '<td class="left">'.$langs->trans("RefCustomer").'</td>';
					print '<td class="right">'.$langs->trans("AmountHTShort").'</td>';
					print '<td class="left">'.$langs->trans("Company").'</td>';
					print '</tr>';
					while ($i < $num)
					{
						$objp = $this->db->fetch_object($resqllist);

						print '<tr class="oddeven">';
						print '<td class="left">';
						print '<input type="radio" name="idtolinkto" value='.$objp->rowid.'>';
						print '</td>';
						print '<td class="center">'.$objp->ref.'</td>';
						print '<td>'.$objp->ref_client.'</td>';
						print '<td class="right">'.price($objp->total_ht).'</td>';
						print '<td>'.$objp->name.'</td>';
						print '</tr>';
						$i++;
					}
					print '</table>';
					print '<div class="center"><input type="submit" class="button valignmiddle" value="'.$langs->trans('ToLink').'">&nbsp;&nbsp;&nbsp;&nbsp;&nbsp;<input type="submit" class="button" name="cancel" value="'.$langs->trans('Cancel').'"></div>';

					print '</form>';
					$this->db->free($resqllist);
				} else {
					dol_print_error($this->db);
				}
				print '</div>';
				if ($num > 0)
				{
				}

				//$linktoelem.=($linktoelem?' &nbsp; ':'');
				if ($num > 0) $linktoelemlist .= '<li><a href="#linkto'.$key.'" class="linkto dropdowncloseonclick" rel="'.$key.'">'.$langs->trans($possiblelink['label']).' ('.$num.')</a></li>';
				//else $linktoelem.=$langs->trans($possiblelink['label']);
				else $linktoelemlist .= '<li><span class="linktodisabled">'.$langs->trans($possiblelink['label']).' (0)</span></li>';
			}
		}

		if ($linktoelemlist)
		{
			$linktoelem = '
    		<dl class="dropdown" id="linktoobjectname">
    		';
			if (!empty($conf->use_javascript_ajax)) $linktoelem .= '<dt><a href="#linktoobjectname">'.$langs->trans("LinkTo").'...</a></dt>';
			$linktoelem .= '<dd>
    		<div class="multiselectlinkto">
    		<ul class="ulselectedfields">'.$linktoelemlist.'
    		</ul>
    		</div>
    		</dd>
    		</dl>';
		} else {
			$linktoelem = '';
		}

		if (!empty($conf->use_javascript_ajax))
		{
			print '<!-- Add js to show linkto box -->
				<script>
				jQuery(document).ready(function() {
					jQuery(".linkto").click(function() {
						console.log("We choose to show/hide link for rel="+jQuery(this).attr(\'rel\'));
					    jQuery("#"+jQuery(this).attr(\'rel\')+"list").toggle();
					});
				});
				</script>
		    ';
		}

		return $linktoelem;
	}

	/**
	 *	Return an html string with a select combo box to choose yes or no
	 *
	 *	@param	string		$htmlname		Name of html select field
	 *	@param	string		$value			Pre-selected value
	 *	@param	int			$option			0 return yes/no, 1 return 1/0
	 *	@param	bool		$disabled		true or false
	 *  @param	int      	$useempty		1=Add empty line
	 *  @param	int			$addjscombo		1=Add js beautifier on combo box
	 *	@return	string						See option
	 */
	public function selectyesno($htmlname, $value = '', $option = 0, $disabled = false, $useempty = 0, $addjscombo = 0)
	{
		global $langs;

		$yes = "yes"; $no = "no";
		if ($option)
		{
			$yes = "1";
			$no = "0";
		}

		$disabled = ($disabled ? ' disabled' : '');

		$resultyesno = '<select class="flat width75" id="'.$htmlname.'" name="'.$htmlname.'"'.$disabled.'>'."\n";
		if ($useempty) $resultyesno .= '<option value="-1"'.(($value < 0) ? ' selected' : '').'>&nbsp;</option>'."\n";
		if (("$value" == 'yes') || ($value == 1))
		{
			$resultyesno .= '<option value="'.$yes.'" selected>'.$langs->trans("Yes").'</option>'."\n";
			$resultyesno .= '<option value="'.$no.'">'.$langs->trans("No").'</option>'."\n";
		} else {
	   		$selected = (($useempty && $value != '0' && $value != 'no') ? '' : ' selected');
			$resultyesno .= '<option value="'.$yes.'">'.$langs->trans("Yes").'</option>'."\n";
			$resultyesno .= '<option value="'.$no.'"'.$selected.'>'.$langs->trans("No").'</option>'."\n";
		}
		$resultyesno .= '</select>'."\n";

		if ($addjscombo) {
			$resultyesno .= ajax_combobox($htmlname);
		}

		return $resultyesno;
	}

	// phpcs:disable PEAR.NamingConventions.ValidFunctionName.ScopeNotCamelCaps
	/**
	 *  Return list of export templates
	 *
	 *  @param	string	$selected          Id modele pre-selectionne
	 *  @param  string	$htmlname          Name of HTML select
	 *  @param  string	$type              Type of searched templates
	 *  @param  int		$useempty          Affiche valeur vide dans liste
	 *  @return	void
	 */
	public function select_export_model($selected = '', $htmlname = 'exportmodelid', $type = '', $useempty = 0)
	{
		// phpcs:enable
		$sql = "SELECT rowid, label";
		$sql .= " FROM ".MAIN_DB_PREFIX."export_model";
		$sql .= " WHERE type = '".$this->db->escape($type)."'";
		$sql .= " ORDER BY rowid";
		$result = $this->db->query($sql);
		if ($result)
		{
			print '<select class="flat" id="select_'.$htmlname.'" name="'.$htmlname.'">';
			if ($useempty)
			{
				print '<option value="-1">&nbsp;</option>';
			}

			$num = $this->db->num_rows($result);
			$i = 0;
			while ($i < $num)
			{
				$obj = $this->db->fetch_object($result);
				if ($selected == $obj->rowid)
				{
					print '<option value="'.$obj->rowid.'" selected>';
				} else {
					print '<option value="'.$obj->rowid.'">';
				}
				print $obj->label;
				print '</option>';
				$i++;
			}
			print "</select>";
		} else {
			dol_print_error($this->db);
		}
	}

	/**
	 *    Return a HTML area with the reference of object and a navigation bar for a business object
	 *    Note: To complete search with a particular filter on select, you can set $object->next_prev_filter set to define SQL criterias.
	 *
	 *    @param	object	$object			Object to show.
	 *    @param	string	$paramid   		Name of parameter to use to name the id into the URL next/previous link.
	 *    @param	string	$morehtml  		More html content to output just before the nav bar.
	 *    @param	int		$shownav	  	Show Condition (navigation is shown if value is 1).
	 *    @param	string	$fieldid   		Name of field id into database to use for select next and previous (we make the select max and min on this field compared to $object->ref). Use 'none' to disable next/prev.
	 *    @param	string	$fieldref   	Name of field ref of object (object->ref) to show or 'none' to not show ref.
	 *    @param	string	$morehtmlref  	More html to show after ref.
	 *    @param	string	$moreparam  	More param to add in nav link url. Must start with '&...'.
	 *	  @param	int		$nodbprefix		Do not include DB prefix to forge table name.
	 *	  @param	string	$morehtmlleft	More html code to show before ref.
	 *	  @param	string	$morehtmlstatus	More html code to show under navigation arrows (status place).
	 *	  @param	string	$morehtmlright	More html code to show after ref.
	 * 	  @return	string    				Portion HTML with ref + navigation buttons
	 */
	public function showrefnav($object, $paramid, $morehtml = '', $shownav = 1, $fieldid = 'rowid', $fieldref = 'ref', $morehtmlref = '', $moreparam = '', $nodbprefix = 0, $morehtmlleft = '', $morehtmlstatus = '', $morehtmlright = '')
	{
		global $langs, $conf, $hookmanager, $extralanguages;

		$ret = '';
		if (empty($fieldid))  $fieldid = 'rowid';
		if (empty($fieldref)) $fieldref = 'ref';

		// Add where from hooks
		if (is_object($hookmanager))
		{
			$parameters = array();
			$reshook = $hookmanager->executeHooks('printFieldListWhere', $parameters, $object); // Note that $action and $object may have been modified by hook
			$object->next_prev_filter .= $hookmanager->resPrint;
		}
		$previous_ref = $next_ref = '';
		if ($shownav)
		{
			//print "paramid=$paramid,morehtml=$morehtml,shownav=$shownav,$fieldid,$fieldref,$morehtmlref,$moreparam";
			$object->load_previous_next_ref((isset($object->next_prev_filter) ? $object->next_prev_filter : ''), $fieldid, $nodbprefix);

			$navurl = $_SERVER["PHP_SELF"];
			// Special case for project/task page
			if ($paramid == 'project_ref')
			{
				if (preg_match('/\/tasks\/(task|contact|note|document)\.php/', $navurl))     // TODO Remove this when nav with project_ref on task pages are ok
				{
					$navurl = preg_replace('/\/tasks\/(task|contact|time|note|document)\.php/', '/tasks.php', $navurl);
					$paramid = 'ref';
				}
			}

			// accesskey is for Windows or Linux:  ALT + key for chrome, ALT + SHIFT + KEY for firefox
			// accesskey is for Mac:               CTRL + key for all browsers
			$stringforfirstkey = $langs->trans("KeyboardShortcut");
			if ($conf->browser->name == 'chrome')
			{
				$stringforfirstkey .= ' ALT +';
			} elseif ($conf->browser->name == 'firefox')
			{
				$stringforfirstkey .= ' ALT + SHIFT +';
			} else {
				$stringforfirstkey .= ' CTL +';
			}

			$previous_ref = $object->ref_previous ? '<a accesskey="p" title="'.$stringforfirstkey.' p" class="classfortooltip" href="'.$navurl.'?'.$paramid.'='.urlencode($object->ref_previous).$moreparam.'"><i class="fa fa-chevron-left"></i></a>' : '<span class="inactive"><i class="fa fa-chevron-left opacitymedium"></i></span>';
			$next_ref     = $object->ref_next ? '<a accesskey="n" title="'.$stringforfirstkey.' n" class="classfortooltip" href="'.$navurl.'?'.$paramid.'='.urlencode($object->ref_next).$moreparam.'"><i class="fa fa-chevron-right"></i></a>' : '<span class="inactive"><i class="fa fa-chevron-right opacitymedium"></i></span>';
		}

		//print "xx".$previous_ref."x".$next_ref;
		$ret .= '<!-- Start banner content --><div style="vertical-align: middle">';

		// Right part of banner
		if ($morehtmlright) $ret .= '<div class="inline-block floatleft">'.$morehtmlright.'</div>';

		if ($previous_ref || $next_ref || $morehtml)
		{
			$ret .= '<div class="pagination paginationref"><ul class="right">';
		}
		if ($morehtml)
		{
			$ret .= '<li class="noborder litext'.(($shownav && $previous_ref && $next_ref) ? ' clearbothonsmartphone' : '').'">'.$morehtml.'</li>';
		}
		if ($shownav && ($previous_ref || $next_ref))
		{
			$ret .= '<li class="pagination">'.$previous_ref.'</li>';
			$ret .= '<li class="pagination">'.$next_ref.'</li>';
		}
		if ($previous_ref || $next_ref || $morehtml)
		{
			$ret .= '</ul></div>';
		}

		$parameters = array();
		$reshook = $hookmanager->executeHooks('moreHtmlStatus', $parameters, $object); // Note that $action and $object may have been modified by hook
		if (empty($reshook)) $morehtmlstatus .= $hookmanager->resPrint;
		else $morehtmlstatus = $hookmanager->resPrint;
		if ($morehtmlstatus) $ret .= '<div class="statusref">'.$morehtmlstatus.'</div>';

		$parameters = array();
		$reshook = $hookmanager->executeHooks('moreHtmlRef', $parameters, $object); // Note that $action and $object may have been modified by hook
		if (empty($reshook)) $morehtmlref .= $hookmanager->resPrint;
		elseif ($reshook > 0) $morehtmlref = $hookmanager->resPrint;

		// Left part of banner
		if ($morehtmlleft)
		{
			if ($conf->browser->layout == 'phone') $ret .= '<!-- morehtmlleft --><div class="floatleft">'.$morehtmlleft.'</div>'; // class="center" to have photo in middle
			else $ret .= '<!-- morehtmlleft --><div class="inline-block floatleft">'.$morehtmlleft.'</div>';
		}

		//if ($conf->browser->layout == 'phone') $ret.='<div class="clearboth"></div>';
		$ret .= '<div class="inline-block floatleft valignmiddle maxwidth750 marginbottomonly refid'.(($shownav && ($previous_ref || $next_ref)) ? ' refidpadding' : '').'">';

		// For thirdparty, contact, user, member, the ref is the id, so we show something else
		if ($object->element == 'societe')
		{
			$ret .= dol_htmlentities($object->name);

			// List of extra languages
			$arrayoflangcode = array();
			if (!empty($conf->global->PDF_USE_ALSO_LANGUAGE_CODE)) $arrayoflangcode[] = $conf->global->PDF_USE_ALSO_LANGUAGE_CODE;

			if (is_array($arrayoflangcode) && count($arrayoflangcode)) {
				if (!is_object($extralanguages)) {
					include_once DOL_DOCUMENT_ROOT.'/core/class/extralanguages.class.php';
					$extralanguages = new ExtraLanguages($this->db);
				}
				$extralanguages->fetch_name_extralanguages('societe');

				if (!empty($extralanguages->attributes['societe']['name']))
				{
					$object->fetchValuesForExtraLanguages();

					$htmltext = '';
					// If there is extra languages
					foreach ($arrayoflangcode as $extralangcode) {
						$htmltext .= picto_from_langcode($extralangcode, 'class="pictoforlang paddingright"');
						if ($object->array_languages['name'][$extralangcode]) {
							$htmltext .= $object->array_languages['name'][$extralangcode];
						} else {
							$htmltext .= '<span class="opacitymedium">'.$langs->trans("SwitchInEditModeToAddTranslation").'</span>';
						}
					}
					$ret .= '<!-- Show translations of name -->'."\n";
					$ret .= $this->textwithpicto('', $htmltext, -1, 'language', 'opacitymedium paddingleft');
				}
			}
		} elseif ($object->element == 'member')
		{
			$ret .= $object->ref.'<br>';
			$fullname = $object->getFullName($langs);
			if ($object->morphy == 'mor' && $object->societe) {
				$ret .= dol_htmlentities($object->societe).((!empty($fullname) && $object->societe != $fullname) ? ' ('.dol_htmlentities($fullname).')' : '');
			} else {
				$ret .= dol_htmlentities($fullname).((!empty($object->societe) && $object->societe != $fullname) ? ' ('.dol_htmlentities($object->societe).')' : '');
			}
		} elseif (in_array($object->element, array('contact', 'user', 'usergroup')))
		{
			$ret .= dol_htmlentities($object->getFullName($langs));
		} elseif (in_array($object->element, array('action', 'agenda')))
		{
			$ret .= $object->ref.'<br>'.$object->label;
		} elseif (in_array($object->element, array('adherent_type')))
		{
			$ret .= $object->label;
		} elseif ($object->element == 'ecm_directories')
		{
			$ret .= '';
		} elseif ($fieldref != 'none')
		{
			$ret .= dol_htmlentities($object->$fieldref);
		}

		if ($morehtmlref)
		{
			// don't add a additional space, when "$morehtmlref" starts with a HTML div tag
			if (substr($morehtmlref, 0, 4) != '<div')
			{
				$ret .= ' ';
			}

			$ret .= $morehtmlref;
		}

		$ret .= '</div>';

		$ret .= '</div><!-- End banner content -->';

		return $ret;
	}


	/**
	 *    	Return HTML code to output a barcode
	 *
	 *     	@param	Object	$object		Object containing data to retrieve file name
	 * 		@param	int		$width			Width of photo
	 * 	  	@return string    				HTML code to output barcode
	 */
	public function showbarcode(&$object, $width = 100)
	{
		global $conf;

		//Check if barcode is filled in the card
		if (empty($object->barcode)) return '';

		// Complete object if not complete
		if (empty($object->barcode_type_code) || empty($object->barcode_type_coder))
		{
			$result = $object->fetch_barcode();
			//Check if fetch_barcode() failed
			if ($result < 1) return '<!-- ErrorFetchBarcode -->';
		}

		// Barcode image
		$url = DOL_URL_ROOT.'/viewimage.php?modulepart=barcode&generator='.urlencode($object->barcode_type_coder).'&code='.urlencode($object->barcode).'&encoding='.urlencode($object->barcode_type_code);
		$out = '<!-- url barcode = '.$url.' -->';
		$out .= '<img src="'.$url.'">';
		return $out;
	}

	/**
	 *    	Return HTML code to output a photo
	 *
	 *    	@param	string		$modulepart			Key to define module concerned ('societe', 'userphoto', 'memberphoto')
	 *     	@param  object		$object				Object containing data to retrieve file name
	 * 		@param	int			$width				Width of photo
	 * 		@param	int			$height				Height of photo (auto if 0)
	 * 		@param	int			$caneditfield		Add edit fields
	 * 		@param	string		$cssclass			CSS name to use on img for photo
	 * 		@param	string		$imagesize		    'mini', 'small' or '' (original)
	 *      @param  int         $addlinktofullsize  Add link to fullsize image
	 *      @param  int         $cache              1=Accept to use image in cache
	 *      @param	string		$forcecapture		Force parameter capture on HTML input file element to ask a smartphone to allow to open camera to take photo. Auto if empty.
	 * 	  	@return string    						HTML code to output photo
	 */
	public static function showphoto($modulepart, $object, $width = 100, $height = 0, $caneditfield = 0, $cssclass = 'photowithmargin', $imagesize = '', $addlinktofullsize = 1, $cache = 0, $forcecapture = '')
	{
		global $conf, $langs;

		$entity = (!empty($object->entity) ? $object->entity : $conf->entity);
		$id = (!empty($object->id) ? $object->id : $object->rowid);

		$ret = ''; $dir = ''; $file = ''; $originalfile = ''; $altfile = ''; $email = ''; $capture = '';
		if ($modulepart == 'societe')
		{
			$dir = $conf->societe->multidir_output[$entity];
			if (!empty($object->logo))
			{
				if ((string) $imagesize == 'mini') $file = get_exdir(0, 0, 0, 0, $object, 'thirdparty').'/logos/'.getImageFileNameForSize($object->logo, '_mini'); // getImageFileNameForSize include the thumbs
				elseif ((string) $imagesize == 'small') $file = get_exdir(0, 0, 0, 0, $object, 'thirdparty').'/logos/'.getImageFileNameForSize($object->logo, '_small');
				else $file = get_exdir(0, 0, 0, 0, $object, 'thirdparty').'/logos/'.$object->logo;
				$originalfile = get_exdir(0, 0, 0, 0, $object, 'thirdparty').'/logos/'.$object->logo;
			}
			$email = $object->email;
		} elseif ($modulepart == 'contact')
		{
			$dir = $conf->societe->multidir_output[$entity].'/contact';
			if (!empty($object->photo))
			{
				if ((string) $imagesize == 'mini') $file = get_exdir(0, 0, 0, 0, $object, 'contact').'/photos/'.getImageFileNameForSize($object->photo, '_mini');
				elseif ((string) $imagesize == 'small') $file = get_exdir(0, 0, 0, 0, $object, 'contact').'/photos/'.getImageFileNameForSize($object->photo, '_small');
				else $file = get_exdir(0, 0, 0, 0, $object, 'contact').'/photos/'.$object->photo;
				$originalfile = get_exdir(0, 0, 0, 0, $object, 'contact').'/photos/'.$object->photo;
			}
			$email = $object->email;
			$capture = 'user';
		} elseif ($modulepart == 'userphoto')
		{
			$dir = $conf->user->dir_output;
			if (!empty($object->photo))
			{
				if ((string) $imagesize == 'mini') $file = get_exdir(0, 0, 0, 0, $object, 'user').$object->id.'/'.getImageFileNameForSize($object->photo, '_mini');
				elseif ((string) $imagesize == 'small') $file = get_exdir(0, 0, 0, 0, $object, 'user').$object->id.'/'.getImageFileNameForSize($object->photo, '_small');
				else $file = get_exdir(0, 0, 0, 0, $object, 'user').'/'.$object->id.'/'.$object->photo;
				$originalfile = get_exdir(0, 0, 0, 0, $object, 'user').'/'.$object->id.'/'.$object->photo;
			}
			if (!empty($conf->global->MAIN_OLD_IMAGE_LINKS)) $altfile = $object->id.".jpg"; // For backward compatibility
			$email = $object->email;
			$capture = 'user';
		} elseif ($modulepart == 'memberphoto')
		{
			$dir = $conf->adherent->dir_output;
			if (!empty($object->photo))
			{
				if ((string) $imagesize == 'mini') $file = get_exdir(0, 0, 0, 0, $object, 'member').'photos/'.getImageFileNameForSize($object->photo, '_mini');
				elseif ((string) $imagesize == 'small') $file = get_exdir(0, 0, 0, 0, $object, 'member').'photos/'.getImageFileNameForSize($object->photo, '_small');
				else $file = get_exdir(0, 0, 0, 0, $object, 'member').'photos/'.$object->photo;
				$originalfile = get_exdir(0, 0, 0, 0, $object, 'member').'photos/'.$object->photo;
			}
			if (!empty($conf->global->MAIN_OLD_IMAGE_LINKS)) $altfile = $object->id.".jpg"; // For backward compatibility
			$email = $object->email;
			$capture = 'user';
		} else {
			// Generic case to show photos
			$dir = $conf->$modulepart->dir_output;
			if (!empty($object->photo))
			{
				if ((string) $imagesize == 'mini') $file = get_exdir($id, 2, 0, 0, $object, $modulepart).'photos/'.getImageFileNameForSize($object->photo, '_mini');
				elseif ((string) $imagesize == 'small') $file = get_exdir($id, 2, 0, 0, $object, $modulepart).'photos/'.getImageFileNameForSize($object->photo, '_small');
				else $file = get_exdir($id, 2, 0, 0, $object, $modulepart).'photos/'.$object->photo;
				$originalfile = get_exdir($id, 2, 0, 0, $object, $modulepart).'photos/'.$object->photo;
			}
			if (!empty($conf->global->MAIN_OLD_IMAGE_LINKS)) $altfile = $object->id.".jpg"; // For backward compatibility
			$email = $object->email;
		}

		if ($forcecapture) $capture = $forcecapture;

		if ($dir)
		{
			if ($file && file_exists($dir."/".$file))
			{
				if ($addlinktofullsize)
				{
					$urladvanced = getAdvancedPreviewUrl($modulepart, $originalfile, 0, '&entity='.$entity);
					if ($urladvanced) $ret .= '<a href="'.$urladvanced.'">';
					else $ret .= '<a href="'.DOL_URL_ROOT.'/viewimage.php?modulepart='.$modulepart.'&entity='.$entity.'&file='.urlencode($originalfile).'&cache='.$cache.'">';
				}
				$ret .= '<img alt="Photo" class="photo'.$modulepart.($cssclass ? ' '.$cssclass : '').' photologo'.(preg_replace('/[^a-z]/i', '_', $file)).'" '.($width ? ' width="'.$width.'"' : '').($height ? ' height="'.$height.'"' : '').' src="'.DOL_URL_ROOT.'/viewimage.php?modulepart='.$modulepart.'&entity='.$entity.'&file='.urlencode($file).'&cache='.$cache.'">';
				if ($addlinktofullsize) $ret .= '</a>';
			} elseif ($altfile && file_exists($dir."/".$altfile))
			{
				if ($addlinktofullsize)
				{
					$urladvanced = getAdvancedPreviewUrl($modulepart, $originalfile, 0, '&entity='.$entity);
					if ($urladvanced) $ret .= '<a href="'.$urladvanced.'">';
					else $ret .= '<a href="'.DOL_URL_ROOT.'/viewimage.php?modulepart='.$modulepart.'&entity='.$entity.'&file='.urlencode($originalfile).'&cache='.$cache.'">';
				}
				$ret .= '<img class="photo'.$modulepart.($cssclass ? ' '.$cssclass : '').'" alt="Photo alt" id="photologo'.(preg_replace('/[^a-z]/i', '_', $file)).'" class="'.$cssclass.'" '.($width ? ' width="'.$width.'"' : '').($height ? ' height="'.$height.'"' : '').' src="'.DOL_URL_ROOT.'/viewimage.php?modulepart='.$modulepart.'&entity='.$entity.'&file='.urlencode($altfile).'&cache='.$cache.'">';
				if ($addlinktofullsize) $ret .= '</a>';
			} else {
				$nophoto = '/public/theme/common/nophoto.png';
				if (in_array($modulepart, array('userphoto', 'contact', 'memberphoto')))	// For module that are "physical" users
				{
					if ($modulepart == 'memberphoto' && strpos($object->morphy, 'mor') !== false) {
						$nophoto = '/public/theme/common/company.png';
					} else {
						$nophoto = '/public/theme/common/user_anonymous.png';
						if ($object->gender == 'man') $nophoto = '/public/theme/common/user_man.png';
						if ($object->gender == 'woman') $nophoto = '/public/theme/common/user_woman.png';
					}
				}

				if (!empty($conf->gravatar->enabled) && $email)
				{
					/**
					 * @see https://gravatar.com/site/implement/images/php/
					 */
					global $dolibarr_main_url_root;
					$ret .= '<!-- Put link to gravatar -->';
					//$defaultimg=urlencode(dol_buildpath($nophoto,3));
					$defaultimg = 'mm';
					$ret .= '<img class="photo'.$modulepart.($cssclass ? ' '.$cssclass : '').'" alt="Gravatar avatar" title="'.$email.' Gravatar avatar" '.($width ? ' width="'.$width.'"' : '').($height ? ' height="'.$height.'"' : '').' src="https://www.gravatar.com/avatar/'.md5(strtolower(trim($email))).'?s='.$width.'&d='.$defaultimg.'">'; // gravatar need md5 hash
				} else {
					$ret .= '<img class="photo'.$modulepart.($cssclass ? ' '.$cssclass : '').'" alt="No photo" '.($width ? ' width="'.$width.'"' : '').($height ? ' height="'.$height.'"' : '').' src="'.DOL_URL_ROOT.$nophoto.'">';
				}
			}

			if ($caneditfield)
			{
				if ($object->photo) $ret .= "<br>\n";
				$ret .= '<table class="nobordernopadding centpercent">';
				if ($object->photo) $ret .= '<tr><td><input type="checkbox" class="flat photodelete" name="deletephoto" id="photodelete"> '.$langs->trans("Delete").'<br><br></td></tr>';
				$ret .= '<tr><td class="tdoverflow"><input type="file" class="flat maxwidth200onsmartphone" name="photo" id="photoinput" accept="image/*"'.($capture ? ' capture="'.$capture.'"' : '').'></td></tr>';
				$ret .= '</table>';
			}
		} else dol_print_error('', 'Call of showphoto with wrong parameters modulepart='.$modulepart);

		return $ret;
	}

	// phpcs:disable PEAR.NamingConventions.ValidFunctionName.ScopeNotCamelCaps
	/**
	 *	Return select list of groups
	 *
	 *  @param	string	$selected       Id group preselected
	 *  @param  string	$htmlname       Field name in form
	 *  @param  int		$show_empty     0=liste sans valeur nulle, 1=ajoute valeur inconnue
	 *  @param  string	$exclude        Array list of groups id to exclude
	 * 	@param	int		$disabled		If select list must be disabled
	 *  @param  string	$include        Array list of groups id to include
	 * 	@param	int		$enableonly		Array list of groups id to be enabled. All other must be disabled
	 * 	@param	string	$force_entity	'0' or Ids of environment to force
	 * 	@param	bool	$multiple		add [] in the name of element and add 'multiple' attribut (not working with ajax_autocompleter)
	 *  @param  string	$morecss		More css to add to html component
	 *  @return	string
	 *  @see select_dolusers()
	 */
	public function select_dolgroups($selected = '', $htmlname = 'groupid', $show_empty = 0, $exclude = '', $disabled = 0, $include = '', $enableonly = '', $force_entity = '0', $multiple = false, $morecss = '')
	{
		// phpcs:enable
		global $conf, $user, $langs;

		// Permettre l'exclusion de groupes
		if (is_array($exclude))	$excludeGroups = implode("','", $exclude);
		// Permettre l'inclusion de groupes
		if (is_array($include))	$includeGroups = implode("','", $include);

		if (!is_array($selected)) $selected = array($selected);

		$out = '';

		// On recherche les groupes
		$sql = "SELECT ug.rowid, ug.nom as name";
		if (!empty($conf->multicompany->enabled) && $conf->entity == 1 && $user->admin && !$user->entity)
		{
			$sql .= ", e.label";
		}
		$sql .= " FROM ".MAIN_DB_PREFIX."usergroup as ug ";
		if (!empty($conf->multicompany->enabled) && $conf->entity == 1 && $user->admin && !$user->entity)
		{
			$sql .= " LEFT JOIN ".MAIN_DB_PREFIX."entity as e ON e.rowid=ug.entity";
			if ($force_entity) $sql .= " WHERE ug.entity IN (0, ".$force_entity.")";
			else $sql .= " WHERE ug.entity IS NOT NULL";
		} else {
			$sql .= " WHERE ug.entity IN (0, ".$conf->entity.")";
		}
		if (is_array($exclude) && $excludeGroups) $sql .= " AND ug.rowid NOT IN ('".$excludeGroups."')";
		if (is_array($include) && $includeGroups) $sql .= " AND ug.rowid IN ('".$includeGroups."')";
		$sql .= " ORDER BY ug.nom ASC";

		dol_syslog(get_class($this)."::select_dolgroups", LOG_DEBUG);
		$resql = $this->db->query($sql);
		if ($resql)
		{
			// Enhance with select2
			include_once DOL_DOCUMENT_ROOT.'/core/lib/ajax.lib.php';
		   	$out .= ajax_combobox($htmlname);

			$out .= '<select class="flat minwidth200'.($morecss ? ' '.$morecss : '').'" id="'.$htmlname.'" name="'.$htmlname.($multiple ? '[]' : '').'" '.($multiple ? 'multiple' : '').' '.($disabled ? ' disabled' : '').'>';

			$num = $this->db->num_rows($resql);
			$i = 0;
			if ($num)
			{
				if ($show_empty && !$multiple) $out .= '<option value="-1"'.(in_array(-1, $selected) ? ' selected' : '').'>&nbsp;</option>'."\n";

				while ($i < $num)
				{
					$obj = $this->db->fetch_object($resql);
					$disableline = 0;
					if (is_array($enableonly) && count($enableonly) && !in_array($obj->rowid, $enableonly)) $disableline = 1;

					$out .= '<option value="'.$obj->rowid.'"';
					if ($disableline) $out .= ' disabled';
					if ((is_object($selected[0]) && $selected[0]->id == $obj->rowid) || (!is_object($selected[0]) && in_array($obj->rowid, $selected)))
					{
						$out .= ' selected';
					}
					$out .= '>';

					$out .= $obj->name;
					if (!empty($conf->multicompany->enabled) && empty($conf->global->MULTICOMPANY_TRANSVERSE_MODE) && $conf->entity == 1)
					{
						$out .= " (".$obj->label.")";
					}

					$out .= '</option>';
					$i++;
				}
			} else {
				if ($show_empty) $out .= '<option value="-1"'.(in_array(-1, $selected) ? ' selected' : '').'></option>'."\n";
				$out .= '<option value="" disabled>'.$langs->trans("NoUserGroupDefined").'</option>';
			}
			$out .= '</select>';
		} else {
			dol_print_error($this->db);
		}

		return $out;
	}


	/**
	 *	Return HTML to show the search and clear seach button
	 *
	 *  @return	string
	 */
	public function showFilterButtons()
	{
		$out = '<div class="nowrap">';
		$out .= '<button type="submit" class="liste_titre button_search" name="button_search_x" value="x"><span class="fa fa-search"></span></button>';
		$out .= '<button type="submit" class="liste_titre button_removefilter" name="button_removefilter_x" value="x"><span class="fa fa-remove"></span></button>';
		$out .= '</div>';

		return $out;
	}

	/**
	 *	Return HTML to show the search and clear search button
	 *
	 *  @param  string  $cssclass                  CSS class
	 *  @param  int     $calljsfunction            0=default. 1=call function initCheckForSelect() after changing status of checkboxes
	 *  @param  string  $massactionname            Mass action button name that will launch an action on the selected items
	 *  @return	string
	 */
	public function showCheckAddButtons($cssclass = 'checkforaction', $calljsfunction = 0, $massactionname = "massaction")
	{
		global $conf, $langs;

		$out = '';

		if (!empty($conf->use_javascript_ajax)) $out .= '<div class="inline-block checkallactions"><input type="checkbox" id="'.$cssclass.'s" name="'.$cssclass.'s" class="checkallactions"></div>';
		$out .= '<script>
            $(document).ready(function() {
                $("#' . $cssclass.'s").click(function() {
                    if($(this).is(\':checked\')){
                        console.log("We check all '.$cssclass.'");
                		$(".'.$cssclass.'").prop(\'checked\', true).trigger(\'change\');
                    }
                    else
                    {
                        console.log("We uncheck all");
                		$(".'.$cssclass.'").prop(\'checked\', false).trigger(\'change\');
                    }'."\n";
				if ($calljsfunction) $out .= 'if (typeof initCheckForSelect == \'function\') { initCheckForSelect(0, "'.$massactionname.'", "'.$cssclass.'"); } else { console.log("No function initCheckForSelect found. Call won\'t be done."); }';
		$out .= '         });
        	        $(".' . $cssclass.'").change(function() {
					$(this).closest("tr").toggleClass("highlight", this.checked);
				});
		 	});
    	</script>';

		return $out;
	}

	/**
	 *	Return HTML to show the search and clear seach button
	 *
	 *  @param	int  	$addcheckuncheckall        Add the check all/uncheck all checkbox (use javascript) and code to manage this
	 *  @param  string  $cssclass                  CSS class
	 *  @param  int     $calljsfunction            0=default. 1=call function initCheckForSelect() after changing status of checkboxes
	 *  @param  string  $massactionname            Mass action name
	 *  @return	string
	 */
	public function showFilterAndCheckAddButtons($addcheckuncheckall = 0, $cssclass = 'checkforaction', $calljsfunction = 0, $massactionname = "massaction")
	{
		$out = $this->showFilterButtons();
		if ($addcheckuncheckall)
		{
			$out .= $this->showCheckAddButtons($cssclass, $calljsfunction, $massactionname);
		}
		return $out;
	}

	/**
	 * Return HTML to show the select of expense categories
	 *
	 * @param	string	$selected              preselected category
	 * @param	string	$htmlname              name of HTML select list
	 * @param	integer	$useempty              1=Add empty line
	 * @param	array	$excludeid             id to exclude
	 * @param	string	$target                htmlname of target select to bind event
	 * @param	int		$default_selected      default category to select if fk_c_type_fees change = EX_KME
	 * @param	array	$params                param to give
	 * @param	int		$info_admin			   Show the tooltip help picto to setup list
	 * @return	string
	 */
	public function selectExpenseCategories($selected = '', $htmlname = 'fk_c_exp_tax_cat', $useempty = 0, $excludeid = array(), $target = '', $default_selected = 0, $params = array(), $info_admin = 1)
	{
		global $db, $langs, $user;

		$out = '';
		$sql = 'SELECT rowid, label FROM '.MAIN_DB_PREFIX.'c_exp_tax_cat WHERE active = 1';
		$sql .= ' AND entity IN (0,'.getEntity('exp_tax_cat').')';
		if (!empty($excludeid)) $sql .= ' AND rowid NOT IN ('.implode(',', $excludeid).')';
		$sql .= ' ORDER BY label';

		$resql = $db->query($sql);
		if ($resql)
		{
			$out = '<select id="select_'.$htmlname.'" name="'.$htmlname.'" class="'.$htmlname.' flat minwidth75imp maxwidth200">';
			if ($useempty) $out .= '<option value="0">&nbsp;</option>';

			while ($obj = $db->fetch_object($resql))
			{
				$out .= '<option '.($selected == $obj->rowid ? 'selected="selected"' : '').' value="'.$obj->rowid.'">'.$langs->trans($obj->label).'</option>';
			}
			$out .= '</select>';
			$out .= ajax_combobox('select_'.$htmlname);

			if (!empty($htmlname) && $user->admin && $info_admin) $out .= ' '.info_admin($langs->trans("YouCanChangeValuesForThisListFromDictionarySetup"), 1);

			if (!empty($target))
			{
				$sql = "SELECT c.id FROM ".MAIN_DB_PREFIX."c_type_fees as c WHERE c.code = 'EX_KME' AND c.active = 1";
				$resql = $db->query($sql);
				if ($resql)
				{
					if ($db->num_rows($resql) > 0)
					{
						$obj = $db->fetch_object($resql);
						$out .= '<script>
							$(function() {
								$("select[name='.$target.']").on("change", function() {
									var current_val = $(this).val();
									if (current_val == '.$obj->id.') {';
						if (!empty($default_selected) || !empty($selected)) $out .= '$("select[name='.$htmlname.']").val("'.($default_selected > 0 ? $default_selected : $selected).'");';

						$out .= '
										$("select[name='.$htmlname.']").change();
									}
								});

								$("select[name='.$htmlname.']").change(function() {

									if ($("select[name='.$target.']").val() == '.$obj->id.') {
										// get price of kilometer to fill the unit price
										var data = '.json_encode($params).';
										data.fk_c_exp_tax_cat = $(this).val();

										$.ajax({
											method: "POST",
											dataType: "json",
											data: data,
											url: "'.(DOL_URL_ROOT.'/expensereport/ajax/ajaxik.php').'",
										}).done(function( data, textStatus, jqXHR ) {
											console.log(data);
											if (typeof data.up != "undefined") {
												$("input[name=value_unit]").val(data.up);
												$("select[name='.$htmlname.']").attr("title", data.title);
											} else {
												$("input[name=value_unit]").val("");
												$("select[name='.$htmlname.']").attr("title", "");
											}
										});
									}
								});
							});
						</script>';
					}
				}
			}
		} else {
			dol_print_error($db);
		}

		return $out;
	}

	/**
	 * Return HTML to show the select ranges of expense range
	 *
	 * @param	string	$selected    preselected category
	 * @param	string	$htmlname    name of HTML select list
	 * @param	integer	$useempty    1=Add empty line
	 * @return	string
	 */
	public function selectExpenseRanges($selected = '', $htmlname = 'fk_range', $useempty = 0)
	{
		global $db, $conf, $langs;

		$out = '';
		$sql = 'SELECT rowid, range_ik FROM '.MAIN_DB_PREFIX.'c_exp_tax_range';
		$sql .= ' WHERE entity = '.$conf->entity.' AND active = 1';

		$resql = $db->query($sql);
		if ($resql)
		{
			$out = '<select id="select_'.$htmlname.'" name="'.$htmlname.'" class="'.$htmlname.' flat minwidth75imp">';
			if ($useempty) $out .= '<option value="0"></option>';

			while ($obj = $db->fetch_object($resql))
			{
				$out .= '<option '.($selected == $obj->rowid ? 'selected="selected"' : '').' value="'.$obj->rowid.'">'.price($obj->range_ik, 0, $langs, 1, 0).'</option>';
			}
			$out .= '</select>';
		} else {
			dol_print_error($db);
		}

		return $out;
	}

	/**
	 * Return HTML to show a select of expense
	 *
	 * @param	string	$selected    preselected category
	 * @param	string	$htmlname    name of HTML select list
	 * @param	integer	$useempty    1=Add empty choice
	 * @param	integer	$allchoice   1=Add all choice
	 * @param	integer	$useid       0=use 'code' as key, 1=use 'id' as key
	 * @return	string
	 */
	public function selectExpense($selected = '', $htmlname = 'fk_c_type_fees', $useempty = 0, $allchoice = 1, $useid = 0)
	{
		global $db, $langs;

		$out = '';
		$sql = 'SELECT id, code, label FROM '.MAIN_DB_PREFIX.'c_type_fees';
		$sql .= ' WHERE active = 1';

		$resql = $db->query($sql);
		if ($resql)
		{
			$out = '<select id="select_'.$htmlname.'" name="'.$htmlname.'" class="'.$htmlname.' flat minwidth75imp">';
			if ($useempty) $out .= '<option value="0"></option>';
			if ($allchoice) $out .= '<option value="-1">'.$langs->trans('AllExpenseReport').'</option>';

			$field = 'code';
			if ($useid) $field = 'id';

			while ($obj = $db->fetch_object($resql))
			{
				$key = $langs->trans($obj->code);
				$out .= '<option '.($selected == $obj->{$field} ? 'selected="selected"' : '').' value="'.$obj->{$field}.'">'.($key != $obj->code ? $key : $obj->label).'</option>';
			}
			$out .= '</select>';
		} else {
			dol_print_error($db);
		}

		return $out;
	}

	/**
	 *  Output a combo list with invoices qualified for a third party
	 *
	 *  @param	int		$socid      	Id third party (-1=all, 0=only projects not linked to a third party, id=projects not linked or linked to third party id)
	 *  @param  int		$selected   	Id invoice preselected
	 *  @param  string	$htmlname   	Name of HTML select
	 *	@param	int		$maxlength		Maximum length of label
	 *	@param	int		$option_only	Return only html options lines without the select tag
	 *	@param	string	$show_empty		Add an empty line ('1' or string to show for empty line)
	 *  @param	int		$discard_closed Discard closed projects (0=Keep,1=hide completely,2=Disable)
	 *  @param	int		$forcefocus		Force focus on field (works with javascript only)
	 *  @param	int		$disabled		Disabled
	 *  @param	string	$morecss        More css added to the select component
	 *  @param	string	$projectsListId ''=Automatic filter on project allowed. List of id=Filter on project ids.
	 *  @param	string	$showproject	'all' = Show project info, ''=Hide project info
	 *  @param	User	$usertofilter	User object to use for filtering
	 *	@return int         			Nbr of project if OK, <0 if KO
	 */
	public function selectInvoice($socid = -1, $selected = '', $htmlname = 'invoiceid', $maxlength = 24, $option_only = 0, $show_empty = '1', $discard_closed = 0, $forcefocus = 0, $disabled = 0, $morecss = 'maxwidth500', $projectsListId = '', $showproject = 'all', $usertofilter = null)
	{
		global $user, $conf, $langs;

		require_once DOL_DOCUMENT_ROOT.'/projet/class/project.class.php';

		if (is_null($usertofilter))
		{
			$usertofilter = $user;
		}

		$out = '';

		$hideunselectables = false;
		if (!empty($conf->global->PROJECT_HIDE_UNSELECTABLES)) $hideunselectables = true;

		if (empty($projectsListId))
		{
			if (empty($usertofilter->rights->projet->all->lire))
			{
				$projectstatic = new Project($this->db);
				$projectsListId = $projectstatic->getProjectsAuthorizedForUser($usertofilter, 0, 1);
			}
		}

		// Search all projects
		$sql = 'SELECT f.rowid, f.ref as fref, "nolabel" as flabel, p.rowid as pid, f.ref,
            p.title, p.fk_soc, p.fk_statut, p.public,';
		$sql .= ' s.nom as name';
		$sql .= ' FROM '.MAIN_DB_PREFIX.'projet as p';
		$sql .= ' LEFT JOIN '.MAIN_DB_PREFIX.'societe as s ON s.rowid = p.fk_soc,';
		$sql .= ' '.MAIN_DB_PREFIX.'facture as f';
		$sql .= " WHERE p.entity IN (".getEntity('project').")";
		$sql .= " AND f.fk_projet = p.rowid AND f.fk_statut=0"; //Brouillons seulement
		//if ($projectsListId) $sql.= " AND p.rowid IN (".$projectsListId.")";
		//if ($socid == 0) $sql.= " AND (p.fk_soc=0 OR p.fk_soc IS NULL)";
		//if ($socid > 0)  $sql.= " AND (p.fk_soc=".$socid." OR p.fk_soc IS NULL)";
		$sql .= " GROUP BY f.ref ORDER BY p.ref, f.ref ASC";

		$resql = $this->db->query($sql);
		if ($resql)
		{
			// Use select2 selector
			if (!empty($conf->use_javascript_ajax))
			{
				include_once DOL_DOCUMENT_ROOT.'/core/lib/ajax.lib.php';
			   	$comboenhancement = ajax_combobox($htmlname, '', 0, $forcefocus);
				$out .= $comboenhancement;
				$morecss = 'minwidth200imp maxwidth500';
			}

			if (empty($option_only)) {
				$out .= '<select class="valignmiddle flat'.($morecss ? ' '.$morecss : '').'"'.($disabled ? ' disabled="disabled"' : '').' id="'.$htmlname.'" name="'.$htmlname.'">';
			}
			if (!empty($show_empty)) {
				$out .= '<option value="0" class="optiongrey">';
				if (!is_numeric($show_empty)) $out .= $show_empty;
				else $out .= '&nbsp;';
				$out .= '</option>';
			}
			$num = $this->db->num_rows($resql);
			$i = 0;
			if ($num)
			{
				while ($i < $num)
				{
					$obj = $this->db->fetch_object($resql);
					// If we ask to filter on a company and user has no permission to see all companies and project is linked to another company, we hide project.
					if ($socid > 0 && (empty($obj->fk_soc) || $obj->fk_soc == $socid) && empty($usertofilter->rights->societe->lire))
					{
						// Do nothing
					} else {
						if ($discard_closed == 1 && $obj->fk_statut == Project::STATUS_CLOSED)
						{
							$i++;
							continue;
						}

						$labeltoshow = '';

						if ($showproject == 'all')
						{
							$labeltoshow .= dol_trunc($obj->ref, 18); // Invoice ref
							if ($obj->name) $labeltoshow .= ' - '.$obj->name; // Soc name

							$disabled = 0;
							if ($obj->fk_statut == Project::STATUS_DRAFT)
							{
								$disabled = 1;
								$labeltoshow .= ' - '.$langs->trans("Draft");
							} elseif ($obj->fk_statut == Project::STATUS_CLOSED)
							{
								if ($discard_closed == 2) $disabled = 1;
								$labeltoshow .= ' - '.$langs->trans("Closed");
							} elseif ($socid > 0 && (!empty($obj->fk_soc) && $obj->fk_soc != $socid))
							{
								$disabled = 1;
								$labeltoshow .= ' - '.$langs->trans("LinkedToAnotherCompany");
							}
						}

						if (!empty($selected) && $selected == $obj->rowid)
						{
							$out .= '<option value="'.$obj->rowid.'" selected';
							//if ($disabled) $out.=' disabled';						// with select2, field can't be preselected if disabled
							$out .= '>'.$labeltoshow.'</option>';
						} else {
							if ($hideunselectables && $disabled && ($selected != $obj->rowid))
							{
								$resultat = '';
							} else {
								$resultat = '<option value="'.$obj->rowid.'"';
								if ($disabled) $resultat .= ' disabled';
								//if ($obj->public) $labeltoshow.=' ('.$langs->trans("Public").')';
								//else $labeltoshow.=' ('.$langs->trans("Private").')';
								$resultat .= '>';
								$resultat .= $labeltoshow;
								$resultat .= '</option>';
							}
							$out .= $resultat;
						}
					}
					$i++;
				}
			}
			if (empty($option_only)) {
				$out .= '</select>';
			}

			print $out;

			$this->db->free($resql);
			return $num;
		} else {
			dol_print_error($this->db);
			return -1;
		}
	}

	/**
	 * Output the component to make advanced search criteries
	 *
	 * @param	array		$arrayofcriterias			          Array of available search criterias. Example: array($object->element => $object->fields, 'otherfamily' => otherarrayoffields, ...)
	 * @param	array		$search_component_params	          Array of selected search criterias
	 * @param   array       $arrayofinputfieldsalreadyoutput      Array of input fields already inform. The component will not generate a hidden input field if it is in this list.
	 * @return	string									          HTML component for advanced search
	 */
	public function searchComponent($arrayofcriterias, $search_component_params, $arrayofinputfieldsalreadyoutput = array())
	{
		global $langs;

		$ret = '';

		$ret .= '<div class="nowrap centpercent">';
		//$ret .= '<button type="submit" class="liste_titre button_removefilter" name="button_removefilter_x" value="x"><span class="fa fa-remove"></span></button>';
		$ret .= '<a href="#" class="dropdownsearch-toggle unsetcolor paddingright">';
		$ret .= '<span class="fas fa-filter linkobject boxfilter" title="Filter" id="idsubimgproductdistribution"></span>';
		$ret .= $langs->trans("Filters");
		$ret .= '</a>';
		//$ret .= '<button type="submit" class="liste_titre button_search paddingleftonly" name="button_search_x" value="x"><span class="fa fa-search"></span></button>';
		$ret .= '<div name="search_component_params" class="search_component_params inline-block minwidth500 maxwidth300onsmartphone valignmiddle">';
		$texttoshow = '<div class="opacitymedium inline-block search_component_searchtext">'.$langs->trans("Search").'</div>';

		$ret .= '<div class="search_component inline-block valignmiddle">'.$texttoshow.'</div>';
		$ret .= '</div>';
		$ret .= '<input type="hidden" name="search_component_params_hidden" class="search_component_params_hidden" value="'.GETPOST("search_component_params_hidden").'">';
		// For compatibility with forms that show themself the search criteria in addition of this component, we output the fields
		foreach ($arrayofcriterias as $criterias) {
			foreach ($criterias as $criteriafamilykey => $criteriafamilyval) {
				if (in_array('search_'.$criteriafamilykey, $arrayofinputfieldsalreadyoutput)) continue;
				if (in_array($criteriafamilykey, array('rowid', 'ref_ext', 'entity', 'extraparams'))) continue;
				if (in_array($criteriafamilyval['type'], array('date', 'datetime', 'timestamp'))) {
					$ret .= '<input type="hidden" name="search_'.$criteriafamilykey.'_start">';
					$ret .= '<input type="hidden" name="search_'.$criteriafamilykey.'_startyear">';
					$ret .= '<input type="hidden" name="search_'.$criteriafamilykey.'_startmonth">';
					$ret .= '<input type="hidden" name="search_'.$criteriafamilykey.'_startday">';
					$ret .= '<input type="hidden" name="search_'.$criteriafamilykey.'_end">';
					$ret .= '<input type="hidden" name="search_'.$criteriafamilykey.'_endyear">';
					$ret .= '<input type="hidden" name="search_'.$criteriafamilykey.'_endmonth">';
					$ret .= '<input type="hidden" name="search_'.$criteriafamilykey.'_endday">';
				} else {
					$ret .= '<input type="hidden" name="search_'.$criteriafamilykey.'">';
				}
			}
		}
		$ret .= '</div>';


		return $ret;
	}

	/**
	 * selectModelMail
	 *
	 * @param   string   $prefix     Prefix
	 * @param   string   $modelType  Model type
	 * @param	int		 $default	 1=Show also Default mail template
	 * @return  string               HTML select string
	 */
	public function selectModelMail($prefix, $modelType = '', $default = 0)
	{
		global $langs, $db, $user;

		$retstring = '';

		$TModels = array();

		include_once DOL_DOCUMENT_ROOT.'/core/class/html.formmail.class.php';
		$formmail = new FormMail($db);
		$result = $formmail->fetchAllEMailTemplate($modelType, $user, $langs);

		if ($default) $TModels[0] = $langs->trans('DefaultMailModel');
		if ($result > 0) {
			foreach ($formmail->lines_model as $model) {
				$TModels[$model->id] = $model->label;
			}
		}

		$retstring .= '<select class="flat" id="select_'.$prefix.'model_mail" name="'.$prefix.'model_mail">';

		foreach ($TModels as $id_model=>$label_model) {
			$retstring .= '<option value="'.$id_model.'"';
			$retstring .= ">".$label_model."</option>";
		}

		$retstring .= "</select>";

		return $retstring;
	}
}<|MERGE_RESOLUTION|>--- conflicted
+++ resolved
@@ -5053,11 +5053,7 @@
 	 *  @param bool $excludeConfCurrency false  = If company current currency not in table, we add it into list. Should always be available.  true = we are in currency_rate update , we don't want to see conf->currency in select
 	 * 	@return	string
 	 */
-<<<<<<< HEAD
-	public function selectMultiCurrency($selected = '', $htmlname = 'multicurrency_code', $useempty = 0)
-=======
 	public function selectMultiCurrency($selected = '', $htmlname = 'multicurrency_code', $useempty = 0, $filter= '',$excludeConfCurrency = false)
->>>>>>> 1ecff0a6
 	{
 		global $db, $conf, $langs, $user;
 
@@ -5067,12 +5063,8 @@
 
 		$sql = 'SELECT code FROM '.MAIN_DB_PREFIX.'multicurrency';
 		$sql .= " WHERE entity IN ('".getEntity('mutlicurrency')."')";
-<<<<<<< HEAD
+		if ($filter) $sql .= " AND ".$filter;
 		$resql = $this->db->query($sql);
-=======
-		if ($filter) $sql .= " AND ".$filter;
-		$resql = $db->query($sql);
->>>>>>> 1ecff0a6
 		if ($resql)
 		{
 			while ($obj = $this->db->fetch_object($resql)) $TCurrency[$obj->code] = $obj->code;
