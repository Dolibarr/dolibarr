--- conflicted
+++ resolved
@@ -1344,24 +1344,6 @@
 
         // Method with no ajax
         //$out.='<form method="POST" action="'.$_SERVER["PHP_SELF"].'">';
-<<<<<<< HEAD
-		$out=$this->select_dolusers('', $htmlname, $show_empty, $exclude, $disabled, $include, $enableonly, $force_entity, $maxlength, $showstatus, $morefilter);
-		$out.='<input type="submit" class="button" name="addassignedtouser" value="'.dol_escape_htmltag($langs->trans("Add")).'">';
-		$assignedtouser=array();
-		if (!empty($_SESSION['assignedtouser'])) $assignedtouser=dol_json_decode($_SESSION['assignedtouser'], true);
-		if (count($assignedtouser)) $out.='<br>';
-		// dol_json_decode may return false on error which is not traversable
-		if (is_array($assignedtouser)) {
-			foreach($assignedtouser as $key => $value)
-			{
-				$userstatic->fetch($key);
-				$out.=$userstatic->getNomUrl(1);
-				//$out.=' '.($value['mandatory']?$langs->trans("Mandatory"):$langs->trans("Optional"));
-				//$out.=' '.($value['transparency']?$langs->trans("Busy"):$langs->trans("NotBusy"));
-				$out.='<br>';
-			}
-	    }
-=======
         if ($action == 'view')
         {
 			$out.='';
@@ -1394,7 +1376,6 @@
 			$out.='<br>';
 			$i++;
 		}
->>>>>>> 30abacd0
 
 		//$out.='</form>';
         return $out;
