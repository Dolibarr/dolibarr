--- conflicted
+++ resolved
@@ -1996,8 +1996,6 @@
 			} else {
 				return $out;
 			}
-<<<<<<< HEAD
-=======
 		} else {
 			dol_print_error($this->db);
 			return -1;
@@ -2086,7 +2084,6 @@
 			print ajax_combobox('select_' . $htmlname);
 
 			return $qualifiedlines;
->>>>>>> 080a45c7
 		} else {
 			dol_print_error($this->db);
 			return -1;
@@ -2097,97 +2094,6 @@
 	// phpcs:disable PEAR.NamingConventions.ValidFunctionName.ScopeNotCamelCaps
 
 	/**
-<<<<<<< HEAD
-	 *  Return HTML combo list of absolute discounts
-	 *
-	 * @param	string	$selected	Id Fixed reduction preselected
-	 * @param	string	$htmlname	Name of the form field
-	 * @param	string	$filter		Optional filter critreria
-	 * @param	int		$socid		Id of thirdparty
-	 * @param	int		$maxvalue	Max value for lines that can be selected
-	 * @return	int					Return number of qualifed lines in list
-	 */
-	public function select_remises($selected, $htmlname, $filter, $socid, $maxvalue = 0)
-	{
-		// phpcs:enable
-		global $langs, $conf;
-
-		// On recherche les remises
-		$sql = "SELECT re.rowid, re.amount_ht, re.amount_tva, re.amount_ttc,";
-		$sql .= " re.description, re.fk_facture_source";
-		$sql .= " FROM " . $this->db->prefix() . "societe_remise_except as re";
-		$sql .= " WHERE re.fk_soc = " . (int) $socid;
-		$sql .= " AND re.entity = " . $conf->entity;
-		if ($filter) {
-			$sql .= " AND " . $filter;
-		}
-		$sql .= " ORDER BY re.description ASC";
-
-		dol_syslog(get_class($this) . "::select_remises", LOG_DEBUG);
-		$resql = $this->db->query($sql);
-		if ($resql) {
-			print '<select id="select_' . $htmlname . '" class="flat maxwidthonsmartphone" name="' . $htmlname . '">';
-			$num = $this->db->num_rows($resql);
-
-			$qualifiedlines = $num;
-
-			$i = 0;
-			if ($num) {
-				print '<option value="0">&nbsp;</option>';
-				while ($i < $num) {
-					$obj = $this->db->fetch_object($resql);
-					$desc = dol_trunc($obj->description, 40);
-					if (preg_match('/\(CREDIT_NOTE\)/', $desc)) {
-						$desc = preg_replace('/\(CREDIT_NOTE\)/', $langs->trans("CreditNote"), $desc);
-					}
-					if (preg_match('/\(DEPOSIT\)/', $desc)) {
-						$desc = preg_replace('/\(DEPOSIT\)/', $langs->trans("Deposit"), $desc);
-					}
-					if (preg_match('/\(EXCESS RECEIVED\)/', $desc)) {
-						$desc = preg_replace('/\(EXCESS RECEIVED\)/', $langs->trans("ExcessReceived"), $desc);
-					}
-					if (preg_match('/\(EXCESS PAID\)/', $desc)) {
-						$desc = preg_replace('/\(EXCESS PAID\)/', $langs->trans("ExcessPaid"), $desc);
-					}
-
-					$selectstring = '';
-					if ($selected > 0 && $selected == $obj->rowid) {
-						$selectstring = ' selected';
-					}
-
-					$disabled = '';
-					if ($maxvalue > 0 && $obj->amount_ttc > $maxvalue) {
-						$qualifiedlines--;
-						$disabled = ' disabled';
-					}
-
-					if (getDolGlobalString('MAIN_SHOW_FACNUMBER_IN_DISCOUNT_LIST') && !empty($obj->fk_facture_source)) {
-						$tmpfac = new Facture($this->db);
-						if ($tmpfac->fetch($obj->fk_facture_source) > 0) {
-							$desc = $desc . ' - ' . $tmpfac->ref;
-						}
-					}
-
-					print '<option value="' . $obj->rowid . '"' . $selectstring . $disabled . '>' . $desc . ' (' . price($obj->amount_ht) . ' ' . $langs->trans("HT") . ' - ' . price($obj->amount_ttc) . ' ' . $langs->trans("TTC") . ')</option>';
-					$i++;
-				}
-			}
-			print '</select>';
-			print ajax_combobox('select_' . $htmlname);
-
-			return $qualifiedlines;
-		} else {
-			dol_print_error($this->db);
-			return -1;
-		}
-	}
-
-
-	// phpcs:disable PEAR.NamingConventions.ValidFunctionName.ScopeNotCamelCaps
-
-	/**
-=======
->>>>>>> 080a45c7
 	 * Return the HTML select list of users
 	 *
 	 * @param string $selected Id user preselected
