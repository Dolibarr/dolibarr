--- conflicted
+++ resolved
@@ -2384,75 +2384,8 @@
 			}
 		} else {
 			$out .= $this->select_produits_list($selected, $htmlname, $filtertype, $limit, $price_level, '', $status, $finished, 0, $socid, $showempty, $forcecombo, $morecss, $hidepriceinlabel, $warehouseStatus, $status_purchase);
-<<<<<<< HEAD
-		}
-
-		if (empty($nooutput)) {
-			print $out;
-		} else {
-			return $out;
-		}
-	}
-
-	// phpcs:disable PEAR.NamingConventions.ValidFunctionName.ScopeNotCamelCaps
-
-	/**
-	 *  Return list of BOM for customer in Ajax if Ajax activated or go to select_produits_list
-	 *
-	 * @param int $selected Preselected BOM id
-	 * @param string $htmlname Name of HTML select field (must be unique in page).
-	 * @param int $limit Limit on number of returned lines
-	 * @param int $status Sell status -1=Return all bom, 0=Draft BOM, 1=Validated BOM
-	 * @param int $type type of the BOM (-1=Return all BOM, 0=Return disassemble BOM, 1=Return manufacturing BOM)
-	 * @param string $showempty '' to not show empty line. Translation key to show an empty line. '1' show empty line with no text.
-	 * @param string $morecss Add more css on select
-	 * @param string $nooutput No print, return the output into a string
-	 * @param int $forcecombo Force to use combo box
-	 * @return        void|string
-	 */
-	public function select_bom($selected = '', $htmlname = 'bom_id', $limit = 0, $status = 1, $type = 1, $showempty = '1', $morecss = '', $nooutput = '', $forcecombo = 0)
-	{
-		// phpcs:enable
-		global $conf, $user, $langs, $db;
-
-		require_once DOL_DOCUMENT_ROOT.'/product/class/product.class.php';
-
-		$error = 0;
-		$out = '';
-
-		if (!$forcecombo) {
-			include_once DOL_DOCUMENT_ROOT.'/core/lib/ajax.lib.php';
-			$events = array();
-			$out .= ajax_combobox($htmlname, $events, getDolGlobalInt("PRODUIT_USE_SEARCH_TO_SELECT"));
-=======
->>>>>>> e3fa24fa
-		}
-
-		$out .= '<select class="flat'.($morecss ? ' '.$morecss : '').'" name="'.$htmlname.'" id="'.$htmlname.'">';
-
-		$sql = 'SELECT b.rowid, b.ref, b.label, b.fk_product';
-		$sql.= ' FROM '.MAIN_DB_PREFIX.'bom_bom as b';
-		$sql.= ' WHERE b.entity IN ('.getEntity('bom').')';
-		if (!empty($status)) $sql.= ' AND status = '. (int) $status;
-		if (!empty($type)) $sql.= ' AND status = '. (int) $type;
-		if (!empty($limit)) $sql.= 'LIMIT '. (int) $limit;
-		$resql = $db->query($sql);
-		if ($resql) {
-			if ($showempty)	{
-				$out .= '<option value="-1"';
-				if (empty($selected)) $out .= ' selected';
-				$out .= '>&nbsp;</option>';
-			}
-			while ($obj = $db->fetch_object($resql)) {
-				$product = new Product($db);
-				$res = $product->fetch($obj->fk_product);
-				if ($obj->rowid == $selected) $out .= '<option value="'.$obj->rowid.'" selected>'.$obj->ref.' - '. $product->label .' - '.$obj->label.'</option>';
-				$out .= '<option value="'.$obj->rowid.'">'.$obj->ref.' - '.$product->label .' - '. $obj->label.'</option>';
-			}
-		} else {
-			$error++;
-			dol_print_error($db);
-		}
+		}
+
 		if (empty($nooutput)) {
 			print $out;
 		} else {
