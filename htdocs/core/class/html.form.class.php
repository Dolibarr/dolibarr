--- conflicted
+++ resolved
@@ -1171,20 +1171,80 @@
 			dol_print_error($this->db);
 		}
 
-<<<<<<< HEAD
-                    print '<option value="'.$obj->rowid.'"'.$selectstring.$disabled.'>'.$desc.' ('.price($obj->amount_ht).' '.$langs->trans("HT").' - '.price($obj->amount_ttc).' '.$langs->trans("TTC").')</option>';
-                    $i++;
-                }
-            }
-            print '</select>';
-            return $qualifiedlines;
-        }
-        else
-        {
-            dol_print_error($this->db);
-            return -1;
-        }
-    }
+		$this->result=array('nbofthirdparties'=>$num);
+
+		if ($outputmode) return $outarray;
+		return $out;
+	}
+
+
+	/**
+	 *    	Return HTML combo list of absolute discounts
+	 *
+	 *    	@param	string	$selected       Id remise fixe pre-selectionnee
+	 *    	@param  string	$htmlname       Nom champ formulaire
+	 *    	@param  string	$filter         Criteres optionnels de filtre
+	 * 		@param	int		$socid			Id of thirdparty
+	 * 		@param	int		$maxvalue		Max value for lines that can be selected
+	 * 		@return	int						Return number of qualifed lines in list
+	 */
+	function select_remises($selected, $htmlname, $filter, $socid, $maxvalue=0)
+	{
+		global $langs,$conf;
+
+		// On recherche les remises
+		$sql = "SELECT re.rowid, re.amount_ht, re.amount_tva, re.amount_ttc,";
+		$sql.= " re.description, re.fk_facture_source";
+		$sql.= " FROM ".MAIN_DB_PREFIX ."societe_remise_except as re";
+		$sql.= " WHERE re.fk_soc = ".(int) $socid;
+		$sql.= " AND re.entity = " . $conf->entity;
+		if ($filter) $sql.= " AND ".$filter;
+		$sql.= " ORDER BY re.description ASC";
+
+		dol_syslog(get_class($this)."::select_remises", LOG_DEBUG);
+		$resql=$this->db->query($sql);
+		if ($resql)
+		{
+			print '<select class="flat maxwidthonsmartphone" name="'.$htmlname.'">';
+			$num = $this->db->num_rows($resql);
+
+			$qualifiedlines=$num;
+
+			$i = 0;
+			if ($num)
+			{
+				print '<option value="0">&nbsp;</option>';
+				while ($i < $num)
+				{
+					$obj = $this->db->fetch_object($resql);
+					$desc=dol_trunc($obj->description,40);
+					if (preg_match('/\(CREDIT_NOTE\)/', $desc)) $desc=preg_replace('/\(CREDIT_NOTE\)/', $langs->trans("CreditNote"), $desc);
+					if (preg_match('/\(DEPOSIT\)/', $desc)) $desc=preg_replace('/\(DEPOSIT\)/', $langs->trans("Deposit"), $desc);
+					if (preg_match('/\(EXCESS RECEIVED\)/', $desc)) $desc=preg_replace('/\(EXCESS RECEIVED\)/', $langs->trans("ExcessReceived"), $desc);
+
+					$selectstring='';
+					if ($selected > 0 && $selected == $obj->rowid) $selectstring=' selected';
+
+					$disabled='';
+					if ($maxvalue > 0 && $obj->amount_ttc > $maxvalue)
+					{
+						$qualifiedlines--;
+						$disabled=' disabled';
+					}
+
+					print '<option value="'.$obj->rowid.'"'.$selectstring.$disabled.'>'.$desc.' ('.price($obj->amount_ht).' '.$langs->trans("HT").' - '.price($obj->amount_ttc).' '.$langs->trans("TTC").')</option>';
+					$i++;
+				}
+			}
+			print '</select>';
+			return $qualifiedlines;
+		}
+		else
+		{
+			dol_print_error($this->db);
+			return -1;
+		}
+	}
 
     /**
      *	Return list of all contacts (for a third party or all)
@@ -1204,6 +1264,7 @@
      *  @param	string	$moreparam		Add more parameters onto the select tag. For example 'style="width: 95%"' to avoid select2 component to go over parent container	      
      *  @param	string	$htmlid			Html id to use instead of htmlname
      *	@return	int						<0 if KO, Nb of contact in list if OK
+	 *  @deprected						You can use selectcontacts directly (warning order of param was changed)
      */
     function select_contacts($socid,$selected='',$htmlname='contactid',$showempty=0,$exclude='',$limitto='',$showfunction=0, $moreclass='', $showsoc=0, $forcecombo=0, $events=array(), $options_only=false, $moreparam='', $htmlid='')
     {
@@ -1212,8 +1273,9 @@
     }
 
     /**
-     *	Return list of all contacts (for a third party or all)
-     *
+	 *	Return HTML code of the SELECT of list of all contacts (for a third party or all).
+	 *  This also set the number of contacts found into $this->num
+	 *
      *	@param	int		$socid      	Id ot third party or 0 for all
      *	@param  string	$selected   	Id contact pre-selectionne
      *	@param  string	$htmlname  	    Name of HTML field ('none' for a not editable field)
@@ -1234,219 +1296,10 @@
     {
         global $conf,$langs;
 
-        $langs->load('companies');
+		$langs->load('companies');
 
 		if (empty($htmlid)) $htmlid = $htmlname;
         $out='';
-
-        // On recherche les societes
-        $sql = "SELECT sp.rowid, sp.lastname, sp.statut, sp.firstname, sp.poste";
-        if ($showsoc > 0) $sql.= " , s.nom as company";
-        $sql.= " FROM ".MAIN_DB_PREFIX ."socpeople as sp";
-        if ($showsoc > 0) $sql.= " LEFT OUTER JOIN  ".MAIN_DB_PREFIX ."societe as s ON s.rowid=sp.fk_soc";
-        $sql.= " WHERE sp.entity IN (".getEntity('societe').")";
-        if ($socid > 0) $sql.= " AND sp.fk_soc=".$socid;
-        if (! empty($conf->global->CONTACT_HIDE_INACTIVE_IN_COMBOBOX)) $sql.= " AND sp.statut <> 0";
-        $sql.= " ORDER BY sp.lastname ASC";
-
-        dol_syslog(get_class($this)."::select_contacts", LOG_DEBUG);
-        $resql=$this->db->query($sql);
-        if ($resql)
-        {
-            $num=$this->db->num_rows($resql);
-
-            if ($conf->use_javascript_ajax && ! $forcecombo && ! $options_only)
-            {
-				include_once DOL_DOCUMENT_ROOT . '/core/lib/ajax.lib.php';
-            	$comboenhancement = ajax_combobox($htmlid, $events, $conf->global->CONTACT_USE_SEARCH_TO_SELECT);
-            	$out.= $comboenhancement;
-            }
-
-            if ($htmlname != 'none' || $options_only) $out.= '<select class="flat'.($moreclass?' '.$moreclass:'').'" id="'.$htmlid.'" name="'.$htmlname.'" '.(!empty($moreparam) ? $moreparam : '').'>';
-            if ($showempty == 1) $out.= '<option value="0"'.($selected=='0'?' selected':'').'></option>';
-            if ($showempty == 2) $out.= '<option value="0"'.($selected=='0'?' selected':'').'>'.$langs->trans("Internal").'</option>';
-            $num = $this->db->num_rows($resql);
-            $i = 0;
-            if ($num)
-            {
-                include_once DOL_DOCUMENT_ROOT.'/contact/class/contact.class.php';
-                $contactstatic=new Contact($this->db);
-
-                if (!is_array($selected)) $selected = array($selected);
-                while ($i < $num)
-                {
-                    $obj = $this->db->fetch_object($resql);
-
-                    $contactstatic->id=$obj->rowid;
-                    $contactstatic->lastname=$obj->lastname;
-                    $contactstatic->firstname=$obj->firstname;
-					if ($obj->statut == 1){
-                    if ($htmlname != 'none')
-                    {
-                        $disabled=0;
-                        if (is_array($exclude) && count($exclude) && in_array($obj->rowid,$exclude)) $disabled=1;
-                        if (is_array($limitto) && count($limitto) && ! in_array($obj->rowid,$limitto)) $disabled=1;
-                        if (!empty($selected) && in_array($obj->rowid, $selected))
-                        {
-                            $out.= '<option value="'.$obj->rowid.'"';
-                            if ($disabled) $out.= ' disabled';
-                            $out.= ' selected>';
-                            $out.= $contactstatic->getFullName($langs);
-                            if ($showfunction && $obj->poste) $out.= ' ('.$obj->poste.')';
-                            if (($showsoc > 0) && $obj->company) $out.= ' - ('.$obj->company.')';
-                            $out.= '</option>';
-                        }
-                        else
-                        {
-                            $out.= '<option value="'.$obj->rowid.'"';
-                            if ($disabled) $out.= ' disabled';
-                            $out.= '>';
-                            $out.= $contactstatic->getFullName($langs);
-                            if ($showfunction && $obj->poste) $out.= ' ('.$obj->poste.')';
-                            if (($showsoc > 0) && $obj->company) $out.= ' - ('.$obj->company.')';
-                            $out.= '</option>';
-                        }
-                    }
-                    else
-					{
-                        if (in_array($obj->rowid, $selected))
-                        {
-                            $out.= $contactstatic->getFullName($langs);
-                            if ($showfunction && $obj->poste) $out.= ' ('.$obj->poste.')';
-                            if (($showsoc > 0) && $obj->company) $out.= ' - ('.$obj->company.')';
-                        }
-                    }
-				}
-                    $i++;
-                }
-            }
-            else
-=======
-		$this->result=array('nbofthirdparties'=>$num);
-
-		if ($outputmode) return $outarray;
-		return $out;
-	}
-
-
-	/**
-	 *    	Return HTML combo list of absolute discounts
-	 *
-	 *    	@param	string	$selected       Id remise fixe pre-selectionnee
-	 *    	@param  string	$htmlname       Nom champ formulaire
-	 *    	@param  string	$filter         Criteres optionnels de filtre
-	 * 		@param	int		$socid			Id of thirdparty
-	 * 		@param	int		$maxvalue		Max value for lines that can be selected
-	 * 		@return	int						Return number of qualifed lines in list
-	 */
-	function select_remises($selected, $htmlname, $filter, $socid, $maxvalue=0)
-	{
-		global $langs,$conf;
-
-		// On recherche les remises
-		$sql = "SELECT re.rowid, re.amount_ht, re.amount_tva, re.amount_ttc,";
-		$sql.= " re.description, re.fk_facture_source";
-		$sql.= " FROM ".MAIN_DB_PREFIX ."societe_remise_except as re";
-		$sql.= " WHERE re.fk_soc = ".(int) $socid;
-		$sql.= " AND re.entity = " . $conf->entity;
-		if ($filter) $sql.= " AND ".$filter;
-		$sql.= " ORDER BY re.description ASC";
-
-		dol_syslog(get_class($this)."::select_remises", LOG_DEBUG);
-		$resql=$this->db->query($sql);
-		if ($resql)
-		{
-			print '<select class="flat maxwidthonsmartphone" name="'.$htmlname.'">';
-			$num = $this->db->num_rows($resql);
-
-			$qualifiedlines=$num;
-
-			$i = 0;
-			if ($num)
->>>>>>> 4b3d84cf
-			{
-				print '<option value="0">&nbsp;</option>';
-				while ($i < $num)
-				{
-					$obj = $this->db->fetch_object($resql);
-					$desc=dol_trunc($obj->description,40);
-					if (preg_match('/\(CREDIT_NOTE\)/', $desc)) $desc=preg_replace('/\(CREDIT_NOTE\)/', $langs->trans("CreditNote"), $desc);
-					if (preg_match('/\(DEPOSIT\)/', $desc)) $desc=preg_replace('/\(DEPOSIT\)/', $langs->trans("Deposit"), $desc);
-					if (preg_match('/\(EXCESS RECEIVED\)/', $desc)) $desc=preg_replace('/\(EXCESS RECEIVED\)/', $langs->trans("ExcessReceived"), $desc);
-
-					$selectstring='';
-					if ($selected > 0 && $selected == $obj->rowid) $selectstring=' selected';
-
-					$disabled='';
-					if ($maxvalue > 0 && $obj->amount_ttc > $maxvalue)
-					{
-						$qualifiedlines--;
-						$disabled=' disabled';
-					}
-
-					print '<option value="'.$obj->rowid.'"'.$selectstring.$disabled.'>'.$desc.' ('.price($obj->amount_ht).' '.$langs->trans("HT").' - '.price($obj->amount_ttc).' '.$langs->trans("TTC").')</option>';
-					$i++;
-				}
-			}
-			print '</select>';
-			return $qualifiedlines;
-		}
-		else
-		{
-			dol_print_error($this->db);
-			return -1;
-		}
-	}
-
-	/**
-	 *	Return list of all contacts (for a third party or all)
-	 *
-	 *	@param	int		$socid      	Id ot third party or 0 for all
-	 *	@param  string	$selected   	Id contact pre-selectionne
-	 *	@param  string	$htmlname  	    Name of HTML field ('none' for a not editable field)
-	 *	@param  int		$showempty      0=no empty value, 1=add an empty value
-	 *	@param  string	$exclude        List of contacts id to exclude
-	 *	@param	string	$limitto		Disable answers that are not id in this array list
-	 *	@param	integer	$showfunction   Add function into label
-	 *	@param	string	$moreclass		Add more class to class style
-	 *	@param	integer	$showsoc	    Add company into label
-	 * 	@param	int		$forcecombo		Force to use combo box
-	 *  @param	array	$events			Event options. Example: array(array('method'=>'getContacts', 'url'=>dol_buildpath('/core/ajax/contacts.php',1), 'htmlname'=>'contactid', 'params'=>array('add-customer-contact'=>'disabled')))
-	 *  @param	bool	$options_only	Return options only (for ajax treatment)
-	 *	@return	int						<0 if KO, Nb of contact in list if OK
-	 *  @deprected						You can use selectcontacts directly (warning order of param was changed)
-	 */
-	function select_contacts($socid,$selected='',$htmlname='contactid',$showempty=0,$exclude='',$limitto='',$showfunction=0, $moreclass='', $showsoc=0, $forcecombo=0, $events=array(), $options_only=false)
-	{
-		print $this->selectcontacts($socid,$selected,$htmlname,$showempty,$exclude,$limitto,$showfunction, $moreclass, $options_only, $showsoc, $forcecombo, $events);
-		return $this->num;
-	}
-
-	/**
-	 *	Return HTML code of the SELECT of list of all contacts (for a third party or all).
-	 *  This also set the number of contacts found into $this->num
-	 *
-	 *	@param	int		$socid      	Id ot third party or 0 for all
-	 *	@param  string	$selected   	Id contact pre-selectionne
-	 *	@param  string	$htmlname  	    Name of HTML field ('none' for a not editable field)
-	 *	@param  int		$showempty     	0=no empty value, 1=add an empty value, 2=add line 'Internal' (used by user edit)
-	 *	@param  string	$exclude        List of contacts id to exclude
-	 *	@param	string	$limitto		Disable answers that are not id in this array list
-	 *	@param	integer	$showfunction   Add function into label
-	 *	@param	string	$moreclass		Add more class to class style
-	 *	@param	bool	$options_only	Return options only (for ajax treatment)
-	 *	@param	integer	$showsoc	    Add company into label
-	 * 	@param	int		$forcecombo		Force to use combo box
-	 *  @param	array	$events			Event options. Example: array(array('method'=>'getContacts', 'url'=>dol_buildpath('/core/ajax/contacts.php',1), 'htmlname'=>'contactid', 'params'=>array('add-customer-contact'=>'disabled')))
-	 *	@return	 int					<0 if KO, Nb of contact in list if OK
-	 */
-	function selectcontacts($socid,$selected='',$htmlname='contactid',$showempty=0,$exclude='',$limitto='',$showfunction=0, $moreclass='', $options_only=false, $showsoc=0, $forcecombo=0, $events=array())
-	{
-		global $conf,$langs;
-
-		$langs->load('companies');
-
-		$out='';
 
 		// On recherche les societes
 		$sql = "SELECT sp.rowid, sp.lastname, sp.statut, sp.firstname, sp.poste";
@@ -1467,11 +1320,11 @@
 			if ($conf->use_javascript_ajax && ! $forcecombo && ! $options_only)
 			{
 				include_once DOL_DOCUMENT_ROOT . '/core/lib/ajax.lib.php';
-				$comboenhancement = ajax_combobox($htmlname, $events, $conf->global->CONTACT_USE_SEARCH_TO_SELECT);
-				$out.= $comboenhancement;
-			}
-
-			if ($htmlname != 'none' || $options_only) $out.= '<select class="flat'.($moreclass?' '.$moreclass:'').'" id="'.$htmlname.'" name="'.$htmlname.'">';
+            	$comboenhancement = ajax_combobox($htmlid, $events, $conf->global->CONTACT_USE_SEARCH_TO_SELECT);
+            	$out.= $comboenhancement;
+            }
+
+			if ($htmlname != 'none' || $options_only) $out.= '<select class="flat'.($moreclass?' '.$moreclass:'').'" id="'.$htmlid.'" name="'.$htmlname.'" '.(!empty($moreparam) ? $moreparam : '').'>';
 			if ($showempty == 1) $out.= '<option value="0"'.($selected=='0'?' selected':'').'></option>';
 			if ($showempty == 2) $out.= '<option value="0"'.($selected=='0'?' selected':'').'>'.$langs->trans("Internal").'</option>';
 			$num = $this->db->num_rows($resql);
@@ -1481,6 +1334,7 @@
 				include_once DOL_DOCUMENT_ROOT.'/contact/class/contact.class.php';
 				$contactstatic=new Contact($this->db);
 
+				if (!is_array($selected)) $selected = array($selected);
 				while ($i < $num)
 				{
 					$obj = $this->db->fetch_object($resql);
@@ -1494,7 +1348,7 @@
 						$disabled=0;
 						if (is_array($exclude) && count($exclude) && in_array($obj->rowid,$exclude)) $disabled=1;
 						if (is_array($limitto) && count($limitto) && ! in_array($obj->rowid,$limitto)) $disabled=1;
-						if ($selected && $selected == $obj->rowid)
+						if (!empty($selected) && in_array($obj->rowid, $selected))
 						{
 							$out.= '<option value="'.$obj->rowid.'"';
 							if ($disabled) $out.= ' disabled';
@@ -1517,7 +1371,7 @@
 					}
 					else
 					{
-						if ($selected == $obj->rowid)
+						if (in_array($obj->rowid, $selected))
 						{
 							$out.= $contactstatic->getFullName($langs);
 							if ($showfunction && $obj->poste) $out.= ' ('.$obj->poste.')';
