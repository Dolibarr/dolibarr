<?php
/* Copyright (c) 2002-2007  Rodolphe Quiedeville    <rodolphe@quiedeville.org>
 * Copyright (C) 2004-2012  Laurent Destailleur     <eldy@users.sourceforge.net>
 * Copyright (C) 2004       Benoit Mortier          <benoit.mortier@opensides.be>
 * Copyright (C) 2004       Sebastien Di Cintio     <sdicintio@ressource-toi.org>
 * Copyright (C) 2004       Eric Seigne             <eric.seigne@ryxeo.com>
 * Copyright (C) 2005-2017  Regis Houssin           <regis.houssin@inodbox.com>
 * Copyright (C) 2006       Andre Cianfarani        <acianfa@free.fr>
 * Copyright (C) 2006       Marc Barilley/Ocebo     <marc@ocebo.com>
 * Copyright (C) 2007       Franky Van Liedekerke   <franky.van.liedekerker@telenet.be>
 * Copyright (C) 2007       Patrick Raguin          <patrick.raguin@gmail.com>
 * Copyright (C) 2010       Juanjo Menent           <jmenent@2byte.es>
 * Copyright (C) 2010-2021  Philippe Grand          <philippe.grand@atoo-net.com>
 * Copyright (C) 2011       Herve Prot              <herve.prot@symeos.com>
 * Copyright (C) 2012-2016  Marcos García           <marcosgdf@gmail.com>
 * Copyright (C) 2012       Cedric Salvador         <csalvador@gpcsolutions.fr>
 * Copyright (C) 2012-2015  Raphaël Doursenaud      <rdoursenaud@gpcsolutions.fr>
 * Copyright (C) 2014-2020  Alexandre Spangaro      <aspangaro@open-dsi.fr>
 * Copyright (C) 2018-2021  Ferran Marcet           <fmarcet@2byte.es>
 * Copyright (C) 2018-2021  Frédéric France         <frederic.france@netlogic.fr>
 * Copyright (C) 2018       Nicolas ZABOURI	        <info@inovea-conseil.com>
 * Copyright (C) 2018       Christophe Battarel     <christophe@altairis.fr>
 * Copyright (C) 2018       Josep Lluis Amador      <joseplluis@lliuretic.cat>
 *
 * This program is free software; you can redistribute it and/or modify
 * it under the terms of the GNU General Public License as published by
 * the Free Software Foundation; either version 3 of the License, or
 * (at your option) any later version.
 *
 * This program is distributed in the hope that it will be useful,
 * but WITHOUT ANY WARRANTY; without even the implied warranty of
 * MERCHANTABILITY or FITNESS FOR A PARTICULAR PURPOSE.  See the
 * GNU General Public License for more details.
 *
 * You should have received a copy of the GNU General Public License
 * along with this program. If not, see <https://www.gnu.org/licenses/>.
 */

/**
 *	\file       htdocs/core/class/html.form.class.php
 *  \ingroup    core
 *	\brief      File of class with all html predefined components
 */


/**
 *	Class to manage generation of HTML components
 *	Only common components must be here.
 *
 *  TODO Merge all function load_cache_* and loadCache* (except load_cache_vatrates) into one generic function loadCacheTable
 */
class Form
{
	/**
	 * @var DoliDB Database handler.
	 */
	public $db;

	/**
	 * @var string Error code (or message)
	 */
	public $error = '';

	/**
	 * @var string[]    Array of error strings
	 */
	public $errors = array();

	public $num;

	// Cache arrays
	public $cache_types_paiements = array();
	public $cache_conditions_paiements = array();
	public $cache_transport_mode = array();
	public $cache_availability = array();
	public $cache_demand_reason = array();
	public $cache_types_fees = array();
	public $cache_vatrates = array();


	/**
	 * Constructor
	 *
	 * @param		DoliDB		$db      Database handler
	 */
	public function __construct($db)
	{
		$this->db = $db;
	}

	/**
	 * Output key field for an editable field
	 *
	 * @param   string	$text			Text of label or key to translate
	 * @param   string	$htmlname		Name of select field ('edit' prefix will be added)
	 * @param   string	$preselected    Value to show/edit (not used in this function)
	 * @param	object	$object			Object
	 * @param	boolean	$perm			Permission to allow button to edit parameter. Set it to 0 to have a not edited field.
	 * @param	string	$typeofdata		Type of data ('string' by default, 'email', 'amount:99', 'numeric:99', 'text' or 'textarea:rows:cols', 'datepicker' ('day' do not work, don't know why), 'checkbox:ckeditor:dolibarr_zzz:width:height:savemethod:1:rows:cols', 'select;xxx[:class]'...)
	 * @param	string	$moreparam		More param to add on a href URL.
	 * @param   int     $fieldrequired  1 if we want to show field as mandatory using the "fieldrequired" CSS.
	 * @param   int     $notabletag     1=Do not output table tags but output a ':', 2=Do not output table tags and no ':', 3=Do not output table tags but output a ' '
	 * @param	string	$paramid		Key of parameter for id ('id', 'socid')
	 * @param	string	$help			Tooltip help
	 * @return	string					HTML edit field
	 */
	public function editfieldkey($text, $htmlname, $preselected, $object, $perm, $typeofdata = 'string', $moreparam = '', $fieldrequired = 0, $notabletag = 0, $paramid = 'id', $help = '')
	{
		global $conf, $langs;

		$ret = '';

		// TODO change for compatibility
		if (!empty($conf->global->MAIN_USE_JQUERY_JEDITABLE) && !preg_match('/^select;/', $typeofdata)) {
			if (!empty($perm)) {
				$tmp = explode(':', $typeofdata);
				$ret .= '<div class="editkey_'.$tmp[0].(!empty($tmp[1]) ? ' '.$tmp[1] : '').'" id="'.$htmlname.'">';
				if ($fieldrequired) {
					$ret .= '<span class="fieldrequired">';
				}
				if ($help) {
					$ret .= $this->textwithpicto($langs->trans($text), $help);
				} else {
					$ret .= $langs->trans($text);
				}
				if ($fieldrequired) {
					$ret .= '</span>';
				}
				$ret .= '</div>'."\n";
			} else {
				if ($fieldrequired) {
					$ret .= '<span class="fieldrequired">';
				}
				if ($help) {
					$ret .= $this->textwithpicto($langs->trans($text), $help);
				} else {
					$ret .= $langs->trans($text);
				}
				if ($fieldrequired) {
					$ret .= '</span>';
				}
			}
		} else {
			if (empty($notabletag) && $perm) {
				$ret .= '<table class="nobordernopadding centpercent"><tr><td class="nowrap">';
			}
			if ($fieldrequired) {
				$ret .= '<span class="fieldrequired">';
			}
			if ($help) {
				$ret .= $this->textwithpicto($langs->trans($text), $help);
			} else {
				$ret .= $langs->trans($text);
			}
			if ($fieldrequired) {
				$ret .= '</span>';
			}
			if (!empty($notabletag)) {
				$ret .= ' ';
			}
			if (empty($notabletag) && $perm) {
				$ret .= '</td>';
			}
			if (empty($notabletag) && $perm) {
				$ret .= '<td class="right">';
			}
			if ($htmlname && GETPOST('action', 'aZ09') != 'edit'.$htmlname && $perm) {
				$ret .= '<a class="editfielda" href="'.$_SERVER["PHP_SELF"].'?action=edit'.$htmlname.'&token='.newToken().'&'.$paramid.'='.$object->id.$moreparam.'">'.img_edit($langs->trans('Edit'), ($notabletag ? 0 : 1)).'</a>';
			}
			if (!empty($notabletag) && $notabletag == 1) {
				$ret .= ' : ';
			}
			if (!empty($notabletag) && $notabletag == 3) {
				$ret .= ' ';
			}
			if (empty($notabletag) && $perm) {
				$ret .= '</td>';
			}
			if (empty($notabletag) && $perm) {
				$ret .= '</tr></table>';
			}
		}

		return $ret;
	}

	/**
	 * Output value of a field for an editable field
	 *
	 * @param	string	$text			Text of label (not used in this function)
	 * @param	string	$htmlname		Name of select field
	 * @param	string	$value			Value to show/edit
	 * @param	object	$object			Object
	 * @param	boolean	$perm			Permission to allow button to edit parameter
	 * @param	string	$typeofdata		Type of data ('string' by default, 'email', 'amount:99', 'numeric:99', 'text' or 'textarea:rows:cols%', 'datepicker' ('day' do not work, don't know why), 'dayhour' or 'datepickerhour', 'ckeditor:dolibarr_zzz:width:height:savemethod:toolbarstartexpanded:rows:cols', 'select;xkey:xval,ykey:yval,...')
	 * @param	string	$editvalue		When in edit mode, use this value as $value instead of value (for example, you can provide here a formated price instead of numeric value). Use '' to use same than $value
	 * @param	object	$extObject		External object
	 * @param	mixed	$custommsg		String or Array of custom messages : eg array('success' => 'MyMessage', 'error' => 'MyMessage')
	 * @param	string	$moreparam		More param to add on the form action href URL
	 * @param   int     $notabletag     Do no output table tags
	 * @param	string	$formatfunc		Call a specific function to output field in view mode (For example: 'dol_print_email')
	 * @param	string	$paramid		Key of parameter for id ('id', 'socid')
	 * @return  string					HTML edit field
	 */
	public function editfieldval($text, $htmlname, $value, $object, $perm, $typeofdata = 'string', $editvalue = '', $extObject = null, $custommsg = null, $moreparam = '', $notabletag = 0, $formatfunc = '', $paramid = 'id')
	{
		global $conf, $langs;

		$ret = '';

		// Check parameters
		if (empty($typeofdata)) {
			return 'ErrorBadParameter';
		}

		// When option to edit inline is activated
		if (!empty($conf->global->MAIN_USE_JQUERY_JEDITABLE) && !preg_match('/^select;|day|datepicker|dayhour|datehourpicker/', $typeofdata)) { // TODO add jquery timepicker and support select
			$ret .= $this->editInPlace($object, $value, $htmlname, $perm, $typeofdata, $editvalue, $extObject, $custommsg);
		} else {
			$editmode = (GETPOST('action', 'aZ09') == 'edit'.$htmlname);
			if ($editmode) {
				$ret .= "\n";
				$ret .= '<form method="post" action="'.$_SERVER["PHP_SELF"].($moreparam ? '?'.$moreparam : '').'">';
				$ret .= '<input type="hidden" name="action" value="set'.$htmlname.'">';
				$ret .= '<input type="hidden" name="token" value="'.newToken().'">';
				$ret .= '<input type="hidden" name="'.$paramid.'" value="'.$object->id.'">';
				if (empty($notabletag)) {
					$ret .= '<table class="nobordernopadding centpercent">';
				}
				if (empty($notabletag)) {
					$ret .= '<tr><td>';
				}
				if (preg_match('/^(string|safehtmlstring|email)/', $typeofdata)) {
					$tmp = explode(':', $typeofdata);
					$ret .= '<input type="text" id="'.$htmlname.'" name="'.$htmlname.'" value="'.($editvalue ? $editvalue : $value).'"'.($tmp[1] ? ' size="'.$tmp[1].'"' : '').' autofocus>';
				} elseif (preg_match('/^(numeric|amount)/', $typeofdata)) {
					$tmp = explode(':', $typeofdata);
					$valuetoshow = price2num($editvalue ? $editvalue : $value);
					$ret .= '<input type="text" id="'.$htmlname.'" name="'.$htmlname.'" value="'.($valuetoshow != '' ? price($valuetoshow) : '').'"'.($tmp[1] ? ' size="'.$tmp[1].'"' : '').' autofocus>';
				} elseif (preg_match('/^(checkbox)/', $typeofdata)) {
					$tmp = explode(':', $typeofdata);
					$ret .= '<input type="checkbox" id="' . $htmlname . '" name="' . $htmlname . '" value="' . $value . '"' . ($tmp[1] ? $tmp[1] : '') . '/>';
				} elseif (preg_match('/^text/', $typeofdata) || preg_match('/^note/', $typeofdata)) {	// if wysiwyg is enabled $typeofdata = 'ckeditor'
					$tmp = explode(':', $typeofdata);
					$cols = $tmp[2];
					$morealt = '';
					if (preg_match('/%/', $cols)) {
						$morealt = ' style="width: '.$cols.'"';
						$cols = '';
					}

					$valuetoshow = ($editvalue ? $editvalue : $value);
					$ret .= '<textarea id="'.$htmlname.'" name="'.$htmlname.'" wrap="soft" rows="'.($tmp[1] ? $tmp[1] : '20').'"'.($cols ? ' cols="'.$cols.'"' : 'class="quatrevingtpercent"').$morealt.'" autofocus>';
					// textarea convert automatically entities chars into simple chars.
					// So we convert & into &amp; so a string like 'a &lt; <b>b</b><br>é<br>&lt;script&gt;alert('X');&lt;script&gt;' stay a correct html and is not converted by textarea component when wysiwig is off.
					$valuetoshow = str_replace('&', '&amp;', $valuetoshow);
					$ret .= dol_string_neverthesehtmltags($valuetoshow, array('textarea'));
					$ret .= '</textarea>';
				} elseif ($typeofdata == 'day' || $typeofdata == 'datepicker') {
					$ret .= $this->selectDate($value, $htmlname, 0, 0, 1, 'form'.$htmlname, 1, 0);
				} elseif ($typeofdata == 'dayhour' || $typeofdata == 'datehourpicker') {
					$ret .= $this->selectDate($value, $htmlname, 1, 1, 1, 'form'.$htmlname, 1, 0);
				} elseif (preg_match('/^select;/', $typeofdata)) {
					$arraydata = explode(',', preg_replace('/^select;/', '', $typeofdata));
					$arraylist = array();
					foreach ($arraydata as $val) {
						$tmp = explode(':', $val);
						$tmpkey = str_replace('|', ':', $tmp[0]);
						$arraylist[$tmpkey] = $tmp[1];
					}
					$ret .= $this->selectarray($htmlname, $arraylist, $value);
				} elseif (preg_match('/^ckeditor/', $typeofdata)) {
					$tmp = explode(':', $typeofdata); // Example: ckeditor:dolibarr_zzz:width:height:savemethod:toolbarstartexpanded:rows:cols:uselocalbrowser
					require_once DOL_DOCUMENT_ROOT.'/core/class/doleditor.class.php';
					$doleditor = new DolEditor($htmlname, ($editvalue ? $editvalue : $value), ($tmp[2] ? $tmp[2] : ''), ($tmp[3] ? $tmp[3] : '100'), ($tmp[1] ? $tmp[1] : 'dolibarr_notes'), 'In', ($tmp[5] ? $tmp[5] : 0), (isset($tmp[8]) ? ($tmp[8] ?true:false) : true), true, ($tmp[6] ? $tmp[6] : '20'), ($tmp[7] ? $tmp[7] : '100'));
					$ret .= $doleditor->Create(1);
				}
				if (empty($notabletag)) {
					$ret .= '</td>';
				}

				if (empty($notabletag)) {
					$ret .= '<td class="left">';
				}
				//else $ret.='<div class="clearboth"></div>';
				$ret .= '<input type="submit" class="smallpaddingimp button'.(empty($notabletag) ? '' : ' ').'" name="modify" value="'.$langs->trans("Modify").'">';
				if (preg_match('/ckeditor|textarea/', $typeofdata) && empty($notabletag)) {
					$ret .= '<br>'."\n";
				}
				$ret .= '<input type="submit" class="smallpaddingimp button button-cancel'.(empty($notabletag) ? '' : ' ').'" name="cancel" value="'.$langs->trans("Cancel").'">';
				if (empty($notabletag)) {
					$ret .= '</td>';
				}

				if (empty($notabletag)) {
					$ret .= '</tr></table>'."\n";
				}
				$ret .= '</form>'."\n";
			} else {
				if (preg_match('/^(email)/', $typeofdata)) {
					$ret .= dol_print_email($value, 0, 0, 0, 0, 1);
				} elseif (preg_match('/^(amount|numeric)/', $typeofdata)) {
					$ret .= ($value != '' ? price($value, '', $langs, 0, -1, -1, $conf->currency) : '');
				} elseif (preg_match('/^(checkbox)/', $typeofdata)) {
					$tmp = explode(':', $typeofdata);
					$ret .= '<input type="checkbox" disabled id="' . $htmlname . '" name="' . $htmlname . '" value="' . $value . '"' . ($tmp[1] ? $tmp[1] : '') . '/>';
				} elseif (preg_match('/^text/', $typeofdata) || preg_match('/^note/', $typeofdata)) {
					$ret .= dol_htmlentitiesbr($value);
				} elseif (preg_match('/^safehtmlstring/', $typeofdata)) {
					$ret .= dol_string_onlythesehtmltags($value);
				} elseif (preg_match('/^restricthtml/', $typeofdata)) {
					$ret .= dol_string_onlythesehtmltags($value);
				} elseif ($typeofdata == 'day' || $typeofdata == 'datepicker') {
					$ret .= '<span class="valuedate">'.dol_print_date($value, 'day').'</span>';
				} elseif ($typeofdata == 'dayhour' || $typeofdata == 'datehourpicker') {
					$ret .= '<span class="valuedate">'.dol_print_date($value, 'dayhour').'</span>';
				} elseif (preg_match('/^select;/', $typeofdata)) {
					$arraydata = explode(',', preg_replace('/^select;/', '', $typeofdata));
					$arraylist = array();
					foreach ($arraydata as $val) {
						$tmp = explode(':', $val);
						$arraylist[$tmp[0]] = $tmp[1];
					}
					$ret .= $arraylist[$value];
					if ($htmlname == 'fk_product_type') {
						if ($value == 0) {
							$ret = img_picto($langs->trans("Product"), 'product', 'class="paddingleftonly paddingrightonly colorgrey"').$ret;
						} else {
							$ret = img_picto($langs->trans("Service"), 'service', 'class="paddingleftonly paddingrightonly colorgrey"').$ret;
						}
					}
				} elseif (preg_match('/^ckeditor/', $typeofdata)) {
					$tmpcontent = dol_htmlentitiesbr($value);
					if (!empty($conf->global->MAIN_DISABLE_NOTES_TAB)) {
						$firstline = preg_replace('/<br>.*/', '', $tmpcontent);
						$firstline = preg_replace('/[\n\r].*/', '', $firstline);
						$tmpcontent = $firstline.((strlen($firstline) != strlen($tmpcontent)) ? '...' : '');
					}
					// We dont use dol_escape_htmltag to get the html formating active, but this need we must also
					// clean data from some dangerous html
					$ret .= dol_string_onlythesehtmltags(dol_htmlentitiesbr($tmpcontent));
				} else {
					$ret .= dol_escape_htmltag($value);
				}

				if ($formatfunc && method_exists($object, $formatfunc)) {
					$ret = $object->$formatfunc($ret);
				}
			}
		}
		return $ret;
	}

	/**
	 * Output edit in place form
	 *
	 * @param   string	$fieldname		Name of the field
	 * @param	object	$object			Object
	 * @param	boolean	$perm			Permission to allow button to edit parameter. Set it to 0 to have a not edited field.
	 * @param	string	$typeofdata		Type of data ('string' by default, 'email', 'amount:99', 'numeric:99', 'text' or 'textarea:rows:cols', 'datepicker' ('day' do not work, don't know why), 'ckeditor:dolibarr_zzz:width:height:savemethod:1:rows:cols', 'select;xxx[:class]'...)
	 * @param	string	$check			Same coe than $check parameter of GETPOST()
	 * @param	string	$morecss		More CSS
	 * @return	string   		      	HTML code for the edit of alternative language
	 */
	public function widgetForTranslation($fieldname, $object, $perm, $typeofdata = 'string', $check = '', $morecss = '')
	{
		global $conf, $langs, $extralanguages;

		$result = '';

		// List of extra languages
		$arrayoflangcode = array();
		if (!empty($conf->global->PDF_USE_ALSO_LANGUAGE_CODE)) {
			$arrayoflangcode[] = $conf->global->PDF_USE_ALSO_LANGUAGE_CODE;
		}

		if (is_array($arrayoflangcode) && count($arrayoflangcode)) {
			if (!is_object($extralanguages)) {
				include_once DOL_DOCUMENT_ROOT.'/core/class/extralanguages.class.php';
				$extralanguages = new ExtraLanguages($this->db);
			}
			$extralanguages->fetch_name_extralanguages('societe');

			if (!is_array($extralanguages->attributes[$object->element]) || empty($extralanguages->attributes[$object->element][$fieldname])) {
				return ''; // No extralang field to show
			}

			$result .= '<!-- Widget for translation -->'."\n";
			$result .= '<div class="inline-block paddingleft image-'.$object->element.'-'.$fieldname.'">';
			$s = img_picto($langs->trans("ShowOtherLanguages"), 'language', '', false, 0, 0, '', 'fa-15 editfieldlang');
			$result .= $s;
			$result .= '</div>';

			$result .= '<div class="inline-block hidden field-'.$object->element.'-'.$fieldname.'">';

			$resultforextrlang = '';
			foreach ($arrayoflangcode as $langcode) {
				$valuetoshow = GETPOSTISSET('field-'.$object->element."-".$fieldname."-".$langcode) ? GETPOST('field-'.$object->element.'-'.$fieldname."-".$langcode, $check) : '';
				if (empty($valuetoshow)) {
					$object->fetchValuesForExtraLanguages();
					//var_dump($object->array_languages);
					$valuetoshow = $object->array_languages[$fieldname][$langcode];
				}

				$s = picto_from_langcode($langcode, 'class="pictoforlang paddingright"');
				$resultforextrlang .= $s;

				// TODO Use the showInputField() method of ExtraLanguages object
				if ($typeofdata == 'textarea') {
					$resultforextrlang .= '<textarea name="field-'.$object->element."-".$fieldname."-".$langcode.'" id="'.$fieldname."-".$langcode.'" class="'.$morecss.'" rows="'.ROWS_2.'" wrap="soft">';
					$resultforextrlang .= $valuetoshow;
					$resultforextrlang .= '</textarea>';
				} else {
					$resultforextrlang .= '<input type="text" class="inputfieldforlang '.($morecss ? ' '.$morecss : '').'" name="field-'.$object->element.'-'.$fieldname.'-'.$langcode.'" value="'.$valuetoshow.'">';
				}
			}
			$result .= $resultforextrlang;

			$result .= '</div>';
			$result .= '<script>$(".image-'.$object->element.'-'.$fieldname.'").click(function() { console.log("Toggle lang widget"); jQuery(".field-'.$object->element.'-'.$fieldname.'").toggle(); });</script>';
		}

		return $result;
	}

	/**
	 * Output edit in place form
	 *
	 * @param	object	$object			Object
	 * @param	string	$value			Value to show/edit
	 * @param	string	$htmlname		DIV ID (field name)
	 * @param	int		$condition		Condition to edit
	 * @param	string	$inputType		Type of input ('string', 'numeric', 'datepicker' ('day' do not work, don't know why), 'textarea:rows:cols', 'ckeditor:dolibarr_zzz:width:height:?:1:rows:cols', 'select:loadmethod:savemethod:buttononly')
	 * @param	string	$editvalue		When in edit mode, use this value as $value instead of value
	 * @param	object	$extObject		External object
	 * @param	mixed	$custommsg		String or Array of custom messages : eg array('success' => 'MyMessage', 'error' => 'MyMessage')
	 * @return	string   		      	HTML edit in place
	 */
	protected function editInPlace($object, $value, $htmlname, $condition, $inputType = 'textarea', $editvalue = null, $extObject = null, $custommsg = null)
	{
		global $conf;

		$out = '';

		// Check parameters
		if (preg_match('/^text/', $inputType)) {
			$value = dol_nl2br($value);
		} elseif (preg_match('/^numeric/', $inputType)) {
			$value = price($value);
		} elseif ($inputType == 'day' || $inputType == 'datepicker') {
			$value = dol_print_date($value, 'day');
		}

		if ($condition) {
			$element = false;
			$table_element = false;
			$fk_element		= false;
			$loadmethod		= false;
			$savemethod		= false;
			$ext_element	= false;
			$button_only	= false;
			$inputOption = '';

			if (is_object($object)) {
				$element = $object->element;
				$table_element = $object->table_element;
				$fk_element = $object->id;
			}

			if (is_object($extObject)) {
				$ext_element = $extObject->element;
			}

			if (preg_match('/^(string|email|numeric)/', $inputType)) {
				$tmp = explode(':', $inputType);
				$inputType = $tmp[0];
				if (!empty($tmp[1])) {
					$inputOption = $tmp[1];
				}
				if (!empty($tmp[2])) {
					$savemethod = $tmp[2];
				}
				$out .= '<input id="width_'.$htmlname.'" value="'.$inputOption.'" type="hidden"/>'."\n";
			} elseif ((preg_match('/^day$/', $inputType)) || (preg_match('/^datepicker/', $inputType)) || (preg_match('/^datehourpicker/', $inputType))) {
				$tmp = explode(':', $inputType);
				$inputType = $tmp[0];
				if (!empty($tmp[1])) {
					$inputOption = $tmp[1];
				}
				if (!empty($tmp[2])) {
					$savemethod = $tmp[2];
				}

				$out .= '<input id="timestamp" type="hidden"/>'."\n"; // Use for timestamp format
			} elseif (preg_match('/^(select|autocomplete)/', $inputType)) {
				$tmp = explode(':', $inputType);
				$inputType = $tmp[0];
				$loadmethod = $tmp[1];
				if (!empty($tmp[2])) {
					$savemethod = $tmp[2];
				}
				if (!empty($tmp[3])) {
					$button_only = true;
				}
			} elseif (preg_match('/^textarea/', $inputType)) {
				$tmp = explode(':', $inputType);
				$inputType = $tmp[0];
				$rows = (empty($tmp[1]) ? '8' : $tmp[1]);
				$cols = (empty($tmp[2]) ? '80' : $tmp[2]);
			} elseif (preg_match('/^ckeditor/', $inputType)) {
				$tmp = explode(':', $inputType);
				$inputType = $tmp[0];
				$toolbar = $tmp[1];
				if (!empty($tmp[2])) {
					$width = $tmp[2];
				}
				if (!empty($tmp[3])) {
					$heigth = $tmp[3];
				}
				if (!empty($tmp[4])) {
					$savemethod = $tmp[4];
				}

				if (!empty($conf->fckeditor->enabled)) {
					$out .= '<input id="ckeditor_toolbar" value="'.$toolbar.'" type="hidden"/>'."\n";
				} else {
					$inputType = 'textarea';
				}
			}

			$out .= '<input id="element_'.$htmlname.'" value="'.$element.'" type="hidden"/>'."\n";
			$out .= '<input id="table_element_'.$htmlname.'" value="'.$table_element.'" type="hidden"/>'."\n";
			$out .= '<input id="fk_element_'.$htmlname.'" value="'.$fk_element.'" type="hidden"/>'."\n";
			$out .= '<input id="loadmethod_'.$htmlname.'" value="'.$loadmethod.'" type="hidden"/>'."\n";
			if (!empty($savemethod)) {
				$out .= '<input id="savemethod_'.$htmlname.'" value="'.$savemethod.'" type="hidden"/>'."\n";
			}
			if (!empty($ext_element)) {
				$out .= '<input id="ext_element_'.$htmlname.'" value="'.$ext_element.'" type="hidden"/>'."\n";
			}
			if (!empty($custommsg)) {
				if (is_array($custommsg)) {
					if (!empty($custommsg['success'])) {
						$out .= '<input id="successmsg_'.$htmlname.'" value="'.$custommsg['success'].'" type="hidden"/>'."\n";
					}
					if (!empty($custommsg['error'])) {
						$out .= '<input id="errormsg_'.$htmlname.'" value="'.$custommsg['error'].'" type="hidden"/>'."\n";
					}
				} else {
					$out .= '<input id="successmsg_'.$htmlname.'" value="'.$custommsg.'" type="hidden"/>'."\n";
				}
			}
			if ($inputType == 'textarea') {
				$out .= '<input id="textarea_'.$htmlname.'_rows" value="'.$rows.'" type="hidden"/>'."\n";
				$out .= '<input id="textarea_'.$htmlname.'_cols" value="'.$cols.'" type="hidden"/>'."\n";
			}
			$out .= '<span id="viewval_'.$htmlname.'" class="viewval_'.$inputType.($button_only ? ' inactive' : ' active').'">'.$value.'</span>'."\n";
			$out .= '<span id="editval_'.$htmlname.'" class="editval_'.$inputType.($button_only ? ' inactive' : ' active').' hideobject">'.(!empty($editvalue) ? $editvalue : $value).'</span>'."\n";
		} else {
			$out = $value;
		}

		return $out;
	}

	/**
	 *	Show a text and picto with tooltip on text or picto.
	 *  Can be called by an instancied $form->textwithtooltip or by a static call Form::textwithtooltip
	 *
	 *	@param	string		$text				Text to show
	 *	@param	string		$htmltext			HTML content of tooltip. Must be HTML/UTF8 encoded.
	 *	@param	int			$tooltipon			1=tooltip on text, 2=tooltip on image, 3=tooltip sur les 2
	 *	@param	int			$direction			-1=image is before, 0=no image, 1=image is after
	 *	@param	string		$img				Html code for image (use img_xxx() function to get it)
	 *	@param	string		$extracss			Add a CSS style to td tags
	 *	@param	int			$notabs				0=Include table and tr tags, 1=Do not include table and tr tags, 2=use div, 3=use span
	 *	@param	string		$incbefore			Include code before the text
	 *	@param	int			$noencodehtmltext	Do not encode into html entity the htmltext
	 *  @param  string      $tooltiptrigger		''=Tooltip on hover, 'abc'=Tooltip on click (abc is a unique key)
	 *  @param	int			$forcenowrap		Force no wrap between text and picto (works with notabs=2 only)
	 *	@return	string							Code html du tooltip (texte+picto)
	 *	@see	textwithpicto() Use thisfunction if you can.
	 */
	public function textwithtooltip($text, $htmltext, $tooltipon = 1, $direction = 0, $img = '', $extracss = '', $notabs = 3, $incbefore = '', $noencodehtmltext = 0, $tooltiptrigger = '', $forcenowrap = 0)
	{
		if ($incbefore) {
			$text = $incbefore.$text;
		}
		if (!$htmltext) {
			return $text;
		}
		$direction = (int) $direction;	// For backward compatibility when $direction was set to '' instead of 0

		$tag = 'td';
		if ($notabs == 2) {
			$tag = 'div';
		}
		if ($notabs == 3) {
			$tag = 'span';
		}
		// Sanitize tooltip
		$htmltext = str_replace(array("\r", "\n"), '', $htmltext);

		$extrastyle = '';
		if ($direction < 0) {
			$extracss = ($extracss ? $extracss.' ' : '').($notabs != 3 ? 'inline-block' : '');
			$extrastyle = 'padding: 0px; padding-left: 3px !important;';
		}
		if ($direction > 0) {
			$extracss = ($extracss ? $extracss.' ' : '').($notabs != 3 ? 'inline-block' : '');
			$extrastyle = 'padding: 0px; padding-right: 3px !important;';
		}

		$classfortooltip = 'classfortooltip';

		$s = '';
		$textfordialog = '';

		if ($tooltiptrigger == '') {
			$htmltext = str_replace('"', '&quot;', $htmltext);
		} else {
			$classfortooltip = 'classfortooltiponclick';
			$textfordialog .= '<div style="display: none;" id="idfortooltiponclick_'.$tooltiptrigger.'" class="classfortooltiponclicktext">'.$htmltext.'</div>';
		}
		if ($tooltipon == 2 || $tooltipon == 3) {
			$paramfortooltipimg = ' class="'.$classfortooltip.($notabs != 3 ? ' inline-block' : '').($extracss ? ' '.$extracss : '').'" style="padding: 0px;'.($extrastyle ? ' '.$extrastyle : '').'"';
			if ($tooltiptrigger == '') {
				$paramfortooltipimg .= ' title="'.($noencodehtmltext ? $htmltext : dol_escape_htmltag($htmltext, 1)).'"'; // Attribut to put on img tag to store tooltip
			} else {
				$paramfortooltipimg .= ' dolid="'.$tooltiptrigger.'"';
			}
		} else {
			$paramfortooltipimg = ($extracss ? ' class="'.$extracss.'"' : '').($extrastyle ? ' style="'.$extrastyle.'"' : ''); // Attribut to put on td text tag
		}
		if ($tooltipon == 1 || $tooltipon == 3) {
			$paramfortooltiptd = ' class="'.($tooltipon == 3 ? 'cursorpointer ' : '').$classfortooltip.' inline-block'.($extracss ? ' '.$extracss : '').'" style="padding: 0px;'.($extrastyle ? ' '.$extrastyle : '').'" ';
			if ($tooltiptrigger == '') {
				$paramfortooltiptd .= ' title="'.($noencodehtmltext ? $htmltext : dol_escape_htmltag($htmltext, 1)).'"'; // Attribut to put on td tag to store tooltip
			} else {
				$paramfortooltiptd .= ' dolid="'.$tooltiptrigger.'"';
			}
		} else {
			$paramfortooltiptd = ($extracss ? ' class="'.$extracss.'"' : '').($extrastyle ? ' style="'.$extrastyle.'"' : ''); // Attribut to put on td text tag
		}
		if (empty($notabs)) {
			$s .= '<table class="nobordernopadding"><tr style="height: auto;">';
		} elseif ($notabs == 2) {
			$s .= '<div class="inline-block'.($forcenowrap ? ' nowrap' : '').'">';
		}
		// Define value if value is before
		if ($direction < 0) {
			$s .= '<'.$tag.$paramfortooltipimg;
			if ($tag == 'td') {
				$s .= ' class=valigntop" width="14"';
			}
			$s .= '>'.$textfordialog.$img.'</'.$tag.'>';
		}
		// Use another method to help avoid having a space in value in order to use this value with jquery
		// Define label
		if ((string) $text != '') {
			$s .= '<'.$tag.$paramfortooltiptd.'>'.$text.'</'.$tag.'>';
		}
		// Define value if value is after
		if ($direction > 0) {
			$s .= '<'.$tag.$paramfortooltipimg;
			if ($tag == 'td') {
				$s .= ' class="valignmiddle" width="14"';
			}
			$s .= '>'.$textfordialog.$img.'</'.$tag.'>';
		}
		if (empty($notabs)) {
			$s .= '</tr></table>';
		} elseif ($notabs == 2) {
			$s .= '</div>';
		}

		return $s;
	}

	/**
	 *	Show a text with a picto and a tooltip on picto
	 *
	 *	@param	string	$text				Text to show
	 *	@param  string	$htmltext	     	Content of tooltip
	 *	@param	int		$direction			1=Icon is after text, -1=Icon is before text, 0=no icon
	 * 	@param	string	$type				Type of picto ('info', 'infoclickable', 'help', 'helpclickable', 'warning', 'superadmin', 'mypicto@mymodule', ...) or image filepath or 'none'
	 *  @param  string	$extracss           Add a CSS style to td, div or span tag
	 *  @param  int		$noencodehtmltext   Do not encode into html entity the htmltext
	 *  @param	int		$notabs				0=Include table and tr tags, 1=Do not include table and tr tags, 2=use div, 3=use span
	 *  @param  string  $tooltiptrigger     ''=Tooltip on hover, 'abc'=Tooltip on click (abc is a unique key, clickable link is on image or on link if param $type='none' or on both if $type='xxxclickable')
	 *  @param	int		$forcenowrap		Force no wrap between text and picto (works with notabs=2 only)
	 * 	@return	string						HTML code of text, picto, tooltip
	 */
	public function textwithpicto($text, $htmltext, $direction = 1, $type = 'help', $extracss = '', $noencodehtmltext = 0, $notabs = 3, $tooltiptrigger = '', $forcenowrap = 0)
	{
		global $conf, $langs;

		$alt = '';
		if ($tooltiptrigger) {
			$alt = $langs->transnoentitiesnoconv("ClickToShowHelp");
		}

		//For backwards compatibility
		if ($type == '0') {
			$type = 'info';
		} elseif ($type == '1') {
			$type = 'help';
		}

		// If info or help with no javascript, show only text
		if (empty($conf->use_javascript_ajax)) {
			if ($type == 'info' || $type == 'infoclickable' || $type == 'help' || $type == 'helpclickable') {
				return $text;
			} else {
				$alt = $htmltext;
				$htmltext = '';
			}
		}

		// If info or help with smartphone, show only text (tooltip hover can't works)
		if (!empty($conf->dol_no_mouse_hover) && empty($tooltiptrigger)) {
			if ($type == 'info' || $type == 'infoclickable' || $type == 'help' || $type == 'helpclickable') {
				return $text;
			}
		}
		// If info or help with smartphone, show only text (tooltip on click does not works with dialog on smaprtphone)
		//if (! empty($conf->dol_no_mouse_hover) && ! empty($tooltiptrigger))
		//{
		//if ($type == 'info' || $type == 'help') return '<a href="'..'">'.$text.''</a>';
		//}

		$img = '';
		if ($type == 'info') {
			$img = img_help(0, $alt);
		} elseif ($type == 'help') {
			$img = img_help(($tooltiptrigger != '' ? 2 : 1), $alt);
		} elseif ($type == 'helpclickable') {
			$img = img_help(($tooltiptrigger != '' ? 2 : 1), $alt);
		} elseif ($type == 'superadmin') {
			$img = img_picto($alt, 'redstar');
		} elseif ($type == 'admin') {
			$img = img_picto($alt, 'star');
		} elseif ($type == 'warning') {
			$img = img_warning($alt);
		} elseif ($type != 'none') {
			$img = img_picto($alt, $type); // $type can be an image path
		}

		return $this->textwithtooltip($text, $htmltext, ((($tooltiptrigger && !$img) || strpos($type, 'clickable')) ? 3 : 2), $direction, $img, $extracss, $notabs, '', $noencodehtmltext, $tooltiptrigger, $forcenowrap);
	}

	/**
	 * Generate select HTML to choose massaction
	 *
	 * @param	string	$selected		Value auto selected when at least one record is selected. Not a preselected value. Use '0' by default.
	 * @param	array	$arrayofaction	array('code'=>'label', ...). The code is the key stored into the GETPOST('massaction') when submitting action.
	 * @param   int     $alwaysvisible  1=select button always visible
	 * @param   string  $name     		Name for massaction
	 * @param   string  $cssclass 		CSS class used to check for select
	 * @return	string|void				Select list
	 */
	public function selectMassAction($selected, $arrayofaction, $alwaysvisible = 0, $name = 'massaction', $cssclass = 'checkforselect')
	{
		global $conf, $langs, $hookmanager;


		$disabled = 0;
		$ret = '<div class="centpercent center">';
		$ret .= '<select class="flat'.(empty($conf->use_javascript_ajax) ? '' : ' hideobject').' '.$name.' '.$name.'select valignmiddle alignstart" id="'.$name.'" name="'.$name.'"'.($disabled ? ' disabled="disabled"' : '').'>';

		// Complete list with data from external modules. THe module can use $_SERVER['PHP_SELF'] to know on which page we are, or use the $parameters['currentcontext'] completed by executeHooks.
		$parameters = array();
		$reshook = $hookmanager->executeHooks('addMoreMassActions', $parameters); // Note that $action and $object may have been modified by hook
		// check if there is a mass action
		if (count($arrayofaction) == 0 && empty($hookmanager->resPrint)) {
			return;
		}
		if (empty($reshook)) {
			$ret .= '<option value="0"'.($disabled ? ' disabled="disabled"' : '').'>-- '.$langs->trans("SelectAction").' --</option>';
			foreach ($arrayofaction as $code => $label) {
				$ret .= '<option value="'.$code.'"'.($disabled ? ' disabled="disabled"' : '').' data-html="'.dol_escape_htmltag($label).'">'.$label.'</option>';
			}
		}
		$ret .= $hookmanager->resPrint;

		$ret .= '</select>';

		if (empty($conf->dol_optimize_smallscreen)) {
			$ret .= ajax_combobox('.'.$name.'select');
		}

		// Warning: if you set submit button to disabled, post using 'Enter' will no more work if there is no another input submit. So we add a hidden button
		$ret .= '<input type="submit" name="confirmmassactioninvisible" style="display: none" tabindex="-1">'; // Hidden button BEFORE so it is the one used when we submit with ENTER.
		$ret .= '<input type="submit" disabled name="confirmmassaction"'.(empty($conf->use_javascript_ajax) ? '' : ' style="display: none"').' class="button small'.(empty($conf->use_javascript_ajax) ? '' : ' hideobject').' '.$name.' '.$name.'confirmed" value="'.dol_escape_htmltag($langs->trans("Confirm")).'">';
		$ret .= '</div>';

		if (!empty($conf->use_javascript_ajax)) {
			$ret .= '<!-- JS CODE TO ENABLE mass action select -->
    		<script>
                        function initCheckForSelect(mode, name, cssclass)	/* mode is 0 during init of page or click all, 1 when we click on 1 checkboxi, "name" refers to the class of the massaction button, "cssclass" to the class of the checkfor select boxes */
        		{
        			atleastoneselected=0;
                                jQuery("."+cssclass).each(function( index ) {
    	  				/* console.log( index + ": " + $( this ).text() ); */
    	  				if ($(this).is(\':checked\')) atleastoneselected++;
    	  			});

					console.log("initCheckForSelect mode="+mode+" name="+name+" cssclass="+cssclass+" atleastoneselected="+atleastoneselected);

    	  			if (atleastoneselected || '.$alwaysvisible.')
    	  			{
                                    jQuery("."+name).show();
        			    '.($selected ? 'if (atleastoneselected) { jQuery("."+name+"select").val("'.$selected.'").trigger(\'change\'); jQuery("."+name+"confirmed").prop(\'disabled\', false); }' : '').'
        			    '.($selected ? 'if (! atleastoneselected) { jQuery("."+name+"select").val("0").trigger(\'change\'); jQuery("."+name+"confirmed").prop(\'disabled\', true); } ' : '').'
    	  			}
    	  			else
    	  			{
                                    jQuery("."+name).hide();
                                    jQuery("."+name+"other").hide();
    	            }
        		}

        	jQuery(document).ready(function () {
                    initCheckForSelect(0, "' . $name.'", "'.$cssclass.'");
                    jQuery(".' . $cssclass.'").click(function() {
                        initCheckForSelect(1, "'.$name.'", "'.$cssclass.'");
                    });
                        jQuery(".' . $name.'select").change(function() {
        			var massaction = $( this ).val();
        			var urlform = $( this ).closest("form").attr("action").replace("#show_files","");
        			if (massaction == "builddoc")
                    {
                        urlform = urlform + "#show_files";
    	            }
        			$( this ).closest("form").attr("action", urlform);
                    console.log("we select a mass action name='.$name.' massaction="+massaction+" - "+urlform);
        	        /* Warning: if you set submit button to disabled, post using Enter will no more work if there is no other button */
        			if ($(this).val() != \'0\')
    	  			{
                                        jQuery(".' . $name.'confirmed").prop(\'disabled\', false);
										jQuery(".' . $name.'other").hide();	/* To disable if another div was open */
                                        jQuery(".' . $name.'"+massaction).show();
    	  			}
    	  			else
    	  			{
                                        jQuery(".' . $name.'confirmed").prop(\'disabled\', true);
										jQuery(".' . $name.'other").hide();	/* To disable any div open */
    	  			}
    	        });
        	});
    		</script>
        	';
		}

		return $ret;
	}

	// phpcs:disable PEAR.NamingConventions.ValidFunctionName.ScopeNotCamelCaps
	/**
	 *  Return combo list of activated countries, into language of user
	 *
	 *  @param	string	$selected       		Id or Code or Label of preselected country
	 *  @param  string	$htmlname       		Name of html select object
	 *  @param  string	$htmloption     		More html options on select object
	 *  @param	integer	$maxlength				Max length for labels (0=no limit)
	 *  @param	string	$morecss				More css class
	 *  @param	string	$usecodeaskey			''=Use id as key (default), 'code3'=Use code on 3 alpha as key, 'code2"=Use code on 2 alpha as key
	 *  @param	int		$showempty				Show empty choice
	 *  @param	int		$disablefavorites		1=Disable favorites,
	 *  @param	int		$addspecialentries		1=Add dedicated entries for group of countries (like 'European Economic Community', ...)
	 *  @param	array	$exclude_country_code	Array of country code (iso2) to exclude
	 *  @param	int		$hideflags				Hide flags
	 *  @return string           				HTML string with select
	 */
	public function select_country($selected = '', $htmlname = 'country_id', $htmloption = '', $maxlength = 0, $morecss = 'minwidth300', $usecodeaskey = '', $showempty = 1, $disablefavorites = 0, $addspecialentries = 0, $exclude_country_code = array(), $hideflags = 0)
	{
		// phpcs:enable
		global $conf, $langs, $mysoc;

		$langs->load("dict");

		$out = '';
		$countryArray = array();
		$favorite = array();
		$label = array();
		$atleastonefavorite = 0;

		$sql = "SELECT rowid, code as code_iso, code_iso as code_iso3, label, favorite, eec";
		$sql .= " FROM ".$this->db->prefix()."c_country";
		$sql .= " WHERE active > 0";
		//$sql.= " ORDER BY code ASC";

		dol_syslog(get_class($this)."::select_country", LOG_DEBUG);
		$resql = $this->db->query($sql);
		if ($resql) {
			$out .= '<select id="select'.$htmlname.'" class="flat maxwidth200onsmartphone selectcountry'.($morecss ? ' '.$morecss : '').'" name="'.$htmlname.'" '.$htmloption.'>';
			$num = $this->db->num_rows($resql);
			$i = 0;
			if ($num) {
				while ($i < $num) {
					$obj = $this->db->fetch_object($resql);

					$countryArray[$i]['rowid'] = $obj->rowid;
					$countryArray[$i]['code_iso'] = $obj->code_iso;
					$countryArray[$i]['code_iso3'] 	= $obj->code_iso3;
					$countryArray[$i]['label'] = ($obj->code_iso && $langs->transnoentitiesnoconv("Country".$obj->code_iso) != "Country".$obj->code_iso ? $langs->transnoentitiesnoconv("Country".$obj->code_iso) : ($obj->label != '-' ? $obj->label : ''));
					$countryArray[$i]['favorite'] = $obj->favorite;
					$countryArray[$i]['eec'] = $obj->eec;
					$favorite[$i] = $obj->favorite;
					$label[$i] = dol_string_unaccent($countryArray[$i]['label']);
					$i++;
				}

				if (empty($disablefavorites)) {
					array_multisort($favorite, SORT_DESC, $label, SORT_ASC, $countryArray);
				} else {
					$countryArray = dol_sort_array($countryArray, 'label');
				}

				if ($showempty) {
					$out .= '<option value="">&nbsp;</option>'."\n";
				}

				if ($addspecialentries) {	// Add dedicated entries for groups of countries
					//if ($showempty) $out.= '<option value="" disabled class="selectoptiondisabledwhite">--------------</option>';
					$out .= '<option value="special_allnotme"'.($selected == 'special_allnotme' ? ' selected' : '').'>'.$langs->trans("CountriesExceptMe", $langs->transnoentitiesnoconv("Country".$mysoc->country_code)).'</option>';
					$out .= '<option value="special_eec"'.($selected == 'special_eec' ? ' selected' : '').'>'.$langs->trans("CountriesInEEC").'</option>';
					if ($mysoc->isInEEC()) {
						$out .= '<option value="special_eecnotme"'.($selected == 'special_eecnotme' ? ' selected' : '').'>'.$langs->trans("CountriesInEECExceptMe", $langs->transnoentitiesnoconv("Country".$mysoc->country_code)).'</option>';
					}
					$out .= '<option value="special_noteec"'.($selected == 'special_noteec' ? ' selected' : '').'>'.$langs->trans("CountriesNotInEEC").'</option>';
					$out .= '<option value="" disabled class="selectoptiondisabledwhite">------------</option>';
				}

				foreach ($countryArray as $row) {
					//if (empty($showempty) && empty($row['rowid'])) continue;
					if (empty($row['rowid'])) {
						continue;
					}
					if (is_array($exclude_country_code) && count($exclude_country_code) && in_array($row['code_iso'], $exclude_country_code)) {
						continue; // exclude some countries
					}

					if (empty($disablefavorites) && $row['favorite'] && $row['code_iso']) {
						$atleastonefavorite++;
					}
					if (empty($row['favorite']) && $atleastonefavorite) {
						$atleastonefavorite = 0;
						$out .= '<option value="" disabled class="selectoptiondisabledwhite">------------</option>';
					}

					$labeltoshow = '';
					if ($row['label']) {
						$labeltoshow .= dol_trunc($row['label'], $maxlength, 'middle');
					} else {
						$labeltoshow .= '&nbsp;';
					}
					if ($row['code_iso']) {
						$labeltoshow .= ' <span class="opacitymedium">('.$row['code_iso'].')</span>';
						if (empty($hideflags)) {
							$tmpflag = picto_from_langcode($row['code_iso'], 'class="saturatemedium paddingrightonly"', 1);
							$labeltoshow = $tmpflag.' '.$labeltoshow;
						}
					}

					if ($selected && $selected != '-1' && ($selected == $row['rowid'] || $selected == $row['code_iso'] || $selected == $row['code_iso3'] || $selected == $row['label'])) {
						$out .= '<option value="'.($usecodeaskey ? ($usecodeaskey == 'code2' ? $row['code_iso'] : $row['code_iso3']) : $row['rowid']).'" selected data-html="'.dol_escape_htmltag($labeltoshow).'" data-eec="'.((int) $row['eec']).'">';
					} else {
						$out .= '<option value="'.($usecodeaskey ? ($usecodeaskey == 'code2' ? $row['code_iso'] : $row['code_iso3']) : $row['rowid']).'" data-html="'.dol_escape_htmltag($labeltoshow).'" data-eec="'.((int) $row['eec']).'">';
					}
					$out .= $labeltoshow;
					$out .= '</option>'."\n";
				}
			}
			$out .= '</select>';
		} else {
			dol_print_error($this->db);
		}

		// Make select dynamic
		include_once DOL_DOCUMENT_ROOT.'/core/lib/ajax.lib.php';
		$out .= ajax_combobox('select'.$htmlname, array(), 0, 0, 'resolve');

		return $out;
	}

	// phpcs:disable PEAR.NamingConventions.ValidFunctionName.ScopeNotCamelCaps
	/**
	 *  Return select list of incoterms
	 *
	 *  @param	string	$selected       		Id or Code of preselected incoterm
	 *  @param	string	$location_incoterms     Value of input location
	 *  @param	string	$page       			Defined the form action
	 *  @param  string	$htmlname       		Name of html select object
	 *  @param  string	$htmloption     		Options html on select object
	 * 	@param	int		$forcecombo				Force to load all values and output a standard combobox (with no beautification)
	 *  @param	array	$events					Event options to run on change. Example: array(array('method'=>'getContacts', 'url'=>dol_buildpath('/core/ajax/contacts.php',1), 'htmlname'=>'contactid', 'params'=>array('add-customer-contact'=>'disabled')))
	 *  @return string           				HTML string with select and input
	 */
	public function select_incoterms($selected = '', $location_incoterms = '', $page = '', $htmlname = 'incoterm_id', $htmloption = '', $forcecombo = 1, $events = array())
	{
		// phpcs:enable
		global $conf, $langs;

		$langs->load("dict");

		$out = '';
		$moreattrib = '';
		$incotermArray = array();

		$sql = "SELECT rowid, code";
		$sql .= " FROM ".$this->db->prefix()."c_incoterms";
		$sql .= " WHERE active > 0";
		$sql .= " ORDER BY code ASC";

		dol_syslog(get_class($this)."::select_incoterm", LOG_DEBUG);
		$resql = $this->db->query($sql);
		if ($resql) {
			if ($conf->use_javascript_ajax && !$forcecombo) {
				include_once DOL_DOCUMENT_ROOT.'/core/lib/ajax.lib.php';
				$out .= ajax_combobox($htmlname, $events);
			}

			if (!empty($page)) {
				$out .= '<form method="post" action="'.$page.'">';
				$out .= '<input type="hidden" name="action" value="set_incoterms">';
				$out .= '<input type="hidden" name="token" value="'.newToken().'">';
			}

			$out .= '<select id="'.$htmlname.'" class="flat selectincoterm width75" name="'.$htmlname.'" '.$htmloption.'>';
			$out .= '<option value="0">&nbsp;</option>';
			$num = $this->db->num_rows($resql);
			$i = 0;
			if ($num) {
				$foundselected = false;

				while ($i < $num) {
					$obj = $this->db->fetch_object($resql);
					$incotermArray[$i]['rowid'] = $obj->rowid;
					$incotermArray[$i]['code'] = $obj->code;
					$i++;
				}

				foreach ($incotermArray as $row) {
					if ($selected && ($selected == $row['rowid'] || $selected == $row['code'])) {
						$out .= '<option value="'.$row['rowid'].'" selected>';
					} else {
						$out .= '<option value="'.$row['rowid'].'">';
					}

					if ($row['code']) {
						$out .= $row['code'];
					}

					$out .= '</option>';
				}
			}
			$out .= '</select>';

			if ($conf->use_javascript_ajax && empty($disableautocomplete)) {
				$out .= ajax_multiautocompleter('location_incoterms', '', DOL_URL_ROOT.'/core/ajax/locationincoterms.php')."\n";
				$moreattrib .= ' autocomplete="off"';
			}
			$out .= '<input id="location_incoterms" class="maxwidthonsmartphone type="text" name="location_incoterms" value="'.$location_incoterms.'">'."\n";

			if (!empty($page)) {
				$out .= '<input type="submit" class="button valignmiddle smallpaddingimp nomargintop nomarginbottom" value="'.$langs->trans("Modify").'"></form>';
			}
		} else {
			dol_print_error($this->db);
		}

		return $out;
	}

	// phpcs:disable PEAR.NamingConventions.ValidFunctionName.ScopeNotCamelCaps
	/**
	 *	Return list of types of lines (product or service)
	 * 	Example: 0=product, 1=service, 9=other (for external module)
	 *
	 *	@param  string	$selected       Preselected type
	 *	@param  string	$htmlname       Name of field in html form
	 * 	@param	int		$showempty		Add an empty field
	 * 	@param	int		$hidetext		Do not show label 'Type' before combo box (used only if there is at least 2 choices to select)
	 * 	@param	integer	$forceall		1=Force to show products and services in combo list, whatever are activated modules, 0=No force, 2=Force to show only Products, 3=Force to show only services, -1=Force none (and set hidden field to 'service')
	 *  @return	void
	 */
	public function select_type_of_lines($selected = '', $htmlname = 'type', $showempty = 0, $hidetext = 0, $forceall = 0)
	{
		// phpcs:enable
		global $langs, $conf;

		// If product & services are enabled or both disabled.
		if ($forceall == 1 || (empty($forceall) && !empty($conf->product->enabled) && !empty($conf->service->enabled))
			|| (empty($forceall) && empty($conf->product->enabled) && empty($conf->service->enabled))) {
			if (empty($hidetext)) {
				print $langs->trans("Type").': ';
			}
			print '<select class="flat" id="select_'.$htmlname.'" name="'.$htmlname.'">';
			if ($showempty) {
				print '<option value="-1"';
				if ($selected == -1) {
					print ' selected';
				}
				print '>&nbsp;</option>';
			}

			print '<option value="0"';
			if (0 == $selected || ($selected == -1 && getDolGlobalString('MAIN_FREE_PRODUCT_CHECKED_BY_DEFAULT') == 'product')) {
				print ' selected';
			}
			print '>'.$langs->trans("Product");

			print '<option value="1"';
			if (1 == $selected || ($selected == -1 && getDolGlobalString('MAIN_FREE_PRODUCT_CHECKED_BY_DEFAULT') == 'service')) {
				print ' selected';
			}
			print '>'.$langs->trans("Service");

			print '</select>';
			print ajax_combobox('select_'.$htmlname);
			//if ($user->admin) print info_admin($langs->trans("YouCanChangeValuesForThisListFromDictionarySetup"),1);
		}
		if ((empty($forceall) && empty($conf->product->enabled) && !empty($conf->service->enabled)) || $forceall == 3) {
			print $langs->trans("Service");
			print '<input type="hidden" name="'.$htmlname.'" value="1">';
		}
		if ((empty($forceall) && !empty($conf->product->enabled) && empty($conf->service->enabled)) || $forceall == 2) {
			print $langs->trans("Product");
			print '<input type="hidden" name="'.$htmlname.'" value="0">';
		}
		if ($forceall < 0) {	// This should happened only for contracts when both predefined product and service are disabled.
			print '<input type="hidden" name="'.$htmlname.'" value="1">'; // By default we set on service for contract. If CONTRACT_SUPPORT_PRODUCTS is set, forceall should be 1 not -1
		}
	}

	// phpcs:disable PEAR.NamingConventions.ValidFunctionName.ScopeNotCamelCaps
	/**
	 *	Load into cache cache_types_fees, array of types of fees
	 *
	 *	@return     int             Nb of lines loaded, <0 if KO
	 */
	public function load_cache_types_fees()
	{
		// phpcs:enable
		global $langs;

		$num = count($this->cache_types_fees);
		if ($num > 0) {
			return 0; // Cache already loaded
		}

		dol_syslog(__METHOD__, LOG_DEBUG);

		$langs->load("trips");

		$sql = "SELECT c.code, c.label";
		$sql .= " FROM ".$this->db->prefix()."c_type_fees as c";
		$sql .= " WHERE active > 0";

		$resql = $this->db->query($sql);
		if ($resql) {
			$num = $this->db->num_rows($resql);
			$i = 0;

			while ($i < $num) {
				$obj = $this->db->fetch_object($resql);

				// Si traduction existe, on l'utilise, sinon on prend le libelle par defaut
				$label = ($obj->code != $langs->trans($obj->code) ? $langs->trans($obj->code) : $langs->trans($obj->label));
				$this->cache_types_fees[$obj->code] = $label;
				$i++;
			}

			asort($this->cache_types_fees);

			return $num;
		} else {
			dol_print_error($this->db);
			return -1;
		}
	}

	// phpcs:disable PEAR.NamingConventions.ValidFunctionName.ScopeNotCamelCaps
	/**
	 *	Return list of types of notes
	 *
	 *	@param	string		$selected		Preselected type
	 *	@param  string		$htmlname		Name of field in form
	 * 	@param	int			$showempty		Add an empty field
	 * 	@return	void
	 */
	public function select_type_fees($selected = '', $htmlname = 'type', $showempty = 0)
	{
		// phpcs:enable
		global $user, $langs;

		dol_syslog(__METHOD__." selected=".$selected.", htmlname=".$htmlname, LOG_DEBUG);

		$this->load_cache_types_fees();

		print '<select id="select_'.$htmlname.'" class="flat" name="'.$htmlname.'">';
		if ($showempty) {
			print '<option value="-1"';
			if ($selected == -1) {
				print ' selected';
			}
			print '>&nbsp;</option>';
		}

		foreach ($this->cache_types_fees as $key => $value) {
			print '<option value="'.$key.'"';
			if ($key == $selected) {
				print ' selected';
			}
			print '>';
			print $value;
			print '</option>';
		}

		print '</select>';
		if ($user->admin) {
			print info_admin($langs->trans("YouCanChangeValuesForThisListFromDictionarySetup"), 1);
		}
	}


	// phpcs:disable PEAR.NamingConventions.ValidFunctionName.ScopeNotCamelCaps
	/**
	 *  Output html form to select a third party
	 *
	 *	@param	string	$selected       		Preselected type
	 *	@param  string	$htmlname       		Name of field in form
	 *  @param  string	$filter         		Optional filters criteras. WARNING: To avoid SQL injection, only few chars [.a-z0-9 =<>] are allowed here (example: 's.rowid <> x', 's.client IN (1,3)')
	 *	@param	string	$showempty				Add an empty field (Can be '1' or text key to use on empty line like 'SelectThirdParty')
	 * 	@param	int		$showtype				Show third party type in combolist (customer, prospect or supplier)
	 * 	@param	int		$forcecombo				Force to load all values and output a standard combobox (with no beautification)
	 *  @param	array	$events					Ajax event options to run on change. Example: array(array('method'=>'getContacts', 'url'=>dol_buildpath('/core/ajax/contacts.php',1), 'htmlname'=>'contactid', 'params'=>array('add-customer-contact'=>'disabled')))
	 *	@param	int		$limit					Maximum number of elements
	 *  @param	string	$morecss				Add more css styles to the SELECT component
	 *	@param  string	$moreparam      		Add more parameters onto the select tag. For example 'style="width: 95%"' to avoid select2 component to go over parent container
	 *	@param	string	$selected_input_value	Value of preselected input text (for use with ajax)
	 *  @param	int		$hidelabel				Hide label (0=no, 1=yes, 2=show search icon (before) and placeholder, 3 search icon after)
	 *  @param	array	$ajaxoptions			Options for ajax_autocompleter
	 * 	@param  bool	$multiple				add [] in the name of element and add 'multiple' attribut (not working with ajax_autocompleter)
	 *  @param	array	$excludeids				Exclude IDs from the select combo
	 * 	@return	string							HTML string with select box for thirdparty.
	 */
	public function select_company($selected = '', $htmlname = 'socid', $filter = '', $showempty = '', $showtype = 0, $forcecombo = 0, $events = array(), $limit = 0, $morecss = 'minwidth100', $moreparam = '', $selected_input_value = '', $hidelabel = 1, $ajaxoptions = array(), $multiple = false, $excludeids = array())
	{
		// phpcs:enable
		global $conf, $user, $langs;

		$out = '';

		if (!empty($conf->use_javascript_ajax) && !empty($conf->global->COMPANY_USE_SEARCH_TO_SELECT) && !$forcecombo) {
			if (is_null($ajaxoptions)) {
				$ajaxoptions = array();
			}

			require_once DOL_DOCUMENT_ROOT . '/core/lib/ajax.lib.php';

			// No immediate load of all database
			$placeholder = '';
			if ($selected && empty($selected_input_value)) {
				require_once DOL_DOCUMENT_ROOT.'/societe/class/societe.class.php';
				$societetmp = new Societe($this->db);
				$societetmp->fetch($selected);
				$selected_input_value = $societetmp->name;
				unset($societetmp);
			}

			// mode 1
			$urloption = 'htmlname='.urlencode($htmlname).'&outjson=1&filter='.urlencode($filter).(empty($excludeids) ? '' : '&excludeids='.join(',', $excludeids)).($showtype ? '&showtype='.urlencode($showtype) : '');
			$out .= ajax_autocompleter($selected, $htmlname, DOL_URL_ROOT.'/societe/ajax/company.php', $urloption, $conf->global->COMPANY_USE_SEARCH_TO_SELECT, 0, $ajaxoptions);

			$out .= '<style type="text/css">.ui-autocomplete { z-index: 1003; }</style>';
			if (empty($hidelabel)) {
				print $langs->trans("RefOrLabel").' : ';
			} elseif ($hidelabel > 1) {
				$placeholder = $langs->trans("RefOrLabel");
				if ($hidelabel == 2) {
					$out .= img_picto($langs->trans("Search"), 'search');
				}
			}
			$out .= '<input type="text" class="'.$morecss.'" name="search_'.$htmlname.'" id="search_'.$htmlname.'" value="'.$selected_input_value.'"'.($placeholder ? ' placeholder="'.dol_escape_htmltag($placeholder).'"' : '').' '.(!empty($conf->global->THIRDPARTY_SEARCH_AUTOFOCUS) ? 'autofocus' : '').' />';
			if ($hidelabel == 3) {
				$out .= img_picto($langs->trans("Search"), 'search');
			}
		} else {
			// Immediate load of all database
			$out .= $this->select_thirdparty_list($selected, $htmlname, $filter, $showempty, $showtype, $forcecombo, $events, '', 0, $limit, $morecss, $moreparam, $multiple, $excludeids);
		}

		return $out;
	}

	// phpcs:disable PEAR.NamingConventions.ValidFunctionName.ScopeNotCamelCaps
	/**
	 *  Output html form to select a third party.
	 *  Note, you must use the select_company to get the component to select a third party. This function must only be called by select_company.
	 *
	 *	@param	string	$selected       Preselected type
	 *	@param  string	$htmlname       Name of field in form
	 *  @param  string	$filter         Optional filters criteras (example: 's.rowid NOT IN (x)', 's.client IN (1,3)'). Do not use a filter coming from input of users.
	 *	@param	string	$showempty		Add an empty field (Can be '1' or text to use on empty line like 'SelectThirdParty')
	 * 	@param	int		$showtype		Show third party type in combolist (customer, prospect or supplier)
	 * 	@param	int		$forcecombo		Force to use standard HTML select component without beautification
	 *  @param	array	$events			Event options. Example: array(array('method'=>'getContacts', 'url'=>dol_buildpath('/core/ajax/contacts.php',1), 'htmlname'=>'contactid', 'params'=>array('add-customer-contact'=>'disabled')))
	 *  @param	string	$filterkey		Filter on key value
	 *  @param	int		$outputmode		0=HTML select string, 1=Array
	 *  @param	int		$limit			Limit number of answers
	 *  @param	string	$morecss		Add more css styles to the SELECT component
	 *	@param  string	$moreparam      Add more parameters onto the select tag. For example 'style="width: 95%"' to avoid select2 component to go over parent container
	 *	@param  bool	$multiple       add [] in the name of element and add 'multiple' attribut
	 *  @param	array	$excludeids		Exclude IDs from the select combo
	 * 	@return	string					HTML string with
	 */
	public function select_thirdparty_list($selected = '', $htmlname = 'socid', $filter = '', $showempty = '', $showtype = 0, $forcecombo = 0, $events = array(), $filterkey = '', $outputmode = 0, $limit = 0, $morecss = 'minwidth100', $moreparam = '', $multiple = false, $excludeids = array())
	{
		// phpcs:enable
		global $conf, $user, $langs;

		$out = '';
		$num = 0;
		$outarray = array();

		if ($selected === '') {
			$selected = array();
		} elseif (!is_array($selected)) {
			$selected = array($selected);
		}

		// Clean $filter that may contains sql conditions so sql code
		if (function_exists('testSqlAndScriptInject')) {
			if (testSqlAndScriptInject($filter, 3) > 0) {
				$filter = '';
			}
		}

		// We search companies
		$sql = "SELECT s.rowid, s.nom as name, s.name_alias, s.tva_intra, s.client, s.fournisseur, s.code_client, s.code_fournisseur";
		if (!empty($conf->global->COMPANY_SHOW_ADDRESS_SELECTLIST)) {
			$sql .= ", s.address, s.zip, s.town";
			$sql .= ", dictp.code as country_code";
		}
		$sql .= " FROM ".$this->db->prefix()."societe as s";
		if (!empty($conf->global->COMPANY_SHOW_ADDRESS_SELECTLIST)) {
			$sql .= " LEFT JOIN ".$this->db->prefix()."c_country as dictp ON dictp.rowid = s.fk_pays";
		}
		if (empty($user->rights->societe->client->voir) && !$user->socid) {
			$sql .= ", ".$this->db->prefix()."societe_commerciaux as sc";
		}
		$sql .= " WHERE s.entity IN (".getEntity('societe').")";
		if (!empty($user->socid)) {
			$sql .= " AND s.rowid = ".((int) $user->socid);
		}
		if ($filter) {
			$sql .= " AND (".$filter.")";
		}
		if (empty($user->rights->societe->client->voir) && !$user->socid) {
			$sql .= " AND s.rowid = sc.fk_soc AND sc.fk_user = ".((int) $user->id);
		}
		if (!empty($conf->global->COMPANY_HIDE_INACTIVE_IN_COMBOBOX)) {
			$sql .= " AND s.status <> 0";
		}
		if (!empty($excludeids)) {
			$sql .= " AND s.rowid NOT IN (".$this->db->sanitize(join(',', $excludeids)).")";
		}
		// Add criteria
		if ($filterkey && $filterkey != '') {
			$sql .= " AND (";
			$prefix = empty($conf->global->COMPANY_DONOTSEARCH_ANYWHERE) ? '%' : ''; // Can use index if COMPANY_DONOTSEARCH_ANYWHERE is on
			// For natural search
			$scrit = explode(' ', $filterkey);
			$i = 0;
			if (count($scrit) > 1) {
				$sql .= "(";
			}
			foreach ($scrit as $crit) {
				if ($i > 0) {
					$sql .= " AND ";
				}
				$sql .= "(s.nom LIKE '".$this->db->escape($prefix.$crit)."%')";
				$i++;
			}
			if (count($scrit) > 1) {
				$sql .= ")";
			}
			if (!empty($conf->barcode->enabled)) {
				$sql .= " OR s.barcode LIKE '".$this->db->escape($prefix.$filterkey)."%'";
			}
			$sql .= " OR s.code_client LIKE '".$this->db->escape($prefix.$filterkey)."%' OR s.code_fournisseur LIKE '".$this->db->escape($prefix.$filterkey)."%'";
			$sql .= " OR s.name_alias LIKE '".$this->db->escape($prefix.$filterkey)."%' OR s.tva_intra LIKE '".$this->db->escape($prefix.$filterkey)."%'";
			$sql .= ")";
		}
		$sql .= $this->db->order("nom", "ASC");
		$sql .= $this->db->plimit($limit, 0);

		// Build output string
		dol_syslog(get_class($this)."::select_thirdparty_list", LOG_DEBUG);
		$resql = $this->db->query($sql);
		if ($resql) {
			if (!$forcecombo) {
				include_once DOL_DOCUMENT_ROOT.'/core/lib/ajax.lib.php';
				$out .= ajax_combobox($htmlname, $events, getDolGlobalString("COMPANY_USE_SEARCH_TO_SELECT"));
			}

			// Construct $out and $outarray
			$out .= '<select id="'.$htmlname.'" class="flat'.($morecss ? ' '.$morecss : '').'"'.($moreparam ? ' '.$moreparam : '').' name="'.$htmlname.($multiple ? '[]' : '').'" '.($multiple ? 'multiple' : '').'>'."\n";

			$textifempty = (($showempty && !is_numeric($showempty)) ? $langs->trans($showempty) : '');
			if (!empty($conf->global->COMPANY_USE_SEARCH_TO_SELECT)) {
				// Do not use textifempty = ' ' or '&nbsp;' here, or search on key will search on ' key'.
				//if (! empty($conf->use_javascript_ajax) || $forcecombo) $textifempty='';
				if ($showempty && !is_numeric($showempty)) {
					$textifempty = $langs->trans($showempty);
				} else {
					$textifempty .= $langs->trans("All");
				}
			}
			if ($showempty) {
				$out .= '<option value="-1" data-html="'.dol_escape_htmltag('<span class="opacitymedium">'.($textifempty ? $textifempty : '&nbsp;').'</span>').'">'.$textifempty.'</option>'."\n";
			}

			$num = $this->db->num_rows($resql);
			$i = 0;
			if ($num) {
				while ($i < $num) {
					$obj = $this->db->fetch_object($resql);
					$label = '';
					if ($conf->global->SOCIETE_ADD_REF_IN_LIST) {
						if (($obj->client) && (!empty($obj->code_client))) {
							$label = $obj->code_client.' - ';
						}
						if (($obj->fournisseur) && (!empty($obj->code_fournisseur))) {
							$label .= $obj->code_fournisseur.' - ';
						}
						$label .= ' '.$obj->name;
					} else {
						$label = $obj->name;
					}

					if (!empty($obj->name_alias)) {
						$label .= ' ('.$obj->name_alias.')';
					}

					if (!empty($conf->global->SOCIETE_SHOW_VAT_IN_LIST) && !empty($obj->tva_intra)) {
						$label .= ' - '.$obj->tva_intra.'';
					}

					if ($showtype) {
						if ($obj->client || $obj->fournisseur) {
							$label .= ' (';
						}
						if ($obj->client == 1 || $obj->client == 3) {
							$label .= $langs->trans("Customer");
						}
						if ($obj->client == 2 || $obj->client == 3) {
							$label .= ($obj->client == 3 ? ', ' : '').$langs->trans("Prospect");
						}
						if ($obj->fournisseur) {
							$label .= ($obj->client ? ', ' : '').$langs->trans("Supplier");
						}
						if ($obj->client || $obj->fournisseur) {
							$label .= ')';
						}
					}

					if (!empty($conf->global->COMPANY_SHOW_ADDRESS_SELECTLIST)) {
						$label .= ($obj->address ? ' - '.$obj->address : '').($obj->zip ? ' - '.$obj->zip : '').($obj->town ? ' '.$obj->town : '');
						if (!empty($obj->country_code)) {
							$label .= ', '.$langs->trans('Country'.$obj->country_code);
						}
					}

					if (empty($outputmode)) {
						if (in_array($obj->rowid, $selected)) {
							$out .= '<option value="'.$obj->rowid.'" selected>'.$label.'</option>';
						} else {
							$out .= '<option value="'.$obj->rowid.'">'.$label.'</option>';
						}
					} else {
						array_push($outarray, array('key'=>$obj->rowid, 'value'=>$label, 'label'=>$label));
					}

					$i++;
					if (($i % 10) == 0) {
						$out .= "\n";
					}
				}
			}
			$out .= '</select>'."\n";
		} else {
			dol_print_error($this->db);
		}

		$this->result = array('nbofthirdparties'=>$num);

		if ($outputmode) {
			return $outarray;
		}
		return $out;
	}


	// phpcs:disable PEAR.NamingConventions.ValidFunctionName.ScopeNotCamelCaps
	/**
	 *  Return HTML combo list of absolute discounts
	 *
	 *  @param	string	$selected       Id remise fixe pre-selectionnee
	 *  @param  string	$htmlname       Nom champ formulaire
	 *  @param  string	$filter         Criteres optionnels de filtre
	 *  @param	int		$socid			Id of thirdparty
	 *  @param	int		$maxvalue		Max value for lines that can be selected
	 *  @return	int						Return number of qualifed lines in list
	 */
	public function select_remises($selected, $htmlname, $filter, $socid, $maxvalue = 0)
	{
		// phpcs:enable
		global $langs, $conf;

		// On recherche les remises
		$sql = "SELECT re.rowid, re.amount_ht, re.amount_tva, re.amount_ttc,";
		$sql .= " re.description, re.fk_facture_source";
		$sql .= " FROM ".$this->db->prefix()."societe_remise_except as re";
		$sql .= " WHERE re.fk_soc = ".(int) $socid;
		$sql .= " AND re.entity = ".$conf->entity;
		if ($filter) {
			$sql .= " AND ".$filter;
		}
		$sql .= " ORDER BY re.description ASC";

		dol_syslog(get_class($this)."::select_remises", LOG_DEBUG);
		$resql = $this->db->query($sql);
		if ($resql) {
			print '<select id="select_'.$htmlname.'" class="flat maxwidthonsmartphone" name="'.$htmlname.'">';
			$num = $this->db->num_rows($resql);

			$qualifiedlines = $num;

			$i = 0;
			if ($num) {
				print '<option value="0">&nbsp;</option>';
				while ($i < $num) {
					$obj = $this->db->fetch_object($resql);
					$desc = dol_trunc($obj->description, 40);
					if (preg_match('/\(CREDIT_NOTE\)/', $desc)) {
						$desc = preg_replace('/\(CREDIT_NOTE\)/', $langs->trans("CreditNote"), $desc);
					}
					if (preg_match('/\(DEPOSIT\)/', $desc)) {
						$desc = preg_replace('/\(DEPOSIT\)/', $langs->trans("Deposit"), $desc);
					}
					if (preg_match('/\(EXCESS RECEIVED\)/', $desc)) {
						$desc = preg_replace('/\(EXCESS RECEIVED\)/', $langs->trans("ExcessReceived"), $desc);
					}
					if (preg_match('/\(EXCESS PAID\)/', $desc)) {
						$desc = preg_replace('/\(EXCESS PAID\)/', $langs->trans("ExcessPaid"), $desc);
					}

					$selectstring = '';
					if ($selected > 0 && $selected == $obj->rowid) {
						$selectstring = ' selected';
					}

					$disabled = '';
					if ($maxvalue > 0 && $obj->amount_ttc > $maxvalue) {
						$qualifiedlines--;
						$disabled = ' disabled';
					}

					if (!empty($conf->global->MAIN_SHOW_FACNUMBER_IN_DISCOUNT_LIST) && !empty($obj->fk_facture_source)) {
						$tmpfac = new Facture($this->db);
						if ($tmpfac->fetch($obj->fk_facture_source) > 0) {
							$desc = $desc.' - '.$tmpfac->ref;
						}
					}

					print '<option value="'.$obj->rowid.'"'.$selectstring.$disabled.'>'.$desc.' ('.price($obj->amount_ht).' '.$langs->trans("HT").' - '.price($obj->amount_ttc).' '.$langs->trans("TTC").')</option>';
					$i++;
				}
			}
			print '</select>';
			return $qualifiedlines;
		} else {
			dol_print_error($this->db);
			return -1;
		}
	}

	// phpcs:disable PEAR.NamingConventions.ValidFunctionName.ScopeNotCamelCaps
	/**
	 *  Return list of all contacts (for a third party or all)
	 *
	 *  @param	int		$socid      	Id ot third party or 0 for all
	 *  @param  string	$selected   	Id contact pre-selectionne
	 *  @param  string	$htmlname  	    Name of HTML field ('none' for a not editable field)
	 *  @param  int		$showempty      0=no empty value, 1=add an empty value, 2=add line 'Internal' (used by user edit), 3=add an empty value only if more than one record into list
	 *  @param  string	$exclude        List of contacts id to exclude
	 *  @param	string	$limitto		Disable answers that are not id in this array list
	 *  @param	integer	$showfunction   Add function into label
	 *  @param	string	$morecss		Add more class to class style
	 *  @param	integer	$showsoc	    Add company into label
	 *  @param	int		$forcecombo		Force to use combo box
	 *  @param	array	$events			Event options. Example: array(array('method'=>'getContacts', 'url'=>dol_buildpath('/core/ajax/contacts.php',1), 'htmlname'=>'contactid', 'params'=>array('add-customer-contact'=>'disabled')))
	 *  @param	bool	$options_only	Return options only (for ajax treatment)
	 *  @param	string	$moreparam		Add more parameters onto the select tag. For example 'style="width: 95%"' to avoid select2 component to go over parent container
	 *  @param	string	$htmlid			Html id to use instead of htmlname
	 *  @return	int						<0 if KO, Nb of contact in list if OK
	 *  @deprecated						You can use selectcontacts directly (warning order of param was changed)
	 */
	public function select_contacts($socid, $selected = '', $htmlname = 'contactid', $showempty = 0, $exclude = '', $limitto = '', $showfunction = 0, $morecss = '', $showsoc = 0, $forcecombo = 0, $events = array(), $options_only = false, $moreparam = '', $htmlid = '')
	{
		// phpcs:enable
		print $this->selectcontacts($socid, $selected, $htmlname, $showempty, $exclude, $limitto, $showfunction, $morecss, $options_only, $showsoc, $forcecombo, $events, $moreparam, $htmlid);
		return $this->num;
	}

	/**
	 *	Return HTML code of the SELECT of list of all contacts (for a third party or all).
	 *  This also set the number of contacts found into $this->num
	 *
	 * @since 9.0 Add afterSelectContactOptions hook
	 *
	 *	@param	int			$socid      	Id ot third party or 0 for all or -1 for empty list
	 *	@param  array|int	$selected   	Array of ID of pre-selected contact id
	 *	@param  string		$htmlname  	    Name of HTML field ('none' for a not editable field)
	 *	@param  int			$showempty     	0=no empty value, 1=add an empty value, 2=add line 'Internal' (used by user edit), 3=add an empty value only if more than one record into list
	 *	@param  string		$exclude        List of contacts id to exclude
	 *	@param	string		$limitto		Disable answers that are not id in this array list
	 *	@param	integer		$showfunction   Add function into label
	 *	@param	string		$morecss		Add more class to class style
	 *	@param	bool		$options_only	Return options only (for ajax treatment)
	 *	@param	integer		$showsoc	    Add company into label
	 * 	@param	int			$forcecombo		Force to use combo box (so no ajax beautify effect)
	 *  @param	array		$events			Event options. Example: array(array('method'=>'getContacts', 'url'=>dol_buildpath('/core/ajax/contacts.php',1), 'htmlname'=>'contactid', 'params'=>array('add-customer-contact'=>'disabled')))
	 *  @param	string		$moreparam		Add more parameters onto the select tag. For example 'style="width: 95%"' to avoid select2 component to go over parent container
	 *  @param	string		$htmlid			Html id to use instead of htmlname
	 *  @param	bool		$multiple		add [] in the name of element and add 'multiple' attribut
	 *  @param	integer		$disableifempty Set tag 'disabled' on select if there is no choice
	 *	@return	 int|string					<0 if KO, HTML with select string if OK.
	 */
	public function selectcontacts($socid, $selected = '', $htmlname = 'contactid', $showempty = 0, $exclude = '', $limitto = '', $showfunction = 0, $morecss = '', $options_only = false, $showsoc = 0, $forcecombo = 0, $events = array(), $moreparam = '', $htmlid = '', $multiple = false, $disableifempty = 0)
	{
		global $conf, $langs, $hookmanager, $action;

		$langs->load('companies');

		if (empty($htmlid)) {
			$htmlid = $htmlname;
		}
		$num = 0;

		if ($selected === '') {
			$selected = array();
		} elseif (!is_array($selected)) {
			$selected = array($selected);
		}
		$out = '';

		if (!is_object($hookmanager)) {
			include_once DOL_DOCUMENT_ROOT.'/core/class/hookmanager.class.php';
			$hookmanager = new HookManager($this->db);
		}

		// We search third parties
		$sql = "SELECT sp.rowid, sp.lastname, sp.statut, sp.firstname, sp.poste, sp.email, sp.phone, sp.phone_perso, sp.phone_mobile, sp.town AS contact_town";
		if ($showsoc > 0 || !empty($conf->global->CONTACT_SHOW_EMAIL_PHONE_TOWN_SELECTLIST)) {
			$sql .= ", s.nom as company, s.town AS company_town";
		}
		$sql .= " FROM ".$this->db->prefix()."socpeople as sp";
		if ($showsoc > 0 || !empty($conf->global->CONTACT_SHOW_EMAIL_PHONE_TOWN_SELECTLIST)) {
			$sql .= " LEFT OUTER JOIN  ".$this->db->prefix()."societe as s ON s.rowid=sp.fk_soc";
		}
		$sql .= " WHERE sp.entity IN (".getEntity('socpeople').")";
		if ($socid > 0 || $socid == -1) {
			$sql .= " AND sp.fk_soc = ".((int) $socid);
		}
		if (!empty($conf->global->CONTACT_HIDE_INACTIVE_IN_COMBOBOX)) {
			$sql .= " AND sp.statut <> 0";
		}
		$sql .= " ORDER BY sp.lastname ASC";

		dol_syslog(get_class($this)."::selectcontacts", LOG_DEBUG);
		$resql = $this->db->query($sql);
		if ($resql) {
			$num = $this->db->num_rows($resql);

			if ($htmlname != 'none' && !$options_only) {
				$out .= '<select class="flat'.($morecss ? ' '.$morecss : '').'" id="'.$htmlid.'" name="'.$htmlname.(($num || empty($disableifempty)) ? '' : ' disabled').($multiple ? '[]' : '').'" '.($multiple ? 'multiple' : '').' '.(!empty($moreparam) ? $moreparam : '').'>';
			}

			if ($showempty && ! is_numeric($showempty)) {
				$textforempty = $showempty;
				$out .= '<option class="optiongrey" value="-1"'.(in_array(-1, $selected) ? ' selected' : '').'>'.$textforempty.'</option>';
			} else {
				if (($showempty == 1 || ($showempty == 3 && $num > 1)) && ! $multiple) {
					$out .= '<option value="0"'.(in_array(0, $selected) ? ' selected' : '').'>&nbsp;</option>';
				}
				if ($showempty == 2) {
					$out .= '<option value="0"'.(in_array(0, $selected) ? ' selected' : '').'>-- '.$langs->trans("Internal").' --</option>';
				}
			}

			$i = 0;
			if ($num) {
				include_once DOL_DOCUMENT_ROOT.'/contact/class/contact.class.php';
				$contactstatic = new Contact($this->db);

				while ($i < $num) {
					$obj = $this->db->fetch_object($resql);

					// Set email (or phones) and town extended infos
					$extendedInfos = '';
					if (!empty($conf->global->CONTACT_SHOW_EMAIL_PHONE_TOWN_SELECTLIST)) {
						$extendedInfos = array();
						$email = trim($obj->email);
						if (!empty($email)) {
							$extendedInfos[] = $email;
						} else {
							$phone = trim($obj->phone);
							$phone_perso = trim($obj->phone_perso);
							$phone_mobile = trim($obj->phone_mobile);
							if (!empty($phone)) {
								$extendedInfos[] = $phone;
							}
							if (!empty($phone_perso)) {
								$extendedInfos[] = $phone_perso;
							}
							if (!empty($phone_mobile)) {
								$extendedInfos[] = $phone_mobile;
							}
						}
						$contact_town = trim($obj->contact_town);
						$company_town = trim($obj->company_town);
						if (!empty($contact_town)) {
							$extendedInfos[] = $contact_town;
						} elseif (!empty($company_town)) {
							$extendedInfos[] = $company_town;
						}
						$extendedInfos = implode(' - ', $extendedInfos);
						if (!empty($extendedInfos)) {
							$extendedInfos = ' - '.$extendedInfos;
						}
					}

					$contactstatic->id = $obj->rowid;
					$contactstatic->lastname = $obj->lastname;
					$contactstatic->firstname = $obj->firstname;
					if ($obj->statut == 1) {
						if ($htmlname != 'none') {
							$disabled = 0;
							if (is_array($exclude) && count($exclude) && in_array($obj->rowid, $exclude)) {
								$disabled = 1;
							}
							if (is_array($limitto) && count($limitto) && !in_array($obj->rowid, $limitto)) {
								$disabled = 1;
							}
							if (!empty($selected) && in_array($obj->rowid, $selected)) {
								$out .= '<option value="'.$obj->rowid.'"';
								if ($disabled) {
									$out .= ' disabled';
								}
								$out .= ' selected>';
								$out .= $contactstatic->getFullName($langs).$extendedInfos;
								if ($showfunction && $obj->poste) {
									$out .= ' ('.$obj->poste.')';
								}
								if (($showsoc > 0) && $obj->company) {
									$out .= ' - ('.$obj->company.')';
								}
								$out .= '</option>';
							} else {
								$out .= '<option value="'.$obj->rowid.'"';
								if ($disabled) {
									$out .= ' disabled';
								}
								$out .= '>';
								$out .= $contactstatic->getFullName($langs).$extendedInfos;
								if ($showfunction && $obj->poste) {
									$out .= ' ('.$obj->poste.')';
								}
								if (($showsoc > 0) && $obj->company) {
									$out .= ' - ('.$obj->company.')';
								}
								$out .= '</option>';
							}
						} else {
							if (in_array($obj->rowid, $selected)) {
								$out .= $contactstatic->getFullName($langs).$extendedInfos;
								if ($showfunction && $obj->poste) {
									$out .= ' ('.$obj->poste.')';
								}
								if (($showsoc > 0) && $obj->company) {
									$out .= ' - ('.$obj->company.')';
								}
							}
						}
					}
					$i++;
				}
			} else {
				$labeltoshow = ($socid != -1) ? ($langs->trans($socid ? "NoContactDefinedForThirdParty" : "NoContactDefined")) : $langs->trans('SelectAThirdPartyFirst');
				$out .= '<option class="disabled" value="-1"'.(($showempty == 2 || $multiple) ? '' : ' selected').' disabled="disabled">';
				$out .= $labeltoshow;
				$out .= '</option>';
			}

			$parameters = array(
				'socid'=>$socid,
				'htmlname'=>$htmlname,
				'resql'=>$resql,
				'out'=>&$out,
				'showfunction'=>$showfunction,
				'showsoc'=>$showsoc,
			);

			$reshook = $hookmanager->executeHooks('afterSelectContactOptions', $parameters, $this, $action); // Note that $action and $object may have been modified by some hooks

			if ($htmlname != 'none' && !$options_only) {
				$out .= '</select>';
			}

			if ($conf->use_javascript_ajax && !$forcecombo && !$options_only) {
				include_once DOL_DOCUMENT_ROOT.'/core/lib/ajax.lib.php';
				$out .= ajax_combobox($htmlid, $events, getDolGlobalString("CONTACT_USE_SEARCH_TO_SELECT"));
			}

			$this->num = $num;
			return $out;
		} else {
			dol_print_error($this->db);
			return -1;
		}
	}

	// phpcs:disable PEAR.NamingConventions.ValidFunctionName.ScopeNotCamelCaps
	/**
	 *	Return the HTML select list of users
	 *
	 *  @param	string			$selected       Id user preselected
	 *  @param  string			$htmlname       Field name in form
	 *  @param  int				$show_empty     0=liste sans valeur nulle, 1=ajoute valeur inconnue
	 *  @param  array			$exclude        Array list of users id to exclude
	 * 	@param	int				$disabled		If select list must be disabled
	 *  @param  array|string	$include        Array list of users id to include. User '' for all users or 'hierarchy' to have only supervised users or 'hierarchyme' to have supervised + me
	 * 	@param	int				$enableonly		Array list of users id to be enabled. All other must be disabled
	 *  @param	string			$force_entity	'0' or Ids of environment to force
	 * 	@return	void
	 *  @deprecated		Use select_dolusers instead
	 *  @see select_dolusers()
	 */
	public function select_users($selected = '', $htmlname = 'userid', $show_empty = 0, $exclude = null, $disabled = 0, $include = '', $enableonly = '', $force_entity = '0')
	{
		// phpcs:enable
		print $this->select_dolusers($selected, $htmlname, $show_empty, $exclude, $disabled, $include, $enableonly, $force_entity);
	}

	// phpcs:disable PEAR.NamingConventions.ValidFunctionName.ScopeNotCamelCaps
	/**
	 *	Return select list of users
	 *
	 *  @param	string			$selected       User id or user object of user preselected. If 0 or < -2, we use id of current user. If -1, keep unselected (if empty is allowed)
	 *  @param  string			$htmlname       Field name in form
	 *  @param  int|string		$show_empty     0=list with no empty value, 1=add also an empty value into list
	 *  @param  array			$exclude        Array list of users id to exclude
	 * 	@param	int				$disabled		If select list must be disabled
	 *  @param  array|string	$include        Array list of users id to include. User '' for all users or 'hierarchy' to have only supervised users or 'hierarchyme' to have supervised + me
	 * 	@param	array			$enableonly		Array list of users id to be enabled. If defined, it means that others will be disabled
	 *  @param	string			$force_entity	'0' or Ids of environment to force
	 *  @param	int				$maxlength		Maximum length of string into list (0=no limit)
	 *  @param	int				$showstatus		0=show user status only if status is disabled, 1=always show user status into label, -1=never show user status
	 *  @param	string			$morefilter		Add more filters into sql request (Example: 'employee = 1'). This value must not come from user input.
	 *  @param	integer			$show_every		0=default list, 1=add also a value "Everybody" at beginning of list
	 *  @param	string			$enableonlytext	If option $enableonlytext is set, we use this text to explain into label why record is disabled. Not used if enableonly is empty.
	 *  @param	string			$morecss		More css
	 *  @param  int     		$noactive       Show only active users (this will also happened whatever is this option if USER_HIDE_INACTIVE_IN_COMBOBOX is on).
	 *  @param  int				$outputmode     0=HTML select string, 1=Array
	 *  @param  bool			$multiple       add [] in the name of element and add 'multiple' attribut
	 * 	@return	string							HTML select string
	 *  @see select_dolgroups()
	 */
	public function select_dolusers($selected = '', $htmlname = 'userid', $show_empty = 0, $exclude = null, $disabled = 0, $include = '', $enableonly = '', $force_entity = '0', $maxlength = 0, $showstatus = 0, $morefilter = '', $show_every = 0, $enableonlytext = '', $morecss = '', $noactive = 0, $outputmode = 0, $multiple = false)
	{
		// phpcs:enable
		global $conf, $user, $langs, $hookmanager;

		// If no preselected user defined, we take current user
		if ((is_numeric($selected) && ($selected < -2 || empty($selected))) && empty($conf->global->SOCIETE_DISABLE_DEFAULT_SALESREPRESENTATIVE)) {
			$selected = $user->id;
		}

		if ($selected === '') {
			$selected = array();
		} elseif (!is_array($selected)) {
			$selected = array($selected);
		}

		$excludeUsers = null;
		$includeUsers = null;

		// Permettre l'exclusion d'utilisateurs
		if (is_array($exclude)) {
			$excludeUsers = implode(",", $exclude);
		}
		// Permettre l'inclusion d'utilisateurs
		if (is_array($include)) {
			$includeUsers = implode(",", $include);
		} elseif ($include == 'hierarchy') {
			// Build list includeUsers to have only hierarchy
			$includeUsers = implode(",", $user->getAllChildIds(0));
		} elseif ($include == 'hierarchyme') {
			// Build list includeUsers to have only hierarchy and current user
			$includeUsers = implode(",", $user->getAllChildIds(1));
		}

		$out = '';
		$outarray = array();

		// Forge request to select users
		$sql = "SELECT DISTINCT u.rowid, u.lastname as lastname, u.firstname, u.statut as status, u.login, u.admin, u.entity, u.photo";
		if (!empty($conf->multicompany->enabled) && $conf->entity == 1 && $user->admin && !$user->entity) {
			$sql .= ", e.label";
		}
		$sql .= " FROM ".$this->db->prefix()."user as u";
		if (!empty($conf->multicompany->enabled) && $conf->entity == 1 && $user->admin && !$user->entity) {
			$sql .= " LEFT JOIN ".$this->db->prefix()."entity as e ON e.rowid = u.entity";
			if ($force_entity) {
				$sql .= " WHERE u.entity IN (0, ".$this->db->sanitize($force_entity).")";
			} else {
				$sql .= " WHERE u.entity IS NOT NULL";
			}
		} else {
			if (!empty($conf->multicompany->enabled) && !empty($conf->global->MULTICOMPANY_TRANSVERSE_MODE)) {
				$sql .= " LEFT JOIN ".$this->db->prefix()."usergroup_user as ug";
				$sql .= " ON ug.fk_user = u.rowid";
				$sql .= " WHERE ug.entity = ".$conf->entity;
			} else {
				$sql .= " WHERE u.entity IN (0, ".$conf->entity.")";
			}
		}
		if (!empty($user->socid)) {
			$sql .= " AND u.fk_soc = ".((int) $user->socid);
		}
		if (is_array($exclude) && $excludeUsers) {
			$sql .= " AND u.rowid NOT IN (".$this->db->sanitize($excludeUsers).")";
		}
		if ($includeUsers) {
			$sql .= " AND u.rowid IN (".$this->db->sanitize($includeUsers).")";
		}
		if (!empty($conf->global->USER_HIDE_INACTIVE_IN_COMBOBOX) || $noactive) {
			$sql .= " AND u.statut <> 0";
		}
		if (!empty($morefilter)) {
			$sql .= " ".$morefilter;
		}

		//Add hook to filter on user (for exemple on usergroup define in custom modules)
		$reshook = $hookmanager->executeHooks('addSQLWhereFilterOnSelectUsers', array(), $this, $action);
		if (!empty($reshook)) {
			$sql .= $hookmanager->resPrint;
		}

		if (empty($conf->global->MAIN_FIRSTNAME_NAME_POSITION)) {	// MAIN_FIRSTNAME_NAME_POSITION is 0 means firstname+lastname
			$sql .= " ORDER BY u.statut DESC, u.firstname ASC, u.lastname ASC";
		} else {
			$sql .= " ORDER BY u.statut DESC, u.lastname ASC, u.firstname ASC";
		}

		dol_syslog(get_class($this)."::select_dolusers", LOG_DEBUG);

		$resql = $this->db->query($sql);
		if ($resql) {
			$num = $this->db->num_rows($resql);
			$i = 0;
			if ($num) {
				// do not use maxwidthonsmartphone by default. Set it by caller so auto size to 100% will work when not defined
				$out .= '<select class="flat'.($morecss ? ' '.$morecss : ' minwidth200').'" id="'.$htmlname.'" name="'.$htmlname.($multiple ? '[]' : '').'" '.($multiple ? 'multiple' : '').' '.($disabled ? ' disabled' : '').'>';
				if ($show_empty && !$multiple) {
					$textforempty = ' ';
					if (!empty($conf->use_javascript_ajax)) {
						$textforempty = '&nbsp;'; // If we use ajaxcombo, we need &nbsp; here to avoid to have an empty element that is too small.
					}
					if (!is_numeric($show_empty)) {
						$textforempty = $show_empty;
					}
					$out .= '<option class="optiongrey" value="'.($show_empty < 0 ? $show_empty : -1).'"'.((empty($selected) || in_array(-1, $selected)) ? ' selected' : '').'>'.$textforempty.'</option>'."\n";
				}
				if ($show_every) {
					$out .= '<option value="-2"'.((in_array(-2, $selected)) ? ' selected' : '').'>-- '.$langs->trans("Everybody").' --</option>'."\n";
				}

				$userstatic = new User($this->db);

				while ($i < $num) {
					$obj = $this->db->fetch_object($resql);

					$userstatic->id = $obj->rowid;
					$userstatic->lastname = $obj->lastname;
					$userstatic->firstname = $obj->firstname;
					$userstatic->photo = $obj->photo;
					$userstatic->statut = $obj->status;
					$userstatic->entity = $obj->entity;
					$userstatic->admin = $obj->admin;

					$disableline = '';
					if (is_array($enableonly) && count($enableonly) && !in_array($obj->rowid, $enableonly)) {
						$disableline = ($enableonlytext ? $enableonlytext : '1');
					}

					$labeltoshow = '';

					// $fullNameMode is 0=Lastname+Firstname (MAIN_FIRSTNAME_NAME_POSITION=1), 1=Firstname+Lastname (MAIN_FIRSTNAME_NAME_POSITION=0)
					$fullNameMode = 0;
					if (empty($conf->global->MAIN_FIRSTNAME_NAME_POSITION)) {
						$fullNameMode = 1; //Firstname+lastname
					}
					$labeltoshow .= $userstatic->getFullName($langs, $fullNameMode, -1, $maxlength);
					if (empty($obj->firstname) && empty($obj->lastname)) {
						$labeltoshow .= $obj->login;
					}

					// Complete name with more info
					$moreinfo = '';
					if (!empty($conf->global->MAIN_SHOW_LOGIN)) {
						$moreinfo .= ($moreinfo ? ' - ' : ' (').$obj->login;
					}
					if ($showstatus >= 0) {
						if ($obj->status == 1 && $showstatus == 1) {
							$moreinfo .= ($moreinfo ? ' - ' : ' (').$langs->trans('Enabled');
						}
						if ($obj->status == 0 && $showstatus == 1) {
							$moreinfo .= ($moreinfo ? ' - ' : ' (').$langs->trans('Disabled');
						}
					}
					if (!empty($conf->multicompany->enabled) && empty($conf->global->MULTICOMPANY_TRANSVERSE_MODE) && $conf->entity == 1 && $user->admin && !$user->entity) {
						if (!$obj->entity) {
							$moreinfo .= ($moreinfo ? ' - ' : ' (').$langs->trans("AllEntities");
						} else {
							if ($obj->entity != $conf->entity) {
								$moreinfo .= ($moreinfo ? ' - ' : ' (').($obj->label ? $obj->label : $langs->trans("EntityNameNotDefined"));
							}
						}
					}
					$moreinfo .= ($moreinfo ? ')' : '');
					if ($disableline && $disableline != '1') {
						$moreinfo .= ' - '.$disableline; // This is text from $enableonlytext parameter
					}
					$labeltoshow .= $moreinfo;

					$out .= '<option value="'.$obj->rowid.'"';
					if ($disableline) {
						$out .= ' disabled';
					}
					if ((is_object($selected) && $selected->id == $obj->rowid) || (!is_object($selected) && in_array($obj->rowid, $selected))) {
						$out .= ' selected';
					}
					$out .= ' data-html="';
					$outhtml = '';
					// if (!empty($obj->photo)) {
					$outhtml .= $userstatic->getNomUrl(-3, '', 0, 1, 24, 1, 'login', '', 1).' ';
					// }
					if ($showstatus >= 0 && $obj->status == 0) {
						$outhtml .= '<strike class="opacitymediumxxx">';
					}
					$outhtml .= $labeltoshow;
					if ($showstatus >= 0 && $obj->status == 0) {
						$outhtml .= '</strike>';
					}
					$out .= dol_escape_htmltag($outhtml);
					$out .= '">';
					$out .= $labeltoshow;
					$out .= '</option>';

					$outarray[$userstatic->id] = $userstatic->getFullName($langs, $fullNameMode, -1, $maxlength).$moreinfo;

					$i++;
				}
			} else {
				$out .= '<select class="flat" id="'.$htmlname.'" name="'.$htmlname.'" disabled>';
				$out .= '<option value="">'.$langs->trans("None").'</option>';
			}
			$out .= '</select>';

			if ($num) {
				// Enhance with select2
				include_once DOL_DOCUMENT_ROOT.'/core/lib/ajax.lib.php';
				$out .= ajax_combobox($htmlname);
			}
		} else {
			dol_print_error($this->db);
		}

		if ($outputmode) {
			return $outarray;
		}

		return $out;
	}


	// phpcs:disable PEAR.NamingConventions.ValidFunctionName.ScopeNotCamelCaps
	/**
	 *	Return select list of users. Selected users are stored into session.
	 *  List of users are provided into $_SESSION['assignedtouser'].
	 *
	 *  @param  string	$action         Value for $action
	 *  @param  string	$htmlname       Field name in form
	 *  @param  int		$show_empty     0=list without the empty value, 1=add empty value
	 *  @param  array	$exclude        Array list of users id to exclude
	 * 	@param	int		$disabled		If select list must be disabled
	 *  @param  array	$include        Array list of users id to include or 'hierarchy' to have only supervised users
	 * 	@param	array	$enableonly		Array list of users id to be enabled. All other must be disabled
	 *  @param	int		$force_entity	'0' or Ids of environment to force
	 *  @param	int		$maxlength		Maximum length of string into list (0=no limit)
	 *  @param	int		$showstatus		0=show user status only if status is disabled, 1=always show user status into label, -1=never show user status
	 *  @param	string	$morefilter		Add more filters into sql request
	 *  @param	int		$showproperties		Show properties of each attendees
	 *  @param	array	$listofuserid		Array with properties of each user
	 *  @param	array	$listofcontactid	Array with properties of each contact
	 *  @param	array	$listofotherid		Array with properties of each other contact
	 * 	@return	string					HTML select string
	 *  @see select_dolgroups()
	 */
	public function select_dolusers_forevent($action = '', $htmlname = 'userid', $show_empty = 0, $exclude = null, $disabled = 0, $include = '', $enableonly = '', $force_entity = '0', $maxlength = 0, $showstatus = 0, $morefilter = '', $showproperties = 0, $listofuserid = array(), $listofcontactid = array(), $listofotherid = array())
	{
		// phpcs:enable
		global $conf, $user, $langs;

		$userstatic = new User($this->db);
		$out = '';


		$assignedtouser = array();
		if (!empty($_SESSION['assignedtouser'])) {
			$assignedtouser = json_decode($_SESSION['assignedtouser'], true);
		}
		$nbassignetouser = count($assignedtouser);

		//if ($nbassignetouser && $action != 'view') $out .= '<br>';
		if ($nbassignetouser) {
			$out .= '<ul class="attendees">';
		}
		$i = 0;
		$ownerid = 0;
		foreach ($assignedtouser as $key => $value) {
			if ($value['id'] == $ownerid) {
				continue;
			}

			$out .= '<li>';
			$userstatic->fetch($value['id']);
			$out .= $userstatic->getNomUrl(-1);
			if ($i == 0) {
				$ownerid = $value['id'];
				$out .= ' ('.$langs->trans("Owner").')';
			}
			if ($nbassignetouser > 1 && $action != 'view') {
				$out .= ' <input type="image" style="border: 0px;" src="'.img_picto($langs->trans("Remove"), 'delete', '', 0, 1).'" value="'.$userstatic->id.'" class="removedassigned reposition" id="removedassigned_'.$userstatic->id.'" name="removedassigned_'.$userstatic->id.'">';
			}
			// Show my availability
			if ($showproperties) {
				if ($ownerid == $value['id'] && is_array($listofuserid) && count($listofuserid) && in_array($ownerid, array_keys($listofuserid))) {
					$out .= '<div class="myavailability inline-block">';
					$out .= '<span class="hideonsmartphone">&nbsp;-&nbsp;<span class="opacitymedium">'.$langs->trans("Availability").':</span>  </span><input id="transparency" class="paddingrightonly" '.($action == 'view' ? 'disabled' : '').' type="checkbox" name="transparency"'.($listofuserid[$ownerid]['transparency'] ? ' checked' : '').'><label for="transparency">'.$langs->trans("Busy").'</label>';
					$out .= '</div>';
				}
			}
			//$out.=' '.($value['mandatory']?$langs->trans("Mandatory"):$langs->trans("Optional"));
			//$out.=' '.($value['transparency']?$langs->trans("Busy"):$langs->trans("NotBusy"));

			$out .= '</li>';
			$i++;
		}
		if ($nbassignetouser) {
			$out .= '</ul>';
		}

		// Method with no ajax
		if ($action != 'view') {
			$out .= '<input type="hidden" class="removedassignedhidden" name="removedassigned" value="">';
			$out .= '<script type="text/javascript">jQuery(document).ready(function () {';
			$out .= 'jQuery(".removedassigned").click(function() { jQuery(".removedassignedhidden").val(jQuery(this).val()); });';
			$out .= 'jQuery(".assignedtouser").change(function() { console.log(jQuery(".assignedtouser option:selected").val());';
			$out .= ' if (jQuery(".assignedtouser option:selected").val() > 0) { jQuery("#'.$action.'assignedtouser").attr("disabled", false); }';
			$out .= ' else { jQuery("#'.$action.'assignedtouser").attr("disabled", true); }';
			$out .= '});';
			$out .= '})</script>';
			$out .= $this->select_dolusers('', $htmlname, $show_empty, $exclude, $disabled, $include, $enableonly, $force_entity, $maxlength, $showstatus, $morefilter);
			$out .= ' <input type="submit" disabled class="button valignmiddle smallpaddingimp reposition" id="'.$action.'assignedtouser" name="'.$action.'assignedtouser" value="'.dol_escape_htmltag($langs->trans("Add")).'">';
			$out .= '<br>';
		}

		return $out;
	}


	// phpcs:disable PEAR.NamingConventions.ValidFunctionName.ScopeNotCamelCaps
	/**
	 *  Return list of products for customer in Ajax if Ajax activated or go to select_produits_list
	 *
	 *  @param		int			$selected				Preselected products
	 *  @param		string		$htmlname				Name of HTML select field (must be unique in page).
	 *  @param		int|string	$filtertype				Filter on product type (''=nofilter, 0=product, 1=service)
	 *  @param		int			$limit					Limit on number of returned lines
	 *  @param		int			$price_level			Level of price to show
	 *  @param		int			$status					Sell status -1=Return all products, 0=Products not on sell, 1=Products on sell
	 *  @param		int			$finished				2=all, 1=finished, 0=raw material
	 *  @param		string		$selected_input_value	Value of preselected input text (for use with ajax)
	 *  @param		int			$hidelabel				Hide label (0=no, 1=yes, 2=show search icon (before) and placeholder, 3 search icon after)
	 *  @param		array		$ajaxoptions			Options for ajax_autocompleter
	 *  @param      int			$socid					Thirdparty Id (to get also price dedicated to this customer)
	 *  @param		string		$showempty				'' to not show empty line. Translation key to show an empty line. '1' show empty line with no text.
	 * 	@param		int			$forcecombo				Force to use combo box
	 *  @param      string      $morecss                Add more css on select
	 *  @param      int         $hidepriceinlabel       1=Hide prices in label
	 *  @param      string      $warehouseStatus        Warehouse status filter to count the quantity in stock. Following comma separated filter options can be used
	 *										            'warehouseopen' = count products from open warehouses,
	 *										            'warehouseclosed' = count products from closed warehouses,
	 *										            'warehouseinternal' = count products from warehouses for internal correct/transfer only
	 *  @param 		array 		$selected_combinations 	Selected combinations. Format: array([attrid] => attrval, [...])
	 *  @param		string		$nooutput				No print, return the output into a string
	 *  @param		int			$status_purchase		Purchase status -1=Return all products, 0=Products not on purchase, 1=Products on purchase
	 *  @return		void|string
	 */
	public function select_produits($selected = '', $htmlname = 'productid', $filtertype = '', $limit = 0, $price_level = 0, $status = 1, $finished = 2, $selected_input_value = '', $hidelabel = 0, $ajaxoptions = array(), $socid = 0, $showempty = '1', $forcecombo = 0, $morecss = '', $hidepriceinlabel = 0, $warehouseStatus = '', $selected_combinations = null, $nooutput = 0, $status_purchase = -1)
	{
		// phpcs:enable
		global $langs, $conf;

		$out = '';

		// check parameters
		$price_level = (!empty($price_level) ? $price_level : 0);
		if (is_null($ajaxoptions)) {
			$ajaxoptions = array();
		}

		if (strval($filtertype) === '' && (!empty($conf->product->enabled) || !empty($conf->service->enabled))) {
			if (!empty($conf->product->enabled) && empty($conf->service->enabled)) {
				$filtertype = '0';
			} elseif (empty($conf->product->enabled) && !empty($conf->service->enabled)) {
				$filtertype = '1';
			}
		}

		if (!empty($conf->use_javascript_ajax) && !empty($conf->global->PRODUIT_USE_SEARCH_TO_SELECT)) {
			$placeholder = '';

			if ($selected && empty($selected_input_value)) {
				require_once DOL_DOCUMENT_ROOT.'/product/class/product.class.php';
				$producttmpselect = new Product($this->db);
				$producttmpselect->fetch($selected);
				$selected_input_value = $producttmpselect->ref;
				unset($producttmpselect);
			}
			// handle case where product or service module is disabled + no filter specified
			if ($filtertype == '') {
				if (empty($conf->product->enabled)) { // when product module is disabled, show services only
					$filtertype = 1;
				} elseif (empty($conf->service->enabled)) { // when service module is disabled, show products only
					$filtertype = 0;
				}
			}
			// mode=1 means customers products
			$urloption = 'htmlname='.$htmlname.'&outjson=1&price_level='.$price_level.'&type='.$filtertype.'&mode=1&status='.$status.'&status_purchase='.$status_purchase.'&finished='.$finished.'&hidepriceinlabel='.$hidepriceinlabel.'&warehousestatus='.$warehouseStatus;
			//Price by customer
			if (!empty($conf->global->PRODUIT_CUSTOMER_PRICES) && !empty($socid)) {
				$urloption .= '&socid='.$socid;
			}
			$out .= ajax_autocompleter($selected, $htmlname, DOL_URL_ROOT.'/product/ajax/products.php', $urloption, $conf->global->PRODUIT_USE_SEARCH_TO_SELECT, 1, $ajaxoptions);

			if (!empty($conf->variants->enabled) && is_array($selected_combinations)) {
				// Code to automatically insert with javascript the select of attributes under the select of product
				// when a parent of variant has been selected.
				$out .= '
				<!-- script to auto show attributes select tags if a variant was selected -->
				<script>
					// auto show attributes fields
					selected = '.json_encode($selected_combinations).';
					combvalues = {};

					jQuery(document).ready(function () {

						jQuery("input[name=\'prod_entry_mode\']").change(function () {
							if (jQuery(this).val() == \'free\') {
								jQuery(\'div#attributes_box\').empty();
							}
						});

						jQuery("input#'.$htmlname.'").change(function () {

							if (!jQuery(this).val()) {
								jQuery(\'div#attributes_box\').empty();
								return;
							}

							console.log("A change has started. We get variants fields to inject html select");

							jQuery.getJSON("'.DOL_URL_ROOT.'/variants/ajax/getCombinations.php", {
								id: jQuery(this).val()
							}, function (data) {
								jQuery(\'div#attributes_box\').empty();

								jQuery.each(data, function (key, val) {

									combvalues[val.id] = val.values;

									var span = jQuery(document.createElement(\'div\')).css({
										\'display\': \'table-row\'
									});

									span.append(
										jQuery(document.createElement(\'div\')).text(val.label).css({
											\'font-weight\': \'bold\',
											\'display\': \'table-cell\'
										})
									);

									var html = jQuery(document.createElement(\'select\')).attr(\'name\', \'combinations[\' + val.id + \']\').css({
										\'margin-left\': \'15px\',
										\'white-space\': \'pre\'
									}).append(
										jQuery(document.createElement(\'option\')).val(\'\')
									);

									jQuery.each(combvalues[val.id], function (key, val) {
										var tag = jQuery(document.createElement(\'option\')).val(val.id).html(val.value);

										if (selected[val.fk_product_attribute] == val.id) {
											tag.attr(\'selected\', \'selected\');
										}

										html.append(tag);
									});

									span.append(html);
									jQuery(\'div#attributes_box\').append(span);
								});
							})
						});

						'.($selected ? 'jQuery("input#'.$htmlname.'").change();' : '').'
					});
				</script>
                ';
			}

			if (empty($hidelabel)) {
				$out .= $langs->trans("RefOrLabel").' : ';
			} elseif ($hidelabel > 1) {
				$placeholder = ' placeholder="'.$langs->trans("RefOrLabel").'"';
				if ($hidelabel == 2) {
					$out .= img_picto($langs->trans("Search"), 'search');
				}
			}
			$out .= '<input type="text" class="minwidth100'.($morecss ? ' '.$morecss : '').'" name="search_'.$htmlname.'" id="search_'.$htmlname.'" value="'.$selected_input_value.'"'.$placeholder.' '.(!empty($conf->global->PRODUCT_SEARCH_AUTOFOCUS) ? 'autofocus' : '').' />';
			if ($hidelabel == 3) {
				$out .= img_picto($langs->trans("Search"), 'search');
			}
		} else {
			$out .= $this->select_produits_list($selected, $htmlname, $filtertype, $limit, $price_level, '', $status, $finished, 0, $socid, $showempty, $forcecombo, $morecss, $hidepriceinlabel, $warehouseStatus, $status_purchase);
		}

		if (empty($nooutput)) {
			print $out;
		} else {
			return $out;
		}
	}

	// phpcs:disable PEAR.NamingConventions.ValidFunctionName.ScopeNotCamelCaps

	/**
	 *  Return list of BOM for customer in Ajax if Ajax activated or go to select_produits_list
	 *
	 * @param int $selected Preselected BOM id
	 * @param string $htmlname Name of HTML select field (must be unique in page).
	 * @param int $limit Limit on number of returned lines
	 * @param int $status Sell status -1=Return all bom, 0=Draft BOM, 1=Validated BOM
	 * @param int $type type of the BOM (-1=Return all BOM, 0=Return disassemble BOM, 1=Return manufacturing BOM)
	 * @param string $showempty '' to not show empty line. Translation key to show an empty line. '1' show empty line with no text.
	 * @param string $morecss Add more css on select
	 * @param string $nooutput No print, return the output into a string
	 * @param int $forcecombo Force to use combo box
	 * @return        void|string
	 */
	public function select_bom($selected = '', $htmlname = 'bom_id', $limit = 0, $status = 1, $type = 1, $showempty = '1', $morecss = '', $nooutput = '', $forcecombo = 0)
	{
		// phpcs:enable
		global $conf, $user, $langs, $db;

		require_once DOL_DOCUMENT_ROOT.'/product/class/product.class.php';

		$error = 0;
		$out = '';

		if (!$forcecombo) {
			include_once DOL_DOCUMENT_ROOT.'/core/lib/ajax.lib.php';
			$out .= ajax_combobox($htmlname, $events, getDolGlobalInt("PRODUIT_USE_SEARCH_TO_SELECT"));
		}

		$out .= '<select class="flat'.($morecss ? ' '.$morecss : '').'" name="'.$htmlname.'" id="'.$htmlname.'">';

		$sql = 'SELECT b.rowid, b.ref, b.label, b.fk_product';
		$sql.= ' FROM '.MAIN_DB_PREFIX.'bom_bom as b';
		$sql.= ' WHERE b.entity IN ('.getEntity('bom').')';
		if (!empty($status)) $sql.= ' AND status = '. (int) $status;
		if (!empty($type)) $sql.= ' AND status = '. (int) $type;
		if (!empty($limit)) $sql.= 'LIMIT '. (int) $limit;
		$resql = $db->query($sql);
		if ($resql) {
			if ($showempty)	{
				$out .= '<option value="-1"';
				if (empty($selected)) $out .= ' selected';
				$out .= '>&nbsp;</option>';
			}
			while ($obj = $db->fetch_object($resql)) {
				$product = new Product($db);
				$res = $product->fetch($obj->fk_product);
				if ($obj->rowid == $selected) $out .= '<option value="'.$obj->rowid.'" selected>'.$obj->ref.' - '. $product->label .' - '.$obj->label.'</option>';
				$out .= '<option value="'.$obj->rowid.'">'.$obj->ref.' - '.$product->label .' - '. $obj->label.'</option>';
			}
		} else {
			$error++;
			dol_print_error($db);
		}
		if (empty($nooutput)) {
			print $out;
		} else {
			return $out;
		}
	}

	// phpcs:disable PEAR.NamingConventions.ValidFunctionName.ScopeNotCamelCaps
	/**
	 *	Return list of products for a customer.
	 *  Called by select_produits.
	 *
	 *	@param      int		$selected           Preselected product
	 *	@param      string	$htmlname           Name of select html
	 *  @param		string	$filtertype         Filter on product type (''=nofilter, 0=product, 1=service)
	 *	@param      int		$limit              Limit on number of returned lines
	 *	@param      int		$price_level        Level of price to show
	 * 	@param      string	$filterkey          Filter on product
	 *	@param		int		$status             -1=Return all products, 0=Products not on sell, 1=Products on sell
	 *  @param      int		$finished           Filter on finished field: 2=No filter
	 *  @param      int		$outputmode         0=HTML select string, 1=Array
	 *  @param      int		$socid     		    Thirdparty Id (to get also price dedicated to this customer)
	 *  @param		string	$showempty		    '' to not show empty line. Translation key to show an empty line. '1' show empty line with no text.
	 * 	@param		int		$forcecombo		    Force to use combo box
	 *  @param      string  $morecss            Add more css on select
	 *  @param      int     $hidepriceinlabel   1=Hide prices in label
	 *  @param      string  $warehouseStatus    Warehouse status filter to group/count stock. Following comma separated filter options can be used.
	 *										    'warehouseopen' = count products from open warehouses,
	 *										    'warehouseclosed' = count products from closed warehouses,
	 *										    'warehouseinternal' = count products from warehouses for internal correct/transfer only
	 *  @param		int		$status_purchase	Purchase status -1=Return all products, 0=Products not on purchase, 1=Products on purchase
	 *  @return     array    				    Array of keys for json
	 */
	public function select_produits_list($selected = '', $htmlname = 'productid', $filtertype = '', $limit = 20, $price_level = 0, $filterkey = '', $status = 1, $finished = 2, $outputmode = 0, $socid = 0, $showempty = '1', $forcecombo = 0, $morecss = '', $hidepriceinlabel = 0, $warehouseStatus = '', $status_purchase = -1)
	{
		// phpcs:enable
		global $langs, $conf;

		$out = '';
		$outarray = array();

		// Units
		if (!empty($conf->global->PRODUCT_USE_UNITS)) {
			$langs->load('other');
		}

		$warehouseStatusArray = array();
		if (!empty($warehouseStatus)) {
			require_once DOL_DOCUMENT_ROOT.'/product/stock/class/entrepot.class.php';
			if (preg_match('/warehouseclosed/', $warehouseStatus)) {
				$warehouseStatusArray[] = Entrepot::STATUS_CLOSED;
			}
			if (preg_match('/warehouseopen/', $warehouseStatus)) {
				$warehouseStatusArray[] = Entrepot::STATUS_OPEN_ALL;
			}
			if (preg_match('/warehouseinternal/', $warehouseStatus)) {
				$warehouseStatusArray[] = Entrepot::STATUS_OPEN_INTERNAL;
			}
		}

		$selectFields = " p.rowid, p.ref, p.label, p.description, p.barcode, p.fk_country, p.fk_product_type, p.price, p.price_ttc, p.price_base_type, p.tva_tx, p.default_vat_code, p.duration, p.fk_price_expression";
		if (count($warehouseStatusArray)) {
			$selectFieldsGrouped = ", sum(".$this->db->ifsql("e.statut IS NULL", "0", "ps.reel").") as stock"; // e.statut is null if there is no record in stock
		} else {
			$selectFieldsGrouped = ", ".$this->db->ifsql("p.stock IS NULL", 0, "p.stock")." AS stock";
		}

		$sql = "SELECT ";
		$sql .= $selectFields.$selectFieldsGrouped;

		if (!empty($conf->global->PRODUCT_SORT_BY_CATEGORY)) {
			//Product category
			$sql .= ", (SELECT ".$this->db->prefix()."categorie_product.fk_categorie
						FROM ".$this->db->prefix()."categorie_product
						WHERE ".$this->db->prefix()."categorie_product.fk_product=p.rowid
						LIMIT 1
				) AS categorie_product_id ";
		}

		//Price by customer
		if (!empty($conf->global->PRODUIT_CUSTOMER_PRICES) && !empty($socid)) {
			$sql .= ', pcp.rowid as idprodcustprice, pcp.price as custprice, pcp.price_ttc as custprice_ttc,';
			$sql .= ' pcp.price_base_type as custprice_base_type, pcp.tva_tx as custtva_tx, pcp.default_vat_code as custdefault_vat_code, pcp.ref_customer as custref';
			$selectFields .= ", idprodcustprice, custprice, custprice_ttc, custprice_base_type, custtva_tx, custdefault_vat_code, custref";
		}
		// Units
		if (!empty($conf->global->PRODUCT_USE_UNITS)) {
			$sql .= ", u.label as unit_long, u.short_label as unit_short, p.weight, p.weight_units, p.length, p.length_units, p.width, p.width_units, p.height, p.height_units, p.surface, p.surface_units, p.volume, p.volume_units";
			$selectFields .= ', unit_long, unit_short, p.weight, p.weight_units, p.length, p.length_units, p.width, p.width_units, p.height, p.height_units, p.surface, p.surface_units, p.volume, p.volume_units';
		}

		// Multilang : we add translation
		if (!empty($conf->global->MAIN_MULTILANGS)) {
			$sql .= ", pl.label as label_translated";
			$sql .= ", pl.description as description_translated";
			$selectFields .= ", label_translated";
			$selectFields .= ", description_translated";
		}
		// Price by quantity
		if (!empty($conf->global->PRODUIT_CUSTOMER_PRICES_BY_QTY) || !empty($conf->global->PRODUIT_CUSTOMER_PRICES_BY_QTY_MULTIPRICES)) {
			$sql .= ", (SELECT pp.rowid FROM ".$this->db->prefix()."product_price as pp WHERE pp.fk_product = p.rowid";
			if ($price_level >= 1 && !empty($conf->global->PRODUIT_CUSTOMER_PRICES_BY_QTY_MULTIPRICES)) {
				$sql .= " AND price_level = ".((int) $price_level);
			}
			$sql .= " ORDER BY date_price";
			$sql .= " DESC LIMIT 1) as price_rowid";
			$sql .= ", (SELECT pp.price_by_qty FROM ".$this->db->prefix()."product_price as pp WHERE pp.fk_product = p.rowid"; // price_by_qty is 1 if some prices by qty exists in subtable
			if ($price_level >= 1 && !empty($conf->global->PRODUIT_CUSTOMER_PRICES_BY_QTY_MULTIPRICES)) {
				$sql .= " AND price_level = ".((int) $price_level);
			}
			$sql .= " ORDER BY date_price";
			$sql .= " DESC LIMIT 1) as price_by_qty";
			$selectFields .= ", price_rowid, price_by_qty";
		}
		$sql .= " FROM ".$this->db->prefix()."product as p";
		if (count($warehouseStatusArray)) {
			$sql .= " LEFT JOIN ".$this->db->prefix()."product_stock as ps on ps.fk_product = p.rowid";
			$sql .= " LEFT JOIN ".$this->db->prefix()."entrepot as e on ps.fk_entrepot = e.rowid AND e.entity IN (".getEntity('stock').")";
			$sql .= ' AND e.statut IN ('.$this->db->sanitize($this->db->escape(implode(',', $warehouseStatusArray))).')'; // Return line if product is inside the selected stock. If not, an empty line will be returned so we will count 0.
		}

		// include search in supplier ref
		if (!empty($conf->global->MAIN_SEARCH_PRODUCT_BY_FOURN_REF)) {
			$sql .= " LEFT JOIN ".$this->db->prefix()."product_fournisseur_price as pfp ON p.rowid = pfp.fk_product";
		}

		//Price by customer
		if (!empty($conf->global->PRODUIT_CUSTOMER_PRICES) && !empty($socid)) {
			$sql .= " LEFT JOIN  ".$this->db->prefix()."product_customer_price as pcp ON pcp.fk_soc=".((int) $socid)." AND pcp.fk_product=p.rowid";
		}
		// Units
		if (!empty($conf->global->PRODUCT_USE_UNITS)) {
			$sql .= " LEFT JOIN ".$this->db->prefix()."c_units u ON u.rowid = p.fk_unit";
		}
		// Multilang : we add translation
		if (!empty($conf->global->MAIN_MULTILANGS)) {
			$sql .= " LEFT JOIN ".$this->db->prefix()."product_lang as pl ON pl.fk_product = p.rowid ";
			if (!empty($conf->global->PRODUIT_TEXTS_IN_THIRDPARTY_LANGUAGE) && !empty($socid)) {
				require_once DOL_DOCUMENT_ROOT.'/societe/class/societe.class.php';
				$soc = new Societe($this->db);
				$result = $soc->fetch($socid);
				if ($result > 0 && !empty($soc->default_lang)) {
					$sql .= " AND pl.lang = '".$this->db->escape($soc->default_lang)."'";
				} else {
					$sql .= " AND pl.lang = '".$this->db->escape($langs->getDefaultLang())."'";
				}
			} else {
				$sql .= " AND pl.lang = '".$this->db->escape($langs->getDefaultLang())."'";
			}
		}

		if (!empty($conf->global->PRODUIT_ATTRIBUTES_HIDECHILD)) {
			$sql .= " LEFT JOIN ".$this->db->prefix()."product_attribute_combination pac ON pac.fk_product_child = p.rowid";
		}

		$sql .= ' WHERE p.entity IN ('.getEntity('product').')';

		if (!empty($conf->global->PRODUIT_ATTRIBUTES_HIDECHILD)) {
			$sql .= " AND pac.rowid IS NULL";
		}

		if ($finished == 0) {
			$sql .= " AND p.finished = ".((int) $finished);
		} elseif ($finished == 1) {
			$sql .= " AND p.finished = ".((int) $finished);
			if ($status >= 0) {
				$sql .= " AND p.tosell = ".((int) $status);
			}
		} elseif ($status >= 0) {
			$sql .= " AND p.tosell = ".((int) $status);
		}
		if ($status_purchase >= 0) {
			$sql .= " AND p.tobuy = ".((int) $status_purchase);
		}
		// Filter by product type
		if (strval($filtertype) != '') {
			$sql .= " AND p.fk_product_type = ".((int) $filtertype);
		} elseif (empty($conf->product->enabled)) { // when product module is disabled, show services only
			$sql .= " AND p.fk_product_type = 1";
		} elseif (empty($conf->service->enabled)) { // when service module is disabled, show products only
			$sql .= " AND p.fk_product_type = 0";
		}
		// Add criteria on ref/label
		if ($filterkey != '') {
			$sql .= ' AND (';
			$prefix = empty($conf->global->PRODUCT_DONOTSEARCH_ANYWHERE) ? '%' : ''; // Can use index if PRODUCT_DONOTSEARCH_ANYWHERE is on
			// For natural search
			$scrit = explode(' ', $filterkey);
			$i = 0;
			if (count($scrit) > 1) {
				$sql .= "(";
			}
			foreach ($scrit as $crit) {
				if ($i > 0) {
					$sql .= " AND ";
				}
				$sql .= "(p.ref LIKE '".$this->db->escape($prefix.$crit)."%' OR p.label LIKE '".$this->db->escape($prefix.$crit)."%'";
				if (!empty($conf->global->MAIN_MULTILANGS)) {
					$sql .= " OR pl.label LIKE '".$this->db->escape($prefix.$crit)."%'";
				}
				if (!empty($conf->global->PRODUIT_CUSTOMER_PRICES) && ! empty($socid)) {
					$sql .= " OR pcp.ref_customer LIKE '".$this->db->escape($prefix.$crit)."%'";
				}
				if (!empty($conf->global->PRODUCT_AJAX_SEARCH_ON_DESCRIPTION)) {
					$sql .= " OR p.description LIKE '".$this->db->escape($prefix.$crit)."%'";
					if (!empty($conf->global->MAIN_MULTILANGS)) {
						$sql .= " OR pl.description LIKE '".$this->db->escape($prefix.$crit)."%'";
					}
				}
				if (!empty($conf->global->MAIN_SEARCH_PRODUCT_BY_FOURN_REF)) {
					$sql .= " OR pfp.ref_fourn LIKE '".$this->db->escape($prefix.$crit)."%'";
				}
				$sql .= ")";
				$i++;
			}
			if (count($scrit) > 1) {
				$sql .= ")";
			}
			if (!empty($conf->barcode->enabled)) {
				$sql .= " OR p.barcode LIKE '".$this->db->escape($prefix.$filterkey)."%'";
			}
			$sql .= ')';
		}
		if (count($warehouseStatusArray)) {
			$sql .= " GROUP BY ".$selectFields;
		}

		//Sort by category
		if (!empty($conf->global->PRODUCT_SORT_BY_CATEGORY)) {
			$sql .= " ORDER BY categorie_product_id ";
			//ASC OR DESC order
			($conf->global->PRODUCT_SORT_BY_CATEGORY == 1) ? $sql .= "ASC" : $sql .= "DESC";
		} else {
			$sql .= $this->db->order("p.ref");
		}

		$sql .= $this->db->plimit($limit, 0);

		// Build output string
		dol_syslog(get_class($this)."::select_produits_list search products", LOG_DEBUG);
		$result = $this->db->query($sql);
		if ($result) {
			require_once DOL_DOCUMENT_ROOT.'/product/class/product.class.php';
			require_once DOL_DOCUMENT_ROOT.'/product/dynamic_price/class/price_parser.class.php';
			require_once DOL_DOCUMENT_ROOT.'/core/lib/product.lib.php';

			$num = $this->db->num_rows($result);

			$events = null;

			if (!$forcecombo) {
				include_once DOL_DOCUMENT_ROOT.'/core/lib/ajax.lib.php';
				$out .= ajax_combobox($htmlname, $events, getDolGlobalInt("PRODUIT_USE_SEARCH_TO_SELECT"));
			}

			$out .= '<select class="flat'.($morecss ? ' '.$morecss : '').'" name="'.$htmlname.'" id="'.$htmlname.'">';

			$textifempty = '';
			// Do not use textifempty = ' ' or '&nbsp;' here, or search on key will search on ' key'.
			//if (! empty($conf->use_javascript_ajax) || $forcecombo) $textifempty='';
			if (!empty($conf->global->PRODUIT_USE_SEARCH_TO_SELECT)) {
				if ($showempty && !is_numeric($showempty)) {
					$textifempty = $langs->trans($showempty);
				} else {
					$textifempty .= $langs->trans("All");
				}
			} else {
				if ($showempty && !is_numeric($showempty)) {
					$textifempty = $langs->trans($showempty);
				}
			}
			if ($showempty) {
				$out .= '<option value="-1" selected>'.($textifempty ? $textifempty : '&nbsp;').'</option>';
			}

			$i = 0;
			while ($num && $i < $num) {
				$opt = '';
				$optJson = array();
				$objp = $this->db->fetch_object($result);

				if ((!empty($conf->global->PRODUIT_CUSTOMER_PRICES_BY_QTY) || !empty($conf->global->PRODUIT_CUSTOMER_PRICES_BY_QTY_MULTIPRICES)) && !empty($objp->price_by_qty) && $objp->price_by_qty == 1) { // Price by quantity will return many prices for the same product
					$sql = "SELECT rowid, quantity, price, unitprice, remise_percent, remise, price_base_type";
					$sql .= " FROM ".$this->db->prefix()."product_price_by_qty";
					$sql .= " WHERE fk_product_price = ".((int) $objp->price_rowid);
					$sql .= " ORDER BY quantity ASC";

					dol_syslog(get_class($this)."::select_produits_list search prices by qty", LOG_DEBUG);
					$result2 = $this->db->query($sql);
					if ($result2) {
						$nb_prices = $this->db->num_rows($result2);
						$j = 0;
						while ($nb_prices && $j < $nb_prices) {
							$objp2 = $this->db->fetch_object($result2);

							$objp->price_by_qty_rowid = $objp2->rowid;
							$objp->price_by_qty_price_base_type = $objp2->price_base_type;
							$objp->price_by_qty_quantity = $objp2->quantity;
							$objp->price_by_qty_unitprice = $objp2->unitprice;
							$objp->price_by_qty_remise_percent = $objp2->remise_percent;
							// For backward compatibility
							$objp->quantity = $objp2->quantity;
							$objp->price = $objp2->price;
							$objp->unitprice = $objp2->unitprice;
							$objp->remise_percent = $objp2->remise_percent;
							$objp->remise = $objp2->remise;

							//$objp->tva_tx is not overwritten by $objp2 value
							//$objp->default_vat_code is not overwritten by $objp2 value

							$this->constructProductListOption($objp, $opt, $optJson, 0, $selected, $hidepriceinlabel, $filterkey);

							$j++;

							// Add new entry
							// "key" value of json key array is used by jQuery automatically as selected value
							// "label" value of json key array is used by jQuery automatically as text for combo box
							$out .= $opt;
							array_push($outarray, $optJson);
						}
					}
				} else {
					if (!empty($conf->dynamicprices->enabled) && !empty($objp->fk_price_expression)) {
						$price_product = new Product($this->db);
						$price_product->fetch($objp->rowid, '', '', 1);
						$priceparser = new PriceParser($this->db);
						$price_result = $priceparser->parseProduct($price_product);
						if ($price_result >= 0) {
							$objp->price = $price_result;
							$objp->unitprice = $price_result;
							//Calculate the VAT
							$objp->price_ttc = price2num($objp->price) * (1 + ($objp->tva_tx / 100));
							$objp->price_ttc = price2num($objp->price_ttc, 'MU');
						}
					}

					$this->constructProductListOption($objp, $opt, $optJson, $price_level, $selected, $hidepriceinlabel, $filterkey);
					// Add new entry
					// "key" value of json key array is used by jQuery automatically as selected value
					// "label" value of json key array is used by jQuery automatically as text for combo box
					$out .= $opt;
					array_push($outarray, $optJson);
				}

				$i++;
			}

			$out .= '</select>';

			$this->db->free($result);

			if (empty($outputmode)) {
				return $out;
			}
			return $outarray;
		} else {
			dol_print_error($this->db);
		}
	}

	/**
	 * Function to forge the string with OPTIONs of SELECT.
	 * This define value for &$opt and &$optJson.
	 * This function is called by select_produits_list().
	 *
	 * @param 	resource	$objp			    Resultset of fetch
	 * @param 	string		$opt			    Option (var used for returned value in string option format)
	 * @param 	string		$optJson		    Option (var used for returned value in json format)
	 * @param 	int			$price_level	    Price level
	 * @param 	string		$selected		    Preselected value
	 * @param   int         $hidepriceinlabel   Hide price in label
	 * @param   string      $filterkey          Filter key to highlight
	 * @param	int			$novirtualstock 	Do not load virtual stock, even if slow option STOCK_SHOW_VIRTUAL_STOCK_IN_PRODUCTS_COMBO is on.
	 * @return	void
	 */
	protected function constructProductListOption(&$objp, &$opt, &$optJson, $price_level, $selected, $hidepriceinlabel = 0, $filterkey = '', $novirtualstock = 0)
	{
		global $langs, $conf, $user;

		$outkey = '';
		$outval = '';
		$outref = '';
		$outlabel = '';
		$outlabel_translated = '';
		$outdesc = '';
		$outdesc_translated = '';
		$outbarcode = '';
		$outorigin = '';
		$outtype = '';
		$outprice_ht = '';
		$outprice_ttc = '';
		$outpricebasetype = '';
		$outtva_tx = '';
		$outdefault_vat_code = '';
		$outqty = 1;
		$outdiscount = 0;

		$maxlengtharticle = (empty($conf->global->PRODUCT_MAX_LENGTH_COMBO) ? 48 : $conf->global->PRODUCT_MAX_LENGTH_COMBO);

		$label = $objp->label;
		if (!empty($objp->label_translated)) {
			$label = $objp->label_translated;
		}
		if (!empty($filterkey) && $filterkey != '') {
			$label = preg_replace('/('.preg_quote($filterkey, '/').')/i', '<strong>$1</strong>', $label, 1);
		}

		$outkey = $objp->rowid;
		$outref = $objp->ref;
		$outrefcust = empty($objp->custref) ? '' : $objp->custref;
		$outlabel = $objp->label;
		$outdesc = $objp->description;
		if (!empty($conf->global->MAIN_MULTILANGS)) {
			$outlabel_translated = $objp->label_translated;
			$outdesc_translated = $objp->description_translated;
		}
		$outbarcode = $objp->barcode;
		$outorigin = $objp->fk_country;
		$outpbq = empty($objp->price_by_qty_rowid) ? '' : $objp->price_by_qty_rowid;

		$outtype = $objp->fk_product_type;
		$outdurationvalue = $outtype == Product::TYPE_SERVICE ?substr($objp->duration, 0, dol_strlen($objp->duration) - 1) : '';
		$outdurationunit = $outtype == Product::TYPE_SERVICE ?substr($objp->duration, -1) : '';

		if ($outorigin && !empty($conf->global->PRODUCT_SHOW_ORIGIN_IN_COMBO)) {
			require_once DOL_DOCUMENT_ROOT.'/core/lib/company.lib.php';
		}

		// Units
		$outvalUnits = '';
		if (!empty($conf->global->PRODUCT_USE_UNITS)) {
			if (!empty($objp->unit_short)) {
				$outvalUnits .= ' - '.$objp->unit_short;
			}
		}
		if (!empty($conf->global->PRODUCT_SHOW_DIMENSIONS_IN_COMBO)) {
			if (!empty($objp->weight) && $objp->weight_units !== null) {
				$unitToShow = showDimensionInBestUnit($objp->weight, $objp->weight_units, 'weight', $langs);
				$outvalUnits .= ' - '.$unitToShow;
			}
			if ((!empty($objp->length) || !empty($objp->width) || !empty($objp->height)) && $objp->length_units !== null) {
				$unitToShow = $objp->length.' x '.$objp->width.' x '.$objp->height.' '.measuringUnitString(0, 'size', $objp->length_units);
				$outvalUnits .= ' - '.$unitToShow;
			}
			if (!empty($objp->surface) && $objp->surface_units !== null) {
				$unitToShow = showDimensionInBestUnit($objp->surface, $objp->surface_units, 'surface', $langs);
				$outvalUnits .= ' - '.$unitToShow;
			}
			if (!empty($objp->volume) && $objp->volume_units !== null) {
				$unitToShow = showDimensionInBestUnit($objp->volume, $objp->volume_units, 'volume', $langs);
				$outvalUnits .= ' - '.$unitToShow;
			}
		}
		if ($outdurationvalue && $outdurationunit) {
			$da = array(
				'h' => $langs->trans('Hour'),
				'd' => $langs->trans('Day'),
				'w' => $langs->trans('Week'),
				'm' => $langs->trans('Month'),
				'y' => $langs->trans('Year')
			);
			if (isset($da[$outdurationunit])) {
				$outvalUnits .= ' - '.$outdurationvalue.' '.$langs->transnoentities($da[$outdurationunit].($outdurationvalue > 1 ? 's' : ''));
			}
		}

		$opt = '<option value="'.$objp->rowid.'"';
		$opt .= ($objp->rowid == $selected) ? ' selected' : '';
		if (!empty($objp->price_by_qty_rowid) && $objp->price_by_qty_rowid > 0) {
			$opt .= ' pbq="'.$objp->price_by_qty_rowid.'" data-pbq="'.$objp->price_by_qty_rowid.'" data-pbqup="'.$objp->price_by_qty_unitprice.'" data-pbqbase="'.$objp->price_by_qty_price_base_type.'" data-pbqqty="'.$objp->price_by_qty_quantity.'" data-pbqpercent="'.$objp->price_by_qty_remise_percent.'"';
		}
		if (!empty($conf->stock->enabled) && isset($objp->stock) && ($objp->fk_product_type == Product::TYPE_PRODUCT || !empty($conf->global->STOCK_SUPPORTS_SERVICES))) {
			if (!empty($user->rights->stock->lire)) {
				if ($objp->stock > 0) {
					$opt .= ' class="product_line_stock_ok"';
				} elseif ($objp->stock <= 0) {
					$opt .= ' class="product_line_stock_too_low"';
				}
			}
		}
		if (!empty($conf->global->PRODUIT_TEXTS_IN_THIRDPARTY_LANGUAGE)) {
			$opt .= ' data-labeltrans="'.$outlabel_translated.'"';
			$opt .= ' data-desctrans="'.dol_escape_htmltag($outdesc_translated).'"';
		}
		$opt .= '>';
		$opt .= $objp->ref;
		if (! empty($objp->custref)) {
			$opt.= ' (' . $objp->custref . ')';
		}
		if ($outbarcode) {
			$opt .= ' ('.$outbarcode.')';
		}
		$opt .= ' - '.dol_trunc($label, $maxlengtharticle);
		if ($outorigin && !empty($conf->global->PRODUCT_SHOW_ORIGIN_IN_COMBO)) {
			$opt .= ' ('.getCountry($outorigin, 1).')';
		}

		$objRef = $objp->ref;
		if (! empty($objp->custref)) {
			$objRef .= ' (' . $objp->custref . ')';
		}
		if (!empty($filterkey) && $filterkey != '') {
			$objRef = preg_replace('/('.preg_quote($filterkey, '/').')/i', '<strong>$1</strong>', $objRef, 1);
		}
		$outval .= $objRef;
		if ($outbarcode) {
			$outval .= ' ('.$outbarcode.')';
		}
		$outval .= ' - '.dol_trunc($label, $maxlengtharticle);
		if ($outorigin && !empty($conf->global->PRODUCT_SHOW_ORIGIN_IN_COMBO)) {
			$outval .= ' ('.getCountry($outorigin, 1).')';
		}

		// Units
		$opt .= $outvalUnits;
		$outval .= $outvalUnits;

		$found = 0;

		// Multiprice
		// If we need a particular price level (from 1 to n)
		if (empty($hidepriceinlabel) && $price_level >= 1 && (!empty($conf->global->PRODUIT_MULTIPRICES) || !empty($conf->global->PRODUIT_CUSTOMER_PRICES_BY_QTY_MULTIPRICES))) {
			$sql = "SELECT price, price_ttc, price_base_type, tva_tx, default_vat_code";
			$sql .= " FROM ".$this->db->prefix()."product_price";
			$sql .= " WHERE fk_product = ".((int) $objp->rowid);
			$sql .= " AND entity IN (".getEntity('productprice').")";
			$sql .= " AND price_level = ".((int) $price_level);
			$sql .= " ORDER BY date_price DESC, rowid DESC"; // Warning DESC must be both on date_price and rowid.
			$sql .= " LIMIT 1";

			dol_syslog(get_class($this).'::constructProductListOption search price for product '.$objp->rowid.' AND level '.$price_level.'', LOG_DEBUG);
			$result2 = $this->db->query($sql);
			if ($result2) {
				$objp2 = $this->db->fetch_object($result2);
				if ($objp2) {
					$found = 1;
					if ($objp2->price_base_type == 'HT') {
						$opt .= ' - '.price($objp2->price, 1, $langs, 0, 0, -1, $conf->currency).' '.$langs->trans("HT");
						$outval .= ' - '.price($objp2->price, 0, $langs, 0, 0, -1, $conf->currency).' '.$langs->transnoentities("HT");
					} else {
						$opt .= ' - '.price($objp2->price_ttc, 1, $langs, 0, 0, -1, $conf->currency).' '.$langs->trans("TTC");
						$outval .= ' - '.price($objp2->price_ttc, 0, $langs, 0, 0, -1, $conf->currency).' '.$langs->transnoentities("TTC");
					}
					$outprice_ht = price($objp2->price);
					$outprice_ttc = price($objp2->price_ttc);
					$outpricebasetype = $objp2->price_base_type;
					if (!empty($conf->global->PRODUIT_MULTIPRICES_USE_VAT_PER_LEVEL)) {  // using this option is a bug. kept for backward compatibility
						$outtva_tx = $objp2->tva_tx;						// We use the vat rate on line of multiprice
						$outdefault_vat_code = $objp2->default_vat_code;	// We use the vat code on line of multiprice
					} else {
						$outtva_tx = $objp->tva_tx;							// We use the vat rate of product, not the one on line of multiprice
						$outdefault_vat_code = $objp->default_vat_code;		// We use the vat code or product, not the one on line of multiprice
					}
				}
			} else {
				dol_print_error($this->db);
			}
		}

		// Price by quantity
		if (empty($hidepriceinlabel) && !empty($objp->quantity) && $objp->quantity >= 1 && (!empty($conf->global->PRODUIT_CUSTOMER_PRICES_BY_QTY) || !empty($conf->global->PRODUIT_CUSTOMER_PRICES_BY_QTY_MULTIPRICES))) {
			$found = 1;
			$outqty = $objp->quantity;
			$outdiscount = $objp->remise_percent;
			if ($objp->quantity == 1) {
				$opt .= ' - '.price($objp->unitprice, 1, $langs, 0, 0, -1, $conf->currency)."/";
				$outval .= ' - '.price($objp->unitprice, 0, $langs, 0, 0, -1, $conf->currency)."/";
				$opt .= $langs->trans("Unit"); // Do not use strtolower because it breaks utf8 encoding
				$outval .= $langs->transnoentities("Unit");
			} else {
				$opt .= ' - '.price($objp->price, 1, $langs, 0, 0, -1, $conf->currency)."/".$objp->quantity;
				$outval .= ' - '.price($objp->price, 0, $langs, 0, 0, -1, $conf->currency)."/".$objp->quantity;
				$opt .= $langs->trans("Units"); // Do not use strtolower because it breaks utf8 encoding
				$outval .= $langs->transnoentities("Units");
			}

			$outprice_ht = price($objp->unitprice);
			$outprice_ttc = price($objp->unitprice * (1 + ($objp->tva_tx / 100)));
			$outpricebasetype = $objp->price_base_type;
			$outtva_tx = $objp->tva_tx;							// This value is the value on product when constructProductListOption is called by select_produits_list even if other field $objp-> are from table price_by_qty
			$outdefault_vat_code = $objp->default_vat_code;		// This value is the value on product when constructProductListOption is called by select_produits_list even if other field $objp-> are from table price_by_qty
		}
		if (empty($hidepriceinlabel) && !empty($objp->quantity) && $objp->quantity >= 1) {
			$opt .= " (".price($objp->unitprice, 1, $langs, 0, 0, -1, $conf->currency)."/".$langs->trans("Unit").")"; // Do not use strtolower because it breaks utf8 encoding
			$outval .= " (".price($objp->unitprice, 0, $langs, 0, 0, -1, $conf->currency)."/".$langs->transnoentities("Unit").")"; // Do not use strtolower because it breaks utf8 encoding
		}
		if (empty($hidepriceinlabel) && !empty($objp->remise_percent) && $objp->remise_percent >= 1) {
			$opt .= " - ".$langs->trans("Discount")." : ".vatrate($objp->remise_percent).' %';
			$outval .= " - ".$langs->transnoentities("Discount")." : ".vatrate($objp->remise_percent).' %';
		}

		// Price by customer
		if (empty($hidepriceinlabel) && !empty($conf->global->PRODUIT_CUSTOMER_PRICES)) {
			if (!empty($objp->idprodcustprice)) {
				$found = 1;

				if ($objp->custprice_base_type == 'HT') {
					$opt .= ' - '.price($objp->custprice, 1, $langs, 0, 0, -1, $conf->currency).' '.$langs->trans("HT");
					$outval .= ' - '.price($objp->custprice, 0, $langs, 0, 0, -1, $conf->currency).' '.$langs->transnoentities("HT");
				} else {
					$opt .= ' - '.price($objp->custprice_ttc, 1, $langs, 0, 0, -1, $conf->currency).' '.$langs->trans("TTC");
					$outval .= ' - '.price($objp->custprice_ttc, 0, $langs, 0, 0, -1, $conf->currency).' '.$langs->transnoentities("TTC");
				}

				$outprice_ht = price($objp->custprice);
				$outprice_ttc = price($objp->custprice_ttc);
				$outpricebasetype = $objp->custprice_base_type;
				$outtva_tx = $objp->custtva_tx;
				$outdefault_vat_code = $objp->custdefault_vat_code;
			}
		}

		// If level no defined or multiprice not found, we used the default price
		if (empty($hidepriceinlabel) && !$found) {
			if ($objp->price_base_type == 'HT') {
				$opt .= ' - '.price($objp->price, 1, $langs, 0, 0, -1, $conf->currency).' '.$langs->trans("HT");
				$outval .= ' - '.price($objp->price, 0, $langs, 0, 0, -1, $conf->currency).' '.$langs->transnoentities("HT");
			} else {
				$opt .= ' - '.price($objp->price_ttc, 1, $langs, 0, 0, -1, $conf->currency).' '.$langs->trans("TTC");
				$outval .= ' - '.price($objp->price_ttc, 0, $langs, 0, 0, -1, $conf->currency).' '.$langs->transnoentities("TTC");
			}
			$outprice_ht = price($objp->price);
			$outprice_ttc = price($objp->price_ttc);
			$outpricebasetype = $objp->price_base_type;
			$outtva_tx = $objp->tva_tx;
			$outdefault_vat_code = $objp->default_vat_code;
		}

		if (!empty($conf->stock->enabled) && isset($objp->stock) && ($objp->fk_product_type == Product::TYPE_PRODUCT || !empty($conf->global->STOCK_SUPPORTS_SERVICES))) {
			if (!empty($user->rights->stock->lire)) {
				$opt .= ' - '.$langs->trans("Stock").': '.price(price2num($objp->stock, 'MS'));

				if ($objp->stock > 0) {
					$outval .= ' - <span class="product_line_stock_ok">';
				} elseif ($objp->stock <= 0) {
					$outval .= ' - <span class="product_line_stock_too_low">';
				}
				$outval .= $langs->transnoentities("Stock").': '.price(price2num($objp->stock, 'MS'));
				$outval .= '</span>';
				if (empty($novirtualstock) && !empty($conf->global->STOCK_SHOW_VIRTUAL_STOCK_IN_PRODUCTS_COMBO)) {  // Warning, this option may slow down combo list generation
					$langs->load("stocks");

					$tmpproduct = new Product($this->db);
					$tmpproduct->fetch($objp->rowid, '', '', '', 1, 1, 1); // Load product without lang and prices arrays (we just need to make ->virtual_stock() after)
					$tmpproduct->load_virtual_stock();
					$virtualstock = $tmpproduct->stock_theorique;

					$opt .= ' - '.$langs->trans("VirtualStock").':'.$virtualstock;

					$outval .= ' - '.$langs->transnoentities("VirtualStock").':';
					if ($virtualstock > 0) {
						$outval .= '<span class="product_line_stock_ok">';
					} elseif ($virtualstock <= 0) {
						$outval .= '<span class="product_line_stock_too_low">';
					}
					$outval .= $virtualstock;
					$outval .= '</span>';

					unset($tmpproduct);
				}
			}
		}

		$opt .= "</option>\n";
		$optJson = array(
			'key'=>$outkey,
			'value'=>$outref,
			'label'=>$outval,
			'label2'=>$outlabel,
			'desc'=>$outdesc,
			'type'=>$outtype,
			'price_ht'=>price2num($outprice_ht),
			'price_ttc'=>price2num($outprice_ttc),
			'pricebasetype'=>$outpricebasetype,
			'tva_tx'=>$outtva_tx,
			'default_vat_code'=>$outdefault_vat_code,
			'qty'=>$outqty,
			'discount'=>$outdiscount,
			'duration_value'=>$outdurationvalue,
			'duration_unit'=>$outdurationunit,
			'pbq'=>$outpbq,
			'labeltrans'=>$outlabel_translated,
			'desctrans'=>$outdesc_translated,
			'ref_customer'=>$outrefcust
		);
	}

	// phpcs:disable PEAR.NamingConventions.ValidFunctionName.ScopeNotCamelCaps
	/**
	 *	Return list of products for customer (in Ajax if Ajax activated or go to select_produits_fournisseurs_list)
	 *
	 *	@param	int		$socid			Id third party
	 *	@param  string	$selected       Preselected product
	 *	@param  string	$htmlname       Name of HTML Select
	 *  @param	string	$filtertype     Filter on product type (''=nofilter, 0=product, 1=service)
	 *	@param  string	$filtre			For a SQL filter
	 *	@param	array	$ajaxoptions	Options for ajax_autocompleter
	 *  @param	int		$hidelabel		Hide label (0=no, 1=yes)
	 *  @param  int     $alsoproductwithnosupplierprice    1=Add also product without supplier prices
	 *  @param	string	$morecss		More CSS
	 *  @param	string	$placeholder	Placeholder
	 *	@return	void
	 */
	public function select_produits_fournisseurs($socid, $selected = '', $htmlname = 'productid', $filtertype = '', $filtre = '', $ajaxoptions = array(), $hidelabel = 0, $alsoproductwithnosupplierprice = 0, $morecss = '', $placeholder = '')
	{
		// phpcs:enable
		global $langs, $conf;
		global $price_level, $status, $finished;

		if (!isset($status)) {
			$status = 1;
		}

		$selected_input_value = '';
		if (!empty($conf->use_javascript_ajax) && !empty($conf->global->PRODUIT_USE_SEARCH_TO_SELECT)) {
			if ($selected > 0) {
				require_once DOL_DOCUMENT_ROOT.'/product/class/product.class.php';
				$producttmpselect = new Product($this->db);
				$producttmpselect->fetch($selected);
				$selected_input_value = $producttmpselect->ref;
				unset($producttmpselect);
			}

			// mode=2 means suppliers products
			$urloption = ($socid > 0 ? 'socid='.$socid.'&' : '').'htmlname='.$htmlname.'&outjson=1&price_level='.$price_level.'&type='.$filtertype.'&mode=2&status='.$status.'&finished='.$finished.'&alsoproductwithnosupplierprice='.$alsoproductwithnosupplierprice;
			print ajax_autocompleter($selected, $htmlname, DOL_URL_ROOT.'/product/ajax/products.php', $urloption, $conf->global->PRODUIT_USE_SEARCH_TO_SELECT, 0, $ajaxoptions);
			print ($hidelabel ? '' : $langs->trans("RefOrLabel").' : ').'<input type="text" class="minwidth300" name="search_'.$htmlname.'" id="search_'.$htmlname.'" value="'.$selected_input_value.'"'.($placeholder ? ' placeholder="'.$placeholder.'"' : '').'>';
		} else {
			print $this->select_produits_fournisseurs_list($socid, $selected, $htmlname, $filtertype, $filtre, '', $status, 0, 0, $alsoproductwithnosupplierprice, $morecss, 0, $placeholder);
		}
	}

	// phpcs:disable PEAR.NamingConventions.ValidFunctionName.ScopeNotCamelCaps
	/**
	 *	Return list of suppliers products
	 *
	 *	@param	int		$socid   			Id of supplier thirdparty (0 = no filter)
	 *	@param  int		$selected       	Product price pre-selected (must be 'id' in product_fournisseur_price or 'idprod_IDPROD')
	 *	@param  string	$htmlname       	Name of HTML select
	 *  @param	string	$filtertype     	Filter on product type (''=nofilter, 0=product, 1=service)
	 *	@param  string	$filtre         	Generic filter. Data must not come from user input.
	 *	@param  string	$filterkey      	Filter of produdts
	 *  @param  int		$statut         	-1=Return all products, 0=Products not on buy, 1=Products on buy
	 *  @param  int		$outputmode     	0=HTML select string, 1=Array
	 *  @param  int     $limit          	Limit of line number
	 *  @param  int     $alsoproductwithnosupplierprice    1=Add also product without supplier prices
	 *  @param	string	$morecss			Add more CSS
	 *  @param	int		$showstockinlist	Show stock information (slower).
	 *  @param	string	$placeholder		Placeholder
	 *  @return array           			Array of keys for json
	 */
	public function select_produits_fournisseurs_list($socid, $selected = '', $htmlname = 'productid', $filtertype = '', $filtre = '', $filterkey = '', $statut = -1, $outputmode = 0, $limit = 100, $alsoproductwithnosupplierprice = 0, $morecss = '', $showstockinlist = 0, $placeholder = '')
	{
		// phpcs:enable
		global $langs, $conf, $user;

		$out = '';
		$outarray = array();

		$maxlengtharticle = (empty($conf->global->PRODUCT_MAX_LENGTH_COMBO) ? 48 : $conf->global->PRODUCT_MAX_LENGTH_COMBO);

		$langs->load('stocks');
		// Units
		if (!empty($conf->global->PRODUCT_USE_UNITS)) {
			$langs->load('other');
		}

		$sql = "SELECT p.rowid, p.ref, p.label, p.price, p.duration, p.fk_product_type, p.stock,";
		$sql .= " pfp.ref_fourn, pfp.rowid as idprodfournprice, pfp.price as fprice, pfp.quantity, pfp.remise_percent, pfp.remise, pfp.unitprice,";
		$sql .= " pfp.fk_supplier_price_expression, pfp.fk_product, pfp.tva_tx, pfp.default_vat_code, pfp.fk_soc, s.nom as name,";
		$sql .= " pfp.supplier_reputation";
		// if we use supplier description of the products
		if (!empty($conf->global->PRODUIT_FOURN_TEXTS)) {
			$sql .= " ,pfp.desc_fourn as description";
		} else {
			$sql .= " ,p.description";
		}
		// Units
		if (!empty($conf->global->PRODUCT_USE_UNITS)) {
			$sql .= ", u.label as unit_long, u.short_label as unit_short, p.weight, p.weight_units, p.length, p.length_units, p.width, p.width_units, p.height, p.height_units, p.surface, p.surface_units, p.volume, p.volume_units";
		}
		if (!empty($conf->barcode->enabled)) {
			$sql .= ", pfp.barcode";
		}
		$sql .= " FROM ".$this->db->prefix()."product as p";
		$sql .= " LEFT JOIN ".$this->db->prefix()."product_fournisseur_price as pfp ON ( p.rowid = pfp.fk_product AND pfp.entity IN (".getEntity('product').") )";
		if ($socid > 0) {
			$sql .= " AND pfp.fk_soc = ".((int) $socid);
		}
		$sql .= " LEFT JOIN ".$this->db->prefix()."societe as s ON pfp.fk_soc = s.rowid";
		// Units
		if (!empty($conf->global->PRODUCT_USE_UNITS)) {
			$sql .= " LEFT JOIN ".$this->db->prefix()."c_units u ON u.rowid = p.fk_unit";
		}
		$sql .= " WHERE p.entity IN (".getEntity('product').")";
		if ($statut != -1) {
			$sql .= " AND p.tobuy = ".((int) $statut);
		}
		if (strval($filtertype) != '') {
			$sql .= " AND p.fk_product_type = ".((int) $filtertype);
		}
		if (!empty($filtre)) {
			$sql .= " ".$filtre;
		}
		// Add criteria on ref/label
		if ($filterkey != '') {
			$sql .= ' AND (';
			$prefix = empty($conf->global->PRODUCT_DONOTSEARCH_ANYWHERE) ? '%' : ''; // Can use index if PRODUCT_DONOTSEARCH_ANYWHERE is on
			// For natural search
			$scrit = explode(' ', $filterkey);
			$i = 0;
			if (count($scrit) > 1) {
				$sql .= "(";
			}
			foreach ($scrit as $crit) {
				if ($i > 0) {
					$sql .= " AND ";
				}
				$sql .= "(pfp.ref_fourn LIKE '".$this->db->escape($prefix.$crit)."%' OR p.ref LIKE '".$this->db->escape($prefix.$crit)."%' OR p.label LIKE '".$this->db->escape($prefix.$crit)."%'";
				if (!empty($conf->global->PRODUIT_FOURN_TEXTS)) {
					$sql .= " OR pfp.desc_fourn LIKE '".$this->db->escape($prefix.$crit)."%'";
				}
				$sql .= ")";
				$i++;
			}
			if (count($scrit) > 1) {
				$sql .= ")";
			}
			if (!empty($conf->barcode->enabled)) {
				$sql .= " OR p.barcode LIKE '".$this->db->escape($prefix.$filterkey)."%'";
				$sql .= " OR pfp.barcode LIKE '".$this->db->escape($prefix.$filterkey)."%'";
			}
			$sql .= ')';
		}
		$sql .= " ORDER BY pfp.ref_fourn DESC, pfp.quantity ASC";
		$sql .= $this->db->plimit($limit, 0);

		// Build output string

		dol_syslog(get_class($this)."::select_produits_fournisseurs_list", LOG_DEBUG);
		$result = $this->db->query($sql);
		if ($result) {
			require_once DOL_DOCUMENT_ROOT.'/product/dynamic_price/class/price_parser.class.php';
			require_once DOL_DOCUMENT_ROOT.'/core/lib/product.lib.php';

			$num = $this->db->num_rows($result);

			//$out.='<select class="flat" id="select'.$htmlname.'" name="'.$htmlname.'">';	// remove select to have id same with combo and ajax
			$out .= '<select class="flat '.($morecss ? ' '.$morecss : '').'" id="'.$htmlname.'" name="'.$htmlname.'">';
			if (!$selected) {
				$out .= '<option value="-1" selected>'.($placeholder ? $placeholder : '&nbsp;').'</option>';
			} else {
				$out .= '<option value="-1">'.($placeholder ? $placeholder : '&nbsp;').'</option>';
			}

			$i = 0;
			while ($i < $num) {
				$objp = $this->db->fetch_object($result);

				$outkey = $objp->idprodfournprice; // id in table of price
				if (!$outkey && $alsoproductwithnosupplierprice) {
					$outkey = 'idprod_'.$objp->rowid; // id of product
				}

				$outref = $objp->ref;
				$outval = '';
				$outbarcode = $objp->barcode;
				$outqty = 1;
				$outdiscount = 0;
				$outtype = $objp->fk_product_type;
				$outdurationvalue = $outtype == Product::TYPE_SERVICE ?substr($objp->duration, 0, dol_strlen($objp->duration) - 1) : '';
				$outdurationunit = $outtype == Product::TYPE_SERVICE ?substr($objp->duration, -1) : '';

				// Units
				$outvalUnits = '';
				if (!empty($conf->global->PRODUCT_USE_UNITS)) {
					if (!empty($objp->unit_short)) {
						$outvalUnits .= ' - '.$objp->unit_short;
					}
					if (!empty($objp->weight) && $objp->weight_units !== null) {
						$unitToShow = showDimensionInBestUnit($objp->weight, $objp->weight_units, 'weight', $langs);
						$outvalUnits .= ' - '.$unitToShow;
					}
					if ((!empty($objp->length) || !empty($objp->width) || !empty($objp->height)) && $objp->length_units !== null) {
						$unitToShow = $objp->length.' x '.$objp->width.' x '.$objp->height.' '.measuringUnitString(0, 'size', $objp->length_units);
						$outvalUnits .= ' - '.$unitToShow;
					}
					if (!empty($objp->surface) && $objp->surface_units !== null) {
						$unitToShow = showDimensionInBestUnit($objp->surface, $objp->surface_units, 'surface', $langs);
						$outvalUnits .= ' - '.$unitToShow;
					}
					if (!empty($objp->volume) && $objp->volume_units !== null) {
						$unitToShow = showDimensionInBestUnit($objp->volume, $objp->volume_units, 'volume', $langs);
						$outvalUnits .= ' - '.$unitToShow;
					}
					if ($outdurationvalue && $outdurationunit) {
						$da = array(
							'h' => $langs->trans('Hour'),
							'd' => $langs->trans('Day'),
							'w' => $langs->trans('Week'),
							'm' => $langs->trans('Month'),
							'y' => $langs->trans('Year')
						);
						if (isset($da[$outdurationunit])) {
							$outvalUnits .= ' - '.$outdurationvalue.' '.$langs->transnoentities($da[$outdurationunit].($outdurationvalue > 1 ? 's' : ''));
						}
					}
				}

				$objRef = $objp->ref;
				if ($filterkey && $filterkey != '') {
					$objRef = preg_replace('/('.preg_quote($filterkey, '/').')/i', '<strong>$1</strong>', $objRef, 1);
				}
				$objRefFourn = $objp->ref_fourn;
				if ($filterkey && $filterkey != '') {
					$objRefFourn = preg_replace('/('.preg_quote($filterkey, '/').')/i', '<strong>$1</strong>', $objRefFourn, 1);
				}
				$label = $objp->label;
				if ($filterkey && $filterkey != '') {
					$label = preg_replace('/('.preg_quote($filterkey, '/').')/i', '<strong>$1</strong>', $label, 1);
				}

				$optlabel = $objp->ref;
				if (!empty($objp->idprodfournprice) && ($objp->ref != $objp->ref_fourn)) {
					$optlabel .= ' <span class="opacitymedium">('.$objp->ref_fourn.')</span>';
				}
				if (!empty($conf->barcode->enabled) && !empty($objp->barcode)) {
					$optlabel .= ' ('.$outbarcode.')';
				}
				$optlabel .= ' - '.dol_trunc($label, $maxlengtharticle);

				$outvallabel = $objRef;
				if (!empty($objp->idprodfournprice) && ($objp->ref != $objp->ref_fourn)) {
					$outvallabel .= ' ('.$objRefFourn.')';
				}
				if (!empty($conf->barcode->enabled) && !empty($objp->barcode)) {
					$outvallabel .= ' ('.$outbarcode.')';
				}
				$outvallabel .= ' - '.dol_trunc($label, $maxlengtharticle);

				// Units
				$optlabel .= $outvalUnits;
				$outvallabel .= $outvalUnits;

				if (!empty($objp->idprodfournprice)) {
					$outqty = $objp->quantity;
					$outdiscount = $objp->remise_percent;
					if (!empty($conf->dynamicprices->enabled) && !empty($objp->fk_supplier_price_expression)) {
						$prod_supplier = new ProductFournisseur($this->db);
						$prod_supplier->product_fourn_price_id = $objp->idprodfournprice;
						$prod_supplier->id = $objp->fk_product;
						$prod_supplier->fourn_qty = $objp->quantity;
						$prod_supplier->fourn_tva_tx = $objp->tva_tx;
						$prod_supplier->fk_supplier_price_expression = $objp->fk_supplier_price_expression;
						$priceparser = new PriceParser($this->db);
						$price_result = $priceparser->parseProductSupplier($prod_supplier);
						if ($price_result >= 0) {
							$objp->fprice = $price_result;
							if ($objp->quantity >= 1) {
								$objp->unitprice = $objp->fprice / $objp->quantity; // Replace dynamically unitprice
							}
						}
					}
					if ($objp->quantity == 1) {
						$optlabel .= ' - '.price($objp->fprice * (!empty($conf->global->DISPLAY_DISCOUNTED_SUPPLIER_PRICE) ? (1 - $objp->remise_percent / 100) : 1), 1, $langs, 0, 0, -1, $conf->currency)."/";
						$outvallabel .= ' - '.price($objp->fprice * (!empty($conf->global->DISPLAY_DISCOUNTED_SUPPLIER_PRICE) ? (1 - $objp->remise_percent / 100) : 1), 0, $langs, 0, 0, -1, $conf->currency)."/";
						$optlabel .= $langs->trans("Unit"); // Do not use strtolower because it breaks utf8 encoding
						$outvallabel .= $langs->transnoentities("Unit");
					} else {
						$optlabel .= ' - '.price($objp->fprice * (!empty($conf->global->DISPLAY_DISCOUNTED_SUPPLIER_PRICE) ? (1 - $objp->remise_percent / 100) : 1), 1, $langs, 0, 0, -1, $conf->currency)."/".$objp->quantity;
						$outvallabel .= ' - '.price($objp->fprice * (!empty($conf->global->DISPLAY_DISCOUNTED_SUPPLIER_PRICE) ? (1 - $objp->remise_percent / 100) : 1), 0, $langs, 0, 0, -1, $conf->currency)."/".$objp->quantity;
						$optlabel .= ' '.$langs->trans("Units"); // Do not use strtolower because it breaks utf8 encoding
						$outvallabel .= ' '.$langs->transnoentities("Units");
					}

					if ($objp->quantity > 1) {
						$optlabel .= " (".price($objp->unitprice * (!empty($conf->global->DISPLAY_DISCOUNTED_SUPPLIER_PRICE) ? (1 - $objp->remise_percent / 100) : 1), 1, $langs, 0, 0, -1, $conf->currency)."/".$langs->trans("Unit").")"; // Do not use strtolower because it breaks utf8 encoding
						$outvallabel .= " (".price($objp->unitprice * (!empty($conf->global->DISPLAY_DISCOUNTED_SUPPLIER_PRICE) ? (1 - $objp->remise_percent / 100) : 1), 0, $langs, 0, 0, -1, $conf->currency)."/".$langs->transnoentities("Unit").")"; // Do not use strtolower because it breaks utf8 encoding
					}
					if ($objp->remise_percent >= 1) {
						$optlabel .= " - ".$langs->trans("Discount")." : ".vatrate($objp->remise_percent).' %';
						$outvallabel .= " - ".$langs->transnoentities("Discount")." : ".vatrate($objp->remise_percent).' %';
					}
					if ($objp->duration) {
						$optlabel .= " - ".$objp->duration;
						$outvallabel .= " - ".$objp->duration;
					}
					if (!$socid) {
						$optlabel .= " - ".dol_trunc($objp->name, 8);
						$outvallabel .= " - ".dol_trunc($objp->name, 8);
					}
					if ($objp->supplier_reputation) {
						//TODO dictionary
						$reputations = array(''=>$langs->trans('Standard'), 'FAVORITE'=>$langs->trans('Favorite'), 'NOTTHGOOD'=>$langs->trans('NotTheGoodQualitySupplier'), 'DONOTORDER'=>$langs->trans('DoNotOrderThisProductToThisSupplier'));

						$optlabel .= " - ".$reputations[$objp->supplier_reputation];
						$outvallabel .= " - ".$reputations[$objp->supplier_reputation];
					}
				} else {
					if (empty($alsoproductwithnosupplierprice)) {     // No supplier price defined for couple product/supplier
						$optlabel .= " - <span class='opacitymedium'>".$langs->trans("NoPriceDefinedForThisSupplier").'</span>';
						$outvallabel .= ' - '.$langs->transnoentities("NoPriceDefinedForThisSupplier");
					} else // No supplier price defined for product, even on other suppliers
					{
						$optlabel .= " - <span class='opacitymedium'>".$langs->trans("NoPriceDefinedForThisSupplier").'</span>';
						$outvallabel .= ' - '.$langs->transnoentities("NoPriceDefinedForThisSupplier");
					}
				}

				if (!empty($conf->stock->enabled) && $showstockinlist && isset($objp->stock) && ($objp->fk_product_type == Product::TYPE_PRODUCT || !empty($conf->global->STOCK_SUPPORTS_SERVICES))) {
					$novirtualstock = ($showstockinlist == 2);

					if (!empty($user->rights->stock->lire)) {
						$outvallabel .= ' - '.$langs->trans("Stock").': '.price(price2num($objp->stock, 'MS'));

						if ($objp->stock > 0) {
							$optlabel .= ' - <span class="product_line_stock_ok">';
						} elseif ($objp->stock <= 0) {
							$optlabel .= ' - <span class="product_line_stock_too_low">';
						}
						$optlabel .= $langs->transnoentities("Stock").':'.price(price2num($objp->stock, 'MS'));
						$optlabel .= '</span>';
						if (empty($novirtualstock) && !empty($conf->global->STOCK_SHOW_VIRTUAL_STOCK_IN_PRODUCTS_COMBO)) {  // Warning, this option may slow down combo list generation
							$langs->load("stocks");

							$tmpproduct = new Product($this->db);
							$tmpproduct->fetch($objp->rowid, '', '', '', 1, 1, 1); // Load product without lang and prices arrays (we just need to make ->virtual_stock() after)
							$tmpproduct->load_virtual_stock();
							$virtualstock = $tmpproduct->stock_theorique;

							$outvallabel .= ' - '.$langs->trans("VirtualStock").':'.$virtualstock;

							$optlabel .= ' - '.$langs->transnoentities("VirtualStock").':';
							if ($virtualstock > 0) {
								$optlabel .= '<span class="product_line_stock_ok">';
							} elseif ($virtualstock <= 0) {
								$optlabel .= '<span class="product_line_stock_too_low">';
							}
							$optlabel .= $virtualstock;
							$optlabel .= '</span>';

							unset($tmpproduct);
						}
					}
				}

				$opt = '<option value="'.$outkey.'"';
				if ($selected && $selected == $objp->idprodfournprice) {
					$opt .= ' selected';
				}
				if (empty($objp->idprodfournprice) && empty($alsoproductwithnosupplierprice)) {
					$opt .= ' disabled';
				}
				if (!empty($objp->idprodfournprice) && $objp->idprodfournprice > 0) {
					$opt .= ' data-product-id="'.$objp->rowid.'" data-price-id="'.$objp->idprodfournprice.'" data-qty="'.$objp->quantity.'" data-up="'.$objp->unitprice.'" data-discount="'.$outdiscount.'"';
				}
				$opt .= ' data-description="'.dol_escape_htmltag($objp->description, 0, 1).'"';
				$opt .= ' data-html="'.dol_escape_htmltag($optlabel).'"';
				$opt .= '>';

				$opt .= $optlabel;
				$outval .= $outvallabel;

				$opt .= "</option>\n";

				// Add new entry
				// "key" value of json key array is used by jQuery automatically as selected value. Example: 'type' = product or service, 'price_ht' = unit price without tax
				// "label" value of json key array is used by jQuery automatically as text for combo box
				$out .= $opt;
				array_push(
					$outarray,
					array('key'=>$outkey,
						'value'=>$outref,
						'label'=>$outval,
						'qty'=>$outqty,
						'price_qty_ht'=>price2num($objp->fprice, 'MU'),	// Keep higher resolution for price for the min qty
						'price_unit_ht'=>price2num($objp->unitprice, 'MU'),	// This is used to fill the Unit Price
						'price_ht'=>price2num($objp->unitprice, 'MU'),		// This is used to fill the Unit Price (for compatibility)
						'tva_tx'=>$objp->tva_tx,
						'default_vat_code'=>$objp->default_vat_code,
						'discount'=>$outdiscount,
						'type'=>$outtype,
						'duration_value'=>$outdurationvalue,
						'duration_unit'=>$outdurationunit,
						'disabled'=>(empty($objp->idprodfournprice) ? true : false),
						'description'=>$objp->description
					)
				);
				// Exemple of var_dump $outarray
				// array(1) {[0]=>array(6) {[key"]=>string(1) "2" ["value"]=>string(3) "ppp"
				//           ["label"]=>string(76) "ppp (<strong>f</strong>ff2) - ppp - 20,00 Euros/1unité (20,00 Euros/unité)"
				//      	 ["qty"]=>string(1) "1" ["discount"]=>string(1) "0" ["disabled"]=>bool(false)
				//}
				//var_dump($outval); var_dump(utf8_check($outval)); var_dump(json_encode($outval));
				//$outval=array('label'=>'ppp (<strong>f</strong>ff2) - ppp - 20,00 Euros/ Unité (20,00 Euros/unité)');
				//var_dump($outval); var_dump(utf8_check($outval)); var_dump(json_encode($outval));

				$i++;
			}
			$out .= '</select>';

			$this->db->free($result);

			include_once DOL_DOCUMENT_ROOT.'/core/lib/ajax.lib.php';
			$out .= ajax_combobox($htmlname);

			if (empty($outputmode)) {
				return $out;
			}
			return $outarray;
		} else {
			dol_print_error($this->db);
		}
	}

	// phpcs:disable PEAR.NamingConventions.ValidFunctionName.ScopeNotCamelCaps
	/**
	 *	Return list of suppliers prices for a product
	 *
	 *  @param	    int		$productid       	Id of product
	 *  @param      string	$htmlname        	Name of HTML field
	 *  @param      int		$selected_supplier  Pre-selected supplier if more than 1 result
	 *  @return	    string
	 */
	public function select_product_fourn_price($productid, $htmlname = 'productfournpriceid', $selected_supplier = '')
	{
		// phpcs:enable
		global $langs, $conf;

		$langs->load('stocks');

		$sql = "SELECT p.rowid, p.ref, p.label, p.price, p.duration, pfp.fk_soc,";
		$sql .= " pfp.ref_fourn, pfp.rowid as idprodfournprice, pfp.price as fprice, pfp.remise_percent, pfp.quantity, pfp.unitprice,";
		$sql .= " pfp.fk_supplier_price_expression, pfp.fk_product, pfp.tva_tx, s.nom as name";
		$sql .= " FROM ".$this->db->prefix()."product as p";
		$sql .= " LEFT JOIN ".$this->db->prefix()."product_fournisseur_price as pfp ON p.rowid = pfp.fk_product";
		$sql .= " LEFT JOIN ".$this->db->prefix()."societe as s ON pfp.fk_soc = s.rowid";
		$sql .= " WHERE pfp.entity IN (".getEntity('productsupplierprice').")";
		$sql .= " AND p.tobuy = 1";
		$sql .= " AND s.fournisseur = 1";
		$sql .= " AND p.rowid = ".((int) $productid);
		$sql .= " ORDER BY s.nom, pfp.ref_fourn DESC";

		dol_syslog(get_class($this)."::select_product_fourn_price", LOG_DEBUG);
		$result = $this->db->query($sql);

		if ($result) {
			$num = $this->db->num_rows($result);

			$form = '<select class="flat" id="select_'.$htmlname.'" name="'.$htmlname.'">';

			if (!$num) {
				$form .= '<option value="0">-- '.$langs->trans("NoSupplierPriceDefinedForThisProduct").' --</option>';
			} else {
				require_once DOL_DOCUMENT_ROOT.'/product/dynamic_price/class/price_parser.class.php';
				$form .= '<option value="0">&nbsp;</option>';

				$i = 0;
				while ($i < $num) {
					$objp = $this->db->fetch_object($result);

					$opt = '<option value="'.$objp->idprodfournprice.'"';
					//if there is only one supplier, preselect it
					if ($num == 1 || ($selected_supplier > 0 && $objp->fk_soc == $selected_supplier)) {
						$opt .= ' selected';
					}
					$opt .= '>'.$objp->name.' - '.$objp->ref_fourn.' - ';

					if (!empty($conf->dynamicprices->enabled) && !empty($objp->fk_supplier_price_expression)) {
						$prod_supplier = new ProductFournisseur($this->db);
						$prod_supplier->product_fourn_price_id = $objp->idprodfournprice;
						$prod_supplier->id = $productid;
						$prod_supplier->fourn_qty = $objp->quantity;
						$prod_supplier->fourn_tva_tx = $objp->tva_tx;
						$prod_supplier->fk_supplier_price_expression = $objp->fk_supplier_price_expression;
						$priceparser = new PriceParser($this->db);
						$price_result = $priceparser->parseProductSupplier($prod_supplier);
						if ($price_result >= 0) {
							$objp->fprice = $price_result;
							if ($objp->quantity >= 1) {
								$objp->unitprice = $objp->fprice / $objp->quantity;
							}
						}
					}
					if ($objp->quantity == 1) {
						$opt .= price($objp->fprice * (!empty($conf->global->DISPLAY_DISCOUNTED_SUPPLIER_PRICE) ? (1 - $objp->remise_percent / 100) : 1), 1, $langs, 0, 0, -1, $conf->currency)."/";
					}

					$opt .= $objp->quantity.' ';

					if ($objp->quantity == 1) {
						$opt .= $langs->trans("Unit");
					} else {
						$opt .= $langs->trans("Units");
					}
					if ($objp->quantity > 1) {
						$opt .= " - ";
						$opt .= price($objp->unitprice * (!empty($conf->global->DISPLAY_DISCOUNTED_SUPPLIER_PRICE) ? (1 - $objp->remise_percent / 100) : 1), 1, $langs, 0, 0, -1, $conf->currency)."/".$langs->trans("Unit");
					}
					if ($objp->duration) {
						$opt .= " - ".$objp->duration;
					}
					$opt .= "</option>\n";

					$form .= $opt;
					$i++;
				}
			}

			$form .= '</select>';
			$this->db->free($result);
			return $form;
		} else {
			dol_print_error($this->db);
		}
	}

	// phpcs:disable PEAR.NamingConventions.ValidFunctionName.ScopeNotCamelCaps
	/**
	 *    Return list of delivery address
	 *
	 *    @param    string	$selected          	Id contact pre-selectionn
	 *    @param    int		$socid				Id of company
	 *    @param    string	$htmlname          	Name of HTML field
	 *    @param    int		$showempty         	Add an empty field
	 *    @return	integer|null
	 */
	public function select_address($selected, $socid, $htmlname = 'address_id', $showempty = 0)
	{
		// phpcs:enable
		// looking for users
		$sql = "SELECT a.rowid, a.label";
		$sql .= " FROM ".$this->db->prefix()."societe_address as a";
		$sql .= " WHERE a.fk_soc = ".((int) $socid);
		$sql .= " ORDER BY a.label ASC";

		dol_syslog(get_class($this)."::select_address", LOG_DEBUG);
		$resql = $this->db->query($sql);
		if ($resql) {
			print '<select class="flat" id="select_'.$htmlname.'" name="'.$htmlname.'">';
			if ($showempty) {
				print '<option value="0">&nbsp;</option>';
			}
			$num = $this->db->num_rows($resql);
			$i = 0;
			if ($num) {
				while ($i < $num) {
					$obj = $this->db->fetch_object($resql);

					if ($selected && $selected == $obj->rowid) {
						print '<option value="'.$obj->rowid.'" selected>'.$obj->label.'</option>';
					} else {
						print '<option value="'.$obj->rowid.'">'.$obj->label.'</option>';
					}
					$i++;
				}
			}
			print '</select>';
			return $num;
		} else {
			dol_print_error($this->db);
		}
	}


	// phpcs:disable PEAR.NamingConventions.ValidFunctionName.ScopeNotCamelCaps
	/**
	 *      Load into cache list of payment terms
	 *
	 *      @return     int             Nb of lines loaded, <0 if KO
	 */
	public function load_cache_conditions_paiements()
	{
		// phpcs:enable
		global $langs;

		$num = count($this->cache_conditions_paiements);
		if ($num > 0) {
			return 0; // Cache already loaded
		}

		dol_syslog(__METHOD__, LOG_DEBUG);

<<<<<<< HEAD
		$sql = "SELECT rowid, code, libelle as label, deposit_percent";
		$sql .= " FROM ".MAIN_DB_PREFIX.'c_payment_term';
=======
		$sql = "SELECT rowid, code, libelle as label";
		$sql .= " FROM ".$this->db->prefix().'c_payment_term';
>>>>>>> 8655592a
		$sql .= " WHERE entity IN (".getEntity('c_payment_term').")";
		$sql .= " AND active > 0";
		$sql .= " ORDER BY sortorder";

		$resql = $this->db->query($sql);
		if ($resql) {
			$num = $this->db->num_rows($resql);
			$i = 0;
			while ($i < $num) {
				$obj = $this->db->fetch_object($resql);

				// Si traduction existe, on l'utilise, sinon on prend le libelle par defaut
				$label = ($langs->trans("PaymentConditionShort".$obj->code) != ("PaymentConditionShort".$obj->code) ? $langs->trans("PaymentConditionShort".$obj->code) : ($obj->label != '-' ? $obj->label : ''));
				$this->cache_conditions_paiements[$obj->rowid]['code'] = $obj->code;
				$this->cache_conditions_paiements[$obj->rowid]['label'] = $label;
				$this->cache_conditions_paiements[$obj->rowid]['deposit_percent'] = $obj->deposit_percent;
				$i++;
			}

			//$this->cache_conditions_paiements=dol_sort_array($this->cache_conditions_paiements, 'label', 'asc', 0, 0, 1);		// We use the field sortorder of table

			return $num;
		} else {
			dol_print_error($this->db);
			return -1;
		}
	}

	// phpcs:disable PEAR.NamingConventions.ValidFunctionName.ScopeNotCamelCaps
	/**
	 *      Load int a cache property th elist of possible delivery delays.
	 *
	 *      @return     int             Nb of lines loaded, <0 if KO
	 */
	public function load_cache_availability()
	{
		// phpcs:enable
		global $langs;

		$num = count($this->cache_availability);	// TODO Use $conf->cache['availability'] instead of $this->cache_availability
		if ($num > 0) {
			return 0; // Cache already loaded
		}

		dol_syslog(__METHOD__, LOG_DEBUG);

		$langs->load('propal');

		$sql = "SELECT rowid, code, label, position";
		$sql .= " FROM ".$this->db->prefix().'c_availability';
		$sql .= " WHERE active > 0";

		$resql = $this->db->query($sql);
		if ($resql) {
			$num = $this->db->num_rows($resql);
			$i = 0;
			while ($i < $num) {
				$obj = $this->db->fetch_object($resql);

				// Si traduction existe, on l'utilise, sinon on prend le libelle par defaut
				$label = ($langs->trans("AvailabilityType".$obj->code) != ("AvailabilityType".$obj->code) ? $langs->trans("AvailabilityType".$obj->code) : ($obj->label != '-' ? $obj->label : ''));
				$this->cache_availability[$obj->rowid]['code'] = $obj->code;
				$this->cache_availability[$obj->rowid]['label'] = $label;
				$this->cache_availability[$obj->rowid]['position'] = $obj->position;
				$i++;
			}

			$this->cache_availability = dol_sort_array($this->cache_availability, 'position', 'asc', 0, 0, 1);

			return $num;
		} else {
			dol_print_error($this->db);
			return -1;
		}
	}

	/**
	 *      Retourne la liste des types de delais de livraison possibles
	 *
	 *      @param	int		$selected       Id du type de delais pre-selectionne
	 *      @param  string	$htmlname       Nom de la zone select
	 *      @param  string	$filtertype     To add a filter
	 *		@param	int		$addempty		Add empty entry
	 * 		@param	string	$morecss		More CSS
	 *		@return	void
	 */
	public function selectAvailabilityDelay($selected = '', $htmlname = 'availid', $filtertype = '', $addempty = 0, $morecss = '')
	{
		global $langs, $user;

		$this->load_cache_availability();

		dol_syslog(__METHOD__." selected=".$selected.", htmlname=".$htmlname, LOG_DEBUG);

		print '<select id="'.$htmlname.'" class="flat'.($morecss ? ' '.$morecss : '').'" name="'.$htmlname.'">';
		if ($addempty) {
			print '<option value="0">&nbsp;</option>';
		}
		foreach ($this->cache_availability as $id => $arrayavailability) {
			if ($selected == $id) {
				print '<option value="'.$id.'" selected>';
			} else {
				print '<option value="'.$id.'">';
			}
			print dol_escape_htmltag($arrayavailability['label']);
			print '</option>';
		}
		print '</select>';
		if ($user->admin) {
			print info_admin($langs->trans("YouCanChangeValuesForThisListFromDictionarySetup"), 1);
		}
		print ajax_combobox($htmlname);
	}

	/**
	 *      Load into cache cache_demand_reason, array of input reasons
	 *
	 *      @return     int             Nb of lines loaded, <0 if KO
	 */
	public function loadCacheInputReason()
	{
		global $langs;

		$num = count($this->cache_demand_reason);	// TODO Use $conf->cache['input_reason'] instead of $this->cache_demand_reason
		if ($num > 0) {
			return 0; // Cache already loaded
		}

		$sql = "SELECT rowid, code, label";
		$sql .= " FROM ".$this->db->prefix().'c_input_reason';
		$sql .= " WHERE active > 0";

		$resql = $this->db->query($sql);
		if ($resql) {
			$num = $this->db->num_rows($resql);
			$i = 0;
			$tmparray = array();
			while ($i < $num) {
				$obj = $this->db->fetch_object($resql);

				// Si traduction existe, on l'utilise, sinon on prend le libelle par defaut
				$label = ($obj->label != '-' ? $obj->label : '');
				if ($langs->trans("DemandReasonType".$obj->code) != ("DemandReasonType".$obj->code)) {
					$label = $langs->trans("DemandReasonType".$obj->code); // So translation key DemandReasonTypeSRC_XXX will work
				}
				if ($langs->trans($obj->code) != $obj->code) {
					$label = $langs->trans($obj->code); // So translation key SRC_XXX will work
				}

				$tmparray[$obj->rowid]['id']   = $obj->rowid;
				$tmparray[$obj->rowid]['code'] = $obj->code;
				$tmparray[$obj->rowid]['label'] = $label;
				$i++;
			}

			$this->cache_demand_reason = dol_sort_array($tmparray, 'label', 'asc', 0, 0, 1);

			unset($tmparray);
			return $num;
		} else {
			dol_print_error($this->db);
			return -1;
		}
	}

	/**
	 *	Return list of input reason (events that triggered an object creation, like after sending an emailing, making an advert, ...)
	 *  List found into table c_input_reason loaded by loadCacheInputReason
	 *
	 *  @param	int		$selected        Id or code of type origin to select by default
	 *  @param  string	$htmlname        Nom de la zone select
	 *  @param  string	$exclude         To exclude a code value (Example: SRC_PROP)
	 *	@param	int		$addempty		 Add an empty entry
	 *  @param  string	$morecss		 Add more css to the HTML select component
	 *  @param	int		$notooltip		 Do not show the tooltip for admin
	 *	@return	void
	 */
	public function selectInputReason($selected = '', $htmlname = 'demandreasonid', $exclude = '', $addempty = 0, $morecss = '', $notooltip = 0)
	{
		global $langs, $user;

		$this->loadCacheInputReason();

		print '<select class="flat'.($morecss ? ' '.$morecss : '').'" id="select_'.$htmlname.'" name="'.$htmlname.'">';
		if ($addempty) {
			print '<option value="0"'.(empty($selected) ? ' selected' : '').'>&nbsp;</option>';
		}
		foreach ($this->cache_demand_reason as $id => $arraydemandreason) {
			if ($arraydemandreason['code'] == $exclude) {
				continue;
			}

			if ($selected && ($selected == $arraydemandreason['id'] || $selected == $arraydemandreason['code'])) {
				print '<option value="'.$arraydemandreason['id'].'" selected>';
			} else {
				print '<option value="'.$arraydemandreason['id'].'">';
			}
			$label = $arraydemandreason['label']; // Translation of label was already done into the ->loadCacheInputReason
			print $langs->trans($label);
			print '</option>';
		}
		print '</select>';
		if ($user->admin && empty($notooltip)) {
			print info_admin($langs->trans("YouCanChangeValuesForThisListFromDictionarySetup"), 1);
		}
		print ajax_combobox('select_'.$htmlname);
	}

	// phpcs:disable PEAR.NamingConventions.ValidFunctionName.ScopeNotCamelCaps
	/**
	 *      Charge dans cache la liste des types de paiements possibles
	 *
	 *      @return     int                 Nb of lines loaded, <0 if KO
	 */
	public function load_cache_types_paiements()
	{
		// phpcs:enable
		global $langs;

		$num = count($this->cache_types_paiements);		// TODO Use $conf->cache['payment_mode'] instead of $this->cache_types_paiements
		if ($num > 0) {
			return $num; // Cache already loaded
		}

		dol_syslog(__METHOD__, LOG_DEBUG);

		$this->cache_types_paiements = array();

		$sql = "SELECT id, code, libelle as label, type, active";
		$sql .= " FROM ".$this->db->prefix()."c_paiement";
		$sql .= " WHERE entity IN (".getEntity('c_paiement').")";

		$resql = $this->db->query($sql);
		if ($resql) {
			$num = $this->db->num_rows($resql);
			$i = 0;
			while ($i < $num) {
				$obj = $this->db->fetch_object($resql);

				// Si traduction existe, on l'utilise, sinon on prend le libelle par defaut
				$label = ($langs->transnoentitiesnoconv("PaymentTypeShort".$obj->code) != ("PaymentTypeShort".$obj->code) ? $langs->transnoentitiesnoconv("PaymentTypeShort".$obj->code) : ($obj->label != '-' ? $obj->label : ''));
				$this->cache_types_paiements[$obj->id]['id'] = $obj->id;
				$this->cache_types_paiements[$obj->id]['code'] = $obj->code;
				$this->cache_types_paiements[$obj->id]['label'] = $label;
				$this->cache_types_paiements[$obj->id]['type'] = $obj->type;
				$this->cache_types_paiements[$obj->id]['active'] = $obj->active;
				$i++;
			}

			$this->cache_types_paiements = dol_sort_array($this->cache_types_paiements, 'label', 'asc', 0, 0, 1);

			return $num;
		} else {
			dol_print_error($this->db);
			return -1;
		}
	}


	// phpcs:disable PEAR.NamingConventions.ValidFunctionName.ScopeNotCamelCaps
	/**
	 *      print list of payment modes.
	 *      Constant MAIN_DEFAULT_PAYMENT_TERM_ID can used to set default value but scope is all application, probably not what you want.
	 *      See instead to force the default value by the caller.
	 *
	 *      @param	int		$selected			Id of payment term to preselect by default
	 *      @param	string	$htmlname			Nom de la zone select
	 *      @param	int		$filtertype			If > 0, include payment terms with deposit percentage (for objects other than invoices and invoice templates)
	 *		@param	int		$addempty			Add an empty entry
	 * 		@param	int		$noinfoadmin		0=Add admin info, 1=Disable admin info
	 * 		@param	string	$morecss			Add more CSS on select tag
	 * 		@param	string	$deposit_percent	< 0 : deposit_percent input makes no sense (for example, in list filters)
	 *											0 : use default deposit percentage from entry
	 *											> 0 : force deposit percentage (for example, from company object)
	 *		@return	void
	 */
	public function select_conditions_paiements($selected = 0, $htmlname = 'condid', $filtertype = -1, $addempty = 0, $noinfoadmin = 0, $morecss = '', $deposit_percent = -1)
	{
		// phpcs:enable
		print $this->getSelectConditionsPaiements($selected, $htmlname, $filtertype, $addempty, $noinfoadmin, $morecss);
	}


	/**
	 *      Return list of payment modes.
	 *      Constant MAIN_DEFAULT_PAYMENT_TERM_ID can used to set default value but scope is all application, probably not what you want.
	 *      See instead to force the default value by the caller.
	 *
	 *      @param	int		$selected		Id of payment term to preselect by default
	 *      @param	string	$htmlname		Nom de la zone select
	 *      @param	int		$filtertype		Not used
	 *		@param	int		$addempty		Add an empty entry
	 * 		@param	int		$noinfoadmin	0=Add admin info, 1=Disable admin info
	 * 		@param	string	$morecss		Add more CSS on select tag
	 *		@return	void
	 */
	public function getSelectConditionsPaiements($selected = 0, $htmlname = 'condid', $filtertype = -1, $addempty = 0, $noinfoadmin = 0, $morecss = '')
	{

		global $langs, $user, $conf;
		$out = '';
		dol_syslog(__METHOD__." selected=".$selected.", htmlname=".$htmlname, LOG_DEBUG);

		$this->load_cache_conditions_paiements();

		// Set default value if not already set by caller
		if (empty($selected) && !empty($conf->global->MAIN_DEFAULT_PAYMENT_TERM_ID)) {
			$selected = $conf->global->MAIN_DEFAULT_PAYMENT_TERM_ID;
		}

		$out.=  '<select id="'.$htmlname.'" class="flat selectpaymentterms'.($morecss ? ' '.$morecss : '').'" name="'.$htmlname.'">';
		if ($addempty) {
			$out.=  '<option value="0">&nbsp;</option>';
		}
		$selectedDepositPercent = null;
		foreach ($this->cache_conditions_paiements as $id => $arrayconditions) {
			if ($filtertype <= 0 && ! empty($arrayconditions['deposit_percent'])) {
				continue;
			}
			if ($selected == $id) {
<<<<<<< HEAD
				$selectedDepositPercent = $deposit_percent > 0 ? $deposit_percent : $arrayconditions['deposit_percent'];
				print '<option value="'.$id.'" data-deposit_percent="' . $arrayconditions['deposit_percent'] . '" selected>';
			} else {
				print '<option value="'.$id.'" data-deposit_percent="' . $arrayconditions['deposit_percent'] . '">';
			}
			$label = $arrayconditions['label'];

			if (! empty($arrayconditions['deposit_percent'])) {
				$label = str_replace('__DEPOSIT_PERCENT__', $deposit_percent > 0 ? $deposit_percent : $arrayconditions['deposit_percent'], $label);
			}

			print $label;
			print '</option>';
=======
				$out.=  '<option value="'.$id.'" selected>';
			} else {
				$out.=  '<option value="'.$id.'">';
			}
			$out.=  $arrayconditions['label'];
			$out.=  '</option>';
>>>>>>> 8655592a
		}
		$out.=  '</select>';
		if ($user->admin && empty($noinfoadmin)) {
			$out.=  info_admin($langs->trans("YouCanChangeValuesForThisListFromDictionarySetup"), 1);
		}
<<<<<<< HEAD
		print ajax_combobox($htmlname);
		if ($deposit_percent >= 0) {
			print ' <span id="'.$htmlname.'_deposit_percent_container"' . (empty($selectedDepositPercent) ? ' style="display: none"' : '') . '>';
			print $langs->trans('DepositPercent') . ' : ';
			print '<input id="'.$htmlname.'_deposit_percent" name="'.$htmlname.'_deposit_percent" class="maxwidth50" value="' . strval($deposit_percent) . '" />';
			print '</span>';
			print '
				<script>
					$(document).ready(function () {
						$("#' . $htmlname . '").change(function () {
							let $selected = $(this).find("option:selected");
							let depositPercent = $selected.attr("data-deposit_percent");

							if (depositPercent.length > 0) {
								$("#'.$htmlname.'_deposit_percent_container").show().find("#'.$htmlname.'_deposit_percent").val(depositPercent);
							} else {
								$("#'.$htmlname.'_deposit_percent_container").hide();
							}

							return true;
						});
					});
				</script>';
		}
=======
		$out.=  ajax_combobox($htmlname);
		return $out;
>>>>>>> 8655592a
	}


	// phpcs:disable PEAR.NamingConventions.ValidFunctionName.ScopeNotCamelCaps
	/**
	 *      Return list of payment methods
	 *      Constant MAIN_DEFAULT_PAYMENT_TYPE_ID can used to set default value but scope is all application, probably not what you want.
	 *
	 *      @param	string	$selected       Id or code or preselected payment mode
	 *      @param  string	$htmlname       Name of select field
	 *      @param  string	$filtertype     To filter on field type in llx_c_paiement ('CRDT' or 'DBIT' or array('code'=>xx,'label'=>zz))
	 *      @param  int		$format         0=id+label, 1=code+code, 2=code+label, 3=id+code
	 *      @param  int		$empty			1=can be empty, 0 otherwise
	 * 		@param	int		$noadmininfo	0=Add admin info, 1=Disable admin info
	 *      @param  int		$maxlength      Max length of label
	 *      @param  int     $active         Active or not, -1 = all
	 *      @param  string  $morecss        Add more CSS on select tag
	 *      @param	int		$nooutput		1=Return string, do not send to output
	 * 		@return	void
	 */
	public function select_types_paiements($selected = '', $htmlname = 'paiementtype', $filtertype = '', $format = 0, $empty = 1, $noadmininfo = 0, $maxlength = 0, $active = 1, $morecss = '', $nooutput = 0)
	{
		// phpcs:enable
		global $langs, $user, $conf;

		$out = '';

		dol_syslog(__METHOD__." ".$selected.", ".$htmlname.", ".$filtertype.", ".$format, LOG_DEBUG);

		$filterarray = array();
		if ($filtertype == 'CRDT') {
			$filterarray = array(0, 2, 3);
		} elseif ($filtertype == 'DBIT') {
			$filterarray = array(1, 2, 3);
		} elseif ($filtertype != '' && $filtertype != '-1') {
			$filterarray = explode(',', $filtertype);
		}

		$this->load_cache_types_paiements();

		// Set default value if not already set by caller
		if (empty($selected) && !empty($conf->global->MAIN_DEFAULT_PAYMENT_TYPE_ID)) {
			$selected = $conf->global->MAIN_DEFAULT_PAYMENT_TYPE_ID;
		}

		$out .= '<select id="select'.$htmlname.'" class="flat selectpaymenttypes'.($morecss ? ' '.$morecss : '').'" name="'.$htmlname.'">';
		if ($empty) {
			$out .= '<option value="">&nbsp;</option>';
		}
		foreach ($this->cache_types_paiements as $id => $arraytypes) {
			// If not good status
			if ($active >= 0 && $arraytypes['active'] != $active) {
				continue;
			}

			// On passe si on a demande de filtrer sur des modes de paiments particuliers
			if (count($filterarray) && !in_array($arraytypes['type'], $filterarray)) {
				continue;
			}

			// We discard empty line if showempty is on because an empty line has already been output.
			if ($empty && empty($arraytypes['code'])) {
				continue;
			}

			if ($format == 0) {
				$out .= '<option value="'.$id.'"';
			} elseif ($format == 1) {
				$out .= '<option value="'.$arraytypes['code'].'"';
			} elseif ($format == 2) {
				$out .= '<option value="'.$arraytypes['code'].'"';
			} elseif ($format == 3) {
				$out .= '<option value="'.$id.'"';
			}
			// Print attribute selected or not
			if ($format == 1 || $format == 2) {
				if ($selected == $arraytypes['code']) {
					$out .= ' selected';
				}
			} else {
				if ($selected == $id) {
					$out .= ' selected';
				}
			}
			$out .= '>';
			if ($format == 0) {
				$value = ($maxlength ?dol_trunc($arraytypes['label'], $maxlength) : $arraytypes['label']);
			} elseif ($format == 1) {
				$value = $arraytypes['code'];
			} elseif ($format == 2) {
				$value = ($maxlength ?dol_trunc($arraytypes['label'], $maxlength) : $arraytypes['label']);
			} elseif ($format == 3) {
				$value = $arraytypes['code'];
			}
			$out .= $value ? $value : '&nbsp;';
			$out .= '</option>';
		}
		$out .= '</select>';
		if ($user->admin && !$noadmininfo) {
			$out .= info_admin($langs->trans("YouCanChangeValuesForThisListFromDictionarySetup"), 1);
		}
		$out .= ajax_combobox('select'.$htmlname);

		if (empty($nooutput)) {
			print $out;
		} else {
			return $out;
		}
	}


	/**
	 *  Selection HT or TTC
	 *
	 *  @param	string	$selected       Id pre-selectionne
	 *  @param  string	$htmlname       Nom de la zone select
	 *  @param	string	$addjscombo		Add js combo
	 * 	@return	string					Code of HTML select to chose tax or not
	 */
	public function selectPriceBaseType($selected = '', $htmlname = 'price_base_type', $addjscombo = 0)
	{
		global $langs;

		$return = '<select class="flat maxwidth100" id="select_'.$htmlname.'" name="'.$htmlname.'">';
		$options = array(
			'HT'=>$langs->trans("HT"),
			'TTC'=>$langs->trans("TTC")
		);
		foreach ($options as $id => $value) {
			if ($selected == $id) {
				$return .= '<option value="'.$id.'" selected>'.$value;
			} else {
				$return .= '<option value="'.$id.'">'.$value;
			}
			$return .= '</option>';
		}
		$return .= '</select>';
		if ($addjscombo) {
			$return .= ajax_combobox('select_'.$htmlname);
		}

		return $return;
	}

	// phpcs:disable PEAR.NamingConventions.ValidFunctionName.ScopeNotCamelCaps
	/**
	 *      Load in cache list of transport mode
	 *
	 *      @return     int                 Nb of lines loaded, <0 if KO
	 */
	public function load_cache_transport_mode()
	{
		// phpcs:enable
		global $langs;

		$num = count($this->cache_transport_mode);		// TODO Use $conf->cache['payment_mode'] instead of $this->cache_transport_mode
		if ($num > 0) {
			return $num; // Cache already loaded
		}

		dol_syslog(__METHOD__, LOG_DEBUG);

		$this->cache_transport_mode = array();

		$sql = "SELECT rowid, code, label, active";
		$sql .= " FROM ".$this->db->prefix()."c_transport_mode";
		$sql .= " WHERE entity IN (".getEntity('c_transport_mode').")";

		$resql = $this->db->query($sql);
		if ($resql) {
			$num = $this->db->num_rows($resql);
			$i = 0;
			while ($i < $num) {
				$obj = $this->db->fetch_object($resql);

				// If traduction exist, we use it else we take the default label
				$label = ($langs->transnoentitiesnoconv("PaymentTypeShort".$obj->code) != ("PaymentTypeShort".$obj->code) ? $langs->transnoentitiesnoconv("PaymentTypeShort".$obj->code) : ($obj->label != '-' ? $obj->label : ''));
				$this->cache_transport_mode[$obj->rowid]['rowid'] = $obj->rowid;
				$this->cache_transport_mode[$obj->rowid]['code'] = $obj->code;
				$this->cache_transport_mode[$obj->rowid]['label'] = $label;
				$this->cache_transport_mode[$obj->rowid]['active'] = $obj->active;
				$i++;
			}

			$this->cache_transport_mode = dol_sort_array($this->cache_transport_mode, 'label', 'asc', 0, 0, 1);

			return $num;
		} else {
			dol_print_error($this->db);
			return -1;
		}
	}

	/**
	 *      Return list of transport mode for intracomm report
	 *
	 *      @param	string	$selected       Id of the transport mode pre-selected
	 *      @param  string	$htmlname       Name of the select field
	 *      @param  int		$format         0=id+label, 1=code+code, 2=code+label, 3=id+code
	 *      @param  int		$empty			1=can be empty, 0 else
	 *      @param	int		$noadmininfo	0=Add admin info, 1=Disable admin info
	 *      @param  int		$maxlength      Max length of label
	 *      @param  int     $active         Active or not, -1 = all
	 *      @param  string  $morecss        Add more CSS on select tag
	 * 		@return	void
	 */
	public function selectTransportMode($selected = '', $htmlname = 'transportmode', $format = 0, $empty = 1, $noadmininfo = 0, $maxlength = 0, $active = 1, $morecss = '')
	{
		global $langs, $user;

		dol_syslog(__METHOD__." ".$selected.", ".$htmlname.", ".$format, LOG_DEBUG);

		$this->load_cache_transport_mode();

		print '<select id="select'.$htmlname.'" class="flat selectmodetransport'.($morecss ? ' '.$morecss : '').'" name="'.$htmlname.'">';
		if ($empty) {
			print '<option value="">&nbsp;</option>';
		}
		foreach ($this->cache_transport_mode as $id => $arraytypes) {
			// If not good status
			if ($active >= 0 && $arraytypes['active'] != $active) {
				continue;
			}

			// We discard empty line if showempty is on because an empty line has already been output.
			if ($empty && empty($arraytypes['code'])) {
				continue;
			}

			if ($format == 0) {
				print '<option value="'.$id.'"';
			} elseif ($format == 1) {
				print '<option value="'.$arraytypes['code'].'"';
			} elseif ($format == 2) {
				print '<option value="'.$arraytypes['code'].'"';
			} elseif ($format == 3) {
				print '<option value="'.$id.'"';
			}
			// If text is selected, we compare with code, else with id
			if (preg_match('/[a-z]/i', $selected) && $selected == $arraytypes['code']) {
				print ' selected';
			} elseif ($selected == $id) {
				print ' selected';
			}
			print '>';
			if ($format == 0) {
				$value = ($maxlength ?dol_trunc($arraytypes['label'], $maxlength) : $arraytypes['label']);
			} elseif ($format == 1) {
				$value = $arraytypes['code'];
			} elseif ($format == 2) {
				$value = ($maxlength ?dol_trunc($arraytypes['label'], $maxlength) : $arraytypes['label']);
			} elseif ($format == 3) {
				$value = $arraytypes['code'];
			}
			print $value ? $value : '&nbsp;';
			print '</option>';
		}
		print '</select>';
		if ($user->admin && !$noadmininfo) {
			print info_admin($langs->trans("YouCanChangeValuesForThisListFromDictionarySetup"), 1);
		}
	}

	/**
	 *  Return a HTML select list of shipping mode
	 *
	 *  @param	string	$selected           Id shipping mode pre-selected
	 *  @param  string	$htmlname           Name of select zone
	 *  @param  string	$filtre             To filter list. This parameter must not come from input of users
	 *  @param  int		$useempty           1=Add an empty value in list, 2=Add an empty value in list only if there is more than 2 entries.
	 *  @param  string	$moreattrib         To add more attribute on select
	 *	@param	int		$noinfoadmin		0=Add admin info, 1=Disable admin info
	 *  @param	string	$morecss			More CSS
	 * 	@return	void
	 */
	public function selectShippingMethod($selected = '', $htmlname = 'shipping_method_id', $filtre = '', $useempty = 0, $moreattrib = '', $noinfoadmin = 0, $morecss = '')
	{
		global $langs, $conf, $user;

		$langs->load("admin");
		$langs->load("deliveries");

		$sql = "SELECT rowid, code, libelle as label";
		$sql .= " FROM ".$this->db->prefix()."c_shipment_mode";
		$sql .= " WHERE active > 0";
		if ($filtre) {
			$sql .= " AND ".$filtre;
		}
		$sql .= " ORDER BY libelle ASC";

		dol_syslog(get_class($this)."::selectShippingMode", LOG_DEBUG);
		$result = $this->db->query($sql);
		if ($result) {
			$num = $this->db->num_rows($result);
			$i = 0;
			if ($num) {
				print '<select id="select'.$htmlname.'" class="flat selectshippingmethod'.($morecss ? ' '.$morecss : '').'" name="'.$htmlname.'"'.($moreattrib ? ' '.$moreattrib : '').'>';
				if ($useempty == 1 || ($useempty == 2 && $num > 1)) {
					print '<option value="-1">&nbsp;</option>';
				}
				while ($i < $num) {
					$obj = $this->db->fetch_object($result);
					if ($selected == $obj->rowid) {
						print '<option value="'.$obj->rowid.'" selected>';
					} else {
						print '<option value="'.$obj->rowid.'">';
					}
					print ($langs->trans("SendingMethod".strtoupper($obj->code)) != "SendingMethod".strtoupper($obj->code)) ? $langs->trans("SendingMethod".strtoupper($obj->code)) : $obj->label;
					print '</option>';
					$i++;
				}
				print "</select>";
				if ($user->admin  && empty($noinfoadmin)) {
					print info_admin($langs->trans("YouCanChangeValuesForThisListFromDictionarySetup"), 1);
				}

				print ajax_combobox('select'.$htmlname);
			} else {
				print $langs->trans("NoShippingMethodDefined");
			}
		} else {
			dol_print_error($this->db);
		}
	}

	/**
	 *    Display form to select shipping mode
	 *
	 *    @param	string	$page        Page
	 *    @param    int		$selected    Id of shipping mode
	 *    @param    string	$htmlname    Name of select html field
	 *    @param    int		$addempty    1=Add an empty value in list, 2=Add an empty value in list only if there is more than 2 entries.
	 *    @return	void
	 */
	public function formSelectShippingMethod($page, $selected = '', $htmlname = 'shipping_method_id', $addempty = 0)
	{
		global $langs;

		$langs->load("deliveries");

		if ($htmlname != "none") {
			print '<form method="POST" action="'.$page.'">';
			print '<input type="hidden" name="action" value="setshippingmethod">';
			print '<input type="hidden" name="token" value="'.newToken().'">';
			$this->selectShippingMethod($selected, $htmlname, '', $addempty);
			print '<input type="submit" class="button valignmiddle" value="'.$langs->trans("Modify").'">';
			print '</form>';
		} else {
			if ($selected) {
				$code = $langs->getLabelFromKey($this->db, $selected, 'c_shipment_mode', 'rowid', 'code');
				print $langs->trans("SendingMethod".strtoupper($code));
			} else {
				print "&nbsp;";
			}
		}
	}

	/**
	 * Creates HTML last in cycle situation invoices selector
	 *
	 * @param     string  $selected   		Preselected ID
	 * @param     int     $socid      		Company ID
	 *
	 * @return    string                     HTML select
	 */
	public function selectSituationInvoices($selected = '', $socid = 0)
	{
		global $langs;

		$langs->load('bills');

		$opt = '<option value="" selected></option>';
		$sql = "SELECT rowid, ref, situation_cycle_ref, situation_counter, situation_final, fk_soc";
		$sql .= ' FROM '.$this->db->prefix().'facture';
		$sql .= ' WHERE entity IN ('.getEntity('invoice').')';
		$sql .= ' AND situation_counter >= 1';
		$sql .= ' AND fk_soc = '.(int) $socid;
		$sql .= ' AND type <> 2';
		$sql .= ' ORDER by situation_cycle_ref, situation_counter desc';
		$resql = $this->db->query($sql);

		if ($resql && $this->db->num_rows($resql) > 0) {
			// Last seen cycle
			$ref = 0;
			while ($obj = $this->db->fetch_object($resql)) {
				//Same cycle ?
				if ($obj->situation_cycle_ref != $ref) {
					// Just seen this cycle
					$ref = $obj->situation_cycle_ref;
					//not final ?
					if ($obj->situation_final != 1) {
						//Not prov?
						if (substr($obj->ref, 1, 4) != 'PROV') {
							if ($selected == $obj->rowid) {
								$opt .= '<option value="'.$obj->rowid.'" selected>'.$obj->ref.'</option>';
							} else {
								$opt .= '<option value="'.$obj->rowid.'">'.$obj->ref.'</option>';
							}
						}
					}
				}
			}
		} else {
				dol_syslog("Error sql=".$sql.", error=".$this->error, LOG_ERR);
		}
		if ($opt == '<option value ="" selected></option>') {
			$opt = '<option value ="0" selected>'.$langs->trans('NoSituations').'</option>';
		}
		return $opt;
	}

	/**
	 *      Creates HTML units selector (code => label)
	 *
	 *      @param	string	$selected       Preselected Unit ID
	 *      @param  string	$htmlname       Select name
	 *      @param	int		$showempty		Add a nempty line
	 *      @param  string  $unit_type      Restrict to one given unit type
	 * 		@return	string                  HTML select
	 */
	public function selectUnits($selected = '', $htmlname = 'units', $showempty = 0, $unit_type = '')
	{
		global $langs;

		$langs->load('products');

		$return = '<select class="flat" id="'.$htmlname.'" name="'.$htmlname.'">';

		$sql = "SELECT rowid, label, code FROM ".$this->db->prefix()."c_units";
		$sql .= ' WHERE active > 0';
		if (!empty($unit_type)) {
			$sql .= " AND unit_type = '".$this->db->escape($unit_type)."'";
		}
		$sql .= " ORDER BY sortorder";

		$resql = $this->db->query($sql);
		if ($resql && $this->db->num_rows($resql) > 0) {
			if ($showempty) {
				$return .= '<option value="none"></option>';
			}

			while ($res = $this->db->fetch_object($resql)) {
				$unitLabel = $res->label;
				if (!empty($langs->tab_translate['unit'.$res->code])) {	// check if Translation is available before
					$unitLabel = $langs->trans('unit'.$res->code) != $res->label ? $langs->trans('unit'.$res->code) : $res->label;
				}

				if ($selected == $res->rowid) {
					$return .= '<option value="'.$res->rowid.'" selected>'.$unitLabel.'</option>';
				} else {
					$return .= '<option value="'.$res->rowid.'">'.$unitLabel.'</option>';
				}
			}
			$return .= '</select>';
		}
		return $return;
	}

	// phpcs:disable PEAR.NamingConventions.ValidFunctionName.ScopeNotCamelCaps
	/**
	 *  Return a HTML select list of bank accounts
	 *
	 *  @param	string	$selected           Id account pre-selected
	 *  @param  string	$htmlname           Name of select zone
	 *  @param  int		$status             Status of searched accounts (0=open, 1=closed, 2=both)
	 *  @param  string	$filtre             To filter list. This parameter must not come from input of users
	 *  @param  int		$useempty           1=Add an empty value in list, 2=Add an empty value in list only if there is more than 2 entries.
	 *  @param  string	$moreattrib         To add more attribute on select
	 *  @param	int		$showcurrency		Show currency in label
	 *  @param	string	$morecss			More CSS
	 *  @param	int		$nooutput			1=Return string, do not send to output
	 * 	@return	int							<0 if error, Num of bank account found if OK (0, 1, 2, ...)
	 */
	public function select_comptes($selected = '', $htmlname = 'accountid', $status = 0, $filtre = '', $useempty = 0, $moreattrib = '', $showcurrency = 0, $morecss = '', $nooutput = 0)
	{
		// phpcs:enable
		global $langs, $conf;

		$out = '';

		$langs->load("admin");
		$num = 0;

		$sql = "SELECT rowid, label, bank, clos as status, currency_code";
		$sql .= " FROM ".$this->db->prefix()."bank_account";
		$sql .= " WHERE entity IN (".getEntity('bank_account').")";
		if ($status != 2) {
			$sql .= " AND clos = ".(int) $status;
		}
		if ($filtre) {
			$sql .= " AND ".$filtre;
		}
		$sql .= " ORDER BY label";

		dol_syslog(get_class($this)."::select_comptes", LOG_DEBUG);
		$result = $this->db->query($sql);
		if ($result) {
			$num = $this->db->num_rows($result);
			$i = 0;
			if ($num) {
				$out .= '<select id="select'.$htmlname.'" class="flat selectbankaccount'.($morecss ? ' '.$morecss : '').'" name="'.$htmlname.'"'.($moreattrib ? ' '.$moreattrib : '').'>';
				if ($useempty == 1 || ($useempty == 2 && $num > 1)) {
					$out .= '<option value="-1">&nbsp;</option>';
				}

				while ($i < $num) {
					$obj = $this->db->fetch_object($result);
					if ($selected == $obj->rowid || ($useempty == 2 && $num == 1 && empty($selected))) {
						$out .= '<option value="'.$obj->rowid.'" data-currency-code="'.$obj->currency_code.'" selected>';
					} else {
						$out .= '<option value="'.$obj->rowid.'" data-currency-code="'.$obj->currency_code.'">';
					}
					$out .= trim($obj->label);
					if ($showcurrency) {
						$out .= ' ('.$obj->currency_code.')';
					}
					if ($status == 2 && $obj->status == 1) {
						$out .= ' ('.$langs->trans("Closed").')';
					}
					$out .= '</option>';
					$i++;
				}
				$out .= "</select>";
				$out .= ajax_combobox('select'.$htmlname);
			} else {
				if ($status == 0) {
					$out .= '<span class="opacitymedium">'.$langs->trans("NoActiveBankAccountDefined").'</span>';
				} else {
					$out .= '<span class="opacitymedium">'.$langs->trans("NoBankAccountFound").'</span>';
				}
			}
		} else {
			dol_print_error($this->db);
		}

		// Output or return
		if (empty($nooutput)) {
			print $out;
		} else {
			return $out;
		}

		return $num;
	}

	/**
	 *  Return a HTML select list of establishment
	 *
	 *  @param	string	$selected           Id establishment pre-selected
	 *  @param  string	$htmlname           Name of select zone
	 *  @param  int		$status             Status of searched establishment (0=open, 1=closed, 2=both)
	 *  @param  string	$filtre             To filter list. This parameter must not come from input of users
	 *  @param  int		$useempty           1=Add an empty value in list, 2=Add an empty value in list only if there is more than 2 entries.
	 *  @param  string	$moreattrib         To add more attribute on select
	 * 	@return	int							<0 if error, Num of establishment found if OK (0, 1, 2, ...)
	 */
	public function selectEstablishments($selected = '', $htmlname = 'entity', $status = 0, $filtre = '', $useempty = 0, $moreattrib = '')
	{
		global $langs, $conf;

		$langs->load("admin");
		$num = 0;

		$sql = "SELECT rowid, name, fk_country, status, entity";
		$sql .= " FROM ".$this->db->prefix()."establishment";
		$sql .= " WHERE 1=1";
		if ($status != 2) {
			$sql .= " AND status = ".(int) $status;
		}
		if ($filtre) {
			$sql .= " AND ".$filtre;
		}
		$sql .= " ORDER BY name";

		dol_syslog(get_class($this)."::select_establishment", LOG_DEBUG);
		$result = $this->db->query($sql);
		if ($result) {
			$num = $this->db->num_rows($result);
			$i = 0;
			if ($num) {
				print '<select id="select'.$htmlname.'" class="flat selectestablishment" name="'.$htmlname.'"'.($moreattrib ? ' '.$moreattrib : '').'>';
				if ($useempty == 1 || ($useempty == 2 && $num > 1)) {
					print '<option value="-1">&nbsp;</option>';
				}

				while ($i < $num) {
					$obj = $this->db->fetch_object($result);
					if ($selected == $obj->rowid) {
						print '<option value="'.$obj->rowid.'" selected>';
					} else {
						print '<option value="'.$obj->rowid.'">';
					}
					print trim($obj->name);
					if ($status == 2 && $obj->status == 1) {
						print ' ('.$langs->trans("Closed").')';
					}
					print '</option>';
					$i++;
				}
				print "</select>";
			} else {
				if ($status == 0) {
					print '<span class="opacitymedium">'.$langs->trans("NoActiveEstablishmentDefined").'</span>';
				} else {
					print '<span class="opacitymedium">'.$langs->trans("NoEstablishmentFound").'</span>';
				}
			}
		} else {
			dol_print_error($this->db);
		}
	}

	/**
	 *    Display form to select bank account
	 *
	 *    @param	string	$page        Page
	 *    @param    int		$selected    Id of bank account
	 *    @param    string	$htmlname    Name of select html field
	 *    @param    int		$addempty    1=Add an empty value in list, 2=Add an empty value in list only if there is more than 2 entries.
	 *    @return	void
	 */
	public function formSelectAccount($page, $selected = '', $htmlname = 'fk_account', $addempty = 0)
	{
		global $langs;
		if ($htmlname != "none") {
			print '<form method="POST" action="'.$page.'">';
			print '<input type="hidden" name="action" value="setbankaccount">';
			print '<input type="hidden" name="token" value="'.newToken().'">';
			print img_picto('', 'bank_account', 'class="pictofixedwidth"');
			$nbaccountfound = $this->select_comptes($selected, $htmlname, 0, '', $addempty);
			if ($nbaccountfound > 0) {
				print '<input type="submit" class="button valignmiddle" value="'.$langs->trans("Modify").'">';
			}
			print '</form>';
		} else {
			$langs->load('banks');

			if ($selected) {
				require_once DOL_DOCUMENT_ROOT.'/compta/bank/class/account.class.php';
				$bankstatic = new Account($this->db);
				$result = $bankstatic->fetch($selected);
				if ($result) {
					print $bankstatic->getNomUrl(1);
				}
			} else {
				print "&nbsp;";
			}
		}
	}

	// phpcs:disable PEAR.NamingConventions.ValidFunctionName.ScopeNotCamelCaps
	/**
	 *    Return list of categories having choosed type
	 *
	 *    @param	string|int	            $type				Type of category ('customer', 'supplier', 'contact', 'product', 'member'). Old mode (0, 1, 2, ...) is deprecated.
	 *    @param    string		            $selected    		Id of category preselected or 'auto' (autoselect category if there is only one element). Not used if $outputmode = 1.
	 *    @param    string		            $htmlname			HTML field name
	 *    @param    int			            $maxlength      	Maximum length for labels
	 *    @param    int|string|array    	$markafterid        Keep only or removed all categories including the leaf $markafterid in category tree (exclude) or Keep only of category is inside the leaf starting with this id.
	 *                                                          $markafterid can be an :
	 *                                                          - int (id of category)
	 *                                                          - string (categories ids seprated by comma)
	 *                                                          - array (list of categories ids)
	 *    @param	int			            $outputmode			0=HTML select string, 1=Array
	 *    @param	int			            $include			[=0] Removed or 1=Keep only
	 *    @param	string					$morecss			More CSS
	 *    @return	string
	 *    @see select_categories()
	 */
	public function select_all_categories($type, $selected = '', $htmlname = "parent", $maxlength = 64, $markafterid = 0, $outputmode = 0, $include = 0, $morecss = '')
	{
		// phpcs:enable
		global $conf, $langs;
		$langs->load("categories");

		include_once DOL_DOCUMENT_ROOT.'/categories/class/categorie.class.php';

		// For backward compatibility
		if (is_numeric($type)) {
			dol_syslog(__METHOD__.': using numeric value for parameter type is deprecated. Use string code instead.', LOG_WARNING);
		}

		if ($type === Categorie::TYPE_BANK_LINE) {
			// TODO Move this into common category feature
			$cate_arbo = array();
			$sql = "SELECT c.label, c.rowid";
			$sql .= " FROM ".$this->db->prefix()."bank_categ as c";
			$sql .= " WHERE entity = ".$conf->entity;
			$sql .= " ORDER BY c.label";
			$result = $this->db->query($sql);
			if ($result) {
				$num = $this->db->num_rows($result);
				$i = 0;
				while ($i < $num) {
					$objp = $this->db->fetch_object($result);
					if ($objp) {
						$cate_arbo[$objp->rowid] = array('id'=>$objp->rowid, 'fulllabel'=>$objp->label);
					}
					$i++;
				}
				$this->db->free($result);
			} else {
				dol_print_error($this->db);
			}
		} else {
			$cat = new Categorie($this->db);
			$cate_arbo = $cat->get_full_arbo($type, $markafterid, $include);
		}

		$output = '<select class="flat'.($morecss ? ' '.$morecss : '').'" name="'.$htmlname.'" id="'.$htmlname.'">';
		$outarray = array();
		if (is_array($cate_arbo)) {
			if (!count($cate_arbo)) {
				$output .= '<option value="-1" disabled>'.$langs->trans("NoCategoriesDefined").'</option>';
			} else {
				$output .= '<option value="-1">&nbsp;</option>';
				foreach ($cate_arbo as $key => $value) {
					if ($cate_arbo[$key]['id'] == $selected || ($selected === 'auto' && count($cate_arbo) == 1)) {
						$add = 'selected ';
					} else {
						$add = '';
					}
					$output .= '<option '.$add.'value="'.$cate_arbo[$key]['id'].'">'.dol_trunc($cate_arbo[$key]['fulllabel'], $maxlength, 'middle').'</option>';

					$outarray[$cate_arbo[$key]['id']] = $cate_arbo[$key]['fulllabel'];
				}
			}
		}
		$output .= '</select>';
		$output .= "\n";

		if ($outputmode) {
			return $outarray;
		}
		return $output;
	}

	// phpcs:disable PEAR.NamingConventions.ValidFunctionName.ScopeNotCamelCaps
	/**
	 *     Show a confirmation HTML form or AJAX popup
	 *
	 *     @param	string		$page        	   	Url of page to call if confirmation is OK
	 *     @param	string		$title       	   	Title
	 *     @param	string		$question    	   	Question
	 *     @param 	string		$action      	   	Action
	 *	   @param	array		$formquestion	   	An array with forms complementary inputs
	 * 	   @param	string		$selectedchoice		"" or "no" or "yes"
	 * 	   @param	int			$useajax		   	0=No, 1=Yes, 2=Yes but submit page with &confirm=no if choice is No, 'xxx'=preoutput confirm box with div id=dialog-confirm-xxx
	 *     @param	int			$height          	Force height of box
	 *     @param	int			$width				Force width of box
	 *     @return 	void
	 *     @deprecated
	 *     @see formconfirm()
	 */
	public function form_confirm($page, $title, $question, $action, $formquestion = '', $selectedchoice = "", $useajax = 0, $height = 170, $width = 500)
	{
		// phpcs:enable
		dol_syslog(__METHOD__.': using form_confirm is deprecated. Use formconfim instead.', LOG_WARNING);
		print $this->formconfirm($page, $title, $question, $action, $formquestion, $selectedchoice, $useajax, $height, $width);
	}

	/**
	 *     Show a confirmation HTML form or AJAX popup.
	 *     Easiest way to use this is with useajax=1.
	 *     If you use useajax='xxx', you must also add jquery code to trigger opening of box (with correct parameters)
	 *     just after calling this method. For example:
	 *       print '<script type="text/javascript">'."\n";
	 *       print 'jQuery(document).ready(function() {'."\n";
	 *       print 'jQuery(".xxxlink").click(function(e) { jQuery("#aparamid").val(jQuery(this).attr("rel")); jQuery("#dialog-confirm-xxx").dialog("open"); return false; });'."\n";
	 *       print '});'."\n";
	 *       print '</script>'."\n";
	 *
	 *     @param  	string			$page        	   	Url of page to call if confirmation is OK. Can contains parameters (param 'action' and 'confirm' will be reformated)
	 *     @param	string			$title       	   	Title
	 *     @param	string			$question    	   	Question
	 *     @param 	string			$action      	   	Action
	 *	   @param  	array|string	$formquestion	   	An array with complementary inputs to add into forms: array(array('label'=> ,'type'=> , 'size'=>, 'morecss'=>, 'moreattr'=>))
	 *													type can be 'hidden', 'text', 'password', 'checkbox', 'radio', 'date', 'morecss', 'other' or 'onecolumn'...
	 * 	   @param  	string			$selectedchoice  	'' or 'no', or 'yes' or '1' or '0'
	 * 	   @param  	int|string		$useajax		   	0=No, 1=Yes, 2=Yes but submit page with &confirm=no if choice is No, 'xxx'=Yes and preoutput confirm box with div id=dialog-confirm-xxx
	 *     @param  	int|string		$height          	Force height of box (0 = auto)
	 *     @param	int				$width				Force width of box ('999' or '90%'). Ignored and forced to 90% on smartphones.
	 *     @param	int				$disableformtag		1=Disable form tag. Can be used if we are already inside a <form> section.
	 *     @return 	string      		    			HTML ajax code if a confirm ajax popup is required, Pure HTML code if it's an html form
	 */
	public function formconfirm($page, $title, $question, $action, $formquestion = '', $selectedchoice = '', $useajax = 0, $height = 0, $width = 500, $disableformtag = 0)
	{
		global $langs, $conf;

		$more = '<!-- formconfirm before calling page='.dol_escape_htmltag($page).' -->';
		$formconfirm = '';
		$inputok = array();
		$inputko = array();

		// Clean parameters
		$newselectedchoice = empty($selectedchoice) ? "no" : $selectedchoice;
		if ($conf->browser->layout == 'phone') {
			$width = '95%';
		}

		// Set height automatically if not defined
		if (empty($height)) {
			$height = 220;
			if (is_array($formquestion) && count($formquestion) > 2) {
				$height += ((count($formquestion) - 2) * 24);
			}
		}

		if (is_array($formquestion) && !empty($formquestion)) {
			// First add hidden fields and value
			foreach ($formquestion as $key => $input) {
				if (is_array($input) && !empty($input)) {
					if ($input['type'] == 'hidden') {
						$more .= '<input type="hidden" id="'.dol_escape_htmltag($input['name']).'" name="'.dol_escape_htmltag($input['name']).'" value="'.dol_escape_htmltag($input['value']).'">'."\n";
					}
				}
			}

			// Now add questions
			$moreonecolumn = '';
			$more .= '<div class="tagtable paddingtopbottomonly centpercent noborderspacing">'."\n";
			foreach ($formquestion as $key => $input) {
				if (is_array($input) && !empty($input)) {
					$size = (!empty($input['size']) ? ' size="'.$input['size'].'"' : '');	// deprecated. Use morecss instead.
					$moreattr = (!empty($input['moreattr']) ? ' '.$input['moreattr'] : '');
					$morecss = (!empty($input['morecss']) ? ' '.$input['morecss'] : '');

					if ($input['type'] == 'text') {
						$more .= '<div class="tagtr"><div class="tagtd'.(empty($input['tdclass']) ? '' : (' '.$input['tdclass'])).'">'.$input['label'].'</div><div class="tagtd"><input type="text" class="flat'.$morecss.'" id="'.dol_escape_htmltag($input['name']).'" name="'.dol_escape_htmltag($input['name']).'"'.$size.' value="'.$input['value'].'"'.$moreattr.' /></div></div>'."\n";
					} elseif ($input['type'] == 'password')	{
						$more .= '<div class="tagtr"><div class="tagtd'.(empty($input['tdclass']) ? '' : (' '.$input['tdclass'])).'">'.$input['label'].'</div><div class="tagtd"><input type="password" class="flat'.$morecss.'" id="'.dol_escape_htmltag($input['name']).'" name="'.dol_escape_htmltag($input['name']).'"'.$size.' value="'.$input['value'].'"'.$moreattr.' /></div></div>'."\n";
					} elseif ($input['type'] == 'textarea') {
						/*$more .= '<div class="tagtr"><div class="tagtd'.(empty($input['tdclass']) ? '' : (' '.$input['tdclass'])).'">'.$input['label'].'</div><div class="tagtd">';
						$more .= '<textarea name="'.$input['name'].'" class="'.$morecss.'"'.$moreattr.'>';
						$more .= $input['value'];
						$more .= '</textarea>';
						$more .= '</div></div>'."\n";*/
						$moreonecolumn .= '<div class="margintoponly">';
						$moreonecolumn .= $input['label'].'<br>';
						$moreonecolumn .= '<textarea name="'.dol_escape_htmltag($input['name']).'" id="'.dol_escape_htmltag($input['name']).'" class="'.$morecss.'"'.$moreattr.'>';
						$moreonecolumn .= $input['value'];
						$moreonecolumn .= '</textarea>';
						$moreonecolumn .= '</div>';
					} elseif ($input['type'] == 'select') {
						if (empty($morecss)) {
							$morecss = 'minwidth100';
						}

						$show_empty = isset($input['select_show_empty']) ? $input['select_show_empty'] : 1;
						$key_in_label = isset($input['select_key_in_label']) ? $input['select_key_in_label'] : 0;
						$value_as_key = isset($input['select_value_as_key']) ? $input['select_value_as_key'] : 0;
						$translate = isset($input['select_translate']) ? $input['select_translate'] : 0;
						$maxlen = isset($input['select_maxlen']) ? $input['select_maxlen'] : 0;
						$disabled = isset($input['select_disabled']) ? $input['select_disabled'] : 0;
						$sort = isset($input['select_sort']) ? $input['select_sort'] : '';

						$more .= '<div class="tagtr"><div class="tagtd'.(empty($input['tdclass']) ? '' : (' '.$input['tdclass'])).'">';
						if (!empty($input['label'])) {
							$more .= $input['label'].'</div><div class="tagtd left">';
						}
						$more .= $this->selectarray($input['name'], $input['values'], $input['default'], $show_empty, $key_in_label, $value_as_key, $moreattr, $translate, $maxlen, $disabled, $sort, $morecss);
						$more .= '</div></div>'."\n";
					} elseif ($input['type'] == 'checkbox') {
						$more .= '<div class="tagtr">';
						$more .= '<div class="tagtd'.(empty($input['tdclass']) ? '' : (' '.$input['tdclass'])).'">'.$input['label'].' </div><div class="tagtd">';
						$more .= '<input type="checkbox" class="flat'.$morecss.'" id="'.dol_escape_htmltag($input['name']).'" name="'.dol_escape_htmltag($input['name']).'"'.$moreattr;
						if (!is_bool($input['value']) && $input['value'] != 'false' && $input['value'] != '0' && $input['value'] != '') {
							$more .= ' checked';
						}
						if (is_bool($input['value']) && $input['value']) {
							$more .= ' checked';
						}
						if (isset($input['disabled'])) {
							$more .= ' disabled';
						}
						$more .= ' /></div>';
						$more .= '</div>'."\n";
					} elseif ($input['type'] == 'radio') {
						$i = 0;
						foreach ($input['values'] as $selkey => $selval) {
							$more .= '<div class="tagtr">';
							if ($i == 0) {
								$more .= '<div class="tagtd'.(empty($input['tdclass']) ? ' tdtop' : (' tdtop '.$input['tdclass'])).'">'.$input['label'].'</div>';
							} else {
								$more .= '<div clas="tagtd'.(empty($input['tdclass']) ? '' : (' "'.$input['tdclass'])).'">&nbsp;</div>';
							}
							$more .= '<div class="tagtd'.($i == 0 ? ' tdtop' : '').'"><input type="radio" class="flat'.$morecss.'" id="'.dol_escape_htmltag($input['name'].$selkey).'" name="'.dol_escape_htmltag($input['name']).'" value="'.$selkey.'"'.$moreattr;
							if ($input['disabled']) {
								$more .= ' disabled';
							}
							if (isset($input['default']) && $input['default'] === $selkey) {
								$more .= ' checked="checked"';
							}
							$more .= ' /> ';
							$more .= '<label for="'.dol_escape_htmltag($input['name'].$selkey).'">'.$selval.'</label>';
							$more .= '</div></div>'."\n";
							$i++;
						}
					} elseif ($input['type'] == 'date') {
						$more .= '<div class="tagtr"><div class="tagtd'.(empty($input['tdclass']) ? '' : (' '.$input['tdclass'])).'">'.$input['label'].'</div>';
						$more .= '<div class="tagtd">';
						$addnowlink = (empty($input['datenow']) ? 0 : 1);
						$more .= $this->selectDate($input['value'], $input['name'], 0, 0, 0, '', 1, $addnowlink);
						$more .= '</div></div>'."\n";
						$formquestion[] = array('name'=>$input['name'].'day');
						$formquestion[] = array('name'=>$input['name'].'month');
						$formquestion[] = array('name'=>$input['name'].'year');
						$formquestion[] = array('name'=>$input['name'].'hour');
						$formquestion[] = array('name'=>$input['name'].'min');
					} elseif ($input['type'] == 'other') {
						$more .= '<div class="tagtr"><div class="tagtd'.(empty($input['tdclass']) ? '' : (' '.$input['tdclass'])).'">';
						if (!empty($input['label'])) {
							$more .= $input['label'].'</div><div class="tagtd">';
						}
						$more .= $input['value'];
						$more .= '</div></div>'."\n";
					} elseif ($input['type'] == 'onecolumn') {
						$moreonecolumn .= '<div class="margintoponly">';
						$moreonecolumn .= $input['value'];
						$moreonecolumn .= '</div>'."\n";
					} elseif ($input['type'] == 'hidden') {
						// Do nothing more, already added by a previous loop
					} elseif ($input['type'] == 'separator') {
						$more .= '<br>';
					} else {
						$more .= 'Error type '.$input['type'].' for the confirm box is not a supported type';
					}
				}
			}
			$more .= '</div>'."\n";
			$more .= $moreonecolumn;
		}

		// JQUERY method dialog is broken with smartphone, we use standard HTML.
		// Note: When using dol_use_jmobile or no js, you must also check code for button use a GET url with action=xxx and check that you also output the confirm code when action=xxx
		// See page product/card.php for example
		if (!empty($conf->dol_use_jmobile)) {
			$useajax = 0;
		}
		if (empty($conf->use_javascript_ajax)) {
			$useajax = 0;
		}

		if ($useajax) {
			$autoOpen = true;
			$dialogconfirm = 'dialog-confirm';
			$button = '';
			if (!is_numeric($useajax)) {
				$button = $useajax;
				$useajax = 1;
				$autoOpen = false;
				$dialogconfirm .= '-'.$button;
			}
			$pageyes = $page.(preg_match('/\?/', $page) ? '&' : '?').'action='.$action.'&confirm=yes';
			$pageno = ($useajax == 2 ? $page.(preg_match('/\?/', $page) ? '&' : '?').'confirm=no' : '');

			// Add input fields into list of fields to read during submit (inputok and inputko)
			if (is_array($formquestion)) {
				foreach ($formquestion as $key => $input) {
					//print "xx ".$key." rr ".is_array($input)."<br>\n";
					// Add name of fields to propagate with the GET when submitting the form with button OK.
					if (is_array($input) && isset($input['name'])) {
						if (strpos($input['name'], ',') > 0) {
							$inputok = array_merge($inputok, explode(',', $input['name']));
						} else {
							array_push($inputok, $input['name']);
						}
					}
					// Add name of fields to propagate with the GET when submitting the form with button KO.
					if (isset($input['inputko']) && $input['inputko'] == 1) {
						array_push($inputko, $input['name']);
					}
				}
			}

			// Show JQuery confirm box.
			$formconfirm .= '<div id="'.$dialogconfirm.'" title="'.dol_escape_htmltag($title).'" style="display: none;">';
			if (is_array($formquestion) && !empty($formquestion['text'])) {
				$formconfirm .= '<div class="confirmtext">'.$formquestion['text'].'</div>'."\n";
			}
			if (!empty($more)) {
				$formconfirm .= '<div class="confirmquestions">'.$more.'</div>'."\n";
			}
			$formconfirm .= ($question ? '<div class="confirmmessage">'.img_help('', '').' '.$question.'</div>' : '');
			$formconfirm .= '</div>'."\n";

			$formconfirm .= "\n<!-- begin code of popup for formconfirm page=".$page." -->\n";
			$formconfirm .= '<script type="text/javascript">'."\n";
			$formconfirm .= "/* Code for the jQuery('#dialogforpopup').dialog() */\n";
			$formconfirm .= 'jQuery(document).ready(function() {
            $(function() {
            	$( "#'.$dialogconfirm.'" ).dialog(
            	{
                    autoOpen: '.($autoOpen ? "true" : "false").',';
			if ($newselectedchoice == 'no') {
				$formconfirm .= '
						open: function() {
            				$(this).parent().find("button.ui-button:eq(2)").focus();
						},';
			}
			$formconfirm .= '
                    resizable: false,
                    height: "'.$height.'",
                    width: "'.$width.'",
                    modal: true,
                    closeOnEscape: false,
                    buttons: {
                        "'.dol_escape_js($langs->transnoentities("Yes")).'": function() {
                        	var options = "&token='.urlencode(newToken()).'";
                        	var inputok = '.json_encode($inputok).';	/* List of fields into form */
                         	var pageyes = "'.dol_escape_js(!empty($pageyes) ? $pageyes : '').'";
                         	if (inputok.length>0) {
                         		$.each(inputok, function(i, inputname) {
                         			var more = "";
									var inputvalue;
                         			if ($("input[name=\'" + inputname + "\']").attr("type") == "radio") {
										inputvalue = $("input[name=\'" + inputname + "\']:checked").val();
									} else {
                         		    	if ($("#" + inputname).attr("type") == "checkbox") { more = ":checked"; }
                         				inputvalue = $("#" + inputname + more).val();
									}
                         			if (typeof inputvalue == "undefined") { inputvalue=""; }
									console.log("formconfirm check inputname="+inputname+" inputvalue="+inputvalue);
                         			options += "&" + inputname + "=" + encodeURIComponent(inputvalue);
                         		});
                         	}
                         	var urljump = pageyes + (pageyes.indexOf("?") < 0 ? "?" : "") + options;
            				if (pageyes.length > 0) { location.href = urljump; }
                            $(this).dialog("close");
                        },
                        "'.dol_escape_js($langs->transnoentities("No")).'": function() {
                        	var options = "&token='.urlencode(newToken()).'";
                         	var inputko = '.json_encode($inputko).';	/* List of fields into form */
                         	var pageno="'.dol_escape_js(!empty($pageno) ? $pageno : '').'";
                         	if (inputko.length>0) {
                         		$.each(inputko, function(i, inputname) {
                         			var more = "";
                         			if ($("#" + inputname).attr("type") == "checkbox") { more = ":checked"; }
                         			var inputvalue = $("#" + inputname + more).val();
                         			if (typeof inputvalue == "undefined") { inputvalue=""; }
                         			options += "&" + inputname + "=" + encodeURIComponent(inputvalue);
                         		});
                         	}
                         	var urljump=pageno + (pageno.indexOf("?") < 0 ? "?" : "") + options;
                         	//alert(urljump);
            				if (pageno.length > 0) { location.href = urljump; }
                            $(this).dialog("close");
                        }
                    }
                }
                );

            	var button = "'.$button.'";
            	if (button.length > 0) {
                	$( "#" + button ).click(function() {
                		$("#'.$dialogconfirm.'").dialog("open");
        			});
                }
            });
            });
            </script>';
			$formconfirm .= "<!-- end ajax formconfirm -->\n";
		} else {
			$formconfirm .= "\n<!-- begin formconfirm page=".dol_escape_htmltag($page)." -->\n";

			if (empty($disableformtag)) {
				$formconfirm .= '<form method="POST" action="'.$page.'" class="notoptoleftroright">'."\n";
			}

			$formconfirm .= '<input type="hidden" name="action" value="'.$action.'">'."\n";
			$formconfirm .= '<input type="hidden" name="token" value="'.newToken().'">'."\n";

			$formconfirm .= '<table class="valid centpercent">'."\n";

			// Line title
			$formconfirm .= '<tr class="validtitre"><td class="validtitre" colspan="2">';
			$formconfirm .= img_picto('', 'recent').' '.$title;
			$formconfirm .= '</td></tr>'."\n";

			// Line text
			if (is_array($formquestion) && !empty($formquestion['text'])) {
				$formconfirm .= '<tr class="valid"><td class="valid" colspan="2">'.$formquestion['text'].'</td></tr>'."\n";
			}

			// Line form fields
			if ($more) {
				$formconfirm .= '<tr class="valid"><td class="valid" colspan="2">'."\n";
				$formconfirm .= $more;
				$formconfirm .= '</td></tr>'."\n";
			}

			// Line with question
			$formconfirm .= '<tr class="valid">';
			$formconfirm .= '<td class="valid">'.$question.'</td>';
			$formconfirm .= '<td class="valid center">';
			$formconfirm .= $this->selectyesno("confirm", $newselectedchoice, 0, false, 0, 0, 'marginleftonly marginrightonly');
			$formconfirm .= '<input class="button valignmiddle confirmvalidatebutton" type="submit" value="'.$langs->trans("Validate").'">';
			$formconfirm .= '</td>';
			$formconfirm .= '</tr>'."\n";

			$formconfirm .= '</table>'."\n";

			if (empty($disableformtag)) {
				$formconfirm .= "</form>\n";
			}
			$formconfirm .= '<br>';

			if (!empty($conf->use_javascript_ajax)) {
				$formconfirm .= '<!-- code to disable button to avoid double clic -->';
				$formconfirm .= '<script type="text/javascript">'."\n";
				$formconfirm .= '
				$(document).ready(function () {
					$(".confirmvalidatebutton").on("click", function() {
						console.log("We click on button");
						$(this).attr("disabled", "disabled");
						setTimeout(\'$(".confirmvalidatebutton").removeAttr("disabled")\', 3000);
						//console.log($(this).closest("form"));
						$(this).closest("form").submit();
					});
				});
				';
				$formconfirm .= '</script>'."\n";
			}

			$formconfirm .= "<!-- end formconfirm -->\n";
		}

		return $formconfirm;
	}


	// phpcs:disable PEAR.NamingConventions.ValidFunctionName.ScopeNotCamelCaps
	/**
	 *    Show a form to select a project
	 *
	 *    @param	int		$page        		Page
	 *    @param	int		$socid       		Id third party (-1=all, 0=only projects not linked to a third party, id=projects not linked or linked to third party id)
	 *    @param    int		$selected    		Id pre-selected project
	 *    @param    string	$htmlname    		Name of select field
	 *    @param	int		$discard_closed		Discard closed projects (0=Keep,1=hide completely except $selected,2=Disable)
	 *    @param	int		$maxlength			Max length
	 *    @param	int		$forcefocus			Force focus on field (works with javascript only)
	 *    @param    int     $nooutput           No print is done. String is returned.
	 *    @return	string                      Return html content
	 */
	public function form_project($page, $socid, $selected = '', $htmlname = 'projectid', $discard_closed = 0, $maxlength = 20, $forcefocus = 0, $nooutput = 0)
	{
		// phpcs:enable
		global $langs;

		require_once DOL_DOCUMENT_ROOT.'/core/lib/project.lib.php';
		require_once DOL_DOCUMENT_ROOT.'/core/class/html.formprojet.class.php';

		$out = '';

		$formproject = new FormProjets($this->db);

		$langs->load("project");
		if ($htmlname != "none") {
			$out .= "\n";
			$out .= '<form method="post" action="'.$page.'">';
			$out .= '<input type="hidden" name="action" value="classin">';
			$out .= '<input type="hidden" name="token" value="'.newToken().'">';
			$out .= $formproject->select_projects($socid, $selected, $htmlname, $maxlength, 0, 1, $discard_closed, $forcefocus, 0, 0, '', 1);
			$out .= '<input type="submit" class="button smallpaddingimp" value="'.$langs->trans("Modify").'">';
			$out .= '</form>';
		} else {
			if ($selected) {
				$projet = new Project($this->db);
				$projet->fetch($selected);
				$out .= $projet->getNomUrl(1, '', 1);
			} else {
				$out .= "&nbsp;";
			}
		}

		if (empty($nooutput)) {
			print $out;
			return '';
		}
		return $out;
	}

	// phpcs:disable PEAR.NamingConventions.ValidFunctionName.ScopeNotCamelCaps
	/**
	 *	Show a form to select payment conditions
	 *
	 *  @param	int		$page				Page
	 *  @param  string	$selected			Id condition pre-selectionne
	 *  @param  string	$htmlname			Name of select html field
	 *	@param	int		$addempty			Add empty entry
	 *  @param	string	$type				Type ('direct-debit' or 'bank-transfer')
	 *  @param	int		$filtertype			If > 0, include payment terms with deposit percentage (for objects other than invoices and invoice templates)
	 * 	@param	string	$deposit_percent	< 0 : deposit_percent input makes no sense (for example, in list filters)
	 *										0 : use default deposit percentage from entry
	 *										> 0 : force deposit percentage (for example, from company object)
	 *  @return	void
	 */
	public function form_conditions_reglement($page, $selected = '', $htmlname = 'cond_reglement_id', $addempty = 0, $type = '', $filtertype = -1, $deposit_percent = -1)
	{
		// phpcs:enable
		global $langs;
		if ($htmlname != "none") {
			print '<form method="POST" action="'.$page.'">';
			print '<input type="hidden" name="action" value="setconditions">';
			print '<input type="hidden" name="token" value="'.newToken().'">';
			if ($type) {
				print '<input type="hidden" name="type" value="'.dol_escape_htmltag($type).'">';
			}
			$this->select_conditions_paiements($selected, $htmlname, $filtertype, $addempty, 0, '', $deposit_percent);
			print '<input type="submit" class="button valignmiddle smallpaddingimp" value="'.$langs->trans("Modify").'">';
			print '</form>';
		} else {
			if ($selected) {
				$this->load_cache_conditions_paiements();
				if (isset($this->cache_conditions_paiements[$selected])) {
					$label = $this->cache_conditions_paiements[$selected]['label'];

					if (! empty($this->cache_conditions_paiements[$selected]['deposit_percent'])) {
						$label = str_replace('__DEPOSIT_PERCENT__', $deposit_percent > 0 ? $deposit_percent : $this->cache_conditions_paiements[$selected]['deposit_percent'], $label);
					}

					print $label;
				} else {
					$langs->load('errors');
					print $langs->trans('ErrorNotInDictionaryPaymentConditions');
				}
			} else {
				print "&nbsp;";
			}
		}
	}

	// phpcs:disable PEAR.NamingConventions.ValidFunctionName.ScopeNotCamelCaps
	/**
	 *  Show a form to select a delivery delay
	 *
	 *  @param  int		$page        	Page
	 *  @param  string	$selected    	Id condition pre-selectionne
	 *  @param  string	$htmlname    	Name of select html field
	 *	@param	int		$addempty		Ajoute entree vide
	 *  @return	void
	 */
	public function form_availability($page, $selected = '', $htmlname = 'availability', $addempty = 0)
	{
		// phpcs:enable
		global $langs;
		if ($htmlname != "none") {
			print '<form method="post" action="'.$page.'">';
			print '<input type="hidden" name="action" value="setavailability">';
			print '<input type="hidden" name="token" value="'.newToken().'">';
			$this->selectAvailabilityDelay($selected, $htmlname, -1, $addempty);
			print '<input type="submit" name="modify" class="button smallpaddingimp" value="'.$langs->trans("Modify").'">';
			print '<input type="submit" name="cancel" class="button smallpaddingimp" value="'.$langs->trans("Cancel").'">';
			print '</form>';
		} else {
			if ($selected) {
				$this->load_cache_availability();
				print $this->cache_availability[$selected]['label'];
			} else {
				print "&nbsp;";
			}
		}
	}

	/**
	 *  Output HTML form to select list of input reason (events that triggered an object creation, like after sending an emailing, making an advert, ...)
	 *  List found into table c_input_reason loaded by loadCacheInputReason
	 *
	 *  @param  string	$page        	Page
	 *  @param  string	$selected    	Id condition pre-selectionne
	 *  @param  string	$htmlname    	Name of select html field
	 *  @param	int		$addempty		Add empty entry
	 *  @return	void
	 */
	public function formInputReason($page, $selected = '', $htmlname = 'demandreason', $addempty = 0)
	{
		global $langs;
		if ($htmlname != "none") {
			print '<form method="post" action="'.$page.'">';
			print '<input type="hidden" name="action" value="setdemandreason">';
			print '<input type="hidden" name="token" value="'.newToken().'">';
			$this->selectInputReason($selected, $htmlname, -1, $addempty);
			print '<input type="submit" class="button smallpaddingimp" value="'.$langs->trans("Modify").'">';
			print '</form>';
		} else {
			if ($selected) {
				$this->loadCacheInputReason();
				foreach ($this->cache_demand_reason as $key => $val) {
					if ($val['id'] == $selected) {
						print $val['label'];
						break;
					}
				}
			} else {
				print "&nbsp;";
			}
		}
	}

	// phpcs:disable PEAR.NamingConventions.ValidFunctionName.ScopeNotCamelCaps
	/**
	 *    Show a form + html select a date
	 *
	 *    @param	string		$page        	Page
	 *    @param	string		$selected    	Date preselected
	 *    @param    string		$htmlname    	Html name of date input fields or 'none'
	 *    @param    int			$displayhour 	Display hour selector
	 *    @param    int			$displaymin		Display minutes selector
	 *    @param	int			$nooutput		1=No print output, return string
	 *    @param	string		$type			'direct-debit' or 'bank-transfer'
	 *    @return	string
	 *    @see		selectDate()
	 */
	public function form_date($page, $selected, $htmlname, $displayhour = 0, $displaymin = 0, $nooutput = 0, $type = '')
	{
		// phpcs:enable
		global $langs;

		$ret = '';

		if ($htmlname != "none") {
			$ret .= '<form method="POST" action="'.$page.'" name="form'.$htmlname.'">';
			$ret .= '<input type="hidden" name="action" value="set'.$htmlname.'">';
			$ret .= '<input type="hidden" name="token" value="'.newToken().'">';
			if ($type) {
				$ret .= '<input type="hidden" name="type" value="'.dol_escape_htmltag($type).'">';
			}
			$ret .= '<table class="nobordernopadding">';
			$ret .= '<tr><td>';
			$ret .= $this->selectDate($selected, $htmlname, $displayhour, $displaymin, 1, 'form'.$htmlname, 1, 0);
			$ret .= '</td>';
			$ret .= '<td class="left"><input type="submit" class="button smallpaddingimp" value="'.$langs->trans("Modify").'"></td>';
			$ret .= '</tr></table></form>';
		} else {
			if ($displayhour) {
				$ret .= dol_print_date($selected, 'dayhour');
			} else {
				$ret .= dol_print_date($selected, 'day');
			}
		}

		if (empty($nooutput)) {
			print $ret;
		}
		return $ret;
	}


	// phpcs:disable PEAR.NamingConventions.ValidFunctionName.ScopeNotCamelCaps
	/**
	 *  Show a select form to choose a user
	 *
	 *  @param	string	$page        	Page
	 *  @param  string	$selected    	Id of user preselected
	 *  @param  string	$htmlname    	Name of input html field. If 'none', we just output the user link.
	 *  @param  array	$exclude		List of users id to exclude
	 *  @param  array	$include        List of users id to include
	 *  @return	void
	 */
	public function form_users($page, $selected = '', $htmlname = 'userid', $exclude = '', $include = '')
	{
		// phpcs:enable
		global $langs;

		if ($htmlname != "none") {
			print '<form method="POST" action="'.$page.'" name="form'.$htmlname.'">';
			print '<input type="hidden" name="action" value="set'.$htmlname.'">';
			print '<input type="hidden" name="token" value="'.newToken().'">';
			print $this->select_dolusers($selected, $htmlname, 1, $exclude, 0, $include);
			print '<input type="submit" class="button smallpaddingimp valignmiddle" value="'.$langs->trans("Modify").'">';
			print '</form>';
		} else {
			if ($selected) {
				require_once DOL_DOCUMENT_ROOT.'/user/class/user.class.php';
				$theuser = new User($this->db);
				$theuser->fetch($selected);
				print $theuser->getNomUrl(1);
			} else {
				print "&nbsp;";
			}
		}
	}


	// phpcs:disable PEAR.NamingConventions.ValidFunctionName.ScopeNotCamelCaps
	/**
	 *    Show form with payment mode
	 *
	 *    @param	string	$page        	Page
	 *    @param    int		$selected    	Id mode pre-selectionne
	 *    @param    string	$htmlname    	Name of select html field
	 *    @param  	string	$filtertype		To filter on field type in llx_c_paiement ('CRDT' or 'DBIT' or array('code'=>xx,'label'=>zz))
	 *    @param    int     $active         Active or not, -1 = all
	 *    @param   	int     $addempty       1=Add empty entry
	 *    @param	string	$type			Type ('direct-debit' or 'bank-transfer')
	 *    @return	void
	 */
	public function form_modes_reglement($page, $selected = '', $htmlname = 'mode_reglement_id', $filtertype = '', $active = 1, $addempty = 0, $type = '')
	{
		// phpcs:enable
		global $langs;
		if ($htmlname != "none") {
			print '<form method="POST" action="'.$page.'">';
			print '<input type="hidden" name="action" value="setmode">';
			print '<input type="hidden" name="token" value="'.newToken().'">';
			if ($type) {
				print '<input type="hidden" name="type" value="'.dol_escape_htmltag($type).'">';
			}
			print $this->select_types_paiements($selected, $htmlname, $filtertype, 0, $addempty, 0, 0, $active, '', 1);
			print '<input type="submit" class="button smallpaddingimp valignmiddle" value="'.$langs->trans("Modify").'">';
			print '</form>';
		} else {
			if ($selected) {
				$this->load_cache_types_paiements();
				print $this->cache_types_paiements[$selected]['label'];
			} else {
				print "&nbsp;";
			}
		}
	}

	/**
	 *    Show form with transport mode
	 *
	 *    @param	string	$page        	Page
	 *    @param    int		$selected    	Id mode pre-select
	 *    @param    string	$htmlname    	Name of select html field
	 *    @param    int     $active         Active or not, -1 = all
	 *    @param    int     $addempty       1=Add empty entry
	 *    @return	void
	 */
	public function formSelectTransportMode($page, $selected = '', $htmlname = 'transport_mode_id', $active = 1, $addempty = 0)
	{
		global $langs;
		if ($htmlname != "none") {
			print '<form method="POST" action="'.$page.'">';
			print '<input type="hidden" name="action" value="settransportmode">';
			print '<input type="hidden" name="token" value="'.newToken().'">';
			$this->selectTransportMode($selected, $htmlname, 0, $addempty, 0, 0, $active);
			print '<input type="submit" class="button smallpaddingimp valignmiddle" value="'.$langs->trans("Modify").'">';
			print '</form>';
		} else {
			if ($selected) {
				$this->load_cache_transport_mode();
				print $this->cache_transport_mode[$selected]['label'];
			} else {
				print "&nbsp;";
			}
		}
	}

	// phpcs:disable PEAR.NamingConventions.ValidFunctionName.ScopeNotCamelCaps
	/**
	 *    Show form with multicurrency code
	 *
	 *    @param	string	$page        	Page
	 *    @param    string	$selected    	code pre-selectionne
	 *    @param    string	$htmlname    	Name of select html field
	 *    @return	void
	 */
	public function form_multicurrency_code($page, $selected = '', $htmlname = 'multicurrency_code')
	{
		// phpcs:enable
		global $langs;
		if ($htmlname != "none") {
			print '<form method="POST" action="'.$page.'">';
			print '<input type="hidden" name="action" value="setmulticurrencycode">';
			print '<input type="hidden" name="token" value="'.newToken().'">';
			print $this->selectMultiCurrency($selected, $htmlname, 0);
			print '<input type="submit" class="button smallpaddingimp valignmiddle" value="'.$langs->trans("Modify").'">';
			print '</form>';
		} else {
			dol_include_once('/core/lib/company.lib.php');
			print !empty($selected) ? currency_name($selected, 1) : '&nbsp;';
		}
	}

	// phpcs:disable PEAR.NamingConventions.ValidFunctionName.ScopeNotCamelCaps
	/**
	 *    Show form with multicurrency rate
	 *
	 *    @param	string	$page        	Page
	 *    @param    double	$rate	    	Current rate
	 *    @param    string	$htmlname    	Name of select html field
	 *    @param    string  $currency       Currency code to explain the rate
	 *    @return	void
	 */
	public function form_multicurrency_rate($page, $rate = '', $htmlname = 'multicurrency_tx', $currency = '')
	{
		// phpcs:enable
		global $langs, $mysoc, $conf;

		if ($htmlname != "none") {
			print '<form method="POST" action="'.$page.'">';
			print '<input type="hidden" name="action" value="setmulticurrencyrate">';
			print '<input type="hidden" name="token" value="'.newToken().'">';
			print '<input type="text" class="maxwidth100" name="'.$htmlname.'" value="'.(!empty($rate) ? price(price2num($rate, 'CU')) : 1).'" /> ';
			print '<select name="calculation_mode">';
			print '<option value="1">Change '.$langs->trans("PriceUHT").' of lines</option>';
			print '<option value="2">Change '.$langs->trans("PriceUHTCurrency").' of lines</option>';
			print '</select> ';
			print '<input type="submit" class="button smallpaddingimp valignmiddle" value="'.$langs->trans("Modify").'">';
			print '</form>';
		} else {
			if (!empty($rate)) {
				print price($rate, 1, $langs, 1, 0);
				if ($currency && $rate != 1) {
					print ' &nbsp; ('.price($rate, 1, $langs, 1, 0).' '.$currency.' = 1 '.$conf->currency.')';
				}
			} else {
				print 1;
			}
		}
	}


	// phpcs:disable PEAR.NamingConventions.ValidFunctionName.ScopeNotCamelCaps
	/**
	 *	Show a select box with available absolute discounts
	 *
	 *  @param  string	$page        	Page URL where form is shown
	 *  @param  int		$selected    	Value pre-selected
	 *	@param  string	$htmlname    	Name of SELECT component. If 'none', not changeable. Example 'remise_id'.
	 *	@param	int		$socid			Third party id
	 * 	@param	float	$amount			Total amount available
	 * 	@param	string	$filter			SQL filter on discounts
	 * 	@param	int		$maxvalue		Max value for lines that can be selected
	 *  @param  string	$more           More string to add
	 *  @param  int     $hidelist       1=Hide list
	 *  @param	int		$discount_type	0 => customer discount, 1 => supplier discount
	 *  @return	void
	 */
	public function form_remise_dispo($page, $selected, $htmlname, $socid, $amount, $filter = '', $maxvalue = 0, $more = '', $hidelist = 0, $discount_type = 0)
	{
		// phpcs:enable
		global $conf, $langs;
		if ($htmlname != "none") {
			print '<form method="post" action="'.$page.'">';
			print '<input type="hidden" name="action" value="setabsolutediscount">';
			print '<input type="hidden" name="token" value="'.newToken().'">';
			print '<div class="inline-block">';
			if (!empty($discount_type)) {
				if (!empty($conf->global->FACTURE_DEPOSITS_ARE_JUST_PAYMENTS)) {
					if (!$filter || $filter == "fk_invoice_supplier_source IS NULL") {
						$translationKey = 'HasAbsoluteDiscountFromSupplier'; // If we want deposit to be substracted to payments only and not to total of final invoice
					} else {
						$translationKey = 'HasCreditNoteFromSupplier';
					}
				} else {
					if (!$filter || $filter == "fk_invoice_supplier_source IS NULL OR (description LIKE '(DEPOSIT)%' AND description NOT LIKE '(EXCESS PAID)%')") {
						$translationKey = 'HasAbsoluteDiscountFromSupplier';
					} else {
						$translationKey = 'HasCreditNoteFromSupplier';
					}
				}
			} else {
				if (!empty($conf->global->FACTURE_DEPOSITS_ARE_JUST_PAYMENTS)) {
					if (!$filter || $filter == "fk_facture_source IS NULL") {
						$translationKey = 'CompanyHasAbsoluteDiscount'; // If we want deposit to be substracted to payments only and not to total of final invoice
					} else {
						$translationKey = 'CompanyHasCreditNote';
					}
				} else {
					if (!$filter || $filter == "fk_facture_source IS NULL OR (description LIKE '(DEPOSIT)%' AND description NOT LIKE '(EXCESS RECEIVED)%')") {
						$translationKey = 'CompanyHasAbsoluteDiscount';
					} else {
						$translationKey = 'CompanyHasCreditNote';
					}
				}
			}
			print $langs->trans($translationKey, price($amount, 0, $langs, 0, 0, -1, $conf->currency));
			if (empty($hidelist)) {
				print ' ';
			}
			print '</div>';
			if (empty($hidelist)) {
				print '<div class="inline-block" style="padding-right: 10px">';
				$newfilter = 'discount_type='.intval($discount_type);
				if (!empty($discount_type)) {
					$newfilter .= ' AND fk_invoice_supplier IS NULL AND fk_invoice_supplier_line IS NULL'; // Supplier discounts available
				} else {
					$newfilter .= ' AND fk_facture IS NULL AND fk_facture_line IS NULL'; // Customer discounts available
				}
				if ($filter) {
					$newfilter .= ' AND ('.$filter.')';
				}
				$nbqualifiedlines = $this->select_remises($selected, $htmlname, $newfilter, $socid, $maxvalue);
				if ($nbqualifiedlines > 0) {
					print ' &nbsp; <input type="submit" class="button smallpaddingimp" value="'.dol_escape_htmltag($langs->trans("UseLine")).'"';
					if (!empty($discount_type) && $filter && $filter != "fk_invoice_supplier_source IS NULL OR (description LIKE '(DEPOSIT)%' AND description NOT LIKE '(EXCESS PAID)%')") {
						print ' title="'.$langs->trans("UseCreditNoteInInvoicePayment").'"';
					}
					if (empty($discount_type) && $filter && $filter != "fk_facture_source IS NULL OR (description LIKE '(DEPOSIT)%' AND description NOT LIKE '(EXCESS RECEIVED)%')") {
						print ' title="'.$langs->trans("UseCreditNoteInInvoicePayment").'"';
					}

					print '>';
				}
				print '</div>';
			}
			if ($more) {
				print '<div class="inline-block">';
				print $more;
				print '</div>';
			}
			print '</form>';
		} else {
			if ($selected) {
				print $selected;
			} else {
				print "0";
			}
		}
	}


	// phpcs:disable PEAR.NamingConventions.ValidFunctionName.ScopeNotCamelCaps
	/**
	 *  Show forms to select a contact
	 *
	 *  @param	string		$page        	Page
	 *  @param	Societe		$societe		Filter on third party
	 *  @param    int			$selected    	Id contact pre-selectionne
	 *  @param    string		$htmlname    	Name of HTML select. If 'none', we just show contact link.
	 *  @return	void
	 */
	public function form_contacts($page, $societe, $selected = '', $htmlname = 'contactid')
	{
		// phpcs:enable
		global $langs, $conf;

		if ($htmlname != "none") {
			print '<form method="post" action="'.$page.'">';
			print '<input type="hidden" name="action" value="set_contact">';
			print '<input type="hidden" name="token" value="'.newToken().'">';
			print '<table class="nobordernopadding">';
			print '<tr><td>';
			print $this->selectcontacts($societe->id, $selected, $htmlname);
			$num = $this->num;
			if ($num == 0) {
				$addcontact = (!empty($conf->global->SOCIETE_ADDRESSES_MANAGEMENT) ? $langs->trans("AddContact") : $langs->trans("AddContactAddress"));
				print '<a href="'.DOL_URL_ROOT.'/contact/card.php?socid='.$societe->id.'&amp;action=create&amp;backtoreferer=1">'.$addcontact.'</a>';
			}
			print '</td>';
			print '<td class="left"><input type="submit" class="button smallpaddingimp" value="'.$langs->trans("Modify").'"></td>';
			print '</tr></table></form>';
		} else {
			if ($selected) {
				require_once DOL_DOCUMENT_ROOT.'/contact/class/contact.class.php';
				$contact = new Contact($this->db);
				$contact->fetch($selected);
				print $contact->getFullName($langs);
			} else {
				print "&nbsp;";
			}
		}
	}

	// phpcs:disable PEAR.NamingConventions.ValidFunctionName.ScopeNotCamelCaps
	/**
	 *  Output html select to select thirdparty
	 *
	 *  @param	string	$page       	Page
	 *  @param  string	$selected   	Id preselected
	 *  @param  string	$htmlname		Name of HTML select
	 *  @param  string	$filter         Optional filters criteras. Do not use a filter coming from input of users.
	 *	@param	int		$showempty		Add an empty field
	 * 	@param	int		$showtype		Show third party type in combolist (customer, prospect or supplier)
	 * 	@param	int		$forcecombo		Force to use combo box
	 *  @param	array	$events			Event options. Example: array(array('method'=>'getContacts', 'url'=>dol_buildpath('/core/ajax/contacts.php',1), 'htmlname'=>'contactid', 'params'=>array('add-customer-contact'=>'disabled')))
	 *  @param  int     $nooutput       No print output. Return it only.
	 *  @param	array	$excludeids		Exclude IDs from the select combo
	 *  @return	void|string
	 */
	public function form_thirdparty($page, $selected = '', $htmlname = 'socid', $filter = '', $showempty = 0, $showtype = 0, $forcecombo = 0, $events = array(), $nooutput = 0, $excludeids = array())
	{
		// phpcs:enable
		global $langs;

		$out = '';
		if ($htmlname != "none") {
			$out .= '<form method="post" action="'.$page.'">';
			$out .= '<input type="hidden" name="action" value="set_thirdparty">';
			$out .= '<input type="hidden" name="token" value="'.newToken().'">';
			$out .= $this->select_company($selected, $htmlname, $filter, $showempty, $showtype, $forcecombo, $events, 0, 'minwidth100', '', '', 1, array(), false, $excludeids);
			$out .= '<input type="submit" class="button smallpaddingimp valignmiddle" value="'.$langs->trans("Modify").'">';
			$out .= '</form>';
		} else {
			if ($selected) {
				require_once DOL_DOCUMENT_ROOT.'/societe/class/societe.class.php';
				$soc = new Societe($this->db);
				$soc->fetch($selected);
				$out .= $soc->getNomUrl($langs);
			} else {
				$out .= "&nbsp;";
			}
		}

		if ($nooutput) {
			return $out;
		} else {
			print $out;
		}
	}

	// phpcs:disable PEAR.NamingConventions.ValidFunctionName.ScopeNotCamelCaps
	/**
	 *    Retourne la liste des devises, dans la langue de l'utilisateur
	 *
	 *    @param	string	$selected    preselected currency code
	 *    @param    string	$htmlname    name of HTML select list
	 *    @deprecated
	 *    @return	void
	 */
	public function select_currency($selected = '', $htmlname = 'currency_id')
	{
		// phpcs:enable
		print $this->selectCurrency($selected, $htmlname);
	}

	/**
	 *  Retourne la liste des devises, dans la langue de l'utilisateur
	 *
	 *  @param	string	$selected    preselected currency code
	 *  @param  string	$htmlname    name of HTML select list
	 *  @param  string  $mode        0 = Add currency symbol into label, 1 = Add 3 letter iso code
	 * 	@return	string
	 */
	public function selectCurrency($selected = '', $htmlname = 'currency_id', $mode = 0)
	{
		global $conf, $langs, $user;

		$langs->loadCacheCurrencies('');

		$out = '';

		if ($selected == 'euro' || $selected == 'euros') {
			$selected = 'EUR'; // Pour compatibilite
		}

		$out .= '<select class="flat maxwidth200onsmartphone minwidth300" name="'.$htmlname.'" id="'.$htmlname.'">';
		foreach ($langs->cache_currencies as $code_iso => $currency) {
			$labeltoshow = $currency['label'];
			if ($mode == 1) {
				$labeltoshow .= ' <span class="opacitymedium">('.$code_iso.')</span>';
			} else {
				$labeltoshow .= ' <span class="opacitymedium">('.$langs->getCurrencySymbol($code_iso).')</span>';
			}

			if ($selected && $selected == $code_iso) {
				$out .= '<option value="'.$code_iso.'" selected data-html="'.dol_escape_htmltag($labeltoshow).'">';
			} else {
				$out .= '<option value="'.$code_iso.'" data-html="'.dol_escape_htmltag($labeltoshow).'">';
			}
			$out .= $labeltoshow;
			$out .= '</option>';
		}
		$out .= '</select>';
		if ($user->admin) {
			$out .= info_admin($langs->trans("YouCanChangeValuesForThisListFromDictionarySetup"), 1);
		}

		// Make select dynamic
		include_once DOL_DOCUMENT_ROOT.'/core/lib/ajax.lib.php';
		$out .= ajax_combobox($htmlname);

		return $out;
	}

	/**
	 *	Return array of currencies in user language
	 *
	 *  @param	string	$selected    preselected currency code
	 *  @param  string	$htmlname    name of HTML select list
	 *  @param  integer	$useempty    1=Add empty line
	 *  @param string $filter Optional filters criteras (example: 'code <> x', ' in (1,3)')
	 *  @param bool $excludeConfCurrency false  = If company current currency not in table, we add it into list. Should always be available.  true = we are in currency_rate update , we don't want to see conf->currency in select
	 * 	@return	string
	 */
	public function selectMultiCurrency($selected = '', $htmlname = 'multicurrency_code', $useempty = 0, $filter = '', $excludeConfCurrency = false)
	{
		global $conf, $langs;

		$langs->loadCacheCurrencies(''); // Load ->cache_currencies

		$TCurrency = array();

		$sql = "SELECT code FROM ".$this->db->prefix()."multicurrency";
		$sql .= " WHERE entity IN ('".getEntity('mutlicurrency')."')";
		if ($filter) {
			$sql .= " AND ".$filter;
		}
		$resql = $this->db->query($sql);
		if ($resql) {
			while ($obj = $this->db->fetch_object($resql)) {
				$TCurrency[$obj->code] = $obj->code;
			}
		}

		$out = '';
		$out .= '<select class="flat" name="'.$htmlname.'" id="'.$htmlname.'">';
		if ($useempty) {
			$out .= '<option value="">&nbsp;</option>';
		}
		// If company current currency not in table, we add it into list. Should always be available.
		if (!in_array($conf->currency, $TCurrency) && !$excludeConfCurrency) {
			$TCurrency[$conf->currency] = $conf->currency;
		}
		if (count($TCurrency) > 0) {
			foreach ($langs->cache_currencies as $code_iso => $currency) {
				if (isset($TCurrency[$code_iso])) {
					if (!empty($selected) && $selected == $code_iso) {
						$out .= '<option value="'.$code_iso.'" selected="selected">';
					} else {
						$out .= '<option value="'.$code_iso.'">';
					}

					$out .= $currency['label'];
					$out .= ' ('.$langs->getCurrencySymbol($code_iso).')';
					$out .= '</option>';
				}
			}
		}

		$out .= '</select>';
		// Make select dynamic
		include_once DOL_DOCUMENT_ROOT.'/core/lib/ajax.lib.php';
		$out .= ajax_combobox($htmlname);

		return $out;
	}

	// phpcs:disable PEAR.NamingConventions.ValidFunctionName.ScopeNotCamelCaps
	/**
	 *  Load into the cache vat rates of a country
	 *
	 *  @param	string	$country_code		Country code with quotes ("'CA'", or "'CA,IN,...'")
	 *  @return	int							Nb of loaded lines, 0 if already loaded, <0 if KO
	 */
	public function load_cache_vatrates($country_code)
	{
		// phpcs:enable
		global $langs;

		$num = count($this->cache_vatrates);
		if ($num > 0) {
			return $num; // Cache already loaded
		}

		dol_syslog(__METHOD__, LOG_DEBUG);

		$sql = "SELECT DISTINCT t.rowid, t.code, t.taux, t.localtax1, t.localtax1_type, t.localtax2, t.localtax2_type, t.recuperableonly";
		$sql .= " FROM ".$this->db->prefix()."c_tva as t, ".$this->db->prefix()."c_country as c";
		$sql .= " WHERE t.fk_pays = c.rowid";
		$sql .= " AND t.active > 0";
		$sql .= " AND c.code IN (".$this->db->sanitize($country_code, 1).")";
		$sql .= " ORDER BY t.code ASC, t.taux ASC, t.recuperableonly ASC";

		$resql = $this->db->query($sql);
		if ($resql) {
			$num = $this->db->num_rows($resql);
			if ($num) {
				for ($i = 0; $i < $num; $i++) {
					$obj = $this->db->fetch_object($resql);
					$this->cache_vatrates[$i]['rowid']	= $obj->rowid;
					$this->cache_vatrates[$i]['code'] = $obj->code;
					$this->cache_vatrates[$i]['txtva']	= $obj->taux;
					$this->cache_vatrates[$i]['nprtva'] = $obj->recuperableonly;
					$this->cache_vatrates[$i]['localtax1']	    = $obj->localtax1;
					$this->cache_vatrates[$i]['localtax1_type']	= $obj->localtax1_type;
					$this->cache_vatrates[$i]['localtax2']	    = $obj->localtax2;
					$this->cache_vatrates[$i]['localtax2_type']	= $obj->localtax1_type;

					$this->cache_vatrates[$i]['label'] = $obj->taux.'%'.($obj->code ? ' ('.$obj->code.')' : ''); // Label must contains only 0-9 , . % or *
					$this->cache_vatrates[$i]['labelallrates'] = $obj->taux.'/'.($obj->localtax1 ? $obj->localtax1 : '0').'/'.($obj->localtax2 ? $obj->localtax2 : '0').($obj->code ? ' ('.$obj->code.')' : ''); // Must never be used as key, only label
					$positiverates = '';
					if ($obj->taux) {
						$positiverates .= ($positiverates ? '/' : '').$obj->taux;
					}
					if ($obj->localtax1) {
						$positiverates .= ($positiverates ? '/' : '').$obj->localtax1;
					}
					if ($obj->localtax2) {
						$positiverates .= ($positiverates ? '/' : '').$obj->localtax2;
					}
					if (empty($positiverates)) {
						$positiverates = '0';
					}
					$this->cache_vatrates[$i]['labelpositiverates'] = $positiverates.($obj->code ? ' ('.$obj->code.')' : ''); // Must never be used as key, only label
				}

				return $num;
			} else {
				$this->error = '<span class="error">'.$langs->trans("ErrorNoVATRateDefinedForSellerCountry", $country_code).'</span>';
				return -1;
			}
		} else {
			$this->error = '<span class="error">'.$this->db->error().'</span>';
			return -2;
		}
	}

	// phpcs:disable PEAR.NamingConventions.ValidFunctionName.ScopeNotCamelCaps
	/**
	 *  Output an HTML select vat rate.
	 *  The name of this function should be selectVat. We keep bad name for compatibility purpose.
	 *
	 *  @param	string	      $htmlname           Name of HTML select field
	 *  @param  float|string  $selectedrate       Force preselected vat rate. Can be '8.5' or '8.5 (NOO)' for example. Use '' for no forcing.
	 *  @param  Societe	      $societe_vendeuse   Thirdparty seller
	 *  @param  Societe	      $societe_acheteuse  Thirdparty buyer
	 *  @param  int		      $idprod             Id product. O if unknown of NA.
	 *  @param  int		      $info_bits          Miscellaneous information on line (1 for NPR)
	 *  @param  int|string    $type               ''=Unknown, 0=Product, 1=Service (Used if idprod not defined)
	 *                  		                  Si vendeur non assujeti a TVA, TVA par defaut=0. Fin de regle.
	 *                  					      Si le (pays vendeur = pays acheteur) alors la TVA par defaut=TVA du produit vendu. Fin de regle.
	 *                  					      Si (vendeur et acheteur dans Communaute europeenne) et bien vendu = moyen de transports neuf (auto, bateau, avion), TVA par defaut=0 (La TVA doit etre paye par l'acheteur au centre d'impots de son pays et non au vendeur). Fin de regle.
	 *                                            Si vendeur et acheteur dans Communauté européenne et acheteur= particulier alors TVA par défaut=TVA du produit vendu. Fin de règle.
	 *                                            Si vendeur et acheteur dans Communauté européenne et acheteur= entreprise alors TVA par défaut=0. Fin de règle.
	 *                  					      Sinon la TVA proposee par defaut=0. Fin de regle.
	 *  @param	bool	     $options_only		  Return HTML options lines only (for ajax treatment)
	 *  @param  int          $mode                0=Use vat rate as key in combo list, 1=Add VAT code after vat rate into key, -1=Use id of vat line as key
	 *  @return	string
	 */
	public function load_tva($htmlname = 'tauxtva', $selectedrate = '', $societe_vendeuse = '', $societe_acheteuse = '', $idprod = 0, $info_bits = 0, $type = '', $options_only = false, $mode = 0)
	{
		// phpcs:enable
		global $langs, $conf, $mysoc;

		$langs->load('errors');

		$return = '';

		// Define defaultnpr, defaultttx and defaultcode
		$defaultnpr = ($info_bits & 0x01);
		$defaultnpr = (preg_match('/\*/', $selectedrate) ? 1 : $defaultnpr);
		$defaulttx = str_replace('*', '', $selectedrate);
		$defaultcode = '';
		$reg = array();
		if (preg_match('/\((.*)\)/', $defaulttx, $reg)) {
			$defaultcode = $reg[1];
			$defaulttx = preg_replace('/\s*\(.*\)/', '', $defaulttx);
		}
		//var_dump($selectedrate.'-'.$defaulttx.'-'.$defaultnpr.'-'.$defaultcode);

		// Check parameters
		if (is_object($societe_vendeuse) && !$societe_vendeuse->country_code) {
			if ($societe_vendeuse->id == $mysoc->id) {
				$return .= '<span class="error">'.$langs->trans("ErrorYourCountryIsNotDefined").'</span>';
			} else {
				$return .= '<span class="error">'.$langs->trans("ErrorSupplierCountryIsNotDefined").'</span>';
			}
			return $return;
		}

		//var_dump($societe_acheteuse);
		//print "name=$name, selectedrate=$selectedrate, seller=".$societe_vendeuse->country_code." buyer=".$societe_acheteuse->country_code." buyer is company=".$societe_acheteuse->isACompany()." idprod=$idprod, info_bits=$info_bits type=$type";
		//exit;

		// Define list of countries to use to search VAT rates to show
		// First we defined code_country to use to find list
		if (is_object($societe_vendeuse)) {
			$code_country = "'".$societe_vendeuse->country_code."'";
		} else {
			$code_country = "'".$mysoc->country_code."'"; // Pour compatibilite ascendente
		}
		if (!empty($conf->global->SERVICE_ARE_ECOMMERCE_200238EC)) {    // If option to have vat for end customer for services is on
			require_once DOL_DOCUMENT_ROOT.'/core/lib/company.lib.php';
			if (!isInEEC($societe_vendeuse) && (!is_object($societe_acheteuse) || (isInEEC($societe_acheteuse) && !$societe_acheteuse->isACompany()))) {
				// We also add the buyer
				if (is_numeric($type)) {
					if ($type == 1) { // We know product is a service
						$code_country .= ",'".$societe_acheteuse->country_code."'";
					}
				} elseif (!$idprod) {  // We don't know type of product
					$code_country .= ",'".$societe_acheteuse->country_code."'";
				} else {
					$prodstatic = new Product($this->db);
					$prodstatic->fetch($idprod);
					if ($prodstatic->type == Product::TYPE_SERVICE) {   // We know product is a service
						$code_country .= ",'".$societe_acheteuse->country_code."'";
					}
				}
			}
		}

		// Now we get list
		$num = $this->load_cache_vatrates($code_country); // If no vat defined, return -1 with message into this->error

		if ($num > 0) {
			// Definition du taux a pre-selectionner (si defaulttx non force et donc vaut -1 ou '')
			if ($defaulttx < 0 || dol_strlen($defaulttx) == 0) {
				$tmpthirdparty = new Societe($this->db);
				$defaulttx = get_default_tva($societe_vendeuse, (is_object($societe_acheteuse) ? $societe_acheteuse : $tmpthirdparty), $idprod);
				$defaultnpr = get_default_npr($societe_vendeuse, (is_object($societe_acheteuse) ? $societe_acheteuse : $tmpthirdparty), $idprod);
				if (preg_match('/\((.*)\)/', $defaulttx, $reg)) {
					$defaultcode = $reg[1];
					$defaulttx = preg_replace('/\s*\(.*\)/', '', $defaulttx);
				}
				if (empty($defaulttx)) {
					$defaultnpr = 0;
				}
			}

			// Si taux par defaut n'a pu etre determine, on prend dernier de la liste.
			// Comme ils sont tries par ordre croissant, dernier = plus eleve = taux courant
			if ($defaulttx < 0 || dol_strlen($defaulttx) == 0) {
				if (empty($conf->global->MAIN_VAT_DEFAULT_IF_AUTODETECT_FAILS)) {
					$defaulttx = $this->cache_vatrates[$num - 1]['txtva'];
				} else {
					$defaulttx = ($conf->global->MAIN_VAT_DEFAULT_IF_AUTODETECT_FAILS == 'none' ? '' : $conf->global->MAIN_VAT_DEFAULT_IF_AUTODETECT_FAILS);
				}
			}

			// Disabled if seller is not subject to VAT
			$disabled = false;
			$title = '';
			if (is_object($societe_vendeuse) && $societe_vendeuse->id == $mysoc->id && $societe_vendeuse->tva_assuj == "0") {
				// Override/enable VAT for expense report regardless of global setting - needed if expense report used for business expenses instead
				// of using supplier invoices (this is a very bad idea !)
				if (empty($conf->global->EXPENSEREPORT_OVERRIDE_VAT)) {
					$title = ' title="'.$langs->trans('VATIsNotUsed').'"';
					$disabled = true;
				}
			}

			if (!$options_only) {
				$return .= '<select class="flat minwidth75imp" id="'.$htmlname.'" name="'.$htmlname.'"'.($disabled ? ' disabled' : '').$title.'>';
			}

			$selectedfound = false;
			foreach ($this->cache_vatrates as $rate) {
				// Keep only 0 if seller is not subject to VAT
				if ($disabled && $rate['txtva'] != 0) {
					continue;
				}

				// Define key to use into select list
				$key = $rate['txtva'];
				$key .= $rate['nprtva'] ? '*' : '';
				if ($mode > 0 && $rate['code']) {
					$key .= ' ('.$rate['code'].')';
				}
				if ($mode < 0) {
					$key = $rate['rowid'];
				}

				$return .= '<option value="'.$key.'"';
				if (!$selectedfound) {
					if ($defaultcode) { // If defaultcode is defined, we used it in priority to select combo option instead of using rate+npr flag
						if ($defaultcode == $rate['code']) {
							$return .= ' selected';
							$selectedfound = true;
						}
					} elseif ($rate['txtva'] == $defaulttx && $rate['nprtva'] == $defaultnpr) {
						$return .= ' selected';
						$selectedfound = true;
					}
				}
				$return .= '>';
				//if (! empty($conf->global->MAIN_VAT_SHOW_POSITIVE_RATES))
				if ($mysoc->country_code == 'IN' || !empty($conf->global->MAIN_VAT_LABEL_IS_POSITIVE_RATES)) {
					$return .= $rate['labelpositiverates'];
				} else {
					$return .= vatrate($rate['label']);
				}
				//$return.=($rate['code']?' '.$rate['code']:'');
				$return .= (empty($rate['code']) && $rate['nprtva']) ? ' *' : ''; // We show the *  (old behaviour only if new vat code is not used)

				$return .= '</option>';
			}

			if (!$options_only) {
				$return .= '</select>';
			}
		} else {
			$return .= $this->error;
		}

		$this->num = $num;
		return $return;
	}


	// phpcs:disable PEAR.NamingConventions.ValidFunctionName.ScopeNotCamelCaps
	/**
	 *  Show a HTML widget to input a date or combo list for day, month, years and optionaly hours and minutes.
	 *  Fields are preselected with :
	 *            	- set_time date (must be a local PHP server timestamp or string date with format 'YYYY-MM-DD' or 'YYYY-MM-DD HH:MM')
	 *            	- local date in user area, if set_time is '' (so if set_time is '', output may differs when done from two different location)
	 *            	- Empty (fields empty), if set_time is -1 (in this case, parameter empty must also have value 1)
	 *
	 *	@param	integer	    $set_time 		Pre-selected date (must be a local PHP server timestamp), -1 to keep date not preselected, '' to use current date with 00:00 hour (Parameter 'empty' must be 0 or 2).
	 *	@param	string		$prefix			Prefix for fields name
	 *	@param	int			$h				1 or 2=Show also hours (2=hours on a new line), -1 has same effect but hour and minutes are prefilled with 23:59 if date is empty, 3 show hour always empty
	 *	@param	int			$m				1=Show also minutes, -1 has same effect but hour and minutes are prefilled with 23:59 if date is empty, 3 show minutes always empty
	 *	@param	int			$empty			0=Fields required, 1=Empty inputs are allowed, 2=Empty inputs are allowed for hours only
	 *	@param	string		$form_name 		Not used
	 *	@param	int			$d				1=Show days, month, years
	 * 	@param	int			$addnowlink		Add a link "Now"
	 * 	@param	int			$nooutput		Do not output html string but return it
	 * 	@param 	int			$disabled		Disable input fields
	 *  @param  int			$fullday        When a checkbox with this html name is on, hour and day are set with 00:00 or 23:59
	 *  @param	string		$addplusone		Add a link "+1 hour". Value must be name of another select_date field.
	 *  @param  datetime    $adddateof      Add a link "Date of invoice" using the following date.
	 *  @return	string|void					Nothing or string if nooutput is 1
	 *  @deprecated
	 *  @see    selectDate(), form_date(), select_month(), select_year(), select_dayofweek()
	 */
	public function select_date($set_time = '', $prefix = 're', $h = 0, $m = 0, $empty = 0, $form_name = "", $d = 1, $addnowlink = 0, $nooutput = 0, $disabled = 0, $fullday = '', $addplusone = '', $adddateof = '')
	{
		// phpcs:enable
		$retstring = $this->selectDate($set_time, $prefix, $h, $m, $empty, $form_name, $d, $addnowlink, $disabled, $fullday, $addplusone, $adddateof);
		if (!empty($nooutput)) {
			return $retstring;
		}
		print $retstring;
		return;
	}

	/**
	 *  Show 2 HTML widget to input a date or combo list for day, month, years and optionaly hours and minutes.
	 *  Fields are preselected with :
	 *              - set_time date (must be a local PHP server timestamp or string date with format 'YYYY-MM-DD' or 'YYYY-MM-DD HH:MM')
	 *              - local date in user area, if set_time is '' (so if set_time is '', output may differs when done from two different location)
	 *              - Empty (fields empty), if set_time is -1 (in this case, parameter empty must also have value 1)
	 *
	 *  @param  integer     $set_time       Pre-selected date (must be a local PHP server timestamp), -1 to keep date not preselected, '' to use current date with 00:00 hour (Parameter 'empty' must be 0 or 2).
	 *  @param  integer     $set_time_end       Pre-selected date (must be a local PHP server timestamp), -1 to keep date not preselected, '' to use current date with 00:00 hour (Parameter 'empty' must be 0 or 2).
	 *  @param	string		$prefix			Prefix for fields name
	 *  @param	string		$empty			0=Fields required, 1=Empty inputs are allowed, 2=Empty inputs are allowed for hours only
	 * 	@return string                      Html for selectDate
	 *  @see    form_date(), select_month(), select_year(), select_dayofweek()
	 */
	public function selectDateToDate($set_time = '', $set_time_end = '', $prefix = 're', $empty = 0)
	{
		global $langs;

		$ret = $this->selectDate($set_time, $prefix.'_start', 0, 0, $empty, '', 1, 0, 0, '', '', '', '', 1, '', $langs->trans("from"), 'tzuserrel');
		$ret .= '<br>';
		$ret .= $this->selectDate($set_time_end, $prefix.'_end', 0, 0, $empty, '', 1, 0, 0, '', '', '', '', 1, '', $langs->trans("to"), 'tzuserrel');
		return $ret;
	}

	/**
	 *  Show a HTML widget to input a date or combo list for day, month, years and optionaly hours and minutes.
	 *  Fields are preselected with :
	 *              - set_time date (must be a local PHP server timestamp or string date with format 'YYYY-MM-DD' or 'YYYY-MM-DD HH:MM')
	 *              - local date in user area, if set_time is '' (so if set_time is '', output may differs when done from two different location)
	 *              - Empty (fields empty), if set_time is -1 (in this case, parameter empty must also have value 1)
	 *
	 *  @param  integer     $set_time       Pre-selected date (must be a local PHP server timestamp), -1 to keep date not preselected, '' to use current date with 00:00 hour (Parameter 'empty' must be 0 or 2).
	 *  @param	string		$prefix			Prefix for fields name
	 *  @param	int			$h				1 or 2=Show also hours (2=hours on a new line), -1 has same effect but hour and minutes are prefilled with 23:59 if date is empty, 3 show hour always empty
	 *	@param	int			$m				1=Show also minutes, -1 has same effect but hour and minutes are prefilled with 23:59 if date is empty, 3 show minutes always empty
	 *	@param	int			$empty			0=Fields required, 1=Empty inputs are allowed, 2=Empty inputs are allowed for hours only
	 *	@param	string		$form_name 		Not used
	 *	@param	int			$d				1=Show days, month, years
	 * 	@param	int			$addnowlink		Add a link "Now", 1 with server time, 2 with local computer time
	 * 	@param 	int			$disabled		Disable input fields
	 *  @param  int			$fullday        When a checkbox with id #fullday is checked, hours are set with 00:00 (if value if 'fulldaystart') or 23:59 (if value is 'fulldayend')
	 *  @param	string		$addplusone		Add a link "+1 hour". Value must be name of another selectDate field.
	 *  @param  datetime    $adddateof      Add a link "Date of ..." using the following date. See also $labeladddateof for the label used.
	 *  @param  string      $openinghours   Specify hour start and hour end for the select ex 8,20
	 *  @param  int         $stepminutes    Specify step for minutes between 1 and 30
	 *  @param	string		$labeladddateof Label to use for the $adddateof parameter.
	 *  @param	string 		$placeholder    Placeholder
	 *  @param	mixed		$gm				'auto' (for backward compatibility, avoid this), 'gmt' or 'tzserver' or 'tzuserrel'
	 * 	@return string                      Html for selectDate
	 *  @see    form_date(), select_month(), select_year(), select_dayofweek()
	 */
	public function selectDate($set_time = '', $prefix = 're', $h = 0, $m = 0, $empty = 0, $form_name = "", $d = 1, $addnowlink = 0, $disabled = 0, $fullday = '', $addplusone = '', $adddateof = '', $openinghours = '', $stepminutes = 1, $labeladddateof = '', $placeholder = '', $gm = 'auto')
	{
		global $conf, $langs;

		if ($gm === 'auto') {
			$gm = (empty($conf) ? 'tzserver' : $conf->tzuserinputkey);
		}

		$retstring = '';

		if ($prefix == '') {
			$prefix = 're';
		}
		if ($h == '') {
			$h = 0;
		}
		if ($m == '') {
			$m = 0;
		}
		$emptydate = 0;
		$emptyhours = 0;
		if ($stepminutes <= 0 || $stepminutes > 30) {
			$stepminutes = 1;
		}
		if ($empty == 1) {
			$emptydate = 1;
			$emptyhours = 1;
		}
		if ($empty == 2) {
			$emptydate = 0;
			$emptyhours = 1;
		}
		$orig_set_time = $set_time;

		if ($set_time === '' && $emptydate == 0) {
			include_once DOL_DOCUMENT_ROOT.'/core/lib/date.lib.php';
			if ($gm == 'tzuser' || $gm == 'tzuserrel') {
				$set_time = dol_now($gm);
			} else {
				$set_time = dol_now('tzuser') - (getServerTimeZoneInt('now') * 3600); // set_time must be relative to PHP server timezone
			}
		}

		// Analysis of the pre-selection date
		$reg = array();
		if (preg_match('/^([0-9]+)\-([0-9]+)\-([0-9]+)\s?([0-9]+)?:?([0-9]+)?/', $set_time, $reg)) {	// deprecated usage
			// Date format 'YYYY-MM-DD' or 'YYYY-MM-DD HH:MM:SS'
			$syear	= (!empty($reg[1]) ? $reg[1] : '');
			$smonth = (!empty($reg[2]) ? $reg[2] : '');
			$sday	= (!empty($reg[3]) ? $reg[3] : '');
			$shour	= (!empty($reg[4]) ? $reg[4] : '');
			$smin	= (!empty($reg[5]) ? $reg[5] : '');
		} elseif (strval($set_time) != '' && $set_time != -1) {
			// set_time est un timestamps (0 possible)
			$syear = dol_print_date($set_time, "%Y", $gm);
			$smonth = dol_print_date($set_time, "%m", $gm);
			$sday = dol_print_date($set_time, "%d", $gm);
			if ($orig_set_time != '') {
				$shour = dol_print_date($set_time, "%H", $gm);
				$smin = dol_print_date($set_time, "%M", $gm);
				$ssec = dol_print_date($set_time, "%S", $gm);
			} else {
				$shour = '';
				$smin = '';
				$ssec = '';
			}
		} else {
			// Date est '' ou vaut -1
			$syear = '';
			$smonth = '';
			$sday = '';
			$shour = !isset($conf->global->MAIN_DEFAULT_DATE_HOUR) ? ($h == -1 ? '23' : '') : $conf->global->MAIN_DEFAULT_DATE_HOUR;
			$smin = !isset($conf->global->MAIN_DEFAULT_DATE_MIN) ? ($h == -1 ? '59' : '') : $conf->global->MAIN_DEFAULT_DATE_MIN;
			$ssec = !isset($conf->global->MAIN_DEFAULT_DATE_SEC) ? ($h == -1 ? '59' : '') : $conf->global->MAIN_DEFAULT_DATE_SEC;
		}
		if ($h == 3) {
			$shour = '';
		}
		if ($m == 3) {
			$smin = '';
		}

		$nowgmt = dol_now('gmt');
		//var_dump(dol_print_date($nowgmt, 'dayhourinputnoreduce', 'tzuserrel'));

		// You can set MAIN_POPUP_CALENDAR to 'eldy' or 'jquery'
		$usecalendar = 'combo';
		if (!empty($conf->use_javascript_ajax) && (empty($conf->global->MAIN_POPUP_CALENDAR) || $conf->global->MAIN_POPUP_CALENDAR != "none")) {
			$usecalendar = ((empty($conf->global->MAIN_POPUP_CALENDAR) || $conf->global->MAIN_POPUP_CALENDAR == 'eldy') ? 'jquery' : $conf->global->MAIN_POPUP_CALENDAR);
		}

		if ($d) {
			// Show date with popup
			if ($usecalendar != 'combo') {
				$formated_date = '';
				//print "e".$set_time." t ".$conf->format_date_short;
				if (strval($set_time) != '' && $set_time != -1) {
					//$formated_date=dol_print_date($set_time,$conf->format_date_short);
					$formated_date = dol_print_date($set_time, $langs->trans("FormatDateShortInput"), $gm); // FormatDateShortInput for dol_print_date / FormatDateShortJavaInput that is same for javascript
				}

				// Calendrier popup version eldy
				if ($usecalendar == "eldy") {
					// Input area to enter date manually
					$retstring .= '<input id="'.$prefix.'" name="'.$prefix.'" type="text" class="maxwidthdate" maxlength="11" value="'.$formated_date.'"';
					$retstring .= ($disabled ? ' disabled' : '');
					$retstring .= ' onChange="dpChangeDay(\''.$prefix.'\',\''.$langs->trans("FormatDateShortJavaInput").'\'); "'; // FormatDateShortInput for dol_print_date / FormatDateShortJavaInput that is same for javascript
					$retstring .= '>';

					// Icon calendar
					$retstringbuttom = '';
					if (!$disabled) {
						$retstringbuttom = '<button id="'.$prefix.'Button" type="button" class="dpInvisibleButtons"';
						$base = DOL_URL_ROOT.'/core/';
						$retstringbuttom .= ' onClick="showDP(\''.$base.'\',\''.$prefix.'\',\''.$langs->trans("FormatDateShortJavaInput").'\',\''.$langs->defaultlang.'\');"';
						$retstringbuttom .= '>'.img_object($langs->trans("SelectDate"), 'calendarday', 'class="datecallink"').'</button>';
					} else {
						$retstringbuttom = '<button id="'.$prefix.'Button" type="button" class="dpInvisibleButtons">'.img_object($langs->trans("Disabled"), 'calendarday', 'class="datecallink"').'</button>';
					}
					$retstring = $retstringbuttom.$retstring;

					$retstring .= '<input type="hidden" id="'.$prefix.'day"   name="'.$prefix.'day"   value="'.$sday.'">'."\n";
					$retstring .= '<input type="hidden" id="'.$prefix.'month" name="'.$prefix.'month" value="'.$smonth.'">'."\n";
					$retstring .= '<input type="hidden" id="'.$prefix.'year"  name="'.$prefix.'year"  value="'.$syear.'">'."\n";
				} elseif ($usecalendar == 'jquery') {
					if (!$disabled) {
						// Output javascript for datepicker
						$retstring .= "<script type='text/javascript'>";
						$retstring .= "$(function(){ $('#".$prefix."').datepicker({
							dateFormat: '".$langs->trans("FormatDateShortJQueryInput")."',
							autoclose: true,
							todayHighlight: true,";
						if (!empty($conf->dol_use_jmobile)) {
							$retstring .= "
								beforeShow: function (input, datePicker) {
									input.disabled = true;
								},
								onClose: function (dateText, datePicker) {
									this.disabled = false;
								},
								";
						}
						// Note: We don't need monthNames, monthNamesShort, dayNames, dayNamesShort, dayNamesMin, they are set globally on datepicker component in lib_head.js.php
						if (empty($conf->global->MAIN_POPUP_CALENDAR_ON_FOCUS)) {
							$retstring .= "
								showOn: 'button',	/* both has problem with autocompletion */
								buttonImage: '".DOL_URL_ROOT."/theme/".dol_escape_js($conf->theme)."/img/object_calendarday.png',
								buttonImageOnly: true";
						}
						$retstring .= "
							}) });";
						$retstring .= "</script>";
					}

					// Zone de saisie manuelle de la date
					$retstring .= '<div class="nowrap inline-block divfordateinput">';
					$retstring .= '<input id="'.$prefix.'" name="'.$prefix.'" type="text" class="maxwidthdate" maxlength="11" value="'.$formated_date.'"';
					$retstring .= ($disabled ? ' disabled' : '');
					$retstring .= ($placeholder ? ' placeholder="'.dol_escape_htmltag($placeholder).'"' : '');
					$retstring .= ' onChange="dpChangeDay(\''.dol_escape_js($prefix).'\',\''.dol_escape_js($langs->trans("FormatDateShortJavaInput")).'\'); "'; // FormatDateShortInput for dol_print_date / FormatDateShortJavaInput that is same for javascript
					$retstring .= '>';

					// Icone calendrier
					if (!$disabled) {
						/* Not required. Managed by option buttonImage of jquery
						$retstring.=img_object($langs->trans("SelectDate"),'calendarday','id="'.$prefix.'id" class="datecallink"');
						$retstring.="<script type='text/javascript'>";
						$retstring.="jQuery(document).ready(function() {";
						$retstring.='	jQuery("#'.$prefix.'id").click(function() {';
						$retstring.="    	jQuery('#".$prefix."').focus();";
						$retstring.='    });';
						$retstring.='});';
						$retstring.="</script>";*/
					} else {
						$retstringbutton = '<button id="'.$prefix.'Button" type="button" class="dpInvisibleButtons">'.img_object($langs->trans("Disabled"), 'calendarday', 'class="datecallink"').'</button>';
						$retsring = $retstringbutton.$retstring;
					}

					$retstring .= '</div>';
					$retstring .= '<input type="hidden" id="'.$prefix.'day"   name="'.$prefix.'day"   value="'.$sday.'">'."\n";
					$retstring .= '<input type="hidden" id="'.$prefix.'month" name="'.$prefix.'month" value="'.$smonth.'">'."\n";
					$retstring .= '<input type="hidden" id="'.$prefix.'year"  name="'.$prefix.'year"  value="'.$syear.'">'."\n";
				} else {
					$retstring .= "Bad value of MAIN_POPUP_CALENDAR";
				}
			} else {
				// Show date with combo selects
				// Day
				$retstring .= '<select'.($disabled ? ' disabled' : '').' class="flat valignmiddle maxwidth50imp" id="'.$prefix.'day" name="'.$prefix.'day">';

				if ($emptydate || $set_time == -1) {
					$retstring .= '<option value="0" selected>&nbsp;</option>';
				}

				for ($day = 1; $day <= 31; $day++) {
					$retstring .= '<option value="'.$day.'"'.($day == $sday ? ' selected' : '').'>'.$day.'</option>';
				}

				$retstring .= "</select>";

				$retstring .= '<select'.($disabled ? ' disabled' : '').' class="flat valignmiddle maxwidth75imp" id="'.$prefix.'month" name="'.$prefix.'month">';
				if ($emptydate || $set_time == -1) {
					$retstring .= '<option value="0" selected>&nbsp;</option>';
				}

				// Month
				for ($month = 1; $month <= 12; $month++) {
					$retstring .= '<option value="'.$month.'"'.($month == $smonth ? ' selected' : '').'>';
					$retstring .= dol_print_date(mktime(12, 0, 0, $month, 1, 2000), "%b");
					$retstring .= "</option>";
				}
				$retstring .= "</select>";

				// Year
				if ($emptydate || $set_time == -1) {
					$retstring .= '<input'.($disabled ? ' disabled' : '').' placeholder="'.dol_escape_htmltag($langs->trans("Year")).'" class="flat maxwidth50imp valignmiddle" type="number" min="0" max="3000" maxlength="4" id="'.$prefix.'year" name="'.$prefix.'year" value="'.$syear.'">';
				} else {
					$retstring .= '<select'.($disabled ? ' disabled' : '').' class="flat valignmiddle maxwidth75imp" id="'.$prefix.'year" name="'.$prefix.'year">';

					for ($year = $syear - 10; $year < $syear + 10; $year++) {
						$retstring .= '<option value="'.$year.'"'.($year == $syear ? ' selected' : '').'>'.$year.'</option>';
					}
					$retstring .= "</select>\n";
				}
			}
		}

		if ($d && $h) {
			$retstring .= ($h == 2 ? '<br>' : ' ');
			$retstring .= '<span class="nowraponall">';
		}

		if ($h) {
			$hourstart = 0;
			$hourend = 24;
			if ($openinghours != '') {
				$openinghours = explode(',', $openinghours);
				$hourstart = $openinghours[0];
				$hourend = $openinghours[1];
				if ($hourend < $hourstart) {
					$hourend = $hourstart;
				}
			}
			// Show hour
			$retstring .= '<select'.($disabled ? ' disabled' : '').' class="flat valignmiddle maxwidth50 '.($fullday ? $fullday.'hour' : '').'" id="'.$prefix.'hour" name="'.$prefix.'hour">';
			if ($emptyhours) {
				$retstring .= '<option value="-1">&nbsp;</option>';
			}
			for ($hour = $hourstart; $hour < $hourend; $hour++) {
				if (strlen($hour) < 2) {
					$hour = "0".$hour;
				}
				$retstring .= '<option value="'.$hour.'"'.(($hour == $shour) ? ' selected' : '').'>'.$hour;
				//$retstring .= (empty($conf->dol_optimize_smallscreen) ? '' : 'H');
				$retstring .= '</option>';
			}
			$retstring .= '</select>';
			//if ($m && empty($conf->dol_optimize_smallscreen)) $retstring .= ":";
			if ($m) {
				$retstring .= ":";
			}
		}

		if ($m) {
			// Show minutes
			$retstring .= '<select'.($disabled ? ' disabled' : '').' class="flat valignmiddle maxwidth50 '.($fullday ? $fullday.'min' : '').'" id="'.$prefix.'min" name="'.$prefix.'min">';
			if ($emptyhours) {
				$retstring .= '<option value="-1">&nbsp;</option>';
			}
			for ($min = 0; $min < 60; $min += $stepminutes) {
				if (strlen($min) < 2) {
					$min = "0".$min;
				}
				$retstring .= '<option value="'.$min.'"'.(($min == $smin) ? ' selected' : '').'>'.$min.(empty($conf->dol_optimize_smallscreen) ? '' : '').'</option>';
			}
			$retstring .= '</select>';

			$retstring .= '<input type="hidden" name="'.$prefix.'sec" value="'.$ssec.'">';
		}

		if ($d && $h) {
			$retstring .= '</span>';
		}

		// Add a "Now" link
		if ($conf->use_javascript_ajax && $addnowlink) {
			// Script which will be inserted in the onClick of the "Now" link
			$reset_scripts = "";
			if ($addnowlink == 2) { // local computer time
				// pad add leading 0 on numbers
				$reset_scripts .= "Number.prototype.pad = function(size) {
                        var s = String(this);
                        while (s.length < (size || 2)) {s = '0' + s;}
                        return s;
                    };
                    var d = new Date();";
			}

			// Generate the date part, depending on the use or not of the javascript calendar
			if ($addnowlink == 1) { // server time expressed in user time setup
				$reset_scripts .= 'jQuery(\'#'.$prefix.'\').val(\''.dol_print_date($nowgmt, 'day', 'tzuserrel').'\');';
				$reset_scripts .= 'jQuery(\'#'.$prefix.'day\').val(\''.dol_print_date($nowgmt, '%d', 'tzuserrel').'\');';
				$reset_scripts .= 'jQuery(\'#'.$prefix.'month\').val(\''.dol_print_date($nowgmt, '%m', 'tzuserrel').'\');';
				$reset_scripts .= 'jQuery(\'#'.$prefix.'year\').val(\''.dol_print_date($nowgmt, '%Y', 'tzuserrel').'\');';
			} elseif ($addnowlink == 2) {
				/* Disabled because the output does not use the string format defined by FormatDateShort key to forge the value into #prefix.
				 * This break application for foreign languages.
				$reset_scripts .= 'jQuery(\'#'.$prefix.'\').val(d.toLocaleDateString(\''.str_replace('_', '-', $langs->defaultlang).'\'));';
				$reset_scripts .= 'jQuery(\'#'.$prefix.'day\').val(d.getDate().pad());';
				$reset_scripts .= 'jQuery(\'#'.$prefix.'month\').val(parseInt(d.getMonth().pad()) + 1);';
				$reset_scripts .= 'jQuery(\'#'.$prefix.'year\').val(d.getFullYear());';
				*/
				$reset_scripts .= 'jQuery(\'#'.$prefix.'\').val(\''.dol_print_date($nowgmt, 'day', 'tzuserrel').'\');';
				$reset_scripts .= 'jQuery(\'#'.$prefix.'day\').val(\''.dol_print_date($nowgmt, '%d', 'tzuserrel').'\');';
				$reset_scripts .= 'jQuery(\'#'.$prefix.'month\').val(\''.dol_print_date($nowgmt, '%m', 'tzuserrel').'\');';
				$reset_scripts .= 'jQuery(\'#'.$prefix.'year\').val(\''.dol_print_date($nowgmt, '%Y', 'tzuserrel').'\');';
			}
			/*if ($usecalendar == "eldy")
			{
				$base=DOL_URL_ROOT.'/core/';
				$reset_scripts .= 'resetDP(\''.$base.'\',\''.$prefix.'\',\''.$langs->trans("FormatDateShortJavaInput").'\',\''.$langs->defaultlang.'\');';
			}
			else
			{
				$reset_scripts .= 'this.form.elements[\''.$prefix.'day\'].value=formatDate(new Date(), \'d\'); ';
				$reset_scripts .= 'this.form.elements[\''.$prefix.'month\'].value=formatDate(new Date(), \'M\'); ';
				$reset_scripts .= 'this.form.elements[\''.$prefix.'year\'].value=formatDate(new Date(), \'yyyy\'); ';
			}*/
			// Update the hour part
			if ($h) {
				if ($fullday) {
					$reset_scripts .= " if (jQuery('#fullday:checked').val() == null) {";
				}
				//$reset_scripts .= 'this.form.elements[\''.$prefix.'hour\'].value=formatDate(new Date(), \'HH\'); ';
				if ($addnowlink == 1) {
					$reset_scripts .= 'jQuery(\'#'.$prefix.'hour\').val(\''.dol_print_date($nowgmt, '%H', 'tzuserrel').'\');';
					$reset_scripts .= 'jQuery(\'#'.$prefix.'hour\').change();';
				} elseif ($addnowlink == 2) {
					$reset_scripts .= 'jQuery(\'#'.$prefix.'hour\').val(d.getHours().pad());';
					$reset_scripts .= 'jQuery(\'#'.$prefix.'hour\').change();';
				}

				if ($fullday) {
					$reset_scripts .= ' } ';
				}
			}
			// Update the minute part
			if ($m) {
				if ($fullday) {
					$reset_scripts .= " if (jQuery('#fullday:checked').val() == null) {";
				}
				//$reset_scripts .= 'this.form.elements[\''.$prefix.'min\'].value=formatDate(new Date(), \'mm\'); ';
				if ($addnowlink == 1) {
					$reset_scripts .= 'jQuery(\'#'.$prefix.'min\').val(\''.dol_print_date($nowgmt, '%M', 'tzuserrel').'\');';
					$reset_scripts .= 'jQuery(\'#'.$prefix.'min\').change();';
				} elseif ($addnowlink == 2) {
					$reset_scripts .= 'jQuery(\'#'.$prefix.'min\').val(d.getMinutes().pad());';
					$reset_scripts .= 'jQuery(\'#'.$prefix.'min\').change();';
				}
				if ($fullday) {
					$reset_scripts .= ' } ';
				}
			}
			// If reset_scripts is not empty, print the link with the reset_scripts in the onClick
			if ($reset_scripts && empty($conf->dol_optimize_smallscreen)) {
				$retstring .= ' <button class="dpInvisibleButtons datenowlink" id="'.$prefix.'ButtonNow" type="button" name="_useless" value="now" onClick="'.$reset_scripts.'">';
				$retstring .= $langs->trans("Now");
				$retstring .= '</button> ';
			}
		}

		// Add a "Plus one hour" link
		if ($conf->use_javascript_ajax && $addplusone) {
			// Script which will be inserted in the onClick of the "Add plusone" link
			$reset_scripts = "";

			// Generate the date part, depending on the use or not of the javascript calendar
			$reset_scripts .= 'jQuery(\'#'.$prefix.'\').val(\''.dol_print_date($nowgmt, 'dayinputnoreduce', 'tzuserrel').'\');';
			$reset_scripts .= 'jQuery(\'#'.$prefix.'day\').val(\''.dol_print_date($nowgmt, '%d', 'tzuserrel').'\');';
			$reset_scripts .= 'jQuery(\'#'.$prefix.'month\').val(\''.dol_print_date($nowgmt, '%m', 'tzuserrel').'\');';
			$reset_scripts .= 'jQuery(\'#'.$prefix.'year\').val(\''.dol_print_date($nowgmt, '%Y', 'tzuserrel').'\');';
			// Update the hour part
			if ($h) {
				if ($fullday) {
					$reset_scripts .= " if (jQuery('#fullday:checked').val() == null) {";
				}
				$reset_scripts .= 'jQuery(\'#'.$prefix.'hour\').val(\''.dol_print_date($nowgmt, '%H', 'tzuserrel').'\');';
				if ($fullday) {
					$reset_scripts .= ' } ';
				}
			}
			// Update the minute part
			if ($m) {
				if ($fullday) {
					$reset_scripts .= " if (jQuery('#fullday:checked').val() == null) {";
				}
				$reset_scripts .= 'jQuery(\'#'.$prefix.'min\').val(\''.dol_print_date($nowgmt, '%M', 'tzuserrel').'\');';
				if ($fullday) {
					$reset_scripts .= ' } ';
				}
			}
			// If reset_scripts is not empty, print the link with the reset_scripts in the onClick
			if ($reset_scripts && empty($conf->dol_optimize_smallscreen)) {
				$retstring .= ' <button class="dpInvisibleButtons datenowlink" id="'.$prefix.'ButtonPlusOne" type="button" name="_useless2" value="plusone" onClick="'.$reset_scripts.'">';
				$retstring .= $langs->trans("DateStartPlusOne");
				$retstring .= '</button> ';
			}
		}

		// Add a link to set data
		if ($conf->use_javascript_ajax && $adddateof) {
			$tmparray = dol_getdate($adddateof);
			if (empty($labeladddateof)) {
				$labeladddateof = $langs->trans("DateInvoice");
			}
			$retstring .= ' - <button class="dpInvisibleButtons datenowlink" id="dateofinvoice" type="button" name="_dateofinvoice" value="now" onclick="console.log(\'Click on now link\'); jQuery(\'#re\').val(\''.dol_print_date($adddateof, 'dayinputnoreduce').'\');jQuery(\'#reday\').val(\''.$tmparray['mday'].'\');jQuery(\'#remonth\').val(\''.$tmparray['mon'].'\');jQuery(\'#reyear\').val(\''.$tmparray['year'].'\');">'.$labeladddateof.'</a>';
		}

		return $retstring;
	}

	/**
	 * selectTypeDuration
	 *
	 * @param   string   	$prefix     	Prefix
	 * @param   string   	$selected   	Selected duration type
	 * @param	array		$excludetypes	Array of duration types to exclude. Example array('y', 'm')
	 * @return  string      	         	HTML select string
	 */
	public function selectTypeDuration($prefix, $selected = 'i', $excludetypes = array())
	{
		global $langs;

		$TDurationTypes = array(
			'y'=>$langs->trans('Years'),
			'm'=>$langs->trans('Month'),
			'w'=>$langs->trans('Weeks'),
			'd'=>$langs->trans('Days'),
			'h'=>$langs->trans('Hours'),
			'i'=>$langs->trans('Minutes')
		);

		// Removed undesired duration types
		foreach ($excludetypes as $value) {
			unset($TDurationTypes[$value]);
		}

		$retstring = '<select class="flat minwidth75 maxwidth100" id="select_'.$prefix.'type_duration" name="'.$prefix.'type_duration">';
		foreach ($TDurationTypes as $key => $typeduration) {
			$retstring .= '<option value="'.$key.'"';
			if ($key == $selected) {
				$retstring .= " selected";
			}
			$retstring .= ">".$typeduration."</option>";
		}
		$retstring .= "</select>";

		$retstring .= ajax_combobox('select_'.$prefix.'type_duration');

		return $retstring;
	}

	// phpcs:disable PEAR.NamingConventions.ValidFunctionName.ScopeNotCamelCaps
	/**
	 *  Function to show a form to select a duration on a page
	 *
	 *	@param	string		$prefix   		Prefix for input fields
	 *	@param  int			$iSecond  		Default preselected duration (number of seconds or '')
	 * 	@param	int			$disabled       Disable the combo box
	 * 	@param	string		$typehour		If 'select' then input hour and input min is a combo,
	 *						            	If 'text' input hour is in text and input min is a text,
	 *						            	If 'textselect' input hour is in text and input min is a combo
	 *  @param	integer		$minunderhours	If 1, show minutes selection under the hours
	 * 	@param	int			$nooutput		Do not output html string but return it
	 *  @return	string|void
	 */
	public function select_duration($prefix, $iSecond = '', $disabled = 0, $typehour = 'select', $minunderhours = 0, $nooutput = 0)
	{
		// phpcs:enable
		global $langs;

		$retstring = '';

		$hourSelected = 0;
		$minSelected = 0;

		// Hours
		if ($iSecond != '') {
			require_once DOL_DOCUMENT_ROOT.'/core/lib/date.lib.php';

			$hourSelected = convertSecondToTime($iSecond, 'allhour');
			$minSelected = convertSecondToTime($iSecond, 'min');
		}

		if ($typehour == 'select') {
			$retstring .= '<select class="flat" id="select_'.$prefix.'hour" name="'.$prefix.'hour"'.($disabled ? ' disabled' : '').'>';
			for ($hour = 0; $hour < 25; $hour++) {	// For a duration, we allow 24 hours
				$retstring .= '<option value="'.$hour.'"';
				if ($hourSelected == $hour) {
					$retstring .= " selected";
				}
				$retstring .= ">".$hour."</option>";
			}
			$retstring .= "</select>";
		} elseif ($typehour == 'text' || $typehour == 'textselect') {
			$retstring .= '<input placeholder="'.$langs->trans('HourShort').'" type="number" min="0" name="'.$prefix.'hour"'.($disabled ? ' disabled' : '').' class="flat maxwidth50 inputhour" value="'.(($hourSelected != '') ? ((int) $hourSelected) : '').'">';
		} else {
			return 'BadValueForParameterTypeHour';
		}

		if ($typehour != 'text') {
			$retstring .= ' '.$langs->trans('HourShort');
		} else {
			$retstring .= '<span class="hideonsmartphone">:</span>';
		}

		// Minutes
		if ($minunderhours) {
			$retstring .= '<br>';
		} else {
			$retstring .= '<span class="hideonsmartphone">&nbsp;</span>';
		}

		if ($typehour == 'select' || $typehour == 'textselect') {
			$retstring .= '<select class="flat" id="select_'.$prefix.'min" name="'.$prefix.'min"'.($disabled ? ' disabled' : '').'>';
			for ($min = 0; $min <= 55; $min = $min + 5) {
				$retstring .= '<option value="'.$min.'"';
				if ($minSelected == $min) {
					$retstring .= ' selected';
				}
				$retstring .= '>'.$min.'</option>';
			}
			$retstring .= "</select>";
		} elseif ($typehour == 'text') {
			$retstring .= '<input placeholder="'.$langs->trans('MinuteShort').'" type="number" min="0" name="'.$prefix.'min"'.($disabled ? ' disabled' : '').' class="flat maxwidth50 inputminute" value="'.(($minSelected != '') ? ((int) $minSelected) : '').'">';
		}

		if ($typehour != 'text') {
			$retstring .= ' '.$langs->trans('MinuteShort');
		}

		//$retstring.="&nbsp;";

		if (!empty($nooutput)) {
			return $retstring;
		}

		print $retstring;
		return;
	}

	/**
	 *  Return list of tickets in Ajax if Ajax activated or go to selectTicketsList
	 *
	 *  @param		int			$selected				Preselected tickets
	 *  @param		string		$htmlname				Name of HTML select field (must be unique in page).
	 *  @param  	string		$filtertype     		To add a filter
	 *  @param		int			$limit					Limit on number of returned lines
	 *  @param		int			$status					Ticket status
	 *  @param		string		$selected_input_value	Value of preselected input text (for use with ajax)
	 *  @param		int			$hidelabel				Hide label (0=no, 1=yes, 2=show search icon (before) and placeholder, 3 search icon after)
	 *  @param		array		$ajaxoptions			Options for ajax_autocompleter
	 *  @param      int			$socid					Thirdparty Id (to get also price dedicated to this customer)
	 *  @param		string		$showempty				'' to not show empty line. Translation key to show an empty line. '1' show empty line with no text.
	 * 	@param		int			$forcecombo				Force to use combo box
	 *  @param      string      $morecss                Add more css on select
	 *  @param 		array 		$selected_combinations 	Selected combinations. Format: array([attrid] => attrval, [...])
	 *  @param		string		$nooutput				No print, return the output into a string
	 *  @return		void|string
	 */
	public function selectTickets($selected = '', $htmlname = 'ticketid', $filtertype = '', $limit = 0, $status = 1, $selected_input_value = '', $hidelabel = 0, $ajaxoptions = array(), $socid = 0, $showempty = '1', $forcecombo = 0, $morecss = '', $selected_combinations = null, $nooutput = 0)
	{
		global $langs, $conf;

		$out = '';

		// check parameters
		if (is_null($ajaxoptions)) $ajaxoptions = array();

		if (!empty($conf->use_javascript_ajax) && !empty($conf->global->TICKET_USE_SEARCH_TO_SELECT)) {
			$placeholder = '';

			if ($selected && empty($selected_input_value)) {
				require_once DOL_DOCUMENT_ROOT.'/ticket/class/ticket.class.php';
				$tickettmpselect = new Ticket($this->db);
				$tickettmpselect->fetch($selected);
				$selected_input_value = $tickettmpselect->ref;
				unset($tickettmpselect);
			}

			$out .= ajax_autocompleter($selected, $htmlname, DOL_URL_ROOT.'/ticket/ajax/tickets.php', $urloption, $conf->global->PRODUIT_USE_SEARCH_TO_SELECT, 1, $ajaxoptions);

			if (empty($hidelabel)) $out .= $langs->trans("RefOrLabel").' : ';
			elseif ($hidelabel > 1) {
				$placeholder = ' placeholder="'.$langs->trans("RefOrLabel").'"';
				if ($hidelabel == 2) {
					$out .= img_picto($langs->trans("Search"), 'search');
				}
			}
			$out .= '<input type="text" class="minwidth100" name="search_'.$htmlname.'" id="search_'.$htmlname.'" value="'.$selected_input_value.'"'.$placeholder.' '.(!empty($conf->global->PRODUCT_SEARCH_AUTOFOCUS) ? 'autofocus' : '').' />';
			if ($hidelabel == 3) {
				$out .= img_picto($langs->trans("Search"), 'search');
			}
		} else {
			$out .= $this->selectTicketsList($selected, $htmlname, $filtertype, $limit, $status, 0, $socid, $showempty, $forcecombo, $morecss);
		}

		if (empty($nooutput)) print $out;
		else return $out;
	}


	/**
	 *	Return list of tickets.
	 *  Called by selectTickets.
	 *
	 *	@param      int		$selected           Preselected ticket
	 *	@param      string	$htmlname           Name of select html
	 *  @param		string	$filtertype         Filter on ticket type
	 *	@param      int		$limit              Limit on number of returned lines
	 * 	@param      string	$filterkey          Filter on ticket ref or subject
	 *	@param		int		$status             Ticket status
	 *  @param      int		$outputmode         0=HTML select string, 1=Array
	 *  @param		string	$showempty		    '' to not show empty line. Translation key to show an empty line. '1' show empty line with no text.
	 * 	@param		int		$forcecombo		    Force to use combo box
	 *  @param      string  $morecss            Add more css on select
	 *  @return     array    				    Array of keys for json
	 */
	public function selectTicketsList($selected = '', $htmlname = 'ticketid', $filtertype = '', $limit = 20, $filterkey = '', $status = 1, $outputmode = 0, $showempty = '1', $forcecombo = 0, $morecss = '')
	{
		global $langs, $conf;

		$out = '';
		$outarray = array();

		$selectFields = " p.rowid, p.ref, p.message";

		$sql = "SELECT ";
		$sql .= $selectFields;
		$sql .= " FROM ".$this->db->prefix()."ticket as p";
		$sql .= ' WHERE p.entity IN ('.getEntity('ticket').')';

		// Add criteria on ref/label
		if ($filterkey != '') {
			$sql .= ' AND (';
			$prefix = empty($conf->global->TICKET_DONOTSEARCH_ANYWHERE) ? '%' : ''; // Can use index if PRODUCT_DONOTSEARCH_ANYWHERE is on
			// For natural search
			$scrit = explode(' ', $filterkey);
			$i = 0;
			if (count($scrit) > 1) $sql .= "(";
			foreach ($scrit as $crit) {
				if ($i > 0) $sql .= " AND ";
				$sql .= "(p.ref LIKE '".$this->db->escape($prefix.$crit)."%' OR p.subject LIKE '".$this->db->escape($prefix.$crit)."%'";
				$sql .= ")";
				$i++;
			}
			if (count($scrit) > 1) $sql .= ")";
			$sql .= ')';
		}

		$sql .= $this->db->plimit($limit, 0);

		// Build output string
		dol_syslog(get_class($this)."::selectTicketsList search tickets", LOG_DEBUG);
		$result = $this->db->query($sql);
		if ($result) {
			require_once DOL_DOCUMENT_ROOT.'/ticket/class/ticket.class.php';
			require_once DOL_DOCUMENT_ROOT.'/core/lib/ticket.lib.php';

			$num = $this->db->num_rows($result);

			$events = null;

			if (!$forcecombo) {
				include_once DOL_DOCUMENT_ROOT.'/core/lib/ajax.lib.php';
				$out .= ajax_combobox($htmlname, $events, $conf->global->TICKET_USE_SEARCH_TO_SELECT);
			}

			$out .= '<select class="flat'.($morecss ? ' '.$morecss : '').'" name="'.$htmlname.'" id="'.$htmlname.'">';

			$textifempty = '';
			// Do not use textifempty = ' ' or '&nbsp;' here, or search on key will search on ' key'.
			//if (! empty($conf->use_javascript_ajax) || $forcecombo) $textifempty='';
			if (!empty($conf->global->TICKET_USE_SEARCH_TO_SELECT)) {
				if ($showempty && !is_numeric($showempty)) $textifempty = $langs->trans($showempty);
				else $textifempty .= $langs->trans("All");
			} else {
				if ($showempty && !is_numeric($showempty)) $textifempty = $langs->trans($showempty);
			}
			if ($showempty) $out .= '<option value="0" selected>'.$textifempty.'</option>';

			$i = 0;
			while ($num && $i < $num) {
				$opt = '';
				$optJson = array();
				$objp = $this->db->fetch_object($result);

				$this->constructTicketListOption($objp, $opt, $optJson, $selected, $filterkey);
				// Add new entry
				// "key" value of json key array is used by jQuery automatically as selected value
				// "label" value of json key array is used by jQuery automatically as text for combo box
				$out .= $opt;
				array_push($outarray, $optJson);

				$i++;
			}

			$out .= '</select>';

			$this->db->free($result);

			if (empty($outputmode)) return $out;
			return $outarray;
		} else {
			dol_print_error($this->db);
		}
	}

	/**
	 * constructTicketListOption.
	 * This define value for &$opt and &$optJson.
	 *
	 * @param 	resource	$objp			    Result set of fetch
	 * @param 	string		$opt			    Option (var used for returned value in string option format)
	 * @param 	string		$optJson		    Option (var used for returned value in json format)
	 * @param 	string		$selected		    Preselected value
	 * @param   string      $filterkey          Filter key to highlight
	 * @return	void
	 */
	protected function constructTicketListOption(&$objp, &$opt, &$optJson, $selected, $filterkey = '')
	{
		$outkey = '';
		$outval = '';
		$outref = '';
		$outlabel = '';
		$outtype = '';

		$label = $objp->label;

		$outkey = $objp->rowid;
		$outref = $objp->ref;
		$outlabel = $objp->label;
		$outtype = $objp->fk_product_type;

		$opt = '<option value="'.$objp->rowid.'"';
		$opt .= ($objp->rowid == $selected) ? ' selected' : '';
		$opt .= '>';
		$opt .= $objp->ref;
		$objRef = $objp->ref;
		if (!empty($filterkey) && $filterkey != '') $objRef = preg_replace('/('.preg_quote($filterkey, '/').')/i', '<strong>$1</strong>', $objRef, 1);
		$outval .= $objRef;

		$opt .= "</option>\n";
		$optJson = array('key'=>$outkey, 'value'=>$outref, 'type'=>$outtypem);
	}

	/**
	 *  Return list of projects in Ajax if Ajax activated or go to selectTicketsList
	 *
	 *  @param		int			$selected				Preselected tickets
	 *  @param		string		$htmlname				Name of HTML select field (must be unique in page).
	 *  @param  	string		$filtertype     		To add a filter
	 *  @param		int			$limit					Limit on number of returned lines
	 *  @param		int			$status					Ticket status
	 *  @param		string		$selected_input_value	Value of preselected input text (for use with ajax)
	 *  @param		int			$hidelabel				Hide label (0=no, 1=yes, 2=show search icon (before) and placeholder, 3 search icon after)
	 *  @param		array		$ajaxoptions			Options for ajax_autocompleter
	 *  @param      int			$socid					Thirdparty Id (to get also price dedicated to this customer)
	 *  @param		string		$showempty				'' to not show empty line. Translation key to show an empty line. '1' show empty line with no text.
	 * 	@param		int			$forcecombo				Force to use combo box
	 *  @param      string      $morecss                Add more css on select
	 *  @param 		array 		$selected_combinations 	Selected combinations. Format: array([attrid] => attrval, [...])
	 *  @param		string		$nooutput				No print, return the output into a string
	 *  @return		void|string
	 */
	public function selectProjects($selected = '', $htmlname = 'projectid', $filtertype = '', $limit = 0, $status = 1, $selected_input_value = '', $hidelabel = 0, $ajaxoptions = array(), $socid = 0, $showempty = '1', $forcecombo = 0, $morecss = '', $selected_combinations = null, $nooutput = 0)
	{
		global $langs, $conf;

		$out = '';

		// check parameters
		if (is_null($ajaxoptions)) $ajaxoptions = array();

		if (!empty($conf->use_javascript_ajax) && !empty($conf->global->TICKET_USE_SEARCH_TO_SELECT)) {
			$placeholder = '';

			if ($selected && empty($selected_input_value)) {
				require_once DOL_DOCUMENT_ROOT.'/projet/class/project.class.php';
				$projecttmpselect = new Project($this->db);
				$projecttmpselect->fetch($selected);
				$selected_input_value = $projecttmpselect->ref;
				unset($projecttmpselect);
			}

			$out .= ajax_autocompleter($selected, $htmlname, DOL_URL_ROOT.'/projet/ajax/projects.php', $urloption, $conf->global->PRODUIT_USE_SEARCH_TO_SELECT, 1, $ajaxoptions);

			if (empty($hidelabel)) $out .= $langs->trans("RefOrLabel").' : ';
			elseif ($hidelabel > 1) {
				$placeholder = ' placeholder="'.$langs->trans("RefOrLabel").'"';
				if ($hidelabel == 2) {
					$out .= img_picto($langs->trans("Search"), 'search');
				}
			}
			$out .= '<input type="text" class="minwidth100" name="search_'.$htmlname.'" id="search_'.$htmlname.'" value="'.$selected_input_value.'"'.$placeholder.' '.(!empty($conf->global->PRODUCT_SEARCH_AUTOFOCUS) ? 'autofocus' : '').' />';
			if ($hidelabel == 3) {
				$out .= img_picto($langs->trans("Search"), 'search');
			}
		} else {
			$out .= $this->selectProjectsList($selected, $htmlname, $filtertype, $limit, $status, 0, $socid, $showempty, $forcecombo, $morecss);
		}

		if (empty($nooutput)) print $out;
		else return $out;
	}

	/**
	 *	Return list of projects.
	 *  Called by selectProjects.
	 *
	 *	@param      int		$selected           Preselected project
	 *	@param      string	$htmlname           Name of select html
	 *  @param		string	$filtertype         Filter on project type
	 *	@param      int		$limit              Limit on number of returned lines
	 * 	@param      string	$filterkey          Filter on project ref or subject
	 *	@param		int		$status             Ticket status
	 *  @param      int		$outputmode         0=HTML select string, 1=Array
	 *  @param		string	$showempty		    '' to not show empty line. Translation key to show an empty line. '1' show empty line with no text.
	 * 	@param		int		$forcecombo		    Force to use combo box
	 *  @param      string  $morecss            Add more css on select
	 *  @return     array    				    Array of keys for json
	 */
	public function selectProjectsList($selected = '', $htmlname = 'projectid', $filtertype = '', $limit = 20, $filterkey = '', $status = 1, $outputmode = 0, $showempty = '1', $forcecombo = 0, $morecss = '')
	{
		global $langs, $conf;

		$out = '';
		$outarray = array();

		$selectFields = " p.rowid, p.ref";

		$sql = "SELECT ";
		$sql .= $selectFields;
		$sql .= " FROM ".$this->db->prefix()."projet as p";
		$sql .= ' WHERE p.entity IN ('.getEntity('project').')';

		// Add criteria on ref/label
		if ($filterkey != '') {
			$sql .= ' AND (';
			$prefix = empty($conf->global->TICKET_DONOTSEARCH_ANYWHERE) ? '%' : ''; // Can use index if PRODUCT_DONOTSEARCH_ANYWHERE is on
			// For natural search
			$scrit = explode(' ', $filterkey);
			$i = 0;
			if (count($scrit) > 1) $sql .= "(";
			foreach ($scrit as $crit) {
				if ($i > 0) $sql .= " AND ";
				$sql .= "p.ref LIKE '".$this->db->escape($prefix.$crit)."%'";
				$sql .= "";
				$i++;
			}
			if (count($scrit) > 1) $sql .= ")";
			$sql .= ')';
		}

		$sql .= $this->db->plimit($limit, 0);

		// Build output string
		dol_syslog(get_class($this)."::selectProjectsList search projects", LOG_DEBUG);
		$result = $this->db->query($sql);
		if ($result) {
			require_once DOL_DOCUMENT_ROOT.'/projet/class/project.class.php';
			require_once DOL_DOCUMENT_ROOT.'/core/lib/project.lib.php';

			$num = $this->db->num_rows($result);

			$events = null;

			if (!$forcecombo) {
				include_once DOL_DOCUMENT_ROOT.'/core/lib/ajax.lib.php';
				$out .= ajax_combobox($htmlname, $events, $conf->global->PROJECT_USE_SEARCH_TO_SELECT);
			}

			$out .= '<select class="flat'.($morecss ? ' '.$morecss : '').'" name="'.$htmlname.'" id="'.$htmlname.'">';

			$textifempty = '';
			// Do not use textifempty = ' ' or '&nbsp;' here, or search on key will search on ' key'.
			//if (! empty($conf->use_javascript_ajax) || $forcecombo) $textifempty='';
			if (!empty($conf->global->PROJECT_USE_SEARCH_TO_SELECT)) {
				if ($showempty && !is_numeric($showempty)) $textifempty = $langs->trans($showempty);
				else $textifempty .= $langs->trans("All");
			} else {
				if ($showempty && !is_numeric($showempty)) $textifempty = $langs->trans($showempty);
			}
			if ($showempty) $out .= '<option value="0" selected>'.$textifempty.'</option>';

			$i = 0;
			while ($num && $i < $num) {
				$opt = '';
				$optJson = array();
				$objp = $this->db->fetch_object($result);

				$this->constructProjectListOption($objp, $opt, $optJson, $selected, $filterkey);
				// Add new entry
				// "key" value of json key array is used by jQuery automatically as selected value
				// "label" value of json key array is used by jQuery automatically as text for combo box
				$out .= $opt;
				array_push($outarray, $optJson);

				$i++;
			}

			$out .= '</select>';

			$this->db->free($result);

			if (empty($outputmode)) return $out;
			return $outarray;
		} else {
			dol_print_error($this->db);
		}
	}

	/**
	 * constructProjectListOption.
	 * This define value for &$opt and &$optJson.
	 *
	 * @param 	resource	$objp			    Result set of fetch
	 * @param 	string		$opt			    Option (var used for returned value in string option format)
	 * @param 	string		$optJson		    Option (var used for returned value in json format)
	 * @param 	string		$selected		    Preselected value
	 * @param   string      $filterkey          Filter key to highlight
	 * @return	void
	 */
	protected function constructProjectListOption(&$objp, &$opt, &$optJson, $selected, $filterkey = '')
	{
		$outkey = '';
		$outval = '';
		$outref = '';
		$outlabel = '';
		$outtype = '';

		$label = $objp->label;

		$outkey = $objp->rowid;
		$outref = $objp->ref;
		$outlabel = $objp->label;
		$outtype = $objp->fk_product_type;

		$opt = '<option value="'.$objp->rowid.'"';
		$opt .= ($objp->rowid == $selected) ? ' selected' : '';
		$opt .= '>';
		$opt .= $objp->ref;
		$objRef = $objp->ref;
		if (!empty($filterkey) && $filterkey != '') $objRef = preg_replace('/('.preg_quote($filterkey, '/').')/i', '<strong>$1</strong>', $objRef, 1);
		$outval .= $objRef;

		$opt .= "</option>\n";
		$optJson = array('key'=>$outkey, 'value'=>$outref, 'type'=>$outtype);
	}


	/**
	 *  Return list of members in Ajax if Ajax activated or go to selectTicketsList
	 *
	 *  @param		int			$selected				Preselected tickets
	 *  @param		string		$htmlname				Name of HTML select field (must be unique in page).
	 *  @param  	string		$filtertype     		To add a filter
	 *  @param		int			$limit					Limit on number of returned lines
	 *  @param		int			$status					Ticket status
	 *  @param		string		$selected_input_value	Value of preselected input text (for use with ajax)
	 *  @param		int			$hidelabel				Hide label (0=no, 1=yes, 2=show search icon (before) and placeholder, 3 search icon after)
	 *  @param		array		$ajaxoptions			Options for ajax_autocompleter
	 *  @param      int			$socid					Thirdparty Id (to get also price dedicated to this customer)
	 *  @param		string		$showempty				'' to not show empty line. Translation key to show an empty line. '1' show empty line with no text.
	 * 	@param		int			$forcecombo				Force to use combo box
	 *  @param      string      $morecss                Add more css on select
	 *  @param 		array 		$selected_combinations 	Selected combinations. Format: array([attrid] => attrval, [...])
	 *  @param		string		$nooutput				No print, return the output into a string
	 *  @return		void|string
	 */
	public function selectMembers($selected = '', $htmlname = 'adherentid', $filtertype = '', $limit = 0, $status = 1, $selected_input_value = '', $hidelabel = 0, $ajaxoptions = array(), $socid = 0, $showempty = '1', $forcecombo = 0, $morecss = '', $selected_combinations = null, $nooutput = 0)
	{
		global $langs, $conf;

		$out = '';

		// check parameters
		if (is_null($ajaxoptions)) $ajaxoptions = array();

		if (!empty($conf->use_javascript_ajax) && !empty($conf->global->TICKET_USE_SEARCH_TO_SELECT)) {
			$placeholder = '';

			if ($selected && empty($selected_input_value)) {
				require_once DOL_DOCUMENT_ROOT.'/adherents/class/adherent.class.php';
				$adherenttmpselect = new Member($this->db);
				$adherenttmpselect->fetch($selected);
				$selected_input_value = $adherenttmpselect->ref;
				unset($adherenttmpselect);
			}

			$out .= ajax_autocompleter($selected, $htmlname, DOL_URL_ROOT.'/adherents/ajax/adherents.php', $urloption, $conf->global->PRODUIT_USE_SEARCH_TO_SELECT, 1, $ajaxoptions);

			if (empty($hidelabel)) $out .= $langs->trans("RefOrLabel").' : ';
			elseif ($hidelabel > 1) {
				$placeholder = ' placeholder="'.$langs->trans("RefOrLabel").'"';
				if ($hidelabel == 2) {
					$out .= img_picto($langs->trans("Search"), 'search');
				}
			}
			$out .= '<input type="text" class="minwidth100" name="search_'.$htmlname.'" id="search_'.$htmlname.'" value="'.$selected_input_value.'"'.$placeholder.' '.(!empty($conf->global->PRODUCT_SEARCH_AUTOFOCUS) ? 'autofocus' : '').' />';
			if ($hidelabel == 3) {
				$out .= img_picto($langs->trans("Search"), 'search');
			}
		} else {
			$out .= $this->selectMembersList($selected, $htmlname, $filtertype, $limit, $status, 0, $socid, $showempty, $forcecombo, $morecss);
		}

		if (empty($nooutput)) print $out;
		else return $out;
	}

	/**
	 *	Return list of adherents.
	 *  Called by selectMembers.
	 *
	 *	@param      int		$selected           Preselected adherent
	 *	@param      string	$htmlname           Name of select html
	 *  @param		string	$filtertype         Filter on adherent type
	 *	@param      int		$limit              Limit on number of returned lines
	 * 	@param      string	$filterkey          Filter on adherent ref or subject
	 *	@param		int		$status             Ticket status
	 *  @param      int		$outputmode         0=HTML select string, 1=Array
	 *  @param		string	$showempty		    '' to not show empty line. Translation key to show an empty line. '1' show empty line with no text.
	 * 	@param		int		$forcecombo		    Force to use combo box
	 *  @param      string  $morecss            Add more css on select
	 *  @return     array    				    Array of keys for json
	 */
	public function selectMembersList($selected = '', $htmlname = 'adherentid', $filtertype = '', $limit = 20, $filterkey = '', $status = 1, $outputmode = 0, $showempty = '1', $forcecombo = 0, $morecss = '')
	{
		global $langs, $conf;

		$out = '';
		$outarray = array();

		$selectFields = " p.rowid, p.ref";

		$sql = "SELECT ";
		$sql .= $selectFields;
		$sql .= " FROM ".$this->db->prefix()."adherent as p";
		$sql .= ' WHERE p.entity IN ('.getEntity('adherent').')';

		// Add criteria on ref/label
		if ($filterkey != '') {
			$sql .= ' AND (';
			$prefix = empty($conf->global->TICKET_DONOTSEARCH_ANYWHERE) ? '%' : ''; // Can use index if PRODUCT_DONOTSEARCH_ANYWHERE is on
			// For natural search
			$scrit = explode(' ', $filterkey);
			$i = 0;
			if (count($scrit) > 1) $sql .= "(";
			foreach ($scrit as $crit) {
				if ($i > 0) $sql .= " AND ";
				$sql .= "p.ref LIKE '".$this->db->escape($prefix.$crit)."%'";
				$sql .= "";
				$i++;
			}
			if (count($scrit) > 1) $sql .= ")";
			$sql .= ')';
		}

		$sql .= $this->db->plimit($limit, 0);

		// Build output string
		dol_syslog(get_class($this)."::selectMembersList search adherents", LOG_DEBUG);
		$result = $this->db->query($sql);
		if ($result) {
			require_once DOL_DOCUMENT_ROOT.'/adherents/class/adherent.class.php';
			require_once DOL_DOCUMENT_ROOT.'/core/lib/member.lib.php';

			$num = $this->db->num_rows($result);

			$events = null;

			if (!$forcecombo) {
				include_once DOL_DOCUMENT_ROOT.'/core/lib/ajax.lib.php';
				$out .= ajax_combobox($htmlname, $events, $conf->global->PROJECT_USE_SEARCH_TO_SELECT);
			}

			$out .= '<select class="flat'.($morecss ? ' '.$morecss : '').'" name="'.$htmlname.'" id="'.$htmlname.'">';

			$textifempty = '';
			// Do not use textifempty = ' ' or '&nbsp;' here, or search on key will search on ' key'.
			//if (! empty($conf->use_javascript_ajax) || $forcecombo) $textifempty='';
			if (!empty($conf->global->PROJECT_USE_SEARCH_TO_SELECT)) {
				if ($showempty && !is_numeric($showempty)) $textifempty = $langs->trans($showempty);
				else $textifempty .= $langs->trans("All");
			} else {
				if ($showempty && !is_numeric($showempty)) $textifempty = $langs->trans($showempty);
			}
			if ($showempty) $out .= '<option value="0" selected>'.$textifempty.'</option>';

			$i = 0;
			while ($num && $i < $num) {
				$opt = '';
				$optJson = array();
				$objp = $this->db->fetch_object($result);

				$this->constructMemberListOption($objp, $opt, $optJson, $selected, $filterkey);
				// Add new entry
				// "key" value of json key array is used by jQuery automatically as selected value
				// "label" value of json key array is used by jQuery automatically as text for combo box
				$out .= $opt;
				array_push($outarray, $optJson);

				$i++;
			}

			$out .= '</select>';

			$this->db->free($result);

			if (empty($outputmode)) return $out;
			return $outarray;
		} else {
			dol_print_error($this->db);
		}
	}

	/**
	 * constructMemberListOption.
	 * This define value for &$opt and &$optJson.
	 *
	 * @param 	resource	$objp			    Result set of fetch
	 * @param 	string		$opt			    Option (var used for returned value in string option format)
	 * @param 	string		$optJson		    Option (var used for returned value in json format)
	 * @param 	string		$selected		    Preselected value
	 * @param   string      $filterkey          Filter key to highlight
	 * @return	void
	 */
	protected function constructMemberListOption(&$objp, &$opt, &$optJson, $selected, $filterkey = '')
	{
		$outkey = '';
		$outval = '';
		$outref = '';
		$outlabel = '';
		$outtype = '';

		$label = $objp->label;

		$outkey = $objp->rowid;
		$outref = $objp->ref;
		$outlabel = $objp->label;
		$outtype = $objp->fk_product_type;

		$opt = '<option value="'.$objp->rowid.'"';
		$opt .= ($objp->rowid == $selected) ? ' selected' : '';
		$opt .= '>';
		$opt .= $objp->ref;
		$objRef = $objp->ref;
		if (!empty($filterkey) && $filterkey != '') $objRef = preg_replace('/('.preg_quote($filterkey, '/').')/i', '<strong>$1</strong>', $objRef, 1);
		$outval .= $objRef;

		$opt .= "</option>\n";
		$optJson = array('key'=>$outkey, 'value'=>$outref, 'type'=>$outtype);
	}

	/**
	 * Generic method to select a component from a combo list.
	 * Can use autocomplete with ajax after x key pressed or a full combo, depending on setup.
	 * This is the generic method that will replace all specific existing methods.
	 *
	 * @param 	string			$objectdesc			ObjectClass:PathToClass[:AddCreateButtonOrNot[:Filter[:Sortfield]]]
	 * @param	string			$htmlname			Name of HTML select component
	 * @param	int				$preselectedvalue	Preselected value (ID of element)
	 * @param	string			$showempty			''=empty values not allowed, 'string'=value show if we allow empty values (for example 'All', ...)
	 * @param	string			$searchkey			Search criteria
	 * @param	string			$placeholder		Place holder
	 * @param	string			$morecss			More CSS
	 * @param	string			$moreparams			More params provided to ajax call
	 * @param	int				$forcecombo			Force to load all values and output a standard combobox (with no beautification)
	 * @param	int				$disabled			1=Html component is disabled
	 * @param	string	        $selected_input_value	Value of preselected input text (for use with ajax)
	 * @return	string								Return HTML string
	 * @see selectForFormsList() select_thirdparty_list()
	 */
	public function selectForForms($objectdesc, $htmlname, $preselectedvalue, $showempty = '', $searchkey = '', $placeholder = '', $morecss = '', $moreparams = '', $forcecombo = 0, $disabled = 0, $selected_input_value = '')
	{
		global $conf, $user;

		$objecttmp = null;

		// Example of value for $objectdec:
		// Bom:bom/class/bom.class.php:0:t.status=1
		// Bom:bom/class/bom.class.php:0:t.status=1:ref
		// Bom:bom/class/bom.class.php:0:(t.status:=:1):ref
		$InfoFieldList = explode(":", $objectdesc, 4);
		$vartmp = $InfoFieldList[3];
		$reg = array();
		if (preg_match('/^.*:(\w*)$/', $vartmp, $reg)) {
			$InfoFieldList[4] = $reg[1];	// take the sort field
		}
		$InfoFieldList[3] = preg_replace('/:\w*$/', '', $vartmp);	// take the filter field

		$classname = $InfoFieldList[0];
		$classpath = $InfoFieldList[1];
		$addcreatebuttonornot = empty($InfoFieldList[2]) ? 0 : $InfoFieldList[2];
		$filter = empty($InfoFieldList[3]) ? '' : $InfoFieldList[3];
		$sortfield = empty($InfoFieldList[4]) ? '' : $InfoFieldList[4];

		if (!empty($classpath)) {
			dol_include_once($classpath);

			if ($classname && class_exists($classname)) {
				$objecttmp = new $classname($this->db);
				// Make some replacement
				$sharedentities = getEntity(strtolower($classname));
				$objecttmp->filter = str_replace(
					array('__ENTITY__', '__SHARED_ENTITIES__', '__USER_ID__'),
					array($conf->entity, $sharedentities, $user->id),
					$filter
				);
			}
		}
		if (!is_object($objecttmp)) {
			dol_syslog('Error bad setup of type for field '.$InfoFieldList, LOG_WARNING);
			return 'Error bad setup of type for field '.join(',', $InfoFieldList);
		}

		//var_dump($objecttmp->filter);
		$prefixforautocompletemode = $objecttmp->element;
		if ($prefixforautocompletemode == 'societe') {
			$prefixforautocompletemode = 'company';
		}
		if ($prefixforautocompletemode == 'product') {
			$prefixforautocompletemode = 'produit';
		}
		$confkeyforautocompletemode = strtoupper($prefixforautocompletemode).'_USE_SEARCH_TO_SELECT'; // For example COMPANY_USE_SEARCH_TO_SELECT

		dol_syslog(get_class($this)."::selectForForms object->filter=".$objecttmp->filter, LOG_DEBUG);
		$out = '';
		if (!empty($conf->use_javascript_ajax) && !empty($conf->global->$confkeyforautocompletemode) && !$forcecombo) {
			// No immediate load of all database
			$placeholder = '';
			if ($preselectedvalue && empty($selected_input_value)) {
				$objecttmp->fetch($preselectedvalue);
				$selected_input_value = ($prefixforautocompletemode == 'company' ? $objecttmp->name : $objecttmp->ref);
				//unset($objecttmp);
			}

			$objectdesc = $classname.':'.$classpath.':'.$addcreatebuttonornot.':'.$filter;
			$urlforajaxcall = DOL_URL_ROOT.'/core/ajax/selectobject.php';

			// No immediate load of all database
			$urloption = 'htmlname='.urlencode($htmlname).'&outjson=1&objectdesc='.urlencode($objectdesc).'&filter='.urlencode($objecttmp->filter).($sortfield ? '&sortfield='.urlencode($sortfield) : '');
			// Activate the auto complete using ajax call.
			$out .= ajax_autocompleter($preselectedvalue, $htmlname, $urlforajaxcall, $urloption, $conf->global->$confkeyforautocompletemode, 0, array());
			$out .= '<style type="text/css">.ui-autocomplete { z-index: 1003; }</style>';
			$out .= '<input type="text" class="'.$morecss.'"'.($disabled ? ' disabled="disabled"' : '').' name="search_'.$htmlname.'" id="search_'.$htmlname.'" value="'.$selected_input_value.'"'.($placeholder ? ' placeholder="'.dol_escape_htmltag($placeholder).'"' : '') .' />';
		} else {
			// Immediate load of table record. Note: filter is inside $objecttmp->filter
			$out .= $this->selectForFormsList($objecttmp, $htmlname, $preselectedvalue, $showempty, $searchkey, $placeholder, $morecss, $moreparams, $forcecombo, 0, $disabled, $sortfield);
		}

		return $out;
	}

	/**
	 * Function to forge a SQL criteria
	 *
	 * @param  array    $matches       Array of found string by regex search. Example: "t.ref:like:'SO-%'" or "t.date_creation:<:'20160101'" or "t.nature:is:NULL"
	 * @return string                  Forged criteria. Example: "t.field like 'abc%'"
	 */
	protected static function forgeCriteriaCallback($matches)
	{
		global $db;

		//dol_syslog("Convert matches ".$matches[1]);
		if (empty($matches[1])) {
			return '';
		}
		$tmp = explode(':', $matches[1]);
		if (count($tmp) < 3) {
			return '';
		}

		$tmpescaped = $tmp[2];
		$regbis = array();
		if (preg_match('/^\'(.*)\'$/', $tmpescaped, $regbis)) {
			$tmpescaped = "'".$db->escape($regbis[1])."'";
		} else {
			$tmpescaped = $db->escape($tmpescaped);
		}
		return $db->escape($tmp[0]).' '.strtoupper($db->escape($tmp[1]))." ".$tmpescaped;
	}

	/**
	 * Output html form to select an object.
	 * Note, this function is called by selectForForms or by ajax selectobject.php
	 *
	 * @param 	Object			$objecttmp			Object to knwo the table to scan for combo.
	 * @param	string			$htmlname			Name of HTML select component
	 * @param	int				$preselectedvalue	Preselected value (ID of element)
	 * @param	string			$showempty			''=empty values not allowed, 'string'=value show if we allow empty values (for example 'All', ...)
	 * @param	string			$searchkey			Search value
	 * @param	string			$placeholder		Place holder
	 * @param	string			$morecss			More CSS
	 * @param	string			$moreparams			More params provided to ajax call
	 * @param	int				$forcecombo			Force to load all values and output a standard combobox (with no beautification)
	 * @param	int				$outputmode			0=HTML select string, 1=Array
	 * @param	int				$disabled			1=Html component is disabled
	 * @param	string			$sortfield			Sort field
	 * @return	string|array						Return HTML string
	 * @see selectForForms()
	 */
	public function selectForFormsList($objecttmp, $htmlname, $preselectedvalue, $showempty = '', $searchkey = '', $placeholder = '', $morecss = '', $moreparams = '', $forcecombo = 0, $outputmode = 0, $disabled = 0, $sortfield = '')
	{
		global $conf, $langs, $user, $hookmanager;

		//print "$objecttmp->filter, $htmlname, $preselectedvalue, $showempty = '', $searchkey = '', $placeholder = '', $morecss = '', $moreparams = '', $forcecombo = 0, $outputmode = 0, $disabled";

		$prefixforautocompletemode = $objecttmp->element;
		if ($prefixforautocompletemode == 'societe') {
			$prefixforautocompletemode = 'company';
		}
		$confkeyforautocompletemode = strtoupper($prefixforautocompletemode).'_USE_SEARCH_TO_SELECT'; // For example COMPANY_USE_SEARCH_TO_SELECT

		if (!empty($objecttmp->fields)) {	// For object that declare it, it is better to use declared fields (like societe, contact, ...)
			$tmpfieldstoshow = '';
			foreach ($objecttmp->fields as $key => $val) {
				if (!dol_eval($val['enabled'], 1, 1, 1, '1')) {
					continue;
				}
				if (!empty($val['showoncombobox'])) {
					$tmpfieldstoshow .= ($tmpfieldstoshow ? ',' : '').'t.'.$key;
				}
			}
			if ($tmpfieldstoshow) {
				$fieldstoshow = $tmpfieldstoshow;
			}
		} else {
			// For backward compatibility
			$objecttmp->fields['ref'] = array('type'=>'varchar(30)', 'label'=>'Ref', 'showoncombobox'=>1);
		}

		if (empty($fieldstoshow)) {
			if (isset($objecttmp->fields['ref'])) {
				$fieldstoshow = 't.ref';
			} else {
				$langs->load("errors");
				$this->error = $langs->trans("ErrorNoFieldWithAttributeShowoncombobox");
				return $langs->trans('ErrorNoFieldWithAttributeShowoncombobox');
			}
		}

		$out = '';
		$outarray = array();

		$num = 0;

		// Search data
		$sql = "SELECT t.rowid, ".$fieldstoshow." FROM ".$this->db->prefix().$objecttmp->table_element." as t";
		if (isset($objecttmp->ismultientitymanaged)) {
			if (!is_numeric($objecttmp->ismultientitymanaged)) {
				$tmparray = explode('@', $objecttmp->ismultientitymanaged);
				$sql .= " INNER JOIN ".$this->db->prefix().$tmparray[1]." as parenttable ON parenttable.rowid = t.".$tmparray[0];
			}
			if ($objecttmp->ismultientitymanaged === 'fk_soc@societe') {
				if (empty($user->rights->societe->client->voir) && !$user->socid) {
					$sql .= ", ".$this->db->prefix()."societe_commerciaux as sc";
				}
			}
		}

		// Add where from hooks
		$parameters = array();
		$reshook = $hookmanager->executeHooks('selectForFormsListWhere', $parameters); // Note that $action and $object may have been modified by hook
		if (!empty($hookmanager->resPrint)) {
			$sql .= $hookmanager->resPrint;
		} else {
			$sql .= " WHERE 1=1";
			if (isset($objecttmp->ismultientitymanaged)) {
				if ($objecttmp->ismultientitymanaged == 1) {
					$sql .= " AND t.entity IN (".getEntity($objecttmp->table_element).")";
				}
				if (!is_numeric($objecttmp->ismultientitymanaged)) {
					$sql .= " AND parenttable.entity = t.".$tmparray[0];
				}
				if ($objecttmp->ismultientitymanaged == 1 && !empty($user->socid)) {
					if ($objecttmp->element == 'societe') {
						$sql .= " AND t.rowid = ".((int) $user->socid);
					} else {
						$sql .= " AND t.fk_soc = ".((int) $user->socid);
					}
				}
				if ($objecttmp->ismultientitymanaged === 'fk_soc@societe') {
					if (empty($user->rights->societe->client->voir) && !$user->socid) {
						$sql .= " AND t.rowid = sc.fk_soc AND sc.fk_user = ".((int) $user->id);
					}
				}
			}
			if ($searchkey != '') {
				$sql .= natural_search(explode(',', $fieldstoshow), $searchkey);
			}
			if ($objecttmp->filter) {	 // Syntax example "(t.ref:like:'SO-%') and (t.date_creation:<:'20160101')"
				/*if (! DolibarrApi::_checkFilters($objecttmp->filter))
				{
					throw new RestException(503, 'Error when validating parameter sqlfilters '.$objecttmp->filter);
				}*/
				$regexstring = '\(([^:\'\(\)]+:[^:\'\(\)]+:[^\(\)]+)\)';
				$sql .= " AND (".preg_replace_callback('/'.$regexstring.'/', 'Form::forgeCriteriaCallback', $objecttmp->filter).")";
			}
		}
		$sql .= $this->db->order($sortfield ? $sortfield : $fieldstoshow, "ASC");
		//$sql.=$this->db->plimit($limit, 0);
		//print $sql;

		// Build output string
		$resql = $this->db->query($sql);
		if ($resql) {
			// Construct $out and $outarray
			$out .= '<select id="'.$htmlname.'" class="flat'.($morecss ? ' '.$morecss : '').'"'.($disabled ? ' disabled="disabled"' : '').($moreparams ? ' '.$moreparams : '').' name="'.$htmlname.'">'."\n";

			// Warning: Do not use textifempty = ' ' or '&nbsp;' here, or search on key will search on ' key'. Seems it is no more true with selec2 v4
			$textifempty = '&nbsp;';

			//if (! empty($conf->use_javascript_ajax) || $forcecombo) $textifempty='';
			if (!empty($conf->global->$confkeyforautocompletemode)) {
				if ($showempty && !is_numeric($showempty)) {
					$textifempty = $langs->trans($showempty);
				} else {
					$textifempty .= $langs->trans("All");
				}
			}
			if ($showempty) {
				$out .= '<option value="-1">'.$textifempty.'</option>'."\n";
			}

			$num = $this->db->num_rows($resql);
			$i = 0;
			if ($num) {
				while ($i < $num) {
					$obj = $this->db->fetch_object($resql);
					$label = '';
					$tmparray = explode(',', $fieldstoshow);
					$oldvalueforshowoncombobox = 0;
					foreach ($tmparray as $key => $val) {
						$val = preg_replace('/t\./', '', $val);
						$label .= (($label && $obj->$val) ? ($oldvalueforshowoncombobox != $objecttmp->fields[$val]['showoncombobox'] ? ' - ' : ' ') : '');
						$label .= $obj->$val;
						$oldvalueforshowoncombobox = $objecttmp->fields[$val]['showoncombobox'];
					}
					if (empty($outputmode)) {
						if ($preselectedvalue > 0 && $preselectedvalue == $obj->rowid) {
							$out .= '<option value="'.$obj->rowid.'" selected>'.$label.'</option>';
						} else {
							$out .= '<option value="'.$obj->rowid.'">'.$label.'</option>';
						}
					} else {
						array_push($outarray, array('key'=>$obj->rowid, 'value'=>$label, 'label'=>$label));
					}

					$i++;
					if (($i % 10) == 0) {
						$out .= "\n";
					}
				}
			}

			$out .= '</select>'."\n";

			if (!$forcecombo) {
				include_once DOL_DOCUMENT_ROOT.'/core/lib/ajax.lib.php';
				$out .= ajax_combobox($htmlname, null, (!empty($conf->global->$confkeyforautocompletemode) ? $conf->global->$confkeyforautocompletemode : 0));
			}
		} else {
			dol_print_error($this->db);
		}

		$this->result = array('nbofelement'=>$num);

		if ($outputmode) {
			return $outarray;
		}
		return $out;
	}


	/**
	 *	Return a HTML select string, built from an array of key+value.
	 *  Note: Do not apply langs->trans function on returned content, content may be entity encoded twice.
	 *
	 *	@param	string			$htmlname			Name of html select area. Must start with "multi" if this is a multiselect
	 *	@param	array			$array				Array like array(key => value) or array(key=>array('label'=>..., 'data-...'=>..., 'disabled'=>..., 'css'=>...))
	 *	@param	string|string[]	$id					Preselected key or preselected keys for multiselect
	 *	@param	int|string		$show_empty			0 no empty value allowed, 1 or string to add an empty value into list (If 1: key is -1 and value is '' or '&nbsp;', If placeholder string: key is -1 and value is the string), <0 to add an empty value with key that is this value.
	 *	@param	int				$key_in_label		1 to show key into label with format "[key] value"
	 *	@param	int				$value_as_key		1 to use value as key
	 *	@param  string			$moreparam			Add more parameters onto the select tag. For example 'style="width: 95%"' to avoid select2 component to go over parent container
	 *	@param  int				$translate			1=Translate and encode value
	 * 	@param	int				$maxlen				Length maximum for labels
	 * 	@param	int				$disabled			Html select box is disabled
	 *  @param	string			$sort				'ASC' or 'DESC' = Sort on label, '' or 'NONE' or 'POS' = Do not sort, we keep original order
	 *  @param	string			$morecss			Add more class to css styles
	 *  @param	int				$addjscombo			Add js combo
	 *  @param  string          $moreparamonempty	Add more param on the empty option line. Not used if show_empty not set
	 *  @param  int             $disablebademail	1=Check if a not valid email, 2=Check string '---', and if found into value, disable and colorize entry
	 *  @param  int             $nohtmlescape		No html escaping.
	 * 	@return	string								HTML select string.
	 *  @see multiselectarray(), selectArrayAjax(), selectArrayFilter()
	 */
	public static function selectarray($htmlname, $array, $id = '', $show_empty = 0, $key_in_label = 0, $value_as_key = 0, $moreparam = '', $translate = 0, $maxlen = 0, $disabled = 0, $sort = '', $morecss = '', $addjscombo = 1, $moreparamonempty = '', $disablebademail = 0, $nohtmlescape = 0)
	{
		global $conf, $langs;

		// Do we want a multiselect ?
		//$jsbeautify = 0;
		//if (preg_match('/^multi/',$htmlname)) $jsbeautify = 1;
		$jsbeautify = 1;

		if ($value_as_key) {
			$array = array_combine($array, $array);
		}

		$out = '';

		if ($addjscombo < 0) {
			if (empty($conf->global->MAIN_OPTIMIZEFORTEXTBROWSER)) {
				$addjscombo = 1;
			} else {
				$addjscombo = 0;
			}
		}

		// Add code for jquery to use multiselect
		if ($addjscombo && $jsbeautify) {
			// Enhance with select2
			include_once DOL_DOCUMENT_ROOT.'/core/lib/ajax.lib.php';
			$out .= ajax_combobox($htmlname, array(), 0, 0, 'resolve', $show_empty < 0 ? (string) $show_empty : '-1');
		}

		$out .= '<select id="'.preg_replace('/^\./', '', $htmlname).'" '.($disabled ? 'disabled="disabled" ' : '').'class="flat '.(preg_replace('/^\./', '', $htmlname)).($morecss ? ' '.$morecss : '').'"';
		$out .= ' name="'.preg_replace('/^\./', '', $htmlname).'" '.($moreparam ? $moreparam : '');
		$out .= '>';

		if ($show_empty) {
			$textforempty = ' ';
			if (!empty($conf->use_javascript_ajax)) {
				$textforempty = '&nbsp;'; // If we use ajaxcombo, we need &nbsp; here to avoid to have an empty element that is too small.
			}
			if (!is_numeric($show_empty)) {
				$textforempty = $show_empty;
			}
			$out .= '<option class="optiongrey" '.($moreparamonempty ? $moreparamonempty.' ' : '').'value="'.($show_empty < 0 ? $show_empty : -1).'"'.($id == $show_empty ? ' selected' : '').'>'.$textforempty.'</option>'."\n";
		}

		if (is_array($array)) {
			// Translate
			if ($translate) {
				foreach ($array as $key => $value) {
					if (!is_array($value)) {
						$array[$key] = $langs->trans($value);
					} else {
						$array[$key]['label'] = $langs->trans($value['label']);
					}
				}
			}

			// Sort
			if ($sort == 'ASC') {
				asort($array);
			} elseif ($sort == 'DESC') {
				arsort($array);
			}

			foreach ($array as $key => $tmpvalue) {
				if (is_array($tmpvalue)) {
					$value = $tmpvalue['label'];
					$disabled = empty($tmpvalue['disabled']) ? '' : ' disabled';
					$style = empty($tmpvalue['css']) ? ' class="'.$tmpvalue['css'].'"' : '';
				} else {
					$value = $tmpvalue;
					$disabled = '';
					$style = '';
				}
				if (!empty($disablebademail)) {
					if (($disablebademail == 1 && !preg_match('/&lt;.+@.+&gt;/', $value))
						|| ($disablebademail == 2 && preg_match('/---/', $value))) {
						$disabled = ' disabled';
						$style = ' class="warning"';
					}
				}

				if ($key_in_label) {
					if (empty($nohtmlescape)) {
						$selectOptionValue = dol_escape_htmltag($key.' - '.($maxlen ?dol_trunc($value, $maxlen) : $value));
					} else {
						$selectOptionValue = $key.' - '.($maxlen ?dol_trunc($value, $maxlen) : $value);
					}
				} else {
					if (empty($nohtmlescape)) {
						$selectOptionValue = dol_escape_htmltag($maxlen ?dol_trunc($value, $maxlen) : $value);
					} else {
						$selectOptionValue = $maxlen ?dol_trunc($value, $maxlen) : $value;
					}
					if ($value == '' || $value == '-') {
						$selectOptionValue = '&nbsp;';
					}
				}

				$out .= '<option value="'.$key.'"';
				$out .= $style.$disabled;
				if (is_array($id)) {
					if (in_array($key, $id) && !$disabled) {
						$out .= ' selected'; // To preselect a value
					}
				} else {
					$id = (string) $id; // if $id = 0, then $id = '0'
					if ($id != '' && $id == $key && !$disabled) {
						$out .= ' selected'; // To preselect a value
					}
				}
				if ($nohtmlescape) {
					$out .= ' data-html="'.dol_escape_htmltag($selectOptionValue).'"';
				}
				if (is_array($tmpvalue)) {
					foreach ($tmpvalue as $keyforvalue => $valueforvalue) {
						if (preg_match('/^data-/', $keyforvalue)) {
							$out .= ' '.$keyforvalue.'="'.$valueforvalue.'"';
						}
					}
				}
				$out .= '>';
				//var_dump($selectOptionValue);
				$out .= $selectOptionValue;
				$out .= "</option>\n";
			}
		}

		$out .= "</select>";
		return $out;
	}


	/**
	 *	Return a HTML select string, built from an array of key+value, but content returned into select come from an Ajax call of an URL.
	 *  Note: Do not apply langs->trans function on returned content of Ajax service, content may be entity encoded twice.
	 *
	 *	@param	string	$htmlname       		Name of html select area
	 *	@param	string	$url					Url. Must return a json_encode of array(key=>array('text'=>'A text', 'url'=>'An url'), ...)
	 *	@param	string	$id             		Preselected key
	 *	@param  string	$moreparam      		Add more parameters onto the select tag
	 *	@param  string	$moreparamtourl 		Add more parameters onto the Ajax called URL
	 * 	@param	int		$disabled				Html select box is disabled
	 *  @param	int		$minimumInputLength		Minimum Input Length
	 *  @param	string	$morecss				Add more class to css styles
	 *  @param  int     $callurlonselect        If set to 1, some code is added so an url return by the ajax is called when value is selected.
	 *  @param  string  $placeholder            String to use as placeholder
	 *  @param  integer $acceptdelayedhtml      1 = caller is requesting to have html js content not returned but saved into global $delayedhtmlcontent (so caller can show it at end of page to avoid flash FOUC effect)
	 * 	@return	string   						HTML select string
	 *  @see selectArrayFilter(), ajax_combobox() in ajax.lib.php
	 */
	public static function selectArrayAjax($htmlname, $url, $id = '', $moreparam = '', $moreparamtourl = '', $disabled = 0, $minimumInputLength = 1, $morecss = '', $callurlonselect = 0, $placeholder = '', $acceptdelayedhtml = 0)
	{
		global $conf, $langs;
		global $delayedhtmlcontent;	// Will be used later outside of this function

		// TODO Use an internal dolibarr component instead of select2
		if (empty($conf->global->MAIN_USE_JQUERY_MULTISELECT) && !defined('REQUIRE_JQUERY_MULTISELECT')) {
			return '';
		}

		$out = '<select type="text" class="'.$htmlname.($morecss ? ' '.$morecss : '').'" '.($moreparam ? $moreparam.' ' : '').'name="'.$htmlname.'"></select>';

		$outdelayed = '';
		if (!empty($conf->use_javascript_ajax)) {
			$tmpplugin = 'select2';
			$outdelayed = "\n".'<!-- JS CODE TO ENABLE '.$tmpplugin.' for id '.$htmlname.' -->
		    	<script>
		    	$(document).ready(function () {

	    	        '.($callurlonselect ? 'var saveRemoteData = [];' : '').'

	                $(".'.$htmlname.'").select2({
				    	ajax: {
					    	dir: "ltr",
					    	url: "'.$url.'",
					    	dataType: \'json\',
					    	delay: 250,
					    	data: function (params) {
					    		return {
							    	q: params.term, 	// search term
					    			page: params.page
					    		};
				    		},
				    		processResults: function (data) {
				    			// parse the results into the format expected by Select2.
				    			// since we are using custom formatting functions we do not need to alter the remote JSON data
				    			//console.log(data);
								saveRemoteData = data;
					    	    /* format json result for select2 */
					    	    result = []
					    	    $.each( data, function( key, value ) {
					    	       result.push({id: key, text: value.text});
	                            });
				    			//return {results:[{id:\'none\', text:\'aa\'}, {id:\'rrr\', text:\'Red\'},{id:\'bbb\', text:\'Search a into projects\'}], more:false}
				    			//console.log(result);
				    			return {results: result, more: false}
				    		},
				    		cache: true
				    	},
		 				language: select2arrayoflanguage,
						containerCssClass: \':all:\',					/* Line to add class of origin SELECT propagated to the new <span class="select2-selection...> tag */
					    placeholder: "'.dol_escape_js($placeholder).'",
				    	escapeMarkup: function (markup) { return markup; }, 	// let our custom formatter work
				    	minimumInputLength: '.$minimumInputLength.',
				        formatResult: function(result, container, query, escapeMarkup) {
	                        return escapeMarkup(result.text);
	                    },
				    });

	                '.($callurlonselect ? '
	                /* Code to execute a GET when we select a value */
	                $(".'.$htmlname.'").change(function() {
				    	var selected = $(".'.$htmlname.'").val();
	                	console.log("We select in selectArrayAjax the entry "+selected)
				        $(".'.$htmlname.'").val("");  /* reset visible combo value */
	    			    $.each( saveRemoteData, function( key, value ) {
	    				        if (key == selected)
	    			            {
	    			                 console.log("selectArrayAjax - Do a redirect to "+value.url)
	    			                 location.assign(value.url);
	    			            }
	                    });
	    			});' : '').'

	    	   });
		       </script>';
		}

		if ($acceptdelayedhtml) {
			$delayedhtmlcontent .= $outdelayed;
		} else {
			$out .= $outdelayed;
		}
		return $out;
	}

	/**
	 *  Return a HTML select string, built from an array of key+value, but content returned into select is defined into $array parameter.
	 *  Note: Do not apply langs->trans function on returned content of Ajax service, content may be entity encoded twice.
	 *
	 *  @param  string	$htmlname               Name of html select area
	 *	@param	array	$array					Array (key=>array('text'=>'A text', 'url'=>'An url'), ...)
	 *	@param	string	$id             		Preselected key
	 *	@param  string	$moreparam      		Add more parameters onto the select tag
	 *	@param	int		$disableFiltering		If set to 1, results are not filtered with searched string
	 * 	@param	int		$disabled				Html select box is disabled
	 *  @param	int		$minimumInputLength		Minimum Input Length
	 *  @param	string	$morecss				Add more class to css styles
	 *  @param  int     $callurlonselect        If set to 1, some code is added so an url return by the ajax is called when value is selected.
	 *  @param  string  $placeholder            String to use as placeholder
	 *  @param  integer $acceptdelayedhtml      1 = caller is requesting to have html js content not returned but saved into global $delayedhtmlcontent (so caller can show it at end of page to avoid flash FOUC effect)
	 *  @return	string   						HTML select string
	 *  @see selectArrayAjax(), ajax_combobox() in ajax.lib.php
	 */
	public static function selectArrayFilter($htmlname, $array, $id = '', $moreparam = '', $disableFiltering = 0, $disabled = 0, $minimumInputLength = 1, $morecss = '', $callurlonselect = 0, $placeholder = '', $acceptdelayedhtml = 0)
	{
		global $conf, $langs;
		global $delayedhtmlcontent;	// Will be used later outside of this function

		// TODO Use an internal dolibarr component instead of select2
		if (empty($conf->global->MAIN_USE_JQUERY_MULTISELECT) && !defined('REQUIRE_JQUERY_MULTISELECT')) {
			return '';
		}

		$out = '<select type="text" class="'.$htmlname.($morecss ? ' '.$morecss : '').'" '.($moreparam ? $moreparam.' ' : '').'name="'.$htmlname.'"><option></option></select>';

		$formattedarrayresult = array();

		foreach ($array as $key => $value) {
			$o = new stdClass();
			$o->id = $key;
			$o->text = $value['text'];
			$o->url = $value['url'];
			$formattedarrayresult[] = $o;
		}

		$outdelayed = '';
		if (!empty($conf->use_javascript_ajax)) {
			$tmpplugin = 'select2';
			$outdelayed = "\n".'<!-- JS CODE TO ENABLE '.$tmpplugin.' for id '.$htmlname.' -->
				<script>
				$(document).ready(function () {
					var data = '.json_encode($formattedarrayresult).';

					'.($callurlonselect ? 'var saveRemoteData = '.json_encode($array).';' : '').'

					$(".'.$htmlname.'").select2({
						data: data,
						language: select2arrayoflanguage,
						containerCssClass: \':all:\',					/* Line to add class of origin SELECT propagated to the new <span class="select2-selection...> tag */
						placeholder: "'.dol_escape_js($placeholder).'",
						escapeMarkup: function (markup) { return markup; }, 	// let our custom formatter work
						minimumInputLength: '.$minimumInputLength.',
						formatResult: function(result, container, query, escapeMarkup) {
							return escapeMarkup(result.text);
						},
						matcher: function (params, data) {

							if(! data.id) return null;';

			if ($callurlonselect) {
				$outdelayed .= '

							var urlBase = data.url;
							var separ = urlBase.indexOf("?") >= 0 ? "&" : "?";
							/* console.log("params.term="+params.term); */
							/* console.log("params.term encoded="+encodeURIComponent(params.term)); */
							saveRemoteData[data.id].url = urlBase + separ + "sall=" + encodeURIComponent(params.term.replace(/\"/g, ""));';
			}

			if (!$disableFiltering) {
				$outdelayed .= '

							if(data.text.match(new RegExp(params.term))) {
								return data;
							}

							return null;';
			} else {
				$outdelayed .= '

							return data;';
			}

			$outdelayed .= '
						}
					});

					'.($callurlonselect ? '
					/* Code to execute a GET when we select a value */
					$(".'.$htmlname.'").change(function() {
						var selected = $(".'.$htmlname.'").val();
						console.log("We select "+selected)

						$(".'.$htmlname.'").val("");  /* reset visible combo value */
						$.each( saveRemoteData, function( key, value ) {
							if (key == selected)
							{
								console.log("selectArrayFilter - Do a redirect to "+value.url)
								location.assign(value.url);
							}
						});
					});' : '').'

				});
				</script>';
		}

		if ($acceptdelayedhtml) {
			$delayedhtmlcontent .= $outdelayed;
		} else {
			$out .= $outdelayed;
		}
		return $out;
	}

	/**
	 *	Show a multiselect form from an array. WARNING: Use this only for short lists.
	 *
	 *	@param	string		$htmlname		Name of select
	 *	@param	array		$array			Array with key+value
	 *	@param	array		$selected		Array with key+value preselected
	 *	@param	int			$key_in_label   1 to show key like in "[key] value"
	 *	@param	int			$value_as_key   1 to use value as key
	 *	@param  string		$morecss        Add more css style
	 *	@param  int			$translate		Translate and encode value
	 *  @param	int|string	$width			Force width of select box. May be used only when using jquery couch. Example: 250, '95%'
	 *  @param	string		$moreattrib		Add more options on select component. Example: 'disabled'
	 *  @param	string		$elemtype		Type of element we show ('category', ...). Will execute a formating function on it. To use in readonly mode if js component support HTML formatting.
	 *  @param	string		$placeholder	String to use as placeholder
	 *  @param	int			$addjscombo		Add js combo
	 *	@return	string						HTML multiselect string
	 *  @see selectarray(), selectArrayAjax(), selectArrayFilter()
	 */
	public static function multiselectarray($htmlname, $array, $selected = array(), $key_in_label = 0, $value_as_key = 0, $morecss = '', $translate = 0, $width = 0, $moreattrib = '', $elemtype = '', $placeholder = '', $addjscombo = -1)
	{
		global $conf, $langs;

		$out = '';

		if ($addjscombo < 0) {
			if (empty($conf->global->MAIN_OPTIMIZEFORTEXTBROWSER)) {
				$addjscombo = 1;
			} else {
				$addjscombo = 0;
			}
		}

		// Try also magic suggest
		$out .= '<select id="'.$htmlname.'" class="multiselect'.($morecss ? ' '.$morecss : '').'" multiple name="'.$htmlname.'[]"'.($moreattrib ? ' '.$moreattrib : '').($width ? ' style="width: '.(preg_match('/%/', $width) ? $width : $width.'px').'"' : '').'>'."\n";
		if (is_array($array) && !empty($array)) {
			if ($value_as_key) {
				$array = array_combine($array, $array);
			}

			if (!empty($array)) {
				foreach ($array as $key => $value) {
					$newval = ($translate ? $langs->trans($value) : $value);
					$newval = ($key_in_label ? $key.' - '.$newval : $newval);

					$out .= '<option value="'.$key.'"';
					if (is_array($selected) && !empty($selected) && in_array((string) $key, $selected) && ((string) $key != '')) {
						$out .= ' selected';
					}
					$out .= ' data-html="'.dol_escape_htmltag($newval).'"';
					$out .= '>';
					$out .= dol_htmlentitiesbr($newval);
					$out .= '</option>'."\n";
				}
			}
		}
		$out .= '</select>'."\n";

		// Add code for jquery to use multiselect
		if (!empty($conf->use_javascript_ajax) && !empty($conf->global->MAIN_USE_JQUERY_MULTISELECT) || defined('REQUIRE_JQUERY_MULTISELECT')) {
			$out .= "\n".'<!-- JS CODE TO ENABLE select for id '.$htmlname.', addjscombo='.$addjscombo.' -->';
			$out .= "\n".'<script>'."\n";
			if ($addjscombo == 1) {
				$tmpplugin = empty($conf->global->MAIN_USE_JQUERY_MULTISELECT) ?constant('REQUIRE_JQUERY_MULTISELECT') : $conf->global->MAIN_USE_JQUERY_MULTISELECT;
				$out .= 'function formatResult(record, container) {'."\n";
				$out .= '	if ($(record.element).attr("data-html") != undefined) return htmlEntityDecodeJs($(record.element).attr("data-html"));		// If property html set, we decode html entities and use this'."\n";
				$out .= '	return record.text;';
				$out .= '};'."\n";
				$out .= 'function formatSelection(record) {'."\n";
				if ($elemtype == 'category') {
					$out .= 'return \'<span><img src="'.DOL_URL_ROOT.'/theme/eldy/img/object_category.png"> \'+record.text+\'</span>\';';
				} else {
					$out .= 'return record.text;';
				}
				$out .= '};'."\n";
				$out .= '$(document).ready(function () {
							$(\'#'.$htmlname.'\').'.$tmpplugin.'({';
				if ($placeholder) {
					$out .= '
								placeholder: {
								    id: \'-1\',
								    text: \''.dol_escape_js($placeholder).'\'
								  },';
				}
				$out .= '		dir: \'ltr\',
								// Specify format function for dropdown item
								formatResult: formatResult,
							 	templateResult: formatResult,		/* For 4.0 */
								escapeMarkup: function (markup) { return markup; }, 	// let our custom formatter work
								// Specify format function for selected item
								formatSelection: formatSelection,
							 	templateSelection: formatSelection		/* For 4.0 */
							});

							/* Add also morecss to the css .select2 that is after the #htmlname, for component that are show dynamically after load, because select2 set
								 the size only if component is not hidden by default on load */
							$(\'#'.$htmlname.' + .select2\').addClass(\''.$morecss.'\');
						});'."\n";
			} elseif ($addjscombo == 2 && !defined('DISABLE_MULTISELECT')) {
				// Add other js lib
				// TODO external lib multiselect/jquery.multi-select.js must have been loaded to use this multiselect plugin
				// ...
				$out .= 'console.log(\'addjscombo=2 for htmlname='.$htmlname.'\');';
				$out .= '$(document).ready(function () {
							$(\'#'.$htmlname.'\').multiSelect({
								containerHTML: \'<div class="multi-select-container">\',
								menuHTML: \'<div class="multi-select-menu">\',
								buttonHTML: \'<span class="multi-select-button '.$morecss.'">\',
								menuItemHTML: \'<label class="multi-select-menuitem">\',
								activeClass: \'multi-select-container--open\',
								noneText: \''.$placeholder.'\'
							});
						})';
			}
			$out .= '</script>';
		}

		return $out;
	}


	/**
	 *	Show a multiselect dropbox from an array. If a saved selection of fields exists for user (into $user->conf->MAIN_SELECTEDFIELDS_contextofpage), we use this one instead of default.
	 *
	 *	@param	string	$htmlname		Name of HTML field
	 *	@param	array	$array			Array with array of fields we could show. This array may be modified according to setup of user.
	 *  @param  string  $varpage        Id of context for page. Can be set by caller with $varpage=(empty($contextpage)?$_SERVER["PHP_SELF"]:$contextpage);
	 *	@return	string					HTML multiselect string
	 *  @see selectarray()
	 */
	public static function multiSelectArrayWithCheckbox($htmlname, &$array, $varpage)
	{
		global $conf, $langs, $user, $extrafields;

		if (!empty($conf->global->MAIN_OPTIMIZEFORTEXTBROWSER)) {
			return '';
		}

		$tmpvar = "MAIN_SELECTEDFIELDS_".$varpage; // To get list of saved selected fields to show

		if (!empty($user->conf->$tmpvar)) {		// A list of fields was already customized for user
			$tmparray = explode(',', $user->conf->$tmpvar);
			foreach ($array as $key => $val) {
				//var_dump($key);
				//var_dump($tmparray);
				if (in_array($key, $tmparray)) {
					$array[$key]['checked'] = 1;
				} else {
					$array[$key]['checked'] = 0;
				}
			}
		} else {								// There is no list of fields already customized for user
			foreach ($array as $key => $val) {
				if (!empty($array[$key]['checked']) && $array[$key]['checked'] < 0) {
					$array[$key]['checked'] = 0;
				}
			}
		}

		$listoffieldsforselection = '';
		$listcheckedstring = '';

		foreach ($array as $key => $val) {
			/* var_dump($val);
			var_dump(array_key_exists('enabled', $val));
			var_dump(!$val['enabled']);*/
			if (array_key_exists('enabled', $val) && isset($val['enabled']) && !$val['enabled']) {
				unset($array[$key]); // We don't want this field
				continue;
			}
			if (!empty($val['type']) && $val['type'] == 'separate') {
				// Field remains in array but we don't add it into $listoffieldsforselection
				//$listoffieldsforselection .= '<li>-----</li>';
				continue;
			}
			if ($val['label']) {
				if (!empty($val['langfile']) && is_object($langs)) {
					$langs->load($val['langfile']);
				}

				// Note: $val['checked'] <> 0 means we must show the field into the combo list
				$listoffieldsforselection .= '<li><input type="checkbox" id="checkbox'.$key.'" value="'.$key.'"'.((empty($val['checked']) || $val['checked'] == '-1') ? '' : ' checked="checked"').'/><label for="checkbox'.$key.'">'.dol_escape_htmltag($langs->trans($val['label'])).'</label></li>';
				$listcheckedstring .= (empty($val['checked']) ? '' : $key.',');
			}
		}

		$out = '<!-- Component multiSelectArrayWithCheckbox '.$htmlname.' -->

        <dl class="dropdown">
            <dt>
            <a href="#'.$htmlname.'">
              '.img_picto('', 'list').'
            </a>
            <input type="hidden" class="'.$htmlname.'" name="'.$htmlname.'" value="'.$listcheckedstring.'">
            </dt>
            <dd class="dropdowndd">
                <div class="multiselectcheckbox'.$htmlname.'">
                    <ul class="ul'.$htmlname.'">
                    '.$listoffieldsforselection.'
                    </ul>
                </div>
            </dd>
        </dl>

        <script type="text/javascript">
          jQuery(document).ready(function () {
              $(\'.multiselectcheckbox'.$htmlname.' input[type="checkbox"]\').on(\'click\', function () {
                  console.log("A new field was added/removed, we edit field input[name=formfilteraction]");

                  $("input:hidden[name=formfilteraction]").val(\'listafterchangingselectedfields\');	// Update field so we know we changed something on selected fields after POST

                  var title = $(this).val() + ",";
                  if ($(this).is(\':checked\')) {
                      $(\'.'.$htmlname.'\').val(title + $(\'.'.$htmlname.'\').val());
                  }
                  else {
                      $(\'.'.$htmlname.'\').val( $(\'.'.$htmlname.'\').val().replace(title, \'\') )
                  }
                  // Now, we submit page
                  //$(this).parents(\'form:first\').submit();
              });


           });
        </script>

        ';
		return $out;
	}

	/**
	 * 	Render list of categories linked to object with id $id and type $type
	 *
	 * 	@param		int		$id				Id of object
	 * 	@param		string	$type			Type of category ('member', 'customer', 'supplier', 'product', 'contact'). Old mode (0, 1, 2, ...) is deprecated.
	 *  @param		int		$rendermode		0=Default, use multiselect. 1=Emulate multiselect (recommended)
	 *  @param		int		$nolink			1=Do not add html links
	 * 	@return		string					String with categories
	 */
	public function showCategories($id, $type, $rendermode = 0, $nolink = 0)
	{
		include_once DOL_DOCUMENT_ROOT.'/categories/class/categorie.class.php';

		$cat = new Categorie($this->db);
		$categories = $cat->containing($id, $type);

		if ($rendermode == 1) {
			$toprint = array();
			foreach ($categories as $c) {
				$ways = $c->print_all_ways(' &gt;&gt; ', ($nolink ? 'none' : ''), 0, 1); // $ways[0] = "ccc2 >> ccc2a >> ccc2a1" with html formated text
				foreach ($ways as $way) {
					$toprint[] = '<li class="select2-search-choice-dolibarr noborderoncategories"'.($c->color ? ' style="background: #'.$c->color.';"' : ' style="background: #bbb"').'>'.$way.'</li>';
				}
			}
			return '<div class="select2-container-multi-dolibarr"><ul class="select2-choices-dolibarr">'.implode(' ', $toprint).'</ul></div>';
		}

		if ($rendermode == 0) {
			$arrayselected = array();
			$cate_arbo = $this->select_all_categories($type, '', 'parent', 64, 0, 1);
			foreach ($categories as $c) {
				$arrayselected[] = $c->id;
			}

			return $this->multiselectarray('categories', $cate_arbo, $arrayselected, '', 0, '', 0, '100%', 'disabled', 'category');
		}

		return 'ErrorBadValueForParameterRenderMode'; // Should not happened
	}

	/**
	 *  Show linked object block.
	 *
	 *  @param	CommonObject	$object		      Object we want to show links to
	 *  @param  string          $morehtmlright    More html to show on right of title
	 *  @param  array           $compatibleImportElementsList  Array of compatibles elements object for "import from" action
	 *  @return	int							      <0 if KO, >=0 if OK
	 */
	public function showLinkedObjectBlock($object, $morehtmlright = '', $compatibleImportElementsList = false)
	{
		global $conf, $langs, $hookmanager;
		global $bc, $action;

		$object->fetchObjectLinked();

		// Bypass the default method
		$hookmanager->initHooks(array('commonobject'));
		$parameters = array(
			'morehtmlright' => $morehtmlright,
			'compatibleImportElementsList' => &$compatibleImportElementsList,
		);
		$reshook = $hookmanager->executeHooks('showLinkedObjectBlock', $parameters, $object, $action); // Note that $action and $object may have been modified by hook

		if (empty($reshook)) {
			$nbofdifferenttypes = count($object->linkedObjects);

			print '<!-- showLinkedObjectBlock -->';
			print load_fiche_titre($langs->trans('RelatedObjects'), $morehtmlright, '', 0, 0, 'showlinkedobjectblock');


			print '<div class="div-table-responsive-no-min">';
			print '<table class="noborder allwidth" data-block="showLinkedObject" data-element="'.$object->element.'"  data-elementid="'.$object->id.'"   >';

			print '<tr class="liste_titre">';
			print '<td>'.$langs->trans("Type").'</td>';
			print '<td>'.$langs->trans("Ref").'</td>';
			print '<td class="center"></td>';
			print '<td class="center">'.$langs->trans("Date").'</td>';
			print '<td class="right">'.$langs->trans("AmountHTShort").'</td>';
			print '<td class="right">'.$langs->trans("Status").'</td>';
			print '<td></td>';
			print '</tr>';

			$nboftypesoutput = 0;

			foreach ($object->linkedObjects as $objecttype => $objects) {
				$tplpath = $element = $subelement = $objecttype;

				// to display inport button on tpl
				$showImportButton = false;
				if (!empty($compatibleImportElementsList) && in_array($element, $compatibleImportElementsList)) {
					$showImportButton = true;
				}

				$regs = array();
				if ($objecttype != 'supplier_proposal' && preg_match('/^([^_]+)_([^_]+)/i', $objecttype, $regs)) {
					$element = $regs[1];
					$subelement = $regs[2];
					$tplpath = $element.'/'.$subelement;
				}
				$tplname = 'linkedobjectblock';

				// To work with non standard path
				if ($objecttype == 'facture') {
					$tplpath = 'compta/'.$element;
					if (empty($conf->facture->enabled)) {
						continue; // Do not show if module disabled
					}
				} elseif ($objecttype == 'facturerec') {
					$tplpath = 'compta/facture';
					$tplname = 'linkedobjectblockForRec';
					if (empty($conf->facture->enabled)) {
						continue; // Do not show if module disabled
					}
				} elseif ($objecttype == 'propal') {
					$tplpath = 'comm/'.$element;
					if (empty($conf->propal->enabled)) {
						continue; // Do not show if module disabled
					}
				} elseif ($objecttype == 'supplier_proposal') {
					if (empty($conf->supplier_proposal->enabled)) {
						continue; // Do not show if module disabled
					}
				} elseif ($objecttype == 'shipping' || $objecttype == 'shipment') {
					$tplpath = 'expedition';
					if (empty($conf->expedition->enabled)) {
						continue; // Do not show if module disabled
					}
				} elseif ($objecttype == 'reception') {
					$tplpath = 'reception';
					if (empty($conf->reception->enabled)) {
						continue; // Do not show if module disabled
					}
				} elseif ($objecttype == 'delivery') {
					$tplpath = 'delivery';
					if (empty($conf->expedition->enabled)) {
						continue; // Do not show if module disabled
					}
				} elseif ($objecttype == 'mo') {
					$tplpath = 'mrp/mo';
					if (empty($conf->mrp->enabled)) {
						continue; // Do not show if module disabled
					}
				} elseif ($objecttype == 'ficheinter') {
					$tplpath = 'fichinter';
					if (empty($conf->ficheinter->enabled)) {
						continue; // Do not show if module disabled
					}
				} elseif ($objecttype == 'invoice_supplier') {
					$tplpath = 'fourn/facture';
				} elseif ($objecttype == 'order_supplier') {
					$tplpath = 'fourn/commande';
				} elseif ($objecttype == 'expensereport') {
					$tplpath = 'expensereport';
				} elseif ($objecttype == 'subscription') {
					$tplpath = 'adherents';
				} elseif ($objecttype == 'conferenceorbooth') {
					$tplpath = 'eventorganization';
				} elseif ($objecttype == 'conferenceorboothattendee') {
					$tplpath = 'eventorganization';
				} elseif ($objecttype == 'mo') {
					$tplpath = 'mrp';
					if (empty($conf->mrp->enabled)) {
						continue; // Do not show if module disabled
					}
				}

				global $linkedObjectBlock;
				$linkedObjectBlock = $objects;

				// Output template part (modules that overwrite templates must declare this into descriptor)
				$dirtpls = array_merge($conf->modules_parts['tpl'], array('/'.$tplpath.'/tpl'));
				foreach ($dirtpls as $reldir) {
					if ($nboftypesoutput == ($nbofdifferenttypes - 1)) {    // No more type to show after
						global $noMoreLinkedObjectBlockAfter;
						$noMoreLinkedObjectBlockAfter = 1;
					}

					$res = @include dol_buildpath($reldir.'/'.$tplname.'.tpl.php');
					if ($res) {
						$nboftypesoutput++;
						break;
					}
				}
			}

			if (!$nboftypesoutput) {
				print '<tr><td class="impair" colspan="7"><span class="opacitymedium">'.$langs->trans("None").'</span></td></tr>';
			}

			print '</table>';

			if (!empty($compatibleImportElementsList)) {
				$res = @include dol_buildpath('core/tpl/ajax/objectlinked_lineimport.tpl.php');
			}


			print '</div>';

			return $nbofdifferenttypes;
		}
	}

	/**
	 *  Show block with links to link to other objects.
	 *
	 *  @param	CommonObject	$object				Object we want to show links to
	 *  @param	array			$restrictlinksto	Restrict links to some elements, for exemple array('order') or array('supplier_order'). null or array() if no restriction.
	 *  @param	array			$excludelinksto		Do not show links of this type, for exemple array('order') or array('supplier_order'). null or array() if no exclusion.
	 *  @return	string								<0 if KO, >0 if OK
	 */
	public function showLinkToObjectBlock($object, $restrictlinksto = array(), $excludelinksto = array())
	{
		global $conf, $langs, $hookmanager;
		global $bc, $action;

		$linktoelem = '';
		$linktoelemlist = '';
		$listofidcompanytoscan = '';

		if (!is_object($object->thirdparty)) {
			$object->fetch_thirdparty();
		}

		$possiblelinks = array();
		if (is_object($object->thirdparty) && !empty($object->thirdparty->id) && $object->thirdparty->id > 0) {
			$listofidcompanytoscan = $object->thirdparty->id;
			if (($object->thirdparty->parent > 0) && !empty($conf->global->THIRDPARTY_INCLUDE_PARENT_IN_LINKTO)) {
				$listofidcompanytoscan .= ','.$object->thirdparty->parent;
			}
			if (($object->fk_project > 0) && !empty($conf->global->THIRDPARTY_INCLUDE_PROJECT_THIRDPARY_IN_LINKTO)) {
				include_once DOL_DOCUMENT_ROOT.'/projet/class/project.class.php';
				$tmpproject = new Project($this->db);
				$tmpproject->fetch($object->fk_project);
				if ($tmpproject->socid > 0 && ($tmpproject->socid != $object->thirdparty->id)) {
					$listofidcompanytoscan .= ','.$tmpproject->socid;
				}
				unset($tmpproject);
			}

			$possiblelinks = array(
				'propal'=>array('enabled'=>$conf->propal->enabled, 'perms'=>1, 'label'=>'LinkToProposal', 'sql'=>"SELECT s.rowid as socid, s.nom as name, s.client, t.rowid, t.ref, t.ref_client, t.total_ht FROM ".$this->db->prefix()."societe as s, ".$this->db->prefix()."propal as t WHERE t.fk_soc = s.rowid AND t.fk_soc IN (".$this->db->sanitize($listofidcompanytoscan).') AND t.entity IN ('.getEntity('propal').')'),
				'order'=>array('enabled'=>$conf->commande->enabled, 'perms'=>1, 'label'=>'LinkToOrder', 'sql'=>"SELECT s.rowid as socid, s.nom as name, s.client, t.rowid, t.ref, t.ref_client, t.total_ht FROM ".$this->db->prefix()."societe as s, ".$this->db->prefix()."commande as t WHERE t.fk_soc = s.rowid AND t.fk_soc IN (".$this->db->sanitize($listofidcompanytoscan).') AND t.entity IN ('.getEntity('commande').')'),
				'invoice'=>array('enabled'=>$conf->facture->enabled, 'perms'=>1, 'label'=>'LinkToInvoice', 'sql'=>"SELECT s.rowid as socid, s.nom as name, s.client, t.rowid, t.ref, t.ref_client, t.total_ht FROM ".$this->db->prefix()."societe as s, ".$this->db->prefix()."facture as t WHERE t.fk_soc = s.rowid AND t.fk_soc IN (".$this->db->sanitize($listofidcompanytoscan).') AND t.entity IN ('.getEntity('invoice').')'),
				'invoice_template'=>array('enabled'=>$conf->facture->enabled, 'perms'=>1, 'label'=>'LinkToTemplateInvoice', 'sql'=>"SELECT s.rowid as socid, s.nom as name, s.client, t.rowid, t.titre as ref, t.total_ht FROM ".$this->db->prefix()."societe as s, ".$this->db->prefix()."facture_rec as t WHERE t.fk_soc = s.rowid AND t.fk_soc IN (".$this->db->sanitize($listofidcompanytoscan).') AND t.entity IN ('.getEntity('invoice').')'),
				'contrat'=>array(
					'enabled'=>$conf->contrat->enabled,
					'perms'=>1,
					'label'=>'LinkToContract',
					'sql'=>"SELECT s.rowid as socid, s.nom as name, s.client, t.rowid, t.ref, t.ref_customer as ref_client, t.ref_supplier, SUM(td.total_ht) as total_ht
							FROM ".$this->db->prefix()."societe as s, ".$this->db->prefix()."contrat as t, ".$this->db->prefix()."contratdet as td WHERE t.fk_soc = s.rowid AND td.fk_contrat = t.rowid AND t.fk_soc IN (".$this->db->sanitize($listofidcompanytoscan).') AND t.entity IN ('.getEntity('contract').') GROUP BY s.rowid, s.nom, s.client, t.rowid, t.ref, t.ref_customer, t.ref_supplier'
				),
				'fichinter'=>array('enabled'=>!empty($conf->ficheinter->enabled) ? $conf->ficheinter->enabled : 0, 'perms'=>1, 'label'=>'LinkToIntervention', 'sql'=>"SELECT s.rowid as socid, s.nom as name, s.client, t.rowid, t.ref FROM ".$this->db->prefix()."societe as s, ".$this->db->prefix()."fichinter as t WHERE t.fk_soc = s.rowid AND t.fk_soc IN (".$this->db->sanitize($listofidcompanytoscan).') AND t.entity IN ('.getEntity('intervention').')'),
				'supplier_proposal'=>array('enabled'=>$conf->supplier_proposal->enabled, 'perms'=>1, 'label'=>'LinkToSupplierProposal', 'sql'=>"SELECT s.rowid as socid, s.nom as name, s.client, t.rowid, t.ref, '' as ref_supplier, t.total_ht FROM ".$this->db->prefix()."societe as s, ".$this->db->prefix()."supplier_proposal as t WHERE t.fk_soc = s.rowid AND t.fk_soc IN (".$this->db->sanitize($listofidcompanytoscan).') AND t.entity IN ('.getEntity('supplier_proposal').')'),
				'order_supplier'=>array('enabled'=>$conf->supplier_order->enabled, 'perms'=>1, 'label'=>'LinkToSupplierOrder', 'sql'=>"SELECT s.rowid as socid, s.nom as name, s.client, t.rowid, t.ref, t.ref_supplier, t.total_ht FROM ".$this->db->prefix()."societe as s, ".$this->db->prefix()."commande_fournisseur as t WHERE t.fk_soc = s.rowid AND t.fk_soc IN (".$this->db->sanitize($listofidcompanytoscan).') AND t.entity IN ('.getEntity('commande_fournisseur').')'),
				'invoice_supplier'=>array('enabled'=>$conf->supplier_invoice->enabled, 'perms'=>1, 'label'=>'LinkToSupplierInvoice', 'sql'=>"SELECT s.rowid as socid, s.nom as name, s.client, t.rowid, t.ref, t.ref_supplier, t.total_ht FROM ".$this->db->prefix()."societe as s, ".$this->db->prefix()."facture_fourn as t WHERE t.fk_soc = s.rowid AND t.fk_soc IN (".$this->db->sanitize($listofidcompanytoscan).') AND t.entity IN ('.getEntity('facture_fourn').')'),
				'ticket'=>array('enabled'=>$conf->ticket->enabled, 'perms'=>1, 'label'=>'LinkToTicket', 'sql'=>"SELECT s.rowid as socid, s.nom as name, s.client, t.rowid, t.ref, t.track_id, '0' as total_ht FROM ".$this->db->prefix()."societe as s, ".$this->db->prefix()."ticket as t WHERE t.fk_soc = s.rowid AND t.fk_soc IN (".$this->db->sanitize($listofidcompanytoscan).') AND t.entity IN ('.getEntity('ticket').')'),
				'mo'=>array('enabled'=>$conf->mrp->enabled, 'perms'=>1, 'label'=>'LinkToMo', 'sql'=>"SELECT s.rowid as socid, s.nom as name, s.client, t.rowid, t.ref, t.rowid, '0' as total_ht FROM ".$this->db->prefix()."societe as s INNER JOIN ".$this->db->prefix()."mrp_mo as t ON t.fk_soc = s.rowid  WHERE  t.fk_soc IN (".$this->db->sanitize($listofidcompanytoscan).') AND t.entity IN ('.getEntity('mo').')')
			);
		}

		// Can complete the possiblelink array
		$hookmanager->initHooks(array('commonobject'));
		$parameters = array('listofidcompanytoscan' => $listofidcompanytoscan);

		if (!empty($listofidcompanytoscan)) {  // If empty, we don't have criteria to scan the object we can link to
			$reshook = $hookmanager->executeHooks('showLinkToObjectBlock', $parameters, $object, $action); // Note that $action and $object may have been modified by hook
		}

		if (empty($reshook)) {
			if (is_array($hookmanager->resArray) && count($hookmanager->resArray)) {
				$possiblelinks = array_merge($possiblelinks, $hookmanager->resArray);
			}
		} elseif ($reshook > 0) {
			if (is_array($hookmanager->resArray) && count($hookmanager->resArray)) {
				$possiblelinks = $hookmanager->resArray;
			}
		}

		foreach ($possiblelinks as $key => $possiblelink) {
			$num = 0;

			if (empty($possiblelink['enabled'])) {
				continue;
			}

			if (!empty($possiblelink['perms']) && (empty($restrictlinksto) || in_array($key, $restrictlinksto)) && (empty($excludelinksto) || !in_array($key, $excludelinksto))) {
				print '<div id="'.$key.'list"'.(empty($conf->use_javascript_ajax) ? '' : ' style="display:none"').'>';

				if (!empty($conf->global->MAIN_LINK_BY_REF_IN_LINKTO)) {
					print '<br><form action="' . $_SERVER["PHP_SELF"] . '" method="POST" name="formlinkedbyref' . $key . '">';
					print '<input type="hidden" name="id" value="' . $object->id . '">';
					print '<input type="hidden" name="action" value="addlinkbyref">';
					print '<input type="hidden" name="addlink" value="' . $key . '">';
					print '<table class="noborder">';
					print '<tr>';
					print '<td>' . $langs->trans("Ref") . '</td>';
					print '<td><input type="text" name="reftolinkto" value="' . dol_escape_htmltag(GETPOST('reftolinkto', 'alpha')) . '">&nbsp;<input type="submit" class="button valignmiddle" value="' . $langs->trans('ToLink') . '">&nbsp;<input type="submit" class="button" name="cancel" value="' . $langs->trans('Cancel') . '"></td>';
					print '</tr>';
					print '</table>';
					print '</form>';
				}

				$sql = $possiblelink['sql'];

				$resqllist = $this->db->query($sql);
				if ($resqllist) {
					$num = $this->db->num_rows($resqllist);
					$i = 0;

					print '<br>';
					print '<form action="'.$_SERVER["PHP_SELF"].'" method="POST" name="formlinked'.$key.'">';
					print '<input type="hidden" name="action" value="addlink">';
					print '<input type="hidden" name="token" value="'.newToken().'">';
					print '<input type="hidden" name="id" value="'.$object->id.'">';
					print '<input type="hidden" name="addlink" value="'.$key.'">';
					print '<table class="noborder">';
					print '<tr class="liste_titre">';
					print '<td class="nowrap"></td>';
					print '<td class="center">'.$langs->trans("Ref").'</td>';
					print '<td class="left">'.$langs->trans("RefCustomer").'</td>';
					print '<td class="right">'.$langs->trans("AmountHTShort").'</td>';
					print '<td class="left">'.$langs->trans("Company").'</td>';
					print '</tr>';
					while ($i < $num) {
						$objp = $this->db->fetch_object($resqllist);

						print '<tr class="oddeven">';
						print '<td class="left">';
						print '<input type="radio" name="idtolinkto" id="'.$key.'_'.$objp->rowid.'" value="'.$objp->rowid.'">';
						print '</td>';
						print '<td class="center"><label for="'.$key.'_'.$objp->rowid.'">'.$objp->ref.'</label></td>';
						print '<td>'.(!empty($objp->ref_client) ? $objp->ref_client : (!empty($objp->ref_supplier) ? $objp->ref_supplier : '')).'</td>';
						print '<td class="right">';
						if ($possiblelink['label'] == 'LinkToContract') {
							$form = new Form($this->db);
							print $form->textwithpicto('', $langs->trans("InformationOnLinkToContract")).' ';
						}
						print '<span class="amount">'.price($objp->total_ht).'</span>';
						print '</td>';
						print '<td>'.$objp->name.'</td>';
						print '</tr>';
						$i++;
					}
					print '</table>';
					print '<div class="center">';
					print '<input type="submit" class="button valignmiddle marginleftonly marginrightonly" value="'.$langs->trans('ToLink').'">';
					if (empty($conf->use_javascript_ajax)) {
						print '<input type="submit" class="button button-cancel marginleftonly marginrightonly" name="cancel" value="'.$langs->trans("Cancel").'"></div>';
					} else {
						print '<input type="submit"; onclick="javascript:jQuery(\'#'.$key.'list\').toggle(); return false;" class="button button-cancel marginleftonly marginrightonly" name="cancel" value="'.$langs->trans("Cancel").'"></div>';
					}
					print '</form>';
					$this->db->free($resqllist);
				} else {
					dol_print_error($this->db);
				}
				print '</div>';

				//$linktoelem.=($linktoelem?' &nbsp; ':'');
				if ($num > 0 || !empty($conf->global->MAIN_LINK_BY_REF_IN_LINKTO)) {
					$linktoelemlist .= '<li><a href="#linkto'.$key.'" class="linkto dropdowncloseonclick" rel="'.$key.'">'.$langs->trans($possiblelink['label']).' ('.$num.')</a></li>';
					// } else $linktoelem.=$langs->trans($possiblelink['label']);
				} else {
					$linktoelemlist .= '<li><span class="linktodisabled">'.$langs->trans($possiblelink['label']).' (0)</span></li>';
				}
			}
		}

		if ($linktoelemlist) {
			$linktoelem = '
    		<dl class="dropdown" id="linktoobjectname">
    		';
			if (!empty($conf->use_javascript_ajax)) {
				$linktoelem .= '<dt><a href="#linktoobjectname"><span class="fas fa-link paddingrightonly"></span>'.$langs->trans("LinkTo").'...</a></dt>';
			}
			$linktoelem .= '<dd>
    		<div class="multiselectlinkto">
    		<ul class="ulselectedfields">'.$linktoelemlist.'
    		</ul>
    		</div>
    		</dd>
    		</dl>';
		} else {
			$linktoelem = '';
		}

		if (!empty($conf->use_javascript_ajax)) {
			print '<!-- Add js to show linkto box -->
				<script>
				jQuery(document).ready(function() {
					jQuery(".linkto").click(function() {
						console.log("We choose to show/hide links for rel="+jQuery(this).attr(\'rel\')+" so #"+jQuery(this).attr(\'rel\')+"list");
					    jQuery("#"+jQuery(this).attr(\'rel\')+"list").toggle();
					});
				});
				</script>
		    ';
		}

		return $linktoelem;
	}

	/**
	 *	Return an html string with a select combo box to choose yes or no
	 *
	 *	@param	string		$htmlname		Name of html select field
	 *	@param	string		$value			Pre-selected value
	 *	@param	int			$option			0 return yes/no, 1 return 1/0
	 *	@param	bool		$disabled		true or false
	 *  @param	int      	$useempty		1=Add empty line
	 *  @param	int			$addjscombo		1=Add js beautifier on combo box
	 *  @param	string		$morecss		More CSS
	 *	@return	string						See option
	 */
	public function selectyesno($htmlname, $value = '', $option = 0, $disabled = false, $useempty = 0, $addjscombo = 0, $morecss = '')
	{
		global $langs;

		$yes = "yes";
		$no = "no";
		if ($option) {
			$yes = "1";
			$no = "0";
		}

		$disabled = ($disabled ? ' disabled' : '');

		$resultyesno = '<select class="flat width75'.($morecss ? ' '.$morecss : '').'" id="'.$htmlname.'" name="'.$htmlname.'"'.$disabled.'>'."\n";
		if ($useempty) {
			$resultyesno .= '<option value="-1"'.(($value < 0) ? ' selected' : '').'>&nbsp;</option>'."\n";
		}
		if (("$value" == 'yes') || ($value == 1)) {
			$resultyesno .= '<option value="'.$yes.'" selected>'.$langs->trans("Yes").'</option>'."\n";
			$resultyesno .= '<option value="'.$no.'">'.$langs->trans("No").'</option>'."\n";
		} else {
			$selected = (($useempty && $value != '0' && $value != 'no') ? '' : ' selected');
			$resultyesno .= '<option value="'.$yes.'">'.$langs->trans("Yes").'</option>'."\n";
			$resultyesno .= '<option value="'.$no.'"'.$selected.'>'.$langs->trans("No").'</option>'."\n";
		}
		$resultyesno .= '</select>'."\n";

		if ($addjscombo) {
			$resultyesno .= ajax_combobox($htmlname);
		}

		return $resultyesno;
	}

	// phpcs:disable PEAR.NamingConventions.ValidFunctionName.ScopeNotCamelCaps
	/**
	 *  Return list of export templates
	 *
	 *  @param	string	$selected          Id modele pre-selectionne
	 *  @param  string	$htmlname          Name of HTML select
	 *  @param  string	$type              Type of searched templates
	 *  @param  int		$useempty          Affiche valeur vide dans liste
	 *  @return	void
	 */
	public function select_export_model($selected = '', $htmlname = 'exportmodelid', $type = '', $useempty = 0)
	{
		// phpcs:enable
		$sql = "SELECT rowid, label";
		$sql .= " FROM ".$this->db->prefix()."export_model";
		$sql .= " WHERE type = '".$this->db->escape($type)."'";
		$sql .= " ORDER BY rowid";
		$result = $this->db->query($sql);
		if ($result) {
			print '<select class="flat" id="select_'.$htmlname.'" name="'.$htmlname.'">';
			if ($useempty) {
				print '<option value="-1">&nbsp;</option>';
			}

			$num = $this->db->num_rows($result);
			$i = 0;
			while ($i < $num) {
				$obj = $this->db->fetch_object($result);
				if ($selected == $obj->rowid) {
					print '<option value="'.$obj->rowid.'" selected>';
				} else {
					print '<option value="'.$obj->rowid.'">';
				}
				print $obj->label;
				print '</option>';
				$i++;
			}
			print "</select>";
		} else {
			dol_print_error($this->db);
		}
	}

	/**
	 *    Return a HTML area with the reference of object and a navigation bar for a business object
	 *    Note: To complete search with a particular filter on select, you can set $object->next_prev_filter set to define SQL criterias.
	 *
	 *    @param	object	$object			Object to show.
	 *    @param	string	$paramid   		Name of parameter to use to name the id into the URL next/previous link.
	 *    @param	string	$morehtml  		More html content to output just before the nav bar.
	 *    @param	int		$shownav	  	Show Condition (navigation is shown if value is 1).
	 *    @param	string	$fieldid   		Name of field id into database to use for select next and previous (we make the select max and min on this field compared to $object->ref). Use 'none' to disable next/prev.
	 *    @param	string	$fieldref   	Name of field ref of object (object->ref) to show or 'none' to not show ref.
	 *    @param	string	$morehtmlref  	More html to show after ref.
	 *    @param	string	$moreparam  	More param to add in nav link url. Must start with '&...'.
	 *	  @param	int		$nodbprefix		Do not include DB prefix to forge table name.
	 *	  @param	string	$morehtmlleft	More html code to show before ref.
	 *	  @param	string	$morehtmlstatus	More html code to show under navigation arrows (status place).
	 *	  @param	string	$morehtmlright	More html code to show after ref.
	 * 	  @return	string    				Portion HTML with ref + navigation buttons
	 */
	public function showrefnav($object, $paramid, $morehtml = '', $shownav = 1, $fieldid = 'rowid', $fieldref = 'ref', $morehtmlref = '', $moreparam = '', $nodbprefix = 0, $morehtmlleft = '', $morehtmlstatus = '', $morehtmlright = '')
	{
		global $conf, $langs, $hookmanager, $extralanguages;

		$ret = '';
		if (empty($fieldid)) {
			$fieldid = 'rowid';
		}
		if (empty($fieldref)) {
			$fieldref = 'ref';
		}

		// Preparing gender's display if there is one
		$addgendertxt = '';
		if (property_exists($object, 'gender') && !empty($object->gender)) {
			$addgendertxt = ' ';
			switch ($object->gender) {
				case 'man':
					$addgendertxt .= '<i class="fas fa-mars"></i>';
					break;
				case 'woman':
					$addgendertxt .= '<i class="fas fa-venus"></i>';
					break;
				case 'other':
					$addgendertxt .= '<i class="fas fa-genderless"></i>';
					break;
			}
		}
		/*
		$addadmin = '';
		if (property_exists($object, 'admin')) {
			if (!empty($conf->multicompany->enabled) && !empty($object->admin) && empty($object->entity)) {
				$addadmin .= img_picto($langs->trans("SuperAdministratorDesc"), "redstar", 'class="paddingleft"');
			} elseif (!empty($object->admin)) {
				$addadmin .= img_picto($langs->trans("AdministratorDesc"), "star", 'class="paddingleft"');
			}
		}*/

		// Add where from hooks
		if (is_object($hookmanager)) {
			$parameters = array();
			$reshook = $hookmanager->executeHooks('printFieldListWhere', $parameters, $object); // Note that $action and $object may have been modified by hook
			$object->next_prev_filter .= $hookmanager->resPrint;
		}
		$previous_ref = $next_ref = '';
		if ($shownav) {
			//print "paramid=$paramid,morehtml=$morehtml,shownav=$shownav,$fieldid,$fieldref,$morehtmlref,$moreparam";
			$object->load_previous_next_ref((isset($object->next_prev_filter) ? $object->next_prev_filter : ''), $fieldid, $nodbprefix);

			$navurl = $_SERVER["PHP_SELF"];
			// Special case for project/task page
			if ($paramid == 'project_ref') {
				if (preg_match('/\/tasks\/(task|contact|note|document)\.php/', $navurl)) {     // TODO Remove this when nav with project_ref on task pages are ok
					$navurl = preg_replace('/\/tasks\/(task|contact|time|note|document)\.php/', '/tasks.php', $navurl);
					$paramid = 'ref';
				}
			}

			// accesskey is for Windows or Linux:  ALT + key for chrome, ALT + SHIFT + KEY for firefox
			// accesskey is for Mac:               CTRL + key for all browsers
			$stringforfirstkey = $langs->trans("KeyboardShortcut");
			if ($conf->browser->name == 'chrome') {
				$stringforfirstkey .= ' ALT +';
			} elseif ($conf->browser->name == 'firefox') {
				$stringforfirstkey .= ' ALT + SHIFT +';
			} else {
				$stringforfirstkey .= ' CTL +';
			}

			$previous_ref = $object->ref_previous ? '<a accesskey="p" title="'.$stringforfirstkey.' p" class="classfortooltip" href="'.$navurl.'?'.$paramid.'='.urlencode($object->ref_previous).$moreparam.'"><i class="fa fa-chevron-left"></i></a>' : '<span class="inactive"><i class="fa fa-chevron-left opacitymedium"></i></span>';
			$next_ref     = $object->ref_next ? '<a accesskey="n" title="'.$stringforfirstkey.' n" class="classfortooltip" href="'.$navurl.'?'.$paramid.'='.urlencode($object->ref_next).$moreparam.'"><i class="fa fa-chevron-right"></i></a>' : '<span class="inactive"><i class="fa fa-chevron-right opacitymedium"></i></span>';
		}

		//print "xx".$previous_ref."x".$next_ref;
		$ret .= '<!-- Start banner content --><div style="vertical-align: middle">';

		// Right part of banner
		if ($morehtmlright) {
			$ret .= '<div class="inline-block floatleft">'.$morehtmlright.'</div>';
		}

		if ($previous_ref || $next_ref || $morehtml) {
			$ret .= '<div class="pagination paginationref"><ul class="right">';
		}
		if ($morehtml) {
			$ret .= '<li class="noborder litext'.(($shownav && $previous_ref && $next_ref) ? ' clearbothonsmartphone' : '').'">'.$morehtml.'</li>';
		}
		if ($shownav && ($previous_ref || $next_ref)) {
			$ret .= '<li class="pagination">'.$previous_ref.'</li>';
			$ret .= '<li class="pagination">'.$next_ref.'</li>';
		}
		if ($previous_ref || $next_ref || $morehtml) {
			$ret .= '</ul></div>';
		}

		$parameters = array();
		$reshook = $hookmanager->executeHooks('moreHtmlStatus', $parameters, $object); // Note that $action and $object may have been modified by hook
		if (empty($reshook)) {
			$morehtmlstatus .= $hookmanager->resPrint;
		} else {
			$morehtmlstatus = $hookmanager->resPrint;
		}
		if ($morehtmlstatus) {
			$ret .= '<div class="statusref">'.$morehtmlstatus.'</div>';
		}

		$parameters = array();
		$reshook = $hookmanager->executeHooks('moreHtmlRef', $parameters, $object); // Note that $action and $object may have been modified by hook
		if (empty($reshook)) {
			$morehtmlref .= $hookmanager->resPrint;
		} elseif ($reshook > 0) {
			$morehtmlref = $hookmanager->resPrint;
		}

		// Left part of banner
		if ($morehtmlleft) {
			if ($conf->browser->layout == 'phone') {
				$ret .= '<!-- morehtmlleft --><div class="floatleft">'.$morehtmlleft.'</div>'; // class="center" to have photo in middle
			} else {
				$ret .= '<!-- morehtmlleft --><div class="inline-block floatleft">'.$morehtmlleft.'</div>';
			}
		}

		//if ($conf->browser->layout == 'phone') $ret.='<div class="clearboth"></div>';
		$ret .= '<div class="inline-block floatleft valignmiddle maxwidth750 marginbottomonly refid'.(($shownav && ($previous_ref || $next_ref)) ? ' refidpadding' : '').'">';

		// For thirdparty, contact, user, member, the ref is the id, so we show something else
		if ($object->element == 'societe') {
			$ret .= dol_htmlentities($object->name);

			// List of extra languages
			$arrayoflangcode = array();
			if (!empty($conf->global->PDF_USE_ALSO_LANGUAGE_CODE)) {
				$arrayoflangcode[] = $conf->global->PDF_USE_ALSO_LANGUAGE_CODE;
			}

			if (is_array($arrayoflangcode) && count($arrayoflangcode)) {
				if (!is_object($extralanguages)) {
					include_once DOL_DOCUMENT_ROOT.'/core/class/extralanguages.class.php';
					$extralanguages = new ExtraLanguages($this->db);
				}
				$extralanguages->fetch_name_extralanguages('societe');

				if (!empty($extralanguages->attributes['societe']['name'])) {
					$object->fetchValuesForExtraLanguages();

					$htmltext = '';
					// If there is extra languages
					foreach ($arrayoflangcode as $extralangcode) {
						$htmltext .= picto_from_langcode($extralangcode, 'class="pictoforlang paddingright"');
						if ($object->array_languages['name'][$extralangcode]) {
							$htmltext .= $object->array_languages['name'][$extralangcode];
						} else {
							$htmltext .= '<span class="opacitymedium">'.$langs->trans("SwitchInEditModeToAddTranslation").'</span>';
						}
					}
					$ret .= '<!-- Show translations of name -->'."\n";
					$ret .= $this->textwithpicto('', $htmltext, -1, 'language', 'opacitymedium paddingleft');
				}
			}
		} elseif ($object->element == 'member') {
			$ret .= $object->ref.'<br>';
			$fullname = $object->getFullName($langs);
			if ($object->morphy == 'mor' && $object->societe) {
				$ret .= dol_htmlentities($object->societe).((!empty($fullname) && $object->societe != $fullname) ? ' ('.dol_htmlentities($fullname).$addgendertxt.')' : '');
			} else {
				$ret .= dol_htmlentities($fullname).$addgendertxt.((!empty($object->societe) && $object->societe != $fullname) ? ' ('.dol_htmlentities($object->societe).')' : '');
			}
		} elseif (in_array($object->element, array('contact', 'user', 'usergroup'))) {
			$ret .= dol_htmlentities($object->getFullName($langs));
		} elseif (in_array($object->element, array('action', 'agenda'))) {
			$ret .= $object->ref.'<br>'.$object->label;
		} elseif (in_array($object->element, array('adherent_type'))) {
			$ret .= $object->label;
		} elseif ($object->element == 'ecm_directories') {
			$ret .= '';
		} elseif ($fieldref != 'none') {
			$ret .= dol_htmlentities($object->$fieldref);
		}

		if ($morehtmlref) {
			// don't add a additional space, when "$morehtmlref" starts with a HTML div tag
			if (substr($morehtmlref, 0, 4) != '<div') {
				$ret .= ' ';
			}

			$ret .= $morehtmlref;
		}

		$ret .= '</div>';

		$ret .= '</div><!-- End banner content -->';

		return $ret;
	}


	/**
	 *  Return HTML code to output a barcode
	 *
	 *  @param	Object	$object			Object containing data to retrieve file name
	 * 	@param	int		$width			Width of photo
	 * 	@param	string	$morecss		More CSS on img of barcode
	 * 	@return string    				HTML code to output barcode
	 */
	public function showbarcode(&$object, $width = 100, $morecss = '')
	{
		global $conf;

		//Check if barcode is filled in the card
		if (empty($object->barcode)) {
			return '';
		}

		// Complete object if not complete
		if (empty($object->barcode_type_code) || empty($object->barcode_type_coder)) {
			$result = $object->fetch_barcode();
			//Check if fetch_barcode() failed
			if ($result < 1) {
				return '<!-- ErrorFetchBarcode -->';
			}
		}

		// Barcode image
		$url = DOL_URL_ROOT.'/viewimage.php?modulepart=barcode&generator='.urlencode($object->barcode_type_coder).'&code='.urlencode($object->barcode).'&encoding='.urlencode($object->barcode_type_code);
		$out = '<!-- url barcode = '.$url.' -->';
		$out .= '<img src="'.$url.'"'.($morecss ? ' class="'.$morecss.'"' : '').'>';
		return $out;
	}

	/**
	 *    	Return HTML code to output a photo
	 *
	 *    	@param	string		$modulepart			Key to define module concerned ('societe', 'userphoto', 'memberphoto')
	 *     	@param  object		$object				Object containing data to retrieve file name
	 * 		@param	int			$width				Width of photo
	 * 		@param	int			$height				Height of photo (auto if 0)
	 * 		@param	int			$caneditfield		Add edit fields
	 * 		@param	string		$cssclass			CSS name to use on img for photo
	 * 		@param	string		$imagesize		    'mini', 'small' or '' (original)
	 *      @param  int         $addlinktofullsize  Add link to fullsize image
	 *      @param  int         $cache              1=Accept to use image in cache
	 *      @param	string		$forcecapture		'', 'user' or 'environment'. Force parameter capture on HTML input file element to ask a smartphone to allow to open camera to take photo. Auto if ''.
	 *      @param	int			$noexternsourceoverwrite	No overwrite image with extern source (like 'gravatar' or other module)
	 * 	  	@return string    						HTML code to output photo
	 */
	public static function showphoto($modulepart, $object, $width = 100, $height = 0, $caneditfield = 0, $cssclass = 'photowithmargin', $imagesize = '', $addlinktofullsize = 1, $cache = 0, $forcecapture = '', $noexternsourceoverwrite = 0)
	{
		global $conf, $langs;

		$entity = (!empty($object->entity) ? $object->entity : $conf->entity);
		$id = (!empty($object->id) ? $object->id : $object->rowid);

		$ret = '';
		$dir = '';
		$file = '';
		$originalfile = '';
		$altfile = '';
		$email = '';
		$capture = '';
		if ($modulepart == 'societe') {
			$dir = $conf->societe->multidir_output[$entity];
			if (!empty($object->logo)) {
				if (dolIsAllowedForPreview($object->logo)) {
					if ((string) $imagesize == 'mini') {
						$file = get_exdir(0, 0, 0, 0, $object, 'thirdparty').'logos/'.getImageFileNameForSize($object->logo, '_mini'); // getImageFileNameForSize include the thumbs
					} elseif ((string) $imagesize == 'small') {
						$file = get_exdir(0, 0, 0, 0, $object, 'thirdparty').'logos/'.getImageFileNameForSize($object->logo, '_small');
					} else {
						$file = get_exdir(0, 0, 0, 0, $object, 'thirdparty').'logos/'.$object->logo;
					}
					$originalfile = get_exdir(0, 0, 0, 0, $object, 'thirdparty').'logos/'.$object->logo;
				}
			}
			$email = $object->email;
		} elseif ($modulepart == 'contact')	{
			$dir = $conf->societe->multidir_output[$entity].'/contact';
			if (!empty($object->photo)) {
				if (dolIsAllowedForPreview($object->photo)) {
					if ((string) $imagesize == 'mini') {
						$file = get_exdir(0, 0, 0, 0, $object, 'contact').'photos/'.getImageFileNameForSize($object->photo, '_mini');
					} elseif ((string) $imagesize == 'small') {
						$file = get_exdir(0, 0, 0, 0, $object, 'contact').'photos/'.getImageFileNameForSize($object->photo, '_small');
					} else {
						$file = get_exdir(0, 0, 0, 0, $object, 'contact').'photos/'.$object->photo;
					}
					$originalfile = get_exdir(0, 0, 0, 0, $object, 'contact').'photos/'.$object->photo;
				}
			}
			$email = $object->email;
			$capture = 'user';
		} elseif ($modulepart == 'userphoto') {
			$dir = $conf->user->dir_output;
			if (!empty($object->photo)) {
				if (dolIsAllowedForPreview($object->photo)) {
					if ((string) $imagesize == 'mini') {
						$file = get_exdir(0, 0, 0, 0, $object, 'user').'photos/'.getImageFileNameForSize($object->photo, '_mini');
					} elseif ((string) $imagesize == 'small') {
						$file = get_exdir(0, 0, 0, 0, $object, 'user').'photos/'.getImageFileNameForSize($object->photo, '_small');
					} else {
						$file = get_exdir(0, 0, 0, 0, $object, 'user').'photos/'.$object->photo;
					}
					$originalfile = get_exdir(0, 0, 0, 0, $object, 'user').'photos/'.$object->photo;
				}
			}
			if (!empty($conf->global->MAIN_OLD_IMAGE_LINKS)) {
				$altfile = $object->id.".jpg"; // For backward compatibility
			}
			$email = $object->email;
			$capture = 'user';
		} elseif ($modulepart == 'memberphoto')	{
			$dir = $conf->adherent->dir_output;
			if (!empty($object->photo)) {
				if (dolIsAllowedForPreview($object->photo)) {
					if ((string) $imagesize == 'mini') {
						$file = get_exdir(0, 0, 0, 0, $object, 'member').'photos/'.getImageFileNameForSize($object->photo, '_mini');
					} elseif ((string) $imagesize == 'small') {
						$file = get_exdir(0, 0, 0, 0, $object, 'member').'photos/'.getImageFileNameForSize($object->photo, '_small');
					} else {
						$file = get_exdir(0, 0, 0, 0, $object, 'member').'photos/'.$object->photo;
					}
					$originalfile = get_exdir(0, 0, 0, 0, $object, 'member').'photos/'.$object->photo;
				}
			}
			if (!empty($conf->global->MAIN_OLD_IMAGE_LINKS)) {
				$altfile = $object->id.".jpg"; // For backward compatibility
			}
			$email = $object->email;
			$capture = 'user';
		} else {
			// Generic case to show photos
			$dir = $conf->$modulepart->dir_output;
			if (!empty($object->photo)) {
				if (dolIsAllowedForPreview($object->photo)) {
					if ((string) $imagesize == 'mini') {
						$file = get_exdir($id, 2, 0, 0, $object, $modulepart).'photos/'.getImageFileNameForSize($object->photo, '_mini');
					} elseif ((string) $imagesize == 'small') {
						$file = get_exdir($id, 2, 0, 0, $object, $modulepart).'photos/'.getImageFileNameForSize($object->photo, '_small');
					} else {
						$file = get_exdir($id, 2, 0, 0, $object, $modulepart).'photos/'.$object->photo;
					}
					$originalfile = get_exdir($id, 2, 0, 0, $object, $modulepart).'photos/'.$object->photo;
				}
			}
			if (!empty($conf->global->MAIN_OLD_IMAGE_LINKS)) {
				$altfile = $object->id.".jpg"; // For backward compatibility
			}
			$email = $object->email;
		}

		if ($forcecapture) {
			$capture = $forcecapture;
		}

		if ($dir) {
			if ($file && file_exists($dir."/".$file)) {
				if ($addlinktofullsize) {
					$urladvanced = getAdvancedPreviewUrl($modulepart, $originalfile, 0, '&entity='.$entity);
					if ($urladvanced) {
						$ret .= '<a href="'.$urladvanced.'">';
					} else {
						$ret .= '<a href="'.DOL_URL_ROOT.'/viewimage.php?modulepart='.$modulepart.'&entity='.$entity.'&file='.urlencode($originalfile).'&cache='.$cache.'">';
					}
				}
				$ret .= '<img alt="Photo" class="photo'.$modulepart.($cssclass ? ' '.$cssclass : '').' photologo'.(preg_replace('/[^a-z]/i', '_', $file)).'" '.($width ? ' width="'.$width.'"' : '').($height ? ' height="'.$height.'"' : '').' src="'.DOL_URL_ROOT.'/viewimage.php?modulepart='.$modulepart.'&entity='.$entity.'&file='.urlencode($file).'&cache='.$cache.'">';
				if ($addlinktofullsize) {
					$ret .= '</a>';
				}
			} elseif ($altfile && file_exists($dir."/".$altfile)) {
				if ($addlinktofullsize) {
					$urladvanced = getAdvancedPreviewUrl($modulepart, $originalfile, 0, '&entity='.$entity);
					if ($urladvanced) {
						$ret .= '<a href="'.$urladvanced.'">';
					} else {
						$ret .= '<a href="'.DOL_URL_ROOT.'/viewimage.php?modulepart='.$modulepart.'&entity='.$entity.'&file='.urlencode($originalfile).'&cache='.$cache.'">';
					}
				}
				$ret .= '<img class="photo'.$modulepart.($cssclass ? ' '.$cssclass : '').'" alt="Photo alt" id="photologo'.(preg_replace('/[^a-z]/i', '_', $file)).'" class="'.$cssclass.'" '.($width ? ' width="'.$width.'"' : '').($height ? ' height="'.$height.'"' : '').' src="'.DOL_URL_ROOT.'/viewimage.php?modulepart='.$modulepart.'&entity='.$entity.'&file='.urlencode($altfile).'&cache='.$cache.'">';
				if ($addlinktofullsize) {
					$ret .= '</a>';
				}
			} else {
				$nophoto = '/public/theme/common/nophoto.png';
				$defaultimg = 'identicon';		// For gravatar
				if (in_array($modulepart, array('societe', 'userphoto', 'contact', 'memberphoto'))) {	// For modules that need a special image when photo not found
					if ($modulepart == 'societe' || ($modulepart == 'memberphoto' && strpos($object->morphy, 'mor')) !== false) {
						$nophoto = 'company';
					} else {
						$nophoto = '/public/theme/common/user_anonymous.png';
						if (!empty($object->gender) && $object->gender == 'man') {
							$nophoto = '/public/theme/common/user_man.png';
						}
						if (!empty($object->gender) && $object->gender == 'woman') {
							$nophoto = '/public/theme/common/user_woman.png';
						}
					}
				}

				if (!empty($conf->gravatar->enabled) && $email && empty($noexternsourceoverwrite)) {
					// see https://gravatar.com/site/implement/images/php/
					$ret .= '<!-- Put link to gravatar -->';
					$ret .= '<img class="photo'.$modulepart.($cssclass ? ' '.$cssclass : '').'" alt="Gravatar avatar" title="'.$email.' Gravatar avatar" '.($width ? ' width="'.$width.'"' : '').($height ? ' height="'.$height.'"' : '').' src="https://www.gravatar.com/avatar/'.md5(strtolower(trim($email))).'?s='.$width.'&d='.$defaultimg.'">'; // gravatar need md5 hash
				} else {
					if ($nophoto == 'company') {
						$ret .= '<div class="photo'.$modulepart.($cssclass ? ' '.$cssclass : '').'" alt="No photo" '.($width ? ' width="'.$width.'"' : '').($height ? ' height="'.$height.'"' : '').'">'.img_picto('', 'company').'</div>';
					} else {
						$ret .= '<img class="photo'.$modulepart.($cssclass ? ' '.$cssclass : '').'" alt="No photo" '.($width ? ' width="'.$width.'"' : '').($height ? ' height="'.$height.'"' : '').' src="'.DOL_URL_ROOT.$nophoto.'">';
					}
				}
			}

			if ($caneditfield) {
				if ($object->photo) {
					$ret .= "<br>\n";
				}
				$ret .= '<table class="nobordernopadding centpercent">';
				if ($object->photo) {
					$ret .= '<tr><td><input type="checkbox" class="flat photodelete" name="deletephoto" id="photodelete"> <label for="photodelete">'.$langs->trans("Delete").'</label><br><br></td></tr>';
				}
				$ret .= '<tr><td class="tdoverflow"><input type="file" class="flat maxwidth200onsmartphone" name="photo" id="photoinput" accept="image/*"'.($capture ? ' capture="'.$capture.'"' : '').'></td></tr>';
				$ret .= '</table>';
			}
		} else {
			dol_print_error('', 'Call of showphoto with wrong parameters modulepart='.$modulepart);
		}

		return $ret;
	}

	// phpcs:disable PEAR.NamingConventions.ValidFunctionName.ScopeNotCamelCaps
	/**
	 *	Return select list of groups
	 *
	 *  @param	string	$selected       Id group preselected
	 *  @param  string	$htmlname       Field name in form
	 *  @param  int		$show_empty     0=liste sans valeur nulle, 1=ajoute valeur inconnue
	 *  @param  string	$exclude        Array list of groups id to exclude
	 * 	@param	int		$disabled		If select list must be disabled
	 *  @param  string	$include        Array list of groups id to include
	 * 	@param	int		$enableonly		Array list of groups id to be enabled. All other must be disabled
	 * 	@param	string	$force_entity	'0' or Ids of environment to force
	 * 	@param	bool	$multiple		add [] in the name of element and add 'multiple' attribut (not working with ajax_autocompleter)
	 *  @param  string	$morecss		More css to add to html component
	 *  @return	string
	 *  @see select_dolusers()
	 */
	public function select_dolgroups($selected = '', $htmlname = 'groupid', $show_empty = 0, $exclude = '', $disabled = 0, $include = '', $enableonly = '', $force_entity = '0', $multiple = false, $morecss = '')
	{
		// phpcs:enable
		global $conf, $user, $langs;

		// Permettre l'exclusion de groupes
		if (is_array($exclude)) {
			$excludeGroups = implode(",", $exclude);
		}
		// Permettre l'inclusion de groupes
		if (is_array($include)) {
			$includeGroups = implode(",", $include);
		}

		if (!is_array($selected)) {
			$selected = array($selected);
		}

		$out = '';

		// On recherche les groupes
		$sql = "SELECT ug.rowid, ug.nom as name";
		if (!empty($conf->multicompany->enabled) && $conf->entity == 1 && $user->admin && !$user->entity) {
			$sql .= ", e.label";
		}
		$sql .= " FROM ".$this->db->prefix()."usergroup as ug ";
		if (!empty($conf->multicompany->enabled) && $conf->entity == 1 && $user->admin && !$user->entity) {
			$sql .= " LEFT JOIN ".$this->db->prefix()."entity as e ON e.rowid=ug.entity";
			if ($force_entity) {
				$sql .= " WHERE ug.entity IN (0, ".$force_entity.")";
			} else {
				$sql .= " WHERE ug.entity IS NOT NULL";
			}
		} else {
			$sql .= " WHERE ug.entity IN (0, ".$conf->entity.")";
		}
		if (is_array($exclude) && $excludeGroups) {
			$sql .= " AND ug.rowid NOT IN (".$this->db->sanitize($excludeGroups).")";
		}
		if (is_array($include) && $includeGroups) {
			$sql .= " AND ug.rowid IN (".$this->db->sanitize($includeGroups).")";
		}
		$sql .= " ORDER BY ug.nom ASC";

		dol_syslog(get_class($this)."::select_dolgroups", LOG_DEBUG);
		$resql = $this->db->query($sql);
		if ($resql) {
			// Enhance with select2
			include_once DOL_DOCUMENT_ROOT.'/core/lib/ajax.lib.php';
			$out .= ajax_combobox($htmlname);

			$out .= '<select class="flat minwidth200'.($morecss ? ' '.$morecss : '').'" id="'.$htmlname.'" name="'.$htmlname.($multiple ? '[]' : '').'" '.($multiple ? 'multiple' : '').' '.($disabled ? ' disabled' : '').'>';

			$num = $this->db->num_rows($resql);
			$i = 0;
			if ($num) {
				if ($show_empty && !$multiple) {
					$out .= '<option value="-1"'.(in_array(-1, $selected) ? ' selected' : '').'>&nbsp;</option>'."\n";
				}

				while ($i < $num) {
					$obj = $this->db->fetch_object($resql);
					$disableline = 0;
					if (is_array($enableonly) && count($enableonly) && !in_array($obj->rowid, $enableonly)) {
						$disableline = 1;
					}

					$out .= '<option value="'.$obj->rowid.'"';
					if ($disableline) {
						$out .= ' disabled';
					}
					if ((is_object($selected[0]) && $selected[0]->id == $obj->rowid) || (!is_object($selected[0]) && in_array($obj->rowid, $selected))) {
						$out .= ' selected';
					}
					$out .= '>';

					$out .= $obj->name;
					if (!empty($conf->multicompany->enabled) && empty($conf->global->MULTICOMPANY_TRANSVERSE_MODE) && $conf->entity == 1) {
						$out .= " (".$obj->label.")";
					}

					$out .= '</option>';
					$i++;
				}
			} else {
				if ($show_empty) {
					$out .= '<option value="-1"'.(in_array(-1, $selected) ? ' selected' : '').'></option>'."\n";
				}
				$out .= '<option value="" disabled>'.$langs->trans("NoUserGroupDefined").'</option>';
			}
			$out .= '</select>';
		} else {
			dol_print_error($this->db);
		}

		return $out;
	}


	/**
	 *	Return HTML to show the search and clear seach button
	 *
	 *  @return	string
	 */
	public function showFilterButtons()
	{
		$out = '<div class="nowraponall">';
		$out .= '<button type="submit" class="liste_titre button_search reposition" name="button_search_x" value="x"><span class="fa fa-search"></span></button>';
		$out .= '<button type="submit" class="liste_titre button_removefilter reposition" name="button_removefilter_x" value="x"><span class="fa fa-remove"></span></button>';
		$out .= '</div>';

		return $out;
	}

	/**
	 *	Return HTML to show the search and clear search button
	 *
	 *  @param  string  $cssclass                  CSS class
	 *  @param  int     $calljsfunction            0=default. 1=call function initCheckForSelect() after changing status of checkboxes
	 *  @param  string  $massactionname            Mass action button name that will launch an action on the selected items
	 *  @return	string
	 */
	public function showCheckAddButtons($cssclass = 'checkforaction', $calljsfunction = 0, $massactionname = "massaction")
	{
		global $conf, $langs;

		$out = '';

		if (!empty($conf->use_javascript_ajax)) {
			$out .= '<div class="inline-block checkallactions"><input type="checkbox" id="'.$cssclass.'s" name="'.$cssclass.'s" class="checkallactions"></div>';
		}
		$out .= '<script>
            $(document).ready(function() {
                $("#' . $cssclass.'s").click(function() {
                    if($(this).is(\':checked\')){
                        console.log("We check all '.$cssclass.' and trigger the change method");
                		$(".'.$cssclass.'").prop(\'checked\', true).trigger(\'change\');
                    }
                    else
                    {
                        console.log("We uncheck all");
                		$(".'.$cssclass.'").prop(\'checked\', false).trigger(\'change\');
                    }'."\n";
		if ($calljsfunction) {
			$out .= 'if (typeof initCheckForSelect == \'function\') { initCheckForSelect(0, "'.$massactionname.'", "'.$cssclass.'"); } else { console.log("No function initCheckForSelect found. Call won\'t be done."); }';
		}
		$out .= '         });
        	        $(".' . $cssclass.'").change(function() {
					$(this).closest("tr").toggleClass("highlight", this.checked);
				});
		 	});
    	</script>';

		return $out;
	}

	/**
	 *	Return HTML to show the search and clear seach button
	 *
	 *  @param	int  	$addcheckuncheckall        Add the check all/uncheck all checkbox (use javascript) and code to manage this
	 *  @param  string  $cssclass                  CSS class
	 *  @param  int     $calljsfunction            0=default. 1=call function initCheckForSelect() after changing status of checkboxes
	 *  @param  string  $massactionname            Mass action name
	 *  @return	string
	 */
	public function showFilterAndCheckAddButtons($addcheckuncheckall = 0, $cssclass = 'checkforaction', $calljsfunction = 0, $massactionname = "massaction")
	{
		$out = $this->showFilterButtons();
		if ($addcheckuncheckall) {
			$out .= $this->showCheckAddButtons($cssclass, $calljsfunction, $massactionname);
		}
		return $out;
	}

	/**
	 * Return HTML to show the select of expense categories
	 *
	 * @param	string	$selected              preselected category
	 * @param	string	$htmlname              name of HTML select list
	 * @param	integer	$useempty              1=Add empty line
	 * @param	array	$excludeid             id to exclude
	 * @param	string	$target                htmlname of target select to bind event
	 * @param	int		$default_selected      default category to select if fk_c_type_fees change = EX_KME
	 * @param	array	$params                param to give
	 * @param	int		$info_admin			   Show the tooltip help picto to setup list
	 * @return	string
	 */
	public function selectExpenseCategories($selected = '', $htmlname = 'fk_c_exp_tax_cat', $useempty = 0, $excludeid = array(), $target = '', $default_selected = 0, $params = array(), $info_admin = 1)
	{
		global $langs, $user;

		$out = '';
		$sql = "SELECT rowid, label FROM ".$this->db->prefix()."c_exp_tax_cat WHERE active = 1";
		$sql .= " AND entity IN (0,".getEntity('exp_tax_cat').")";
		if (!empty($excludeid)) {
			$sql .= " AND rowid NOT IN (".$this->db->sanitize(implode(',', $excludeid)).")";
		}
		$sql .= " ORDER BY label";

		$resql = $this->db->query($sql);
		if ($resql) {
			$out = '<select id="select_'.$htmlname.'" name="'.$htmlname.'" class="'.$htmlname.' flat minwidth75imp maxwidth200">';
			if ($useempty) {
				$out .= '<option value="0">&nbsp;</option>';
			}

			while ($obj = $this->db->fetch_object($resql)) {
				$out .= '<option '.($selected == $obj->rowid ? 'selected="selected"' : '').' value="'.$obj->rowid.'">'.$langs->trans($obj->label).'</option>';
			}
			$out .= '</select>';
			$out .= ajax_combobox('select_'.$htmlname);

			if (!empty($htmlname) && $user->admin && $info_admin) {
				$out .= ' '.info_admin($langs->trans("YouCanChangeValuesForThisListFromDictionarySetup"), 1);
			}

			if (!empty($target)) {
				$sql = "SELECT c.id FROM ".$this->db->prefix()."c_type_fees as c WHERE c.code = 'EX_KME' AND c.active = 1";
				$resql = $this->db->query($sql);
				if ($resql) {
					if ($this->db->num_rows($resql) > 0) {
						$obj = $this->db->fetch_object($resql);
						$out .= '<script>
							$(function() {
								$("select[name='.$target.']").on("change", function() {
									var current_val = $(this).val();
									if (current_val == '.$obj->id.') {';
						if (!empty($default_selected) || !empty($selected)) {
							$out .= '$("select[name='.$htmlname.']").val("'.($default_selected > 0 ? $default_selected : $selected).'");';
						}

						$out .= '
										$("select[name='.$htmlname.']").change();
									}
								});

								$("select[name='.$htmlname.']").change(function() {

									if ($("select[name='.$target.']").val() == '.$obj->id.') {
										// get price of kilometer to fill the unit price
										$.ajax({
											method: "POST",
											dataType: "json",
											data: { fk_c_exp_tax_cat: $(this).val(), token: \''.currentToken().'\' },
											url: "'.(DOL_URL_ROOT.'/expensereport/ajax/ajaxik.php?'.$params).'",
										}).done(function( data, textStatus, jqXHR ) {
											console.log(data);
											if (typeof data.up != "undefined") {
												$("input[name=value_unit]").val(data.up);
												$("select[name='.$htmlname.']").attr("title", data.title);
											} else {
												$("input[name=value_unit]").val("");
												$("select[name='.$htmlname.']").attr("title", "");
											}
										});
									}
								});
							});
						</script>';
					}
				}
			}
		} else {
			dol_print_error($this->db);
		}

		return $out;
	}

	/**
	 * Return HTML to show the select ranges of expense range
	 *
	 * @param	string	$selected    preselected category
	 * @param	string	$htmlname    name of HTML select list
	 * @param	integer	$useempty    1=Add empty line
	 * @return	string
	 */
	public function selectExpenseRanges($selected = '', $htmlname = 'fk_range', $useempty = 0)
	{
		global $conf, $langs;

		$out = '';
		$sql = "SELECT rowid, range_ik FROM ".$this->db->prefix()."c_exp_tax_range";
		$sql .= " WHERE entity = ".$conf->entity." AND active = 1";

		$resql = $this->db->query($sql);
		if ($resql) {
			$out = '<select id="select_'.$htmlname.'" name="'.$htmlname.'" class="'.$htmlname.' flat minwidth75imp">';
			if ($useempty) {
				$out .= '<option value="0"></option>';
			}

			while ($obj = $this->db->fetch_object($resql)) {
				$out .= '<option '.($selected == $obj->rowid ? 'selected="selected"' : '').' value="'.$obj->rowid.'">'.price($obj->range_ik, 0, $langs, 1, 0).'</option>';
			}
			$out .= '</select>';
		} else {
			dol_print_error($this->db);
		}

		return $out;
	}

	/**
	 * Return HTML to show a select of expense
	 *
	 * @param	string	$selected    preselected category
	 * @param	string	$htmlname    name of HTML select list
	 * @param	integer	$useempty    1=Add empty choice
	 * @param	integer	$allchoice   1=Add all choice
	 * @param	integer	$useid       0=use 'code' as key, 1=use 'id' as key
	 * @return	string
	 */
	public function selectExpense($selected = '', $htmlname = 'fk_c_type_fees', $useempty = 0, $allchoice = 1, $useid = 0)
	{
		global $langs;

		$out = '';
		$sql = "SELECT id, code, label FROM ".$this->db->prefix()."c_type_fees";
		$sql .= " WHERE active = 1";

		$resql = $this->db->query($sql);
		if ($resql) {
			$out = '<select id="select_'.$htmlname.'" name="'.$htmlname.'" class="'.$htmlname.' flat minwidth75imp">';
			if ($useempty) {
				$out .= '<option value="0"></option>';
			}
			if ($allchoice) {
				$out .= '<option value="-1">'.$langs->trans('AllExpenseReport').'</option>';
			}

			$field = 'code';
			if ($useid) {
				$field = 'id';
			}

			while ($obj = $this->db->fetch_object($resql)) {
				$key = $langs->trans($obj->code);
				$out .= '<option '.($selected == $obj->{$field} ? 'selected="selected"' : '').' value="'.$obj->{$field}.'">'.($key != $obj->code ? $key : $obj->label).'</option>';
			}
			$out .= '</select>';
		} else {
			dol_print_error($this->db);
		}

		return $out;
	}

	/**
	 *  Output a combo list with invoices qualified for a third party
	 *
	 *  @param	int		$socid      	Id third party (-1=all, 0=only projects not linked to a third party, id=projects not linked or linked to third party id)
	 *  @param  int		$selected   	Id invoice preselected
	 *  @param  string	$htmlname   	Name of HTML select
	 *	@param	int		$maxlength		Maximum length of label
	 *	@param	int		$option_only	Return only html options lines without the select tag
	 *	@param	string	$show_empty		Add an empty line ('1' or string to show for empty line)
	 *  @param	int		$discard_closed Discard closed projects (0=Keep,1=hide completely,2=Disable)
	 *  @param	int		$forcefocus		Force focus on field (works with javascript only)
	 *  @param	int		$disabled		Disabled
	 *  @param	string	$morecss        More css added to the select component
	 *  @param	string	$projectsListId ''=Automatic filter on project allowed. List of id=Filter on project ids.
	 *  @param	string	$showproject	'all' = Show project info, ''=Hide project info
	 *  @param	User	$usertofilter	User object to use for filtering
	 *	@return int         			Nbr of project if OK, <0 if KO
	 */
	public function selectInvoice($socid = -1, $selected = '', $htmlname = 'invoiceid', $maxlength = 24, $option_only = 0, $show_empty = '1', $discard_closed = 0, $forcefocus = 0, $disabled = 0, $morecss = 'maxwidth500', $projectsListId = '', $showproject = 'all', $usertofilter = null)
	{
		global $user, $conf, $langs;

		require_once DOL_DOCUMENT_ROOT.'/projet/class/project.class.php';

		if (is_null($usertofilter)) {
			$usertofilter = $user;
		}

		$out = '';

		$hideunselectables = false;
		if (!empty($conf->global->PROJECT_HIDE_UNSELECTABLES)) {
			$hideunselectables = true;
		}

		if (empty($projectsListId)) {
			if (empty($usertofilter->rights->projet->all->lire)) {
				$projectstatic = new Project($this->db);
				$projectsListId = $projectstatic->getProjectsAuthorizedForUser($usertofilter, 0, 1);
			}
		}

		// Search all projects
		$sql = "SELECT f.rowid, f.ref as fref, 'nolabel' as flabel, p.rowid as pid, f.ref,
            p.title, p.fk_soc, p.fk_statut, p.public,";
		$sql .= ' s.nom as name';
		$sql .= ' FROM '.$this->db->prefix().'projet as p';
		$sql .= ' LEFT JOIN '.$this->db->prefix().'societe as s ON s.rowid = p.fk_soc,';
		$sql .= ' '.$this->db->prefix().'facture as f';
		$sql .= " WHERE p.entity IN (".getEntity('project').")";
		$sql .= " AND f.fk_projet = p.rowid AND f.fk_statut=0"; //Brouillons seulement
		//if ($projectsListId) $sql.= " AND p.rowid IN (".$this->db->sanitize($projectsListId).")";
		//if ($socid == 0) $sql.= " AND (p.fk_soc=0 OR p.fk_soc IS NULL)";
		//if ($socid > 0)  $sql.= " AND (p.fk_soc=".((int) $socid)." OR p.fk_soc IS NULL)";
		$sql .= " ORDER BY p.ref, f.ref ASC";

		$resql = $this->db->query($sql);
		if ($resql) {
			// Use select2 selector
			if (!empty($conf->use_javascript_ajax)) {
				include_once DOL_DOCUMENT_ROOT.'/core/lib/ajax.lib.php';
				$comboenhancement = ajax_combobox($htmlname, '', 0, $forcefocus);
				$out .= $comboenhancement;
				$morecss = 'minwidth200imp maxwidth500';
			}

			if (empty($option_only)) {
				$out .= '<select class="valignmiddle flat'.($morecss ? ' '.$morecss : '').'"'.($disabled ? ' disabled="disabled"' : '').' id="'.$htmlname.'" name="'.$htmlname.'">';
			}
			if (!empty($show_empty)) {
				$out .= '<option value="0" class="optiongrey">';
				if (!is_numeric($show_empty)) {
					$out .= $show_empty;
				} else {
					$out .= '&nbsp;';
				}
				$out .= '</option>';
			}
			$num = $this->db->num_rows($resql);
			$i = 0;
			if ($num) {
				while ($i < $num) {
					$obj = $this->db->fetch_object($resql);
					// If we ask to filter on a company and user has no permission to see all companies and project is linked to another company, we hide project.
					if ($socid > 0 && (empty($obj->fk_soc) || $obj->fk_soc == $socid) && empty($usertofilter->rights->societe->lire)) {
						// Do nothing
					} else {
						if ($discard_closed == 1 && $obj->fk_statut == Project::STATUS_CLOSED) {
							$i++;
							continue;
						}

						$labeltoshow = '';

						if ($showproject == 'all') {
							$labeltoshow .= dol_trunc($obj->ref, 18); // Invoice ref
							if ($obj->name) {
								$labeltoshow .= ' - '.$obj->name; // Soc name
							}

							$disabled = 0;
							if ($obj->fk_statut == Project::STATUS_DRAFT) {
								$disabled = 1;
								$labeltoshow .= ' - '.$langs->trans("Draft");
							} elseif ($obj->fk_statut == Project::STATUS_CLOSED) {
								if ($discard_closed == 2) {
									$disabled = 1;
								}
								$labeltoshow .= ' - '.$langs->trans("Closed");
							} elseif ($socid > 0 && (!empty($obj->fk_soc) && $obj->fk_soc != $socid)) {
								$disabled = 1;
								$labeltoshow .= ' - '.$langs->trans("LinkedToAnotherCompany");
							}
						}

						if (!empty($selected) && $selected == $obj->rowid) {
							$out .= '<option value="'.$obj->rowid.'" selected';
							//if ($disabled) $out.=' disabled';						// with select2, field can't be preselected if disabled
							$out .= '>'.$labeltoshow.'</option>';
						} else {
							if ($hideunselectables && $disabled && ($selected != $obj->rowid)) {
								$resultat = '';
							} else {
								$resultat = '<option value="'.$obj->rowid.'"';
								if ($disabled) {
									$resultat .= ' disabled';
								}
								//if ($obj->public) $labeltoshow.=' ('.$langs->trans("Public").')';
								//else $labeltoshow.=' ('.$langs->trans("Private").')';
								$resultat .= '>';
								$resultat .= $labeltoshow;
								$resultat .= '</option>';
							}
							$out .= $resultat;
						}
					}
					$i++;
				}
			}
			if (empty($option_only)) {
				$out .= '</select>';
			}

			print $out;

			$this->db->free($resql);
			return $num;
		} else {
			dol_print_error($this->db);
			return -1;
		}
	}

	/**
	 * Output the component to make advanced search criteries
	 *
	 * @param	array		$arrayofcriterias			          Array of available search criterias. Example: array($object->element => $object->fields, 'otherfamily' => otherarrayoffields, ...)
	 * @param	array		$search_component_params	          Array of selected search criterias
	 * @param   array       $arrayofinputfieldsalreadyoutput      Array of input fields already inform. The component will not generate a hidden input field if it is in this list.
	 * @param	string		$search_component_params_hidden		  String with $search_component_params criterias
	 * @return	string									          HTML component for advanced search
	 */
	public function searchComponent($arrayofcriterias, $search_component_params, $arrayofinputfieldsalreadyoutput = array(), $search_component_params_hidden = '')
	{
		global $langs;

		$ret = '';

		$ret .= '<div class="divadvancedsearchfieldcomp inline-block">';
		//$ret .= '<button type="submit" class="liste_titre button_removefilter" name="button_removefilter_x" value="x"><span class="fa fa-remove"></span></button>';
		$ret .= '<a href="#" class="dropdownsearch-toggle unsetcolor">';
		$ret .= '<span class="fas fa-filter linkobject boxfilter pictofixedwidth" title="'.dol_escape_htmltag($langs->trans("Filters")).'" id="idsubimgproductdistribution"></span>';
		//$ret .= $langs->trans("Filters");
		$ret .= '</a>';

		$ret .= '<div class="divadvancedsearchfieldcompinput inline-block minwidth500 maxwidth300onsmartphone">';

		// Show select fields as tags.
		$ret .= '<div name="divsearch_component_params" class="noborderbottom search_component_params inline-block valignmiddle">';

		if ($search_component_params_hidden) {
			if (!preg_match('/^\(.*\)$/', $search_component_params_hidden)) {	// If $search_component_params_hidden does not start and end with ()
				$search_component_params_hidden .= '('.$search_component_params_hidden.')';
			}
			$errormessage = '';
			if (!dolCheckFilters($search_component_params_hidden, $errormessage)) {
				print 'ERROR in parsing search string';
			}
			$regexstring = '\(([^:\'\(\)]+:[^:\'\(\)]+:[^\(\)]+)\)';
			//var_dump($search_component_params_hidden);
			$htmltags = preg_replace_callback('/'.$regexstring.'/', 'dolForgeCriteriaCallback', $search_component_params_hidden);
			//var_dump($htmltags);
			$ret .= '<span class="marginleftonlyshort valignmiddle tagsearch"><span class="tagsearchdelete select2-selection__choice__remove">x</span> '.$htmltags.'</span>';
		}

		//$ret .= '<button type="submit" class="liste_titre button_search paddingleftonly" name="button_search_x" value="x"><span class="fa fa-search"></span></button>';

		//$ret .= search_component_params
		//$texttoshow = '<div class="opacitymedium inline-block search_component_searchtext">'.$langs->trans("Search").'</div>';
		//$ret .= '<div class="search_component inline-block valignmiddle">'.$texttoshow.'</div>';

		$show_search_component_params_hidden = 1;
		if ($show_search_component_params_hidden) {
			$ret .= '<input type="hidden" name="show_search_component_params_hidden" value="1">';
		}
		$ret .= "<!-- We store the full search string into this field. For example: (t.ref:like:'SO-%') and ((t.ref:like:'CO-%') or (t.ref:like:'AA%')) -->";
		$ret .= '<input type="hidden" name="search_component_params_hidden" value="'.dol_escape_htmltag($search_component_params_hidden).'">';
		// For compatibility with forms that show themself the search criteria in addition of this component, we output the fields
		foreach ($arrayofcriterias as $criterias) {
			foreach ($criterias as $criteriafamilykey => $criteriafamilyval) {
				if (in_array('search_'.$criteriafamilykey, $arrayofinputfieldsalreadyoutput)) {
					continue;
				}
				if (in_array($criteriafamilykey, array('rowid', 'ref_ext', 'entity', 'extraparams'))) {
					continue;
				}
				if (in_array($criteriafamilyval['type'], array('date', 'datetime', 'timestamp'))) {
					$ret .= '<input type="hidden" name="search_'.$criteriafamilykey.'_start">';
					$ret .= '<input type="hidden" name="search_'.$criteriafamilykey.'_startyear">';
					$ret .= '<input type="hidden" name="search_'.$criteriafamilykey.'_startmonth">';
					$ret .= '<input type="hidden" name="search_'.$criteriafamilykey.'_startday">';
					$ret .= '<input type="hidden" name="search_'.$criteriafamilykey.'_end">';
					$ret .= '<input type="hidden" name="search_'.$criteriafamilykey.'_endyear">';
					$ret .= '<input type="hidden" name="search_'.$criteriafamilykey.'_endmonth">';
					$ret .= '<input type="hidden" name="search_'.$criteriafamilykey.'_endday">';
				} else {
					$ret .= '<input type="hidden" name="search_'.$criteriafamilykey.'">';
				}
			}
		}

		$ret .= '</div>';

		$ret .= "<!-- Syntax of Generic filter string: t.ref:like:'SO-%', t.date_creation:<:'20160101', t.date_creation:<:'2016-01-01 12:30:00', t.nature:is:NULL, t.field2:isnot:NULL -->\n";
		$ret .= '<input type="text" placeholder="'.$langs->trans("Search").'" name="search_component_params_input" class="noborderbottom search_component_input" value="">';

		$ret .= '</div>';
		$ret .= '</div>';

		return $ret;
	}

	/**
	 * selectModelMail
	 *
	 * @param   string   $prefix     	Prefix
	 * @param   string   $modelType  	Model type
	 * @param	int		 $default	 	1=Show also Default mail template
	 * @param	int		 $addjscombo	Add js combobox
	 * @return  string               	HTML select string
	 */
	public function selectModelMail($prefix, $modelType = '', $default = 0, $addjscombo = 0)
	{
		global $langs, $user;

		$retstring = '';

		$TModels = array();

		include_once DOL_DOCUMENT_ROOT.'/core/class/html.formmail.class.php';
		$formmail = new FormMail($this->db);
		$result = $formmail->fetchAllEMailTemplate($modelType, $user, $langs);

		if ($default) {
			$TModels[0] = $langs->trans('DefaultMailModel');
		}
		if ($result > 0) {
			foreach ($formmail->lines_model as $model) {
				$TModels[$model->id] = $model->label;
			}
		}

		$retstring .= '<select class="flat" id="select_'.$prefix.'model_mail" name="'.$prefix.'model_mail">';

		foreach ($TModels as $id_model => $label_model) {
			$retstring .= '<option value="'.$id_model.'"';
			$retstring .= ">".$label_model."</option>";
		}

		$retstring .= "</select>";

		if ($addjscombo) {
			$retstring .= ajax_combobox('select_'.$prefix.'model_mail');
		}

		return $retstring;
	}

	/**
	 * Output the buttons to submit a creation/edit form
	 *
	 * @param   string  $save_label     Alternative label for save button
	 * @param   string  $cancel_label   Alternative label for cancel button
	 * @param   array   $morebuttons    Add additional buttons between save and cancel
	 * @param   bool    $withoutdiv     Option to remove enclosing centered div
	 * @param	string	$morecss		More CSS
	 * @return 	string					Html code with the buttons
	 */
	public function buttonsSaveCancel($save_label = 'Save', $cancel_label = 'Cancel', $morebuttons = array(), $withoutdiv = 0, $morecss = '')
	{
		global $langs;

		$buttons = array();

		$save = array(
			'name' => 'save',
			'label_key' => $save_label,
		);

		if ($save_label == 'Create' || $save_label == 'Add' ) {
			$save['name'] = 'add';
		} elseif ($save_label == 'Modify') {
			$save['name'] = 'edit';
		}

		$cancel = array(
				'name' => 'cancel',
				'label_key' => 'Cancel',
		);

		!empty($save_label) ? $buttons[] = $save : '';

		if (!empty($morebuttons)) {
			$buttons[] = $morebuttons;
		}

		!empty($cancel_label) ? $buttons[] = $cancel : '';

		$retstring = $withoutdiv ? '': '<div class="center">';

		foreach ($buttons as $button) {
			$addclass = empty($button['addclass']) ? '' : $button['addclass'];
			$retstring .= '<input type="submit" class="button button-'.$button['name'].($morecss ? ' '.$morecss : '').' '.$addclass.'" name="'.$button['name'].'" value="'.dol_escape_htmltag($langs->trans($button['label_key'])).'">';
		}
		$retstring .= $withoutdiv ? '': '</div>';

		return $retstring;
	}
}<|MERGE_RESOLUTION|>--- conflicted
+++ resolved
@@ -3708,13 +3708,8 @@
 
 		dol_syslog(__METHOD__, LOG_DEBUG);
 
-<<<<<<< HEAD
 		$sql = "SELECT rowid, code, libelle as label, deposit_percent";
-		$sql .= " FROM ".MAIN_DB_PREFIX.'c_payment_term';
-=======
-		$sql = "SELECT rowid, code, libelle as label";
 		$sql .= " FROM ".$this->db->prefix().'c_payment_term';
->>>>>>> 8655592a
 		$sql .= " WHERE entity IN (".getEntity('c_payment_term').")";
 		$sql .= " AND active > 0";
 		$sql .= " ORDER BY sortorder";
@@ -4035,7 +4030,6 @@
 				continue;
 			}
 			if ($selected == $id) {
-<<<<<<< HEAD
 				$selectedDepositPercent = $deposit_percent > 0 ? $deposit_percent : $arrayconditions['deposit_percent'];
 				print '<option value="'.$id.'" data-deposit_percent="' . $arrayconditions['deposit_percent'] . '" selected>';
 			} else {
@@ -4047,23 +4041,14 @@
 				$label = str_replace('__DEPOSIT_PERCENT__', $deposit_percent > 0 ? $deposit_percent : $arrayconditions['deposit_percent'], $label);
 			}
 
-			print $label;
-			print '</option>';
-=======
-				$out.=  '<option value="'.$id.'" selected>';
-			} else {
-				$out.=  '<option value="'.$id.'">';
-			}
-			$out.=  $arrayconditions['label'];
+			$out.=  $label;
 			$out.=  '</option>';
->>>>>>> 8655592a
 		}
 		$out.=  '</select>';
 		if ($user->admin && empty($noinfoadmin)) {
 			$out.=  info_admin($langs->trans("YouCanChangeValuesForThisListFromDictionarySetup"), 1);
 		}
-<<<<<<< HEAD
-		print ajax_combobox($htmlname);
+		$out.=  ajax_combobox($htmlname);
 		if ($deposit_percent >= 0) {
 			print ' <span id="'.$htmlname.'_deposit_percent_container"' . (empty($selectedDepositPercent) ? ' style="display: none"' : '') . '>';
 			print $langs->trans('DepositPercent') . ' : ';
@@ -4087,10 +4072,7 @@
 					});
 				</script>';
 		}
-=======
-		$out.=  ajax_combobox($htmlname);
 		return $out;
->>>>>>> 8655592a
 	}
 
 
@@ -5278,9 +5260,9 @@
 	/**
 	 *	Show a form to select payment conditions
 	 *
-	 *  @param	int		$page				Page
-	 *  @param  string	$selected			Id condition pre-selectionne
-	 *  @param  string	$htmlname			Name of select html field
+	 *  @param	int		$page        		Page
+	 *  @param  string	$selected    		Id condition pre-selectionne
+	 *  @param  string	$htmlname    		Name of select html field
 	 *	@param	int		$addempty			Add empty entry
 	 *  @param	string	$type				Type ('direct-debit' or 'bank-transfer')
 	 *  @param	int		$filtertype			If > 0, include payment terms with deposit percentage (for objects other than invoices and invoice templates)
