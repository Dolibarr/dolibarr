--- conflicted
+++ resolved
@@ -1171,100 +1171,7 @@
 			dol_print_error($this->db);
 		}
 
-<<<<<<< HEAD
 		$this->result=array('nbofthirdparties'=>$num);
-=======
-					if (!empty($conf->global->MAIN_SHOW_FACNUMBER_IN_DISCOUNT_LIST) && !empty($obj->fk_facture_source))
-					{
-						$tmpfac = new Facture($this->db);
-						if ($tmpfac->fetch($obj->fk_facture_source) > 0) $desc=$desc.' - '.$tmpfac->ref;
-					}
-
-                    print '<option value="'.$obj->rowid.'"'.$selectstring.$disabled.'>'.$desc.' ('.price($obj->amount_ht).' '.$langs->trans("HT").' - '.price($obj->amount_ttc).' '.$langs->trans("TTC").')</option>';
-                    $i++;
-                }
-            }
-            print '</select>';
-            return $qualifiedlines;
-        }
-        else
-        {
-            dol_print_error($this->db);
-            return -1;
-        }
-    }
-
-    /**
-     *	Return list of all contacts (for a third party or all)
-     *
-     *	@param	int		$socid      	Id ot third party or 0 for all
-     *	@param  string	$selected   	Id contact pre-selectionne
-     *	@param  string	$htmlname  	    Name of HTML field ('none' for a not editable field)
-     *	@param  int		$showempty      0=no empty value, 1=add an empty value
-     *	@param  string	$exclude        List of contacts id to exclude
-     *	@param	string	$limitto		Disable answers that are not id in this array list
-     *	@param	integer	$showfunction   Add function into label
-     *	@param	string	$moreclass		Add more class to class style
-     *	@param	integer	$showsoc	    Add company into label
-     * 	@param	int		$forcecombo		Force to use combo box
-     *  @param	array	$events			Event options. Example: array(array('method'=>'getContacts', 'url'=>dol_buildpath('/core/ajax/contacts.php',1), 'htmlname'=>'contactid', 'params'=>array('add-customer-contact'=>'disabled')))
-     *  @param	bool	$options_only	Return options only (for ajax treatment)
-     *	@return	int						<0 if KO, Nb of contact in list if OK
-     */
-    function select_contacts($socid,$selected='',$htmlname='contactid',$showempty=0,$exclude='',$limitto='',$showfunction=0, $moreclass='', $showsoc=0, $forcecombo=0, $events=array(), $options_only=false)
-    {
-    	print $this->selectcontacts($socid,$selected,$htmlname,$showempty,$exclude,$limitto,$showfunction, $moreclass, $options_only, $showsoc, $forcecombo, $events);
-    	return $this->num;
-    }
-
-    /**
-     *	Return list of all contacts (for a third party or all)
-     *
-     *	@param	int		$socid      	Id ot third party or 0 for all
-     *	@param  string	$selected   	Id contact pre-selectionne
-     *	@param  string	$htmlname  	    Name of HTML field ('none' for a not editable field)
-     *	@param  int		$showempty     	0=no empty value, 1=add an empty value, 2=add line 'Internal' (used by user edit)
-     *	@param  string	$exclude        List of contacts id to exclude
-     *	@param	string	$limitto		Disable answers that are not id in this array list
-     *	@param	integer	$showfunction   Add function into label
-     *	@param	string	$moreclass		Add more class to class style
-     *	@param	bool	$options_only	Return options only (for ajax treatment)
-     *	@param	integer	$showsoc	    Add company into label
-     * 	@param	int		$forcecombo		Force to use combo box
-     *  @param	array	$events			Event options. Example: array(array('method'=>'getContacts', 'url'=>dol_buildpath('/core/ajax/contacts.php',1), 'htmlname'=>'contactid', 'params'=>array('add-customer-contact'=>'disabled')))
-     *	@return	 int					<0 if KO, Nb of contact in list if OK
-     */
-    function selectcontacts($socid,$selected='',$htmlname='contactid',$showempty=0,$exclude='',$limitto='',$showfunction=0, $moreclass='', $options_only=false, $showsoc=0, $forcecombo=0, $events=array())
-    {
-        global $conf,$langs;
-
-        $langs->load('companies');
-
-        $out='';
-
-        // On recherche les societes
-        $sql = "SELECT sp.rowid, sp.lastname, sp.statut, sp.firstname, sp.poste";
-        if ($showsoc > 0) $sql.= " , s.nom as company";
-        $sql.= " FROM ".MAIN_DB_PREFIX ."socpeople as sp";
-        if ($showsoc > 0) $sql.= " LEFT OUTER JOIN  ".MAIN_DB_PREFIX ."societe as s ON s.rowid=sp.fk_soc";
-        $sql.= " WHERE sp.entity IN (".getEntity('societe').")";
-        if ($socid > 0) $sql.= " AND sp.fk_soc=".$socid;
-        if (! empty($conf->global->CONTACT_HIDE_INACTIVE_IN_COMBOBOX)) $sql.= " AND sp.statut <> 0";
-        $sql.= " ORDER BY sp.lastname ASC";
-
-        dol_syslog(get_class($this)."::select_contacts", LOG_DEBUG);
-        $resql=$this->db->query($sql);
-        if ($resql)
-        {
-            $num=$this->db->num_rows($resql);
-
-            if ($conf->use_javascript_ajax && ! $forcecombo && ! $options_only)
-            {
-				include_once DOL_DOCUMENT_ROOT . '/core/lib/ajax.lib.php';
-            	$comboenhancement = ajax_combobox($htmlname, $events, $conf->global->CONTACT_USE_SEARCH_TO_SELECT);
-            	$out.= $comboenhancement;
-            }
->>>>>>> 5a4480bd
 
 		if ($outputmode) return $outarray;
 		return $out;
@@ -1323,6 +1230,12 @@
 					{
 						$qualifiedlines--;
 						$disabled=' disabled';
+					}
+
+					if (!empty($conf->global->MAIN_SHOW_FACNUMBER_IN_DISCOUNT_LIST) && !empty($obj->fk_facture_source))
+					{
+						$tmpfac = new Facture($this->db);
+						if ($tmpfac->fetch($obj->fk_facture_source) > 0) $desc=$desc.' - '.$tmpfac->ref;
 					}
 
 					print '<option value="'.$obj->rowid.'"'.$selectstring.$disabled.'>'.$desc.' ('.price($obj->amount_ht).' '.$langs->trans("HT").' - '.price($obj->amount_ttc).' '.$langs->trans("TTC").')</option>';
@@ -3903,7 +3816,6 @@
 
 
 	/**
-<<<<<<< HEAD
 	 *    Show a form to select a project
 	 *
 	 *    @param	int		$page        		Page
@@ -3917,236 +3829,6 @@
 	 *    @return	string                      Return html content
 	 */
 	function form_project($page, $socid, $selected='', $htmlname='projectid', $discard_closed=0, $maxlength=20, $forcefocus=0, $nooutput=0)
-=======
-     *    Show form with multicurrency rate
-     *
-     *    @param	string	$page        	Page
-     *    @param    double	$rate	    	Current rate
-     *    @param    string	$htmlname    	Name of select html field
-     *    @param    string  $currency       Currency code to explain the rate
-     *    @return	void
-     */
-    function form_multicurrency_rate($page, $rate='', $htmlname='multicurrency_tx', $currency='')
-    {
-        global $langs, $mysoc, $conf;
-
-        if ($htmlname != "none")
-        {
-            print '<form method="POST" action="'.$page.'">';
-            print '<input type="hidden" name="action" value="setmulticurrencyrate">';
-            print '<input type="hidden" name="token" value="'.$_SESSION['newtoken'].'">';
-            print '<input type="text" name="'.$htmlname.'" value="'.(!empty($rate) ? price($rate) : 1).'" size="10" /> ';
-			print '<select name="calculation_mode">';
-			print '<option value="1">'.$currency.' > '.$conf->currency.'</option>';
-			print '<option value="2">'.$conf->currency.' > '.$currency.'</option>';
-			print '</select> ';
-            print '<input type="submit" class="button valignmiddle" value="'.$langs->trans("Modify").'">';
-            print '</form>';
-        }
-        else
-        {
-        	if (! empty($rate))
-        	{
-        	    print price($rate, 1, $langs, 1, 0);
-        	    if ($currency && $rate != 1) print ' &nbsp; ('.price($rate, 1, $langs, 1, 0).' '.$currency.' = 1 '.$conf->currency.')';
-        	}
-        	else
-        	{
-        	    print 1;
-        	}
-        }
-    }
-
-
-    /**
-     *	Show a select box with available absolute discounts
-     *
-     *  @param  string	$page        	Page URL where form is shown
-     *  @param  int		$selected    	Value pre-selected
-     *	@param  string	$htmlname    	Name of SELECT component. If 'none', not changeable. Example 'remise_id'.
-     *	@param	int		$socid			Third party id
-     * 	@param	float	$amount			Total amount available
-     * 	@param	string	$filter			SQL filter on discounts
-     * 	@param	int		$maxvalue		Max value for lines that can be selected
-     *  @param  string	$more           More string to add
-     *  @param  int     $hidelist       1=Hide list
-     *  @return	void
-     */
-    function form_remise_dispo($page, $selected, $htmlname, $socid, $amount, $filter='', $maxvalue=0, $more='', $hidelist=0)
-    {
-        global $conf,$langs;
-        if ($htmlname != "none")
-        {
-            print '<form method="post" action="'.$page.'">';
-            print '<input type="hidden" name="action" value="setabsolutediscount">';
-            print '<input type="hidden" name="token" value="'.$_SESSION['newtoken'].'">';
-            print '<div class="inline-block">';
-            if (! empty($conf->global->FACTURE_DEPOSITS_ARE_JUST_PAYMENTS))	// Never use this option.
-            {
-                if (! $filter || $filter=="fk_facture_source IS NULL") print $langs->trans("CompanyHasAbsoluteDiscount",price($amount,0,$langs,0,0,-1,$conf->currency));    // If we want deposit to be substracted to payments only and not to total of final invoice
-                else print $langs->trans("CompanyHasCreditNote",price($amount,0,$langs,0,0,-1,$conf->currency));
-            }
-            else
-            {
-                if (! $filter)
-                {
-                	print $langs->trans("CompanyHasAbsoluteDiscount",price($amount,0,$langs,0,0,-1,$conf->currency));
-                }
-                elseif ($filter=="fk_facture_source IS NULL OR (fk_facture_source IS NOT NULL AND (description LIKE '(DEPOSIT)%' AND description NOT LIKE '(EXCESS RECEIVED)%'))") 
-                {
-                	// Replace trans key with CompanyHasDownPaymentOrCommercialDiscount
-                	print $langs->trans("CompanyHasAbsoluteDiscount",price($amount,0,$langs,0,0,-1,$conf->currency));
-                }
-                else 
-                {
-                	print $langs->trans("CompanyHasCreditNote",price($amount,0,$langs,0,0,-1,$conf->currency));
-                }
-            }
-            if (empty($hidelist)) print ': ';
-            print '</div>';
-            if (empty($hidelist))
-            {
-                print '<div class="inline-block" style="padding-right: 10px">';
-                $newfilter='fk_facture IS NULL AND fk_facture_line IS NULL';	// Remises disponibles
-                if ($filter) $newfilter.=' AND ('.$filter.')';
-                $nbqualifiedlines=$this->select_remises($selected,$htmlname,$newfilter,$socid,$maxvalue);
-                if ($nbqualifiedlines > 0)
-                {
-                    print ' &nbsp; <input type="submit" class="button" value="'.dol_escape_htmltag($langs->trans("UseLine")).'"';
-                    if ($filter && $filter != "fk_facture_source IS NULL OR (fk_facture_source IS NOT NULL AND description LIKE '(DEPOSIT)%')") print ' title="'.$langs->trans("UseCreditNoteInInvoicePayment").'"';
-                    print '>';
-                }
-                print '</div>';
-            }
-            if ($more)
-            {
-                print '<div class="inline-block">';
-                print $more;
-                print '</div>';
-            }
-            print '</form>';
-        }
-        else
-        {
-            if ($selected)
-            {
-                print $selected;
-            }
-            else
-            {
-                print "0";
-            }
-        }
-    }
-
-
-    /**
-     *    Show forms to select a contact
-     *
-     *    @param	string		$page        	Page
-     *    @param	Societe		$societe		Filter on third party
-     *    @param    int			$selected    	Id contact pre-selectionne
-     *    @param    string		$htmlname    	Name of HTML select. If 'none', we just show contact link.
-     *    @return	void
-     */
-    function form_contacts($page, $societe, $selected='', $htmlname='contactid')
-    {
-        global $langs, $conf;
-
-        if ($htmlname != "none")
-        {
-            print '<form method="post" action="'.$page.'">';
-            print '<input type="hidden" name="action" value="set_contact">';
-            print '<input type="hidden" name="token" value="'.$_SESSION['newtoken'].'">';
-            print '<table class="nobordernopadding" cellpadding="0" cellspacing="0">';
-            print '<tr><td>';
-            $num=$this->select_contacts($societe->id, $selected, $htmlname);
-            if ($num==0)
-            {
-            	$addcontact = (! empty($conf->global->SOCIETE_ADDRESSES_MANAGEMENT) ? $langs->trans("AddContact") : $langs->trans("AddContactAddress"));
-                print '<a href="'.DOL_URL_ROOT.'/contact/card.php?socid='.$societe->id.'&amp;action=create&amp;backtoreferer=1">'.$addcontact.'</a>';
-            }
-            print '</td>';
-            print '<td align="left"><input type="submit" class="button" value="'.$langs->trans("Modify").'"></td>';
-            print '</tr></table></form>';
-        }
-        else
-        {
-            if ($selected)
-            {
-                require_once DOL_DOCUMENT_ROOT .'/contact/class/contact.class.php';
-                $contact=new Contact($this->db);
-                $contact->fetch($selected);
-                print $contact->getFullName($langs);
-            } else {
-                print "&nbsp;";
-            }
-        }
-    }
-
-    /**
-     *  Output html select to select thirdparty
-     *
-     *  @param	string	$page       	Page
-     *  @param  string	$selected   	Id preselected
-     *  @param  string	$htmlname		Name of HTML select
-     *  @param  string	$filter         optional filters criteras
-     *	@param	int		$showempty		Add an empty field
-     * 	@param	int		$showtype		Show third party type in combolist (customer, prospect or supplier)
-     * 	@param	int		$forcecombo		Force to use combo box
-     *  @param	array	$events			Event options. Example: array(array('method'=>'getContacts', 'url'=>dol_buildpath('/core/ajax/contacts.php',1), 'htmlname'=>'contactid', 'params'=>array('add-customer-contact'=>'disabled')))
-     *  @return	void
-     */
-    function form_thirdparty($page, $selected='', $htmlname='socid', $filter='',$showempty=0, $showtype=0, $forcecombo=0, $events=array())
-    {
-        global $langs;
-
-        if ($htmlname != "none")
-        {
-            print '<form method="post" action="'.$page.'">';
-            print '<input type="hidden" name="action" value="set_thirdparty">';
-            print '<input type="hidden" name="token" value="'.$_SESSION['newtoken'].'">';
-            print $this->select_company($selected, $htmlname, $filter, $showempty, $showtype, $forcecombo, $events);
-            print '<input type="submit" class="button valignmiddle" value="'.$langs->trans("Modify").'">';
-            print '</form>';
-        }
-        else
-        {
-            if ($selected)
-            {
-                require_once DOL_DOCUMENT_ROOT .'/societe/class/societe.class.php';
-                $soc = new Societe($this->db);
-                $soc->fetch($selected);
-                print $soc->getNomUrl($langs);
-            }
-            else
-            {
-                print "&nbsp;";
-            }
-        }
-    }
-
-    /**
-     *    Retourne la liste des devises, dans la langue de l'utilisateur
-     *
-     *    @param	string	$selected    preselected currency code
-     *    @param    string	$htmlname    name of HTML select list
-     *    @return	void
-     */
-    function select_currency($selected='',$htmlname='currency_id')
-    {
-        print $this->selectCurrency($selected,$htmlname);
-    }
-
-    /**
-     *  Retourne la liste des devises, dans la langue de l'utilisateur
-     *
-     *  @param	string	$selected    preselected currency code
-     *  @param  string	$htmlname    name of HTML select list
-     * 	@return	string
-     */
-	function selectCurrency($selected='',$htmlname='currency_id')
->>>>>>> 5a4480bd
 	{
 		global $langs;
 
