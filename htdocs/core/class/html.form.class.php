<?php
/* Copyright (c) 2002-2007  Rodolphe Quiedeville    <rodolphe@quiedeville.org>
 * Copyright (C) 2004-2012  Laurent Destailleur     <eldy@users.sourceforge.net>
 * Copyright (C) 2004       Benoit Mortier          <benoit.mortier@opensides.be>
 * Copyright (C) 2004       Sebastien Di Cintio     <sdicintio@ressource-toi.org>
 * Copyright (C) 2004       Eric Seigne             <eric.seigne@ryxeo.com>
 * Copyright (C) 2005-2017  Regis Houssin           <regis.houssin@inodbox.com>
 * Copyright (C) 2006       Andre Cianfarani        <acianfa@free.fr>
 * Copyright (C) 2006       Marc Barilley/Ocebo     <marc@ocebo.com>
 * Copyright (C) 2007       Franky Van Liedekerke   <franky.van.liedekerker@telenet.be>
 * Copyright (C) 2007       Patrick Raguin          <patrick.raguin@gmail.com>
 * Copyright (C) 2010       Juanjo Menent           <jmenent@2byte.es>
 * Copyright (C) 2010-2021  Philippe Grand          <philippe.grand@atoo-net.com>
 * Copyright (C) 2011       Herve Prot              <herve.prot@symeos.com>
 * Copyright (C) 2012-2016  Marcos García           <marcosgdf@gmail.com>
 * Copyright (C) 2012       Cedric Salvador         <csalvador@gpcsolutions.fr>
 * Copyright (C) 2012-2015  Raphaël Doursenaud      <rdoursenaud@gpcsolutions.fr>
 * Copyright (C) 2014-2020  Alexandre Spangaro      <aspangaro@open-dsi.fr>
 * Copyright (C) 2018-2022  Ferran Marcet           <fmarcet@2byte.es>
 * Copyright (C) 2018-2021  Frédéric France         <frederic.france@netlogic.fr>
 * Copyright (C) 2018       Nicolas ZABOURI	        <info@inovea-conseil.com>
 * Copyright (C) 2018       Christophe Battarel     <christophe@altairis.fr>
 * Copyright (C) 2018       Josep Lluis Amador      <joseplluis@lliuretic.cat>
<<<<<<< HEAD
 * Copyright (C) 2023       Vincent de Grandpré     <vincent@de-grandpre.quebec>
=======
 * Copyright (C) 2023		Joachim Kueter			<git-jk@bloxera.com>
>>>>>>> 5124f8f8
 *
 * This program is free software; you can redistribute it and/or modify
 * it under the terms of the GNU General Public License as published by
 * the Free Software Foundation; either version 3 of the License, or
 * (at your option) any later version.
 *
 * This program is distributed in the hope that it will be useful,
 * but WITHOUT ANY WARRANTY; without even the implied warranty of
 * MERCHANTABILITY or FITNESS FOR A PARTICULAR PURPOSE.  See the
 * GNU General Public License for more details.
 *
 * You should have received a copy of the GNU General Public License
 * along with this program. If not, see <https://www.gnu.org/licenses/>.
 */

/**
 *    \file       htdocs/core/class/html.form.class.php
 *  \ingroup    core
 *    \brief      File of class with all html predefined components
 */


/**
 *    Class to manage generation of HTML components
 *    Only common components must be here.
 *
 *  TODO Merge all function load_cache_* and loadCache* (except load_cache_vatrates) into one generic function loadCacheTable
 */
class Form
{
	/**
	 * @var DoliDB Database handler.
	 */
	public $db;

	/**
	 * @var string Error code (or message)
	 */
	public $error = '';

	/**
	 * @var string[]    Array of error strings
	 */
	public $errors = array();

	public $num;

	// Cache arrays
	public $cache_types_paiements = array();
	public $cache_conditions_paiements = array();
	public $cache_transport_mode = array();
	public $cache_availability = array();
	public $cache_demand_reason = array();
	public $cache_types_fees = array();
	public $cache_vatrates = array();


	/**
	 * Constructor
	 *
	 * @param DoliDB $db Database handler
	 */
	public function __construct($db)
	{
		$this->db = $db;
	}

	/**
	 * Output key field for an editable field
	 *
	 * @param string $text Text of label or key to translate
	 * @param string $htmlname Name of select field ('edit' prefix will be added)
	 * @param string $preselected Value to show/edit (not used in this function)
	 * @param object $object Object (on the page we show)
	 * @param boolean $perm Permission to allow button to edit parameter. Set it to 0 to have a not edited field.
	 * @param string $typeofdata Type of data ('string' by default, 'email', 'amount:99', 'numeric:99', 'text' or 'textarea:rows:cols', 'datepicker' ('day' do not work, don't know why), 'dayhour' or 'datehourpicker' 'checkbox:ckeditor:dolibarr_zzz:width:height:savemethod:1:rows:cols', 'select;xxx[:class]'...)
	 * @param string $moreparam More param to add on a href URL.
	 * @param int $fieldrequired 1 if we want to show field as mandatory using the "fieldrequired" CSS.
	 * @param int $notabletag 1=Do not output table tags but output a ':', 2=Do not output table tags and no ':', 3=Do not output table tags but output a ' '
	 * @param string $paramid Key of parameter for id ('id', 'socid')
	 * @param string $help Tooltip help
	 * @return    string                    HTML edit field
	 */
	public function editfieldkey($text, $htmlname, $preselected, $object, $perm, $typeofdata = 'string', $moreparam = '', $fieldrequired = 0, $notabletag = 0, $paramid = 'id', $help = '')
	{
		global $conf, $langs;

		$ret = '';

		// TODO change for compatibility
		if (!empty($conf->global->MAIN_USE_JQUERY_JEDITABLE) && !preg_match('/^select;/', $typeofdata)) {
			if (!empty($perm)) {
				$tmp = explode(':', $typeofdata);
				$ret .= '<div class="editkey_' . $tmp[0] . (!empty($tmp[1]) ? ' ' . $tmp[1] : '') . '" id="' . $htmlname . '">';
				if ($fieldrequired) {
					$ret .= '<span class="fieldrequired">';
				}
				if ($help) {
					$ret .= $this->textwithpicto($langs->trans($text), $help);
				} else {
					$ret .= $langs->trans($text);
				}
				if ($fieldrequired) {
					$ret .= '</span>';
				}
				$ret .= '</div>' . "\n";
			} else {
				if ($fieldrequired) {
					$ret .= '<span class="fieldrequired">';
				}
				if ($help) {
					$ret .= $this->textwithpicto($langs->trans($text), $help);
				} else {
					$ret .= $langs->trans($text);
				}
				if ($fieldrequired) {
					$ret .= '</span>';
				}
			}
		} else {
			if (empty($notabletag) && $perm) {
				$ret .= '<table class="nobordernopadding centpercent"><tr><td class="nowrap">';
			}
			if ($fieldrequired) {
				$ret .= '<span class="fieldrequired">';
			}
			if ($help) {
				$ret .= $this->textwithpicto($langs->trans($text), $help);
			} else {
				$ret .= $langs->trans($text);
			}
			if ($fieldrequired) {
				$ret .= '</span>';
			}
			if (!empty($notabletag)) {
				$ret .= ' ';
			}
			if (empty($notabletag) && $perm) {
				$ret .= '</td>';
			}
			if (empty($notabletag) && $perm) {
				$ret .= '<td class="right">';
			}
			if ($htmlname && GETPOST('action', 'aZ09') != 'edit' . $htmlname && $perm) {
				$ret .= '<a class="editfielda reposition" href="' . $_SERVER["PHP_SELF"] . '?action=edit' . $htmlname . '&token=' . newToken() . '&' . $paramid . '=' . $object->id . $moreparam . '">' . img_edit($langs->trans('Edit'), ($notabletag ? 0 : 1)) . '</a>';
			}
			if (!empty($notabletag) && $notabletag == 1) {
				if ($text) {
					$ret .= ' : ';
				} else {
					$ret .= ' ';
				}
			}
			if (!empty($notabletag) && $notabletag == 3) {
				$ret .= ' ';
			}
			if (empty($notabletag) && $perm) {
				$ret .= '</td>';
			}
			if (empty($notabletag) && $perm) {
				$ret .= '</tr></table>';
			}
		}

		return $ret;
	}

	/**
	 * Output value of a field for an editable field
	 *
	 * @param string 	$text 			Text of label (not used in this function)
	 * @param string 	$htmlname 		Name of select field
	 * @param string 	$value 			Value to show/edit
	 * @param object 	$object 		Object (that we want to show)
	 * @param boolean 	$perm 			Permission to allow button to edit parameter
	 * @param string 	$typeofdata 	Type of data ('string' by default, 'checkbox', 'email', 'amount:99', 'numeric:99', 'text' or 'textarea:rows:cols%', 'datepicker' ('day' do not work, don't know why), 'dayhour' or 'datehourpicker', 'ckeditor:dolibarr_zzz:width:height:savemethod:toolbarstartexpanded:rows:cols', 'select;xkey:xval,ykey:yval,...')
	 * @param string 	$editvalue 		When in edit mode, use this value as $value instead of value (for example, you can provide here a formated price instead of numeric value, or a select combo). Use '' to use same than $value
	 * @param object 	$extObject 		External object ???
	 * @param mixed 	$custommsg 		String or Array of custom messages : eg array('success' => 'MyMessage', 'error' => 'MyMessage')
	 * @param string 	$moreparam 		More param to add on the form on action href URL parameter
	 * @param int 		$notabletag 	Do no output table tags
	 * @param string 	$formatfunc 	Call a specific method of $object->$formatfunc to output field in view mode (For example: 'dol_print_email')
	 * @param string 	$paramid 		Key of parameter for id ('id', 'socid')
	 * @param string 	$gm 			'auto' or 'tzuser' or 'tzuserrel' or 'tzserver' (when $typeofdata is a date)
	 * @param array 	$moreoptions 	Array with more options. For example array('addnowlink'=>1), array('valuealreadyhtmlescaped'=>1)
	 * @param string 	$editaction 	[=''] use GETPOST default action or set action to edit mode
	 * @return string                   HTML edit field
	 */
	public function editfieldval($text, $htmlname, $value, $object, $perm, $typeofdata = 'string', $editvalue = '', $extObject = null, $custommsg = null, $moreparam = '', $notabletag = 1, $formatfunc = '', $paramid = 'id', $gm = 'auto', $moreoptions = array(), $editaction = '')
	{
		global $conf, $langs;

		$ret = '';

		// Check parameters
		if (empty($typeofdata)) {
			return 'ErrorBadParameter typeofdata is empty';
		}
		// Clean paramater $typeofdata
		if ($typeofdata == 'datetime') {
			$typeofdata = 'dayhour';
		}
		$reg = array();
		if (preg_match('/^(\w+)\((\d+)\)$/', $typeofdata, $reg)) {
			if ($reg[1] == 'varchar') {
				$typeofdata = 'string';
			} elseif ($reg[1] == 'int') {
				$typeofdata = 'numeric';
			} else {
				return 'ErrorBadParameter ' . $typeofdata;
			}
		}

		// When option to edit inline is activated
		if (!empty($conf->global->MAIN_USE_JQUERY_JEDITABLE) && !preg_match('/^select;|day|datepicker|dayhour|datehourpicker/', $typeofdata)) { // TODO add jquery timepicker and support select
			$ret .= $this->editInPlace($object, $value, $htmlname, $perm, $typeofdata, $editvalue, $extObject, $custommsg);
		} else {
			if ($editaction == '') {
				$editaction = GETPOST('action', 'aZ09');
			}
			$editmode = ($editaction == 'edit' . $htmlname);
			if ($editmode) {
				$ret .= "\n";
				$ret .= '<form method="post" action="' . $_SERVER["PHP_SELF"] . ($moreparam ? '?' . $moreparam : '') . '">';
				$ret .= '<input type="hidden" name="action" value="set' . $htmlname . '">';
				$ret .= '<input type="hidden" name="token" value="' . newToken() . '">';
				$ret .= '<input type="hidden" name="' . $paramid . '" value="' . $object->id . '">';
				if (empty($notabletag)) {
					$ret .= '<table class="nobordernopadding centpercent">';
				}
				if (empty($notabletag)) {
					$ret .= '<tr><td>';
				}
				if (preg_match('/^(string|safehtmlstring|email|url)/', $typeofdata)) {
					$tmp = explode(':', $typeofdata);
					$ret .= '<input type="text" id="' . $htmlname . '" name="' . $htmlname . '" value="' . ($editvalue ? $editvalue : $value) . '"' . (empty($tmp[1]) ? '' : ' size="' . $tmp[1] . '"') . ' autofocus>';
				} elseif (preg_match('/^(integer)/', $typeofdata)) {
					$tmp = explode(':', $typeofdata);
					$valuetoshow = price2num($editvalue ? $editvalue : $value, 0);
					$ret .= '<input type="text" id="' . $htmlname . '" name="' . $htmlname . '" value="' . $valuetoshow . '"' . (empty($tmp[1]) ? '' : ' size="' . $tmp[1] . '"') . ' autofocus>';
				} elseif (preg_match('/^(numeric|amount)/', $typeofdata)) {
					$tmp = explode(':', $typeofdata);
					$valuetoshow = price2num($editvalue ? $editvalue : $value);
					$ret .= '<input type="text" id="' . $htmlname . '" name="' . $htmlname . '" value="' . ($valuetoshow != '' ? price($valuetoshow) : '') . '"' . (empty($tmp[1]) ? '' : ' size="' . $tmp[1] . '"') . ' autofocus>';
				} elseif (preg_match('/^(checkbox)/', $typeofdata)) {
					$tmp = explode(':', $typeofdata);
					$ret .= '<input type="checkbox" id="' . $htmlname . '" name="' . $htmlname . '" value="' . ($value ? $value : 'on') . '"' . ($value ? ' checked' : '') . (empty($tmp[1]) ? '' : $tmp[1]) . '/>';
				} elseif (preg_match('/^text/', $typeofdata) || preg_match('/^note/', $typeofdata)) {    // if wysiwyg is enabled $typeofdata = 'ckeditor'
					$tmp = explode(':', $typeofdata);
					$cols = (empty($tmp[2]) ? '' : $tmp[2]);
					$morealt = '';
					if (preg_match('/%/', $cols)) {
						$morealt = ' style="width: ' . $cols . '"';
						$cols = '';
					}

					$valuetoshow = ($editvalue ? $editvalue : $value);
					$ret .= '<textarea id="' . $htmlname . '" name="' . $htmlname . '" wrap="soft" rows="' . (empty($tmp[1]) ? '20' : $tmp[1]) . '"' . ($cols ? ' cols="' . $cols . '"' : 'class="quatrevingtpercent"') . $morealt . '" autofocus>';
					// textarea convert automatically entities chars into simple chars.
					// So we convert & into &amp; so a string like 'a &lt; <b>b</b><br>é<br>&lt;script&gt;alert('X');&lt;script&gt;' stay a correct html and is not converted by textarea component when wysiwig is off.
					$valuetoshow = str_replace('&', '&amp;', $valuetoshow);
					$ret .= dol_string_neverthesehtmltags($valuetoshow, array('textarea'));
					$ret .= '</textarea>';
				} elseif ($typeofdata == 'day' || $typeofdata == 'datepicker') {
					$addnowlink = empty($moreoptions['addnowlink']) ? 0 : $moreoptions['addnowlink'];
					$adddateof = empty($moreoptions['adddateof']) ? '' : $moreoptions['adddateof'];
					$labeladddateof = empty($moreoptions['labeladddateof']) ? '' : $moreoptions['labeladddateof'];
					$ret .= $this->selectDate($value, $htmlname, 0, 0, 1, 'form' . $htmlname, 1, $addnowlink, 0, '', '', $adddateof, '', 1, $labeladddateof, '', $gm);
				} elseif ($typeofdata == 'dayhour' || $typeofdata == 'datehourpicker') {
					$addnowlink = empty($moreoptions['addnowlink']) ? 0 : $moreoptions['addnowlink'];
					$adddateof = empty($moreoptions['adddateof']) ? '' : $moreoptions['adddateof'];
					$labeladddateof = empty($moreoptions['labeladddateof']) ? '' : $moreoptions['labeladddateof'];
					$ret .= $this->selectDate($value, $htmlname, 1, 1, 1, 'form' . $htmlname, 1, $addnowlink, 0, '', '', $adddateof, '', 1, $labeladddateof, '', $gm);
				} elseif (preg_match('/^select;/', $typeofdata)) {
					$arraydata = explode(',', preg_replace('/^select;/', '', $typeofdata));
					$arraylist = array();
					foreach ($arraydata as $val) {
						$tmp = explode(':', $val);
						$tmpkey = str_replace('|', ':', $tmp[0]);
						$arraylist[$tmpkey] = $tmp[1];
					}
					$ret .= $this->selectarray($htmlname, $arraylist, $value);
				} elseif (preg_match('/^link/', $typeofdata)) {
					// TODO Not yet implemented. See code for extrafields
				} elseif (preg_match('/^ckeditor/', $typeofdata)) {
					$tmp = explode(':', $typeofdata); // Example: ckeditor:dolibarr_zzz:width:height:savemethod:toolbarstartexpanded:rows:cols:uselocalbrowser
					require_once DOL_DOCUMENT_ROOT . '/core/class/doleditor.class.php';
					$doleditor = new DolEditor($htmlname, ($editvalue ? $editvalue : $value), (empty($tmp[2]) ? '' : $tmp[2]), (empty($tmp[3]) ? '100' : $tmp[3]), (empty($tmp[1]) ? 'dolibarr_notes' : $tmp[1]), 'In', (empty($tmp[5]) ? 0 : $tmp[5]), (isset($tmp[8]) ? ($tmp[8] ? true : false) : true), true, (empty($tmp[6]) ? '20' : $tmp[6]), (empty($tmp[7]) ? '100' : $tmp[7]));
					$ret .= $doleditor->Create(1);
				} elseif ($typeofdata == 'asis') {
					$ret .= ($editvalue ? $editvalue : $value);
				}
				if (empty($notabletag)) {
					$ret .= '</td>';
				}

				// Button save-cancel
				if (empty($notabletag)) {
					$ret .= '<td>';
				}
				//else $ret.='<div class="clearboth"></div>';
				$ret .= '<input type="submit" class="smallpaddingimp button' . (empty($notabletag) ? '' : ' ') . '" name="modify" value="' . $langs->trans("Modify") . '">';
				if (preg_match('/ckeditor|textarea/', $typeofdata) && empty($notabletag)) {
					$ret .= '<br>' . "\n";
				}
				$ret .= '<input type="submit" class="smallpaddingimp button button-cancel' . (empty($notabletag) ? '' : ' ') . '" name="cancel" value="' . $langs->trans("Cancel") . '">';
				if (empty($notabletag)) {
					$ret .= '</td>';
				}

				if (empty($notabletag)) {
					$ret .= '</tr></table>' . "\n";
				}
				$ret .= '</form>' . "\n";
			} else {
				if (preg_match('/^(email)/', $typeofdata)) {
					$ret .= dol_print_email($value, 0, 0, 0, 0, 1);
				} elseif (preg_match('/^url/', $typeofdata)) {
					$ret .= dol_print_url($value, '_blank', 32, 1);
				} elseif (preg_match('/^(amount|numeric)/', $typeofdata)) {
					$ret .= ($value != '' ? price($value, '', $langs, 0, -1, -1, $conf->currency) : '');
				} elseif (preg_match('/^(checkbox)/', $typeofdata)) {
					$tmp = explode(':', $typeofdata);
					$ret .= '<input type="checkbox" disabled id="' . $htmlname . '" name="' . $htmlname . '" value="' . $value . '"' . ($value ? ' checked' : '') . ($tmp[1] ? $tmp[1] : '') . '/>';
				} elseif (preg_match('/^text/', $typeofdata) || preg_match('/^note/', $typeofdata)) {
					$ret .= dol_htmlentitiesbr($value);
				} elseif (preg_match('/^safehtmlstring/', $typeofdata)) {
					$ret .= dol_string_onlythesehtmltags($value);
				} elseif (preg_match('/^restricthtml/', $typeofdata)) {
					$ret .= dol_string_onlythesehtmltags($value);
				} elseif ($typeofdata == 'day' || $typeofdata == 'datepicker') {
					$ret .= '<span class="valuedate">' . dol_print_date($value, 'day', $gm) . '</span>';
				} elseif ($typeofdata == 'dayhour' || $typeofdata == 'datehourpicker') {
					$ret .= '<span class="valuedate">' . dol_print_date($value, 'dayhour', $gm) . '</span>';
				} elseif (preg_match('/^select;/', $typeofdata)) {
					$arraydata = explode(',', preg_replace('/^select;/', '', $typeofdata));
					$arraylist = array();
					foreach ($arraydata as $val) {
						$tmp = explode(':', $val);
						$arraylist[$tmp[0]] = $tmp[1];
					}
					$ret .= $arraylist[$value];
					if ($htmlname == 'fk_product_type') {
						if ($value == 0) {
							$ret = img_picto($langs->trans("Product"), 'product', 'class="paddingleftonly paddingrightonly colorgrey"') . $ret;
						} else {
							$ret = img_picto($langs->trans("Service"), 'service', 'class="paddingleftonly paddingrightonly colorgrey"') . $ret;
						}
					}
				} elseif (preg_match('/^ckeditor/', $typeofdata)) {
					$tmpcontent = dol_htmlentitiesbr($value);
					if (!empty($conf->global->MAIN_DISABLE_NOTES_TAB)) {
						$firstline = preg_replace('/<br>.*/', '', $tmpcontent);
						$firstline = preg_replace('/[\n\r].*/', '', $firstline);
						$tmpcontent = $firstline . ((strlen($firstline) != strlen($tmpcontent)) ? '...' : '');
					}
					// We dont use dol_escape_htmltag to get the html formating active, but this need we must also
					// clean data from some dangerous html
					$ret .= dol_string_onlythesehtmltags(dol_htmlentitiesbr($tmpcontent));
				} else {
					if (empty($moreoptions['valuealreadyhtmlescaped'])) {
						$ret .= dol_escape_htmltag($value);
					} else {
						$ret .= $value;        // $value must be already html escaped.
					}
				}

				if ($formatfunc && method_exists($object, $formatfunc)) {
					$ret = $object->$formatfunc($ret);
				}
			}
		}
		return $ret;
	}

	/**
	 * Output edit in place form
	 *
	 * @param string $fieldname Name of the field
	 * @param object $object Object
	 * @param boolean $perm Permission to allow button to edit parameter. Set it to 0 to have a not edited field.
	 * @param string $typeofdata Type of data ('string' by default, 'email', 'amount:99', 'numeric:99', 'text' or 'textarea:rows:cols', 'datepicker' ('day' do not work, don't know why), 'ckeditor:dolibarr_zzz:width:height:savemethod:1:rows:cols', 'select;xxx[:class]'...)
	 * @param string $check Same coe than $check parameter of GETPOST()
	 * @param string $morecss More CSS
	 * @return    string                HTML code for the edit of alternative language
	 */
	public function widgetForTranslation($fieldname, $object, $perm, $typeofdata = 'string', $check = '', $morecss = '')
	{
		global $conf, $langs, $extralanguages;

		$result = '';

		// List of extra languages
		$arrayoflangcode = array();
		if (!empty($conf->global->PDF_USE_ALSO_LANGUAGE_CODE)) {
			$arrayoflangcode[] = $conf->global->PDF_USE_ALSO_LANGUAGE_CODE;
		}

		if (is_array($arrayoflangcode) && count($arrayoflangcode)) {
			if (!is_object($extralanguages)) {
				include_once DOL_DOCUMENT_ROOT . '/core/class/extralanguages.class.php';
				$extralanguages = new ExtraLanguages($this->db);
			}
			$extralanguages->fetch_name_extralanguages('societe');

			if (!is_array($extralanguages->attributes[$object->element]) || empty($extralanguages->attributes[$object->element][$fieldname])) {
				return ''; // No extralang field to show
			}

			$result .= '<!-- Widget for translation -->' . "\n";
			$result .= '<div class="inline-block paddingleft image-' . $object->element . '-' . $fieldname . '">';
			$s = img_picto($langs->trans("ShowOtherLanguages"), 'language', '', false, 0, 0, '', 'fa-15 editfieldlang');
			$result .= $s;
			$result .= '</div>';

			$result .= '<div class="inline-block hidden field-' . $object->element . '-' . $fieldname . '">';

			$resultforextrlang = '';
			foreach ($arrayoflangcode as $langcode) {
				$valuetoshow = GETPOSTISSET('field-' . $object->element . "-" . $fieldname . "-" . $langcode) ? GETPOST('field-' . $object->element . '-' . $fieldname . "-" . $langcode, $check) : '';
				if (empty($valuetoshow)) {
					$object->fetchValuesForExtraLanguages();
					//var_dump($object->array_languages);
					$valuetoshow = $object->array_languages[$fieldname][$langcode];
				}

				$s = picto_from_langcode($langcode, 'class="pictoforlang paddingright"');
				$resultforextrlang .= $s;

				// TODO Use the showInputField() method of ExtraLanguages object
				if ($typeofdata == 'textarea') {
					$resultforextrlang .= '<textarea name="field-' . $object->element . "-" . $fieldname . "-" . $langcode . '" id="' . $fieldname . "-" . $langcode . '" class="' . $morecss . '" rows="' . ROWS_2 . '" wrap="soft">';
					$resultforextrlang .= $valuetoshow;
					$resultforextrlang .= '</textarea>';
				} else {
					$resultforextrlang .= '<input type="text" class="inputfieldforlang ' . ($morecss ? ' ' . $morecss : '') . '" name="field-' . $object->element . '-' . $fieldname . '-' . $langcode . '" value="' . $valuetoshow . '">';
				}
			}
			$result .= $resultforextrlang;

			$result .= '</div>';
			$result .= '<script nonce="' . getNonce() . '">$(".image-' . $object->element . '-' . $fieldname . '").click(function() { console.log("Toggle lang widget"); jQuery(".field-' . $object->element . '-' . $fieldname . '").toggle(); });</script>';
		}

		return $result;
	}

	/**
	 * Output edit in place form
	 *
	 * @param object $object Object
	 * @param string $value Value to show/edit
	 * @param string $htmlname DIV ID (field name)
	 * @param int $condition Condition to edit
	 * @param string $inputType Type of input ('string', 'numeric', 'datepicker' ('day' do not work, don't know why), 'textarea:rows:cols', 'ckeditor:dolibarr_zzz:width:height:?:1:rows:cols', 'select:loadmethod:savemethod:buttononly')
	 * @param string $editvalue When in edit mode, use this value as $value instead of value
	 * @param object $extObject External object
	 * @param mixed $custommsg String or Array of custom messages : eg array('success' => 'MyMessage', 'error' => 'MyMessage')
	 * @return    string                HTML edit in place
	 */
	protected function editInPlace($object, $value, $htmlname, $condition, $inputType = 'textarea', $editvalue = null, $extObject = null, $custommsg = null)
	{
		global $conf;

		$out = '';

		// Check parameters
		if (preg_match('/^text/', $inputType)) {
			$value = dol_nl2br($value);
		} elseif (preg_match('/^numeric/', $inputType)) {
			$value = price($value);
		} elseif ($inputType == 'day' || $inputType == 'datepicker') {
			$value = dol_print_date($value, 'day');
		}

		if ($condition) {
			$element = false;
			$table_element = false;
			$fk_element = false;
			$loadmethod = false;
			$savemethod = false;
			$ext_element = false;
			$button_only = false;
			$inputOption = '';
			$rows = '';
			$cols = '';

			if (is_object($object)) {
				$element = $object->element;
				$table_element = $object->table_element;
				$fk_element = $object->id;
			}

			if (is_object($extObject)) {
				$ext_element = $extObject->element;
			}

			if (preg_match('/^(string|email|numeric)/', $inputType)) {
				$tmp = explode(':', $inputType);
				$inputType = $tmp[0];
				if (!empty($tmp[1])) {
					$inputOption = $tmp[1];
				}
				if (!empty($tmp[2])) {
					$savemethod = $tmp[2];
				}
				$out .= '<input id="width_' . $htmlname . '" value="' . $inputOption . '" type="hidden"/>' . "\n";
			} elseif ((preg_match('/^day$/', $inputType)) || (preg_match('/^datepicker/', $inputType)) || (preg_match('/^datehourpicker/', $inputType))) {
				$tmp = explode(':', $inputType);
				$inputType = $tmp[0];
				if (!empty($tmp[1])) {
					$inputOption = $tmp[1];
				}
				if (!empty($tmp[2])) {
					$savemethod = $tmp[2];
				}

				$out .= '<input id="timestamp" type="hidden"/>' . "\n"; // Use for timestamp format
			} elseif (preg_match('/^(select|autocomplete)/', $inputType)) {
				$tmp = explode(':', $inputType);
				$inputType = $tmp[0];
				$loadmethod = $tmp[1];
				if (!empty($tmp[2])) {
					$savemethod = $tmp[2];
				}
				if (!empty($tmp[3])) {
					$button_only = true;
				}
			} elseif (preg_match('/^textarea/', $inputType)) {
				$tmp = explode(':', $inputType);
				$inputType = $tmp[0];
				$rows = (empty($tmp[1]) ? '8' : $tmp[1]);
				$cols = (empty($tmp[2]) ? '80' : $tmp[2]);
			} elseif (preg_match('/^ckeditor/', $inputType)) {
				$tmp = explode(':', $inputType);
				$inputType = $tmp[0];
				$toolbar = $tmp[1];
				if (!empty($tmp[2])) {
					$width = $tmp[2];
				}
				if (!empty($tmp[3])) {
					$heigth = $tmp[3];
				}
				if (!empty($tmp[4])) {
					$savemethod = $tmp[4];
				}

				if (isModEnabled('fckeditor')) {
					$out .= '<input id="ckeditor_toolbar" value="' . $toolbar . '" type="hidden"/>' . "\n";
				} else {
					$inputType = 'textarea';
				}
			}

			$out .= '<input id="element_' . $htmlname . '" value="' . $element . '" type="hidden"/>' . "\n";
			$out .= '<input id="table_element_' . $htmlname . '" value="' . $table_element . '" type="hidden"/>' . "\n";
			$out .= '<input id="fk_element_' . $htmlname . '" value="' . $fk_element . '" type="hidden"/>' . "\n";
			$out .= '<input id="loadmethod_' . $htmlname . '" value="' . $loadmethod . '" type="hidden"/>' . "\n";
			if (!empty($savemethod)) {
				$out .= '<input id="savemethod_' . $htmlname . '" value="' . $savemethod . '" type="hidden"/>' . "\n";
			}
			if (!empty($ext_element)) {
				$out .= '<input id="ext_element_' . $htmlname . '" value="' . $ext_element . '" type="hidden"/>' . "\n";
			}
			if (!empty($custommsg)) {
				if (is_array($custommsg)) {
					if (!empty($custommsg['success'])) {
						$out .= '<input id="successmsg_' . $htmlname . '" value="' . $custommsg['success'] . '" type="hidden"/>' . "\n";
					}
					if (!empty($custommsg['error'])) {
						$out .= '<input id="errormsg_' . $htmlname . '" value="' . $custommsg['error'] . '" type="hidden"/>' . "\n";
					}
				} else {
					$out .= '<input id="successmsg_' . $htmlname . '" value="' . $custommsg . '" type="hidden"/>' . "\n";
				}
			}
			if ($inputType == 'textarea') {
				$out .= '<input id="textarea_' . $htmlname . '_rows" value="' . $rows . '" type="hidden"/>' . "\n";
				$out .= '<input id="textarea_' . $htmlname . '_cols" value="' . $cols . '" type="hidden"/>' . "\n";
			}
			$out .= '<span id="viewval_' . $htmlname . '" class="viewval_' . $inputType . ($button_only ? ' inactive' : ' active') . '">' . $value . '</span>' . "\n";
			$out .= '<span id="editval_' . $htmlname . '" class="editval_' . $inputType . ($button_only ? ' inactive' : ' active') . ' hideobject">' . (!empty($editvalue) ? $editvalue : $value) . '</span>' . "\n";
		} else {
			$out = $value;
		}

		return $out;
	}

	/**
	 *  Show a text and picto with tooltip on text or picto.
	 *  Can be called by an instancied $form->textwithtooltip or by a static call Form::textwithtooltip
	 *
	 * 	@param 	string 	$text 				Text to show
	 * 	@param 	string 	$htmltext 			HTML content of tooltip. Must be HTML/UTF8 encoded.
	 * 	@param 	int 	$tooltipon 			1=tooltip on text, 2=tooltip on image, 3=tooltip sur les 2
	 * 	@param 	int 	$direction 			-1=image is before, 0=no image, 1=image is after
	 * 	@param 	string 	$img 				Html code for image (use img_xxx() function to get it)
	 * 	@param 	string 	$extracss 			Add a CSS style to td tags
	 * 	@param 	int 	$notabs 			0=Include table and tr tags, 1=Do not include table and tr tags, 2=use div, 3=use span
	 * 	@param 	string 	$incbefore 			Include code before the text
	 * 	@param 	int 	$noencodehtmltext 	Do not encode into html entity the htmltext
	 * 	@param 	string 	$tooltiptrigger 	''=Tooltip on hover, 'abc'=Tooltip on click (abc is a unique key)
	 * 	@param 	int 	$forcenowrap 		Force no wrap between text and picto (works with notabs=2 only)
	 * 	@return string                      Code html du tooltip (texte+picto)
	 * 	@see    textwithpicto() 			Use thisfunction if you can.
	 */
	public function textwithtooltip($text, $htmltext, $tooltipon = 1, $direction = 0, $img = '', $extracss = '', $notabs = 3, $incbefore = '', $noencodehtmltext = 0, $tooltiptrigger = '', $forcenowrap = 0)
	{
		if ($incbefore) {
			$text = $incbefore . $text;
		}
		if (!$htmltext) {
			return $text;
		}
		$direction = (int) $direction;    // For backward compatibility when $direction was set to '' instead of 0

		$tag = 'td';
		if ($notabs == 2) {
			$tag = 'div';
		}
		if ($notabs == 3) {
			$tag = 'span';
		}
		// Sanitize tooltip
		$htmltext = str_replace(array("\r", "\n"), '', $htmltext);

		$extrastyle = '';
		if ($direction < 0) {
			$extracss = ($extracss ? $extracss . ' ' : '') . ($notabs != 3 ? 'inline-block' : '');
			$extrastyle = 'padding: 0px; padding-left: 3px;';
		}
		if ($direction > 0) {
			$extracss = ($extracss ? $extracss . ' ' : '') . ($notabs != 3 ? 'inline-block' : '');
			$extrastyle = 'padding: 0px; padding-right: 3px;';
		}

		$classfortooltip = 'classfortooltip';

		$s = '';
		$textfordialog = '';

		if ($tooltiptrigger == '') {
			$htmltext = str_replace('"', '&quot;', $htmltext);
		} else {
			$classfortooltip = 'classfortooltiponclick';
			$textfordialog .= '<div style="display: none;" id="idfortooltiponclick_' . $tooltiptrigger . '" class="classfortooltiponclicktext">' . $htmltext . '</div>';
		}
		if ($tooltipon == 2 || $tooltipon == 3) {
			$paramfortooltipimg = ' class="' . $classfortooltip . ($notabs != 3 ? ' inline-block' : '') . ($extracss ? ' ' . $extracss : '') . '" style="padding: 0px;' . ($extrastyle ? ' ' . $extrastyle : '') . '"';
			if ($tooltiptrigger == '') {
				$paramfortooltipimg .= ' title="' . ($noencodehtmltext ? $htmltext : dol_escape_htmltag($htmltext, 1)) . '"'; // Attribut to put on img tag to store tooltip
			} else {
				$paramfortooltipimg .= ' dolid="' . $tooltiptrigger . '"';
			}
		} else {
			$paramfortooltipimg = ($extracss ? ' class="' . $extracss . '"' : '') . ($extrastyle ? ' style="' . $extrastyle . '"' : ''); // Attribut to put on td text tag
		}
		if ($tooltipon == 1 || $tooltipon == 3) {
			$paramfortooltiptd = ' class="' . ($tooltipon == 3 ? 'cursorpointer ' : '') . $classfortooltip . ' inline-block' . ($extracss ? ' ' . $extracss : '') . '" style="padding: 0px;' . ($extrastyle ? ' ' . $extrastyle : '') . '" ';
			if ($tooltiptrigger == '') {
				$paramfortooltiptd .= ' title="' . ($noencodehtmltext ? $htmltext : dol_escape_htmltag($htmltext, 1)) . '"'; // Attribut to put on td tag to store tooltip
			} else {
				$paramfortooltiptd .= ' dolid="' . $tooltiptrigger . '"';
			}
		} else {
			$paramfortooltiptd = ($extracss ? ' class="' . $extracss . '"' : '') . ($extrastyle ? ' style="' . $extrastyle . '"' : ''); // Attribut to put on td text tag
		}
		if (empty($notabs)) {
			$s .= '<table class="nobordernopadding"><tr style="height: auto;">';
		} elseif ($notabs == 2) {
			$s .= '<div class="inline-block' . ($forcenowrap ? ' nowrap' : '') . '">';
		}
		// Define value if value is before
		if ($direction < 0) {
			$s .= '<' . $tag . $paramfortooltipimg;
			if ($tag == 'td') {
				$s .= ' class="valigntop" width="14"';
			}
			$s .= '>' . $textfordialog . $img . '</' . $tag . '>';
		}
		// Use another method to help avoid having a space in value in order to use this value with jquery
		// Define label
		if ((string) $text != '') {
			$s .= '<' . $tag . $paramfortooltiptd . '>' . $text . '</' . $tag . '>';
		}
		// Define value if value is after
		if ($direction > 0) {
			$s .= '<' . $tag . $paramfortooltipimg;
			if ($tag == 'td') {
				$s .= ' class="valignmiddle" width="14"';
			}
			$s .= '>' . $textfordialog . $img . '</' . $tag . '>';
		}
		if (empty($notabs)) {
			$s .= '</tr></table>';
		} elseif ($notabs == 2) {
			$s .= '</div>';
		}

		return $s;
	}

	/**
	 *    Show a text with a picto and a tooltip on picto
	 *
	 * @param 	string 		$text 				Text to show
	 * @param 	string 		$htmltext 			Content of tooltip
	 * @param 	int 		$direction 			1=Icon is after text, -1=Icon is before text, 0=no icon
	 * @param 	string 		$type 				Type of picto ('info', 'infoclickable', 'help', 'helpclickable', 'warning', 'superadmin', 'mypicto@mymodule', ...) or image filepath or 'none'
	 * @param 	string 		$extracss 			Add a CSS style to td, div or span tag
	 * @param 	int 		$noencodehtmltext 	Do not encode into html entity the htmltext
	 * @param 	int 		$notabs 			0=Include table and tr tags, 1=Do not include table and tr tags, 2=use div, 3=use span
	 * @param 	string 		$tooltiptrigger 	''=Tooltip on hover and hidden on smartphone, 'abconsmartphone'=Tooltip on hover and on click on smartphone, 'abc'=Tooltip on click (abc is a unique key, clickable link is on image or on link if param $type='none' or on both if $type='xxxclickable')
	 * @param 	int 		$forcenowrap 		Force no wrap between text and picto (works with notabs=2 only)
	 * @return	string                        	HTML code of text, picto, tooltip
	 */
	public function textwithpicto($text, $htmltext, $direction = 1, $type = 'help', $extracss = '', $noencodehtmltext = 0, $notabs = 3, $tooltiptrigger = '', $forcenowrap = 0)
	{
		global $conf, $langs;

		//For backwards compatibility
		if ($type == '0') {
			$type = 'info';
		} elseif ($type == '1') {
			$type = 'help';
		}

		if (preg_match('/onsmartphone$/', $tooltiptrigger) && empty($conf->dol_no_mouse_hover)) {
			$tooltiptrigger = preg_replace('/^.*onsmartphone$/', '', $tooltiptrigger);
		}

		$alt = '';
		if ($tooltiptrigger) {
			$alt = $langs->transnoentitiesnoconv("ClickToShowHelp");
		}

		// If info or help with no javascript, show only text
		if (empty($conf->use_javascript_ajax)) {
			if ($type == 'info' || $type == 'infoclickable' || $type == 'help' || $type == 'helpclickable') {
				return $text;
			} else {
				$alt = $htmltext;
				$htmltext = '';
			}
		}

		// If info or help with smartphone, show only text (tooltip hover can't works)
		if (!empty($conf->dol_no_mouse_hover) && empty($tooltiptrigger)) {
			if ($type == 'info' || $type == 'infoclickable' || $type == 'help' || $type == 'helpclickable') {
				return $text;
			}
		}
		// If info or help with smartphone, show only text (tooltip on click does not works with dialog on smaprtphone)
		//if (!empty($conf->dol_no_mouse_hover) && !empty($tooltiptrigger))
		//{
		//if ($type == 'info' || $type == 'help') return '<a href="'..'">'.$text.'</a>';
		//}

		$img = '';
		if ($type == 'info') {
			$img = img_help(0, $alt);
		} elseif ($type == 'help') {
			$img = img_help(($tooltiptrigger != '' ? 2 : 1), $alt);
		} elseif ($type == 'helpclickable') {
			$img = img_help(($tooltiptrigger != '' ? 2 : 1), $alt);
		} elseif ($type == 'superadmin') {
			$img = img_picto($alt, 'redstar');
		} elseif ($type == 'admin') {
			$img = img_picto($alt, 'star');
		} elseif ($type == 'warning') {
			$img = img_warning($alt);
		} elseif ($type != 'none') {
			$img = img_picto($alt, $type); // $type can be an image path
		}

		return $this->textwithtooltip($text, $htmltext, ((($tooltiptrigger && !$img) || strpos($type, 'clickable')) ? 3 : 2), $direction, $img, $extracss, $notabs, '', $noencodehtmltext, $tooltiptrigger, $forcenowrap);
	}

	/**
	 * Generate select HTML to choose massaction
	 *
	 * @param string 	$selected 		Value auto selected when at least one record is selected. Not a preselected value. Use '0' by default.
	 * @param array 	$arrayofaction 	array('code'=>'label', ...). The code is the key stored into the GETPOST('massaction') when submitting action.
	 * @param int 		$alwaysvisible 	1=select button always visible
	 * @param string 	$name 			Name for massaction
	 * @param string 	$cssclass 		CSS class used to check for select
	 * @return string|void              Select list
	 */
	public function selectMassAction($selected, $arrayofaction, $alwaysvisible = 0, $name = 'massaction', $cssclass = 'checkforselect')
	{
		global $conf, $langs, $hookmanager;

		$disabled = 0;
		$ret = '<div class="centpercent center">';
		$ret .= '<select class="flat' . (empty($conf->use_javascript_ajax) ? '' : ' hideobject') . ' ' . $name . ' ' . $name . 'select valignmiddle alignstart" id="' . $name . '" name="' . $name . '"' . ($disabled ? ' disabled="disabled"' : '') . '>';

		// Complete list with data from external modules. THe module can use $_SERVER['PHP_SELF'] to know on which page we are, or use the $parameters['currentcontext'] completed by executeHooks.
		$parameters = array();
		$reshook = $hookmanager->executeHooks('addMoreMassActions', $parameters); // Note that $action and $object may have been modified by hook
		// check if there is a mass action
		if (count($arrayofaction) == 0 && empty($hookmanager->resPrint)) {
			return;
		}
		if (empty($reshook)) {
			$ret .= '<option value="0"' . ($disabled ? ' disabled="disabled"' : '') . '>-- ' . $langs->trans("SelectAction") . ' --</option>';
			foreach ($arrayofaction as $code => $label) {
				$ret .= '<option value="' . $code . '"' . ($disabled ? ' disabled="disabled"' : '') . ' data-html="' . dol_escape_htmltag($label) . '">' . $label . '</option>';
			}
		}
		$ret .= $hookmanager->resPrint;

		$ret .= '</select>';

		if (empty($conf->dol_optimize_smallscreen)) {
			$ret .= ajax_combobox('.' . $name . 'select');
		}

		// Warning: if you set submit button to disabled, post using 'Enter' will no more work if there is no another input submit. So we add a hidden button
		$ret .= '<input type="submit" name="confirmmassactioninvisible" style="display: none" tabindex="-1">'; // Hidden button BEFORE so it is the one used when we submit with ENTER.
		$ret .= '<input type="submit" disabled name="confirmmassaction"' . (empty($conf->use_javascript_ajax) ? '' : ' style="display: none"') . ' class="reposition button smallpaddingimp' . (empty($conf->use_javascript_ajax) ? '' : ' hideobject') . ' ' . $name . ' ' . $name . 'confirmed" value="' . dol_escape_htmltag($langs->trans("Confirm")) . '">';
		$ret .= '</div>';

		if (!empty($conf->use_javascript_ajax)) {
			$ret .= '<!-- JS CODE TO ENABLE mass action select -->
    		<script nonce="' . getNonce() . '">
                        function initCheckForSelect(mode, name, cssclass)	/* mode is 0 during init of page or click all, 1 when we click on 1 checkboxi, "name" refers to the class of the massaction button, "cssclass" to the class of the checkfor select boxes */
        		{
        			atleastoneselected=0;
                                jQuery("."+cssclass).each(function( index ) {
    	  				/* console.log( index + ": " + $( this ).text() ); */
    	  				if ($(this).is(\':checked\')) atleastoneselected++;
    	  			});

					console.log("initCheckForSelect mode="+mode+" name="+name+" cssclass="+cssclass+" atleastoneselected="+atleastoneselected);

    	  			if (atleastoneselected || ' . $alwaysvisible . ')
    	  			{
                                    jQuery("."+name).show();
        			    ' . ($selected ? 'if (atleastoneselected) { jQuery("."+name+"select").val("' . $selected . '").trigger(\'change\'); jQuery("."+name+"confirmed").prop(\'disabled\', false); }' : '') . '
        			    ' . ($selected ? 'if (! atleastoneselected) { jQuery("."+name+"select").val("0").trigger(\'change\'); jQuery("."+name+"confirmed").prop(\'disabled\', true); } ' : '') . '
    	  			}
    	  			else
    	  			{
                                    jQuery("."+name).hide();
                                    jQuery("."+name+"other").hide();
    	            }
        		}

        	jQuery(document).ready(function () {
                    initCheckForSelect(0, "' . $name . '", "' . $cssclass . '");
                    jQuery(".' . $cssclass . '").click(function() {
                        initCheckForSelect(1, "' . $name . '", "' . $cssclass . '");
                    });
                        jQuery(".' . $name . 'select").change(function() {
        			var massaction = $( this ).val();
        			var urlform = $( this ).closest("form").attr("action").replace("#show_files","");
        			if (massaction == "builddoc")
                    {
                        urlform = urlform + "#show_files";
    	            }
        			$( this ).closest("form").attr("action", urlform);
                    console.log("we select a mass action name=' . $name . ' massaction="+massaction+" - "+urlform);
        	        /* Warning: if you set submit button to disabled, post using Enter will no more work if there is no other button */
        			if ($(this).val() != \'0\')
    	  			{
                                        jQuery(".' . $name . 'confirmed").prop(\'disabled\', false);
										jQuery(".' . $name . 'other").hide();	/* To disable if another div was open */
                                        jQuery(".' . $name . '"+massaction).show();
    	  			}
    	  			else
    	  			{
                                        jQuery(".' . $name . 'confirmed").prop(\'disabled\', true);
										jQuery(".' . $name . 'other").hide();	/* To disable any div open */
    	  			}
    	        });
        	});
    		</script>
        	';
		}

		return $ret;
	}

	// phpcs:disable PEAR.NamingConventions.ValidFunctionName.ScopeNotCamelCaps

	/**
	 *  Return combo list of activated countries, into language of user
	 *
	 * @param string 	$selected 				Id or Code or Label of preselected country
	 * @param string 	$htmlname 				Name of html select object
	 * @param string 	$htmloption 			More html options on select object
	 * @param integer 	$maxlength 				Max length for labels (0=no limit)
	 * @param string 	$morecss 				More css class
	 * @param string 	$usecodeaskey 			''=Use id as key (default), 'code3'=Use code on 3 alpha as key, 'code2"=Use code on 2 alpha as key
	 * @param int|string $showempty 			Show empty choice
	 * @param int 		$disablefavorites 		1=Disable favorites,
	 * @param int 		$addspecialentries 		1=Add dedicated entries for group of countries (like 'European Economic Community', ...)
	 * @param array 	$exclude_country_code 	Array of country code (iso2) to exclude
	 * @param int 		$hideflags 				Hide flags
	 * @return string                       	HTML string with select
	 */
	public function select_country($selected = '', $htmlname = 'country_id', $htmloption = '', $maxlength = 0, $morecss = 'minwidth300', $usecodeaskey = '', $showempty = 1, $disablefavorites = 0, $addspecialentries = 0, $exclude_country_code = array(), $hideflags = 0)
	{
		// phpcs:enable
		global $conf, $langs, $mysoc;

		$langs->load("dict");

		$out = '';
		$countryArray = array();
		$favorite = array();
		$label = array();
		$atleastonefavorite = 0;

		$sql = "SELECT rowid, code as code_iso, code_iso as code_iso3, label, favorite, eec";
		$sql .= " FROM " . $this->db->prefix() . "c_country";
		$sql .= " WHERE active > 0";
		//$sql.= " ORDER BY code ASC";

		dol_syslog(get_class($this) . "::select_country", LOG_DEBUG);
		$resql = $this->db->query($sql);
		if ($resql) {
			$out .= '<select id="select' . $htmlname . '" class="flat maxwidth200onsmartphone selectcountry' . ($morecss ? ' ' . $morecss : '') . '" name="' . $htmlname . '" ' . $htmloption . '>';
			$num = $this->db->num_rows($resql);
			$i = 0;
			if ($num) {
				while ($i < $num) {
					$obj = $this->db->fetch_object($resql);

					$countryArray[$i]['rowid'] = $obj->rowid;
					$countryArray[$i]['code_iso'] = $obj->code_iso;
					$countryArray[$i]['code_iso3'] = $obj->code_iso3;
					$countryArray[$i]['label'] = ($obj->code_iso && $langs->transnoentitiesnoconv("Country" . $obj->code_iso) != "Country" . $obj->code_iso ? $langs->transnoentitiesnoconv("Country" . $obj->code_iso) : ($obj->label != '-' ? $obj->label : ''));
					$countryArray[$i]['favorite'] = $obj->favorite;
					$countryArray[$i]['eec'] = $obj->eec;
					$favorite[$i] = $obj->favorite;
					$label[$i] = dol_string_unaccent($countryArray[$i]['label']);
					$i++;
				}

				if (empty($disablefavorites)) {
					$array1_sort_order = SORT_DESC;
					$array2_sort_order = SORT_ASC;
					array_multisort($favorite, $array1_sort_order, $label, $array2_sort_order, $countryArray);
				} else {
					$countryArray = dol_sort_array($countryArray, 'label');
				}

				if ($showempty) {
					if (is_numeric($showempty)) {
						$out .= '<option value="">&nbsp;</option>' . "\n";
					} else {
						$out .= '<option value="-1">' . $langs->trans($showempty) . '</option>' . "\n";
					}
				}

				if ($addspecialentries) {    // Add dedicated entries for groups of countries
					//if ($showempty) $out.= '<option value="" disabled class="selectoptiondisabledwhite">--------------</option>';
					$out .= '<option value="special_allnotme"' . ($selected == 'special_allnotme' ? ' selected' : '') . '>' . $langs->trans("CountriesExceptMe", $langs->transnoentitiesnoconv("Country" . $mysoc->country_code)) . '</option>';
					$out .= '<option value="special_eec"' . ($selected == 'special_eec' ? ' selected' : '') . '>' . $langs->trans("CountriesInEEC") . '</option>';
					if ($mysoc->isInEEC()) {
						$out .= '<option value="special_eecnotme"' . ($selected == 'special_eecnotme' ? ' selected' : '') . '>' . $langs->trans("CountriesInEECExceptMe", $langs->transnoentitiesnoconv("Country" . $mysoc->country_code)) . '</option>';
					}
					$out .= '<option value="special_noteec"' . ($selected == 'special_noteec' ? ' selected' : '') . '>' . $langs->trans("CountriesNotInEEC") . '</option>';
					$out .= '<option value="" disabled class="selectoptiondisabledwhite">------------</option>';
				}

				foreach ($countryArray as $row) {
					//if (empty($showempty) && empty($row['rowid'])) continue;
					if (empty($row['rowid'])) {
						continue;
					}
					if (is_array($exclude_country_code) && count($exclude_country_code) && in_array($row['code_iso'], $exclude_country_code)) {
						continue; // exclude some countries
					}

					if (empty($disablefavorites) && $row['favorite'] && $row['code_iso']) {
						$atleastonefavorite++;
					}
					if (empty($row['favorite']) && $atleastonefavorite) {
						$atleastonefavorite = 0;
						$out .= '<option value="" disabled class="selectoptiondisabledwhite">------------</option>';
					}

					$labeltoshow = '';
					if ($row['label']) {
						$labeltoshow .= dol_trunc($row['label'], $maxlength, 'middle');
					} else {
						$labeltoshow .= '&nbsp;';
					}
					if ($row['code_iso']) {
						$labeltoshow .= ' <span class="opacitymedium">(' . $row['code_iso'] . ')</span>';
						if (empty($hideflags)) {
							$tmpflag = picto_from_langcode($row['code_iso'], 'class="saturatemedium paddingrightonly"', 1);
							$labeltoshow = $tmpflag . ' ' . $labeltoshow;
						}
					}

					if ($selected && $selected != '-1' && ($selected == $row['rowid'] || $selected == $row['code_iso'] || $selected == $row['code_iso3'] || $selected == $row['label'])) {
						$out .= '<option value="' . ($usecodeaskey ? ($usecodeaskey == 'code2' ? $row['code_iso'] : $row['code_iso3']) : $row['rowid']) . '" selected data-html="' . dol_escape_htmltag($labeltoshow) . '" data-eec="' . ((int) $row['eec']) . '">';
					} else {
						$out .= '<option value="' . ($usecodeaskey ? ($usecodeaskey == 'code2' ? $row['code_iso'] : $row['code_iso3']) : $row['rowid']) . '" data-html="' . dol_escape_htmltag($labeltoshow) . '" data-eec="' . ((int) $row['eec']) . '">';
					}
					$out .= $labeltoshow;
					$out .= '</option>' . "\n";
				}
			}
			$out .= '</select>';
		} else {
			dol_print_error($this->db);
		}

		// Make select dynamic
		include_once DOL_DOCUMENT_ROOT . '/core/lib/ajax.lib.php';
		$out .= ajax_combobox('select' . $htmlname, array(), 0, 0, 'resolve');

		return $out;
	}

	// phpcs:disable PEAR.NamingConventions.ValidFunctionName.ScopeNotCamelCaps

	/**
	 *  Return select list of incoterms
	 *
	 * @param string $selected Id or Code of preselected incoterm
	 * @param string $location_incoterms Value of input location
	 * @param string $page Defined the form action
	 * @param string $htmlname Name of html select object
	 * @param string $htmloption Options html on select object
	 * @param int $forcecombo Force to load all values and output a standard combobox (with no beautification)
	 * @param array $events Event options to run on change. Example: array(array('method'=>'getContacts', 'url'=>dol_buildpath('/core/ajax/contacts.php',1), 'htmlname'=>'contactid', 'params'=>array('add-customer-contact'=>'disabled')))
	 * @param array $disableautocomplete Disable autocomplete
	 * @return string                        HTML string with select and input
	 */
	public function select_incoterms($selected = '', $location_incoterms = '', $page = '', $htmlname = 'incoterm_id', $htmloption = '', $forcecombo = 1, $events = array(), $disableautocomplete = 0)
	{
		// phpcs:enable
		global $conf, $langs;

		$langs->load("dict");

		$out = '';
		$moreattrib = '';
		$incotermArray = array();

		$sql = "SELECT rowid, code";
		$sql .= " FROM " . $this->db->prefix() . "c_incoterms";
		$sql .= " WHERE active > 0";
		$sql .= " ORDER BY code ASC";

		dol_syslog(get_class($this) . "::select_incoterm", LOG_DEBUG);
		$resql = $this->db->query($sql);
		if ($resql) {
			if ($conf->use_javascript_ajax && !$forcecombo) {
				include_once DOL_DOCUMENT_ROOT . '/core/lib/ajax.lib.php';
				$out .= ajax_combobox($htmlname, $events);
			}

			if (!empty($page)) {
				$out .= '<form method="post" action="' . $page . '">';
				$out .= '<input type="hidden" name="action" value="set_incoterms">';
				$out .= '<input type="hidden" name="token" value="' . newToken() . '">';
			}

			$out .= '<select id="' . $htmlname . '" class="flat selectincoterm width75" name="' . $htmlname . '" ' . $htmloption . '>';
			$out .= '<option value="0">&nbsp;</option>';
			$num = $this->db->num_rows($resql);
			$i = 0;
			if ($num) {
				while ($i < $num) {
					$obj = $this->db->fetch_object($resql);
					$incotermArray[$i]['rowid'] = $obj->rowid;
					$incotermArray[$i]['code'] = $obj->code;
					$i++;
				}

				foreach ($incotermArray as $row) {
					if ($selected && ($selected == $row['rowid'] || $selected == $row['code'])) {
						$out .= '<option value="' . $row['rowid'] . '" selected>';
					} else {
						$out .= '<option value="' . $row['rowid'] . '">';
					}

					if ($row['code']) {
						$out .= $row['code'];
					}

					$out .= '</option>';
				}
			}
			$out .= '</select>';

			if ($conf->use_javascript_ajax && empty($disableautocomplete)) {
				$out .= ajax_multiautocompleter('location_incoterms', array(), DOL_URL_ROOT . '/core/ajax/locationincoterms.php') . "\n";
				$moreattrib .= ' autocomplete="off"';
			}
			$out .= '<input id="location_incoterms" class="maxwidthonsmartphone type="text" name="location_incoterms" value="' . $location_incoterms . '">' . "\n";

			if (!empty($page)) {
				$out .= '<input type="submit" class="button valignmiddle smallpaddingimp nomargintop nomarginbottom" value="' . $langs->trans("Modify") . '"></form>';
			}
		} else {
			dol_print_error($this->db);
		}

		return $out;
	}

	// phpcs:disable PEAR.NamingConventions.ValidFunctionName.ScopeNotCamelCaps

	/**
	 *    Return list of types of lines (product or service)
	 *    Example: 0=product, 1=service, 9=other (for external module)
	 *
	 * @param string $selected Preselected type
	 * @param string $htmlname Name of field in html form
	 * @param int $showempty Add an empty field
	 * @param int $hidetext Do not show label 'Type' before combo box (used only if there is at least 2 choices to select)
	 * @param integer $forceall 1=Force to show products and services in combo list, whatever are activated modules, 0=No force, 2=Force to show only Products, 3=Force to show only services, -1=Force none (and set hidden field to 'service')
	 * @return    void
	 */
	public function select_type_of_lines($selected = '', $htmlname = 'type', $showempty = 0, $hidetext = 0, $forceall = 0)
	{
		// phpcs:enable
		global $langs, $conf;

		// If product & services are enabled or both disabled.
		if ($forceall == 1 || (empty($forceall) && isModEnabled("product") && isModEnabled("service"))
			|| (empty($forceall) && !isModEnabled('product') && !isModEnabled('service'))) {
			if (empty($hidetext)) {
				print $langs->trans("Type") . ': ';
			}
			print '<select class="flat" id="select_' . $htmlname . '" name="' . $htmlname . '">';
			if ($showempty) {
				print '<option value="-1"';
				if ($selected == -1) {
					print ' selected';
				}
				print '>&nbsp;</option>';
			}

			print '<option value="0"';
			if (0 == $selected || ($selected == -1 && getDolGlobalString('MAIN_FREE_PRODUCT_CHECKED_BY_DEFAULT') == 'product')) {
				print ' selected';
			}
			print '>' . $langs->trans("Product");

			print '<option value="1"';
			if (1 == $selected || ($selected == -1 && getDolGlobalString('MAIN_FREE_PRODUCT_CHECKED_BY_DEFAULT') == 'service')) {
				print ' selected';
			}
			print '>' . $langs->trans("Service");

			print '</select>';
			print ajax_combobox('select_' . $htmlname);
			//if ($user->admin) print info_admin($langs->trans("YouCanChangeValuesForThisListFromDictionarySetup"),1);
		}
		if ((empty($forceall) && !isModEnabled('product') && isModEnabled("service")) || $forceall == 3) {
			print $langs->trans("Service");
			print '<input type="hidden" name="' . $htmlname . '" value="1">';
		}
		if ((empty($forceall) && isModEnabled("product") && !isModEnabled('service')) || $forceall == 2) {
			print $langs->trans("Product");
			print '<input type="hidden" name="' . $htmlname . '" value="0">';
		}
		if ($forceall < 0) {    // This should happened only for contracts when both predefined product and service are disabled.
			print '<input type="hidden" name="' . $htmlname . '" value="1">'; // By default we set on service for contract. If CONTRACT_SUPPORT_PRODUCTS is set, forceall should be 1 not -1
		}
	}

	// phpcs:disable PEAR.NamingConventions.ValidFunctionName.ScopeNotCamelCaps

	/**
	 *    Load into cache cache_types_fees, array of types of fees
	 *
	 * @return     int             Nb of lines loaded, <0 if KO
	 */
	public function load_cache_types_fees()
	{
		// phpcs:enable
		global $langs;

		$num = count($this->cache_types_fees);
		if ($num > 0) {
			return 0; // Cache already loaded
		}

		dol_syslog(__METHOD__, LOG_DEBUG);

		$langs->load("trips");

		$sql = "SELECT c.code, c.label";
		$sql .= " FROM " . $this->db->prefix() . "c_type_fees as c";
		$sql .= " WHERE active > 0";

		$resql = $this->db->query($sql);
		if ($resql) {
			$num = $this->db->num_rows($resql);
			$i = 0;

			while ($i < $num) {
				$obj = $this->db->fetch_object($resql);

				// Si traduction existe, on l'utilise, sinon on prend le libelle par defaut
				$label = ($obj->code != $langs->trans($obj->code) ? $langs->trans($obj->code) : $langs->trans($obj->label));
				$this->cache_types_fees[$obj->code] = $label;
				$i++;
			}

			asort($this->cache_types_fees);

			return $num;
		} else {
			dol_print_error($this->db);
			return -1;
		}
	}

	// phpcs:disable PEAR.NamingConventions.ValidFunctionName.ScopeNotCamelCaps

	/**
	 *    Return list of types of notes
	 *
	 * @param string $selected Preselected type
	 * @param string $htmlname Name of field in form
	 * @param int $showempty Add an empty field
	 * @return    void
	 */
	public function select_type_fees($selected = '', $htmlname = 'type', $showempty = 0)
	{
		// phpcs:enable
		global $user, $langs;

		dol_syslog(__METHOD__ . " selected=" . $selected . ", htmlname=" . $htmlname, LOG_DEBUG);

		$this->load_cache_types_fees();

		print '<select id="select_' . $htmlname . '" class="flat" name="' . $htmlname . '">';
		if ($showempty) {
			print '<option value="-1"';
			if ($selected == -1) {
				print ' selected';
			}
			print '>&nbsp;</option>';
		}

		foreach ($this->cache_types_fees as $key => $value) {
			print '<option value="' . $key . '"';
			if ($key == $selected) {
				print ' selected';
			}
			print '>';
			print $value;
			print '</option>';
		}

		print '</select>';
		if ($user->admin) {
			print info_admin($langs->trans("YouCanChangeValuesForThisListFromDictionarySetup"), 1);
		}
	}


	// phpcs:disable PEAR.NamingConventions.ValidFunctionName.ScopeNotCamelCaps

	/**
	 *  Output html form to select a third party
	 *
	 * @param string 	$selected 			Preselected type
	 * @param string 	$htmlname 			Name of field in form
	 * @param string 	$filter 			Optional filters criteras. WARNING: To avoid SQL injection, only few chars [.a-z0-9 =<>()] are allowed here (example: 's.rowid <> x', 's.client IN (1,3)'). Do not use a filter coming from input of users.
	 * @param string 	$showempty 			Add an empty field (Can be '1' or text key to use on empty line like 'SelectThirdParty')
	 * @param int 		$showtype 			Show third party type in combolist (customer, prospect or supplier)
	 * @param int 		$forcecombo 		Force to load all values and output a standard combobox (with no beautification)
	 * @param array 	$events 			Ajax event options to run on change. Example: array(array('method'=>'getContacts', 'url'=>dol_buildpath('/core/ajax/contacts.php',1), 'htmlname'=>'contactid', 'params'=>array('add-customer-contact'=>'disabled')))
	 * @param int 		$limit 				Maximum number of elements
	 * @param string 	$morecss 			Add more css styles to the SELECT component
	 * @param string 	$moreparam 			Add more parameters onto the select tag. For example 'style="width: 95%"' to avoid select2 component to go over parent container
	 * @param string 	$selected_input_value 	Value of preselected input text (for use with ajax)
	 * @param int 		$hidelabel 			Hide label (0=no, 1=yes, 2=show search icon (before) and placeholder, 3 search icon after)
	 * @param array 	$ajaxoptions 		Options for ajax_autocompleter
	 * @param bool 		$multiple 			add [] in the name of element and add 'multiple' attribut (not working with ajax_autocompleter)
	 * @param array 	$excludeids 		Exclude IDs from the select combo
	 * @param int 		$showcode 			Show code
	 * @return string  		                HTML string with select box for thirdparty.
	 */
	public function select_company($selected = '', $htmlname = 'socid', $filter = '', $showempty = '', $showtype = 0, $forcecombo = 0, $events = array(), $limit = 0, $morecss = 'minwidth100', $moreparam = '', $selected_input_value = '', $hidelabel = 1, $ajaxoptions = array(), $multiple = false, $excludeids = array(), $showcode = 0)
	{
		// phpcs:enable
		global $conf, $user, $langs;

		$out = '';

		if (!empty($conf->use_javascript_ajax) && !empty($conf->global->COMPANY_USE_SEARCH_TO_SELECT) && !$forcecombo) {
			if (is_null($ajaxoptions)) {
				$ajaxoptions = array();
			}

			require_once DOL_DOCUMENT_ROOT . '/core/lib/ajax.lib.php';

			// No immediate load of all database
			$placeholder = '';
			if ($selected && empty($selected_input_value)) {
				require_once DOL_DOCUMENT_ROOT . '/societe/class/societe.class.php';
				$societetmp = new Societe($this->db);
				$societetmp->fetch($selected);
				$selected_input_value = $societetmp->name;
				unset($societetmp);
			}

			// mode 1
			$urloption = 'htmlname=' . urlencode(str_replace('.', '_', $htmlname)) . '&outjson=1&filter=' . urlencode($filter) . (empty($excludeids) ? '' : '&excludeids=' . join(',', $excludeids)) . ($showtype ? '&showtype=' . urlencode($showtype) : '') . ($showcode ? '&showcode=' . urlencode($showcode) : '');

			$out .= '<style type="text/css">.ui-autocomplete { z-index: 1003; }</style>';
			if (empty($hidelabel)) {
				print $langs->trans("RefOrLabel") . ' : ';
			} elseif ($hidelabel > 1) {
				$placeholder = $langs->trans("RefOrLabel");
				if ($hidelabel == 2) {
					$out .= img_picto($langs->trans("Search"), 'search');
				}
			}
			$out .= '<input type="text" class="' . $morecss . '" name="search_' . $htmlname . '" id="search_' . $htmlname . '" value="' . $selected_input_value . '"' . ($placeholder ? ' placeholder="' . dol_escape_htmltag($placeholder) . '"' : '') . ' ' . (!empty($conf->global->THIRDPARTY_SEARCH_AUTOFOCUS) ? 'autofocus' : '') . ' />';
			if ($hidelabel == 3) {
				$out .= img_picto($langs->trans("Search"), 'search');
			}

			$out .= ajax_event($htmlname, $events);

			$out .= ajax_autocompleter($selected, $htmlname, DOL_URL_ROOT . '/societe/ajax/company.php', $urloption, $conf->global->COMPANY_USE_SEARCH_TO_SELECT, 0, $ajaxoptions);
		} else {
			// Immediate load of all database
			$out .= $this->select_thirdparty_list($selected, $htmlname, $filter, $showempty, $showtype, $forcecombo, $events, '', 0, $limit, $morecss, $moreparam, $multiple, $excludeids, $showcode);
		}

		return $out;
	}

	// phpcs:disable PEAR.NamingConventions.ValidFunctionName.ScopeNotCamelCaps

	/**
	 *  Output html form to select a third party.
	 *  Note, you must use the select_company to get the component to select a third party. This function must only be called by select_company.
	 *
	 * @param string 	$selected 		Preselected type
	 * @param string 	$htmlname 		Name of field in form
	 * @param string 	$filter 		Optional filters criteras. WARNING: To avoid SQL injection, only few chars [.a-z0-9 =<>] are allowed here, example: 's.rowid <> x'
	 * 									If you need parenthesis, use the Universal Filter Syntax, example: '(s.client:in:(1,3))'
	 * 									Do not use a filter coming from input of users.
	 * @param string 	$showempty 		Add an empty field (Can be '1' or text to use on empty line like 'SelectThirdParty')
	 * @param int 		$showtype 		Show third party type in combolist (customer, prospect or supplier)
	 * @param int 		$forcecombo 	Force to use standard HTML select component without beautification
	 * @param array 	$events 		Event options. Example: array(array('method'=>'getContacts', 'url'=>dol_buildpath('/core/ajax/contacts.php',1), 'htmlname'=>'contactid', 'params'=>array('add-customer-contact'=>'disabled')))
	 * @param string 	$filterkey 		Filter on key value
	 * @param int 		$outputmode 	0=HTML select string, 1=Array
	 * @param int 		$limit 			Limit number of answers
	 * @param string 	$morecss 		Add more css styles to the SELECT component
	 * @param string 	$moreparam 		Add more parameters onto the select tag. For example 'style="width: 95%"' to avoid select2 component to go over parent container
	 * @param bool 		$multiple 		add [] in the name of element and add 'multiple' attribut
	 * @param array 	$excludeids 	Exclude IDs from the select combo
	 * @param int 		$showcode 		Show code in list
	 * @return array|string            	HTML string with
	 */
	public function select_thirdparty_list($selected = '', $htmlname = 'socid', $filter = '', $showempty = '', $showtype = 0, $forcecombo = 0, $events = array(), $filterkey = '', $outputmode = 0, $limit = 0, $morecss = 'minwidth100', $moreparam = '', $multiple = false, $excludeids = array(), $showcode = 0)
	{
		// phpcs:enable
		global $conf, $user, $langs;
		global $hookmanager;

		$out = '';
		$num = 0;
		$outarray = array();

		if ($selected === '') {
			$selected = array();
		} elseif (!is_array($selected)) {
			$selected = array($selected);
		}

		// Clean $filter that may contains sql conditions so sql code
		if (function_exists('testSqlAndScriptInject')) {
			if (testSqlAndScriptInject($filter, 3) > 0) {
				$filter = '';
				return 'SQLInjectionTryDetected';
			}
		}

		if (preg_match('/[\(\)]/', $filter)) {
			// If there is one parenthesis inside the criteria, we assume it is an Universal Filter Syntax.
			$errormsg = '';
			$filter = forgeSQLFromUniversalSearchCriteria($filter, $errormsg, 1);

			// Redo clean $filter that may contains sql conditions so sql code
			if (function_exists('testSqlAndScriptInject')) {
				if (testSqlAndScriptInject($filter, 3) > 0) {
					$filter = '';
					return 'SQLInjectionTryDetected';
				}
			}
		} else {
			// If not, we do nothing. We already no that there is no parenthesis
			// TODO Disallow this case in a future.
			dol_syslog("Warning, select_thirdparty_list was called with a filter criteria not using the Universal Search Syntax.", LOG_WARNING);
		}

		// We search companies
		$sql = "SELECT s.rowid, s.nom as name, s.name_alias, s.tva_intra, s.client, s.fournisseur, s.code_client, s.code_fournisseur";
		if (!empty($conf->global->COMPANY_SHOW_ADDRESS_SELECTLIST)) {
			$sql .= ", s.address, s.zip, s.town";
			$sql .= ", dictp.code as country_code";
		}
		$sql .= " FROM " . $this->db->prefix() . "societe as s";
		if (!empty($conf->global->COMPANY_SHOW_ADDRESS_SELECTLIST)) {
			$sql .= " LEFT JOIN " . $this->db->prefix() . "c_country as dictp ON dictp.rowid = s.fk_pays";
		}
		if (empty($user->rights->societe->client->voir) && !$user->socid) {
			$sql .= ", " . $this->db->prefix() . "societe_commerciaux as sc";
		}
		$sql .= " WHERE s.entity IN (" . getEntity('societe') . ")";
		if (!empty($user->socid)) {
			$sql .= " AND s.rowid = " . ((int) $user->socid);
		}
		if ($filter) {
			// $filter is safe because, if it contains '(' or ')', it has been sanitized by testSqlAndScriptInject() and forgeSQLFromUniversalSearchCriteria()
			// if not, by testSqlAndScriptInject() only.
			$sql .= " AND (" . $filter . ")";
		}
		if (empty($user->rights->societe->client->voir) && !$user->socid) {
			$sql .= " AND s.rowid = sc.fk_soc AND sc.fk_user = " . ((int) $user->id);
		}
		if (!empty($conf->global->COMPANY_HIDE_INACTIVE_IN_COMBOBOX)) {
			$sql .= " AND s.status <> 0";
		}
		if (!empty($excludeids)) {
			$sql .= " AND s.rowid NOT IN (" . $this->db->sanitize(join(',', $excludeids)) . ")";
		}
		// Add where from hooks
		$parameters = array();
		$reshook = $hookmanager->executeHooks('selectThirdpartyListWhere', $parameters); // Note that $action and $object may have been modified by hook
		$sql .= $hookmanager->resPrint;
		// Add criteria
		if ($filterkey && $filterkey != '') {
			$sql .= " AND (";
			$prefix = empty($conf->global->COMPANY_DONOTSEARCH_ANYWHERE) ? '%' : ''; // Can use index if COMPANY_DONOTSEARCH_ANYWHERE is on
			// For natural search
			$scrit = explode(' ', $filterkey);
			$i = 0;
			if (count($scrit) > 1) {
				$sql .= "(";
			}
			foreach ($scrit as $crit) {
				if ($i > 0) {
					$sql .= " AND ";
				}
				$sql .= "(s.nom LIKE '" . $this->db->escape($prefix . $crit) . "%')";
				$i++;
			}
			if (count($scrit) > 1) {
				$sql .= ")";
			}
			if (isModEnabled('barcode')) {
				$sql .= " OR s.barcode LIKE '" . $this->db->escape($prefix . $filterkey) . "%'";
			}
			$sql .= " OR s.code_client LIKE '" . $this->db->escape($prefix . $filterkey) . "%' OR s.code_fournisseur LIKE '" . $this->db->escape($prefix . $filterkey) . "%'";
			$sql .= " OR s.name_alias LIKE '" . $this->db->escape($prefix . $filterkey) . "%' OR s.tva_intra LIKE '" . $this->db->escape($prefix . $filterkey) . "%'";
			$sql .= ")";
		}
		$sql .= $this->db->order("nom", "ASC");
		$sql .= $this->db->plimit($limit, 0);

		// Build output string
		dol_syslog(get_class($this)."::select_thirdparty_list", LOG_DEBUG);
		$resql = $this->db->query($sql);
		if ($resql) {
			if (!$forcecombo) {
				include_once DOL_DOCUMENT_ROOT . '/core/lib/ajax.lib.php';
				$out .= ajax_combobox($htmlname, $events, getDolGlobalString("COMPANY_USE_SEARCH_TO_SELECT"));
			}

			// Construct $out and $outarray
			$out .= '<select id="' . $htmlname . '" class="flat' . ($morecss ? ' ' . $morecss : '') . '"' . ($moreparam ? ' ' . $moreparam : '') . ' name="' . $htmlname . ($multiple ? '[]' : '') . '" ' . ($multiple ? 'multiple' : '') . '>' . "\n";

			$textifempty = (($showempty && !is_numeric($showempty)) ? $langs->trans($showempty) : '');
			if (!empty($conf->global->COMPANY_USE_SEARCH_TO_SELECT)) {
				// Do not use textifempty = ' ' or '&nbsp;' here, or search on key will search on ' key'.
				//if (!empty($conf->use_javascript_ajax) || $forcecombo) $textifempty='';
				if ($showempty && !is_numeric($showempty)) {
					$textifempty = $langs->trans($showempty);
				} else {
					$textifempty .= $langs->trans("All");
				}
			}
			if ($showempty) {
				$out .= '<option value="-1" data-html="' . dol_escape_htmltag('<span class="opacitymedium">' . ($textifempty ? $textifempty : '&nbsp;') . '</span>') . '">' . $textifempty . '</option>' . "\n";
			}

			$companytemp = new Societe($this->db);

			$num = $this->db->num_rows($resql);
			$i = 0;
			if ($num) {
				while ($i < $num) {
					$obj = $this->db->fetch_object($resql);
					$label = '';
					if ($showcode || !empty($conf->global->SOCIETE_ADD_REF_IN_LIST)) {
						if (($obj->client) && (!empty($obj->code_client))) {
							$label = $obj->code_client . ' - ';
						}
						if (($obj->fournisseur) && (!empty($obj->code_fournisseur))) {
							$label .= $obj->code_fournisseur . ' - ';
						}
						$label .= ' ' . $obj->name;
					} else {
						$label = $obj->name;
					}

					if (!empty($obj->name_alias)) {
						$label .= ' (' . $obj->name_alias . ')';
					}

					if (!empty($conf->global->SOCIETE_SHOW_VAT_IN_LIST) && !empty($obj->tva_intra)) {
						$label .= ' - '.$obj->tva_intra;
					}

					$labelhtml = $label;

					if ($showtype) {
						$companytemp->id = $obj->rowid;
						$companytemp->client = $obj->client;
						$companytemp->fournisseur = $obj->fournisseur;
						$tmptype = $companytemp->getTypeUrl(1, '', 0, 'span');
						if ($tmptype) {
							$labelhtml .= ' ' . $tmptype;
						}

						if ($obj->client || $obj->fournisseur) {
							$label .= ' (';
						}
						if ($obj->client == 1 || $obj->client == 3) {
							$label .= $langs->trans("Customer");
						}
						if ($obj->client == 2 || $obj->client == 3) {
							$label .= ($obj->client == 3 ? ', ' : '') . $langs->trans("Prospect");
						}
						if ($obj->fournisseur) {
							$label .= ($obj->client ? ', ' : '') . $langs->trans("Supplier");
						}
						if ($obj->client || $obj->fournisseur) {
							$label .= ')';
						}
					}

					if (!empty($conf->global->COMPANY_SHOW_ADDRESS_SELECTLIST)) {
						$s = ($obj->address ? ' - ' . $obj->address : '') . ($obj->zip ? ' - ' . $obj->zip : '') . ($obj->town ? ' ' . $obj->town : '');
						if (!empty($obj->country_code)) {
							$s .= ', ' . $langs->trans('Country' . $obj->country_code);
						}
						$label .= $s;
						$labelhtml .= $s;
					}

					if (empty($outputmode)) {
						if (in_array($obj->rowid, $selected)) {
							$out .= '<option value="' . $obj->rowid . '" selected data-html="' . dol_escape_htmltag($labelhtml) . '">' . $label . '</option>';
						} else {
							$out .= '<option value="' . $obj->rowid . '" data-html="' . dol_escape_htmltag($labelhtml) . '">' . $label . '</option>';
						}
					} else {
						array_push($outarray, array('key' => $obj->rowid, 'value' => $label, 'label' => $label, 'labelhtml' => $labelhtml));
					}

					$i++;
					if (($i % 10) == 0) {
						$out .= "\n";
					}
				}
			}
			$out .= '</select>' . "\n";
		} else {
			dol_print_error($this->db);
		}

		$this->result = array('nbofthirdparties' => $num);

		if ($outputmode) {
			return $outarray;
		}
		return $out;
	}


	// phpcs:disable PEAR.NamingConventions.ValidFunctionName.ScopeNotCamelCaps

	/**
	 *  Return HTML combo list of absolute discounts
	 *
	 * @param string $selected Id remise fixe pre-selectionnee
	 * @param string $htmlname Nom champ formulaire
	 * @param string $filter Criteres optionnels de filtre
	 * @param int $socid Id of thirdparty
	 * @param int $maxvalue Max value for lines that can be selected
	 * @return    int                        Return number of qualifed lines in list
	 */
	public function select_remises($selected, $htmlname, $filter, $socid, $maxvalue = 0)
	{
		// phpcs:enable
		global $langs, $conf;

		// On recherche les remises
		$sql = "SELECT re.rowid, re.amount_ht, re.amount_tva, re.amount_ttc,";
		$sql .= " re.description, re.fk_facture_source";
		$sql .= " FROM " . $this->db->prefix() . "societe_remise_except as re";
		$sql .= " WHERE re.fk_soc = " . (int) $socid;
		$sql .= " AND re.entity = " . $conf->entity;
		if ($filter) {
			$sql .= " AND " . $filter;
		}
		$sql .= " ORDER BY re.description ASC";

		dol_syslog(get_class($this) . "::select_remises", LOG_DEBUG);
		$resql = $this->db->query($sql);
		if ($resql) {
			print '<select id="select_' . $htmlname . '" class="flat maxwidthonsmartphone" name="' . $htmlname . '">';
			$num = $this->db->num_rows($resql);

			$qualifiedlines = $num;

			$i = 0;
			if ($num) {
				print '<option value="0">&nbsp;</option>';
				while ($i < $num) {
					$obj = $this->db->fetch_object($resql);
					$desc = dol_trunc($obj->description, 40);
					if (preg_match('/\(CREDIT_NOTE\)/', $desc)) {
						$desc = preg_replace('/\(CREDIT_NOTE\)/', $langs->trans("CreditNote"), $desc);
					}
					if (preg_match('/\(DEPOSIT\)/', $desc)) {
						$desc = preg_replace('/\(DEPOSIT\)/', $langs->trans("Deposit"), $desc);
					}
					if (preg_match('/\(EXCESS RECEIVED\)/', $desc)) {
						$desc = preg_replace('/\(EXCESS RECEIVED\)/', $langs->trans("ExcessReceived"), $desc);
					}
					if (preg_match('/\(EXCESS PAID\)/', $desc)) {
						$desc = preg_replace('/\(EXCESS PAID\)/', $langs->trans("ExcessPaid"), $desc);
					}

					$selectstring = '';
					if ($selected > 0 && $selected == $obj->rowid) {
						$selectstring = ' selected';
					}

					$disabled = '';
					if ($maxvalue > 0 && $obj->amount_ttc > $maxvalue) {
						$qualifiedlines--;
						$disabled = ' disabled';
					}

					if (!empty($conf->global->MAIN_SHOW_FACNUMBER_IN_DISCOUNT_LIST) && !empty($obj->fk_facture_source)) {
						$tmpfac = new Facture($this->db);
						if ($tmpfac->fetch($obj->fk_facture_source) > 0) {
							$desc = $desc . ' - ' . $tmpfac->ref;
						}
					}

					print '<option value="' . $obj->rowid . '"' . $selectstring . $disabled . '>' . $desc . ' (' . price($obj->amount_ht) . ' ' . $langs->trans("HT") . ' - ' . price($obj->amount_ttc) . ' ' . $langs->trans("TTC") . ')</option>';
					$i++;
				}
			}
			print '</select>';
			print ajax_combobox('select_' . $htmlname);

			return $qualifiedlines;
		} else {
			dol_print_error($this->db);
			return -1;
		}
	}

	// phpcs:disable PEAR.NamingConventions.ValidFunctionName.ScopeNotCamelCaps

	/**
	 *  Return list of all contacts (for a third party or all)
	 *
	 * @param int $socid Id ot third party or 0 for all
	 * @param string $selected Id contact pre-selectionne
	 * @param string $htmlname Name of HTML field ('none' for a not editable field)
	 * @param int $showempty 0=no empty value, 1=add an empty value, 2=add line 'Internal' (used by user edit), 3=add an empty value only if more than one record into list
	 * @param string $exclude List of contacts id to exclude
	 * @param string $limitto Disable answers that are not id in this array list
	 * @param integer $showfunction Add function into label
	 * @param string $morecss Add more class to class style
	 * @param integer $showsoc Add company into label
	 * @param int $forcecombo Force to use combo box
	 * @param array $events Event options. Example: array(array('method'=>'getContacts', 'url'=>dol_buildpath('/core/ajax/contacts.php',1), 'htmlname'=>'contactid', 'params'=>array('add-customer-contact'=>'disabled')))
	 * @param bool $options_only Return options only (for ajax treatment)
	 * @param string $moreparam Add more parameters onto the select tag. For example 'style="width: 95%"' to avoid select2 component to go over parent container
	 * @param string $htmlid Html id to use instead of htmlname
	 * @return    int                        <0 if KO, Nb of contact in list if OK
	 * @deprecated                        You can use selectcontacts directly (warning order of param was changed)
	 */
	public function select_contacts($socid, $selected = '', $htmlname = 'contactid', $showempty = 0, $exclude = '', $limitto = '', $showfunction = 0, $morecss = '', $showsoc = 0, $forcecombo = 0, $events = array(), $options_only = false, $moreparam = '', $htmlid = '')
	{
		// phpcs:enable
		print $this->selectcontacts($socid, $selected, $htmlname, $showempty, $exclude, $limitto, $showfunction, $morecss, $options_only, $showsoc, $forcecombo, $events, $moreparam, $htmlid);
		return $this->num;
	}

	/**
	 *    Return HTML code of the SELECT of list of all contacts (for a third party or all).
	 *  This also set the number of contacts found into $this->num
	 *
	 * @since 9.0 Add afterSelectContactOptions hook
	 *
	 * @param int $socid Id ot third party or 0 for all or -1 for empty list
	 * @param array|int $selected Array of ID of pre-selected contact id
	 * @param string $htmlname Name of HTML field ('none' for a not editable field)
	 * @param int|string $showempty 0=no empty value, 1=add an empty value, 2=add line 'Internal' (used by user edit), 3=add an empty value only if more than one record into list
	 * @param string $exclude List of contacts id to exclude
	 * @param string $limitto Disable answers that are not id in this array list
	 * @param integer $showfunction Add function into label
	 * @param string $morecss Add more class to class style
	 * @param bool $options_only Return options only (for ajax treatment)
	 * @param integer $showsoc Add company into label
	 * @param int $forcecombo Force to use combo box (so no ajax beautify effect)
	 * @param array $events Event options. Example: array(array('method'=>'getContacts', 'url'=>dol_buildpath('/core/ajax/contacts.php',1), 'htmlname'=>'contactid', 'params'=>array('add-customer-contact'=>'disabled')))
	 * @param string $moreparam Add more parameters onto the select tag. For example 'style="width: 95%"' to avoid select2 component to go over parent container
	 * @param string $htmlid Html id to use instead of htmlname
	 * @param bool $multiple add [] in the name of element and add 'multiple' attribut
	 * @param integer $disableifempty Set tag 'disabled' on select if there is no choice
	 * @return     int|string                    <0 if KO, HTML with select string if OK.
	 */
	public function selectcontacts($socid, $selected = '', $htmlname = 'contactid', $showempty = 0, $exclude = '', $limitto = '', $showfunction = 0, $morecss = '', $options_only = false, $showsoc = 0, $forcecombo = 0, $events = array(), $moreparam = '', $htmlid = '', $multiple = false, $disableifempty = 0)
	{
		global $conf, $langs, $hookmanager, $action;

		$langs->load('companies');

		if (empty($htmlid)) {
			$htmlid = $htmlname;
		}
		$num = 0;

		if ($selected === '') {
			$selected = array();
		} elseif (!is_array($selected)) {
			$selected = array($selected);
		}
		$out = '';

		if (!is_object($hookmanager)) {
			include_once DOL_DOCUMENT_ROOT . '/core/class/hookmanager.class.php';
			$hookmanager = new HookManager($this->db);
		}

		// We search third parties
		$sql = "SELECT sp.rowid, sp.lastname, sp.statut, sp.firstname, sp.poste, sp.email, sp.phone, sp.phone_perso, sp.phone_mobile, sp.town AS contact_town";
		if ($showsoc > 0 || !empty($conf->global->CONTACT_SHOW_EMAIL_PHONE_TOWN_SELECTLIST)) {
			$sql .= ", s.nom as company, s.town AS company_town";
		}
		$sql .= " FROM " . $this->db->prefix() . "socpeople as sp";
		if ($showsoc > 0 || !empty($conf->global->CONTACT_SHOW_EMAIL_PHONE_TOWN_SELECTLIST)) {
			$sql .= " LEFT OUTER JOIN  " . $this->db->prefix() . "societe as s ON s.rowid=sp.fk_soc";
		}
		$sql .= " WHERE sp.entity IN (" . getEntity('contact') . ")";
		if ($socid > 0 || $socid == -1) {
			$sql .= " AND sp.fk_soc = " . ((int) $socid);
		}
		if (!empty($conf->global->CONTACT_HIDE_INACTIVE_IN_COMBOBOX)) {
			$sql .= " AND sp.statut <> 0";
		}
		// Add where from hooks
		$parameters = array();
		$reshook = $hookmanager->executeHooks('selectContactListWhere', $parameters); // Note that $action and $object may have been modified by hook
		$sql .= $hookmanager->resPrint;
		$sql .= " ORDER BY sp.lastname ASC";

		dol_syslog(get_class($this) . "::selectcontacts", LOG_DEBUG);
		$resql = $this->db->query($sql);
		if ($resql) {
			$num = $this->db->num_rows($resql);

			if ($htmlname != 'none' && !$options_only) {
				$out .= '<select class="flat' . ($morecss ? ' ' . $morecss : '') . '" id="' . $htmlid . '" name="' . $htmlname . (($num || empty($disableifempty)) ? '' : ' disabled') . ($multiple ? '[]' : '') . '" ' . ($multiple ? 'multiple' : '') . ' ' . (!empty($moreparam) ? $moreparam : '') . '>';
			}

			if ($showempty && !is_numeric($showempty)) {
				$textforempty = $showempty;
				$out .= '<option class="optiongrey" value="-1"' . (in_array(-1, $selected) ? ' selected' : '') . '>' . $textforempty . '</option>';
			} else {
				if (($showempty == 1 || ($showempty == 3 && $num > 1)) && !$multiple) {
					$out .= '<option value="0"' . (in_array(0, $selected) ? ' selected' : '') . '>&nbsp;</option>';
				}
				if ($showempty == 2) {
					$out .= '<option value="0"' . (in_array(0, $selected) ? ' selected' : '') . '>-- ' . $langs->trans("Internal") . ' --</option>';
				}
			}

			$i = 0;
			if ($num) {
				include_once DOL_DOCUMENT_ROOT . '/contact/class/contact.class.php';
				$contactstatic = new Contact($this->db);

				while ($i < $num) {
					$obj = $this->db->fetch_object($resql);

					// Set email (or phones) and town extended infos
					$extendedInfos = '';
					if (!empty($conf->global->CONTACT_SHOW_EMAIL_PHONE_TOWN_SELECTLIST)) {
						$extendedInfos = array();
						$email = trim($obj->email);
						if (!empty($email)) {
							$extendedInfos[] = $email;
						} else {
							$phone = trim($obj->phone);
							$phone_perso = trim($obj->phone_perso);
							$phone_mobile = trim($obj->phone_mobile);
							if (!empty($phone)) {
								$extendedInfos[] = $phone;
							}
							if (!empty($phone_perso)) {
								$extendedInfos[] = $phone_perso;
							}
							if (!empty($phone_mobile)) {
								$extendedInfos[] = $phone_mobile;
							}
						}
						$contact_town = trim($obj->contact_town);
						$company_town = trim($obj->company_town);
						if (!empty($contact_town)) {
							$extendedInfos[] = $contact_town;
						} elseif (!empty($company_town)) {
							$extendedInfos[] = $company_town;
						}
						$extendedInfos = implode(' - ', $extendedInfos);
						if (!empty($extendedInfos)) {
							$extendedInfos = ' - ' . $extendedInfos;
						}
					}

					$contactstatic->id = $obj->rowid;
					$contactstatic->lastname = $obj->lastname;
					$contactstatic->firstname = $obj->firstname;
					if ($obj->statut == 1) {
						if ($htmlname != 'none') {
							$disabled = 0;
							if (is_array($exclude) && count($exclude) && in_array($obj->rowid, $exclude)) {
								$disabled = 1;
							}
							if (is_array($limitto) && count($limitto) && !in_array($obj->rowid, $limitto)) {
								$disabled = 1;
							}
							if (!empty($selected) && in_array($obj->rowid, $selected)) {
								$out .= '<option value="' . $obj->rowid . '"';
								if ($disabled) {
									$out .= ' disabled';
								}
								$out .= ' selected>';
								$out .= $contactstatic->getFullName($langs) . $extendedInfos;
								if ($showfunction && $obj->poste) {
									$out .= ' (' . $obj->poste . ')';
								}
								if (($showsoc > 0) && $obj->company) {
									$out .= ' - (' . $obj->company . ')';
								}
								$out .= '</option>';
							} else {
								$out .= '<option value="' . $obj->rowid . '"';
								if ($disabled) {
									$out .= ' disabled';
								}
								$out .= '>';
								$out .= $contactstatic->getFullName($langs) . $extendedInfos;
								if ($showfunction && $obj->poste) {
									$out .= ' (' . $obj->poste . ')';
								}
								if (($showsoc > 0) && $obj->company) {
									$out .= ' - (' . $obj->company . ')';
								}
								$out .= '</option>';
							}
						} else {
							if (in_array($obj->rowid, $selected)) {
								$out .= $contactstatic->getFullName($langs) . $extendedInfos;
								if ($showfunction && $obj->poste) {
									$out .= ' (' . $obj->poste . ')';
								}
								if (($showsoc > 0) && $obj->company) {
									$out .= ' - (' . $obj->company . ')';
								}
							}
						}
					}
					$i++;
				}
			} else {
				$labeltoshow = ($socid != -1) ? ($langs->trans($socid ? "NoContactDefinedForThirdParty" : "NoContactDefined")) : $langs->trans('SelectAThirdPartyFirst');
				$out .= '<option class="disabled" value="-1"' . (($showempty == 2 || $multiple) ? '' : ' selected') . ' disabled="disabled">';
				$out .= $labeltoshow;
				$out .= '</option>';
			}

			$parameters = array(
				'socid' => $socid,
				'htmlname' => $htmlname,
				'resql' => $resql,
				'out' => &$out,
				'showfunction' => $showfunction,
				'showsoc' => $showsoc,
			);

			$reshook = $hookmanager->executeHooks('afterSelectContactOptions', $parameters, $this, $action); // Note that $action and $object may have been modified by some hooks

			if ($htmlname != 'none' && !$options_only) {
				$out .= '</select>';
			}

			if ($conf->use_javascript_ajax && !$forcecombo && !$options_only) {
				include_once DOL_DOCUMENT_ROOT . '/core/lib/ajax.lib.php';
				$out .= ajax_combobox($htmlid, $events, getDolGlobalString("CONTACT_USE_SEARCH_TO_SELECT"));
			}

			$this->num = $num;
			return $out;
		} else {
			dol_print_error($this->db);
			return -1;
		}
	}

	// phpcs:disable PEAR.NamingConventions.ValidFunctionName.ScopeNotCamelCaps

	/**
	 *    Return the HTML select list of users
	 *
	 * @param string $selected Id user preselected
	 * @param string $htmlname Field name in form
	 * @param int $show_empty 0=liste sans valeur nulle, 1=ajoute valeur inconnue
	 * @param array $exclude Array list of users id to exclude
	 * @param int $disabled If select list must be disabled
	 * @param array|string $include Array list of users id to include. User '' for all users or 'hierarchy' to have only supervised users or 'hierarchyme' to have supervised + me
	 * @param int $enableonly Array list of users id to be enabled. All other must be disabled
	 * @param string $force_entity '0' or Ids of environment to force
	 * @return    void
	 * @deprecated        Use select_dolusers instead
	 * @see select_dolusers()
	 */
	public function select_users($selected = '', $htmlname = 'userid', $show_empty = 0, $exclude = null, $disabled = 0, $include = '', $enableonly = '', $force_entity = '0')
	{
		// phpcs:enable
		print $this->select_dolusers($selected, $htmlname, $show_empty, $exclude, $disabled, $include, $enableonly, $force_entity);
	}

	// phpcs:disable PEAR.NamingConventions.ValidFunctionName.ScopeNotCamelCaps

	/**
	 *    Return select list of users
	 *
	 * @param string 		$selected 		User id or user object of user preselected. If 0 or < -2, we use id of current user. If -1, keep unselected (if empty is allowed)
	 * @param string 		$htmlname 		Field name in form
	 * @param int|string 	$show_empty 	0=list with no empty value, 1=add also an empty value into list
	 * @param array 		$exclude 		Array list of users id to exclude
	 * @param int 			$disabled 		If select list must be disabled
	 * @param array|string 	$include 		Array list of users id to include. User '' for all users or 'hierarchy' to have only supervised users or 'hierarchyme' to have supervised + me
	 * @param array|string	$enableonly 	Array list of users id to be enabled. If defined, it means that others will be disabled
	 * @param string 		$force_entity 	'0' or Ids of environment to force
	 * @param int 			$maxlength 		Maximum length of string into list (0=no limit)
	 * @param int 			$showstatus 	0=show user status only if status is disabled, 1=always show user status into label, -1=never show user status
	 * @param string 		$morefilter 	Add more filters into sql request (Example: 'employee = 1'). This value must not come from user input.
	 * @param integer 		$show_every 	0=default list, 1=add also a value "Everybody" at beginning of list
	 * @param string 		$enableonlytext If option $enableonlytext is set, we use this text to explain into label why record is disabled. Not used if enableonly is empty.
	 * @param string 		$morecss 		More css
	 * @param int 			$notdisabled 	Show only active users (this will also happened whatever is this option if USER_HIDE_INACTIVE_IN_COMBOBOX is on).
	 * @param int 			$outputmode 	0=HTML select string, 1=Array
	 * @param bool 			$multiple 		add [] in the name of element and add 'multiple' attribut
	 * @param int 			$forcecombo 	Force the component to be a simple combo box without ajax
	 * @return array|string                    HTML select string
	 * @see select_dolgroups()
	 */
	public function select_dolusers($selected = '', $htmlname = 'userid', $show_empty = 0, $exclude = null, $disabled = 0, $include = '', $enableonly = '', $force_entity = '0', $maxlength = 0, $showstatus = 0, $morefilter = '', $show_every = 0, $enableonlytext = '', $morecss = '', $notdisabled = 0, $outputmode = 0, $multiple = false, $forcecombo = 0)
	{
		// phpcs:enable
		global $conf, $user, $langs, $hookmanager;
		global $action;

		// If no preselected user defined, we take current user
		if ((is_numeric($selected) && ($selected < -2 || empty($selected))) && empty($conf->global->SOCIETE_DISABLE_DEFAULT_SALESREPRESENTATIVE)) {
			$selected = $user->id;
		}

		if ($selected === '') {
			$selected = array();
		} elseif (!is_array($selected)) {
			$selected = array($selected);
		}

		$excludeUsers = null;
		$includeUsers = null;

		// Permettre l'exclusion d'utilisateurs
		if (is_array($exclude)) {
			$excludeUsers = implode(",", $exclude);
		}
		// Permettre l'inclusion d'utilisateurs
		if (is_array($include)) {
			$includeUsers = implode(",", $include);
		} elseif ($include == 'hierarchy') {
			// Build list includeUsers to have only hierarchy
			$includeUsers = implode(",", $user->getAllChildIds(0));
		} elseif ($include == 'hierarchyme') {
			// Build list includeUsers to have only hierarchy and current user
			$includeUsers = implode(",", $user->getAllChildIds(1));
		}

		$out = '';
		$outarray = array();
		$outarray2 = array();

		// Forge request to select users
		$sql = "SELECT DISTINCT u.rowid, u.lastname as lastname, u.firstname, u.statut as status, u.login, u.admin, u.entity, u.photo";
		if (isModEnabled('multicompany') && $conf->entity == 1 && $user->admin && !$user->entity) {
			$sql .= ", e.label";
		}
		$sql .= " FROM " . $this->db->prefix() . "user as u";
		if (isModEnabled('multicompany') && $conf->entity == 1 && $user->admin && !$user->entity) {
			$sql .= " LEFT JOIN " . $this->db->prefix() . "entity as e ON e.rowid = u.entity";
			if ($force_entity) {
				$sql .= " WHERE u.entity IN (0, " . $this->db->sanitize($force_entity) . ")";
			} else {
				$sql .= " WHERE u.entity IS NOT NULL";
			}
		} else {
			if (isModEnabled('multicompany') && !empty($conf->global->MULTICOMPANY_TRANSVERSE_MODE)) {
				$sql .= " LEFT JOIN " . $this->db->prefix() . "usergroup_user as ug";
				$sql .= " ON ug.fk_user = u.rowid";
				$sql .= " WHERE ug.entity = " . $conf->entity;
			} else {
				$sql .= " WHERE u.entity IN (0, " . $conf->entity . ")";
			}
		}
		if (!empty($user->socid)) {
			$sql .= " AND u.fk_soc = " . ((int) $user->socid);
		}
		if (is_array($exclude) && $excludeUsers) {
			$sql .= " AND u.rowid NOT IN (" . $this->db->sanitize($excludeUsers) . ")";
		}
		if ($includeUsers) {
			$sql .= " AND u.rowid IN (" . $this->db->sanitize($includeUsers) . ")";
		}
		if (!empty($conf->global->USER_HIDE_INACTIVE_IN_COMBOBOX) || $notdisabled) {
			$sql .= " AND u.statut <> 0";
		}
		if (!empty($morefilter)) {
			$sql .= " " . $morefilter;
		}

		//Add hook to filter on user (for exemple on usergroup define in custom modules)
		$reshook = $hookmanager->executeHooks('addSQLWhereFilterOnSelectUsers', array(), $this, $action);
		if (!empty($reshook)) {
			$sql .= $hookmanager->resPrint;
		}

		if (empty($conf->global->MAIN_FIRSTNAME_NAME_POSITION)) {    // MAIN_FIRSTNAME_NAME_POSITION is 0 means firstname+lastname
			$sql .= " ORDER BY u.statut DESC, u.firstname ASC, u.lastname ASC";
		} else {
			$sql .= " ORDER BY u.statut DESC, u.lastname ASC, u.firstname ASC";
		}

		dol_syslog(get_class($this) . "::select_dolusers", LOG_DEBUG);

		$resql = $this->db->query($sql);
		if ($resql) {
			$num = $this->db->num_rows($resql);
			$i = 0;
			if ($num) {
				// do not use maxwidthonsmartphone by default. Set it by caller so auto size to 100% will work when not defined
				$out .= '<select class="flat' . ($morecss ? ' ' . $morecss : ' minwidth200') . '" id="' . $htmlname . '" name="' . $htmlname . ($multiple ? '[]' : '') . '" ' . ($multiple ? 'multiple' : '') . ' ' . ($disabled ? ' disabled' : '') . '>';
				if ($show_empty && !$multiple) {
					$textforempty = ' ';
					if (!empty($conf->use_javascript_ajax)) {
						$textforempty = '&nbsp;'; // If we use ajaxcombo, we need &nbsp; here to avoid to have an empty element that is too small.
					}
					if (!is_numeric($show_empty)) {
						$textforempty = $show_empty;
					}
					$out .= '<option class="optiongrey" value="' . ($show_empty < 0 ? $show_empty : -1) . '"' . ((empty($selected) || in_array(-1, $selected)) ? ' selected' : '') . '>' . $textforempty . '</option>' . "\n";
				}
				if ($show_every) {
					$out .= '<option value="-2"' . ((in_array(-2, $selected)) ? ' selected' : '') . '>-- ' . $langs->trans("Everybody") . ' --</option>' . "\n";
				}

				$userstatic = new User($this->db);

				while ($i < $num) {
					$obj = $this->db->fetch_object($resql);

					$userstatic->id = $obj->rowid;
					$userstatic->lastname = $obj->lastname;
					$userstatic->firstname = $obj->firstname;
					$userstatic->photo = $obj->photo;
					$userstatic->statut = $obj->status;
					$userstatic->entity = $obj->entity;
					$userstatic->admin = $obj->admin;

					$disableline = '';
					if (is_array($enableonly) && count($enableonly) && !in_array($obj->rowid, $enableonly)) {
						$disableline = ($enableonlytext ? $enableonlytext : '1');
					}

					$labeltoshow = '';
					$labeltoshowhtml = '';

					// $fullNameMode is 0=Lastname+Firstname (MAIN_FIRSTNAME_NAME_POSITION=1), 1=Firstname+Lastname (MAIN_FIRSTNAME_NAME_POSITION=0)
					$fullNameMode = 0;
					if (empty($conf->global->MAIN_FIRSTNAME_NAME_POSITION)) {
						$fullNameMode = 1; //Firstname+lastname
					}
					$labeltoshow .= $userstatic->getFullName($langs, $fullNameMode, -1, $maxlength);
					$labeltoshowhtml .= $userstatic->getFullName($langs, $fullNameMode, -1, $maxlength);
					if (empty($obj->firstname) && empty($obj->lastname)) {
						$labeltoshow .= $obj->login;
						$labeltoshowhtml .= $obj->login;
					}

					// Complete name with a more info string like: ' (info1 - info2 - ...)'
					$moreinfo = '';
					$moreinfohtml = '';
					if (!empty($conf->global->MAIN_SHOW_LOGIN)) {
						$moreinfo .= ($moreinfo ? ' - ' : ' (');
						$moreinfohtml .= ($moreinfohtml ? ' - ' : ' <span class="opacitymedium">(');
						$moreinfo .= $obj->login;
						$moreinfohtml .= $obj->login;
					}
					if ($showstatus >= 0) {
						if ($obj->status == 1 && $showstatus == 1) {
							$moreinfo .= ($moreinfo ? ' - ' : ' (') . $langs->trans('Enabled');
							$moreinfohtml .= ($moreinfohtml ? ' - ' : ' <span class="opacitymedium">(') . $langs->trans('Enabled');
						}
						if ($obj->status == 0 && $showstatus == 1) {
							$moreinfo .= ($moreinfo ? ' - ' : ' (') . $langs->trans('Disabled');
							$moreinfohtml .= ($moreinfohtml ? ' - ' : ' <span class="opacitymedium">(') . $langs->trans('Disabled');
						}
					}
					if (isModEnabled('multicompany') && empty($conf->global->MULTICOMPANY_TRANSVERSE_MODE) && $conf->entity == 1 && $user->admin && !$user->entity) {
						if (!$obj->entity) {
							$moreinfo .= ($moreinfo ? ' - ' : ' (') . $langs->trans("AllEntities");
							$moreinfohtml .= ($moreinfohtml ? ' - ' : ' <span class="opacitymedium">(') . $langs->trans("AllEntities");
						} else {
							if ($obj->entity != $conf->entity) {
								$moreinfo .= ($moreinfo ? ' - ' : ' (') . ($obj->label ? $obj->label : $langs->trans("EntityNameNotDefined"));
								$moreinfohtml .= ($moreinfohtml ? ' - ' : ' <span class="opacitymedium">(') . ($obj->label ? $obj->label : $langs->trans("EntityNameNotDefined"));
							}
						}
					}
					$moreinfo .= ($moreinfo ? ')' : '');
					$moreinfohtml .= ($moreinfohtml ? ')</span>' : '');
					if ($disableline && $disableline != '1') {
						// Add text from $enableonlytext parameter
						$moreinfo .= ' - ' . $disableline;
						$moreinfohtml .= ' - ' . $disableline;
					}
					$labeltoshow .= $moreinfo;
					$labeltoshowhtml .= $moreinfohtml;

					$out .= '<option value="' . $obj->rowid . '"';
					if ($disableline) {
						$out .= ' disabled';
					}
					if ((is_object($selected) && $selected->id == $obj->rowid) || (!is_object($selected) && in_array($obj->rowid, $selected))) {
						$out .= ' selected';
					}
					$out .= ' data-html="';
					$outhtml = $userstatic->getNomUrl(-3, '', 0, 1, 24, 1, 'login', '', 1) . ' ';
					if ($showstatus >= 0 && $obj->status == 0) {
						$outhtml .= '<strike class="opacitymediumxxx">';
					}
					$outhtml .= $labeltoshowhtml;
					if ($showstatus >= 0 && $obj->status == 0) {
						$outhtml .= '</strike>';
					}
					$out .= dol_escape_htmltag($outhtml);
					$out .= '">';
					$out .= $labeltoshow;
					$out .= '</option>';

					$outarray[$userstatic->id] = $userstatic->getFullName($langs, $fullNameMode, -1, $maxlength) . $moreinfo;
					$outarray2[$userstatic->id] = array(
						'id'=>$userstatic->id,
						'label'=>$labeltoshow,
						'labelhtml'=>$labeltoshowhtml
					);

					$i++;
				}
			} else {
				$out .= '<select class="flat" id="' . $htmlname . '" name="' . $htmlname . '" disabled>';
				$out .= '<option value="">' . $langs->trans("None") . '</option>';
			}
			$out .= '</select>';

			if ($num && !$forcecombo) {
				// Enhance with select2
				include_once DOL_DOCUMENT_ROOT . '/core/lib/ajax.lib.php';
				$out .= ajax_combobox($htmlname);
			}
		} else {
			dol_print_error($this->db);
		}

		if ($outputmode == 2) {
			return $outarray2;
		} elseif ($outputmode) {
			return $outarray;
		}

		return $out;
	}


	// phpcs:disable PEAR.NamingConventions.ValidFunctionName.ScopeNotCamelCaps

	/**
	 *    Return select list of users. Selected users are stored into session.
	 *  List of users are provided into $_SESSION['assignedtouser'].
	 *
	 * @param string $action Value for $action
	 * @param string $htmlname Field name in form
	 * @param int $show_empty 0=list without the empty value, 1=add empty value
	 * @param array $exclude Array list of users id to exclude
	 * @param int $disabled If select list must be disabled
	 * @param array $include Array list of users id to include or 'hierarchy' to have only supervised users
	 * @param array $enableonly Array list of users id to be enabled. All other must be disabled
	 * @param int $force_entity '0' or Ids of environment to force
	 * @param int $maxlength Maximum length of string into list (0=no limit)
	 * @param int $showstatus 0=show user status only if status is disabled, 1=always show user status into label, -1=never show user status
	 * @param string $morefilter Add more filters into sql request
	 * @param int $showproperties Show properties of each attendees
	 * @param array $listofuserid Array with properties of each user
	 * @param array $listofcontactid Array with properties of each contact
	 * @param array $listofotherid Array with properties of each other contact
	 * @return    string                    HTML select string
	 * @see select_dolgroups()
	 */
	public function select_dolusers_forevent($action = '', $htmlname = 'userid', $show_empty = 0, $exclude = null, $disabled = 0, $include = '', $enableonly = '', $force_entity = '0', $maxlength = 0, $showstatus = 0, $morefilter = '', $showproperties = 0, $listofuserid = array(), $listofcontactid = array(), $listofotherid = array())
	{
		// phpcs:enable
		global $conf, $user, $langs;

		$userstatic = new User($this->db);
		$out = '';


		$assignedtouser = array();
		if (!empty($_SESSION['assignedtouser'])) {
			$assignedtouser = json_decode($_SESSION['assignedtouser'], true);
		}
		$nbassignetouser = count($assignedtouser);

		//if ($nbassignetouser && $action != 'view') $out .= '<br>';
		if ($nbassignetouser) {
			$out .= '<ul class="attendees">';
		}
		$i = 0;
		$ownerid = 0;
		foreach ($assignedtouser as $key => $value) {
			if ($value['id'] == $ownerid) {
				continue;
			}

			$out .= '<li>';
			$userstatic->fetch($value['id']);
			$out .= $userstatic->getNomUrl(-1);
			if ($i == 0) {
				$ownerid = $value['id'];
				$out .= ' (' . $langs->trans("Owner") . ')';
			}
			if ($nbassignetouser > 1 && $action != 'view') {
				$out .= ' <input type="image" style="border: 0px;" src="' . img_picto($langs->trans("Remove"), 'delete', '', 0, 1) . '" value="' . $userstatic->id . '" class="removedassigned reposition" id="removedassigned_' . $userstatic->id . '" name="removedassigned_' . $userstatic->id . '">';
			}
			// Show my availability
			if ($showproperties) {
				if ($ownerid == $value['id'] && is_array($listofuserid) && count($listofuserid) && in_array($ownerid, array_keys($listofuserid))) {
					$out .= '<div class="myavailability inline-block">';
					$out .= '<span class="hideonsmartphone">&nbsp;-&nbsp;<span class="opacitymedium">' . $langs->trans("Availability") . ':</span>  </span><input id="transparency" class="paddingrightonly" ' . ($action == 'view' ? 'disabled' : '') . ' type="checkbox" name="transparency"' . ($listofuserid[$ownerid]['transparency'] ? ' checked' : '') . '><label for="transparency">' . $langs->trans("Busy") . '</label>';
					$out .= '</div>';
				}
			}
			//$out.=' '.($value['mandatory']?$langs->trans("Mandatory"):$langs->trans("Optional"));
			//$out.=' '.($value['transparency']?$langs->trans("Busy"):$langs->trans("NotBusy"));

			$out .= '</li>';
			$i++;
		}
		if ($nbassignetouser) {
			$out .= '</ul>';
		}

		// Method with no ajax
		if ($action != 'view') {
			$out .= '<input type="hidden" class="removedassignedhidden" name="removedassigned" value="">';
			$out .= '<script nonce="' . getNonce() . '" type="text/javascript">jQuery(document).ready(function () {';
			$out .= 'jQuery(".removedassigned").click(function() { jQuery(".removedassignedhidden").val(jQuery(this).val()); });';
			$out .= 'jQuery(".assignedtouser").change(function() { console.log(jQuery(".assignedtouser option:selected").val());';
			$out .= ' if (jQuery(".assignedtouser option:selected").val() > 0) { jQuery("#' . $action . 'assignedtouser").attr("disabled", false); }';
			$out .= ' else { jQuery("#' . $action . 'assignedtouser").attr("disabled", true); }';
			$out .= '});';
			$out .= '})</script>';
			$out .= $this->select_dolusers('', $htmlname, $show_empty, $exclude, $disabled, $include, $enableonly, $force_entity, $maxlength, $showstatus, $morefilter);
			$out .= ' <input type="submit" disabled class="button valignmiddle smallpaddingimp reposition" id="' . $action . 'assignedtouser" name="' . $action . 'assignedtouser" value="' . dol_escape_htmltag($langs->trans("Add")) . '">';
			$out .= '<br>';
		}

		return $out;
	}


	// phpcs:disable PEAR.NamingConventions.ValidFunctionName.ScopeNotCamelCaps

	/**
	 *  Return list of products for customer in Ajax if Ajax activated or go to select_produits_list
	 *
	 * @param int $selected Preselected products
	 * @param string $htmlname Name of HTML select field (must be unique in page).
	 * @param int|string $filtertype Filter on product type (''=nofilter, 0=product, 1=service)
	 * @param int $limit Limit on number of returned lines
	 * @param int $price_level Level of price to show
	 * @param int $status Sell status -1=Return all products, 0=Products not on sell, 1=Products on sell
	 * @param int $finished 2=all, 1=finished, 0=raw material
	 * @param string $selected_input_value Value of preselected input text (for use with ajax)
	 * @param int $hidelabel Hide label (0=no, 1=yes, 2=show search icon (before) and placeholder, 3 search icon after)
	 * @param array $ajaxoptions Options for ajax_autocompleter
	 * @param int $socid Thirdparty Id (to get also price dedicated to this customer)
	 * @param string $showempty '' to not show empty line. Translation key to show an empty line. '1' show empty line with no text.
	 * @param int $forcecombo Force to use combo box
	 * @param string $morecss Add more css on select
	 * @param int $hidepriceinlabel 1=Hide prices in label
	 * @param string $warehouseStatus Warehouse status filter to count the quantity in stock. Following comma separated filter options can be used
	 *                                'warehouseopen' = count products from open warehouses,
	 *                                'warehouseclosed' = count products from closed warehouses,
	 *                                'warehouseinternal' = count products from warehouses for internal correct/transfer only
	 * @param array $selected_combinations Selected combinations. Format: array([attrid] => attrval, [...])
	 * @param string $nooutput No print, return the output into a string
	 * @param int $status_purchase Purchase status -1=Return all products, 0=Products not on purchase, 1=Products on purchase
	 * @return        void|string
	 */
	public function select_produits($selected = '', $htmlname = 'productid', $filtertype = '', $limit = 0, $price_level = 0, $status = 1, $finished = 2, $selected_input_value = '', $hidelabel = 0, $ajaxoptions = array(), $socid = 0, $showempty = '1', $forcecombo = 0, $morecss = '', $hidepriceinlabel = 0, $warehouseStatus = '', $selected_combinations = null, $nooutput = 0, $status_purchase = -1)
	{
		// phpcs:enable
		global $langs, $conf;

		$out = '';

		// check parameters
		$price_level = (!empty($price_level) ? $price_level : 0);
		if (is_null($ajaxoptions)) {
			$ajaxoptions = array();
		}

		if (strval($filtertype) === '' && (isModEnabled("product") || isModEnabled("service"))) {
			if (isModEnabled("product") && !isModEnabled('service')) {
				$filtertype = '0';
			} elseif (!isModEnabled('product') && isModEnabled("service")) {
				$filtertype = '1';
			}
		}

		if (!empty($conf->use_javascript_ajax) && !empty($conf->global->PRODUIT_USE_SEARCH_TO_SELECT)) {
			$placeholder = '';

			if ($selected && empty($selected_input_value)) {
				require_once DOL_DOCUMENT_ROOT . '/product/class/product.class.php';
				$producttmpselect = new Product($this->db);
				$producttmpselect->fetch($selected);
				$selected_input_value = $producttmpselect->ref;
				unset($producttmpselect);
			}
			// handle case where product or service module is disabled + no filter specified
			if ($filtertype == '') {
				if (!isModEnabled('product')) { // when product module is disabled, show services only
					$filtertype = 1;
				} elseif (!isModEnabled('service')) { // when service module is disabled, show products only
					$filtertype = 0;
				}
			}
			// mode=1 means customers products
			$urloption = ($socid > 0 ? 'socid=' . $socid . '&' : '') . 'htmlname=' . $htmlname . '&outjson=1&price_level=' . $price_level . '&type=' . $filtertype . '&mode=1&status=' . $status . '&status_purchase=' . $status_purchase . '&finished=' . $finished . '&hidepriceinlabel=' . $hidepriceinlabel . '&warehousestatus=' . $warehouseStatus;
			$out .= ajax_autocompleter($selected, $htmlname, DOL_URL_ROOT . '/product/ajax/products.php', $urloption, $conf->global->PRODUIT_USE_SEARCH_TO_SELECT, 1, $ajaxoptions);

			if (isModEnabled('variants') && is_array($selected_combinations)) {
				// Code to automatically insert with javascript the select of attributes under the select of product
				// when a parent of variant has been selected.
				$out .= '
				<!-- script to auto show attributes select tags if a variant was selected -->
				<script nonce="' . getNonce() . '">
					// auto show attributes fields
					selected = ' . json_encode($selected_combinations) . ';
					combvalues = {};

					jQuery(document).ready(function () {

						jQuery("input[name=\'prod_entry_mode\']").change(function () {
							if (jQuery(this).val() == \'free\') {
								jQuery(\'div#attributes_box\').empty();
							}
						});

						jQuery("input#' . $htmlname . '").change(function () {

							if (!jQuery(this).val()) {
								jQuery(\'div#attributes_box\').empty();
								return;
							}

							console.log("A change has started. We get variants fields to inject html select");

							jQuery.getJSON("' . DOL_URL_ROOT . '/variants/ajax/getCombinations.php", {
								id: jQuery(this).val()
							}, function (data) {
								jQuery(\'div#attributes_box\').empty();

								jQuery.each(data, function (key, val) {

									combvalues[val.id] = val.values;

									var span = jQuery(document.createElement(\'div\')).css({
										\'display\': \'table-row\'
									});

									span.append(
										jQuery(document.createElement(\'div\')).text(val.label).css({
											\'font-weight\': \'bold\',
											\'display\': \'table-cell\'
										})
									);

									var html = jQuery(document.createElement(\'select\')).attr(\'name\', \'combinations[\' + val.id + \']\').css({
										\'margin-left\': \'15px\',
										\'white-space\': \'pre\'
									}).append(
										jQuery(document.createElement(\'option\')).val(\'\')
									);

									jQuery.each(combvalues[val.id], function (key, val) {
										var tag = jQuery(document.createElement(\'option\')).val(val.id).html(val.value);

										if (selected[val.fk_product_attribute] == val.id) {
											tag.attr(\'selected\', \'selected\');
										}

										html.append(tag);
									});

									span.append(html);
									jQuery(\'div#attributes_box\').append(span);
								});
							})
						});

						' . ($selected ? 'jQuery("input#' . $htmlname . '").change();' : '') . '
					});
				</script>
                ';
			}

			if (empty($hidelabel)) {
				$out .= $langs->trans("RefOrLabel") . ' : ';
			} elseif ($hidelabel > 1) {
				$placeholder = ' placeholder="' . $langs->trans("RefOrLabel") . '"';
				if ($hidelabel == 2) {
					$out .= img_picto($langs->trans("Search"), 'search');
				}
			}
			$out .= '<input type="text" class="minwidth100' . ($morecss ? ' ' . $morecss : '') . '" name="search_' . $htmlname . '" id="search_' . $htmlname . '" value="' . $selected_input_value . '"' . $placeholder . ' ' . (!empty($conf->global->PRODUCT_SEARCH_AUTOFOCUS) ? 'autofocus' : '') . ' />';
			if ($hidelabel == 3) {
				$out .= img_picto($langs->trans("Search"), 'search');
			}
		} else {
			$out .= $this->select_produits_list($selected, $htmlname, $filtertype, $limit, $price_level, '', $status, $finished, 0, $socid, $showempty, $forcecombo, $morecss, $hidepriceinlabel, $warehouseStatus, $status_purchase);
		}

		if (empty($nooutput)) {
			print $out;
		} else {
			return $out;
		}
	}

	// phpcs:disable PEAR.NamingConventions.ValidFunctionName.ScopeNotCamelCaps

	/**
	 *  Return list of BOM for customer in Ajax if Ajax activated or go to select_produits_list
	 *
	 * @param int $selected Preselected BOM id
	 * @param string $htmlname Name of HTML select field (must be unique in page).
	 * @param int $limit Limit on number of returned lines
	 * @param int $status Sell status -1=Return all bom, 0=Draft BOM, 1=Validated BOM
	 * @param int $type type of the BOM (-1=Return all BOM, 0=Return disassemble BOM, 1=Return manufacturing BOM)
	 * @param string $showempty '' to not show empty line. Translation key to show an empty line. '1' show empty line with no text.
	 * @param string $morecss Add more css on select
	 * @param string $nooutput No print, return the output into a string
	 * @param int $forcecombo Force to use combo box
	 * @param array $TProducts Add filter on a defined product
	 * @return        void|string
	 */
	public function select_bom($selected = '', $htmlname = 'bom_id', $limit = 0, $status = 1, $type = 0, $showempty = '1', $morecss = '', $nooutput = '', $forcecombo = 0, $TProducts = [])
	{
		// phpcs:enable
		global $conf, $user, $langs, $db;

		require_once DOL_DOCUMENT_ROOT . '/product/class/product.class.php';

		$error = 0;
		$out = '';

		if (!$forcecombo) {
			include_once DOL_DOCUMENT_ROOT . '/core/lib/ajax.lib.php';
			$events = array();
			$out .= ajax_combobox($htmlname, $events, getDolGlobalInt("PRODUIT_USE_SEARCH_TO_SELECT"));
		}

		$out .= '<select class="flat' . ($morecss ? ' ' . $morecss : '') . '" name="' . $htmlname . '" id="' . $htmlname . '">';

		$sql = 'SELECT b.rowid, b.ref, b.label, b.fk_product';
		$sql .= ' FROM ' . MAIN_DB_PREFIX . 'bom_bom as b';
		$sql .= ' WHERE b.entity IN (' . getEntity('bom') . ')';
		if (!empty($status)) $sql .= ' AND status = ' . (int) $status;
		if (!empty($type)) $sql .= ' AND bomtype = ' . (int) $type;
		if (!empty($TProducts)) $sql .= ' AND fk_product IN (' . $this->db->sanitize(implode(',', $TProducts)) . ')';
		if (!empty($limit)) $sql .= ' LIMIT ' . (int) $limit;
		$resql = $db->query($sql);
		if ($resql) {
			if ($showempty) {
				$out .= '<option value="-1"';
				if (empty($selected)) $out .= ' selected';
				$out .= '>&nbsp;</option>';
			}
			while ($obj = $db->fetch_object($resql)) {
				$product = new Product($db);
				$res = $product->fetch($obj->fk_product);
				$out .= '<option value="' . $obj->rowid . '"';
				if ($obj->rowid == $selected) $out .= 'selected';
				$out .= '>' . $obj->ref . ' - ' . $product->label . ' - ' . $obj->label . '</option>';
			}
		} else {
			$error++;
			dol_print_error($db);
		}
		$out .= '</select>';
		if (empty($nooutput)) {
			print $out;
		} else {
			return $out;
		}
	}

	// phpcs:disable PEAR.NamingConventions.ValidFunctionName.ScopeNotCamelCaps

	/**
	 *    Return list of products for a customer.
	 *  Called by select_produits.
	 *
	 * @param int $selected Preselected product
	 * @param string $htmlname Name of select html
	 * @param string $filtertype Filter on product type (''=nofilter, 0=product, 1=service)
	 * @param int $limit Limit on number of returned lines
	 * @param int $price_level Level of price to show
	 * @param string $filterkey Filter on product
	 * @param int $status -1=Return all products, 0=Products not on sell, 1=Products on sell
	 * @param int $finished Filter on finished field: 2=No filter
	 * @param int $outputmode 0=HTML select string, 1=Array
	 * @param int $socid Thirdparty Id (to get also price dedicated to this customer)
	 * @param string $showempty '' to not show empty line. Translation key to show an empty line. '1' show empty line with no text.
	 * @param int $forcecombo Force to use combo box
	 * @param string $morecss Add more css on select
	 * @param int $hidepriceinlabel 1=Hide prices in label
	 * @param string $warehouseStatus Warehouse status filter to group/count stock. Following comma separated filter options can be used.
	 *                                'warehouseopen' = count products from open warehouses,
	 *                                'warehouseclosed' = count products from closed warehouses,
	 *                                'warehouseinternal' = count products from warehouses for internal correct/transfer only
	 * @param int $status_purchase Purchase status -1=Return all products, 0=Products not on purchase, 1=Products on purchase
	 * @return     array|string                Array of keys for json
	 */
	public function select_produits_list($selected = '', $htmlname = 'productid', $filtertype = '', $limit = 20, $price_level = 0, $filterkey = '', $status = 1, $finished = 2, $outputmode = 0, $socid = 0, $showempty = '1', $forcecombo = 0, $morecss = '', $hidepriceinlabel = 0, $warehouseStatus = '', $status_purchase = -1)
	{
		// phpcs:enable
		global $langs, $conf;
		global $hookmanager;

		$out = '';
		$outarray = array();

		// Units
		if (getDolGlobalInt('PRODUCT_USE_UNITS')) {
			$langs->load('other');
		}

		$warehouseStatusArray = array();
		if (!empty($warehouseStatus)) {
			require_once DOL_DOCUMENT_ROOT . '/product/stock/class/entrepot.class.php';
			if (preg_match('/warehouseclosed/', $warehouseStatus)) {
				$warehouseStatusArray[] = Entrepot::STATUS_CLOSED;
			}
			if (preg_match('/warehouseopen/', $warehouseStatus)) {
				$warehouseStatusArray[] = Entrepot::STATUS_OPEN_ALL;
			}
			if (preg_match('/warehouseinternal/', $warehouseStatus)) {
				$warehouseStatusArray[] = Entrepot::STATUS_OPEN_INTERNAL;
			}
			if ( is_numeric($warehouseStatus) ) {
				$warehouseStatusArray[] = intval($warehouseStatus);
			}
		}

		$selectFields = " p.rowid, p.ref, p.label, p.description, p.barcode, p.fk_country, p.fk_product_type, p.price, p.price_ttc, p.price_base_type, p.tva_tx, p.default_vat_code, p.duration, p.fk_price_expression";
		if (count($warehouseStatusArray)) {
			$selectFieldsGrouped = ", sum(" . $this->db->ifsql("e.statut IS NULL", "0", "ps.reel") . ") as stock"; // e.statut is null if there is no record in stock
		} else {
			$selectFieldsGrouped = ", " . $this->db->ifsql("p.stock IS NULL", 0, "p.stock") . " AS stock";
		}

		$sql = "SELECT ";

		// Add select from hooks
		$parameters = array();
		$reshook = $hookmanager->executeHooks('selectProductsListSelect', $parameters); // Note that $action and $object may have been modified by hook
		if (empty($reshook)) {
			$sql .= $selectFields.$selectFieldsGrouped.$hookmanager->resPrint;
		} else {
			$sql .= $hookmanager->resPrint;
		}

		if (!empty($conf->global->PRODUCT_SORT_BY_CATEGORY)) {
			//Product category
			$sql .= ", (SELECT " . $this->db->prefix() . "categorie_product.fk_categorie
						FROM " . $this->db->prefix() . "categorie_product
						WHERE " . $this->db->prefix() . "categorie_product.fk_product=p.rowid
						LIMIT 1
				) AS categorie_product_id ";
		}

		//Price by customer
		if (!empty($conf->global->PRODUIT_CUSTOMER_PRICES) && !empty($socid)) {
			$sql .= ', pcp.rowid as idprodcustprice, pcp.price as custprice, pcp.price_ttc as custprice_ttc,';
			$sql .= ' pcp.price_base_type as custprice_base_type, pcp.tva_tx as custtva_tx, pcp.default_vat_code as custdefault_vat_code, pcp.ref_customer as custref';
			$selectFields .= ", idprodcustprice, custprice, custprice_ttc, custprice_base_type, custtva_tx, custdefault_vat_code, custref";
		}
		// Units
		if (getDolGlobalInt('PRODUCT_USE_UNITS')) {
			$sql .= ", u.label as unit_long, u.short_label as unit_short, p.weight, p.weight_units, p.length, p.length_units, p.width, p.width_units, p.height, p.height_units, p.surface, p.surface_units, p.volume, p.volume_units";
			$selectFields .= ', unit_long, unit_short, p.weight, p.weight_units, p.length, p.length_units, p.width, p.width_units, p.height, p.height_units, p.surface, p.surface_units, p.volume, p.volume_units';
		}

		// Multilang : we add translation
		if (getDolGlobalInt('MAIN_MULTILANGS')) {
			$sql .= ", pl.label as label_translated";
			$sql .= ", pl.description as description_translated";
			$selectFields .= ", label_translated";
			$selectFields .= ", description_translated";
		}
		// Price by quantity
		if (!empty($conf->global->PRODUIT_CUSTOMER_PRICES_BY_QTY) || !empty($conf->global->PRODUIT_CUSTOMER_PRICES_BY_QTY_MULTIPRICES)) {
			$sql .= ", (SELECT pp.rowid FROM " . $this->db->prefix() . "product_price as pp WHERE pp.fk_product = p.rowid";
			if ($price_level >= 1 && !empty($conf->global->PRODUIT_CUSTOMER_PRICES_BY_QTY_MULTIPRICES)) {
				$sql .= " AND price_level = " . ((int) $price_level);
			}
			$sql .= " ORDER BY date_price";
			$sql .= " DESC LIMIT 1) as price_rowid";
			$sql .= ", (SELECT pp.price_by_qty FROM " . $this->db->prefix() . "product_price as pp WHERE pp.fk_product = p.rowid"; // price_by_qty is 1 if some prices by qty exists in subtable
			if ($price_level >= 1 && !empty($conf->global->PRODUIT_CUSTOMER_PRICES_BY_QTY_MULTIPRICES)) {
				$sql .= " AND price_level = " . ((int) $price_level);
			}
			$sql .= " ORDER BY date_price";
			$sql .= " DESC LIMIT 1) as price_by_qty";
			$selectFields .= ", price_rowid, price_by_qty";
		}

		$sql .= " FROM ".$this->db->prefix()."product as p";
		// Add from (left join) from hooks
		$parameters = array();
		$reshook = $hookmanager->executeHooks('selectProductsListFrom', $parameters); // Note that $action and $object may have been modified by hook
		$sql .= $hookmanager->resPrint;

		if (count($warehouseStatusArray)) {
			$sql .= " LEFT JOIN " . $this->db->prefix() . "product_stock as ps on ps.fk_product = p.rowid";
			$sql .= " LEFT JOIN " . $this->db->prefix() . "entrepot as e on ps.fk_entrepot = e.rowid AND e.entity IN (" . getEntity('stock') . ")";
			if (count($warehouseStatusArray) == 1 && is_numeric($warehouseStatusArray[0])) {
				$sql .= ' AND e.rowid IN ('.$this->db->sanitize($warehouseStatusArray[0]).')'; // Return line if product is inside the selected warehouse.
			} else {
				$sql .= ' AND e.statut IN ('.$this->db->sanitize($this->db->escape(implode(',', $warehouseStatusArray))).')'; // Return line if product is inside the selected stock. If not, an empty line will be returned so we will count 0.
			}
		}

		// include search in supplier ref
		if (!empty($conf->global->MAIN_SEARCH_PRODUCT_BY_FOURN_REF)) {
			$sql .= " LEFT JOIN " . $this->db->prefix() . "product_fournisseur_price as pfp ON p.rowid = pfp.fk_product";
		}

		//Price by customer
		if (!empty($conf->global->PRODUIT_CUSTOMER_PRICES) && !empty($socid)) {
			$sql .= " LEFT JOIN  " . $this->db->prefix() . "product_customer_price as pcp ON pcp.fk_soc=" . ((int) $socid) . " AND pcp.fk_product=p.rowid";
		}
		// Units
		if (getDolGlobalInt('PRODUCT_USE_UNITS')) {
			$sql .= " LEFT JOIN " . $this->db->prefix() . "c_units u ON u.rowid = p.fk_unit";
		}
		// Multilang : we add translation
		if (getDolGlobalInt('MAIN_MULTILANGS')) {
			$sql .= " LEFT JOIN " . $this->db->prefix() . "product_lang as pl ON pl.fk_product = p.rowid ";
			if (!empty($conf->global->PRODUIT_TEXTS_IN_THIRDPARTY_LANGUAGE) && !empty($socid)) {
				require_once DOL_DOCUMENT_ROOT . '/societe/class/societe.class.php';
				$soc = new Societe($this->db);
				$result = $soc->fetch($socid);
				if ($result > 0 && !empty($soc->default_lang)) {
					$sql .= " AND pl.lang = '" . $this->db->escape($soc->default_lang) . "'";
				} else {
					$sql .= " AND pl.lang = '" . $this->db->escape($langs->getDefaultLang()) . "'";
				}
			} else {
				$sql .= " AND pl.lang = '" . $this->db->escape($langs->getDefaultLang()) . "'";
			}
		}

		if (!empty($conf->global->PRODUIT_ATTRIBUTES_HIDECHILD)) {
			$sql .= " LEFT JOIN " . $this->db->prefix() . "product_attribute_combination pac ON pac.fk_product_child = p.rowid";
		}

		$sql .= ' WHERE p.entity IN (' . getEntity('product') . ')';

		if (!empty($conf->global->PRODUIT_ATTRIBUTES_HIDECHILD)) {
			$sql .= " AND pac.rowid IS NULL";
		}

		if ($finished == 0) {
			$sql .= " AND p.finished = " . ((int) $finished);
		} elseif ($finished == 1) {
			$sql .= " AND p.finished = " . ((int) $finished);
			if ($status >= 0) {
				$sql .= " AND p.tosell = " . ((int) $status);
			}
		} elseif ($status >= 0) {
			$sql .= " AND p.tosell = " . ((int) $status);
		}
		if ($status_purchase >= 0) {
			$sql .= " AND p.tobuy = " . ((int) $status_purchase);
		}
		// Filter by product type
		if (strval($filtertype) != '') {
			$sql .= " AND p.fk_product_type = " . ((int) $filtertype);
		} elseif (!isModEnabled('product')) { // when product module is disabled, show services only
			$sql .= " AND p.fk_product_type = 1";
		} elseif (!isModEnabled('service')) { // when service module is disabled, show products only
			$sql .= " AND p.fk_product_type = 0";
		}
		// Add where from hooks
		$parameters = array();
		$reshook = $hookmanager->executeHooks('selectProductsListWhere', $parameters); // Note that $action and $object may have been modified by hook
		$sql .= $hookmanager->resPrint;
		// Add criteria on ref/label
		if ($filterkey != '') {
			$sql .= ' AND (';
			$prefix = empty($conf->global->PRODUCT_DONOTSEARCH_ANYWHERE) ? '%' : ''; // Can use index if PRODUCT_DONOTSEARCH_ANYWHERE is on
			// For natural search
			$scrit = explode(' ', $filterkey);
			$i = 0;
			if (count($scrit) > 1) {
				$sql .= "(";
			}
			foreach ($scrit as $crit) {
				if ($i > 0) {
					$sql .= " AND ";
				}
				$sql .= "(p.ref LIKE '" . $this->db->escape($prefix . $crit) . "%' OR p.label LIKE '" . $this->db->escape($prefix . $crit) . "%'";
				if (getDolGlobalInt('MAIN_MULTILANGS')) {
					$sql .= " OR pl.label LIKE '" . $this->db->escape($prefix . $crit) . "%'";
				}
				if (!empty($conf->global->PRODUIT_CUSTOMER_PRICES) && !empty($socid)) {
					$sql .= " OR pcp.ref_customer LIKE '" . $this->db->escape($prefix . $crit) . "%'";
				}
				if (!empty($conf->global->PRODUCT_AJAX_SEARCH_ON_DESCRIPTION)) {
					$sql .= " OR p.description LIKE '" . $this->db->escape($prefix . $crit) . "%'";
					if (getDolGlobalInt('MAIN_MULTILANGS')) {
						$sql .= " OR pl.description LIKE '" . $this->db->escape($prefix . $crit) . "%'";
					}
				}
				if (!empty($conf->global->MAIN_SEARCH_PRODUCT_BY_FOURN_REF)) {
					$sql .= " OR pfp.ref_fourn LIKE '" . $this->db->escape($prefix . $crit) . "%'";
				}
				$sql .= ")";
				$i++;
			}
			if (count($scrit) > 1) {
				$sql .= ")";
			}
			if (isModEnabled('barcode')) {
				$sql .= " OR p.barcode LIKE '" . $this->db->escape($prefix . $filterkey) . "%'";
			}
			$sql .= ')';
		}
		if (count($warehouseStatusArray)) {
			$sql .= " GROUP BY " . $selectFields;
		}

		//Sort by category
		if (!empty($conf->global->PRODUCT_SORT_BY_CATEGORY)) {
			$sql .= " ORDER BY categorie_product_id ";
			//ASC OR DESC order
			($conf->global->PRODUCT_SORT_BY_CATEGORY == 1) ? $sql .= "ASC" : $sql .= "DESC";
		} else {
			$sql .= $this->db->order("p.ref");
		}

		$sql .= $this->db->plimit($limit, 0);

		// Build output string
		dol_syslog(get_class($this) . "::select_produits_list search products", LOG_DEBUG);
		$result = $this->db->query($sql);
		if ($result) {
			require_once DOL_DOCUMENT_ROOT . '/product/class/product.class.php';
			require_once DOL_DOCUMENT_ROOT . '/product/dynamic_price/class/price_parser.class.php';
			require_once DOL_DOCUMENT_ROOT . '/core/lib/product.lib.php';

			$num = $this->db->num_rows($result);

			$events = null;

			if (!$forcecombo) {
				include_once DOL_DOCUMENT_ROOT . '/core/lib/ajax.lib.php';
				$out .= ajax_combobox($htmlname, $events, getDolGlobalInt("PRODUIT_USE_SEARCH_TO_SELECT"));
			}

			$out .= '<select class="flat' . ($morecss ? ' ' . $morecss : '') . '" name="' . $htmlname . '" id="' . $htmlname . '">';

			$textifempty = '';
			// Do not use textifempty = ' ' or '&nbsp;' here, or search on key will search on ' key'.
			//if (!empty($conf->use_javascript_ajax) || $forcecombo) $textifempty='';
			if (!empty($conf->global->PRODUIT_USE_SEARCH_TO_SELECT)) {
				if ($showempty && !is_numeric($showempty)) {
					$textifempty = $langs->trans($showempty);
				} else {
					$textifempty .= $langs->trans("All");
				}
			} else {
				if ($showempty && !is_numeric($showempty)) {
					$textifempty = $langs->trans($showempty);
				}
			}
			if ($showempty) {
				$out .= '<option value="-1" selected>' . ($textifempty ? $textifempty : '&nbsp;') . '</option>';
			}

			$i = 0;
			while ($num && $i < $num) {
				$opt = '';
				$optJson = array();
				$objp = $this->db->fetch_object($result);

				if ((!empty($conf->global->PRODUIT_CUSTOMER_PRICES_BY_QTY) || !empty($conf->global->PRODUIT_CUSTOMER_PRICES_BY_QTY_MULTIPRICES)) && !empty($objp->price_by_qty) && $objp->price_by_qty == 1) { // Price by quantity will return many prices for the same product
					$sql = "SELECT rowid, quantity, price, unitprice, remise_percent, remise, price_base_type";
					$sql .= " FROM " . $this->db->prefix() . "product_price_by_qty";
					$sql .= " WHERE fk_product_price = " . ((int) $objp->price_rowid);
					$sql .= " ORDER BY quantity ASC";

					dol_syslog(get_class($this) . "::select_produits_list search prices by qty", LOG_DEBUG);
					$result2 = $this->db->query($sql);
					if ($result2) {
						$nb_prices = $this->db->num_rows($result2);
						$j = 0;
						while ($nb_prices && $j < $nb_prices) {
							$objp2 = $this->db->fetch_object($result2);

							$objp->price_by_qty_rowid = $objp2->rowid;
							$objp->price_by_qty_price_base_type = $objp2->price_base_type;
							$objp->price_by_qty_quantity = $objp2->quantity;
							$objp->price_by_qty_unitprice = $objp2->unitprice;
							$objp->price_by_qty_remise_percent = $objp2->remise_percent;
							// For backward compatibility
							$objp->quantity = $objp2->quantity;
							$objp->price = $objp2->price;
							$objp->unitprice = $objp2->unitprice;
							$objp->remise_percent = $objp2->remise_percent;

							//$objp->tva_tx is not overwritten by $objp2 value
							//$objp->default_vat_code is not overwritten by $objp2 value

							$this->constructProductListOption($objp, $opt, $optJson, 0, $selected, $hidepriceinlabel, $filterkey);

							$j++;

							// Add new entry
							// "key" value of json key array is used by jQuery automatically as selected value
							// "label" value of json key array is used by jQuery automatically as text for combo box
							$out .= $opt;
							array_push($outarray, $optJson);
						}
					}
				} else {
					if (isModEnabled('dynamicprices') && !empty($objp->fk_price_expression)) {
						$price_product = new Product($this->db);
						$price_product->fetch($objp->rowid, '', '', 1);

						require_once DOL_DOCUMENT_ROOT . '/product/dynamic_price/class/price_parser.class.php';
						$priceparser = new PriceParser($this->db);
						$price_result = $priceparser->parseProduct($price_product);
						if ($price_result >= 0) {
							$objp->price = $price_result;
							$objp->unitprice = $price_result;
							//Calculate the VAT
							$objp->price_ttc = price2num($objp->price) * (1 + ($objp->tva_tx / 100));
							$objp->price_ttc = price2num($objp->price_ttc, 'MU');
						}
					}

					$this->constructProductListOption($objp, $opt, $optJson, $price_level, $selected, $hidepriceinlabel, $filterkey);
					// Add new entry
					// "key" value of json key array is used by jQuery automatically as selected value
					// "label" value of json key array is used by jQuery automatically as text for combo box
					$out .= $opt;
					array_push($outarray, $optJson);
				}

				$i++;
			}

			$out .= '</select>';

			$this->db->free($result);

			if (empty($outputmode)) {
				return $out;
			}

			return $outarray;
		} else {
			dol_print_error($this->db);
		}

		return '';
	}

	/**
	 * Function to forge the string with OPTIONs of SELECT.
	 * This define value for &$opt and &$optJson.
	 * This function is called by select_produits_list().
	 *
	 * @param object 	$objp 			Resultset of fetch
	 * @param string 	$opt 			Option (var used for returned value in string option format)
	 * @param array 	$optJson 		Option (var used for returned value in json format)
	 * @param int 		$price_level 	Price level
	 * @param string 	$selected 		Preselected value
	 * @param int 		$hidepriceinlabel Hide price in label
	 * @param string 	$filterkey 		Filter key to highlight
	 * @param int 		$novirtualstock Do not load virtual stock, even if slow option STOCK_SHOW_VIRTUAL_STOCK_IN_PRODUCTS_COMBO is on.
	 * @return    void
	 */
	protected function constructProductListOption(&$objp, &$opt, &$optJson, $price_level, $selected, $hidepriceinlabel = 0, $filterkey = '', $novirtualstock = 0)
	{
		global $langs, $conf, $user;
		global $hookmanager;

		$outkey = '';
		$outval = '';
		$outref = '';
		$outlabel = '';
		$outlabel_translated = '';
		$outdesc = '';
		$outdesc_translated = '';
		$outbarcode = '';
		$outorigin = '';
		$outtype = '';
		$outprice_ht = '';
		$outprice_ttc = '';
		$outpricebasetype = '';
		$outtva_tx = '';
		$outdefault_vat_code = '';
		$outqty = 1;
		$outdiscount = 0;

		$maxlengtharticle = (empty($conf->global->PRODUCT_MAX_LENGTH_COMBO) ? 48 : $conf->global->PRODUCT_MAX_LENGTH_COMBO);

		$label = $objp->label;
		if (!empty($objp->label_translated)) {
			$label = $objp->label_translated;
		}
		if (!empty($filterkey) && $filterkey != '') {
			$label = preg_replace('/(' . preg_quote($filterkey, '/') . ')/i', '<strong>$1</strong>', $label, 1);
		}

		$outkey = $objp->rowid;
		$outref = $objp->ref;
		$outrefcust = empty($objp->custref) ? '' : $objp->custref;
		$outlabel = $objp->label;
		$outdesc = $objp->description;
		if (getDolGlobalInt('MAIN_MULTILANGS')) {
			$outlabel_translated = $objp->label_translated;
			$outdesc_translated = $objp->description_translated;
		}
		$outbarcode = $objp->barcode;
		$outorigin = $objp->fk_country;
		$outpbq = empty($objp->price_by_qty_rowid) ? '' : $objp->price_by_qty_rowid;

		$outtype = $objp->fk_product_type;
		$outdurationvalue = $outtype == Product::TYPE_SERVICE ? substr($objp->duration, 0, dol_strlen($objp->duration) - 1) : '';
		$outdurationunit = $outtype == Product::TYPE_SERVICE ? substr($objp->duration, -1) : '';

		if ($outorigin && !empty($conf->global->PRODUCT_SHOW_ORIGIN_IN_COMBO)) {
			require_once DOL_DOCUMENT_ROOT . '/core/lib/company.lib.php';
		}

		// Units
		$outvalUnits = '';
		if (getDolGlobalInt('PRODUCT_USE_UNITS')) {
			if (!empty($objp->unit_short)) {
				$outvalUnits .= ' - ' . $objp->unit_short;
			}
		}
		if (!empty($conf->global->PRODUCT_SHOW_DIMENSIONS_IN_COMBO)) {
			if (!empty($objp->weight) && $objp->weight_units !== null) {
				$unitToShow = showDimensionInBestUnit($objp->weight, $objp->weight_units, 'weight', $langs);
				$outvalUnits .= ' - ' . $unitToShow;
			}
			if ((!empty($objp->length) || !empty($objp->width) || !empty($objp->height)) && $objp->length_units !== null) {
				$unitToShow = $objp->length . ' x ' . $objp->width . ' x ' . $objp->height . ' ' . measuringUnitString(0, 'size', $objp->length_units);
				$outvalUnits .= ' - ' . $unitToShow;
			}
			if (!empty($objp->surface) && $objp->surface_units !== null) {
				$unitToShow = showDimensionInBestUnit($objp->surface, $objp->surface_units, 'surface', $langs);
				$outvalUnits .= ' - ' . $unitToShow;
			}
			if (!empty($objp->volume) && $objp->volume_units !== null) {
				$unitToShow = showDimensionInBestUnit($objp->volume, $objp->volume_units, 'volume', $langs);
				$outvalUnits .= ' - ' . $unitToShow;
			}
		}
		if ($outdurationvalue && $outdurationunit) {
			$da = array(
				'h' => $langs->trans('Hour'),
				'd' => $langs->trans('Day'),
				'w' => $langs->trans('Week'),
				'm' => $langs->trans('Month'),
				'y' => $langs->trans('Year')
			);
			if (isset($da[$outdurationunit])) {
				$outvalUnits .= ' - ' . $outdurationvalue . ' ' . $langs->transnoentities($da[$outdurationunit] . ($outdurationvalue > 1 ? 's' : ''));
			}
		}

		$opt = '<option value="' . $objp->rowid . '"';
		$opt .= ($objp->rowid == $selected) ? ' selected' : '';
		if (!empty($objp->price_by_qty_rowid) && $objp->price_by_qty_rowid > 0) {
			$opt .= ' pbq="' . $objp->price_by_qty_rowid . '" data-pbq="' . $objp->price_by_qty_rowid . '" data-pbqup="' . $objp->price_by_qty_unitprice . '" data-pbqbase="' . $objp->price_by_qty_price_base_type . '" data-pbqqty="' . $objp->price_by_qty_quantity . '" data-pbqpercent="' . $objp->price_by_qty_remise_percent . '"';
		}
		if (isModEnabled('stock') && isset($objp->stock) && ($objp->fk_product_type == Product::TYPE_PRODUCT || !empty($conf->global->STOCK_SUPPORTS_SERVICES))) {
			if (!empty($user->rights->stock->lire)) {
				if ($objp->stock > 0) {
					$opt .= ' class="product_line_stock_ok"';
				} elseif ($objp->stock <= 0) {
					$opt .= ' class="product_line_stock_too_low"';
				}
			}
		}
		if (!empty($conf->global->PRODUIT_TEXTS_IN_THIRDPARTY_LANGUAGE)) {
			$opt .= ' data-labeltrans="' . $outlabel_translated . '"';
			$opt .= ' data-desctrans="' . dol_escape_htmltag($outdesc_translated) . '"';
		}
		$opt .= '>';
		$opt .= $objp->ref;
		if (!empty($objp->custref)) {
			$opt .= ' (' . $objp->custref . ')';
		}
		if ($outbarcode) {
			$opt .= ' (' . $outbarcode . ')';
		}
		$opt .= ' - ' . dol_trunc($label, $maxlengtharticle);
		if ($outorigin && !empty($conf->global->PRODUCT_SHOW_ORIGIN_IN_COMBO)) {
			$opt .= ' (' . getCountry($outorigin, 1) . ')';
		}

		$objRef = $objp->ref;
		if (!empty($objp->custref)) {
			$objRef .= ' (' . $objp->custref . ')';
		}
		if (!empty($filterkey) && $filterkey != '') {
			$objRef = preg_replace('/(' . preg_quote($filterkey, '/') . ')/i', '<strong>$1</strong>', $objRef, 1);
		}
		$outval .= $objRef;
		if ($outbarcode) {
			$outval .= ' (' . $outbarcode . ')';
		}
		$outval .= ' - ' . dol_trunc($label, $maxlengtharticle);
		if ($outorigin && !empty($conf->global->PRODUCT_SHOW_ORIGIN_IN_COMBO)) {
			$outval .= ' (' . getCountry($outorigin, 1) . ')';
		}

		// Units
		$opt .= $outvalUnits;
		$outval .= $outvalUnits;

		$found = 0;

		// Multiprice
		// If we need a particular price level (from 1 to n)
		if (empty($hidepriceinlabel) && $price_level >= 1 && (!empty($conf->global->PRODUIT_MULTIPRICES) || !empty($conf->global->PRODUIT_CUSTOMER_PRICES_BY_QTY_MULTIPRICES))) {
			$sql = "SELECT price, price_ttc, price_base_type, tva_tx, default_vat_code";
			$sql .= " FROM " . $this->db->prefix() . "product_price";
			$sql .= " WHERE fk_product = " . ((int) $objp->rowid);
			$sql .= " AND entity IN (" . getEntity('productprice') . ")";
			$sql .= " AND price_level = " . ((int) $price_level);
			$sql .= " ORDER BY date_price DESC, rowid DESC"; // Warning DESC must be both on date_price and rowid.
			$sql .= " LIMIT 1";

			dol_syslog(get_class($this) . '::constructProductListOption search price for product ' . $objp->rowid . ' AND level ' . $price_level, LOG_DEBUG);
			$result2 = $this->db->query($sql);
			if ($result2) {
				$objp2 = $this->db->fetch_object($result2);
				if ($objp2) {
					$found = 1;
					if ($objp2->price_base_type == 'HT') {
						$opt .= ' - ' . price($objp2->price, 1, $langs, 0, 0, -1, $conf->currency) . ' ' . $langs->trans("HT");
						$outval .= ' - ' . price($objp2->price, 0, $langs, 0, 0, -1, $conf->currency) . ' ' . $langs->transnoentities("HT");
					} else {
						$opt .= ' - ' . price($objp2->price_ttc, 1, $langs, 0, 0, -1, $conf->currency) . ' ' . $langs->trans("TTC");
						$outval .= ' - ' . price($objp2->price_ttc, 0, $langs, 0, 0, -1, $conf->currency) . ' ' . $langs->transnoentities("TTC");
					}
					$outprice_ht = price($objp2->price);
					$outprice_ttc = price($objp2->price_ttc);
					$outpricebasetype = $objp2->price_base_type;
					if (!empty($conf->global->PRODUIT_MULTIPRICES_USE_VAT_PER_LEVEL)) {  // using this option is a bug. kept for backward compatibility
						$outtva_tx = $objp2->tva_tx;                        // We use the vat rate on line of multiprice
						$outdefault_vat_code = $objp2->default_vat_code;    // We use the vat code on line of multiprice
					} else {
						$outtva_tx = $objp->tva_tx;                            // We use the vat rate of product, not the one on line of multiprice
						$outdefault_vat_code = $objp->default_vat_code;        // We use the vat code or product, not the one on line of multiprice
					}
				}
			} else {
				dol_print_error($this->db);
			}
		}

		// Price by quantity
		if (empty($hidepriceinlabel) && !empty($objp->quantity) && $objp->quantity >= 1 && (!empty($conf->global->PRODUIT_CUSTOMER_PRICES_BY_QTY) || !empty($conf->global->PRODUIT_CUSTOMER_PRICES_BY_QTY_MULTIPRICES))) {
			$found = 1;
			$outqty = $objp->quantity;
			$outdiscount = $objp->remise_percent;
			if ($objp->quantity == 1) {
				$opt .= ' - ' . price($objp->unitprice, 1, $langs, 0, 0, -1, $conf->currency) . "/";
				$outval .= ' - ' . price($objp->unitprice, 0, $langs, 0, 0, -1, $conf->currency) . "/";
				$opt .= $langs->trans("Unit"); // Do not use strtolower because it breaks utf8 encoding
				$outval .= $langs->transnoentities("Unit");
			} else {
				$opt .= ' - ' . price($objp->price, 1, $langs, 0, 0, -1, $conf->currency) . "/" . $objp->quantity;
				$outval .= ' - ' . price($objp->price, 0, $langs, 0, 0, -1, $conf->currency) . "/" . $objp->quantity;
				$opt .= $langs->trans("Units"); // Do not use strtolower because it breaks utf8 encoding
				$outval .= $langs->transnoentities("Units");
			}

			$outprice_ht = price($objp->unitprice);
			$outprice_ttc = price($objp->unitprice * (1 + ($objp->tva_tx / 100)));
			$outpricebasetype = $objp->price_base_type;
			$outtva_tx = $objp->tva_tx;                            // This value is the value on product when constructProductListOption is called by select_produits_list even if other field $objp-> are from table price_by_qty
			$outdefault_vat_code = $objp->default_vat_code;        // This value is the value on product when constructProductListOption is called by select_produits_list even if other field $objp-> are from table price_by_qty
		}
		if (empty($hidepriceinlabel) && !empty($objp->quantity) && $objp->quantity >= 1) {
			$opt .= " (" . price($objp->unitprice, 1, $langs, 0, 0, -1, $conf->currency) . "/" . $langs->trans("Unit") . ")"; // Do not use strtolower because it breaks utf8 encoding
			$outval .= " (" . price($objp->unitprice, 0, $langs, 0, 0, -1, $conf->currency) . "/" . $langs->transnoentities("Unit") . ")"; // Do not use strtolower because it breaks utf8 encoding
		}
		if (empty($hidepriceinlabel) && !empty($objp->remise_percent) && $objp->remise_percent >= 1) {
			$opt .= " - " . $langs->trans("Discount") . " : " . vatrate($objp->remise_percent) . ' %';
			$outval .= " - " . $langs->transnoentities("Discount") . " : " . vatrate($objp->remise_percent) . ' %';
		}

		// Price by customer
		if (empty($hidepriceinlabel) && !empty($conf->global->PRODUIT_CUSTOMER_PRICES)) {
			if (!empty($objp->idprodcustprice)) {
				$found = 1;

				if ($objp->custprice_base_type == 'HT') {
					$opt .= ' - ' . price($objp->custprice, 1, $langs, 0, 0, -1, $conf->currency) . ' ' . $langs->trans("HT");
					$outval .= ' - ' . price($objp->custprice, 0, $langs, 0, 0, -1, $conf->currency) . ' ' . $langs->transnoentities("HT");
				} else {
					$opt .= ' - ' . price($objp->custprice_ttc, 1, $langs, 0, 0, -1, $conf->currency) . ' ' . $langs->trans("TTC");
					$outval .= ' - ' . price($objp->custprice_ttc, 0, $langs, 0, 0, -1, $conf->currency) . ' ' . $langs->transnoentities("TTC");
				}

				$outprice_ht = price($objp->custprice);
				$outprice_ttc = price($objp->custprice_ttc);
				$outpricebasetype = $objp->custprice_base_type;
				$outtva_tx = $objp->custtva_tx;
				$outdefault_vat_code = $objp->custdefault_vat_code;
			}
		}

		// If level no defined or multiprice not found, we used the default price
		if (empty($hidepriceinlabel) && !$found) {
			if ($objp->price_base_type == 'HT') {
				$opt .= ' - ' . price($objp->price, 1, $langs, 0, 0, -1, $conf->currency) . ' ' . $langs->trans("HT");
				$outval .= ' - ' . price($objp->price, 0, $langs, 0, 0, -1, $conf->currency) . ' ' . $langs->transnoentities("HT");
			} else {
				$opt .= ' - ' . price($objp->price_ttc, 1, $langs, 0, 0, -1, $conf->currency) . ' ' . $langs->trans("TTC");
				$outval .= ' - ' . price($objp->price_ttc, 0, $langs, 0, 0, -1, $conf->currency) . ' ' . $langs->transnoentities("TTC");
			}
			$outprice_ht = price($objp->price);
			$outprice_ttc = price($objp->price_ttc);
			$outpricebasetype = $objp->price_base_type;
			$outtva_tx = $objp->tva_tx;
			$outdefault_vat_code = $objp->default_vat_code;
		}

		if (isModEnabled('stock') && isset($objp->stock) && ($objp->fk_product_type == Product::TYPE_PRODUCT || !empty($conf->global->STOCK_SUPPORTS_SERVICES))) {
			if (!empty($user->rights->stock->lire)) {
				$opt .= ' - ' . $langs->trans("Stock") . ': ' . price(price2num($objp->stock, 'MS'));

				if ($objp->stock > 0) {
					$outval .= ' - <span class="product_line_stock_ok">';
				} elseif ($objp->stock <= 0) {
					$outval .= ' - <span class="product_line_stock_too_low">';
				}
				$outval .= $langs->transnoentities("Stock") . ': ' . price(price2num($objp->stock, 'MS'));
				$outval .= '</span>';
				if (empty($novirtualstock) && !empty($conf->global->STOCK_SHOW_VIRTUAL_STOCK_IN_PRODUCTS_COMBO)) {  // Warning, this option may slow down combo list generation
					$langs->load("stocks");

					$tmpproduct = new Product($this->db);
					$tmpproduct->fetch($objp->rowid, '', '', '', 1, 1, 1); // Load product without lang and prices arrays (we just need to make ->virtual_stock() after)
					$tmpproduct->load_virtual_stock();
					$virtualstock = $tmpproduct->stock_theorique;

					$opt .= ' - ' . $langs->trans("VirtualStock") . ':' . $virtualstock;

					$outval .= ' - ' . $langs->transnoentities("VirtualStock") . ':';
					if ($virtualstock > 0) {
						$outval .= '<span class="product_line_stock_ok">';
					} elseif ($virtualstock <= 0) {
						$outval .= '<span class="product_line_stock_too_low">';
					}
					$outval .= $virtualstock;
					$outval .= '</span>';

					unset($tmpproduct);
				}
			}
		}

		$parameters = array('objp'=>$objp);
		$reshook = $hookmanager->executeHooks('constructProductListOption', $parameters); // Note that $action and $object may have been modified by hook
		if (empty($reshook)) {
			$opt .= $hookmanager->resPrint;
		} else {
			$opt = $hookmanager->resPrint;
		}

		$opt .= "</option>\n";
		$optJson = array(
			'key' => $outkey,
			'value' => $outref,
			'label' => $outval,
			'label2' => $outlabel,
			'desc' => $outdesc,
			'type' => $outtype,
			'price_ht' => price2num($outprice_ht),
			'price_ttc' => price2num($outprice_ttc),
			'price_ht_locale' => price(price2num($outprice_ht)),
			'price_ttc_locale' => price(price2num($outprice_ttc)),
			'pricebasetype' => $outpricebasetype,
			'tva_tx' => $outtva_tx,
			'default_vat_code' => $outdefault_vat_code,
			'qty' => $outqty,
			'discount' => $outdiscount,
			'duration_value' => $outdurationvalue,
			'duration_unit' => $outdurationunit,
			'pbq' => $outpbq,
			'labeltrans' => $outlabel_translated,
			'desctrans' => $outdesc_translated,
			'ref_customer' => $outrefcust
		);
	}

	// phpcs:disable PEAR.NamingConventions.ValidFunctionName.ScopeNotCamelCaps

	/**
	 *    Return list of products for customer (in Ajax if Ajax activated or go to select_produits_fournisseurs_list)
	 *
	 * @param int $socid Id third party
	 * @param string $selected Preselected product
	 * @param string $htmlname Name of HTML Select
	 * @param string $filtertype Filter on product type (''=nofilter, 0=product, 1=service)
	 * @param string $filtre For a SQL filter
	 * @param array $ajaxoptions Options for ajax_autocompleter
	 * @param int $hidelabel Hide label (0=no, 1=yes)
	 * @param int $alsoproductwithnosupplierprice 1=Add also product without supplier prices
	 * @param string $morecss More CSS
	 * @param string $placeholder Placeholder
	 * @return    void
	 */
	public function select_produits_fournisseurs($socid, $selected = '', $htmlname = 'productid', $filtertype = '', $filtre = '', $ajaxoptions = array(), $hidelabel = 0, $alsoproductwithnosupplierprice = 0, $morecss = '', $placeholder = '')
	{
		// phpcs:enable
		global $langs, $conf;
		global $price_level, $status, $finished;

		if (!isset($status)) {
			$status = 1;
		}

		$selected_input_value = '';
		if (!empty($conf->use_javascript_ajax) && !empty($conf->global->PRODUIT_USE_SEARCH_TO_SELECT)) {
			if ($selected > 0) {
				require_once DOL_DOCUMENT_ROOT . '/product/class/product.class.php';
				$producttmpselect = new Product($this->db);
				$producttmpselect->fetch($selected);
				$selected_input_value = $producttmpselect->ref;
				unset($producttmpselect);
			}

			// mode=2 means suppliers products
			$urloption = ($socid > 0 ? 'socid=' . $socid . '&' : '') . 'htmlname=' . $htmlname . '&outjson=1&price_level=' . $price_level . '&type=' . $filtertype . '&mode=2&status=' . $status . '&finished=' . $finished . '&alsoproductwithnosupplierprice=' . $alsoproductwithnosupplierprice;
			print ajax_autocompleter($selected, $htmlname, DOL_URL_ROOT . '/product/ajax/products.php', $urloption, $conf->global->PRODUIT_USE_SEARCH_TO_SELECT, 0, $ajaxoptions);

			print ($hidelabel ? '' : $langs->trans("RefOrLabel") . ' : ') . '<input type="text" class="minwidth300" name="search_' . $htmlname . '" id="search_' . $htmlname . '" value="' . $selected_input_value . '"' . ($placeholder ? ' placeholder="' . $placeholder . '"' : '') . '>';
		} else {
			print $this->select_produits_fournisseurs_list($socid, $selected, $htmlname, $filtertype, $filtre, '', $status, 0, 0, $alsoproductwithnosupplierprice, $morecss, 0, $placeholder);
		}
	}

	// phpcs:disable PEAR.NamingConventions.ValidFunctionName.ScopeNotCamelCaps

	/**
	 *    Return list of suppliers products
	 *
	 * @param int $socid Id of supplier thirdparty (0 = no filter)
	 * @param int $selected Product price pre-selected (must be 'id' in product_fournisseur_price or 'idprod_IDPROD')
	 * @param string $htmlname Name of HTML select
	 * @param string $filtertype Filter on product type (''=nofilter, 0=product, 1=service)
	 * @param string $filtre Generic filter. Data must not come from user input.
	 * @param string $filterkey Filter of produdts
	 * @param int $statut -1=Return all products, 0=Products not on buy, 1=Products on buy
	 * @param int $outputmode 0=HTML select string, 1=Array
	 * @param int $limit Limit of line number
	 * @param int $alsoproductwithnosupplierprice 1=Add also product without supplier prices
	 * @param string $morecss Add more CSS
	 * @param int $showstockinlist Show stock information (slower).
	 * @param string $placeholder Placeholder
	 * @return array|string                Array of keys for json or HTML component
	 */
	public function select_produits_fournisseurs_list($socid, $selected = '', $htmlname = 'productid', $filtertype = '', $filtre = '', $filterkey = '', $statut = -1, $outputmode = 0, $limit = 100, $alsoproductwithnosupplierprice = 0, $morecss = '', $showstockinlist = 0, $placeholder = '')
	{
		// phpcs:enable
		global $langs, $conf, $user;
		global $hookmanager;

		$out = '';
		$outarray = array();

		$maxlengtharticle = (empty($conf->global->PRODUCT_MAX_LENGTH_COMBO) ? 48 : $conf->global->PRODUCT_MAX_LENGTH_COMBO);

		$langs->load('stocks');
		// Units
		if (getDolGlobalInt('PRODUCT_USE_UNITS')) {
			$langs->load('other');
		}

		$sql = "SELECT p.rowid, p.ref, p.label, p.price, p.duration, p.fk_product_type, p.stock, p.tva_tx as tva_tx_sale, p.default_vat_code as default_vat_code_sale,";
		$sql .= " pfp.ref_fourn, pfp.rowid as idprodfournprice, pfp.price as fprice, pfp.quantity, pfp.remise_percent, pfp.remise, pfp.unitprice,";
		$sql .= " pfp.fk_supplier_price_expression, pfp.fk_product, pfp.tva_tx, pfp.default_vat_code, pfp.fk_soc, s.nom as name,";
		$sql .= " pfp.supplier_reputation";
		// if we use supplier description of the products
		if (!empty($conf->global->PRODUIT_FOURN_TEXTS)) {
			$sql .= ", pfp.desc_fourn as description";
		} else {
			$sql .= ", p.description";
		}
		// Units
		if (getDolGlobalInt('PRODUCT_USE_UNITS')) {
			$sql .= ", u.label as unit_long, u.short_label as unit_short, p.weight, p.weight_units, p.length, p.length_units, p.width, p.width_units, p.height, p.height_units, p.surface, p.surface_units, p.volume, p.volume_units";
		}
		if (isModEnabled('barcode')) {
			$sql .= ", pfp.barcode";
		}
		$sql .= " FROM " . $this->db->prefix() . "product as p";
		$sql .= " LEFT JOIN " . $this->db->prefix() . "product_fournisseur_price as pfp ON ( p.rowid = pfp.fk_product AND pfp.entity IN (" . getEntity('product') . ") )";
		if ($socid > 0) {
			$sql .= " AND pfp.fk_soc = " . ((int) $socid);
		}
		$sql .= " LEFT JOIN " . $this->db->prefix() . "societe as s ON pfp.fk_soc = s.rowid";
		// Units
		if (getDolGlobalInt('PRODUCT_USE_UNITS')) {
			$sql .= " LEFT JOIN " . $this->db->prefix() . "c_units u ON u.rowid = p.fk_unit";
		}
		$sql .= " WHERE p.entity IN (" . getEntity('product') . ")";
		if ($statut != -1) {
			$sql .= " AND p.tobuy = " . ((int) $statut);
		}
		if (strval($filtertype) != '') {
			$sql .= " AND p.fk_product_type = " . ((int) $filtertype);
		}
		if (!empty($filtre)) {
			$sql .= " " . $filtre;
		}
		// Add where from hooks
		$parameters = array();
		$reshook = $hookmanager->executeHooks('selectSuppliersProductsListWhere', $parameters); // Note that $action and $object may have been modified by hook
		$sql .= $hookmanager->resPrint;
		// Add criteria on ref/label
		if ($filterkey != '') {
			$sql .= ' AND (';
			$prefix = empty($conf->global->PRODUCT_DONOTSEARCH_ANYWHERE) ? '%' : ''; // Can use index if PRODUCT_DONOTSEARCH_ANYWHERE is on
			// For natural search
			$scrit = explode(' ', $filterkey);
			$i = 0;
			if (count($scrit) > 1) {
				$sql .= "(";
			}
			foreach ($scrit as $crit) {
				if ($i > 0) {
					$sql .= " AND ";
				}
				$sql .= "(pfp.ref_fourn LIKE '" . $this->db->escape($prefix . $crit) . "%' OR p.ref LIKE '" . $this->db->escape($prefix . $crit) . "%' OR p.label LIKE '" . $this->db->escape($prefix . $crit) . "%'";
				if (!empty($conf->global->PRODUIT_FOURN_TEXTS)) {
					$sql .= " OR pfp.desc_fourn LIKE '" . $this->db->escape($prefix . $crit) . "%'";
				}
				$sql .= ")";
				$i++;
			}
			if (count($scrit) > 1) {
				$sql .= ")";
			}
			if (isModEnabled('barcode')) {
				$sql .= " OR p.barcode LIKE '" . $this->db->escape($prefix . $filterkey) . "%'";
				$sql .= " OR pfp.barcode LIKE '" . $this->db->escape($prefix . $filterkey) . "%'";
			}
			$sql .= ')';
		}
		$sql .= " ORDER BY pfp.ref_fourn DESC, pfp.quantity ASC";
		$sql .= $this->db->plimit($limit, 0);

		// Build output string

		dol_syslog(get_class($this) . "::select_produits_fournisseurs_list", LOG_DEBUG);
		$result = $this->db->query($sql);
		if ($result) {
			require_once DOL_DOCUMENT_ROOT . '/product/dynamic_price/class/price_parser.class.php';
			require_once DOL_DOCUMENT_ROOT . '/core/lib/product.lib.php';

			$num = $this->db->num_rows($result);

			//$out.='<select class="flat" id="select'.$htmlname.'" name="'.$htmlname.'">';	// remove select to have id same with combo and ajax
			$out .= '<select class="flat ' . ($morecss ? ' ' . $morecss : '') . '" id="' . $htmlname . '" name="' . $htmlname . '">';
			if (!$selected) {
				$out .= '<option value="-1" selected>' . ($placeholder ? $placeholder : '&nbsp;') . '</option>';
			} else {
				$out .= '<option value="-1">' . ($placeholder ? $placeholder : '&nbsp;') . '</option>';
			}

			$i = 0;
			while ($i < $num) {
				$objp = $this->db->fetch_object($result);

				if (is_null($objp->idprodfournprice)) {
					// There is no supplier price found, we will use the vat rate for sale
					$objp->tva_tx = $objp->tva_tx_sale;
					$objp->default_vat_code = $objp->default_vat_code_sale;
				}

				$outkey = $objp->idprodfournprice; // id in table of price
				if (!$outkey && $alsoproductwithnosupplierprice) {
					$outkey = 'idprod_' . $objp->rowid; // id of product
				}

				$outref = $objp->ref;
				$outbarcode = $objp->barcode;
				$outqty = 1;
				$outdiscount = 0;
				$outtype = $objp->fk_product_type;
				$outdurationvalue = $outtype == Product::TYPE_SERVICE ? substr($objp->duration, 0, dol_strlen($objp->duration) - 1) : '';
				$outdurationunit = $outtype == Product::TYPE_SERVICE ? substr($objp->duration, -1) : '';

				// Units
				$outvalUnits = '';
				if (getDolGlobalInt('PRODUCT_USE_UNITS')) {
					if (!empty($objp->unit_short)) {
						$outvalUnits .= ' - ' . $objp->unit_short;
					}
					if (!empty($objp->weight) && $objp->weight_units !== null) {
						$unitToShow = showDimensionInBestUnit($objp->weight, $objp->weight_units, 'weight', $langs);
						$outvalUnits .= ' - ' . $unitToShow;
					}
					if ((!empty($objp->length) || !empty($objp->width) || !empty($objp->height)) && $objp->length_units !== null) {
						$unitToShow = $objp->length . ' x ' . $objp->width . ' x ' . $objp->height . ' ' . measuringUnitString(0, 'size', $objp->length_units);
						$outvalUnits .= ' - ' . $unitToShow;
					}
					if (!empty($objp->surface) && $objp->surface_units !== null) {
						$unitToShow = showDimensionInBestUnit($objp->surface, $objp->surface_units, 'surface', $langs);
						$outvalUnits .= ' - ' . $unitToShow;
					}
					if (!empty($objp->volume) && $objp->volume_units !== null) {
						$unitToShow = showDimensionInBestUnit($objp->volume, $objp->volume_units, 'volume', $langs);
						$outvalUnits .= ' - ' . $unitToShow;
					}
					if ($outdurationvalue && $outdurationunit) {
						$da = array(
							'h' => $langs->trans('Hour'),
							'd' => $langs->trans('Day'),
							'w' => $langs->trans('Week'),
							'm' => $langs->trans('Month'),
							'y' => $langs->trans('Year')
						);
						if (isset($da[$outdurationunit])) {
							$outvalUnits .= ' - ' . $outdurationvalue . ' ' . $langs->transnoentities($da[$outdurationunit] . ($outdurationvalue > 1 ? 's' : ''));
						}
					}
				}

				$objRef = $objp->ref;
				if ($filterkey && $filterkey != '') {
					$objRef = preg_replace('/(' . preg_quote($filterkey, '/') . ')/i', '<strong>$1</strong>', $objRef, 1);
				}
				$objRefFourn = $objp->ref_fourn;
				if ($filterkey && $filterkey != '') {
					$objRefFourn = preg_replace('/(' . preg_quote($filterkey, '/') . ')/i', '<strong>$1</strong>', $objRefFourn, 1);
				}
				$label = $objp->label;
				if ($filterkey && $filterkey != '') {
					$label = preg_replace('/(' . preg_quote($filterkey, '/') . ')/i', '<strong>$1</strong>', $label, 1);
				}

				$optlabel = $objp->ref;
				if (!empty($objp->idprodfournprice) && ($objp->ref != $objp->ref_fourn)) {
					$optlabel .= ' <span class="opacitymedium">(' . $objp->ref_fourn . ')</span>';
				}
				if (isModEnabled('barcode') && !empty($objp->barcode)) {
					$optlabel .= ' (' . $outbarcode . ')';
				}
				$optlabel .= ' - ' . dol_trunc($label, $maxlengtharticle);

				$outvallabel = $objRef;
				if (!empty($objp->idprodfournprice) && ($objp->ref != $objp->ref_fourn)) {
					$outvallabel .= ' (' . $objRefFourn . ')';
				}
				if (isModEnabled('barcode') && !empty($objp->barcode)) {
					$outvallabel .= ' (' . $outbarcode . ')';
				}
				$outvallabel .= ' - ' . dol_trunc($label, $maxlengtharticle);

				// Units
				$optlabel .= $outvalUnits;
				$outvallabel .= $outvalUnits;

				if (!empty($objp->idprodfournprice)) {
					$outqty = $objp->quantity;
					$outdiscount = $objp->remise_percent;
					if (isModEnabled('dynamicprices') && !empty($objp->fk_supplier_price_expression)) {
						$prod_supplier = new ProductFournisseur($this->db);
						$prod_supplier->product_fourn_price_id = $objp->idprodfournprice;
						$prod_supplier->id = $objp->fk_product;
						$prod_supplier->fourn_qty = $objp->quantity;
						$prod_supplier->fourn_tva_tx = $objp->tva_tx;
						$prod_supplier->fk_supplier_price_expression = $objp->fk_supplier_price_expression;

						require_once DOL_DOCUMENT_ROOT . '/product/dynamic_price/class/price_parser.class.php';
						$priceparser = new PriceParser($this->db);
						$price_result = $priceparser->parseProductSupplier($prod_supplier);
						if ($price_result >= 0) {
							$objp->fprice = $price_result;
							if ($objp->quantity >= 1) {
								$objp->unitprice = $objp->fprice / $objp->quantity; // Replace dynamically unitprice
							}
						}
					}
					if ($objp->quantity == 1) {
						$optlabel .= ' - ' . price($objp->fprice * (!empty($conf->global->DISPLAY_DISCOUNTED_SUPPLIER_PRICE) ? (1 - $objp->remise_percent / 100) : 1), 1, $langs, 0, 0, -1, $conf->currency) . "/";
						$outvallabel .= ' - ' . price($objp->fprice * (!empty($conf->global->DISPLAY_DISCOUNTED_SUPPLIER_PRICE) ? (1 - $objp->remise_percent / 100) : 1), 0, $langs, 0, 0, -1, $conf->currency) . "/";
						$optlabel .= $langs->trans("Unit"); // Do not use strtolower because it breaks utf8 encoding
						$outvallabel .= $langs->transnoentities("Unit");
					} else {
						$optlabel .= ' - ' . price($objp->fprice * (!empty($conf->global->DISPLAY_DISCOUNTED_SUPPLIER_PRICE) ? (1 - $objp->remise_percent / 100) : 1), 1, $langs, 0, 0, -1, $conf->currency) . "/" . $objp->quantity;
						$outvallabel .= ' - ' . price($objp->fprice * (!empty($conf->global->DISPLAY_DISCOUNTED_SUPPLIER_PRICE) ? (1 - $objp->remise_percent / 100) : 1), 0, $langs, 0, 0, -1, $conf->currency) . "/" . $objp->quantity;
						$optlabel .= ' ' . $langs->trans("Units"); // Do not use strtolower because it breaks utf8 encoding
						$outvallabel .= ' ' . $langs->transnoentities("Units");
					}

					if ($objp->quantity > 1) {
						$optlabel .= " (" . price($objp->unitprice * (!empty($conf->global->DISPLAY_DISCOUNTED_SUPPLIER_PRICE) ? (1 - $objp->remise_percent / 100) : 1), 1, $langs, 0, 0, -1, $conf->currency) . "/" . $langs->trans("Unit") . ")"; // Do not use strtolower because it breaks utf8 encoding
						$outvallabel .= " (" . price($objp->unitprice * (!empty($conf->global->DISPLAY_DISCOUNTED_SUPPLIER_PRICE) ? (1 - $objp->remise_percent / 100) : 1), 0, $langs, 0, 0, -1, $conf->currency) . "/" . $langs->transnoentities("Unit") . ")"; // Do not use strtolower because it breaks utf8 encoding
					}
					if ($objp->remise_percent >= 1) {
						$optlabel .= " - " . $langs->trans("Discount") . " : " . vatrate($objp->remise_percent) . ' %';
						$outvallabel .= " - " . $langs->transnoentities("Discount") . " : " . vatrate($objp->remise_percent) . ' %';
					}
					if ($objp->duration) {
						$optlabel .= " - " . $objp->duration;
						$outvallabel .= " - " . $objp->duration;
					}
					if (!$socid) {
						$optlabel .= " - " . dol_trunc($objp->name, 8);
						$outvallabel .= " - " . dol_trunc($objp->name, 8);
					}
					if ($objp->supplier_reputation) {
						//TODO dictionary
						$reputations = array('' => $langs->trans('Standard'), 'FAVORITE' => $langs->trans('Favorite'), 'NOTTHGOOD' => $langs->trans('NotTheGoodQualitySupplier'), 'DONOTORDER' => $langs->trans('DoNotOrderThisProductToThisSupplier'));

						$optlabel .= " - " . $reputations[$objp->supplier_reputation];
						$outvallabel .= " - " . $reputations[$objp->supplier_reputation];
					}
				} else {
					if (empty($alsoproductwithnosupplierprice)) {     // No supplier price defined for couple product/supplier
						$optlabel .= " - <span class='opacitymedium'>" . $langs->trans("NoPriceDefinedForThisSupplier") . '</span>';
						$outvallabel .= ' - ' . $langs->transnoentities("NoPriceDefinedForThisSupplier");
					} else // No supplier price defined for product, even on other suppliers
					{
						$optlabel .= " - <span class='opacitymedium'>" . $langs->trans("NoPriceDefinedForThisSupplier") . '</span>';
						$outvallabel .= ' - ' . $langs->transnoentities("NoPriceDefinedForThisSupplier");
					}
				}

				if (isModEnabled('stock') && $showstockinlist && isset($objp->stock) && ($objp->fk_product_type == Product::TYPE_PRODUCT || !empty($conf->global->STOCK_SUPPORTS_SERVICES))) {
					$novirtualstock = ($showstockinlist == 2);

					if (!empty($user->rights->stock->lire)) {
						$outvallabel .= ' - ' . $langs->trans("Stock") . ': ' . price(price2num($objp->stock, 'MS'));

						if ($objp->stock > 0) {
							$optlabel .= ' - <span class="product_line_stock_ok">';
						} elseif ($objp->stock <= 0) {
							$optlabel .= ' - <span class="product_line_stock_too_low">';
						}
						$optlabel .= $langs->transnoentities("Stock") . ':' . price(price2num($objp->stock, 'MS'));
						$optlabel .= '</span>';
						if (empty($novirtualstock) && !empty($conf->global->STOCK_SHOW_VIRTUAL_STOCK_IN_PRODUCTS_COMBO)) {  // Warning, this option may slow down combo list generation
							$langs->load("stocks");

							$tmpproduct = new Product($this->db);
							$tmpproduct->fetch($objp->rowid, '', '', '', 1, 1, 1); // Load product without lang and prices arrays (we just need to make ->virtual_stock() after)
							$tmpproduct->load_virtual_stock();
							$virtualstock = $tmpproduct->stock_theorique;

							$outvallabel .= ' - ' . $langs->trans("VirtualStock") . ':' . $virtualstock;

							$optlabel .= ' - ' . $langs->transnoentities("VirtualStock") . ':';
							if ($virtualstock > 0) {
								$optlabel .= '<span class="product_line_stock_ok">';
							} elseif ($virtualstock <= 0) {
								$optlabel .= '<span class="product_line_stock_too_low">';
							}
							$optlabel .= $virtualstock;
							$optlabel .= '</span>';

							unset($tmpproduct);
						}
					}
				}

				$optstart = '<option value="' . $outkey . '"';
				if ($selected && $selected == $objp->idprodfournprice) {
					$optstart .= ' selected';
				}
				if (empty($objp->idprodfournprice) && empty($alsoproductwithnosupplierprice)) {
					$optstart .= ' disabled';
				}

				if (!empty($objp->idprodfournprice) && $objp->idprodfournprice > 0) {
					$optstart .= ' data-product-id="' . dol_escape_htmltag($objp->rowid) . '"';
					$optstart .= ' data-price-id="' . dol_escape_htmltag($objp->idprodfournprice) . '"';
					$optstart .= ' data-qty="' . dol_escape_htmltag($objp->quantity) . '"';
					$optstart .= ' data-up="' . dol_escape_htmltag(price2num($objp->unitprice)) . '"';
					$optstart .= ' data-up-locale="' . dol_escape_htmltag(price($objp->unitprice)) . '"';
					$optstart .= ' data-discount="' . dol_escape_htmltag($outdiscount) . '"';
					$optstart .= ' data-tvatx="' . dol_escape_htmltag(price2num($objp->tva_tx)) . '"';
					$optstart .= ' data-tvatx-formated="' . dol_escape_htmltag(price($objp->tva_tx, 0, $langs, 1, -1, 2)) . '"';
					$optstart .= ' data-default-vat-code="' . dol_escape_htmltag($objp->default_vat_code) . '"';
				}
				$optstart .= ' data-description="' . dol_escape_htmltag($objp->description, 0, 1) . '"';

				$outarrayentry = array(
					'key' => $outkey,
					'value' => $outref,
					'label' => $outvallabel,
					'qty' => $outqty,
					'price_qty_ht' => price2num($objp->fprice, 'MU'),    // Keep higher resolution for price for the min qty
					'price_unit_ht' => price2num($objp->unitprice, 'MU'),    // This is used to fill the Unit Price
					'price_ht' => price2num($objp->unitprice, 'MU'),        // This is used to fill the Unit Price (for compatibility)
					'tva_tx_formated' => price($objp->tva_tx, 0, $langs, 1, -1, 2),
					'tva_tx' => price2num($objp->tva_tx),
					'default_vat_code' => $objp->default_vat_code,
					'discount' => $outdiscount,
					'type' => $outtype,
					'duration_value' => $outdurationvalue,
					'duration_unit' => $outdurationunit,
					'disabled' => (empty($objp->idprodfournprice) ? true : false),
					'description' => $objp->description
				);

				$parameters = array(
					'objp' => &$objp,
					'optstart' => &$optstart,
					'optlabel' => &$optlabel,
					'outvallabel' => &$outvallabel,
					'outarrayentry' => &$outarrayentry
				);
				$reshook = $hookmanager->executeHooks('selectProduitsFournisseurListOption', $parameters, $this);


				// Add new entry
				// "key" value of json key array is used by jQuery automatically as selected value. Example: 'type' = product or service, 'price_ht' = unit price without tax
				// "label" value of json key array is used by jQuery automatically as text for combo box
				$out .= $optstart . ' data-html="' . dol_escape_htmltag($optlabel) . '">' . $optlabel . "</option>\n";
				array_push(
					$outarray,
					array('key' => $outkey,
						'value' => $outref,
						'label' => $outvallabel,
						'qty' => $outqty,
						'price_qty_ht' => price2num($objp->fprice, 'MU'),        // Keep higher resolution for price for the min qty
						'price_qty_ht_locale' => price($objp->fprice),
						'price_unit_ht' => price2num($objp->unitprice, 'MU'),    // This is used to fill the Unit Price
						'price_unit_ht_locale' => price($objp->unitprice),
						'price_ht' => price2num($objp->unitprice, 'MU'),        // This is used to fill the Unit Price (for compatibility)
						'tva_tx_formated' => price($objp->tva_tx),
						'tva_tx' => price2num($objp->tva_tx),
						'default_vat_code' => $objp->default_vat_code,
						'discount' => $outdiscount,
						'type' => $outtype,
						'duration_value' => $outdurationvalue,
						'duration_unit' => $outdurationunit,
						'disabled' => (empty($objp->idprodfournprice) ? true : false),
						'description' => $objp->description
					)
				);
				// Exemple of var_dump $outarray
				// array(1) {[0]=>array(6) {[key"]=>string(1) "2" ["value"]=>string(3) "ppp"
				//           ["label"]=>string(76) "ppp (<strong>f</strong>ff2) - ppp - 20,00 Euros/1unité (20,00 Euros/unité)"
				//      	 ["qty"]=>string(1) "1" ["discount"]=>string(1) "0" ["disabled"]=>bool(false)
				//}
				//var_dump($outval); var_dump(utf8_check($outval)); var_dump(json_encode($outval));
				//$outval=array('label'=>'ppp (<strong>f</strong>ff2) - ppp - 20,00 Euros/ Unité (20,00 Euros/unité)');
				//var_dump($outval); var_dump(utf8_check($outval)); var_dump(json_encode($outval));

				$i++;
			}
			$out .= '</select>';

			$this->db->free($result);

			include_once DOL_DOCUMENT_ROOT . '/core/lib/ajax.lib.php';
			$out .= ajax_combobox($htmlname);
		} else {
			dol_print_error($this->db);
		}

		if (empty($outputmode)) {
			return $out;
		}
		return $outarray;
	}

	// phpcs:disable PEAR.NamingConventions.ValidFunctionName.ScopeNotCamelCaps

	/**
	 *    Return list of suppliers prices for a product
	 *
	 * @param int $productid Id of product
	 * @param string $htmlname Name of HTML field
	 * @param int $selected_supplier Pre-selected supplier if more than 1 result
	 * @return        string
	 */
	public function select_product_fourn_price($productid, $htmlname = 'productfournpriceid', $selected_supplier = '')
	{
		// phpcs:enable
		global $langs, $conf;

		$langs->load('stocks');

		$sql = "SELECT p.rowid, p.ref, p.label, p.price, p.duration, pfp.fk_soc,";
		$sql .= " pfp.ref_fourn, pfp.rowid as idprodfournprice, pfp.price as fprice, pfp.remise_percent, pfp.quantity, pfp.unitprice,";
		$sql .= " pfp.fk_supplier_price_expression, pfp.fk_product, pfp.tva_tx, s.nom as name";
		$sql .= " FROM " . $this->db->prefix() . "product as p";
		$sql .= " LEFT JOIN " . $this->db->prefix() . "product_fournisseur_price as pfp ON p.rowid = pfp.fk_product";
		$sql .= " LEFT JOIN " . $this->db->prefix() . "societe as s ON pfp.fk_soc = s.rowid";
		$sql .= " WHERE pfp.entity IN (" . getEntity('productsupplierprice') . ")";
		$sql .= " AND p.tobuy = 1";
		$sql .= " AND s.fournisseur = 1";
		$sql .= " AND p.rowid = " . ((int) $productid);
		if (empty($conf->global->PRODUCT_BEST_SUPPLIER_PRICE_PRESELECTED)) {
			$sql .= " ORDER BY s.nom, pfp.ref_fourn DESC";
		} else {
			$sql .= " ORDER BY pfp.unitprice ASC";
		}

		dol_syslog(get_class($this) . "::select_product_fourn_price", LOG_DEBUG);
		$result = $this->db->query($sql);

		if ($result) {
			$num = $this->db->num_rows($result);

			$form = '<select class="flat" id="select_' . $htmlname . '" name="' . $htmlname . '">';

			if (!$num) {
				$form .= '<option value="0">-- ' . $langs->trans("NoSupplierPriceDefinedForThisProduct") . ' --</option>';
			} else {
				require_once DOL_DOCUMENT_ROOT . '/product/dynamic_price/class/price_parser.class.php';
				$form .= '<option value="0">&nbsp;</option>';

				$i = 0;
				while ($i < $num) {
					$objp = $this->db->fetch_object($result);

					$opt = '<option value="' . $objp->idprodfournprice . '"';
					//if there is only one supplier, preselect it
					if ($num == 1 || ($selected_supplier > 0 && $objp->fk_soc == $selected_supplier) || ($i == 0 && !empty($conf->global->PRODUCT_BEST_SUPPLIER_PRICE_PRESELECTED))) {
						$opt .= ' selected';
					}
					$opt .= '>' . $objp->name . ' - ' . $objp->ref_fourn . ' - ';

					if (isModEnabled('dynamicprices') && !empty($objp->fk_supplier_price_expression)) {
						$prod_supplier = new ProductFournisseur($this->db);
						$prod_supplier->product_fourn_price_id = $objp->idprodfournprice;
						$prod_supplier->id = $productid;
						$prod_supplier->fourn_qty = $objp->quantity;
						$prod_supplier->fourn_tva_tx = $objp->tva_tx;
						$prod_supplier->fk_supplier_price_expression = $objp->fk_supplier_price_expression;

						require_once DOL_DOCUMENT_ROOT . '/product/dynamic_price/class/price_parser.class.php';
						$priceparser = new PriceParser($this->db);
						$price_result = $priceparser->parseProductSupplier($prod_supplier);
						if ($price_result >= 0) {
							$objp->fprice = $price_result;
							if ($objp->quantity >= 1) {
								$objp->unitprice = $objp->fprice / $objp->quantity;
							}
						}
					}
					if ($objp->quantity == 1) {
						$opt .= price($objp->fprice * (!empty($conf->global->DISPLAY_DISCOUNTED_SUPPLIER_PRICE) ? (1 - $objp->remise_percent / 100) : 1), 1, $langs, 0, 0, -1, $conf->currency) . "/";
					}

					$opt .= $objp->quantity . ' ';

					if ($objp->quantity == 1) {
						$opt .= $langs->trans("Unit");
					} else {
						$opt .= $langs->trans("Units");
					}
					if ($objp->quantity > 1) {
						$opt .= " - ";
						$opt .= price($objp->unitprice * (!empty($conf->global->DISPLAY_DISCOUNTED_SUPPLIER_PRICE) ? (1 - $objp->remise_percent / 100) : 1), 1, $langs, 0, 0, -1, $conf->currency) . "/" . $langs->trans("Unit");
					}
					if ($objp->duration) {
						$opt .= " - " . $objp->duration;
					}
					$opt .= "</option>\n";

					$form .= $opt;
					$i++;
				}
			}

			$form .= '</select>';
			$this->db->free($result);
			return $form;
		} else {
			dol_print_error($this->db);
			return '';
		}
	}

	// phpcs:disable PEAR.NamingConventions.ValidFunctionName.ScopeNotCamelCaps

	/**
	 *    Return list of delivery address
	 *
	 * @param string $selected Id contact pre-selectionn
	 * @param int $socid Id of company
	 * @param string $htmlname Name of HTML field
	 * @param int $showempty Add an empty field
	 * @return    integer
	 */
	public function select_address($selected, $socid, $htmlname = 'address_id', $showempty = 0)
	{
		// phpcs:enable
		// looking for users
		$sql = "SELECT a.rowid, a.label";
		$sql .= " FROM " . $this->db->prefix() . "societe_address as a";
		$sql .= " WHERE a.fk_soc = " . ((int) $socid);
		$sql .= " ORDER BY a.label ASC";

		dol_syslog(get_class($this) . "::select_address", LOG_DEBUG);
		$resql = $this->db->query($sql);
		if ($resql) {
			print '<select class="flat" id="select_' . $htmlname . '" name="' . $htmlname . '">';
			if ($showempty) {
				print '<option value="0">&nbsp;</option>';
			}
			$num = $this->db->num_rows($resql);
			$i = 0;
			if ($num) {
				while ($i < $num) {
					$obj = $this->db->fetch_object($resql);

					if ($selected && $selected == $obj->rowid) {
						print '<option value="' . $obj->rowid . '" selected>' . $obj->label . '</option>';
					} else {
						print '<option value="' . $obj->rowid . '">' . $obj->label . '</option>';
					}
					$i++;
				}
			}
			print '</select>';
			return $num;
		} else {
			dol_print_error($this->db);
			return -1;
		}
	}

	// phpcs:disable PEAR.NamingConventions.ValidFunctionName.ScopeNotCamelCaps

	/**
	 *      Load into cache list of payment terms
	 *
	 * @return     int             Nb of lines loaded, <0 if KO
	 */
	public function load_cache_conditions_paiements()
	{
		// phpcs:enable
		global $langs;

		$num = count($this->cache_conditions_paiements);
		if ($num > 0) {
			return 0; // Cache already loaded
		}

		dol_syslog(__METHOD__, LOG_DEBUG);

		$sql = "SELECT rowid, code, libelle as label, deposit_percent";
		$sql .= " FROM " . $this->db->prefix() . 'c_payment_term';
		$sql .= " WHERE entity IN (" . getEntity('c_payment_term') . ")";
		$sql .= " AND active > 0";
		$sql .= " ORDER BY sortorder";

		$resql = $this->db->query($sql);
		if ($resql) {
			$num = $this->db->num_rows($resql);
			$i = 0;
			while ($i < $num) {
				$obj = $this->db->fetch_object($resql);

				// Si traduction existe, on l'utilise, sinon on prend le libelle par defaut
				$label = ($langs->trans("PaymentConditionShort" . $obj->code) != ("PaymentConditionShort" . $obj->code) ? $langs->trans("PaymentConditionShort" . $obj->code) : ($obj->label != '-' ? $obj->label : ''));
				$this->cache_conditions_paiements[$obj->rowid]['code'] = $obj->code;
				$this->cache_conditions_paiements[$obj->rowid]['label'] = $label;
				$this->cache_conditions_paiements[$obj->rowid]['deposit_percent'] = $obj->deposit_percent;
				$i++;
			}

			//$this->cache_conditions_paiements=dol_sort_array($this->cache_conditions_paiements, 'label', 'asc', 0, 0, 1);		// We use the field sortorder of table

			return $num;
		} else {
			dol_print_error($this->db);
			return -1;
		}
	}

	// phpcs:disable PEAR.NamingConventions.ValidFunctionName.ScopeNotCamelCaps

	/**
	 *      Load int a cache property th elist of possible delivery delays.
	 *
	 * @return     int             Nb of lines loaded, <0 if KO
	 */
	public function load_cache_availability()
	{
		// phpcs:enable
		global $langs;

		$num = count($this->cache_availability);    // TODO Use $conf->cache['availability'] instead of $this->cache_availability
		if ($num > 0) {
			return 0; // Cache already loaded
		}

		dol_syslog(__METHOD__, LOG_DEBUG);

		$langs->load('propal');

		$sql = "SELECT rowid, code, label, position";
		$sql .= " FROM " . $this->db->prefix() . 'c_availability';
		$sql .= " WHERE active > 0";

		$resql = $this->db->query($sql);
		if ($resql) {
			$num = $this->db->num_rows($resql);
			$i = 0;
			while ($i < $num) {
				$obj = $this->db->fetch_object($resql);

				// Si traduction existe, on l'utilise, sinon on prend le libelle par defaut
				$label = ($langs->trans("AvailabilityType" . $obj->code) != ("AvailabilityType" . $obj->code) ? $langs->trans("AvailabilityType" . $obj->code) : ($obj->label != '-' ? $obj->label : ''));
				$this->cache_availability[$obj->rowid]['code'] = $obj->code;
				$this->cache_availability[$obj->rowid]['label'] = $label;
				$this->cache_availability[$obj->rowid]['position'] = $obj->position;
				$i++;
			}

			$this->cache_availability = dol_sort_array($this->cache_availability, 'position', 'asc', 0, 0, 1);

			return $num;
		} else {
			dol_print_error($this->db);
			return -1;
		}
	}

	/**
	 *      Retourne la liste des types de delais de livraison possibles
	 *
	 * @param int $selected Id du type de delais pre-selectionne
	 * @param string $htmlname Nom de la zone select
	 * @param string $filtertype To add a filter
	 * @param int $addempty Add empty entry
	 * @param string $morecss More CSS
	 * @return    void
	 */
	public function selectAvailabilityDelay($selected = '', $htmlname = 'availid', $filtertype = '', $addempty = 0, $morecss = '')
	{
		global $langs, $user;

		$this->load_cache_availability();

		dol_syslog(__METHOD__ . " selected=" . $selected . ", htmlname=" . $htmlname, LOG_DEBUG);

		print '<select id="' . $htmlname . '" class="flat' . ($morecss ? ' ' . $morecss : '') . '" name="' . $htmlname . '">';
		if ($addempty) {
			print '<option value="0">&nbsp;</option>';
		}
		foreach ($this->cache_availability as $id => $arrayavailability) {
			if ($selected == $id) {
				print '<option value="' . $id . '" selected>';
			} else {
				print '<option value="' . $id . '">';
			}
			print dol_escape_htmltag($arrayavailability['label']);
			print '</option>';
		}
		print '</select>';
		if ($user->admin) {
			print info_admin($langs->trans("YouCanChangeValuesForThisListFromDictionarySetup"), 1);
		}
		print ajax_combobox($htmlname);
	}

	/**
	 *      Load into cache cache_demand_reason, array of input reasons
	 *
	 * @return     int             Nb of lines loaded, <0 if KO
	 */
	public function loadCacheInputReason()
	{
		global $langs;

		$num = count($this->cache_demand_reason);    // TODO Use $conf->cache['input_reason'] instead of $this->cache_demand_reason
		if ($num > 0) {
			return 0; // Cache already loaded
		}

		$sql = "SELECT rowid, code, label";
		$sql .= " FROM " . $this->db->prefix() . 'c_input_reason';
		$sql .= " WHERE active > 0";

		$resql = $this->db->query($sql);
		if ($resql) {
			$num = $this->db->num_rows($resql);
			$i = 0;
			$tmparray = array();
			while ($i < $num) {
				$obj = $this->db->fetch_object($resql);

				// Si traduction existe, on l'utilise, sinon on prend le libelle par defaut
				$label = ($obj->label != '-' ? $obj->label : '');
				if ($langs->trans("DemandReasonType" . $obj->code) != ("DemandReasonType" . $obj->code)) {
					$label = $langs->trans("DemandReasonType" . $obj->code); // So translation key DemandReasonTypeSRC_XXX will work
				}
				if ($langs->trans($obj->code) != $obj->code) {
					$label = $langs->trans($obj->code); // So translation key SRC_XXX will work
				}

				$tmparray[$obj->rowid]['id'] = $obj->rowid;
				$tmparray[$obj->rowid]['code'] = $obj->code;
				$tmparray[$obj->rowid]['label'] = $label;
				$i++;
			}

			$this->cache_demand_reason = dol_sort_array($tmparray, 'label', 'asc', 0, 0, 1);

			unset($tmparray);
			return $num;
		} else {
			dol_print_error($this->db);
			return -1;
		}
	}

	/**
	 *    Return list of input reason (events that triggered an object creation, like after sending an emailing, making an advert, ...)
	 *  List found into table c_input_reason loaded by loadCacheInputReason
	 *
	 * @param int $selected Id or code of type origin to select by default
	 * @param string $htmlname Nom de la zone select
	 * @param string $exclude To exclude a code value (Example: SRC_PROP)
	 * @param int $addempty Add an empty entry
	 * @param string $morecss Add more css to the HTML select component
	 * @param int $notooltip Do not show the tooltip for admin
	 * @return    void
	 */
	public function selectInputReason($selected = '', $htmlname = 'demandreasonid', $exclude = '', $addempty = 0, $morecss = '', $notooltip = 0)
	{
		global $langs, $user;

		$this->loadCacheInputReason();

		print '<select class="flat' . ($morecss ? ' ' . $morecss : '') . '" id="select_' . $htmlname . '" name="' . $htmlname . '">';
		if ($addempty) {
			print '<option value="0"' . (empty($selected) ? ' selected' : '') . '>&nbsp;</option>';
		}
		foreach ($this->cache_demand_reason as $id => $arraydemandreason) {
			if ($arraydemandreason['code'] == $exclude) {
				continue;
			}

			if ($selected && ($selected == $arraydemandreason['id'] || $selected == $arraydemandreason['code'])) {
				print '<option value="' . $arraydemandreason['id'] . '" selected>';
			} else {
				print '<option value="' . $arraydemandreason['id'] . '">';
			}
			$label = $arraydemandreason['label']; // Translation of label was already done into the ->loadCacheInputReason
			print $langs->trans($label);
			print '</option>';
		}
		print '</select>';
		if ($user->admin && empty($notooltip)) {
			print info_admin($langs->trans("YouCanChangeValuesForThisListFromDictionarySetup"), 1);
		}
		print ajax_combobox('select_' . $htmlname);
	}

	// phpcs:disable PEAR.NamingConventions.ValidFunctionName.ScopeNotCamelCaps

	/**
	 *      Charge dans cache la liste des types de paiements possibles
	 *
	 * @return     int                 Nb of lines loaded, <0 if KO
	 */
	public function load_cache_types_paiements()
	{
		// phpcs:enable
		global $langs;

		$num = count($this->cache_types_paiements);        // TODO Use $conf->cache['payment_mode'] instead of $this->cache_types_paiements
		if ($num > 0) {
			return $num; // Cache already loaded
		}

		dol_syslog(__METHOD__, LOG_DEBUG);

		$this->cache_types_paiements = array();

		$sql = "SELECT id, code, libelle as label, type, active";
		$sql .= " FROM " . $this->db->prefix() . "c_paiement";
		$sql .= " WHERE entity IN (" . getEntity('c_paiement') . ")";

		$resql = $this->db->query($sql);
		if ($resql) {
			$num = $this->db->num_rows($resql);
			$i = 0;
			while ($i < $num) {
				$obj = $this->db->fetch_object($resql);

				// Si traduction existe, on l'utilise, sinon on prend le libelle par defaut
				$label = ($langs->transnoentitiesnoconv("PaymentTypeShort" . $obj->code) != ("PaymentTypeShort" . $obj->code) ? $langs->transnoentitiesnoconv("PaymentTypeShort" . $obj->code) : ($obj->label != '-' ? $obj->label : ''));
				$this->cache_types_paiements[$obj->id]['id'] = $obj->id;
				$this->cache_types_paiements[$obj->id]['code'] = $obj->code;
				$this->cache_types_paiements[$obj->id]['label'] = $label;
				$this->cache_types_paiements[$obj->id]['type'] = $obj->type;
				$this->cache_types_paiements[$obj->id]['active'] = $obj->active;
				$i++;
			}

			$this->cache_types_paiements = dol_sort_array($this->cache_types_paiements, 'label', 'asc', 0, 0, 1);

			return $num;
		} else {
			dol_print_error($this->db);
			return -1;
		}
	}


	// phpcs:disable PEAR.NamingConventions.ValidFunctionName.ScopeNotCamelCaps

	/**
	 *    print list of payment modes.
	 *    Constant MAIN_DEFAULT_PAYMENT_TERM_ID can used to set default value but scope is all application, probably not what you want.
	 *    See instead to force the default value by the caller.
	 *
	 * @param int $selected Id of payment term to preselect by default
	 * @param string $htmlname Nom de la zone select
	 * @param int $filtertype If > 0, include payment terms with deposit percentage (for objects other than invoices and invoice templates)
	 * @param int $addempty Add an empty entry
	 * @param int $noinfoadmin 0=Add admin info, 1=Disable admin info
	 * @param string $morecss Add more CSS on select tag
	 * @param string $deposit_percent < 0 : deposit_percent input makes no sense (for example, in list filters)
	 *                                0 : use default deposit percentage from entry
	 *                                > 0 : force deposit percentage (for example, from company object)
	 * @return    void
	 * @deprecated
	 */
	public function select_conditions_paiements($selected = 0, $htmlname = 'condid', $filtertype = -1, $addempty = 0, $noinfoadmin = 0, $morecss = '', $deposit_percent = -1)
	{
		// phpcs:enable
		print $this->getSelectConditionsPaiements($selected, $htmlname, $filtertype, $addempty, $noinfoadmin, $morecss, $deposit_percent);
	}


	/**
	 *    Return list of payment modes.
	 *    Constant MAIN_DEFAULT_PAYMENT_TERM_ID can used to set default value but scope is all application, probably not what you want.
	 *    See instead to force the default value by the caller.
	 *
	 * @param int $selected Id of payment term to preselect by default
	 * @param string $htmlname Nom de la zone select
	 * @param int $filtertype If > 0, include payment terms with deposit percentage (for objects other than invoices and invoice templates)
	 * @param int $addempty Add an empty entry
	 * @param int $noinfoadmin 0=Add admin info, 1=Disable admin info
	 * @param string $morecss Add more CSS on select tag
	 * @param string $deposit_percent < 0 : deposit_percent input makes no sense (for example, in list filters)
	 *                                0 : use default deposit percentage from entry
	 *                                > 0 : force deposit percentage (for example, from company object)
	 * @return    string                        String for the HTML select component
	 */
	public function getSelectConditionsPaiements($selected = 0, $htmlname = 'condid', $filtertype = -1, $addempty = 0, $noinfoadmin = 0, $morecss = '', $deposit_percent = -1)
	{
		global $langs, $user, $conf;

		$out = '';
		dol_syslog(__METHOD__ . " selected=" . $selected . ", htmlname=" . $htmlname, LOG_DEBUG);

		$this->load_cache_conditions_paiements();

		// Set default value if not already set by caller
		if (empty($selected) && !empty($conf->global->MAIN_DEFAULT_PAYMENT_TERM_ID)) {
			$selected = $conf->global->MAIN_DEFAULT_PAYMENT_TERM_ID;
		}

		$out .= '<select id="' . $htmlname . '" class="flat selectpaymentterms' . ($morecss ? ' ' . $morecss : '') . '" name="' . $htmlname . '">';
		if ($addempty) {
			$out .= '<option value="0">&nbsp;</option>';
		}

		$selectedDepositPercent = null;

		foreach ($this->cache_conditions_paiements as $id => $arrayconditions) {
			if ($filtertype <= 0 && !empty($arrayconditions['deposit_percent'])) {
				continue;
			}

			if ($selected == $id) {
				$selectedDepositPercent = $deposit_percent > 0 ? $deposit_percent : $arrayconditions['deposit_percent'];
				$out .= '<option value="' . $id . '" data-deposit_percent="' . $arrayconditions['deposit_percent'] . '" selected>';
			} else {
				$out .= '<option value="' . $id . '" data-deposit_percent="' . $arrayconditions['deposit_percent'] . '">';
			}
			$label = $arrayconditions['label'];

			if (!empty($arrayconditions['deposit_percent'])) {
				$label = str_replace('__DEPOSIT_PERCENT__', $deposit_percent > 0 ? $deposit_percent : $arrayconditions['deposit_percent'], $label);
			}

			$out .= $label;
			$out .= '</option>';
		}
		$out .= '</select>';
		if ($user->admin && empty($noinfoadmin)) {
			$out .= info_admin($langs->trans("YouCanChangeValuesForThisListFromDictionarySetup"), 1);
		}
		$out .= ajax_combobox($htmlname);

		if ($deposit_percent >= 0) {
			$out .= ' <span id="' . $htmlname . '_deposit_percent_container"' . (empty($selectedDepositPercent) ? ' style="display: none"' : '') . '>';
			$out .= $langs->trans('DepositPercent') . ' : ';
			$out .= '<input id="' . $htmlname . '_deposit_percent" name="' . $htmlname . '_deposit_percent" class="maxwidth50" value="' . $deposit_percent . '" />';
			$out .= '</span>';
			$out .= '
				<script nonce="' . getNonce() . '">
					$(document).ready(function () {
						$("#' . $htmlname . '").change(function () {
							let $selected = $(this).find("option:selected");
							let depositPercent = $selected.attr("data-deposit_percent");

							if (depositPercent.length > 0) {
								$("#' . $htmlname . '_deposit_percent_container").show().find("#' . $htmlname . '_deposit_percent").val(depositPercent);
							} else {
								$("#' . $htmlname . '_deposit_percent_container").hide();
							}

							return true;
						});
					});
				</script>';
		}

		return $out;
	}


	// phpcs:disable PEAR.NamingConventions.ValidFunctionName.ScopeNotCamelCaps

	/**
	 *      Return list of payment methods
	 *      Constant MAIN_DEFAULT_PAYMENT_TYPE_ID can used to set default value but scope is all application, probably not what you want.
	 *
	 * @param string $selected Id or code or preselected payment mode
	 * @param string $htmlname Name of select field
	 * @param string $filtertype To filter on field type in llx_c_paiement ('CRDT' or 'DBIT' or array('code'=>xx,'label'=>zz))
	 * @param int $format 0=id+label, 1=code+code, 2=code+label, 3=id+code
	 * @param int $empty 1=can be empty, 0 otherwise
	 * @param int $noadmininfo 0=Add admin info, 1=Disable admin info
	 * @param int $maxlength Max length of label
	 * @param int $active Active or not, -1 = all
	 * @param string $morecss Add more CSS on select tag
	 * @param int $nooutput 1=Return string, do not send to output
	 * @return    string|void                String for the HTML select component
	 */
	public function select_types_paiements($selected = '', $htmlname = 'paiementtype', $filtertype = '', $format = 0, $empty = 1, $noadmininfo = 0, $maxlength = 0, $active = 1, $morecss = '', $nooutput = 0)
	{
		// phpcs:enable
		global $langs, $user, $conf;

		$out = '';

		dol_syslog(__METHOD__ . " " . $selected . ", " . $htmlname . ", " . $filtertype . ", " . $format, LOG_DEBUG);

		$filterarray = array();
		if ($filtertype == 'CRDT') {
			$filterarray = array(0, 2, 3);
		} elseif ($filtertype == 'DBIT') {
			$filterarray = array(1, 2, 3);
		} elseif ($filtertype != '' && $filtertype != '-1') {
			$filterarray = explode(',', $filtertype);
		}

		$this->load_cache_types_paiements();

		// Set default value if not already set by caller
		if (empty($selected) && !empty($conf->global->MAIN_DEFAULT_PAYMENT_TYPE_ID)) {
			$selected = $conf->global->MAIN_DEFAULT_PAYMENT_TYPE_ID;
		}

		$out .= '<select id="select' . $htmlname . '" class="flat selectpaymenttypes' . ($morecss ? ' ' . $morecss : '') . '" name="' . $htmlname . '">';
		if ($empty) {
			$out .= '<option value="">&nbsp;</option>';
		}
		foreach ($this->cache_types_paiements as $id => $arraytypes) {
			// If not good status
			if ($active >= 0 && $arraytypes['active'] != $active) {
				continue;
			}

			// On passe si on a demande de filtrer sur des modes de paiments particuliers
			if (count($filterarray) && !in_array($arraytypes['type'], $filterarray)) {
				continue;
			}

			// We discard empty line if showempty is on because an empty line has already been output.
			if ($empty && empty($arraytypes['code'])) {
				continue;
			}

			if ($format == 0) {
				$out .= '<option value="' . $id . '"';
			} elseif ($format == 1) {
				$out .= '<option value="' . $arraytypes['code'] . '"';
			} elseif ($format == 2) {
				$out .= '<option value="' . $arraytypes['code'] . '"';
			} elseif ($format == 3) {
				$out .= '<option value="' . $id . '"';
			}
			// Print attribute selected or not
			if ($format == 1 || $format == 2) {
				if ($selected == $arraytypes['code']) {
					$out .= ' selected';
				}
			} else {
				if ($selected == $id) {
					$out .= ' selected';
				}
			}
			$out .= '>';
			$value = '';
			if ($format == 0) {
				$value = ($maxlength ? dol_trunc($arraytypes['label'], $maxlength) : $arraytypes['label']);
			} elseif ($format == 1) {
				$value = $arraytypes['code'];
			} elseif ($format == 2) {
				$value = ($maxlength ? dol_trunc($arraytypes['label'], $maxlength) : $arraytypes['label']);
			} elseif ($format == 3) {
				$value = $arraytypes['code'];
			}
			$out .= $value ? $value : '&nbsp;';
			$out .= '</option>';
		}
		$out .= '</select>';
		if ($user->admin && !$noadmininfo) {
			$out .= info_admin($langs->trans("YouCanChangeValuesForThisListFromDictionarySetup"), 1);
		}
		$out .= ajax_combobox('select' . $htmlname);

		if (empty($nooutput)) {
			print $out;
		} else {
			return $out;
		}
	}


	/**
	 *  Selection HT or TTC
	 *
	 * @param string $selected Id pre-selectionne
	 * @param string $htmlname Nom de la zone select
	 * @param string $addjscombo Add js combo
	 * @return    string                    Code of HTML select to chose tax or not
	 */
	public function selectPriceBaseType($selected = '', $htmlname = 'price_base_type', $addjscombo = 0)
	{
		global $langs;

		$return = '<select class="flat maxwidth100" id="select_' . $htmlname . '" name="' . $htmlname . '">';
		$options = array(
			'HT' => $langs->trans("HT"),
			'TTC' => $langs->trans("TTC")
		);
		foreach ($options as $id => $value) {
			if ($selected == $id) {
				$return .= '<option value="' . $id . '" selected>' . $value;
			} else {
				$return .= '<option value="' . $id . '">' . $value;
			}
			$return .= '</option>';
		}
		$return .= '</select>';
		if ($addjscombo) {
			$return .= ajax_combobox('select_' . $htmlname);
		}

		return $return;
	}

	// phpcs:disable PEAR.NamingConventions.ValidFunctionName.ScopeNotCamelCaps

	/**
	 *      Load in cache list of transport mode
	 *
	 * @return     int                 Nb of lines loaded, <0 if KO
	 */
	public function load_cache_transport_mode()
	{
		// phpcs:enable
		global $langs;

		$num = count($this->cache_transport_mode);        // TODO Use $conf->cache['payment_mode'] instead of $this->cache_transport_mode
		if ($num > 0) {
			return $num; // Cache already loaded
		}

		dol_syslog(__METHOD__, LOG_DEBUG);

		$this->cache_transport_mode = array();

		$sql = "SELECT rowid, code, label, active";
		$sql .= " FROM " . $this->db->prefix() . "c_transport_mode";
		$sql .= " WHERE entity IN (" . getEntity('c_transport_mode') . ")";

		$resql = $this->db->query($sql);
		if ($resql) {
			$num = $this->db->num_rows($resql);
			$i = 0;
			while ($i < $num) {
				$obj = $this->db->fetch_object($resql);

				// If traduction exist, we use it else we take the default label
				$label = ($langs->transnoentitiesnoconv("PaymentTypeShort" . $obj->code) != ("PaymentTypeShort" . $obj->code) ? $langs->transnoentitiesnoconv("PaymentTypeShort" . $obj->code) : ($obj->label != '-' ? $obj->label : ''));
				$this->cache_transport_mode[$obj->rowid]['rowid'] = $obj->rowid;
				$this->cache_transport_mode[$obj->rowid]['code'] = $obj->code;
				$this->cache_transport_mode[$obj->rowid]['label'] = $label;
				$this->cache_transport_mode[$obj->rowid]['active'] = $obj->active;
				$i++;
			}

			$this->cache_transport_mode = dol_sort_array($this->cache_transport_mode, 'label', 'asc', 0, 0, 1);

			return $num;
		} else {
			dol_print_error($this->db);
			return -1;
		}
	}

	/**
	 *      Return list of transport mode for intracomm report
	 *
	 * @param string $selected Id of the transport mode pre-selected
	 * @param string $htmlname Name of the select field
	 * @param int $format 0=id+label, 1=code+code, 2=code+label, 3=id+code
	 * @param int $empty 1=can be empty, 0 else
	 * @param int $noadmininfo 0=Add admin info, 1=Disable admin info
	 * @param int $maxlength Max length of label
	 * @param int $active Active or not, -1 = all
	 * @param string $morecss Add more CSS on select tag
	 * @return    void
	 */
	public function selectTransportMode($selected = '', $htmlname = 'transportmode', $format = 0, $empty = 1, $noadmininfo = 0, $maxlength = 0, $active = 1, $morecss = '')
	{
		global $langs, $user;

		dol_syslog(__METHOD__ . " " . $selected . ", " . $htmlname . ", " . $format, LOG_DEBUG);

		$this->load_cache_transport_mode();

		print '<select id="select' . $htmlname . '" class="flat selectmodetransport' . ($morecss ? ' ' . $morecss : '') . '" name="' . $htmlname . '">';
		if ($empty) {
			print '<option value="">&nbsp;</option>';
		}
		foreach ($this->cache_transport_mode as $id => $arraytypes) {
			// If not good status
			if ($active >= 0 && $arraytypes['active'] != $active) {
				continue;
			}

			// We discard empty line if showempty is on because an empty line has already been output.
			if ($empty && empty($arraytypes['code'])) {
				continue;
			}

			if ($format == 0) {
				print '<option value="' . $id . '"';
			} elseif ($format == 1) {
				print '<option value="' . $arraytypes['code'] . '"';
			} elseif ($format == 2) {
				print '<option value="' . $arraytypes['code'] . '"';
			} elseif ($format == 3) {
				print '<option value="' . $id . '"';
			}
			// If text is selected, we compare with code, else with id
			if (preg_match('/[a-z]/i', $selected) && $selected == $arraytypes['code']) {
				print ' selected';
			} elseif ($selected == $id) {
				print ' selected';
			}
			print '>';
			$value = '';
			if ($format == 0) {
				$value = ($maxlength ? dol_trunc($arraytypes['label'], $maxlength) : $arraytypes['label']);
			} elseif ($format == 1) {
				$value = $arraytypes['code'];
			} elseif ($format == 2) {
				$value = ($maxlength ? dol_trunc($arraytypes['label'], $maxlength) : $arraytypes['label']);
			} elseif ($format == 3) {
				$value = $arraytypes['code'];
			}
			print $value ? $value : '&nbsp;';
			print '</option>';
		}
		print '</select>';
		if ($user->admin && !$noadmininfo) {
			print info_admin($langs->trans("YouCanChangeValuesForThisListFromDictionarySetup"), 1);
		}
	}

	/**
	 *  Return a HTML select list of shipping mode
	 *
	 * @param string $selected Id shipping mode pre-selected
	 * @param string $htmlname Name of select zone
	 * @param string $filtre To filter list. This parameter must not come from input of users
	 * @param int $useempty 1=Add an empty value in list, 2=Add an empty value in list only if there is more than 2 entries.
	 * @param string $moreattrib To add more attribute on select
	 * @param int $noinfoadmin 0=Add admin info, 1=Disable admin info
	 * @param string $morecss More CSS
	 * @return    void
	 */
	public function selectShippingMethod($selected = '', $htmlname = 'shipping_method_id', $filtre = '', $useempty = 0, $moreattrib = '', $noinfoadmin = 0, $morecss = '')
	{
		global $langs, $conf, $user;

		$langs->load("admin");
		$langs->load("deliveries");

		$sql = "SELECT rowid, code, libelle as label";
		$sql .= " FROM " . $this->db->prefix() . "c_shipment_mode";
		$sql .= " WHERE active > 0";
		if ($filtre) {
			$sql .= " AND " . $filtre;
		}
		$sql .= " ORDER BY libelle ASC";

		dol_syslog(get_class($this) . "::selectShippingMode", LOG_DEBUG);
		$result = $this->db->query($sql);
		if ($result) {
			$num = $this->db->num_rows($result);
			$i = 0;
			if ($num) {
				print '<select id="select' . $htmlname . '" class="flat selectshippingmethod' . ($morecss ? ' ' . $morecss : '') . '" name="' . $htmlname . '"' . ($moreattrib ? ' ' . $moreattrib : '') . '>';
				if ($useempty == 1 || ($useempty == 2 && $num > 1)) {
					print '<option value="-1">&nbsp;</option>';
				}
				while ($i < $num) {
					$obj = $this->db->fetch_object($result);
					if ($selected == $obj->rowid) {
						print '<option value="' . $obj->rowid . '" selected>';
					} else {
						print '<option value="' . $obj->rowid . '">';
					}
					print ($langs->trans("SendingMethod" . strtoupper($obj->code)) != "SendingMethod" . strtoupper($obj->code)) ? $langs->trans("SendingMethod" . strtoupper($obj->code)) : $obj->label;
					print '</option>';
					$i++;
				}
				print "</select>";
				if ($user->admin && empty($noinfoadmin)) {
					print info_admin($langs->trans("YouCanChangeValuesForThisListFromDictionarySetup"), 1);
				}

				print ajax_combobox('select' . $htmlname);
			} else {
				print $langs->trans("NoShippingMethodDefined");
			}
		} else {
			dol_print_error($this->db);
		}
	}

	/**
	 *    Display form to select shipping mode
	 *
	 * @param string $page Page
	 * @param int $selected Id of shipping mode
	 * @param string $htmlname Name of select html field
	 * @param int $addempty 1=Add an empty value in list, 2=Add an empty value in list only if there is more than 2 entries.
	 * @return    void
	 */
	public function formSelectShippingMethod($page, $selected = '', $htmlname = 'shipping_method_id', $addempty = 0)
	{
		global $langs;

		$langs->load("deliveries");

		if ($htmlname != "none") {
			print '<form method="POST" action="' . $page . '">';
			print '<input type="hidden" name="action" value="setshippingmethod">';
			print '<input type="hidden" name="token" value="' . newToken() . '">';
			$this->selectShippingMethod($selected, $htmlname, '', $addempty);
			print '<input type="submit" class="button valignmiddle" value="' . $langs->trans("Modify") . '">';
			print '</form>';
		} else {
			if ($selected) {
				$code = $langs->getLabelFromKey($this->db, $selected, 'c_shipment_mode', 'rowid', 'code');
				print $langs->trans("SendingMethod" . strtoupper($code));
			} else {
				print "&nbsp;";
			}
		}
	}

	/**
	 * Creates HTML last in cycle situation invoices selector
	 *
	 * @param string $selected Preselected ID
	 * @param int $socid Company ID
	 *
	 * @return    string                     HTML select
	 */
	public function selectSituationInvoices($selected = '', $socid = 0)
	{
		global $langs;

		$langs->load('bills');

		$opt = '<option value="" selected></option>';
		$sql = "SELECT rowid, ref, situation_cycle_ref, situation_counter, situation_final, fk_soc";
		$sql .= ' FROM ' . $this->db->prefix() . 'facture';
		$sql .= ' WHERE entity IN (' . getEntity('invoice') . ')';
		$sql .= ' AND situation_counter >= 1';
		$sql .= ' AND fk_soc = ' . (int) $socid;
		$sql .= ' AND type <> 2';
		$sql .= ' ORDER by situation_cycle_ref, situation_counter desc';
		$resql = $this->db->query($sql);

		if ($resql && $this->db->num_rows($resql) > 0) {
			// Last seen cycle
			$ref = 0;
			while ($obj = $this->db->fetch_object($resql)) {
				//Same cycle ?
				if ($obj->situation_cycle_ref != $ref) {
					// Just seen this cycle
					$ref = $obj->situation_cycle_ref;
					//not final ?
					if ($obj->situation_final != 1) {
						//Not prov?
						if (substr($obj->ref, 1, 4) != 'PROV') {
							if ($selected == $obj->rowid) {
								$opt .= '<option value="' . $obj->rowid . '" selected>' . $obj->ref . '</option>';
							} else {
								$opt .= '<option value="' . $obj->rowid . '">' . $obj->ref . '</option>';
							}
						}
					}
				}
			}
		} else {
			dol_syslog("Error sql=" . $sql . ", error=" . $this->error, LOG_ERR);
		}
		if ($opt == '<option value ="" selected></option>') {
			$opt = '<option value ="0" selected>' . $langs->trans('NoSituations') . '</option>';
		}
		return $opt;
	}

	/**
	 *      Creates HTML units selector (code => label)
	 *
	 * @param string $selected Preselected Unit ID
	 * @param string $htmlname Select name
	 * @param int $showempty Add a nempty line
	 * @param string $unit_type Restrict to one given unit type
	 * @return    string                  HTML select
	 */
	public function selectUnits($selected = '', $htmlname = 'units', $showempty = 0, $unit_type = '')
	{
		global $langs;

		$langs->load('products');

		$return = '<select class="flat" id="' . $htmlname . '" name="' . $htmlname . '">';

		$sql = "SELECT rowid, label, code FROM " . $this->db->prefix() . "c_units";
		$sql .= ' WHERE active > 0';
		if (!empty($unit_type)) {
			$sql .= " AND unit_type = '" . $this->db->escape($unit_type) . "'";
		}
		$sql .= " ORDER BY sortorder";

		$resql = $this->db->query($sql);
		if ($resql && $this->db->num_rows($resql) > 0) {
			if ($showempty) {
				$return .= '<option value="none"></option>';
			}

			while ($res = $this->db->fetch_object($resql)) {
				$unitLabel = $res->label;
				if (!empty($langs->tab_translate['unit' . $res->code])) {    // check if Translation is available before
					$unitLabel = $langs->trans('unit' . $res->code) != $res->label ? $langs->trans('unit' . $res->code) : $res->label;
				}

				if ($selected == $res->rowid) {
					$return .= '<option value="' . $res->rowid . '" selected>' . $unitLabel . '</option>';
				} else {
					$return .= '<option value="' . $res->rowid . '">' . $unitLabel . '</option>';
				}
			}
			$return .= '</select>';
		}
		return $return;
	}

	// phpcs:disable PEAR.NamingConventions.ValidFunctionName.ScopeNotCamelCaps

	/**
	 *  Return a HTML select list of bank accounts
	 *
	 * @param string 	$selected 		Id account pre-selected
	 * @param string 	$htmlname 		Name of select zone
	 * @param int 		$status 		Status of searched accounts (0=open, 1=closed, 2=both)
	 * @param string 	$filtre 		To filter list. This parameter must not come from input of users
	 * @param int 		$useempty 		1=Add an empty value in list, 2=Add an empty value in list only if there is more than 2 entries.
	 * @param string 	$moreattrib 	To add more attribute on select
	 * @param int 		$showcurrency 	Show currency in label
	 * @param string 	$morecss 		More CSS
	 * @param int 		$nooutput 		1=Return string, do not send to output
	 * @return int                   	<0 if error, Num of bank account found if OK (0, 1, 2, ...)
	 */
	public function select_comptes($selected = '', $htmlname = 'accountid', $status = 0, $filtre = '', $useempty = 0, $moreattrib = '', $showcurrency = 0, $morecss = '', $nooutput = 0)
	{
		// phpcs:enable
		global $langs, $conf;

		$out = '';

		$langs->load("admin");
		$num = 0;

		$sql = "SELECT rowid, label, bank, clos as status, currency_code";
		$sql .= " FROM " . $this->db->prefix() . "bank_account";
		$sql .= " WHERE entity IN (" . getEntity('bank_account') . ")";
		if ($status != 2) {
			$sql .= " AND clos = " . (int) $status;
		}
		if ($filtre) {
			$sql .= " AND " . $filtre;
		}
		$sql .= " ORDER BY label";

		dol_syslog(get_class($this) . "::select_comptes", LOG_DEBUG);
		$result = $this->db->query($sql);
		if ($result) {
			$num = $this->db->num_rows($result);
			$i = 0;
			if ($num) {
				$out .= '<select id="select' . $htmlname . '" class="flat selectbankaccount' . ($morecss ? ' ' . $morecss : '') . '" name="' . $htmlname . '"' . ($moreattrib ? ' ' . $moreattrib : '') . '>';
				if ($useempty == 1 || ($useempty == 2 && $num > 1)) {
					$out .= '<option value="-1">&nbsp;</option>';
				}

				while ($i < $num) {
					$obj = $this->db->fetch_object($result);
					if ($selected == $obj->rowid || ($useempty == 2 && $num == 1 && empty($selected))) {
						$out .= '<option value="' . $obj->rowid . '" data-currency-code="' . $obj->currency_code . '" selected>';
					} else {
						$out .= '<option value="' . $obj->rowid . '" data-currency-code="' . $obj->currency_code . '">';
					}
					$out .= trim($obj->label);
					if ($showcurrency) {
						$out .= ' (' . $obj->currency_code . ')';
					}
					if ($status == 2 && $obj->status == 1) {
						$out .= ' (' . $langs->trans("Closed") . ')';
					}
					$out .= '</option>';
					$i++;
				}
				$out .= "</select>";
				$out .= ajax_combobox('select' . $htmlname);
			} else {
				if ($status == 0) {
					$out .= '<span class="opacitymedium">' . $langs->trans("NoActiveBankAccountDefined") . '</span>';
				} else {
					$out .= '<span class="opacitymedium">' . $langs->trans("NoBankAccountFound") . '</span>';
				}
			}
		} else {
			dol_print_error($this->db);
		}

		// Output or return
		if (empty($nooutput)) {
			print $out;
		} else {
			return $out;
		}

		return $num;
	}

	/**
	 *  Return a HTML select list of establishment
	 *
	 * @param string $selected Id establishment pre-selected
	 * @param string $htmlname Name of select zone
	 * @param int $status Status of searched establishment (0=open, 1=closed, 2=both)
	 * @param string $filtre To filter list. This parameter must not come from input of users
	 * @param int $useempty 1=Add an empty value in list, 2=Add an empty value in list only if there is more than 2 entries.
	 * @param string $moreattrib To add more attribute on select
	 * @return    int                            <0 if error, Num of establishment found if OK (0, 1, 2, ...)
	 */
	public function selectEstablishments($selected = '', $htmlname = 'entity', $status = 0, $filtre = '', $useempty = 0, $moreattrib = '')
	{
		global $langs, $conf;

		$langs->load("admin");
		$num = 0;

		$sql = "SELECT rowid, name, fk_country, status, entity";
		$sql .= " FROM " . $this->db->prefix() . "establishment";
		$sql .= " WHERE 1=1";
		if ($status != 2) {
			$sql .= " AND status = " . (int) $status;
		}
		if ($filtre) {
			$sql .= " AND " . $filtre;
		}
		$sql .= " ORDER BY name";

		dol_syslog(get_class($this) . "::select_establishment", LOG_DEBUG);
		$result = $this->db->query($sql);
		if ($result) {
			$num = $this->db->num_rows($result);
			$i = 0;
			if ($num) {
				print '<select id="select' . $htmlname . '" class="flat selectestablishment" name="' . $htmlname . '"' . ($moreattrib ? ' ' . $moreattrib : '') . '>';
				if ($useempty == 1 || ($useempty == 2 && $num > 1)) {
					print '<option value="-1">&nbsp;</option>';
				}

				while ($i < $num) {
					$obj = $this->db->fetch_object($result);
					if ($selected == $obj->rowid) {
						print '<option value="' . $obj->rowid . '" selected>';
					} else {
						print '<option value="' . $obj->rowid . '">';
					}
					print trim($obj->name);
					if ($status == 2 && $obj->status == 1) {
						print ' (' . $langs->trans("Closed") . ')';
					}
					print '</option>';
					$i++;
				}
				print "</select>";
			} else {
				if ($status == 0) {
					print '<span class="opacitymedium">' . $langs->trans("NoActiveEstablishmentDefined") . '</span>';
				} else {
					print '<span class="opacitymedium">' . $langs->trans("NoEstablishmentFound") . '</span>';
				}
			}

			return $num;
		} else {
			dol_print_error($this->db);
			return -1;
		}
	}

	/**
	 *    Display form to select bank account
	 *
	 * @param string $page Page
	 * @param int $selected Id of bank account
	 * @param string $htmlname Name of select html field
	 * @param int $addempty 1=Add an empty value in list, 2=Add an empty value in list only if there is more than 2 entries.
	 * @return    void
	 */
	public function formSelectAccount($page, $selected = '', $htmlname = 'fk_account', $addempty = 0)
	{
		global $langs;
		if ($htmlname != "none") {
			print '<form method="POST" action="' . $page . '">';
			print '<input type="hidden" name="action" value="setbankaccount">';
			print '<input type="hidden" name="token" value="' . newToken() . '">';
			print img_picto('', 'bank_account', 'class="pictofixedwidth"');
			$nbaccountfound = $this->select_comptes($selected, $htmlname, 0, '', $addempty);
			if ($nbaccountfound > 0) {
				print '<input type="submit" class="button smallpaddingimp valignmiddle" value="' . $langs->trans("Modify") . '">';
			}
			print '</form>';
		} else {
			$langs->load('banks');

			if ($selected) {
				require_once DOL_DOCUMENT_ROOT . '/compta/bank/class/account.class.php';
				$bankstatic = new Account($this->db);
				$result = $bankstatic->fetch($selected);
				if ($result) {
					print $bankstatic->getNomUrl(1);
				}
			} else {
				print "&nbsp;";
			}
		}
	}

	// phpcs:disable PEAR.NamingConventions.ValidFunctionName.ScopeNotCamelCaps

	/**
	 *    Return list of categories having choosed type
	 *
	 * @param string|int $type Type of category ('customer', 'supplier', 'contact', 'product', 'member'). Old mode (0, 1, 2, ...) is deprecated.
	 * @param string $selected Id of category preselected or 'auto' (autoselect category if there is only one element). Not used if $outputmode = 1.
	 * @param string $htmlname HTML field name
	 * @param int $maxlength Maximum length for labels
	 * @param int|string|array $markafterid Keep only or removed all categories including the leaf $markafterid in category tree (exclude) or Keep only of category is inside the leaf starting with this id.
	 *                                      $markafterid can be an :
	 *                                      - int (id of category)
	 *                                      - string (categories ids seprated by comma)
	 *                                      - array (list of categories ids)
	 * @param int $outputmode 0=HTML select string, 1=Array, 2=Array extended
	 * @param int $include [=0] Removed or 1=Keep only
	 * @param string $morecss More CSS
	 * @return    string|array
	 * @see select_categories()
	 */
	public function select_all_categories($type, $selected = '', $htmlname = "parent", $maxlength = 64, $markafterid = 0, $outputmode = 0, $include = 0, $morecss = '')
	{
		// phpcs:enable
		global $conf, $langs;
		$langs->load("categories");

		include_once DOL_DOCUMENT_ROOT . '/categories/class/categorie.class.php';

		// For backward compatibility
		if (is_numeric($type)) {
			dol_syslog(__METHOD__ . ': using numeric value for parameter type is deprecated. Use string code instead.', LOG_WARNING);
		}

		if ($type === Categorie::TYPE_BANK_LINE) {
			// TODO Move this into common category feature
			$cate_arbo = array();
			$sql = "SELECT c.label, c.rowid";
			$sql .= " FROM " . $this->db->prefix() . "bank_categ as c";
			$sql .= " WHERE entity = " . $conf->entity;
			$sql .= " ORDER BY c.label";
			$result = $this->db->query($sql);
			if ($result) {
				$num = $this->db->num_rows($result);
				$i = 0;
				while ($i < $num) {
					$objp = $this->db->fetch_object($result);
					if ($objp) {
						$cate_arbo[$objp->rowid] = array('id' => $objp->rowid, 'fulllabel' => $objp->label, 'color' => '', 'picto' => 'category');
					}
					$i++;
				}
				$this->db->free($result);
			} else {
				dol_print_error($this->db);
			}
		} else {
			$cat = new Categorie($this->db);
			$cate_arbo = $cat->get_full_arbo($type, $markafterid, $include);
		}

		$outarray = array();

		$output = '<select class="flat' . ($morecss ? ' ' . $morecss : '') . '" name="' . $htmlname . '" id="' . $htmlname . '">';
		if (is_array($cate_arbo)) {
			if (!count($cate_arbo)) {
				$output .= '<option value="-1" disabled>' . $langs->trans("NoCategoriesDefined") . '</option>';
			} else {
				$output .= '<option value="-1">&nbsp;</option>';
				foreach ($cate_arbo as $key => $value) {
					if ($cate_arbo[$key]['id'] == $selected || ($selected === 'auto' && count($cate_arbo) == 1)) {
						$add = 'selected ';
					} else {
						$add = '';
					}
					$output .= '<option ' . $add . 'value="' . $cate_arbo[$key]['id'] . '"';
					$output .= ' data-html="' . dol_escape_htmltag(img_picto('', 'category', 'class="pictofixedwidth" style="color: #' . $cate_arbo[$key]['color'] . '"') . dol_trunc($cate_arbo[$key]['fulllabel'], $maxlength, 'middle')) . '"';
					$output .= '>';
					$output .= dol_trunc($cate_arbo[$key]['fulllabel'], $maxlength, 'middle');
					$output .= '</option>';

					$outarray[$cate_arbo[$key]['id']] = $cate_arbo[$key]['fulllabel'];
				}
			}
		}
		$output .= '</select>';
		$output .= "\n";

		if ($outputmode == 2) {
			return $cate_arbo;
		} elseif ($outputmode) {
			return $outarray;
		}
		return $output;
	}

	// phpcs:disable PEAR.NamingConventions.ValidFunctionName.ScopeNotCamelCaps

	/**
	 *     Show a confirmation HTML form or AJAX popup
	 *
	 * @param string $page Url of page to call if confirmation is OK
	 * @param string $title Title
	 * @param string $question Question
	 * @param string $action Action
	 * @param array $formquestion An array with forms complementary inputs
	 * @param string $selectedchoice "" or "no" or "yes"
	 * @param int|string $useajax 0=No, 1=Yes use Ajax to show the popup, 2=Yes and also submit page with &confirm=no if choice is No, 'xxx'=Yes and preoutput confirm box with div id=dialog-confirm-xxx
	 * @param int $height Force height of box
	 * @param int $width Force width of box
	 * @return    void
	 * @deprecated
	 * @see formconfirm()
	 */
	public function form_confirm($page, $title, $question, $action, $formquestion = '', $selectedchoice = "", $useajax = 0, $height = 170, $width = 500)
	{
		// phpcs:enable
		dol_syslog(__METHOD__ . ': using form_confirm is deprecated. Use formconfim instead.', LOG_WARNING);
		print $this->formconfirm($page, $title, $question, $action, $formquestion, $selectedchoice, $useajax, $height, $width);
	}

	/**
	 *     Show a confirmation HTML form or AJAX popup.
	 *     Easiest way to use this is with useajax=1.
	 *     If you use useajax='xxx', you must also add jquery code to trigger opening of box (with correct parameters)
	 *     just after calling this method. For example:
	 *       print '<script nonce="'.getNonce().'" type="text/javascript">'."\n";
	 *       print 'jQuery(document).ready(function() {'."\n";
	 *       print 'jQuery(".xxxlink").click(function(e) { jQuery("#aparamid").val(jQuery(this).attr("rel")); jQuery("#dialog-confirm-xxx").dialog("open"); return false; });'."\n";
	 *       print '});'."\n";
	 *       print '</script>'."\n";
	 *
	 * @param string 		$page 				Url of page to call if confirmation is OK. Can contains parameters (param 'action' and 'confirm' will be reformated)
	 * @param string 		$title 				Title
	 * @param string 		$question 			Question
	 * @param string 		$action 			Action
	 * @param array|string 	$formquestion 		An array with complementary inputs to add into forms: array(array('label'=> ,'type'=> , 'size'=>, 'morecss'=>, 'moreattr'=>'autofocus' or 'style=...'))
	 *                                   		'type' can be 'text', 'password', 'checkbox', 'radio', 'date', 'datetime', 'select', 'multiselect', 'morecss',
	 *                                   		'other', 'onecolumn' or 'hidden'...
	 * @param int|string 	$selectedchoice 	'' or 'no', or 'yes' or '1', 1, '0' or 0
	 * @param int|string 	$useajax 			0=No, 1=Yes use Ajax to show the popup, 2=Yes and also submit page with &confirm=no if choice is No, 'xxx'=Yes and preoutput confirm box with div id=dialog-confirm-xxx
	 * @param int|string 	$height 			Force height of box (0 = auto)
	 * @param int 			$width 				Force width of box ('999' or '90%'). Ignored and forced to 90% on smartphones.
	 * @param int 			$disableformtag 	1=Disable form tag. Can be used if we are already inside a <form> section.
	 * @param string 		$labelbuttonyes 	Label for Yes
	 * @param string 		$labelbuttonno 		Label for No
	 * @return string                        	HTML ajax code if a confirm ajax popup is required, Pure HTML code if it's an html form
	 */
	public function formconfirm($page, $title, $question, $action, $formquestion = '', $selectedchoice = '', $useajax = 0, $height = 0, $width = 500, $disableformtag = 0, $labelbuttonyes = 'Yes', $labelbuttonno = 'No')
	{
		global $langs, $conf;

		$more = '<!-- formconfirm - before call, page=' . dol_escape_htmltag($page) . ' -->';
		$formconfirm = '';
		$inputok = array();
		$inputko = array();

		// Clean parameters
		$newselectedchoice = empty($selectedchoice) ? "no" : $selectedchoice;
		if ($conf->browser->layout == 'phone') {
			$width = '95%';
		}

		// Set height automatically if not defined
		if (empty($height)) {
			$height = 220;
			if (is_array($formquestion) && count($formquestion) > 2) {
				$height += ((count($formquestion) - 2) * 24);
			}
		}

		if (is_array($formquestion) && !empty($formquestion)) {
			// First add hidden fields and value
			foreach ($formquestion as $key => $input) {
				if (is_array($input) && !empty($input)) {
					if ($input['type'] == 'hidden') {
						$moreattr = (!empty($input['moreattr']) ? ' ' . $input['moreattr'] : '');
						$morecss = (!empty($input['morecss']) ? ' ' . $input['morecss'] : '');

						$more .= '<input type="hidden" id="' . dol_escape_htmltag($input['name']) . '" name="' . dol_escape_htmltag($input['name']) . '" value="' . dol_escape_htmltag($input['value']) . '" class="' . $morecss . '"' . $moreattr . '>' . "\n";
					}
				}
			}

			// Now add questions
			$moreonecolumn = '';
			$more .= '<div class="tagtable paddingtopbottomonly centpercent noborderspacing">' . "\n";
			foreach ($formquestion as $key => $input) {
				if (is_array($input) && !empty($input)) {
					$size = (!empty($input['size']) ? ' size="' . $input['size'] . '"' : '');    // deprecated. Use morecss instead.
					$moreattr = (!empty($input['moreattr']) ? ' ' . $input['moreattr'] : '');
					$morecss = (!empty($input['morecss']) ? ' ' . $input['morecss'] : '');

					if ($input['type'] == 'text') {
						$more .= '<div class="tagtr"><div class="tagtd' . (empty($input['tdclass']) ? '' : (' ' . $input['tdclass'])) . '">' . $input['label'] . '</div><div class="tagtd"><input type="text" class="flat' . $morecss . '" id="' . dol_escape_htmltag($input['name']) . '" name="' . dol_escape_htmltag($input['name']) . '"' . $size . ' value="' . (empty($input['value']) ? '' : $input['value']) . '"' . $moreattr . ' /></div></div>' . "\n";
					} elseif ($input['type'] == 'password') {
						$more .= '<div class="tagtr"><div class="tagtd' . (empty($input['tdclass']) ? '' : (' ' . $input['tdclass'])) . '">' . $input['label'] . '</div><div class="tagtd"><input type="password" class="flat' . $morecss . '" id="' . dol_escape_htmltag($input['name']) . '" name="' . dol_escape_htmltag($input['name']) . '"' . $size . ' value="' . (empty($input['value']) ? '' : $input['value']) . '"' . $moreattr . ' /></div></div>' . "\n";
					} elseif ($input['type'] == 'textarea') {
						/*$more .= '<div class="tagtr"><div class="tagtd'.(empty($input['tdclass']) ? '' : (' '.$input['tdclass'])).'">'.$input['label'].'</div><div class="tagtd">';
						$more .= '<textarea name="'.$input['name'].'" class="'.$morecss.'"'.$moreattr.'>';
						$more .= $input['value'];
						$more .= '</textarea>';
						$more .= '</div></div>'."\n";*/
						$moreonecolumn .= '<div class="margintoponly">';
						$moreonecolumn .= $input['label'] . '<br>';
						$moreonecolumn .= '<textarea name="' . dol_escape_htmltag($input['name']) . '" id="' . dol_escape_htmltag($input['name']) . '" class="' . $morecss . '"' . $moreattr . '>';
						$moreonecolumn .= $input['value'];
						$moreonecolumn .= '</textarea>';
						$moreonecolumn .= '</div>';
					} elseif (in_array($input['type'], ['select', 'multiselect'])) {
						if (empty($morecss)) {
							$morecss = 'minwidth100';
						}

						$show_empty = isset($input['select_show_empty']) ? $input['select_show_empty'] : 1;
						$key_in_label = isset($input['select_key_in_label']) ? $input['select_key_in_label'] : 0;
						$value_as_key = isset($input['select_value_as_key']) ? $input['select_value_as_key'] : 0;
						$translate = isset($input['select_translate']) ? $input['select_translate'] : 0;
						$maxlen = isset($input['select_maxlen']) ? $input['select_maxlen'] : 0;
						$disabled = isset($input['select_disabled']) ? $input['select_disabled'] : 0;
						$sort = isset($input['select_sort']) ? $input['select_sort'] : '';

						$more .= '<div class="tagtr"><div class="tagtd' . (empty($input['tdclass']) ? '' : (' ' . $input['tdclass'])) . '">';
						if (!empty($input['label'])) {
							$more .= $input['label'] . '</div><div class="tagtd left">';
						}
						if ($input['type'] == 'select') {
							$more .= $this->selectarray($input['name'], $input['values'], isset($input['default']) ? $input['default'] : '-1', $show_empty, $key_in_label, $value_as_key, $moreattr, $translate, $maxlen, $disabled, $sort, $morecss);
						} else {
							$more .= $this->multiselectarray($input['name'], $input['values'], is_array($input['default']) ? $input['default'] : [$input['default']], $key_in_label, $value_as_key, $morecss, $translate, $maxlen, $moreattr);
						}
						$more .= '</div></div>' . "\n";
					} elseif ($input['type'] == 'checkbox') {
						$more .= '<div class="tagtr">';
						$more .= '<div class="tagtd' . (empty($input['tdclass']) ? '' : (' ' . $input['tdclass'])) . '"><label for="' . dol_escape_htmltag($input['name']) . '">' . $input['label'] . '</label></div><div class="tagtd">';
						$more .= '<input type="checkbox" class="flat' . ($morecss ? ' ' . $morecss : '') . '" id="' . dol_escape_htmltag($input['name']) . '" name="' . dol_escape_htmltag($input['name']) . '"' . $moreattr;
						if (!is_bool($input['value']) && $input['value'] != 'false' && $input['value'] != '0' && $input['value'] != '') {
							$more .= ' checked';
						}
						if (is_bool($input['value']) && $input['value']) {
							$more .= ' checked';
						}
						if (isset($input['disabled'])) {
							$more .= ' disabled';
						}
						$more .= ' /></div>';
						$more .= '</div>' . "\n";
					} elseif ($input['type'] == 'radio') {
						$i = 0;
						foreach ($input['values'] as $selkey => $selval) {
							$more .= '<div class="tagtr">';
							if (isset($input['label'])) {
								if ($i == 0) {
									$more .= '<div class="tagtd' . (empty($input['tdclass']) ? ' tdtop' : (' tdtop ' . $input['tdclass'])) . '">' . $input['label'] . '</div>';
								} else {
									$more .= '<div clas="tagtd' . (empty($input['tdclass']) ? '' : (' "' . $input['tdclass'])) . '">&nbsp;</div>';
								}
							}
							$more .= '<div class="tagtd' . ($i == 0 ? ' tdtop' : '') . '"><input type="radio" class="flat' . $morecss . '" id="' . dol_escape_htmltag($input['name'] . $selkey) . '" name="' . dol_escape_htmltag($input['name']) . '" value="' . $selkey . '"' . $moreattr;
							if (!empty($input['disabled'])) {
								$more .= ' disabled';
							}
							if (isset($input['default']) && $input['default'] === $selkey) {
								$more .= ' checked="checked"';
							}
							$more .= ' /> ';
							$more .= '<label for="' . dol_escape_htmltag($input['name'] . $selkey) . '" class="valignmiddle">' . $selval . '</label>';
							$more .= '</div></div>' . "\n";
							$i++;
						}
					} elseif ($input['type'] == 'date' || $input['type'] == 'datetime') {
						$more .= '<div class="tagtr"><div class="tagtd' . (empty($input['tdclass']) ? '' : (' ' . $input['tdclass'])) . '">' . $input['label'] . '</div>';
						$more .= '<div class="tagtd">';
						$addnowlink = (empty($input['datenow']) ? 0 : 1);
						$h = $m = 0;
						if ($input['type'] == 'datetime') {
							$h = isset($input['hours']) ? $input['hours'] : 1;
							$m = isset($input['minutes']) ? $input['minutes'] : 1;
						}
						$more .= $this->selectDate($input['value'], $input['name'], $h, $m, 0, '', 1, $addnowlink);
						$more .= '</div></div>'."\n";
						$formquestion[] = array('name'=>$input['name'].'day');
						$formquestion[] = array('name'=>$input['name'].'month');
						$formquestion[] = array('name'=>$input['name'].'year');
						$formquestion[] = array('name'=>$input['name'].'hour');
						$formquestion[] = array('name'=>$input['name'].'min');
					} elseif ($input['type'] == 'other') { // can be 1 column or 2 depending if label is set or not
						$more .= '<div class="tagtr"><div class="tagtd'.(empty($input['tdclass']) ? '' : (' '.$input['tdclass'])).'">';
						if (!empty($input['label'])) {
							$more .= $input['label'] . '</div><div class="tagtd">';
						}
						$more .= $input['value'];
						$more .= '</div></div>' . "\n";
					} elseif ($input['type'] == 'onecolumn') {
						$moreonecolumn .= '<div class="margintoponly">';
						$moreonecolumn .= $input['value'];
						$moreonecolumn .= '</div>' . "\n";
					} elseif ($input['type'] == 'hidden') {
						// Do nothing more, already added by a previous loop
					} elseif ($input['type'] == 'separator') {
						$more .= '<br>';
					} else {
						$more .= 'Error type ' . $input['type'] . ' for the confirm box is not a supported type';
					}
				}
			}
			$more .= '</div>' . "\n";
			$more .= $moreonecolumn;
		}

		// JQUERY method dialog is broken with smartphone, we use standard HTML.
		// Note: When using dol_use_jmobile or no js, you must also check code for button use a GET url with action=xxx and check that you also output the confirm code when action=xxx
		// See page product/card.php for example
		if (!empty($conf->dol_use_jmobile)) {
			$useajax = 0;
		}
		if (empty($conf->use_javascript_ajax)) {
			$useajax = 0;
		}

		if ($useajax) {
			$autoOpen = true;
			$dialogconfirm = 'dialog-confirm';
			$button = '';
			if (!is_numeric($useajax)) {
				$button = $useajax;
				$useajax = 1;
				$autoOpen = false;
				$dialogconfirm .= '-' . $button;
			}
			$pageyes = $page . (preg_match('/\?/', $page) ? '&' : '?') . 'action=' . urlencode($action) . '&confirm=yes';
			$pageno = ($useajax == 2 ? $page . (preg_match('/\?/', $page) ? '&' : '?') . 'action=' . urlencode($action) . '&confirm=no' : '');

			// Add input fields into list of fields to read during submit (inputok and inputko)
			if (is_array($formquestion)) {
				foreach ($formquestion as $key => $input) {
					//print "xx ".$key." rr ".is_array($input)."<br>\n";
					// Add name of fields to propagate with the GET when submitting the form with button OK.
					if (is_array($input) && isset($input['name'])) {
						if (strpos($input['name'], ',') > 0) {
							$inputok = array_merge($inputok, explode(',', $input['name']));
						} else {
							array_push($inputok, $input['name']);
						}
					}
					// Add name of fields to propagate with the GET when submitting the form with button KO.
					if (isset($input['inputko']) && $input['inputko'] == 1) {
						array_push($inputko, $input['name']);
					}
				}
			}

			// Show JQuery confirm box.
			$formconfirm .= '<div id="' . $dialogconfirm . '" title="' . dol_escape_htmltag($title) . '" style="display: none;">';
			if (is_array($formquestion) && !empty($formquestion['text'])) {
				$formconfirm .= '<div class="confirmtext">' . $formquestion['text'] . '</div>' . "\n";
			}
			if (!empty($more)) {
				$formconfirm .= '<div class="confirmquestions">' . $more . '</div>' . "\n";
			}
			$formconfirm .= ($question ? '<div class="confirmmessage">' . img_help('', '') . ' ' . $question . '</div>' : '');
			$formconfirm .= '</div>' . "\n";

			$formconfirm .= "\n<!-- begin code of popup for formconfirm page=" . $page . " -->\n";
			$formconfirm .= '<script nonce="' . getNonce() . '" type="text/javascript">' . "\n";
			$formconfirm .= "/* Code for the jQuery('#dialogforpopup').dialog() */\n";
			$formconfirm .= 'jQuery(document).ready(function() {
            $(function() {
            	$( "#' . $dialogconfirm . '" ).dialog(
            	{
                    autoOpen: ' . ($autoOpen ? "true" : "false") . ',';
			if ($newselectedchoice == 'no') {
				$formconfirm .= '
						open: function() {
            				$(this).parent().find("button.ui-button:eq(2)").focus();
						},';
			}

			$jsforcursor = '';
			if ($useajax == 1) {
				$jsforcursor = '// The call to urljump can be slow, so we set the wait cursor' . "\n";
				$jsforcursor .= 'jQuery("html,body,#id-container").addClass("cursorwait");' . "\n";
			}

			$postconfirmas = 'GET';

			$formconfirm .= '
                    resizable: false,
                    height: "' . $height . '",
                    width: "' . $width . '",
                    modal: true,
                    closeOnEscape: false,
                    buttons: {
                        "' . dol_escape_js($langs->transnoentities($labelbuttonyes)) . '": function() {
							var options = "token=' . urlencode(newToken()) . '";
                        	var inputok = ' . json_encode($inputok) . ';	/* List of fields into form */
							var page = "' . dol_escape_js(!empty($page) ? $page : '') . '";
                         	var pageyes = "' . dol_escape_js(!empty($pageyes) ? $pageyes : '') . '";

                         	if (inputok.length > 0) {
                         		$.each(inputok, function(i, inputname) {
                         			var more = "";
									var inputvalue;
                         			if ($("input[name=\'" + inputname + "\']").attr("type") == "radio") {
										inputvalue = $("input[name=\'" + inputname + "\']:checked").val();
									} else {
                         		    	if ($("#" + inputname).attr("type") == "checkbox") { more = ":checked"; }
                         				inputvalue = $("#" + inputname + more).val();
									}
                         			if (typeof inputvalue == "undefined") { inputvalue=""; }
									console.log("formconfirm check inputname="+inputname+" inputvalue="+inputvalue);
                         			options += "&" + inputname + "=" + encodeURIComponent(inputvalue);
                         		});
                         	}
                         	var urljump = pageyes + (pageyes.indexOf("?") < 0 ? "?" : "&") + options;
            				if (pageyes.length > 0) {';
			if ($postconfirmas == 'GET') {
				$formconfirm .= 'location.href = urljump;';
			} else {
				$formconfirm .= $jsforcursor;
				$formconfirm .= 'var post = $.post(
									pageyes,
									options,
									function(data) { $("body").html(data); jQuery("html,body,#id-container").removeClass("cursorwait"); }
								);';
			}
			$formconfirm .= '
								console.log("after post ok");
							}
	                        $(this).dialog("close");
                        },
                        "' . dol_escape_js($langs->transnoentities($labelbuttonno)) . '": function() {
                        	var options = "token=' . urlencode(newToken()) . '";
                         	var inputko = ' . json_encode($inputko) . ';	/* List of fields into form */
							var page = "' . dol_escape_js(!empty($page) ? $page : '') . '";
                         	var pageno="' . dol_escape_js(!empty($pageno) ? $pageno : '') . '";
                         	if (inputko.length > 0) {
                         		$.each(inputko, function(i, inputname) {
                         			var more = "";
                         			if ($("#" + inputname).attr("type") == "checkbox") { more = ":checked"; }
                         			var inputvalue = $("#" + inputname + more).val();
                         			if (typeof inputvalue == "undefined") { inputvalue=""; }
                         			options += "&" + inputname + "=" + encodeURIComponent(inputvalue);
                         		});
                         	}
                         	var urljump=pageno + (pageno.indexOf("?") < 0 ? "?" : "&") + options;
                         	//alert(urljump);
            				if (pageno.length > 0) {';
			if ($postconfirmas == 'GET') {
				$formconfirm .= 'location.href = urljump;';
			} else {
				$formconfirm .= $jsforcursor;
				$formconfirm .= 'var post = $.post(
									pageno,
									options,
									function(data) { $("body").html(data); jQuery("html,body,#id-container").removeClass("cursorwait"); }
								);';
			}
			$formconfirm .= '
								console.log("after post ko");
							}
                            $(this).dialog("close");
                        }
                    }
                }
                );

            	var button = "' . $button . '";
            	if (button.length > 0) {
                	$( "#" + button ).click(function() {
                		$("#' . $dialogconfirm . '").dialog("open");
        			});
                }
            });
            });
            </script>';
			$formconfirm .= "<!-- end ajax formconfirm -->\n";
		} else {
			$formconfirm .= "\n<!-- begin formconfirm page=" . dol_escape_htmltag($page) . " -->\n";

			if (empty($disableformtag)) {
				$formconfirm .= '<form method="POST" action="' . $page . '" class="notoptoleftroright">' . "\n";
			}

			$formconfirm .= '<input type="hidden" name="action" value="' . $action . '">' . "\n";
			$formconfirm .= '<input type="hidden" name="token" value="' . newToken() . '">' . "\n";

			$formconfirm .= '<table class="valid centpercent">' . "\n";

			// Line title
			$formconfirm .= '<tr class="validtitre"><td class="validtitre" colspan="2">';
			$formconfirm .= img_picto('', 'pictoconfirm') . ' ' . $title;
			$formconfirm .= '</td></tr>' . "\n";

			// Line text
			if (is_array($formquestion) && !empty($formquestion['text'])) {
				$formconfirm .= '<tr class="valid"><td class="valid" colspan="2">' . $formquestion['text'] . '</td></tr>' . "\n";
			}

			// Line form fields
			if ($more) {
				$formconfirm .= '<tr class="valid"><td class="valid" colspan="2">' . "\n";
				$formconfirm .= $more;
				$formconfirm .= '</td></tr>' . "\n";
			}

			// Line with question
			$formconfirm .= '<tr class="valid">';
			$formconfirm .= '<td class="valid">' . $question . '</td>';
			$formconfirm .= '<td class="valid center">';
			$formconfirm .= $this->selectyesno("confirm", $newselectedchoice, 0, false, 0, 0, 'marginleftonly marginrightonly', $labelbuttonyes, $labelbuttonno);
			$formconfirm .= '<input class="button valignmiddle confirmvalidatebutton small" type="submit" value="' . $langs->trans("Validate") . '">';
			$formconfirm .= '</td>';
			$formconfirm .= '</tr>' . "\n";

			$formconfirm .= '</table>' . "\n";

			if (empty($disableformtag)) {
				$formconfirm .= "</form>\n";
			}
			$formconfirm .= '<br>';

			if (!empty($conf->use_javascript_ajax)) {
				$formconfirm .= '<!-- code to disable button to avoid double clic -->';
				$formconfirm .= '<script nonce="' . getNonce() . '" type="text/javascript">' . "\n";
				$formconfirm .= '
				$(document).ready(function () {
					$(".confirmvalidatebutton").on("click", function() {
						console.log("We click on button");
						$(this).attr("disabled", "disabled");
						setTimeout(\'$(".confirmvalidatebutton").removeAttr("disabled")\', 3000);
						//console.log($(this).closest("form"));
						$(this).closest("form").submit();
					});
				});
				';
				$formconfirm .= '</script>' . "\n";
			}

			$formconfirm .= "<!-- end formconfirm -->\n";
		}

		return $formconfirm;
	}


	// phpcs:disable PEAR.NamingConventions.ValidFunctionName.ScopeNotCamelCaps

	/**
	 * Show a form to select a project
	 *
	 * @param 	int 		$page 				Page
	 * @param 	int 		$socid 				Id third party (-1=all, 0=only projects not linked to a third party, id=projects not linked or linked to third party id)
	 * @param 	int 		$selected 			Id pre-selected project
	 * @param 	string 		$htmlname 			Name of select field
	 * @param 	int 		$discard_closed 	Discard closed projects (0=Keep,1=hide completely except $selected,2=Disable)
	 * @param 	int 		$maxlength 			Max length
	 * @param 	int 		$forcefocus 		Force focus on field (works with javascript only)
	 * @param 	int 		$nooutput 			No print is done. String is returned.
	 * @param 	string 		$textifnoproject 	Text to show if no project
	 * @param 	string 		$morecss 			More CSS
	 * @return	string                      	Return html content
	 */
	public function form_project($page, $socid, $selected = '', $htmlname = 'projectid', $discard_closed = 0, $maxlength = 20, $forcefocus = 0, $nooutput = 0, $textifnoproject = '', $morecss = '')
	{
		// phpcs:enable
		global $langs;

		require_once DOL_DOCUMENT_ROOT . '/core/lib/project.lib.php';
		require_once DOL_DOCUMENT_ROOT . '/core/class/html.formprojet.class.php';

		$out = '';

		$formproject = new FormProjets($this->db);

		$langs->load("project");
		if ($htmlname != "none") {
			$out .= '<form method="post" action="' . $page . '">';
			$out .= '<input type="hidden" name="action" value="classin">';
			$out .= '<input type="hidden" name="token" value="' . newToken() . '">';
			$out .= $formproject->select_projects($socid, $selected, $htmlname, $maxlength, 0, 1, $discard_closed, $forcefocus, 0, 0, '', 1, 0, $morecss);
			$out .= '<input type="submit" class="button smallpaddingimp" value="' . $langs->trans("Modify") . '">';
			$out .= '</form>';
		} else {
			$out .= '<span class="project_head_block">';
			if ($selected) {
				$projet = new Project($this->db);
				$projet->fetch($selected);
				$out .= $projet->getNomUrl(0, '', 1);
			} else {
				$out .= '<span class="opacitymedium">' . $textifnoproject . '</span>';
			}
			$out .= '</span>';
		}

		if (empty($nooutput)) {
			print $out;
			return '';
		}
		return $out;
	}

	// phpcs:disable PEAR.NamingConventions.ValidFunctionName.ScopeNotCamelCaps

	/**
	 * Show a form to select payment conditions
	 *
	 * @param int 		$page 				Page
	 * @param string 	$selected 			Id condition pre-selectionne
	 * @param string 	$htmlname 			Name of select html field
	 * @param int 		$addempty 			Add empty entry
	 * @param string 	$type 				Type ('direct-debit' or 'bank-transfer')
	 * @param int 		$filtertype 		If > 0, include payment terms with deposit percentage (for objects other than invoices and invoice templates)
	 * @param string 	$deposit_percent 	< 0 : deposit_percent input makes no sense (for example, in list filters)
	 *                                		0 : use default deposit percentage from entry
	 *                                		> 0 : force deposit percentage (for example, from company object)
	 * @param int 		$nooutput 			No print is done. String is returned.
	 * @return string                   	HTML output or ''
	 */
	public function form_conditions_reglement($page, $selected = '', $htmlname = 'cond_reglement_id', $addempty = 0, $type = '', $filtertype = -1, $deposit_percent = -1, $nooutput = 0)
	{
		// phpcs:enable
		global $langs;

		$out = '';

		if ($htmlname != "none") {
			$out .= '<form method="POST" action="' . $page . '">';
			$out .= '<input type="hidden" name="action" value="setconditions">';
			$out .= '<input type="hidden" name="token" value="' . newToken() . '">';
			if ($type) {
				$out .= '<input type="hidden" name="type" value="' . dol_escape_htmltag($type) . '">';
			}
			$out .= $this->getSelectConditionsPaiements($selected, $htmlname, $filtertype, $addempty, 0, '', $deposit_percent);
			$out .= '<input type="submit" class="button valignmiddle smallpaddingimp" value="' . $langs->trans("Modify") . '">';
			$out .= '</form>';
		} else {
			if ($selected) {
				$this->load_cache_conditions_paiements();
				if (isset($this->cache_conditions_paiements[$selected])) {
					$label = $this->cache_conditions_paiements[$selected]['label'];

					if (!empty($this->cache_conditions_paiements[$selected]['deposit_percent'])) {
						$label = str_replace('__DEPOSIT_PERCENT__', $deposit_percent > 0 ? $deposit_percent : $this->cache_conditions_paiements[$selected]['deposit_percent'], $label);
					}

					$out .= $label;
				} else {
					$langs->load('errors');
					$out .= $langs->trans('ErrorNotInDictionaryPaymentConditions');
				}
			} else {
				$out .= '&nbsp;';
			}
		}

		if (empty($nooutput)) {
			print $out;
			return '';
		}
		return $out;
	}

	// phpcs:disable PEAR.NamingConventions.ValidFunctionName.ScopeNotCamelCaps

	/**
	 *  Show a form to select a delivery delay
	 *
	 * @param 	int 		$page 		Page
	 * @param 	string 		$selected 	Id condition pre-selectionne
	 * @param 	string 		$htmlname 	Name of select html field
	 * @param 	int 		$addempty 	Add an empty entry
	 * @return  void
	 */
	public function form_availability($page, $selected = '', $htmlname = 'availability', $addempty = 0)
	{
		// phpcs:enable
		global $langs;
		if ($htmlname != "none") {
			print '<form method="post" action="' . $page . '">';
			print '<input type="hidden" name="action" value="setavailability">';
			print '<input type="hidden" name="token" value="' . newToken() . '">';
			$this->selectAvailabilityDelay($selected, $htmlname, -1, $addempty);
			print '<input type="submit" name="modify" class="button smallpaddingimp" value="' . $langs->trans("Modify") . '">';
			print '<input type="submit" name="cancel" class="button smallpaddingimp" value="' . $langs->trans("Cancel") . '">';
			print '</form>';
		} else {
			if ($selected) {
				$this->load_cache_availability();
				print $this->cache_availability[$selected]['label'];
			} else {
				print "&nbsp;";
			}
		}
	}

	/**
	 *  Output HTML form to select list of input reason (events that triggered an object creation, like after sending an emailing, making an advert, ...)
	 *  List found into table c_input_reason loaded by loadCacheInputReason
	 *
	 * @param string $page Page
	 * @param string $selected Id condition pre-selectionne
	 * @param string $htmlname Name of select html field
	 * @param int $addempty Add empty entry
	 * @return    void
	 */
	public function formInputReason($page, $selected = '', $htmlname = 'demandreason', $addempty = 0)
	{
		global $langs;
		if ($htmlname != "none") {
			print '<form method="post" action="' . $page . '">';
			print '<input type="hidden" name="action" value="setdemandreason">';
			print '<input type="hidden" name="token" value="' . newToken() . '">';
			$this->selectInputReason($selected, $htmlname, -1, $addempty);
			print '<input type="submit" class="button smallpaddingimp" value="' . $langs->trans("Modify") . '">';
			print '</form>';
		} else {
			if ($selected) {
				$this->loadCacheInputReason();
				foreach ($this->cache_demand_reason as $key => $val) {
					if ($val['id'] == $selected) {
						print $val['label'];
						break;
					}
				}
			} else {
				print "&nbsp;";
			}
		}
	}

	// phpcs:disable PEAR.NamingConventions.ValidFunctionName.ScopeNotCamelCaps

	/**
	 *    Show a form + html select a date
	 *
	 * @param string $page Page
	 * @param string $selected Date preselected
	 * @param string $htmlname Html name of date input fields or 'none'
	 * @param int $displayhour Display hour selector
	 * @param int $displaymin Display minutes selector
	 * @param int $nooutput 1=No print output, return string
	 * @param string $type 'direct-debit' or 'bank-transfer'
	 * @return    string
	 * @see        selectDate()
	 */
	public function form_date($page, $selected, $htmlname, $displayhour = 0, $displaymin = 0, $nooutput = 0, $type = '')
	{
		// phpcs:enable
		global $langs;

		$ret = '';

		if ($htmlname != "none") {
			$ret .= '<form method="POST" action="' . $page . '" name="form' . $htmlname . '">';
			$ret .= '<input type="hidden" name="action" value="set' . $htmlname . '">';
			$ret .= '<input type="hidden" name="token" value="' . newToken() . '">';
			if ($type) {
				$ret .= '<input type="hidden" name="type" value="' . dol_escape_htmltag($type) . '">';
			}
			$ret .= '<table class="nobordernopadding">';
			$ret .= '<tr><td>';
			$ret .= $this->selectDate($selected, $htmlname, $displayhour, $displaymin, 1, 'form' . $htmlname, 1, 0);
			$ret .= '</td>';
			$ret .= '<td class="left"><input type="submit" class="button smallpaddingimp" value="' . $langs->trans("Modify") . '"></td>';
			$ret .= '</tr></table></form>';
		} else {
			if ($displayhour) {
				$ret .= dol_print_date($selected, 'dayhour');
			} else {
				$ret .= dol_print_date($selected, 'day');
			}
		}

		if (empty($nooutput)) {
			print $ret;
		}
		return $ret;
	}


	// phpcs:disable PEAR.NamingConventions.ValidFunctionName.ScopeNotCamelCaps

	/**
	 *  Show a select form to choose a user
	 *
	 * @param string $page Page
	 * @param string $selected Id of user preselected
	 * @param string $htmlname Name of input html field. If 'none', we just output the user link.
	 * @param array $exclude List of users id to exclude
	 * @param array $include List of users id to include
	 * @return    void
	 */
	public function form_users($page, $selected = '', $htmlname = 'userid', $exclude = '', $include = '')
	{
		// phpcs:enable
		global $langs;

		if ($htmlname != "none") {
			print '<form method="POST" action="' . $page . '" name="form' . $htmlname . '">';
			print '<input type="hidden" name="action" value="set' . $htmlname . '">';
			print '<input type="hidden" name="token" value="' . newToken() . '">';
			print $this->select_dolusers($selected, $htmlname, 1, $exclude, 0, $include);
			print '<input type="submit" class="button smallpaddingimp valignmiddle" value="' . $langs->trans("Modify") . '">';
			print '</form>';
		} else {
			if ($selected) {
				require_once DOL_DOCUMENT_ROOT . '/user/class/user.class.php';
				$theuser = new User($this->db);
				$theuser->fetch($selected);
				print $theuser->getNomUrl(1);
			} else {
				print "&nbsp;";
			}
		}
	}


	// phpcs:disable PEAR.NamingConventions.ValidFunctionName.ScopeNotCamelCaps

	/**
	 *    Show form with payment mode
	 *
	 * @param string $page Page
	 * @param int $selected Id mode pre-selectionne
	 * @param string $htmlname Name of select html field
	 * @param string $filtertype To filter on field type in llx_c_paiement ('CRDT' or 'DBIT' or array('code'=>xx,'label'=>zz))
	 * @param int $active Active or not, -1 = all
	 * @param int $addempty 1=Add empty entry
	 * @param string $type Type ('direct-debit' or 'bank-transfer')
	 * @param int $nooutput 1=Return string, no output
	 * @return    string                    HTML output or ''
	 */
	public function form_modes_reglement($page, $selected = '', $htmlname = 'mode_reglement_id', $filtertype = '', $active = 1, $addempty = 0, $type = '', $nooutput = 0)
	{
		// phpcs:enable
		global $langs;

		$out = '';
		if ($htmlname != "none") {
			$out .= '<form method="POST" action="' . $page . '">';
			$out .= '<input type="hidden" name="action" value="setmode">';
			$out .= '<input type="hidden" name="token" value="' . newToken() . '">';
			if ($type) {
				$out .= '<input type="hidden" name="type" value="' . dol_escape_htmltag($type) . '">';
			}
			$out .= $this->select_types_paiements($selected, $htmlname, $filtertype, 0, $addempty, 0, 0, $active, '', 1);
			$out .= '<input type="submit" class="button smallpaddingimp valignmiddle" value="' . $langs->trans("Modify") . '">';
			$out .= '</form>';
		} else {
			if ($selected) {
				$this->load_cache_types_paiements();
				$out .= $this->cache_types_paiements[$selected]['label'];
			} else {
				$out .= "&nbsp;";
			}
		}

		if ($nooutput) {
			return $out;
		} else {
			print $out;
		}
		return '';
	}

	/**
	 *    Show form with transport mode
	 *
	 * @param string $page Page
	 * @param int $selected Id mode pre-select
	 * @param string $htmlname Name of select html field
	 * @param int $active Active or not, -1 = all
	 * @param int $addempty 1=Add empty entry
	 * @return    void
	 */
	public function formSelectTransportMode($page, $selected = '', $htmlname = 'transport_mode_id', $active = 1, $addempty = 0)
	{
		global $langs;
		if ($htmlname != "none") {
			print '<form method="POST" action="' . $page . '">';
			print '<input type="hidden" name="action" value="settransportmode">';
			print '<input type="hidden" name="token" value="' . newToken() . '">';
			$this->selectTransportMode($selected, $htmlname, 0, $addempty, 0, 0, $active);
			print '<input type="submit" class="button smallpaddingimp valignmiddle" value="' . $langs->trans("Modify") . '">';
			print '</form>';
		} else {
			if ($selected) {
				$this->load_cache_transport_mode();
				print $this->cache_transport_mode[$selected]['label'];
			} else {
				print "&nbsp;";
			}
		}
	}

	// phpcs:disable PEAR.NamingConventions.ValidFunctionName.ScopeNotCamelCaps

	/**
	 *    Show form with multicurrency code
	 *
	 * @param string $page Page
	 * @param string $selected code pre-selectionne
	 * @param string $htmlname Name of select html field
	 * @return    void
	 */
	public function form_multicurrency_code($page, $selected = '', $htmlname = 'multicurrency_code')
	{
		// phpcs:enable
		global $langs;
		if ($htmlname != "none") {
			print '<form method="POST" action="' . $page . '">';
			print '<input type="hidden" name="action" value="setmulticurrencycode">';
			print '<input type="hidden" name="token" value="' . newToken() . '">';
			print $this->selectMultiCurrency($selected, $htmlname, 0);
			print '<input type="submit" class="button smallpaddingimp valignmiddle" value="' . $langs->trans("Modify") . '">';
			print '</form>';
		} else {
			dol_include_once('/core/lib/company.lib.php');
			print !empty($selected) ? currency_name($selected, 1) : '&nbsp;';
		}
	}

	// phpcs:disable PEAR.NamingConventions.ValidFunctionName.ScopeNotCamelCaps

	/**
	 *    Show form with multicurrency rate
	 *
	 * @param string $page Page
	 * @param double $rate Current rate
	 * @param string $htmlname Name of select html field
	 * @param string $currency Currency code to explain the rate
	 * @return    void
	 */
	public function form_multicurrency_rate($page, $rate = '', $htmlname = 'multicurrency_tx', $currency = '')
	{
		// phpcs:enable
		global $langs, $mysoc, $conf;

		if ($htmlname != "none") {
			print '<form method="POST" action="' . $page . '">';
			print '<input type="hidden" name="action" value="setmulticurrencyrate">';
			print '<input type="hidden" name="token" value="' . newToken() . '">';
			print '<input type="text" class="maxwidth100" name="' . $htmlname . '" value="' . (!empty($rate) ? price(price2num($rate, 'CU')) : 1) . '" /> ';
			print '<select name="calculation_mode">';
			print '<option value="1">Change ' . $langs->trans("PriceUHT") . ' of lines</option>';
			print '<option value="2">Change ' . $langs->trans("PriceUHTCurrency") . ' of lines</option>';
			print '</select> ';
			print '<input type="submit" class="button smallpaddingimp valignmiddle" value="' . $langs->trans("Modify") . '">';
			print '</form>';
		} else {
			if (!empty($rate)) {
				print price($rate, 1, $langs, 1, 0);
				if ($currency && $rate != 1) {
					print ' &nbsp; (' . price($rate, 1, $langs, 1, 0) . ' ' . $currency . ' = 1 ' . $conf->currency . ')';
				}
			} else {
				print 1;
			}
		}
	}


	// phpcs:disable PEAR.NamingConventions.ValidFunctionName.ScopeNotCamelCaps

	/**
	 *    Show a select box with available absolute discounts
	 *
	 * @param string $page Page URL where form is shown
	 * @param int $selected Value pre-selected
	 * @param string $htmlname Name of SELECT component. If 'none', not changeable. Example 'remise_id'.
	 * @param int $socid Third party id
	 * @param float $amount Total amount available
	 * @param string $filter SQL filter on discounts
	 * @param int $maxvalue Max value for lines that can be selected
	 * @param string $more More string to add
	 * @param int $hidelist 1=Hide list
	 * @param int $discount_type 0 => customer discount, 1 => supplier discount
	 * @return    void
	 */
	public function form_remise_dispo($page, $selected, $htmlname, $socid, $amount, $filter = '', $maxvalue = 0, $more = '', $hidelist = 0, $discount_type = 0)
	{
		// phpcs:enable
		global $conf, $langs;
		if ($htmlname != "none") {
			print '<form method="post" action="' . $page . '">';
			print '<input type="hidden" name="action" value="setabsolutediscount">';
			print '<input type="hidden" name="token" value="' . newToken() . '">';
			print '<div class="inline-block">';
			if (!empty($discount_type)) {
				if (!empty($conf->global->FACTURE_SUPPLIER_DEPOSITS_ARE_JUST_PAYMENTS)) {
					if (!$filter || $filter == "fk_invoice_supplier_source IS NULL") {
						$translationKey = 'HasAbsoluteDiscountFromSupplier'; // If we want deposit to be substracted to payments only and not to total of final invoice
					} else {
						$translationKey = 'HasCreditNoteFromSupplier';
					}
				} else {
					if (!$filter || $filter == "fk_invoice_supplier_source IS NULL OR (description LIKE '(DEPOSIT)%' AND description NOT LIKE '(EXCESS PAID)%')") {
						$translationKey = 'HasAbsoluteDiscountFromSupplier';
					} else {
						$translationKey = 'HasCreditNoteFromSupplier';
					}
				}
			} else {
				if (!empty($conf->global->FACTURE_DEPOSITS_ARE_JUST_PAYMENTS)) {
					if (!$filter || $filter == "fk_facture_source IS NULL") {
						$translationKey = 'CompanyHasAbsoluteDiscount'; // If we want deposit to be substracted to payments only and not to total of final invoice
					} else {
						$translationKey = 'CompanyHasCreditNote';
					}
				} else {
					if (!$filter || $filter == "fk_facture_source IS NULL OR (description LIKE '(DEPOSIT)%' AND description NOT LIKE '(EXCESS RECEIVED)%')") {
						$translationKey = 'CompanyHasAbsoluteDiscount';
					} else {
						$translationKey = 'CompanyHasCreditNote';
					}
				}
			}
			print $langs->trans($translationKey, price($amount, 0, $langs, 0, 0, -1, $conf->currency));
			if (empty($hidelist)) {
				print ' ';
			}
			print '</div>';
			if (empty($hidelist)) {
				print '<div class="inline-block" style="padding-right: 10px">';
				$newfilter = 'discount_type=' . intval($discount_type);
				if (!empty($discount_type)) {
					$newfilter .= ' AND fk_invoice_supplier IS NULL AND fk_invoice_supplier_line IS NULL'; // Supplier discounts available
				} else {
					$newfilter .= ' AND fk_facture IS NULL AND fk_facture_line IS NULL'; // Customer discounts available
				}
				if ($filter) {
					$newfilter .= ' AND (' . $filter . ')';
				}
				// output the combo of discounts
				$nbqualifiedlines = $this->select_remises($selected, $htmlname, $newfilter, $socid, $maxvalue);
				if ($nbqualifiedlines > 0) {
					print ' &nbsp; <input type="submit" class="button smallpaddingimp" value="' . dol_escape_htmltag($langs->trans("UseLine")) . '"';
					if (!empty($discount_type) && $filter && $filter != "fk_invoice_supplier_source IS NULL OR (description LIKE '(DEPOSIT)%' AND description NOT LIKE '(EXCESS PAID)%')") {
						print ' title="' . $langs->trans("UseCreditNoteInInvoicePayment") . '"';
					}
					if (empty($discount_type) && $filter && $filter != "fk_facture_source IS NULL OR (description LIKE '(DEPOSIT)%' AND description NOT LIKE '(EXCESS RECEIVED)%')") {
						print ' title="' . $langs->trans("UseCreditNoteInInvoicePayment") . '"';
					}

					print '>';
				}
				print '</div>';
			}
			if ($more) {
				print '<div class="inline-block">';
				print $more;
				print '</div>';
			}
			print '</form>';
		} else {
			if ($selected) {
				print $selected;
			} else {
				print "0";
			}
		}
	}


	// phpcs:disable PEAR.NamingConventions.ValidFunctionName.ScopeNotCamelCaps

	/**
	 *  Show forms to select a contact
	 *
	 * @param string $page Page
	 * @param Societe $societe Filter on third party
	 * @param int $selected Id contact pre-selectionne
	 * @param string $htmlname Name of HTML select. If 'none', we just show contact link.
	 * @return    void
	 */
	public function form_contacts($page, $societe, $selected = '', $htmlname = 'contactid')
	{
		// phpcs:enable
		global $langs, $conf;

		if ($htmlname != "none") {
			print '<form method="post" action="' . $page . '">';
			print '<input type="hidden" name="action" value="set_contact">';
			print '<input type="hidden" name="token" value="' . newToken() . '">';
			print '<table class="nobordernopadding">';
			print '<tr><td>';
			print $this->selectcontacts($societe->id, $selected, $htmlname);
			$num = $this->num;
			if ($num == 0) {
				$addcontact = (!empty($conf->global->SOCIETE_ADDRESSES_MANAGEMENT) ? $langs->trans("AddContact") : $langs->trans("AddContactAddress"));
				print '<a href="' . DOL_URL_ROOT . '/contact/card.php?socid=' . $societe->id . '&amp;action=create&amp;backtoreferer=1">' . $addcontact . '</a>';
			}
			print '</td>';
			print '<td class="left"><input type="submit" class="button smallpaddingimp" value="' . $langs->trans("Modify") . '"></td>';
			print '</tr></table></form>';
		} else {
			if ($selected) {
				require_once DOL_DOCUMENT_ROOT . '/contact/class/contact.class.php';
				$contact = new Contact($this->db);
				$contact->fetch($selected);
				print $contact->getFullName($langs);
			} else {
				print "&nbsp;";
			}
		}
	}

	// phpcs:disable PEAR.NamingConventions.ValidFunctionName.ScopeNotCamelCaps

	/**
	 *  Output html select to select thirdparty
	 *
	 * @param string 	$page 					Page
	 * @param string 	$selected 				Id preselected
	 * @param string 	$htmlname 				Name of HTML select
	 * @param string	$filter 				Optional filters criteras. WARNING: To avoid SQL injection, only few chars [.a-z0-9 =<>()] are allowed here (example: 's.rowid <> x', 's.client IN (1,3)'). Do not use a filter coming from input of users.
	 * @param int 		$showempty 				Add an empty field
	 * @param int 		$showtype 				Show third party type in combolist (customer, prospect or supplier)
	 * @param int 		$forcecombo 			Force to use combo box
	 * @param array 	$events 				Event options. Example: array(array('method'=>'getContacts', 'url'=>dol_buildpath('/core/ajax/contacts.php',1), 'htmlname'=>'contactid', 'params'=>array('add-customer-contact'=>'disabled')))
	 * @param int 		$nooutput 				No print output. Return it only.
	 * @param array 	$excludeids 			Exclude IDs from the select combo
	 * @param string 	$textifnothirdparty 	Text to show if no thirdparty
	 * @return    string                        HTML output or ''
	 */
	public function form_thirdparty($page, $selected = '', $htmlname = 'socid', $filter = '', $showempty = 0, $showtype = 0, $forcecombo = 0, $events = array(), $nooutput = 0, $excludeids = array(), $textifnothirdparty = '')
	{
		// phpcs:enable
		global $langs;

		$out = '';
		if ($htmlname != "none") {
			$out .= '<form method="post" action="' . $page . '">';
			$out .= '<input type="hidden" name="action" value="set_thirdparty">';
			$out .= '<input type="hidden" name="token" value="' . newToken() . '">';
			$out .= $this->select_company($selected, $htmlname, $filter, $showempty, $showtype, $forcecombo, $events, 0, 'minwidth100', '', '', 1, array(), false, $excludeids);
			$out .= '<input type="submit" class="button smallpaddingimp valignmiddle" value="' . $langs->trans("Modify") . '">';
			$out .= '</form>';
		} else {
			if ($selected) {
				require_once DOL_DOCUMENT_ROOT . '/societe/class/societe.class.php';
				$soc = new Societe($this->db);
				$soc->fetch($selected);
				$out .= $soc->getNomUrl(0, '');
			} else {
				$out .= '<span class="opacitymedium">' . $textifnothirdparty . '</span>';
			}
		}

		if ($nooutput) {
			return $out;
		} else {
			print $out;
		}

		return '';
	}

	// phpcs:disable PEAR.NamingConventions.ValidFunctionName.ScopeNotCamelCaps

	/**
	 *    Retourne la liste des devises, dans la langue de l'utilisateur
	 *
	 * @param string $selected preselected currency code
	 * @param string $htmlname name of HTML select list
	 * @deprecated
	 * @return    void
	 */
	public function select_currency($selected = '', $htmlname = 'currency_id')
	{
		// phpcs:enable
		print $this->selectCurrency($selected, $htmlname);
	}

	/**
	 *  Retourne la liste des devises, dans la langue de l'utilisateur
	 *
	 * @param string $selected preselected currency code
	 * @param string $htmlname name of HTML select list
	 * @param string $mode 0 = Add currency symbol into label, 1 = Add 3 letter iso code
	 * @param string $useempty '1'=Allow empty value
	 * @return    string
	 */
	public function selectCurrency($selected = '', $htmlname = 'currency_id', $mode = 0, $useempty = '')
	{
		global $conf, $langs, $user;

		$langs->loadCacheCurrencies('');

		$out = '';

		if ($selected == 'euro' || $selected == 'euros') {
			$selected = 'EUR'; // Pour compatibilite
		}

		$out .= '<select class="flat maxwidth200onsmartphone minwidth300" name="' . $htmlname . '" id="' . $htmlname . '">';
		if ($useempty) {
			$out .= '<option value="-1" selected></option>';
		}
		foreach ($langs->cache_currencies as $code_iso => $currency) {
			$labeltoshow = $currency['label'];
			if ($mode == 1) {
				$labeltoshow .= ' <span class="opacitymedium">(' . $code_iso . ')</span>';
			} else {
				$labeltoshow .= ' <span class="opacitymedium">(' . $langs->getCurrencySymbol($code_iso) . ')</span>';
			}

			if ($selected && $selected == $code_iso) {
				$out .= '<option value="' . $code_iso . '" selected data-html="' . dol_escape_htmltag($labeltoshow) . '">';
			} else {
				$out .= '<option value="' . $code_iso . '" data-html="' . dol_escape_htmltag($labeltoshow) . '">';
			}
			$out .= $labeltoshow;
			$out .= '</option>';
		}
		$out .= '</select>';
		if ($user->admin) {
			$out .= info_admin($langs->trans("YouCanChangeValuesForThisListFromDictionarySetup"), 1);
		}

		// Make select dynamic
		include_once DOL_DOCUMENT_ROOT . '/core/lib/ajax.lib.php';
		$out .= ajax_combobox($htmlname);

		return $out;
	}

	/**
	 *    Return array of currencies in user language
	 *
	 * @param string $selected Preselected currency code
	 * @param string $htmlname Name of HTML select list
	 * @param integer $useempty 1=Add empty line
	 * @param string $filter Optional filters criteras (example: 'code <> x', ' in (1,3)')
	 * @param bool $excludeConfCurrency false = If company current currency not in table, we add it into list. Should always be available.
	 *                                  true = we are in currency_rate update , we don't want to see conf->currency in select
	 * @param string $morecss More css
	 * @return    string
	 */
	public function selectMultiCurrency($selected = '', $htmlname = 'multicurrency_code', $useempty = 0, $filter = '', $excludeConfCurrency = false, $morecss = '')
	{
		global $conf, $langs;

		$langs->loadCacheCurrencies(''); // Load ->cache_currencies

		$TCurrency = array();

		$sql = "SELECT code FROM " . $this->db->prefix() . "multicurrency";
		$sql .= " WHERE entity IN ('" . getEntity('mutlicurrency') . "')";
		if ($filter) {
			$sql .= " AND " . $filter;
		}
		$resql = $this->db->query($sql);
		if ($resql) {
			while ($obj = $this->db->fetch_object($resql)) {
				$TCurrency[$obj->code] = $obj->code;
			}
		}

		$out = '';
		$out .= '<select class="flat' . ($morecss ? ' ' . $morecss : '') . '" name="' . $htmlname . '" id="' . $htmlname . '">';
		if ($useempty) {
			$out .= '<option value="">&nbsp;</option>';
		}
		// If company current currency not in table, we add it into list. Should always be available.
		if (!in_array($conf->currency, $TCurrency) && !$excludeConfCurrency) {
			$TCurrency[$conf->currency] = $conf->currency;
		}
		if (count($TCurrency) > 0) {
			foreach ($langs->cache_currencies as $code_iso => $currency) {
				if (isset($TCurrency[$code_iso])) {
					if (!empty($selected) && $selected == $code_iso) {
						$out .= '<option value="' . $code_iso . '" selected="selected">';
					} else {
						$out .= '<option value="' . $code_iso . '">';
					}

					$out .= $currency['label'];
					$out .= ' (' . $langs->getCurrencySymbol($code_iso) . ')';
					$out .= '</option>';
				}
			}
		}

		$out .= '</select>';

		// Make select dynamic
		include_once DOL_DOCUMENT_ROOT . '/core/lib/ajax.lib.php';
		$out .= ajax_combobox($htmlname);

		return $out;
	}

	// phpcs:disable PEAR.NamingConventions.ValidFunctionName.ScopeNotCamelCaps

	/**
	 *  Load into the cache vat rates of a country
	 *
	 * @param 	string 	$country_code 		Country code with quotes ("'CA'", or "'CA,IN,...'")
	 * @return  int                         Nb of loaded lines, 0 if already loaded, <0 if KO
	 */
	public function load_cache_vatrates($country_code)
	{
		// phpcs:enable
		global $langs, $user;

		$num = count($this->cache_vatrates);
		if ($num > 0) {
			return $num; // Cache already loaded
		}

		dol_syslog(__METHOD__, LOG_DEBUG);

		$sql = "SELECT DISTINCT t.rowid, t.code, t.taux, t.localtax1, t.localtax1_type, t.localtax2, t.localtax2_type, t.recuperableonly";
		$sql .= " FROM " . $this->db->prefix() . "c_tva as t, " . $this->db->prefix() . "c_country as c";
		$sql .= " WHERE t.fk_pays = c.rowid";
		$sql .= " AND t.active > 0";
		$sql .= " AND c.code IN (" . $this->db->sanitize($country_code, 1) . ")";
		$sql .= " ORDER BY t.code ASC, t.taux ASC, t.recuperableonly ASC";

		$resql = $this->db->query($sql);
		if ($resql) {
			$num = $this->db->num_rows($resql);
			if ($num) {
				for ($i = 0; $i < $num; $i++) {
					$obj = $this->db->fetch_object($resql);
					$this->cache_vatrates[$i]['rowid'] = $obj->rowid;
					$this->cache_vatrates[$i]['code'] = $obj->code;
					$this->cache_vatrates[$i]['txtva'] = $obj->taux;
					$this->cache_vatrates[$i]['nprtva'] = $obj->recuperableonly;
					$this->cache_vatrates[$i]['localtax1'] = $obj->localtax1;
					$this->cache_vatrates[$i]['localtax1_type'] = $obj->localtax1_type;
					$this->cache_vatrates[$i]['localtax2'] = $obj->localtax2;
					$this->cache_vatrates[$i]['localtax2_type'] = $obj->localtax1_type;

					$this->cache_vatrates[$i]['label'] = $obj->taux . '%' . ($obj->code ? ' (' . $obj->code . ')' : ''); // Label must contains only 0-9 , . % or *
					$this->cache_vatrates[$i]['labelallrates'] = $obj->taux . '/' . ($obj->localtax1 ? $obj->localtax1 : '0') . '/' . ($obj->localtax2 ? $obj->localtax2 : '0') . ($obj->code ? ' (' . $obj->code . ')' : ''); // Must never be used as key, only label
					$positiverates = '';
					if ($obj->taux) {
						$positiverates .= ($positiverates ? '/' : '') . $obj->taux;
					}
					if ($obj->localtax1) {
						$positiverates .= ($positiverates ? '/' : '') . $obj->localtax1;
					}
					if ($obj->localtax2) {
						$positiverates .= ($positiverates ? '/' : '') . $obj->localtax2;
					}
					if (empty($positiverates)) {
						$positiverates = '0';
					}
					$this->cache_vatrates[$i]['labelpositiverates'] = $positiverates . ($obj->code ? ' (' . $obj->code . ')' : ''); // Must never be used as key, only label
				}

				return $num;
			} else {
				$this->error = '<span class="error">';
				$this->error .= $langs->trans("ErrorNoVATRateDefinedForSellerCountry", $country_code);
				$reg = array();
				if (!empty($user) && $user->admin && preg_match('/\'(..)\'/', $country_code, $reg)) {
					$langs->load("errors");
					$new_country_code = $reg[1];
					$country_id = dol_getIdFromCode($this->db, $new_country_code, 'c_pays', 'code', 'rowid');
					$this->error .= '<br>'.$langs->trans("ErrorFixThisHere", DOL_URL_ROOT.'/admin/dict.php?id=10'.($country_id > 0 ? '&countryidforinsert='.$country_id : ''));
				}
				$this->error .= '</span>';
				return -1;
			}
		} else {
			$this->error = '<span class="error">' . $this->db->error() . '</span>';
			return -2;
		}
	}

	// phpcs:disable PEAR.NamingConventions.ValidFunctionName.ScopeNotCamelCaps

	/**
	 *  Output an HTML select vat rate.
	 *  The name of this function should be selectVat. We keep bad name for compatibility purpose.
	 *
	 * @param string $htmlname Name of HTML select field
	 * @param float|string $selectedrate Force preselected vat rate. Can be '8.5' or '8.5 (NOO)' for example. Use '' for no forcing.
	 * @param Societe $societe_vendeuse Thirdparty seller
	 * @param Societe $societe_acheteuse Thirdparty buyer
	 * @param int $idprod Id product. O if unknown of NA.
	 * @param int $info_bits Miscellaneous information on line (1 for NPR)
	 * @param int|string $type ''=Unknown, 0=Product, 1=Service (Used if idprod not defined)
	 *                         Si vendeur non assujeti a TVA, TVA par defaut=0. Fin de regle.
	 *                         Si le (pays vendeur = pays acheteur) alors la TVA par defaut=TVA du produit vendu. Fin de regle.
	 *                         Si (vendeur et acheteur dans Communaute europeenne) et bien vendu = moyen de transports neuf (auto, bateau, avion), TVA par defaut=0 (La TVA doit etre paye par l'acheteur au centre d'impots de son pays et non au vendeur). Fin de regle.
	 *                         Si vendeur et acheteur dans Communauté européenne et acheteur= particulier alors TVA par défaut=TVA du produit vendu. Fin de règle.
	 *                         Si vendeur et acheteur dans Communauté européenne et acheteur= entreprise alors TVA par défaut=0. Fin de règle.
	 *                         Sinon la TVA proposee par defaut=0. Fin de regle.
	 * @param bool $options_only Return HTML options lines only (for ajax treatment)
	 * @param int $mode 0=Use vat rate as key in combo list, 1=Add VAT code after vat rate into key, -1=Use id of vat line as key
	 * @return    string
	 */
	public function load_tva($htmlname = 'tauxtva', $selectedrate = '', $societe_vendeuse = '', $societe_acheteuse = '', $idprod = 0, $info_bits = 0, $type = '', $options_only = false, $mode = 0)
	{
		// phpcs:enable
		global $langs, $conf, $mysoc;

		$langs->load('errors');

		$return = '';

		// Define defaultnpr, defaultttx and defaultcode
		$defaultnpr = ($info_bits & 0x01);
		$defaultnpr = (preg_match('/\*/', $selectedrate) ? 1 : $defaultnpr);
		$defaulttx = str_replace('*', '', $selectedrate);
		$defaultcode = '';
		$reg = array();
		if (preg_match('/\((.*)\)/', $defaulttx, $reg)) {
			$defaultcode = $reg[1];
			$defaulttx = preg_replace('/\s*\(.*\)/', '', $defaulttx);
		}
		//var_dump($selectedrate.'-'.$defaulttx.'-'.$defaultnpr.'-'.$defaultcode);

		// Check parameters
		if (is_object($societe_vendeuse) && !$societe_vendeuse->country_code) {
			if ($societe_vendeuse->id == $mysoc->id) {
				$return .= '<span class="error">' . $langs->trans("ErrorYourCountryIsNotDefined") . '</span>';
			} else {
				$return .= '<span class="error">' . $langs->trans("ErrorSupplierCountryIsNotDefined") . '</span>';
			}
			return $return;
		}

		//var_dump($societe_acheteuse);
		//print "name=$name, selectedrate=$selectedrate, seller=".$societe_vendeuse->country_code." buyer=".$societe_acheteuse->country_code." buyer is company=".$societe_acheteuse->isACompany()." idprod=$idprod, info_bits=$info_bits type=$type";
		//exit;

		// Define list of countries to use to search VAT rates to show
		// First we defined code_country to use to find list
		if (is_object($societe_vendeuse)) {
			$code_country = "'" . $societe_vendeuse->country_code . "'";
		} else {
			$code_country = "'" . $mysoc->country_code . "'"; // Pour compatibilite ascendente
		}
		if (!empty($conf->global->SERVICE_ARE_ECOMMERCE_200238EC)) {    // If option to have vat for end customer for services is on
			require_once DOL_DOCUMENT_ROOT . '/core/lib/company.lib.php';
			if (!isInEEC($societe_vendeuse) && (!is_object($societe_acheteuse) || (isInEEC($societe_acheteuse) && !$societe_acheteuse->isACompany()))) {
				// We also add the buyer country code
				if (is_numeric($type)) {
					if ($type == 1) { // We know product is a service
						$code_country .= ",'" . $societe_acheteuse->country_code . "'";
					}
				} elseif (!$idprod) {  // We don't know type of product
					$code_country .= ",'" . $societe_acheteuse->country_code . "'";
				} else {
					$prodstatic = new Product($this->db);
					$prodstatic->fetch($idprod);
					if ($prodstatic->type == Product::TYPE_SERVICE) {   // We know product is a service
						$code_country .= ",'" . $societe_acheteuse->country_code . "'";
					}
				}
			}
		}

		// Now we get list
		$num = $this->load_cache_vatrates($code_country); // If no vat defined, return -1 with message into this->error

		if ($num > 0) {
			// Definition du taux a pre-selectionner (si defaulttx non force et donc vaut -1 ou '')
			if ($defaulttx < 0 || dol_strlen($defaulttx) == 0) {
				$tmpthirdparty = new Societe($this->db);

				$defaulttx = get_default_tva($societe_vendeuse, (is_object($societe_acheteuse) ? $societe_acheteuse : $tmpthirdparty), $idprod);
				$defaultnpr = get_default_npr($societe_vendeuse, (is_object($societe_acheteuse) ? $societe_acheteuse : $tmpthirdparty), $idprod);

				if (preg_match('/\((.*)\)/', $defaulttx, $reg)) {
					$defaultcode = $reg[1];
					$defaulttx = preg_replace('/\s*\(.*\)/', '', $defaulttx);
				}
				if (empty($defaulttx)) {
					$defaultnpr = 0;
				}
			}

			// If we fails to find a default vat rate, we take the last one in list
			// Because they are sorted in ascending order, the last one will be the higher one (we suppose the higher one is the current rate)
			if ($defaulttx < 0 || dol_strlen($defaulttx) == 0) {
				if (empty($conf->global->MAIN_VAT_DEFAULT_IF_AUTODETECT_FAILS)) {
					// We take the last one found in list
					$defaulttx = $this->cache_vatrates[$num - 1]['txtva'];
				} else {
					// We will use the rate defined into MAIN_VAT_DEFAULT_IF_AUTODETECT_FAILS
					$defaulttx = '';
					if ($conf->global->MAIN_VAT_DEFAULT_IF_AUTODETECT_FAILS != 'none') {
						$defaulttx = $conf->global->MAIN_VAT_DEFAULT_IF_AUTODETECT_FAILS;
					}
					if (preg_match('/\((.*)\)/', $defaulttx, $reg)) {
						$defaultcode = $reg[1];
						$defaulttx = preg_replace('/\s*\(.*\)/', '', $defaulttx);
					}
				}
			}

			// Disabled if seller is not subject to VAT
			$disabled = false;
			$title = '';
			if (is_object($societe_vendeuse) && $societe_vendeuse->id == $mysoc->id && $societe_vendeuse->tva_assuj == "0") {
				// Override/enable VAT for expense report regardless of global setting - needed if expense report used for business expenses instead
				// of using supplier invoices (this is a very bad idea !)
				if (empty($conf->global->EXPENSEREPORT_OVERRIDE_VAT)) {
					$title = ' title="' . dol_escape_htmltag($langs->trans('VATIsNotUsed')) . '"';
					$disabled = true;
				}
			}

			if (!$options_only) {
				$return .= '<select class="flat minwidth50imp maxwidth100" id="' . $htmlname . '" name="' . $htmlname . '"' . ($disabled ? ' disabled' : '') . $title . '>';
			}

			$selectedfound = false;
			foreach ($this->cache_vatrates as $rate) {
				// Keep only 0 if seller is not subject to VAT
				if ($disabled && $rate['txtva'] != 0) {
					continue;
				}

				// Define key to use into select list
				$key = $rate['txtva'];
				$key .= $rate['nprtva'] ? '*' : '';
				if ($mode > 0 && $rate['code']) {
					$key .= ' (' . $rate['code'] . ')';
				}
				if ($mode < 0) {
					$key = $rate['rowid'];
				}

				$return .= '<option value="' . $key . '"';
				if (!$selectedfound) {
					if ($defaultcode) { // If defaultcode is defined, we used it in priority to select combo option instead of using rate+npr flag
						if ($defaultcode == $rate['code']) {
							$return .= ' selected';
							$selectedfound = true;
						}
					} elseif ($rate['txtva'] == $defaulttx && $rate['nprtva'] == $defaultnpr) {
						$return .= ' selected';
						$selectedfound = true;
					}
				}
				$return .= '>';

				// Show label of VAT
				if ($mysoc->country_code == 'IN' || !empty($conf->global->MAIN_VAT_LABEL_IS_POSITIVE_RATES)) {
					// Label with all localtax and code. For example:  x.y / a.b / c.d (CODE)'
					$return .= $rate['labelpositiverates'];
				} else {
					// Simple label
					$return .= vatrate($rate['label']);
				}

				//$return.=($rate['code']?' '.$rate['code']:'');
				$return .= (empty($rate['code']) && $rate['nprtva']) ? ' *' : ''; // We show the *  (old behaviour only if new vat code is not used)

				$return .= '</option>';
			}

			if (!$options_only) {
				$return .= '</select>';
				//$return .= ajax_combobox($htmlname);		// This break for the moment the dynamic autoselection of a value when selecting a product in object lines
			}
		} else {
			$return .= $this->error;
		}

		$this->num = $num;
		return $return;
	}


	// phpcs:disable PEAR.NamingConventions.ValidFunctionName.ScopeNotCamelCaps

	/**
	 *  Show a HTML widget to input a date or combo list for day, month, years and optionaly hours and minutes.
	 *  Fields are preselected with :
	 *                - set_time date (must be a local PHP server timestamp or string date with format 'YYYY-MM-DD' or 'YYYY-MM-DD HH:MM')
	 *                - local date in user area, if set_time is '' (so if set_time is '', output may differs when done from two different location)
	 *                - Empty (fields empty), if set_time is -1 (in this case, parameter empty must also have value 1)
	 *
	 * @param integer $set_time Pre-selected date (must be a local PHP server timestamp), -1 to keep date not preselected, '' to use current date with 00:00 hour (Parameter 'empty' must be 0 or 2).
	 * @param string $prefix Prefix for fields name
	 * @param int $h 1 or 2=Show also hours (2=hours on a new line), -1 has same effect but hour and minutes are prefilled with 23:59 if date is empty, 3 show hour always empty
	 * @param int $m 1=Show also minutes, -1 has same effect but hour and minutes are prefilled with 23:59 if date is empty, 3 show minutes always empty
	 * @param int $empty 0=Fields required, 1=Empty inputs are allowed, 2=Empty inputs are allowed for hours only
	 * @param string $form_name Not used
	 * @param int $d 1=Show days, month, years
	 * @param int $addnowlink Add a link "Now"
	 * @param int $nooutput Do not output html string but return it
	 * @param int $disabled Disable input fields
	 * @param int $fullday When a checkbox with this html name is on, hour and day are set with 00:00 or 23:59
	 * @param string $addplusone Add a link "+1 hour". Value must be name of another select_date field.
	 * @param datetime $adddateof Add a link "Date of invoice" using the following date.
	 * @return    string                        '' or HTML component string if nooutput is 1
	 * @deprecated
	 * @see    selectDate(), form_date(), select_month(), select_year(), select_dayofweek()
	 */
	public function select_date($set_time = '', $prefix = 're', $h = 0, $m = 0, $empty = 0, $form_name = "", $d = 1, $addnowlink = 0, $nooutput = 0, $disabled = 0, $fullday = '', $addplusone = '', $adddateof = '')
	{
		// phpcs:enable
		$retstring = $this->selectDate($set_time, $prefix, $h, $m, $empty, $form_name, $d, $addnowlink, $disabled, $fullday, $addplusone, $adddateof);
		if (!empty($nooutput)) {
			return $retstring;
		}
		print $retstring;

		return '';
	}

	/**
	 *  Show 2 HTML widget to input a date or combo list for day, month, years and optionaly hours and minutes.
	 *  Fields are preselected with :
	 *              - set_time date (must be a local PHP server timestamp or string date with format 'YYYY-MM-DD' or 'YYYY-MM-DD HH:MM')
	 *              - local date in user area, if set_time is '' (so if set_time is '', output may differs when done from two different location)
	 *              - Empty (fields empty), if set_time is -1 (in this case, parameter empty must also have value 1)
	 *
	 * @param integer $set_time Pre-selected date (must be a local PHP server timestamp), -1 to keep date not preselected, '' to use current date with 00:00 hour (Parameter 'empty' must be 0 or 2).
	 * @param integer $set_time_end Pre-selected date (must be a local PHP server timestamp), -1 to keep date not preselected, '' to use current date with 00:00 hour (Parameter 'empty' must be 0 or 2).
	 * @param string $prefix Prefix for fields name
	 * @param string $empty 0=Fields required, 1=Empty inputs are allowed, 2=Empty inputs are allowed for hours only
	 * @param string $forcenewline Force new line between the 2 dates.
	 * @return string                        Html for selectDate
	 * @see    form_date(), select_month(), select_year(), select_dayofweek()
	 */
	public function selectDateToDate($set_time = '', $set_time_end = '', $prefix = 're', $empty = 0, $forcenewline = 0)
	{
		global $langs;

		$ret = $this->selectDate($set_time, $prefix . '_start', 0, 0, $empty, '', 1, 0, 0, '', '', '', '', 1, '', $langs->trans("from"), 'tzuserrel');
		if ($forcenewline) {
			$ret .= '<br>';
		}
		$ret .= $this->selectDate($set_time_end, $prefix . '_end', 0, 0, $empty, '', 1, 0, 0, '', '', '', '', 1, '', $langs->trans("to"), 'tzuserrel');
		return $ret;
	}

	/**
	 *  Show a HTML widget to input a date or combo list for day, month, years and optionaly hours and minutes.
	 *  Fields are preselected with :
	 *              - set_time date (must be a local PHP server timestamp or string date with format 'YYYY-MM-DD' or 'YYYY-MM-DD HH:MM')
	 *              - local date in user area, if set_time is '' (so if set_time is '', output may differs when done from two different location)
	 *              - Empty (fields empty), if set_time is -1 (in this case, parameter empty must also have value 1)
	 *
	 * @param integer|string 		$set_time 		Pre-selected date (must be a local PHP server timestamp), -1 to keep date not preselected, '' to use current date with 00:00 hour (Parameter 'empty' must be 0 or 2).
	 * @param string 				$prefix 		Prefix for fields name
	 * @param int 					$h 				1 or 2=Show also hours (2=hours on a new line), -1 has same effect but hour and minutes are prefilled with 23:59 if date is empty, 3 show hour always empty
	 * @param int 					$m 				1=Show also minutes, -1 has same effect but hour and minutes are prefilled with 23:59 if date is empty, 3 show minutes always empty
	 * @param int 					$empty 			0=Fields required, 1=Empty inputs are allowed, 2=Empty inputs are allowed for hours only
	 * @param string 				$form_name 		Not used
	 * @param int 					$d 				1=Show days, month, years
	 * @param int 					$addnowlink 	Add a link "Now", 1 with server time, 2 with local computer time
	 * @param int 					$disabled 		Disable input fields
	 * @param int 					$fullday 		When a checkbox with id #fullday is checked, hours are set with 00:00 (if value if 'fulldaystart') or 23:59 (if value is 'fulldayend')
	 * @param string 				$addplusone 	Add a link "+1 hour". Value must be name of another selectDate field.
	 * @param datetime|string|array	$adddateof 		Add a link "Date of ..." using the following date. Must be array(array('adddateof'=>..., 'labeladddateof'=>...))
	 * @param string 				$openinghours 	Specify hour start and hour end for the select ex 8,20
	 * @param int 					$stepminutes 	Specify step for minutes between 1 and 30
	 * @param string 				$labeladddateof Label to use for the $adddateof parameter. Deprecated. Used only when $adddateof is not an array.
	 * @param string 				$placeholder 	Placeholder
	 * @param mixed 				$gm 			'auto' (for backward compatibility, avoid this), 'gmt' or 'tzserver' or 'tzuserrel'
	 * @return string               	         	Html for selectDate
	 * @see    form_date(), select_month(), select_year(), select_dayofweek()
	 */
	public function selectDate($set_time = '', $prefix = 're', $h = 0, $m = 0, $empty = 0, $form_name = "", $d = 1, $addnowlink = 0, $disabled = 0, $fullday = '', $addplusone = '', $adddateof = '', $openinghours = '', $stepminutes = 1, $labeladddateof = '', $placeholder = '', $gm = 'auto')
	{
		global $conf, $langs;

		if ($gm === 'auto') {
			$gm = (empty($conf) ? 'tzserver' : $conf->tzuserinputkey);
		}

		$retstring = '';

		if ($prefix == '') {
			$prefix = 're';
		}
		if ($h == '') {
			$h = 0;
		}
		if ($m == '') {
			$m = 0;
		}
		$emptydate = 0;
		$emptyhours = 0;
		if ($stepminutes <= 0 || $stepminutes > 30) {
			$stepminutes = 1;
		}
		if ($empty == 1) {
			$emptydate = 1;
			$emptyhours = 1;
		}
		if ($empty == 2) {
			$emptydate = 0;
			$emptyhours = 1;
		}
		$orig_set_time = $set_time;

		if ($set_time === '' && $emptydate == 0) {
			include_once DOL_DOCUMENT_ROOT . '/core/lib/date.lib.php';
			if ($gm == 'tzuser' || $gm == 'tzuserrel') {
				$set_time = dol_now($gm);
			} else {
				$set_time = dol_now('tzuser') - (getServerTimeZoneInt('now') * 3600); // set_time must be relative to PHP server timezone
			}
		}

		// Analysis of the pre-selection date
		$reg = array();
		$shour = '';
		$smin = '';
		$ssec = '';
		if (preg_match('/^([0-9]+)\-([0-9]+)\-([0-9]+)\s?([0-9]+)?:?([0-9]+)?/', $set_time, $reg)) {    // deprecated usage
			// Date format 'YYYY-MM-DD' or 'YYYY-MM-DD HH:MM:SS'
			$syear = (!empty($reg[1]) ? $reg[1] : '');
			$smonth = (!empty($reg[2]) ? $reg[2] : '');
			$sday = (!empty($reg[3]) ? $reg[3] : '');
			$shour = (!empty($reg[4]) ? $reg[4] : '');
			$smin = (!empty($reg[5]) ? $reg[5] : '');
		} elseif (strval($set_time) != '' && $set_time != -1) {
			// set_time est un timestamps (0 possible)
			$syear = dol_print_date($set_time, "%Y", $gm);
			$smonth = dol_print_date($set_time, "%m", $gm);
			$sday = dol_print_date($set_time, "%d", $gm);
			if ($orig_set_time != '') {
				$shour = dol_print_date($set_time, "%H", $gm);
				$smin = dol_print_date($set_time, "%M", $gm);
				$ssec = dol_print_date($set_time, "%S", $gm);
			}
		} else {
			// Date est '' ou vaut -1
			$syear = '';
			$smonth = '';
			$sday = '';
			$shour = !isset($conf->global->MAIN_DEFAULT_DATE_HOUR) ? ($h == -1 ? '23' : '') : $conf->global->MAIN_DEFAULT_DATE_HOUR;
			$smin = !isset($conf->global->MAIN_DEFAULT_DATE_MIN) ? ($h == -1 ? '59' : '') : $conf->global->MAIN_DEFAULT_DATE_MIN;
			$ssec = !isset($conf->global->MAIN_DEFAULT_DATE_SEC) ? ($h == -1 ? '59' : '') : $conf->global->MAIN_DEFAULT_DATE_SEC;
		}
		if ($h == 3) {
			$shour = '';
		}
		if ($m == 3) {
			$smin = '';
		}

		$nowgmt = dol_now('gmt');
		//var_dump(dol_print_date($nowgmt, 'dayhourinputnoreduce', 'tzuserrel'));

		// You can set MAIN_POPUP_CALENDAR to 'eldy' or 'jquery'
		$usecalendar = 'combo';
		if (!empty($conf->use_javascript_ajax) && (empty($conf->global->MAIN_POPUP_CALENDAR) || $conf->global->MAIN_POPUP_CALENDAR != "none")) {
			$usecalendar = ((empty($conf->global->MAIN_POPUP_CALENDAR) || $conf->global->MAIN_POPUP_CALENDAR == 'eldy') ? 'jquery' : $conf->global->MAIN_POPUP_CALENDAR);
		}

		if ($d) {
			// Show date with popup
			if ($usecalendar != 'combo') {
				$formated_date = '';
				//print "e".$set_time." t ".$conf->format_date_short;
				if (strval($set_time) != '' && $set_time != -1) {
					//$formated_date=dol_print_date($set_time,$conf->format_date_short);
					$formated_date = dol_print_date($set_time, $langs->trans("FormatDateShortInput"), $gm); // FormatDateShortInput for dol_print_date / FormatDateShortJavaInput that is same for javascript
				}

				// Calendrier popup version eldy
				if ($usecalendar == "eldy") {
					// Input area to enter date manually
					$retstring .= '<input id="' . $prefix . '" name="' . $prefix . '" type="text" class="maxwidthdate" maxlength="11" value="' . $formated_date . '"';
					$retstring .= ($disabled ? ' disabled' : '');
					$retstring .= ' onChange="dpChangeDay(\'' . $prefix . '\',\'' . $langs->trans("FormatDateShortJavaInput") . '\'); "'; // FormatDateShortInput for dol_print_date / FormatDateShortJavaInput that is same for javascript
					$retstring .= '>';

					// Icon calendar
					$retstringbuttom = '';
					if (!$disabled) {
						$retstringbuttom = '<button id="' . $prefix . 'Button" type="button" class="dpInvisibleButtons"';
						$base = DOL_URL_ROOT . '/core/';
						$retstringbuttom .= ' onClick="showDP(\'' . $base . '\',\'' . $prefix . '\',\'' . $langs->trans("FormatDateShortJavaInput") . '\',\'' . $langs->defaultlang . '\');"';
						$retstringbuttom .= '>' . img_object($langs->trans("SelectDate"), 'calendarday', 'class="datecallink"') . '</button>';
					} else {
						$retstringbuttom = '<button id="' . $prefix . 'Button" type="button" class="dpInvisibleButtons">' . img_object($langs->trans("Disabled"), 'calendarday', 'class="datecallink"') . '</button>';
					}
					$retstring = $retstringbuttom . $retstring;

					$retstring .= '<input type="hidden" id="' . $prefix . 'day"   name="' . $prefix . 'day"   value="' . $sday . '">' . "\n";
					$retstring .= '<input type="hidden" id="' . $prefix . 'month" name="' . $prefix . 'month" value="' . $smonth . '">' . "\n";
					$retstring .= '<input type="hidden" id="' . $prefix . 'year"  name="' . $prefix . 'year"  value="' . $syear . '">' . "\n";
				} elseif ($usecalendar == 'jquery') {
					if (!$disabled) {
						// Output javascript for datepicker
						$minYear = getDolGlobalInt('MIN_YEAR_SELECT_DATE', (date('Y') - 100));
						$maxYear = getDolGlobalInt('MAX_YEAR_SELECT_DATE', (date('Y') + 100));

						$retstring .= '<script nonce="' . getNonce() . '" type="text/javascript">';
						$retstring .= "$(function(){ $('#" . $prefix . "').datepicker({
							dateFormat: '" . $langs->trans("FormatDateShortJQueryInput") . "',
							autoclose: true,
							todayHighlight: true,
							yearRange: '" . $minYear . ":" . $maxYear . "',";
						if (!empty($conf->dol_use_jmobile)) {
							$retstring .= "
								beforeShow: function (input, datePicker) {
									input.disabled = true;
								},
								onClose: function (dateText, datePicker) {
									this.disabled = false;
								},
								";
						}
						// Note: We don't need monthNames, monthNamesShort, dayNames, dayNamesShort, dayNamesMin, they are set globally on datepicker component in lib_head.js.php
						if (empty($conf->global->MAIN_POPUP_CALENDAR_ON_FOCUS)) {
							$retstring .= "
								showOn: 'button',	/* both has problem with autocompletion */
								buttonImage: '" . DOL_URL_ROOT . "/theme/" . dol_escape_js($conf->theme) . "/img/object_calendarday.png',
								buttonImageOnly: true";
						}
						$retstring .= "
							}) });";
						$retstring .= "</script>";
					}

					// Zone de saisie manuelle de la date
					$retstring .= '<div class="nowraponall inline-block divfordateinput">';
					$retstring .= '<input id="'.$prefix.'" name="'.$prefix.'" type="text" class="maxwidthdate" maxlength="11" value="'.$formated_date.'"';
					$retstring .= ($disabled ? ' disabled' : '');
					$retstring .= ($placeholder ? ' placeholder="' . dol_escape_htmltag($placeholder) . '"' : '');
					$retstring .= ' onChange="dpChangeDay(\'' . dol_escape_js($prefix) . '\',\'' . dol_escape_js($langs->trans("FormatDateShortJavaInput")) . '\'); "'; // FormatDateShortInput for dol_print_date / FormatDateShortJavaInput that is same for javascript
					$retstring .= '>';

					// Icone calendrier
					if (!$disabled) {
						/* Not required. Managed by option buttonImage of jquery
						$retstring.=img_object($langs->trans("SelectDate"),'calendarday','id="'.$prefix.'id" class="datecallink"');
						$retstring.='<script nonce="'.getNonce().'" type="text/javascript">';
						$retstring.="jQuery(document).ready(function() {";
						$retstring.='	jQuery("#'.$prefix.'id").click(function() {';
						$retstring.="    	jQuery('#".$prefix."').focus();";
						$retstring.='    });';
						$retstring.='});';
						$retstring.="</script>";*/
					} else {
						$retstringbutton = '<button id="' . $prefix . 'Button" type="button" class="dpInvisibleButtons">' . img_object($langs->trans("Disabled"), 'calendarday', 'class="datecallink"') . '</button>';
						$retsring = $retstringbutton . $retstring;
					}

					$retstring .= '</div>';
					$retstring .= '<input type="hidden" id="' . $prefix . 'day"   name="' . $prefix . 'day"   value="' . $sday . '">' . "\n";
					$retstring .= '<input type="hidden" id="' . $prefix . 'month" name="' . $prefix . 'month" value="' . $smonth . '">' . "\n";
					$retstring .= '<input type="hidden" id="' . $prefix . 'year"  name="' . $prefix . 'year"  value="' . $syear . '">' . "\n";
				} else {
					$retstring .= "Bad value of MAIN_POPUP_CALENDAR";
				}
			} else {
				// Show date with combo selects
				// Day
				$retstring .= '<select' . ($disabled ? ' disabled' : '') . ' class="flat valignmiddle maxwidth50imp" id="' . $prefix . 'day" name="' . $prefix . 'day">';

				if ($emptydate || $set_time == -1) {
					$retstring .= '<option value="0" selected>&nbsp;</option>';
				}

				for ($day = 1; $day <= 31; $day++) {
					$retstring .= '<option value="' . $day . '"' . ($day == $sday ? ' selected' : '') . '>' . $day . '</option>';
				}

				$retstring .= "</select>";

				$retstring .= '<select' . ($disabled ? ' disabled' : '') . ' class="flat valignmiddle maxwidth75imp" id="' . $prefix . 'month" name="' . $prefix . 'month">';
				if ($emptydate || $set_time == -1) {
					$retstring .= '<option value="0" selected>&nbsp;</option>';
				}

				// Month
				for ($month = 1; $month <= 12; $month++) {
					$retstring .= '<option value="' . $month . '"' . ($month == $smonth ? ' selected' : '') . '>';
					$retstring .= dol_print_date(mktime(12, 0, 0, $month, 1, 2000), "%b");
					$retstring .= "</option>";
				}
				$retstring .= "</select>";

				// Year
				if ($emptydate || $set_time == -1) {
					$retstring .= '<input' . ($disabled ? ' disabled' : '') . ' placeholder="' . dol_escape_htmltag($langs->trans("Year")) . '" class="flat maxwidth50imp valignmiddle" type="number" min="0" max="3000" maxlength="4" id="' . $prefix . 'year" name="' . $prefix . 'year" value="' . $syear . '">';
				} else {
					$retstring .= '<select' . ($disabled ? ' disabled' : '') . ' class="flat valignmiddle maxwidth75imp" id="' . $prefix . 'year" name="' . $prefix . 'year">';

					for ($year = $syear - 10; $year < $syear + 10; $year++) {
						$retstring .= '<option value="' . $year . '"' . ($year == $syear ? ' selected' : '') . '>' . $year . '</option>';
					}
					$retstring .= "</select>\n";
				}
			}
		}

		if ($d && $h) {
			$retstring .= ($h == 2 ? '<br>' : ' ');
			$retstring .= '<span class="nowraponall">';
		}

		if ($h) {
			$hourstart = 0;
			$hourend = 24;
			if ($openinghours != '') {
				$openinghours = explode(',', $openinghours);
				$hourstart = $openinghours[0];
				$hourend = $openinghours[1];
				if ($hourend < $hourstart) {
					$hourend = $hourstart;
				}
			}
			// Show hour
			$retstring .= '<select' . ($disabled ? ' disabled' : '') . ' class="flat valignmiddle maxwidth50 ' . ($fullday ? $fullday . 'hour' : '') . '" id="' . $prefix . 'hour" name="' . $prefix . 'hour">';
			if ($emptyhours) {
				$retstring .= '<option value="-1">&nbsp;</option>';
			}
			for ($hour = $hourstart; $hour < $hourend; $hour++) {
				if (strlen($hour) < 2) {
					$hour = "0" . $hour;
				}
				$retstring .= '<option value="' . $hour . '"' . (($hour == $shour) ? ' selected' : '') . '>' . $hour;
				//$retstring .= (empty($conf->dol_optimize_smallscreen) ? '' : 'H');
				$retstring .= '</option>';
			}
			$retstring .= '</select>';
			//if ($m && empty($conf->dol_optimize_smallscreen)) $retstring .= ":";
			if ($m) {
				$retstring .= ":";
			}
		}

		if ($m) {
			// Show minutes
			$retstring .= '<select' . ($disabled ? ' disabled' : '') . ' class="flat valignmiddle maxwidth50 ' . ($fullday ? $fullday . 'min' : '') . '" id="' . $prefix . 'min" name="' . $prefix . 'min">';
			if ($emptyhours) {
				$retstring .= '<option value="-1">&nbsp;</option>';
			}
			for ($min = 0; $min < 60; $min += $stepminutes) {
				if (strlen($min) < 2) {
					$min = "0" . $min;
				}
				$retstring .= '<option value="' . $min . '"' . (($min == $smin) ? ' selected' : '') . '>' . $min . (empty($conf->dol_optimize_smallscreen) ? '' : '') . '</option>';
			}
			$retstring .= '</select>';

			$retstring .= '<input type="hidden" name="' . $prefix . 'sec" value="' . $ssec . '">';
		}

		if ($d && $h) {
			$retstring .= '</span>';
		}

		// Add a "Now" link
		if (!empty($conf->use_javascript_ajax) && $addnowlink) {
			// Script which will be inserted in the onClick of the "Now" link
			$reset_scripts = "";
			if ($addnowlink == 2) { // local computer time
				// pad add leading 0 on numbers
				$reset_scripts .= "Number.prototype.pad = function(size) {
                        var s = String(this);
                        while (s.length < (size || 2)) {s = '0' + s;}
                        return s;
                    };
                    var d = new Date();";
			}

			// Generate the date part, depending on the use or not of the javascript calendar
			if ($addnowlink == 1) { // server time expressed in user time setup
				$reset_scripts .= 'jQuery(\'#' . $prefix . '\').val(\'' . dol_print_date($nowgmt, 'day', 'tzuserrel') . '\');';
				$reset_scripts .= 'jQuery(\'#' . $prefix . 'day\').val(\'' . dol_print_date($nowgmt, '%d', 'tzuserrel') . '\');';
				$reset_scripts .= 'jQuery(\'#' . $prefix . 'month\').val(\'' . dol_print_date($nowgmt, '%m', 'tzuserrel') . '\');';
				$reset_scripts .= 'jQuery(\'#' . $prefix . 'year\').val(\'' . dol_print_date($nowgmt, '%Y', 'tzuserrel') . '\');';
			} elseif ($addnowlink == 2) {
				/* Disabled because the output does not use the string format defined by FormatDateShort key to forge the value into #prefix.
				 * This break application for foreign languages.
				$reset_scripts .= 'jQuery(\'#'.$prefix.'\').val(d.toLocaleDateString(\''.str_replace('_', '-', $langs->defaultlang).'\'));';
				$reset_scripts .= 'jQuery(\'#'.$prefix.'day\').val(d.getDate().pad());';
				$reset_scripts .= 'jQuery(\'#'.$prefix.'month\').val(parseInt(d.getMonth().pad()) + 1);';
				$reset_scripts .= 'jQuery(\'#'.$prefix.'year\').val(d.getFullYear());';
				*/
				$reset_scripts .= 'jQuery(\'#' . $prefix . '\').val(\'' . dol_print_date($nowgmt, 'day', 'tzuserrel') . '\');';
				$reset_scripts .= 'jQuery(\'#' . $prefix . 'day\').val(\'' . dol_print_date($nowgmt, '%d', 'tzuserrel') . '\');';
				$reset_scripts .= 'jQuery(\'#' . $prefix . 'month\').val(\'' . dol_print_date($nowgmt, '%m', 'tzuserrel') . '\');';
				$reset_scripts .= 'jQuery(\'#' . $prefix . 'year\').val(\'' . dol_print_date($nowgmt, '%Y', 'tzuserrel') . '\');';
			}
			/*if ($usecalendar == "eldy")
			{
				$base=DOL_URL_ROOT.'/core/';
				$reset_scripts .= 'resetDP(\''.$base.'\',\''.$prefix.'\',\''.$langs->trans("FormatDateShortJavaInput").'\',\''.$langs->defaultlang.'\');';
			}
			else
			{
				$reset_scripts .= 'this.form.elements[\''.$prefix.'day\'].value=formatDate(new Date(), \'d\'); ';
				$reset_scripts .= 'this.form.elements[\''.$prefix.'month\'].value=formatDate(new Date(), \'M\'); ';
				$reset_scripts .= 'this.form.elements[\''.$prefix.'year\'].value=formatDate(new Date(), \'yyyy\'); ';
			}*/
			// Update the hour part
			if ($h) {
				if ($fullday) {
					$reset_scripts .= " if (jQuery('#fullday:checked').val() == null) {";
				}
				//$reset_scripts .= 'this.form.elements[\''.$prefix.'hour\'].value=formatDate(new Date(), \'HH\'); ';
				if ($addnowlink == 1) {
					$reset_scripts .= 'jQuery(\'#' . $prefix . 'hour\').val(\'' . dol_print_date($nowgmt, '%H', 'tzuserrel') . '\');';
					$reset_scripts .= 'jQuery(\'#' . $prefix . 'hour\').change();';
				} elseif ($addnowlink == 2) {
					$reset_scripts .= 'jQuery(\'#' . $prefix . 'hour\').val(d.getHours().pad());';
					$reset_scripts .= 'jQuery(\'#' . $prefix . 'hour\').change();';
				}

				if ($fullday) {
					$reset_scripts .= ' } ';
				}
			}
			// Update the minute part
			if ($m) {
				if ($fullday) {
					$reset_scripts .= " if (jQuery('#fullday:checked').val() == null) {";
				}
				//$reset_scripts .= 'this.form.elements[\''.$prefix.'min\'].value=formatDate(new Date(), \'mm\'); ';
				if ($addnowlink == 1) {
					$reset_scripts .= 'jQuery(\'#' . $prefix . 'min\').val(\'' . dol_print_date($nowgmt, '%M', 'tzuserrel') . '\');';
					$reset_scripts .= 'jQuery(\'#' . $prefix . 'min\').change();';
				} elseif ($addnowlink == 2) {
					$reset_scripts .= 'jQuery(\'#' . $prefix . 'min\').val(d.getMinutes().pad());';
					$reset_scripts .= 'jQuery(\'#' . $prefix . 'min\').change();';
				}
				if ($fullday) {
					$reset_scripts .= ' } ';
				}
			}
			// If reset_scripts is not empty, print the link with the reset_scripts in the onClick
			if ($reset_scripts && empty($conf->global->MAIN_OPTIMIZEFORTEXTBROWSER)) {
				$retstring .= ' <button class="dpInvisibleButtons datenowlink" id="' . $prefix . 'ButtonNow" type="button" name="_useless" value="now" onClick="' . $reset_scripts . '">';
				$retstring .= $langs->trans("Now");
				$retstring .= '</button> ';
			}
		}

		// Add a "Plus one hour" link
		if ($conf->use_javascript_ajax && $addplusone) {
			// Script which will be inserted in the onClick of the "Add plusone" link
			$reset_scripts = "";

			// Generate the date part, depending on the use or not of the javascript calendar
			$reset_scripts .= 'jQuery(\'#' . $prefix . '\').val(\'' . dol_print_date($nowgmt, 'dayinputnoreduce', 'tzuserrel') . '\');';
			$reset_scripts .= 'jQuery(\'#' . $prefix . 'day\').val(\'' . dol_print_date($nowgmt, '%d', 'tzuserrel') . '\');';
			$reset_scripts .= 'jQuery(\'#' . $prefix . 'month\').val(\'' . dol_print_date($nowgmt, '%m', 'tzuserrel') . '\');';
			$reset_scripts .= 'jQuery(\'#' . $prefix . 'year\').val(\'' . dol_print_date($nowgmt, '%Y', 'tzuserrel') . '\');';
			// Update the hour part
			if ($h) {
				if ($fullday) {
					$reset_scripts .= " if (jQuery('#fullday:checked').val() == null) {";
				}
				$reset_scripts .= 'jQuery(\'#' . $prefix . 'hour\').val(\'' . dol_print_date($nowgmt, '%H', 'tzuserrel') . '\');';
				if ($fullday) {
					$reset_scripts .= ' } ';
				}
			}
			// Update the minute part
			if ($m) {
				if ($fullday) {
					$reset_scripts .= " if (jQuery('#fullday:checked').val() == null) {";
				}
				$reset_scripts .= 'jQuery(\'#' . $prefix . 'min\').val(\'' . dol_print_date($nowgmt, '%M', 'tzuserrel') . '\');';
				if ($fullday) {
					$reset_scripts .= ' } ';
				}
			}
			// If reset_scripts is not empty, print the link with the reset_scripts in the onClick
			if ($reset_scripts && empty($conf->dol_optimize_smallscreen)) {
				$retstring .= ' <button class="dpInvisibleButtons datenowlink" id="' . $prefix . 'ButtonPlusOne" type="button" name="_useless2" value="plusone" onClick="' . $reset_scripts . '">';
				$retstring .= $langs->trans("DateStartPlusOne");
				$retstring .= '</button> ';
			}
		}

		// Add a link to set data
		if ($conf->use_javascript_ajax && !empty($adddateof)) {
			if (!is_array($adddateof)) {
				$arrayofdateof = array(array('adddateof'=>$adddateof, 'labeladddateof'=>$labeladddateof));
			} else {
				$arrayofdateof = $adddateof;
			}
			foreach ($arrayofdateof as $valuedateof) {
				$tmpadddateof = $valuedateof['adddateof'];
				$tmplabeladddateof = $valuedateof['labeladddateof'];
				$tmparray = dol_getdate($tmpadddateof);
				if (empty($tmplabeladddateof)) {
					$tmplabeladddateof = $langs->trans("DateInvoice");
				}
				$reset_scripts = 'console.log(\'Click on now link\'); ';
				$reset_scripts .= 'jQuery(\'#'.$prefix.'\').val(\''.dol_print_date($tmpadddateof, 'dayinputnoreduce').'\');';
				$reset_scripts .= 'jQuery(\'#'.$prefix.'day\').val(\''.$tmparray['mday'].'\');';
				$reset_scripts .= 'jQuery(\'#'.$prefix.'month\').val(\''.$tmparray['mon'].'\');';
				$reset_scripts .= 'jQuery(\'#'.$prefix.'year\').val(\''.$tmparray['year'].'\');';
				$retstring .= ' - <button class="dpInvisibleButtons datenowlink" id="dateofinvoice" type="button" name="_dateofinvoice" value="now" onclick="'.$reset_scripts.'">'.$tmplabeladddateof.'</button>';
			}
		}

		return $retstring;
	}

	/**
	 * selectTypeDuration
	 *
	 * @param string $prefix Prefix
	 * @param string $selected Selected duration type
	 * @param array $excludetypes Array of duration types to exclude. Example array('y', 'm')
	 * @return  string                    HTML select string
	 */
	public function selectTypeDuration($prefix, $selected = 'i', $excludetypes = array())
	{
		global $langs;

		$TDurationTypes = array(
			'y' => $langs->trans('Years'),
			'm' => $langs->trans('Month'),
			'w' => $langs->trans('Weeks'),
			'd' => $langs->trans('Days'),
			'h' => $langs->trans('Hours'),
			'i' => $langs->trans('Minutes')
		);

		// Removed undesired duration types
		foreach ($excludetypes as $value) {
			unset($TDurationTypes[$value]);
		}

		$retstring = '<select class="flat minwidth75 maxwidth100" id="select_' . $prefix . 'type_duration" name="' . $prefix . 'type_duration">';
		foreach ($TDurationTypes as $key => $typeduration) {
			$retstring .= '<option value="' . $key . '"';
			if ($key == $selected) {
				$retstring .= " selected";
			}
			$retstring .= ">" . $typeduration . "</option>";
		}
		$retstring .= "</select>";

		$retstring .= ajax_combobox('select_' . $prefix . 'type_duration');

		return $retstring;
	}

	// phpcs:disable PEAR.NamingConventions.ValidFunctionName.ScopeNotCamelCaps

	/**
	 *  Function to show a form to select a duration on a page
	 *
	 * @param string $prefix Prefix for input fields
	 * @param int $iSecond Default preselected duration (number of seconds or '')
	 * @param int $disabled Disable the combo box
	 * @param string $typehour If 'select' then input hour and input min is a combo,
	 *                         If 'text' input hour is in text and input min is a text,
	 *                         If 'textselect' input hour is in text and input min is a combo
	 * @param integer $minunderhours If 1, show minutes selection under the hours
	 * @param int $nooutput Do not output html string but return it
	 * @return    string                        HTML component
	 */
	public function select_duration($prefix, $iSecond = '', $disabled = 0, $typehour = 'select', $minunderhours = 0, $nooutput = 0)
	{
		// phpcs:enable
		global $langs;

		$retstring = '<span class="nowraponall">';

		$hourSelected = '';
		$minSelected = '';

		// Hours
		if ($iSecond != '') {
			require_once DOL_DOCUMENT_ROOT . '/core/lib/date.lib.php';

			$hourSelected = convertSecondToTime($iSecond, 'allhour');
			$minSelected = convertSecondToTime($iSecond, 'min');
		}

		if ($typehour == 'select') {
			$retstring .= '<select class="flat" id="select_' . $prefix . 'hour" name="' . $prefix . 'hour"' . ($disabled ? ' disabled' : '') . '>';
			for ($hour = 0; $hour < 25; $hour++) {    // For a duration, we allow 24 hours
				$retstring .= '<option value="' . $hour . '"';
				if (is_numeric($hourSelected) && $hourSelected == $hour) {
					$retstring .= " selected";
				}
				$retstring .= ">" . $hour . "</option>";
			}
			$retstring .= "</select>";
		} elseif ($typehour == 'text' || $typehour == 'textselect') {
			$retstring .= '<input placeholder="' . $langs->trans('HourShort') . '" type="number" min="0" name="' . $prefix . 'hour"' . ($disabled ? ' disabled' : '') . ' class="flat maxwidth50 inputhour right" value="' . (($hourSelected != '') ? ((int) $hourSelected) : '') . '">';
		} else {
			return 'BadValueForParameterTypeHour';
		}

		if ($typehour != 'text') {
			$retstring .= ' ' . $langs->trans('HourShort');
		} else {
			$retstring .= '<span class="">:</span>';
		}

		// Minutes
		if ($minunderhours) {
			$retstring .= '<br>';
		} else {
			if ($typehour != 'text') {
				$retstring .= '<span class="hideonsmartphone">&nbsp;</span>';
			}
		}

		if ($typehour == 'select' || $typehour == 'textselect') {
			$retstring .= '<select class="flat" id="select_' . $prefix . 'min" name="' . $prefix . 'min"' . ($disabled ? ' disabled' : '') . '>';
			for ($min = 0; $min <= 55; $min = $min + 5) {
				$retstring .= '<option value="' . $min . '"';
				if (is_numeric($minSelected) && $minSelected == $min) {
					$retstring .= ' selected';
				}
				$retstring .= '>' . $min . '</option>';
			}
			$retstring .= "</select>";
		} elseif ($typehour == 'text') {
			$retstring .= '<input placeholder="' . $langs->trans('MinuteShort') . '" type="number" min="0" name="' . $prefix . 'min"' . ($disabled ? ' disabled' : '') . ' class="flat maxwidth50 inputminute right" value="' . (($minSelected != '') ? ((int) $minSelected) : '') . '">';
		}

		if ($typehour != 'text') {
			$retstring .= ' ' . $langs->trans('MinuteShort');
		}

		$retstring .= "</span>";

		if (!empty($nooutput)) {
			return $retstring;
		}

		print $retstring;

		return '';
	}

	/**
	 *  Return list of tickets in Ajax if Ajax activated or go to selectTicketsList
	 *
	 * @param int $selected Preselected tickets
	 * @param string $htmlname Name of HTML select field (must be unique in page).
	 * @param string $filtertype To add a filter
	 * @param int $limit Limit on number of returned lines
	 * @param int $status Ticket status
	 * @param string $selected_input_value Value of preselected input text (for use with ajax)
	 * @param int $hidelabel Hide label (0=no, 1=yes, 2=show search icon (before) and placeholder, 3 search icon after)
	 * @param array $ajaxoptions Options for ajax_autocompleter
	 * @param int $socid Thirdparty Id (to get also price dedicated to this customer)
	 * @param string $showempty '' to not show empty line. Translation key to show an empty line. '1' show empty line with no text.
	 * @param int $forcecombo Force to use combo box
	 * @param string $morecss Add more css on select
	 * @param array $selected_combinations Selected combinations. Format: array([attrid] => attrval, [...])
	 * @param string $nooutput No print, return the output into a string
	 * @return        string
	 */
	public function selectTickets($selected = '', $htmlname = 'ticketid', $filtertype = '', $limit = 0, $status = 1, $selected_input_value = '', $hidelabel = 0, $ajaxoptions = array(), $socid = 0, $showempty = '1', $forcecombo = 0, $morecss = '', $selected_combinations = null, $nooutput = 0)
	{
		global $langs, $conf;

		$out = '';

		// check parameters
		if (is_null($ajaxoptions)) $ajaxoptions = array();

		if (!empty($conf->use_javascript_ajax) && !empty($conf->global->TICKET_USE_SEARCH_TO_SELECT)) {
			$placeholder = '';

			if ($selected && empty($selected_input_value)) {
				require_once DOL_DOCUMENT_ROOT . '/ticket/class/ticket.class.php';
				$tickettmpselect = new Ticket($this->db);
				$tickettmpselect->fetch($selected);
				$selected_input_value = $tickettmpselect->ref;
				unset($tickettmpselect);
			}

			$urloption = '';
			$out .= ajax_autocompleter($selected, $htmlname, DOL_URL_ROOT . '/ticket/ajax/tickets.php', $urloption, $conf->global->PRODUIT_USE_SEARCH_TO_SELECT, 1, $ajaxoptions);

			if (empty($hidelabel)) $out .= $langs->trans("RefOrLabel") . ' : ';
			elseif ($hidelabel > 1) {
				$placeholder = ' placeholder="' . $langs->trans("RefOrLabel") . '"';
				if ($hidelabel == 2) {
					$out .= img_picto($langs->trans("Search"), 'search');
				}
			}
			$out .= '<input type="text" class="minwidth100" name="search_' . $htmlname . '" id="search_' . $htmlname . '" value="' . $selected_input_value . '"' . $placeholder . ' ' . (!empty($conf->global->PRODUCT_SEARCH_AUTOFOCUS) ? 'autofocus' : '') . ' />';
			if ($hidelabel == 3) {
				$out .= img_picto($langs->trans("Search"), 'search');
			}
		} else {
			$out .= $this->selectTicketsList($selected, $htmlname, $filtertype, $limit, $status, 0, $socid, $showempty, $forcecombo, $morecss);
		}

		if (empty($nooutput)) {
			print $out;
		} else {
			return $out;
		}
		return '';
	}


	/**
	 *    Return list of tickets.
	 *  Called by selectTickets.
	 *
	 * @param int $selected Preselected ticket
	 * @param string $htmlname Name of select html
	 * @param string $filtertype Filter on ticket type
	 * @param int $limit Limit on number of returned lines
	 * @param string $filterkey Filter on ticket ref or subject
	 * @param int $status Ticket status
	 * @param int $outputmode 0=HTML select string, 1=Array
	 * @param string $showempty '' to not show empty line. Translation key to show an empty line. '1' show empty line with no text.
	 * @param int $forcecombo Force to use combo box
	 * @param string $morecss Add more css on select
	 * @return     array|string                Array of keys for json or HTML component
	 */
	public function selectTicketsList($selected = '', $htmlname = 'ticketid', $filtertype = '', $limit = 20, $filterkey = '', $status = 1, $outputmode = 0, $showempty = '1', $forcecombo = 0, $morecss = '')
	{
		global $langs, $conf;

		$out = '';
		$outarray = array();

		$selectFields = " p.rowid, p.ref, p.message";

		$sql = "SELECT ";
		$sql .= $selectFields;
		$sql .= " FROM " . $this->db->prefix() . "ticket as p";
		$sql .= ' WHERE p.entity IN (' . getEntity('ticket') . ')';

		// Add criteria on ref/label
		if ($filterkey != '') {
			$sql .= ' AND (';
			$prefix = empty($conf->global->TICKET_DONOTSEARCH_ANYWHERE) ? '%' : ''; // Can use index if PRODUCT_DONOTSEARCH_ANYWHERE is on
			// For natural search
			$scrit = explode(' ', $filterkey);
			$i = 0;
			if (count($scrit) > 1) $sql .= "(";
			foreach ($scrit as $crit) {
				if ($i > 0) $sql .= " AND ";
				$sql .= "(p.ref LIKE '" . $this->db->escape($prefix . $crit) . "%' OR p.subject LIKE '" . $this->db->escape($prefix . $crit) . "%'";
				$sql .= ")";
				$i++;
			}
			if (count($scrit) > 1) $sql .= ")";
			$sql .= ')';
		}

		$sql .= $this->db->plimit($limit, 0);

		// Build output string
		dol_syslog(get_class($this) . "::selectTicketsList search tickets", LOG_DEBUG);
		$result = $this->db->query($sql);
		if ($result) {
			require_once DOL_DOCUMENT_ROOT . '/ticket/class/ticket.class.php';
			require_once DOL_DOCUMENT_ROOT . '/core/lib/ticket.lib.php';

			$num = $this->db->num_rows($result);

			$events = null;

			if (!$forcecombo) {
				include_once DOL_DOCUMENT_ROOT . '/core/lib/ajax.lib.php';
				$out .= ajax_combobox($htmlname, $events, $conf->global->TICKET_USE_SEARCH_TO_SELECT);
			}

			$out .= '<select class="flat' . ($morecss ? ' ' . $morecss : '') . '" name="' . $htmlname . '" id="' . $htmlname . '">';

			$textifempty = '';
			// Do not use textifempty = ' ' or '&nbsp;' here, or search on key will search on ' key'.
			//if (!empty($conf->use_javascript_ajax) || $forcecombo) $textifempty='';
			if (!empty($conf->global->TICKET_USE_SEARCH_TO_SELECT)) {
				if ($showempty && !is_numeric($showempty)) $textifempty = $langs->trans($showempty);
				else $textifempty .= $langs->trans("All");
			} else {
				if ($showempty && !is_numeric($showempty)) $textifempty = $langs->trans($showempty);
			}
			if ($showempty) $out .= '<option value="0" selected>' . $textifempty . '</option>';

			$i = 0;
			while ($num && $i < $num) {
				$opt = '';
				$optJson = array();
				$objp = $this->db->fetch_object($result);

				$this->constructTicketListOption($objp, $opt, $optJson, $selected, $filterkey);
				// Add new entry
				// "key" value of json key array is used by jQuery automatically as selected value
				// "label" value of json key array is used by jQuery automatically as text for combo box
				$out .= $opt;
				array_push($outarray, $optJson);

				$i++;
			}

			$out .= '</select>';

			$this->db->free($result);

			if (empty($outputmode)) {
				return $out;
			}
			return $outarray;
		} else {
			dol_print_error($this->db);
		}

		return array();
	}

	/**
	 * constructTicketListOption.
	 * This define value for &$opt and &$optJson.
	 *
	 * @param object 	$objp 		Result set of fetch
	 * @param string 	$opt 		Option (var used for returned value in string option format)
	 * @param array 	$optJson 	Option (var used for returned value in json format)
	 * @param string 	$selected 	Preselected value
	 * @param string 	$filterkey 	Filter key to highlight
	 * @return    void
	 */
	protected function constructTicketListOption(&$objp, &$opt, &$optJson, $selected, $filterkey = '')
	{
		$outkey = '';
		$outref = '';
		$outtype = '';

		$outkey = $objp->rowid;
		$outref = $objp->ref;
		$outtype = $objp->fk_product_type;

		$opt = '<option value="' . $objp->rowid . '"';
		$opt .= ($objp->rowid == $selected) ? ' selected' : '';
		$opt .= '>';
		$opt .= $objp->ref;
		$objRef = $objp->ref;
		if (!empty($filterkey) && $filterkey != '') $objRef = preg_replace('/(' . preg_quote($filterkey, '/') . ')/i', '<strong>$1</strong>', $objRef, 1);

		$opt .= "</option>\n";
		$optJson = array('key' => $outkey, 'value' => $outref, 'type' => $outtype);
	}

	/**
	 *  Return list of projects in Ajax if Ajax activated or go to selectTicketsList
	 *
	 * @param int $selected Preselected tickets
	 * @param string $htmlname Name of HTML select field (must be unique in page).
	 * @param string $filtertype To add a filter
	 * @param int $limit Limit on number of returned lines
	 * @param int $status Ticket status
	 * @param string $selected_input_value Value of preselected input text (for use with ajax)
	 * @param int $hidelabel Hide label (0=no, 1=yes, 2=show search icon (before) and placeholder, 3 search icon after)
	 * @param array $ajaxoptions Options for ajax_autocompleter
	 * @param int $socid Thirdparty Id (to get also price dedicated to this customer)
	 * @param string $showempty '' to not show empty line. Translation key to show an empty line. '1' show empty line with no text.
	 * @param int $forcecombo Force to use combo box
	 * @param string $morecss Add more css on select
	 * @param array $selected_combinations Selected combinations. Format: array([attrid] => attrval, [...])
	 * @param string $nooutput No print, return the output into a string
	 * @return        string
	 */
	public function selectProjects($selected = '', $htmlname = 'projectid', $filtertype = '', $limit = 0, $status = 1, $selected_input_value = '', $hidelabel = 0, $ajaxoptions = array(), $socid = 0, $showempty = '1', $forcecombo = 0, $morecss = '', $selected_combinations = null, $nooutput = 0)
	{
		global $langs, $conf;

		$out = '';

		// check parameters
		if (is_null($ajaxoptions)) $ajaxoptions = array();

		if (!empty($conf->use_javascript_ajax) && !empty($conf->global->TICKET_USE_SEARCH_TO_SELECT)) {
			$placeholder = '';

			if ($selected && empty($selected_input_value)) {
				require_once DOL_DOCUMENT_ROOT . '/projet/class/project.class.php';
				$projecttmpselect = new Project($this->db);
				$projecttmpselect->fetch($selected);
				$selected_input_value = $projecttmpselect->ref;
				unset($projecttmpselect);
			}

			$out .= ajax_autocompleter($selected, $htmlname, DOL_URL_ROOT . '/projet/ajax/projects.php', $urloption, $conf->global->PRODUIT_USE_SEARCH_TO_SELECT, 1, $ajaxoptions);

			if (empty($hidelabel)) $out .= $langs->trans("RefOrLabel") . ' : ';
			elseif ($hidelabel > 1) {
				$placeholder = ' placeholder="' . $langs->trans("RefOrLabel") . '"';
				if ($hidelabel == 2) {
					$out .= img_picto($langs->trans("Search"), 'search');
				}
			}
			$out .= '<input type="text" class="minwidth100" name="search_' . $htmlname . '" id="search_' . $htmlname . '" value="' . $selected_input_value . '"' . $placeholder . ' ' . (!empty($conf->global->PRODUCT_SEARCH_AUTOFOCUS) ? 'autofocus' : '') . ' />';
			if ($hidelabel == 3) {
				$out .= img_picto($langs->trans("Search"), 'search');
			}
		} else {
			$out .= $this->selectProjectsList($selected, $htmlname, $filtertype, $limit, $status, 0, $socid, $showempty, $forcecombo, $morecss);
		}

		if (empty($nooutput)) {
			print $out;
		} else {
			return $out;
		}
		return '';
	}

	/**
	 *    Return list of projects.
	 *  Called by selectProjects.
	 *
	 * @param int $selected Preselected project
	 * @param string $htmlname Name of select html
	 * @param string $filtertype Filter on project type
	 * @param int $limit Limit on number of returned lines
	 * @param string $filterkey Filter on project ref or subject
	 * @param int $status Ticket status
	 * @param int $outputmode 0=HTML select string, 1=Array
	 * @param string $showempty '' to not show empty line. Translation key to show an empty line. '1' show empty line with no text.
	 * @param int $forcecombo Force to use combo box
	 * @param string $morecss Add more css on select
	 * @return     array|string                Array of keys for json or HTML component
	 */
	public function selectProjectsList($selected = '', $htmlname = 'projectid', $filtertype = '', $limit = 20, $filterkey = '', $status = 1, $outputmode = 0, $showempty = '1', $forcecombo = 0, $morecss = '')
	{
		global $langs, $conf;

		$out = '';
		$outarray = array();

		$selectFields = " p.rowid, p.ref";

		$sql = "SELECT ";
		$sql .= $selectFields;
		$sql .= " FROM " . $this->db->prefix() . "projet as p";
		$sql .= ' WHERE p.entity IN (' . getEntity('project') . ')';

		// Add criteria on ref/label
		if ($filterkey != '') {
			$sql .= ' AND (';
			$prefix = empty($conf->global->TICKET_DONOTSEARCH_ANYWHERE) ? '%' : ''; // Can use index if PRODUCT_DONOTSEARCH_ANYWHERE is on
			// For natural search
			$scrit = explode(' ', $filterkey);
			$i = 0;
			if (count($scrit) > 1) $sql .= "(";
			foreach ($scrit as $crit) {
				if ($i > 0) $sql .= " AND ";
				$sql .= "p.ref LIKE '" . $this->db->escape($prefix . $crit) . "%'";
				$sql .= "";
				$i++;
			}
			if (count($scrit) > 1) $sql .= ")";
			$sql .= ')';
		}

		$sql .= $this->db->plimit($limit, 0);

		// Build output string
		dol_syslog(get_class($this) . "::selectProjectsList search projects", LOG_DEBUG);
		$result = $this->db->query($sql);
		if ($result) {
			require_once DOL_DOCUMENT_ROOT . '/projet/class/project.class.php';
			require_once DOL_DOCUMENT_ROOT . '/core/lib/project.lib.php';

			$num = $this->db->num_rows($result);

			$events = null;

			if (!$forcecombo) {
				include_once DOL_DOCUMENT_ROOT . '/core/lib/ajax.lib.php';
				$out .= ajax_combobox($htmlname, $events, $conf->global->PROJECT_USE_SEARCH_TO_SELECT);
			}

			$out .= '<select class="flat' . ($morecss ? ' ' . $morecss : '') . '" name="' . $htmlname . '" id="' . $htmlname . '">';

			$textifempty = '';
			// Do not use textifempty = ' ' or '&nbsp;' here, or search on key will search on ' key'.
			//if (!empty($conf->use_javascript_ajax) || $forcecombo) $textifempty='';
			if (!empty($conf->global->PROJECT_USE_SEARCH_TO_SELECT)) {
				if ($showempty && !is_numeric($showempty)) $textifempty = $langs->trans($showempty);
				else $textifempty .= $langs->trans("All");
			} else {
				if ($showempty && !is_numeric($showempty)) $textifempty = $langs->trans($showempty);
			}
			if ($showempty) $out .= '<option value="0" selected>' . $textifempty . '</option>';

			$i = 0;
			while ($num && $i < $num) {
				$opt = '';
				$optJson = array();
				$objp = $this->db->fetch_object($result);

				$this->constructProjectListOption($objp, $opt, $optJson, $selected, $filterkey);
				// Add new entry
				// "key" value of json key array is used by jQuery automatically as selected value
				// "label" value of json key array is used by jQuery automatically as text for combo box
				$out .= $opt;
				array_push($outarray, $optJson);

				$i++;
			}

			$out .= '</select>';

			$this->db->free($result);

			if (empty($outputmode)) {
				return $out;
			}
			return $outarray;
		} else {
			dol_print_error($this->db);
		}

		return array();
	}

	/**
	 * constructProjectListOption.
	 * This define value for &$opt and &$optJson.
	 *
	 * @param object 	$objp 		Result set of fetch
	 * @param string 	$opt 		Option (var used for returned value in string option format)
	 * @param array 	$optJson 	Option (var used for returned value in json format)
	 * @param string 	$selected 	Preselected value
	 * @param string 	$filterkey 	Filter key to highlight
	 * @return    void
	 */
	protected function constructProjectListOption(&$objp, &$opt, &$optJson, $selected, $filterkey = '')
	{
		$outkey = '';
		$outref = '';
		$outtype = '';

		$label = $objp->label;

		$outkey = $objp->rowid;
		$outref = $objp->ref;
		$outlabel = $objp->label;
		$outtype = $objp->fk_product_type;

		$opt = '<option value="' . $objp->rowid . '"';
		$opt .= ($objp->rowid == $selected) ? ' selected' : '';
		$opt .= '>';
		$opt .= $objp->ref;
		$objRef = $objp->ref;
		if (!empty($filterkey) && $filterkey != '') $objRef = preg_replace('/(' . preg_quote($filterkey, '/') . ')/i', '<strong>$1</strong>', $objRef, 1);

		$opt .= "</option>\n";
		$optJson = array('key' => $outkey, 'value' => $outref, 'type' => $outtype);
	}


	/**
	 *  Return list of members in Ajax if Ajax activated or go to selectTicketsList
	 *
	 * @param int $selected Preselected tickets
	 * @param string $htmlname Name of HTML select field (must be unique in page).
	 * @param string $filtertype To add a filter
	 * @param int $limit Limit on number of returned lines
	 * @param int $status Ticket status
	 * @param string $selected_input_value Value of preselected input text (for use with ajax)
	 * @param int $hidelabel Hide label (0=no, 1=yes, 2=show search icon before and placeholder, 3 search icon after)
	 * @param array $ajaxoptions Options for ajax_autocompleter
	 * @param int $socid Thirdparty Id (to get also price dedicated to this customer)
	 * @param string $showempty '' to not show empty line. Translation key to show an empty line. '1' show empty line with no text.
	 * @param int $forcecombo Force to use combo box
	 * @param string $morecss Add more css on select
	 * @param array $selected_combinations Selected combinations. Format: array([attrid] => attrval, [...])
	 * @param string $nooutput No print, return the output into a string
	 * @return        string
	 */
	public function selectMembers($selected = '', $htmlname = 'adherentid', $filtertype = '', $limit = 0, $status = 1, $selected_input_value = '', $hidelabel = 0, $ajaxoptions = array(), $socid = 0, $showempty = '1', $forcecombo = 0, $morecss = '', $selected_combinations = null, $nooutput = 0)
	{
		global $langs, $conf;

		$out = '';

		// check parameters
		if (is_null($ajaxoptions)) $ajaxoptions = array();

		if (!empty($conf->use_javascript_ajax) && !empty($conf->global->TICKET_USE_SEARCH_TO_SELECT)) {
			$placeholder = '';
			$urloption = '';

			if ($selected && empty($selected_input_value)) {
				require_once DOL_DOCUMENT_ROOT . '/adherents/class/adherent.class.php';
				$adherenttmpselect = new Adherent($this->db);
				$adherenttmpselect->fetch($selected);
				$selected_input_value = $adherenttmpselect->ref;
				unset($adherenttmpselect);
			}

			$urloption = '';

			$out .= ajax_autocompleter($selected, $htmlname, DOL_URL_ROOT . '/adherents/ajax/adherents.php', $urloption, $conf->global->PRODUIT_USE_SEARCH_TO_SELECT, 1, $ajaxoptions);

			if (empty($hidelabel)) $out .= $langs->trans("RefOrLabel") . ' : ';
			elseif ($hidelabel > 1) {
				$placeholder = ' placeholder="' . $langs->trans("RefOrLabel") . '"';
				if ($hidelabel == 2) {
					$out .= img_picto($langs->trans("Search"), 'search');
				}
			}
			$out .= '<input type="text" class="minwidth100" name="search_' . $htmlname . '" id="search_' . $htmlname . '" value="' . $selected_input_value . '"' . $placeholder . ' ' . (!empty($conf->global->PRODUCT_SEARCH_AUTOFOCUS) ? 'autofocus' : '') . ' />';
			if ($hidelabel == 3) {
				$out .= img_picto($langs->trans("Search"), 'search');
			}
		} else {
			$filterkey = '';

			$out .= $this->selectMembersList($selected, $htmlname, $filtertype, $limit, $filterkey, $status, 0, $showempty, $forcecombo, $morecss);
		}

		if (empty($nooutput)) {
			print $out;
		} else {
			return $out;
		}
		return '';
	}

	/**
	 *    Return list of adherents.
	 *  Called by selectMembers.
	 *
	 * @param int $selected Preselected adherent
	 * @param string $htmlname Name of select html
	 * @param string $filtertype Filter on adherent type
	 * @param int $limit Limit on number of returned lines
	 * @param string $filterkey Filter on member status
	 * @param int $status Member status
	 * @param int $outputmode 0=HTML select string, 1=Array
	 * @param string $showempty '' to not show empty line. Translation key to show an empty line. '1' show empty line with no text.
	 * @param int $forcecombo Force to use combo box
	 * @param string $morecss Add more css on select
	 * @return     array|string                Array of keys for json or HTML string component
	 */
	public function selectMembersList($selected = '', $htmlname = 'adherentid', $filtertype = '', $limit = 20, $filterkey = '', $status = 1, $outputmode = 0, $showempty = '1', $forcecombo = 0, $morecss = '')
	{
		global $langs, $conf;

		$out = '';
		$outarray = array();

		$selectFields = " p.rowid, p.ref, p.firstname, p.lastname, p.fk_adherent_type";

		$sql = "SELECT ";
		$sql .= $selectFields;
		$sql .= " FROM " . $this->db->prefix() . "adherent as p";
		$sql .= ' WHERE p.entity IN (' . getEntity('adherent') . ')';

		// Add criteria on ref/label
		if ($filterkey != '') {
			$sql .= ' AND (';
			$prefix = empty($conf->global->MEMBER_DONOTSEARCH_ANYWHERE) ? '%' : ''; // Can use index if PRODUCT_DONOTSEARCH_ANYWHERE is on
			// For natural search
			$scrit = explode(' ', $filterkey);
			$i = 0;
			if (count($scrit) > 1) $sql .= "(";
			foreach ($scrit as $crit) {
				if ($i > 0) $sql .= " AND ";
				$sql .= "(p.firstname LIKE '" . $this->db->escape($prefix . $crit) . "%'";
				$sql .= " OR p.lastname LIKE '" . $this->db->escape($prefix . $crit) . "%')";
				$i++;
			}
			if (count($scrit) > 1) $sql .= ")";
			$sql .= ')';
		}
		if ($status != -1) {
			$sql .= ' AND statut = ' . ((int) $status);
		}
		$sql .= $this->db->plimit($limit, 0);

		// Build output string
		dol_syslog(get_class($this) . "::selectMembersList search adherents", LOG_DEBUG);
		$result = $this->db->query($sql);
		if ($result) {
			require_once DOL_DOCUMENT_ROOT . '/adherents/class/adherent.class.php';
			require_once DOL_DOCUMENT_ROOT . '/core/lib/member.lib.php';

			$num = $this->db->num_rows($result);

			$events = null;

			if (!$forcecombo) {
				include_once DOL_DOCUMENT_ROOT . '/core/lib/ajax.lib.php';
				$out .= ajax_combobox($htmlname, $events, !empty($conf->global->PROJECT_USE_SEARCH_TO_SELECT) ? $conf->global->PROJECT_USE_SEARCH_TO_SELECT : '');
			}

			$out .= '<select class="flat' . ($morecss ? ' ' . $morecss : '') . '" name="' . $htmlname . '" id="' . $htmlname . '">';

			$textifempty = '';
			// Do not use textifempty = ' ' or '&nbsp;' here, or search on key will search on ' key'.
			//if (!empty($conf->use_javascript_ajax) || $forcecombo) $textifempty='';
			if (!empty($conf->global->PROJECT_USE_SEARCH_TO_SELECT)) {
				if ($showempty && !is_numeric($showempty)) $textifempty = $langs->trans($showempty);
				else $textifempty .= $langs->trans("All");
			} else {
				if ($showempty && !is_numeric($showempty)) $textifempty = $langs->trans($showempty);
			}
			if ($showempty) {
				$out .= '<option value="-1" selected>' . $textifempty . '</option>';
			}

			$i = 0;
			while ($num && $i < $num) {
				$opt = '';
				$optJson = array();
				$objp = $this->db->fetch_object($result);

				$this->constructMemberListOption($objp, $opt, $optJson, $selected, $filterkey);

				// Add new entry
				// "key" value of json key array is used by jQuery automatically as selected value
				// "label" value of json key array is used by jQuery automatically as text for combo box
				$out .= $opt;
				array_push($outarray, $optJson);

				$i++;
			}

			$out .= '</select>';

			$this->db->free($result);

			if (empty($outputmode)) {
				return $out;
			}
			return $outarray;
		} else {
			dol_print_error($this->db);
		}

		return array();
	}

	/**
	 * constructMemberListOption.
	 * This define value for &$opt and &$optJson.
	 *
	 * @param object 	$objp 			Result set of fetch
	 * @param string 	$opt 			Option (var used for returned value in string option format)
	 * @param array 	$optJson 		Option (var used for returned value in json format)
	 * @param string 	$selected 		Preselected value
	 * @param string 	$filterkey 		Filter key to highlight
	 * @return    void
	 */
	protected function constructMemberListOption(&$objp, &$opt, &$optJson, $selected, $filterkey = '')
	{
		$outkey = '';
		$outlabel = '';
		$outtype = '';

		$outkey = $objp->rowid;
		$outlabel = dolGetFirstLastname($objp->firstname, $objp->lastname);
		$outtype = $objp->fk_adherent_type;

		$opt = '<option value="' . $objp->rowid . '"';
		$opt .= ($objp->rowid == $selected) ? ' selected' : '';
		$opt .= '>';
		if (!empty($filterkey) && $filterkey != '') {
			$outlabel = preg_replace('/(' . preg_quote($filterkey, '/') . ')/i', '<strong>$1</strong>', $outlabel, 1);
		}
		$opt .= $outlabel;
		$opt .= "</option>\n";

		$optJson = array('key' => $outkey, 'value' => $outlabel, 'type' => $outtype);
	}

	/**
	 * Generic method to select a component from a combo list.
	 * Can use autocomplete with ajax after x key pressed or a full combo, depending on setup.
	 * This is the generic method that will replace all specific existing methods.
	 *
	 * @param 	string 	$objectdesc 		ObjectClass:PathToClass[:AddCreateButtonOrNot[:Filter[:Sortfield]]]
	 * @param 	string 	$htmlname 			Name of HTML select component
	 * @param 	int 	$preselectedvalue 	Preselected value (ID of element)
	 * @param 	string 	$showempty 			''=empty values not allowed, 'string'=value show if we allow empty values (for example 'All', ...)
	 * @param 	string 	$searchkey 			Search criteria
	 * @param 	string 	$placeholder 		Place holder
	 * @param 	string 	$morecss 			More CSS
	 * @param 	string 	$moreparams 		More params provided to ajax call
	 * @param 	int 	$forcecombo 		Force to load all values and output a standard combobox (with no beautification)
	 * @param 	int 	$disabled 			1=Html component is disabled
	 * @param 	string 	$selected_input_value Value of preselected input text (for use with ajax)
	 * @return  string                      Return HTML string
	 * @see selectForFormsList(), select_thirdparty_list()
	 */
	public function selectForForms($objectdesc, $htmlname, $preselectedvalue, $showempty = '', $searchkey = '', $placeholder = '', $morecss = '', $moreparams = '', $forcecombo = 0, $disabled = 0, $selected_input_value = '')
	{
		global $conf, $user;

		$objecttmp = null;

		// Example of value for $objectdec:
		// Bom:bom/class/bom.class.php:0:t.status=1
		// Bom:bom/class/bom.class.php:0:t.status=1:ref
		// Bom:bom/class/bom.class.php:0:(t.status:=:1):ref
		$InfoFieldList = explode(":", $objectdesc, 4);
		$vartmp = (empty($InfoFieldList[3]) ? '' : $InfoFieldList[3]);
		$reg = array();
		if (preg_match('/^.*:(\w*)$/', $vartmp, $reg)) {
			$InfoFieldList[4] = $reg[1];    // take the sort field
		}
		$InfoFieldList[3] = preg_replace('/:\w*$/', '', $vartmp);    // take the filter field

		$classname = $InfoFieldList[0];
		$classpath = $InfoFieldList[1];
		$addcreatebuttonornot = empty($InfoFieldList[2]) ? 0 : $InfoFieldList[2];
		$filter = empty($InfoFieldList[3]) ? '' : $InfoFieldList[3];
		$sortfield = empty($InfoFieldList[4]) ? '' : $InfoFieldList[4];

		if (!empty($classpath)) {
			dol_include_once($classpath);

			if ($classname && class_exists($classname)) {
				$objecttmp = new $classname($this->db);

				// Make some replacement
				$sharedentities = getEntity(strtolower($classname));
				$filter = str_replace(
					array('__ENTITY__', '__SHARED_ENTITIES__', '__USER_ID__'),
					array($conf->entity, $sharedentities, $user->id),
					$filter
				);
			}
		}
		if (!is_object($objecttmp)) {
			dol_syslog('Error bad setup of type for field ' . join(',', $InfoFieldList), LOG_WARNING);
			return 'Error bad setup of type for field ' . join(',', $InfoFieldList);
		}

		//var_dump($filter);
		$prefixforautocompletemode = $objecttmp->element;
		if ($prefixforautocompletemode == 'societe') {
			$prefixforautocompletemode = 'company';
		}
		if ($prefixforautocompletemode == 'product') {
			$prefixforautocompletemode = 'produit';
		}
		$confkeyforautocompletemode = strtoupper($prefixforautocompletemode) . '_USE_SEARCH_TO_SELECT'; // For example COMPANY_USE_SEARCH_TO_SELECT

		dol_syslog(get_class($this) . "::selectForForms filter=" . $filter, LOG_DEBUG);
		$out = '';
		if (!empty($conf->use_javascript_ajax) && getDolGlobalString($confkeyforautocompletemode) && !$forcecombo) {
			// No immediate load of all database
			$placeholder = '';
			if ($preselectedvalue && empty($selected_input_value)) {
				$objecttmp->fetch($preselectedvalue);
				$selected_input_value = ($prefixforautocompletemode == 'company' ? $objecttmp->name : $objecttmp->ref);
				//unset($objecttmp);
			}

			$objectdesc = $classname . ':' . $classpath . ':' . $addcreatebuttonornot . ':' . $filter;
			$urlforajaxcall = DOL_URL_ROOT . '/core/ajax/selectobject.php';

			// No immediate load of all database
			$urloption = 'htmlname=' . urlencode($htmlname) . '&outjson=1&objectdesc=' . urlencode($objectdesc) . '&filter=' . urlencode($filter) . ($sortfield ? '&sortfield=' . urlencode($sortfield) : '');
			// Activate the auto complete using ajax call.
			$out .= ajax_autocompleter($preselectedvalue, $htmlname, $urlforajaxcall, $urloption, $conf->global->$confkeyforautocompletemode, 0, array());
			$out .= '<style type="text/css">.ui-autocomplete { z-index: 1003; }</style>';
			$out .= '<input type="text" class="' . $morecss . '"' . ($disabled ? ' disabled="disabled"' : '') . ' name="search_' . $htmlname . '" id="search_' . $htmlname . '" value="' . $selected_input_value . '"' . ($placeholder ? ' placeholder="' . dol_escape_htmltag($placeholder) . '"' : '') . ' />';
		} else {
			// Immediate load of table record.
			$out .= $this->selectForFormsList($objecttmp, $htmlname, $preselectedvalue, $showempty, $searchkey, $placeholder, $morecss, $moreparams, $forcecombo, 0, $disabled, $sortfield, $filter);
		}

		return $out;
	}


	/**
	 * Output html form to select an object.
	 * Note, this function is called by selectForForms or by ajax selectobject.php
	 *
	 * @param Object 		$objecttmp 			Object to knwo the table to scan for combo.
	 * @param string 		$htmlname 			Name of HTML select component
	 * @param int 			$preselectedvalue 	Preselected value (ID of element)
	 * @param string 		$showempty 			''=empty values not allowed, 'string'=value show if we allow empty values (for example 'All', ...)
	 * @param string 		$searchkey 			Search value
	 * @param string 		$placeholder 		Place holder
	 * @param string 		$morecss 			More CSS
	 * @param string 		$moreparams 		More params provided to ajax call
	 * @param int 			$forcecombo 		Force to load all values and output a standard combobox (with no beautification)
	 * @param int 			$outputmode 		0=HTML select string, 1=Array
	 * @param int 			$disabled 			1=Html component is disabled
	 * @param string 		$sortfield 			Sort field
	 * @param string 		$filter 			Add more filter
	 * @return string|array                     Return HTML string
	 * @see selectForForms()
	 */
	public function selectForFormsList($objecttmp, $htmlname, $preselectedvalue, $showempty = '', $searchkey = '', $placeholder = '', $morecss = '', $moreparams = '', $forcecombo = 0, $outputmode = 0, $disabled = 0, $sortfield = '', $filter = '')
	{
		global $conf, $langs, $user, $hookmanager;

		//print "$htmlname, $preselectedvalue, $showempty, $searchkey, $placeholder, $morecss, $moreparams, $forcecombo, $outputmode, $disabled";

		$prefixforautocompletemode = $objecttmp->element;
		if ($prefixforautocompletemode == 'societe') {
			$prefixforautocompletemode = 'company';
		}
		$confkeyforautocompletemode = strtoupper($prefixforautocompletemode) . '_USE_SEARCH_TO_SELECT'; // For example COMPANY_USE_SEARCH_TO_SELECT

		if (!empty($objecttmp->fields)) {    // For object that declare it, it is better to use declared fields (like societe, contact, ...)
			$tmpfieldstoshow = '';
			foreach ($objecttmp->fields as $key => $val) {
				if (!dol_eval($val['enabled'], 1, 1, '1')) {
					continue;
				}
				if (!empty($val['showoncombobox'])) {
					$tmpfieldstoshow .= ($tmpfieldstoshow ? ',' : '') . 't.' . $key;
				}
			}
			if ($tmpfieldstoshow) {
				$fieldstoshow = $tmpfieldstoshow;
			}
		} else {
			// For backward compatibility
			$objecttmp->fields['ref'] = array('type' => 'varchar(30)', 'label' => 'Ref', 'showoncombobox' => 1);
		}

		if (empty($fieldstoshow)) {
			if (isset($objecttmp->fields['ref'])) {
				$fieldstoshow = 't.ref';
			} else {
				$langs->load("errors");
				$this->error = $langs->trans("ErrorNoFieldWithAttributeShowoncombobox");
				return $langs->trans('ErrorNoFieldWithAttributeShowoncombobox');
			}
		}

		$out = '';
		$outarray = array();
		$tmparray = array();

		$num = 0;

		// Search data
		$sql = "SELECT t.rowid, " . $fieldstoshow . " FROM " . $this->db->prefix() . $objecttmp->table_element . " as t";
		if (isset($objecttmp->ismultientitymanaged)) {
			if (!is_numeric($objecttmp->ismultientitymanaged)) {
				$tmparray = explode('@', $objecttmp->ismultientitymanaged);
				$sql .= " INNER JOIN " . $this->db->prefix() . $tmparray[1] . " as parenttable ON parenttable.rowid = t." . $tmparray[0];
			}
			if ($objecttmp->ismultientitymanaged === 'fk_soc@societe') {
				if (empty($user->rights->societe->client->voir) && !$user->socid) {
					$sql .= ", " . $this->db->prefix() . "societe_commerciaux as sc";
				}
			}
		}

		// Add where from hooks
		$parameters = array(
			'object' => $objecttmp,
			'htmlname' => $htmlname,
			'filter' => $filter,
			'searchkey' => $searchkey
		);

		$reshook = $hookmanager->executeHooks('selectForFormsListWhere', $parameters); // Note that $action and $object may have been modified by hook
		if (!empty($hookmanager->resPrint)) {
			$sql .= $hookmanager->resPrint;
		} else {
			$sql .= " WHERE 1=1";
			if (isset($objecttmp->ismultientitymanaged)) {
				if ($objecttmp->ismultientitymanaged == 1) {
					$sql .= " AND t.entity IN (" . getEntity($objecttmp->table_element) . ")";
				}
				if (!is_numeric($objecttmp->ismultientitymanaged)) {
					$sql .= " AND parenttable.entity = t." . $tmparray[0];
				}
				if ($objecttmp->ismultientitymanaged == 1 && !empty($user->socid)) {
					if ($objecttmp->element == 'societe') {
						$sql .= " AND t.rowid = " . ((int) $user->socid);
					} else {
						$sql .= " AND t.fk_soc = " . ((int) $user->socid);
					}
				}
				if ($objecttmp->ismultientitymanaged === 'fk_soc@societe') {
					if (empty($user->rights->societe->client->voir) && !$user->socid) {
						$sql .= " AND t.rowid = sc.fk_soc AND sc.fk_user = " . ((int) $user->id);
					}
				}
			}
			if ($searchkey != '') {
				$sql .= natural_search(explode(',', $fieldstoshow), $searchkey);
			}

			if ($filter) {     // Syntax example "(t.ref:like:'SO-%') and (t.date_creation:<:'20160101')"
				$errormessage = '';
				$sql .= forgeSQLFromUniversalSearchCriteria($filter, $errormessage);
				if ($errormessage) {
					return 'Error forging a SQL request from an universal criteria: ' . $errormessage;
				}
			}
		}
		$sql .= $this->db->order($sortfield ? $sortfield : $fieldstoshow, "ASC");
		//$sql.=$this->db->plimit($limit, 0);
		//print $sql;

		// Build output string
		$resql = $this->db->query($sql);
		if ($resql) {
			// Construct $out and $outarray
			$out .= '<select id="' . $htmlname . '" class="flat' . ($morecss ? ' ' . $morecss : '') . '"' . ($disabled ? ' disabled="disabled"' : '') . ($moreparams ? ' ' . $moreparams : '') . ' name="' . $htmlname . '">' . "\n";

			// Warning: Do not use textifempty = ' ' or '&nbsp;' here, or search on key will search on ' key'. Seems it is no more true with selec2 v4
			$textifempty = '&nbsp;';

			//if (!empty($conf->use_javascript_ajax) || $forcecombo) $textifempty='';
			if (!empty($conf->global->$confkeyforautocompletemode)) {
				if ($showempty && !is_numeric($showempty)) {
					$textifempty = $langs->trans($showempty);
				} else {
					$textifempty .= $langs->trans("All");
				}
			}
			if ($showempty) {
				$out .= '<option value="-1">' . $textifempty . '</option>' . "\n";
			}

			$num = $this->db->num_rows($resql);
			$i = 0;
			if ($num) {
				while ($i < $num) {
					$obj = $this->db->fetch_object($resql);
					$label = '';
					$tmparray = explode(',', $fieldstoshow);
					$oldvalueforshowoncombobox = 0;
					foreach ($tmparray as $key => $val) {
						$val = preg_replace('/t\./', '', $val);
						$label .= (($label && $obj->$val) ? ($oldvalueforshowoncombobox != $objecttmp->fields[$val]['showoncombobox'] ? ' - ' : ' ') : '');
						$label .= $obj->$val;
						$oldvalueforshowoncombobox = !empty($objecttmp->fields[$val]['showoncombobox']) ? $objecttmp->fields[$val]['showoncombobox'] : 0;
					}
					if (empty($outputmode)) {
						if ($preselectedvalue > 0 && $preselectedvalue == $obj->rowid) {
							$out .= '<option value="' . $obj->rowid . '" selected>' . $label . '</option>';
						} else {
							$out .= '<option value="' . $obj->rowid . '">' . $label . '</option>';
						}
					} else {
						array_push($outarray, array('key' => $obj->rowid, 'value' => $label, 'label' => $label));
					}

					$i++;
					if (($i % 10) == 0) {
						$out .= "\n";
					}
				}
			}

			$out .= '</select>' . "\n";

			if (!$forcecombo) {
				include_once DOL_DOCUMENT_ROOT . '/core/lib/ajax.lib.php';
				$out .= ajax_combobox($htmlname, null, (!empty($conf->global->$confkeyforautocompletemode) ? $conf->global->$confkeyforautocompletemode : 0));
			}
		} else {
			dol_print_error($this->db);
		}

		$this->result = array('nbofelement' => $num);

		if ($outputmode) {
			return $outarray;
		}
		return $out;
	}


	/**
	 *	Return a HTML select string, built from an array of key+value.
	 *  Note: Do not apply langs->trans function on returned content, content may be entity encoded twice.
	 *
	 * @param string 		$htmlname 			Name of html select area. Must start with "multi" if this is a multiselect
	 * @param array 		$array 				Array like array(key => value) or array(key=>array('label'=>..., 'data-...'=>..., 'disabled'=>..., 'css'=>...))
	 * @param string|string[] $id				Preselected key or preselected keys for multiselect. Use 'ifone' to autoselect record if there is only one record.
	 * @param int|string 	$show_empty 		0 no empty value allowed, 1 or string to add an empty value into list (If 1: key is -1 and value is '' or '&nbsp;', If placeholder string: key is -1 and value is the string), <0 to add an empty value with key that is this value.
	 * @param int 			$key_in_label 		1 to show key into label with format "[key] value"
	 * @param int 			$value_as_key 		1 to use value as key
	 * @param string 		$moreparam 			Add more parameters onto the select tag. For example 'style="width: 95%"' to avoid select2 component to go over parent container
	 * @param int 			$translate 			1=Translate and encode value
	 * @param int 			$maxlen 			Length maximum for labels
	 * @param int 			$disabled 			Html select box is disabled
	 * @param string 		$sort 				'ASC' or 'DESC' = Sort on label, '' or 'NONE' or 'POS' = Do not sort, we keep original order
	 * @param string 		$morecss 			Add more class to css styles
	 * @param int 			$addjscombo 		Add js combo
	 * @param string 		$moreparamonempty 	Add more param on the empty option line. Not used if show_empty not set
	 * @param int 			$disablebademail 	1=Check if a not valid email, 2=Check string '---', and if found into value, disable and colorize entry
	 * @param int 			$nohtmlescape 		No html escaping.
	 * @return string							HTML select string.
	 * @see multiselectarray(), selectArrayAjax(), selectArrayFilter()
	 */
	public static function selectarray($htmlname, $array, $id = '', $show_empty = 0, $key_in_label = 0, $value_as_key = 0, $moreparam = '', $translate = 0, $maxlen = 0, $disabled = 0, $sort = '', $morecss = 'minwidth75', $addjscombo = 1, $moreparamonempty = '', $disablebademail = 0, $nohtmlescape = 0)
	{
		global $conf, $langs;

		// Do we want a multiselect ?
		//$jsbeautify = 0;
		//if (preg_match('/^multi/',$htmlname)) $jsbeautify = 1;
		$jsbeautify = 1;

		if ($value_as_key) {
			$array = array_combine($array, $array);
		}

		$out = '';

		if ($addjscombo < 0) {
			if (empty($conf->global->MAIN_OPTIMIZEFORTEXTBROWSER)) {
				$addjscombo = 1;
			} else {
				$addjscombo = 0;
			}
		}

		$idname = str_replace(array('[', ']'), array('', ''), $htmlname);
		$out .= '<select id="' . preg_replace('/^\./', '', $idname) . '" ' . ($disabled ? 'disabled="disabled" ' : '') . 'class="flat ' . (preg_replace('/^\./', '', $htmlname)) . ($morecss ? ' ' . $morecss : '') . '"';
		$out .= ' name="' . preg_replace('/^\./', '', $htmlname) . '" ' . ($moreparam ? $moreparam : '');
		$out .= '>';

		if ($show_empty) {
			$textforempty = ' ';
			if (!empty($conf->use_javascript_ajax)) {
				$textforempty = '&nbsp;'; // If we use ajaxcombo, we need &nbsp; here to avoid to have an empty element that is too small.
			}
			if (!is_numeric($show_empty)) {
				$textforempty = $show_empty;
			}
			$out .= '<option class="optiongrey" ' . ($moreparamonempty ? $moreparamonempty . ' ' : '') . 'value="' . ($show_empty < 0 ? $show_empty : -1) . '"' . ($id == $show_empty ? ' selected' : '') . '>' . $textforempty . '</option>' . "\n";
		}

		if (is_array($array)) {
			// Translate
			if ($translate) {
				foreach ($array as $key => $value) {
					if (!is_array($value)) {
						$array[$key] = $langs->trans($value);
					} else {
						$array[$key]['label'] = $langs->trans($value['label']);
					}
				}
			}

			// Sort
			if ($sort == 'ASC') {
				asort($array);
			} elseif ($sort == 'DESC') {
				arsort($array);
			}

			foreach ($array as $key => $tmpvalue) {
				if (is_array($tmpvalue)) {
					$value = $tmpvalue['label'];
					$disabled = empty($tmpvalue['disabled']) ? '' : ' disabled';
					$style = empty($tmpvalue['css']) ? '' : ' class="' . $tmpvalue['css'] . '"';
				} else {
					$value = $tmpvalue;
					$disabled = '';
					$style = '';
				}
				if (!empty($disablebademail)) {
					if (($disablebademail == 1 && !preg_match('/&lt;.+@.+&gt;/', $value))
						|| ($disablebademail == 2 && preg_match('/---/', $value))) {
						$disabled = ' disabled';
						$style = ' class="warning"';
					}
				}

				if ($key_in_label) {
					if (empty($nohtmlescape)) {
						$selectOptionValue = dol_escape_htmltag($key . ' - ' . ($maxlen ? dol_trunc($value, $maxlen) : $value));
					} else {
						$selectOptionValue = $key . ' - ' . ($maxlen ? dol_trunc($value, $maxlen) : $value);
					}
				} else {
					if (empty($nohtmlescape)) {
						$selectOptionValue = dol_escape_htmltag($maxlen ? dol_trunc($value, $maxlen) : $value);
					} else {
						$selectOptionValue = $maxlen ? dol_trunc($value, $maxlen) : $value;
					}
					if ($value == '' || $value == '-') {
						$selectOptionValue = '&nbsp;';
					}
				}

				$out .= '<option value="' . $key . '"';
				$out .= $style . $disabled;
				if (is_array($id)) {
					if (in_array($key, $id) && !$disabled) {
						$out .= ' selected'; // To preselect a value
					}
				} else {
					$id = (string) $id; // if $id = 0, then $id = '0'
					if ($id != '' && ($id == $key || ($id == 'ifone' && count($array) == 1)) && !$disabled) {
						$out .= ' selected'; // To preselect a value
					}
				}
				if ($nohtmlescape) {
					$out .= ' data-html="' . dol_escape_htmltag($selectOptionValue) . '"';
				}
				if (is_array($tmpvalue)) {
					foreach ($tmpvalue as $keyforvalue => $valueforvalue) {
						if (preg_match('/^data-/', $keyforvalue)) {
							$out .= ' '.$keyforvalue.'="'.dol_escape_htmltag($valueforvalue).'"';
						}
					}
				}
				$out .= '>';
				//var_dump($selectOptionValue);
				$out .= $selectOptionValue;
				$out .= "</option>\n";
			}
		}

		$out .= "</select>";

		// Add code for jquery to use multiselect
		if ($addjscombo && $jsbeautify) {
			// Enhance with select2
			include_once DOL_DOCUMENT_ROOT . '/core/lib/ajax.lib.php';
			$out .= ajax_combobox($idname, array(), 0, 0, 'resolve', ($show_empty < 0 ? (string) $show_empty : '-1'), $morecss);
		}

		return $out;
	}


	/**
	 *    Return a HTML select string, built from an array of key+value, but content returned into select come from an Ajax call of an URL.
	 *  Note: Do not apply langs->trans function on returned content of Ajax service, content may be entity encoded twice.
	 *
	 * @param string $htmlname Name of html select area
	 * @param string $url Url. Must return a json_encode of array(key=>array('text'=>'A text', 'url'=>'An url'), ...)
	 * @param string $id Preselected key
	 * @param string $moreparam Add more parameters onto the select tag
	 * @param string $moreparamtourl Add more parameters onto the Ajax called URL
	 * @param int $disabled Html select box is disabled
	 * @param int $minimumInputLength Minimum Input Length
	 * @param string $morecss Add more class to css styles
	 * @param int $callurlonselect If set to 1, some code is added so an url return by the ajax is called when value is selected.
	 * @param string $placeholder String to use as placeholder
	 * @param integer $acceptdelayedhtml 1 = caller is requesting to have html js content not returned but saved into global $delayedhtmlcontent (so caller can show it at end of page to avoid flash FOUC effect)
	 * @return    string                        HTML select string
	 * @see selectArrayFilter(), ajax_combobox() in ajax.lib.php
	 */
	public static function selectArrayAjax($htmlname, $url, $id = '', $moreparam = '', $moreparamtourl = '', $disabled = 0, $minimumInputLength = 1, $morecss = '', $callurlonselect = 0, $placeholder = '', $acceptdelayedhtml = 0)
	{
		global $conf, $langs;
		global $delayedhtmlcontent;    // Will be used later outside of this function

		// TODO Use an internal dolibarr component instead of select2
		if (empty($conf->global->MAIN_USE_JQUERY_MULTISELECT) && !defined('REQUIRE_JQUERY_MULTISELECT')) {
			return '';
		}

		$out = '<select type="text" class="' . $htmlname . ($morecss ? ' ' . $morecss : '') . '" ' . ($moreparam ? $moreparam . ' ' : '') . 'name="' . $htmlname . '"></select>';

		$outdelayed = '';
		if (!empty($conf->use_javascript_ajax)) {
			$tmpplugin = 'select2';
			$outdelayed = "\n" . '<!-- JS CODE TO ENABLE ' . $tmpplugin . ' for id ' . $htmlname . ' -->
		    	<script nonce="' . getNonce() . '">
		    	$(document).ready(function () {

	    	        ' . ($callurlonselect ? 'var saveRemoteData = [];' : '') . '

	                $(".' . $htmlname . '").select2({
				    	ajax: {
					    	dir: "ltr",
					    	url: "' . $url . '",
					    	dataType: \'json\',
					    	delay: 250,
					    	data: function (params) {
					    		return {
							    	q: params.term, 	// search term
					    			page: params.page
					    		}
				    		},
				    		processResults: function (data) {
				    			// parse the results into the format expected by Select2.
				    			// since we are using custom formatting functions we do not need to alter the remote JSON data
				    			//console.log(data);
								saveRemoteData = data;
					    	    /* format json result for select2 */
					    	    result = []
					    	    $.each( data, function( key, value ) {
					    	       result.push({id: key, text: value.text});
	                            });
				    			//return {results:[{id:\'none\', text:\'aa\'}, {id:\'rrr\', text:\'Red\'},{id:\'bbb\', text:\'Search a into projects\'}], more:false}
				    			//console.log(result);
				    			return {results: result, more: false}
				    		},
				    		cache: true
				    	},
		 				language: select2arrayoflanguage,
						containerCssClass: \':all:\',					/* Line to add class of origin SELECT propagated to the new <span class="select2-selection...> tag */
					    placeholder: "' . dol_escape_js($placeholder) . '",
				    	escapeMarkup: function (markup) { return markup; }, 	// let our custom formatter work
				    	minimumInputLength: ' . ((int) $minimumInputLength) . ',
				        formatResult: function (result, container, query, escapeMarkup) {
	                        return escapeMarkup(result.text);
	                    },
				    });

	                ' . ($callurlonselect ? '
	                /* Code to execute a GET when we select a value */
	                $(".' . $htmlname . '").change(function() {
				    	var selected = $(".' . $htmlname . '").val();
	                	console.log("We select in selectArrayAjax the entry "+selected)
				        $(".' . $htmlname . '").val("");  /* reset visible combo value */
	    			    $.each( saveRemoteData, function( key, value ) {
	    				        if (key == selected)
	    			            {
	    			                 console.log("selectArrayAjax - Do a redirect to "+value.url)
	    			                 location.assign(value.url);
	    			            }
	                    });
	    			});' : '') . '

	    	   });
		       </script>';
		}

		if ($acceptdelayedhtml) {
			$delayedhtmlcontent .= $outdelayed;
		} else {
			$out .= $outdelayed;
		}
		return $out;
	}

	/**
	 *  Return a HTML select string, built from an array of key+value, but content returned into select is defined into $array parameter.
	 *  Note: Do not apply langs->trans function on returned content of Ajax service, content may be entity encoded twice.
	 *
	 * @param string 	$htmlname 				Name of html select area
	 * @param array 	$array 					Array (key=>array('text'=>'A text', 'url'=>'An url'), ...)
	 * @param string 	$id 					Preselected key
	 * @param string 	$moreparam 				Add more parameters onto the select tag
	 * @param int 		$disableFiltering 		If set to 1, results are not filtered with searched string
	 * @param int 		$disabled 				Html select box is disabled
	 * @param int 		$minimumInputLength 	Minimum Input Length
	 * @param string 	$morecss 				Add more class to css styles
	 * @param int 		$callurlonselect 		If set to 1, some code is added so an url return by the ajax is called when value is selected.
	 * @param string 	$placeholder 			String to use as placeholder
	 * @param integer 	$acceptdelayedhtml 		1 = caller is requesting to have html js content not returned but saved into global $delayedhtmlcontent (so caller can show it at end of page to avoid flash FOUC effect)
	 * @param string	$textfortitle			Text to show on title.
	 * @return	string      					HTML select string
	 * @see selectArrayAjax(), ajax_combobox() in ajax.lib.php
	 */
	public static function selectArrayFilter($htmlname, $array, $id = '', $moreparam = '', $disableFiltering = 0, $disabled = 0, $minimumInputLength = 1, $morecss = '', $callurlonselect = 0, $placeholder = '', $acceptdelayedhtml = 0, $textfortitle = '')
	{
		global $conf, $langs;
		global $delayedhtmlcontent;    // Will be used later outside of this function

		// TODO Use an internal dolibarr component instead of select2
		if (empty($conf->global->MAIN_USE_JQUERY_MULTISELECT) && !defined('REQUIRE_JQUERY_MULTISELECT')) {
			return '';
		}

		$out = '<select type="text"'.($textfortitle? ' title="'.dol_escape_htmltag($textfortitle).'"' : '').' id="'.$htmlname.'" class="'.$htmlname.($morecss ? ' ' . $morecss : '').'"'.($moreparam ? ' '.$moreparam : '').' name="'.$htmlname.'"><option></option></select>';

		$formattedarrayresult = array();

		foreach ($array as $key => $value) {
			$o = new stdClass();
			$o->id = $key;
			$o->text = $value['text'];
			$o->url = $value['url'];
			$formattedarrayresult[] = $o;
		}

		$outdelayed = '';
		if (!empty($conf->use_javascript_ajax)) {
			$tmpplugin = 'select2';
			$outdelayed = "\n" . '<!-- JS CODE TO ENABLE ' . $tmpplugin . ' for id ' . $htmlname . ' -->
				<script nonce="' . getNonce() . '">
				$(document).ready(function () {
					var data = ' . json_encode($formattedarrayresult) . ';

					' . ($callurlonselect ? 'var saveRemoteData = ' . json_encode($array) . ';' : '') . '

					$(".' . $htmlname . '").select2({
						data: data,
						language: select2arrayoflanguage,
						containerCssClass: \':all:\',					/* Line to add class of origin SELECT propagated to the new <span class="select2-selection...> tag */
						placeholder: "' . dol_escape_js($placeholder) . '",
						escapeMarkup: function (markup) { return markup; }, 	// let our custom formatter work
						minimumInputLength: ' . $minimumInputLength . ',
						formatResult: function (result, container, query, escapeMarkup) {
							return escapeMarkup(result.text);
						},
						matcher: function (params, data) {

							if(! data.id) return null;';

			if ($callurlonselect) {
				// We forge the url with 'sall='
				$outdelayed .= '

							var urlBase = data.url;
							var separ = urlBase.indexOf("?") >= 0 ? "&" : "?";
							/* console.log("params.term="+params.term); */
							/* console.log("params.term encoded="+encodeURIComponent(params.term)); */
							saveRemoteData[data.id].url = urlBase + separ + "search_all=" + encodeURIComponent(params.term.replace(/\"/g, ""));';
			}

			if (!$disableFiltering) {
				$outdelayed .= '

							if(data.text.match(new RegExp(params.term))) {
								return data;
							}

							return null;';
			} else {
				$outdelayed .= '

							return data;';
			}

			$outdelayed .= '
						}
					});

					' . ($callurlonselect ? '
					/* Code to execute a GET when we select a value */
					$(".' . $htmlname . '").change(function() {
						var selected = $(".' . $htmlname . '").val();
						console.log("We select "+selected)

						$(".' . $htmlname . '").val("");  /* reset visible combo value */
						$.each( saveRemoteData, function( key, value ) {
							if (key == selected)
							{
								console.log("selectArrayFilter - Do a redirect to "+value.url)
								location.assign(value.url);
							}
						});
					});' : '') . '

				});
				</script>';
		}

		if ($acceptdelayedhtml) {
			$delayedhtmlcontent .= $outdelayed;
		} else {
			$out .= $outdelayed;
		}
		return $out;
	}

	/**
	 *    Show a multiselect form from an array. WARNING: Use this only for short lists.
	 *
	 * @param 	string 		$htmlname 		Name of select
	 * @param 	array 		$array 			Array(key=>value) or Array(key=>array('id'=> , 'label'=> , 'color'=> , 'picto'=> , 'labelhtml'=> ))
	 * @param 	array 		$selected 		Array of keys preselected
	 * @param 	int 		$key_in_label 	1 to show key like in "[key] value"
	 * @param 	int 		$value_as_key 	1 to use value as key
	 * @param 	string 		$morecss 		Add more css style
	 * @param 	int 		$translate 		Translate and encode value
	 * @param 	int|string 	$width 			Force width of select box. May be used only when using jquery couch. Example: 250, '95%'
	 * @param 	string 		$moreattrib 	Add more options on select component. Example: 'disabled'
	 * @param 	string 		$elemtype 		Type of element we show ('category', ...). Will execute a formating function on it. To use in readonly mode if js component support HTML formatting.
	 * @param 	string 		$placeholder 	String to use as placeholder
	 * @param 	int 		$addjscombo 	Add js combo
	 * @return 	string                      HTML multiselect string
	 * @see selectarray(), selectArrayAjax(), selectArrayFilter()
	 */
	public static function multiselectarray($htmlname, $array, $selected = array(), $key_in_label = 0, $value_as_key = 0, $morecss = '', $translate = 0, $width = 0, $moreattrib = '', $elemtype = '', $placeholder = '', $addjscombo = -1)
	{
		global $conf, $langs;

		$out = '';

		if ($addjscombo < 0) {
			if (empty($conf->global->MAIN_OPTIMIZEFORTEXTBROWSER)) {
				$addjscombo = 1;
			} else {
				$addjscombo = 0;
			}
		}

		$useenhancedmultiselect = 0;
		if (!empty($conf->use_javascript_ajax) && !empty($conf->global->MAIN_USE_JQUERY_MULTISELECT) || defined('REQUIRE_JQUERY_MULTISELECT')) {
			$useenhancedmultiselect = 1;
		}

		// Output select component
		$out .= '<select id="' . $htmlname . '" class="multiselect' . ($useenhancedmultiselect ? ' multiselectononeline' : '') . ($morecss ? ' ' . $morecss : '') . '" multiple name="' . $htmlname . '[]"' . ($moreattrib ? ' ' . $moreattrib : '') . ($width ? ' style="width: ' . (preg_match('/%/', $width) ? $width : $width . 'px') . '"' : '') . '>' . "\n";
		if (is_array($array) && !empty($array)) {
			if ($value_as_key) {
				$array = array_combine($array, $array);
			}

			if (!empty($array)) {
				foreach ($array as $key => $value) {
					$tmpkey = $key;
					$tmpvalue = $value;
					$tmpcolor = '';
					$tmppicto = '';
					$tmplabelhtml = '';
					if (is_array($value) && array_key_exists('id', $value) && array_key_exists('label', $value)) {
						$tmpkey = $value['id'];
						$tmpvalue = $value['label'];
						$tmpcolor = $value['color'];
						$tmppicto = $value['picto'];
						$tmplabelhtml = !empty($value['labelhtml']) ? $value['labelhtml'] : '';
					}
					$newval = ($translate ? $langs->trans($tmpvalue) : $tmpvalue);
					$newval = ($key_in_label ? $tmpkey . ' - ' . $newval : $newval);

					$out .= '<option value="' . $tmpkey . '"';
					if (is_array($selected) && !empty($selected) && in_array((string) $tmpkey, $selected) && ((string) $tmpkey != '')) {
						$out .= ' selected';
					}
					if (!empty($tmplabelhtml)) {
						$out .= ' data-html="' . dol_escape_htmltag($tmplabelhtml) . '"';
					} else {
						$out .= ' data-html="' . dol_escape_htmltag(($tmppicto ? img_picto('', $tmppicto, 'class="pictofixedwidth" style="color: #' . $tmpcolor . '"') : '') . $newval) . '"';
					}
					$out .= '>';
					$out .= dol_htmlentitiesbr($newval);
					$out .= '</option>' . "\n";
				}
			}
		}
		$out .= '</select>' . "\n";

		// Add code for jquery to use multiselect
		if (!empty($conf->use_javascript_ajax) && !empty($conf->global->MAIN_USE_JQUERY_MULTISELECT) || defined('REQUIRE_JQUERY_MULTISELECT')) {
			$out .= "\n" . '<!-- JS CODE TO ENABLE select for id ' . $htmlname . ', addjscombo=' . $addjscombo . ' -->';
			$out .= "\n" . '<script nonce="' . getNonce() . '">' . "\n";
			if ($addjscombo == 1) {
				$tmpplugin = empty($conf->global->MAIN_USE_JQUERY_MULTISELECT) ? constant('REQUIRE_JQUERY_MULTISELECT') : $conf->global->MAIN_USE_JQUERY_MULTISELECT;
				$out .= 'function formatResult(record, container) {' . "\n";
				$out .= '	if ($(record.element).attr("data-html") != undefined) return htmlEntityDecodeJs($(record.element).attr("data-html"));		// If property html set, we decode html entities and use this' . "\n";
				$out .= '	return record.text;';
				$out .= '}' . "\n";
				$out .= 'function formatSelection(record) {' . "\n";
				if ($elemtype == 'category') {
					$out .= 'return \'<span><img src="' . DOL_URL_ROOT . '/theme/eldy/img/object_category.png"> \'+record.text+\'</span>\';';
				} else {
					$out .= 'return record.text;';
				}
				$out .= '}' . "\n";
				$out .= '$(document).ready(function () {
							$(\'#' . $htmlname . '\').' . $tmpplugin . '({';
				if ($placeholder) {
					$out .= '
								placeholder: {
								    id: \'-1\',
								    text: \'' . dol_escape_js($placeholder) . '\'
								  },';
				}
				$out .= '		dir: \'ltr\',
								containerCssClass: \':all:\',					/* Line to add class of origin SELECT propagated to the new <span class="select2-selection...> tag (ko with multiselect) */
								dropdownCssClass: \'' . $morecss . '\',				/* Line to add class on the new <span class="select2-selection...> tag (ok with multiselect) */
								// Specify format function for dropdown item
								formatResult: formatResult,
							 	templateResult: formatResult,		/* For 4.0 */
								escapeMarkup: function (markup) { return markup; }, 	// let our custom formatter work
								// Specify format function for selected item
								formatSelection: formatSelection,
							 	templateSelection: formatSelection		/* For 4.0 */
							});

							/* Add also morecss to the css .select2 that is after the #htmlname, for component that are show dynamically after load, because select2 set
								 the size only if component is not hidden by default on load */
							$(\'#' . $htmlname . ' + .select2\').addClass(\'' . $morecss . '\');
						});' . "\n";
			} elseif ($addjscombo == 2 && !defined('DISABLE_MULTISELECT')) {
				// Add other js lib
				// TODO external lib multiselect/jquery.multi-select.js must have been loaded to use this multiselect plugin
				// ...
				$out .= 'console.log(\'addjscombo=2 for htmlname=' . $htmlname . '\');';
				$out .= '$(document).ready(function () {
							$(\'#' . $htmlname . '\').multiSelect({
								containerHTML: \'<div class="multi-select-container">\',
								menuHTML: \'<div class="multi-select-menu">\',
								buttonHTML: \'<span class="multi-select-button ' . $morecss . '">\',
								menuItemHTML: \'<label class="multi-select-menuitem">\',
								activeClass: \'multi-select-container--open\',
								noneText: \'' . $placeholder . '\'
							});
						})';
			}
			$out .= '</script>';
		}

		return $out;
	}


	/**
	 *    Show a multiselect dropbox from an array. If a saved selection of fields exists for user (into $user->conf->MAIN_SELECTEDFIELDS_contextofpage), we use this one instead of default.
	 *
	 * @param string $htmlname Name of HTML field
	 * @param array $array Array with array of fields we could show. This array may be modified according to setup of user.
	 * @param string $varpage Id of context for page. Can be set by caller with $varpage=(empty($contextpage)?$_SERVER["PHP_SELF"]:$contextpage);
	 * @param string $pos Position colon on liste value 'left' or '' (meaning 'right').
	 * @return    string                    HTML multiselect string
	 * @see selectarray()
	 */
	public static function multiSelectArrayWithCheckbox($htmlname, &$array, $varpage, $pos = '')
	{
		global $conf, $langs, $user, $extrafields;

		if (!empty($conf->global->MAIN_OPTIMIZEFORTEXTBROWSER)) {
			return '';
		}
		if (empty($array)) {
			return '';
		}

		$tmpvar = "MAIN_SELECTEDFIELDS_" . $varpage; // To get list of saved selected fields to show

		if (!empty($user->conf->$tmpvar)) {        // A list of fields was already customized for user
			$tmparray = explode(',', $user->conf->$tmpvar);
			foreach ($array as $key => $val) {
				//var_dump($key);
				//var_dump($tmparray);
				if (in_array($key, $tmparray)) {
					$array[$key]['checked'] = 1;
				} else {
					$array[$key]['checked'] = 0;
				}
			}
		} else {                                // There is no list of fields already customized for user
			foreach ($array as $key => $val) {
				if (!empty($array[$key]['checked']) && $array[$key]['checked'] < 0) {
					$array[$key]['checked'] = 0;
				}
			}
		}

		$listoffieldsforselection = '';
		$listcheckedstring = '';

		foreach ($array as $key => $val) {
			// var_dump($val);
			// var_dump(array_key_exists('enabled', $val));
			// var_dump(!$val['enabled']);
			if (array_key_exists('enabled', $val) && isset($val['enabled']) && !$val['enabled']) {
				unset($array[$key]); // We don't want this field
				continue;
			}
			if (!empty($val['type']) && $val['type'] == 'separate') {
				// Field remains in array but we don't add it into $listoffieldsforselection
				//$listoffieldsforselection .= '<li>-----</li>';
				continue;
			}
			if ($val['label']) {
				if (!empty($val['langfile']) && is_object($langs)) {
					$langs->load($val['langfile']);
				}

				// Note: $val['checked'] <> 0 means we must show the field into the combo list
				$listoffieldsforselection .= '<li><input type="checkbox" id="checkbox' . $key . '" value="' . $key . '"' . ((empty($val['checked']) || $val['checked'] == '-1') ? '' : ' checked="checked"') . '/><label for="checkbox' . $key . '">' . dol_escape_htmltag($langs->trans($val['label'])) . '</label></li>';
				$listcheckedstring .= (empty($val['checked']) ? '' : $key . ',');
			}
		}

		$out = '<!-- Component multiSelectArrayWithCheckbox ' . $htmlname . ' -->

        <dl class="dropdown">
            <dt>
            <a href="#' . $htmlname . '">
              ' . img_picto('', 'list') . '
            </a>
            <input type="hidden" class="' . $htmlname . '" name="' . $htmlname . '" value="' . $listcheckedstring . '">
            </dt>
            <dd class="dropdowndd">
                <div class="multiselectcheckbox'.$htmlname.'">
                    <ul class="'.$htmlname.($pos == '1' ? 'left' : '').'">
                    <li><input class="inputsearch_dropdownselectedfields width90p minwidth200imp" style="width:90%;" type="text" placeholder="'.$langs->trans('Search').'"></li>
                    '.$listoffieldsforselection.'
                    </ul>
                </div>
            </dd>
        </dl>

        <script nonce="' . getNonce() . '" type="text/javascript">
          jQuery(document).ready(function () {
              $(\'.multiselectcheckbox' . $htmlname . ' input[type="checkbox"]\').on(\'click\', function () {
                  console.log("A new field was added/removed, we edit field input[name=formfilteraction]");

                  $("input:hidden[name=formfilteraction]").val(\'listafterchangingselectedfields\');	// Update field so we know we changed something on selected fields after POST

                  var title = $(this).val() + ",";
                  if ($(this).is(\':checked\')) {
                      $(\'.' . $htmlname . '\').val(title + $(\'.' . $htmlname . '\').val());
                  }
                  else {
                      $(\'.' . $htmlname . '\').val( $(\'.' . $htmlname . '\').val().replace(title, \'\') )
                  }
                  // Now, we submit page
                  //$(this).parents(\'form:first\').submit();
              });
              $("input.inputsearch_dropdownselectedfields").on("keyup", function() {
			    var value = $(this).val().toLowerCase();
			    $(\'.multiselectcheckbox'.$htmlname.' li > label\').filter(function() {
			      $(this).parent().toggle($(this).text().toLowerCase().indexOf(value) > -1)
			    });
			  });


           });
        </script>

        ';
		return $out;
	}

	/**
	 * Render list of categories linked to object with id $id and type $type
	 *
	 * @param int 		$id 		Id of object
	 * @param string 	$type 		Type of category ('member', 'customer', 'supplier', 'product', 'contact'). Old mode (0, 1, 2, ...) is deprecated.
	 * @param int 		$rendermode 0=Default, use multiselect. 1=Emulate multiselect (recommended)
	 * @param int 		$nolink 	1=Do not add html links
	 * @return string               String with categories
	 */
	public function showCategories($id, $type, $rendermode = 0, $nolink = 0)
	{
		include_once DOL_DOCUMENT_ROOT . '/categories/class/categorie.class.php';

		$cat = new Categorie($this->db);
		$categories = $cat->containing($id, $type);

		if ($rendermode == 1) {
			$toprint = array();
			foreach ($categories as $c) {
				$ways = $c->print_all_ways(' &gt;&gt; ', ($nolink ? 'none' : ''), 0, 1); // $ways[0] = "ccc2 >> ccc2a >> ccc2a1" with html formated text
				foreach ($ways as $way) {
					$toprint[] = '<li class="select2-search-choice-dolibarr noborderoncategories"' . ($c->color ? ' style="background: #' . $c->color . ';"' : ' style="background: #bbb"') . '>' . $way . '</li>';
				}
			}
			return '<div class="select2-container-multi-dolibarr"><ul class="select2-choices-dolibarr">' . implode(' ', $toprint) . '</ul></div>';
		}

		if ($rendermode == 0) {
			$arrayselected = array();
			$cate_arbo = $this->select_all_categories($type, '', 'parent', 64, 0, 1);
			foreach ($categories as $c) {
				$arrayselected[] = $c->id;
			}

			return $this->multiselectarray('categories', $cate_arbo, $arrayselected, '', 0, '', 0, '100%', 'disabled', 'category');
		}

		return 'ErrorBadValueForParameterRenderMode'; // Should not happened
	}

	/**
	 *  Show linked object block.
	 *
	 * @param CommonObject $object Object we want to show links to
	 * @param string $morehtmlright More html to show on right of title
	 * @param array $compatibleImportElementsList Array of compatibles elements object for "import from" action
	 * @param string $title Title
	 * @return    int                                                <0 if KO, >=0 if OK
	 */
	public function showLinkedObjectBlock($object, $morehtmlright = '', $compatibleImportElementsList = false, $title = 'RelatedObjects')
	{
		global $conf, $langs, $hookmanager;
		global $bc, $action;

		$object->fetchObjectLinked();

		// Bypass the default method
		$hookmanager->initHooks(array('commonobject'));
		$parameters = array(
			'morehtmlright' => $morehtmlright,
			'compatibleImportElementsList' => &$compatibleImportElementsList,
		);
		$reshook = $hookmanager->executeHooks('showLinkedObjectBlock', $parameters, $object, $action); // Note that $action and $object may have been modified by hook

		$nbofdifferenttypes = count($object->linkedObjects);

		if (empty($reshook)) {
			print '<!-- showLinkedObjectBlock -->';
			print load_fiche_titre($langs->trans($title), $morehtmlright, '', 0, 0, 'showlinkedobjectblock');


			print '<div class="div-table-responsive-no-min">';
			print '<table class="noborder allwidth" data-block="showLinkedObject" data-element="' . $object->element . '"  data-elementid="' . $object->id . '"   >';

			print '<tr class="liste_titre">';
			print '<td>' . $langs->trans("Type") . '</td>';
			print '<td>' . $langs->trans("Ref") . '</td>';
			print '<td class="center"></td>';
			print '<td class="center">' . $langs->trans("Date") . '</td>';
			print '<td class="right">' . $langs->trans("AmountHTShort") . '</td>';
			print '<td class="right">' . $langs->trans("Status") . '</td>';
			print '<td></td>';
			print '</tr>';

			$nboftypesoutput = 0;

			foreach ($object->linkedObjects as $objecttype => $objects) {
				$tplpath = $element = $subelement = $objecttype;

				// to display inport button on tpl
				$showImportButton = false;
				if (!empty($compatibleImportElementsList) && in_array($element, $compatibleImportElementsList)) {
					$showImportButton = true;
				}

				$regs = array();
				if ($objecttype != 'supplier_proposal' && preg_match('/^([^_]+)_([^_]+)/i', $objecttype, $regs)) {
					$element = $regs[1];
					$subelement = $regs[2];
					$tplpath = $element . '/' . $subelement;
				}
				$tplname = 'linkedobjectblock';

				// To work with non standard path
				if ($objecttype == 'facture') {
					$tplpath = 'compta/' . $element;
					if (!isModEnabled('facture')) {
						continue; // Do not show if module disabled
					}
				} elseif ($objecttype == 'facturerec') {
					$tplpath = 'compta/facture';
					$tplname = 'linkedobjectblockForRec';
					if (!isModEnabled('facture')) {
						continue; // Do not show if module disabled
					}
				} elseif ($objecttype == 'propal') {
					$tplpath = 'comm/' . $element;
					if (!isModEnabled('propal')) {
						continue; // Do not show if module disabled
					}
				} elseif ($objecttype == 'supplier_proposal') {
					if (!isModEnabled('supplier_proposal')) {
						continue; // Do not show if module disabled
					}
				} elseif ($objecttype == 'shipping' || $objecttype == 'shipment' || $objecttype == 'expedition') {
					$tplpath = 'expedition';
					if (!isModEnabled('expedition')) {
						continue; // Do not show if module disabled
					}
				} elseif ($objecttype == 'reception') {
					$tplpath = 'reception';
					if (!isModEnabled('reception')) {
						continue; // Do not show if module disabled
					}
				} elseif ($objecttype == 'delivery') {
					$tplpath = 'delivery';
					if (!isModEnabled('expedition')) {
						continue; // Do not show if module disabled
					}
				} elseif ($objecttype == 'ficheinter') {
					$tplpath = 'fichinter';
					if (!isModEnabled('ficheinter')) {
						continue; // Do not show if module disabled
					}
				} elseif ($objecttype == 'invoice_supplier') {
					$tplpath = 'fourn/facture';
				} elseif ($objecttype == 'order_supplier') {
					$tplpath = 'fourn/commande';
				} elseif ($objecttype == 'expensereport') {
					$tplpath = 'expensereport';
				} elseif ($objecttype == 'subscription') {
					$tplpath = 'adherents';
				} elseif ($objecttype == 'conferenceorbooth') {
					$tplpath = 'eventorganization';
				} elseif ($objecttype == 'conferenceorboothattendee') {
					$tplpath = 'eventorganization';
				} elseif ($objecttype == 'mo') {
					$tplpath = 'mrp';
					if (!isModEnabled('mrp')) {
						continue; // Do not show if module disabled
					}
				}

				global $linkedObjectBlock;
				$linkedObjectBlock = $objects;

				// Output template part (modules that overwrite templates must declare this into descriptor)
				$dirtpls = array_merge($conf->modules_parts['tpl'], array('/' . $tplpath . '/tpl'));
				foreach ($dirtpls as $reldir) {
					if ($nboftypesoutput == ($nbofdifferenttypes - 1)) {    // No more type to show after
						global $noMoreLinkedObjectBlockAfter;
						$noMoreLinkedObjectBlockAfter = 1;
					}

					$res = @include dol_buildpath($reldir . '/' . $tplname . '.tpl.php');
					if ($res) {
						$nboftypesoutput++;
						break;
					}
				}
			}

			if (!$nboftypesoutput) {
				print '<tr><td class="impair" colspan="7"><span class="opacitymedium">' . $langs->trans("None") . '</span></td></tr>';
			}

			print '</table>';

			if (!empty($compatibleImportElementsList)) {
				$res = @include dol_buildpath('core/tpl/objectlinked_lineimport.tpl.php');
			}

			print '</div>';
		}

		return $nbofdifferenttypes;
	}

	/**
	 *  Show block with links to link to other objects.
	 *
	 * @param 	CommonObject 	$object 			Object we want to show links to
	 * @param 	array 			$restrictlinksto 	Restrict links to some elements, for exemple array('order') or array('supplier_order'). null or array() if no restriction.
	 * @param 	array 			$excludelinksto 	Do not show links of this type, for exemple array('order') or array('supplier_order'). null or array() if no exclusion.
	 * @return  string                              HTML block
	 */
	public function showLinkToObjectBlock($object, $restrictlinksto = array(), $excludelinksto = array())
	{
		global $conf, $langs, $hookmanager;
		global $action;

		$linktoelem = '';
		$linktoelemlist = '';
		$listofidcompanytoscan = '';

		if (!is_object($object->thirdparty)) {
			$object->fetch_thirdparty();
		}

		$possiblelinks = array();
		if (is_object($object->thirdparty) && !empty($object->thirdparty->id) && $object->thirdparty->id > 0) {
			$listofidcompanytoscan = $object->thirdparty->id;
			if (($object->thirdparty->parent > 0) && !empty($conf->global->THIRDPARTY_INCLUDE_PARENT_IN_LINKTO)) {
				$listofidcompanytoscan .= ',' . $object->thirdparty->parent;
			}
			if (($object->fk_project > 0) && !empty($conf->global->THIRDPARTY_INCLUDE_PROJECT_THIRDPARY_IN_LINKTO)) {
				include_once DOL_DOCUMENT_ROOT . '/projet/class/project.class.php';
				$tmpproject = new Project($this->db);
				$tmpproject->fetch($object->fk_project);
				if ($tmpproject->socid > 0 && ($tmpproject->socid != $object->thirdparty->id)) {
					$listofidcompanytoscan .= ',' . $tmpproject->socid;
				}
				unset($tmpproject);
			}

			$possiblelinks = array(
				'propal' => array(
					'enabled' => isModEnabled('propal'),
					'perms' => 1,
					'label' => 'LinkToProposal',
					'sql' => "SELECT s.rowid as socid, s.nom as name, s.client, t.rowid, t.ref, t.ref_client, t.total_ht FROM " . $this->db->prefix() . "societe as s, " . $this->db->prefix() . "propal as t WHERE t.fk_soc = s.rowid AND t.fk_soc IN (" . $this->db->sanitize($listofidcompanytoscan) . ') AND t.entity IN (' . getEntity('propal') . ')'),
				'shipping' => array(
					'enabled' => isModEnabled('expedition'),
					'perms' => 1,
					'label' => 'LinkToExpedition',
					'sql' => "SELECT s.rowid as socid, s.nom as name, s.client, t.rowid, t.ref FROM " . $this->db->prefix() . "societe as s, " . $this->db->prefix() . "expedition as t WHERE t.fk_soc = s.rowid AND t.fk_soc IN (" . $this->db->sanitize($listofidcompanytoscan) . ') AND t.entity IN (' . getEntity('shipping') . ')'),
				'order' => array(
					'enabled' => isModEnabled('commande'),
					'perms' => 1,
					'label' => 'LinkToOrder',
					'sql' => "SELECT s.rowid as socid, s.nom as name, s.client, t.rowid, t.ref, t.ref_client, t.total_ht FROM " . $this->db->prefix() . "societe as s, " . $this->db->prefix() . "commande as t WHERE t.fk_soc = s.rowid AND t.fk_soc IN (" . $this->db->sanitize($listofidcompanytoscan) . ') AND t.entity IN (' . getEntity('commande') . ')'),
				'invoice' => array(
					'enabled' => isModEnabled('facture'),
					'perms' => 1,
					'label' => 'LinkToInvoice',
					'sql' => "SELECT s.rowid as socid, s.nom as name, s.client, t.rowid, t.ref, t.ref_client, t.total_ht FROM " . $this->db->prefix() . "societe as s, " . $this->db->prefix() . "facture as t WHERE t.fk_soc = s.rowid AND t.fk_soc IN (" . $this->db->sanitize($listofidcompanytoscan) . ') AND t.entity IN (' . getEntity('invoice') . ')'),
				'invoice_template' => array(
					'enabled' => isModEnabled('facture'),
					'perms' => 1,
					'label' => 'LinkToTemplateInvoice',
					'sql' => "SELECT s.rowid as socid, s.nom as name, s.client, t.rowid, t.titre as ref, t.total_ht FROM " . $this->db->prefix() . "societe as s, " . $this->db->prefix() . "facture_rec as t WHERE t.fk_soc = s.rowid AND t.fk_soc IN (" . $this->db->sanitize($listofidcompanytoscan) . ') AND t.entity IN (' . getEntity('invoice') . ')'),
				'contrat' => array(
					'enabled' => isModEnabled('contrat'),
					'perms' => 1,
					'label' => 'LinkToContract',
					'sql' => "SELECT s.rowid as socid, s.nom as name, s.client, t.rowid, t.ref, t.ref_customer as ref_client, t.ref_supplier, SUM(td.total_ht) as total_ht
							FROM " . $this->db->prefix() . "societe as s, " . $this->db->prefix() . "contrat as t, " . $this->db->prefix() . "contratdet as td WHERE t.fk_soc = s.rowid AND td.fk_contrat = t.rowid AND t.fk_soc IN (" . $this->db->sanitize($listofidcompanytoscan) . ') AND t.entity IN (' . getEntity('contract') . ') GROUP BY s.rowid, s.nom, s.client, t.rowid, t.ref, t.ref_customer, t.ref_supplier'
				),
				'fichinter' => array(
					'enabled' => isModEnabled('ficheinter'),
					'perms' => 1,
					'label' => 'LinkToIntervention',
					'sql' => "SELECT s.rowid as socid, s.nom as name, s.client, t.rowid, t.ref FROM " . $this->db->prefix() . "societe as s, " . $this->db->prefix() . "fichinter as t WHERE t.fk_soc = s.rowid AND t.fk_soc IN (" . $this->db->sanitize($listofidcompanytoscan) . ') AND t.entity IN (' . getEntity('intervention') . ')'),
				'supplier_proposal' => array(
					'enabled' => (isModEnabled('supplier_proposal') ? $conf->supplier_proposal->enabled : 0),
					'perms' => 1,
					'label' => 'LinkToSupplierProposal',
					'sql' => "SELECT s.rowid as socid, s.nom as name, s.client, t.rowid, t.ref, '' as ref_supplier, t.total_ht FROM " . $this->db->prefix() . "societe as s, " . $this->db->prefix() . "supplier_proposal as t WHERE t.fk_soc = s.rowid AND t.fk_soc IN (" . $this->db->sanitize($listofidcompanytoscan) . ') AND t.entity IN (' . getEntity('supplier_proposal') . ')'),
				'order_supplier' => array(
					'enabled' => (isModEnabled("supplier_order") ? $conf->supplier_order->enabled : 0),
					'perms' => 1,
					'label' => 'LinkToSupplierOrder',
					'sql' => "SELECT s.rowid as socid, s.nom as name, s.client, t.rowid, t.ref, t.ref_supplier, t.total_ht FROM " . $this->db->prefix() . "societe as s, " . $this->db->prefix() . "commande_fournisseur as t WHERE t.fk_soc = s.rowid AND t.fk_soc IN (" . $this->db->sanitize($listofidcompanytoscan) . ') AND t.entity IN (' . getEntity('commande_fournisseur') . ')'),
				'invoice_supplier' => array(
					'enabled' => (isModEnabled("supplier_invoice") ? $conf->supplier_invoice->enabled : 0),
					'perms' => 1, 'label' => 'LinkToSupplierInvoice',
					'sql' => "SELECT s.rowid as socid, s.nom as name, s.client, t.rowid, t.ref, t.ref_supplier, t.total_ht FROM " . $this->db->prefix() . "societe as s, " . $this->db->prefix() . "facture_fourn as t WHERE t.fk_soc = s.rowid AND t.fk_soc IN (" . $this->db->sanitize($listofidcompanytoscan) . ') AND t.entity IN (' . getEntity('facture_fourn') . ')'),
				'ticket' => array(
					'enabled' => isModEnabled('ticket'),
					'perms' => 1,
					'label' => 'LinkToTicket',
					'sql' => "SELECT s.rowid as socid, s.nom as name, s.client, t.rowid, t.ref, t.track_id, '0' as total_ht FROM " . $this->db->prefix() . "societe as s, " . $this->db->prefix() . "ticket as t WHERE t.fk_soc = s.rowid AND t.fk_soc IN (" . $this->db->sanitize($listofidcompanytoscan) . ') AND t.entity IN (' . getEntity('ticket') . ')'),
				'mo' => array(
					'enabled' => isModEnabled('mrp'),
					'perms' => 1,
					'label' => 'LinkToMo',
					'sql' => "SELECT s.rowid as socid, s.nom as name, s.client, t.rowid, t.ref, t.rowid, '0' as total_ht FROM " . $this->db->prefix() . "societe as s INNER JOIN " . $this->db->prefix() . "mrp_mo as t ON t.fk_soc = s.rowid  WHERE  t.fk_soc IN (" . $this->db->sanitize($listofidcompanytoscan) . ') AND t.entity IN (' . getEntity('mo') . ')')
			);
		}

		if ($object->table_element == 'commande_fournisseur') {
			$possiblelinks['mo']['sql'] = "SELECT s.rowid as socid, s.nom as name, s.client, t.rowid, t.ref, t.rowid, '0' as total_ht FROM ".$this->db->prefix()."societe as s INNER JOIN ".$this->db->prefix().'mrp_mo as t ON t.fk_soc = s.rowid  WHERE t.entity IN ('.getEntity('mo').')';
		} elseif ($object->table_element == 'mrp_mo') {
			$possiblelinks['order_supplier']['sql'] = "SELECT s.rowid as socid, s.nom as name, s.client, t.rowid, t.ref, t.ref_supplier, t.total_ht FROM ".$this->db->prefix()."societe as s, ".$this->db->prefix().'commande_fournisseur as t WHERE t.fk_soc = s.rowid AND t.entity IN ('.getEntity('commande_fournisseur').')';
		}

		if (!empty($listofidcompanytoscan)) {  // If empty, we don't have criteria to scan the object we can link to
			// Can complete the possiblelink array
			$hookmanager->initHooks(array('commonobject'));
			$parameters = array('listofidcompanytoscan' => $listofidcompanytoscan, 'possiblelinks' => $possiblelinks);
			$reshook = $hookmanager->executeHooks('showLinkToObjectBlock', $parameters, $object, $action); // Note that $action and $object may have been modified by hook
		}

		if (empty($reshook)) {
			if (is_array($hookmanager->resArray) && count($hookmanager->resArray)) {
				$possiblelinks = array_merge($possiblelinks, $hookmanager->resArray);
			}
		} elseif ($reshook > 0) {
			if (is_array($hookmanager->resArray) && count($hookmanager->resArray)) {
				$possiblelinks = $hookmanager->resArray;
			}
		}

		foreach ($possiblelinks as $key => $possiblelink) {
			$num = 0;

			if (empty($possiblelink['enabled'])) {
				continue;
			}

			if (!empty($possiblelink['perms']) && (empty($restrictlinksto) || in_array($key, $restrictlinksto)) && (empty($excludelinksto) || !in_array($key, $excludelinksto))) {
				print '<div id="' . $key . 'list"' . (empty($conf->use_javascript_ajax) ? '' : ' style="display:none"') . '>';

				if (!empty($conf->global->MAIN_LINK_BY_REF_IN_LINKTO)) {
					print '<br>'."\n";
					print '<!-- form to add a link from anywhere -->'."\n";
					print '<form action="' . $_SERVER["PHP_SELF"] . '" method="POST" name="formlinkedbyref' . $key . '">';
					print '<input type="hidden" name="id" value="' . $object->id . '">';
					print '<input type="hidden" name="action" value="addlinkbyref">';
					print '<input type="hidden" name="token" value="' . newToken() . '">';
					print '<input type="hidden" name="addlink" value="' . $key . '">';
					print '<table class="noborder">';
					print '<tr>';
					//print '<td>' . $langs->trans("Ref") . '</td>';
					print '<td class="center"><input type="text" placeholder="'.dol_escape_htmltag($langs->trans("Ref")).'" name="reftolinkto" value="' . dol_escape_htmltag(GETPOST('reftolinkto', 'alpha')) . '">&nbsp;';
					print '<input type="submit" class="button small valignmiddle" value="' . $langs->trans('ToLink') . '">&nbsp;';
					print '<input type="submit" class="button small" name="cancel" value="' . $langs->trans('Cancel') . '"></td>';
					print '</tr>';
					print '</table>';
					print '</form>';
				}

				$sql = $possiblelink['sql'];

				$resqllist = $this->db->query($sql);
				if ($resqllist) {
					$num = $this->db->num_rows($resqllist);
					$i = 0;

					print '<br>';
					print '<!-- form to add a link from object to same thirdparty -->'."\n";
					print '<form action="' . $_SERVER["PHP_SELF"] . '" method="POST" name="formlinked' . $key . '">';
					print '<input type="hidden" name="action" value="addlink">';
					print '<input type="hidden" name="token" value="' . newToken() . '">';
					print '<input type="hidden" name="id" value="' . $object->id . '">';
					print '<input type="hidden" name="addlink" value="' . $key . '">';
					print '<table class="noborder">';
					print '<tr class="liste_titre">';
					print '<td class="nowrap"></td>';
					print '<td class="center">' . $langs->trans("Ref") . '</td>';
					print '<td class="left">' . $langs->trans("RefCustomer") . '</td>';
					print '<td class="right">' . $langs->trans("AmountHTShort") . '</td>';
					print '<td class="left">' . $langs->trans("Company") . '</td>';
					print '</tr>';
					while ($i < $num) {
						$objp = $this->db->fetch_object($resqllist);

						print '<tr class="oddeven">';
						print '<td class="left">';
						print '<input type="radio" name="idtolinkto" id="' . $key . '_' . $objp->rowid . '" value="' . $objp->rowid . '">';
						print '</td>';
						print '<td class="center"><label for="' . $key . '_' . $objp->rowid . '">' . $objp->ref . '</label></td>';
						print '<td>' . (!empty($objp->ref_client) ? $objp->ref_client : (!empty($objp->ref_supplier) ? $objp->ref_supplier : '')) . '</td>';
						print '<td class="right">';
						if ($possiblelink['label'] == 'LinkToContract') {
							$form = new Form($this->db);
							print $form->textwithpicto('', $langs->trans("InformationOnLinkToContract")) . ' ';
						}
						print '<span class="amount">' . (isset($objp->total_ht) ? price($objp->total_ht) : '') . '</span>';
						print '</td>';
						print '<td>' . $objp->name . '</td>';
						print '</tr>';
						$i++;
					}
					print '</table>';
					print '<div class="center">';
					if ($num) {
						print '<input type="submit" class="button valignmiddle marginleftonly marginrightonly small" value="' . $langs->trans('ToLink') . '">';
					}
					if (empty($conf->use_javascript_ajax)) {
						print '<input type="submit" class="button button-cancel marginleftonly marginrightonly small" name="cancel" value="' . $langs->trans("Cancel") . '"></div>';
					} else {
						print '<input type="submit" onclick="jQuery(\'#' . $key . 'list\').toggle(); return false;" class="button button-cancel marginleftonly marginrightonly small" name="cancel" value="' . $langs->trans("Cancel") . '"></div>';
					}
					print '</form>';
					$this->db->free($resqllist);
				} else {
					dol_print_error($this->db);
				}
				print '</div>';

				//$linktoelem.=($linktoelem?' &nbsp; ':'');
				if ($num > 0 || !empty($conf->global->MAIN_LINK_BY_REF_IN_LINKTO)) {
					$linktoelemlist .= '<li><a href="#linkto' . $key . '" class="linkto dropdowncloseonclick" rel="' . $key . '">' . $langs->trans($possiblelink['label']) . ' (' . $num . ')</a></li>';
					// } else $linktoelem.=$langs->trans($possiblelink['label']);
				} else {
					$linktoelemlist .= '<li><span class="linktodisabled">' . $langs->trans($possiblelink['label']) . ' (0)</span></li>';
				}
			}
		}

		if ($linktoelemlist) {
			$linktoelem = '
    		<dl class="dropdown" id="linktoobjectname">
    		';
			if (!empty($conf->use_javascript_ajax)) {
				$linktoelem .= '<dt><a href="#linktoobjectname"><span class="fas fa-link paddingrightonly"></span>' . $langs->trans("LinkTo") . '...</a></dt>';
			}
			$linktoelem .= '<dd>
    		<div class="multiselectlinkto">
    		<ul class="ulselectedfields">' . $linktoelemlist . '
    		</ul>
    		</div>
    		</dd>
    		</dl>';
		} else {
			$linktoelem = '';
		}

		if (!empty($conf->use_javascript_ajax)) {
			print '<!-- Add js to show linkto box -->
				<script nonce="' . getNonce() . '">
				jQuery(document).ready(function() {
					jQuery(".linkto").click(function() {
						console.log("We choose to show/hide links for rel="+jQuery(this).attr(\'rel\')+" so #"+jQuery(this).attr(\'rel\')+"list");
					    jQuery("#"+jQuery(this).attr(\'rel\')+"list").toggle();
					});
				});
				</script>
		    ';
		}

		return $linktoelem;
	}

	/**
	 *    Return an html string with a select combo box to choose yes or no
	 *
	 * @param string $htmlname Name of html select field
	 * @param string $value Pre-selected value
	 * @param int $option 0 return yes/no, 1 return 1/0
	 * @param bool $disabled true or false
	 * @param int $useempty 1=Add empty line
	 * @param int $addjscombo 1=Add js beautifier on combo box
	 * @param string $morecss More CSS
	 * @param string $labelyes Label for Yes
	 * @param string $labelno Label for No
	 * @return    string                        See option
	 */
	public function selectyesno($htmlname, $value = '', $option = 0, $disabled = false, $useempty = 0, $addjscombo = 0, $morecss = '', $labelyes = 'Yes', $labelno = 'No')
	{
		global $langs;

		$yes = "yes";
		$no = "no";
		if ($option) {
			$yes = "1";
			$no = "0";
		}

		$disabled = ($disabled ? ' disabled' : '');

		$resultyesno = '<select class="flat width75' . ($morecss ? ' ' . $morecss : '') . '" id="' . $htmlname . '" name="' . $htmlname . '"' . $disabled . '>' . "\n";
		if ($useempty) {
			$resultyesno .= '<option value="-1"' . (($value < 0) ? ' selected' : '') . '>&nbsp;</option>' . "\n";
		}
		if (("$value" == 'yes') || ($value == 1)) {
			$resultyesno .= '<option value="' . $yes . '" selected>' . $langs->trans($labelyes) . '</option>' . "\n";
			$resultyesno .= '<option value="' . $no . '">' . $langs->trans($labelno) . '</option>' . "\n";
		} else {
			$selected = (($useempty && $value != '0' && $value != 'no') ? '' : ' selected');
			$resultyesno .= '<option value="' . $yes . '">' . $langs->trans($labelyes) . '</option>' . "\n";
			$resultyesno .= '<option value="' . $no . '"' . $selected . '>' . $langs->trans($labelno) . '</option>' . "\n";
		}
		$resultyesno .= '</select>' . "\n";

		if ($addjscombo) {
			$resultyesno .= ajax_combobox($htmlname, array(), 0, 0, 'resolve', ($useempty < 0 ? (string) $useempty : '-1'), $morecss);
		}

		return $resultyesno;
	}

	// phpcs:disable PEAR.NamingConventions.ValidFunctionName.ScopeNotCamelCaps

	/**
	 *  Return list of export templates
	 *
	 * @param string $selected Id modele pre-selectionne
	 * @param string $htmlname Name of HTML select
	 * @param string $type Type of searched templates
	 * @param int $useempty Affiche valeur vide dans liste
	 * @return    void
	 */
	public function select_export_model($selected = '', $htmlname = 'exportmodelid', $type = '', $useempty = 0)
	{
		// phpcs:enable
		$sql = "SELECT rowid, label";
		$sql .= " FROM " . $this->db->prefix() . "export_model";
		$sql .= " WHERE type = '" . $this->db->escape($type) . "'";
		$sql .= " ORDER BY rowid";
		$result = $this->db->query($sql);
		if ($result) {
			print '<select class="flat" id="select_' . $htmlname . '" name="' . $htmlname . '">';
			if ($useempty) {
				print '<option value="-1">&nbsp;</option>';
			}

			$num = $this->db->num_rows($result);
			$i = 0;
			while ($i < $num) {
				$obj = $this->db->fetch_object($result);
				if ($selected == $obj->rowid) {
					print '<option value="' . $obj->rowid . '" selected>';
				} else {
					print '<option value="' . $obj->rowid . '">';
				}
				print $obj->label;
				print '</option>';
				$i++;
			}
			print "</select>";
		} else {
			dol_print_error($this->db);
		}
	}

	/**
	 *    Return a HTML area with the reference of object and a navigation bar for a business object
	 *    Note: To complete search with a particular filter on select, you can set $object->next_prev_filter set to define SQL criterias.
	 *
	 * @param object $object Object to show.
	 * @param string $paramid Name of parameter to use to name the id into the URL next/previous link.
	 * @param string $morehtml More html content to output just before the nav bar.
	 * @param int $shownav Show Condition (navigation is shown if value is 1).
	 * @param string $fieldid Name of field id into database to use for select next and previous (we make the select max and min on this field compared to $object->ref). Use 'none' to disable next/prev.
	 * @param string $fieldref Name of field ref of object (object->ref) to show or 'none' to not show ref.
	 * @param string $morehtmlref More html to show after ref.
	 * @param string $moreparam More param to add in nav link url. Must start with '&...'.
	 * @param int $nodbprefix Do not include DB prefix to forge table name.
	 * @param string $morehtmlleft More html code to show before ref.
	 * @param string $morehtmlstatus More html code to show under navigation arrows (status place).
	 * @param string $morehtmlright More html code to show after ref.
	 * @return    string                    Portion HTML with ref + navigation buttons
	 */
	public function showrefnav($object, $paramid, $morehtml = '', $shownav = 1, $fieldid = 'rowid', $fieldref = 'ref', $morehtmlref = '', $moreparam = '', $nodbprefix = 0, $morehtmlleft = '', $morehtmlstatus = '', $morehtmlright = '')
	{
		global $conf, $langs, $hookmanager, $extralanguages;

		$ret = '';
		if (empty($fieldid)) {
			$fieldid = 'rowid';
		}
		if (empty($fieldref)) {
			$fieldref = 'ref';
		}

		// Preparing gender's display if there is one
		$addgendertxt = '';
		if (property_exists($object, 'gender') && !empty($object->gender)) {
			$addgendertxt = ' ';
			switch ($object->gender) {
				case 'man':
					$addgendertxt .= '<i class="fas fa-mars"></i>';
					break;
				case 'woman':
					$addgendertxt .= '<i class="fas fa-venus"></i>';
					break;
				case 'other':
					$addgendertxt .= '<i class="fas fa-transgender"></i>';
					break;
			}
		}

		/*
		$addadmin = '';
		if (property_exists($object, 'admin')) {
			if (isModEnabled('multicompany') && !empty($object->admin) && empty($object->entity)) {
				$addadmin .= img_picto($langs->trans("SuperAdministratorDesc"), "redstar", 'class="paddingleft"');
			} elseif (!empty($object->admin)) {
				$addadmin .= img_picto($langs->trans("AdministratorDesc"), "star", 'class="paddingleft"');
			}
		}*/

		// Add where from hooks
		if (is_object($hookmanager)) {
			$parameters = array('showrefnav' => true);
			$reshook = $hookmanager->executeHooks('printFieldListWhere', $parameters, $object); // Note that $action and $object may have been modified by hook
			$object->next_prev_filter .= $hookmanager->resPrint;
		}
		$previous_ref = $next_ref = '';
		if ($shownav) {
			//print "paramid=$paramid,morehtml=$morehtml,shownav=$shownav,$fieldid,$fieldref,$morehtmlref,$moreparam";
			$object->load_previous_next_ref((isset($object->next_prev_filter) ? $object->next_prev_filter : ''), $fieldid, $nodbprefix);

			$navurl = $_SERVER["PHP_SELF"];
			// Special case for project/task page
			if ($paramid == 'project_ref') {
				if (preg_match('/\/tasks\/(task|contact|note|document)\.php/', $navurl)) {     // TODO Remove this when nav with project_ref on task pages are ok
					$navurl = preg_replace('/\/tasks\/(task|contact|time|note|document)\.php/', '/tasks.php', $navurl);
					$paramid = 'ref';
				}
			}

			// accesskey is for Windows or Linux:  ALT + key for chrome, ALT + SHIFT + KEY for firefox
			// accesskey is for Mac:               CTRL + key for all browsers
			$stringforfirstkey = $langs->trans("KeyboardShortcut");
			if ($conf->browser->name == 'chrome') {
				$stringforfirstkey .= ' ALT +';
			} elseif ($conf->browser->name == 'firefox') {
				$stringforfirstkey .= ' ALT + SHIFT +';
			} else {
				$stringforfirstkey .= ' CTL +';
			}

			$previous_ref = $object->ref_previous ? '<a accesskey="p" title="' . $stringforfirstkey . ' p" class="classfortooltip" href="' . $navurl . '?' . $paramid . '=' . urlencode($object->ref_previous) . $moreparam . '"><i class="fa fa-chevron-left"></i></a>' : '<span class="inactive"><i class="fa fa-chevron-left opacitymedium"></i></span>';
			$next_ref = $object->ref_next ? '<a accesskey="n" title="' . $stringforfirstkey . ' n" class="classfortooltip" href="' . $navurl . '?' . $paramid . '=' . urlencode($object->ref_next) . $moreparam . '"><i class="fa fa-chevron-right"></i></a>' : '<span class="inactive"><i class="fa fa-chevron-right opacitymedium"></i></span>';
		}

		//print "xx".$previous_ref."x".$next_ref;
		$ret .= '<!-- Start banner content --><div style="vertical-align: middle">';

		// Right part of banner
		if ($morehtmlright) {
			$ret .= '<div class="inline-block floatleft">' . $morehtmlright . '</div>';
		}

		if ($previous_ref || $next_ref || $morehtml) {
			$ret .= '<div class="pagination paginationref"><ul class="right">';
		}
		if ($morehtml) {
			$ret .= '<li class="noborder litext' . (($shownav && $previous_ref && $next_ref) ? ' clearbothonsmartphone' : '') . '">' . $morehtml . '</li>';
		}
		if ($shownav && ($previous_ref || $next_ref)) {
			$ret .= '<li class="pagination">' . $previous_ref . '</li>';
			$ret .= '<li class="pagination">' . $next_ref . '</li>';
		}
		if ($previous_ref || $next_ref || $morehtml) {
			$ret .= '</ul></div>';
		}

		$parameters = array();
		$reshook = $hookmanager->executeHooks('moreHtmlStatus', $parameters, $object); // Note that $action and $object may have been modified by hook
		if (empty($reshook)) {
			$morehtmlstatus .= $hookmanager->resPrint;
		} else {
			$morehtmlstatus = $hookmanager->resPrint;
		}
		if ($morehtmlstatus) {
			$ret .= '<div class="statusref">' . $morehtmlstatus . '</div>';
		}

		$parameters = array();
		$reshook = $hookmanager->executeHooks('moreHtmlRef', $parameters, $object); // Note that $action and $object may have been modified by hook
		if (empty($reshook)) {
			$morehtmlref .= $hookmanager->resPrint;
		} elseif ($reshook > 0) {
			$morehtmlref = $hookmanager->resPrint;
		}

		// Left part of banner
		if ($morehtmlleft) {
			if ($conf->browser->layout == 'phone') {
				$ret .= '<!-- morehtmlleft --><div class="floatleft">' . $morehtmlleft . '</div>';
			} else {
				$ret .= '<!-- morehtmlleft --><div class="inline-block floatleft">' . $morehtmlleft . '</div>';
			}
		}

		//if ($conf->browser->layout == 'phone') $ret.='<div class="clearboth"></div>';
		$ret .= '<div class="inline-block floatleft valignmiddle maxwidth750 marginbottomonly refid' . (($shownav && ($previous_ref || $next_ref)) ? ' refidpadding' : '') . '">';

		// For thirdparty, contact, user, member, the ref is the id, so we show something else
		if ($object->element == 'societe') {
			$ret .= dol_htmlentities($object->name);

			// List of extra languages
			$arrayoflangcode = array();
			if (!empty($conf->global->PDF_USE_ALSO_LANGUAGE_CODE)) {
				$arrayoflangcode[] = $conf->global->PDF_USE_ALSO_LANGUAGE_CODE;
			}

			if (is_array($arrayoflangcode) && count($arrayoflangcode)) {
				if (!is_object($extralanguages)) {
					include_once DOL_DOCUMENT_ROOT . '/core/class/extralanguages.class.php';
					$extralanguages = new ExtraLanguages($this->db);
				}
				$extralanguages->fetch_name_extralanguages('societe');

				if (!empty($extralanguages->attributes['societe']['name'])) {
					$object->fetchValuesForExtraLanguages();

					$htmltext = '';
					// If there is extra languages
					foreach ($arrayoflangcode as $extralangcode) {
						$htmltext .= picto_from_langcode($extralangcode, 'class="pictoforlang paddingright"');
						if ($object->array_languages['name'][$extralangcode]) {
							$htmltext .= $object->array_languages['name'][$extralangcode];
						} else {
							$htmltext .= '<span class="opacitymedium">' . $langs->trans("SwitchInEditModeToAddTranslation") . '</span>';
						}
					}
					$ret .= '<!-- Show translations of name -->' . "\n";
					$ret .= $this->textwithpicto('', $htmltext, -1, 'language', 'opacitymedium paddingleft');
				}
			}
		} elseif ($object->element == 'member') {
			$ret .= $object->ref . '<br>';
			$fullname = $object->getFullName($langs);
			if ($object->morphy == 'mor' && $object->societe) {
				$ret .= dol_htmlentities($object->societe) . ((!empty($fullname) && $object->societe != $fullname) ? ' (' . dol_htmlentities($fullname) . $addgendertxt . ')' : '');
			} else {
				$ret .= dol_htmlentities($fullname) . $addgendertxt . ((!empty($object->societe) && $object->societe != $fullname) ? ' (' . dol_htmlentities($object->societe) . ')' : '');
			}
		} elseif (in_array($object->element, array('contact', 'user', 'usergroup'))) {
			$ret .= dol_htmlentities($object->getFullName($langs)) . $addgendertxt;
		} elseif (in_array($object->element, array('action', 'agenda'))) {
			$ret .= $object->ref . '<br>' . $object->label;
		} elseif (in_array($object->element, array('adherent_type'))) {
			$ret .= $object->label;
		} elseif ($object->element == 'ecm_directories') {
			$ret .= '';
		} elseif ($fieldref != 'none') {
			$ret .= dol_htmlentities(!empty($object->$fieldref) ? $object->$fieldref : "");
		}

		if ($morehtmlref) {
			// don't add a additional space, when "$morehtmlref" starts with a HTML div tag
			if (substr($morehtmlref, 0, 4) != '<div') {
				$ret .= ' ';
			}

			$ret .= $morehtmlref;
		}

		$ret .= '</div>';

		$ret .= '</div><!-- End banner content -->';

		return $ret;
	}


	/**
	 *  Return HTML code to output a barcode
	 *
	 * @param Object $object Object containing data to retrieve file name
	 * @param int $width Width of photo
	 * @param string $morecss More CSS on img of barcode
	 * @return string                    HTML code to output barcode
	 */
	public function showbarcode(&$object, $width = 100, $morecss = '')
	{
		global $conf;

		//Check if barcode is filled in the card
		if (empty($object->barcode)) {
			return '';
		}

		// Complete object if not complete
		if (empty($object->barcode_type_code) || empty($object->barcode_type_coder)) {
			$result = $object->fetch_barcode();
			//Check if fetch_barcode() failed
			if ($result < 1) {
				return '<!-- ErrorFetchBarcode -->';
			}
		}

		// Barcode image
		$url = DOL_URL_ROOT . '/viewimage.php?modulepart=barcode&generator=' . urlencode($object->barcode_type_coder) . '&code=' . urlencode($object->barcode) . '&encoding=' . urlencode($object->barcode_type_code);
		$out = '<!-- url barcode = ' . $url . ' -->';
		$out .= '<img src="' . $url . '"' . ($morecss ? ' class="' . $morecss . '"' : '') . '>';

		return $out;
	}

	/**
	 *        Return HTML code to output a photo
	 *
	 * @param string $modulepart Key to define module concerned ('societe', 'userphoto', 'memberphoto')
	 * @param object $object Object containing data to retrieve file name
	 * @param int $width Width of photo
	 * @param int $height Height of photo (auto if 0)
	 * @param int $caneditfield Add edit fields
	 * @param string $cssclass CSS name to use on img for photo
	 * @param string $imagesize 'mini', 'small' or '' (original)
	 * @param int $addlinktofullsize Add link to fullsize image
	 * @param int $cache 1=Accept to use image in cache
	 * @param string $forcecapture '', 'user' or 'environment'. Force parameter capture on HTML input file element to ask a smartphone to allow to open camera to take photo. Auto if ''.
	 * @param int $noexternsourceoverwrite No overwrite image with extern source (like 'gravatar' or other module)
	 * @return string                            HTML code to output photo
	 */
	public static function showphoto($modulepart, $object, $width = 100, $height = 0, $caneditfield = 0, $cssclass = 'photowithmargin', $imagesize = '', $addlinktofullsize = 1, $cache = 0, $forcecapture = '', $noexternsourceoverwrite = 0)
	{
		global $conf, $langs;

		$entity = (!empty($object->entity) ? $object->entity : $conf->entity);
		$id = (!empty($object->id) ? $object->id : $object->rowid);

		$ret = '';
		$dir = '';
		$file = '';
		$originalfile = '';
		$altfile = '';
		$email = '';
		$capture = '';
		if ($modulepart == 'societe') {
			$dir = $conf->societe->multidir_output[$entity];
			if (!empty($object->logo)) {
				if (dolIsAllowedForPreview($object->logo)) {
					if ((string) $imagesize == 'mini') {
						$file = get_exdir(0, 0, 0, 0, $object, 'thirdparty') . 'logos/' . getImageFileNameForSize($object->logo, '_mini'); // getImageFileNameForSize include the thumbs
					} elseif ((string) $imagesize == 'small') {
						$file = get_exdir(0, 0, 0, 0, $object, 'thirdparty') . 'logos/' . getImageFileNameForSize($object->logo, '_small');
					} else {
						$file = get_exdir(0, 0, 0, 0, $object, 'thirdparty') . 'logos/' . $object->logo;
					}
					$originalfile = get_exdir(0, 0, 0, 0, $object, 'thirdparty') . 'logos/' . $object->logo;
				}
			}
			$email = $object->email;
		} elseif ($modulepart == 'contact') {
			$dir = $conf->societe->multidir_output[$entity] . '/contact';
			if (!empty($object->photo)) {
				if (dolIsAllowedForPreview($object->photo)) {
					if ((string) $imagesize == 'mini') {
						$file = get_exdir(0, 0, 0, 0, $object, 'contact') . 'photos/' . getImageFileNameForSize($object->photo, '_mini');
					} elseif ((string) $imagesize == 'small') {
						$file = get_exdir(0, 0, 0, 0, $object, 'contact') . 'photos/' . getImageFileNameForSize($object->photo, '_small');
					} else {
						$file = get_exdir(0, 0, 0, 0, $object, 'contact') . 'photos/' . $object->photo;
					}
					$originalfile = get_exdir(0, 0, 0, 0, $object, 'contact') . 'photos/' . $object->photo;
				}
			}
			$email = $object->email;
			$capture = 'user';
		} elseif ($modulepart == 'userphoto') {
			$dir = $conf->user->dir_output;
			if (!empty($object->photo)) {
				if (dolIsAllowedForPreview($object->photo)) {
					if ((string) $imagesize == 'mini') {
						$file = get_exdir(0, 0, 0, 0, $object, 'user') . 'photos/' . getImageFileNameForSize($object->photo, '_mini');
					} elseif ((string) $imagesize == 'small') {
						$file = get_exdir(0, 0, 0, 0, $object, 'user') . 'photos/' . getImageFileNameForSize($object->photo, '_small');
					} else {
						$file = get_exdir(0, 0, 0, 0, $object, 'user') . 'photos/' . $object->photo;
					}
					$originalfile = get_exdir(0, 0, 0, 0, $object, 'user') . 'photos/' . $object->photo;
				}
			}
			if (!empty($conf->global->MAIN_OLD_IMAGE_LINKS)) {
				$altfile = $object->id . ".jpg"; // For backward compatibility
			}
			$email = $object->email;
			$capture = 'user';
		} elseif ($modulepart == 'memberphoto') {
			$dir = $conf->adherent->dir_output;
			if (!empty($object->photo)) {
				if (dolIsAllowedForPreview($object->photo)) {
					if ((string) $imagesize == 'mini') {
						$file = get_exdir(0, 0, 0, 0, $object, 'member') . 'photos/' . getImageFileNameForSize($object->photo, '_mini');
					} elseif ((string) $imagesize == 'small') {
						$file = get_exdir(0, 0, 0, 0, $object, 'member') . 'photos/' . getImageFileNameForSize($object->photo, '_small');
					} else {
						$file = get_exdir(0, 0, 0, 0, $object, 'member') . 'photos/' . $object->photo;
					}
					$originalfile = get_exdir(0, 0, 0, 0, $object, 'member') . 'photos/' . $object->photo;
				}
			}
			if (!empty($conf->global->MAIN_OLD_IMAGE_LINKS)) {
				$altfile = $object->id . ".jpg"; // For backward compatibility
			}
			$email = $object->email;
			$capture = 'user';
		} else {
			// Generic case to show photos
			$dir = $conf->$modulepart->dir_output;
			if (!empty($object->photo)) {
				if (dolIsAllowedForPreview($object->photo)) {
					if ((string) $imagesize == 'mini') {
						$file = get_exdir($id, 2, 0, 0, $object, $modulepart) . 'photos/' . getImageFileNameForSize($object->photo, '_mini');
					} elseif ((string) $imagesize == 'small') {
						$file = get_exdir($id, 2, 0, 0, $object, $modulepart) . 'photos/' . getImageFileNameForSize($object->photo, '_small');
					} else {
						$file = get_exdir($id, 2, 0, 0, $object, $modulepart) . 'photos/' . $object->photo;
					}
					$originalfile = get_exdir($id, 2, 0, 0, $object, $modulepart) . 'photos/' . $object->photo;
				}
			}
			if (!empty($conf->global->MAIN_OLD_IMAGE_LINKS)) {
				$altfile = $object->id . ".jpg"; // For backward compatibility
			}
			$email = $object->email;
		}

		if ($forcecapture) {
			$capture = $forcecapture;
		}

		if ($dir) {
			if ($file && file_exists($dir . "/" . $file)) {
				if ($addlinktofullsize) {
					$urladvanced = getAdvancedPreviewUrl($modulepart, $originalfile, 0, '&entity=' . $entity);
					if ($urladvanced) {
						$ret .= '<a href="' . $urladvanced . '">';
					} else {
						$ret .= '<a href="' . DOL_URL_ROOT . '/viewimage.php?modulepart=' . $modulepart . '&entity=' . $entity . '&file=' . urlencode($originalfile) . '&cache=' . $cache . '">';
					}
				}
				$ret .= '<img alt="Photo" class="photo' . $modulepart . ($cssclass ? ' ' . $cssclass : '') . ' photologo' . (preg_replace('/[^a-z]/i', '_', $file)) . '" ' . ($width ? ' width="' . $width . '"' : '') . ($height ? ' height="' . $height . '"' : '') . ' src="' . DOL_URL_ROOT . '/viewimage.php?modulepart=' . $modulepart . '&entity=' . $entity . '&file=' . urlencode($file) . '&cache=' . $cache . '">';
				if ($addlinktofullsize) {
					$ret .= '</a>';
				}
			} elseif ($altfile && file_exists($dir . "/" . $altfile)) {
				if ($addlinktofullsize) {
					$urladvanced = getAdvancedPreviewUrl($modulepart, $originalfile, 0, '&entity=' . $entity);
					if ($urladvanced) {
						$ret .= '<a href="' . $urladvanced . '">';
					} else {
						$ret .= '<a href="' . DOL_URL_ROOT . '/viewimage.php?modulepart=' . $modulepart . '&entity=' . $entity . '&file=' . urlencode($originalfile) . '&cache=' . $cache . '">';
					}
				}
				$ret .= '<img class="photo' . $modulepart . ($cssclass ? ' ' . $cssclass : '') . '" alt="Photo alt" id="photologo' . (preg_replace('/[^a-z]/i', '_', $file)) . '" class="' . $cssclass . '" ' . ($width ? ' width="' . $width . '"' : '') . ($height ? ' height="' . $height . '"' : '') . ' src="' . DOL_URL_ROOT . '/viewimage.php?modulepart=' . $modulepart . '&entity=' . $entity . '&file=' . urlencode($altfile) . '&cache=' . $cache . '">';
				if ($addlinktofullsize) {
					$ret .= '</a>';
				}
			} else {
				$nophoto = '/public/theme/common/nophoto.png';
				$defaultimg = 'identicon';        // For gravatar
				if (in_array($modulepart, array('societe', 'userphoto', 'contact', 'memberphoto'))) {    // For modules that need a special image when photo not found
					if ($modulepart == 'societe' || ($modulepart == 'memberphoto' && strpos($object->morphy, 'mor')) !== false) {
						$nophoto = 'company';
					} else {
						$nophoto = '/public/theme/common/user_anonymous.png';
						if (!empty($object->gender) && $object->gender == 'man') {
							$nophoto = '/public/theme/common/user_man.png';
						}
						if (!empty($object->gender) && $object->gender == 'woman') {
							$nophoto = '/public/theme/common/user_woman.png';
						}
					}
				}

				if (isModEnabled('gravatar') && $email && empty($noexternsourceoverwrite)) {
					// see https://gravatar.com/site/implement/images/php/
					$ret .= '<!-- Put link to gravatar -->';
					$ret .= '<img class="photo' . $modulepart . ($cssclass ? ' ' . $cssclass : '') . '" alt="" title="' . $email . ' Gravatar avatar" ' . ($width ? ' width="' . $width . '"' : '') . ($height ? ' height="' . $height . '"' : '') . ' src="https://www.gravatar.com/avatar/' . md5(strtolower(trim($email))) . '?s=' . $width . '&d=' . $defaultimg . '">'; // gravatar need md5 hash
				} else {
					if ($nophoto == 'company') {
						$ret .= '<div class="divforspanimg photo' . $modulepart . ($cssclass ? ' ' . $cssclass : '') . '" alt="" ' . ($width ? ' width="' . $width . '"' : '') . ($height ? ' height="' . $height . '"' : '') . '>' . img_picto('', 'company') . '</div>';
						$ret .= '<div class="difforspanimgright"></div>';
					} else {
						$ret .= '<img class="photo' . $modulepart . ($cssclass ? ' ' . $cssclass : '') . '" alt="" ' . ($width ? ' width="' . $width . '"' : '') . ($height ? ' height="' . $height . '"' : '') . ' src="' . DOL_URL_ROOT . $nophoto . '">';
					}
				}
			}

			if ($caneditfield) {
				if ($object->photo) {
					$ret .= "<br>\n";
				}
				$ret .= '<table class="nobordernopadding centpercent">';
				if ($object->photo) {
					$ret .= '<tr><td><input type="checkbox" class="flat photodelete" name="deletephoto" id="photodelete"> <label for="photodelete">' . $langs->trans("Delete") . '</label><br><br></td></tr>';
				}
				$ret .= '<tr><td class="tdoverflow">';
				$maxfilesizearray = getMaxFileSizeArray();
				$maxmin = $maxfilesizearray['maxmin'];
				if ($maxmin > 0) {
					$ret .= '<input type="hidden" name="MAX_FILE_SIZE" value="' . ($maxmin * 1024) . '">';    // MAX_FILE_SIZE must precede the field type=file
				}
				$ret .= '<input type="file" class="flat maxwidth200onsmartphone" name="photo" id="photoinput" accept="image/*"' . ($capture ? ' capture="' . $capture . '"' : '') . '>';
				$ret .= '</td></tr>';
				$ret .= '</table>';
			}
		} else {
			dol_print_error('', 'Call of showphoto with wrong parameters modulepart=' . $modulepart);
		}

		return $ret;
	}

	// phpcs:disable PEAR.NamingConventions.ValidFunctionName.ScopeNotCamelCaps

	/**
	 *    Return select list of groups
	 *
	 * @param string|object $selected Id group or group preselected
	 * @param string $htmlname Field name in form
	 * @param int $show_empty 0=liste sans valeur nulle, 1=ajoute valeur inconnue
	 * @param string|array $exclude Array list of groups id to exclude
	 * @param int $disabled If select list must be disabled
	 * @param string|array $include Array list of groups id to include
	 * @param int $enableonly Array list of groups id to be enabled. All other must be disabled
	 * @param string $force_entity '0' or Ids of environment to force
	 * @param bool $multiple add [] in the name of element and add 'multiple' attribut (not working with ajax_autocompleter)
	 * @param string $morecss More css to add to html component
	 * @return    string
	 * @see select_dolusers()
	 */
	public function select_dolgroups($selected = '', $htmlname = 'groupid', $show_empty = 0, $exclude = '', $disabled = 0, $include = '', $enableonly = '', $force_entity = '0', $multiple = false, $morecss = '')
	{
		// phpcs:enable
		global $conf, $user, $langs;

		// Permettre l'exclusion de groupes
		$excludeGroups = null;
		if (is_array($exclude)) {
			$excludeGroups = implode(",", $exclude);
		}
		// Permettre l'inclusion de groupes
		$includeGroups = null;
		if (is_array($include)) {
			$includeGroups = implode(",", $include);
		}

		if (!is_array($selected)) {
			$selected = array($selected);
		}

		$out = '';

		// On recherche les groupes
		$sql = "SELECT ug.rowid, ug.nom as name";
		if (isModEnabled('multicompany') && $conf->entity == 1 && $user->admin && !$user->entity) {
			$sql .= ", e.label";
		}
		$sql .= " FROM " . $this->db->prefix() . "usergroup as ug ";
		if (isModEnabled('multicompany') && $conf->entity == 1 && $user->admin && !$user->entity) {
			$sql .= " LEFT JOIN " . $this->db->prefix() . "entity as e ON e.rowid=ug.entity";
			if ($force_entity) {
				$sql .= " WHERE ug.entity IN (0, " . $force_entity . ")";
			} else {
				$sql .= " WHERE ug.entity IS NOT NULL";
			}
		} else {
			$sql .= " WHERE ug.entity IN (0, " . $conf->entity . ")";
		}
		if (is_array($exclude) && $excludeGroups) {
			$sql .= " AND ug.rowid NOT IN (" . $this->db->sanitize($excludeGroups) . ")";
		}
		if (is_array($include) && $includeGroups) {
			$sql .= " AND ug.rowid IN (" . $this->db->sanitize($includeGroups) . ")";
		}
		$sql .= " ORDER BY ug.nom ASC";

		dol_syslog(get_class($this) . "::select_dolgroups", LOG_DEBUG);
		$resql = $this->db->query($sql);
		if ($resql) {
			// Enhance with select2
			include_once DOL_DOCUMENT_ROOT . '/core/lib/ajax.lib.php';

			$out .= '<select class="flat minwidth200' . ($morecss ? ' ' . $morecss : '') . '" id="' . $htmlname . '" name="' . $htmlname . ($multiple ? '[]' : '') . '" ' . ($multiple ? 'multiple' : '') . ' ' . ($disabled ? ' disabled' : '') . '>';

			$num = $this->db->num_rows($resql);
			$i = 0;
			if ($num) {
				if ($show_empty && !$multiple) {
					$out .= '<option value="-1"' . (in_array(-1, $selected) ? ' selected' : '') . '>&nbsp;</option>' . "\n";
				}

				while ($i < $num) {
					$obj = $this->db->fetch_object($resql);
					$disableline = 0;
					if (is_array($enableonly) && count($enableonly) && !in_array($obj->rowid, $enableonly)) {
						$disableline = 1;
					}

					$out .= '<option value="' . $obj->rowid . '"';
					if ($disableline) {
						$out .= ' disabled';
					}
					if ((isset($selected[0]) && is_object($selected[0]) && $selected[0]->id == $obj->rowid) || ((!isset($selected[0]) || !is_object($selected[0])) && !empty($selected) && in_array($obj->rowid, $selected))) {
						$out .= ' selected';
					}
					$out .= '>';

					$out .= $obj->name;
					if (isModEnabled('multicompany') && empty($conf->global->MULTICOMPANY_TRANSVERSE_MODE) && $conf->entity == 1) {
						$out .= " (" . $obj->label . ")";
					}

					$out .= '</option>';
					$i++;
				}
			} else {
				if ($show_empty) {
					$out .= '<option value="-1"' . (in_array(-1, $selected) ? ' selected' : '') . '></option>' . "\n";
				}
				$out .= '<option value="" disabled>' . $langs->trans("NoUserGroupDefined") . '</option>';
			}
			$out .= '</select>';

			$out .= ajax_combobox($htmlname);
		} else {
			dol_print_error($this->db);
		}

		return $out;
	}


	/**
	 *    Return HTML to show the search and clear seach button
	 *
	 * @param string $pos Position of colon on the list. Value 'left' or 'right'
	 * @return    string
	 */
	public function showFilterButtons($pos = '')
	{
		$out = '<div class="nowraponall">';
		if ($pos == 'left') {
			$out .= '<button type="submit" class="liste_titre button_search reposition" name="button_search_x" value="x"><span class="fa fa-search"></span></button>';
			$out .= '<button type="submit" class="liste_titre button_removefilter reposition" name="button_removefilter_x" value="x"><span class="fa fa-remove"></span></button>';
		} else {
			$out .= '<button type="submit" class="liste_titre button_search reposition" name="button_search_x" value="x"><span class="fa fa-search"></span></button>';
			$out .= '<button type="submit" class="liste_titre button_removefilter reposition" name="button_removefilter_x" value="x"><span class="fa fa-remove"></span></button>';
		}
		$out .= '</div>';

		return $out;
	}

	/**
	 *    Return HTML to show the search and clear search button
	 *
	 * @param string $cssclass CSS class
	 * @param int $calljsfunction 0=default. 1=call function initCheckForSelect() after changing status of checkboxes
	 * @param string $massactionname Mass action button name that will launch an action on the selected items
	 * @return    string
	 */
	public function showCheckAddButtons($cssclass = 'checkforaction', $calljsfunction = 0, $massactionname = "massaction")
	{
		global $conf, $langs;

		$out = '';

		if (!empty($conf->use_javascript_ajax)) {
			$out .= '<div class="inline-block checkallactions"><input type="checkbox" id="' . $cssclass . 's" name="' . $cssclass . 's" class="checkallactions"></div>';
		}
		$out .= '<script nonce="' . getNonce() . '">
            $(document).ready(function() {
                $("#' . $cssclass . 's").click(function() {
                    if($(this).is(\':checked\')){
                        console.log("We check all ' . $cssclass . ' and trigger the change method");
                		$(".' . $cssclass . '").prop(\'checked\', true).trigger(\'change\');
                    }
                    else
                    {
                        console.log("We uncheck all");
                		$(".' . $cssclass . '").prop(\'checked\', false).trigger(\'change\');
                    }' . "\n";
		if ($calljsfunction) {
			$out .= 'if (typeof initCheckForSelect == \'function\') { initCheckForSelect(0, "' . $massactionname . '", "' . $cssclass . '"); } else { console.log("No function initCheckForSelect found. Call won\'t be done."); }';
		}
		$out .= '         });
        	        $(".' . $cssclass . '").change(function() {
					$(this).closest("tr").toggleClass("highlight", this.checked);
				});
		 	});
    	</script>';

		return $out;
	}

	/**
	 *    Return HTML to show the search and clear seach button
	 *
	 * @param int $addcheckuncheckall Add the check all/uncheck all checkbox (use javascript) and code to manage this
	 * @param string $cssclass CSS class
	 * @param int $calljsfunction 0=default. 1=call function initCheckForSelect() after changing status of checkboxes
	 * @param string $massactionname Mass action name
	 * @return    string
	 */
	public function showFilterAndCheckAddButtons($addcheckuncheckall = 0, $cssclass = 'checkforaction', $calljsfunction = 0, $massactionname = "massaction")
	{
		$out = $this->showFilterButtons();
		if ($addcheckuncheckall) {
			$out .= $this->showCheckAddButtons($cssclass, $calljsfunction, $massactionname);
		}
		return $out;
	}

	/**
	 * Return HTML to show the select of expense categories
	 *
	 * @param string 	$selected 		preselected category
	 * @param string 	$htmlname 		name of HTML select list
	 * @param integer 	$useempty 		1=Add empty line
	 * @param array 	$excludeid 		id to exclude
	 * @param string 	$target 		htmlname of target select to bind event
	 * @param int 		$default_selected default category to select if fk_c_type_fees change = EX_KME
	 * @param array 	$params 		param to give
	 * @param int 		$info_admin 	Show the tooltip help picto to setup list
	 * @return    string
	 */
	public function selectExpenseCategories($selected = '', $htmlname = 'fk_c_exp_tax_cat', $useempty = 0, $excludeid = array(), $target = '', $default_selected = 0, $params = array(), $info_admin = 1)
	{
		global $langs, $user;

		$out = '';
		$sql = "SELECT rowid, label FROM " . $this->db->prefix() . "c_exp_tax_cat WHERE active = 1";
		$sql .= " AND entity IN (0," . getEntity('exp_tax_cat') . ")";
		if (!empty($excludeid)) {
			$sql .= " AND rowid NOT IN (" . $this->db->sanitize(implode(',', $excludeid)) . ")";
		}
		$sql .= " ORDER BY label";

		$resql = $this->db->query($sql);
		if ($resql) {
			$out = '<select id="select_' . $htmlname . '" name="' . $htmlname . '" class="' . $htmlname . ' flat minwidth75imp maxwidth200">';
			if ($useempty) {
				$out .= '<option value="0">&nbsp;</option>';
			}

			while ($obj = $this->db->fetch_object($resql)) {
				$out .= '<option ' . ($selected == $obj->rowid ? 'selected="selected"' : '') . ' value="' . $obj->rowid . '">' . $langs->trans($obj->label) . '</option>';
			}
			$out .= '</select>';
			$out .= ajax_combobox('select_' . $htmlname);

			if (!empty($htmlname) && $user->admin && $info_admin) {
				$out .= ' ' . info_admin($langs->trans("YouCanChangeValuesForThisListFromDictionarySetup"), 1);
			}

			if (!empty($target)) {
				$sql = "SELECT c.id FROM " . $this->db->prefix() . "c_type_fees as c WHERE c.code = 'EX_KME' AND c.active = 1";
				$resql = $this->db->query($sql);
				if ($resql) {
					if ($this->db->num_rows($resql) > 0) {
						$obj = $this->db->fetch_object($resql);
						$out .= '<script nonce="' . getNonce() . '">
							$(function() {
								$("select[name=' . $target . ']").on("change", function() {
									var current_val = $(this).val();
									if (current_val == ' . $obj->id . ') {';
						if (!empty($default_selected) || !empty($selected)) {
							$out .= '$("select[name=' . $htmlname . ']").val("' . ($default_selected > 0 ? $default_selected : $selected) . '");';
						}

						$out .= '
										$("select[name=' . $htmlname . ']").change();
									}
								});

								$("select[name=' . $htmlname . ']").change(function() {

									if ($("select[name=' . $target . ']").val() == ' . $obj->id . ') {
										// get price of kilometer to fill the unit price
										$.ajax({
											method: "POST",
											dataType: "json",
											data: { fk_c_exp_tax_cat: $(this).val(), token: \'' . currentToken() . '\' },
											url: "' . (DOL_URL_ROOT . '/expensereport/ajax/ajaxik.php?' . join('&', $params)) . '",
										}).done(function( data, textStatus, jqXHR ) {
											console.log(data);
											if (typeof data.up != "undefined") {
												$("input[name=value_unit]").val(data.up);
												$("select[name=' . $htmlname . ']").attr("title", data.title);
											} else {
												$("input[name=value_unit]").val("");
												$("select[name=' . $htmlname . ']").attr("title", "");
											}
										});
									}
								});
							});
						</script>';
					}
				}
			}
		} else {
			dol_print_error($this->db);
		}

		return $out;
	}

	/**
	 * Return HTML to show the select ranges of expense range
	 *
	 * @param string $selected preselected category
	 * @param string $htmlname name of HTML select list
	 * @param integer $useempty 1=Add empty line
	 * @return    string
	 */
	public function selectExpenseRanges($selected = '', $htmlname = 'fk_range', $useempty = 0)
	{
		global $conf, $langs;

		$out = '';
		$sql = "SELECT rowid, range_ik FROM " . $this->db->prefix() . "c_exp_tax_range";
		$sql .= " WHERE entity = " . $conf->entity . " AND active = 1";

		$resql = $this->db->query($sql);
		if ($resql) {
			$out = '<select id="select_' . $htmlname . '" name="' . $htmlname . '" class="' . $htmlname . ' flat minwidth75imp">';
			if ($useempty) {
				$out .= '<option value="0"></option>';
			}

			while ($obj = $this->db->fetch_object($resql)) {
				$out .= '<option ' . ($selected == $obj->rowid ? 'selected="selected"' : '') . ' value="' . $obj->rowid . '">' . price($obj->range_ik, 0, $langs, 1, 0) . '</option>';
			}
			$out .= '</select>';
		} else {
			dol_print_error($this->db);
		}

		return $out;
	}

	/**
	 * Return HTML to show a select of expense
	 *
	 * @param string $selected preselected category
	 * @param string $htmlname name of HTML select list
	 * @param integer $useempty 1=Add empty choice
	 * @param integer $allchoice 1=Add all choice
	 * @param integer $useid 0=use 'code' as key, 1=use 'id' as key
	 * @return    string
	 */
	public function selectExpense($selected = '', $htmlname = 'fk_c_type_fees', $useempty = 0, $allchoice = 1, $useid = 0)
	{
		global $langs;

		$out = '';
		$sql = "SELECT id, code, label FROM " . $this->db->prefix() . "c_type_fees";
		$sql .= " WHERE active = 1";

		$resql = $this->db->query($sql);
		if ($resql) {
			$out = '<select id="select_' . $htmlname . '" name="' . $htmlname . '" class="' . $htmlname . ' flat minwidth75imp">';
			if ($useempty) {
				$out .= '<option value="0"></option>';
			}
			if ($allchoice) {
				$out .= '<option value="-1">' . $langs->trans('AllExpenseReport') . '</option>';
			}

			$field = 'code';
			if ($useid) {
				$field = 'id';
			}

			while ($obj = $this->db->fetch_object($resql)) {
				$key = $langs->trans($obj->code);
				$out .= '<option ' . ($selected == $obj->{$field} ? 'selected="selected"' : '') . ' value="' . $obj->{$field} . '">' . ($key != $obj->code ? $key : $obj->label) . '</option>';
			}
			$out .= '</select>';
		} else {
			dol_print_error($this->db);
		}

		return $out;
	}

	/**
	 *  Output a combo list with invoices qualified for a third party
	 *
	 * @param int $socid Id third party (-1=all, 0=only projects not linked to a third party, id=projects not linked or linked to third party id)
	 * @param int $selected Id invoice preselected
	 * @param string $htmlname Name of HTML select
	 * @param int $maxlength Maximum length of label
	 * @param int $option_only Return only html options lines without the select tag
	 * @param string $show_empty Add an empty line ('1' or string to show for empty line)
	 * @param int $discard_closed Discard closed projects (0=Keep,1=hide completely,2=Disable)
	 * @param int $forcefocus Force focus on field (works with javascript only)
	 * @param int $disabled Disabled
	 * @param string $morecss More css added to the select component
	 * @param string $projectsListId ''=Automatic filter on project allowed. List of id=Filter on project ids.
	 * @param string $showproject 'all' = Show project info, ''=Hide project info
	 * @param User $usertofilter User object to use for filtering
	 * @return string            HTML Select Invoice
	 */
	public function selectInvoice($socid = -1, $selected = '', $htmlname = 'invoiceid', $maxlength = 24, $option_only = 0, $show_empty = '1', $discard_closed = 0, $forcefocus = 0, $disabled = 0, $morecss = 'maxwidth500', $projectsListId = '', $showproject = 'all', $usertofilter = null)
	{
		global $user, $conf, $langs;

		require_once DOL_DOCUMENT_ROOT . '/projet/class/project.class.php';

		if (is_null($usertofilter)) {
			$usertofilter = $user;
		}

		$out = '';

		$hideunselectables = false;
		if (!empty($conf->global->PROJECT_HIDE_UNSELECTABLES)) {
			$hideunselectables = true;
		}

		if (empty($projectsListId)) {
			if (empty($usertofilter->rights->projet->all->lire)) {
				$projectstatic = new Project($this->db);
				$projectsListId = $projectstatic->getProjectsAuthorizedForUser($usertofilter, 0, 1);
			}
		}

		// Search all projects
		$sql = "SELECT f.rowid, f.ref as fref, 'nolabel' as flabel, p.rowid as pid, f.ref,
            p.title, p.fk_soc, p.fk_statut, p.public,";
		$sql .= ' s.nom as name';
		$sql .= ' FROM ' . $this->db->prefix() . 'projet as p';
		$sql .= ' LEFT JOIN ' . $this->db->prefix() . 'societe as s ON s.rowid = p.fk_soc,';
		$sql .= ' ' . $this->db->prefix() . 'facture as f';
		$sql .= " WHERE p.entity IN (" . getEntity('project') . ")";
		$sql .= " AND f.fk_projet = p.rowid AND f.fk_statut=0"; //Brouillons seulement
		//if ($projectsListId) $sql.= " AND p.rowid IN (".$this->db->sanitize($projectsListId).")";
		//if ($socid == 0) $sql.= " AND (p.fk_soc=0 OR p.fk_soc IS NULL)";
		//if ($socid > 0)  $sql.= " AND (p.fk_soc=".((int) $socid)." OR p.fk_soc IS NULL)";
		$sql .= " ORDER BY p.ref, f.ref ASC";

		$resql = $this->db->query($sql);
		if ($resql) {
			// Use select2 selector
			if (!empty($conf->use_javascript_ajax)) {
				include_once DOL_DOCUMENT_ROOT . '/core/lib/ajax.lib.php';
				$comboenhancement = ajax_combobox($htmlname, '', 0, $forcefocus);
				$out .= $comboenhancement;
				$morecss = 'minwidth200imp maxwidth500';
			}

			if (empty($option_only)) {
				$out .= '<select class="valignmiddle flat' . ($morecss ? ' ' . $morecss : '') . '"' . ($disabled ? ' disabled="disabled"' : '') . ' id="' . $htmlname . '" name="' . $htmlname . '">';
			}
			if (!empty($show_empty)) {
				$out .= '<option value="0" class="optiongrey">';
				if (!is_numeric($show_empty)) {
					$out .= $show_empty;
				} else {
					$out .= '&nbsp;';
				}
				$out .= '</option>';
			}
			$num = $this->db->num_rows($resql);
			$i = 0;
			if ($num) {
				while ($i < $num) {
					$obj = $this->db->fetch_object($resql);
					// If we ask to filter on a company and user has no permission to see all companies and project is linked to another company, we hide project.
					if ($socid > 0 && (empty($obj->fk_soc) || $obj->fk_soc == $socid) && empty($usertofilter->rights->societe->lire)) {
						// Do nothing
					} else {
						if ($discard_closed == 1 && $obj->fk_statut == Project::STATUS_CLOSED) {
							$i++;
							continue;
						}

						$labeltoshow = '';

						if ($showproject == 'all') {
							$labeltoshow .= dol_trunc($obj->ref, 18); // Invoice ref
							if ($obj->name) {
								$labeltoshow .= ' - ' . $obj->name; // Soc name
							}

							$disabled = 0;
							if ($obj->fk_statut == Project::STATUS_DRAFT) {
								$disabled = 1;
								$labeltoshow .= ' - ' . $langs->trans("Draft");
							} elseif ($obj->fk_statut == Project::STATUS_CLOSED) {
								if ($discard_closed == 2) {
									$disabled = 1;
								}
								$labeltoshow .= ' - ' . $langs->trans("Closed");
							} elseif ($socid > 0 && (!empty($obj->fk_soc) && $obj->fk_soc != $socid)) {
								$disabled = 1;
								$labeltoshow .= ' - ' . $langs->trans("LinkedToAnotherCompany");
							}
						}

						if (!empty($selected) && $selected == $obj->rowid) {
							$out .= '<option value="' . $obj->rowid . '" selected';
							//if ($disabled) $out.=' disabled';						// with select2, field can't be preselected if disabled
							$out .= '>' . $labeltoshow . '</option>';
						} else {
							if ($hideunselectables && $disabled && ($selected != $obj->rowid)) {
								$resultat = '';
							} else {
								$resultat = '<option value="' . $obj->rowid . '"';
								if ($disabled) {
									$resultat .= ' disabled';
								}
								//if ($obj->public) $labeltoshow.=' ('.$langs->trans("Public").')';
								//else $labeltoshow.=' ('.$langs->trans("Private").')';
								$resultat .= '>';
								$resultat .= $labeltoshow;
								$resultat .= '</option>';
							}
							$out .= $resultat;
						}
					}
					$i++;
				}
			}
			if (empty($option_only)) {
				$out .= '</select>';
			}

			$this->db->free($resql);

			return $out;
		} else {
			dol_print_error($this->db);
			return '';
		}
	}

	/**
	 *  Output a combo list with invoices qualified for a third party
	 *
	 * @param int $selected Id invoice preselected
	 * @param string $htmlname Name of HTML select
	 * @param int $maxlength Maximum length of label
	 * @param int $option_only Return only html options lines without the select tag
	 * @param string $show_empty Add an empty line ('1' or string to show for empty line)
	 * @param int $forcefocus Force focus on field (works with javascript only)
	 * @param int $disabled Disabled
	 * @param string $morecss More css added to the select component
	 * @return int                    Nbr of project if OK, <0 if KO
	 */
	public function selectInvoiceRec($selected = '', $htmlname = 'facrecid', $maxlength = 24, $option_only = 0, $show_empty = '1', $forcefocus = 0, $disabled = 0, $morecss = 'maxwidth500')
	{
		global $user, $conf, $langs;

		$out = '';

		dol_syslog('FactureRec::fetch', LOG_DEBUG);

		$sql = 'SELECT f.rowid, f.entity, f.titre as title, f.suspended, f.fk_soc';
		//$sql.= ', el.fk_source';
		$sql .= ' FROM ' . MAIN_DB_PREFIX . 'facture_rec as f';
		$sql .= " WHERE f.entity IN (" . getEntity('invoice') . ")";
		$sql .= " ORDER BY f.titre ASC";

		$resql = $this->db->query($sql);
		if ($resql) {
			// Use select2 selector
			if (!empty($conf->use_javascript_ajax)) {
				include_once DOL_DOCUMENT_ROOT . '/core/lib/ajax.lib.php';
				$comboenhancement = ajax_combobox($htmlname, '', 0, $forcefocus);
				$out .= $comboenhancement;
				$morecss = 'minwidth200imp maxwidth500';
			}

			if (empty($option_only)) {
				$out .= '<select class="valignmiddle flat' . ($morecss ? ' ' . $morecss : '') . '"' . ($disabled ? ' disabled="disabled"' : '') . ' id="' . $htmlname . '" name="' . $htmlname . '">';
			}
			if (!empty($show_empty)) {
				$out .= '<option value="0" class="optiongrey">';
				if (!is_numeric($show_empty)) {
					$out .= $show_empty;
				} else {
					$out .= '&nbsp;';
				}
				$out .= '</option>';
			}
			$num = $this->db->num_rows($resql);
			if ($num) {
				while ($obj = $this->db->fetch_object($resql)) {
					$labeltoshow = dol_trunc($obj->title, 18); // Invoice ref

					$disabled = 0;
					if (!empty($obj->suspended)) {
						$disabled = 1;
						$labeltoshow .= ' - ' . $langs->trans("Closed");
					}


					if (!empty($selected) && $selected == $obj->rowid) {
						$out .= '<option value="' . $obj->rowid . '" selected';
						//if ($disabled) $out.=' disabled';						// with select2, field can't be preselected if disabled
						$out .= '>' . $labeltoshow . '</option>';
					} else {
						if ($disabled && ($selected != $obj->rowid)) {
							$resultat = '';
						} else {
							$resultat = '<option value="' . $obj->rowid . '"';
							if ($disabled) {
								$resultat .= ' disabled';
							}
							$resultat .= '>';
							$resultat .= $labeltoshow;
							$resultat .= '</option>';
						}
						$out .= $resultat;
					}
				}
			}
			if (empty($option_only)) {
				$out .= '</select>';
			}

			print $out;

			$this->db->free($resql);
			return $num;
		} else {
			$this->errors[] = $this->db->lasterror;
			return -1;
		}
	}

	/**
	 * Output the component to make advanced search criteries
	 *
	 * @param 	array 	$arrayofcriterias 					Array of available search criterias. Example: array($object->element => $object->fields, 'otherfamily' => otherarrayoffields, ...)
	 * @param 	array 	$search_component_params 			Array of selected search criterias
	 * @param 	array 	$arrayofinputfieldsalreadyoutput 	Array of input fields already inform. The component will not generate a hidden input field if it is in this list.
	 * @param 	string 	$search_component_params_hidden 	String with $search_component_params criterias
	 * @return	string                                    	HTML component for advanced search
	 */
	public function searchComponent($arrayofcriterias, $search_component_params, $arrayofinputfieldsalreadyoutput = array(), $search_component_params_hidden = '')
	{
		global $langs;

		if ($search_component_params_hidden != '' && !preg_match('/^\(.*\)$/', $search_component_params_hidden)) {    // If $search_component_params_hidden does not start and end with ()
			$search_component_params_hidden = '(' . $search_component_params_hidden . ')';
		}

		$ret = '';

		$ret .= '<div class="divadvancedsearchfieldcomp inline-block">';
		$ret .= '<a href="#" class="dropdownsearch-toggle unsetcolor">';
		$ret .= '<span class="fas fa-filter linkobject boxfilter paddingright pictofixedwidth" title="' . dol_escape_htmltag($langs->trans("Filters")) . '" id="idsubimgproductdistribution"></span>';
		$ret .= '</a>';

		$ret .= '<div class="divadvancedsearchfieldcompinput inline-block minwidth500 maxwidth300onsmartphone">';

		// Show select fields as tags.
		$ret .= '<div name="divsearch_component_params" class="noborderbottom search_component_params inline-block valignmiddle">';

		if ($search_component_params_hidden) {
			// Split the criteria on each AND
			//var_dump($search_component_params_hidden);

			$nbofchars = dol_strlen($search_component_params_hidden);
			$arrayofandtags = array();
			$i = 0; $s = '';
			$countparenthesis = 0;
			while ($i < $nbofchars) {
				$char = dol_substr($search_component_params_hidden, $i, 1);

				if ($char == '(') {
					$countparenthesis++;
				} elseif ($char == ')') {
					$countparenthesis--;
				}

				if ($countparenthesis == 0) {
					$char2 = dol_substr($search_component_params_hidden, $i+1, 1);
					$char3 = dol_substr($search_component_params_hidden, $i+2, 1);
					if ($char == 'A' && $char2 == 'N' && $char3 == 'D') {
						// We found a AND
						$arrayofandtags[] = trim($s);
						$s = '';
						$i+=2;
					} else {
						$s .= $char;
					}
				} else {
					$s .= $char;
				}
				$i++;
			}
			if ($s) {
				$arrayofandtags[] = trim($s);
			}

			// Show each AND part
			foreach ($arrayofandtags as $tmpkey => $tmpval) {
				$errormessage = '';
				$searchtags = forgeSQLFromUniversalSearchCriteria($tmpval, $errormessage, 1, 1);
				if ($errormessage) {
					$this->error = 'ERROR in parsing search string: '.$errormessage;
				}
				// Remove first and last parenthesis but only if first is the opening and last the closing of the same group
				include_once DOL_DOCUMENT_ROOT.'/core/lib/functions2.lib.php';
				$searchtags = removeGlobalParenthesis($searchtags);

				$ret .= '<span class="marginleftonlyshort valignmiddle tagsearch" data-ufilterid="'.($tmpkey+1).'" data-ufilter="'.dol_escape_htmltag($tmpval).'">';
				$ret .= '<span class="tagsearchdelete select2-selection__choice__remove" data-ufilterid="'.($tmpkey+1).'">x</span> ';
				$ret .= dol_escape_htmltag($searchtags);
				$ret .= '</span>';
			}
		}

		//$ret .= '<button type="submit" class="liste_titre button_search paddingleftonly" name="button_search_x" value="x"><span class="fa fa-search"></span></button>';

		//$ret .= search_component_params
		//$texttoshow = '<div class="opacitymedium inline-block search_component_searchtext">'.$langs->trans("Search").'</div>';
		//$ret .= '<div class="search_component inline-block valignmiddle">'.$texttoshow.'</div>';

		$show_search_component_params_hidden = 1;
		if ($show_search_component_params_hidden) {
			$ret .= '<input type="hidden" name="show_search_component_params_hidden" value="1">';
		}
		$ret .= "<!-- We store the full Universal Search String into this field. For example: (t.ref:like:'SO-%') AND ((t.ref:like:'CO-%') OR (t.ref:like:'AA%')) -->";
		$ret .= '<input type="hidden" name="search_component_params_hidden" value="' . dol_escape_htmltag($search_component_params_hidden) . '">';
		// $ret .= "<!-- sql= ".forgeSQLFromUniversalSearchCriteria($search_component_params_hidden, $errormessage)." -->";

		// For compatibility with forms that show themself the search criteria in addition of this component, we output these fields
		foreach ($arrayofcriterias as $criterias) {
			foreach ($criterias as $criteriafamilykey => $criteriafamilyval) {
				if (in_array('search_' . $criteriafamilykey, $arrayofinputfieldsalreadyoutput)) {
					continue;
				}
				if (in_array($criteriafamilykey, array('rowid', 'ref_ext', 'entity', 'extraparams'))) {
					continue;
				}
				if (in_array($criteriafamilyval['type'], array('date', 'datetime', 'timestamp'))) {
					$ret .= '<input type="hidden" name="search_' . $criteriafamilykey . '_start">';
					$ret .= '<input type="hidden" name="search_' . $criteriafamilykey . '_startyear">';
					$ret .= '<input type="hidden" name="search_' . $criteriafamilykey . '_startmonth">';
					$ret .= '<input type="hidden" name="search_' . $criteriafamilykey . '_startday">';
					$ret .= '<input type="hidden" name="search_' . $criteriafamilykey . '_end">';
					$ret .= '<input type="hidden" name="search_' . $criteriafamilykey . '_endyear">';
					$ret .= '<input type="hidden" name="search_' . $criteriafamilykey . '_endmonth">';
					$ret .= '<input type="hidden" name="search_' . $criteriafamilykey . '_endday">';
				} else {
					$ret .= '<input type="hidden" name="search_' . $criteriafamilykey . '">';
				}
			}
		}

		$ret .= '</div>';

		$ret .= "<!-- Field to enter a generic filter string: t.ref:like:'SO-%', t.date_creation:<:'20160101', t.date_creation:<:'2016-01-01 12:30:00', t.nature:is:NULL, t.field2:isnot:NULL -->\n";
		$ret .= '<input type="text" placeholder="' . $langs->trans("Search") . '" name="search_component_params_input" class="noborderbottom search_component_input" value="">';

		$ret .= '</div>';
		$ret .= '</div>';

		$ret .= '<script>
		jQuery(".tagsearchdelete").click(function() {
			var filterid = $(this).parents().data("ufilterid");
			console.log("We click to delete a criteria nb "+filterid);
			// TODO Update the search_component_params_hidden with all data-ufilter except the one delete and post page

		});
		</script>
		';


		return $ret;
	}

	/**
	 * selectModelMail
	 *
	 * @param string $prefix Prefix
	 * @param string $modelType Model type
	 * @param int $default 1=Show also Default mail template
	 * @param int $addjscombo Add js combobox
	 * @return  string                HTML select string
	 */
	public function selectModelMail($prefix, $modelType = '', $default = 0, $addjscombo = 0)
	{
		global $langs, $user;

		$retstring = '';

		$TModels = array();

		include_once DOL_DOCUMENT_ROOT . '/core/class/html.formmail.class.php';
		$formmail = new FormMail($this->db);
		$result = $formmail->fetchAllEMailTemplate($modelType, $user, $langs);

		if ($default) {
			$TModels[0] = $langs->trans('DefaultMailModel');
		}
		if ($result > 0) {
			foreach ($formmail->lines_model as $model) {
				$TModels[$model->id] = $model->label;
			}
		}

		$retstring .= '<select class="flat" id="select_' . $prefix . 'model_mail" name="' . $prefix . 'model_mail">';

		foreach ($TModels as $id_model => $label_model) {
			$retstring .= '<option value="' . $id_model . '"';
			$retstring .= ">" . $label_model . "</option>";
		}

		$retstring .= "</select>";

		if ($addjscombo) {
			$retstring .= ajax_combobox('select_' . $prefix . 'model_mail');
		}

		return $retstring;
	}

	/**
	 * Output the buttons to submit a creation/edit form
	 *
	 * @param string $save_label Alternative label for save button
	 * @param string $cancel_label Alternative label for cancel button
	 * @param array $morebuttons Add additional buttons between save and cancel
	 * @param bool $withoutdiv Option to remove enclosing centered div
	 * @param string $morecss More CSS
	 * @param string $dol_openinpopup If the button are shown in a context of a page shown inside a popup, we put here the string name of popup.
	 * @return    string                        Html code with the buttons
	 */
	public function buttonsSaveCancel($save_label = 'Save', $cancel_label = 'Cancel', $morebuttons = array(), $withoutdiv = 0, $morecss = '', $dol_openinpopup = '')
	{
		global $langs;

		$buttons = array();

		$save = array(
			'name' => 'save',
			'label_key' => $save_label,
		);

		if ($save_label == 'Create' || $save_label == 'Add') {
			$save['name'] = 'add';
		} elseif ($save_label == 'Modify') {
			$save['name'] = 'edit';
		}

		$cancel = array(
			'name' => 'cancel',
			'label_key' => 'Cancel',
		);

		!empty($save_label) ? $buttons[] = $save : '';

		if (!empty($morebuttons)) {
			$buttons[] = $morebuttons;
		}

		!empty($cancel_label) ? $buttons[] = $cancel : '';

		$retstring = $withoutdiv ? '' : '<div class="center">';

		foreach ($buttons as $button) {
			$addclass = empty($button['addclass']) ? '' : $button['addclass'];
			$retstring .= '<input type="submit" class="button button-' . $button['name'] . ($morecss ? ' ' . $morecss : '') . ' ' . $addclass . '" name="' . $button['name'] . '" value="' . dol_escape_htmltag($langs->trans($button['label_key'])) . '">';
		}
		$retstring .= $withoutdiv ? '' : '</div>';

		if ($dol_openinpopup) {
			$retstring .= '<!-- buttons are shown into a $dol_openinpopup=' . $dol_openinpopup . ' context, so we enable the close of dialog on cancel -->' . "\n";
			$retstring .= '<script nonce="' . getNonce() . '">';
			$retstring .= 'jQuery(".button-cancel").click(function(e) {
				e.preventDefault(); console.log(\'We click on cancel in iframe popup ' . $dol_openinpopup . '\');
				window.parent.jQuery(\'#idfordialog' . $dol_openinpopup . '\').dialog(\'close\');
				 });';
			$retstring .= '</script>';
		}

		return $retstring;
	}
}<|MERGE_RESOLUTION|>--- conflicted
+++ resolved
@@ -21,11 +21,8 @@
  * Copyright (C) 2018       Nicolas ZABOURI	        <info@inovea-conseil.com>
  * Copyright (C) 2018       Christophe Battarel     <christophe@altairis.fr>
  * Copyright (C) 2018       Josep Lluis Amador      <joseplluis@lliuretic.cat>
-<<<<<<< HEAD
  * Copyright (C) 2023       Vincent de Grandpré     <vincent@de-grandpre.quebec>
-=======
- * Copyright (C) 2023		Joachim Kueter			<git-jk@bloxera.com>
->>>>>>> 5124f8f8
+ * Copyright (C) 2023		    Joachim Kueter			    <git-jk@bloxera.com>
  *
  * This program is free software; you can redistribute it and/or modify
  * it under the terms of the GNU General Public License as published by
