<?php
/* Copyright (c) 2002-2007 Rodolphe Quiedeville  <rodolphe@quiedeville.org>
 * Copyright (C) 2004-2012 Laurent Destailleur   <eldy@users.sourceforge.net>
 * Copyright (C) 2004      Benoit Mortier        <benoit.mortier@opensides.be>
 * Copyright (C) 2004      Sebastien Di Cintio   <sdicintio@ressource-toi.org>
 * Copyright (C) 2004      Eric Seigne           <eric.seigne@ryxeo.com>
 * Copyright (C) 2005-2012 Regis Houssin         <regis@dolibarr.fr>
 * Copyright (C) 2006      Andre Cianfarani      <acianfa@free.fr>
 * Copyright (C) 2006      Marc Barilley/Ocebo   <marc@ocebo.com>
 * Copyright (C) 2007      Franky Van Liedekerke <franky.van.liedekerker@telenet.be>
 * Copyright (C) 2007      Patrick Raguin        <patrick.raguin@gmail.com>
 * Copyright (C) 2010      Juanjo Menent         <jmenent@2byte.es>
 * Copyright (C) 2010      Philippe Grand        <philippe.grand@atoo-net.com>
 * Copyright (C) 2011      Herve Prot            <herve.prot@symeos.com>
 *
 * This program is free software; you can redistribute it and/or modify
 * it under the terms of the GNU General Public License as published by
 * the Free Software Foundation; either version 2 of the License, or
 * (at your option) any later version.
 *
 * This program is distributed in the hope that it will be useful,
 * but WITHOUT ANY WARRANTY; without even the implied warranty of
 * MERCHANTABILITY or FITNESS FOR A PARTICULAR PURPOSE.  See the
 * GNU General Public License for more details.
 *
 * You should have received a copy of the GNU General Public License
 * along with this program. If not, see <http://www.gnu.org/licenses/>.
 */

/**
 *	\file       htdocs/core/class/html.form.class.php
 *  \ingroup    core
 *	\brief      File of class with all html predefined components
 */


/**
 *	Class to manage generation of HTML components
 *	Only common components must be here.
 */
class Form
{
    var $db;
    var $error;
    var $num;

    // Cache arrays
    var $cache_types_paiements=array();
    var $cache_conditions_paiements=array();
    var $cache_availability=array();
    var $cache_demand_reason=array();
    var $cache_types_fees=array();
    var $cache_currencies=array();
    var $cache_vatrates=array();

    var $tva_taux_value;
    var $tva_taux_libelle;


    /**
     * Constructor
     *
     * @param		DoliDB		$db      Database handler
     */
    public function __construct($db)
    {
        $this->db = $db;
    }

    /**
     * Output key field for an editable field
     *
     * @param   string	$text			Text of label or key to translate
     * @param   string	$htmlname		Name of select field
     * @param   string	$preselected	Name of Value to show/edit (not used in this function)
     * @param	object	$object			Object
     * @param	boolean	$perm			Permission to allow button to edit parameter
     * @param	string	$typeofdata		Type of data ('string' by default, 'email', 'numeric:99', 'text' or 'textarea:rows:cols', 'day' or 'datepicker', 'ckeditor:dolibarr_zzz:width:height:savemethod:1:rows:cols', 'select:xxx'...)
     * @param	string	$moreparam		More param to add on a href URL
     * @return	string					HTML edit field
     */
    function editfieldkey($text, $htmlname, $preselected, $object, $perm, $typeofdata='string', $moreparam='')
    {
        global $conf,$langs;

        $ret='';

        // TODO change for compatibility
        if (! empty($conf->global->MAIN_USE_JQUERY_JEDITABLE) && ! preg_match('/^select;/',$typeofdata))
        {
            if ($perm)
            {
                $tmp=explode(':',$typeofdata);
                $ret.= '<div class="editkey_'.$tmp[0].(! empty($tmp[1]) ? ' '.$tmp[1] : '').'" id="'.$htmlname.'">';
                $ret.= $langs->trans($text);
                $ret.= '</div>'."\n";
            }
            else
            {
                $ret.= $langs->trans($text);
            }
        }
        else
        {
            $ret.='<table class="nobordernopadding" width="100%"><tr><td nowrap="nowrap">';
            $ret.=$langs->trans($text);
            $ret.='</td>';
            if (GETPOST('action') != 'edit'.$htmlname && $perm) $ret.='<td align="right"><a href="'.$_SERVER["PHP_SELF"].'?action=edit'.$htmlname.'&amp;id='.$object->id.$moreparam.'">'.img_edit($langs->trans('Edit'),1).'</a></td>';
            $ret.='</tr></table>';
        }

        return $ret;
    }

    /**
     * Output val field for an editable field
     *
     * @param	string	$text			Text of label (not used in this function)
     * @param	string	$htmlname		Name of select field
     * @param	string	$value			Value to show/edit
     * @param	object	$object			Object
     * @param	boolean	$perm			Permission to allow button to edit parameter
     * @param	string	$typeofdata		Type of data ('string' by default, 'email', 'numeric:99', 'text' or 'textarea:rows:cols', 'day' or 'datepicker', 'ckeditor:dolibarr_zzz:width:height:savemethod:toolbarstartexpanded:rows:cols', 'select:xxx'...)
     * @param	string	$editvalue		When in edit mode, use this value as $value instead of value
     * @param	object	$extObject		External object
     * @param	string	$success		Success message
     * @param	string	$moreparam		More param to add on a href URL
     * @return  string					HTML edit field
     */
    function editfieldval($text, $htmlname, $value, $object, $perm, $typeofdata='string', $editvalue='', $extObject=null, $success=null, $moreparam='')
    {
        global $conf,$langs,$db;

        $ret='';

        // When option to edit inline is activated
        // TODO change for compatibility
        if (! empty($conf->global->MAIN_USE_JQUERY_JEDITABLE) && ! preg_match('/^select;/',$typeofdata))
        {
            $ret.=$this->editInPlace($object, $value, $htmlname, $perm, $typeofdata, $editvalue, $extObject, $success);
        }
        else
        {
            if (GETPOST('action') == 'edit'.$htmlname)
            {
                $ret.="\n";
                $ret.='<form method="post" action="'.$_SERVER["PHP_SELF"].($moreparam?'?'.$moreparam:'').'">';
                $ret.='<input type="hidden" name="action" value="set'.$htmlname.'">';
                $ret.='<input type="hidden" name="token" value="'.$_SESSION['newtoken'].'">';
                $ret.='<input type="hidden" name="id" value="'.$object->id.'">';
                $ret.='<table class="nobordernopadding" cellpadding="0" cellspacing="0">';
                $ret.='<tr><td>';
                if (preg_match('/^(string|email|numeric)/',$typeofdata))
                {
                    $tmp=explode(':',$typeofdata);
                    $ret.='<input type="text" id="'.$htmlname.'" name="'.$htmlname.'" value="'.($editvalue?$editvalue:$value).'"'.($tmp[1]?' size="'.$tmp[1].'"':'').'>';
                }
                else if (preg_match('/^text/',$typeofdata) || preg_match('/^note/',$typeofdata))
                {
                    $tmp=explode(':',$typeofdata);
                    $ret.='<textarea id="'.$htmlname.'" name="'.$htmlname.'" wrap="soft" rows="'.($tmp[1]?$tmp[1]:'20').'" cols="'.($tmp[2]?$tmp[2]:'100').'">'.($editvalue?$editvalue:$value).'</textarea>';
                }
                else if ($typeofdata == 'day' || $typeofdata == 'datepicker')
                {
                    $ret.=$this->form_date($_SERVER['PHP_SELF'].'?id='.$object->id,$value,$htmlname);
                }
                else if (preg_match('/^select;/',$typeofdata))
                {
                     $arraydata=explode(',',preg_replace('/^select;/','',$typeofdata));
                     foreach($arraydata as $val)
                     {
                         $tmp=explode(':',$val);
                         $arraylist[$tmp[0]]=$tmp[1];
                     }
                     $ret.=$this->selectarray($htmlname,$arraylist,$value);
                }
                else if (preg_match('/^ckeditor/',$typeofdata))
                {
                    $tmp=explode(':',$typeofdata);
                    require_once(DOL_DOCUMENT_ROOT."/core/class/doleditor.class.php");
                    $doleditor=new DolEditor($htmlname, ($editvalue?$editvalue:$value), ($tmp[2]?$tmp[2]:''), ($tmp[3]?$tmp[3]:'100'), ($tmp[1]?$tmp[1]:'dolibarr_notes'), 'In', ($tmp[5]?$tmp[5]:0), true, true, ($tmp[6]?$tmp[6]:'20'), ($tmp[7]?$tmp[7]:'100'));
                    $ret.=$doleditor->Create(1);
                }
                $ret.='</td>';
                if ($typeofdata != 'day' && $typeofdata != 'datepicker') $ret.='<td align="left"><input type="submit" class="button" value="'.$langs->trans("Modify").'"></td>';
                $ret.='</tr></table>'."\n";
                $ret.='</form>'."\n";
            }
            else
            {
                if ($typeofdata == 'email')   $ret.=dol_print_email($value,0,0,0,0,1);
                elseif (preg_match('/^text/',$typeofdata) || preg_match('/^note/',$typeofdata))  $ret.=dol_htmlentitiesbr($value);
                elseif ($typeofdata == 'day' || $typeofdata == 'datepicker') $ret.=dol_print_date($value,'day');
                else if (preg_match('/^select;/',$typeofdata))
                {
                    $arraydata=explode(',',preg_replace('/^select;/','',$typeofdata));
                    foreach($arraydata as $val)
                    {
                        $tmp=explode(':',$val);
                        $arraylist[$tmp[0]]=$tmp[1];
                    }
                    $ret.=$arraylist[$value];
                }
                else if (preg_match('/^ckeditor/',$typeofdata))
                {
                    $tmpcontent=dol_htmlentitiesbr($value);
                    if (! empty($conf->global->MAIN_DISABLE_NOTES_TAB))
                    {
                        $firstline=preg_replace('/<br>.*/','',$tmpcontent);
                        $firstline=preg_replace('/[\n\r].*/','',$firstline);
                        $tmpcontent=$firstline.((strlen($firstline) != strlen($tmpcontent))?'...':'');
                    }
                    $ret.=$tmpcontent;
                }
                else $ret.=$value;
            }
        }
        return $ret;
    }

    /**
     * Output edit in place form
     *
     * @param	object	$object			Object
     * @param	string	$value			Value to show/edit
     * @param	string	$htmlname		DIV ID (field name)
     * @param	int		$condition		Condition to edit
     * @param	string	$inputType		Type of input ('numeric', 'datepicker', 'textarea:rows:cols', 'ckeditor:dolibarr_zzz:width:height:?:1:rows:cols', 'select:xxx')
     * @param	string	$editvalue		When in edit mode, use this value as $value instead of value
     * @param	object	$extObject		External object
     * @param	string	$success		Success message
     * @return	string   		      	HTML edit in place
     */
    private function editInPlace($object, $value, $htmlname, $condition, $inputType='textarea', $editvalue=null, $extObject=null, $success=null)
    {
        global $conf;

        $out='';

        // Check parameters
        if ($inputType == 'textarea') $value = dol_nl2br($value);
        else if (preg_match('/^numeric/',$inputType)) $value = price($value);
        else if ($inputType == 'datepicker') $value = dol_print_date($value, 'day');

        if ($condition)
        {
            $element		= false;
            $table_element	= false;
            $fk_element		= false;
            $loadmethod		= false;
            $savemethod		= false;
            $ext_element	= false;
            $button_only	= false;

            if (is_object($object))
            {
                $element = $object->element;
                $table_element = $object->table_element;
                $fk_element = $object->id;
            }

            if (is_object($extObject))
            {
                $ext_element = $extObject->element;
            }

            if (preg_match('/^(string|email|numeric)/',$inputType))
            {
                $tmp=explode(':',$inputType);
                $inputType=$tmp[0];
                if (! empty($tmp[1])) $inputOption=$tmp[1];
                if (! empty($tmp[2])) $savemethod=$tmp[2];
            }
            else if (preg_match('/^datepicker/',$inputType))
            {
                $tmp=explode(':',$inputType);
                $inputType=$tmp[0];
                if (! empty($tmp[1])) $inputOption=$tmp[1];
                if (! empty($tmp[2])) $savemethod=$tmp[2];

                $out.= '<input id="timestamp" type="hidden"/>'."\n"; // Use for timestamp format
            }
            else if (preg_match('/^(select|autocomplete)/',$inputType))
            {
                $tmp=explode(':',$inputType);
                $inputType=$tmp[0]; $loadmethod=$tmp[1];
                if (! empty($tmp[2])) $savemethod=$tmp[2];
                if (! empty($tmp[3])) $button_only=true;
            }
            else if (preg_match('/^textarea/',$inputType))
            {
            	$tmp=explode(':',$inputType);
            	$inputType=$tmp[0];
            	if (! empty($tmp[1])) $rows=$tmp[1];
            	if (! empty($tmp[2])) $cols=$tmp[2];
            }
            else if (preg_match('/^ckeditor/',$inputType))
            {
                $tmp=explode(':',$inputType);
                $inputType=$tmp[0]; $toolbar=$tmp[1];
                if (! empty($tmp[2])) $width=$tmp[2];
                if (! empty($tmp[3])) $heigth=$tmp[3];
                if (! empty($tmp[4])) $savemethod=$tmp[4];

                if (! empty($conf->fckeditor->enabled))
                {
                    $out.= '<input id="ckeditor_toolbar" value="'.$toolbar.'" type="hidden"/>'."\n";
                }
                else
                {
                    $inputType = 'textarea';
                }
            }

            $out.= '<input id="element_'.$htmlname.'" value="'.$element.'" type="hidden"/>'."\n";
            $out.= '<input id="table_element_'.$htmlname.'" value="'.$table_element.'" type="hidden"/>'."\n";
            $out.= '<input id="fk_element_'.$htmlname.'" value="'.$fk_element.'" type="hidden"/>'."\n";
            $out.= '<input id="loadmethod_'.$htmlname.'" value="'.$loadmethod.'" type="hidden"/>'."\n";
            if (! empty($savemethod))	$out.= '<input id="savemethod_'.$htmlname.'" value="'.$savemethod.'" type="hidden"/>'."\n";
            if (! empty($ext_element))	$out.= '<input id="ext_element_'.$htmlname.'" value="'.$ext_element.'" type="hidden"/>'."\n";
            if (! empty($success))		$out.= '<input id="success_'.$htmlname.'" value="'.$success.'" type="hidden"/>'."\n";

            $out.= '<span id="viewval_'.$htmlname.'" class="viewval_'.$inputType.($button_only ? ' inactive' : ' active').'">'.$value.'</span>'."\n";
            $out.= '<span id="editval_'.$htmlname.'" class="editval_'.$inputType.($button_only ? ' inactive' : ' active').' hideobject">'.(! empty($editvalue) ? $editvalue : $value).'</span>'."\n";
        }
        else
        {
            $out = $value;
        }

        return $out;
    }

    /**
     *	Show a text and picto with tooltip on text or picto
     *
     *	@param	string		$text				Text to show
     *	@param	string		$htmltext			Content html of tooltip. Must be HTML/UTF8 encoded.
     *	@param	int			$tooltipon			1=tooltip sur texte, 2=tooltip sur picto, 3=tooltip sur les 2
     *	@param	int			$direction			-1=Le picto est avant, 0=pas de picto, 1=le picto est apres
     *	@param	string		$img				Code img du picto (use img_xxx() function to get it)
     *	@param	string		$extracss			Add a CSS style to td tags
     *	@param	int			$notabs				Do not include table and tr tags
     *	@param	string		$incbefore			Include code before the text
     *	@param	int			$noencodehtmltext	Do not encode into html entity the htmltext
     *	@return	string							Code html du tooltip (texte+picto)
     *	@see	Use function textwithpicto if you can.
     */
    function textwithtooltip($text, $htmltext, $tooltipon = 1, $direction = 0, $img = '', $extracss = '', $notabs = 0, $incbefore = '', $noencodehtmltext = 0)
    {
        global $conf;

        if ($incbefore) $text = $incbefore.$text;
        if (! $htmltext) return $text;

        // Sanitize tooltip
        $htmltext=str_replace("\\","\\\\",$htmltext);
        $htmltext=str_replace("\r","",$htmltext);
        $htmltext=str_replace("\n","",$htmltext);

        $htmltext=str_replace('"',"&quot;",$htmltext);
        if ($tooltipon == 2 || $tooltipon == 3) $paramfortooltipimg=' class="classfortooltip'.($extracss?' '.$extracss:'').'" title="'.($noencodehtmltext?$htmltext:dol_escape_htmltag($htmltext,1)).'"'; // Attribut to put on td img tag to store tooltip
        else $paramfortooltipimg =($extracss?' class="'.$extracss.'"':''); // Attribut to put on td text tag
        if ($tooltipon == 1 || $tooltipon == 3) $paramfortooltiptd=' class="classfortooltip'.($extracss?' '.$extracss:'').'" title="'.($noencodehtmltext?$htmltext:dol_escape_htmltag($htmltext,1)).'"'; // Attribut to put on td tag to store tooltip
        else $paramfortooltiptd =($extracss?' class="'.$extracss.'"':''); // Attribut to put on td text tag

        $s="";
        if (empty($notabs)) $s.='<table class="nobordernopadding" summary=""><tr>';
        if ($direction > 0)
        {
            if ($text != '')
            {
                $s.='<td'.$paramfortooltiptd.'>'.$text;
                if ($direction) $s.='&nbsp;';
                $s.='</td>';
            }
            if ($direction) $s.='<td'.$paramfortooltipimg.' valign="top" width="14">'.$img.'</td>';
        }
        else
        {
            if ($direction) $s.='<td'.$paramfortooltipimg.' valign="top" width="14">'.$img.'</td>';
            if ($text != '')
            {
                $s.='<td'.$paramfortooltiptd.'>';
                if ($direction) $s.='&nbsp;';
                $s.=$text.'</td>';
            }
        }
        if (empty($notabs)) $s.='</tr></table>';

        return $s;
    }

    /**
     *	Show a text with a picto and a tooltip on picto
     *
     *	@param	string	$text				Text to show
     *	@param  string	$htmltext	     	Content of tooltip
     *	@param	int		$direction			1=Icon is after text, -1=Icon is before text, 0=no icon
     * 	@param	string	$type				Type of picto (info, help, warning, superadmin...)
     *  @param  string	$extracss           Add a CSS style to td tags
     *  @param  int		$noencodehtmltext   Do not encode into html entity the htmltext
     * 	@return	string						HTML code of text, picto, tooltip
     */
    function textwithpicto($text, $htmltext, $direction = 1, $type = 'help', $extracss = '', $noencodehtmltext = 0)
    {
        global $conf;

        $alt = '';

        //For backwards compatibility
        if ($type == '0') $type = 'info';
        elseif ($type == '1') $type = 'help';

        // If info or help with no javascript, show only text
        if (empty($conf->use_javascript_ajax))
        {
            if ($type == 'info' || $type == 'help')	return $text;
            else
            {
                $alt = $htmltext;
                $htmltext = '';
            }
        }
        // If info or help with smartphone, show only text
        if (! empty($conf->browser->phone))
        {
            if ($type == 'info' || $type == 'help') return $text;
        }

        if ($type == 'info') $img = img_help(0, $alt);
        elseif ($type == 'help') $img = img_help(1, $alt);
        elseif ($type == 'superadmin') $img = img_picto($alt, 'redstar');
        elseif ($type == 'admin') $img = img_picto($alt, 'star');
        elseif ($type == 'warning') $img = img_warning($alt);

        return $this->textwithtooltip($text, $htmltext, 2, $direction, $img, $extracss, 0, '', $noencodehtmltext);
    }

    /**
     *  Return combo list of activated countries, into language of user
     *
     *  @param	string	$selected       Id or Code or Label of preselected country
     *  @param  string	$htmlname       Name of html select object
     *  @param  string	$htmloption     Options html on select object
     *  @return	void
     */
    function select_pays($selected='',$htmlname='pays_id',$htmloption='')
    {
        print $this->select_country($selected,$htmlname,$htmloption);
    }

    /**
     *  Return combo list of activated countries, into language of user
     *
     *  @param	string	$selected       Id or Code or Label of preselected country
     *  @param  string	$htmlname       Name of html select object
     *  @param  string	$htmloption     Options html on select object
     *  @return string           		HTML string with select
     */
    function select_country($selected='',$htmlname='pays_id',$htmloption='')
    {
        global $conf,$langs;

        $langs->load("dict");

        $out='';
        $countryArray=array();
        $label=array();

        $sql = "SELECT rowid, code as code_iso, libelle as label";
        $sql.= " FROM ".MAIN_DB_PREFIX."c_pays";
        $sql.= " WHERE active = 1";
        $sql.= " ORDER BY code ASC";

        dol_syslog(get_class($this)."::select_country sql=".$sql);
        $resql=$this->db->query($sql);
        if ($resql)
        {
            $out.= '<select id="select'.$htmlname.'" class="flat selectpays" name="'.$htmlname.'" '.$htmloption.'>';
            $num = $this->db->num_rows($resql);
            $i = 0;
            if ($num)
            {
                $foundselected=false;

                while ($i < $num)
                {
                    $obj = $this->db->fetch_object($resql);
                    $countryArray[$i]['rowid'] 		= $obj->rowid;
                    $countryArray[$i]['code_iso'] 	= $obj->code_iso;
                    $countryArray[$i]['label']		= ($obj->code_iso && $langs->transnoentitiesnoconv("Country".$obj->code_iso)!="Country".$obj->code_iso?$langs->transnoentitiesnoconv("Country".$obj->code_iso):($obj->label!='-'?$obj->label:''));
                    $label[$i] 	= $countryArray[$i]['label'];
                    $i++;
                }

                array_multisort($label, SORT_ASC, $countryArray);

                foreach ($countryArray as $row)
                {
                    //print 'rr'.$selected.'-'.$row['label'].'-'.$row['code_iso'].'<br>';
                    if ($selected && $selected != '-1' && ($selected == $row['rowid'] || $selected == $row['code_iso'] || $selected == $row['label']) )
                    {
                        $foundselected=true;
                        $out.= '<option value="'.$row['rowid'].'" selected="selected">';
                    }
                    else
                    {
                        $out.= '<option value="'.$row['rowid'].'">';
                    }
                    $out.= $row['label'];
                    if ($row['code_iso']) $out.= ' ('.$row['code_iso'] . ')';
                    $out.= '</option>';
                }
            }
            $out.= '</select>';
        }
        else
        {
            dol_print_error($this->db);
        }

        return $out;
    }

    /**
     *	Return list of types of lines (product or service)
     * 	Example: 0=product, 1=service, 9=other (for external module)
     *
     *	@param  string	$selected       Preselected type
     *	@param  string	$htmlname       Name of field in html form
     * 	@param	int		$showempty		Add an empty field
     * 	@param	int		$hidetext		Do not show label before combo box
     * 	@param	string	$forceall		Force to show products and services in combo list, whatever are activated modules
     *  @return	void
     */
    function select_type_of_lines($selected='',$htmlname='type',$showempty=0,$hidetext=0,$forceall=0)
    {
        global $db,$langs,$user,$conf;

        // If product & services are enabled or both disabled.
        if ($forceall || ($conf->product->enabled && $conf->service->enabled)
        || (empty($conf->product->enabled) && empty($conf->service->enabled)))
        {
            if (empty($hidetext)) print $langs->trans("Type").': ';
            print '<select class="flat" name="'.$htmlname.'">';
            if ($showempty)
            {
                print '<option value="-1"';
                if ($selected == -1) print ' selected="selected"';
                print '>&nbsp;</option>';
            }

            print '<option value="0"';
            if (0 == $selected) print ' selected="selected"';
            print '>'.$langs->trans("Product");

            print '<option value="1"';
            if (1 == $selected) print ' selected="selected"';
            print '>'.$langs->trans("Service");

            print '</select>';
            //if ($user->admin) print info_admin($langs->trans("YouCanChangeValuesForThisListFromDictionnarySetup"),1);
        }
        if (! $forceall && empty($conf->product->enabled) && $conf->service->enabled)
        {
            print '<input type="hidden" name="'.$htmlname.'" value="1">';
        }
        if (! $forceall && $conf->product->enabled && empty($conf->service->enabled))
        {
            print '<input type="hidden" name="'.$htmlname.'" value="0">';
        }

    }

    /**
     *	Load into cache cache_types_fees, array of types of fees
     *
     *	@return     int             Nb of lines loaded, 0 if already loaded, <0 if ko
     *	TODO move in DAO class
     */
    function load_cache_types_fees()
    {
        global $langs;

        $langs->load("trips");

        if (count($this->cache_types_fees)) return 0;    // Cache already load

        $sql = "SELECT c.code, c.libelle as label";
        $sql.= " FROM ".MAIN_DB_PREFIX."c_type_fees as c";
        $sql.= " ORDER BY lower(c.libelle) ASC";

        dol_syslog(get_class($this).'::load_cache_types_fees sql='.$sql, LOG_DEBUG);
        $resql=$this->db->query($sql);
        if ($resql)
        {
            $num = $this->db->num_rows($resql);
            $i = 0;

            while ($i < $num)
            {
                $obj = $this->db->fetch_object($resql);

                // Si traduction existe, on l'utilise, sinon on prend le libelle par defaut
                $label=($obj->code != $langs->trans($obj->code) ? $langs->trans($obj->code) : $langs->trans($obj->label));
                $this->cache_types_fees[$obj->code] = $label;
                $i++;
            }
            return $num;
        }
        else
        {
            dol_print_error($this->db);
            return -1;
        }
    }

    /**
     *	Return list of types of notes
     *
     *	@param	string		$selected		Preselected type
     *	@param  string		$htmlname		Name of field in form
     * 	@param	int			$showempty		Add an empty field
     * 	@return	void
     */
    function select_type_fees($selected='',$htmlname='type',$showempty=0)
    {
        global $user, $langs;

        dol_syslog(get_class($this)."::select_type_fees ".$selected.", ".$htmlname, LOG_DEBUG);

        $this->load_cache_types_fees();

        print '<select class="flat" name="'.$htmlname.'">';
        if ($showempty)
        {
            print '<option value="-1"';
            if ($selected == -1) print ' selected="selected"';
            print '>&nbsp;</option>';
        }

        foreach($this->cache_types_fees as $key => $value)
        {
            print '<option value="'.$key.'"';
            if ($key == $selected) print ' selected="selected"';
            print '>';
            print $value;
            print '</option>';
        }

        print '</select>';
        if ($user->admin) print info_admin($langs->trans("YouCanChangeValuesForThisListFromDictionnarySetup"),1);
    }

    /**
     *  Output html form to select a third party
     *
     *	@param	string	$selected       Preselected type
     *	@param  string	$htmlname       Name of field in form
     *  @param  string	$filter         Optionnal filters criteras
     *	@param	int		$showempty		Add an empty field
     * 	@param	int		$showtype		Show third party type in combolist (customer, prospect or supplier)
     * 	@param	int		$forcecombo		Force to use combo box
     *  @param	array	$event			Event options
     * 	@return	string					HTML string with
     */
    function select_company($selected='',$htmlname='socid',$filter='',$showempty=0, $showtype=0, $forcecombo=0, $event=array())
    {
        global $conf,$user,$langs;

        $out='';

        // On recherche les societes
        $sql = "SELECT s.rowid, s.nom, s.client, s.fournisseur, s.code_client, s.code_fournisseur";
        $sql.= " FROM ".MAIN_DB_PREFIX ."societe as s";
        if (!$user->rights->societe->client->voir && !$user->societe_id) $sql .= ", ".MAIN_DB_PREFIX."societe_commerciaux as sc";
        $sql.= " WHERE s.entity IN (".getEntity('societe', 1).")";
        if (! empty($user->societe_id)) $sql.= " AND s.rowid = ".$user->societe_id;
        if ($filter) $sql.= " AND ".$filter;
        if (!$user->rights->societe->client->voir && !$user->societe_id) $sql.= " AND s.rowid = sc.fk_soc AND sc.fk_user = " .$user->id;
        $sql.= " ORDER BY nom ASC";

        dol_syslog(get_class($this)."::select_company sql=".$sql);
        $resql=$this->db->query($sql);
        if ($resql)
        {
            if ($conf->use_javascript_ajax && $conf->global->COMPANY_USE_SEARCH_TO_SELECT && ! $forcecombo)
            {
                //$minLength = (is_numeric($conf->global->COMPANY_USE_SEARCH_TO_SELECT)?$conf->global->COMPANY_USE_SEARCH_TO_SELECT:2);

                $out.= ajax_combobox($htmlname, $event);
            }

            $out.= '<select id="'.$htmlname.'" class="flat" name="'.$htmlname.'">';
            if ($showempty) $out.= '<option value="-1"></option>';
            $num = $this->db->num_rows($resql);
            $i = 0;
            if ($num)
            {
                while ($i < $num)
                {
                    $obj = $this->db->fetch_object($resql);
                    $label=$obj->nom;
                    if ($showtype)
                    {
                        if ($obj->client || $obj->fournisseur) $label.=' (';
                        if ($obj->client == 1 || $obj->client == 3) $label.=$langs->trans("Customer");
                        if ($obj->client == 2 || $obj->client == 3) $label.=($obj->client==3?', ':'').$langs->trans("Prospect");
                        if ($obj->fournisseur) $label.=($obj->client?', ':'').$langs->trans("Supplier");
                        if ($obj->client || $obj->fournisseur) $label.=')';
                    }
                    if ($selected > 0 && $selected == $obj->rowid)
                    {
                        $out.= '<option value="'.$obj->rowid.'" selected="selected">'.$label.'</option>';
                    }
                    else
                    {
                        $out.= '<option value="'.$obj->rowid.'">'.$label.'</option>';
                    }
                    $i++;
                }
            }
            $out.= '</select>';
        }
        else
        {
            dol_print_error($this->db);
        }

        return $out;
    }


    /**
     *    	Return HTML combo list of absolute discounts
     *
     *    	@param	string	$selected       Id remise fixe pre-selectionnee
     *    	@param  string	$htmlname       Nom champ formulaire
     *    	@param  string	$filter         Criteres optionnels de filtre
     * 		@param	int		$socid			Id of thirdparty
     * 		@param	int		$maxvalue		Max value for lines that can be selected
     * 		@return	int						Return number of qualifed lines in list
     */
    function select_remises($selected, $htmlname, $filter, $socid, $maxvalue=0)
    {
        global $langs,$conf;

        // On recherche les remises
        $sql = "SELECT re.rowid, re.amount_ht, re.amount_tva, re.amount_ttc,";
        $sql.= " re.description, re.fk_facture_source";
        $sql.= " FROM ".MAIN_DB_PREFIX ."societe_remise_except as re";
        $sql.= " WHERE fk_soc = ".$socid;
        if ($filter) $sql.= " AND ".$filter;
        $sql.= " ORDER BY re.description ASC";

        dol_syslog(get_class($this)."::select_remises sql=".$sql);
        $resql=$this->db->query($sql);
        if ($resql)
        {
            print '<select class="flat" name="'.$htmlname.'">';
            $num = $this->db->num_rows($resql);

            $qualifiedlines=$num;

            $i = 0;
            if ($num)
            {
                print '<option value="0">&nbsp;</option>';
                while ($i < $num)
                {
                    $obj = $this->db->fetch_object($resql);
                    $desc=dol_trunc($obj->description,40);
                    if ($desc=='(CREDIT_NOTE)') $desc=$langs->trans("CreditNote");
                    if ($desc=='(DEPOSIT)')     $desc=$langs->trans("Deposit");

                    $selectstring='';
                    if ($selected > 0 && $selected == $obj->rowid) $selectstring=' selected="selected"';

                    $disabled='';
                    if ($maxvalue > 0 && $obj->amount_ttc > $maxvalue)
                    {
                        $qualifiedlines--;
                        $disabled=' disabled="disabled"';
                    }

                    print '<option value="'.$obj->rowid.'"'.$selectstring.$disabled.'>'.$desc.' ('.price($obj->amount_ht).' '.$langs->trans("HT").' - '.price($obj->amount_ttc).' '.$langs->trans("TTC").')</option>';
                    $i++;
                }
            }
            print '</select>';
            return $qualifiedlines;
        }
        else
        {
            dol_print_error($this->db);
            return -1;
        }
    }

    /**
     *	Return list of all contacts (for a third party or all)
     *
     *	@param	int		$socid      	Id ot third party or 0 for all
     *	@param  string	$selected   	Id contact pre-selectionne
     *	@param  string	$htmlname  	    Name of HTML field ('none' for a not editable field)
     *	@param  int		$showempty      0=no empty value, 1=add an empty value
     *	@param  string	$exclude        List of contacts id to exclude
     *	@param	string	$limitto		Disable answers that are not id in this array list
     *	@param	string	$showfunction   Add function into label
     *	@param	string	$moreclass		Add more class to class style
     *	@param	string	$showsoc	    Add company into label
     *	@return	int						<0 if KO, Nb of contact in list if OK
     */
    function select_contacts($socid,$selected='',$htmlname='contactid',$showempty=0,$exclude='',$limitto='',$showfunction=0, $moreclass='', $showsoc=0)
    {
    	print $this->selectcontacts($socid,$selected,$htmlname,$showempty,$exclude,$limitto,$showfunction, $moreclass, $showsoc);
    	return $this->num;
    }

    /**
     *	Return list of all contacts (for a third party or all)
     *
     *	@param	int		$socid      	Id ot third party or 0 for all
     *	@param  string	$selected   	Id contact pre-selectionne
     *	@param  string	$htmlname  	    Name of HTML field ('none' for a not editable field)
     *	@param  int		$showempty     	0=no empty value, 1=add an empty value
     *	@param  string	$exclude        List of contacts id to exclude
     *	@param	string	$limitto		Disable answers that are not id in this array list
     *	@param	string	$showfunction   Add function into label
     *	@param	string	$moreclass		Add more class to class style
     *	@param	bool	$options_only	Return options only (for ajax treatment)
     *	@param	string	$showsoc	    Add company into label
     *	@return	 int						<0 if KO, Nb of contact in list if OK
     */
    function selectcontacts($socid,$selected='',$htmlname='contactid',$showempty=0,$exclude='',$limitto='',$showfunction=0, $moreclass='', $options_only=false, $showsoc=0)
    {
        global $conf,$langs;

        $langs->load('companies');

        $out='';

        // On recherche les societes
        $sql = "SELECT sp.rowid, sp.name as name, sp.firstname, sp.poste";
        if ($showsoc > 0) {
        	$sql.= " , s.nom as company";
        }
        $sql.= " FROM ".MAIN_DB_PREFIX ."socpeople as sp";
        if ($showsoc > 0) {
        	$sql.= " LEFT OUTER JOIN  ".MAIN_DB_PREFIX ."societe as s ON s.rowid=sp.fk_soc ";
        }
        $sql.= " WHERE sp.entity IN (".getEntity('societe', 1).")";
        if ($socid > 0) $sql.= " AND sp.fk_soc=".$socid;
        $sql.= " ORDER BY sp.name ASC";

        dol_syslog(get_class($this)."::select_contacts sql=".$sql);
        $resql=$this->db->query($sql);
        if ($resql)
        {
            $num=$this->db->num_rows($resql);

            if ($htmlname != 'none' || $options_only) $out.= '<select class="flat'.($moreclass?' '.$moreclass:'').'" id="'.$htmlname.'" name="'.$htmlname.'">';
            if ($showempty) $out.= '<option value="0"></option>';
            $num = $this->db->num_rows($resql);
            $i = 0;
            if ($num)
            {
                include_once(DOL_DOCUMENT_ROOT.'/contact/class/contact.class.php');
                $contactstatic=new Contact($this->db);

                while ($i < $num)
                {
                    $obj = $this->db->fetch_object($resql);

                    $contactstatic->id=$obj->rowid;
                    $contactstatic->name=$obj->name;
                    $contactstatic->lastname=$obj->name;
                    $contactstatic->firstname=$obj->firstname;

                    if ($htmlname != 'none')
                    {
                        $disabled=0;
                        if (is_array($exclude) && count($exclude) && in_array($obj->rowid,$exclude)) $disabled=1;
                        if (is_array($limitto) && count($limitto) && ! in_array($obj->rowid,$limitto)) $disabled=1;
                        if ($selected && $selected == $obj->rowid)
                        {
                            $out.= '<option value="'.$obj->rowid.'"';
                            if ($disabled) $out.= ' disabled="disabled"';
                            $out.= ' selected="selected">';
                            $out.= $contactstatic->getFullName($langs);
                            if ($showfunction && $obj->poste) $out.= ' ('.$obj->poste.')';
                            if (($showsoc > 0) && $obj->company) $out.= ' - ('.$obj->company.')';
                            $out.= '</option>';
                        }
                        else
                        {
                            $out.= '<option value="'.$obj->rowid.'"';
                            if ($disabled) $out.= ' disabled="disabled"';
                            $out.= '>';
                            $out.= $contactstatic->getFullName($langs);
                            if ($showfunction && $obj->poste) $out.= ' ('.$obj->poste.')';
                            if (($showsoc > 0) && $obj->company) $out.= ' - ('.$obj->company.')';
                            $out.= '</option>';
                        }
                    }
                    else
                    {
                        if ($selected == $obj->rowid)
                        {
                            $out.= $contactstatic->getFullName($langs);
                            if ($showfunction && $obj->poste) $out.= ' ('.$obj->poste.')';
                            if (($showsoc > 0) && $obj->company) $out.= ' - ('.$obj->company.')';
                        }
                    }
                    $i++;
                }
            }
            else
            {
            	$out.= '<option value="-1" selected="selected" disabled="disabled">'.$langs->trans("NoContactDefined").'</option>';
            }
            if ($htmlname != 'none' || $options_only)
            {
                $out.= '</select>';
            }

            $this->num = $num;
            return $out;
        }
        else
        {
            dol_print_error($this->db);
            return -1;
        }
    }

    /**
     *	Return select list of users
     *
     *  @param	string	$selected       Id user preselected
     *  @param  string	$htmlname       Field name in form
     *  @param  int		$show_empty     0=liste sans valeur nulle, 1=ajoute valeur inconnue
     *  @param  array	$exclude        Array list of users id to exclude
     * 	@param	int		$disabled		If select list must be disabled
     *  @param  array	$include        Array list of users id to include
     * 	@param	int		$enableonly		Array list of users id to be enabled. All other must be disabled
     *  @param	int		$force_entity	Possibility to force entity
     * 	@return	void
     */
    function select_users($selected='',$htmlname='userid',$show_empty=0,$exclude='',$disabled=0,$include='',$enableonly='',$force_entity=false)
    {
        print $this->select_dolusers($selected,$htmlname,$show_empty,$exclude,$disabled,$include,$enableonly,$force_entity);
    }

    /**
     *	Return select list of users
     *
     *  @param	string	$selected       User id or user object of user preselected. If -1, we use id of current user.
     *  @param  string	$htmlname       Field name in form
     *  @param  int		$show_empty     0=liste sans valeur nulle, 1=ajoute valeur inconnue
     *  @param  array	$exclude        Array list of users id to exclude
     * 	@param	int		$disabled		If select list must be disabled
     *  @param  array	$include        Array list of users id to include
     * 	@param	int		$enableonly		Array list of users id to be enabled. All other must be disabled
     *  @param	int		$force_entity	Possibility to force entity
     * 	@return	string					HTML select string
     */
    function select_dolusers($selected='',$htmlname='userid',$show_empty=0,$exclude='',$disabled=0,$include='',$enableonly='',$force_entity=false)
    {
        global $conf,$user,$langs;

        // If no preselected user defined, we take current user
        if ($selected < -1 && empty($conf->global->SOCIETE_DISABLE_DEFAULT_SALESREPRESENTATIVE)) $selected=$user->id;

        // Permettre l'exclusion d'utilisateurs
        if (is_array($exclude))	$excludeUsers = implode("','",$exclude);
        // Permettre l'inclusion d'utilisateurs
        if (is_array($include))	$includeUsers = implode("','",$include);

        $out='';

        // On recherche les utilisateurs
        $sql = "SELECT u.rowid, u.name as lastname, u.firstname, u.login, u.admin, u.entity";
        if(! empty($conf->multicompany->enabled) && $conf->entity == 1 && $user->admin && ! $user->entity)
        {
            $sql.= ", e.label";
        }
        $sql.= " FROM ".MAIN_DB_PREFIX ."user as u";
        if (! empty($conf->multicompany->enabled) && $conf->entity == 1 && $user->admin && ! $user->entity)
        {
            $sql.= " LEFT JOIN ".MAIN_DB_PREFIX ."entity as e ON e.rowid=u.entity";
            if ($force_entity) $sql.= " WHERE u.entity IN (0,".$force_entity.")";
            else $sql.= " WHERE u.entity IS NOT NULL";
        }
        else
        {
            $sql.= " WHERE u.entity IN (0,".$conf->entity.")";
        }
        if (! empty($user->societe_id)) $sql.= " AND u.fk_societe = ".$user->societe_id;
        if (is_array($exclude) && $excludeUsers) $sql.= " AND u.rowid NOT IN ('".$excludeUsers."')";
        if (is_array($include) && $includeUsers) $sql.= " AND u.rowid IN ('".$includeUsers."')";
        $sql.= " ORDER BY u.name ASC";

        dol_syslog(get_class($this)."::select_dolusers sql=".$sql);
        $resql=$this->db->query($sql);
        if ($resql)
        {
            $num = $this->db->num_rows($resql);
            $i = 0;
            if ($num)
            {
                $out.= '<select class="flat" id="'.$htmlname.'" name="'.$htmlname.'"'.($disabled?' disabled="disabled"':'').'>';
                if ($show_empty) $out.= '<option value="-1"'.($selected==-1?' selected="selected"':'').'>&nbsp;</option>'."\n";

                $userstatic=new User($this->db);

                while ($i < $num)
                {
                    $obj = $this->db->fetch_object($resql);

                    $userstatic->id=$obj->rowid;
                    $userstatic->lastname=$obj->lastname;
                    $userstatic->firstname=$obj->firstname;

                    $disableline=0;
                    if (is_array($enableonly) && count($enableonly) && ! in_array($obj->rowid,$enableonly)) $disableline=1;

                    if ((is_object($selected) && $selected->id == $obj->rowid) || (! is_object($selected) && $selected == $obj->rowid))
                    {
                        $out.= '<option value="'.$obj->rowid.'"';
                        if ($disableline) $out.= ' disabled="disabled"';
                        $out.= ' selected="selected">';
                    }
                    else
                    {
                        $out.= '<option value="'.$obj->rowid.'"';
                        if ($disableline) $out.= ' disabled="disabled"';
                        $out.= '>';
                    }
                    $out.= $userstatic->getFullName($langs);

                    if (! empty($conf->multicompany->enabled) && empty($conf->multicompany->transverse_mode) && $conf->entity == 1 && $user->admin && ! $user->entity)
                    {
                        if ($obj->admin && ! $obj->entity) $out.=" (".$langs->trans("AllEntities").")";
                        else $out.=" (".$obj->label.")";
                    }

                    //if ($obj->admin) $out.= ' *';
                    if ($conf->global->MAIN_SHOW_LOGIN) $out.= ' ('.$obj->login.')';
                    $out.= '</option>';
                    $i++;
                }
            }
            else
            {
                $out.= '<select class="flat" name="'.$htmlname.'" disabled="disabled">';
                $out.= '<option value="">'.$langs->trans("None").'</option>';
            }
            $out.= '</select>';
        }
        else
        {
            dol_print_error($this->db);
        }

        return $out;
    }


    /**
     *  Return list of products for customer in Ajax if Ajax activated or go to select_produits_do
     *
     *  @param		int			$selected				Preselected products
     *  @param		string		$htmlname				Name of HTML seletc field (must be unique in page)
     *  @param		int			$filtertype				Filter on product type (''=nofilter, 0=product, 1=service)
     *  @param		int			$limit					Limit on number of returned lines
     *  @param		int			$price_level			Level of price to show
     *  @param		int			$status					-1=Return all products, 0=Products not on sell, 1=Products on sell
     *  @param		int			$finished				2=all, 1=finished, 0=raw material
     *  @param		string		$selected_input_value	Value of preselected input text (with ajax)
     *  @param		int			$hidelabel				Hide label
     *  @return		void
     */
    function select_produits($selected='',$htmlname='productid',$filtertype='',$limit=20,$price_level=0,$status=1,$finished=2,$selected_input_value='',$hidelabel=0)
    {
        global $langs,$conf;

        $price_level = (! empty($price_level) ? $price_level : 0);

        if ($conf->global->PRODUIT_USE_SEARCH_TO_SELECT)
        {
            if ($selected && empty($selected_input_value))
            {
                require_once(DOL_DOCUMENT_ROOT."/product/class/product.class.php");
                $product = new Product($this->db);
                $product->fetch($selected);
                $selected_input_value=$product->ref;
            }
            // mode=1 means customers products
            print ajax_autocompleter($selected, $htmlname, DOL_URL_ROOT.'/product/ajax/products.php', 'htmlname='.$htmlname.'&outjson=1&price_level='.$price_level.'&type='.$filtertype.'&mode=1&status='.$status.'&finished='.$finished, $conf->global->PRODUIT_USE_SEARCH_TO_SELECT);
            if (! $hidelabel) print $langs->trans("RefOrLabel").' : ';
            print '<input type="text" size="20" name="search_'.$htmlname.'" id="search_'.$htmlname.'" value="'.$selected_input_value.'" />';
        }
        else
        {
            $this->select_produits_do($selected,$htmlname,$filtertype,$limit,$price_level,'',$status,$finished,0);
        }

        print '<br>';
    }

    /**
     *	Return list of products for a customer
     *
     *	@param      int		$selected       Preselected product
     *	@param      string	$htmlname       Name of select html
     *  @param		string	$filtertype     Filter on product type (''=nofilter, 0=product, 1=service)
     *	@param      int		$limit          Limite sur le nombre de lignes retournees
     *	@param      int		$price_level    Level of price to show
     * 	@param      string	$filterkey      Filter on product
     *	@param		int		$status         -1=Return all products, 0=Products not on sell, 1=Products on sell
     *  @param      int		$finished       Filter on finished field: 2=No filter
     *  @param      int		$disableout     Disable print output
     *  @return     array    				Array of keys for json
     */
    function select_produits_do($selected='',$htmlname='productid',$filtertype='',$limit=20,$price_level=0,$filterkey='',$status=1,$finished=2,$disableout=0)
    {
        global $langs,$conf,$user,$db;

        $sql = "SELECT ";
        $sql.= " p.rowid, p.label, p.ref, p.fk_product_type, p.price, p.price_ttc, p.price_base_type, p.duration, p.stock";
        // Multilang : we add translation
        if ($conf->global->MAIN_MULTILANGS)
        {
            $sql.= ", pl.label as label_translated";
        }
        $sql.= " FROM ".MAIN_DB_PREFIX."product as p";
        // Multilang : we add translation
        if ($conf->global->MAIN_MULTILANGS)
        {
            $sql.= " LEFT JOIN ".MAIN_DB_PREFIX."product_lang as pl ON pl.fk_product = p.rowid AND pl.lang='". $langs->getDefaultLang() ."'";
        }
        $sql.= ' WHERE p.entity IN ('.getEntity('product', 1).')';
        if ($finished == 0)
        {
            $sql.= " AND p.finished = ".$finished;
        }
        elseif ($finished == 1)
        {
            $sql.= " AND p.finished = ".$finished;
            if ($status >= 0)  $sql.= " AND p.tosell = ".$status;
        }
        elseif ($status >= 0)
        {
            $sql.= " AND p.tosell = ".$status;
        }
        if (strval($filtertype) != '') $sql.=" AND p.fk_product_type=".$filtertype;
        // Add criteria on ref/label
        if ($filterkey && $filterkey != '')
        {
            if (! empty($conf->global->PRODUCT_DONOTSEARCH_ANYWHERE))   // Can use index
            {
                $sql.=" AND (p.ref LIKE '".$filterkey."%' OR p.label LIKE '".$filterkey."%'";
                if ($conf->global->MAIN_MULTILANGS) $sql.=" OR pl.label LIKE '".$filterkey."%'";
                $sql.=")";
            }
            else
            {
                $sql.=" AND (p.ref LIKE '%".$filterkey."%' OR p.label LIKE '%".$filterkey."%'";
                if ($conf->global->MAIN_MULTILANGS) $sql.=" OR pl.label LIKE '%".$filterkey."%'";
                $sql.=")";
            }
        }
        $sql.= $db->order("p.ref");
        $sql.= $db->plimit($limit);

        // Build output string
        $outselect='';
        $outjson=array();

        dol_syslog(get_class($this)."::select_produits_do search product sql=".$sql, LOG_DEBUG);
        $result=$this->db->query($sql);
        if ($result)
        {
            $num = $this->db->num_rows($result);

            $outselect.='<select class="flat" name="'.$htmlname.'" id="'.$htmlname.'">';
            $outselect.='<option value="0" selected="selected">&nbsp;</option>';

            $i = 0;
            while ($num && $i < $num)
            {
                $outkey='';
                $outval='';
                $outref='';

                $objp = $this->db->fetch_object($result);

                $label=$objp->label;
                if (! empty($objp->label_translated)) $label=$objp->label_translated;
                if ($filterkey && $filterkey != '') $label=preg_replace('/('.preg_quote($filterkey).')/i','<strong>$1</strong>',$label,1);

                $outkey=$objp->rowid;
                $outref=$objp->ref;

                $opt = '<option value="'.$objp->rowid.'"';
                $opt.= ($objp->rowid == $selected)?' selected="selected"':'';
                if ($conf->stock->enabled && $objp->fk_product_type == 0 && isset($objp->stock))
                {
                    if ($objp->stock > 0)
                    {
                        $opt.= ' style="background-color:#32CD32; color:#F5F5F5;"';
                    }
                    else if ($objp->stock <= 0)
                    {
                        $opt.= ' style="background-color:#FF0000; color:#F5F5F5;"';
                    }
                }
                $opt.= '>';
                $opt.= $objp->ref.' - '.dol_trunc($label,32).' - ';

                $objRef = $objp->ref;
                if ($filterkey && $filterkey != '') $objRef=preg_replace('/('.preg_quote($filterkey).')/i','<strong>$1</strong>',$objRef,1);
                $outval.=$objRef.' - '.dol_trunc($label,32).' - ';

                $found=0;
                $currencytext=$langs->trans("Currency".$conf->currency);
                $currencytextnoent=$langs->transnoentities("Currency".$conf->currency);
                if (dol_strlen($currencytext) > 10) $currencytext=$conf->currency;	// If text is too long, we use the short code
                if (dol_strlen($currencytextnoent) > 10) $currencytextnoent=$conf->currency;   // If text is too long, we use the short code

                // Multiprice
                if ($price_level >= 1)		// If we need a particular price level (from 1 to 6)
                {
                    $sql= "SELECT price, price_ttc, price_base_type ";
                    $sql.= "FROM ".MAIN_DB_PREFIX."product_price ";
                    $sql.= "WHERE fk_product='".$objp->rowid."'";
                    $sql.= " AND price_level=".$price_level;
                    $sql.= " ORDER BY date_price";
                    $sql.= " DESC LIMIT 1";

                    dol_syslog(get_class($this)."::select_produits_do search price for level '.$price_level.' sql=".$sql);
                    $result2 = $this->db->query($sql);
                    if ($result2)
                    {
                        $objp2 = $this->db->fetch_object($result2);
                        if ($objp2)
                        {
                            $found=1;
                            if ($objp2->price_base_type == 'HT')
                            {
                                $opt.= price($objp2->price,1).' '.$currencytext.' '.$langs->trans("HT");
                                $outval.= price($objp2->price,1).' '.$currencytextnoent.' '.$langs->transnoentities("HT");
                            }
                            else
                            {
                                $opt.= price($objp2->price_ttc,1).' '.$currencytext.' '.$langs->trans("TTC");
                                $outval.= price($objp2->price_ttc,1).' '.$currencytextnoent.' '.$langs->transnoentities("TTC");
                            }
                        }
                    }
                    else
                    {
                        dol_print_error($this->db);
                    }
                }

                // If level no defined or multiprice not found, we used the default price
                if (! $found)
                {
                    if ($objp->price_base_type == 'HT')
                    {
                        $opt.= price($objp->price,1).' '.$currencytext.' '.$langs->trans("HT");
                        $outval.= price($objp->price,1).' '.$currencytextnoent.' '.$langs->transnoentities("HT");
                    }
                    else
                    {
                        $opt.= price($objp->price_ttc,1).' '.$currencytext.' '.$langs->trans("TTC");
                        $outval.= price($objp->price_ttc,1).' '.$currencytextnoent.' '.$langs->transnoentities("TTC");
                    }
                }

                if ($conf->stock->enabled && isset($objp->stock) && $objp->fk_product_type == 0)
                {
                    $opt.= ' - '.$langs->trans("Stock").':'.$objp->stock;
                    $outval.=' - '.$langs->transnoentities("Stock").':'.$objp->stock;
                }

                if ($objp->duration)
                {
                    $duration_value = substr($objp->duration,0,dol_strlen($objp->duration)-1);
                    $duration_unit = substr($objp->duration,-1);
                    if ($duration_value > 1)
                    {
                        $dur=array("h"=>$langs->trans("Hours"),"d"=>$langs->trans("Days"),"w"=>$langs->trans("Weeks"),"m"=>$langs->trans("Months"),"y"=>$langs->trans("Years"));
                    }
                    else
                    {
                        $dur=array("h"=>$langs->trans("Hour"),"d"=>$langs->trans("Day"),"w"=>$langs->trans("Week"),"m"=>$langs->trans("Month"),"y"=>$langs->trans("Year"));
                    }
                    $opt.= ' - '.$duration_value.' '.$langs->trans($dur[$duration_unit]);
                    $outval.=' - '.$duration_value.' '.$langs->transnoentities($dur[$duration_unit]);
                }

                $opt.= "</option>\n";

                // Add new entry
                // "key" value of json key array is used by jQuery automatically as selected value
                // "label" value of json key array is used by jQuery automatically as text for combo box
                $outselect.=$opt;
                array_push($outjson,array('key'=>$outkey,'value'=>$outref,'label'=>$outval));

                $i++;
            }

            $outselect.='</select>';

            $this->db->free($result);

            if (empty($disableout)) print $outselect;
            return $outjson;
        }
        else
        {
            dol_print_error($db);
        }
    }

    /**
     *	Return list of products for customer (in Ajax if Ajax activated or go to select_produits_fournisseurs_do)
     *
     *	@param	int		$socid			Id third party
     *	@param  string	$selected       Preselected product
     *	@param  string	$htmlname       Name of HTML Select
     *  @param	string	$filtertype     Filter on product type (''=nofilter, 0=product, 1=service)
     *	@param  string	$filtre			For a SQL filter
     *	@param	array	$ajaxoptions	Options for ajax_autocompleter
     *	@return	void
     */
    function select_produits_fournisseurs($socid, $selected='', $htmlname='productid', $filtertype='', $filtre='', $ajaxoptions=array())
    {
        global $langs,$conf;
        global $price_level, $status, $finished;

        if ($conf->global->PRODUIT_USE_SEARCH_TO_SELECT)
        {
            // mode=2 means suppliers products
            $urloption=($socid > 0?'socid='.$socid.'&':'').'htmlname='.$htmlname.'&outjson=1&price_level='.$price_level.'&type='.$filtertype.'&mode=2&status='.$status.'&finished='.$finished;
            print ajax_autocompleter('', $htmlname, DOL_URL_ROOT.'/product/ajax/products.php', $urloption, $conf->global->PRODUIT_USE_SEARCH_TO_SELECT, 0, $ajaxoptions);
            print $langs->trans("RefOrLabel").' : <input type="text" size="16" name="search_'.$htmlname.'" id="search_'.$htmlname.'">';
            print '<br>';
        }
        else
        {
            $this->select_produits_fournisseurs_do($socid,$selected,$htmlname,$filtertype,$filtre,'',-1,0);
        }
    }

    /**
     *	Return list of suppliers products
     *
     *	@param	int		$socid   		Id societe fournisseur (0 pour aucun filtre)
     *	@param  int		$selected       Produit pre-selectionne
     *	@param  string	$htmlname       Nom de la zone select
     *  @param	string	$filtertype     Filter on product type (''=nofilter, 0=product, 1=service)
     *	@param  string	$filtre         Pour filtre sql
     *	@param  string	$filterkey      Filtre des produits
     *  @param  int		$statut         -1=Return all products, 0=Products not on sell, 1=Products on sell
     *  @param  int		$disableout     Disable print output
     *  @return array           		Array of keys for json
     */
    function select_produits_fournisseurs_do($socid,$selected='',$htmlname='productid',$filtertype='',$filtre='',$filterkey='',$statut=-1,$disableout=0)
    {
        global $langs,$conf;

        $langs->load('stocks');

        $sql = "SELECT p.rowid, p.label, p.ref, p.price, p.duration,";
        $sql.= " pfp.ref_fourn, pfp.rowid as idprodfournprice, pfp.price as fprice, pfp.quantity, pfp.unitprice,";
        $sql.= " s.nom";
        $sql.= " FROM ".MAIN_DB_PREFIX."product as p";
        $sql.= " LEFT JOIN ".MAIN_DB_PREFIX."product_fournisseur_price as pfp ON p.rowid = pfp.fk_product";
        if ($socid) $sql.= " AND pfp.fk_soc = ".$socid;
        $sql.= " LEFT JOIN ".MAIN_DB_PREFIX."societe as s ON pfp.fk_soc = s.rowid";
        $sql.= " WHERE p.entity IN (".getEntity('product', 1).")";
        $sql.= " AND p.tobuy = 1";
        if (strval($filtertype) != '') $sql.=" AND p.fk_product_type=".$filtertype;
        if (! empty($filtre)) $sql.=" ".$filtre;
        // Add criteria on ref/label
        if ($filterkey && $filterkey != '')
        {
            if (! empty($conf->global->PRODUCT_DONOTSEARCH_ANYWHERE))
            {
                $sql.=" AND (pfp.ref_fourn LIKE '".$filterkey."%' OR p.ref LIKE '".$filterkey."%' OR p.label LIKE '".$filterkey."%')";
            }
            else
            {
                $sql.=" AND (pfp.ref_fourn LIKE '%".$filterkey."%' OR p.ref LIKE '%".$filterkey."%' OR p.label LIKE '%".$filterkey."%')";
            }
        }
        $sql.= " ORDER BY pfp.ref_fourn DESC";

        // Build output string
        $outselect='';
        $outjson=array();

        dol_syslog(get_class($this)."::select_produits_fournisseurs_do sql=".$sql,LOG_DEBUG);
        $result=$this->db->query($sql);
        if ($result)
        {

            $num = $this->db->num_rows($result);

            $outselect.='<select class="flat" id="select'.$htmlname.'" name="'.$htmlname.'">';
            if (! $selected) $outselect.='<option value="0" selected="selected">&nbsp;</option>';
            else $outselect.='<option value="0">&nbsp;</option>';

            $i = 0;
            while ($i < $num)
            {
                $objp = $this->db->fetch_object($result);

                $outkey=$objp->idprodfournprice;
                $outref=$objp->ref;
                $outval='';
                $outqty=1;

                $opt = '<option value="'.$objp->idprodfournprice.'"';
                if ($selected && $selected == $objp->idprodfournprice) $opt.= ' selected="selected"';
                if (empty($objp->idprodfournprice)) $opt.=' disabled="disabled"';
                $opt.= '>';

                $objRef = $objp->ref;
                if ($filterkey && $filterkey != '') $objRef=preg_replace('/('.preg_quote($filterkey).')/i','<strong>$1</strong>',$objRef,1);
                $objRefFourn = $objp->ref_fourn;
                if ($filterkey && $filterkey != '') $objRefFourn=preg_replace('/('.preg_quote($filterkey).')/i','<strong>$1</strong>',$objRefFourn,1);
                $label = $objp->label;
                if ($filterkey && $filterkey != '') $label=preg_replace('/('.preg_quote($filterkey).')/i','<strong>$1</strong>',$label,1);

                $opt.=$objp->ref.' ('.$objp->ref_fourn.') - ';
                $outval.=$objRef.' ('.$objRefFourn.') - ';
                $opt.=dol_trunc($objp->label,18).' - ';
                $outval.=dol_trunc($label,18).' - ';

                if (! empty($objp->idprodfournprice))
                {
                    $currencytext=$langs->trans("Currency".$conf->currency);
                    $currencytextnoent=$langs->transnoentities("Currency".$conf->currency);
                    if (dol_strlen($currencytext) > 10) $currencytext=$conf->currency;   // If text is too long, we use the short code
                    if (dol_strlen($currencytextnoent) > 10) $currencytextnoent=$conf->currency;   // If text is too long, we use the short code

                    $opt.= price($objp->fprice).' '.$currencytext."/".$objp->quantity;
                    $outval.= price($objp->fprice).' '.$currencytextnoent."/".$objp->quantity;
                    $outqty=$objp->quantity;
                    if ($objp->quantity == 1)
                    {
                        $opt.= strtolower($langs->trans("Unit"));
                        $outval.=strtolower($langs->transnoentities("Unit"));
                    }
                    else
                    {
                        $opt.= strtolower($langs->trans("Units"));
                        $outval.=strtolower($langs->transnoentities("Units"));
                    }
                    if ($objp->quantity >= 1)
                    {
                        $opt.=" (".price($objp->unitprice).' '.$currencytext."/".strtolower($langs->trans("Unit")).")";
                        $outval.=" (".price($objp->unitprice).' '.$currencytextnoent."/".strtolower($langs->transnoentities("Unit")).")";
                    }
                    if ($objp->duration)
                    {
                        $opt .= " - ".$objp->duration;
                        $outval.=" - ".$objp->duration;
                    }
                    if (! $socid)
                    {
                        $opt .= " - ".dol_trunc($objp->nom,8);
                        $outval.=" - ".dol_trunc($objp->nom,8);
                    }
                }
                else
                {
                    $opt.= $langs->trans("NoPriceDefinedForThisSupplier");
                    $outval.=$langs->transnoentities("NoPriceDefinedForThisSupplier");
                }
                $opt .= "</option>\n";

                // Add new entry
                // "key" value of json key array is used by jQuery automatically as selected value
                // "label" value of json key array is used by jQuery automatically as text for combo box
                $outselect.=$opt;
<<<<<<< HEAD
                // FIXME don't select with autocomplete
                if (! empty($objp->idprodfournprice)) {
                	array_push($outjson,array('key'=>$outkey,'value'=>$outref,'label'=>$outval));
                }
=======
                array_push($outjson, array('key'=>$outkey, 'value'=>$outref, 'label'=>$outval, 'qty'=>$outqty, 'disabled'=>(empty($objp->idprodfournprice)?true:false)));
>>>>>>> 74c1fa22

                $i++;
            }
            $outselect.='</select>';

            $this->db->free($result);

            if (empty($disableout)) print $outselect;
            return $outjson;
        }
        else
        {
            dol_print_error($this->db);
        }
    }

    /**
     *	Return list of suppliers prices for a product
     *
     *  @param		int		$productid       Id of product
     *  @param      string	$htmlname        Name of HTML field
     *  @return		void
     */
    function select_product_fourn_price($productid,$htmlname='productfournpriceid')
    {
        global $langs,$conf;

        $langs->load('stocks');

        $sql = "SELECT p.rowid, p.label, p.ref, p.price, p.duration,";
        $sql.= " pfp.ref_fourn, pfp.rowid as idprodfournprice, pfp.price as fprice, pfp.quantity, pfp.unitprice,";
        $sql.= " s.nom";
        $sql.= " FROM ".MAIN_DB_PREFIX."product as p";
        $sql.= " LEFT JOIN ".MAIN_DB_PREFIX."product_fournisseur_price as pfp ON p.rowid = pfp.fk_product";
        $sql.= " LEFT JOIN ".MAIN_DB_PREFIX."societe as s ON pfp.fk_soc = s.rowid";
        $sql.= " WHERE p.entity IN (".getEntity('product', 1).")";
        $sql.= " AND p.tobuy = 1";
        $sql.= " AND s.fournisseur = 1";
        $sql.= " AND p.rowid = ".$productid;
        $sql.= " ORDER BY s.nom, pfp.ref_fourn DESC";

        dol_syslog(get_class($this)."::select_product_fourn_price sql=".$sql,LOG_DEBUG);
        $result=$this->db->query($sql);

        if ($result)
        {
            $num = $this->db->num_rows($result);

            $form = '<select class="flat" name="'.$htmlname.'">';

            if (! $num)
            {
                $form.= '<option value="0">-- '.$langs->trans("NoSupplierPriceDefinedForThisProduct").' --</option>';
            }
            else
            {
                $form.= '<option value="0">&nbsp;</option>';

                $i = 0;
                while ($i < $num)
                {
                    $objp = $this->db->fetch_object($result);

                    $opt = '<option value="'.$objp->idprodfournprice.'"';
                    $opt.= '>'.$objp->nom.' - '.$objp->ref_fourn.' - ';

                    if ($objp->quantity == 1)
                    {
                        $opt.= price($objp->fprice);
                        $opt.= $langs->trans("Currency".$conf->currency)."/";
                    }

                    $opt.= $objp->quantity.' ';

                    if ($objp->quantity == 1)
                    {
                        $opt.= strtolower($langs->trans("Unit"));
                    }
                    else
                    {
                        $opt.= strtolower($langs->trans("Units"));
                    }
                    if ($objp->quantity > 1)
                    {
                        $opt.=" - ";
                        $opt.= price($objp->unitprice).$langs->trans("Currency".$conf->currency)."/".strtolower($langs->trans("Unit"));
                    }
                    if ($objp->duration) $opt .= " - ".$objp->duration;
                    $opt .= "</option>\n";

                    $form.= $opt;
                    $i++;
                }
                $form.= '</select>';

                $this->db->free($result);
            }
            return $form;
        }
        else
        {
            dol_print_error($this->db);
        }
    }

    /**
     *    Return list of delivery address
     *
     *    @param    string	$selected          	Id contact pre-selectionn
     *    @param    int		$socid				Id of company
     *    @param    string	$htmlname          	Name of HTML field
     *    @param    int		$showempty         	Add an empty field
     *    @return	void
     */
    function select_address($selected, $socid, $htmlname='address_id',$showempty=0)
    {
        // On recherche les utilisateurs
        $sql = "SELECT a.rowid, a.label";
        $sql .= " FROM ".MAIN_DB_PREFIX ."societe_address as a";
        $sql .= " WHERE a.fk_soc = ".$socid;
        $sql .= " ORDER BY a.label ASC";

        dol_syslog(get_class($this)."::select_address sql=".$sql);
        $resql=$this->db->query($sql);
        if ($resql)
        {
            print '<select class="flat" name="'.$htmlname.'">';
            if ($showempty) print '<option value="0">&nbsp;</option>';
            $num = $this->db->num_rows($resql);
            $i = 0;
            if ($num)
            {
                while ($i < $num)
                {
                    $obj = $this->db->fetch_object($resql);

                    if ($selected && $selected == $obj->rowid)
                    {
                        print '<option value="'.$obj->rowid.'" selected="selected">'.$obj->label.'</option>';
                    }
                    else
                    {
                        print '<option value="'.$obj->rowid.'">'.$obj->label.'</option>';
                    }
                    $i++;
                }
            }
            print '</select>';
            return $num;
        }
        else
        {
            dol_print_error($this->db);
        }
    }


    /**
     *      Charge dans cache la liste des conditions de paiements possibles
     *
     *      @return     int             Nb lignes chargees, 0 si deja chargees, <0 si ko
     */
    function load_cache_conditions_paiements()
    {
        global $langs;

        if (count($this->cache_conditions_paiements)) return 0;    // Cache deja charge

        $sql = "SELECT rowid, code, libelle";
        $sql.= " FROM ".MAIN_DB_PREFIX.'c_payment_term';
        $sql.= " WHERE active=1";
        $sql.= " ORDER BY sortorder";
        dol_syslog(get_class($this).'::load_cache_conditions_paiements sql='.$sql,LOG_DEBUG);
        $resql = $this->db->query($sql);
        if ($resql)
        {
            $num = $this->db->num_rows($resql);
            $i = 0;
            while ($i < $num)
            {
                $obj = $this->db->fetch_object($resql);

                // Si traduction existe, on l'utilise, sinon on prend le libelle par defaut
                $libelle=($langs->trans("PaymentConditionShort".$obj->code)!=("PaymentConditionShort".$obj->code)?$langs->trans("PaymentConditionShort".$obj->code):($obj->libelle!='-'?$obj->libelle:''));
                $this->cache_conditions_paiements[$obj->rowid]['code'] =$obj->code;
                $this->cache_conditions_paiements[$obj->rowid]['label']=$libelle;
                $i++;
            }
            return 1;
        }
        else {
            dol_print_error($this->db);
            return -1;
        }
    }

    /**
     *      Charge dans cache la liste des délais de livraison possibles
     *
     *      @return     int             Nb lignes chargees, 0 si deja chargees, <0 si ko
     */
    function load_cache_availability()
    {
        global $langs;

        if (count($this->cache_availability)) return 0;    // Cache deja charge

        $sql = "SELECT rowid, code, label";
        $sql.= " FROM ".MAIN_DB_PREFIX.'c_availability';
        $sql.= " WHERE active=1";
        $sql.= " ORDER BY rowid";
        dol_syslog(get_class($this).'::load_cache_availability sql='.$sql,LOG_DEBUG);
        $resql = $this->db->query($sql);
        if ($resql)
        {
            $num = $this->db->num_rows($resql);
            $i = 0;
            while ($i < $num)
            {
                $obj = $this->db->fetch_object($resql);

                // Si traduction existe, on l'utilise, sinon on prend le libelle par defaut
                $label=($langs->trans("AvailabilityType".$obj->code)!=("AvailabilityType".$obj->code)?$langs->trans("AvailabilityType".$obj->code):($obj->label!='-'?$obj->label:''));
                $this->cache_availability[$obj->rowid]['code'] =$obj->code;
                $this->cache_availability[$obj->rowid]['label']=$label;
                $i++;
            }
            return 1;
        }
        else {
            dol_print_error($this->db);
            return -1;
        }
    }

    /**
     *      Retourne la liste des types de delais de livraison possibles
     *
     *      @param	int		$selected        Id du type de delais pre-selectionne
     *      @param  string	$htmlname        Nom de la zone select
     *      @param  string	$filtertype      To add a filter
     *		@param	int		$addempty		Add empty entry
     *		@return	void
     */
    function select_availability($selected='',$htmlname='availid',$filtertype='',$addempty=0)
    {
        global $langs,$user;

        $this->load_cache_availability();

        print '<select class="flat" name="'.$htmlname.'">';
        if ($addempty) print '<option value="0">&nbsp;</option>';
        foreach($this->cache_availability as $id => $arrayavailability)
        {
            if ($selected == $id)
            {
                print '<option value="'.$id.'" selected="selected">';
            }
            else
            {
                print '<option value="'.$id.'">';
            }
            print $arrayavailability['label'];
            print '</option>';
        }
        print '</select>';
        if ($user->admin) print info_admin($langs->trans("YouCanChangeValuesForThisListFromDictionnarySetup"),1);
    }

    /**
     *      Load into cache cache_demand_reason, array of input reasons
     *
     *      @return     int             Nb of lines loaded, 0 if already loaded, <0 if ko
     */
    function load_cache_demand_reason()
    {
        global $langs;

        if (count($this->cache_demand_reason)) return 0;    // Cache already loaded

        $sql = "SELECT rowid, code, label";
        $sql.= " FROM ".MAIN_DB_PREFIX.'c_input_reason';
        $sql.= " WHERE active=1";
        $sql.= " ORDER BY rowid";
        dol_syslog(get_class($this)."::load_cache_demand_reason sql=".$sql,LOG_DEBUG);
        $resql = $this->db->query($sql);
        if ($resql)
        {
            $num = $this->db->num_rows($resql);
            $i = 0;
            $tmparray=array();
            while ($i < $num)
            {
                $obj = $this->db->fetch_object($resql);

                // Si traduction existe, on l'utilise, sinon on prend le libelle par defaut
                $label=($langs->trans("DemandReasonType".$obj->code)!=("DemandReasonType".$obj->code)?$langs->trans("DemandReasonType".$obj->code):($obj->label!='-'?$obj->label:''));
                $tmparray[$obj->rowid]['id']   =$obj->rowid;
                $tmparray[$obj->rowid]['code'] =$obj->code;
                $tmparray[$obj->rowid]['label']=$label;
                $i++;
            }
            $this->cache_demand_reason=dol_sort_array($tmparray, 'label', 'asc');

            unset($tmparray);
            return 1;
        }
        else {
            dol_print_error($this->db);
            return -1;
        }
    }

    /**
     *      Return list of events that triggered an object creation
     *
     *      @param	int		$selected        Id du type d'origine pre-selectionne
     *      @param  string	$htmlname        Nom de la zone select
     *      @param  string	$exclude         To exclude a code value (Example: SRC_PROP)
     *		@param	int		$addempty		Add an empty entry
     *		@return	void
     */
    function select_demand_reason($selected='',$htmlname='demandreasonid',$exclude='',$addempty=0)
    {
        global $langs,$user;

        $this->load_cache_demand_reason();

        print '<select class="flat" name="'.$htmlname.'">';
        if ($addempty) print '<option value="0"'.(empty($selected)?' selected="selected"':'').'>&nbsp;</option>';
        foreach($this->cache_demand_reason as $id => $arraydemandreason)
        {
            if ($arraydemandreason['code']==$exclude) continue;

            if ($selected == $arraydemandreason['id'])
            {
                print '<option value="'.$arraydemandreason['id'].'" selected="selected">';
            }
            else
            {
                print '<option value="'.$arraydemandreason['id'].'">';
            }
            print $arraydemandreason['label'];
            print '</option>';
        }
        print '</select>';
        if ($user->admin) print info_admin($langs->trans("YouCanChangeValuesForThisListFromDictionnarySetup"),1);
    }

    /**
     *      Charge dans cache la liste des types de paiements possibles
     *
     *      @return     int             Nb lignes chargees, 0 si deja chargees, <0 si ko
     */
    function load_cache_types_paiements()
    {
        global $langs;

        if (count($this->cache_types_paiements)) return 0;    // Cache deja charge

        $sql = "SELECT id, code, libelle, type";
        $sql.= " FROM ".MAIN_DB_PREFIX."c_paiement";
        $sql.= " WHERE active > 0";
        $sql.= " ORDER BY id";
        dol_syslog(get_class($this)."::load_cache_types_paiements sql=".$sql,LOG_DEBUG);
        $resql = $this->db->query($sql);
        if ($resql)
        {
            $num = $this->db->num_rows($resql);
            $i = 0;
            while ($i < $num)
            {
                $obj = $this->db->fetch_object($resql);

                // Si traduction existe, on l'utilise, sinon on prend le libelle par defaut
                $libelle=($langs->trans("PaymentTypeShort".$obj->code)!=("PaymentTypeShort".$obj->code)?$langs->trans("PaymentTypeShort".$obj->code):($obj->libelle!='-'?$obj->libelle:''));
                $this->cache_types_paiements[$obj->id]['code'] =$obj->code;
                $this->cache_types_paiements[$obj->id]['label']=$libelle;
                $this->cache_types_paiements[$obj->id]['type'] =$obj->type;
                $i++;
            }
            return $num;
        }
        else
        {
            dol_print_error($this->db);
            return -1;
        }
    }


    /**
     *      Retourne la liste des types de paiements possibles
     *
     *      @param	string	$selected        Id du type de paiement pre-selectionne
     *      @param  string	$htmlname        Nom de la zone select
     *      @param  string	$filtertype      Pour filtre
     *		@param	int		$addempty		Ajoute entree vide
     *		@return	void
     */
    function select_conditions_paiements($selected='',$htmlname='condid',$filtertype=-1,$addempty=0)
    {
        global $langs,$user;

        $this->load_cache_conditions_paiements();

        print '<select class="flat" name="'.$htmlname.'">';
        if ($addempty) print '<option value="0">&nbsp;</option>';
        foreach($this->cache_conditions_paiements as $id => $arrayconditions)
        {
            if ($selected == $id)
            {
                print '<option value="'.$id.'" selected="selected">';
            }
            else
            {
                print '<option value="'.$id.'">';
            }
            print $arrayconditions['label'];
            print '</option>';
        }
        print '</select>';
        if ($user->admin) print info_admin($langs->trans("YouCanChangeValuesForThisListFromDictionnarySetup"),1);
    }


    /**
     *      Return list of payment methods
     *
     *      @param	string	$selected       Id du mode de paiement pre-selectionne
     *      @param  string	$htmlname       Nom de la zone select
     *      @param  string	$filtertype     To filter on field type in llx_c_paiement (array('code'=>xx,'label'=>zz))
     *      @param  int		$format         0=id+libelle, 1=code+code, 2=code+libelle, 3=id+code
     *      @param  int		$empty			1=peut etre vide, 0 sinon
     * 		@param	int		$noadmininfo	0=Add admin info, 1=Disable admin info
     *      @param  int		$maxlength      Max length of label
     * 		@return	void
     */
    function select_types_paiements($selected='',$htmlname='paiementtype',$filtertype='',$format=0, $empty=0, $noadmininfo=0,$maxlength=0)
    {
        global $langs,$user;

        dol_syslog(get_class($this)."::select_type_paiements ".$selected.", ".$htmlname.", ".$filtertype.", ".$format,LOG_DEBUG);

        $filterarray=array();
        if ($filtertype == 'CRDT')  	$filterarray=array(0,2);
        elseif ($filtertype == 'DBIT') 	$filterarray=array(1,2);
        elseif ($filtertype != '' && $filtertype != '-1') $filterarray=explode(',',$filtertype);

        $this->load_cache_types_paiements();

        print '<select id="select'.$htmlname.'" class="flat selectpaymenttypes" name="'.$htmlname.'">';
        if ($empty) print '<option value="">&nbsp;</option>';
        foreach($this->cache_types_paiements as $id => $arraytypes)
        {
            // On passe si on a demande de filtrer sur des modes de paiments particuliers
            if (count($filterarray) && ! in_array($arraytypes['type'],$filterarray)) continue;

            // We discard empty line if showempty is on because an empty line has already been output.
            if ($empty && empty($arraytypes['code'])) continue;

            if ($format == 0) print '<option value="'.$id.'"';
            if ($format == 1) print '<option value="'.$arraytypes['code'].'"';
            if ($format == 2) print '<option value="'.$arraytypes['code'].'"';
            if ($format == 3) print '<option value="'.$id.'"';
            // Si selected est text, on compare avec code, sinon avec id
            if (preg_match('/[a-z]/i', $selected) && $selected == $arraytypes['code']) print ' selected="selected"';
            elseif ($selected == $id) print ' selected="selected"';
            print '>';
            if ($format == 0) $value=($maxlength?dol_trunc($arraytypes['label'],$maxlength):$arraytypes['label']);
            if ($format == 1) $value=$arraytypes['code'];
            if ($format == 2) $value=($maxlength?dol_trunc($arraytypes['label'],$maxlength):$arraytypes['label']);
            if ($format == 3) $value=$arraytypes['code'];
            print $value?$value:'&nbsp;';
            print '</option>';
        }
        print '</select>';
        if ($user->admin && ! $noadmininfo) print info_admin($langs->trans("YouCanChangeValuesForThisListFromDictionnarySetup"),1);
    }


    /**
     *      Selection HT or TTC
     *
     *      @param	string	$selected        Id pre-selectionne
     *      @param  string	$htmlname        Nom de la zone select
     * 		@return	void
     */
    function select_PriceBaseType($selected='',$htmlname='price_base_type')
    {
        print $this->load_PriceBaseType($selected,$htmlname);
    }


    /**
     *      Selection HT or TTC
     *
     *      @param	string	$selected        Id pre-selectionne
     *      @param  string	$htmlname        Nom de la zone select
     * 		@return	void
     */
    function load_PriceBaseType($selected='',$htmlname='price_base_type')
    {
        global $langs;

        $return='';

        $return.= '<select class="flat" name="'.$htmlname.'">';
        $options = array(
			'HT'=>$langs->trans("HT"),
			'TTC'=>$langs->trans("TTC")
        );
        foreach($options as $id => $value)
        {
            if ($selected == $id)
            {
                $return.= '<option value="'.$id.'" selected="selected">'.$value;
            }
            else
            {
                $return.= '<option value="'.$id.'">'.$value;
            }
            $return.= '</option>';
        }
        $return.= '</select>';

        return $return;
    }

    /**
     *  Return a HTML select list of bank accounts
     *
     *  @param	string	$selected          Id account pre-selected
     *  @param  string	$htmlname          Name of select zone
     *  @param  int		$statut            Status of searched accounts (0=open, 1=closed)
     *  @param  string	$filtre            To filter list
     *  @param  int		$useempty          1=Add an empty value in list, 2=Add an empty value in list only if there is more than 2 entries.
     *  @param  string	$moreattrib        To add more attribute on select
     * 	@return	void
     */
    function select_comptes($selected='',$htmlname='accountid',$statut=0,$filtre='',$useempty=0,$moreattrib='')
    {
        global $langs, $conf;

        $langs->load("admin");

        $sql = "SELECT rowid, label, bank";
        $sql.= " FROM ".MAIN_DB_PREFIX."bank_account";
        $sql.= " WHERE clos = '".$statut."'";
        $sql.= " AND entity = ".$conf->entity;
        if ($filtre) $sql.=" AND ".$filtre;
        $sql.= " ORDER BY label";

        dol_syslog(get_class($this)."::select_comptes sql=".$sql);
        $result = $this->db->query($sql);
        if ($result)
        {
            $num = $this->db->num_rows($result);
            $i = 0;
            if ($num)
            {
                print '<select id="select'.$htmlname.'" class="flat selectbankaccount" name="'.$htmlname.'"'.($moreattrib?' '.$moreattrib:'').'>';
                if ($useempty == 1 || ($useempty == 2 && $num > 1))
                {
                    print '<option value="'.$obj->rowid.'">&nbsp;</option>';
                }

                while ($i < $num)
                {
                    $obj = $this->db->fetch_object($result);
                    if ($selected == $obj->rowid)
                    {
                        print '<option value="'.$obj->rowid.'" selected="selected">';
                    }
                    else
                    {
                        print '<option value="'.$obj->rowid.'">';
                    }
                    print $obj->label;
                    print '</option>';
                    $i++;
                }
                print "</select>";
            }
            else
            {
                print $langs->trans("NoActiveBankAccountDefined");
            }
        }
        else {
            dol_print_error($this->db);
        }
    }

    /**
     *    Return list of categories having choosed type
     *
     *    @param	int		$type				Type de categories (0=product, 1=supplier, 2=customer, 3=member)
     *    @param    string	$selected    		Id of category preselected
     *    @param    string	$select_name		HTML field name
     *    @param    int		$maxlength      	Maximum length for labels
     *    @param    int		$excludeafterid 	Exclude all categories after this leaf in category tree.
     *    @return	void
     */
    function select_all_categories($type, $selected='', $select_name="", $maxlength=64, $excludeafterid=0)
    {
        global $langs;
        $langs->load("categories");

        if ($select_name=="") $select_name="catMere";

        $cat = new Categorie($this->db);
        $cate_arbo = $cat->get_full_arbo($type,$excludeafterid);

        $output = '<select class="flat" name="'.$select_name.'">';
        if (is_array($cate_arbo))
        {
            if (! count($cate_arbo)) $output.= '<option value="-1" disabled="disabled">'.$langs->trans("NoCategoriesDefined").'</option>';
            else
            {
                $output.= '<option value="-1">&nbsp;</option>';
                foreach($cate_arbo as $key => $value)
                {
                    if ($cate_arbo[$key]['id'] == $selected)
                    {
                        $add = 'selected="selected" ';
                    }
                    else
                    {
                        $add = '';
                    }
                    $output.= '<option '.$add.'value="'.$cate_arbo[$key]['id'].'">'.dol_trunc($cate_arbo[$key]['fulllabel'],$maxlength,'middle').'</option>';
                }
            }
        }
        $output.= '</select>';
        $output.= "\n";
        return $output;
    }

    /**
     *     Show a confirmation HTML form or AJAX popup
     *
     *     @param	string		$page        	   	Url of page to call if confirmation is OK
     *     @param	string		$title       	   	Title
     *     @param	string		$question    	   	Question
     *     @param 	string		$action      	   	Action
     *	   @param	array		$formquestion	   	An array with forms complementary inputs
     * 	   @param	string		$selectedchoice		"" or "no" or "yes"
     * 	   @param	int			$useajax		   	0=No, 1=Yes, 2=Yes but submit page with &confirm=no if choice is No
     *     @param	int			$height          	Force height of box
     *     @param	int			$width				Force width of box
     *     @return 	void
     */
    function form_confirm($page, $title, $question, $action, $formquestion='', $selectedchoice="", $useajax=0, $height=170, $width=500)
    {
        print $this->formconfirm($page, $title, $question, $action, $formquestion, $selectedchoice, $useajax, $height, $width);
    }

    /**
     *     Show a confirmation HTML form or AJAX popup
     *
     *     @param  	string		$page        	   	Url of page to call if confirmation is OK
     *     @param	string		$title       	   	Title
     *     @param	string		$question    	   	Question
     *     @param 	string		$action      	   	Action
     *	   @param  	array		$formquestion	   	An array with complementary inputs to add into forms: array(array('label'=> ,'type'=> , ))
     * 	   @param  	string		$selectedchoice  	"" or "no" or "yes"
     * 	   @param  	int			$useajax		   	0=No, 1=Yes, 2=Yes but submit page with &confirm=no if choice is No, 'xxx'=preoutput confirm box with div id=dialog-confirm-xxx
     *     @param  	int			$height          	Force height of box
     *     @param	int			$width				Force width of bow
     *     @return 	string      	    			HTML ajax code if a confirm ajax popup is required, Pure HTML code if it's an html form
     */
    function formconfirm($page, $title, $question, $action, $formquestion='', $selectedchoice="", $useajax=0, $height=170, $width=500)
    {
        global $langs,$conf;
        global $useglobalvars;

        $more='';
        $formconfirm='';
        $inputok=array();
        $inputko=array();

        if (is_array($formquestion) && ! empty($formquestion))
        {
            $more.='<table class="paddingrightonly" width="100%">'."\n";
            $more.='<tr><td colspan="3" valign="top">'.(! empty($formquestion['text'])?$formquestion['text']:'').'</td></tr>'."\n";
            foreach ($formquestion as $key => $input)
            {
                if (is_array($input) && ! empty($input))
                {
                	$size=(! empty($input['size'])?' size="'.$input['size'].'"':'');

                    if ($input['type'] == 'text')
                    {
                        $more.='<tr><td valign="top">'.$input['label'].'</td><td valign="top" colspan="2" align="left"><input type="text" class="flat" id="'.$input['name'].'" name="'.$input['name'].'"'.$size.' value="'.$input['value'].'" /></td></tr>'."\n";
                    }
                    else if ($input['type'] == 'password')
                    {
                        $more.='<tr><td valign="top">'.$input['label'].'</td><td valign="top" colspan="2" align="left"><input type="password" class="flat" id="'.$input['name'].'" name="'.$input['name'].'"'.$size.' value="'.$input['value'].'" /></td></tr>'."\n";
                    }
                    else if ($input['type'] == 'select')
                    {
                        $more.='<tr><td valign="top" style="padding: 4px !important;">';
                        if (! empty($input['label'])) $more.=$input['label'].'</td><td valign="top" colspan="2" align="left" style="padding: 4px !important;">';
                        $more.=$this->selectarray($input['name'],$input['values'],$input['default'],1);
                        $more.='</td></tr>'."\n";
                    }
                    else if ($input['type'] == 'checkbox')
                    {
                        $more.='<tr>';
                        $more.='<td valign="top">'.$input['label'].' </td><td valign="top" align="left">';
                        $more.='<input type="checkbox" class="flat" id="'.$input['name'].'" name="'.$input['name'].'"';
                        if (! is_bool($input['value']) && $input['value'] != 'false') $more.=' checked="checked"';
                        if (is_bool($input['value']) && $input['value']) $more.=' checked="checked"';
                        if (isset($input['disabled'])) $more.=' disabled="disabled"';
                        $more.=' /></td>';
                        $more.='<td valign="top" align="left">&nbsp;</td>';
                        $more.='</tr>'."\n";
                    }
                    else if ($input['type'] == 'radio')
                    {
                        $i=0;
                        foreach($input['values'] as $selkey => $selval)
                        {
                            $more.='<tr>';
                            if ($i==0) $more.='<td valign="top">'.$input['label'].'</td>';
                            else $more.='<td>&nbsp;</td>';
                            $more.='<td valign="top" width="20"><input type="radio" class="flat" id="'.$input['name'].'" name="'.$input['name'].'" value="'.$selkey.'"';
                            if ($input['disabled']) $more.=' disabled="disabled"';
                            $more.=' /></td>';
                            $more.='<td valign="top" align="left">';
                            $more.=$selval;
                            $more.='</td></tr>'."\n";
                            $i++;
                        }
                    }
                    else if ($input['type'] == 'other')
                    {
                        $more.='<tr><td valign="top">';
                        if (! empty($input['label'])) $more.=$input['label'].'</td><td valign="top" colspan="2" align="left">';
                        $more.=$input['value'];
                        $more.='</td></tr>'."\n";
                    }
                    else if ($input['type'] == 'hidden')
                    {
                        $more.='<input type="hidden" id="'.$input['name'].'" name="'.$input['name'].'" value="'.$input['value'].'">';
                    }
                }
            }
            $more.='</table>'."\n";
        }

        if ($useajax && $conf->use_javascript_ajax)
        {
            $autoOpen=true;
            $dialogconfirm='dialog-confirm';
            $button='';
            if (! is_int($useajax))
            {
                $button=$useajax;
                $useajax=1;
                $autoOpen=false;
                $dialogconfirm.='-'.$button;
            }
            $pageyes=$page.'&action='.$action.'&confirm=yes';
            $pageno=($useajax == 2?$page.'&confirm=no':'');
            // Add input fields into list of fields to read during submit (inputok and inputko)
            if (is_array($formquestion))
            {
                foreach ($formquestion as $key => $input)
                {
                    if (isset($input['name'])) array_push($inputok,$input['name']);
                    if (isset($input['inputko']) && $input['inputko'] == 1) array_push($inputko,$input['name']);
                }
            }

			// Show JQuery confirm box. Note that global var $useglobalvars is used inside this template
            $formconfirm.= '<div id="'.$dialogconfirm.'" title="'.dol_escape_htmltag($title).'" style="display: none;">';
            if (! empty($more)) {
            	$formconfirm.= '<p>'.$more.'</p>';
            }
            $formconfirm.= img_help('','').' '.$question;
            $formconfirm.= '</div>';

            $formconfirm.= '<script type="text/javascript">';
            $formconfirm.='
            $(function() {
            	$( "#'.$dialogconfirm.'" ).dialog({
                    autoOpen: '.($autoOpen ? "true" : "false").',
                    resizable: false,
                    height: "'.$height.'",
                    width: "'.$width.'",
                    modal: true,
                    closeOnEscape: false,
                    buttons: {
                        "'.dol_escape_js($langs->transnoentities("Yes")).'": function() {
                        	var options="";
                        	var inputok = '.json_encode($inputok).';
                         	var pageyes = "'.dol_escape_js(! empty($pageyes)?$pageyes:'').'";
                         	if (inputok.length>0) {
                         		$.each(inputok, function(i, inputname) {
                         			var more = "";
                         			if ($("#" + inputname).attr("type") == "checkbox") { more = ":checked"; }
                         			var inputvalue = $("#" + inputname + more).val();
                         			if (typeof inputvalue == "undefined") { inputvalue=""; }
                         			options += "&" + inputname + "=" + inputvalue;
                         		});
                         	}
                         	var urljump = pageyes + (pageyes.indexOf("?") < 0 ? "?" : "") + options;
                         	//alert(urljump);
            				if (pageyes.length > 0) { location.href = urljump; }
                            $(this).dialog("close");
                        },
                        "'.dol_escape_js($langs->transnoentities("No")).'": function() {
                        	var options = "";
                         	var inputko = '.json_encode($inputko).';
                         	var pageno="'.dol_escape_js(! empty($pageno)?$pageno:'').'";
                         	if (inputko.length>0) {
                         		$.each(inputko, function(i, inputname) {
                         			var more = "";
                         			if ($("#" + inputname).attr("type") == "checkbox") { more = ":checked"; }
                         			var inputvalue = $("#" + inputname + more).val();
                         			if (typeof inputvalue == "undefined") { inputvalue=""; }
                         			options += "&" + inputname + "=" + inputvalue;
                         		});
                         	}
                         	var urljump=pageno + (pageno.indexOf("?") < 0 ? "?" : "") + options;
                         	//alert(urljump);
            				if (pageno.length > 0) { location.href = urljump; }
                            $(this).dialog("close");
                        }
                    }
                });

            	var button = "'.$button.'";
                if (button.length > 0) {
                	$( "#" + button ).click(function() {
                		$("#'.$dialogconfirm.'").dialog("open");
                	});
                }
            });
            </script>';
        }
        else
        {
        	$formconfirm.= "\n<!-- begin form_confirm page=".$page." -->\n";

            $formconfirm.= '<form method="POST" action="'.$page.'" class="notoptoleftroright">'."\n";
            $formconfirm.= '<input type="hidden" name="action" value="'.$action.'">';
            $formconfirm.= '<input type="hidden" name="token" value="'.$_SESSION['newtoken'].'">'."\n";

            $formconfirm.= '<table width="100%" class="valid">'."\n";

            // Line title
            $formconfirm.= '<tr class="validtitre"><td class="validtitre" colspan="3">'.img_picto('','recent').' '.$title.'</td></tr>'."\n";

            // Line form fields
            if ($more)
            {
                $formconfirm.='<tr class="valid"><td class="valid" colspan="3">'."\n";
                $formconfirm.=$more;
                $formconfirm.='</td></tr>'."\n";
            }

            // Line with question
            $formconfirm.= '<tr class="valid">';
            $formconfirm.= '<td class="valid">'.$question.'</td>';
            $formconfirm.= '<td class="valid">';
            $newselectedchoice=empty($selectedchoice)?"no":$selectedchoice;
            $formconfirm.= $this->selectyesno("confirm",$newselectedchoice);
            $formconfirm.= '</td>';
            $formconfirm.= '<td class="valid" align="center"><input class="button" type="submit" value="'.$langs->trans("Validate").'"></td>';
            $formconfirm.= '</tr>'."\n";

            $formconfirm.= '</table>'."\n";

            $formconfirm.= "</form>\n";
            $formconfirm.= '<br>';

            $formconfirm.= "<!-- end form_confirm -->\n";
        }

        return $formconfirm;
    }


    /**
     *    Show a form to select a project
     *
     *    @param	int		$page        Page
     *    @param	int		$socid       Id third party
     *    @param    int		$selected    Id pre-selected project
     *    @param    string	$htmlname    Name of select field
     *    @return	void
     */
    function form_project($page, $socid, $selected='', $htmlname='projectid')
    {
        global $langs;

        require_once(DOL_DOCUMENT_ROOT."/core/lib/project.lib.php");

        $langs->load("project");
        if ($htmlname != "none")
        {
            print '<form method="post" action="'.$page.'">';
            print '<input type="hidden" name="action" value="classin">';
            print '<input type="hidden" name="token" value="'.$_SESSION['newtoken'].'">';
            print '<table class="nobordernopadding" cellpadding="0" cellspacing="0">';
            print '<tr><td>';
            //print "$socid,$selected,$htmlname";
            select_projects($socid,$selected,$htmlname);
            print '</td>';
            print '<td align="left"><input type="submit" class="button" value="'.$langs->trans("Modify").'"></td>';
            print '</tr></table></form>';
        }
        else
        {
            if ($selected)
            {
                $projet = new Project($this->db);
                $projet->fetch($selected);
                //print '<a href="'.DOL_URL_ROOT.'/projet/fiche.php?id='.$selected.'">'.$projet->title.'</a>';
                print $projet->getNomUrl(0,'',1);
            }
            else
            {
                print "&nbsp;";
            }
        }
    }

    /**
     *	Show a form to select payment conditions
     *
     *  @param	int		$page        	Page
     *  @param  string	$selected    	Id condition pre-selectionne
     *  @param  string	$htmlname    	Name of select html field
     *	@param	int		$addempty		Ajoute entree vide
     *  @return	void
     */
    function form_conditions_reglement($page, $selected='', $htmlname='cond_reglement_id', $addempty=0)
    {
        global $langs;
        if ($htmlname != "none")
        {
            print '<form method="post" action="'.$page.'">';
            print '<input type="hidden" name="action" value="setconditions">';
            print '<input type="hidden" name="token" value="'.$_SESSION['newtoken'].'">';
            print '<table class="nobordernopadding" cellpadding="0" cellspacing="0">';
            print '<tr><td>';
            $this->select_conditions_paiements($selected,$htmlname,-1,$addempty);
            print '</td>';
            print '<td align="left"><input type="submit" class="button" value="'.$langs->trans("Modify").'"></td>';
            print '</tr></table></form>';
        }
        else
        {
            if ($selected)
            {
                $this->load_cache_conditions_paiements();
                print $this->cache_conditions_paiements[$selected]['label'];
            } else {
                print "&nbsp;";
            }
        }
    }

    /**
     *  Show a form to select a delivery delay
     *
     *  @param  int		$page        	Page
     *  @param  string	$selected    	Id condition pre-selectionne
     *  @param  string	$htmlname    	Name of select html field
     *	@param	int		$addempty		Ajoute entree vide
     *  @return	void
     */
    function form_availability($page, $selected='', $htmlname='availability', $addempty=0)
    {
        global $langs;
        if ($htmlname != "none")
        {
            print '<form method="post" action="'.$page.'">';
            print '<input type="hidden" name="action" value="setavailability">';
            print '<input type="hidden" name="token" value="'.$_SESSION['newtoken'].'">';
            print '<table class="nobordernopadding" cellpadding="0" cellspacing="0">';
            print '<tr><td>';
            $this->select_availability($selected,$htmlname,-1,$addempty);
            print '</td>';
            print '<td align="left"><input type="submit" class="button" value="'.$langs->trans("Modify").'"></td>';
            print '</tr></table></form>';
        }
        else
        {
            if ($selected)
            {
                $this->load_cache_availability();
                print $this->cache_availability[$selected]['label'];
            } else {
                print "&nbsp;";
            }
        }
    }

    /**
     *  Show a select form to select origin
     *
     *  @param  string	$page        	Page
     *  @param  string	$selected    	Id condition pre-selectionne
     *  @param  string	$htmlname    	Name of select html field
     *	@param	int		$addempty		Add empty entry
     *  @return	void
     */
    function form_demand_reason($page, $selected='', $htmlname='demandreason', $addempty=0)
    {
        global $langs;
        if ($htmlname != "none")
        {
            print '<form method="post" action="'.$page.'">';
            print '<input type="hidden" name="action" value="setdemandreason">';
            print '<input type="hidden" name="token" value="'.$_SESSION['newtoken'].'">';
            print '<table class="nobordernopadding" cellpadding="0" cellspacing="0">';
            print '<tr><td>';
            $this->select_demand_reason($selected,$htmlname,-1,$addempty);
            print '</td>';
            print '<td align="left"><input type="submit" class="button" value="'.$langs->trans("Modify").'"></td>';
            print '</tr></table></form>';
        }
        else
        {
            if ($selected)
            {
                $this->load_cache_demand_reason();
                foreach ($this->cache_demand_reason as $key => $val)
                {
                    if ($val['id'] == $selected)
                    {
                        print $val['label'];
                        break;
                    }
                }
            } else {
                print "&nbsp;";
            }
        }
    }

    /**
     *    Show a form to select a date
     *
     *    @param	string		$page        Page
     *    @param	string		$selected    Date preselected
     *    @param    string		$htmlname    Name of input html field
     *    @return	void
     */
    function form_date($page, $selected, $htmlname)
    {
        global $langs;

        if ($htmlname != "none")
        {
            print '<form method="post" action="'.$page.'" name="form'.$htmlname.'">';
            print '<input type="hidden" name="action" value="set'.$htmlname.'">';
            print '<input type="hidden" name="token" value="'.$_SESSION['newtoken'].'">';
            print '<table class="nobordernopadding" cellpadding="0" cellspacing="0">';
            print '<tr><td>';
            print $this->select_date($selected,$htmlname,0,0,1,'form'.$htmlname);
            print '</td>';
            print '<td align="left"><input type="submit" class="button" value="'.$langs->trans("Modify").'"></td>';
            print '</tr></table></form>';
        }
        else
        {
            if ($selected)
            {
                $this->load_cache_types_paiements();
                print $this->cache_types_paiements[$selected]['label'];
            } else {
                print "&nbsp;";
            }
        }
    }


    /**
     *  Show a select form to choose a user
     *
     *  @param	string	$page        	Page
     *  @param  string	$selected    	Id of user preselected
     *  @param  string	$htmlname    	Name of input html field
     *  @param  array	$exclude         List of users id to exclude
     *  @param  array	$include         List of users id to include
     *  @return	void
     */
    function form_users($page, $selected='', $htmlname='userid', $exclude='', $include='')
    {
        global $langs;

        if ($htmlname != "none")
        {
            print '<form method="POST" action="'.$page.'" name="form'.$htmlname.'">';
            print '<input type="hidden" name="action" value="set'.$htmlname.'">';
            print '<input type="hidden" name="token" value="'.$_SESSION['newtoken'].'">';
            print '<table class="nobordernopadding" cellpadding="0" cellspacing="0">';
            print '<tr><td>';
            print $this->select_users($selected,$htmlname,1,$exclude,0,$include);
            print '</td>';
            print '<td align="left"><input type="submit" class="button" value="'.$langs->trans("Modify").'"></td>';
            print '</tr></table></form>';
        }
        else
        {
            if ($selected)
            {
                require_once(DOL_DOCUMENT_ROOT ."/user/class/user.class.php");
                //$this->load_cache_contacts();
                //print $this->cache_contacts[$selected];
                $theuser=new User($this->db);
                $theuser->fetch($selected);
                print $theuser->getNomUrl(1);
            } else {
                print "&nbsp;";
            }
        }
    }


    /**
     *    Affiche formulaire de selection des modes de reglement
     *
     *    @param	string	$page        Page
     *    @param    int		$selected    Id mode pre-selectionne
     *    @param    string	$htmlname    Name of select html field
     *    @return	void
     */
    function form_modes_reglement($page, $selected='', $htmlname='mode_reglement_id')
    {
        global $langs;
        if ($htmlname != "none")
        {
            print '<form method="POST" action="'.$page.'">';
            print '<input type="hidden" name="action" value="setmode">';
            print '<input type="hidden" name="token" value="'.$_SESSION['newtoken'].'">';
            print '<table class="nobordernopadding" cellpadding="0" cellspacing="0">';
            print '<tr><td>';
            $this->select_types_paiements($selected,$htmlname);
            print '</td>';
            print '<td align="left"><input type="submit" class="button" value="'.$langs->trans("Modify").'"></td>';
            print '</tr></table></form>';
        }
        else
        {
            if ($selected)
            {
                $this->load_cache_types_paiements();
                print $this->cache_types_paiements[$selected]['label'];
            } else {
                print "&nbsp;";
            }
        }
    }


    /**
     *	Show a select box with available absolute discounts
     *
     *  @param  string	$page        	Page URL where form is shown
     *  @param  int		$selected    	Value pre-selected
     *	@param  string	$htmlname    	Nom du formulaire select. Si 'none', non modifiable. Example 'remise_id'.
     *	@param	int		$socid			Third party id
     * 	@param	float	$amount			Total amount available
     * 	@param	string	$filter			SQL filter on discounts
     * 	@param	int		$maxvalue		Max value for lines that can be selected
     *  @param  string	$more           More string to add
     *  @return	void
     */
    function form_remise_dispo($page, $selected, $htmlname, $socid, $amount, $filter='', $maxvalue=0, $more='')
    {
        global $conf,$langs;
        if ($htmlname != "none")
        {
            print '<form method="post" action="'.$page.'">';
            print '<input type="hidden" name="action" value="setabsolutediscount">';
            print '<input type="hidden" name="token" value="'.$_SESSION['newtoken'].'">';
            print '<table class="nobordernopadding" cellpadding="0" cellspacing="0">';
            print '<tr><td nowrap="nowrap">';
            if (! empty($conf->global->FACTURE_DEPOSITS_ARE_JUST_PAYMENTS))
            {
                if (! $filter || $filter=="fk_facture_source IS NULL") print $langs->trans("CompanyHasAbsoluteDiscount",price($amount),$langs->transnoentities("Currency".$conf->currency)).': ';    // If we want deposit to be substracted to payments only and not to total of final invoice
                else print $langs->trans("CompanyHasCreditNote",price($amount),$langs->transnoentities("Currency".$conf->currency)).': ';
            }
            else
            {
                if (! $filter || $filter=="fk_facture_source IS NULL OR (fk_facture_source IS NOT NULL AND description='(DEPOSIT)')") print $langs->trans("CompanyHasAbsoluteDiscount",price($amount),$langs->transnoentities("Currency".$conf->currency)).': ';
                else print $langs->trans("CompanyHasCreditNote",price($amount),$langs->transnoentities("Currency".$conf->currency)).': ';
            }
            $newfilter='fk_facture IS NULL AND fk_facture_line IS NULL';	// Remises disponibles
            if ($filter) $newfilter.=' AND ('.$filter.')';
            $nbqualifiedlines=$this->select_remises($selected,$htmlname,$newfilter,$socid,$maxvalue);
            print '</td>';
            print '<td>';
            if ($nbqualifiedlines > 0)
            {
                print ' &nbsp; <input type="submit" class="button" value="'.$langs->trans("UseLine").'"';
                if ($filter && $filter != "fk_facture_source IS NULL OR (fk_facture_source IS NOT NULL AND description='(DEPOSIT)')") print '" title="'.$langs->trans("UseCreditNoteInInvoicePayment");
                print '">';
            }
            if ($more) print $more;
            print '</td>';
            print '</tr></table></form>';
        }
        else
        {
            if ($selected)
            {
                print $selected;
            }
            else
            {
                print "0";
            }
        }
    }


    /**
     *    Affiche formulaire de selection des contacts
     *
     *    @param	string	$page        	Page
     *    @param	Societe	$societe		Third party
     *    @param    int		$selected    	Id contact pre-selectionne
     *    @param    string	$htmlname    	Nom du formulaire select
     *    @return	void
     */
    function form_contacts($page, $societe, $selected='', $htmlname='contactidp')
    {
        global $langs;

        if ($htmlname != "none")
        {
            print '<form method="post" action="'.$page.'">';
            print '<input type="hidden" name="action" value="set_contact">';
            print '<input type="hidden" name="token" value="'.$_SESSION['newtoken'].'">';
            print '<table class="nobordernopadding" cellpadding="0" cellspacing="0">';
            print '<tr><td>';
            $num=$this->select_contacts($societe->id, $selected, $htmlname);
            if ($num==0)
            {
            	$addcontact = (! empty($conf->global->SOCIETE_ADDRESSES_MANAGEMENT) ? $langs->trans("AddContact") : $langs->trans("AddContactAddress"));
                print '<font class="error">Cette societe n\'a pas de contact, veuillez en cr�er un avant de faire votre proposition commerciale</font><br>';
                print '<a href="'.DOL_URL_ROOT.'/contact/fiche.php?socid='.$societe->id.'&amp;action=create&amp;backtoreferer=1">'.$addcontact.'</a>';
            }
            print '</td>';
            print '<td align="left"><input type="submit" class="button" value="'.$langs->trans("Modify").'"></td>';
            print '</tr></table></form>';
        }
        else
        {
            if ($selected)
            {
                require_once(DOL_DOCUMENT_ROOT ."/contact/class/contact.class.php");
                //$this->load_cache_contacts();
                //print $this->cache_contacts[$selected];
                $contact=new Contact($this->db);
                $contact->fetch($selected);
                print $contact->getFullName($langs);
            } else {
                print "&nbsp;";
            }
        }
    }

    /**
     *    Output html select to select thirdparty
     *
     *    @param	string	$page       Page
     *    @param    string	$selected   Id preselected
     *    @param    string	$htmlname	Name of HTML select
     *  @param  string	$filter         Optionnal filters criteras
     *	@param	int		$showempty		Add an empty field
     * 	@param	int		$showtype		Show third party type in combolist (customer, prospect or supplier)
     * 	@param	int		$forcecombo		Force to use combo box
     *  @param	array	$event			Event options
     *    @return	void
     */
    function form_thirdparty($page, $selected='', $htmlname='socid', $filter='',$showempty=0, $showtype=0, $forcecombo=0, $event=array())
    {
        global $langs;

        if ($htmlname != "none")
        {
            print '<form method="post" action="'.$page.'">';
            print '<input type="hidden" name="action" value="set_thirdparty">';
            print '<input type="hidden" name="token" value="'.$_SESSION['newtoken'].'">';
            print '<table class="nobordernopadding" cellpadding="0" cellspacing="0">';
            print '<tr><td>';
            print $this->select_company($selected, $htmlname, $filter, $showempty, $showtype, $forcecombo, $event);
            print '</td>';
            print '<td align="left"><input type="submit" class="button" value="'.$langs->trans("Modify").'"></td>';
            print '</tr></table></form>';
        }
        else
        {
            if ($selected)
            {
                require_once(DOL_DOCUMENT_ROOT ."/societe/class/societe.class.php");
                $soc = new Societe($this->db);
                $soc->fetch($selected);
                print $soc->getNomUrl($langs);
            }
            else
            {
                print "&nbsp;";
            }
        }
    }

    /**
     *    Retourne la liste des devises, dans la langue de l'utilisateur
     *
     *    @param	string	$selected    preselected currency code
     *    @param    string	$htmlname    name of HTML select list
     *    @return	void
     */
    function select_currency($selected='',$htmlname='currency_id')
    {
        print $this->selectcurrency($selected,$htmlname);
    }

    /**
     *      Load into the cache all currencies
     *
     *      @return     int             Nb of loaded lines, 0 if already loaded, <0 if KO
     */
    function load_cache_currencies()
    {
    	global $langs;

    	$langs->load("dict");

    	if (count($this->cache_currencies)) return 0;    // Cache deja charge

    	$sql = "SELECT code_iso, label, unicode";
        $sql.= " FROM ".MAIN_DB_PREFIX."c_currencies";
        $sql.= " WHERE active = 1";
        $sql.= " ORDER BY code_iso ASC";

    	dol_syslog(get_class($this).'::load_cache_currencies sql='.$sql, LOG_DEBUG);
    	$resql = $this->db->query($sql);
    	if ($resql)
    	{
    		$num = $this->db->num_rows($resql);
    		$i = 0;
    		while ($i < $num)
    		{
    			$obj = $this->db->fetch_object($resql);

    			// Si traduction existe, on l'utilise, sinon on prend le libelle par defaut
    			$this->cache_currencies[$obj->code_iso]['label'] = ($obj->code_iso && $langs->trans("Currency".$obj->code_iso)!="Currency".$obj->code_iso?$langs->trans("Currency".$obj->code_iso):($obj->label!='-'?$obj->label:''));
    			$this->cache_currencies[$obj->code_iso]['unicode'] = (array) json_decode($obj->unicode, true);
    			$label[$obj->code_iso] = $this->cache_currencies[$obj->code_iso]['label'];
    			$i++;
    		}

    		array_multisort($label, SORT_ASC, $this->cache_currencies);

    		return $num;
    	}
    	else
    	{
    		dol_print_error($this->db);
    		return -1;
    	}
    }

    /**
     *  Retourne la liste des devises, dans la langue de l'utilisateur
     *
     *  @param	string	$selected    preselected currency code
     *  @param  string	$htmlname    name of HTML select list
     * 	@return	void
     */
    function selectcurrency($selected='',$htmlname='currency_id')
    {
        global $conf,$langs,$user;

        $langs->load("dict");

        $this->load_cache_currencies();

        $out='';

        if ($selected=='euro' || $selected=='euros') $selected='EUR';   // Pour compatibilite

        $out.= '<select class="flat" name="'.$htmlname.'">';
        foreach ($this->cache_currencies as $code_iso => $currency)
        {
        	if ($selected && $selected == $code_iso)
        	{
        		$out.= '<option value="'.$code_iso.'" selected="selected">';
        	}
        	else
        	{
        		$out.= '<option value="'.$code_iso.'">';
        	}
        	$out.= $currency['label'];
        	$out.= ' ('.getCurrencySymbol($code_iso).')';
        	$out.= '</option>';
        }
        $out.= '</select>';
        if ($user->admin) $out.= info_admin($langs->trans("YouCanChangeValuesForThisListFromDictionnarySetup"),1);
        return $out;
    }


    /**
     *	Load into the cache vat rates of a country
     *
     *	@param	string	$country_code		Country code
     *	@return	int							Nb of loaded lines, 0 if already loaded, <0 if KO
     */
    function load_cache_vatrates($country_code)
    {
    	global $langs;

    	$num = count($this->cache_vatrates);
    	if ($num > 0) return $num;    // Cache deja charge

    	$sql  = "SELECT DISTINCT t.taux, t.recuperableonly";
    	$sql.= " FROM ".MAIN_DB_PREFIX."c_tva as t, ".MAIN_DB_PREFIX."c_pays as p";
    	$sql.= " WHERE t.fk_pays = p.rowid";
    	$sql.= " AND t.active = 1";
    	$sql.= " AND p.code IN (".$country_code.")";
    	$sql.= " ORDER BY t.taux ASC, t.recuperableonly ASC";

    	$resql=$this->db->query($sql);
    	if ($resql)
    	{
    		$num = $this->db->num_rows($resql);
    		if ($num)
    		{
    			for ($i = 0; $i < $num; $i++)
    			{
    				$obj = $this->db->fetch_object($resql);
    				$this->cache_vatrates[$i]['txtva']	= $obj->taux;
    				$this->cache_vatrates[$i]['libtva']	= $obj->taux.'%';
    				$this->cache_vatrates[$i]['nprtva']	= $obj->recuperableonly;
    			}

    			return $num;
    		}
    		else
    		{
    			$this->error = '<font class="error">'.$langs->trans("ErrorNoVATRateDefinedForSellerCountry",$country_code).'</font>';
    			return -1;
    		}
    	}
    	else
    	{
    		$this->error = '<font class="error">'.$this->db->error().'</font>';
    		return -2;
    	}
    }

    /**
     *  Output an HTML select vat rate
     *
     *  @param	string	$htmlname           Nom champ html
     *  @param  float	$selectedrate       Forcage du taux tva pre-selectionne. Mettre '' pour aucun forcage.
     *  @param  Societe	$societe_vendeuse   Objet societe vendeuse
     *  @param  Societe	$societe_acheteuse  Objet societe acheteuse
     *  @param  int		$idprod             Id product
     *  @param  int		$info_bits          Miscellaneous information on line (1 for NPR)
     *  @param  int		$type               ''=Unknown, 0=Product, 1=Service (Used if idprod not defined)
     *                  					Si vendeur non assujeti a TVA, TVA par defaut=0. Fin de regle.
     *                  					Si le (pays vendeur = pays acheteur) alors la TVA par defaut=TVA du produit vendu. Fin de regle.
     *                  					Si (vendeur et acheteur dans Communaute europeenne) et bien vendu = moyen de transports neuf (auto, bateau, avion), TVA par defaut=0 (La TVA doit etre paye par l'acheteur au centre d'impots de son pays et non au vendeur). Fin de regle.
     *                  					Si (vendeur et acheteur dans Communaute europeenne) et bien vendu autre que transport neuf alors la TVA par defaut=TVA du produit vendu. Fin de regle.
     *                  					Sinon la TVA proposee par defaut=0. Fin de regle.
     *  @param	bool	$options_only		Return options only (for ajax treatment)
     *  @return	void
     */
    function load_tva($htmlname='tauxtva', $selectedrate='', $societe_vendeuse='', $societe_acheteuse='', $idprod=0, $info_bits=0, $type='', $options_only=false)
    {
        global $langs,$conf,$mysoc;

        $return='';
        $txtva=array();
        $libtva=array();
        $nprtva=array();

        // Define defaultnpr and defaultttx
        $defaultnpr=($info_bits & 0x01);
        $defaultnpr=(preg_match('/\*/',$selectedrate) ? 1 : $defaultnpr);
        $defaulttx=str_replace('*','',$selectedrate);

        // Check parameters
        if (is_object($societe_vendeuse) && ! $societe_vendeuse->country_code)
        {
            if ($societe_vendeuse->id == $mysoc->id)
            {
                $return.= '<font class="error">'.$langs->trans("ErrorYourCountryIsNotDefined").'</div>';
            }
            else
            {
                $return.= '<font class="error">'.$langs->trans("ErrorSupplierCountryIsNotDefined").'</div>';
            }
            return $return;
        }

        //var_dump($societe_acheteuse);
        //print "name=$name, selectedrate=$selectedrate, seller=".$societe_vendeuse->country_code." buyer=".$societe_acheteuse->country_code." buyer is company=".$societe_acheteuse->isACompany()." idprod=$idprod, info_bits=$info_bits type=$type";
        //exit;

        // Get list of all VAT rates to show
        // First we defined code_pays to use to find list
        if (is_object($societe_vendeuse))
        {
            $code_pays="'".$societe_vendeuse->country_code."'";
        }
        else
        {
            $code_pays="'".$mysoc->country_code."'";   // Pour compatibilite ascendente
        }
        if (! empty($conf->global->SERVICE_ARE_ECOMMERCE_200238EC))    // If option to have vat for end customer for services is on
        {
            if (! $societe_vendeuse->isInEEC() && $societe_acheteuse->isInEEC() && ! $societe_acheteuse->isACompany())
            {
                // We also add the buyer
                if (is_numeric($type))
                {
                    if ($type == 1) // We know product is a service
                    {
                        $code_pays.=",'".$societe_acheteuse->country_code."'";
                    }
                }
                else if (! $idprod)  // We don't know type of product
                {
                    $code_pays.=",'".$societe_acheteuse->country_code."'";
                }
                else
                {
                    $prodstatic=new Product($this->db);
                    $prodstatic->fetch($idprod);
                    if ($prodstatic->type == 1)   // We know product is a service
                    {
                        $code_pays.=",'".$societe_acheteuse->country_code."'";
                    }
                }
            }
        }

        // Now we get list
        $num = $this->load_cache_vatrates($code_pays);

        if ($num > 0)
        {
        	// Definition du taux a pre-selectionner (si defaulttx non force et donc vaut -1 ou '')
        	if ($defaulttx < 0 || dol_strlen($defaulttx) == 0)
        	{
        		$defaulttx=get_default_tva($societe_vendeuse,$societe_acheteuse,$idprod);
        		$defaultnpr=get_default_npr($societe_vendeuse,$societe_acheteuse,$idprod);
        	}

        	// Si taux par defaut n'a pu etre determine, on prend dernier de la liste.
        	// Comme ils sont tries par ordre croissant, dernier = plus eleve = taux courant
        	if ($defaulttx < 0 || dol_strlen($defaulttx) == 0)
        	{
        		$defaulttx = $this->cache_vatrates[$num-1]['txtva'];
        	}

        	if (! $options_only) $return.= '<select class="flat" id="'.$htmlname.'" name="'.$htmlname.'">';

        	foreach ($this->cache_vatrates as $rate)
        	{
        		$return.= '<option value="'.$rate['txtva'];
        		$return.= $rate['nprtva'] ? '*': '';
        		$return.= '"';
        		if ($rate['txtva'] == $defaulttx && $rate['nprtva'] == $defaultnpr)
        		{
        			$return.= ' selected="selected"';
        		}
        		$return.= '>'.vatrate($rate['libtva']);
        		$return.= $rate['nprtva'] ? ' *': '';
        		$return.= '</option>';

        		$this->tva_taux_value[]		= $rate['txtva'];
        		$this->tva_taux_libelle[]	= $rate['libtva'];
        		$this->tva_taux_npr[]		= $rate['nprtva'];
        	}

        	if (! $options_only) $return.= '</select>';
        }
        else
        {
            $return.= $this->error;
        }

        $this->num = $num;
        return $return;
    }


    /**
     *	Show a HTML widget to input a date or combo list for day, month, years and optionnaly hours and minutes
     *  Fields are preselected with :
     *            	- set_time date (Local PHP server timestamps or date format YYYY-MM-DD or YYYY-MM-DD HH:MM)
     *            	- local date of PHP server if set_time is ''
     *            	- Empty (fields empty) if set_time is -1 (in this case, parameter empty must also have value 1)
     *
     *	@param	timestamp	$set_time 		Pre-selected date (must be a local PHP server timestamp)
     *	@param	string		$prefix			Prefix for fields name
     *	@param	int			$h				1=Show also hours
     *	@param	int			$m				1=Show also minutes
     *	@param	int			$empty			0=Fields required, 1=Empty input is allowed
     *	@param	string		$form_name 		Form name. Used by popup dates.
     *	@param	int			$d				1=Show days, month, years
     * 	@param	int			$addnowbutton	Add a button "Now"
     * 	@param	int			$nooutput		Do not output html string but return it
     * 	@param 	int			$disabled		Disable input fields
     *  @param  int			$fullday        When a checkbox with this html name is on, hour and day are set with 00:00 or 23:59
     * 	@return	mixed						Nothing or string if nooutput is 1
     */
    function select_date($set_time='', $prefix='re', $h=0, $m=0, $empty=0, $form_name="", $d=1, $addnowbutton=0, $nooutput=0, $disabled=0, $fullday='')
    {
        global $conf,$langs;

        $retstring='';

        if($prefix=='') $prefix='re';
        if($h == '') $h=0;
        if($m == '') $m=0;
        if($empty == '') $empty=0;

        if (! $set_time && $empty == 0) $set_time = dol_now('tzuser');

        // Analysis of the pre-selection date
        if (preg_match('/^([0-9]+)\-([0-9]+)\-([0-9]+)\s?([0-9]+)?:?([0-9]+)?/',$set_time,$reg))
        {
            // Date format 'YYYY-MM-DD' or 'YYYY-MM-DD HH:MM:SS'
            $syear	= (! empty($reg[1])?$reg[1]:'');
            $smonth	= (! empty($reg[2])?$reg[2]:'');
            $sday	= (! empty($reg[3])?$reg[3]:'');
            $shour	= (! empty($reg[4])?$reg[4]:'');
            $smin	= (! empty($reg[5])?$reg[5]:'');
        }
        elseif (strval($set_time) != '' && $set_time != -1)
        {
            // set_time est un timestamps (0 possible)
            $syear = dol_print_date($set_time, "%Y");
            $smonth = dol_print_date($set_time, "%m");
            $sday = dol_print_date($set_time, "%d");
            $shour = dol_print_date($set_time, "%H");
            $smin = dol_print_date($set_time, "%M");
        }
        else
        {
            // Date est '' ou vaut -1
            $syear = '';
            $smonth = '';
            $sday = '';
            $shour = '';
            $smin = '';
        }

        if ($d)
        {
            // Show date with popup
            if (! empty($conf->use_javascript_ajax) && (empty($conf->global->MAIN_POPUP_CALENDAR) || $conf->global->MAIN_POPUP_CALENDAR != "none"))
            {
            	$formated_date='';
                //print "e".$set_time." t ".$conf->format_date_short;
                if (strval($set_time) != '' && $set_time != -1)
                {
                    //$formated_date=dol_print_date($set_time,$conf->format_date_short);
                    $formated_date=dol_print_date($set_time,$langs->trans("FormatDateShort"));  // FormatDateShort for dol_print_date/FormatDateShortJava that is same for javascript
                }

                // Calendrier popup version eldy
                if (empty($conf->global->MAIN_POPUP_CALENDAR) || $conf->global->MAIN_POPUP_CALENDAR == "eldy")
                {
                    // Zone de saisie manuelle de la date
                    $retstring.='<input id="'.$prefix.'" name="'.$prefix.'" type="text" size="9" maxlength="11" value="'.$formated_date.'"';
                    $retstring.=($disabled?' disabled="disabled"':'');
                    $retstring.=' onChange="dpChangeDay(\''.$prefix.'\',\''.$langs->trans("FormatDateShortJava").'\'); "';  // FormatDateShort for dol_print_date/FormatDateShortJava that is same for javascript
                    $retstring.='>';

                    // Icone calendrier
                    if (! $disabled)
                    {
                        $retstring.='<button id="'.$prefix.'Button" type="button" class="dpInvisibleButtons"';
                        $base=DOL_URL_ROOT.'/core/';
                        $retstring.=' onClick="showDP(\''.$base.'\',\''.$prefix.'\',\''.$langs->trans("FormatDateShortJava").'\',\''.$langs->defaultlang.'\');">'.img_object($langs->trans("SelectDate"),'calendarday','class="datecallink"').'</button>';
                    }
                    else $retstring.='<button id="'.$prefix.'Button" type="button" class="dpInvisibleButtons">'.img_object($langs->trans("Disabled"),'calendarday','class="datecallink"').'</button>';

                    $retstring.='<input type="hidden" id="'.$prefix.'day"   name="'.$prefix.'day"   value="'.$sday.'">'."\n";
                    $retstring.='<input type="hidden" id="'.$prefix.'month" name="'.$prefix.'month" value="'.$smonth.'">'."\n";
                    $retstring.='<input type="hidden" id="'.$prefix.'year"  name="'.$prefix.'year"  value="'.$syear.'">'."\n";
                }
                else
                {
                    print "Bad value of calendar";
                }
            }

            // Show date with combo selects
            if (empty($conf->use_javascript_ajax) || $conf->global->MAIN_POPUP_CALENDAR == "none")
            {
                // Day
                $retstring.='<select'.($disabled?' disabled="disabled"':'').' class="flat" name="'.$prefix.'day">';

                if ($empty || $set_time == -1)
                {
                    $retstring.='<option value="0" selected="selected">&nbsp;</option>';
                }

                for ($day = 1 ; $day <= 31; $day++)
                {
                    if ($day == $sday)
                    {
                        $retstring.="<option value=\"$day\" selected=\"selected\">$day";
                    }
                    else
                    {
                        $retstring.="<option value=\"$day\">$day";
                    }
                    $retstring.="</option>";
                }

                $retstring.="</select>";

                $retstring.='<select'.($disabled?' disabled="disabled"':'').' class="flat" name="'.$prefix.'month">';
                if ($empty || $set_time == -1)
                {
                    $retstring.='<option value="0" selected="selected">&nbsp;</option>';
                }

                // Month
                for ($month = 1 ; $month <= 12 ; $month++)
                {
                    $retstring.='<option value="'.$month.'"'.($month == $smonth?' selected="selected"':'').'>';
                    $retstring.=dol_print_date(mktime(12,0,0,$month,1,2000),"%b");
                    $retstring.="</option>";
                }
                $retstring.="</select>";

                // Year
                if ($empty || $set_time == -1)
                {
                    $retstring.='<input'.($disabled?' disabled="disabled"':'').' class="flat" type="text" size="3" maxlength="4" name="'.$prefix.'year" value="'.$syear.'">';
                }
                else
                {
                    $retstring.='<select'.($disabled?' disabled="disabled"':'').' class="flat" name="'.$prefix.'year">';

                    for ($year = $syear - 5; $year < $syear + 10 ; $year++)
                    {
                        if ($year == $syear)
                        {
                            $retstring.="<option value=\"$year\" selected=\"true\">".$year;
                        }
                        else
                        {
                            $retstring.="<option value=\"$year\">".$year;
                        }
                        $retstring.="</option>";
                    }
                    $retstring.="</select>\n";
                }
            }
        }

        if ($d && $h) $retstring.='&nbsp;';

        if ($h)
        {
            // Show hour
            $retstring.='<select'.($disabled?' disabled="disabled"':'').' class="flat '.($fullday?$fullday.'hour':'').'" name="'.$prefix.'hour">';
            if ($empty) $retstring.='<option value="-1">&nbsp;</option>';
            for ($hour = 0; $hour < 24; $hour++)
            {
                if (dol_strlen($hour) < 2)
                {
                    $hour = "0" . $hour;
                }
                if ($hour == $shour)
                {
                    $retstring.="<option value=\"$hour\" selected=\"true\">$hour</option>";
                }
                else
                {
                    $retstring.="<option value=\"$hour\">$hour</option>";
                }
            }
            $retstring.="</select>";
            $retstring.="H\n";
        }

        if ($m)
        {
            // Show minutes
            $retstring.='<select'.($disabled?' disabled="disabled"':'').' class="flat '.($fullday?$fullday.'min':'').'" name="'.$prefix.'min">';
            if ($empty) $retstring.='<option value="-1">&nbsp;</option>';
            for ($min = 0; $min < 60 ; $min++)
            {
                if (dol_strlen($min) < 2)
                {
                    $min = "0" . $min;
                }
                if ($min == $smin)
                {
                    $retstring.="<option value=\"$min\" selected=\"true\">$min</option>";
                }
                else
                {
                    $retstring.="<option value=\"$min\">$min</option>";
                }
            }
            $retstring.="</select>";
            $retstring.="M\n";
        }

        // Add a "Now" button
        if ($conf->use_javascript_ajax && $addnowbutton)
        {
            // Script which will be inserted in the OnClick of the "Now" button
            $reset_scripts = "";

            // Generate the date part, depending on the use or not of the javascript calendar
            if (empty($conf->global->MAIN_POPUP_CALENDAR) || $conf->global->MAIN_POPUP_CALENDAR == "eldy")
            {
                $base=DOL_URL_ROOT.'/core/';
                $reset_scripts .= 'resetDP(\''.$base.'\',\''.$prefix.'\',\''.$langs->trans("FormatDateShortJava").'\',\''.$langs->defaultlang.'\');';
            }
            else
            {
                $reset_scripts .= 'this.form.elements[\''.$prefix.'day\'].value=formatDate(new Date(), \'d\'); ';
                $reset_scripts .= 'this.form.elements[\''.$prefix.'month\'].value=formatDate(new Date(), \'M\'); ';
                $reset_scripts .= 'this.form.elements[\''.$prefix.'year\'].value=formatDate(new Date(), \'yyyy\'); ';
            }
            // Generate the hour part
            if ($h)
            {
                if ($fullday) $reset_scripts .= " if (jQuery('#fullday:checked').val() == null) {";
                $reset_scripts .= 'this.form.elements[\''.$prefix.'hour\'].value=formatDate(new Date(), \'HH\'); ';
                if ($fullday) $reset_scripts .= ' } ';
            }
            // Generate the minute part
            if ($m)
            {
                if ($fullday) $reset_scripts .= " if (jQuery('#fullday:checked').val() == null) {";
                $reset_scripts .= 'this.form.elements[\''.$prefix.'min\'].value=formatDate(new Date(), \'mm\'); ';
                if ($fullday) $reset_scripts .= ' } ';
            }
            // If reset_scripts is not empty, print the button with the reset_scripts in OnClick
            if ($reset_scripts)
            {
                $retstring.='<button class="dpInvisibleButtons datenowlink" id="'.$prefix.'ButtonNow" type="button" name="_useless" value="Now" onClick="'.$reset_scripts.'">';
                $retstring.=$langs->trans("Now");
                $retstring.='</button> ';
            }
        }

        if (! empty($nooutput)) return $retstring;

        print $retstring;
        return;
    }

    /**
     *	Function to show a form to select a duration on a page
     *
     *	@param	string	$prefix   	prefix
     *	@param  int		$iSecond  	Default preselected duration (number of seconds)
     * 	@param	int		$disabled	Disable the combo box
     *  @return	void
     */
    function select_duration($prefix,$iSecond='',$disabled=0)
    {
        if ($iSecond)
        {
            require_once(DOL_DOCUMENT_ROOT."/core/lib/date.lib.php");

            $hourSelected = convertSecondToTime($iSecond,'hour');
            $minSelected = convertSecondToTime($iSecond,'min');
        }

        print '<select class="flat" name="'.$prefix.'hour"'.($disabled?' disabled="disabled"':'').'>';
        for ($hour = 0; $hour < 24; $hour++)
        {
            print '<option value="'.$hour.'"';
            if ($hourSelected == $hour)
            {
                print " selected=\"true\"";
            }
            print ">".$hour."</option>";
        }
        print "</select>";
        print "H &nbsp;";
        print '<select class="flat" name="'.$prefix.'min"'.($disabled?' disabled="disabled"':'').'>';
        for ($min = 0; $min <= 55; $min=$min+5)
        {
            print '<option value="'.$min.'"';
            if ($minSelected == $min) print ' selected="selected"';
            print '>'.$min.'</option>';
        }
        print "</select>";
        print "M&nbsp;";
    }


    /**
     *	Show a select form from an array
     *
     *	@param	string	$htmlname       Name of html select area
     *	@param	array	$array          Array with key+value
     *	@param	int		$id             Preselected key
     *	@param	int		$show_empty     1 si il faut ajouter une valeur vide dans la liste, 0 sinon
     *	@param	int		$key_in_label   1 pour afficher la key dans la valeur "[key] value"
     *	@param	int		$value_as_key   1 to use value as key
     *	@param  string	$option         Valeur de l'option en fonction du type choisi
     *	@param  int		$translate		Translate and encode value
     * 	@param	int		$maxlen			Length maximum for labels
     * 	@param	int		$disabled		Html select box is disabled
     * 	@return	string					HTML select string
     */
    function selectarray($htmlname, $array, $id='', $show_empty=0, $key_in_label=0, $value_as_key=0, $option='', $translate=0, $maxlen=0, $disabled=0)
    {
        global $langs;

        if ($value_as_key) $array=array_combine($array, $array);

        $out='<select id="'.$htmlname.'" '.($disabled?'disabled="disabled" ':'').'class="flat" name="'.$htmlname.'" '.($option != ''?$option:'').'>';

        if ($show_empty)
        {
            $out.='<option value="-1"'.($id==-1?' selected="selected"':'').'>&nbsp;</option>'."\n";
        }

        if (is_array($array))
        {
            foreach($array as $key => $value)
            {
                $out.='<option value="'.$key.'"';
                // Si il faut pre-selectionner une valeur
                if ($id != '' && $id == $key)
                {
                    $out.=' selected="selected"';
                }

                $out.='>';

                $newval=($translate?$langs->trans(ucfirst($value)):$value);
                if ($key_in_label)
                {
                    $selectOptionValue = dol_htmlentitiesbr($key.' - '.($maxlen?dol_trunc($newval,$maxlen):$newval));
                }
                else
                {
                    $selectOptionValue = dol_htmlentitiesbr($maxlen?dol_trunc($newval,$maxlen):$newval);
                    if ($value == '' || $value == '-') {
                        $selectOptionValue='&nbsp;';
                    }
                }
                $out.=$selectOptionValue;
                $out.="</option>\n";
            }
        }

        $out.="</select>";
        return $out;
    }

    /**
     *	Show a multiselect form from an array.
     *
     *	@param	string	$htmlname		Name of select
     *	@param	array	$array			Array with key+value
     *	@param	array	$selected		Preselected keys
     *	@param	int		$key_in_label   1 pour afficher la key dans la valeur "[key] value"
     *	@param	int		$value_as_key   1 to use value as key
     *	@param  string	$option         Valeur de l'option en fonction du type choisi
     *	@param  int		$translate		Translate and encode value
     *	@return	string					HTML multiselect string
     */
    function multiselectarray($htmlname, $array, $selected=array(), $key_in_label=0, $value_as_key=0, $option='', $translate=0)
    {
    	global $conf, $langs;

    	$out = '<select id="'.$htmlname.'" class="multiselect" multiple="multiple" name="'.$htmlname.'[]"'.$option.'>'."\n";
    	if (is_array($array) && ! empty($array))
    	{
    		if ($value_as_key) $array=array_combine($array, $array);

    		if (! empty($conf->global->MAIN_USE_JQUERY_MULTISELECT) && is_array($selected) && ! empty($selected))
    		{
    			foreach ($selected as $selected_value)
    			{
    				foreach($array as $key => $value)
    				{
    					if ($selected_value == $key)
    					{
    						$value=$array[$selected_value];
    						$out.= '<option value="'.$key.'" selected="selected">';
    						$newval = ($translate ? $langs->trans(ucfirst($value)) : $value);
    						$newval = ($key_in_label ? $key.' - '.$newval : $newval);
    						$out.= dol_htmlentitiesbr($newval);
    						$out.= '</option>'."\n";
    						unset($array[$key]);
    					}
    				}
    			}

    			if (! empty($array))
    			{
    				foreach ($array as $key => $value)
    				{
    					$out.= '<option value="'.$key.'">';
    					$newval = ($translate ? $langs->trans(ucfirst($value)) : $value);
    					$newval = ($key_in_label ? $key.' - '.$newval : $newval);
    					$out.= dol_htmlentitiesbr($newval);
    					$out.= '</option>'."\n";
    				}
    			}
    		}
    		else
    		{
    			foreach ($array as $key => $value)
    			{
    				$out.= '<option value="'.$key.'"';
    				if (is_array($selected) && ! empty($selected) && in_array($key, $selected))
    				{
    					$out.= ' selected="selected"';
    				}
    				$out.= '>';

    				$newval = ($translate ? $langs->trans(ucfirst($value)) : $value);
    				$newval = ($key_in_label ? $key.' - '.$newval : $newval);
    				$out.= dol_htmlentitiesbr($newval);
    				$out.= '</option>'."\n";
    			}
    		}
    	}
    	$out.= '</select>'."\n";

    	return $out;
    }


    /**
     *	Return an html string with a select combo box to choose yes or no
     *
     *	@param	string	$htmlname		Name of html select field
     *	@param	string	$value			Pre-selected value
     *	@param	int		$option			0 return yes/no, 1 return 1/0
     *	@param	bool	$disabled		true or false
     *	@return	mixed					See option
     */
    function selectyesno($htmlname,$value='',$option=0,$disabled=false)
    {
        global $langs;

        $yes="yes"; $no="no";

        if ($option)
        {
            $yes="1";
            $no="0";
        }

        $disabled = ($disabled ? ' disabled="disabled"' : '');

        $resultyesno = '<select class="flat" id="'.$htmlname.'" name="'.$htmlname.'"'.$disabled.'>'."\n";
        if (("$value" == 'yes') || ($value == 1))
        {
            $resultyesno .= '<option value="'.$yes.'" selected="selected">'.$langs->trans("Yes").'</option>'."\n";
            $resultyesno .= '<option value="'.$no.'">'.$langs->trans("No").'</option>'."\n";
        }
        else
        {
            $resultyesno .= '<option value="'.$yes.'">'.$langs->trans("Yes").'</option>'."\n";
            $resultyesno .= '<option value="'.$no.'" selected="selected">'.$langs->trans("No").'</option>'."\n";
        }
        $resultyesno .= '</select>'."\n";
        return $resultyesno;
    }



    /**
     *  Return list of export templates
     *
     *  @param	string	$selected          Id modele pre-selectionne
     *  @param  string	$htmlname          Name of HTML select
     *  @param  string	$type              Type of searched templates
     *  @param  int		$useempty          Affiche valeur vide dans liste
     *  @return	void
     */
    function select_export_model($selected='',$htmlname='exportmodelid',$type='',$useempty=0)
    {

        $sql = "SELECT rowid, label";
        $sql.= " FROM ".MAIN_DB_PREFIX."export_model";
        $sql.= " WHERE type = '".$type."'";
        $sql.= " ORDER BY rowid";
        $result = $this->db->query($sql);
        if ($result)
        {
            print '<select class="flat" name="'.$htmlname.'">';
            if ($useempty)
            {
                print '<option value="-1">&nbsp;</option>';
            }

            $num = $this->db->num_rows($result);
            $i = 0;
            while ($i < $num)
            {
                $obj = $this->db->fetch_object($result);
                if ($selected == $obj->rowid)
                {
                    print '<option value="'.$obj->rowid.'" selected="selected">';
                }
                else
                {
                    print '<option value="'.$obj->rowid.'">';
                }
                print $obj->label;
                print '</option>';
                $i++;
            }
            print "</select>";
        }
        else {
            dol_print_error($this->db);
        }
    }

    /**
     *    Return a HTML area with the reference of object and a navigation bar for a business object
     *    To add a particular filter on select, you must set $object->next_prev_filter to SQL criteria.
     *
     *    @param	Object	$object			Object to show
     *    @param   string	$paramid   		Name of parameter to use to name the id into the URL link
     *    @param   string	$morehtml  		More html content to output just before the nav bar
     *    @param	int		$shownav	  	Show Condition (navigation is shown if value is 1)
     *    @param   string	$fieldid   		Nom du champ en base a utiliser pour select next et previous
     *    @param   string	$fieldref   	Nom du champ objet ref (object->ref) a utiliser pour select next et previous
     *    @param   string	$morehtmlref  	Code html supplementaire a afficher apres ref
     *    @param   string	$moreparam  	More param to add in nav link url.
     * 	  @return  tring    				Portion HTML avec ref + boutons nav
     */
    function showrefnav($object,$paramid,$morehtml='',$shownav=1,$fieldid='rowid',$fieldref='ref',$morehtmlref='',$moreparam='')
    {
        $ret='';
        if (empty($fieldid))  $fieldid='rowid';
        if (empty($fieldref)) $fieldref='ref';

        //print "paramid=$paramid,morehtml=$morehtml,shownav=$shownav,$fieldid,$fieldref,$morehtmlref,$moreparam";
        $object->load_previous_next_ref((isset($object->next_prev_filter)?$object->next_prev_filter:''),$fieldid);
        $previous_ref = $object->ref_previous?'<a href="'.$_SERVER["PHP_SELF"].'?'.$paramid.'='.urlencode($object->ref_previous).$moreparam.'">'.img_previous().'</a>':'';
        $next_ref     = $object->ref_next?'<a href="'.$_SERVER["PHP_SELF"].'?'.$paramid.'='.urlencode($object->ref_next).$moreparam.'">'.img_next().'</a>':'';

        //print "xx".$previous_ref."x".$next_ref;
        if ($previous_ref || $next_ref || $morehtml) {
            $ret.='<table class="nobordernopadding" width="100%"><tr class="nobordernopadding"><td class="nobordernopadding">';
        }

        $ret.=$object->$fieldref;
        if ($morehtmlref)
        {
            $ret.=' '.$morehtmlref;
        }

        if ($morehtml)
        {
            $ret.='</td><td class="nobordernopadding" align="right">'.$morehtml;
        }
        if ($shownav && ($previous_ref || $next_ref))
        {
            $ret.='</td><td class="nobordernopadding" align="center" width="20">'.$previous_ref.'</td>';
            $ret.='<td class="nobordernopadding" align="center" width="20">'.$next_ref;
        }
        if ($previous_ref || $next_ref || $morehtml)
        {
            $ret.='</td></tr></table>';
        }
        return $ret;
    }


    /**
     *    	Return HTML code to output a barcode
     *
     *     	@param	Object	&$object		Object containing data to retrieve file name
     * 		@param	int		$width			Width of photo
     * 	  	@return string    				HTML code to output barcode
     */
    function showbarcode(&$object,$width=100)
    {
        global $conf;

        if (empty($object->barcode)) return '';

        // Complete object if not complete
        if (empty($object->barcode_type_code) || empty($object->barcode_type_coder))
        {
            $object->fetch_barcode();
        }

        // Barcode image
        $url=DOL_URL_ROOT.'/viewimage.php?modulepart=barcode&generator='.urlencode($object->barcode_type_coder).'&code='.urlencode($object->barcode).'&encoding='.urlencode($object->barcode_type_code);
        $out ='<!-- url barcode = '.$url.' -->';
        $out.='<img src="'.$url.'">';
        return $out;
    }

    /**
     *    	Return HTML code to output a photo
     *
     *    	@param	string		$modulepart		Key to define module concerned ('societe', 'userphoto', 'memberphoto')
     *     	@param  Object		$object			Object containing data to retrieve file name
     * 		@param	int			$width			Width of photo
     * 	  	@return string    					HTML code to output photo
     */
    function showphoto($modulepart,$object,$width=100)
    {
        global $conf;

        $ret='';$dir='';$file='';$altfile='';$email='';

        if ($modulepart=='societe')
        {
            $dir=$conf->societe->multidir_output[$object->entity];
            $smallfile=$object->logo;
            $smallfile=preg_replace('/(\.png|\.gif|\.jpg|\.jpeg|\.bmp)/i','_small\\1',$smallfile);
            if ($object->logo) $file=$object->id.'/logos/thumbs/'.$smallfile;
        }
        else if ($modulepart=='userphoto')
        {
            $dir=$conf->user->dir_output;
            if ($object->photo) $file=get_exdir($object->id,2).$object->photo;
            if (! empty($conf->global->MAIN_OLD_IMAGE_LINKS)) $altfile=$object->id.".jpg";	// For backward compatibility
            $email=$object->email;
        }
        else if ($modulepart=='memberphoto')
        {
            $dir=$conf->adherent->dir_output;
            if ($object->photo) $file=get_exdir($object->id,2).'photos/'.$object->photo;
            if (! empty($conf->global->MAIN_OLD_IMAGE_LINKS)) $altfile=$object->id.".jpg";	// For backward compatibility
            $email=$object->email;
        }

        if ($dir)
        {
            $cache='0';
            if ($file && file_exists($dir."/".$file))
            {
                // TODO Link to large image
                $ret.='<a href="'.DOL_URL_ROOT.'/viewimage.php?modulepart='.$modulepart.'&entity='.$object->entity.'&file='.urlencode($file).'&cache='.$cache.'">';
                $ret.='<img alt="Photo" id="photologo'.(preg_replace('/[^a-z]/i','_',$file)).'" class="photologo" border="0" width="'.$width.'" src="'.DOL_URL_ROOT.'/viewimage.php?modulepart='.$modulepart.'&entity='.$object->entity.'&file='.urlencode($file).'&cache='.$cache.'">';
                $ret.='</a>';
            }
            else if ($altfile && file_exists($dir."/".$altfile))
            {
                $ret.='<a href="'.DOL_URL_ROOT.'/viewimage.php?modulepart='.$modulepart.'&entity='.$object->entity.'&file='.urlencode($file).'&cache='.$cache.'">';
                $ret.='<img alt="Photo alt" id="photologo'.(preg_replace('/[^a-z]/i','_',$file)).'" class="photologo" border="0" width="'.$width.'" src="'.DOL_URL_ROOT.'/viewimage.php?modulepart='.$modulepart.'&entity='.$object->entity.'&file='.urlencode($altfile).'&cache='.$cache.'">';
                $ret.='</a>';
            }
            else
            {
                if (! empty($conf->gravatar->enabled) && $email)
                {
                    global $dolibarr_main_url_root;
                    $ret.='<!-- Put link to gravatar -->';
                    $ret.='<img alt="Photo found on Gravatar" title="Photo Gravatar.com - email '.$email.'" border="0" width="'.$width.'" src="http://www.gravatar.com/avatar/'.dol_hash($email).'?s='.$width.'&d='.urlencode(dol_buildpath('/theme/common/nophoto.jpg',2)).'">';
                }
                else
                {
                    $ret.='<img alt="No photo" border="0" width="'.$width.'" src="'.DOL_URL_ROOT.'/theme/common/nophoto.jpg">';
                }
            }
        }
        else dol_print_error('','Call of showphoto with wrong parameters');

        return $ret;
    }

    /**
     *	Return select list of groups
     *
     *  @param	string	$selected        Id group preselected
     *  @param  string	$htmlname        Field name in form
     *  @param  int		$show_empty      0=liste sans valeur nulle, 1=ajoute valeur inconnue
     *  @param  string	$exclude         Array list of groups id to exclude
     * 	@param	int		$disabled		If select list must be disabled
     *  @param  string	$include         Array list of groups id to include
     * 	@param	int		$enableonly		Array list of groups id to be enabled. All other must be disabled
     * 	@param	int		$force_entity	Possibility to force entity
     *  @return	void
     */
    function select_dolgroups($selected='', $htmlname='groupid', $show_empty=0, $exclude='', $disabled=0, $include='', $enableonly='', $force_entity='')
    {
        global $conf,$user,$langs;

        // Permettre l'exclusion de groupes
        if (is_array($exclude))	$excludeGroups = implode("','",$exclude);
        // Permettre l'inclusion de groupes
        if (is_array($include))	$includeGroups = implode("','",$include);

        $out='';

        // On recherche les groupes
        $sql = "SELECT ug.rowid, ug.nom ";
        if (! empty($conf->multicompany->enabled) && $conf->entity == 1 && $user->admin && ! $user->entity)
        {
            $sql.= ", e.label";
        }
        $sql.= " FROM ".MAIN_DB_PREFIX."usergroup as ug ";
        if (! empty($conf->multicompany->enabled) && $conf->entity == 1 && $user->admin && ! $user->entity)
        {
            $sql.= " LEFT JOIN ".MAIN_DB_PREFIX."entity as e ON e.rowid=ug.entity";
            if ($force_entity) $sql.= " WHERE ug.entity IN (0,".$force_entity.")";
            else $sql.= " WHERE ug.entity IS NOT NULL";
        }
        else
        {
            $sql.= " WHERE ug.entity IN (0,".$conf->entity.")";
        }
        if (is_array($exclude) && $excludeGroups) $sql.= " AND ug.rowid NOT IN ('".$excludeGroups."')";
        if (is_array($include) && $includeGroups) $sql.= " AND ug.rowid IN ('".$includeGroups."')";
        $sql.= " ORDER BY ug.nom ASC";

        dol_syslog(get_class($this)."::select_dolgroups sql=".$sql);
        $resql=$this->db->query($sql);
        if ($resql)
        {
            $num = $this->db->num_rows($resql);
            $i = 0;
            if ($num)
            {
                $out.= '<select class="flat" name="'.$htmlname.'"'.($disabled?' disabled="disabled"':'').'>';
                if ($show_empty) $out.= '<option value="-1"'.($selected==-1?' selected="selected"':'').'>&nbsp;</option>'."\n";

                while ($i < $num)
                {
                    $obj = $this->db->fetch_object($resql);
                    $disableline=0;
                    if (is_array($enableonly) && count($enableonly) && ! in_array($obj->rowid,$enableonly)) $disableline=1;

                    $out.= '<option value="'.$obj->rowid.'"';
                    if ($disableline) $out.= ' disabled="disabled"';
                    if ((is_object($selected) && $selected->id == $obj->rowid) || (! is_object($selected) && $selected == $obj->rowid))
                    {
                        $out.= ' selected="selected"';
                    }
                    $out.= '>';

                    $out.= $obj->nom;
                    if (! empty($conf->multicompany->enabled) && empty($conf->multicompany->transverse_mode) && $conf->entity == 1)
                    {
                        $out.= " (".$obj->label.")";
                    }

                    $out.= '</option>';
                    $i++;
                }
            }
            else
            {
                $out.= '<select class="flat" name="'.$htmlname.'" disabled="disabled">';
                $out.= '<option value="">'.$langs->trans("None").'</option>';
            }
            $out.= '</select>';
        }
        else
        {
            dol_print_error($this->db);
        }

        return $out;
    }

}

?><|MERGE_RESOLUTION|>--- conflicted
+++ resolved
@@ -1490,14 +1490,7 @@
                 // "key" value of json key array is used by jQuery automatically as selected value
                 // "label" value of json key array is used by jQuery automatically as text for combo box
                 $outselect.=$opt;
-<<<<<<< HEAD
-                // FIXME don't select with autocomplete
-                if (! empty($objp->idprodfournprice)) {
-                	array_push($outjson,array('key'=>$outkey,'value'=>$outref,'label'=>$outval));
-                }
-=======
                 array_push($outjson, array('key'=>$outkey, 'value'=>$outref, 'label'=>$outval, 'qty'=>$outqty, 'disabled'=>(empty($objp->idprodfournprice)?true:false)));
->>>>>>> 74c1fa22
 
                 $i++;
             }
