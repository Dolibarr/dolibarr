<?php
/* Copyright (c) 2002-2007  Rodolphe Quiedeville    <rodolphe@quiedeville.org>
 * Copyright (C) 2004-2012  Laurent Destailleur     <eldy@users.sourceforge.net>
 * Copyright (C) 2004       Benoit Mortier          <benoit.mortier@opensides.be>
 * Copyright (C) 2004       Sebastien Di Cintio     <sdicintio@ressource-toi.org>
 * Copyright (C) 2004       Eric Seigne             <eric.seigne@ryxeo.com>
 * Copyright (C) 2005-2017  Regis Houssin           <regis.houssin@capnetworks.com>
 * Copyright (C) 2006       Andre Cianfarani        <acianfa@free.fr>
 * Copyright (C) 2006       Marc Barilley/Ocebo     <marc@ocebo.com>
 * Copyright (C) 2007       Franky Van Liedekerke   <franky.van.liedekerker@telenet.be>
 * Copyright (C) 2007       Patrick Raguin          <patrick.raguin@gmail.com>
 * Copyright (C) 2010       Juanjo Menent           <jmenent@2byte.es>
 * Copyright (C) 2010-2014  Philippe Grand          <philippe.grand@atoo-net.com>
 * Copyright (C) 2011       Herve Prot              <herve.prot@symeos.com>
 * Copyright (C) 2012-2016  Marcos García           <marcosgdf@gmail.com>
 * Copyright (C) 2012       Cedric Salvador         <csalvador@gpcsolutions.fr>
 * Copyright (C) 2012-2015  Raphaël Doursenaud      <rdoursenaud@gpcsolutions.fr>
 * Copyright (C) 2014       Alexandre Spangaro      <aspangaro.dolibarr@gmail.com>
 * Copyright (C) 2018       Ferran Marcet           <fmarcet@2byte.es>
 *
 * This program is free software; you can redistribute it and/or modify
 * it under the terms of the GNU General Public License as published by
 * the Free Software Foundation; either version 3 of the License, or
 * (at your option) any later version.
 *
 * This program is distributed in the hope that it will be useful,
 * but WITHOUT ANY WARRANTY; without even the implied warranty of
 * MERCHANTABILITY or FITNESS FOR A PARTICULAR PURPOSE.  See the
 * GNU General Public License for more details.
 *
 * You should have received a copy of the GNU General Public License
 * along with this program. If not, see <http://www.gnu.org/licenses/>.
 */

/**
 *	\file       htdocs/core/class/html.form.class.php
 *  \ingroup    core
 *	\brief      File of class with all html predefined components
 */


/**
 *	Class to manage generation of HTML components
 *	Only common components must be here.
 *
 *  TODO Merge all function load_cache_* and loadCache* (except load_cache_vatrates) into one generic function loadCacheTable
 */
class Form
{
	var $db;
	var $error;
	var $num;

	// Cache arrays
	var $cache_types_paiements=array();
	var $cache_conditions_paiements=array();
	var $cache_availability=array();
	var $cache_demand_reason=array();
	var $cache_types_fees=array();
	var $cache_vatrates=array();


	/**
	 * Constructor
	 *
	 * @param		DoliDB		$db      Database handler
	 */
	public function __construct($db)
	{
		$this->db = $db;
	}

	/**
	 * Output key field for an editable field
	 *
	 * @param   string	$text			Text of label or key to translate
	 * @param   string	$htmlname		Name of select field ('edit' prefix will be added)
	 * @param   string	$preselected    Value to show/edit (not used in this function)
	 * @param	object	$object			Object
	 * @param	boolean	$perm			Permission to allow button to edit parameter. Set it to 0 to have a not edited field.
	 * @param	string	$typeofdata		Type of data ('string' by default, 'email', 'amount:99', 'numeric:99', 'text' or 'textarea:rows:cols', 'datepicker' ('day' do not work, don't know why), 'ckeditor:dolibarr_zzz:width:height:savemethod:1:rows:cols', 'select;xxx[:class]'...)
	 * @param	string	$moreparam		More param to add on a href URL.
	 * @param   int     $fieldrequired  1 if we want to show field as mandatory using the "fieldrequired" CSS.
	 * @param   int     $notabletag     1=Do not output table tags but output a ':', 2=Do not output table tags and no ':', 3=Do not output table tags but output a ' '
	 * @param	string	$paramid		Key of parameter for id ('id', 'socid')
	 * @return	string					HTML edit field
	 */
	function editfieldkey($text, $htmlname, $preselected, $object, $perm, $typeofdata='string', $moreparam='', $fieldrequired=0, $notabletag=0, $paramid='id')
	{
		global $conf,$langs;

		$ret='';

		// TODO change for compatibility
		if (! empty($conf->global->MAIN_USE_JQUERY_JEDITABLE) && ! preg_match('/^select;/',$typeofdata))
		{
			if (! empty($perm))
			{
				$tmp=explode(':',$typeofdata);
				$ret.= '<div class="editkey_'.$tmp[0].(! empty($tmp[1]) ? ' '.$tmp[1] : '').'" id="'.$htmlname.'">';
				if ($fieldrequired) $ret.='<span class="fieldrequired">';
				$ret.= $langs->trans($text);
				if ($fieldrequired) $ret.='</span>';
				$ret.= '</div>'."\n";
			}
			else
			{
				if ($fieldrequired) $ret.='<span class="fieldrequired">';
				$ret.= $langs->trans($text);
				if ($fieldrequired) $ret.='</span>';
			}
		}
		else
		{
			if (empty($notabletag) && GETPOST('action','aZ09') != 'edit'.$htmlname && $perm) $ret.='<table class="nobordernopadding" width="100%"><tr><td class="nowrap">';
			if ($fieldrequired) $ret.='<span class="fieldrequired">';
			$ret.=$langs->trans($text);
			if ($fieldrequired) $ret.='</span>';
			if (! empty($notabletag)) $ret.=' ';
			if (empty($notabletag) && GETPOST('action','aZ09') != 'edit'.$htmlname && $perm) $ret.='</td>';
			if (empty($notabletag) && GETPOST('action','aZ09') != 'edit'.$htmlname && $perm) $ret.='<td align="right">';
			if ($htmlname && GETPOST('action','aZ09') != 'edit'.$htmlname && $perm) $ret.='<a href="'.$_SERVER["PHP_SELF"].'?action=edit'.$htmlname.'&amp;'.$paramid.'='.$object->id.$moreparam.'">'.img_edit($langs->trans('Edit'), ($notabletag ? 0 : 1)).'</a>';
			if (! empty($notabletag) && $notabletag == 1) $ret.=' : ';
			if (! empty($notabletag) && $notabletag == 3) $ret.=' ';
			if (empty($notabletag) && GETPOST('action','aZ09') != 'edit'.$htmlname && $perm) $ret.='</td>';
			if (empty($notabletag) && GETPOST('action','aZ09') != 'edit'.$htmlname && $perm) $ret.='</tr></table>';
		}

		return $ret;
	}

	/**
	 * Output value of a field for an editable field
	 *
	 * @param	string	$text			Text of label (not used in this function)
	 * @param	string	$htmlname		Name of select field
	 * @param	string	$value			Value to show/edit
	 * @param	object	$object			Object
	 * @param	boolean	$perm			Permission to allow button to edit parameter
	 * @param	string	$typeofdata		Type of data ('string' by default, 'email', 'amount:99', 'numeric:99', 'text' or 'textarea:rows:cols%', 'datepicker' ('day' do not work, don't know why), 'dayhour' or 'datepickerhour', 'ckeditor:dolibarr_zzz:width:height:savemethod:toolbarstartexpanded:rows:cols', 'select:xxx'...)
	 * @param	string	$editvalue		When in edit mode, use this value as $value instead of value (for example, you can provide here a formated price instead of value). Use '' to use same than $value
	 * @param	object	$extObject		External object
	 * @param	mixed	$custommsg		String or Array of custom messages : eg array('success' => 'MyMessage', 'error' => 'MyMessage')
	 * @param	string	$moreparam		More param to add on the form action href URL
	 * @param   int     $notabletag     Do no output table tags
	 * @param	string	$formatfunc		Call a specific function to output field
	 * @param	string	$paramid		Key of parameter for id ('id', 'socid')
	 * @return  string					HTML edit field
	 */
	function editfieldval($text, $htmlname, $value, $object, $perm, $typeofdata='string', $editvalue='', $extObject=null, $custommsg=null, $moreparam='', $notabletag=0, $formatfunc='', $paramid='id')
	{
		global $conf,$langs,$db;

		$ret='';

		// Check parameters
		if (empty($typeofdata)) return 'ErrorBadParameter';

		// When option to edit inline is activated
		if (! empty($conf->global->MAIN_USE_JQUERY_JEDITABLE) && ! preg_match('/^select;|datehourpicker/',$typeofdata)) // TODO add jquery timepicker
		{
			$ret.=$this->editInPlace($object, $value, $htmlname, $perm, $typeofdata, $editvalue, $extObject, $custommsg);
		}
		else
		{
			if (GETPOST('action','aZ09') == 'edit'.$htmlname)
			{
				$ret.="\n";
				$ret.='<form method="post" action="'.$_SERVER["PHP_SELF"].($moreparam?'?'.$moreparam:'').'">';
				$ret.='<input type="hidden" name="action" value="set'.$htmlname.'">';
				$ret.='<input type="hidden" name="token" value="'.$_SESSION['newtoken'].'">';
				$ret.='<input type="hidden" name="'.$paramid.'" value="'.$object->id.'">';
				if (empty($notabletag)) $ret.='<table class="nobordernopadding centpercent" cellpadding="0" cellspacing="0">';
				if (empty($notabletag)) $ret.='<tr><td>';
				if (preg_match('/^(string|email)/',$typeofdata))
				{
					$tmp=explode(':',$typeofdata);
					$ret.='<input type="text" id="'.$htmlname.'" name="'.$htmlname.'" value="'.($editvalue?$editvalue:$value).'"'.($tmp[1]?' size="'.$tmp[1].'"':'').'>';
				}
				else if (preg_match('/^(numeric|amount)/',$typeofdata))
				{
					$tmp=explode(':',$typeofdata);
					$valuetoshow=price2num($editvalue?$editvalue:$value);
					$ret.='<input type="text" id="'.$htmlname.'" name="'.$htmlname.'" value="'.($valuetoshow!=''?price($valuetoshow):'').'"'.($tmp[1]?' size="'.$tmp[1].'"':'').'>';
				}
				else if (preg_match('/^text/',$typeofdata) || preg_match('/^note/',$typeofdata))
				{
					$tmp=explode(':',$typeofdata);
					$cols=$tmp[2];
					$morealt='';
					if (preg_match('/%/',$cols))
					{
						$morealt=' style="width: '.$cols.'"';
						$cols='';
					}

					$valuetoshow = ($editvalue?$editvalue:$value);

					$ret.='<textarea id="'.$htmlname.'" name="'.$htmlname.'" wrap="soft" rows="'.($tmp[1]?$tmp[1]:'20').'"'.($cols?' cols="'.$cols.'"':'class="quatrevingtpercent"').$morealt.'">';
					$ret.=dol_string_neverthesehtmltags($valuetoshow, array('textarea'));
					$ret.='</textarea>';
				}
				else if ($typeofdata == 'day' || $typeofdata == 'datepicker')
				{
					$ret.=$this->select_date($value,$htmlname,0,0,1,'form'.$htmlname,1,0,1);
				}
				else if ($typeofdata == 'dayhour' || $typeofdata == 'datehourpicker')
				{
					$ret.=$this->select_date($value,$htmlname,1,1,1,'form'.$htmlname,1,0,1);
				}
				else if (preg_match('/^select;/',$typeofdata))
				{
					 $arraydata=explode(',',preg_replace('/^select;/','',$typeofdata));
					 foreach($arraydata as $val)
					 {
						 $tmp=explode(':',$val);
						 $arraylist[$tmp[0]]=$tmp[1];
					 }
					 $ret.=$this->selectarray($htmlname,$arraylist,$value);
				}
				else if (preg_match('/^ckeditor/',$typeofdata))
				{
					$tmp=explode(':',$typeofdata);		// Example: ckeditor:dolibarr_zzz:width:height:savemethod:toolbarstartexpanded:rows:cols
					require_once DOL_DOCUMENT_ROOT.'/core/class/doleditor.class.php';
					$doleditor=new DolEditor($htmlname, ($editvalue?$editvalue:$value), ($tmp[2]?$tmp[2]:''), ($tmp[3]?$tmp[3]:'100'), ($tmp[1]?$tmp[1]:'dolibarr_notes'), 'In', ($tmp[5]?$tmp[5]:0), true, true, ($tmp[6]?$tmp[6]:'20'), ($tmp[7]?$tmp[7]:'100'));
					$ret.=$doleditor->Create(1);
				}
				if (empty($notabletag)) $ret.='</td>';

				if (empty($notabletag)) $ret.='<td align="left">';
				//else $ret.='<div class="clearboth"></div>';
			   	$ret.='<input type="submit" class="button'.(empty($notabletag)?'':' ').'" name="modify" value="'.$langs->trans("Modify").'">';
			   	if (preg_match('/ckeditor|textarea/',$typeofdata) && empty($notabletag)) $ret.='<br>'."\n";
			   	$ret.='<input type="submit" class="button'.(empty($notabletag)?'':' ').'" name="cancel" value="'.$langs->trans("Cancel").'">';
			   	if (empty($notabletag)) $ret.='</td>';

			   	if (empty($notabletag)) $ret.='</tr></table>'."\n";
				$ret.='</form>'."\n";
			}
			else
			{
				if (preg_match('/^(email)/',$typeofdata))              $ret.=dol_print_email($value,0,0,0,0,1);
				elseif (preg_match('/^(amount|numeric)/',$typeofdata)) $ret.=($value != '' ? price($value,'',$langs,0,-1,-1,$conf->currency) : '');
				elseif (preg_match('/^text/',$typeofdata) || preg_match('/^note/',$typeofdata))  $ret.=dol_htmlentitiesbr($value);
				elseif ($typeofdata == 'day' || $typeofdata == 'datepicker') $ret.=dol_print_date($value,'day');
				elseif ($typeofdata == 'dayhour' || $typeofdata == 'datehourpicker') $ret.=dol_print_date($value,'dayhour');
				else if (preg_match('/^select;/',$typeofdata))
				{
					$arraydata=explode(',',preg_replace('/^select;/','',$typeofdata));
					foreach($arraydata as $val)
					{
						$tmp=explode(':',$val);
						$arraylist[$tmp[0]]=$tmp[1];
					}
					$ret.=$arraylist[$value];
				}
				else if (preg_match('/^ckeditor/',$typeofdata))
				{
					$tmpcontent=dol_htmlentitiesbr($value);
					if (! empty($conf->global->MAIN_DISABLE_NOTES_TAB))
					{
						$firstline=preg_replace('/<br>.*/','',$tmpcontent);
						$firstline=preg_replace('/[\n\r].*/','',$firstline);
						$tmpcontent=$firstline.((strlen($firstline) != strlen($tmpcontent))?'...':'');
					}
					$ret.=$tmpcontent;
				}
				else $ret.=$value;

				if ($formatfunc && method_exists($object, $formatfunc))
				{
					$ret=$object->$formatfunc($ret);
				}
			}
		}
		return $ret;
	}

	/**
	 * Output edit in place form
	 *
	 * @param	object	$object			Object
	 * @param	string	$value			Value to show/edit
	 * @param	string	$htmlname		DIV ID (field name)
	 * @param	int		$condition		Condition to edit
	 * @param	string	$inputType		Type of input ('string', 'numeric', 'datepicker' ('day' do not work, don't know why), 'textarea:rows:cols', 'ckeditor:dolibarr_zzz:width:height:?:1:rows:cols', 'select:xxx')
	 * @param	string	$editvalue		When in edit mode, use this value as $value instead of value
	 * @param	object	$extObject		External object
	 * @param	mixed	$custommsg		String or Array of custom messages : eg array('success' => 'MyMessage', 'error' => 'MyMessage')
	 * @return	string   		      	HTML edit in place
	 */
	private function editInPlace($object, $value, $htmlname, $condition, $inputType='textarea', $editvalue=null, $extObject=null, $custommsg=null)
	{
		global $conf;

		$out='';

		// Check parameters
		if (preg_match('/^text/',$inputType)) $value = dol_nl2br($value);
		else if (preg_match('/^numeric/',$inputType)) $value = price($value);
		else if ($inputType == 'day' || $inputType == 'datepicker') $value = dol_print_date($value, 'day');

		if ($condition)
		{
			$element		= false;
			$table_element	= false;
			$fk_element		= false;
			$loadmethod		= false;
			$savemethod		= false;
			$ext_element	= false;
			$button_only	= false;
			$inputOption    = '';

			if (is_object($object))
			{
				$element = $object->element;
				$table_element = $object->table_element;
				$fk_element = $object->id;
			}

			if (is_object($extObject))
			{
				$ext_element = $extObject->element;
			}

			if (preg_match('/^(string|email|numeric)/',$inputType))
			{
				$tmp=explode(':',$inputType);
				$inputType=$tmp[0];
				if (! empty($tmp[1])) $inputOption=$tmp[1];
				if (! empty($tmp[2])) $savemethod=$tmp[2];
				$out.= '<input id="width_'.$htmlname.'" value="'.$inputOption.'" type="hidden"/>'."\n";
			}
			else if ((preg_match('/^day$/',$inputType)) || (preg_match('/^datepicker/',$inputType)) || (preg_match('/^datehourpicker/',$inputType)))
			{
				$tmp=explode(':',$inputType);
				$inputType=$tmp[0];
				if (! empty($tmp[1])) $inputOption=$tmp[1];
				if (! empty($tmp[2])) $savemethod=$tmp[2];

				$out.= '<input id="timestamp" type="hidden"/>'."\n"; // Use for timestamp format
			}
			else if (preg_match('/^(select|autocomplete)/',$inputType))
			{
				$tmp=explode(':',$inputType);
				$inputType=$tmp[0]; $loadmethod=$tmp[1];
				if (! empty($tmp[2])) $savemethod=$tmp[2];
				if (! empty($tmp[3])) $button_only=true;
			}
			else if (preg_match('/^textarea/',$inputType))
			{
				$tmp=explode(':',$inputType);
				$inputType=$tmp[0];
				$rows=(empty($tmp[1])?'8':$tmp[1]);
				$cols=(empty($tmp[2])?'80':$tmp[2]);
			}
			else if (preg_match('/^ckeditor/',$inputType))
			{
				$tmp=explode(':',$inputType);
				$inputType=$tmp[0]; $toolbar=$tmp[1];
				if (! empty($tmp[2])) $width=$tmp[2];
				if (! empty($tmp[3])) $heigth=$tmp[3];
				if (! empty($tmp[4])) $savemethod=$tmp[4];

				if (! empty($conf->fckeditor->enabled))
				{
					$out.= '<input id="ckeditor_toolbar" value="'.$toolbar.'" type="hidden"/>'."\n";
				}
				else
				{
					$inputType = 'textarea';
				}
			}

			$out.= '<input id="element_'.$htmlname.'" value="'.$element.'" type="hidden"/>'."\n";
			$out.= '<input id="table_element_'.$htmlname.'" value="'.$table_element.'" type="hidden"/>'."\n";
			$out.= '<input id="fk_element_'.$htmlname.'" value="'.$fk_element.'" type="hidden"/>'."\n";
			$out.= '<input id="loadmethod_'.$htmlname.'" value="'.$loadmethod.'" type="hidden"/>'."\n";
			if (! empty($savemethod))	$out.= '<input id="savemethod_'.$htmlname.'" value="'.$savemethod.'" type="hidden"/>'."\n";
			if (! empty($ext_element))	$out.= '<input id="ext_element_'.$htmlname.'" value="'.$ext_element.'" type="hidden"/>'."\n";
			if (! empty($custommsg))
			{
				if (is_array($custommsg))
				{
					if (!empty($custommsg['success']))
						$out.= '<input id="successmsg_'.$htmlname.'" value="'.$custommsg['success'].'" type="hidden"/>'."\n";
					if (!empty($custommsg['error']))
						$out.= '<input id="errormsg_'.$htmlname.'" value="'.$custommsg['error'].'" type="hidden"/>'."\n";
				}
				else
					$out.= '<input id="successmsg_'.$htmlname.'" value="'.$custommsg.'" type="hidden"/>'."\n";
			}
			if ($inputType == 'textarea') {
				$out.= '<input id="textarea_'.$htmlname.'_rows" value="'.$rows.'" type="hidden"/>'."\n";
				$out.= '<input id="textarea_'.$htmlname.'_cols" value="'.$cols.'" type="hidden"/>'."\n";
			}
			$out.= '<span id="viewval_'.$htmlname.'" class="viewval_'.$inputType.($button_only ? ' inactive' : ' active').'">'.$value.'</span>'."\n";
			$out.= '<span id="editval_'.$htmlname.'" class="editval_'.$inputType.($button_only ? ' inactive' : ' active').' hideobject">'.(! empty($editvalue) ? $editvalue : $value).'</span>'."\n";
		}
		else
		{
			$out = $value;
		}

		return $out;
	}

	/**
	 *	Show a text and picto with tooltip on text or picto.
	 *  Can be called by an instancied $form->textwithtooltip or by a static call Form::textwithtooltip
	 *
	 *	@param	string		$text				Text to show
	 *	@param	string		$htmltext			HTML content of tooltip. Must be HTML/UTF8 encoded.
	 *	@param	int			$tooltipon			1=tooltip on text, 2=tooltip on image, 3=tooltip sur les 2
	 *	@param	int			$direction			-1=image is before, 0=no image, 1=image is after
	 *	@param	string		$img				Html code for image (use img_xxx() function to get it)
	 *	@param	string		$extracss			Add a CSS style to td tags
	 *	@param	int			$notabs				0=Include table and tr tags, 1=Do not include table and tr tags, 2=use div, 3=use span
	 *	@param	string		$incbefore			Include code before the text
	 *	@param	int			$noencodehtmltext	Do not encode into html entity the htmltext
	 *  @param  string      $tooltiptrigger		''=Tooltip on hover, 'abc'=Tooltip on click (abc is a unique key)
	 *  @param	int			$forcenowrap		Force no wrap between text and picto (works with notabs=2 only)
	 *	@return	string							Code html du tooltip (texte+picto)
	 *	@see	Use function textwithpicto if you can.
	 *  TODO Move this as static as soon as everybody use textwithpicto or @Form::textwithtooltip
	 */
	function textwithtooltip($text, $htmltext, $tooltipon = 1, $direction = 0, $img = '', $extracss = '', $notabs = 2, $incbefore = '', $noencodehtmltext = 0, $tooltiptrigger='', $forcenowrap=0)
	{
		global $conf;

		if ($incbefore) $text = $incbefore.$text;
		if (! $htmltext) return $text;

		$tag='td';
		if ($notabs == 2) $tag='div';
		if ($notabs == 3) $tag='span';
		// Sanitize tooltip
		$htmltext=str_replace("\\","\\\\",$htmltext);
		$htmltext=str_replace("\r","",$htmltext);
		$htmltext=str_replace("\n","",$htmltext);

		$extrastyle='';
		if ($direction < 0) { $extracss=($extracss?$extracss.' ':'').'inline-block'; $extrastyle='padding: 0px; padding-left: 3px !important;'; }
		if ($direction > 0) { $extracss=($extracss?$extracss.' ':'').'inline-block'; $extrastyle='padding: 0px; padding-right: 3px !important;'; }

		$classfortooltip='classfortooltip';

		$s='';$textfordialog='';

		if ($tooltiptrigger == '')
		{
			$htmltext=str_replace('"',"&quot;",$htmltext);
		}
		else
		{
			$classfortooltip='classfortooltiponclick';
			$textfordialog.='<div style="display: none;" id="idfortooltiponclick_'.$tooltiptrigger.'" class="classfortooltiponclicktext">'.$htmltext.'</div>';
		}
		if ($tooltipon == 2 || $tooltipon == 3)
		{
			$paramfortooltipimg=' class="'.$classfortooltip.' inline-block'.($extracss?' '.$extracss:'').'" style="padding: 0px;'.($extrastyle?' '.$extrastyle:'').'"';
			if ($tooltiptrigger == '') $paramfortooltipimg.=' title="'.($noencodehtmltext?$htmltext:dol_escape_htmltag($htmltext,1)).'"'; // Attribut to put on img tag to store tooltip
			else $paramfortooltipimg.=' dolid="'.$tooltiptrigger.'"';
		}
		else $paramfortooltipimg =($extracss?' class="'.$extracss.'"':'').($extrastyle?' style="'.$extrastyle.'"':''); // Attribut to put on td text tag
		if ($tooltipon == 1 || $tooltipon == 3)
		{
			$paramfortooltiptd=' class="'.($tooltipon == 3 ? 'cursorpointer ' : '').$classfortooltip.' inline-block'.($extracss?' '.$extracss:'').'" style="padding: 0px;'.($extrastyle?' '.$extrastyle:'').'" ';
			if ($tooltiptrigger == '') $paramfortooltiptd.=' title="'.($noencodehtmltext?$htmltext:dol_escape_htmltag($htmltext,1)).'"'; // Attribut to put on td tag to store tooltip
			else $paramfortooltiptd.=' dolid="'.$tooltiptrigger.'"';
		}
		else $paramfortooltiptd =($extracss?' class="'.$extracss.'"':'').($extrastyle?' style="'.$extrastyle.'"':''); // Attribut to put on td text tag
		if (empty($notabs)) $s.='<table class="nobordernopadding" summary=""><tr style="height: auto;">';
		elseif ($notabs == 2) $s.='<div class="inline-block'.($forcenowrap?' nowrap':'').'">';
		// Define value if value is before
		if ($direction < 0) {
			$s.='<'.$tag.$paramfortooltipimg;
			if ($tag == 'td') {
				$s .= ' valign="top" width="14"';
			}
			$s.= '>'.$textfordialog.$img.'</'.$tag.'>';
		}
		// Use another method to help avoid having a space in value in order to use this value with jquery
		// Define label
		if ((string) $text != '') $s.='<'.$tag.$paramfortooltiptd.'>'.$text.'</'.$tag.'>';
		// Define value if value is after
		if ($direction > 0) {
			$s.='<'.$tag.$paramfortooltipimg;
			if ($tag == 'td') $s .= ' valign="middle" width="14"';
			$s.= '>'.$textfordialog.$img.'</'.$tag.'>';
		}
		if (empty($notabs)) $s.='</tr></table>';
		elseif ($notabs == 2) $s.='</div>';

		return $s;
	}

	/**
	 *	Show a text with a picto and a tooltip on picto
	 *
	 *	@param	string	$text				Text to show
	 *	@param  string	$htmltext	     	Content of tooltip
	 *	@param	int		$direction			1=Icon is after text, -1=Icon is before text, 0=no icon
	 * 	@param	string	$type				Type of picto ('info', 'help', 'warning', 'superadmin', 'mypicto@mymodule', ...) or image filepath
	 *  @param  string	$extracss           Add a CSS style to td, div or span tag
	 *  @param  int		$noencodehtmltext   Do not encode into html entity the htmltext
	 *  @param	int		$notabs				0=Include table and tr tags, 1=Do not include table and tr tags, 2=use div, 3=use span
	 *  @param  string  $tooltiptrigger     ''=Tooltip on hover, 'abc'=Tooltip on click (abc is a unique key)
	 *  @param	int		$forcenowrap		Force no wrap between text and picto (works with notabs=2 only)
	 * 	@return	string						HTML code of text, picto, tooltip
	 */
	function textwithpicto($text, $htmltext, $direction = 1, $type = 'help', $extracss = '', $noencodehtmltext = 0, $notabs = 2, $tooltiptrigger='', $forcenowrap=0)
	{
		global $conf, $langs;

		$alt = '';
		if ($tooltiptrigger) $alt=$langs->transnoentitiesnoconv("ClickToShowHelp");

		//For backwards compatibility
		if ($type == '0') $type = 'info';
		elseif ($type == '1') $type = 'help';

		// If info or help with no javascript, show only text
		if (empty($conf->use_javascript_ajax))
		{
			if ($type == 'info' || $type == 'help')	return $text;
			else
			{
				$alt = $htmltext;
				$htmltext = '';
			}
		}

		// If info or help with smartphone, show only text (tooltip hover can't works)
		if (! empty($conf->dol_no_mouse_hover) && empty($tooltiptrigger))
		{
			if ($type == 'info' || $type == 'help') return $text;
		}
		// If info or help with smartphone, show only text (tooltip on lick does not works with dialog on smaprtphone)
		if (! empty($conf->dol_no_mouse_hover) && ! empty($tooltiptrigger))
		{
			if ($type == 'info' || $type == 'help') return $text;
		}

		if ($type == 'info') $img = img_help(0, $alt);
		elseif ($type == 'help') $img = img_help(($tooltiptrigger != '' ? 2 : 1), $alt);
		elseif ($type == 'superadmin') $img = img_picto($alt, 'redstar');
		elseif ($type == 'admin') $img = img_picto($alt, 'star');
		elseif ($type == 'warning') $img = img_warning($alt);
		else $img = img_picto($alt, $type);

		return $this->textwithtooltip($text, $htmltext, (($tooltiptrigger && ! $img)?3:2), $direction, $img, $extracss, $notabs, '', $noencodehtmltext, $tooltiptrigger, $forcenowrap);
	}

	/**
	 * Generate select HTML to choose massaction
	 *
	 * @param	string	$selected		Value auto selected when at least one record is selected. Not a preselected value. Use '0' by default.
	 * @param	int		$arrayofaction	array('code'=>'label', ...). The code is the key stored into the GETPOST('massaction') when submitting action.
	 * @param   int     $alwaysvisible  1=select button always visible
	 * @return	string					Select list
	 */
	function selectMassAction($selected, $arrayofaction, $alwaysvisible=0)
	{
		global $conf,$langs,$hookmanager;

		if (count($arrayofaction) == 0) return;

		$disabled=0;
		$ret='<div class="centpercent center">';
		$ret.='<select class="flat'.(empty($conf->use_javascript_ajax)?'':' hideobject').' massaction massactionselect" name="massaction"'.($disabled?' disabled="disabled"':'').'>';

		// Complete list with data from external modules. THe module can use $_SERVER['PHP_SELF'] to know on which page we are, or use the $parameters['currentcontext'] completed by executeHooks.
		$parameters=array();
		$reshook=$hookmanager->executeHooks('addMoreMassActions',$parameters);    // Note that $action and $object may have been modified by hook
		if (empty($reshook))
		{
			$ret.='<option value="0"'.($disabled?' disabled="disabled"':'').'>-- '.$langs->trans("SelectAction").' --</option>';
			foreach($arrayofaction as $code => $label)
			{
				$ret.='<option value="'.$code.'"'.($disabled?' disabled="disabled"':'').'>'.$label.'</option>';
			}
		}
		$ret.=$hookmanager->resPrint;

		$ret.='</select>';
		// Warning: if you set submit button to disabled, post using 'Enter' will no more work if there is no another input submit. So we add a hidden button
		$ret.='<input type="submit" name="confirmmassactioninvisible" style="display: none" tabindex="-1">';	// Hidden button BEFORE so it is the one used when we submit with ENTER.
		$ret.='<input type="submit" disabled name="confirmmassaction" class="button'.(empty($conf->use_javascript_ajax)?'':' hideobject').' massaction massactionconfirmed" value="'.dol_escape_htmltag($langs->trans("Confirm")).'">';
		$ret.='</div>';

		if (! empty($conf->use_javascript_ajax))
		{
			$ret.='<!-- JS CODE TO ENABLE mass action select -->
    		<script type="text/javascript">
        		function initCheckForSelect(mode)	/* mode is 0 during init of page or click all, 1 when we click on 1 checkbox */
        		{
        			atleastoneselected=0;
    	    		jQuery(".checkforselect").each(function( index ) {
    	  				/* console.log( index + ": " + $( this ).text() ); */
    	  				if ($(this).is(\':checked\')) atleastoneselected++;
    	  			});
					console.log("initCheckForSelect mode="+mode+" atleastoneselected="+atleastoneselected);
    	  			if (atleastoneselected || '.$alwaysvisible.')
    	  			{
    	  				jQuery(".massaction").show();
        			    '.($selected ? 'if (atleastoneselected) { jQuery(".massactionselect").val("'.$selected.'"); jQuery(".massactionconfirmed").prop(\'disabled\', false); }' : '').'
        			    '.($selected ? 'if (! atleastoneselected) { jQuery(".massactionselect").val("0"); jQuery(".massactionconfirmed").prop(\'disabled\', true); } ' : '').'
    	  			}
    	  			else
    	  			{
    	  				jQuery(".massaction").hide();
    	            }
        		}

        	jQuery(document).ready(function () {
        		initCheckForSelect(0);
        		jQuery(".checkforselect").click(function() {
        			initCheckForSelect(1);
    	  		});
    	  		jQuery(".massactionselect").change(function() {
        			var massaction = $( this ).val();
        			var urlform = $( this ).closest("form").attr("action").replace("#show_files","");
        			if (massaction == "builddoc")
                    {
                        urlform = urlform + "#show_files";
    	            }
        			$( this ).closest("form").attr("action", urlform);
                    console.log("we select a mass action "+massaction+" - "+urlform);
        	        /* Warning: if you set submit button to disabled, post using Enter will no more work if there is no other button */
        			if ($(this).val() != \'0\')
    	  			{
    	  				jQuery(".massactionconfirmed").prop(\'disabled\', false);
    	  			}
    	  			else
    	  			{
    	  				jQuery(".massactionconfirmed").prop(\'disabled\', true);
    	  			}
    	        });
        	});
    		</script>
        	';
		}

		return $ret;
	}

	/**
	 *  Return combo list of activated countries, into language of user
	 *
	 *  @param	string	$selected       	Id or Code or Label of preselected country
	 *  @param  string	$htmlname       	Name of html select object
	 *  @param  string	$htmloption     	Options html on select object
	 *  @param	integer	$maxlength			Max length for labels (0=no limit)
	 *  @param	string	$morecss			More css class
	 *  @param	string	$usecodeaskey		'code3'=Use code on 3 alpha as key, 'code2"=Use code on 2 alpha as key
	 *  @param	int		$showempty			Show empty choice
	 *  @param	int		$disablefavorites	Disable favorites
	 *  @return string           			HTML string with select
	 */
	function select_country($selected='', $htmlname='country_id', $htmloption='', $maxlength=0, $morecss='minwidth300', $usecodeaskey='', $showempty=1, $disablefavorites=0)
	{
		global $conf,$langs;

		$langs->load("dict");

		$out='';
		$countryArray=array();
		$favorite=array();
		$label=array();
		$atleastonefavorite=0;

		$sql = "SELECT rowid, code as code_iso, code_iso as code_iso3, label, favorite";
		$sql.= " FROM ".MAIN_DB_PREFIX."c_country";
		$sql.= " WHERE active > 0";
		//$sql.= " ORDER BY code ASC";

		dol_syslog(get_class($this)."::select_country", LOG_DEBUG);
		$resql=$this->db->query($sql);
		if ($resql)
		{
			$out.= '<select id="select'.$htmlname.'" class="flat maxwidth200onsmartphone selectcountry'.($morecss?' '.$morecss:'').'" name="'.$htmlname.'" '.$htmloption.'>';
			$num = $this->db->num_rows($resql);
			$i = 0;
			if ($num)
			{
				$foundselected=false;

				while ($i < $num)
				{
					$obj = $this->db->fetch_object($resql);
					$countryArray[$i]['rowid'] 		= $obj->rowid;
					$countryArray[$i]['code_iso'] 	= $obj->code_iso;
					$countryArray[$i]['code_iso3'] 	= $obj->code_iso3;
					$countryArray[$i]['label']		= ($obj->code_iso && $langs->transnoentitiesnoconv("Country".$obj->code_iso)!="Country".$obj->code_iso?$langs->transnoentitiesnoconv("Country".$obj->code_iso):($obj->label!='-'?$obj->label:''));
					$countryArray[$i]['favorite']   = $obj->favorite;
					$favorite[$i]					= $obj->favorite;
					$label[$i] = dol_string_unaccent($countryArray[$i]['label']);
					$i++;
				}

				if (empty($disablefavorites)) array_multisort($favorite, SORT_DESC, $label, SORT_ASC, $countryArray);
				else $countryArray = dol_sort_array($countryArray, 'label');

				foreach ($countryArray as $row)
				{
					if (empty($showempty) && empty($row['rowid'])) continue;

					if (empty($disablefavorites) && $row['favorite'] && $row['code_iso']) $atleastonefavorite++;
					if (empty($row['favorite']) && $atleastonefavorite)
					{
						$atleastonefavorite=0;
						$out.= '<option value="" disabled class="selectoptiondisabledwhite">----------------------</option>';
					}
					if ($selected && $selected != '-1' && ($selected == $row['rowid'] || $selected == $row['code_iso'] || $selected == $row['code_iso3'] || $selected == $row['label']) )
					{
						$foundselected=true;
						$out.= '<option value="'.($usecodeaskey?($usecodeaskey=='code2'?$row['code_iso']:$row['code_iso3']):$row['rowid']).'" selected>';
					}
					else
					{
						$out.= '<option value="'.($usecodeaskey?($usecodeaskey=='code2'?$row['code_iso']:$row['code_iso3']):$row['rowid']).'">';
					}
					if ($row['label']) $out.= dol_trunc($row['label'],$maxlength,'middle');
					else $out.= '&nbsp;';
					if ($row['code_iso']) $out.= ' ('.$row['code_iso'] . ')';
					$out.= '</option>';
				}
			}
			$out.= '</select>';
		}
		else
		{
			dol_print_error($this->db);
		}

		// Make select dynamic
		include_once DOL_DOCUMENT_ROOT . '/core/lib/ajax.lib.php';
		$out .= ajax_combobox('select'.$htmlname);

		return $out;
	}

	/**
	 *  Return select list of incoterms
	 *
	 *  @param	string	$selected       		Id or Code of preselected incoterm
	 *  @param	string	$location_incoterms     Value of input location
	 *  @param	string	$page       			Defined the form action
	 *  @param  string	$htmlname       		Name of html select object
	 *  @param  string	$htmloption     		Options html on select object
	 * 	@param	int		$forcecombo				Force to load all values and output a standard combobox (with no beautification)
	 *  @param	array	$events					Event options to run on change. Example: array(array('method'=>'getContacts', 'url'=>dol_buildpath('/core/ajax/contacts.php',1), 'htmlname'=>'contactid', 'params'=>array('add-customer-contact'=>'disabled')))
	 *  @return string           				HTML string with select and input
	 */
	function select_incoterms($selected='', $location_incoterms='', $page='', $htmlname='incoterm_id', $htmloption='', $forcecombo=1, $events=array())
	{
		global $conf,$langs;

		$langs->load("dict");

		$out='';
		$incotermArray=array();

		$sql = "SELECT rowid, code";
		$sql.= " FROM ".MAIN_DB_PREFIX."c_incoterms";
		$sql.= " WHERE active > 0";
		$sql.= " ORDER BY code ASC";

		dol_syslog(get_class($this)."::select_incoterm", LOG_DEBUG);
		$resql=$this->db->query($sql);
		if ($resql)
		{
			if ($conf->use_javascript_ajax && ! $forcecombo)
			{
				include_once DOL_DOCUMENT_ROOT . '/core/lib/ajax.lib.php';
				$out .= ajax_combobox($htmlname, $events);
			}

			if (!empty($page))
			{
				$out .= '<form method="post" action="'.$page.'">';
				$out .= '<input type="hidden" name="action" value="set_incoterms">';
				$out .= '<input type="hidden" name="token" value="'.$_SESSION['newtoken'].'">';
			}

			$out.= '<select id="'.$htmlname.'" class="flat selectincoterm minwidth100imp noenlargeonsmartphone" name="'.$htmlname.'" '.$htmloption.'>';
			$out.= '<option value="0">&nbsp;</option>';
			$num = $this->db->num_rows($resql);
			$i = 0;
			if ($num)
			{
				$foundselected=false;

				while ($i < $num)
				{
					$obj = $this->db->fetch_object($resql);
					$incotermArray[$i]['rowid'] = $obj->rowid;
					$incotermArray[$i]['code'] = $obj->code;
					$i++;
				}

				foreach ($incotermArray as $row)
				{
					if ($selected && ($selected == $row['rowid'] || $selected == $row['code']))
					{
						$out.= '<option value="'.$row['rowid'].'" selected>';
					}
					else
					{
						$out.= '<option value="'.$row['rowid'].'">';
					}

					if ($row['code']) $out.= $row['code'];

					$out.= '</option>';
				}
			}
			$out.= '</select>';

			$out .= '<input id="location_incoterms" class="maxwidth100onsmartphone" name="location_incoterms" value="'.$location_incoterms.'">';

			if (!empty($page))
			{
				$out .= '<input type="submit" class="button valignmiddle" value="'.$langs->trans("Modify").'"></form>';
			}
		}
		else
		{
			dol_print_error($this->db);
		}

		return $out;
	}

	/**
	 *	Return list of types of lines (product or service)
	 * 	Example: 0=product, 1=service, 9=other (for external module)
	 *
	 *	@param  string	$selected       Preselected type
	 *	@param  string	$htmlname       Name of field in html form
	 * 	@param	int		$showempty		Add an empty field
	 * 	@param	int		$hidetext		Do not show label 'Type' before combo box (used only if there is at least 2 choices to select)
	 * 	@param	integer	$forceall		1=Force to show products and services in combo list, whatever are activated modules, 0=No force, -1=Force none (and set hidden field to 'service')
	 *  @return	void
	 */
	function select_type_of_lines($selected='',$htmlname='type',$showempty=0,$hidetext=0,$forceall=0)
	{
		global $db,$langs,$user,$conf;

		// If product & services are enabled or both disabled.
		if ($forceall > 0 || (empty($forceall) && ! empty($conf->product->enabled) && ! empty($conf->service->enabled))
		|| (empty($forceall) && empty($conf->product->enabled) && empty($conf->service->enabled)) )
		{
			if (empty($hidetext)) print $langs->trans("Type").': ';
			print '<select class="flat" id="select_'.$htmlname.'" name="'.$htmlname.'">';
			if ($showempty)
			{
				print '<option value="-1"';
				if ($selected == -1) print ' selected';
				print '>&nbsp;</option>';
			}

			print '<option value="0"';
			if (0 == $selected) print ' selected';
			print '>'.$langs->trans("Product");

			print '<option value="1"';
			if (1 == $selected) print ' selected';
			print '>'.$langs->trans("Service");

			print '</select>';
			//if ($user->admin) print info_admin($langs->trans("YouCanChangeValuesForThisListFromDictionarySetup"),1);
		}
		if (empty($forceall) && empty($conf->product->enabled) && ! empty($conf->service->enabled))
		{
			print $langs->trans("Service");
			print '<input type="hidden" name="'.$htmlname.'" value="1">';
		}
		if (empty($forceall) && ! empty($conf->product->enabled) && empty($conf->service->enabled))
		{
			print $langs->trans("Product");
			print '<input type="hidden" name="'.$htmlname.'" value="0">';
		}
		if ($forceall < 0)	// This should happened only for contracts when both predefined product and service are disabled.
		{
			print '<input type="hidden" name="'.$htmlname.'" value="1">';	// By default we set on service for contract. If CONTRACT_SUPPORT_PRODUCTS is set, forceall should be 1 not -1
		}
	}

	/**
	 *	Load into cache cache_types_fees, array of types of fees
	 *
	 *	@return     int             Nb of lines loaded, <0 if KO
	 */
	function load_cache_types_fees()
	{
		global $langs;

		$num = count($this->cache_types_fees);
		if ($num > 0) return 0;    // Cache already loaded

		dol_syslog(__METHOD__, LOG_DEBUG);

		$langs->load("trips");

		$sql = "SELECT c.code, c.label";
		$sql.= " FROM ".MAIN_DB_PREFIX."c_type_fees as c";
		$sql.= " WHERE active > 0";

		$resql=$this->db->query($sql);
		if ($resql)
		{
			$num = $this->db->num_rows($resql);
			$i = 0;

			while ($i < $num)
			{
				$obj = $this->db->fetch_object($resql);

				// Si traduction existe, on l'utilise, sinon on prend le libelle par defaut
				$label=($obj->code != $langs->trans($obj->code) ? $langs->trans($obj->code) : $langs->trans($obj->label));
				$this->cache_types_fees[$obj->code] = $label;
				$i++;
			}

			asort($this->cache_types_fees);

			return $num;
		}
		else
		{
			dol_print_error($this->db);
			return -1;
		}
	}

	/**
	 *	Return list of types of notes
	 *
	 *	@param	string		$selected		Preselected type
	 *	@param  string		$htmlname		Name of field in form
	 * 	@param	int			$showempty		Add an empty field
	 * 	@return	void
	 */
	function select_type_fees($selected='',$htmlname='type',$showempty=0)
	{
		global $user, $langs;

		dol_syslog(__METHOD__." selected=".$selected.", htmlname=".$htmlname, LOG_DEBUG);

		$this->load_cache_types_fees();

		print '<select class="flat" name="'.$htmlname.'">';
		if ($showempty)
		{
			print '<option value="-1"';
			if ($selected == -1) print ' selected';
			print '>&nbsp;</option>';
		}

		foreach($this->cache_types_fees as $key => $value)
		{
			print '<option value="'.$key.'"';
			if ($key == $selected) print ' selected';
			print '>';
			print $value;
			print '</option>';
		}

		print '</select>';
		if ($user->admin) print info_admin($langs->trans("YouCanChangeValuesForThisListFromDictionarySetup"),1);
	}


	/**
	 *  Return HTML code to select a company.
	 *
	 *  @param		int			$selected				Preselected products
	 *  @param		string		$htmlname				Name of HTML select field (must be unique in page)
	 *  @param		int			$filter					Filter on thirdparty
	 *  @param		int			$limit					Limit on number of returned lines
	 *  @param		array		$ajaxoptions			Options for ajax_autocompleter
	 * 	@param		int			$forcecombo				Force to load all values and output a standard combobox (with no beautification)
	 *  @return		string								Return select box for thirdparty.
	 *  @deprecated	3.8 Use select_company instead. For exemple $form->select_thirdparty(GETPOST('socid'),'socid','',0) => $form->select_company(GETPOST('socid'),'socid','',1,0,0,array(),0)
	 */
	function select_thirdparty($selected='', $htmlname='socid', $filter='', $limit=20, $ajaxoptions=array(), $forcecombo=0)
	{
   		return $this->select_thirdparty_list($selected,$htmlname,$filter,1,0,$forcecombo,array(),'',0, $limit);
	}

	/**
	 *  Output html form to select a third party
	 *
	 *	@param	string	$selected       		Preselected type
	 *	@param  string	$htmlname       		Name of field in form
	 *  @param  string	$filter         		optional filters criteras (example: 's.rowid <> x', 's.client IN (1,3)')
	 *	@param	string	$showempty				Add an empty field (Can be '1' or text key to use on empty line like 'SelectThirdParty')
	 * 	@param	int		$showtype				Show third party type in combolist (customer, prospect or supplier)
	 * 	@param	int		$forcecombo				Force to load all values and output a standard combobox (with no beautification)
	 *  @param	array	$events					Ajax event options to run on change. Example: array(array('method'=>'getContacts', 'url'=>dol_buildpath('/core/ajax/contacts.php',1), 'htmlname'=>'contactid', 'params'=>array('add-customer-contact'=>'disabled')))
	 *	@param	int		$limit					Maximum number of elements
	 *  @param	string	$morecss				Add more css styles to the SELECT component
	 *	@param  string	$moreparam      		Add more parameters onto the select tag. For example 'style="width: 95%"' to avoid select2 component to go over parent container
	 *	@param	string	$selected_input_value	Value of preselected input text (for use with ajax)
	 *  @param	int		$hidelabel				Hide label (0=no, 1=yes, 2=show search icon (before) and placeholder, 3 search icon after)
	 *  @param	array	$ajaxoptions			Options for ajax_autocompleter
	 * 	@param  bool	$multiple				add [] in the name of element and add 'multiple' attribut (not working with ajax_autocompleter)
	 * 	@return	string							HTML string with select box for thirdparty.
	 */
	function select_company($selected='', $htmlname='socid', $filter='', $showempty='', $showtype=0, $forcecombo=0, $events=array(), $limit=0, $morecss='minwidth100', $moreparam='', $selected_input_value='', $hidelabel=1, $ajaxoptions=array(), $multiple=false)
	{
		global $conf,$user,$langs;

		$out='';

		if (! empty($conf->use_javascript_ajax) && ! empty($conf->global->COMPANY_USE_SEARCH_TO_SELECT) && ! $forcecombo)
		{
			// No immediate load of all database
			$placeholder='';
			if ($selected && empty($selected_input_value))
			{
				require_once DOL_DOCUMENT_ROOT.'/societe/class/societe.class.php';
				$societetmp = new Societe($this->db);
				$societetmp->fetch($selected);
				$selected_input_value=$societetmp->name;
				unset($societetmp);
			}
			// mode 1
			$urloption='htmlname='.$htmlname.'&outjson=1&filter='.$filter.($showtype?'&showtype='.$showtype:'');
			$out.=  ajax_autocompleter($selected, $htmlname, DOL_URL_ROOT.'/societe/ajax/company.php', $urloption, $conf->global->COMPANY_USE_SEARCH_TO_SELECT, 0, $ajaxoptions);
			$out.='<style type="text/css">.ui-autocomplete { z-index: 250; }</style>';
			if (empty($hidelabel)) print $langs->trans("RefOrLabel").' : ';
			else if ($hidelabel > 1) {
				$placeholder=' placeholder="'.$langs->trans("RefOrLabel").'"';
				if ($hidelabel == 2) {
					$out.=  img_picto($langs->trans("Search"), 'search');
				}
			}
			$out.= '<input type="text" class="'.$morecss.'" name="search_'.$htmlname.'" id="search_'.$htmlname.'" value="'.$selected_input_value.'"'.$placeholder.' '.(!empty($conf->global->THIRDPARTY_SEARCH_AUTOFOCUS) ? 'autofocus' : '').' />';
			if ($hidelabel == 3) {
				$out.=  img_picto($langs->trans("Search"), 'search');
			}
		}
		else
		{
			// Immediate load of all database
			$out.=$this->select_thirdparty_list($selected, $htmlname, $filter, $showempty, $showtype, $forcecombo, $events, '', 0, $limit, $morecss, $moreparam, $multiple);
		}

		return $out;
	}

	/**
	 *  Output html form to select a third party.
	 *  Note, you must use the select_company to get the component to select a third party. This function must only be called by select_company.
	 *
	 *	@param	string	$selected       Preselected type
	 *	@param  string	$htmlname       Name of field in form
	 *  @param  string	$filter         Optional filters criteras (example: 's.rowid <> x', 's.client in (1,3)')
	 *	@param	string	$showempty		Add an empty field (Can be '1' or text to use on empty line like 'SelectThirdParty')
	 * 	@param	int		$showtype		Show third party type in combolist (customer, prospect or supplier)
	 * 	@param	int		$forcecombo		Force to use standard HTML select component without beautification
	 *  @param	array	$events			Event options. Example: array(array('method'=>'getContacts', 'url'=>dol_buildpath('/core/ajax/contacts.php',1), 'htmlname'=>'contactid', 'params'=>array('add-customer-contact'=>'disabled')))
	 *  @param	string	$filterkey		Filter on key value
	 *  @param	int		$outputmode		0=HTML select string, 1=Array
	 *  @param	int		$limit			Limit number of answers
	 *  @param	string	$morecss		Add more css styles to the SELECT component
	 *	@param  string	$moreparam      Add more parameters onto the select tag. For example 'style="width: 95%"' to avoid select2 component to go over parent container
	 *	@param  bool	$multiple       add [] in the name of element and add 'multiple' attribut
	 * 	@return	string					HTML string with
	 */
	function select_thirdparty_list($selected='',$htmlname='socid',$filter='',$showempty='', $showtype=0, $forcecombo=0, $events=array(), $filterkey='', $outputmode=0, $limit=0, $morecss='minwidth100', $moreparam='', $multiple=false)
	{
		global $conf,$user,$langs;

		$out='';
		$num=0;
		$outarray=array();

		if ($selected === '') $selected = array();
		else if (!is_array($selected)) $selected = array($selected);

		// Clean $filter that may contains sql conditions so sql code
		if (function_exists('test_sql_and_script_inject')) $filter = test_sql_and_script_inject($filter, 3);

		// On recherche les societes
		$sql = "SELECT s.rowid, s.nom as name, s.name_alias, s.client, s.fournisseur, s.code_client, s.code_fournisseur";
		$sql.= " FROM ".MAIN_DB_PREFIX ."societe as s";
		if (!$user->rights->societe->client->voir && !$user->socid) $sql .= ", ".MAIN_DB_PREFIX."societe_commerciaux as sc";
		$sql.= " WHERE s.entity IN (".getEntity('societe').")";
		if (! empty($user->socid)) $sql.= " AND s.rowid = ".$user->socid;
		if ($filter) $sql.= " AND (".$filter.")";
		if (!$user->rights->societe->client->voir && !$user->socid) $sql.= " AND s.rowid = sc.fk_soc AND sc.fk_user = " .$user->id;
		if (! empty($conf->global->COMPANY_HIDE_INACTIVE_IN_COMBOBOX)) $sql.= " AND s.status <> 0";
		// Add criteria
		if ($filterkey && $filterkey != '')
		{
			$sql.=" AND (";
			$prefix=empty($conf->global->COMPANY_DONOTSEARCH_ANYWHERE)?'%':'';	// Can use index if COMPANY_DONOTSEARCH_ANYWHERE is on
			// For natural search
			$scrit = explode(' ', $filterkey);
			$i=0;
			if (count($scrit) > 1) $sql.="(";
			foreach ($scrit as $crit) {
				if ($i > 0) $sql.=" AND ";
				$sql.="(s.nom LIKE '".$this->db->escape($prefix.$crit)."%')";
				$i++;
			}
			if (count($scrit) > 1) $sql.=")";
			if (! empty($conf->barcode->enabled))
			{
				$sql .= " OR s.barcode LIKE '".$this->db->escape($filterkey)."%'";
			}
			$sql.=")";
		}
		$sql.=$this->db->order("nom","ASC");
		$sql.=$this->db->plimit($limit, 0);

		// Build output string
		dol_syslog(get_class($this)."::select_thirdparty_list", LOG_DEBUG);
		$resql=$this->db->query($sql);
		if ($resql)
		{
		   	if (! $forcecombo)
			{
				include_once DOL_DOCUMENT_ROOT . '/core/lib/ajax.lib.php';
				$out .= ajax_combobox($htmlname, $events, $conf->global->COMPANY_USE_SEARCH_TO_SELECT);
			}

			// Construct $out and $outarray
			$out.= '<select id="'.$htmlname.'" class="flat'.($morecss?' '.$morecss:'').'"'.($moreparam?' '.$moreparam:'').' name="'.$htmlname.($multiple ? '[]' : '').'" '.($multiple ? 'multiple' : '').'>'."\n";

			$textifempty='';
			// Do not use textifempty = ' ' or '&nbsp;' here, or search on key will search on ' key'.
			//if (! empty($conf->use_javascript_ajax) || $forcecombo) $textifempty='';
			if (! empty($conf->global->COMPANY_USE_SEARCH_TO_SELECT))
			{
				if ($showempty && ! is_numeric($showempty)) $textifempty=$langs->trans($showempty);
				else $textifempty.=$langs->trans("All");
			}
			if ($showempty) $out.= '<option value="-1">'.$textifempty.'</option>'."\n";

			$num = $this->db->num_rows($resql);
			$i = 0;
			if ($num)
			{
				while ($i < $num)
				{
					$obj = $this->db->fetch_object($resql);
					$label='';
					if ($conf->global->SOCIETE_ADD_REF_IN_LIST) {
						if (($obj->client) && (!empty($obj->code_client))) {
							$label = $obj->code_client. ' - ';
						}
						if (($obj->fournisseur) && (!empty($obj->code_fournisseur))) {
							$label .= $obj->code_fournisseur. ' - ';
						}
						$label.=' '.$obj->name;
					}
					else
					{
						$label=$obj->name;
					}

					if(!empty($obj->name_alias)) {
						$label.=' ('.$obj->name_alias.')';
					}

					if ($showtype)
					{
						if ($obj->client || $obj->fournisseur) $label.=' (';
						if ($obj->client == 1 || $obj->client == 3) $label.=$langs->trans("Customer");
						if ($obj->client == 2 || $obj->client == 3) $label.=($obj->client==3?', ':'').$langs->trans("Prospect");
						if ($obj->fournisseur) $label.=($obj->client?', ':'').$langs->trans("Supplier");
						if ($obj->client || $obj->fournisseur) $label.=')';
					}

					if (empty($outputmode))
					{
						if (in_array($obj->rowid,$selected))
						{
							$out.= '<option value="'.$obj->rowid.'" selected>'.$label.'</option>';
						}
						else
						{
							$out.= '<option value="'.$obj->rowid.'">'.$label.'</option>';
						}
					}
					else
					{
						array_push($outarray, array('key'=>$obj->rowid, 'value'=>$label, 'label'=>$label));
					}

					$i++;
					if (($i % 10) == 0) $out.="\n";
				}
			}
			$out.= '</select>'."\n";
		}
		else
		{
			dol_print_error($this->db);
		}

		$this->result=array('nbofthirdparties'=>$num);

		if ($outputmode) return $outarray;
		return $out;
	}


	/**
	 *    	Return HTML combo list of absolute discounts
	 *
	 *    	@param	string	$selected       Id remise fixe pre-selectionnee
	 *    	@param  string	$htmlname       Nom champ formulaire
	 *    	@param  string	$filter         Criteres optionnels de filtre
	 * 		@param	int		$socid			Id of thirdparty
	 * 		@param	int		$maxvalue		Max value for lines that can be selected
	 * 		@return	int						Return number of qualifed lines in list
	 */
	function select_remises($selected, $htmlname, $filter, $socid, $maxvalue=0)
	{
		global $langs,$conf;

		// On recherche les remises
		$sql = "SELECT re.rowid, re.amount_ht, re.amount_tva, re.amount_ttc,";
		$sql.= " re.description, re.fk_facture_source";
		$sql.= " FROM ".MAIN_DB_PREFIX ."societe_remise_except as re";
		$sql.= " WHERE re.fk_soc = ".(int) $socid;
		$sql.= " AND re.entity = " . $conf->entity;
		if ($filter) $sql.= " AND ".$filter;
		$sql.= " ORDER BY re.description ASC";

		dol_syslog(get_class($this)."::select_remises", LOG_DEBUG);
		$resql=$this->db->query($sql);
		if ($resql)
		{
			print '<select class="flat maxwidthonsmartphone" name="'.$htmlname.'">';
			$num = $this->db->num_rows($resql);

			$qualifiedlines=$num;

			$i = 0;
			if ($num)
			{
				print '<option value="0">&nbsp;</option>';
				while ($i < $num)
				{
					$obj = $this->db->fetch_object($resql);
					$desc=dol_trunc($obj->description,40);
					if (preg_match('/\(CREDIT_NOTE\)/', $desc)) $desc=preg_replace('/\(CREDIT_NOTE\)/', $langs->trans("CreditNote"), $desc);
					if (preg_match('/\(DEPOSIT\)/', $desc)) $desc=preg_replace('/\(DEPOSIT\)/', $langs->trans("Deposit"), $desc);
					if (preg_match('/\(EXCESS RECEIVED\)/', $desc)) $desc=preg_replace('/\(EXCESS RECEIVED\)/', $langs->trans("ExcessReceived"), $desc);
					if (preg_match('/\(EXCESS PAID\)/', $desc)) $desc=preg_replace('/\(EXCESS PAID\)/', $langs->trans("ExcessPaid"), $desc);

					$selectstring='';
					if ($selected > 0 && $selected == $obj->rowid) $selectstring=' selected';

					$disabled='';
					if ($maxvalue > 0 && $obj->amount_ttc > $maxvalue)
					{
						$qualifiedlines--;
						$disabled=' disabled';
					}

					if (!empty($conf->global->MAIN_SHOW_FACNUMBER_IN_DISCOUNT_LIST) && !empty($obj->fk_facture_source))
					{
						$tmpfac = new Facture($this->db);
						if ($tmpfac->fetch($obj->fk_facture_source) > 0) $desc=$desc.' - '.$tmpfac->ref;
					}

					print '<option value="'.$obj->rowid.'"'.$selectstring.$disabled.'>'.$desc.' ('.price($obj->amount_ht).' '.$langs->trans("HT").' - '.price($obj->amount_ttc).' '.$langs->trans("TTC").')</option>';
					$i++;
				}
			}
			print '</select>';
			return $qualifiedlines;
		}
		else
		{
			dol_print_error($this->db);
			return -1;
		}
	}

	/**
	 *	Return list of all contacts (for a third party or all)
	 *
	 *	@param	int		$socid      	Id ot third party or 0 for all
	 *	@param  string	$selected   	Id contact pre-selectionne
	 *	@param  string	$htmlname  	    Name of HTML field ('none' for a not editable field)
	 *	@param  int		$showempty      0=no empty value, 1=add an empty value, 2=add line 'Internal' (used by user edit), 3=add an empty value only if more than one record into list
	 *	@param  string	$exclude        List of contacts id to exclude
	 *	@param	string	$limitto		Disable answers that are not id in this array list
	 *	@param	integer	$showfunction   Add function into label
	 *	@param	string	$moreclass		Add more class to class style
	 *	@param	integer	$showsoc	    Add company into label
	 * 	@param	int		$forcecombo		Force to use combo box
	 *  @param	array	$events			Event options. Example: array(array('method'=>'getContacts', 'url'=>dol_buildpath('/core/ajax/contacts.php',1), 'htmlname'=>'contactid', 'params'=>array('add-customer-contact'=>'disabled')))
	 *  @param	bool	$options_only	Return options only (for ajax treatment)
	 *  @param	string	$moreparam		Add more parameters onto the select tag. For example 'style="width: 95%"' to avoid select2 component to go over parent container
	 *  @param	string	$htmlid			Html id to use instead of htmlname
	 *	@return	int						<0 if KO, Nb of contact in list if OK
	 *  @deprected						You can use selectcontacts directly (warning order of param was changed)
	 */
	function select_contacts($socid,$selected='',$htmlname='contactid',$showempty=0,$exclude='',$limitto='',$showfunction=0, $moreclass='', $showsoc=0, $forcecombo=0, $events=array(), $options_only=false, $moreparam='', $htmlid='')
	{
		print $this->selectcontacts($socid,$selected,$htmlname,$showempty,$exclude,$limitto,$showfunction, $moreclass, $options_only, $showsoc, $forcecombo, $events, $moreparam, $htmlid);
		return $this->num;
	}

	/**
	 *	Return HTML code of the SELECT of list of all contacts (for a third party or all).
	 *  This also set the number of contacts found into $this->num
	 *
	 *	@param	int			$socid      	Id ot third party or 0 for all or -1 for empty list
	 *	@param  array|int	$selected   	Array of ID of pre-selected contact id
	 *	@param  string		$htmlname  	    Name of HTML field ('none' for a not editable field)
	 *	@param  int			$showempty     	0=no empty value, 1=add an empty value, 2=add line 'Internal' (used by user edit), 3=add an empty value only if more than one record into list
	 *	@param  string		$exclude        List of contacts id to exclude
	 *	@param	string		$limitto		Disable answers that are not id in this array list
	 *	@param	integer		$showfunction   Add function into label
	 *	@param	string		$moreclass		Add more class to class style
	 *	@param	bool		$options_only	Return options only (for ajax treatment)
	 *	@param	integer		$showsoc	    Add company into label
	 * 	@param	int			$forcecombo		Force to use combo box
	 *  @param	array		$events			Event options. Example: array(array('method'=>'getContacts', 'url'=>dol_buildpath('/core/ajax/contacts.php',1), 'htmlname'=>'contactid', 'params'=>array('add-customer-contact'=>'disabled')))
	 *  @param	string		$moreparam		Add more parameters onto the select tag. For example 'style="width: 95%"' to avoid select2 component to go over parent container
	 *  @param	string		$htmlid			Html id to use instead of htmlname
	 *  @param	bool		$multiple		add [] in the name of element and add 'multiple' attribut
	 *	@return	 int						<0 if KO, Nb of contact in list if OK
	 */
	function selectcontacts($socid, $selected='', $htmlname='contactid', $showempty=0, $exclude='', $limitto='', $showfunction=0, $moreclass='', $options_only=false, $showsoc=0, $forcecombo=0, $events=array(), $moreparam='', $htmlid='', $multiple=false)
	{
		global $conf,$langs;

		$langs->load('companies');

		if (empty($htmlid)) $htmlid = $htmlname;

		if ($selected === '') $selected = array();
		else if (!is_array($selected)) $selected = array($selected);
        $out='';

		// On recherche les societes
		$sql = "SELECT sp.rowid, sp.lastname, sp.statut, sp.firstname, sp.poste";
		if ($showsoc > 0) $sql.= " , s.nom as company";
		$sql.= " FROM ".MAIN_DB_PREFIX ."socpeople as sp";
		if ($showsoc > 0) $sql.= " LEFT OUTER JOIN  ".MAIN_DB_PREFIX ."societe as s ON s.rowid=sp.fk_soc";
		$sql.= " WHERE sp.entity IN (".getEntity('socpeople').")";
		if ($socid > 0 || $socid == -1) $sql.= " AND sp.fk_soc=".$socid;
		if (! empty($conf->global->CONTACT_HIDE_INACTIVE_IN_COMBOBOX)) $sql.= " AND sp.statut <> 0";
		$sql.= " ORDER BY sp.lastname ASC";

		dol_syslog(get_class($this)."::select_contacts", LOG_DEBUG);
		$resql=$this->db->query($sql);
		if ($resql)
		{
			$num=$this->db->num_rows($resql);

			if ($conf->use_javascript_ajax && ! $forcecombo && ! $options_only)
			{
				include_once DOL_DOCUMENT_ROOT . '/core/lib/ajax.lib.php';
				$out .= ajax_combobox($htmlid, $events, $conf->global->CONTACT_USE_SEARCH_TO_SELECT);
			}

<<<<<<< HEAD
			if ($htmlname != 'none' || $options_only) $out.= '<select class="flat'.($moreclass?' '.$moreclass:'').'" id="'.$htmlid.'" name="'.$htmlname.($multiple ? '[]' : '').'" '.($multiple ? 'multiple' : '').' '.(!empty($moreparam) ? $moreparam : '').'>';
			if ($showempty == 1 && !$multiple) $out.= '<option value="0"'.(in_array(0,$selected)?' selected':'').'>&nbsp;</option>';
			if ($showempty == 2) $out.= '<option value="0"'.(in_array(0,$selected)?' selected':'').'>'.$langs->trans("Internal").'</option>';
=======
			if ($htmlname != 'none' || $options_only) $out.= '<select class="flat'.($moreclass?' '.$moreclass:'').'" id="'.$htmlid.'" name="'.$htmlname.'" '.(!empty($moreparam) ? $moreparam : '').'>';
			if ($showempty == 1 || ($showempty == 3 && $num > 1)) $out.= '<option value="0"'.($selected=='0'?' selected':'').'>&nbsp;</option>';
			if ($showempty == 2) $out.= '<option value="0"'.($selected=='0'?' selected':'').'>'.$langs->trans("Internal").'</option>';
>>>>>>> e92ab19a
			$num = $this->db->num_rows($resql);
			$i = 0;
			if ($num)
			{
				include_once DOL_DOCUMENT_ROOT.'/contact/class/contact.class.php';
				$contactstatic=new Contact($this->db);

				while ($i < $num)
				{
					$obj = $this->db->fetch_object($resql);

					$contactstatic->id=$obj->rowid;
					$contactstatic->lastname=$obj->lastname;
					$contactstatic->firstname=$obj->firstname;
					if ($obj->statut == 1){
					if ($htmlname != 'none')
					{
						$disabled=0;
						if (is_array($exclude) && count($exclude) && in_array($obj->rowid,$exclude)) $disabled=1;
						if (is_array($limitto) && count($limitto) && ! in_array($obj->rowid,$limitto)) $disabled=1;
						if (!empty($selected) && in_array($obj->rowid, $selected))
						{
							$out.= '<option value="'.$obj->rowid.'"';
							if ($disabled) $out.= ' disabled';
							$out.= ' selected>';
							$out.= $contactstatic->getFullName($langs);
							if ($showfunction && $obj->poste) $out.= ' ('.$obj->poste.')';
							if (($showsoc > 0) && $obj->company) $out.= ' - ('.$obj->company.')';
							$out.= '</option>';
						}
						else
						{
							$out.= '<option value="'.$obj->rowid.'"';
							if ($disabled) $out.= ' disabled';
							$out.= '>';
							$out.= $contactstatic->getFullName($langs);
							if ($showfunction && $obj->poste) $out.= ' ('.$obj->poste.')';
							if (($showsoc > 0) && $obj->company) $out.= ' - ('.$obj->company.')';
							$out.= '</option>';
						}
					}
					else
					{
						if (in_array($obj->rowid, $selected))
						{
							$out.= $contactstatic->getFullName($langs);
							if ($showfunction && $obj->poste) $out.= ' ('.$obj->poste.')';
							if (($showsoc > 0) && $obj->company) $out.= ' - ('.$obj->company.')';
						}
					}
				}
					$i++;
				}
			}
			else
			{
<<<<<<< HEAD
				$out.= '<option value="-1"'.($showempty==2 || $multiple?'':' selected').' disabled>'.$langs->trans($socid?"NoContactDefinedForThirdParty":"NoContactDefined").'</option>';
=======
				$out.= '<option value="-1"'.($showempty==2?'':' selected').' disabled>';
				$out.= ($socid != -1) ? ($langs->trans($socid?"NoContactDefinedForThirdParty":"NoContactDefined")) : $langs->trans('SelectAThirdPartyFirst');
				$out.= '</option>';
>>>>>>> e92ab19a
			}
			if ($htmlname != 'none' || $options_only)
			{
				$out.= '</select>';
			}

			$this->num = $num;
			return $out;
		}
		else
		{
			dol_print_error($this->db);
			return -1;
		}
	}

	/**
	 *	Return select list of users
	 *
	 *  @param	string	$selected       Id user preselected
	 *  @param  string	$htmlname       Field name in form
	 *  @param  int		$show_empty     0=liste sans valeur nulle, 1=ajoute valeur inconnue
	 *  @param  array	$exclude        Array list of users id to exclude
	 * 	@param	int		$disabled		If select list must be disabled
	 *  @param  array	$include        Array list of users id to include
	 * 	@param	int		$enableonly		Array list of users id to be enabled. All other must be disabled
	 *  @param	string	$force_entity	'0' or Ids of environment to force
	 * 	@return	void
	 *  @deprecated		Use select_dolusers instead
	 *  @see select_dolusers()
	 */
	function select_users($selected='',$htmlname='userid',$show_empty=0,$exclude=null,$disabled=0,$include='',$enableonly='',$force_entity='0')
	{
		print $this->select_dolusers($selected,$htmlname,$show_empty,$exclude,$disabled,$include,$enableonly,$force_entity);
	}

	/**
	 *	Return select list of users
	 *
	 *  @param	string	$selected       User id or user object of user preselected. If 0 or < -2, we use id of current user. If -1, keep unselected (if empty is allowed)
	 *  @param  string	$htmlname       Field name in form
	 *  @param  int		$show_empty     0=list with no empty value, 1=add also an empty value into list
	 *  @param  array	$exclude        Array list of users id to exclude
	 * 	@param	int		$disabled		If select list must be disabled
	 *  @param  array|string	$include        Array list of users id to include or 'hierarchy' to have only supervised users or 'hierarchyme' to have supervised + me
	 * 	@param	array	$enableonly		Array list of users id to be enabled. If defined, it means that others will be disabled
	 *  @param	string	$force_entity	'0' or Ids of environment to force
	 *  @param	int		$maxlength		Maximum length of string into list (0=no limit)
	 *  @param	int		$showstatus		0=show user status only if status is disabled, 1=always show user status into label, -1=never show user status
	 *  @param	string	$morefilter		Add more filters into sql request (Example: 'employee = 1')
	 *  @param	integer	$show_every		0=default list, 1=add also a value "Everybody" at beginning of list
	 *  @param	string	$enableonlytext	If option $enableonlytext is set, we use this text to explain into label why record is disabled. Not used if enableonly is empty.
	 *  @param	string	$morecss		More css
	 *  @param  int     $noactive       Show only active users (this will also happened whatever is this option if USER_HIDE_INACTIVE_IN_COMBOBOX is on).
	 *  @param  int		$outputmode     0=HTML select string, 1=Array
	 *  @param  bool	$multiple       add [] in the name of element and add 'multiple' attribut
	 * 	@return	string					HTML select string
	 *  @see select_dolgroups
	 */
	function select_dolusers($selected='', $htmlname='userid', $show_empty=0, $exclude=null, $disabled=0, $include='', $enableonly='', $force_entity='0', $maxlength=0, $showstatus=0, $morefilter='', $show_every=0, $enableonlytext='', $morecss='', $noactive=0, $outputmode=0, $multiple=false)
	{
		global $conf,$user,$langs;

		// If no preselected user defined, we take current user
		if ((is_numeric($selected) && ($selected < -2 || empty($selected))) && empty($conf->global->SOCIETE_DISABLE_DEFAULT_SALESREPRESENTATIVE)) $selected=$user->id;

		if ($selected === '') $selected = array();
		else if (!is_array($selected)) $selected = array($selected);

		$excludeUsers=null;
		$includeUsers=null;

		// Permettre l'exclusion d'utilisateurs
		if (is_array($exclude))	$excludeUsers = implode(",",$exclude);
		// Permettre l'inclusion d'utilisateurs
		if (is_array($include))	$includeUsers = implode(",",$include);
		else if ($include == 'hierarchy')
		{
			// Build list includeUsers to have only hierarchy
			$includeUsers = implode(",",$user->getAllChildIds(0));
		}
		else if ($include == 'hierarchyme')
		{
			// Build list includeUsers to have only hierarchy and current user
			$includeUsers = implode(",",$user->getAllChildIds(1));
		}

		$out='';
		$outarray = array();

		// Forge request to select users
		$sql = "SELECT DISTINCT u.rowid, u.lastname as lastname, u.firstname, u.statut, u.login, u.admin, u.entity";
		if (! empty($conf->multicompany->enabled) && $conf->entity == 1 && $user->admin && ! $user->entity)
		{
			$sql.= ", e.label";
		}
		$sql.= " FROM ".MAIN_DB_PREFIX ."user as u";
		if (! empty($conf->multicompany->enabled) && $conf->entity == 1 && $user->admin && ! $user->entity)
		{
			$sql.= " LEFT JOIN ".MAIN_DB_PREFIX ."entity as e ON e.rowid=u.entity";
			if ($force_entity) $sql.= " WHERE u.entity IN (0,".$force_entity.")";
			else $sql.= " WHERE u.entity IS NOT NULL";
		}
		else
	   {
			if (! empty($conf->global->MULTICOMPANY_TRANSVERSE_MODE))
			{
				$sql.= " LEFT JOIN ".MAIN_DB_PREFIX."usergroup_user as ug";
				$sql.= " ON ug.fk_user = u.rowid";
				$sql.= " WHERE ug.entity = ".$conf->entity;
			}
			else
			{
				$sql.= " WHERE u.entity IN (0,".$conf->entity.")";
			}
		}
		if (! empty($user->societe_id)) $sql.= " AND u.fk_soc = ".$user->societe_id;
		if (is_array($exclude) && $excludeUsers) $sql.= " AND u.rowid NOT IN (".$excludeUsers.")";
		if ($includeUsers) $sql.= " AND u.rowid IN (".$includeUsers.")";
		if (! empty($conf->global->USER_HIDE_INACTIVE_IN_COMBOBOX) || $noactive) $sql.= " AND u.statut <> 0";
		if (! empty($morefilter)) $sql.=" ".$morefilter;

		if(empty($conf->global->MAIN_FIRSTNAME_NAME_POSITION)){
			$sql.= " ORDER BY u.firstname ASC";
		}else{
			$sql.= " ORDER BY u.lastname ASC";
		}

		dol_syslog(get_class($this)."::select_dolusers", LOG_DEBUG);
		$resql=$this->db->query($sql);
		if ($resql)
		{
			$num = $this->db->num_rows($resql);
			$i = 0;
			if ($num)
			{
		   		// Enhance with select2
				include_once DOL_DOCUMENT_ROOT . '/core/lib/ajax.lib.php';
				$out .= ajax_combobox($htmlname);

				// do not use maxwidthonsmartphone by default. Set it by caller so auto size to 100% will work when not defined
				$out.= '<select class="flat'.($morecss?' minwidth100 '.$morecss:' minwidth200').'" id="'.$htmlname.'" name="'.$htmlname.($multiple ? '[]' : '').'" '.($multiple ? 'multiple' : '').' '.($disabled?' disabled':'').'>';
				if ($show_empty && !$multiple) $out.= '<option value="-1"'.((empty($selected) || in_array(-1,$selected))?' selected':'').'>&nbsp;</option>'."\n";
				if ($show_every) $out.= '<option value="-2"'.((in_array(-2,$selected))?' selected':'').'>-- '.$langs->trans("Everybody").' --</option>'."\n";

				$userstatic=new User($this->db);

				while ($i < $num)
				{
					$obj = $this->db->fetch_object($resql);

					$userstatic->id=$obj->rowid;
					$userstatic->lastname=$obj->lastname;
					$userstatic->firstname=$obj->firstname;

					$disableline='';
					if (is_array($enableonly) && count($enableonly) && ! in_array($obj->rowid,$enableonly)) $disableline=($enableonlytext?$enableonlytext:'1');

					if ((is_object($selected) && $selected->id == $obj->rowid) || (! is_object($selected) && in_array($obj->rowid,$selected) ))
					{
						$out.= '<option value="'.$obj->rowid.'"';
						if ($disableline) $out.= ' disabled';
						$out.= ' selected>';
					}
					else
					{
						$out.= '<option value="'.$obj->rowid.'"';
						if ($disableline) $out.= ' disabled';
						$out.= '>';
					}

					$fullNameMode = 0; //Lastname + firstname
					if(empty($conf->global->MAIN_FIRSTNAME_NAME_POSITION)){
						$fullNameMode = 1; //firstname + lastname
					}
					$out.= $userstatic->getFullName($langs, $fullNameMode, -1, $maxlength);

					// Complete name with more info
					$moreinfo=0;
					if (! empty($conf->global->MAIN_SHOW_LOGIN))
					{
						$out.= ($moreinfo?' - ':' (').$obj->login;
						$moreinfo++;
					}
					if ($showstatus >= 0)
					{
						if ($obj->statut == 1 && $showstatus == 1)
						{
							$out.=($moreinfo?' - ':' (').$langs->trans('Enabled');
							$moreinfo++;
						}
						if ($obj->statut == 0)
						{
							$out.=($moreinfo?' - ':' (').$langs->trans('Disabled');
							$moreinfo++;
						}
					}
					if (! empty($conf->multicompany->enabled) && empty($conf->global->MULTICOMPANY_TRANSVERSE_MODE) && $conf->entity == 1 && $user->admin && ! $user->entity)
					{
						if (! $obj->entity)
						{
							$out.=($moreinfo?' - ':' (').$langs->trans("AllEntities");
							$moreinfo++;
						}
						else
						{
							$out.=($moreinfo?' - ':' (').($obj->label?$obj->label:$langs->trans("EntityNameNotDefined"));
							$moreinfo++;
					 	}
					}
					$out.=($moreinfo?')':'');
					if ($disableline && $disableline != '1')
					{
						$out.=' - '.$disableline;	// This is text from $enableonlytext parameter
					}
					$out.= '</option>';
					$outarray[$userstatic->id] = $userstatic->getFullName($langs, $fullNameMode, -1, $maxlength);

					$i++;
				}
			}
			else
			{
				$out.= '<select class="flat" id="'.$htmlname.'" name="'.$htmlname.'" disabled>';
				$out.= '<option value="">'.$langs->trans("None").'</option>';
			}
			$out.= '</select>';
		}
		else
		{
			dol_print_error($this->db);
		}

		if ($outputmode) return $outarray;
		return $out;
	}


	/**
	 *	Return select list of users. Selected users are stored into session.
	 *  List of users are provided into $_SESSION['assignedtouser'].
	 *
	 *  @param  string	$action         Value for $action
	 *  @param  string	$htmlname       Field name in form
	 *  @param  int		$show_empty     0=list without the empty value, 1=add empty value
	 *  @param  array	$exclude        Array list of users id to exclude
	 * 	@param	int		$disabled		If select list must be disabled
	 *  @param  array	$include        Array list of users id to include or 'hierarchy' to have only supervised users
	 * 	@param	array	$enableonly		Array list of users id to be enabled. All other must be disabled
	 *  @param	int		$force_entity	'0' or Ids of environment to force
	 *  @param	int		$maxlength		Maximum length of string into list (0=no limit)
	 *  @param	int		$showstatus		0=show user status only if status is disabled, 1=always show user status into label, -1=never show user status
	 *  @param	string	$morefilter		Add more filters into sql request
	 *  @param	int		$showproperties		Show properties of each attendees
	 *  @param	array	$listofuserid		Array with properties of each user
	 *  @param	array	$listofcontactid	Array with properties of each contact
	 *  @param	array	$listofotherid		Array with properties of each other contact
	 * 	@return	string					HTML select string
	 *  @see select_dolgroups
	 */
	function select_dolusers_forevent($action='', $htmlname='userid', $show_empty=0, $exclude=null, $disabled=0, $include='', $enableonly='', $force_entity='0', $maxlength=0, $showstatus=0, $morefilter='', $showproperties=0, $listofuserid=array(), $listofcontactid=array(), $listofotherid=array())
	{
		global $conf, $user, $langs;

		$userstatic=new User($this->db);
		$out='';

		// Method with no ajax
		//$out.='<form method="POST" action="'.$_SERVER["PHP_SELF"].'">';
		if ($action == 'view')
		{
			$out.='';
		}
		else
		{
			$out.='<input type="hidden" class="removedassignedhidden" name="removedassigned" value="">';
			$out.='<script type="text/javascript" language="javascript">jQuery(document).ready(function () {    jQuery(".removedassigned").click(function() {        jQuery(".removedassignedhidden").val(jQuery(this).val());    });})</script>';
			$out.=$this->select_dolusers('', $htmlname, $show_empty, $exclude, $disabled, $include, $enableonly, $force_entity, $maxlength, $showstatus, $morefilter);
			$out.=' <input type="submit" class="button valignmiddle" name="'.$action.'assignedtouser" value="'.dol_escape_htmltag($langs->trans("Add")).'">';
			$out.='<br>';
		}
		$assignedtouser=array();
		if (!empty($_SESSION['assignedtouser']))
		{
			$assignedtouser=json_decode($_SESSION['assignedtouser'], true);
		}
		$nbassignetouser=count($assignedtouser);

		if ($nbassignetouser && $action != 'view') $out.='<br>';
		if ($nbassignetouser) $out.='<ul class="attendees">';
		$i=0; $ownerid=0;
		foreach($assignedtouser as $key => $value)
		{
			if ($value['id'] == $ownerid) continue;

			$out.='<li>';
			$userstatic->fetch($value['id']);
			$out.= $userstatic->getNomUrl(-1);
			if ($i == 0) { $ownerid = $value['id']; $out.=' ('.$langs->trans("Owner").')'; }
			if ($nbassignetouser > 1 && $action != 'view')
			{
				$out.=' <input type="image" style="border: 0px;" src="'.img_picto($langs->trans("Remove"), 'delete', '', 0, 1).'" value="'.$userstatic->id.'" class="removedassigned" id="removedassigned_'.$userstatic->id.'" name="removedassigned_'.$userstatic->id.'">';
			}
			// Show my availability
			if ($showproperties)
			{
				if ($ownerid == $value['id'] && is_array($listofuserid) && count($listofuserid) && in_array($ownerid, array_keys($listofuserid)))
				{
					$out.='<div class="myavailability inline-block">';
					$out.='&nbsp;-&nbsp;<span class="opacitymedium">'.$langs->trans("Availability").':</span>  <input id="transparency" class="marginleftonly marginrightonly" '.($action == 'view'?'disabled':'').' type="checkbox" name="transparency"'.($listofuserid[$ownerid]['transparency']?' checked':'').'>'.$langs->trans("Busy");
					$out.='</div>';
				}
			}
			//$out.=' '.($value['mandatory']?$langs->trans("Mandatory"):$langs->trans("Optional"));
			//$out.=' '.($value['transparency']?$langs->trans("Busy"):$langs->trans("NotBusy"));

			$out.='</li>';
			$i++;
		}
		if ($nbassignetouser) $out.='</ul>';

		//$out.='</form>';
		return $out;
	}


	/**
	 *  Return list of products for customer in Ajax if Ajax activated or go to select_produits_list
	 *
	 *  @param		int			$selected				Preselected products
	 *  @param		string		$htmlname				Name of HTML select field (must be unique in page)
	 *  @param		int			$filtertype				Filter on product type (''=nofilter, 0=product, 1=service)
	 *  @param		int			$limit					Limit on number of returned lines
	 *  @param		int			$price_level			Level of price to show
	 *  @param		int			$status					Sell status -1=Return all products, 0=Products not on sell, 1=Products on sell
	 *  @param		int			$finished				2=all, 1=finished, 0=raw material
	 *  @param		string		$selected_input_value	Value of preselected input text (for use with ajax)
	 *  @param		int			$hidelabel				Hide label (0=no, 1=yes, 2=show search icon (before) and placeholder, 3 search icon after)
	 *  @param		array		$ajaxoptions			Options for ajax_autocompleter
	 *  @param      int			$socid					Thirdparty Id (to get also price dedicated to this customer)
	 *  @param		string		$showempty				'' to not show empty line. Translation key to show an empty line. '1' show empty line with no text.
	 * 	@param		int			$forcecombo				Force to use combo box
	 *  @param      string      $morecss                Add more css on select
	 *  @param      int         $hidepriceinlabel       1=Hide prices in label
	 *  @param      string      $warehouseStatus        warehouse status filter, following comma separated filter options can be used
	 *										            'warehouseopen' = select products from open warehouses,
	 *										            'warehouseclosed' = select products from closed warehouses,
	 *										            'warehouseinternal' = select products from warehouses for internal correct/transfer only
	 *  @param 		array 		$selected_combinations 	Selected combinations. Format: array([attrid] => attrval, [...])
	 *  @return		void
	 */
	function select_produits($selected='', $htmlname='productid', $filtertype='', $limit=20, $price_level=0, $status=1, $finished=2, $selected_input_value='', $hidelabel=0, $ajaxoptions=array(), $socid=0, $showempty='1', $forcecombo=0, $morecss='', $hidepriceinlabel=0, $warehouseStatus='', $selected_combinations = array())
	{
		global $langs,$conf;

		$price_level = (! empty($price_level) ? $price_level : 0);

		if (! empty($conf->use_javascript_ajax) && ! empty($conf->global->PRODUIT_USE_SEARCH_TO_SELECT))
		{
			$placeholder='';

			if ($selected && empty($selected_input_value))
			{
				require_once DOL_DOCUMENT_ROOT.'/product/class/product.class.php';
				$producttmpselect = new Product($this->db);
				$producttmpselect->fetch($selected);
				$selected_input_value=$producttmpselect->ref;
				unset($producttmpselect);
			}
			// mode=1 means customers products
			$urloption='htmlname='.$htmlname.'&outjson=1&price_level='.$price_level.'&type='.$filtertype.'&mode=1&status='.$status.'&finished='.$finished.'&hidepriceinlabel='.$hidepriceinlabel.'&warehousestatus='.$warehouseStatus;
			//Price by customer
			if (! empty($conf->global->PRODUIT_CUSTOMER_PRICES) && !empty($socid)) {
				$urloption.='&socid='.$socid;
			}
			print ajax_autocompleter($selected, $htmlname, DOL_URL_ROOT.'/product/ajax/products.php', $urloption, $conf->global->PRODUIT_USE_SEARCH_TO_SELECT, 0, $ajaxoptions);

			if (!empty($conf->variants->enabled)) {
				?>
				<script>

					selected = <?php echo json_encode($selected_combinations) ?>;
					combvalues = {};

					jQuery(document).ready(function () {

						jQuery("input[name='prod_entry_mode']").change(function () {
							if (jQuery(this).val() == 'free') {
								jQuery('div#attributes_box').empty();
							}
						});

						jQuery("input#<?php echo $htmlname ?>").change(function () {

							if (!jQuery(this).val()) {
								jQuery('div#attributes_box').empty();
								return;
							}

							jQuery.getJSON("<?php echo dol_buildpath('/variants/ajax/getCombinations.php', 2) ?>", {
								id: jQuery(this).val()
							}, function (data) {
								jQuery('div#attributes_box').empty();

								jQuery.each(data, function (key, val) {

									combvalues[val.id] = val.values;

									var span = jQuery(document.createElement('div')).css({
										'display': 'table-row'
									});

									span.append(
										jQuery(document.createElement('div')).text(val.label).css({
											'font-weight': 'bold',
											'display': 'table-cell',
											'text-align': 'right'
										})
									);

									var html = jQuery(document.createElement('select')).attr('name', 'combinations[' + val.id + ']').css({
										'margin-left': '15px',
										'white-space': 'pre'
									}).append(
										jQuery(document.createElement('option')).val('')
									);

									jQuery.each(combvalues[val.id], function (key, val) {
										var tag = jQuery(document.createElement('option')).val(val.id).html(val.value);

										if (selected[val.fk_product_attribute] == val.id) {
											tag.attr('selected', 'selected');
										}

										html.append(tag);
									});

									span.append(html);
									jQuery('div#attributes_box').append(span);
								});
							})
						});

						<?php if ($selected): ?>
						jQuery("input#<?php echo $htmlname ?>").change();
						<?php endif ?>
					});
				</script>
                <?php
			}
			if (empty($hidelabel)) print $langs->trans("RefOrLabel").' : ';
			else if ($hidelabel > 1) {
				$placeholder=' placeholder="'.$langs->trans("RefOrLabel").'"';
				if ($hidelabel == 2) {
					print img_picto($langs->trans("Search"), 'search');
				}
			}
			print '<input type="text" class="minwidth100" name="search_'.$htmlname.'" id="search_'.$htmlname.'" value="'.$selected_input_value.'"'.$placeholder.' '.(!empty($conf->global->PRODUCT_SEARCH_AUTOFOCUS) ? 'autofocus' : '').' />';
			if ($hidelabel == 3) {
				print img_picto($langs->trans("Search"), 'search');
			}
		}
		else
		{
			print $this->select_produits_list($selected,$htmlname,$filtertype,$limit,$price_level,'',$status,$finished,0,$socid,$showempty,$forcecombo,$morecss,$hidepriceinlabel, $warehouseStatus);
		}
	}

	/**
	 *	Return list of products for a customer
	 *
	 *	@param      int		$selected           Preselected product
	 *	@param      string	$htmlname           Name of select html
	 *  @param		string	$filtertype         Filter on product type (''=nofilter, 0=product, 1=service)
	 *	@param      int		$limit              Limit on number of returned lines
	 *	@param      int		$price_level        Level of price to show
	 * 	@param      string	$filterkey          Filter on product
	 *	@param		int		$status             -1=Return all products, 0=Products not on sell, 1=Products on sell
	 *  @param      int		$finished           Filter on finished field: 2=No filter
	 *  @param      int		$outputmode         0=HTML select string, 1=Array
	 *  @param      int		$socid     		    Thirdparty Id (to get also price dedicated to this customer)
	 *  @param		string	$showempty		    '' to not show empty line. Translation key to show an empty line. '1' show empty line with no text.
	 * 	@param		int		$forcecombo		    Force to use combo box
	 *  @param      string  $morecss            Add more css on select
	 *  @param      int     $hidepriceinlabel   1=Hide prices in label
	 *  @param      string  $warehouseStatus    warehouse status filter, following comma separated filter options can be used
	 *										    'warehouseopen' = select products from open warehouses,
	 *										    'warehouseclosed' = select products from closed warehouses,
	 *										    'warehouseinternal' = select products from warehouses for internal correct/transfer only
	 *  @return     array    				    Array of keys for json
	 */
	function select_produits_list($selected='',$htmlname='productid',$filtertype='',$limit=20,$price_level=0,$filterkey='',$status=1,$finished=2,$outputmode=0,$socid=0,$showempty='1',$forcecombo=0,$morecss='',$hidepriceinlabel=0, $warehouseStatus='')
	{
		global $langs,$conf,$user,$db;

		$out='';
		$outarray=array();

		$warehouseStatusArray = array();
		if (! empty($warehouseStatus))
		{
			require_once DOL_DOCUMENT_ROOT.'/product/stock/class/entrepot.class.php';
			if (preg_match('/warehouseclosed/', $warehouseStatus))
			{
				$warehouseStatusArray[] = Entrepot::STATUS_CLOSED;
			}
			if (preg_match('/warehouseopen/', $warehouseStatus))
			{
				$warehouseStatusArray[] = Entrepot::STATUS_OPEN_ALL;
			}
			if (preg_match('/warehouseinternal/', $warehouseStatus))
			{
				$warehouseStatusArray[] = Entrepot::STATUS_OPEN_INTERNAL;
			}
		}

		$selectFields = " p.rowid, p.label, p.ref, p.description, p.barcode, p.fk_product_type, p.price, p.price_ttc, p.price_base_type, p.tva_tx, p.duration, p.fk_price_expression";
		(count($warehouseStatusArray)) ? $selectFieldsGrouped = ", sum(ps.reel) as stock" : $selectFieldsGrouped = ", p.stock";

		$sql = "SELECT ";
		$sql.= $selectFields . $selectFieldsGrouped;
		//Price by customer
		if (! empty($conf->global->PRODUIT_CUSTOMER_PRICES) && !empty($socid))
		{
			$sql.=', pcp.rowid as idprodcustprice, pcp.price as custprice, pcp.price_ttc as custprice_ttc,';
			$sql.=' pcp.price_base_type as custprice_base_type, pcp.tva_tx as custtva_tx';
			$selectFields.= ", idprodcustprice, custprice, custprice_ttc, custprice_base_type, custtva_tx";
		}

		// Multilang : we add translation
		if (! empty($conf->global->MAIN_MULTILANGS))
		{
			$sql.= ", pl.label as label_translated";
			$selectFields.= ", label_translated";
		}
		// Price by quantity
		if (! empty($conf->global->PRODUIT_CUSTOMER_PRICES_BY_QTY) || !empty($conf->global->PRODUIT_CUSTOMER_PRICES_BY_QTY_MULTIPRICES))
		{
			$sql.= ", (SELECT pp.rowid FROM ".MAIN_DB_PREFIX."product_price as pp WHERE pp.fk_product = p.rowid";
			if ($price_level >= 1 && !empty($conf->global->PRODUIT_CUSTOMER_PRICES_BY_QTY_MULTIPRICES)) $sql.= " AND price_level=".$price_level;
			$sql.= " ORDER BY date_price";
			$sql.= " DESC LIMIT 1) as price_rowid";
			$sql.= ", (SELECT pp.price_by_qty FROM ".MAIN_DB_PREFIX."product_price as pp WHERE pp.fk_product = p.rowid";	// price_by_qty is 1 if some prices by qty exists in subtable
			if ($price_level >= 1 && !empty($conf->global->PRODUIT_CUSTOMER_PRICES_BY_QTY_MULTIPRICES)) $sql.= " AND price_level=".$price_level;
			$sql.= " ORDER BY date_price";
			$sql.= " DESC LIMIT 1) as price_by_qty";
			$selectFields.= ", price_rowid, price_by_qty";
		}
		$sql.= " FROM ".MAIN_DB_PREFIX."product as p";
		if (count($warehouseStatusArray))
		{
			$sql.= " LEFT JOIN ".MAIN_DB_PREFIX."product_stock as ps on ps.fk_product = p.rowid";
			$sql.= " LEFT JOIN ".MAIN_DB_PREFIX."entrepot as e on ps.fk_entrepot = e.rowid";
		}

		//Price by customer
		if (! empty($conf->global->PRODUIT_CUSTOMER_PRICES) && !empty($socid)) {
			$sql.=" LEFT JOIN  ".MAIN_DB_PREFIX."product_customer_price as pcp ON pcp.fk_soc=".$socid." AND pcp.fk_product=p.rowid";
		}
		// Multilang : we add translation
		if (! empty($conf->global->MAIN_MULTILANGS))
		{
			$sql.= " LEFT JOIN ".MAIN_DB_PREFIX."product_lang as pl ON pl.fk_product = p.rowid AND pl.lang='". $langs->getDefaultLang() ."'";
		}

		if (!empty($conf->global->PRODUIT_ATTRIBUTES_HIDECHILD)) {
			$sql .= " LEFT JOIN ".MAIN_DB_PREFIX."product_attribute_combination pac ON pac.fk_product_child = p.rowid";
		}

		$sql.= ' WHERE p.entity IN ('.getEntity('product').')';
		if (count($warehouseStatusArray))
		{
			$sql.= ' AND (p.fk_product_type = 1 OR e.statut IN ('.$this->db->escape(implode(',',$warehouseStatusArray)).'))';
		}

		if (!empty($conf->global->PRODUIT_ATTRIBUTES_HIDECHILD)) {
			$sql .= " AND pac.rowid IS NULL";
		}

		if ($finished == 0)
		{
			$sql.= " AND p.finished = ".$finished;
		}
		elseif ($finished == 1)
		{
			$sql.= " AND p.finished = ".$finished;
			if ($status >= 0)  $sql.= " AND p.tosell = ".$status;
		}
		elseif ($status >= 0)
		{
			$sql.= " AND p.tosell = ".$status;
		}
		if (strval($filtertype) != '') $sql.=" AND p.fk_product_type=".$filtertype;
		// Add criteria on ref/label
		if ($filterkey != '')
		{
			$sql.=' AND (';
			$prefix=empty($conf->global->PRODUCT_DONOTSEARCH_ANYWHERE)?'%':'';	// Can use index if PRODUCT_DONOTSEARCH_ANYWHERE is on
			// For natural search
			$scrit = explode(' ', $filterkey);
			$i=0;
			if (count($scrit) > 1) $sql.="(";
			foreach ($scrit as $crit)
			{
				if ($i > 0) $sql.=" AND ";
				$sql.="(p.ref LIKE '".$db->escape($prefix.$crit)."%' OR p.label LIKE '".$db->escape($prefix.$crit)."%'";
				if (! empty($conf->global->MAIN_MULTILANGS)) $sql.=" OR pl.label LIKE '".$db->escape($prefix.$crit)."%'";
				$sql.=")";
				$i++;
			}
			if (count($scrit) > 1) $sql.=")";
		  	if (! empty($conf->barcode->enabled)) $sql.= " OR p.barcode LIKE '".$db->escape($prefix.$filterkey)."%'";
			$sql.=')';
		}
		if (count($warehouseStatusArray))
		{
			$sql.= ' GROUP BY'.$selectFields;
		}
		$sql.= $db->order("p.ref");
		$sql.= $db->plimit($limit, 0);

		// Build output string
		dol_syslog(get_class($this)."::select_produits_list search product", LOG_DEBUG);
		$result=$this->db->query($sql);
		if ($result)
		{
			require_once DOL_DOCUMENT_ROOT.'/product/class/product.class.php';
			require_once DOL_DOCUMENT_ROOT.'/product/dynamic_price/class/price_parser.class.php';
			$num = $this->db->num_rows($result);

			$events=null;

			if (! $forcecombo)
			{
				include_once DOL_DOCUMENT_ROOT . '/core/lib/ajax.lib.php';
				$out .= ajax_combobox($htmlname, $events, $conf->global->PRODUIT_USE_SEARCH_TO_SELECT);
			}

			$out.='<select class="flat'.($morecss?' '.$morecss:'').'" name="'.$htmlname.'" id="'.$htmlname.'">';

			$textifempty='';
			// Do not use textifempty = ' ' or '&nbsp;' here, or search on key will search on ' key'.
			//if (! empty($conf->use_javascript_ajax) || $forcecombo) $textifempty='';
			if (! empty($conf->global->PRODUIT_USE_SEARCH_TO_SELECT))
			{
				if ($showempty && ! is_numeric($showempty)) $textifempty=$langs->trans($showempty);
				else $textifempty.=$langs->trans("All");
			}
			if ($showempty) $out.='<option value="0" selected>'.$textifempty.'</option>';

			$i = 0;
			while ($num && $i < $num)
			{
				$opt = '';
				$optJson = array();
				$objp = $this->db->fetch_object($result);

				if ((!empty($conf->global->PRODUIT_CUSTOMER_PRICES_BY_QTY) || !empty($conf->global->PRODUIT_CUSTOMER_PRICES_BY_QTY_MULTIPRICES)) && !empty($objp->price_by_qty) && $objp->price_by_qty == 1)
				{ // Price by quantity will return many prices for the same product
					$sql = "SELECT rowid, quantity, price, unitprice, remise_percent, remise, price_base_type";
					$sql.= " FROM ".MAIN_DB_PREFIX."product_price_by_qty";
					$sql.= " WHERE fk_product_price=".$objp->price_rowid;
					$sql.= " ORDER BY quantity ASC";

					dol_syslog(get_class($this)."::select_produits_list search price by qty", LOG_DEBUG);
					$result2 = $this->db->query($sql);
					if ($result2)
					{
						$nb_prices = $this->db->num_rows($result2);
						$j = 0;
						while ($nb_prices && $j < $nb_prices) {
							$objp2 = $this->db->fetch_object($result2);

							$objp->price_by_qty_rowid = $objp2->rowid;
							$objp->price_by_qty_price_base_type = $objp2->price_base_type;
							$objp->price_by_qty_quantity = $objp2->quantity;
							$objp->price_by_qty_unitprice = $objp2->unitprice;
							$objp->price_by_qty_remise_percent = $objp2->remise_percent;
							// For backward compatibility
							$objp->quantity = $objp2->quantity;
							$objp->price = $objp2->price;
							$objp->unitprice = $objp2->unitprice;
							$objp->remise_percent = $objp2->remise_percent;
							$objp->remise = $objp2->remise;

							$this->constructProductListOption($objp, $opt, $optJson, 0, $selected, $hidepriceinlabel);

							$j++;

							// Add new entry
							// "key" value of json key array is used by jQuery automatically as selected value
							// "label" value of json key array is used by jQuery automatically as text for combo box
							$out.=$opt;
							array_push($outarray, $optJson);
						}
					}
				}
				else
				{
					if (!empty($conf->dynamicprices->enabled) && !empty($objp->fk_price_expression)) {
						$price_product = new Product($this->db);
						$price_product->fetch($objp->rowid, '', '', 1);
						$priceparser = new PriceParser($this->db);
						$price_result = $priceparser->parseProduct($price_product);
						if ($price_result >= 0) {
							$objp->price = $price_result;
							$objp->unitprice = $price_result;
							//Calculate the VAT
							$objp->price_ttc = price2num($objp->price) * (1 + ($objp->tva_tx / 100));
							$objp->price_ttc = price2num($objp->price_ttc,'MU');
						}
					}
					$this->constructProductListOption($objp, $opt, $optJson, $price_level, $selected, $hidepriceinlabel);
					// Add new entry
					// "key" value of json key array is used by jQuery automatically as selected value
					// "label" value of json key array is used by jQuery automatically as text for combo box
					$out.=$opt;
					array_push($outarray, $optJson);
				}

				$i++;
			}

			$out.='</select>';

			$this->db->free($result);

			if (empty($outputmode)) return $out;
			return $outarray;
		}
		else
		{
			dol_print_error($db);
		}
	}

	/**
	 * constructProductListOption
	 *
	 * @param 	resultset	$objp			    Resultset of fetch
	 * @param 	string		$opt			    Option (var used for returned value in string option format)
	 * @param 	string		$optJson		    Option (var used for returned value in json format)
	 * @param 	int			$price_level	    Price level
	 * @param 	string		$selected		    Preselected value
	 * @param   int         $hidepriceinlabel   Hide price in label
	 * @return	void
	 */
	private function constructProductListOption(&$objp, &$opt, &$optJson, $price_level, $selected, $hidepriceinlabel=0)
	{
		global $langs,$conf,$user,$db;

		$outkey='';
		$outval='';
		$outref='';
		$outlabel='';
		$outdesc='';
		$outbarcode='';
		$outtype='';
		$outprice_ht='';
		$outprice_ttc='';
		$outpricebasetype='';
		$outtva_tx='';
		$outqty=1;
		$outdiscount=0;

		$maxlengtharticle=(empty($conf->global->PRODUCT_MAX_LENGTH_COMBO)?48:$conf->global->PRODUCT_MAX_LENGTH_COMBO);

		$label=$objp->label;
		if (! empty($objp->label_translated)) $label=$objp->label_translated;
		if (! empty($filterkey) && $filterkey != '') $label=preg_replace('/('.preg_quote($filterkey).')/i','<strong>$1</strong>',$label,1);

		$outkey=$objp->rowid;
		$outref=$objp->ref;
		$outlabel=$objp->label;
		$outdesc=$objp->description;
		$outbarcode=$objp->barcode;

		$outtype=$objp->fk_product_type;
		$outdurationvalue=$outtype == Product::TYPE_SERVICE?substr($objp->duration,0,dol_strlen($objp->duration)-1):'';
		$outdurationunit=$outtype == Product::TYPE_SERVICE?substr($objp->duration,-1):'';

		$opt = '<option value="'.$objp->rowid.'"';
		$opt.= ($objp->rowid == $selected)?' selected':'';
		if (!empty($objp->price_by_qty_rowid) && $objp->price_by_qty_rowid > 0)
		{
			$opt.= ' pbq="'.$objp->price_by_qty_rowid.'" data-pbq="'.$objp->price_by_qty_rowid.'" data-pbqqty="'.$objp->price_by_qty_quantity.'" data-pbqpercent="'.$objp->price_by_qty_remise_percent.'"';
		}
		if (! empty($conf->stock->enabled) && $objp->fk_product_type == 0 && isset($objp->stock))
		{
			if ($objp->stock > 0) $opt.= ' class="product_line_stock_ok"';
			else if ($objp->stock <= 0) $opt.= ' class="product_line_stock_too_low"';
		}
		$opt.= '>';
		$opt.= $objp->ref;
		if ($outbarcode) $opt.=' ('.$outbarcode.')';
		$opt.=' - '.dol_trunc($label,$maxlengtharticle);

		$objRef = $objp->ref;
		if (! empty($filterkey) && $filterkey != '') $objRef=preg_replace('/('.preg_quote($filterkey).')/i','<strong>$1</strong>',$objRef,1);
		$outval.=$objRef;
		if ($outbarcode) $outval.=' ('.$outbarcode.')';
		$outval.=' - '.dol_trunc($label,$maxlengtharticle);

		$found=0;

		// Multiprice
		// If we need a particular price level (from 1 to 6)
		if (empty($hidepriceinlabel) && $price_level >= 1 && (! empty($conf->global->PRODUIT_MULTIPRICES) || ! empty($conf->global->PRODUIT_CUSTOMER_PRICES_BY_QTY_MULTIPRICES)))
		{
			$sql = "SELECT price, price_ttc, price_base_type, tva_tx";
			$sql.= " FROM ".MAIN_DB_PREFIX."product_price";
			$sql.= " WHERE fk_product='".$objp->rowid."'";
			$sql.= " AND entity IN (".getEntity('productprice').")";
			$sql.= " AND price_level=".$price_level;
			$sql.= " ORDER BY date_price DESC, rowid DESC"; // Warning DESC must be both on date_price and rowid.
			$sql.= " LIMIT 1";

			dol_syslog(get_class($this).'::constructProductListOption search price for level '.$price_level.'', LOG_DEBUG);
			$result2 = $this->db->query($sql);
			if ($result2)
			{
				$objp2 = $this->db->fetch_object($result2);
				if ($objp2)
				{
					$found=1;
					if ($objp2->price_base_type == 'HT')
					{
						$opt.= ' - '.price($objp2->price,1,$langs,0,0,-1,$conf->currency).' '.$langs->trans("HT");
						$outval.= ' - '.price($objp2->price,0,$langs,0,0,-1,$conf->currency).' '.$langs->transnoentities("HT");
					}
					else
					{
						$opt.= ' - '.price($objp2->price_ttc,1,$langs,0,0,-1,$conf->currency).' '.$langs->trans("TTC");
						$outval.= ' - '.price($objp2->price_ttc,0,$langs,0,0,-1,$conf->currency).' '.$langs->transnoentities("TTC");
					}
					$outprice_ht=price($objp2->price);
					$outprice_ttc=price($objp2->price_ttc);
					$outpricebasetype=$objp2->price_base_type;
					$outtva_tx=$objp2->tva_tx;
				}
			}
			else
			{
				dol_print_error($this->db);
			}
		}

		// Price by quantity
		if (empty($hidepriceinlabel) && !empty($objp->quantity) && $objp->quantity >= 1 && (! empty($conf->global->PRODUIT_CUSTOMER_PRICES_BY_QTY) || !empty($conf->global->PRODUIT_CUSTOMER_PRICES_BY_QTY_MULTIPRICES)))
		{
			$found = 1;
			$outqty=$objp->quantity;
			$outdiscount=$objp->remise_percent;
			if ($objp->quantity == 1)
			{
				$opt.= ' - '.price($objp->unitprice,1,$langs,0,0,-1,$conf->currency)."/";
				$outval.= ' - '.price($objp->unitprice,0,$langs,0,0,-1,$conf->currency)."/";
				$opt.= $langs->trans("Unit");	// Do not use strtolower because it breaks utf8 encoding
				$outval.=$langs->transnoentities("Unit");
			}
			else
			{
				$opt.= ' - '.price($objp->price,1,$langs,0,0,-1,$conf->currency)."/".$objp->quantity;
				$outval.= ' - '.price($objp->price,0,$langs,0,0,-1,$conf->currency)."/".$objp->quantity;
				$opt.= $langs->trans("Units");	// Do not use strtolower because it breaks utf8 encoding
				$outval.=$langs->transnoentities("Units");
			}

			$outprice_ht=price($objp->unitprice);
			$outprice_ttc=price($objp->unitprice * (1 + ($objp->tva_tx / 100)));
			$outpricebasetype=$objp->price_base_type;
			$outtva_tx=$objp->tva_tx;
		}
		if (empty($hidepriceinlabel) && !empty($objp->quantity) && $objp->quantity >= 1)
		{
			$opt.=" (".price($objp->unitprice,1,$langs,0,0,-1,$conf->currency)."/".$langs->trans("Unit").")";	// Do not use strtolower because it breaks utf8 encoding
			$outval.=" (".price($objp->unitprice,0,$langs,0,0,-1,$conf->currency)."/".$langs->transnoentities("Unit").")";	// Do not use strtolower because it breaks utf8 encoding
		}
		if (empty($hidepriceinlabel) && !empty($objp->remise_percent) && $objp->remise_percent >= 1)
		{
			$opt.=" - ".$langs->trans("Discount")." : ".vatrate($objp->remise_percent).' %';
			$outval.=" - ".$langs->transnoentities("Discount")." : ".vatrate($objp->remise_percent).' %';
		}

		// Price by customer
		if (empty($hidepriceinlabel) && !empty($conf->global->PRODUIT_CUSTOMER_PRICES))
		{
			if (!empty($objp->idprodcustprice))
			{
				$found = 1;

				if ($objp->custprice_base_type == 'HT')
				{
					$opt.= ' - '.price($objp->custprice,1,$langs,0,0,-1,$conf->currency).' '.$langs->trans("HT");
					$outval.= ' - '.price($objp->custprice,0,$langs,0,0,-1,$conf->currency).' '.$langs->transnoentities("HT");
				}
				else
				{
					$opt.= ' - '.price($objp->custprice_ttc,1,$langs,0,0,-1,$conf->currency).' '.$langs->trans("TTC");
					$outval.= ' - '.price($objp->custprice_ttc,0,$langs,0,0,-1,$conf->currency).' '.$langs->transnoentities("TTC");
				}

				$outprice_ht=price($objp->custprice);
				$outprice_ttc=price($objp->custprice_ttc);
				$outpricebasetype=$objp->custprice_base_type;
				$outtva_tx=$objp->custtva_tx;
			}
		}

		// If level no defined or multiprice not found, we used the default price
		if (empty($hidepriceinlabel) && ! $found)
		{
			if ($objp->price_base_type == 'HT')
			{
				$opt.= ' - '.price($objp->price,1,$langs,0,0,-1,$conf->currency).' '.$langs->trans("HT");
				$outval.= ' - '.price($objp->price,0,$langs,0,0,-1,$conf->currency).' '.$langs->transnoentities("HT");
			}
			else
			{
				$opt.= ' - '.price($objp->price_ttc,1,$langs,0,0,-1,$conf->currency).' '.$langs->trans("TTC");
				$outval.= ' - '.price($objp->price_ttc,0,$langs,0,0,-1,$conf->currency).' '.$langs->transnoentities("TTC");
			}
			$outprice_ht=price($objp->price);
			$outprice_ttc=price($objp->price_ttc);
			$outpricebasetype=$objp->price_base_type;
			$outtva_tx=$objp->tva_tx;
		}

		if (! empty($conf->stock->enabled) && isset($objp->stock) && $objp->fk_product_type == 0)
		{
			$opt.= ' - '.$langs->trans("Stock").':'.$objp->stock;

			if ($objp->stock > 0) {
				$outval.= ' - <span class="product_line_stock_ok">'.$langs->transnoentities("Stock").':'.$objp->stock.'</span>';
			}elseif ($objp->stock <= 0) {
				$outval.= ' - <span class="product_line_stock_too_low">'.$langs->transnoentities("Stock").':'.$objp->stock.'</span>';
			}
		}

		if ($outdurationvalue && $outdurationunit)
		{
			$da=array("h"=>$langs->trans("Hour"),"d"=>$langs->trans("Day"),"w"=>$langs->trans("Week"),"m"=>$langs->trans("Month"),"y"=>$langs->trans("Year"));
			if (isset($da[$outdurationunit]))
			{
				$key = $da[$outdurationunit].($outdurationvalue > 1?'s':'');
				$opt.= ' - '.$outdurationvalue.' '.$langs->trans($key);
				$outval.=' - '.$outdurationvalue.' '.$langs->transnoentities($key);
			}
		}

		$opt.= "</option>\n";
		$optJson = array('key'=>$outkey, 'value'=>$outref, 'label'=>$outval, 'label2'=>$outlabel, 'desc'=>$outdesc, 'type'=>$outtype, 'price_ht'=>$outprice_ht, 'price_ttc'=>$outprice_ttc, 'pricebasetype'=>$outpricebasetype, 'tva_tx'=>$outtva_tx, 'qty'=>$outqty, 'discount'=>$outdiscount, 'duration_value'=>$outdurationvalue, 'duration_unit'=>$outdurationunit);
	}

	/**
	 *	Return list of products for customer (in Ajax if Ajax activated or go to select_produits_fournisseurs_list)
	 *
	 *	@param	int		$socid			Id third party
	 *	@param  string	$selected       Preselected product
	 *	@param  string	$htmlname       Name of HTML Select
	 *  @param	string	$filtertype     Filter on product type (''=nofilter, 0=product, 1=service)
	 *	@param  string	$filtre			For a SQL filter
	 *	@param	array	$ajaxoptions	Options for ajax_autocompleter
	 *  @param	int		$hidelabel		Hide label (0=no, 1=yes)
	 *  @param  int     $alsoproductwithnosupplierprice    1=Add also product without supplier prices
	 *	@return	void
	 */
	function select_produits_fournisseurs($socid, $selected='', $htmlname='productid', $filtertype='', $filtre='', $ajaxoptions=array(), $hidelabel=0, $alsoproductwithnosupplierprice=0)
	{
		global $langs,$conf;
		global $price_level, $status, $finished;

		$selected_input_value='';
		if (! empty($conf->use_javascript_ajax) && ! empty($conf->global->PRODUIT_USE_SEARCH_TO_SELECT))
		{
			if ($selected > 0)
			{
				require_once DOL_DOCUMENT_ROOT.'/product/class/product.class.php';
				$producttmpselect = new Product($this->db);
				$producttmpselect->fetch($selected);
				$selected_input_value=$producttmpselect->ref;
				unset($producttmpselect);
			}

			// mode=2 means suppliers products
			$urloption=($socid > 0?'socid='.$socid.'&':'').'htmlname='.$htmlname.'&outjson=1&price_level='.$price_level.'&type='.$filtertype.'&mode=2&status='.$status.'&finished='.$finished.'&alsoproductwithnosupplierprice='.$alsoproductwithnosupplierprice;
			print ajax_autocompleter($selected, $htmlname, DOL_URL_ROOT.'/product/ajax/products.php', $urloption, $conf->global->PRODUIT_USE_SEARCH_TO_SELECT, 0, $ajaxoptions);
			print ($hidelabel?'':$langs->trans("RefOrLabel").' : ').'<input type="text" size="20" name="search_'.$htmlname.'" id="search_'.$htmlname.'" value="'.$selected_input_value.'">';
		}
		else
		{
			print $this->select_produits_fournisseurs_list($socid,$selected,$htmlname,$filtertype,$filtre,'',-1,0,0,$alsoproductwithnosupplierprice);
		}
	}

	/**
	 *	Return list of suppliers products
	 *
	 *	@param	int		$socid   		Id societe fournisseur (0 pour aucun filtre)
	 *	@param  int		$selected       Product price pre-selected (must be 'id' in product_fournisseur_price or 'idprod_IDPROD')
	 *	@param  string	$htmlname       Nom de la zone select
	 *  @param	string	$filtertype     Filter on product type (''=nofilter, 0=product, 1=service)
	 *	@param  string	$filtre         Pour filtre sql
	 *	@param  string	$filterkey      Filtre des produits
	 *  @param  int		$statut         -1=Return all products, 0=Products not on sell, 1=Products on sell (not used here, a filter on tobuy is already hard coded in request)
	 *  @param  int		$outputmode     0=HTML select string, 1=Array
	 *  @param  int     $limit          Limit of line number
	 *  @param  int     $alsoproductwithnosupplierprice    1=Add also product without supplier prices
	 *  @return array           		Array of keys for json
	 */
	function select_produits_fournisseurs_list($socid,$selected='',$htmlname='productid',$filtertype='',$filtre='',$filterkey='',$statut=-1,$outputmode=0,$limit=100,$alsoproductwithnosupplierprice=0)
	{
		global $langs,$conf,$db;

		$out='';
		$outarray=array();

		$langs->load('stocks');

		$sql = "SELECT p.rowid, p.label, p.ref, p.price, p.duration, p.fk_product_type,";
		$sql.= " pfp.ref_fourn, pfp.rowid as idprodfournprice, pfp.price as fprice, pfp.quantity, pfp.remise_percent, pfp.remise, pfp.unitprice,";
		$sql.= " pfp.fk_supplier_price_expression, pfp.fk_product, pfp.tva_tx, pfp.fk_soc, s.nom as name,";
		$sql.= " pfp.supplier_reputation";
		$sql.= " FROM ".MAIN_DB_PREFIX."product as p";
		$sql.= " LEFT JOIN ".MAIN_DB_PREFIX."product_fournisseur_price as pfp ON p.rowid = pfp.fk_product";
		if ($socid) $sql.= " AND pfp.fk_soc = ".$socid;
		$sql.= " LEFT JOIN ".MAIN_DB_PREFIX."societe as s ON pfp.fk_soc = s.rowid";
		$sql.= " WHERE p.entity IN (".getEntity('product').")";
		$sql.= " AND p.tobuy = 1";
		if (strval($filtertype) != '') $sql.=" AND p.fk_product_type=".$this->db->escape($filtertype);
		if (! empty($filtre)) $sql.=" ".$filtre;
		// Add criteria on ref/label
		if ($filterkey != '')
		{
			$sql.=' AND (';
			$prefix=empty($conf->global->PRODUCT_DONOTSEARCH_ANYWHERE)?'%':'';	// Can use index if PRODUCT_DONOTSEARCH_ANYWHERE is on
			// For natural search
			$scrit = explode(' ', $filterkey);
			$i=0;
			if (count($scrit) > 1) $sql.="(";
			foreach ($scrit as $crit)
			{
				if ($i > 0) $sql.=" AND ";
				$sql.="(pfp.ref_fourn LIKE '".$this->db->escape($prefix.$crit)."%' OR p.ref LIKE '".$this->db->escape($prefix.$crit)."%' OR p.label LIKE '".$this->db->escape($prefix.$crit)."%')";
				$i++;
			}
			if (count($scrit) > 1) $sql.=")";
			if (! empty($conf->barcode->enabled)) $sql.= " OR p.barcode LIKE '".$this->db->escape($prefix.$filterkey)."%'";
			$sql.=')';
		}
		$sql.= " ORDER BY pfp.ref_fourn DESC, pfp.quantity ASC";
		$sql.= $db->plimit($limit, 0);

		// Build output string

		dol_syslog(get_class($this)."::select_produits_fournisseurs_list", LOG_DEBUG);
		$result=$this->db->query($sql);
		if ($result)
		{
			require_once DOL_DOCUMENT_ROOT.'/product/dynamic_price/class/price_parser.class.php';

			$num = $this->db->num_rows($result);

			//$out.='<select class="flat" id="select'.$htmlname.'" name="'.$htmlname.'">';	// remove select to have id same with combo and ajax
			$out.='<select class="flat maxwidthonsmartphone" id="'.$htmlname.'" name="'.$htmlname.'">';
			if (! $selected) $out.='<option value="0" selected>&nbsp;</option>';
			else $out.='<option value="0">&nbsp;</option>';

			$i = 0;
			while ($i < $num)
			{
				$objp = $this->db->fetch_object($result);

				$outkey=$objp->idprodfournprice;                                                    // id in table of price
				if (! $outkey && $alsoproductwithnosupplierprice) $outkey='idprod_'.$objp->rowid;   // id of product

				$outref=$objp->ref;
				$outval='';
				$outqty=1;
				$outdiscount=0;
				$outtype=$objp->fk_product_type;
				$outdurationvalue=$outtype == Product::TYPE_SERVICE?substr($objp->duration,0,dol_strlen($objp->duration)-1):'';
				$outdurationunit=$outtype == Product::TYPE_SERVICE?substr($objp->duration,-1):'';

				$opt = '<option value="'.$outkey.'"';
				if ($selected && $selected == $objp->idprodfournprice) $opt.= ' selected';
				if (empty($objp->idprodfournprice) && empty($alsoproductwithnosupplierprice)) $opt.=' disabled';
				if (!empty($objp->idprodfournprice) && $objp->idprodfournprice > 0)
				{
					$opt.= ' pbq="'.$objp->idprodfournprice.'" data-pbq="'.$objp->idprodfournprice.'" data-pbqqty="'.$objp->quantity.'" data-pbqpercent="'.$objp->remise_percent.'"';
				}
				$opt.= '>';

				$objRef = $objp->ref;
				if ($filterkey && $filterkey != '') $objRef=preg_replace('/('.preg_quote($filterkey).')/i','<strong>$1</strong>',$objRef,1);
				$objRefFourn = $objp->ref_fourn;
				if ($filterkey && $filterkey != '') $objRefFourn=preg_replace('/('.preg_quote($filterkey).')/i','<strong>$1</strong>',$objRefFourn,1);
				$label = $objp->label;
				if ($filterkey && $filterkey != '') $label=preg_replace('/('.preg_quote($filterkey).')/i','<strong>$1</strong>',$label,1);

				$opt.=$objp->ref;
				if (! empty($objp->idprodfournprice) && ($objp->ref != $objp->ref_fourn))
					$opt.=' ('.$objp->ref_fourn.')';
				$opt.=' - ';
				$outval.=$objRef;
				if (! empty($objp->idprodfournprice) && ($objp->ref != $objp->ref_fourn))
					$outval.=' ('.$objRefFourn.')';
				$outval.=' - ';
				$opt.=dol_trunc($label, 72).' - ';
				$outval.=dol_trunc($label, 72).' - ';

				if (! empty($objp->idprodfournprice))
				{
					$outqty=$objp->quantity;
					$outdiscount=$objp->remise_percent;
					if (!empty($conf->dynamicprices->enabled) && !empty($objp->fk_supplier_price_expression)) {
						$prod_supplier = new ProductFournisseur($this->db);
						$prod_supplier->product_fourn_price_id = $objp->idprodfournprice;
						$prod_supplier->id = $objp->fk_product;
						$prod_supplier->fourn_qty = $objp->quantity;
						$prod_supplier->fourn_tva_tx = $objp->tva_tx;
						$prod_supplier->fk_supplier_price_expression = $objp->fk_supplier_price_expression;
						$priceparser = new PriceParser($this->db);
						$price_result = $priceparser->parseProductSupplier($prod_supplier);
						if ($price_result >= 0) {
							$objp->fprice = $price_result;
							if ($objp->quantity >= 1)
							{
								$objp->unitprice = $objp->fprice / $objp->quantity;
							}
						}
					}
					if ($objp->quantity == 1)
					{
						$opt.= price($objp->fprice,1,$langs,0,0,-1,$conf->currency)."/";
						$outval.= price($objp->fprice,0,$langs,0,0,-1,$conf->currency)."/";
						$opt.= $langs->trans("Unit");	// Do not use strtolower because it breaks utf8 encoding
						$outval.=$langs->transnoentities("Unit");
					}
					else
					{
						$opt.= price($objp->fprice,1,$langs,0,0,-1,$conf->currency)."/".$objp->quantity;
						$outval.= price($objp->fprice,0,$langs,0,0,-1,$conf->currency)."/".$objp->quantity;
						$opt.= ' '.$langs->trans("Units");	// Do not use strtolower because it breaks utf8 encoding
						$outval.= ' '.$langs->transnoentities("Units");
					}

					if ($objp->quantity >= 1)
					{
						$opt.=" (".price($objp->unitprice,1,$langs,0,0,-1,$conf->currency)."/".$langs->trans("Unit").")";	// Do not use strtolower because it breaks utf8 encoding
						$outval.=" (".price($objp->unitprice,0,$langs,0,0,-1,$conf->currency)."/".$langs->transnoentities("Unit").")";	// Do not use strtolower because it breaks utf8 encoding
					}
					if ($objp->remise_percent >= 1)
					{
						$opt.=" - ".$langs->trans("Discount")." : ".vatrate($objp->remise_percent).' %';
						$outval.=" - ".$langs->transnoentities("Discount")." : ".vatrate($objp->remise_percent).' %';
					}
					if ($objp->duration)
					{
						$opt .= " - ".$objp->duration;
						$outval.=" - ".$objp->duration;
					}
					if (! $socid)
					{
						$opt .= " - ".dol_trunc($objp->name,8);
						$outval.=" - ".dol_trunc($objp->name,8);
					}
					if ($objp->supplier_reputation)
					{
						//TODO dictionary
						$reputations=array(''=>$langs->trans('Standard'),'FAVORITE'=>$langs->trans('Favorite'),'NOTTHGOOD'=>$langs->trans('NotTheGoodQualitySupplier'), 'DONOTORDER'=>$langs->trans('DoNotOrderThisProductToThisSupplier'));

						$opt .= " - ".$reputations[$objp->supplier_reputation];
						$outval.=" - ".$reputations[$objp->supplier_reputation];
					}
				}
				else
				{
					if (empty($alsoproductwithnosupplierprice))     // No supplier price defined for couple product/supplier
					{
						$opt.= $langs->trans("NoPriceDefinedForThisSupplier");
						$outval.=$langs->transnoentities("NoPriceDefinedForThisSupplier");
					}
					else                                            // No supplier price defined for product, even on other suppliers
					{
						$opt.= $langs->trans("NoPriceDefinedForThisSupplier");
						$outval.=$langs->transnoentities("NoPriceDefinedForThisSupplier");
					}
				}
				$opt .= "</option>\n";


				// Add new entry
				// "key" value of json key array is used by jQuery automatically as selected value
				// "label" value of json key array is used by jQuery automatically as text for combo box
				$out.=$opt;
				array_push($outarray, array('key'=>$outkey, 'value'=>$outref, 'label'=>$outval, 'qty'=>$outqty, 'discount'=>$outdiscount, 'type'=>$outtype, 'duration_value'=>$outdurationvalue, 'duration_unit'=>$outdurationunit, 'disabled'=>(empty($objp->idprodfournprice)?true:false)));
				// Exemple of var_dump $outarray
				// array(1) {[0]=>array(6) {[key"]=>string(1) "2" ["value"]=>string(3) "ppp"
				//           ["label"]=>string(76) "ppp (<strong>f</strong>ff2) - ppp - 20,00 Euros/1unité (20,00 Euros/unité)"
				//      	 ["qty"]=>string(1) "1" ["discount"]=>string(1) "0" ["disabled"]=>bool(false)
				//}
				//var_dump($outval); var_dump(utf8_check($outval)); var_dump(json_encode($outval));
				//$outval=array('label'=>'ppp (<strong>f</strong>ff2) - ppp - 20,00 Euros/ Unité (20,00 Euros/unité)');
				//var_dump($outval); var_dump(utf8_check($outval)); var_dump(json_encode($outval));

				$i++;
			}
			$out.='</select>';

			$this->db->free($result);

			include_once DOL_DOCUMENT_ROOT . '/core/lib/ajax.lib.php';
			$out.=ajax_combobox($htmlname);

			if (empty($outputmode)) return $out;
			return $outarray;
		}
		else
		{
			dol_print_error($this->db);
		}
	}

	/**
	 *	Return list of suppliers prices for a product
	 *
	 *  @param	    int		$productid       	Id of product
	 *  @param      string	$htmlname        	Name of HTML field
	 *  @param      int		$selected_supplier  Pre-selected supplier if more than 1 result
	 *  @return	    void
	 */
	function select_product_fourn_price($productid, $htmlname='productfournpriceid', $selected_supplier='')
	{
		global $langs,$conf;

		$langs->load('stocks');

		$sql = "SELECT p.rowid, p.label, p.ref, p.price, p.duration, pfp.fk_soc,";
		$sql.= " pfp.ref_fourn, pfp.rowid as idprodfournprice, pfp.price as fprice, pfp.quantity, pfp.unitprice,";
		$sql.= " pfp.fk_supplier_price_expression, pfp.fk_product, pfp.tva_tx, s.nom as name";
		$sql.= " FROM ".MAIN_DB_PREFIX."product as p";
		$sql.= " LEFT JOIN ".MAIN_DB_PREFIX."product_fournisseur_price as pfp ON p.rowid = pfp.fk_product";
		$sql.= " LEFT JOIN ".MAIN_DB_PREFIX."societe as s ON pfp.fk_soc = s.rowid";
		$sql.= " WHERE pfp.entity IN (".getEntity('productsupplierprice').")";
		$sql.= " AND p.tobuy = 1";
		$sql.= " AND s.fournisseur = 1";
		$sql.= " AND p.rowid = ".$productid;
		$sql.= " ORDER BY s.nom, pfp.ref_fourn DESC";

		dol_syslog(get_class($this)."::select_product_fourn_price", LOG_DEBUG);
		$result=$this->db->query($sql);

		if ($result)
		{
			$num = $this->db->num_rows($result);

			$form = '<select class="flat" name="'.$htmlname.'">';

			if (! $num)
			{
				$form.= '<option value="0">-- '.$langs->trans("NoSupplierPriceDefinedForThisProduct").' --</option>';
			}
			else
			{
				require_once DOL_DOCUMENT_ROOT.'/product/dynamic_price/class/price_parser.class.php';
				$form.= '<option value="0">&nbsp;</option>';

				$i = 0;
				while ($i < $num)
				{
					$objp = $this->db->fetch_object($result);

					$opt = '<option value="'.$objp->idprodfournprice.'"';
					//if there is only one supplier, preselect it
					if($num == 1 || ($selected_supplier > 0 && $objp->fk_soc == $selected_supplier)) {
						$opt .= ' selected';
					}
					$opt.= '>'.$objp->name.' - '.$objp->ref_fourn.' - ';

					if (!empty($conf->dynamicprices->enabled) && !empty($objp->fk_supplier_price_expression)) {
						$prod_supplier = new ProductFournisseur($this->db);
						$prod_supplier->product_fourn_price_id = $objp->idprodfournprice;
						$prod_supplier->id = $productid;
						$prod_supplier->fourn_qty = $objp->quantity;
						$prod_supplier->fourn_tva_tx = $objp->tva_tx;
						$prod_supplier->fk_supplier_price_expression = $objp->fk_supplier_price_expression;
						$priceparser = new PriceParser($this->db);
						$price_result = $priceparser->parseProductSupplier($prod_supplier);
						if ($price_result >= 0) {
							$objp->fprice = $price_result;
							if ($objp->quantity >= 1)
							{
								$objp->unitprice = $objp->fprice / $objp->quantity;
							}
						}
					}
					if ($objp->quantity == 1)
					{
						$opt.= price($objp->fprice,1,$langs,0,0,-1,$conf->currency)."/";
					}

					$opt.= $objp->quantity.' ';

					if ($objp->quantity == 1)
					{
						$opt.= $langs->trans("Unit");
					}
					else
					{
						$opt.= $langs->trans("Units");
					}
					if ($objp->quantity > 1)
					{
						$opt.=" - ";
						$opt.= price($objp->unitprice,1,$langs,0,0,-1,$conf->currency)."/".$langs->trans("Unit");
					}
					if ($objp->duration) $opt .= " - ".$objp->duration;
					$opt .= "</option>\n";

					$form.= $opt;
					$i++;
				}
			}

			$form.= '</select>';
			$this->db->free($result);
			return $form;
		}
		else
		{
			dol_print_error($this->db);
		}
	}

	/**
	 *    Return list of delivery address
	 *
	 *    @param    string	$selected          	Id contact pre-selectionn
	 *    @param    int		$socid				Id of company
	 *    @param    string	$htmlname          	Name of HTML field
	 *    @param    int		$showempty         	Add an empty field
	 *    @return	integer|null
	 */
	function select_address($selected, $socid, $htmlname='address_id',$showempty=0)
	{
		// On recherche les utilisateurs
		$sql = "SELECT a.rowid, a.label";
		$sql .= " FROM ".MAIN_DB_PREFIX ."societe_address as a";
		$sql .= " WHERE a.fk_soc = ".$socid;
		$sql .= " ORDER BY a.label ASC";

		dol_syslog(get_class($this)."::select_address", LOG_DEBUG);
		$resql=$this->db->query($sql);
		if ($resql)
		{
			print '<select class="flat" name="'.$htmlname.'">';
			if ($showempty) print '<option value="0">&nbsp;</option>';
			$num = $this->db->num_rows($resql);
			$i = 0;
			if ($num)
			{
				while ($i < $num)
				{
					$obj = $this->db->fetch_object($resql);

					if ($selected && $selected == $obj->rowid)
					{
						print '<option value="'.$obj->rowid.'" selected>'.$obj->label.'</option>';
					}
					else
					{
						print '<option value="'.$obj->rowid.'">'.$obj->label.'</option>';
					}
					$i++;
				}
			}
			print '</select>';
			return $num;
		}
		else
		{
			dol_print_error($this->db);
		}
	}


	/**
	 *      Load into cache list of payment terms
	 *
	 *      @return     int             Nb of lines loaded, <0 if KO
	 */
	function load_cache_conditions_paiements()
	{
		global $langs;

		$num = count($this->cache_conditions_paiements);
		if ($num > 0) return 0;    // Cache already loaded

		dol_syslog(__METHOD__, LOG_DEBUG);

		$sql = "SELECT rowid, code, libelle as label";
		$sql.= " FROM ".MAIN_DB_PREFIX.'c_payment_term';
		$sql.= " WHERE entity IN (".getEntity('c_payment_term').")";
		$sql.= " AND active > 0";
		$sql.= " ORDER BY sortorder";

		$resql = $this->db->query($sql);
		if ($resql)
		{
			$num = $this->db->num_rows($resql);
			$i = 0;
			while ($i < $num)
			{
				$obj = $this->db->fetch_object($resql);

				// Si traduction existe, on l'utilise, sinon on prend le libelle par defaut
				$label=($langs->trans("PaymentConditionShort".$obj->code)!=("PaymentConditionShort".$obj->code)?$langs->trans("PaymentConditionShort".$obj->code):($obj->label!='-'?$obj->label:''));
				$this->cache_conditions_paiements[$obj->rowid]['code'] =$obj->code;
				$this->cache_conditions_paiements[$obj->rowid]['label']=$label;
				$i++;
			}

			//$this->cache_conditions_paiements=dol_sort_array($this->cache_conditions_paiements, 'label', 'asc', 0, 0, 1);		// We use the field sortorder of table

			return $num;
		}
		else
		{
			dol_print_error($this->db);
			return -1;
		}
	}

	/**
	 *      Charge dans cache la liste des délais de livraison possibles
	 *
	 *      @return     int             Nb of lines loaded, <0 if KO
	 */
	function load_cache_availability()
	{
		global $langs;

		$num = count($this->cache_availability);
		if ($num > 0) return 0;    // Cache already loaded

		dol_syslog(__METHOD__, LOG_DEBUG);

		$langs->load('propal');

		$sql = "SELECT rowid, code, label";
		$sql.= " FROM ".MAIN_DB_PREFIX.'c_availability';
		$sql.= " WHERE active > 0";

		$resql = $this->db->query($sql);
		if ($resql)
		{
			$num = $this->db->num_rows($resql);
			$i = 0;
			while ($i < $num)
			{
				$obj = $this->db->fetch_object($resql);

				// Si traduction existe, on l'utilise, sinon on prend le libelle par defaut
				$label=($langs->trans("AvailabilityType".$obj->code)!=("AvailabilityType".$obj->code)?$langs->trans("AvailabilityType".$obj->code):($obj->label!='-'?$obj->label:''));
				$this->cache_availability[$obj->rowid]['code'] =$obj->code;
				$this->cache_availability[$obj->rowid]['label']=$label;
				$i++;
			}

			$this->cache_availability = dol_sort_array($this->cache_availability, 'label', 'asc', 0, 0, 1);

			return $num;
		}
		else
		{
			dol_print_error($this->db);
			return -1;
		}
	}

	/**
	 *      Retourne la liste des types de delais de livraison possibles
	 *
	 *      @param	int		$selected        Id du type de delais pre-selectionne
	 *      @param  string	$htmlname        Nom de la zone select
	 *      @param  string	$filtertype      To add a filter
	 *		@param	int		$addempty		Add empty entry
	 *		@return	void
	 */
	function selectAvailabilityDelay($selected='',$htmlname='availid',$filtertype='',$addempty=0)
	{
		global $langs,$user;

		$this->load_cache_availability();

		dol_syslog(__METHOD__." selected=".$selected.", htmlname=".$htmlname, LOG_DEBUG);

		print '<select id="'.$htmlname.'" class="flat" name="'.$htmlname.'">';
		if ($addempty) print '<option value="0">&nbsp;</option>';
		foreach($this->cache_availability as $id => $arrayavailability)
		{
			if ($selected == $id)
			{
				print '<option value="'.$id.'" selected>';
			}
			else
			{
				print '<option value="'.$id.'">';
			}
			print $arrayavailability['label'];
			print '</option>';
		}
		print '</select>';
		if ($user->admin) print info_admin($langs->trans("YouCanChangeValuesForThisListFromDictionarySetup"),1);
	}

	/**
	 *      Load into cache cache_demand_reason, array of input reasons
	 *
	 *      @return     int             Nb of lines loaded, <0 if KO
	 */
	function loadCacheInputReason()
	{
		global $langs;

		$num = count($this->cache_demand_reason);
		if ($num > 0) return 0;    // Cache already loaded

		$sql = "SELECT rowid, code, label";
		$sql.= " FROM ".MAIN_DB_PREFIX.'c_input_reason';
		$sql.= " WHERE active > 0";

		$resql = $this->db->query($sql);
		if ($resql)
		{
			$num = $this->db->num_rows($resql);
			$i = 0;
			$tmparray=array();
			while ($i < $num)
			{
				$obj = $this->db->fetch_object($resql);

				// Si traduction existe, on l'utilise, sinon on prend le libelle par defaut
				$label=($langs->trans("DemandReasonType".$obj->code)!=("DemandReasonType".$obj->code)?$langs->trans("DemandReasonType".$obj->code):($obj->label!='-'?$obj->label:''));
				$tmparray[$obj->rowid]['id']   =$obj->rowid;
				$tmparray[$obj->rowid]['code'] =$obj->code;
				$tmparray[$obj->rowid]['label']=$label;
				$i++;
			}

			$this->cache_demand_reason=dol_sort_array($tmparray, 'label', 'asc', 0, 0, 1);

			unset($tmparray);
			return $num;
		}
		else
		{
			dol_print_error($this->db);
			return -1;
		}
	}

	/**
	 *	Return list of input reason (events that triggered an object creation, like after sending an emailing, making an advert, ...)
	 *  List found into table c_input_reason loaded by loadCacheInputReason
	 *
	 *  @param	int		$selected        Id or code of type origin to select by default
	 *  @param  string	$htmlname        Nom de la zone select
	 *  @param  string	$exclude         To exclude a code value (Example: SRC_PROP)
	 *	@param	int		$addempty		 Add an empty entry
	 *	@return	void
	 */
	function selectInputReason($selected='',$htmlname='demandreasonid',$exclude='',$addempty=0)
	{
		global $langs,$user;

		$this->loadCacheInputReason();

		print '<select class="flat" name="'.$htmlname.'">';
		if ($addempty) print '<option value="0"'.(empty($selected)?' selected':'').'>&nbsp;</option>';
		foreach($this->cache_demand_reason as $id => $arraydemandreason)
		{
			if ($arraydemandreason['code']==$exclude) continue;

			if ($selected && ($selected == $arraydemandreason['id'] || $selected == $arraydemandreason['code']))
			{
				print '<option value="'.$arraydemandreason['id'].'" selected>';
			}
			else
			{
				print '<option value="'.$arraydemandreason['id'].'">';
			}
			print $arraydemandreason['label'];
			print '</option>';
		}
		print '</select>';
		if ($user->admin) print info_admin($langs->trans("YouCanChangeValuesForThisListFromDictionarySetup"),1);
	}

	/**
	 *      Charge dans cache la liste des types de paiements possibles
	 *
	 *      @return     int                 Nb of lines loaded, <0 if KO
	 */
	function load_cache_types_paiements()
	{
		global $langs;

		$num=count($this->cache_types_paiements);
		if ($num > 0) return $num;    // Cache already loaded

		dol_syslog(__METHOD__, LOG_DEBUG);

		$this->cache_types_paiements = array();

		$sql = "SELECT id, code, libelle as label, type, active";
		$sql.= " FROM ".MAIN_DB_PREFIX."c_paiement";
		$sql.= " WHERE entity IN (".getEntity('c_paiement').")";
		//if ($active >= 0) $sql.= " AND active = ".$active;

		$resql = $this->db->query($sql);
		if ($resql)
		{
			$num = $this->db->num_rows($resql);
			$i = 0;
			while ($i < $num)
			{
				$obj = $this->db->fetch_object($resql);

				// Si traduction existe, on l'utilise, sinon on prend le libelle par defaut
				$label=($langs->transnoentitiesnoconv("PaymentTypeShort".$obj->code)!=("PaymentTypeShort".$obj->code)?$langs->transnoentitiesnoconv("PaymentTypeShort".$obj->code):($obj->label!='-'?$obj->label:''));
				$this->cache_types_paiements[$obj->id]['id'] =$obj->id;
				$this->cache_types_paiements[$obj->id]['code'] =$obj->code;
				$this->cache_types_paiements[$obj->id]['label']=$label;
				$this->cache_types_paiements[$obj->id]['type'] =$obj->type;
				$this->cache_types_paiements[$obj->id]['active'] =$obj->active;
				$i++;
			}

			$this->cache_types_paiements = dol_sort_array($this->cache_types_paiements, 'label', 'asc', 0, 0, 1);

			return $num;
		}
		else
		{
			dol_print_error($this->db);
			return -1;
		}
	}


	/**
	 *      Return list of payment modes.
	 *      Constant MAIN_DEFAULT_PAYMENT_TERM_ID can used to set default value but scope is all application, probably not what you want.
	 *      See instead to force the default value by the caller.
	 *
	 *      @param	int		$selected		Id of payment term to preselect by default
	 *      @param	string	$htmlname		Nom de la zone select
	 *      @param	int		$filtertype		Not used
	 *		@param	int		$addempty		Add an empty entry
	 * 		@param	int		$noinfoadmin		0=Add admin info, 1=Disable admin info
	 * 		@param	string	$morecss			Add more CSS on select tag
	 *		@return	void
	 */
	function select_conditions_paiements($selected=0, $htmlname='condid', $filtertype=-1, $addempty=0, $noinfoadmin=0, $morecss='')
	{
		global $langs, $user, $conf;

		dol_syslog(__METHOD__." selected=".$selected.", htmlname=".$htmlname, LOG_DEBUG);

		$this->load_cache_conditions_paiements();

		// Set default value if not already set by caller
		if (empty($selected) && ! empty($conf->global->MAIN_DEFAULT_PAYMENT_TERM_ID)) $selected = $conf->global->MAIN_DEFAULT_PAYMENT_TERM_ID;

		print '<select id="'.$htmlname.'" class="flat selectpaymentterms'.($morecss?' '.$morecss:'').'" name="'.$htmlname.'">';
		if ($addempty) print '<option value="0">&nbsp;</option>';
		foreach($this->cache_conditions_paiements as $id => $arrayconditions)
		{
			if ($selected == $id)
			{
				print '<option value="'.$id.'" selected>';
			}
			else
			{
				print '<option value="'.$id.'">';
			}
			print $arrayconditions['label'];
			print '</option>';
		}
		print '</select>';
		if ($user->admin && empty($noinfoadmin)) print info_admin($langs->trans("YouCanChangeValuesForThisListFromDictionarySetup"),1);
	}


	/**
	 *      Return list of payment methods
	 *
	 *      @param	string	$selected       Id du mode de paiement pre-selectionne
	 *      @param  string	$htmlname       Nom de la zone select
	 *      @param  string	$filtertype     To filter on field type in llx_c_paiement ('CRDT' or 'DBIT' or array('code'=>xx,'label'=>zz))
	 *      @param  int		$format         0=id+libelle, 1=code+code, 2=code+libelle, 3=id+code
	 *      @param  int		$empty			1=peut etre vide, 0 sinon
	 * 		@param	int		$noadmininfo	0=Add admin info, 1=Disable admin info
	 *      @param  int		$maxlength      Max length of label
	 *      @param  int     $active         Active or not, -1 = all
	 *      @param  string  $morecss        Add more CSS on select tag
	 * 		@return	void
	 */
	function select_types_paiements($selected='', $htmlname='paiementtype', $filtertype='', $format=0, $empty=1, $noadmininfo=0, $maxlength=0, $active=1, $morecss='')
	{
		global $langs,$user;

		dol_syslog(__METHOD__." ".$selected.", ".$htmlname.", ".$filtertype.", ".$format, LOG_DEBUG);

		$filterarray=array();
		if ($filtertype == 'CRDT')  	$filterarray=array(0,2,3);
		elseif ($filtertype == 'DBIT') 	$filterarray=array(1,2,3);
		elseif ($filtertype != '' && $filtertype != '-1') $filterarray=explode(',',$filtertype);

		$this->load_cache_types_paiements();

		print '<select id="select'.$htmlname.'" class="flat selectpaymenttypes'.($morecss?' '.$morecss:'').'" name="'.$htmlname.'">';
		if ($empty) print '<option value="">&nbsp;</option>';
		foreach($this->cache_types_paiements as $id => $arraytypes)
		{
			// If not good status
			if ($active >= 0 && $arraytypes['active'] != $active) continue;

			// On passe si on a demande de filtrer sur des modes de paiments particuliers
			if (count($filterarray) && ! in_array($arraytypes['type'],$filterarray)) continue;

			// We discard empty line if showempty is on because an empty line has already been output.
			if ($empty && empty($arraytypes['code'])) continue;

			if ($format == 0) print '<option value="'.$id.'"';
			if ($format == 1) print '<option value="'.$arraytypes['code'].'"';
			if ($format == 2) print '<option value="'.$arraytypes['code'].'"';
			if ($format == 3) print '<option value="'.$id.'"';
			// Si selected est text, on compare avec code, sinon avec id
			if (preg_match('/[a-z]/i', $selected) && $selected == $arraytypes['code']) print ' selected';
			elseif ($selected == $id) print ' selected';
			print '>';
			if ($format == 0) $value=($maxlength?dol_trunc($arraytypes['label'],$maxlength):$arraytypes['label']);
			if ($format == 1) $value=$arraytypes['code'];
			if ($format == 2) $value=($maxlength?dol_trunc($arraytypes['label'],$maxlength):$arraytypes['label']);
			if ($format == 3) $value=$arraytypes['code'];
			print $value?$value:'&nbsp;';
			print '</option>';
		}
		print '</select>';
		if ($user->admin && ! $noadmininfo) print info_admin($langs->trans("YouCanChangeValuesForThisListFromDictionarySetup"),1);
	}


	/**
	 *  Selection HT or TTC
	 *
	 *  @param	string	$selected       Id pre-selectionne
	 *  @param  string	$htmlname       Nom de la zone select
	 * 	@return	string					Code of HTML select to chose tax or not
	 */
	function selectPriceBaseType($selected='',$htmlname='price_base_type')
	{
		global $langs;

		$return='';

		$return.= '<select class="flat" name="'.$htmlname.'">';
		$options = array(
			'HT'=>$langs->trans("HT"),
			'TTC'=>$langs->trans("TTC")
		);
		foreach($options as $id => $value)
		{
			if ($selected == $id)
			{
				$return.= '<option value="'.$id.'" selected>'.$value;
			}
			else
			{
				$return.= '<option value="'.$id.'">'.$value;
			}
			$return.= '</option>';
		}
		$return.= '</select>';

		return $return;
	}

	/**
	 *  Return a HTML select list of shipping mode
	 *
	 *  @param	string	$selected          Id shipping mode pre-selected
	 *  @param  string	$htmlname          Name of select zone
	 *  @param  string	$filtre            To filter list
	 *  @param  int		$useempty          1=Add an empty value in list, 2=Add an empty value in list only if there is more than 2 entries.
	 *  @param  string	$moreattrib        To add more attribute on select
	 * 	@return	void
	 */
	function selectShippingMethod($selected='',$htmlname='shipping_method_id',$filtre='',$useempty=0,$moreattrib='')
	{
		global $langs, $conf, $user;

		$langs->load("admin");
		$langs->load("deliveries");

		$sql = "SELECT rowid, code, libelle as label";
		$sql.= " FROM ".MAIN_DB_PREFIX."c_shipment_mode";
		$sql.= " WHERE active > 0";
		if ($filtre) $sql.=" AND ".$filtre;
		$sql.= " ORDER BY libelle ASC";

		dol_syslog(get_class($this)."::selectShippingMode", LOG_DEBUG);
		$result = $this->db->query($sql);
		if ($result) {
			$num = $this->db->num_rows($result);
			$i = 0;
			if ($num) {
				print '<select id="select'.$htmlname.'" class="flat selectshippingmethod" name="'.$htmlname.'"'.($moreattrib?' '.$moreattrib:'').'>';
				if ($useempty == 1 || ($useempty == 2 && $num > 1)) {
					print '<option value="-1">&nbsp;</option>';
				}
				while ($i < $num) {
					$obj = $this->db->fetch_object($result);
					if ($selected == $obj->rowid) {
						print '<option value="'.$obj->rowid.'" selected>';
					} else {
						print '<option value="'.$obj->rowid.'">';
					}
					print ($langs->trans("SendingMethod".strtoupper($obj->code)) != "SendingMethod".strtoupper($obj->code)) ? $langs->trans("SendingMethod".strtoupper($obj->code)) : $obj->label;
					print '</option>';
					$i++;
				}
				print "</select>";
				if ($user->admin) print info_admin($langs->trans("YouCanChangeValuesForThisListFromDictionarySetup"),1);
			} else {
				print $langs->trans("NoShippingMethodDefined");
			}
		} else {
			dol_print_error($this->db);
		}
	}

	/**
	 *    Display form to select shipping mode
	 *
	 *    @param	string	$page        Page
	 *    @param    int		$selected    Id of shipping mode
	 *    @param    string	$htmlname    Name of select html field
	 *    @param    int		$addempty    1=Add an empty value in list, 2=Add an empty value in list only if there is more than 2 entries.
	 *    @return	void
	 */
	function formSelectShippingMethod($page, $selected='', $htmlname='shipping_method_id', $addempty=0)
	{
		global $langs, $db;

		$langs->load("deliveries");

		if ($htmlname != "none") {
			print '<form method="POST" action="'.$page.'">';
			print '<input type="hidden" name="action" value="setshippingmethod">';
			print '<input type="hidden" name="token" value="'.$_SESSION['newtoken'].'">';
			$this->selectShippingMethod($selected, $htmlname, '', $addempty);
			print '<input type="submit" class="button valignmiddle" value="'.$langs->trans("Modify").'">';
			print '</form>';
		} else {
			if ($selected) {
				$code=$langs->getLabelFromKey($db, $selected, 'c_shipment_mode', 'rowid', 'code');
				print $langs->trans("SendingMethod".strtoupper($code));
			} else {
				print "&nbsp;";
			}
		}
	}

	/**
	 * Creates HTML last in cycle situation invoices selector
	 *
	 * @param     string  $selected   		Preselected ID
	 * @param     int     $socid      		Company ID
	 *
	 * @return    string                     HTML select
	 */
	function selectSituationInvoices($selected = '', $socid = 0)
	{
		global $langs;

		$langs->load('bills');

		$opt = '<option value ="" selected></option>';
		$sql = 'SELECT rowid, facnumber, situation_cycle_ref, situation_counter, situation_final, fk_soc FROM ' . MAIN_DB_PREFIX . 'facture WHERE situation_counter>=1';
		$sql.= ' ORDER by situation_cycle_ref, situation_counter desc';
		$resql = $this->db->query($sql);
		if ($resql && $this->db->num_rows($resql) > 0) {
			// Last seen cycle
			$ref = 0;
			while ($res = $this->db->fetch_array($resql, MYSQL_NUM)) {
				//Same company ?
				if ($socid == $res[5]) {
					//Same cycle ?
					if ($res[2] != $ref) {
						// Just seen this cycle
						$ref = $res[2];
						//not final ?
						if ($res[4] != 1) {
							//Not prov?
							if (substr($res[1], 1, 4) != 'PROV') {
								if ($selected == $res[0]) {
									$opt .= '<option value="' . $res[0] . '" selected>' . $res[1] . '</option>';
								} else {
									$opt .= '<option value="' . $res[0] . '">' . $res[1] . '</option>';
								}
							}
						}
					}
				}
			}
		}
		else
		{
				dol_syslog("Error sql=" . $sql . ", error=" . $this->error, LOG_ERR);
		}
		if ($opt == '<option value ="" selected></option>')
		{
			$opt = '<option value ="0" selected>' . $langs->trans('NoSituations') . '</option>';
		}
		return $opt;
	}

	/**
	 *      Creates HTML units selector (code => label)
	 *
	 *      @param	string	$selected       Preselected Unit ID
	 *      @param  string	$htmlname       Select name
	 *      @param	int		$showempty		Add a nempty line
	 * 		@return	string                  HTML select
	 */
	function selectUnits($selected = '', $htmlname = 'units', $showempty=0)
	{
		global $langs;

		$langs->load('products');

		$return= '<select class="flat" id="'.$htmlname.'" name="'.$htmlname.'">';

		$sql = 'SELECT rowid, label, code from '.MAIN_DB_PREFIX.'c_units';
		$sql.= ' WHERE active > 0';

		$resql = $this->db->query($sql);
		if($resql && $this->db->num_rows($resql) > 0)
		{
			if ($showempty) $return .= '<option value="none"></option>';

			while($res = $this->db->fetch_object($resql))
			{
				if ($selected == $res->rowid)
				{
					$return.='<option value="'.$res->rowid.'" selected>'.($langs->trans('unit'.$res->code)!=$res->label?$langs->trans('unit'.$res->code):$res->label).'</option>';
				}
				else
				{
					$return.='<option value="'.$res->rowid.'">'.($langs->trans('unit'.$res->code)!=$res->label?$langs->trans('unit'.$res->code):$res->label).'</option>';
				}
			}
			$return.='</select>';
		}
		return $return;
	}

	/**
	 *  Return a HTML select list of bank accounts
	 *
	 *  @param	string	$selected           Id account pre-selected
	 *  @param  string	$htmlname           Name of select zone
	 *  @param  int		$statut             Status of searched accounts (0=open, 1=closed, 2=both)
	 *  @param  string	$filtre             To filter list
	 *  @param  int		$useempty           1=Add an empty value in list, 2=Add an empty value in list only if there is more than 2 entries.
	 *  @param  string	$moreattrib         To add more attribute on select
	 *  @param	int		$showcurrency		Show currency in label
	 * 	@return	void
	 */
	function select_comptes($selected='',$htmlname='accountid',$statut=0,$filtre='',$useempty=0,$moreattrib='',$showcurrency=0)
	{
		global $langs, $conf;

		$langs->load("admin");

		$sql = "SELECT rowid, label, bank, clos as status, currency_code";
		$sql.= " FROM ".MAIN_DB_PREFIX."bank_account";
		$sql.= " WHERE entity IN (".getEntity('bank_account').")";
		if ($statut != 2) $sql.= " AND clos = '".$statut."'";
		if ($filtre) $sql.=" AND ".$filtre;
		$sql.= " ORDER BY label";

		dol_syslog(get_class($this)."::select_comptes", LOG_DEBUG);
		$result = $this->db->query($sql);
		if ($result)
		{
			$num = $this->db->num_rows($result);
			$i = 0;
			if ($num)
			{
				print '<select id="select'.$htmlname.'" class="flat selectbankaccount" name="'.$htmlname.'"'.($moreattrib?' '.$moreattrib:'').'>';
				if ($useempty == 1 || ($useempty == 2 && $num > 1))
				{
					print '<option value="-1">&nbsp;</option>';
				}

				while ($i < $num)
				{
					$obj = $this->db->fetch_object($result);
					if ($selected == $obj->rowid)
					{
						print '<option value="'.$obj->rowid.'" selected>';
					}
					else
					{
						print '<option value="'.$obj->rowid.'">';
					}
					print trim($obj->label);
					if ($showcurrency) print ' ('.$obj->currency_code.')';
					if ($statut == 2 && $obj->status == 1) print ' ('.$langs->trans("Closed").')';
					print '</option>';
					$i++;
				}
				print "</select>";
			}
			else
			{
				if ($statut == 0) print $langs->trans("NoActiveBankAccountDefined");
				else print $langs->trans("NoBankAccountFound");
			}
		}
		else {
			dol_print_error($this->db);
		}
	}

	/**
	 *    Display form to select bank account
	 *
	 *    @param	string	$page        Page
	 *    @param    int		$selected    Id of bank account
	 *    @param    string	$htmlname    Name of select html field
	 *    @param    int		$addempty    1=Add an empty value in list, 2=Add an empty value in list only if there is more than 2 entries.
	 *    @return	void
	 */
	function formSelectAccount($page, $selected='', $htmlname='fk_account', $addempty=0)
	{
		global $langs;
		if ($htmlname != "none") {
			print '<form method="POST" action="'.$page.'">';
			print '<input type="hidden" name="action" value="setbankaccount">';
			print '<input type="hidden" name="token" value="'.$_SESSION['newtoken'].'">';
			$this->select_comptes($selected, $htmlname, 0, '', $addempty);
			print '<input type="submit" class="button valignmiddle" value="'.$langs->trans("Modify").'">';
			print '</form>';
		} else {

			$langs->load('banks');

			if ($selected) {
				require_once DOL_DOCUMENT_ROOT .'/compta/bank/class/account.class.php';
				$bankstatic=new Account($this->db);
				$result = $bankstatic->fetch($selected);
				if ($result) print $bankstatic->getNomUrl(1);
			} else {
				print "&nbsp;";
			}
		}
	}

	/**
	 *    Return list of categories having choosed type
	 *
	 *    @param	string|int	$type				Type of category ('customer', 'supplier', 'contact', 'product', 'member'). Old mode (0, 1, 2, ...) is deprecated.
	 *    @param    string		$selected    		Id of category preselected or 'auto' (autoselect category if there is only one element)
	 *    @param    string		$htmlname			HTML field name
	 *    @param    int			$maxlength      	Maximum length for labels
	 *    @param    int			$excludeafterid 	Exclude all categories after this leaf in category tree.
	 *    @param	int			$outputmode			0=HTML select string, 1=Array
	 *    @return	string
	 *    @see select_categories
	 */
	function select_all_categories($type, $selected='', $htmlname="parent", $maxlength=64, $excludeafterid=0, $outputmode=0)
	{
		global $conf, $langs;
		$langs->load("categories");

		include_once DOL_DOCUMENT_ROOT.'/categories/class/categorie.class.php';

		// For backward compatibility
		if (is_numeric($type))
		{
			dol_syslog(__METHOD__ . ': using numeric value for parameter type is deprecated. Use string code instead.', LOG_WARNING);
		}

		if ($type === Categorie::TYPE_BANK_LINE)
		{
			// TODO Move this into common category feature
			$categids=array();
			$sql = "SELECT c.label, c.rowid";
			$sql.= " FROM ".MAIN_DB_PREFIX."bank_categ as c";
			$sql.= " WHERE entity = ".$conf->entity;
			$sql.= " ORDER BY c.label";
			$result = $this->db->query($sql);
			if ($result)
			{
				$num = $this->db->num_rows($result);
				$i = 0;
				while ($i < $num)
				{
					$objp = $this->db->fetch_object($result);
					if ($objp) $cate_arbo[$objp->rowid]=array('id'=>$objp->rowid, 'fulllabel'=>$objp->label);
					$i++;
				}
				$this->db->free($result);
			}
			else dol_print_error($this->db);
		}
		else
		{
			$cat = new Categorie($this->db);
			$cate_arbo = $cat->get_full_arbo($type, $excludeafterid);
		}

		$output = '<select class="flat" name="'.$htmlname.'" id="'.$htmlname.'">';
		$outarray=array();
		if (is_array($cate_arbo))
		{
			if (! count($cate_arbo)) $output.= '<option value="-1" disabled>'.$langs->trans("NoCategoriesDefined").'</option>';
			else
			{
				$output.= '<option value="-1">&nbsp;</option>';
				foreach($cate_arbo as $key => $value)
				{
					if ($cate_arbo[$key]['id'] == $selected || ($selected == 'auto' && count($cate_arbo) == 1))
					{
						$add = 'selected ';
					}
					else
					{
						$add = '';
					}
					$output.= '<option '.$add.'value="'.$cate_arbo[$key]['id'].'">'.dol_trunc($cate_arbo[$key]['fulllabel'],$maxlength,'middle').'</option>';

					$outarray[$cate_arbo[$key]['id']] = $cate_arbo[$key]['fulllabel'];
				}
			}
		}
		$output.= '</select>';
		$output.= "\n";

		if ($outputmode) return $outarray;
		return $output;
	}

	/**
	 *     Show a confirmation HTML form or AJAX popup
	 *
	 *     @param	string		$page        	   	Url of page to call if confirmation is OK
	 *     @param	string		$title       	   	Title
	 *     @param	string		$question    	   	Question
	 *     @param 	string		$action      	   	Action
	 *	   @param	array		$formquestion	   	An array with forms complementary inputs
	 * 	   @param	string		$selectedchoice		"" or "no" or "yes"
	 * 	   @param	int			$useajax		   	0=No, 1=Yes, 2=Yes but submit page with &confirm=no if choice is No, 'xxx'=preoutput confirm box with div id=dialog-confirm-xxx
	 *     @param	int			$height          	Force height of box
	 *     @param	int			$width				Force width of box
	 *     @return 	void
	 *     @deprecated
	 *     @see formconfirm()
	 */
	function form_confirm($page, $title, $question, $action, $formquestion='', $selectedchoice="", $useajax=0, $height=170, $width=500)
	{
		print $this->formconfirm($page, $title, $question, $action, $formquestion, $selectedchoice, $useajax, $height, $width);
	}

	/**
	 *     Show a confirmation HTML form or AJAX popup.
	 *     Easiest way to use this is with useajax=1.
	 *     If you use useajax='xxx', you must also add jquery code to trigger opening of box (with correct parameters)
	 *     just after calling this method. For example:
	 *       print '<script type="text/javascript">'."\n";
	 *       print 'jQuery(document).ready(function() {'."\n";
	 *       print 'jQuery(".xxxlink").click(function(e) { jQuery("#aparamid").val(jQuery(this).attr("rel")); jQuery("#dialog-confirm-xxx").dialog("open"); return false; });'."\n";
	 *       print '});'."\n";
	 *       print '</script>'."\n";
	 *
	 *     @param  	string		$page        	   	Url of page to call if confirmation is OK. Can contains paramaters (param 'action' and 'confirm' will be reformated)
	 *     @param	string		$title       	   	Title
	 *     @param	string		$question    	   	Question
	 *     @param 	string		$action      	   	Action
	 *	   @param  	array		$formquestion	   	An array with complementary inputs to add into forms: array(array('label'=> ,'type'=> , ))
	 *												type can be 'hidden', 'text', 'password', 'checkbox', 'radio', 'date', 'morecss', ...
	 * 	   @param  	string		$selectedchoice  	'' or 'no', or 'yes' or '1' or '0'
	 * 	   @param  	int			$useajax		   	0=No, 1=Yes, 2=Yes but submit page with &confirm=no if choice is No, 'xxx'=Yes and preoutput confirm box with div id=dialog-confirm-xxx
	 *     @param  	int			$height          	Force height of box
	 *     @param	int			$width				Force width of box ('999' or '90%'). Ignored and forced to 90% on smartphones.
	 *     @param	int			$disableformtag		1=Disable form tag. Can be used if we are already inside a <form> section.
	 *     @return 	string      	    			HTML ajax code if a confirm ajax popup is required, Pure HTML code if it's an html form
	 */
	function formconfirm($page, $title, $question, $action, $formquestion='', $selectedchoice='', $useajax=0, $height=200, $width=500, $disableformtag=0)
	{
		global $langs,$conf;
		global $useglobalvars;

		$more='';
		$formconfirm='';
		$inputok=array();
		$inputko=array();

		// Clean parameters
		$newselectedchoice=empty($selectedchoice)?"no":$selectedchoice;
		if ($conf->browser->layout == 'phone') $width='95%';

		if (is_array($formquestion) && ! empty($formquestion))
		{
			// First add hidden fields and value
			foreach ($formquestion as $key => $input)
			{
				if (is_array($input) && ! empty($input))
				{
					if ($input['type'] == 'hidden')
					{
						$more.='<input type="hidden" id="'.$input['name'].'" name="'.$input['name'].'" value="'.dol_escape_htmltag($input['value']).'">'."\n";
					}
				}
			}

			// Now add questions
			$more.='<table class="paddingtopbottomonly" width="100%">'."\n";
			$more.='<tr><td colspan="3">'.(! empty($formquestion['text'])?$formquestion['text']:'').'</td></tr>'."\n";
			foreach ($formquestion as $key => $input)
			{
				if (is_array($input) && ! empty($input))
				{
					$size=(! empty($input['size'])?' size="'.$input['size'].'"':'');
					$moreattr=(! empty($input['moreattr'])?' '.$input['moreattr']:'');
					$morecss=(! empty($input['morecss'])?' '.$input['morecss']:'');

					if ($input['type'] == 'text')
					{
						$more.='<tr><td>'.$input['label'].'</td><td colspan="2" align="left"><input type="text" class="flat'.$morecss.'" id="'.$input['name'].'" name="'.$input['name'].'"'.$size.' value="'.$input['value'].'"'.$moreattr.' /></td></tr>'."\n";
					}
					else if ($input['type'] == 'password')
					{
						$more.='<tr><td>'.$input['label'].'</td><td colspan="2" align="left"><input type="password" class="flat'.$morecss.'" id="'.$input['name'].'" name="'.$input['name'].'"'.$size.' value="'.$input['value'].'"'.$moreattr.' /></td></tr>'."\n";
					}
					else if ($input['type'] == 'select')
					{
						$more.='<tr><td>';
						if (! empty($input['label'])) $more.=$input['label'].'</td><td valign="top" colspan="2" align="left">';
						$more.=$this->selectarray($input['name'],$input['values'],$input['default'],1,0,0,$moreattr,0,0,0,'',$morecss);
						$more.='</td></tr>'."\n";
					}
					else if ($input['type'] == 'checkbox')
					{
						$more.='<tr>';
						$more.='<td>'.$input['label'].' </td><td align="left">';
						$more.='<input type="checkbox" class="flat'.$morecss.'" id="'.$input['name'].'" name="'.$input['name'].'"'.$moreattr;
						if (! is_bool($input['value']) && $input['value'] != 'false' && $input['value'] != '0') $more.=' checked';
						if (is_bool($input['value']) && $input['value']) $more.=' checked';
						if (isset($input['disabled'])) $more.=' disabled';
						$more.=' /></td>';
						$more.='<td align="left">&nbsp;</td>';
						$more.='</tr>'."\n";
					}
					else if ($input['type'] == 'radio')
					{
						$i=0;
						foreach($input['values'] as $selkey => $selval)
						{
							$more.='<tr>';
							if ($i==0) $more.='<td class="tdtop">'.$input['label'].'</td>';
							else $more.='<td>&nbsp;</td>';
							$more.='<td width="20"><input type="radio" class="flat'.$morecss.'" id="'.$input['name'].'" name="'.$input['name'].'" value="'.$selkey.'"'.$moreattr;
							if ($input['disabled']) $more.=' disabled';
							$more.=' /></td>';
							$more.='<td align="left">';
							$more.=$selval;
							$more.='</td></tr>'."\n";
							$i++;
						}
					}
					else if ($input['type'] == 'date')
					{
						$more.='<tr><td>'.$input['label'].'</td>';
						$more.='<td colspan="2" align="left">';
						$more.=$this->select_date($input['value'],$input['name'],0,0,0,'',1,0,1);
						$more.='</td></tr>'."\n";
						$formquestion[] = array('name'=>$input['name'].'day');
						$formquestion[] = array('name'=>$input['name'].'month');
						$formquestion[] = array('name'=>$input['name'].'year');
						$formquestion[] = array('name'=>$input['name'].'hour');
						$formquestion[] = array('name'=>$input['name'].'min');
					}
					else if ($input['type'] == 'other')
					{
						$more.='<tr><td>';
						if (! empty($input['label'])) $more.=$input['label'].'</td><td colspan="2" align="left">';
						$more.=$input['value'];
						$more.='</td></tr>'."\n";
					}

					else if ($input['type'] == 'onecolumn')
					{
						$more.='<tr><td colspan="3" align="left">';
						$more.=$input['value'];
						$more.='</td></tr>'."\n";
					}
				}
			}
			$more.='</table>'."\n";
		}

		// JQUI method dialog is broken with jmobile, we use standard HTML.
		// Note: When using dol_use_jmobile or no js, you must also check code for button use a GET url with action=xxx and check that you also output the confirm code when action=xxx
		// See page product/card.php for example
		if (! empty($conf->dol_use_jmobile)) $useajax=0;
		if (empty($conf->use_javascript_ajax)) $useajax=0;

		if ($useajax)
		{
			$autoOpen=true;
			$dialogconfirm='dialog-confirm';
			$button='';
			if (! is_numeric($useajax))
			{
				$button=$useajax;
				$useajax=1;
				$autoOpen=false;
				$dialogconfirm.='-'.$button;
			}
			$pageyes=$page.(preg_match('/\?/',$page)?'&':'?').'action='.$action.'&confirm=yes';
			$pageno=($useajax == 2 ? $page.(preg_match('/\?/',$page)?'&':'?').'confirm=no':'');
			// Add input fields into list of fields to read during submit (inputok and inputko)
			if (is_array($formquestion))
			{
				foreach ($formquestion as $key => $input)
				{
					//print "xx ".$key." rr ".is_array($input)."<br>\n";
					if (is_array($input) && isset($input['name'])) array_push($inputok,$input['name']);
					if (isset($input['inputko']) && $input['inputko'] == 1) array_push($inputko,$input['name']);
				}
			}
			// Show JQuery confirm box. Note that global var $useglobalvars is used inside this template
			$formconfirm.= '<div id="'.$dialogconfirm.'" title="'.dol_escape_htmltag($title).'" style="display: none;">';
			if (! empty($more)) {
				$formconfirm.= '<div class="confirmquestions">'.$more.'</div>';
			}
			$formconfirm.= ($question ? '<div class="confirmmessage">'.img_help('','').' '.$question . '</div>': '');
			$formconfirm.= '</div>'."\n";

			$formconfirm.= "\n<!-- begin ajax form_confirm page=".$page." -->\n";
			$formconfirm.= '<script type="text/javascript">'."\n";
			$formconfirm.= 'jQuery(document).ready(function() {
            $(function() {
            	$( "#'.$dialogconfirm.'" ).dialog(
            	{
                    autoOpen: '.($autoOpen ? "true" : "false").',';
					if ($newselectedchoice == 'no')
					{
						$formconfirm.='
						open: function() {
            				$(this).parent().find("button.ui-button:eq(2)").focus();
						},';
					}
					$formconfirm.='
                    resizable: false,
                    height: "'.$height.'",
                    width: "'.$width.'",
                    modal: true,
                    closeOnEscape: false,
                    buttons: {
                        "'.dol_escape_js($langs->transnoentities("Yes")).'": function() {
                        	var options="";
                        	var inputok = '.json_encode($inputok).';
                         	var pageyes = "'.dol_escape_js(! empty($pageyes)?$pageyes:'').'";
                         	if (inputok.length>0) {
                         		$.each(inputok, function(i, inputname) {
                         			var more = "";
                         			if ($("#" + inputname).attr("type") == "checkbox") { more = ":checked"; }
                         		    if ($("#" + inputname).attr("type") == "radio") { more = ":checked"; }
                         			var inputvalue = $("#" + inputname + more).val();
                         			if (typeof inputvalue == "undefined") { inputvalue=""; }
                         			options += "&" + inputname + "=" + encodeURIComponent(inputvalue);
                         		});
                         	}
                         	var urljump = pageyes + (pageyes.indexOf("?") < 0 ? "?" : "") + options;
                         	//alert(urljump);
            				if (pageyes.length > 0) { location.href = urljump; }
                            $(this).dialog("close");
                        },
                        "'.dol_escape_js($langs->transnoentities("No")).'": function() {
                        	var options = "";
                         	var inputko = '.json_encode($inputko).';
                         	var pageno="'.dol_escape_js(! empty($pageno)?$pageno:'').'";
                         	if (inputko.length>0) {
                         		$.each(inputko, function(i, inputname) {
                         			var more = "";
                         			if ($("#" + inputname).attr("type") == "checkbox") { more = ":checked"; }
                         			var inputvalue = $("#" + inputname + more).val();
                         			if (typeof inputvalue == "undefined") { inputvalue=""; }
                         			options += "&" + inputname + "=" + encodeURIComponent(inputvalue);
                         		});
                         	}
                         	var urljump=pageno + (pageno.indexOf("?") < 0 ? "?" : "") + options;
                         	//alert(urljump);
            				if (pageno.length > 0) { location.href = urljump; }
                            $(this).dialog("close");
                        }
                    }
                }
                );

            	var button = "'.$button.'";
            	if (button.length > 0) {
                	$( "#" + button ).click(function() {
                		$("#'.$dialogconfirm.'").dialog("open");
        			});
                }
            });
            });
            </script>';
			$formconfirm.= "<!-- end ajax form_confirm -->\n";
		}
		else
		{
			$formconfirm.= "\n<!-- begin form_confirm page=".$page." -->\n";

			if (empty($disableformtag)) $formconfirm.= '<form method="POST" action="'.$page.'" class="notoptoleftroright">'."\n";

			$formconfirm.= '<input type="hidden" name="action" value="'.$action.'">'."\n";
			if (empty($disableformtag)) $formconfirm.= '<input type="hidden" name="token" value="'.$_SESSION['newtoken'].'">'."\n";

			$formconfirm.= '<table width="100%" class="valid">'."\n";

			// Line title
			$formconfirm.= '<tr class="validtitre"><td class="validtitre" colspan="3">'.img_picto('','recent').' '.$title.'</td></tr>'."\n";

			// Line form fields
			if ($more)
			{
				$formconfirm.='<tr class="valid"><td class="valid" colspan="3">'."\n";
				$formconfirm.=$more;
				$formconfirm.='</td></tr>'."\n";
			}

			// Line with question
			$formconfirm.= '<tr class="valid">';
			$formconfirm.= '<td class="valid">'.$question.'</td>';
			$formconfirm.= '<td class="valid">';
			$formconfirm.= $this->selectyesno("confirm",$newselectedchoice);
			$formconfirm.= '</td>';
			$formconfirm.= '<td class="valid" align="center"><input class="button valignmiddle" type="submit" value="'.$langs->trans("Validate").'"></td>';
			$formconfirm.= '</tr>'."\n";

			$formconfirm.= '</table>'."\n";

			if (empty($disableformtag)) $formconfirm.= "</form>\n";
			$formconfirm.= '<br>';

			$formconfirm.= "<!-- end form_confirm -->\n";
		}

		return $formconfirm;
	}


	/**
	 *    Show a form to select a project
	 *
	 *    @param	int		$page        		Page
	 *    @param	int		$socid       		Id third party (-1=all, 0=only projects not linked to a third party, id=projects not linked or linked to third party id)
	 *    @param    int		$selected    		Id pre-selected project
	 *    @param    string	$htmlname    		Name of select field
	 *    @param	int		$discard_closed		Discard closed projects (0=Keep,1=hide completely except $selected,2=Disable)
	 *    @param	int		$maxlength			Max length
	 *    @param	int		$forcefocus			Force focus on field (works with javascript only)
	 *    @param    int     $nooutput           No print is done. String is returned.
	 *    @return	string                      Return html content
	 */
	function form_project($page, $socid, $selected='', $htmlname='projectid', $discard_closed=0, $maxlength=20, $forcefocus=0, $nooutput=0)
	{
		global $langs;

		require_once DOL_DOCUMENT_ROOT.'/core/lib/project.lib.php';
		require_once DOL_DOCUMENT_ROOT.'/core/class/html.formprojet.class.php';

		$out='';

		$formproject=new FormProjets($this->db);

		$langs->load("project");
		if ($htmlname != "none")
		{
			$out.="\n";
			$out.='<form method="post" action="'.$page.'">';
			$out.='<input type="hidden" name="action" value="classin">';
			$out.='<input type="hidden" name="token" value="'.$_SESSION['newtoken'].'">';
			$out.=$formproject->select_projects($socid, $selected, $htmlname, $maxlength, 0, 1, $discard_closed, $forcefocus, 0, 0, '', 1);
			$out.='<input type="submit" class="button" value="'.$langs->trans("Modify").'">';
			$out.='</form>';
		}
		else
		{
			if ($selected)
			{
				$projet = new Project($this->db);
				$projet->fetch($selected);
				//print '<a href="'.DOL_URL_ROOT.'/projet/card.php?id='.$selected.'">'.$projet->title.'</a>';
				$out.=$projet->getNomUrl(0,'',1);
			}
			else
			{
				$out.="&nbsp;";
			}
		}

		if (empty($nooutput))
		{
			print $out;
			return '';
		}
		return $out;
	}

	/**
	 *	Show a form to select payment conditions
	 *
	 *  @param	int		$page        	Page
	 *  @param  string	$selected    	Id condition pre-selectionne
	 *  @param  string	$htmlname    	Name of select html field
	 *	@param	int		$addempty		Add empty entry
	 *  @return	void
	 */
	function form_conditions_reglement($page, $selected='', $htmlname='cond_reglement_id', $addempty=0)
	{
		global $langs;
		if ($htmlname != "none")
		{
			print '<form method="post" action="'.$page.'">';
			print '<input type="hidden" name="action" value="setconditions">';
			print '<input type="hidden" name="token" value="'.$_SESSION['newtoken'].'">';
			$this->select_conditions_paiements($selected,$htmlname,-1,$addempty);
			print '<input type="submit" class="button valignmiddle" value="'.$langs->trans("Modify").'">';
			print '</form>';
		}
		else
		{
			if ($selected)
			{
				$this->load_cache_conditions_paiements();
				print $this->cache_conditions_paiements[$selected]['label'];
			} else {
				print "&nbsp;";
			}
		}
	}

	/**
	 *  Show a form to select a delivery delay
	 *
	 *  @param  int		$page        	Page
	 *  @param  string	$selected    	Id condition pre-selectionne
	 *  @param  string	$htmlname    	Name of select html field
	 *	@param	int		$addempty		Ajoute entree vide
	 *  @return	void
	 */
	function form_availability($page, $selected='', $htmlname='availability', $addempty=0)
	{
		global $langs;
		if ($htmlname != "none")
		{
			print '<form method="post" action="'.$page.'">';
			print '<input type="hidden" name="action" value="setavailability">';
			print '<input type="hidden" name="token" value="'.$_SESSION['newtoken'].'">';
			$this->selectAvailabilityDelay($selected,$htmlname,-1,$addempty);
			print '<input type="submit" class="button" value="'.$langs->trans("Modify").'">';
			print '</form>';
		}
		else
		{
			if ($selected)
			{
				$this->load_cache_availability();
				print $this->cache_availability[$selected]['label'];
			} else {
				print "&nbsp;";
			}
		}
	}

	/**
	 *	Output HTML form to select list of input reason (events that triggered an object creation, like after sending an emailing, making an advert, ...)
	 *  List found into table c_input_reason loaded by loadCacheInputReason
	 *
	 *  @param  string	$page        	Page
	 *  @param  string	$selected    	Id condition pre-selectionne
	 *  @param  string	$htmlname    	Name of select html field
	 *	@param	int		$addempty		Add empty entry
	 *  @return	void
	 */
	function formInputReason($page, $selected='', $htmlname='demandreason', $addempty=0)
	{
		global $langs;
		if ($htmlname != "none")
		{
			print '<form method="post" action="'.$page.'">';
			print '<input type="hidden" name="action" value="setdemandreason">';
			print '<input type="hidden" name="token" value="'.$_SESSION['newtoken'].'">';
			$this->selectInputReason($selected,$htmlname,-1,$addempty);
			print '<input type="submit" class="button" value="'.$langs->trans("Modify").'">';
			print '</form>';
		}
		else
		{
			if ($selected)
			{
				$this->loadCacheInputReason();
				foreach ($this->cache_demand_reason as $key => $val)
				{
					if ($val['id'] == $selected)
					{
						print $val['label'];
						break;
					}
				}
			} else {
				print "&nbsp;";
			}
		}
	}

	/**
	 *    Show a form + html select a date
	 *
	 *    @param	string		$page        	Page
	 *    @param	string		$selected    	Date preselected
	 *    @param    string		$htmlname    	Html name of date input fields or 'none'
	 *    @param    int			$displayhour 	Display hour selector
	 *    @param    int			$displaymin		Display minutes selector
	 *    @param	int			$nooutput		1=No print output, return string
	 *    @return	string
	 *    @see		select_date
	 */
	function form_date($page, $selected, $htmlname, $displayhour=0, $displaymin=0, $nooutput=0)
	{
		global $langs;

		$ret='';

		if ($htmlname != "none")
		{
			$ret.='<form method="post" action="'.$page.'" name="form'.$htmlname.'">';
			$ret.='<input type="hidden" name="action" value="set'.$htmlname.'">';
			$ret.='<input type="hidden" name="token" value="'.$_SESSION['newtoken'].'">';
			$ret.='<table class="nobordernopadding" cellpadding="0" cellspacing="0">';
			$ret.='<tr><td>';
			$ret.=$this->select_date($selected,$htmlname,$displayhour,$displaymin,1,'form'.$htmlname,1,0,1);
			$ret.='</td>';
			$ret.='<td align="left"><input type="submit" class="button" value="'.$langs->trans("Modify").'"></td>';
			$ret.='</tr></table></form>';
		}
		else
		{
			if ($displayhour) $ret.=dol_print_date($selected,'dayhour');
			else $ret.=dol_print_date($selected,'day');
		}

		if (empty($nooutput)) print $ret;
		return $ret;
	}


	/**
	 *  Show a select form to choose a user
	 *
	 *  @param	string	$page        	Page
	 *  @param  string	$selected    	Id of user preselected
	 *  @param  string	$htmlname    	Name of input html field. If 'none', we just output the user link.
	 *  @param  array	$exclude		List of users id to exclude
	 *  @param  array	$include        List of users id to include
	 *  @return	void
	 */
	function form_users($page, $selected='', $htmlname='userid', $exclude='', $include='')
	{
		global $langs;

		if ($htmlname != "none")
		{
			print '<form method="POST" action="'.$page.'" name="form'.$htmlname.'">';
			print '<input type="hidden" name="action" value="set'.$htmlname.'">';
			print '<input type="hidden" name="token" value="'.$_SESSION['newtoken'].'">';
			print $this->select_dolusers($selected,$htmlname,1,$exclude,0,$include);
			print '<input type="submit" class="button valignmiddle" value="'.$langs->trans("Modify").'">';
			print '</form>';
		}
		else
		{
			if ($selected)
			{
				require_once DOL_DOCUMENT_ROOT .'/user/class/user.class.php';
				$theuser=new User($this->db);
				$theuser->fetch($selected);
				print $theuser->getNomUrl(1);
			} else {
				print "&nbsp;";
			}
		}
	}


	/**
	 *    Show form with payment mode
	 *
	 *    @param	string	$page        	Page
	 *    @param    int		$selected    	Id mode pre-selectionne
	 *    @param    string	$htmlname    	Name of select html field
	 *    @param  	string	$filtertype		To filter on field type in llx_c_paiement (array('code'=>xx,'label'=>zz))
	 *    @param    int     $active         Active or not, -1 = all
	 *    @return	void
	 */
	function form_modes_reglement($page, $selected='', $htmlname='mode_reglement_id', $filtertype='', $active=1)
	{
		global $langs;
		if ($htmlname != "none")
		{
			print '<form method="POST" action="'.$page.'">';
			print '<input type="hidden" name="action" value="setmode">';
			print '<input type="hidden" name="token" value="'.$_SESSION['newtoken'].'">';
			$this->select_types_paiements($selected,$htmlname,$filtertype,0,0,0,0,$active);
			print '<input type="submit" class="button valignmiddle" value="'.$langs->trans("Modify").'">';
			print '</form>';
		}
		else
		{
			if ($selected)
			{
				$this->load_cache_types_paiements();
				print $this->cache_types_paiements[$selected]['label'];
			} else {
				print "&nbsp;";
			}
		}
	}

	/**
	 *    Show form with multicurrency code
	 *
	 *    @param	string	$page        	Page
	 *    @param    string	$selected    	code pre-selectionne
	 *    @param    string	$htmlname    	Name of select html field
	 *    @return	void
	 */
	function form_multicurrency_code($page, $selected='', $htmlname='multicurrency_code')
	{
		global $langs;
		if ($htmlname != "none")
		{
			print '<form method="POST" action="'.$page.'">';
			print '<input type="hidden" name="action" value="setmulticurrencycode">';
			print '<input type="hidden" name="token" value="'.$_SESSION['newtoken'].'">';
			print $this->selectMultiCurrency($selected, $htmlname, 0);
			print '<input type="submit" class="button valignmiddle" value="'.$langs->trans("Modify").'">';
			print '</form>';
		}
		else
		{
			dol_include_once('/core/lib/company.lib.php');
			print !empty($selected) ? currency_name($selected,1) : '&nbsp;';
		}
	}

	/**
	 *    Show form with multicurrency rate
	 *
	 *    @param	string	$page        	Page
	 *    @param    double	$rate	    	Current rate
	 *    @param    string	$htmlname    	Name of select html field
	 *    @param    string  $currency       Currency code to explain the rate
	 *    @return	void
	 */
	function form_multicurrency_rate($page, $rate='', $htmlname='multicurrency_tx', $currency='')
	{
		global $langs, $mysoc, $conf;

		if ($htmlname != "none")
		{
			print '<form method="POST" action="'.$page.'">';
			print '<input type="hidden" name="action" value="setmulticurrencyrate">';
			print '<input type="hidden" name="token" value="'.$_SESSION['newtoken'].'">';
			print '<input type="text" name="'.$htmlname.'" value="'.(!empty($rate) ? price($rate) : 1).'" size="10" /> ';
			print '<select name="calculation_mode">';
			print '<option value="1">'.$currency.' > '.$conf->currency.'</option>';
			print '<option value="2">'.$conf->currency.' > '.$currency.'</option>';
			print '</select> ';
			print '<input type="submit" class="button valignmiddle" value="'.$langs->trans("Modify").'">';
			print '</form>';
		}
		else
		{
			if (! empty($rate))
			{
				print price($rate, 1, $langs, 1, 0);
				if ($currency && $rate != 1) print ' &nbsp; ('.price($rate, 1, $langs, 1, 0).' '.$currency.' = 1 '.$conf->currency.')';
			}
			else
			{
				print 1;
			}
		}
	}


	/**
	 *	Show a select box with available absolute discounts
	 *
	 *  @param  string	$page        	Page URL where form is shown
	 *  @param  int		$selected    	Value pre-selected
	 *	@param  string	$htmlname    	Name of SELECT component. If 'none', not changeable. Example 'remise_id'.
	 *	@param	int		$socid			Third party id
	 * 	@param	float	$amount			Total amount available
	 * 	@param	string	$filter			SQL filter on discounts
	 * 	@param	int		$maxvalue		Max value for lines that can be selected
	 *  @param  string	$more           More string to add
	 *  @param  int     $hidelist       1=Hide list
	 *  @param	int		$discount_type	0 => customer discount, 1 => supplier discount
	 *  @return	void
	 */
	function form_remise_dispo($page, $selected, $htmlname, $socid, $amount, $filter='', $maxvalue=0, $more='', $hidelist=0, $discount_type=0)
	{
		global $conf,$langs;
		if ($htmlname != "none")
		{
			print '<form method="post" action="'.$page.'">';
			print '<input type="hidden" name="action" value="setabsolutediscount">';
			print '<input type="hidden" name="token" value="'.$_SESSION['newtoken'].'">';
			print '<div class="inline-block">';
			if(! empty($discount_type)) {
				if (! empty($conf->global->FACTURE_DEPOSITS_ARE_JUST_PAYMENTS))
				{
					if (! $filter || $filter=="fk_invoice_supplier_source IS NULL") $translationKey = 'HasAbsoluteDiscountFromSupplier';    // If we want deposit to be substracted to payments only and not to total of final invoice
					else $translationKey = 'HasCreditNoteFromSupplier';
				}
				else
				{
					if (! $filter || $filter=="fk_invoice_supplier_source IS NULL OR (description LIKE '(DEPOSIT)%' AND description NOT LIKE '(EXCESS PAID)%')") $translationKey = 'HasAbsoluteDiscountFromSupplier';
					else $translationKey = 'HasCreditNoteFromSupplier';
				}
			} else {
				if (! empty($conf->global->FACTURE_DEPOSITS_ARE_JUST_PAYMENTS))
				{
					if (! $filter || $filter=="fk_facture_source IS NULL") $translationKey = 'CompanyHasAbsoluteDiscount';    // If we want deposit to be substracted to payments only and not to total of final invoice
					else $translationKey = 'CompanyHasCreditNote';
				}
				else
				{
					if (! $filter || $filter=="fk_facture_source IS NULL OR (description LIKE '(DEPOSIT)%' AND description NOT LIKE '(EXCESS RECEIVED)%')") $translationKey = 'CompanyHasAbsoluteDiscount';
					else $translationKey = 'CompanyHasCreditNote';
				}
			}
			print $langs->trans($translationKey,price($amount,0,$langs,0,0,-1,$conf->currency));
			if (empty($hidelist)) print ': ';
			print '</div>';
			if (empty($hidelist))
			{
				print '<div class="inline-block" style="padding-right: 10px">';
				$newfilter = 'discount_type='.intval($discount_type);
				if(! empty($discount_type)) {
					$newfilter.= ' AND fk_invoice_supplier IS NULL AND fk_invoice_supplier_line IS NULL'; // Supplier discounts available
				} else {
					$newfilter.= ' AND fk_facture IS NULL AND fk_facture_line IS NULL'; // Customer discounts available
				}
				if ($filter) $newfilter.=' AND ('.$filter.')';
				$nbqualifiedlines=$this->select_remises($selected,$htmlname,$newfilter,$socid,$maxvalue);
				if ($nbqualifiedlines > 0)
				{
					print ' &nbsp; <input type="submit" class="button" value="'.dol_escape_htmltag($langs->trans("UseLine")).'"';
					if(! empty($discount_type) && $filter && $filter != "fk_invoice_supplier_source IS NULL OR (description LIKE '(DEPOSIT)%' AND description NOT LIKE '(EXCESS PAID)%')")
						print ' title="'.$langs->trans("UseCreditNoteInInvoicePayment").'"';
					if(empty($discount_type) && $filter && $filter != "fk_facture_source IS NULL OR (description LIKE '(DEPOSIT)%' AND description NOT LIKE '(EXCESS RECEIVED)%')")
						print ' title="'.$langs->trans("UseCreditNoteInInvoicePayment").'"';

					print '>';
				}
				print '</div>';
			}
			if ($more)
			{
				print '<div class="inline-block">';
				print $more;
				print '</div>';
			}
			print '</form>';
		}
		else
		{
			if ($selected)
			{
				print $selected;
			}
			else
			{
				print "0";
			}
		}
	}


	/**
	 *    Show forms to select a contact
	 *
	 *    @param	string		$page        	Page
	 *    @param	Societe		$societe		Filter on third party
	 *    @param    int			$selected    	Id contact pre-selectionne
	 *    @param    string		$htmlname    	Name of HTML select. If 'none', we just show contact link.
	 *    @return	void
	 */
	function form_contacts($page, $societe, $selected='', $htmlname='contactid')
	{
		global $langs, $conf;

		if ($htmlname != "none")
		{
			print '<form method="post" action="'.$page.'">';
			print '<input type="hidden" name="action" value="set_contact">';
			print '<input type="hidden" name="token" value="'.$_SESSION['newtoken'].'">';
			print '<table class="nobordernopadding" cellpadding="0" cellspacing="0">';
			print '<tr><td>';
			$num=$this->select_contacts($societe->id, $selected, $htmlname);
			if ($num==0)
			{
				$addcontact = (! empty($conf->global->SOCIETE_ADDRESSES_MANAGEMENT) ? $langs->trans("AddContact") : $langs->trans("AddContactAddress"));
				print '<a href="'.DOL_URL_ROOT.'/contact/card.php?socid='.$societe->id.'&amp;action=create&amp;backtoreferer=1">'.$addcontact.'</a>';
			}
			print '</td>';
			print '<td align="left"><input type="submit" class="button" value="'.$langs->trans("Modify").'"></td>';
			print '</tr></table></form>';
		}
		else
		{
			if ($selected)
			{
				require_once DOL_DOCUMENT_ROOT .'/contact/class/contact.class.php';
				$contact=new Contact($this->db);
				$contact->fetch($selected);
				print $contact->getFullName($langs);
			} else {
				print "&nbsp;";
			}
		}
	}

	/**
	 *  Output html select to select thirdparty
	 *
	 *  @param	string	$page       	Page
	 *  @param  string	$selected   	Id preselected
	 *  @param  string	$htmlname		Name of HTML select
	 *  @param  string	$filter         optional filters criteras
	 *	@param	int		$showempty		Add an empty field
	 * 	@param	int		$showtype		Show third party type in combolist (customer, prospect or supplier)
	 * 	@param	int		$forcecombo		Force to use combo box
	 *  @param	array	$events			Event options. Example: array(array('method'=>'getContacts', 'url'=>dol_buildpath('/core/ajax/contacts.php',1), 'htmlname'=>'contactid', 'params'=>array('add-customer-contact'=>'disabled')))
	 *  @return	void
	 */
	function form_thirdparty($page, $selected='', $htmlname='socid', $filter='',$showempty=0, $showtype=0, $forcecombo=0, $events=array())
	{
		global $langs;

		if ($htmlname != "none")
		{
			print '<form method="post" action="'.$page.'">';
			print '<input type="hidden" name="action" value="set_thirdparty">';
			print '<input type="hidden" name="token" value="'.$_SESSION['newtoken'].'">';
			print $this->select_company($selected, $htmlname, $filter, $showempty, $showtype, $forcecombo, $events);
			print '<input type="submit" class="button valignmiddle" value="'.$langs->trans("Modify").'">';
			print '</form>';
		}
		else
		{
			if ($selected)
			{
				require_once DOL_DOCUMENT_ROOT .'/societe/class/societe.class.php';
				$soc = new Societe($this->db);
				$soc->fetch($selected);
				print $soc->getNomUrl($langs);
			}
			else
			{
				print "&nbsp;";
			}
		}
	}

	/**
	 *    Retourne la liste des devises, dans la langue de l'utilisateur
	 *
	 *    @param	string	$selected    preselected currency code
	 *    @param    string	$htmlname    name of HTML select list
	 *    @return	void
	 */
	function select_currency($selected='',$htmlname='currency_id')
	{
		print $this->selectCurrency($selected,$htmlname);
	}

	/**
	 *  Retourne la liste des devises, dans la langue de l'utilisateur
	 *
	 *  @param	string	$selected    preselected currency code
	 *  @param  string	$htmlname    name of HTML select list
	 * 	@return	string
	 */
	function selectCurrency($selected='',$htmlname='currency_id')
	{
		global $conf,$langs,$user;

		$langs->loadCacheCurrencies('');

		$out='';

		if ($selected=='euro' || $selected=='euros') $selected='EUR';   // Pour compatibilite

		$out.= '<select class="flat maxwidth200onsmartphone minwidth300" name="'.$htmlname.'" id="'.$htmlname.'">';
		foreach ($langs->cache_currencies as $code_iso => $currency)
		{
			if ($selected && $selected == $code_iso)
			{
				$out.= '<option value="'.$code_iso.'" selected>';
			}
			else
			{
				$out.= '<option value="'.$code_iso.'">';
			}
			$out.= $currency['label'];
			$out.= ' ('.$langs->getCurrencySymbol($code_iso).')';
			$out.= '</option>';
		}
		$out.= '</select>';
		if ($user->admin) $out.= info_admin($langs->trans("YouCanChangeValuesForThisListFromDictionarySetup"),1);

		// Make select dynamic
		include_once DOL_DOCUMENT_ROOT . '/core/lib/ajax.lib.php';
		$out .= ajax_combobox($htmlname);

		return $out;
	}

	/**
	 *	Return array of currencies in user language
	 *
	 *  @param	string	$selected    preselected currency code
	 *  @param  string	$htmlname    name of HTML select list
	 *  @param  integer	$useempty    1=Add empty line
	 * 	@return	string
	 */
	function selectMultiCurrency($selected='', $htmlname='multicurrency_code', $useempty=0)
	{
		global $db,$conf,$langs,$user;

		$langs->loadCacheCurrencies('');        // Load ->cache_currencies

		$TCurrency = array();

		$sql = 'SELECT code FROM '.MAIN_DB_PREFIX.'multicurrency';
		$sql.= " WHERE entity IN ('".getEntity('mutlicurrency')."')";
		$resql = $db->query($sql);
		if ($resql)
		{
			while ($obj = $db->fetch_object($resql)) $TCurrency[$obj->code] = $obj->code;
		}

		$out='';
		$out.= '<select class="flat" name="'.$htmlname.'" id="'.$htmlname.'">';
		if ($useempty) $out .= '<option value=""></option>';
		// If company current currency not in table, we add it into list. Should always be available.
		if (! in_array($conf->currency, $TCurrency))
		{
			$TCurrency[$conf->currency] = $conf->currency;
		}
		if (count($TCurrency) > 0)
		{
			foreach ($langs->cache_currencies as $code_iso => $currency)
			{
				if (isset($TCurrency[$code_iso]))
				{
					if (!empty($selected) && $selected == $code_iso) $out.= '<option value="'.$code_iso.'" selected="selected">';
					else $out.= '<option value="'.$code_iso.'">';

					$out.= $currency['label'];
					$out.= ' ('.$langs->getCurrencySymbol($code_iso).')';
					$out.= '</option>';
				}
			}

		}

		$out.= '</select>';
		// Make select dynamic
		include_once DOL_DOCUMENT_ROOT . '/core/lib/ajax.lib.php';
		$out.= ajax_combobox($htmlname);

		return $out;
	}

	/**
	 *	Load into the cache vat rates of a country
	 *
	 *	@param	string	$country_code		Country code with quotes ("'CA'", or "'CA,IN,...'")
	 *	@return	int							Nb of loaded lines, 0 if already loaded, <0 if KO
	 */
	function load_cache_vatrates($country_code)
	{
		global $langs;

		$num = count($this->cache_vatrates);
		if ($num > 0) return $num;    // Cache already loaded

		dol_syslog(__METHOD__, LOG_DEBUG);

		$sql  = "SELECT DISTINCT t.rowid, t.code, t.taux, t.localtax1, t.localtax1_type, t.localtax2, t.localtax2_type, t.recuperableonly";
		$sql.= " FROM ".MAIN_DB_PREFIX."c_tva as t, ".MAIN_DB_PREFIX."c_country as c";
		$sql.= " WHERE t.fk_pays = c.rowid";
		$sql.= " AND t.active > 0";
		$sql.= " AND c.code IN (".$country_code.")";
		$sql.= " ORDER BY t.code ASC, t.taux ASC, t.recuperableonly ASC";

		$resql=$this->db->query($sql);
		if ($resql)
		{
			$num = $this->db->num_rows($resql);
			if ($num)
			{
				for ($i = 0; $i < $num; $i++)
				{
					$obj = $this->db->fetch_object($resql);
					$this->cache_vatrates[$i]['rowid']	= $obj->rowid;
					$this->cache_vatrates[$i]['code']	= $obj->code;
					$this->cache_vatrates[$i]['txtva']	= $obj->taux;
					$this->cache_vatrates[$i]['nprtva']	= $obj->recuperableonly;
					$this->cache_vatrates[$i]['localtax1']	    = $obj->localtax1;
					$this->cache_vatrates[$i]['localtax1_type']	= $obj->localtax1_type;
					$this->cache_vatrates[$i]['localtax2']	    = $obj->localtax2;
					$this->cache_vatrates[$i]['localtax2_type']	= $obj->localtax1_type;

					$this->cache_vatrates[$i]['label']	= $obj->taux.'%'.($obj->code?' ('.$obj->code.')':'');   // Label must contains only 0-9 , . % or *
					$this->cache_vatrates[$i]['labelallrates'] = $obj->taux.'/'.($obj->localtax1?$obj->localtax1:'0').'/'.($obj->localtax2?$obj->localtax2:'0').($obj->code?' ('.$obj->code.')':'');	// Must never be used as key, only label
					$positiverates='';
					if ($obj->taux) $positiverates.=($positiverates?'/':'').$obj->taux;
					if ($obj->localtax1) $positiverates.=($positiverates?'/':'').$obj->localtax1;
					if ($obj->localtax2) $positiverates.=($positiverates?'/':'').$obj->localtax2;
					if (empty($positiverates)) $positiverates='0';
					$this->cache_vatrates[$i]['labelpositiverates'] = $positiverates.($obj->code?' ('.$obj->code.')':'');	// Must never be used as key, only label
				}

				return $num;
			}
			else
			{
				$this->error = '<font class="error">'.$langs->trans("ErrorNoVATRateDefinedForSellerCountry",$country_code).'</font>';
				return -1;
			}
		}
		else
		{
			$this->error = '<font class="error">'.$this->db->error().'</font>';
			return -2;
		}
	}

	/**
	 *  Output an HTML select vat rate.
	 *  The name of this function should be selectVat. We keep bad name for compatibility purpose.
	 *
	 *  @param	string	      $htmlname           Name of HTML select field
	 *  @param  float|string  $selectedrate       Force preselected vat rate. Can be '8.5' or '8.5 (NOO)' for example. Use '' for no forcing.
	 *  @param  Societe	      $societe_vendeuse   Thirdparty seller
	 *  @param  Societe	      $societe_acheteuse  Thirdparty buyer
	 *  @param  int		      $idprod             Id product. O if unknown of NA.
	 *  @param  int		      $info_bits          Miscellaneous information on line (1 for NPR)
	 *  @param  int|string    $type               ''=Unknown, 0=Product, 1=Service (Used if idprod not defined)
	 *                  		                  Si vendeur non assujeti a TVA, TVA par defaut=0. Fin de regle.
	 *                  					      Si le (pays vendeur = pays acheteur) alors la TVA par defaut=TVA du produit vendu. Fin de regle.
	 *                  					      Si (vendeur et acheteur dans Communaute europeenne) et bien vendu = moyen de transports neuf (auto, bateau, avion), TVA par defaut=0 (La TVA doit etre paye par l'acheteur au centre d'impots de son pays et non au vendeur). Fin de regle.
	 *                                            Si vendeur et acheteur dans Communauté européenne et acheteur= particulier alors TVA par défaut=TVA du produit vendu. Fin de règle.
	 *                                            Si vendeur et acheteur dans Communauté européenne et acheteur= entreprise alors TVA par défaut=0. Fin de règle.
	 *                  					      Sinon la TVA proposee par defaut=0. Fin de regle.
	 *  @param	bool	     $options_only		  Return HTML options lines only (for ajax treatment)
	 *  @param  int          $mode                0=Use vat rate as key in combo list, 1=Add VAT code after vat rate into key, -1=Use id of vat line as key
	 *  @return	string
	 */
	function load_tva($htmlname='tauxtva', $selectedrate='', $societe_vendeuse='', $societe_acheteuse='', $idprod=0, $info_bits=0, $type='', $options_only=false, $mode=0)
	{
		global $langs,$conf,$mysoc;

		$langs->load('errors');

		$return='';

		// Define defaultnpr, defaultttx and defaultcode
		$defaultnpr=($info_bits & 0x01);
		$defaultnpr=(preg_match('/\*/',$selectedrate) ? 1 : $defaultnpr);
		$defaulttx=str_replace('*','',$selectedrate);
		$defaultcode='';
		if (preg_match('/\((.*)\)/', $defaulttx, $reg))
		{
			$defaultcode=$reg[1];
			$defaulttx=preg_replace('/\s*\(.*\)/','',$defaulttx);
		}
		//var_dump($selectedrate.'-'.$defaulttx.'-'.$defaultnpr.'-'.$defaultcode);

		// Check parameters
		if (is_object($societe_vendeuse) && ! $societe_vendeuse->country_code)
		{
			if ($societe_vendeuse->id == $mysoc->id)
			{
				$return.= '<font class="error">'.$langs->trans("ErrorYourCountryIsNotDefined").'</div>';
			}
			else
			{
				$return.= '<font class="error">'.$langs->trans("ErrorSupplierCountryIsNotDefined").'</div>';
			}
			return $return;
		}

		//var_dump($societe_acheteuse);
		//print "name=$name, selectedrate=$selectedrate, seller=".$societe_vendeuse->country_code." buyer=".$societe_acheteuse->country_code." buyer is company=".$societe_acheteuse->isACompany()." idprod=$idprod, info_bits=$info_bits type=$type";
		//exit;

		// Define list of countries to use to search VAT rates to show
		// First we defined code_country to use to find list
		if (is_object($societe_vendeuse))
		{
			$code_country="'".$societe_vendeuse->country_code."'";
		}
		else
		{
			$code_country="'".$mysoc->country_code."'";   // Pour compatibilite ascendente
		}
		if (! empty($conf->global->SERVICE_ARE_ECOMMERCE_200238EC))    // If option to have vat for end customer for services is on
		{
			require_once DOL_DOCUMENT_ROOT.'/core/lib/company.lib.php';
			if (! isInEEC($societe_vendeuse) && (! is_object($societe_acheteuse) || (isInEEC($societe_acheteuse) && ! $societe_acheteuse->isACompany())))
			{
				// We also add the buyer
				if (is_numeric($type))
				{
					if ($type == 1) // We know product is a service
					{
						$code_country.=",'".$societe_acheteuse->country_code."'";
					}
				}
				else if (! $idprod)  // We don't know type of product
				{
					$code_country.=",'".$societe_acheteuse->country_code."'";
				}
				else
				{
					$prodstatic=new Product($this->db);
					$prodstatic->fetch($idprod);
					if ($prodstatic->type == Product::TYPE_SERVICE)   // We know product is a service
					{
						$code_country.=",'".$societe_acheteuse->country_code."'";
					}
				}
			}
		}

		// Now we get list
		$num = $this->load_cache_vatrates($code_country);   // If no vat defined, return -1 with message into this->error

		if ($num > 0)
		{
			// Definition du taux a pre-selectionner (si defaulttx non force et donc vaut -1 ou '')
			if ($defaulttx < 0 || dol_strlen($defaulttx) == 0)
			{
				$tmpthirdparty=new Societe($this->db);
				$defaulttx=get_default_tva($societe_vendeuse, (is_object($societe_acheteuse)?$societe_acheteuse:$tmpthirdparty), $idprod);
				$defaultnpr=get_default_npr($societe_vendeuse, (is_object($societe_acheteuse)?$societe_acheteuse:$tmpthirdparty), $idprod);
				if (empty($defaulttx)) $defaultnpr=0;
			}

			// Si taux par defaut n'a pu etre determine, on prend dernier de la liste.
			// Comme ils sont tries par ordre croissant, dernier = plus eleve = taux courant
			if ($defaulttx < 0 || dol_strlen($defaulttx) == 0)
			{
				if (empty($conf->global->MAIN_VAT_DEFAULT_IF_AUTODETECT_FAILS)) $defaulttx = $this->cache_vatrates[$num-1]['txtva'];
				else $defaulttx=($conf->global->MAIN_VAT_DEFAULT_IF_AUTODETECT_FAILS == 'none' ? '' : $conf->global->MAIN_VAT_DEFAULT_IF_AUTODETECT_FAILS);
			}

			// Disabled if seller is not subject to VAT
			$disabled=false; $title='';
			if (is_object($societe_vendeuse) && $societe_vendeuse->id == $mysoc->id && $societe_vendeuse->tva_assuj == "0")
			{
				$title=' title="'.$langs->trans('VATIsNotUsed').'"';
				$disabled=true;
			}

			if (! $options_only) $return.= '<select class="flat minwidth75imp" id="'.$htmlname.'" name="'.$htmlname.'"'.($disabled?' disabled':'').$title.'>';

			$selectedfound=false;
			foreach ($this->cache_vatrates as $rate)
			{
				// Keep only 0 if seller is not subject to VAT
				if ($disabled && $rate['txtva'] != 0) continue;

				// Define key to use into select list
				$key = $rate['txtva'];
				$key.= $rate['nprtva'] ? '*': '';
				if ($mode > 0 && $rate['code']) $key.=' ('.$rate['code'].')';
				if ($mode < 0) $key = $rate['rowid'];

				$return.= '<option value="'.$key.'"';
				if (! $selectedfound)
				{
					if ($defaultcode) // If defaultcode is defined, we used it in priority to select combo option instead of using rate+npr flag
					{
						if ($defaultcode == $rate['code'])
						{
							$return.= ' selected';
							$selectedfound=true;
						}
					}
					elseif ($rate['txtva'] == $defaulttx && $rate['nprtva'] == $defaultnpr)
			   		{
			   			$return.= ' selected';
			   			$selectedfound=true;
					}
				}
				$return.= '>';
				//if (! empty($conf->global->MAIN_VAT_SHOW_POSITIVE_RATES))
				if ($mysoc->country_code == 'IN' || ! empty($conf->global->MAIN_VAT_LABEL_IS_POSITIVE_RATES))
				{
					$return.= $rate['labelpositiverates'];
				}
				else
				{
					$return.= vatrate($rate['label']);
				}
				//$return.=($rate['code']?' '.$rate['code']:'');
				$return.= (empty($rate['code']) && $rate['nprtva']) ? ' *': '';         // We show the *  (old behaviour only if new vat code is not used)

				$return.= '</option>';
			}

			if (! $options_only) $return.= '</select>';
		}
		else
		{
			$return.= $this->error;
		}

		$this->num = $num;
		return $return;
	}


	/**
	 *	Show a HTML widget to input a date or combo list for day, month, years and optionaly hours and minutes.
	 *  Fields are preselected with :
	 *            	- set_time date (must be a local PHP server timestamp or string date with format 'YYYY-MM-DD' or 'YYYY-MM-DD HH:MM')
	 *            	- local date in user area, if set_time is '' (so if set_time is '', output may differs when done from two different location)
	 *            	- Empty (fields empty), if set_time is -1 (in this case, parameter empty must also have value 1)
	 *
	 *	@param	timestamp	$set_time 		Pre-selected date (must be a local PHP server timestamp), -1 to keep date not preselected, '' to use current date with 00:00 hour (Parameter 'empty' must be 0 or 2).
	 *	@param	string		$prefix			Prefix for fields name
	 *	@param	int			$h				1 or 2=Show also hours (2=hours on a new line), -1 has same effect but hour and minutes are prefilled with 23:59 if date is empty, 3 show hour always empty
	 *	@param	int			$m				1=Show also minutes, -1 has same effect but hour and minutes are prefilled with 23:59 if date is empty, 3 show minutes always empty
	 *	@param	int			$empty			0=Fields required, 1=Empty inputs are allowed, 2=Empty inputs are allowed for hours only
	 *	@param	string		$form_name 		Not used
	 *	@param	int			$d				1=Show days, month, years
	 * 	@param	int			$addnowlink		Add a link "Now"
	 * 	@param	int			$nooutput		Do not output html string but return it
	 * 	@param 	int			$disabled		Disable input fields
	 *  @param  int			$fullday        When a checkbox with this html name is on, hour and day are set with 00:00 or 23:59
	 *  @param	string		$addplusone		Add a link "+1 hour". Value must be name of another select_date field.
	 *  @param  datetime    $adddateof      Add a link "Date of invoice" using the following date.
	 * 	@return	string|null						Nothing or string if nooutput is 1
	 *  @see	form_date, select_month, select_year, select_dayofweek
	 */
	function select_date($set_time='', $prefix='re', $h=0, $m=0, $empty=0, $form_name="", $d=1, $addnowlink=0, $nooutput=0, $disabled=0, $fullday='', $addplusone='', $adddateof='')
	{
		global $conf,$langs;

		$retstring='';

		if($prefix=='') $prefix='re';
		if($h == '') $h=0;
		if($m == '') $m=0;
		$emptydate=0;
		$emptyhours=0;
		if ($empty == 1) { $emptydate=1; $emptyhours=1; }
		if ($empty == 2) { $emptydate=0; $emptyhours=1; }
		$orig_set_time=$set_time;

		if ($set_time === '' && $emptydate == 0)
		{
			include_once DOL_DOCUMENT_ROOT.'/core/lib/date.lib.php';
			$set_time = dol_now('tzuser')-(getServerTimeZoneInt('now')*3600); // set_time must be relative to PHP server timezone
		}

		// Analysis of the pre-selection date
		if (preg_match('/^([0-9]+)\-([0-9]+)\-([0-9]+)\s?([0-9]+)?:?([0-9]+)?/',$set_time,$reg))	// deprecated usage
		{
			// Date format 'YYYY-MM-DD' or 'YYYY-MM-DD HH:MM:SS'
			$syear	= (! empty($reg[1])?$reg[1]:'');
			$smonth	= (! empty($reg[2])?$reg[2]:'');
			$sday	= (! empty($reg[3])?$reg[3]:'');
			$shour	= (! empty($reg[4])?$reg[4]:'');
			$smin	= (! empty($reg[5])?$reg[5]:'');
		}
		elseif (strval($set_time) != '' && $set_time != -1)
		{
			// set_time est un timestamps (0 possible)
			$syear = dol_print_date($set_time, "%Y");
			$smonth = dol_print_date($set_time, "%m");
			$sday = dol_print_date($set_time, "%d");
			if ($orig_set_time != '')
			{
				$shour = dol_print_date($set_time, "%H");
				$smin = dol_print_date($set_time, "%M");
				$ssec = dol_print_date($set_time, "%S");
			}
			else
			{
				$shour = '';
				$smin = '';
				$ssec = '';
			}
		}
		else
		{
			// Date est '' ou vaut -1
			$syear = '';
			$smonth = '';
			$sday = '';
			$shour = !isset($conf->global->MAIN_DEFAULT_DATE_HOUR) ? ($h == -1 ? '23' : '') : $conf->global->MAIN_DEFAULT_DATE_HOUR;
			$smin = !isset($conf->global->MAIN_DEFAULT_DATE_MIN) ? ($h == -1 ? '59' : '') : $conf->global->MAIN_DEFAULT_DATE_MIN;
			$ssec = !isset($conf->global->MAIN_DEFAULT_DATE_SEC) ? ($h == -1 ? '59' : '') : $conf->global->MAIN_DEFAULT_DATE_SEC;
		}
		if ($h == 3) $shour = '';
		if ($m == 3) $smin = '';

		// You can set MAIN_POPUP_CALENDAR to 'eldy' or 'jquery'
		$usecalendar='combo';
		if (! empty($conf->use_javascript_ajax) && (empty($conf->global->MAIN_POPUP_CALENDAR) || $conf->global->MAIN_POPUP_CALENDAR != "none")) {
			$usecalendar = ((empty($conf->global->MAIN_POPUP_CALENDAR) || $conf->global->MAIN_POPUP_CALENDAR == 'eldy')?'jquery':$conf->global->MAIN_POPUP_CALENDAR);
		}
		//if (! empty($conf->browser->phone)) $usecalendar='combo';

		if ($d)
		{
			// Show date with popup
			if ($usecalendar != 'combo')
			{
				$formated_date='';
				//print "e".$set_time." t ".$conf->format_date_short;
				if (strval($set_time) != '' && $set_time != -1)
				{
					//$formated_date=dol_print_date($set_time,$conf->format_date_short);
					$formated_date=dol_print_date($set_time,$langs->trans("FormatDateShortInput"));  // FormatDateShortInput for dol_print_date / FormatDateShortJavaInput that is same for javascript
				}

				// Calendrier popup version eldy
				if ($usecalendar == "eldy")
				{
					// Zone de saisie manuelle de la date
					$retstring.='<input id="'.$prefix.'" name="'.$prefix.'" type="text" class="maxwidth75" maxlength="11" value="'.$formated_date.'"';
					$retstring.=($disabled?' disabled':'');
					$retstring.=' onChange="dpChangeDay(\''.$prefix.'\',\''.$langs->trans("FormatDateShortJavaInput").'\'); "';  // FormatDateShortInput for dol_print_date / FormatDateShortJavaInput that is same for javascript
					$retstring.='>';

					// Icone calendrier
					if (! $disabled)
					{
						$retstring.='<button id="'.$prefix.'Button" type="button" class="dpInvisibleButtons"';
						$base=DOL_URL_ROOT.'/core/';
						$retstring.=' onClick="showDP(\''.$base.'\',\''.$prefix.'\',\''.$langs->trans("FormatDateShortJavaInput").'\',\''.$langs->defaultlang.'\');"';
						$retstring.='>'.img_object($langs->trans("SelectDate"),'calendarday','class="datecallink"').'</button>';
					}
					else $retstring.='<button id="'.$prefix.'Button" type="button" class="dpInvisibleButtons">'.img_object($langs->trans("Disabled"),'calendarday','class="datecallink"').'</button>';

					$retstring.='<input type="hidden" id="'.$prefix.'day"   name="'.$prefix.'day"   value="'.$sday.'">'."\n";
					$retstring.='<input type="hidden" id="'.$prefix.'month" name="'.$prefix.'month" value="'.$smonth.'">'."\n";
					$retstring.='<input type="hidden" id="'.$prefix.'year"  name="'.$prefix.'year"  value="'.$syear.'">'."\n";
				}
				elseif ($usecalendar == 'jquery')
				{
					if (! $disabled)
					{
						// Output javascript for datepicker
						$retstring.="<script type='text/javascript'>";
						$retstring.="$(function(){ $('#".$prefix."').datepicker({
							dateFormat: '".$langs->trans("FormatDateShortJQueryInput")."',
							autoclose: true,
							todayHighlight: true,";
							if (! empty($conf->dol_use_jmobile))
							{
								$retstring.="
								beforeShow: function (input, datePicker) {
									input.disabled = true;
								},
								onClose: function (dateText, datePicker) {
									this.disabled = false;
								},
								";
							}
							// Note: We don't need monthNames, monthNamesShort, dayNames, dayNamesShort, dayNamesMin, they are set globally on datepicker component in lib_head.js.php
							if (empty($conf->global->MAIN_POPUP_CALENDAR_ON_FOCUS))
							{
							$retstring.="
								showOn: 'button',
								buttonImage: '".DOL_URL_ROOT."/theme/".$conf->theme."/img/object_calendarday.png',
								buttonImageOnly: true";
							}
							$retstring.="
							}) });";
						$retstring.="</script>";
					}

					// Zone de saisie manuelle de la date
					$retstring.='<input id="'.$prefix.'" name="'.$prefix.'" type="text" class="maxwidth75" maxlength="11" value="'.$formated_date.'"';
					$retstring.=($disabled?' disabled':'');
					$retstring.=' onChange="dpChangeDay(\''.$prefix.'\',\''.$langs->trans("FormatDateShortJavaInput").'\'); "';  // FormatDateShortInput for dol_print_date / FormatDateShortJavaInput that is same for javascript
					$retstring.='>';

					// Icone calendrier
					if (! $disabled)
					{
						/* Not required. Managed by option buttonImage of jquery
                		$retstring.=img_object($langs->trans("SelectDate"),'calendarday','id="'.$prefix.'id" class="datecallink"');
                		$retstring.="<script type='text/javascript'>";
                		$retstring.="jQuery(document).ready(function() {";
                		$retstring.='	jQuery("#'.$prefix.'id").click(function() {';
                		$retstring.="    	jQuery('#".$prefix."').focus();";
                		$retstring.='    });';
                		$retstring.='});';
                		$retstring.="</script>";*/
					}
					else
					{
						$retstring.='<button id="'.$prefix.'Button" type="button" class="dpInvisibleButtons">'.img_object($langs->trans("Disabled"),'calendarday','class="datecallink"').'</button>';
					}

					$retstring.='<input type="hidden" id="'.$prefix.'day"   name="'.$prefix.'day"   value="'.$sday.'">'."\n";
					$retstring.='<input type="hidden" id="'.$prefix.'month" name="'.$prefix.'month" value="'.$smonth.'">'."\n";
					$retstring.='<input type="hidden" id="'.$prefix.'year"  name="'.$prefix.'year"  value="'.$syear.'">'."\n";
				}
				else
				{
					$retstring.="Bad value of MAIN_POPUP_CALENDAR";
				}
			}
			// Show date with combo selects
			else
			{
				//$retstring.='<div class="inline-block">';
				// Day
				$retstring.='<select'.($disabled?' disabled':'').' class="flat valignmiddle maxwidth50imp" id="'.$prefix.'day" name="'.$prefix.'day">';

				if ($emptydate || $set_time == -1)
				{
					$retstring.='<option value="0" selected>&nbsp;</option>';
				}

				for ($day = 1 ; $day <= 31; $day++)
				{
					$retstring.='<option value="'.$day.'"'.($day == $sday ? ' selected':'').'>'.$day.'</option>';
				}

				$retstring.="</select>";

				$retstring.='<select'.($disabled?' disabled':'').' class="flat valignmiddle maxwidth75imp" id="'.$prefix.'month" name="'.$prefix.'month">';
				if ($emptydate || $set_time == -1)
				{
					$retstring.='<option value="0" selected>&nbsp;</option>';
				}

				// Month
				for ($month = 1 ; $month <= 12 ; $month++)
				{
					$retstring.='<option value="'.$month.'"'.($month == $smonth?' selected':'').'>';
					$retstring.=dol_print_date(mktime(12,0,0,$month,1,2000),"%b");
					$retstring.="</option>";
				}
				$retstring.="</select>";

				// Year
				if ($emptydate || $set_time == -1)
				{
					$retstring.='<input'.($disabled?' disabled':'').' placeholder="'.dol_escape_htmltag($langs->trans("Year")).'" class="flat maxwidth50imp valignmiddle" type="number" min="0" max="3000" maxlength="4" id="'.$prefix.'year" name="'.$prefix.'year" value="'.$syear.'">';
				}
				else
				{
					$retstring.='<select'.($disabled?' disabled':'').' class="flat valignmiddle maxwidth75imp" id="'.$prefix.'year" name="'.$prefix.'year">';

					for ($year = $syear - 10; $year < $syear + 10 ; $year++)
					{
						$retstring.='<option value="'.$year.'"'.($year == $syear ? ' selected':'').'>'.$year.'</option>';
					}
					$retstring.="</select>\n";
				}
				//$retstring.='</div>';
			}
		}

		if ($d && $h) $retstring.=($h==2?'<br>':' ');

		if ($h)
		{
			// Show hour
			$retstring.='<select'.($disabled?' disabled':'').' class="flat valignmiddle maxwidth50 '.($fullday?$fullday.'hour':'').'" id="'.$prefix.'hour" name="'.$prefix.'hour">';
			if ($emptyhours) $retstring.='<option value="-1">&nbsp;</option>';
			for ($hour = 0; $hour < 24; $hour++)
			{
				if (strlen($hour) < 2) $hour = "0" . $hour;
				$retstring.='<option value="'.$hour.'"'.(($hour == $shour)?' selected':'').'>'.$hour.(empty($conf->dol_optimize_smallscreen)?'':'H').'</option>';
			}
			$retstring.='</select>';
			if ($m && empty($conf->dol_optimize_smallscreen)) $retstring.=":";
		}

		if ($m)
		{
			// Show minutes
			$retstring.='<select'.($disabled?' disabled':'').' class="flat valignmiddle maxwidth50 '.($fullday?$fullday.'min':'').'" id="'.$prefix.'min" name="'.$prefix.'min">';
			if ($emptyhours) $retstring.='<option value="-1">&nbsp;</option>';
			for ($min = 0; $min < 60 ; $min++)
			{
				if (strlen($min) < 2) $min = "0" . $min;
				$retstring.='<option value="'.$min.'"'.(($min == $smin)?' selected':'').'>'.$min.(empty($conf->dol_optimize_smallscreen)?'':'').'</option>';
			}
			$retstring.='</select>';

			$retstring.='<input type="hidden" name="'.$prefix.'sec" value="'.$ssec.'">';
		}

		// Add a "Now" link
		if ($conf->use_javascript_ajax && $addnowlink)
		{
			// Script which will be inserted in the onClick of the "Now" link
			$reset_scripts = "";

			// Generate the date part, depending on the use or not of the javascript calendar
			$reset_scripts .= 'jQuery(\'#'.$prefix.'\').val(\''.dol_print_date(dol_now(),'day').'\');';
			$reset_scripts .= 'jQuery(\'#'.$prefix.'day\').val(\''.dol_print_date(dol_now(),'%d').'\');';
			$reset_scripts .= 'jQuery(\'#'.$prefix.'month\').val(\''.dol_print_date(dol_now(),'%m').'\');';
			$reset_scripts .= 'jQuery(\'#'.$prefix.'year\').val(\''.dol_print_date(dol_now(),'%Y').'\');';
			/*if ($usecalendar == "eldy")
            {
                $base=DOL_URL_ROOT.'/core/';
                $reset_scripts .= 'resetDP(\''.$base.'\',\''.$prefix.'\',\''.$langs->trans("FormatDateShortJavaInput").'\',\''.$langs->defaultlang.'\');';
            }
            else
            {
                $reset_scripts .= 'this.form.elements[\''.$prefix.'day\'].value=formatDate(new Date(), \'d\'); ';
                $reset_scripts .= 'this.form.elements[\''.$prefix.'month\'].value=formatDate(new Date(), \'M\'); ';
                $reset_scripts .= 'this.form.elements[\''.$prefix.'year\'].value=formatDate(new Date(), \'yyyy\'); ';
            }*/
			// Update the hour part
			if ($h)
			{
				if ($fullday) $reset_scripts .= " if (jQuery('#fullday:checked').val() == null) {";
				//$reset_scripts .= 'this.form.elements[\''.$prefix.'hour\'].value=formatDate(new Date(), \'HH\'); ';
				$reset_scripts .= 'jQuery(\'#'.$prefix.'hour\').val(\''.dol_print_date(dol_now(),'%H').'\');';
				if ($fullday) $reset_scripts .= ' } ';
			}
			// Update the minute part
			if ($m)
			{
				if ($fullday) $reset_scripts .= " if (jQuery('#fullday:checked').val() == null) {";
				//$reset_scripts .= 'this.form.elements[\''.$prefix.'min\'].value=formatDate(new Date(), \'mm\'); ';
				$reset_scripts .= 'jQuery(\'#'.$prefix.'min\').val(\''.dol_print_date(dol_now(),'%M').'\');';
				if ($fullday) $reset_scripts .= ' } ';
			}
			// If reset_scripts is not empty, print the link with the reset_scripts in the onClick
			if ($reset_scripts && empty($conf->dol_optimize_smallscreen))
			{
				$retstring.=' <button class="dpInvisibleButtons datenowlink" id="'.$prefix.'ButtonNow" type="button" name="_useless" value="now" onClick="'.$reset_scripts.'">';
				$retstring.=$langs->trans("Now");
				$retstring.='</button> ';
			}
		}

		// Add a "Plus one hour" link
		if ($conf->use_javascript_ajax && $addplusone)
		{
			// Script which will be inserted in the onClick of the "Add plusone" link
			$reset_scripts = "";

			// Generate the date part, depending on the use or not of the javascript calendar
			$reset_scripts .= 'jQuery(\'#'.$prefix.'\').val(\''.dol_print_date(dol_now(),'day').'\');';
			$reset_scripts .= 'jQuery(\'#'.$prefix.'day\').val(\''.dol_print_date(dol_now(),'%d').'\');';
			$reset_scripts .= 'jQuery(\'#'.$prefix.'month\').val(\''.dol_print_date(dol_now(),'%m').'\');';
			$reset_scripts .= 'jQuery(\'#'.$prefix.'year\').val(\''.dol_print_date(dol_now(),'%Y').'\');';
			// Update the hour part
			if ($h)
			{
				if ($fullday) $reset_scripts .= " if (jQuery('#fullday:checked').val() == null) {";
				$reset_scripts .= 'jQuery(\'#'.$prefix.'hour\').val(\''.dol_print_date(dol_now(),'%H').'\');';
				if ($fullday) $reset_scripts .= ' } ';
			}
			// Update the minute part
			if ($m)
			{
				if ($fullday) $reset_scripts .= " if (jQuery('#fullday:checked').val() == null) {";
				$reset_scripts .= 'jQuery(\'#'.$prefix.'min\').val(\''.dol_print_date(dol_now(),'%M').'\');';
				if ($fullday) $reset_scripts .= ' } ';
			}
			// If reset_scripts is not empty, print the link with the reset_scripts in the onClick
			if ($reset_scripts && empty($conf->dol_optimize_smallscreen))
			{
				$retstring.=' <button class="dpInvisibleButtons datenowlink" id="'.$prefix.'ButtonPlusOne" type="button" name="_useless2" value="plusone" onClick="'.$reset_scripts.'">';
				$retstring.=$langs->trans("DateStartPlusOne");
				$retstring.='</button> ';
			}
		}

		// Add a "Plus one hour" link
		if ($conf->use_javascript_ajax && $adddateof)
		{
			$tmparray=dol_getdate($adddateof);
			$retstring.=' - <button class="dpInvisibleButtons datenowlink" id="dateofinvoice" type="button" name="_dateofinvoice" value="now" onclick="jQuery(\'#re\').val(\''.dol_print_date($adddateof,'day').'\');jQuery(\'#reday\').val(\''.$tmparray['mday'].'\');jQuery(\'#remonth\').val(\''.$tmparray['mon'].'\');jQuery(\'#reyear\').val(\''.$tmparray['year'].'\');">'.$langs->trans("DateInvoice").'</a>';
		}

		if (! empty($nooutput)) return $retstring;

		print $retstring;
		return;
	}

	/**
	 *	Function to show a form to select a duration on a page
	 *
	 *	@param	string	$prefix   		Prefix for input fields
	 *	@param  int	$iSecond  		    Default preselected duration (number of seconds or '')
	 * 	@param	int	$disabled           Disable the combo box
	 * 	@param	string	$typehour		If 'select' then input hour and input min is a combo,
	 *						            if 'text' input hour is in text and input min is a text,
	 *						            if 'textselect' input hour is in text and input min is a combo
	 *  @param	integer	$minunderhours	If 1, show minutes selection under the hours
	 * 	@param	int	$nooutput		    Do not output html string but return it
	 *  @return	string|null
	 */
	function select_duration($prefix, $iSecond='', $disabled=0, $typehour='select', $minunderhours=0, $nooutput=0)
	{
		global $langs;

		$retstring='';

		$hourSelected=0; $minSelected=0;

		// Hours
		if ($iSecond != '')
		{
			require_once DOL_DOCUMENT_ROOT.'/core/lib/date.lib.php';

			$hourSelected = convertSecondToTime($iSecond,'allhour');
			$minSelected = convertSecondToTime($iSecond,'min');
		}

		if ($typehour=='select' )
		{
			$retstring.='<select class="flat" name="'.$prefix.'hour"'.($disabled?' disabled':'').'>';
			for ($hour = 0; $hour < 25; $hour++)	// For a duration, we allow 24 hours
			{
				$retstring.='<option value="'.$hour.'"';
				if ($hourSelected == $hour)
				{
					$retstring.=" selected";
				}
				$retstring.=">".$hour."</option>";
			}
			$retstring.="</select>";
		}
		elseif ($typehour=='text' || $typehour=='textselect')
		{
			$retstring.='<input placeholder="'.$langs->trans('HourShort').'" type="number" min="0" size="1" name="'.$prefix.'hour"'.($disabled?' disabled':'').' class="flat maxwidth50 inputhour" value="'.(($hourSelected != '')?((int) $hourSelected):'').'">';
		}
		else return 'BadValueForParameterTypeHour';

		if ($typehour!='text') $retstring.=' '.$langs->trans('HourShort');
		else $retstring.='<span class="hideonsmartphone">:</span>';

		// Minutes
		if ($minunderhours) $retstring.='<br>';
		else $retstring.='<span class="hideonsmartphone">&nbsp;</span>';

		if ($typehour=='select' || $typehour=='textselect')
		{
			$retstring.='<select class="flat" name="'.$prefix.'min"'.($disabled?' disabled':'').'>';
			for ($min = 0; $min <= 55; $min=$min+5)
			{
				$retstring.='<option value="'.$min.'"';
				if ($minSelected == $min) $retstring.=' selected';
				$retstring.='>'.$min.'</option>';
			}
			$retstring.="</select>";
		}
		elseif ($typehour=='text' )
		{
			$retstring.='<input placeholder="'.$langs->trans('MinuteShort').'" type="number" min="0" size="1" name="'.$prefix.'min"'.($disabled?' disabled':'').' class="flat maxwidth50 inputminute" value="'.(($minSelected != '')?((int) $minSelected):'').'">';
		}

		if ($typehour!='text') $retstring.=' '.$langs->trans('MinuteShort');

		//$retstring.="&nbsp;";

		if (! empty($nooutput)) return $retstring;

		print $retstring;
		return;
	}


	/**
	 * Generic method to select a component from a combo list.
	 * This is the generic method that will replace all specific existing methods.
	 *
	 * @param 	string			$objectdesc			Objectclassname:Objectclasspath
	 * @param	string			$htmlname			Name of HTML select component
	 * @param	int				$preselectedvalue	Preselected value (ID of element)
	 * @param	string			$showempty			''=empty values not allowed, 'string'=value show if we allow empty values (for example 'All', ...)
	 * @param	string			$searchkey			Search criteria
	 * @param	string			$placeholder		Place holder
	 * @param	string			$morecss			More CSS
	 * @param	string			$moreparams			More params provided to ajax call
	 * @param	int				$forcecombo			Force to load all values and output a standard combobox (with no beautification)
	 * @return	string								Return HTML string
	 * @see selectForFormsList select_thirdparty
	 */
	function selectForForms($objectdesc, $htmlname, $preselectedvalue, $showempty='', $searchkey='', $placeholder='', $morecss='', $moreparams='', $forcecombo=0)
	{
		global $conf, $user;

		$objecttmp = null;

		$InfoFieldList = explode(":", $objectdesc);
		$classname=$InfoFieldList[0];
		$classpath=$InfoFieldList[1];
		if (! empty($classpath))
		{
			dol_include_once($classpath);
			if ($classname && class_exists($classname))
			{
				$objecttmp = new $classname($this->db);
			}
		}
		if (! is_object($objecttmp))
		{
			dol_syslog('Error bad setup of type for field '.$InfoFieldList, LOG_WARNING);
			return 'Error bad setup of type for field '.join(',', $InfoFieldList);
		}

		$prefixforautocompletemode=$objecttmp->element;
		if ($prefixforautocompletemode == 'societe') $prefixforautocompletemode='company';
		$confkeyforautocompletemode=strtoupper($prefixforautocompletemode).'_USE_SEARCH_TO_SELECT';	// For example COMPANY_USE_SEARCH_TO_SELECT

		dol_syslog(get_class($this)."::selectForForms", LOG_DEBUG);

		$out='';
		if (! empty($conf->use_javascript_ajax) && ! empty($conf->global->$confkeyforautocompletemode) && ! $forcecombo)
		{
			$objectdesc=$classname.':'.$classpath;
			$urlforajaxcall = DOL_URL_ROOT.'/core/ajax/selectobject.php';
			//if ($objecttmp->element == 'societe') $urlforajaxcall = DOL_URL_ROOT.'/societe/ajax/company.php';

			// No immediate load of all database
			$urloption='htmlname='.$htmlname.'&outjson=1&objectdesc='.$objectdesc.($moreparams?$moreparams:'');
			// Activate the auto complete using ajax call.
			$out.=  ajax_autocompleter($preselectedvalue, $htmlname, $urlforajaxcall, $urloption, $conf->global->$confkeyforautocompletemode, 0, array());
			$out.= '<style type="text/css">.ui-autocomplete { z-index: 250; }</style>';
			if ($placeholder) $placeholder=' placeholder="'.$placeholder.'"';
			$out.= '<input type="text" class="'.$morecss.'" name="search_'.$htmlname.'" id="search_'.$htmlname.'" value="'.$preselectedvalue.'"'.$placeholder.' />';
		}
		else
		{
			// Immediate load of all database
			$out.=$this->selectForFormsList($objecttmp, $htmlname, $preselectedvalue, $showempty, $searchkey, $placeholder, $morecss, $moreparams, $forcecombo);
		}

		return $out;
	}

	/**
	 * Output html form to select an object.
	 * Note, this function is called by selectForForms or by ajax selectobject.php
	 *
	 * @param 	Object			$objecttmp			Object
	 * @param	string			$htmlname			Name of HTML select component
	 * @param	int				$preselectedvalue	Preselected value (ID of element)
	 * @param	string			$showempty			''=empty values not allowed, 'string'=value show if we allow empty values (for example 'All', ...)
	 * @param	string			$searchkey			Search value
	 * @param	string			$placeholder		Place holder
	 * @param	string			$morecss			More CSS
	 * @param	string			$moreparams			More params provided to ajax call
	 * @param	int				$forcecombo			Force to load all values and output a standard combobox (with no beautification)
	 * @param	int				$outputmode			0=HTML select string, 1=Array
	 * @return	string								Return HTML string
	 * @see selectForForms
	 */
	function selectForFormsList($objecttmp, $htmlname, $preselectedvalue, $showempty='', $searchkey='', $placeholder='', $morecss='', $moreparams='', $forcecombo=0, $outputmode=0)
	{
		global $conf, $langs, $user;

		$prefixforautocompletemode=$objecttmp->element;
		if ($prefixforautocompletemode == 'societe') $prefixforautocompletemode='company';
		$confkeyforautocompletemode=strtoupper($prefixforautocompletemode).'_USE_SEARCH_TO_SELECT';	// For example COMPANY_USE_SEARCH_TO_SELECT

		$fieldstoshow='t.ref';
		if (! empty($objecttmp->fields))	// For object that declare it, it is better to use declared fields ( like societe, contact, ...)
		{
			$tmpfieldstoshow='';
			foreach($objecttmp->fields as $key => $val)
			{
				if ($val['showoncombobox']) $tmpfieldstoshow.=($tmpfieldstoshow?',':'').'t.'.$key;
			}
			if ($tmpfieldstoshow) $fieldstoshow = $tmpfieldstoshow;
		}

		$out='';
		$outarray=array();

		$num=0;

		// Search data
		$sql = "SELECT t.rowid, ".$fieldstoshow." FROM ".MAIN_DB_PREFIX .$objecttmp->table_element." as t";
		if ($objecttmp->ismultientitymanaged == 2)
			if (!$user->rights->societe->client->voir && !$user->societe_id) $sql .= ", ".MAIN_DB_PREFIX."societe_commerciaux as sc";
		$sql.= " WHERE 1=1";
		if(! empty($objecttmp->ismultientitymanaged)) $sql.= " AND t.entity IN (".getEntity($objecttmp->table_element).")";
		if ($objecttmp->ismultientitymanaged == 1 && ! empty($user->societe_id))
		{
			if ($objecttmp->element == 'societe') $sql.= " AND t.rowid = ".$user->societe_id;
				else $sql.= " AND t.fk_soc = ".$user->societe_id;
		}
		if ($searchkey != '') $sql.=natural_search(explode(',',$fieldstoshow), $searchkey);
		if ($objecttmp->ismultientitymanaged == 2)
			if (!$user->rights->societe->client->voir && !$user->societe_id) $sql.= " AND t.rowid = sc.fk_soc AND sc.fk_user = " .$user->id;
		$sql.=$this->db->order($fieldstoshow,"ASC");
		//$sql.=$this->db->plimit($limit, 0);

		// Build output string
		$resql=$this->db->query($sql);
		if ($resql)
		{
			if (! $forcecombo)
			{
				include_once DOL_DOCUMENT_ROOT . '/core/lib/ajax.lib.php';
				$out .= ajax_combobox($htmlname, null, $conf->global->$confkeyforautocompletemode);
			}

			// Construct $out and $outarray
			$out.= '<select id="'.$htmlname.'" class="flat'.($morecss?' '.$morecss:'').'"'.($moreparams?' '.$moreparams:'').' name="'.$htmlname.'">'."\n";

			// Warning: Do not use textifempty = ' ' or '&nbsp;' here, or search on key will search on ' key'. Seems it is no more true with selec2 v4
			$textifempty='&nbsp;';

			//if (! empty($conf->use_javascript_ajax) || $forcecombo) $textifempty='';
			if (! empty($conf->global->$confkeyforautocompletemode))
			{
				if ($showempty && ! is_numeric($showempty)) $textifempty=$langs->trans($showempty);
				else $textifempty.=$langs->trans("All");
			}
			if ($showempty) $out.= '<option value="-1">'.$textifempty.'</option>'."\n";

			$num = $this->db->num_rows($resql);
			$i = 0;
			if ($num)
			{
				while ($i < $num)
				{
					$obj = $this->db->fetch_object($resql);
					$label='';
					$tmparray=explode(',', $fieldstoshow);
					foreach($tmparray as $key => $val)
					{
						$val = preg_replace('/t\./','',$val);
						$label .= (($label && $obj->$val)?' - ':'').$obj->$val;
					}
					if (empty($outputmode))
					{
						if ($preselectedvalue > 0 && $preselectedvalue == $obj->rowid)
						{
							$out.= '<option value="'.$obj->rowid.'" selected>'.$label.'</option>';
						}
						else
						{
							$out.= '<option value="'.$obj->rowid.'">'.$label.'</option>';
						}
					}
					else
					{
						array_push($outarray, array('key'=>$obj->rowid, 'value'=>$label, 'label'=>$label));
					}

					$i++;
					if (($i % 10) == 0) $out.="\n";
				}
			}

			$out.= '</select>'."\n";
		}
		else
		{
			dol_print_error($this->db);
		}

		$this->result=array('nbofelement'=>$num);

		if ($outputmode) return $outarray;
		return $out;
	}


	/**
	 *	Return a HTML select string, built from an array of key+value.
	 *  Note: Do not apply langs->trans function on returned content, content may be entity encoded twice.
	 *
	 *	@param	string			$htmlname			Name of html select area. Must start with "multi" if this is a multiselect
	 *	@param	array			$array				Array (key => value)
	 *	@param	string|string[]	$id					Preselected key or preselected keys for multiselect
	 *	@param	int|string		$show_empty			0 no empty value allowed, 1 or string to add an empty value into list (key is -1 and value is '' or '&nbsp;' if 1, key is -1 and value is text if string), <0 to add an empty value with key that is this value.
	 *	@param	int				$key_in_label		1 to show key into label with format "[key] value"
	 *	@param	int				$value_as_key		1 to use value as key
	 *	@param  string			$moreparam			Add more parameters onto the select tag. For example 'style="width: 95%"' to avoid select2 component to go over parent container
	 *	@param  int				$translate			1=Translate and encode value
	 * 	@param	int				$maxlen				Length maximum for labels
	 * 	@param	int				$disabled			Html select box is disabled
	 *  @param	string			$sort				'ASC' or 'DESC' = Sort on label, '' or 'NONE' or 'POS' = Do not sort, we keep original order
	 *  @param	string			$morecss			Add more class to css styles
	 *  @param	int				$addjscombo			Add js combo
	 *  @param  string          $moreparamonempty	Add more param on the empty option line. Not used if show_empty not set
	 *  @param  int             $disablebademail	Check if an email is found into value and if not disable and colorize entry
	 *  @param  int             $nohtmlescape		No html escaping.
	 * 	@return	string								HTML select string.
	 *  @see multiselectarray
	 */
	static function selectarray($htmlname, $array, $id='', $show_empty=0, $key_in_label=0, $value_as_key=0, $moreparam='', $translate=0, $maxlen=0, $disabled=0, $sort='', $morecss='', $addjscombo=0, $moreparamonempty='',$disablebademail=0, $nohtmlescape=0)
	{
		global $conf, $langs;

		// Do we want a multiselect ?
		//$jsbeautify = 0;
		//if (preg_match('/^multi/',$htmlname)) $jsbeautify = 1;
		$jsbeautify = 1;

		if ($value_as_key) $array=array_combine($array, $array);

		$out='';

		// Add code for jquery to use multiselect
		if ($addjscombo && $jsbeautify)
		{
			$minLengthToAutocomplete=0;
			$tmpplugin=empty($conf->global->MAIN_USE_JQUERY_MULTISELECT)?(constant('REQUIRE_JQUERY_MULTISELECT')?constant('REQUIRE_JQUERY_MULTISELECT'):'select2'):$conf->global->MAIN_USE_JQUERY_MULTISELECT;

			// Enhance with select2
			include_once DOL_DOCUMENT_ROOT . '/core/lib/ajax.lib.php';
			$out .= ajax_combobox($htmlname);
		}

		$out.='<select id="'.preg_replace('/^\./','',$htmlname).'" '.($disabled?'disabled ':'').'class="flat '.(preg_replace('/^\./','',$htmlname)).($morecss?' '.$morecss:'').'"';
		$out.=' name="'.preg_replace('/^\./','',$htmlname).'" '.($moreparam?$moreparam:'');
		$out.='>';

		if ($show_empty)
		{
			$textforempty=' ';
			if (! empty($conf->use_javascript_ajax)) $textforempty='&nbsp;';	// If we use ajaxcombo, we need &nbsp; here to avoid to have an empty element that is too small.
			if (! is_numeric($show_empty)) $textforempty=$show_empty;
			$out.='<option class="optiongrey" '.($moreparamonempty?$moreparamonempty.' ':'').'value="'.($show_empty < 0 ? $show_empty : -1).'"'.($id == $show_empty ?' selected':'').'>'.$textforempty.'</option>'."\n";
		}

		if (is_array($array))
		{
			// Translate
			if ($translate)
			{
				foreach($array as $key => $value)
				{
					$array[$key]=$langs->trans($value);
				}
			}

			// Sort
			if ($sort == 'ASC') asort($array);
			elseif ($sort == 'DESC') arsort($array);

			foreach($array as $key => $value)
			{
				$disabled=''; $style='';
				if (! empty($disablebademail))
				{
					if (! preg_match('/&lt;.+@.+&gt;/', $value))
					{
						//$value=preg_replace('/'.preg_quote($a,'/').'/', $b, $value);
						$disabled=' disabled';
						$style=' class="warning"';
					}
				}

				if ($key_in_label)
				{
					if (empty($nohtmlescape)) $selectOptionValue = dol_escape_htmltag($key.' - '.($maxlen?dol_trunc($value,$maxlen):$value));
					else $selectOptionValue = $key.' - '.($maxlen?dol_trunc($value,$maxlen):$value);
				}
				else
				{
					if (empty($nohtmlescape)) $selectOptionValue = dol_escape_htmltag($maxlen?dol_trunc($value,$maxlen):$value);
					else $selectOptionValue = $maxlen?dol_trunc($value,$maxlen):$value;
					if ($value == '' || $value == '-') $selectOptionValue='&nbsp;';
				}

				$out.='<option value="'.$key.'"';
				$out.=$style.$disabled;
				if ($id != '' && $id == $key && ! $disabled) $out.=' selected';		// To preselect a value
				if ($nohtmlescape) $out.=' data-html="'.dol_escape_htmltag($selectOptionValue).'"';
				$out.='>';
				//var_dump($selectOptionValue);
				$out.=$selectOptionValue;
				$out.="</option>\n";
			}
		}

		$out.="</select>";
		return $out;
	}


	/**
	 *	Return a HTML select string, built from an array of key+value, but content returned into select come from an Ajax call of an URL.
	 *  Note: Do not apply langs->trans function on returned content of Ajax service, content may be entity encoded twice.
	 *
	 *	@param	string	$htmlname       		Name of html select area
	 *	@param	string	$url					Url. Must return a json_encode of array(key=>array('text'=>'A text', 'url'=>'An url'), ...)
	 *	@param	string	$id             		Preselected key
	 *	@param  string	$moreparam      		Add more parameters onto the select tag
	 *	@param  string	$moreparamtourl 		Add more parameters onto the Ajax called URL
	 * 	@param	int		$disabled				Html select box is disabled
	 *  @param	int		$minimumInputLength		Minimum Input Length
	 *  @param	string	$morecss				Add more class to css styles
	 *  @param  int     $callurlonselect        If set to 1, some code is added so an url return by the ajax is called when value is selected.
	 *  @param  string  $placeholder            String to use as placeholder
	 *  @param  integer $acceptdelayedhtml      1 if caller request to have html js content not returned but saved into global $delayedhtmlcontent (so caller can show it at end of page to avoid flash FOUC effect)
	 * 	@return	string   						HTML select string
	 *  @see selectArrayFilter, ajax_combobox in ajax.lib.php
	 */
	static function selectArrayAjax($htmlname, $url, $id='', $moreparam='', $moreparamtourl='', $disabled=0, $minimumInputLength=1, $morecss='', $callurlonselect=0, $placeholder='', $acceptdelayedhtml=0)
	{
		global $conf, $langs;
		global $delayedhtmlcontent;

		// TODO Use an internal dolibarr component instead of select2
		if (empty($conf->global->MAIN_USE_JQUERY_MULTISELECT) && ! defined('REQUIRE_JQUERY_MULTISELECT')) return '';

		$out='<select type="text" class="'.$htmlname.($morecss?' '.$morecss:'').'" '.($moreparam?$moreparam.' ':'').'name="'.$htmlname.'"></select>';

		$tmpplugin='select2';
		$outdelayed="\n".'<!-- JS CODE TO ENABLE '.$tmpplugin.' for id '.$htmlname.' -->
	    	<script type="text/javascript">
	    	$(document).ready(function () {

    	        '.($callurlonselect ? 'var saveRemoteData = [];':'').'

                $(".'.$htmlname.'").select2({
			    	ajax: {
				    	dir: "ltr",
				    	url: "'.$url.'",
				    	dataType: \'json\',
				    	delay: 250,
				    	data: function (params) {
				    		return {
						    	q: params.term, 	// search term
				    			page: params.page
				    		};
			    		},
			    		processResults: function (data) {
			    			// parse the results into the format expected by Select2.
			    			// since we are using custom formatting functions we do not need to alter the remote JSON data
			    			//console.log(data);
							saveRemoteData = data;
				    	    /* format json result for select2 */
				    	    result = []
				    	    $.each( data, function( key, value ) {
				    	       result.push({id: key, text: value.text});
                            });
			    			//return {results:[{id:\'none\', text:\'aa\'}, {id:\'rrr\', text:\'Red\'},{id:\'bbb\', text:\'Search a into projects\'}], more:false}
			    			//console.log(result);
			    			return {results: result, more: false}
			    		},
			    		cache: true
			    	},
	 				language: select2arrayoflanguage,
					containerCssClass: \':all:\',					/* Line to add class of origin SELECT propagated to the new <span class="select2-selection...> tag */
				    placeholder: "'.dol_escape_js($placeholder).'",
			    	escapeMarkup: function (markup) { return markup; }, 	// let our custom formatter work
			    	minimumInputLength: '.$minimumInputLength.',
			        formatResult: function(result, container, query, escapeMarkup) {
                        return escapeMarkup(result.text);
                    },
			    });

                '.($callurlonselect ? '
                /* Code to execute a GET when we select a value */
                $(".'.$htmlname.'").change(function() {
			    	var selected = $(".'.$htmlname.'").val();
                	console.log("We select in selectArrayAjax the entry "+selected)
			        $(".'.$htmlname.'").val("");  /* reset visible combo value */
    			    $.each( saveRemoteData, function( key, value ) {
    				        if (key == selected)
    			            {
    			                 console.log("selectArrayAjax - Do a redirect to "+value.url)
    			                 location.assign(value.url);
    			            }
                    });
    			});' : '' ) . '

    	   });
	       </script>';

		if ($acceptdelayedhtml)
		{
			$delayedhtmlcontent.=$outdelayed;
		}
		else
		{
			$out.=$outdelayed;
		}
		return $out;
	}

	/**
	 *	Return a HTML select string, built from an array of key+value, but content returned into select is defined into $array parameter.
	 *  Note: Do not apply langs->trans function on returned content of Ajax service, content may be entity encoded twice.
	 *
	 *	@param	string	$htmlname       		Name of html select area
	 *	@param	string	$array					Array (key=>array('text'=>'A text', 'url'=>'An url'), ...)
	 *	@param	string	$id             		Preselected key
	 *	@param  string	$moreparam      		Add more parameters onto the select tag
	 *	@param	int		$disableFiltering		If set to 1, results are not filtered with searched string
	 * 	@param	int		$disabled				Html select box is disabled
	 *  @param	int		$minimumInputLength		Minimum Input Length
	 *  @param	string	$morecss				Add more class to css styles
	 *  @param  int     $callurlonselect        If set to 1, some code is added so an url return by the ajax is called when value is selected.
	 *  @param  string  $placeholder            String to use as placeholder
	 *  @param  integer $acceptdelayedhtml      1 if caller request to have html js content not returned but saved into global $delayedhtmlcontent (so caller can show it at end of page to avoid flash FOUC effect)
	 * 	@return	string   						HTML select string
	 *  @see selectArrayAjax, ajax_combobox in ajax.lib.php
	 */
	static function selectArrayFilter($htmlname, $array, $id='', $moreparam='', $disableFiltering=0, $disabled=0, $minimumInputLength=1, $morecss='', $callurlonselect=0, $placeholder='', $acceptdelayedhtml=0)
	{
		global $conf, $langs;
		global $delayedhtmlcontent;

		// TODO Use an internal dolibarr component instead of select2
		if (empty($conf->global->MAIN_USE_JQUERY_MULTISELECT) && ! defined('REQUIRE_JQUERY_MULTISELECT')) return '';

		$out='<select type="text" class="'.$htmlname.($morecss?' '.$morecss:'').'" '.($moreparam?$moreparam.' ':'').'name="'.$htmlname.'"><option></option></select>';

		$formattedarrayresult = array();

		foreach($array as $key => $value) {
			$o = new stdClass();
			$o->id = $key;
			$o->text = $value['text'];
			$o->url = $value['url'];
			$formattedarrayresult[] = $o;
		}

		$tmpplugin='select2';
		$outdelayed="\n".'<!-- JS CODE TO ENABLE '.$tmpplugin.' for id '.$htmlname.' -->
			<script type="text/javascript">
			$(document).ready(function () {
				var data = '.json_encode($formattedarrayresult).';

				'.($callurlonselect ? 'var saveRemoteData = '.json_encode($array).';':'').'

				$(".'.$htmlname.'").select2({
					data: data,
					language: select2arrayoflanguage,
					containerCssClass: \':all:\',					/* Line to add class of origin SELECT propagated to the new <span class="select2-selection...> tag */
					placeholder: "'.dol_escape_js($placeholder).'",
					escapeMarkup: function (markup) { return markup; }, 	// let our custom formatter work
					minimumInputLength: '.$minimumInputLength.',
					formatResult: function(result, container, query, escapeMarkup) {
						return escapeMarkup(result.text);
					},
					matcher: function (params, data) {

						if(! data.id) return null;';

		if($callurlonselect) {
			$outdelayed.='

						var urlBase = data.url;
						var separ = urlBase.indexOf("?") >= 0 ? "&" : "?";
						/* console.log("params.term="+params.term); */
						/* console.log("params.term encoded="+encodeURIComponent(params.term)); */
						saveRemoteData[data.id].url = urlBase + separ + "sall=" + encodeURIComponent(params.term);';
		}

		if(! $disableFiltering) {
			$outdelayed.='

						if(data.text.match(new RegExp(params.term))) {
							return data;
						}

						return null;';
		} else {
			$outdelayed.='

						return data;';
		}

		$outdelayed.='
					}
				});

				'.($callurlonselect ? '
				/* Code to execute a GET when we select a value */
				$(".'.$htmlname.'").change(function() {
					var selected = $(".'.$htmlname.'").val();
					console.log("We select "+selected)

					$(".'.$htmlname.'").val("");  /* reset visible combo value */
					$.each( saveRemoteData, function( key, value ) {
						if (key == selected)
						{
							console.log("selectArrayAjax - Do a redirect to "+value.url)
							location.assign(value.url);
						}
					});
				});' : '' ) . '

			});
			</script>';

		if ($acceptdelayedhtml)
		{
			$delayedhtmlcontent.=$outdelayed;
		}
		else
		{
			$out.=$outdelayed;
		}
		return $out;
	}

	/**
	 *	Show a multiselect form from an array.
	 *
	 *	@param	string	$htmlname		Name of select
	 *	@param	array	$array			Array with key+value
	 *	@param	array	$selected		Array with key+value preselected
	 *	@param	int		$key_in_label   1 pour afficher la key dans la valeur "[key] value"
	 *	@param	int		$value_as_key   1 to use value as key
	 *	@param  string	$morecss        Add more css style
	 *	@param  int		$translate		Translate and encode value
	 *  @param	int		$width			Force width of select box. May be used only when using jquery couch. Example: 250, 95%
	 *  @param	string	$moreattrib		Add more options on select component. Example: 'disabled'
	 *  @param	string	$elemtype		Type of element we show ('category', ...)
	 *	@return	string					HTML multiselect string
	 *  @see selectarray
	 */
	static function multiselectarray($htmlname, $array, $selected=array(), $key_in_label=0, $value_as_key=0, $morecss='', $translate=0, $width=0, $moreattrib='',$elemtype='')
	{
		global $conf, $langs;

		$out = '';

		// Add code for jquery to use multiselect
		if (! empty($conf->global->MAIN_USE_JQUERY_MULTISELECT) || defined('REQUIRE_JQUERY_MULTISELECT'))
		{
			$tmpplugin=empty($conf->global->MAIN_USE_JQUERY_MULTISELECT)?constant('REQUIRE_JQUERY_MULTISELECT'):$conf->global->MAIN_USE_JQUERY_MULTISELECT;
   			$out.="\n".'<!-- JS CODE TO ENABLE '.$tmpplugin.' for id '.$htmlname.' -->
    			<script type="text/javascript">
	    			function formatResult(record) {'."\n";
						if ($elemtype == 'category')
						{
							$out.='	//return \'<span><img src="'.DOL_URL_ROOT.'/theme/eldy/img/object_category.png'.'"> <a href="'.DOL_URL_ROOT.'/categories/viewcat.php?type=0&id=\'+record.id+\'">\'+record.text+\'</a></span>\';
								  	return \'<span><img src="'.DOL_URL_ROOT.'/theme/eldy/img/object_category.png'.'"> \'+record.text+\'</span>\';';
						}
						else
						{
							$out.='return record.text;';
						}
			$out.= '	};
    				function formatSelection(record) {'."\n";
						if ($elemtype == 'category')
						{
							$out.='	//return \'<span><img src="'.DOL_URL_ROOT.'/theme/eldy/img/object_category.png'.'"> <a href="'.DOL_URL_ROOT.'/categories/viewcat.php?type=0&id=\'+record.id+\'">\'+record.text+\'</a></span>\';
								  	return \'<span><img src="'.DOL_URL_ROOT.'/theme/eldy/img/object_category.png'.'"> \'+record.text+\'</span>\';';
						}
						else
						{
							$out.='return record.text;';
						}
			$out.= '	};
	    			$(document).ready(function () {
    					$(\'#'.$htmlname.'\').'.$tmpplugin.'({
    						dir: \'ltr\',
							// Specify format function for dropdown item
							formatResult: formatResult,
    					 	templateResult: formatResult,		/* For 4.0 */
							// Specify format function for selected item
							formatSelection: formatSelection,
    					 	templateResult: formatSelection		/* For 4.0 */
    					});
    				});
    			</script>';
		}

		// Try also magic suggest

		$out .= '<select id="'.$htmlname.'" class="multiselect'.($morecss?' '.$morecss:'').'" multiple name="'.$htmlname.'[]"'.($moreattrib?' '.$moreattrib:'').($width?' style="width: '.(preg_match('/%/',$width)?$width:$width.'px').'"':'').'>'."\n";
		if (is_array($array) && ! empty($array))
		{
			if ($value_as_key) $array=array_combine($array, $array);

			if (! empty($array))
			{
				foreach ($array as $key => $value)
				{
					$out.= '<option value="'.$key.'"';
					if (is_array($selected) && ! empty($selected) && in_array($key, $selected) && !empty($key))
					{
						$out.= ' selected';
					}
					$out.= '>';

					$newval = ($translate ? $langs->trans($value) : $value);
					$newval = ($key_in_label ? $key.' - '.$newval : $newval);
					$out.= dol_htmlentitiesbr($newval);
					$out.= '</option>'."\n";
				}
			}
		}
		$out.= '</select>'."\n";

		return $out;
	}


	/**
	 *	Show a multiselect dropbox from an array.
	 *
	 *	@param	string	$htmlname		Name of HTML field
	 *	@param	array	$array			Array with array of fields we could show. This array may be modified according to setup of user.
	 *  @param  string  $varpage        Id of context for page. Can be set by caller with $varpage=(empty($contextpage)?$_SERVER["PHP_SELF"]:$contextpage);
	 *	@return	string					HTML multiselect string
	 *  @see selectarray
	 */
	static function multiSelectArrayWithCheckbox($htmlname, &$array, $varpage)
	{
		global $conf,$langs,$user;

		if (! empty($conf->global->MAIN_OPTIMIZEFORTEXTBROWSER)) return '';

		$tmpvar="MAIN_SELECTEDFIELDS_".$varpage;
		if (! empty($user->conf->$tmpvar))
		{
			$tmparray=explode(',', $user->conf->$tmpvar);
			foreach($array as $key => $val)
			{
				//var_dump($key);
				//var_dump($tmparray);
				if (in_array($key, $tmparray)) $array[$key]['checked']=1;
				else $array[$key]['checked']=0;
			}
		}
		//var_dump($array);

		$lis='';
		$listcheckedstring='';

		foreach($array as $key => $val)
		{
		   /* var_dump($val);
            var_dump(array_key_exists('enabled', $val));
            var_dump(!$val['enabled']);*/
		   if (array_key_exists('enabled', $val) && isset($val['enabled']) && ! $val['enabled'])
		   {
			   unset($array[$key]);     // We don't want this field
			   continue;
		   }
		   if ($val['label'])
		   {
			   $lis.='<li><input type="checkbox" value="'.$key.'"'.(empty($val['checked'])?'':' checked="checked"').'/>'.dol_escape_htmltag($langs->trans($val['label'])).'</li>';
			   $listcheckedstring.=(empty($val['checked'])?'':$key.',');
		   }
		}

		$out ='<!-- Component multiSelectArrayWithCheckbox '.$htmlname.' -->

        <dl class="dropdown">
            <dt>
            <a href="#">
              '.img_picto('','list').'
            </a>
            <input type="hidden" class="'.$htmlname.'" name="'.$htmlname.'" value="'.$listcheckedstring.'">
            </dt>
            <dd class="dropdowndd">
                <div class="multiselectcheckbox'.$htmlname.'">
                    <ul class="ul'.$htmlname.'">
                    '.$lis.'
                    </ul>
                </div>
            </dd>
        </dl>

        <script type="text/javascript">
          jQuery(document).ready(function () {
              $(\'.multiselectcheckbox'.$htmlname.' input[type="checkbox"]\').on(\'click\', function () {
                  console.log("A new field was added/removed")
                  $("input:hidden[name=formfilteraction]").val(\'listafterchangingselectedfields\')
                  var title = $(this).val() + ",";
                  if ($(this).is(\':checked\')) {
                      $(\'.'.$htmlname.'\').val(title + $(\'.'.$htmlname.'\').val());
                  }
                  else {
                      $(\'.'.$htmlname.'\').val( $(\'.'.$htmlname.'\').val().replace(title, \'\') )
                  }
                  // Now, we submit page
                  $(this).parents(\'form:first\').submit();
              });
           });
        </script>

        ';
		return $out;
	}

	/**
	 * 	Render list of categories linked to object with id $id and type $type
	 *
	 * 	@param		int		$id				Id of object
	 * 	@param		string	$type			Type of category ('member', 'customer', 'supplier', 'product', 'contact'). Old mode (0, 1, 2, ...) is deprecated.
	 *  @param		int		$rendermode		0=Default, use multiselect. 1=Emulate multiselect (recommended)
	 * 	@return		string					String with categories
	 */
	function showCategories($id, $type, $rendermode=0)
	{
		global $db;

		include_once DOL_DOCUMENT_ROOT.'/categories/class/categorie.class.php';

		$cat = new Categorie($db);
		$categories = $cat->containing($id, $type);

		if ($rendermode == 1)
		{
			$toprint = array();
			foreach($categories as $c)
			{
				$ways = $c->print_all_ways();       // $ways[0] = "ccc2 >> ccc2a >> ccc2a1" with html formated text
				foreach($ways as $way)
				{
					$toprint[] = '<li class="select2-search-choice-dolibarr noborderoncategories"'.($c->color?' style="background: #'.$c->color.';"':' style="background: #aaa"').'>'.img_object('','category').' '.$way.'</li>';
				}
			}
			return '<div class="select2-container-multi-dolibarr" style="width: 90%;"><ul class="select2-choices-dolibarr">'.implode(' ', $toprint).'</ul></div>';
		}

		if ($rendermode == 0)
		{
			$cate_arbo = $this->select_all_categories($type, '', 'parent', 64, 0, 1);
			foreach($categories as $c) {
				$arrayselected[] = $c->id;
			}

			return $this->multiselectarray('categories', $cate_arbo, $arrayselected, '', 0, '', 0, '100%', 'disabled', 'category');
		}

		return 'ErrorBadValueForParameterRenderMode';	// Should not happened
	}


	/**
	 *  Show linked object block.
	 *
	 *  @param	CommonObject	$object		      Object we want to show links to
	 *  @param  string          $morehtmlright    More html to show on right of title
	 *  @param  array           $compatibleImportElementsList  Array of compatibles elements object for "import from" action
	 *  @return	int							      <0 if KO, >=0 if OK
	 */
	function showLinkedObjectBlock($object, $morehtmlright='',$compatibleImportElementsList=false)
	{
		global $conf,$langs,$hookmanager;
		global $bc;

		$object->fetchObjectLinked();

		// Bypass the default method
		$hookmanager->initHooks(array('commonobject'));
		$parameters=array(
			'morehtmlright' => $morehtmlright,
		    'compatibleImportElementsList' =>& $compatibleImportElementsList,
		);
		$reshook=$hookmanager->executeHooks('showLinkedObjectBlock',$parameters,$object,$action);    // Note that $action and $object may have been modified by hook

		if (empty($reshook))
		{
			$nbofdifferenttypes = count($object->linkedObjects);

			print '<!-- showLinkedObjectBlock -->';
			print load_fiche_titre($langs->trans('RelatedObjects'), $morehtmlright, '', 0, 0, 'showlinkedobjectblock');


			print '<div class="div-table-responsive-no-min">';
			print '<table class="noborder allwidth" data-block="showLinkedObject" data-element="'.$object->element.'"  data-elementid="'.$object->id.'"   >';

			print '<tr class="liste_titre">';
			print '<td>'.$langs->trans("Type").'</td>';
			print '<td>'.$langs->trans("Ref").'</td>';
			print '<td align="center"></td>';
			print '<td align="center">'.$langs->trans("Date").'</td>';
			print '<td align="right">'.$langs->trans("AmountHTShort").'</td>';
			print '<td align="right">'.$langs->trans("Status").'</td>';
			print '<td></td>';
			print '</tr>';

			$nboftypesoutput=0;

			foreach($object->linkedObjects as $objecttype => $objects)
			{
				$tplpath = $element = $subelement = $objecttype;

				// to display inport button on tpl
				$showImportButton=false;
				if(!empty($compatibleImportElementsList) && in_array($element,$compatibleImportElementsList)){
				    $showImportButton=true;
				}

				if ($objecttype != 'supplier_proposal' && preg_match('/^([^_]+)_([^_]+)/i',$objecttype,$regs))
				{
					$element = $regs[1];
					$subelement = $regs[2];
					$tplpath = $element.'/'.$subelement;
				}
				$tplname='linkedobjectblock';

				// To work with non standard path
				if ($objecttype == 'facture')          {
					$tplpath = 'compta/'.$element;
					if (empty($conf->facture->enabled)) continue;	// Do not show if module disabled
				}
				else if ($objecttype == 'facturerec')          {
					$tplpath = 'compta/facture';
					$tplname = 'linkedobjectblockForRec';
					if (empty($conf->facture->enabled)) continue;	// Do not show if module disabled
				}
				else if ($objecttype == 'propal')           {
					$tplpath = 'comm/'.$element;
					if (empty($conf->propal->enabled)) continue;	// Do not show if module disabled
				}
				else if ($objecttype == 'supplier_proposal')           {
					if (empty($conf->supplier_proposal->enabled)) continue;	// Do not show if module disabled
				}
				else if ($objecttype == 'shipping' || $objecttype == 'shipment') {
					$tplpath = 'expedition';
					if (empty($conf->expedition->enabled)) continue;	// Do not show if module disabled
				}
				else if ($objecttype == 'delivery')         {
					$tplpath = 'livraison';
					if (empty($conf->expedition->enabled)) continue;	// Do not show if module disabled
				}
				else if ($objecttype == 'invoice_supplier') {
					$tplpath = 'fourn/facture';
				}
				else if ($objecttype == 'order_supplier')   {
					$tplpath = 'fourn/commande';
				}
				else if ($objecttype == 'expensereport')   {
					$tplpath = 'expensereport';
				}
				else if ($objecttype == 'subscription')   {
					$tplpath = 'adherents';
				}

				global $linkedObjectBlock;
				$linkedObjectBlock = $objects;


				// Output template part (modules that overwrite templates must declare this into descriptor)
				$dirtpls=array_merge($conf->modules_parts['tpl'],array('/'.$tplpath.'/tpl'));
				foreach($dirtpls as $reldir)
				{
					if ($nboftypesoutput == ($nbofdifferenttypes - 1))    // No more type to show after
					{
						global $noMoreLinkedObjectBlockAfter;
						$noMoreLinkedObjectBlockAfter=1;
					}

					$res=@include dol_buildpath($reldir.'/'.$tplname.'.tpl.php');
					if ($res)
					{
						$nboftypesoutput++;
						break;
					}
				}
			}

			if (! $nboftypesoutput)
			{
				print '<tr><td class="impair opacitymedium" colspan="7">'.$langs->trans("None").'</td></tr>';
			}

			print '</table>';

			if(!empty($compatibleImportElementsList))
			{
			    $res=@include dol_buildpath('core/tpl/ajax/objectlinked_lineimport.tpl.php');
			}


			print '</div>';

			return $nbofdifferenttypes;
		}
	}

	/**
	 *  Show block with links to link to other objects.
	 *
	 *  @param	CommonObject	$object				Object we want to show links to
	 *  @param	array			$restrictlinksto	Restrict links to some elements, for exemple array('order') or array('supplier_order'). null or array() if no restriction.
	 *  @param	array			$excludelinksto		Do not show links of this type, for exemple array('order') or array('supplier_order'). null or array() if no exclusion.
	 *  @return	string								<0 if KO, >0 if OK
	 */
	function showLinkToObjectBlock($object, $restrictlinksto=array(), $excludelinksto=array())
	{
		global $conf, $langs, $hookmanager;
		global $bc;

		$linktoelem='';
		$linktoelemlist='';
		$listofidcompanytoscan='';

		if (! is_object($object->thirdparty)) $object->fetch_thirdparty();

		$possiblelinks=array();
		if (is_object($object->thirdparty) && ! empty($object->thirdparty->id) && $object->thirdparty->id > 0)
		{
			$listofidcompanytoscan=$object->thirdparty->id;
			if (($object->thirdparty->parent > 0) && ! empty($conf->global->THIRDPARTY_INCLUDE_PARENT_IN_LINKTO)) $listofidcompanytoscan.=','.$object->thirdparty->parent;
			if (($object->fk_project > 0) && ! empty($conf->global->THIRDPARTY_INCLUDE_PROJECT_THIRDPARY_IN_LINKTO))
			{
				include_once DOL_DOCUMENT_ROOT.'/projet/class/project.class.php';
				$tmpproject=new Project($this->db);
				$tmpproject->fetch($object->fk_project);
				if ($tmpproject->socid > 0 && ($tmpproject->socid != $object->thirdparty->id)) $listofidcompanytoscan.=','.$tmpproject->socid;
				unset($tmpproject);
			}

			$possiblelinks=array(
				'propal'=>array('enabled'=>$conf->propal->enabled, 'perms'=>1, 'label'=>'LinkToProposal', 'sql'=>"SELECT s.rowid as socid, s.nom as name, s.client, t.rowid, t.ref, t.ref_client, t.total_ht FROM ".MAIN_DB_PREFIX."societe as s, ".MAIN_DB_PREFIX."propal as t WHERE t.fk_soc = s.rowid AND t.fk_soc IN (".$listofidcompanytoscan.') AND t.entity IN ('.getEntity('propal').')'),
				'order'=>array('enabled'=>$conf->commande->enabled, 'perms'=>1, 'label'=>'LinkToOrder', 'sql'=>"SELECT s.rowid as socid, s.nom as name, s.client, t.rowid, t.ref, t.ref_client, t.total_ht FROM ".MAIN_DB_PREFIX."societe as s, ".MAIN_DB_PREFIX."commande as t WHERE t.fk_soc = s.rowid AND t.fk_soc IN (".$listofidcompanytoscan.') AND t.entity IN ('.getEntity('commande').')'),
				'invoice'=>array('enabled'=>$conf->facture->enabled, 'perms'=>1, 'label'=>'LinkToInvoice', 'sql'=>"SELECT s.rowid as socid, s.nom as name, s.client, t.rowid, t.facnumber as ref, t.ref_client, t.total as total_ht FROM ".MAIN_DB_PREFIX."societe as s, ".MAIN_DB_PREFIX."facture as t WHERE t.fk_soc = s.rowid AND t.fk_soc IN (".$listofidcompanytoscan.') AND t.entity IN ('.getEntity('facture').')'),
				'contrat'=>array('enabled'=>$conf->contrat->enabled , 'perms'=>1, 'label'=>'LinkToContract', 'sql'=>"SELECT s.rowid as socid, s.nom as name, s.client, t.rowid, t.ref, t.ref_supplier, '' as total_ht FROM ".MAIN_DB_PREFIX."societe as s, ".MAIN_DB_PREFIX."contrat as t WHERE t.fk_soc = s.rowid AND t.fk_soc IN (".$listofidcompanytoscan.') AND t.entity IN ('.getEntity('contract').')'),
				'fichinter'=>array('enabled'=>$conf->ficheinter->enabled, 'perms'=>1, 'label'=>'LinkToIntervention', 'sql'=>"SELECT s.rowid as socid, s.nom as name, s.client, t.rowid, t.ref FROM ".MAIN_DB_PREFIX."societe as s, ".MAIN_DB_PREFIX."fichinter as t WHERE t.fk_soc = s.rowid AND t.fk_soc IN (".$listofidcompanytoscan.') AND t.entity IN ('.getEntity('intervention').')'),
				'supplier_proposal'=>array('enabled'=>$conf->supplier_proposal->enabled , 'perms'=>1, 'label'=>'LinkToSupplierProposal', 'sql'=>"SELECT s.rowid as socid, s.nom as name, s.client, t.rowid, t.ref, '' as ref_supplier, t.total_ht FROM ".MAIN_DB_PREFIX."societe as s, ".MAIN_DB_PREFIX."supplier_proposal as t WHERE t.fk_soc = s.rowid AND t.fk_soc IN (".$listofidcompanytoscan.') AND t.entity IN ('.getEntity('supplier_proposal').')'),
				'order_supplier'=>array('enabled'=>$conf->supplier_order->enabled , 'perms'=>1, 'label'=>'LinkToSupplierOrder', 'sql'=>"SELECT s.rowid as socid, s.nom as name, s.client, t.rowid, t.ref, t.ref_supplier, t.total_ht FROM ".MAIN_DB_PREFIX."societe as s, ".MAIN_DB_PREFIX."commande_fournisseur as t WHERE t.fk_soc = s.rowid AND t.fk_soc IN (".$listofidcompanytoscan.') AND t.entity IN ('.getEntity('commande_fournisseur').')'),
				'invoice_supplier'=>array('enabled'=>$conf->supplier_invoice->enabled , 'perms'=>1, 'label'=>'LinkToSupplierInvoice', 'sql'=>"SELECT s.rowid as socid, s.nom as name, s.client, t.rowid, t.ref, t.ref_supplier, t.total_ht FROM ".MAIN_DB_PREFIX."societe as s, ".MAIN_DB_PREFIX."facture_fourn as t WHERE t.fk_soc = s.rowid AND t.fk_soc IN (".$listofidcompanytoscan.') AND t.entity IN ('.getEntity('facture_fourn').')')
			);
		}

		global $action;

		// Can complete the possiblelink array
		$hookmanager->initHooks(array('commonobject'));
		$parameters=array('listofidcompanytoscan' => $listofidcompanytoscan);
		$reshook=$hookmanager->executeHooks('showLinkToObjectBlock',$parameters,$object,$action);    // Note that $action and $object may have been modified by hook
		if (empty($reshook))
		{
			if (is_array($hookmanager->resArray) && count($hookmanager->resArray))
			{
				$possiblelinks=array_merge($possiblelinks, $hookmanager->resArray);
			}
		}
		else if ($reshook > 0)
		{
			if (is_array($hookmanager->resArray) && count($hookmanager->resArray))
			{
				$possiblelinks=$hookmanager->resArray;
			}
		}

		foreach($possiblelinks as $key => $possiblelink)
		{
			$num = 0;

			if (empty($possiblelink['enabled'])) continue;

			if (! empty($possiblelink['perms']) && (empty($restrictlinksto) || in_array($key, $restrictlinksto)) && (empty($excludelinksto) || ! in_array($key, $excludelinksto)))
			{
				print '<div id="'.$key.'list"'.(empty($conf->global->MAIN_OPTIMIZEFORTEXTBROWSER)?' style="display:none"':'').'>';
				$sql = $possiblelink['sql'];

				$resqllist = $this->db->query($sql);
				if ($resqllist)
				{
					$num = $this->db->num_rows($resqllist);
					$i = 0;

					print '<br><form action="'.$_SERVER["PHP_SELF"].'" method="POST" name="formlinked'.$key.'">';
					print '<input type="hidden" name="id" value="'.$object->id.'">';
					print '<input type="hidden" name="action" value="addlink">';
					print '<input type="hidden" name="addlink" value="'.$key.'">';
					print '<table class="noborder">';
					print '<tr class="liste_titre">';
					print '<td class="nowrap"></td>';
					print '<td align="center">' . $langs->trans("Ref") . '</td>';
					print '<td align="left">' . $langs->trans("RefCustomer") . '</td>';
					print '<td align="right">' . $langs->trans("AmountHTShort") . '</td>';
					print '<td align="left">' . $langs->trans("Company") . '</td>';
					print '</tr>';
					while ($i < $num)
					{
						$objp = $this->db->fetch_object($resqllist);

						$var = ! $var;
						print '<tr ' . $bc [$var] . '>';
						print '<td aling="left">';
						print '<input type="radio" name="idtolinkto" value=' . $objp->rowid . '>';
						print '</td>';
						print '<td align="center">' . $objp->ref . '</td>';
						print '<td>' . $objp->ref_client . '</td>';
						print '<td align="right">' . price($objp->total_ht) . '</td>';
						print '<td>' . $objp->name . '</td>';
						print '</tr>';
						$i++;
					}
					print '</table>';
					print '<div class="center"><input type="submit" class="button valignmiddle" value="' . $langs->trans('ToLink') . '">&nbsp;&nbsp;&nbsp;&nbsp;&nbsp;<input type="submit" class="button" name="cancel" value="' . $langs->trans('Cancel') . '"></div>';

					print '</form>';
					$this->db->free($resqllist);
				} else {
					dol_print_error($this->db);
				}
				print '</div>';
				if ($num > 0)
				{
				}

				//$linktoelem.=($linktoelem?' &nbsp; ':'');
				if ($num > 0) $linktoelemlist.='<li><a href="#linkto'.$key.'" class="linkto dropdowncloseonclick" rel="'.$key.'">' . $langs->trans($possiblelink['label']) .' ('.$num.')</a></li>';
				//else $linktoelem.=$langs->trans($possiblelink['label']);
				else $linktoelemlist.='<li><span class="linktodisabled">' . $langs->trans($possiblelink['label']) . ' (0)</span></li>';
			}
		}

		if ($linktoelemlist)
		{
			$linktoelem='
    		<dl class="dropdown" id="linktoobjectname">
    		<dt><a href="#linktoobjectname">'.$langs->trans("LinkTo").'...</a></dt>
    		<dd>
    		<div class="multiselectlinkto">
    		<ul class="ulselectedfields">'.$linktoelemlist.'
    		</ul>
    		</div>
    		</dd>
    		</dl>';
		}
		else
		{
			$linktoelem='';
		}

		print '<!-- Add js to show linkto box -->
				<script type="text/javascript" language="javascript">
				jQuery(document).ready(function() {
					jQuery(".linkto").click(function() {
						console.log("We choose to show/hide link for rel="+jQuery(this).attr(\'rel\'));
					    jQuery("#"+jQuery(this).attr(\'rel\')+"list").toggle();
						jQuery(this).toggle();
					});
				});
				</script>
		';

		return $linktoelem;
	}

	/**
	 *	Return an html string with a select combo box to choose yes or no
	 *
	 *	@param	string		$htmlname		Name of html select field
	 *	@param	string		$value			Pre-selected value
	 *	@param	int			$option			0 return yes/no, 1 return 1/0
	 *	@param	bool		$disabled		true or false
	 *  @param	int      	$useempty		1=Add empty line
	 *	@return	string						See option
	 */
	function selectyesno($htmlname, $value='', $option=0, $disabled=false, $useempty='')
	{
		global $langs;

		$yes="yes"; $no="no";
		if ($option)
		{
			$yes="1";
			$no="0";
		}

		$disabled = ($disabled ? ' disabled' : '');

		$resultyesno = '<select class="flat" id="'.$htmlname.'" name="'.$htmlname.'"'.$disabled.'>'."\n";
		if ($useempty) $resultyesno .= '<option value="-1"'.(($value < 0)?' selected':'').'>&nbsp;</option>'."\n";
		if (("$value" == 'yes') || ($value == 1))
		{
			$resultyesno .= '<option value="'.$yes.'" selected>'.$langs->trans("Yes").'</option>'."\n";
			$resultyesno .= '<option value="'.$no.'">'.$langs->trans("No").'</option>'."\n";
		}
		else
	   {
	   		$selected=(($useempty && $value != '0' && $value != 'no')?'':' selected');
			$resultyesno .= '<option value="'.$yes.'">'.$langs->trans("Yes").'</option>'."\n";
			$resultyesno .= '<option value="'.$no.'"'.$selected.'>'.$langs->trans("No").'</option>'."\n";
		}
		$resultyesno .= '</select>'."\n";
		return $resultyesno;
	}



	/**
	 *  Return list of export templates
	 *
	 *  @param	string	$selected          Id modele pre-selectionne
	 *  @param  string	$htmlname          Name of HTML select
	 *  @param  string	$type              Type of searched templates
	 *  @param  int		$useempty          Affiche valeur vide dans liste
	 *  @return	void
	 */
	function select_export_model($selected='',$htmlname='exportmodelid',$type='',$useempty=0)
	{

		$sql = "SELECT rowid, label";
		$sql.= " FROM ".MAIN_DB_PREFIX."export_model";
		$sql.= " WHERE type = '".$type."'";
		$sql.= " ORDER BY rowid";
		$result = $this->db->query($sql);
		if ($result)
		{
			print '<select class="flat" name="'.$htmlname.'">';
			if ($useempty)
			{
				print '<option value="-1">&nbsp;</option>';
			}

			$num = $this->db->num_rows($result);
			$i = 0;
			while ($i < $num)
			{
				$obj = $this->db->fetch_object($result);
				if ($selected == $obj->rowid)
				{
					print '<option value="'.$obj->rowid.'" selected>';
				}
				else
				{
					print '<option value="'.$obj->rowid.'">';
				}
				print $obj->label;
				print '</option>';
				$i++;
			}
			print "</select>";
		}
		else {
			dol_print_error($this->db);
		}
	}

	/**
	 *    Return a HTML area with the reference of object and a navigation bar for a business object
	 *    Note: To complete search with a particular filter on select, you can set $object->next_prev_filter set to define SQL criterias.
	 *
	 *    @param	object	$object			Object to show.
	 *    @param	string	$paramid   		Name of parameter to use to name the id into the URL next/previous link.
	 *    @param	string	$morehtml  		More html content to output just before the nav bar.
	 *    @param	int		$shownav	  	Show Condition (navigation is shown if value is 1).
	 *    @param	string	$fieldid   		Name of field id into database to use for select next and previous (we make the select max and min on this field compared to $object->ref). Use 'none' to disable next/prev.
	 *    @param	string	$fieldref   	Name of field ref of object (object->ref) to show or 'none' to not show ref.
	 *    @param	string	$morehtmlref  	More html to show after ref.
	 *    @param	string	$moreparam  	More param to add in nav link url. Must start with '&...'.
	 *	  @param	int		$nodbprefix		Do not include DB prefix to forge table name.
	 *	  @param	string	$morehtmlleft	More html code to show before ref.
	 *	  @param	string	$morehtmlstatus	More html code to show under navigation arrows (status place).
	 *	  @param	string	$morehtmlright	More html code to show after ref.
	 * 	  @return	string    				Portion HTML with ref + navigation buttons
	 */
	function showrefnav($object,$paramid,$morehtml='',$shownav=1,$fieldid='rowid',$fieldref='ref',$morehtmlref='',$moreparam='',$nodbprefix=0,$morehtmlleft='',$morehtmlstatus='',$morehtmlright='')
	{
		global $langs,$conf,$hookmanager;

		$ret='';
		if (empty($fieldid))  $fieldid='rowid';
		if (empty($fieldref)) $fieldref='ref';

		// Add where from hooks
		if (is_object($hookmanager))
		{
			$parameters=array();
			$reshook=$hookmanager->executeHooks('printFieldListWhere',$parameters, $object);    // Note that $action and $object may have been modified by hook
			$object->next_prev_filter.=$hookmanager->resPrint;
		}
		$previous_ref = $next_ref = '';
		if ($shownav)
		{
			//print "paramid=$paramid,morehtml=$morehtml,shownav=$shownav,$fieldid,$fieldref,$morehtmlref,$moreparam";
			$object->load_previous_next_ref((isset($object->next_prev_filter)?$object->next_prev_filter:''), $fieldid, $nodbprefix);

			$navurl = $_SERVER["PHP_SELF"];
			// Special case for project/task page
			if ($paramid == 'project_ref')
			{
				$navurl = preg_replace('/\/tasks\/(task|contact|time|note|document)\.php/','/tasks.php',$navurl);
				$paramid='ref';
			}

			// accesskey is for Windows or Linux:  ALT + key for chrome, ALT + SHIFT + KEY for firefox
			// accesskey is for Mac:               CTRL + key for all browsers
			$previous_ref = $object->ref_previous?'<a accesskey="p" title="'.$langs->trans("KeyboardShortcut").' ALT+p|ALT+SHIFT+p|CTRL+p" href="'.$navurl.'?'.$paramid.'='.urlencode($object->ref_previous).$moreparam.'"><i class="fa fa-chevron-left"></i></a>':'<span class="inactive"><i class="fa fa-chevron-left opacitymedium"></i></span>';
			$next_ref     = $object->ref_next?'<a accesskey="n" title="'.$langs->trans("KeyboardShortcut").' ALT+n|ALT+SHIFT+n|CTRL+n" href="'.$navurl.'?'.$paramid.'='.urlencode($object->ref_next).$moreparam.'"><i class="fa fa-chevron-right"></i></a>':'<span class="inactive"><i class="fa fa-chevron-right opacitymedium"></i></span>';
		}

		//print "xx".$previous_ref."x".$next_ref;
		$ret.='<!-- Start banner content --><div style="vertical-align: middle">';

		// Right part of banner
		if ($morehtmlright) $ret.='<div class="inline-block floatleft">'.$morehtmlright.'</div>';

		if ($previous_ref || $next_ref || $morehtml)
		{
			$ret.='<div class="pagination paginationref"><ul class="right">';
		}
		if ($morehtml)
		{
			$ret.='<li class="noborder litext">'.$morehtml.'</li>';
		}
		if ($shownav && ($previous_ref || $next_ref))
		{
			$ret.='<li class="pagination">'.$previous_ref.'</li>';
			$ret.='<li class="pagination">'.$next_ref.'</li>';
		}
		if ($previous_ref || $next_ref || $morehtml)
		{
			$ret.='</ul></div>';
		}

		$parameters=array();
		$reshook=$hookmanager->executeHooks('moreHtmlStatus',$parameters, $object);    // Note that $action and $object may have been modified by hook
		if (empty($reshook)) $morehtmlstatus.=$hookmanager->resPrint;
		else $morehtmlstatus=$hookmanager->resPrint;
		if ($morehtmlstatus) $ret.='<div class="statusref">'.$morehtmlstatus.'</div>';

		$parameters = array();
		$reshook = $hookmanager->executeHooks('moreHtmlRef', $parameters, $object); // Note that $action and $object may have been modified by hook
		if (empty($reshook)) $morehtmlref.=$hookmanager->resPrint;
		elseif ($reshook > 0) $morehtmlref=$hookmanager->resPrint;

		// Left part of banner
		if ($morehtmlleft)
		{
			if ($conf->browser->layout == 'phone') $ret.='<div class="floatleft">'.$morehtmlleft.'</div>';    // class="center" to have photo in middle
			else $ret.='<div class="inline-block floatleft">'.$morehtmlleft.'</div>';
		}

		//if ($conf->browser->layout == 'phone') $ret.='<div class="clearboth"></div>';
		$ret.='<div class="inline-block floatleft valignmiddle refid'.(($shownav && ($previous_ref || $next_ref))?' refidpadding':'').'">';

		// For thirdparty, contact, user, member, the ref is the id, so we show something else
		if ($object->element == 'societe')
		{
			$ret.=dol_htmlentities($object->name);
		}
		else if ($object->element == 'member')
		{
			$fullname=$object->getFullName($langs);
			if ($object->morphy == 'mor' && $object->societe) {
				$ret.= dol_htmlentities($object->societe) . ((! empty($fullname) && $object->societe != $fullname)?' ('.dol_htmlentities($fullname).')':'');
			} else {
				$ret.= dol_htmlentities($fullname) . ((! empty($object->societe) && $object->societe != $fullname)?' ('.dol_htmlentities($object->societe).')':'');
			}
		}
		else if (in_array($object->element, array('contact', 'user', 'usergroup')))
		{
			$ret.=dol_htmlentities($object->getFullName($langs));
		}
		else if (in_array($object->element, array('action', 'agenda')))
		{
			$ret.=$object->ref.'<br>'.$object->label;
		}
		else if (in_array($object->element, array('adherent_type')))
		{
			$ret.=$object->label;
		}
		else if ($object->element == 'ecm_directories')
		{
			$ret.='';
		}
		else if ($fieldref != 'none') $ret.=dol_htmlentities($object->$fieldref);


		if ($morehtmlref)
		{
			$ret.=' '.$morehtmlref;
		}
		$ret.='</div>';

		$ret.='</div><!-- End banner content -->';

		return $ret;
	}


	/**
	 *    	Return HTML code to output a barcode
	 *
	 *     	@param	Object	$object		Object containing data to retrieve file name
	 * 		@param	int		$width			Width of photo
	 * 	  	@return string    				HTML code to output barcode
	 */
	function showbarcode(&$object,$width=100)
	{
		global $conf;

		//Check if barcode is filled in the card
		if (empty($object->barcode)) return '';

		// Complete object if not complete
		if (empty($object->barcode_type_code) || empty($object->barcode_type_coder))
		{
			$result = $object->fetch_barcode();
			//Check if fetch_barcode() failed
			if ($result < 1) return '<!-- ErrorFetchBarcode -->';
		}

		// Barcode image
		$url=DOL_URL_ROOT.'/viewimage.php?modulepart=barcode&generator='.urlencode($object->barcode_type_coder).'&code='.urlencode($object->barcode).'&encoding='.urlencode($object->barcode_type_code);
		$out ='<!-- url barcode = '.$url.' -->';
		$out.='<img src="'.$url.'">';
		return $out;
	}

	/**
	 *    	Return HTML code to output a photo
	 *
	 *    	@param	string		$modulepart			Key to define module concerned ('societe', 'userphoto', 'memberphoto')
	 *     	@param  object		$object				Object containing data to retrieve file name
	 * 		@param	int			$width				Width of photo
	 * 		@param	int			$height				Height of photo (auto if 0)
	 * 		@param	int			$caneditfield		Add edit fields
	 * 		@param	string		$cssclass			CSS name to use on img for photo
	 * 		@param	string		$imagesize		    'mini', 'small' or '' (original)
	 *      @param  int         $addlinktofullsize  Add link to fullsize image
	 *      @param  int         $cache              1=Accept to use image in cache
	 * 	  	@return string    						HTML code to output photo
	 */
	static function showphoto($modulepart, $object, $width=100, $height=0, $caneditfield=0, $cssclass='photowithmargin', $imagesize='', $addlinktofullsize=1, $cache=0)
	{
		global $conf,$langs;

		$entity = (! empty($object->entity) ? $object->entity : $conf->entity);
		$id = (! empty($object->id) ? $object->id : $object->rowid);

		$ret='';$dir='';$file='';$originalfile='';$altfile='';$email='';
		if ($modulepart=='societe')
		{
			$dir=$conf->societe->multidir_output[$entity];
			if (! empty($object->logo))
			{
				if ((string) $imagesize == 'mini') $file=get_exdir(0, 0, 0, 0, $object, 'thirdparty').'/logos/'.getImageFileNameForSize($object->logo, '_mini');             // getImageFileNameForSize include the thumbs
				else if ((string) $imagesize == 'small') $file=get_exdir(0, 0, 0, 0, $object, 'thirdparty').'/logos/'.getImageFileNameForSize($object->logo, '_small');
				else $file=get_exdir(0, 0, 0, 0, $object, 'thirdparty').'/logos/'.$object->logo;
				$originalfile=get_exdir(0, 0, 0, 0, $object, 'thirdparty').'/logos/'.$object->logo;
			}
			$email=$object->email;
		}
		else if ($modulepart=='contact')
		{
			$dir=$conf->societe->multidir_output[$entity].'/contact';
			if (! empty($object->photo))
			{
				if ((string) $imagesize == 'mini') $file=get_exdir(0, 0, 0, 0, $object, 'contact').'/photos/'.getImageFileNameForSize($object->photo, '_mini');
				else if ((string) $imagesize == 'small') $file=get_exdir(0, 0, 0, 0, $object, 'contact').'/photos/'.getImageFileNameForSize($object->photo, '_small');
				else $file=get_exdir(0, 0, 0, 0, $object, 'contact').'/photos/'.$object->photo;
				$originalfile=get_exdir(0, 0, 0, 0, $object, 'contact').'/photos/'.$object->photo;
			}
			$email=$object->email;
		}
		else if ($modulepart=='userphoto')
		{
			$dir=$conf->user->dir_output;
			if (! empty($object->photo))
			{
				if ((string) $imagesize == 'mini') $file=get_exdir($id, 2, 0, 0, $object, 'user').getImageFileNameForSize($object->photo, '_mini');
				else if ((string) $imagesize == 'small') $file=get_exdir($id, 2, 0, 0, $object, 'user').getImageFileNameForSize($object->photo, '_small');
				else $file=get_exdir($id, 2, 0, 0, $object, 'user').$object->photo;
				$originalfile=get_exdir($id, 2, 0, 0, $object, 'user').$object->photo;
			}
			if (! empty($conf->global->MAIN_OLD_IMAGE_LINKS)) $altfile=$object->id.".jpg";	// For backward compatibility
			$email=$object->email;
		}
		else if ($modulepart=='memberphoto')
		{
			$dir=$conf->adherent->dir_output;
			if (! empty($object->photo))
			{
				if ((string) $imagesize == 'mini') $file=get_exdir(0, 0, 0, 0, $object, 'member').'photos/'.getImageFileNameForSize($object->photo, '_mini');
				else if ((string) $imagesize == 'small') $file=get_exdir(0, 0, 0, 0, $object, 'member').'photos/'.getImageFileNameForSize($object->photo, '_small');
				else $file=get_exdir(0, 0, 0, 0, $object, 'member').'photos/'.$object->photo;
				$originalfile=get_exdir(0, 0, 0, 0, $object, 'member').'photos/'.$object->photo;
			}
			if (! empty($conf->global->MAIN_OLD_IMAGE_LINKS)) $altfile=$object->id.".jpg";	// For backward compatibility
			$email=$object->email;
		}
		else
		{
			// Generic case to show photos
			$dir=$conf->$modulepart->dir_output;
			if (! empty($object->photo))
			{
				if ((string) $imagesize == 'mini') $file=get_exdir($id, 2, 0, 0, $object, $modulepart).'photos/'.getImageFileNameForSize($object->photo, '_mini');
				else if ((string) $imagesize == 'small') $file=get_exdir($id, 2, 0, 0, $object, $modulepart).'photos/'.getImageFileNameForSize($object->photo, '_small');
				else $file=get_exdir($id, 2, 0, 0, $object, $modulepart).'photos/'.$object->photo;
				$originalfile=get_exdir($id, 2, 0, 0, $object, $modulepart).'photos/'.$object->photo;
			}
			if (! empty($conf->global->MAIN_OLD_IMAGE_LINKS)) $altfile=$object->id.".jpg";	// For backward compatibility
			$email=$object->email;
		}

		if ($dir)
		{
			if ($file && file_exists($dir."/".$file))
			{
				if ($addlinktofullsize)
				{
					$urladvanced=getAdvancedPreviewUrl($modulepart, $originalfile, 0, '&entity='.$entity);
					if ($urladvanced) $ret.='<a href="'.$urladvanced.'">';
					else $ret.='<a href="'.DOL_URL_ROOT.'/viewimage.php?modulepart='.$modulepart.'&entity='.$entity.'&file='.urlencode($originalfile).'&cache='.$cache.'">';
				}
				$ret.='<img class="photo'.$modulepart.($cssclass?' '.$cssclass:'').'" alt="Photo" id="photologo'.(preg_replace('/[^a-z]/i','_',$file)).'" '.($width?' width="'.$width.'"':'').($height?' height="'.$height.'"':'').' src="'.DOL_URL_ROOT.'/viewimage.php?modulepart='.$modulepart.'&entity='.$entity.'&file='.urlencode($file).'&cache='.$cache.'">';
				if ($addlinktofullsize) $ret.='</a>';
			}
			else if ($altfile && file_exists($dir."/".$altfile))
			{
				if ($addlinktofullsize)
				{
					$urladvanced=getAdvancedPreviewUrl($modulepart, $originalfile, 0, '&entity='.$entity);
					if ($urladvanced) $ret.='<a href="'.$urladvanced.'">';
					else $ret.='<a href="'.DOL_URL_ROOT.'/viewimage.php?modulepart='.$modulepart.'&entity='.$entity.'&file='.urlencode($originalfile).'&cache='.$cache.'">';
				}
				$ret.='<img class="photo'.$modulepart.($cssclass?' '.$cssclass:'').'" alt="Photo alt" id="photologo'.(preg_replace('/[^a-z]/i','_',$file)).'" class="'.$cssclass.'" '.($width?' width="'.$width.'"':'').($height?' height="'.$height.'"':'').' src="'.DOL_URL_ROOT.'/viewimage.php?modulepart='.$modulepart.'&entity='.$entity.'&file='.urlencode($altfile).'&cache='.$cache.'">';
				if ($addlinktofullsize) $ret.='</a>';
			}
			else
			{
				$nophoto='/public/theme/common/nophoto.png';
				if (in_array($modulepart,array('userphoto','contact')))	// For module that are "physical" users
				{
					$nophoto='/public/theme/common/user_anonymous.png';
					if ($object->gender == 'man') $nophoto='/public/theme/common/user_man.png';
					if ($object->gender == 'woman') $nophoto='/public/theme/common/user_woman.png';
				}

				if (! empty($conf->gravatar->enabled) && $email)
				{
					/**
					 * @see https://gravatar.com/site/implement/images/php/
					 */
					global $dolibarr_main_url_root;
					$ret.='<!-- Put link to gravatar -->';
					//$defaultimg=urlencode(dol_buildpath($nophoto,3));
					$defaultimg='mm';
					$ret.='<img class="photo'.$modulepart.($cssclass?' '.$cssclass:'').'" alt="Gravatar avatar" title="'.$email.' Gravatar avatar" '.($width?' width="'.$width.'"':'').($height?' height="'.$height.'"':'').' src="https://www.gravatar.com/avatar/'.dol_hash(strtolower(trim($email)),3).'?s='.$width.'&d='.$defaultimg.'">';	// gravatar need md5 hash
				}
				else
				{
					$ret.='<img class="photo'.$modulepart.($cssclass?' '.$cssclass:'').'" alt="No photo" '.($width?' width="'.$width.'"':'').($height?' height="'.$height.'"':'').' src="'.DOL_URL_ROOT.$nophoto.'">';
				}
			}

			if ($caneditfield)
			{
				if ($object->photo) $ret.="<br>\n";
				$ret.='<table class="nobordernopadding centpercent">';
				if ($object->photo) $ret.='<tr><td><input type="checkbox" class="flat photodelete" name="deletephoto" id="photodelete"> '.$langs->trans("Delete").'<br><br></td></tr>';
				$ret.='<tr><td class="tdoverflow"><input type="file" class="flat maxwidth200onsmartphone" name="photo" id="photoinput"></td></tr>';
				$ret.='</table>';
			}

		}
		else dol_print_error('','Call of showphoto with wrong parameters modulepart='.$modulepart);

		return $ret;
	}

	/**
	 *	Return select list of groups
	 *
	 *  @param	string	$selected       Id group preselected
	 *  @param  string	$htmlname       Field name in form
	 *  @param  int		$show_empty     0=liste sans valeur nulle, 1=ajoute valeur inconnue
	 *  @param  string	$exclude        Array list of groups id to exclude
	 * 	@param	int		$disabled		If select list must be disabled
	 *  @param  string	$include        Array list of groups id to include
	 * 	@param	int		$enableonly		Array list of groups id to be enabled. All other must be disabled
	 * 	@param	string	$force_entity	'0' or Ids of environment to force
	 * 	@param	bool	$multiple		add [] in the name of element and add 'multiple' attribut (not working with ajax_autocompleter)
	 *  @return	string
	 *  @see select_dolusers
	 */
	function select_dolgroups($selected='', $htmlname='groupid', $show_empty=0, $exclude='', $disabled=0, $include='', $enableonly='', $force_entity='0', $multiple=false)
	{
		global $conf,$user,$langs;

		// Permettre l'exclusion de groupes
		if (is_array($exclude))	$excludeGroups = implode("','",$exclude);
		// Permettre l'inclusion de groupes
		if (is_array($include))	$includeGroups = implode("','",$include);

		if (!is_array($selected)) $selected = array($selected);

		$out='';

		// On recherche les groupes
		$sql = "SELECT ug.rowid, ug.nom as name";
		if (! empty($conf->multicompany->enabled) && $conf->entity == 1 && $user->admin && ! $user->entity)
		{
			$sql.= ", e.label";
		}
		$sql.= " FROM ".MAIN_DB_PREFIX."usergroup as ug ";
		if (! empty($conf->multicompany->enabled) && $conf->entity == 1 && $user->admin && ! $user->entity)
		{
			$sql.= " LEFT JOIN ".MAIN_DB_PREFIX."entity as e ON e.rowid=ug.entity";
			if ($force_entity) $sql.= " WHERE ug.entity IN (0,".$force_entity.")";
			else $sql.= " WHERE ug.entity IS NOT NULL";
		}
		else
		{
			$sql.= " WHERE ug.entity IN (0,".$conf->entity.")";
		}
		if (is_array($exclude) && $excludeGroups) $sql.= " AND ug.rowid NOT IN ('".$excludeGroups."')";
		if (is_array($include) && $includeGroups) $sql.= " AND ug.rowid IN ('".$includeGroups."')";
		$sql.= " ORDER BY ug.nom ASC";

		dol_syslog(get_class($this)."::select_dolgroups", LOG_DEBUG);
		$resql=$this->db->query($sql);
		if ($resql)
		{
			// Enhance with select2
			include_once DOL_DOCUMENT_ROOT . '/core/lib/ajax.lib.php';
		   	$out .= ajax_combobox($htmlname);

			$out.= '<select class="flat minwidth200" id="'.$htmlname.'" name="'.$htmlname.($multiple ? '[]' : '').'" '.($multiple ? 'multiple' : '').' '.($disabled?' disabled':'').'>';

			$num = $this->db->num_rows($resql);
			$i = 0;
			if ($num)
			{
				if ($show_empty && !$multiple) $out.= '<option value="-1"'.(in_array(-1,$selected)?' selected':'').'>&nbsp;</option>'."\n";

				while ($i < $num)
				{
					$obj = $this->db->fetch_object($resql);
					$disableline=0;
					if (is_array($enableonly) && count($enableonly) && ! in_array($obj->rowid,$enableonly)) $disableline=1;

					$out.= '<option value="'.$obj->rowid.'"';
					if ($disableline) $out.= ' disabled';
					if ((is_object($selected[0]) && $selected[0]->id == $obj->rowid) || (! is_object($selected[0]) && in_array($obj->rowid,$selected) ))
					{
						$out.= ' selected';
					}
					$out.= '>';

					$out.= $obj->name;
					if (! empty($conf->multicompany->enabled) && empty($conf->global->MULTICOMPANY_TRANSVERSE_MODE) && $conf->entity == 1)
					{
						$out.= " (".$obj->label.")";
					}

					$out.= '</option>';
					$i++;
				}
			}
			else
			{
				if ($show_empty) $out.= '<option value="-1"'.(in_array(-1,$selected)?' selected':'').'></option>'."\n";
				$out.= '<option value="" disabled>'.$langs->trans("NoUserGroupDefined").'</option>';
			}
			$out.= '</select>';
		}
		else
		{
			dol_print_error($this->db);
		}

		return $out;
	}


	/**
	 *	Return HTML to show the search and clear seach button
	 *
	 *  @return	string
	 */
	function showFilterButtons()
	{
		global $conf, $langs;

		$out='<div class="nowrap">';
		$out.='<input type="image" class="liste_titre" name="button_search" src="'.img_picto($langs->trans("Search"),'search.png','','',1).'" value="'.dol_escape_htmltag($langs->trans("Search")).'" title="'.dol_escape_htmltag($langs->trans("Search")).'">';
		$out.='<input type="image" class="liste_titre" name="button_removefilter" src="'.img_picto($langs->trans("Search"),'searchclear.png','','',1).'" value="'.dol_escape_htmltag($langs->trans("RemoveFilter")).'" title="'.dol_escape_htmltag($langs->trans("RemoveFilter")).'">';
		$out.='</div>';

		return $out;
	}

	/**
	 *	Return HTML to show the search and clear seach button
	 *
	 *  @param  string  $cssclass                  CSS class
	 *  @param  int     $calljsfunction            0=default. 1=call function initCheckForSelect() after changing status of checkboxes
	 *  @return	string
	 */
	function showCheckAddButtons($cssclass='checkforaction', $calljsfunction=0)
	{
		global $conf, $langs;

		$out='';
		if (! empty($conf->use_javascript_ajax)) $out.='<div class="inline-block checkallactions"><input type="checkbox" id="checkallactions" name="checkallactions" class="checkallactions"></div>';
		$out.='<script type="text/javascript">
            $(document).ready(function() {
            	$("#checkallactions").click(function() {
                    if($(this).is(\':checked\')){
                        console.log("We check all");
                		$(".'.$cssclass.'").prop(\'checked\', true);
                    }
                    else
                    {
                        console.log("We uncheck all");
                		$(".'.$cssclass.'").prop(\'checked\', false);
                    }'."\n";
		if ($calljsfunction) $out.='if (typeof initCheckForSelect == \'function\') { initCheckForSelect(0); } else { console.log("No function initCheckForSelect found. Call won\'t be done."); }';
		$out.='         });
                });
            </script>';

		return $out;
	}

	/**
	 *	Return HTML to show the search and clear seach button
	 *
	 *  @param	int  	$addcheckuncheckall        Add the check all/uncheck all checkbox (use javascript) and code to manage this
	 *  @param  string  $cssclass                  CSS class
	 *  @param  int     $calljsfunction            0=default. 1=call function initCheckForSelect() after changing status of checkboxes
	 *  @return	string
	 */
	function showFilterAndCheckAddButtons($addcheckuncheckall=0, $cssclass='checkforaction', $calljsfunction=0)
	{
		$out.=$this->showFilterButtons();
		if ($addcheckuncheckall)
		{
			$out.=$this->showCheckAddButtons($cssclass, $calljsfunction);
		}
		return $out;
	}

	/**
	 * Return HTML to show the select categories of expense category
	 *
	 * @param	string	$selected              preselected category
	 * @param	string	$htmlname              name of HTML select list
	 * @param	integer	$useempty              1=Add empty line
	 * @param	array	$excludeid             id to exclude
	 * @param	string	$target                htmlname of target select to bind event
	 * @param	int		$default_selected      default category to select if fk_c_type_fees change = EX_KME
	 * @param	array	$params                param to give
	 * @return	string
	 */
	function selectExpenseCategories($selected='', $htmlname='fk_c_exp_tax_cat', $useempty=0, $excludeid=array(), $target='', $default_selected=0, $params=array())
	{
		global $db, $conf, $langs, $user;

		$sql = 'SELECT rowid, label FROM '.MAIN_DB_PREFIX.'c_exp_tax_cat WHERE active = 1';
		$sql.= ' AND entity IN (0,'.getEntity('').')';
		if (!empty($excludeid)) $sql.= ' AND rowid NOT IN ('.implode(',', $excludeid).')';
		$sql.= ' ORDER BY label';

		$resql = $db->query($sql);
		if ($resql)
		{
			$out = '<select name="'.$htmlname.'" class="'.$htmlname.' flat minwidth75imp">';
			if ($useempty) $out.= '<option value="0">&nbsp;</option>';

			while ($obj = $db->fetch_object($resql))
			{
				$out.= '<option '.($selected == $obj->rowid ? 'selected="selected"' : '').' value="'.$obj->rowid.'">'.$langs->trans($obj->label).'</option>';
			}
			$out.= '</select>';
			if (! empty($htmlname) && $user->admin) $out .= ' '.info_admin($langs->trans("YouCanChangeValuesForThisListFromDictionarySetup"),1);

			if (!empty($target))
			{
				$sql = "SELECT c.id FROM ".MAIN_DB_PREFIX."c_type_fees as c WHERE c.code = 'EX_KME' AND c.active = 1";
				$resql = $db->query($sql);
				if ($resql)
				{
					if ($db->num_rows($resql) > 0)
					{
						$obj = $db->fetch_object($resql);
						$out.= '<script type="text/javascript">
							$(function() {
								$("select[name='.$target.']").on("change", function() {
									var current_val = $(this).val();
									if (current_val == '.$obj->id.') {';
						if (!empty($default_selected) || !empty($selected)) $out.= '$("select[name='.$htmlname.']").val("'.($default_selected > 0 ? $default_selected : $selected).'");';

						$out.= '
										$("select[name='.$htmlname.']").change();
									}
								});

								$("select[name='.$htmlname.']").change(function() {

									if ($("select[name='.$target.']").val() == '.$obj->id.') {
										// get price of kilometer to fill the unit price
										var data = '.json_encode($params).';
										data.fk_c_exp_tax_cat = $(this).val();

										$.ajax({
											method: "POST",
											dataType: "json",
											data: data,
											url: "'.(DOL_URL_ROOT.'/expensereport/ajax/ajaxik.php').'",
										}).done(function( data, textStatus, jqXHR ) {
											console.log(data);
											if (typeof data.up != "undefined") {
												$("input[name=value_unit]").val(data.up);
												$("select[name='.$htmlname.']").attr("title", data.title);
											} else {
												$("input[name=value_unit]").val("");
												$("select[name='.$htmlname.']").attr("title", "");
											}
										});
									}
								});
							});
						</script>';
					}
				}
			}
		}
		else
		{
			dol_print_error($db);
		}

		return $out;
	}

	/**
	 * Return HTML to show the select ranges of expense range
	 *
	 * @param	string	$selected    preselected category
	 * @param	string	$htmlname    name of HTML select list
	 * @param	integer	$useempty    1=Add empty line
	 * @return	string
	 */
	function selectExpenseRanges($selected='', $htmlname='fk_range', $useempty=0)
	{
		global $db,$conf,$langs;

		$sql = 'SELECT rowid, range_ik FROM '.MAIN_DB_PREFIX.'c_exp_tax_range';
		$sql.= ' WHERE entity = '.$conf->entity.' AND active = 1';

		$resql = $db->query($sql);
		if ($resql)
		{
			$out = '<select name="'.$htmlname.'" class="'.$htmlname.' flat minwidth75imp">';
			if ($useempty) $out.= '<option value="0"></option>';

			while ($obj = $db->fetch_object($resql))
			{
				$out.= '<option '.($selected == $obj->rowid ? 'selected="selected"' : '').' value="'.$obj->rowid.'">'.price($obj->range_ik, 0, $langs, 1, 0).'</option>';
			}
			$out.= '</select>';
		}
		else
		{
			dol_print_error($db);
		}

		return $out;
	}

	/**
	 * Return HTML to show a select of expense
	 *
	 * @param	string	$selected    preselected category
	 * @param	string	$htmlname    name of HTML select list
	 * @param	integer	$useempty    1=Add empty choice
	 * @param	integer	$allchoice   1=Add all choice
	 * @param	integer	$useid       0=use 'code' as key, 1=use 'id' as key
	 * @return	string
	 */
	function selectExpense($selected='', $htmlname='fk_c_type_fees', $useempty=0, $allchoice=1, $useid=0)
	{
		global $db,$langs;

		$sql = 'SELECT id, code, label FROM '.MAIN_DB_PREFIX.'c_type_fees';
		$sql.= ' WHERE active = 1';

		$resql = $db->query($sql);
		if ($resql)
		{
			$out = '<select name="'.$htmlname.'" class="'.$htmlname.' flat minwidth75imp">';
			if ($useempty) $out.= '<option value="0"></option>';
			if ($allchoice) $out.= '<option value="-1">'.$langs->trans('AllExpenseReport').'</option>';

			$field = 'code';
			if ($useid) $field = 'id';

			while ($obj = $db->fetch_object($resql))
			{
				$key = $langs->trans($obj->code);
				$out.= '<option '.($selected == $obj->{$field} ? 'selected="selected"' : '').' value="'.$obj->{$field}.'">'.($key != $obj->code ? $key : $obj->label).'</option>';
			}
			$out.= '</select>';
		}
		else
		{
			dol_print_error($db);
		}

		return $out;
	}

}
<|MERGE_RESOLUTION|>--- conflicted
+++ resolved
@@ -1367,15 +1367,9 @@
 				$out .= ajax_combobox($htmlid, $events, $conf->global->CONTACT_USE_SEARCH_TO_SELECT);
 			}
 
-<<<<<<< HEAD
 			if ($htmlname != 'none' || $options_only) $out.= '<select class="flat'.($moreclass?' '.$moreclass:'').'" id="'.$htmlid.'" name="'.$htmlname.($multiple ? '[]' : '').'" '.($multiple ? 'multiple' : '').' '.(!empty($moreparam) ? $moreparam : '').'>';
-			if ($showempty == 1 && !$multiple) $out.= '<option value="0"'.(in_array(0,$selected)?' selected':'').'>&nbsp;</option>';
+			if (($showempty == 1 || ($showempty == 3 && $num > 1)) && !$multiple) $out.= '<option value="0"'.(in_array(0,$selected)?' selected':'').'>&nbsp;</option>';
 			if ($showempty == 2) $out.= '<option value="0"'.(in_array(0,$selected)?' selected':'').'>'.$langs->trans("Internal").'</option>';
-=======
-			if ($htmlname != 'none' || $options_only) $out.= '<select class="flat'.($moreclass?' '.$moreclass:'').'" id="'.$htmlid.'" name="'.$htmlname.'" '.(!empty($moreparam) ? $moreparam : '').'>';
-			if ($showempty == 1 || ($showempty == 3 && $num > 1)) $out.= '<option value="0"'.($selected=='0'?' selected':'').'>&nbsp;</option>';
-			if ($showempty == 2) $out.= '<option value="0"'.($selected=='0'?' selected':'').'>'.$langs->trans("Internal").'</option>';
->>>>>>> e92ab19a
 			$num = $this->db->num_rows($resql);
 			$i = 0;
 			if ($num)
@@ -1432,13 +1426,9 @@
 			}
 			else
 			{
-<<<<<<< HEAD
-				$out.= '<option value="-1"'.($showempty==2 || $multiple?'':' selected').' disabled>'.$langs->trans($socid?"NoContactDefinedForThirdParty":"NoContactDefined").'</option>';
-=======
-				$out.= '<option value="-1"'.($showempty==2?'':' selected').' disabled>';
+				$out.= '<option value="-1"'.(($showempty==2 || $multiple) ? '' : ' selected').' disabled>';
 				$out.= ($socid != -1) ? ($langs->trans($socid?"NoContactDefinedForThirdParty":"NoContactDefined")) : $langs->trans('SelectAThirdPartyFirst');
 				$out.= '</option>';
->>>>>>> e92ab19a
 			}
 			if ($htmlname != 'none' || $options_only)
 			{
