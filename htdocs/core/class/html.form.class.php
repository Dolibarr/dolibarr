<?php
/* Copyright (c) 2002-2007  Rodolphe Quiedeville    <rodolphe@quiedeville.org>
 * Copyright (C) 2004-2012  Laurent Destailleur     <eldy@users.sourceforge.net>
 * Copyright (C) 2004       Benoit Mortier          <benoit.mortier@opensides.be>
 * Copyright (C) 2004       Sebastien Di Cintio     <sdicintio@ressource-toi.org>
 * Copyright (C) 2004       Eric Seigne             <eric.seigne@ryxeo.com>
 * Copyright (C) 2005-2017  Regis Houssin           <regis.houssin@inodbox.com>
 * Copyright (C) 2006       Andre Cianfarani        <acianfa@free.fr>
 * Copyright (C) 2006       Marc Barilley/Ocebo     <marc@ocebo.com>
 * Copyright (C) 2007       Franky Van Liedekerke   <franky.van.liedekerker@telenet.be>
 * Copyright (C) 2007       Patrick Raguin          <patrick.raguin@gmail.com>
 * Copyright (C) 2010       Juanjo Menent           <jmenent@2byte.es>
 * Copyright (C) 2010-2021  Philippe Grand          <philippe.grand@atoo-net.com>
 * Copyright (C) 2011       Herve Prot              <herve.prot@symeos.com>
 * Copyright (C) 2012-2016  Marcos García           <marcosgdf@gmail.com>
 * Copyright (C) 2012       Cedric Salvador         <csalvador@gpcsolutions.fr>
 * Copyright (C) 2012-2015  Raphaël Doursenaud      <rdoursenaud@gpcsolutions.fr>
 * Copyright (C) 2014-2023  Alexandre Spangaro      <aspangaro@open-dsi.fr>
 * Copyright (C) 2018-2022  Ferran Marcet           <fmarcet@2byte.es>
 * Copyright (C) 2018-2021  Frédéric France         <frederic.france@netlogic.fr>
 * Copyright (C) 2018       Nicolas ZABOURI	        <info@inovea-conseil.com>
 * Copyright (C) 2018       Christophe Battarel     <christophe@altairis.fr>
 * Copyright (C) 2018       Josep Lluis Amador      <joseplluis@lliuretic.cat>
 * Copyright (C) 2023		Joachim Kueter			<git-jk@bloxera.com>
 *
 * This program is free software; you can redistribute it and/or modify
 * it under the terms of the GNU General Public License as published by
 * the Free Software Foundation; either version 3 of the License, or
 * (at your option) any later version.
 *
 * This program is distributed in the hope that it will be useful,
 * but WITHOUT ANY WARRANTY; without even the implied warranty of
 * MERCHANTABILITY or FITNESS FOR A PARTICULAR PURPOSE.  See the
 * GNU General Public License for more details.
 *
 * You should have received a copy of the GNU General Public License
 * along with this program. If not, see <https://www.gnu.org/licenses/>.
 */

/**
 * \file       htdocs/core/class/html.form.class.php
 * \ingroup    core
 * \brief      File of class with all html predefined components
 */


/**
 * Class to manage generation of HTML components
 * Only common components must be here.
 *
 * TODO Merge all function load_cache_* and loadCache* (except load_cache_vatrates) into one generic function loadCacheTable
 */
class Form
{
	/**
	 * @var DoliDB Database handler.
	 */
	public $db;

	/**
	 * @var string Error code (or message)
	 */
	public $error = '';

	/**
	 * @var string[]    Array of error strings
	 */
	public $errors = array();

	// Some properties used to return data by some methods
	public $result;
	public $num;

	// Cache arrays
	public $cache_types_paiements = array();
	public $cache_conditions_paiements = array();
	public $cache_transport_mode = array();
	public $cache_availability = array();
	public $cache_demand_reason = array();
	public $cache_types_fees = array();
	public $cache_vatrates = array();


	/**
	 * Constructor
	 *
	 * @param DoliDB $db Database handler
	 */
	public function __construct($db)
	{
		$this->db = $db;
	}

	/**
	 * Output key field for an editable field
	 *
	 * @param 	string 	$text 			Text of label or key to translate
	 * @param 	string 	$htmlname 		Name of select field ('edit' prefix will be added)
	 * @param 	string 	$preselected 	Value to show/edit (not used in this function)
	 * @param 	object 	$object 		Object (on the page we show)
	 * @param 	boolean $perm 			Permission to allow button to edit parameter. Set it to 0 to have a not edited field.
	 * @param 	string 	$typeofdata 	Type of data ('string' by default, 'email', 'amount:99', 'numeric:99', 'text' or 'textarea:rows:cols', 'datepicker' ('day' do not work, don't know why), 'dayhour' or 'datehourpicker' 'checkbox:ckeditor:dolibarr_zzz:width:height:savemethod:1:rows:cols', 'select;xxx[:class]'...)
	 * @param 	string 	$moreparam 		More param to add on a href URL.
	 * @param 	int 	$fieldrequired 	1 if we want to show field as mandatory using the "fieldrequired" CSS.
	 * @param 	int 	$notabletag 	1=Do not output table tags but output a ':', 2=Do not output table tags and no ':', 3=Do not output table tags but output a ' '
	 * @param 	string 	$paramid 		Key of parameter for id ('id', 'socid')
	 * @param 	string 	$help 			Tooltip help
	 * @return  string                  HTML edit field
	 */
	public function editfieldkey($text, $htmlname, $preselected, $object, $perm, $typeofdata = 'string', $moreparam = '', $fieldrequired = 0, $notabletag = 0, $paramid = 'id', $help = '')
	{
		global $conf, $langs;

		$ret = '';

		// TODO change for compatibility
		if (!empty($conf->global->MAIN_USE_JQUERY_JEDITABLE) && !preg_match('/^select;/', $typeofdata)) {
			if (!empty($perm)) {
				$tmp = explode(':', $typeofdata);
				$ret .= '<div class="editkey_' . $tmp[0] . (!empty($tmp[1]) ? ' ' . $tmp[1] : '') . '" id="' . $htmlname . '">';
				if ($fieldrequired) {
					$ret .= '<span class="fieldrequired">';
				}
				if ($help) {
					$ret .= $this->textwithpicto($langs->trans($text), $help);
				} else {
					$ret .= $langs->trans($text);
				}
				if ($fieldrequired) {
					$ret .= '</span>';
				}
				$ret .= '</div>' . "\n";
			} else {
				if ($fieldrequired) {
					$ret .= '<span class="fieldrequired">';
				}
				if ($help) {
					$ret .= $this->textwithpicto($langs->trans($text), $help);
				} else {
					$ret .= $langs->trans($text);
				}
				if ($fieldrequired) {
					$ret .= '</span>';
				}
			}
		} else {
			if (empty($notabletag) && $perm) {
				$ret .= '<table class="nobordernopadding centpercent"><tr><td class="nowrap">';
			}
			if ($fieldrequired) {
				$ret .= '<span class="fieldrequired">';
			}
			if ($help) {
				$ret .= $this->textwithpicto($langs->trans($text), $help);
			} else {
				$ret .= $langs->trans($text);
			}
			if ($fieldrequired) {
				$ret .= '</span>';
			}
			if (!empty($notabletag)) {
				$ret .= ' ';
			}
			if (empty($notabletag) && $perm) {
				$ret .= '</td>';
			}
			if (empty($notabletag) && $perm) {
				$ret .= '<td class="right">';
			}
			if ($htmlname && GETPOST('action', 'aZ09') != 'edit' . $htmlname && $perm) {
				$ret .= '<a class="editfielda reposition" href="' . $_SERVER["PHP_SELF"] . '?action=edit' . $htmlname . '&token=' . newToken() . '&' . $paramid . '=' . $object->id . $moreparam . '">' . img_edit($langs->trans('Edit'), ($notabletag ? 0 : 1)) . '</a>';
			}
			if (!empty($notabletag) && $notabletag == 1) {
				if ($text) {
					$ret .= ' : ';
				} else {
					$ret .= ' ';
				}
			}
			if (!empty($notabletag) && $notabletag == 3) {
				$ret .= ' ';
			}
			if (empty($notabletag) && $perm) {
				$ret .= '</td>';
			}
			if (empty($notabletag) && $perm) {
				$ret .= '</tr></table>';
			}
		}

		return $ret;
	}

	/**
	 * Output value of a field for an editable field
	 *
	 * @param string 	$text 			Text of label (not used in this function)
	 * @param string 	$htmlname 		Name of select field
	 * @param string 	$value 			Value to show/edit
	 * @param object 	$object 		Object (that we want to show)
	 * @param boolean 	$perm 			Permission to allow button to edit parameter
	 * @param string 	$typeofdata 	Type of data ('string' by default, 'checkbox', 'email', 'phone', 'amount:99', 'numeric:99',
	 *                                  'text' or 'textarea:rows:cols%', 'safehtmlstring', 'restricthtml',
	 *                                  'datepicker' ('day' do not work, don't know why), 'dayhour' or 'datehourpicker', 'ckeditor:dolibarr_zzz:width:height:savemethod:toolbarstartexpanded:rows:cols', 'select;xkey:xval,ykey:yval,...')
	 * @param string 	$editvalue 		When in edit mode, use this value as $value instead of value (for example, you can provide here a formated price instead of numeric value, or a select combo). Use '' to use same than $value
	 * @param object 	$extObject 		External object ???
	 * @param mixed 	$custommsg 		String or Array of custom messages : eg array('success' => 'MyMessage', 'error' => 'MyMessage')
	 * @param string 	$moreparam 		More param to add on the form on action href URL parameter
	 * @param int 		$notabletag 	Do no output table tags
	 * @param string 	$formatfunc 	Call a specific method of $object->$formatfunc to output field in view mode (For example: 'dol_print_email')
	 * @param string 	$paramid 		Key of parameter for id ('id', 'socid')
	 * @param string 	$gm 			'auto' or 'tzuser' or 'tzuserrel' or 'tzserver' (when $typeofdata is a date)
	 * @param array 	$moreoptions 	Array with more options. For example array('addnowlink'=>1), array('valuealreadyhtmlescaped'=>1)
	 * @param string 	$editaction 	[=''] use GETPOST default action or set action to edit mode
	 * @return string                   HTML edit field
	 */
	public function editfieldval($text, $htmlname, $value, $object, $perm, $typeofdata = 'string', $editvalue = '', $extObject = null, $custommsg = null, $moreparam = '', $notabletag = 1, $formatfunc = '', $paramid = 'id', $gm = 'auto', $moreoptions = array(), $editaction = '')
	{
		global $conf, $langs;

		$ret = '';

		// Check parameters
		if (empty($typeofdata)) {
			return 'ErrorBadParameter typeofdata is empty';
		}
		// Clean paramater $typeofdata
		if ($typeofdata == 'datetime') {
			$typeofdata = 'dayhour';
		}
		$reg = array();
		if (preg_match('/^(\w+)\((\d+)\)$/', $typeofdata, $reg)) {
			if ($reg[1] == 'varchar') {
				$typeofdata = 'string';
			} elseif ($reg[1] == 'int') {
				$typeofdata = 'numeric';
			} else {
				return 'ErrorBadParameter ' . $typeofdata;
			}
		}

		// When option to edit inline is activated
		if (!empty($conf->global->MAIN_USE_JQUERY_JEDITABLE) && !preg_match('/^select;|day|datepicker|dayhour|datehourpicker/', $typeofdata)) { // TODO add jquery timepicker and support select
			$ret .= $this->editInPlace($object, $value, $htmlname, $perm, $typeofdata, $editvalue, $extObject, $custommsg);
		} else {
			if ($editaction == '') {
				$editaction = GETPOST('action', 'aZ09');
			}
			$editmode = ($editaction == 'edit' . $htmlname);
			if ($editmode) {	// edit mode
				$ret .= "\n";
				$ret .= '<form method="post" action="' . $_SERVER["PHP_SELF"] . ($moreparam ? '?' . $moreparam : '') . '">';
				$ret .= '<input type="hidden" name="action" value="set' . $htmlname . '">';
				$ret .= '<input type="hidden" name="token" value="' . newToken() . '">';
				$ret .= '<input type="hidden" name="' . $paramid . '" value="' . $object->id . '">';
				if (empty($notabletag)) {
					$ret .= '<table class="nobordernopadding centpercent">';
				}
				if (empty($notabletag)) {
					$ret .= '<tr><td>';
				}
				if (preg_match('/^(string|safehtmlstring|email|phone|url)/', $typeofdata)) {
					$tmp = explode(':', $typeofdata);
					$ret .= '<input type="text" id="' . $htmlname . '" name="' . $htmlname . '" value="' . ($editvalue ? $editvalue : $value) . '"' . (empty($tmp[1]) ? '' : ' size="' . $tmp[1] . '"') . ' autofocus>';
				} elseif (preg_match('/^(integer)/', $typeofdata)) {
					$tmp = explode(':', $typeofdata);
					$valuetoshow = price2num($editvalue ? $editvalue : $value, 0);
					$ret .= '<input type="text" id="' . $htmlname . '" name="' . $htmlname . '" value="' . $valuetoshow . '"' . (empty($tmp[1]) ? '' : ' size="' . $tmp[1] . '"') . ' autofocus>';
				} elseif (preg_match('/^(numeric|amount)/', $typeofdata)) {
					$tmp = explode(':', $typeofdata);
					$valuetoshow = price2num($editvalue ? $editvalue : $value);
					$ret .= '<input type="text" id="' . $htmlname . '" name="' . $htmlname . '" value="' . ($valuetoshow != '' ? price($valuetoshow) : '') . '"' . (empty($tmp[1]) ? '' : ' size="' . $tmp[1] . '"') . ' autofocus>';
				} elseif (preg_match('/^(checkbox)/', $typeofdata)) {
					$tmp = explode(':', $typeofdata);
					$ret .= '<input type="checkbox" id="' . $htmlname . '" name="' . $htmlname . '" value="' . ($value ? $value : 'on') . '"' . ($value ? ' checked' : '') . (empty($tmp[1]) ? '' : $tmp[1]) . '/>';
				} elseif (preg_match('/^text/', $typeofdata) || preg_match('/^note/', $typeofdata)) {    // if wysiwyg is enabled $typeofdata = 'ckeditor'
					$tmp = explode(':', $typeofdata);
					$cols = (empty($tmp[2]) ? '' : $tmp[2]);
					$morealt = '';
					if (preg_match('/%/', $cols)) {
						$morealt = ' style="width: ' . $cols . '"';
						$cols = '';
					}
					$valuetoshow = ($editvalue ? $editvalue : $value);
					$ret .= '<textarea id="' . $htmlname . '" name="' . $htmlname . '" wrap="soft" rows="' . (empty($tmp[1]) ? '20' : $tmp[1]) . '"' . ($cols ? ' cols="' . $cols . '"' : 'class="quatrevingtpercent"') . $morealt . '" autofocus>';
					// textarea convert automatically entities chars into simple chars.
					// So we convert & into &amp; so a string like 'a &lt; <b>b</b><br>é<br>&lt;script&gt;alert('X');&lt;script&gt;' stay a correct html and is not converted by textarea component when wysiwig is off.
					$valuetoshow = str_replace('&', '&amp;', $valuetoshow);
					$ret .= dol_htmlwithnojs(dol_string_neverthesehtmltags($valuetoshow, array('textarea')));
					$ret .= '</textarea>';
				} elseif ($typeofdata == 'day' || $typeofdata == 'datepicker') {
					$addnowlink = empty($moreoptions['addnowlink']) ? 0 : $moreoptions['addnowlink'];
					$adddateof = empty($moreoptions['adddateof']) ? '' : $moreoptions['adddateof'];
					$labeladddateof = empty($moreoptions['labeladddateof']) ? '' : $moreoptions['labeladddateof'];
					$ret .= $this->selectDate($value, $htmlname, 0, 0, 1, 'form' . $htmlname, 1, $addnowlink, 0, '', '', $adddateof, '', 1, $labeladddateof, '', $gm);
				} elseif ($typeofdata == 'dayhour' || $typeofdata == 'datehourpicker') {
					$addnowlink = empty($moreoptions['addnowlink']) ? 0 : $moreoptions['addnowlink'];
					$adddateof = empty($moreoptions['adddateof']) ? '' : $moreoptions['adddateof'];
					$labeladddateof = empty($moreoptions['labeladddateof']) ? '' : $moreoptions['labeladddateof'];
					$ret .= $this->selectDate($value, $htmlname, 1, 1, 1, 'form' . $htmlname, 1, $addnowlink, 0, '', '', $adddateof, '', 1, $labeladddateof, '', $gm);
				} elseif (preg_match('/^select;/', $typeofdata)) {
					$arraydata = explode(',', preg_replace('/^select;/', '', $typeofdata));
					$arraylist = array();
					foreach ($arraydata as $val) {
						$tmp = explode(':', $val);
						$tmpkey = str_replace('|', ':', $tmp[0]);
						$arraylist[$tmpkey] = $tmp[1];
					}
					$ret .= $this->selectarray($htmlname, $arraylist, $value);
				} elseif (preg_match('/^link/', $typeofdata)) {
					// TODO Not yet implemented. See code for extrafields
				} elseif (preg_match('/^ckeditor/', $typeofdata)) {
					$tmp = explode(':', $typeofdata); // Example: ckeditor:dolibarr_zzz:width:height:savemethod:toolbarstartexpanded:rows:cols:uselocalbrowser
					require_once DOL_DOCUMENT_ROOT . '/core/class/doleditor.class.php';
					$doleditor = new DolEditor($htmlname, ($editvalue ? $editvalue : $value), (empty($tmp[2]) ? '' : $tmp[2]), (empty($tmp[3]) ? '100' : $tmp[3]), (empty($tmp[1]) ? 'dolibarr_notes' : $tmp[1]), 'In', (empty($tmp[5]) ? 0 : $tmp[5]), (isset($tmp[8]) ? ($tmp[8] ? true : false) : true), true, (empty($tmp[6]) ? '20' : $tmp[6]), (empty($tmp[7]) ? '100' : $tmp[7]));
					$ret .= $doleditor->Create(1);
				} elseif ($typeofdata == 'asis') {
					$ret .= ($editvalue ? $editvalue : $value);
				}
				if (empty($notabletag)) {
					$ret .= '</td>';
				}

				// Button save-cancel
				if (empty($notabletag)) {
					$ret .= '<td>';
				}
				//else $ret.='<div class="clearboth"></div>';
				$ret .= '<input type="submit" class="smallpaddingimp button' . (empty($notabletag) ? '' : ' ') . '" name="modify" value="' . $langs->trans("Modify") . '">';
				if (preg_match('/ckeditor|textarea/', $typeofdata) && empty($notabletag)) {
					$ret .= '<br>' . "\n";
				}
				$ret .= '<input type="submit" class="smallpaddingimp button button-cancel' . (empty($notabletag) ? '' : ' ') . '" name="cancel" value="' . $langs->trans("Cancel") . '">';
				if (empty($notabletag)) {
					$ret .= '</td>';
				}

				if (empty($notabletag)) {
					$ret .= '</tr></table>' . "\n";
				}
				$ret .= '</form>' . "\n";
			} else {		// view mode
				if (preg_match('/^email/', $typeofdata)) {
					$ret .= dol_print_email($value, 0, 0, 0, 0, 1);
				} elseif (preg_match('/^phone/', $typeofdata)) {
					$ret .= dol_print_phone($value, '_blank', 32, 1);
				} elseif (preg_match('/^url/', $typeofdata)) {
					$ret .= dol_print_url($value, '_blank', 32, 1);
				} elseif (preg_match('/^(amount|numeric)/', $typeofdata)) {
					$ret .= ($value != '' ? price($value, '', $langs, 0, -1, -1, $conf->currency) : '');
				} elseif (preg_match('/^checkbox/', $typeofdata)) {
					$tmp = explode(':', $typeofdata);
					$ret .= '<input type="checkbox" disabled id="' . $htmlname . '" name="' . $htmlname . '" value="' . $value . '"' . ($value ? ' checked' : '') . ($tmp[1] ? $tmp[1] : '') . '/>';
				} elseif (preg_match('/^text/', $typeofdata) || preg_match('/^note/', $typeofdata)) {
					$ret .= dol_htmlwithnojs(dol_string_onlythesehtmltags(dol_htmlentitiesbr($value), 1, 1, 1));
				} elseif (preg_match('/^(safehtmlstring|restricthtml)/', $typeofdata)) {	// 'restricthtml' is not an allowed type for editfieldval. Value is 'safehtmlstring'
					$ret .= dol_htmlwithnojs(dol_string_onlythesehtmltags($value));
				} elseif ($typeofdata == 'day' || $typeofdata == 'datepicker') {
					$ret .= '<span class="valuedate">' . dol_print_date($value, 'day', $gm) . '</span>';
				} elseif ($typeofdata == 'dayhour' || $typeofdata == 'datehourpicker') {
					$ret .= '<span class="valuedate">' . dol_print_date($value, 'dayhour', $gm) . '</span>';
				} elseif (preg_match('/^select;/', $typeofdata)) {
					$arraydata = explode(',', preg_replace('/^select;/', '', $typeofdata));
					$arraylist = array();
					foreach ($arraydata as $val) {
						$tmp = explode(':', $val);
						$arraylist[$tmp[0]] = $tmp[1];
					}
					$ret .= $arraylist[$value];
					if ($htmlname == 'fk_product_type') {
						if ($value == 0) {
							$ret = img_picto($langs->trans("Product"), 'product', 'class="paddingleftonly paddingrightonly colorgrey"') . $ret;
						} else {
							$ret = img_picto($langs->trans("Service"), 'service', 'class="paddingleftonly paddingrightonly colorgrey"') . $ret;
						}
					}
				} elseif (preg_match('/^ckeditor/', $typeofdata)) {
					$tmpcontent = dol_htmlentitiesbr($value);
					if (!empty($conf->global->MAIN_DISABLE_NOTES_TAB)) {
						$firstline = preg_replace('/<br>.*/', '', $tmpcontent);
						$firstline = preg_replace('/[\n\r].*/', '', $firstline);
						$tmpcontent = $firstline . ((strlen($firstline) != strlen($tmpcontent)) ? '...' : '');
					}
					// We dont use dol_escape_htmltag to get the html formating active, but this need we must also
					// clean data from some dangerous html
					$ret .= dol_string_onlythesehtmltags(dol_htmlentitiesbr($tmpcontent));
				} else {
					if (empty($moreoptions['valuealreadyhtmlescaped'])) {
						$ret .= dol_escape_htmltag($value);
					} else {
						$ret .= $value;        // $value must be already html escaped.
					}
				}

				// Custom format if parameter $formatfunc has been provided
				if ($formatfunc && method_exists($object, $formatfunc)) {
					$ret = $object->$formatfunc($ret);
				}
			}
		}
		return $ret;
	}

	/**
	 * Output edit in place form
	 *
	 * @param 	string 	$fieldname 	Name of the field
	 * @param 	object 	$object 	Object
	 * @param 	boolean $perm 		Permission to allow button to edit parameter. Set it to 0 to have a not edited field.
	 * @param 	string 	$typeofdata Type of data ('string' by default, 'email', 'amount:99', 'numeric:99', 'text' or 'textarea:rows:cols', 'datepicker' ('day' do not work, don't know why), 'ckeditor:dolibarr_zzz:width:height:savemethod:1:rows:cols', 'select;xxx[:class]'...)
	 * @param 	string 	$check 		Same coe than $check parameter of GETPOST()
	 * @param 	string 	$morecss 	More CSS
	 * @return  string              HTML code for the edit of alternative language
	 */
	public function widgetForTranslation($fieldname, $object, $perm, $typeofdata = 'string', $check = '', $morecss = '')
	{
		global $conf, $langs, $extralanguages;

		$result = '';

		// List of extra languages
		$arrayoflangcode = array();
		if (!empty($conf->global->PDF_USE_ALSO_LANGUAGE_CODE)) {
			$arrayoflangcode[] = $conf->global->PDF_USE_ALSO_LANGUAGE_CODE;
		}

		if (is_array($arrayoflangcode) && count($arrayoflangcode)) {
			if (!is_object($extralanguages)) {
				include_once DOL_DOCUMENT_ROOT . '/core/class/extralanguages.class.php';
				$extralanguages = new ExtraLanguages($this->db);
			}
			$extralanguages->fetch_name_extralanguages('societe');

			if (!is_array($extralanguages->attributes[$object->element]) || empty($extralanguages->attributes[$object->element][$fieldname])) {
				return ''; // No extralang field to show
			}

			$result .= '<!-- Widget for translation -->' . "\n";
			$result .= '<div class="inline-block paddingleft image-' . $object->element . '-' . $fieldname . '">';
			$s = img_picto($langs->trans("ShowOtherLanguages"), 'language', '', false, 0, 0, '', 'fa-15 editfieldlang');
			$result .= $s;
			$result .= '</div>';

			$result .= '<div class="inline-block hidden field-' . $object->element . '-' . $fieldname . '">';

			$resultforextrlang = '';
			foreach ($arrayoflangcode as $langcode) {
				$valuetoshow = GETPOSTISSET('field-' . $object->element . "-" . $fieldname . "-" . $langcode) ? GETPOST('field-' . $object->element . '-' . $fieldname . "-" . $langcode, $check) : '';
				if (empty($valuetoshow)) {
					$object->fetchValuesForExtraLanguages();
					//var_dump($object->array_languages);
					$valuetoshow = $object->array_languages[$fieldname][$langcode];
				}

				$s = picto_from_langcode($langcode, 'class="pictoforlang paddingright"');
				$resultforextrlang .= $s;

				// TODO Use the showInputField() method of ExtraLanguages object
				if ($typeofdata == 'textarea') {
					$resultforextrlang .= '<textarea name="field-' . $object->element . "-" . $fieldname . "-" . $langcode . '" id="' . $fieldname . "-" . $langcode . '" class="' . $morecss . '" rows="' . ROWS_2 . '" wrap="soft">';
					$resultforextrlang .= $valuetoshow;
					$resultforextrlang .= '</textarea>';
				} else {
					$resultforextrlang .= '<input type="text" class="inputfieldforlang ' . ($morecss ? ' ' . $morecss : '') . '" name="field-' . $object->element . '-' . $fieldname . '-' . $langcode . '" value="' . $valuetoshow . '">';
				}
			}
			$result .= $resultforextrlang;

			$result .= '</div>';
			$result .= '<script nonce="' . getNonce() . '">$(".image-' . $object->element . '-' . $fieldname . '").click(function() { console.log("Toggle lang widget"); jQuery(".field-' . $object->element . '-' . $fieldname . '").toggle(); });</script>';
		}

		return $result;
	}

	/**
	 * Output edit in place form
	 *
	 * @param 	object 	$object 	Object
	 * @param 	string 	$value 		Value to show/edit
	 * @param 	string 	$htmlname 	DIV ID (field name)
	 * @param 	int 	$condition 	Condition to edit
	 * @param 	string 	$inputType 	Type of input ('string', 'numeric', 'datepicker' ('day' do not work, don't know why), 'textarea:rows:cols', 'ckeditor:dolibarr_zzz:width:height:?:1:rows:cols', 'select:loadmethod:savemethod:buttononly')
	 * @param 	string 	$editvalue 	When in edit mode, use this value as $value instead of value
	 * @param 	object 	$extObject 	External object
	 * @param 	mixed 	$custommsg 	String or Array of custom messages : eg array('success' => 'MyMessage', 'error' => 'MyMessage')
	 * @return  string              HTML edit in place
	 */
	protected function editInPlace($object, $value, $htmlname, $condition, $inputType = 'textarea', $editvalue = null, $extObject = null, $custommsg = null)
	{
		global $conf;

		$out = '';

		// Check parameters
		if (preg_match('/^text/', $inputType)) {
			$value = dol_nl2br($value);
		} elseif (preg_match('/^numeric/', $inputType)) {
			$value = price($value);
		} elseif ($inputType == 'day' || $inputType == 'datepicker') {
			$value = dol_print_date($value, 'day');
		}

		if ($condition) {
			$element = false;
			$table_element = false;
			$fk_element = false;
			$loadmethod = false;
			$savemethod = false;
			$ext_element = false;
			$button_only = false;
			$inputOption = '';
			$rows = '';
			$cols = '';

			if (is_object($object)) {
				$element = $object->element;
				$table_element = $object->table_element;
				$fk_element = $object->id;
			}

			if (is_object($extObject)) {
				$ext_element = $extObject->element;
			}

			if (preg_match('/^(string|email|numeric)/', $inputType)) {
				$tmp = explode(':', $inputType);
				$inputType = $tmp[0];
				if (!empty($tmp[1])) {
					$inputOption = $tmp[1];
				}
				if (!empty($tmp[2])) {
					$savemethod = $tmp[2];
				}
				$out .= '<input id="width_' . $htmlname . '" value="' . $inputOption . '" type="hidden"/>' . "\n";
			} elseif ((preg_match('/^day$/', $inputType)) || (preg_match('/^datepicker/', $inputType)) || (preg_match('/^datehourpicker/', $inputType))) {
				$tmp = explode(':', $inputType);
				$inputType = $tmp[0];
				if (!empty($tmp[1])) {
					$inputOption = $tmp[1];
				}
				if (!empty($tmp[2])) {
					$savemethod = $tmp[2];
				}

				$out .= '<input id="timestamp" type="hidden"/>' . "\n"; // Use for timestamp format
			} elseif (preg_match('/^(select|autocomplete)/', $inputType)) {
				$tmp = explode(':', $inputType);
				$inputType = $tmp[0];
				$loadmethod = $tmp[1];
				if (!empty($tmp[2])) {
					$savemethod = $tmp[2];
				}
				if (!empty($tmp[3])) {
					$button_only = true;
				}
			} elseif (preg_match('/^textarea/', $inputType)) {
				$tmp = explode(':', $inputType);
				$inputType = $tmp[0];
				$rows = (empty($tmp[1]) ? '8' : $tmp[1]);
				$cols = (empty($tmp[2]) ? '80' : $tmp[2]);
			} elseif (preg_match('/^ckeditor/', $inputType)) {
				$tmp = explode(':', $inputType);
				$inputType = $tmp[0];
				$toolbar = $tmp[1];
				if (!empty($tmp[2])) {
					$width = $tmp[2];
				}
				if (!empty($tmp[3])) {
					$heigth = $tmp[3];
				}
				if (!empty($tmp[4])) {
					$savemethod = $tmp[4];
				}

				if (isModEnabled('fckeditor')) {
					$out .= '<input id="ckeditor_toolbar" value="' . $toolbar . '" type="hidden"/>' . "\n";
				} else {
					$inputType = 'textarea';
				}
			}

			$out .= '<input id="element_' . $htmlname . '" value="' . $element . '" type="hidden"/>' . "\n";
			$out .= '<input id="table_element_' . $htmlname . '" value="' . $table_element . '" type="hidden"/>' . "\n";
			$out .= '<input id="fk_element_' . $htmlname . '" value="' . $fk_element . '" type="hidden"/>' . "\n";
			$out .= '<input id="loadmethod_' . $htmlname . '" value="' . $loadmethod . '" type="hidden"/>' . "\n";
			if (!empty($savemethod)) {
				$out .= '<input id="savemethod_' . $htmlname . '" value="' . $savemethod . '" type="hidden"/>' . "\n";
			}
			if (!empty($ext_element)) {
				$out .= '<input id="ext_element_' . $htmlname . '" value="' . $ext_element . '" type="hidden"/>' . "\n";
			}
			if (!empty($custommsg)) {
				if (is_array($custommsg)) {
					if (!empty($custommsg['success'])) {
						$out .= '<input id="successmsg_' . $htmlname . '" value="' . $custommsg['success'] . '" type="hidden"/>' . "\n";
					}
					if (!empty($custommsg['error'])) {
						$out .= '<input id="errormsg_' . $htmlname . '" value="' . $custommsg['error'] . '" type="hidden"/>' . "\n";
					}
				} else {
					$out .= '<input id="successmsg_' . $htmlname . '" value="' . $custommsg . '" type="hidden"/>' . "\n";
				}
			}
			if ($inputType == 'textarea') {
				$out .= '<input id="textarea_' . $htmlname . '_rows" value="' . $rows . '" type="hidden"/>' . "\n";
				$out .= '<input id="textarea_' . $htmlname . '_cols" value="' . $cols . '" type="hidden"/>' . "\n";
			}
			$out .= '<span id="viewval_' . $htmlname . '" class="viewval_' . $inputType . ($button_only ? ' inactive' : ' active') . '">' . $value . '</span>' . "\n";
			$out .= '<span id="editval_' . $htmlname . '" class="editval_' . $inputType . ($button_only ? ' inactive' : ' active') . ' hideobject">' . (!empty($editvalue) ? $editvalue : $value) . '</span>' . "\n";
		} else {
			$out = $value;
		}

		return $out;
	}

	/**
	 *  Show a text and picto with tooltip on text or picto.
	 *  Can be called by an instancied $form->textwithtooltip or by a static call Form::textwithtooltip
	 *
	 * 	@param 	string 	$text 				Text to show
	 * 	@param 	string 	$htmltext 			HTML content of tooltip. Must be HTML/UTF8 encoded.
	 * 	@param 	int 	$tooltipon 			1=tooltip on text, 2=tooltip on image, 3=tooltip sur les 2
	 * 	@param 	int 	$direction 			-1=image is before, 0=no image, 1=image is after
	 * 	@param 	string 	$img 				Html code for image (use img_xxx() function to get it)
	 * 	@param 	string 	$extracss 			Add a CSS style to td tags
	 * 	@param 	int 	$notabs 			0=Include table and tr tags, 1=Do not include table and tr tags, 2=use div, 3=use span
	 * 	@param 	string 	$incbefore 			Include code before the text
	 * 	@param 	int 	$noencodehtmltext 	Do not encode into html entity the htmltext
	 * 	@param 	string 	$tooltiptrigger 	''=Tooltip on hover, 'abc'=Tooltip on click (abc is a unique key)
	 * 	@param 	int 	$forcenowrap 		Force no wrap between text and picto (works with notabs=2 only)
	 * 	@return string                      Code html du tooltip (texte+picto)
	 * 	@see    textwithpicto() 			Use textwithpicto() instead of textwithtooltip if you can.
	 */
	public function textwithtooltip($text, $htmltext, $tooltipon = 1, $direction = 0, $img = '', $extracss = '', $notabs = 3, $incbefore = '', $noencodehtmltext = 0, $tooltiptrigger = '', $forcenowrap = 0)
	{
		if ($incbefore) {
			$text = $incbefore . $text;
		}
		if (!$htmltext) {
			return $text;
		}
		$direction = (int) $direction;    // For backward compatibility when $direction was set to '' instead of 0

		$tag = 'td';
		if ($notabs == 2) {
			$tag = 'div';
		}
		if ($notabs == 3) {
			$tag = 'span';
		}
		// Sanitize tooltip
		$htmltext = str_replace(array("\r", "\n"), '', $htmltext);

		$extrastyle = '';
		if ($direction < 0) {
			$extracss = ($extracss ? $extracss . ' ' : '') . ($notabs != 3 ? 'inline-block' : '');
			$extrastyle = 'padding: 0px; padding-left: 3px;';
		}
		if ($direction > 0) {
			$extracss = ($extracss ? $extracss . ' ' : '') . ($notabs != 3 ? 'inline-block' : '');
			$extrastyle = 'padding: 0px; padding-right: 3px;';
		}

		$classfortooltip = 'classfortooltip';

		$s = '';
		$textfordialog = '';

		if ($tooltiptrigger == '') {
			$htmltext = str_replace('"', '&quot;', $htmltext);
		} else {
			$classfortooltip = 'classfortooltiponclick';
			$textfordialog .= '<div style="display: none;" id="idfortooltiponclick_' . $tooltiptrigger . '" class="classfortooltiponclicktext">' . $htmltext . '</div>';
		}
		if ($tooltipon == 2 || $tooltipon == 3) {
			$paramfortooltipimg = ' class="' . $classfortooltip . ($notabs != 3 ? ' inline-block' : '') . ($extracss ? ' ' . $extracss : '') . '" style="padding: 0px;' . ($extrastyle ? ' ' . $extrastyle : '') . '"';
			if ($tooltiptrigger == '') {
				$paramfortooltipimg .= ' title="' . ($noencodehtmltext ? $htmltext : dol_escape_htmltag($htmltext, 1)) . '"'; // Attribut to put on img tag to store tooltip
			} else {
				$paramfortooltipimg .= ' dolid="' . $tooltiptrigger . '"';
			}
		} else {
			$paramfortooltipimg = ($extracss ? ' class="' . $extracss . '"' : '') . ($extrastyle ? ' style="' . $extrastyle . '"' : ''); // Attribut to put on td text tag
		}
		if ($tooltipon == 1 || $tooltipon == 3) {
			$paramfortooltiptd = ' class="' . ($tooltipon == 3 ? 'cursorpointer ' : '') . $classfortooltip . ' inline-block' . ($extracss ? ' ' . $extracss : '') . '" style="padding: 0px;' . ($extrastyle ? ' ' . $extrastyle : '') . '" ';
			if ($tooltiptrigger == '') {
				$paramfortooltiptd .= ' title="' . ($noencodehtmltext ? $htmltext : dol_escape_htmltag($htmltext, 1)) . '"'; // Attribut to put on td tag to store tooltip
			} else {
				$paramfortooltiptd .= ' dolid="' . $tooltiptrigger . '"';
			}
		} else {
			$paramfortooltiptd = ($extracss ? ' class="' . $extracss . '"' : '') . ($extrastyle ? ' style="' . $extrastyle . '"' : ''); // Attribut to put on td text tag
		}
		if (empty($notabs)) {
			$s .= '<table class="nobordernopadding"><tr style="height: auto;">';
		} elseif ($notabs == 2) {
			$s .= '<div class="inline-block' . ($forcenowrap ? ' nowrap' : '') . '">';
		}
		// Define value if value is before
		if ($direction < 0) {
			$s .= '<' . $tag . $paramfortooltipimg;
			if ($tag == 'td') {
				$s .= ' class="valigntop" width="14"';
			}
			$s .= '>' . $textfordialog . $img . '</' . $tag . '>';
		}
		// Use another method to help avoid having a space in value in order to use this value with jquery
		// Define label
		if ((string) $text != '') {
			$s .= '<' . $tag . $paramfortooltiptd . '>' . $text . '</' . $tag . '>';
		}
		// Define value if value is after
		if ($direction > 0) {
			$s .= '<' . $tag . $paramfortooltipimg;
			if ($tag == 'td') {
				$s .= ' class="valignmiddle" width="14"';
			}
			$s .= '>' . $textfordialog . $img . '</' . $tag . '>';
		}
		if (empty($notabs)) {
			$s .= '</tr></table>';
		} elseif ($notabs == 2) {
			$s .= '</div>';
		}

		return $s;
	}

	/**
	 * Show a text with a picto and a tooltip on picto
	 *
	 * @param 	string 		$text 				Text to show
	 * @param 	string 		$htmltext 			Content of tooltip
	 * @param 	int 		$direction 			1=Icon is after text, -1=Icon is before text, 0=no icon
	 * @param 	string 		$type 				Type of picto ('info', 'infoclickable', 'help', 'helpclickable', 'warning', 'superadmin', 'mypicto@mymodule', ...) or image filepath or 'none'
	 * @param 	string 		$extracss 			Add a CSS style to td, div or span tag
	 * @param 	int 		$noencodehtmltext 	Do not encode into html entity the htmltext
	 * @param 	int 		$notabs 			0=Include table and tr tags, 1=Do not include table and tr tags, 2=use div, 3=use span
	 * @param 	string 		$tooltiptrigger 	''=Tooltip on hover and hidden on smartphone, 'abconsmartphone'=Tooltip on hover and on click on smartphone, 'abc'=Tooltip on click (abc is a unique key, clickable link is on image or on link if param $type='none' or on both if $type='xxxclickable')
	 * @param 	int 		$forcenowrap 		Force no wrap between text and picto (works with notabs=2 only)
	 * @return	string                        	HTML code of text, picto, tooltip
	 */
	public function textwithpicto($text, $htmltext, $direction = 1, $type = 'help', $extracss = '', $noencodehtmltext = 0, $notabs = 3, $tooltiptrigger = '', $forcenowrap = 0)
	{
		global $conf, $langs;

		//For backwards compatibility
		if ($type == '0') {
			$type = 'info';
		} elseif ($type == '1') {
			$type = 'help';
		}
		// Clean parameters
		$tooltiptrigger = preg_replace('/[^a-z0-9]/i', '', $tooltiptrigger);

		if (preg_match('/onsmartphone$/', $tooltiptrigger) && empty($conf->dol_no_mouse_hover)) {
			$tooltiptrigger = preg_replace('/^.*onsmartphone$/', '', $tooltiptrigger);
		}

		$alt = '';
		if ($tooltiptrigger) {
			$alt = $langs->transnoentitiesnoconv("ClickToShowHelp");
		}

		// If info or help with no javascript, show only text
		if (empty($conf->use_javascript_ajax)) {
			if ($type == 'info' || $type == 'infoclickable' || $type == 'help' || $type == 'helpclickable') {
				return $text;
			} else {
				$alt = $htmltext;
				$htmltext = '';
			}
		}

		// If info or help with smartphone, show only text (tooltip hover can't works)
		if (!empty($conf->dol_no_mouse_hover) && empty($tooltiptrigger)) {
			if ($type == 'info' || $type == 'infoclickable' || $type == 'help' || $type == 'helpclickable') {
				return $text;
			}
		}
		// If info or help with smartphone, show only text (tooltip on click does not works with dialog on smaprtphone)
		//if (!empty($conf->dol_no_mouse_hover) && !empty($tooltiptrigger))
		//{
		//if ($type == 'info' || $type == 'help') return '<a href="'..'">'.$text.'</a>';
		//}

		$img = '';
		if ($type == 'info') {
			$img = img_help(0, $alt);
		} elseif ($type == 'help') {
			$img = img_help(($tooltiptrigger != '' ? 2 : 1), $alt);
		} elseif ($type == 'helpclickable') {
			$img = img_help(($tooltiptrigger != '' ? 2 : 1), $alt);
		} elseif ($type == 'superadmin') {
			$img = img_picto($alt, 'redstar');
		} elseif ($type == 'admin') {
			$img = img_picto($alt, 'star');
		} elseif ($type == 'warning') {
			$img = img_warning($alt);
		} elseif ($type != 'none') {
			$img = img_picto($alt, $type); // $type can be an image path
		}

		return $this->textwithtooltip($text, $htmltext, ((($tooltiptrigger && !$img) || strpos($type, 'clickable')) ? 3 : 2), $direction, $img, $extracss, $notabs, '', $noencodehtmltext, $tooltiptrigger, $forcenowrap);
	}

	/**
	 * Generate select HTML to choose massaction
	 *
	 * @param string 	$selected 		Value auto selected when at least one record is selected. Not a preselected value. Use '0' by default.
	 * @param array 	$arrayofaction 	array('code'=>'label', ...). The code is the key stored into the GETPOST('massaction') when submitting action.
	 * @param int 		$alwaysvisible 	1=select button always visible
	 * @param string 	$name 			Name for massaction
	 * @param string 	$cssclass 		CSS class used to check for select
	 * @return string|void              Select list
	 */
	public function selectMassAction($selected, $arrayofaction, $alwaysvisible = 0, $name = 'massaction', $cssclass = 'checkforselect')
	{
		global $conf, $langs, $hookmanager;

		$disabled = 0;
		$ret = '<div class="centpercent center">';
		$ret .= '<select class="flat' . (empty($conf->use_javascript_ajax) ? '' : ' hideobject') . ' ' . $name . ' ' . $name . 'select valignmiddle alignstart" id="' . $name . '" name="' . $name . '"' . ($disabled ? ' disabled="disabled"' : '') . '>';

		// Complete list with data from external modules. THe module can use $_SERVER['PHP_SELF'] to know on which page we are, or use the $parameters['currentcontext'] completed by executeHooks.
		$parameters = array();
		$reshook = $hookmanager->executeHooks('addMoreMassActions', $parameters); // Note that $action and $object may have been modified by hook
		// check if there is a mass action
		if (count($arrayofaction) == 0 && empty($hookmanager->resPrint)) {
			return;
		}
		if (empty($reshook)) {
			$ret .= '<option value="0"' . ($disabled ? ' disabled="disabled"' : '') . '>-- ' . $langs->trans("SelectAction") . ' --</option>';
			foreach ($arrayofaction as $code => $label) {
				$ret .= '<option value="' . $code . '"' . ($disabled ? ' disabled="disabled"' : '') . ' data-html="' . dol_escape_htmltag($label) . '">' . $label . '</option>';
			}
		}
		$ret .= $hookmanager->resPrint;

		$ret .= '</select>';

		if (empty($conf->dol_optimize_smallscreen)) {
			$ret .= ajax_combobox('.' . $name . 'select');
		}

		// Warning: if you set submit button to disabled, post using 'Enter' will no more work if there is no another input submit. So we add a hidden button
		$ret .= '<input type="submit" name="confirmmassactioninvisible" style="display: none" tabindex="-1">'; // Hidden button BEFORE so it is the one used when we submit with ENTER.
		$ret .= '<input type="submit" disabled name="confirmmassaction"' . (empty($conf->use_javascript_ajax) ? '' : ' style="display: none"') . ' class="reposition button smallpaddingimp' . (empty($conf->use_javascript_ajax) ? '' : ' hideobject') . ' ' . $name . ' ' . $name . 'confirmed" value="' . dol_escape_htmltag($langs->trans("Confirm")) . '">';
		$ret .= '</div>';

		if (!empty($conf->use_javascript_ajax)) {
			$ret .= '<!-- JS CODE TO ENABLE mass action select -->
    		<script nonce="' . getNonce() . '">
                        function initCheckForSelect(mode, name, cssclass)	/* mode is 0 during init of page or click all, 1 when we click on 1 checkboxi, "name" refers to the class of the massaction button, "cssclass" to the class of the checkfor select boxes */
        		{
        			atleastoneselected=0;
                                jQuery("."+cssclass).each(function( index ) {
    	  				/* console.log( index + ": " + $( this ).text() ); */
    	  				if ($(this).is(\':checked\')) atleastoneselected++;
    	  			});

					console.log("initCheckForSelect mode="+mode+" name="+name+" cssclass="+cssclass+" atleastoneselected="+atleastoneselected);

    	  			if (atleastoneselected || ' . $alwaysvisible . ')
    	  			{
                                    jQuery("."+name).show();
        			    ' . ($selected ? 'if (atleastoneselected) { jQuery("."+name+"select").val("' . $selected . '").trigger(\'change\'); jQuery("."+name+"confirmed").prop(\'disabled\', false); }' : '') . '
        			    ' . ($selected ? 'if (! atleastoneselected) { jQuery("."+name+"select").val("0").trigger(\'change\'); jQuery("."+name+"confirmed").prop(\'disabled\', true); } ' : '') . '
    	  			}
    	  			else
    	  			{
                                    jQuery("."+name).hide();
                                    jQuery("."+name+"other").hide();
    	            }
        		}

        	jQuery(document).ready(function () {
                    initCheckForSelect(0, "' . $name . '", "' . $cssclass . '");
                    jQuery(".' . $cssclass . '").click(function() {
                        initCheckForSelect(1, "' . $name . '", "' . $cssclass . '");
                    });
                        jQuery(".' . $name . 'select").change(function() {
        			var massaction = $( this ).val();
        			var urlform = $( this ).closest("form").attr("action").replace("#show_files","");
        			if (massaction == "builddoc")
                    {
                        urlform = urlform + "#show_files";
    	            }
        			$( this ).closest("form").attr("action", urlform);
                    console.log("we select a mass action name=' . $name . ' massaction="+massaction+" - "+urlform);
        	        /* Warning: if you set submit button to disabled, post using Enter will no more work if there is no other button */
        			if ($(this).val() != \'0\')
    	  			{
                                        jQuery(".' . $name . 'confirmed").prop(\'disabled\', false);
										jQuery(".' . $name . 'other").hide();	/* To disable if another div was open */
                                        jQuery(".' . $name . '"+massaction).show();
    	  			}
    	  			else
    	  			{
                                        jQuery(".' . $name . 'confirmed").prop(\'disabled\', true);
										jQuery(".' . $name . 'other").hide();	/* To disable any div open */
    	  			}
    	        });
        	});
    		</script>
        	';
		}

		return $ret;
	}

	// phpcs:disable PEAR.NamingConventions.ValidFunctionName.ScopeNotCamelCaps

	/**
	 *  Return combo list of activated countries, into language of user
	 *
	 * @param string 		$selected 				Id or Code or Label of preselected country
	 * @param string 		$htmlname 				Name of html select object
	 * @param string 		$htmloption 			More html options on select object
	 * @param integer 		$maxlength 				Max length for labels (0=no limit)
	 * @param string 		$morecss 				More css class
	 * @param string 		$usecodeaskey 			''=Use id as key (default), 'code3'=Use code on 3 alpha as key, 'code2"=Use code on 2 alpha as key
	 * @param int|string 	$showempty 				Show empty choice
	 * @param int 			$disablefavorites 		1=Disable favorites,
	 * @param int 			$addspecialentries 		1=Add dedicated entries for group of countries (like 'European Economic Community', ...)
	 * @param array 		$exclude_country_code 	Array of country code (iso2) to exclude
	 * @param int 			$hideflags 				Hide flags
	 * @return string       	                	HTML string with select
	 */
	public function select_country($selected = '', $htmlname = 'country_id', $htmloption = '', $maxlength = 0, $morecss = 'minwidth300', $usecodeaskey = '', $showempty = 1, $disablefavorites = 0, $addspecialentries = 0, $exclude_country_code = array(), $hideflags = 0)
	{
		// phpcs:enable
		global $conf, $langs, $mysoc;

		$langs->load("dict");

		$out = '';
		$countryArray = array();
		$favorite = array();
		$label = array();
		$atleastonefavorite = 0;

		$sql = "SELECT rowid, code as code_iso, code_iso as code_iso3, label, favorite, eec";
		$sql .= " FROM " . $this->db->prefix() . "c_country";
		$sql .= " WHERE active > 0";
		//$sql.= " ORDER BY code ASC";

		dol_syslog(get_class($this) . "::select_country", LOG_DEBUG);
		$resql = $this->db->query($sql);
		if ($resql) {
			$out .= '<select id="select' . $htmlname . '" class="flat maxwidth200onsmartphone selectcountry' . ($morecss ? ' ' . $morecss : '') . '" name="' . $htmlname . '" ' . $htmloption . '>';
			$num = $this->db->num_rows($resql);
			$i = 0;
			if ($num) {
				while ($i < $num) {
					$obj = $this->db->fetch_object($resql);

					$countryArray[$i]['rowid'] = $obj->rowid;
					$countryArray[$i]['code_iso'] = $obj->code_iso;
					$countryArray[$i]['code_iso3'] = $obj->code_iso3;
					$countryArray[$i]['label'] = ($obj->code_iso && $langs->transnoentitiesnoconv("Country" . $obj->code_iso) != "Country" . $obj->code_iso ? $langs->transnoentitiesnoconv("Country" . $obj->code_iso) : ($obj->label != '-' ? $obj->label : ''));
					$countryArray[$i]['favorite'] = $obj->favorite;
					$countryArray[$i]['eec'] = $obj->eec;
					$favorite[$i] = $obj->favorite;
					$label[$i] = dol_string_unaccent($countryArray[$i]['label']);
					$i++;
				}

				if (empty($disablefavorites)) {
					$array1_sort_order = SORT_DESC;
					$array2_sort_order = SORT_ASC;
					array_multisort($favorite, $array1_sort_order, $label, $array2_sort_order, $countryArray);
				} else {
					$countryArray = dol_sort_array($countryArray, 'label');
				}

				if ($showempty) {
					if (is_numeric($showempty)) {
						$out .= '<option value="">&nbsp;</option>' . "\n";
					} else {
						$out .= '<option value="-1">' . $langs->trans($showempty) . '</option>' . "\n";
					}
				}

				if ($addspecialentries) {    // Add dedicated entries for groups of countries
					//if ($showempty) $out.= '<option value="" disabled class="selectoptiondisabledwhite">--------------</option>';
					$out .= '<option value="special_allnotme"' . ($selected == 'special_allnotme' ? ' selected' : '') . '>' . $langs->trans("CountriesExceptMe", $langs->transnoentitiesnoconv("Country" . $mysoc->country_code)) . '</option>';
					$out .= '<option value="special_eec"' . ($selected == 'special_eec' ? ' selected' : '') . '>' . $langs->trans("CountriesInEEC") . '</option>';
					if ($mysoc->isInEEC()) {
						$out .= '<option value="special_eecnotme"' . ($selected == 'special_eecnotme' ? ' selected' : '') . '>' . $langs->trans("CountriesInEECExceptMe", $langs->transnoentitiesnoconv("Country" . $mysoc->country_code)) . '</option>';
					}
					$out .= '<option value="special_noteec"' . ($selected == 'special_noteec' ? ' selected' : '') . '>' . $langs->trans("CountriesNotInEEC") . '</option>';
					$out .= '<option value="" disabled class="selectoptiondisabledwhite">------------</option>';
				}

				foreach ($countryArray as $row) {
					//if (empty($showempty) && empty($row['rowid'])) continue;
					if (empty($row['rowid'])) {
						continue;
					}
					if (is_array($exclude_country_code) && count($exclude_country_code) && in_array($row['code_iso'], $exclude_country_code)) {
						continue; // exclude some countries
					}

					if (empty($disablefavorites) && $row['favorite'] && $row['code_iso']) {
						$atleastonefavorite++;
					}
					if (empty($row['favorite']) && $atleastonefavorite) {
						$atleastonefavorite = 0;
						$out .= '<option value="" disabled class="selectoptiondisabledwhite">------------</option>';
					}

					$labeltoshow = '';
					if ($row['label']) {
						$labeltoshow .= dol_trunc($row['label'], $maxlength, 'middle');
					} else {
						$labeltoshow .= '&nbsp;';
					}
					if ($row['code_iso']) {
						$labeltoshow .= ' <span class="opacitymedium">(' . $row['code_iso'] . ')</span>';
						if (empty($hideflags)) {
							$tmpflag = picto_from_langcode($row['code_iso'], 'class="saturatemedium paddingrightonly"', 1);
							$labeltoshow = $tmpflag . ' ' . $labeltoshow;
						}
					}

					if ($selected && $selected != '-1' && ($selected == $row['rowid'] || $selected == $row['code_iso'] || $selected == $row['code_iso3'] || $selected == $row['label'])) {
						$out .= '<option value="' . ($usecodeaskey ? ($usecodeaskey == 'code2' ? $row['code_iso'] : $row['code_iso3']) : $row['rowid']) . '" selected data-html="' . dol_escape_htmltag($labeltoshow) . '" data-eec="' . ((int) $row['eec']) . '">';
					} else {
						$out .= '<option value="' . ($usecodeaskey ? ($usecodeaskey == 'code2' ? $row['code_iso'] : $row['code_iso3']) : $row['rowid']) . '" data-html="' . dol_escape_htmltag($labeltoshow) . '" data-eec="' . ((int) $row['eec']) . '">';
					}
					$out .= $labeltoshow;
					$out .= '</option>' . "\n";
				}
			}
			$out .= '</select>';
		} else {
			dol_print_error($this->db);
		}

		// Make select dynamic
		include_once DOL_DOCUMENT_ROOT . '/core/lib/ajax.lib.php';
		$out .= ajax_combobox('select' . $htmlname, array(), 0, 0, 'resolve');

		return $out;
	}

	// phpcs:disable PEAR.NamingConventions.ValidFunctionName.ScopeNotCamelCaps

	/**
	 *  Return select list of incoterms
	 *
	 * @param 	string 	$selected 				Id or Code of preselected incoterm
	 * @param 	string 	$location_incoterms 	Value of input location
	 * @param 	string 	$page 					Defined the form action
	 * @param 	string 	$htmlname 				Name of html select object
	 * @param 	string 	$htmloption 			Options html on select object
	 * @param 	int 	$forcecombo 			Force to load all values and output a standard combobox (with no beautification)
	 * @param 	array 	$events 				Event options to run on change. Example: array(array('method'=>'getContacts', 'url'=>dol_buildpath('/core/ajax/contacts.php',1), 'htmlname'=>'contactid', 'params'=>array('add-customer-contact'=>'disabled')))
	 * @param 	array 	$disableautocomplete 	Disable autocomplete
	 * @return 	string                       	HTML string with select and input
	 */
	public function select_incoterms($selected = '', $location_incoterms = '', $page = '', $htmlname = 'incoterm_id', $htmloption = '', $forcecombo = 1, $events = array(), $disableautocomplete = 0)
	{
		// phpcs:enable
		global $conf, $langs;

		$langs->load("dict");

		$out = '';
		$moreattrib = '';
		$incotermArray = array();

		$sql = "SELECT rowid, code";
		$sql .= " FROM " . $this->db->prefix() . "c_incoterms";
		$sql .= " WHERE active > 0";
		$sql .= " ORDER BY code ASC";

		dol_syslog(get_class($this) . "::select_incoterm", LOG_DEBUG);
		$resql = $this->db->query($sql);
		if ($resql) {
			if ($conf->use_javascript_ajax && !$forcecombo) {
				include_once DOL_DOCUMENT_ROOT . '/core/lib/ajax.lib.php';
				$out .= ajax_combobox($htmlname, $events);
			}

			if (!empty($page)) {
				$out .= '<form method="post" action="' . $page . '">';
				$out .= '<input type="hidden" name="action" value="set_incoterms">';
				$out .= '<input type="hidden" name="token" value="' . newToken() . '">';
			}

			$out .= '<select id="' . $htmlname . '" class="flat selectincoterm width75" name="' . $htmlname . '" ' . $htmloption . '>';
			$out .= '<option value="0">&nbsp;</option>';
			$num = $this->db->num_rows($resql);
			$i = 0;
			if ($num) {
				while ($i < $num) {
					$obj = $this->db->fetch_object($resql);
					$incotermArray[$i]['rowid'] = $obj->rowid;
					$incotermArray[$i]['code'] = $obj->code;
					$i++;
				}

				foreach ($incotermArray as $row) {
					if ($selected && ($selected == $row['rowid'] || $selected == $row['code'])) {
						$out .= '<option value="' . $row['rowid'] . '" selected>';
					} else {
						$out .= '<option value="' . $row['rowid'] . '">';
					}

					if ($row['code']) {
						$out .= $row['code'];
					}

					$out .= '</option>';
				}
			}
			$out .= '</select>';

			if ($conf->use_javascript_ajax && empty($disableautocomplete)) {
				$out .= ajax_multiautocompleter('location_incoterms', array(), DOL_URL_ROOT . '/core/ajax/locationincoterms.php') . "\n";
				$moreattrib .= ' autocomplete="off"';
			}
			$out .= '<input id="location_incoterms" class="maxwidthonsmartphone type="text" name="location_incoterms" value="' . $location_incoterms . '">' . "\n";

			if (!empty($page)) {
				$out .= '<input type="submit" class="button valignmiddle smallpaddingimp nomargintop nomarginbottom" value="' . $langs->trans("Modify") . '"></form>';
			}
		} else {
			dol_print_error($this->db);
		}

		return $out;
	}

	// phpcs:disable PEAR.NamingConventions.ValidFunctionName.ScopeNotCamelCaps

	/**
	 * Return list of types of lines (product or service)
	 * Example: 0=product, 1=service, 9=other (for external module)
	 *
	 * @param 	string 		$selected 	Preselected type
	 * @param 	string 		$htmlname 	Name of field in html form
	 * @param 	int 		$showempty 	Add an empty field
	 * @param 	int 		$hidetext 	Do not show label 'Type' before combo box (used only if there is at least 2 choices to select)
	 * @param 	integer 	$forceall 	1=Force to show products and services in combo list, whatever are activated modules, 0=No force, 2=Force to show only Products, 3=Force to show only services, -1=Force none (and set hidden field to 'service')
	 * @return  void
	 */
	public function select_type_of_lines($selected = '', $htmlname = 'type', $showempty = 0, $hidetext = 0, $forceall = 0)
	{
		// phpcs:enable
		global $langs;

		// If product & services are enabled or both disabled.
		if ($forceall == 1 || (empty($forceall) && isModEnabled("product") && isModEnabled("service"))
			|| (empty($forceall) && !isModEnabled('product') && !isModEnabled('service'))) {
			if (empty($hidetext)) {
				print $langs->trans("Type") . ': ';
			}
			print '<select class="flat" id="select_' . $htmlname . '" name="' . $htmlname . '">';
			if ($showempty) {
				print '<option value="-1"';
				if ($selected == -1) {
					print ' selected';
				}
				print '>&nbsp;</option>';
			}

			print '<option value="0"';
			if (0 == $selected || ($selected == -1 && getDolGlobalString('MAIN_FREE_PRODUCT_CHECKED_BY_DEFAULT') == 'product')) {
				print ' selected';
			}
			print '>' . $langs->trans("Product");

			print '<option value="1"';
			if (1 == $selected || ($selected == -1 && getDolGlobalString('MAIN_FREE_PRODUCT_CHECKED_BY_DEFAULT') == 'service')) {
				print ' selected';
			}
			print '>' . $langs->trans("Service");

			print '</select>';
			print ajax_combobox('select_' . $htmlname);
			//if ($user->admin) print info_admin($langs->trans("YouCanChangeValuesForThisListFromDictionarySetup"),1);
		}
		if ((empty($forceall) && !isModEnabled('product') && isModEnabled("service")) || $forceall == 3) {
			print $langs->trans("Service");
			print '<input type="hidden" name="' . $htmlname . '" value="1">';
		}
		if ((empty($forceall) && isModEnabled("product") && !isModEnabled('service')) || $forceall == 2) {
			print $langs->trans("Product");
			print '<input type="hidden" name="' . $htmlname . '" value="0">';
		}
		if ($forceall < 0) {    // This should happened only for contracts when both predefined product and service are disabled.
			print '<input type="hidden" name="' . $htmlname . '" value="1">'; // By default we set on service for contract. If CONTRACT_SUPPORT_PRODUCTS is set, forceall should be 1 not -1
		}
	}

	// phpcs:disable PEAR.NamingConventions.ValidFunctionName.ScopeNotCamelCaps

	/**
	 *    Load into cache cache_types_fees, array of types of fees
	 *
	 * @return     int             Nb of lines loaded, <0 if KO
	 */
	public function load_cache_types_fees()
	{
		// phpcs:enable
		global $langs;

		$num = count($this->cache_types_fees);
		if ($num > 0) {
			return 0; // Cache already loaded
		}

		dol_syslog(__METHOD__, LOG_DEBUG);

		$langs->load("trips");

		$sql = "SELECT c.code, c.label";
		$sql .= " FROM " . $this->db->prefix() . "c_type_fees as c";
		$sql .= " WHERE active > 0";

		$resql = $this->db->query($sql);
		if ($resql) {
			$num = $this->db->num_rows($resql);
			$i = 0;

			while ($i < $num) {
				$obj = $this->db->fetch_object($resql);

				// Si traduction existe, on l'utilise, sinon on prend le libelle par defaut
				$label = ($obj->code != $langs->trans($obj->code) ? $langs->trans($obj->code) : $langs->trans($obj->label));
				$this->cache_types_fees[$obj->code] = $label;
				$i++;
			}

			asort($this->cache_types_fees);

			return $num;
		} else {
			dol_print_error($this->db);
			return -1;
		}
	}

	// phpcs:disable PEAR.NamingConventions.ValidFunctionName.ScopeNotCamelCaps

	/**
	 *    Return list of types of notes
	 *
	 * @param string $selected Preselected type
	 * @param string $htmlname Name of field in form
	 * @param int $showempty Add an empty field
	 * @return    void
	 */
	public function select_type_fees($selected = '', $htmlname = 'type', $showempty = 0)
	{
		// phpcs:enable
		global $user, $langs;

		dol_syslog(__METHOD__ . " selected=" . $selected . ", htmlname=" . $htmlname, LOG_DEBUG);

		$this->load_cache_types_fees();

		print '<select id="select_' . $htmlname . '" class="flat" name="' . $htmlname . '">';
		if ($showempty) {
			print '<option value="-1"';
			if ($selected == -1) {
				print ' selected';
			}
			print '>&nbsp;</option>';
		}

		foreach ($this->cache_types_fees as $key => $value) {
			print '<option value="' . $key . '"';
			if ($key == $selected) {
				print ' selected';
			}
			print '>';
			print $value;
			print '</option>';
		}

		print '</select>';
		if ($user->admin) {
			print info_admin($langs->trans("YouCanChangeValuesForThisListFromDictionarySetup"), 1);
		}
	}


	// phpcs:disable PEAR.NamingConventions.ValidFunctionName.ScopeNotCamelCaps

	/**
	 *  Output html form to select a third party
	 *
	 * @param string 	$selected 			Preselected type
	 * @param string 	$htmlname 			Name of field in form
	 * @param string 	$filter 			Optional filters criteras. WARNING: To avoid SQL injection, only few chars [.a-z0-9 =<>()] are allowed here (example: 's.rowid <> x', 's.client IN (1,3)'). Do not use a filter coming from input of users.
	 * @param string 	$showempty 			Add an empty field (Can be '1' or text key to use on empty line like 'SelectThirdParty')
	 * @param int 		$showtype 			Show third party type in combolist (customer, prospect or supplier)
	 * @param int 		$forcecombo 		Force to load all values and output a standard combobox (with no beautification)
	 * @param array 	$events 			Ajax event options to run on change. Example: array(array('method'=>'getContacts', 'url'=>dol_buildpath('/core/ajax/contacts.php',1), 'htmlname'=>'contactid', 'params'=>array('add-customer-contact'=>'disabled')))
	 * @param int 		$limit 				Maximum number of elements
	 * @param string 	$morecss 			Add more css styles to the SELECT component
	 * @param string 	$moreparam 			Add more parameters onto the select tag. For example 'style="width: 95%"' to avoid select2 component to go over parent container
	 * @param string 	$selected_input_value 	Value of preselected input text (for use with ajax)
	 * @param int 		$hidelabel 			Hide label (0=no, 1=yes, 2=show search icon (before) and placeholder, 3 search icon after)
	 * @param array 	$ajaxoptions 		Options for ajax_autocompleter
	 * @param bool 		$multiple 			add [] in the name of element and add 'multiple' attribut (not working with ajax_autocompleter)
	 * @param array 	$excludeids 		Exclude IDs from the select combo
	 * @param int 		$showcode 			Show code
	 * @return string  		                HTML string with select box for thirdparty.
	 */
	public function select_company($selected = '', $htmlname = 'socid', $filter = '', $showempty = '', $showtype = 0, $forcecombo = 0, $events = array(), $limit = 0, $morecss = 'minwidth100', $moreparam = '', $selected_input_value = '', $hidelabel = 1, $ajaxoptions = array(), $multiple = false, $excludeids = array(), $showcode = 0)
	{
		// phpcs:enable
		global $conf, $user, $langs;

		$out = '';

		if (!empty($conf->use_javascript_ajax) && !empty($conf->global->COMPANY_USE_SEARCH_TO_SELECT) && !$forcecombo) {
			if (is_null($ajaxoptions)) {
				$ajaxoptions = array();
			}

			require_once DOL_DOCUMENT_ROOT . '/core/lib/ajax.lib.php';

			// No immediate load of all database
			$placeholder = '';
			if ($selected && empty($selected_input_value)) {
				require_once DOL_DOCUMENT_ROOT . '/societe/class/societe.class.php';
				$societetmp = new Societe($this->db);
				$societetmp->fetch($selected);
				$selected_input_value = $societetmp->name;
				unset($societetmp);
			}

			// mode 1
			$urloption = 'htmlname=' . urlencode(str_replace('.', '_', $htmlname)) . '&outjson=1&filter=' . urlencode($filter) . (empty($excludeids) ? '' : '&excludeids=' . join(',', $excludeids)) . ($showtype ? '&showtype=' . urlencode($showtype) : '') . ($showcode ? '&showcode=' . urlencode($showcode) : '');

			$out .= '<!-- force css to be higher than dialog popup --><style type="text/css">.ui-autocomplete { z-index: 1010; }</style>';
			if (empty($hidelabel)) {
				print $langs->trans("RefOrLabel") . ' : ';
			} elseif ($hidelabel > 1) {
				$placeholder = $langs->trans("RefOrLabel");
				if ($hidelabel == 2) {
					$out .= img_picto($langs->trans("Search"), 'search');
				}
			}
			$out .= '<input type="text" class="' . $morecss . '" name="search_' . $htmlname . '" id="search_' . $htmlname . '" value="' . $selected_input_value . '"' . ($placeholder ? ' placeholder="' . dol_escape_htmltag($placeholder) . '"' : '') . ' ' . (!empty($conf->global->THIRDPARTY_SEARCH_AUTOFOCUS) ? 'autofocus' : '') . ' />';
			if ($hidelabel == 3) {
				$out .= img_picto($langs->trans("Search"), 'search');
			}

			$out .= ajax_event($htmlname, $events);

			$out .= ajax_autocompleter($selected, $htmlname, DOL_URL_ROOT . '/societe/ajax/company.php', $urloption, $conf->global->COMPANY_USE_SEARCH_TO_SELECT, 0, $ajaxoptions);
		} else {
			// Immediate load of all database
			$out .= $this->select_thirdparty_list($selected, $htmlname, $filter, $showempty, $showtype, $forcecombo, $events, '', 0, $limit, $morecss, $moreparam, $multiple, $excludeids, $showcode);
		}

		return $out;
	}

	// phpcs:disable PEAR.NamingConventions.ValidFunctionName.ScopeNotCamelCaps

	/**
	 *  Output html form to select a third party.
	 *  Note, you must use the select_company to get the component to select a third party. This function must only be called by select_company.
	 *
	 * @param string 	$selected 		Preselected type
	 * @param string 	$htmlname 		Name of field in form
	 * @param string 	$filter 		Optional filters criteras. WARNING: To avoid SQL injection, only few chars [.a-z0-9 =<>] are allowed here, example: 's.rowid <> x'
	 * 									If you need parenthesis, use the Universal Filter Syntax, example: '(s.client:in:(1,3))'
	 * 									Do not use a filter coming from input of users.
	 * @param string 	$showempty 		Add an empty field (Can be '1' or text to use on empty line like 'SelectThirdParty')
	 * @param int 		$showtype 		Show third party type in combolist (customer, prospect or supplier)
	 * @param int 		$forcecombo 	Force to use standard HTML select component without beautification
	 * @param array 	$events 		Event options. Example: array(array('method'=>'getContacts', 'url'=>dol_buildpath('/core/ajax/contacts.php',1), 'htmlname'=>'contactid', 'params'=>array('add-customer-contact'=>'disabled')))
	 * @param string 	$filterkey 		Filter on key value
	 * @param int 		$outputmode 	0=HTML select string, 1=Array
	 * @param int 		$limit 			Limit number of answers
	 * @param string 	$morecss 		Add more css styles to the SELECT component
	 * @param string 	$moreparam 		Add more parameters onto the select tag. For example 'style="width: 95%"' to avoid select2 component to go over parent container
	 * @param bool 		$multiple 		add [] in the name of element and add 'multiple' attribut
	 * @param array 	$excludeids 	Exclude IDs from the select combo
	 * @param int 		$showcode 		Show code in list
	 * @return array|string            	HTML string with
	 */
	public function select_thirdparty_list($selected = '', $htmlname = 'socid', $filter = '', $showempty = '', $showtype = 0, $forcecombo = 0, $events = array(), $filterkey = '', $outputmode = 0, $limit = 0, $morecss = 'minwidth100', $moreparam = '', $multiple = false, $excludeids = array(), $showcode = 0)
	{
		// phpcs:enable
		global $conf, $user, $langs;
		global $hookmanager;

		$out = '';
		$num = 0;
		$outarray = array();

		if ($selected === '') {
			$selected = array();
		} elseif (!is_array($selected)) {
			$selected = array($selected);
		}

		// Clean $filter that may contains sql conditions so sql code
		if (function_exists('testSqlAndScriptInject')) {
			if (testSqlAndScriptInject($filter, 3) > 0) {
				$filter = '';
				return 'SQLInjectionTryDetected';
			}
		}

		if ($filter != '') {	// If a filter was provided
			if (preg_match('/[\(\)]/', $filter)) {
				// If there is one parenthesis inside the criteria, we assume it is an Universal Filter Syntax.
				$errormsg = '';
				$filter = forgeSQLFromUniversalSearchCriteria($filter, $errormsg, 1);

				// Redo clean $filter that may contains sql conditions so sql code
				if (function_exists('testSqlAndScriptInject')) {
					if (testSqlAndScriptInject($filter, 3) > 0) {
						$filter = '';
						return 'SQLInjectionTryDetected';
					}
				}
			} else {
				// If not, we do nothing. We already know that there is no parenthesis
				// TODO Disallow this case in a future.
				dol_syslog("Warning, select_thirdparty_list was called with a filter criteria not using the Universal Search Syntax.", LOG_WARNING);
			}
		}

		// We search companies
		$sql = "SELECT s.rowid, s.nom as name, s.name_alias, s.tva_intra, s.client, s.fournisseur, s.code_client, s.code_fournisseur";
		if (!empty($conf->global->COMPANY_SHOW_ADDRESS_SELECTLIST)) {
			$sql .= ", s.address, s.zip, s.town";
			$sql .= ", dictp.code as country_code";
		}
		$sql .= " FROM " . $this->db->prefix() . "societe as s";
		if (!empty($conf->global->COMPANY_SHOW_ADDRESS_SELECTLIST)) {
			$sql .= " LEFT JOIN " . $this->db->prefix() . "c_country as dictp ON dictp.rowid = s.fk_pays";
		}
		if (empty($user->rights->societe->client->voir) && !$user->socid) {
			$sql .= ", " . $this->db->prefix() . "societe_commerciaux as sc";
		}
		$sql .= " WHERE s.entity IN (" . getEntity('societe') . ")";
		if (!empty($user->socid)) {
			$sql .= " AND s.rowid = " . ((int) $user->socid);
		}
		if ($filter) {
			// $filter is safe because, if it contains '(' or ')', it has been sanitized by testSqlAndScriptInject() and forgeSQLFromUniversalSearchCriteria()
			// if not, by testSqlAndScriptInject() only.
			$sql .= " AND (" . $filter . ")";
		}
		if (empty($user->rights->societe->client->voir) && !$user->socid) {
			$sql .= " AND s.rowid = sc.fk_soc AND sc.fk_user = " . ((int) $user->id);
		}
		if (!empty($conf->global->COMPANY_HIDE_INACTIVE_IN_COMBOBOX)) {
			$sql .= " AND s.status <> 0";
		}
		if (!empty($excludeids)) {
			$sql .= " AND s.rowid NOT IN (" . $this->db->sanitize(join(',', $excludeids)) . ")";
		}
		// Add where from hooks
		$parameters = array();
		$reshook = $hookmanager->executeHooks('selectThirdpartyListWhere', $parameters); // Note that $action and $object may have been modified by hook
		$sql .= $hookmanager->resPrint;
		// Add criteria
		if ($filterkey && $filterkey != '') {
			$sql .= " AND (";
			$prefix = empty($conf->global->COMPANY_DONOTSEARCH_ANYWHERE) ? '%' : ''; // Can use index if COMPANY_DONOTSEARCH_ANYWHERE is on
			// For natural search
			$scrit = explode(' ', $filterkey);
			$i = 0;
			if (count($scrit) > 1) {
				$sql .= "(";
			}
			foreach ($scrit as $crit) {
				if ($i > 0) {
					$sql .= " AND ";
				}
				$sql .= "(s.nom LIKE '" . $this->db->escape($prefix . $crit) . "%')";
				$i++;
			}
			if (count($scrit) > 1) {
				$sql .= ")";
			}
			if (isModEnabled('barcode')) {
				$sql .= " OR s.barcode LIKE '" . $this->db->escape($prefix . $filterkey) . "%'";
			}
			$sql .= " OR s.code_client LIKE '" . $this->db->escape($prefix . $filterkey) . "%' OR s.code_fournisseur LIKE '" . $this->db->escape($prefix . $filterkey) . "%'";
			$sql .= " OR s.name_alias LIKE '" . $this->db->escape($prefix . $filterkey) . "%' OR s.tva_intra LIKE '" . $this->db->escape($prefix . $filterkey) . "%'";
			$sql .= ")";
		}
		$sql .= $this->db->order("nom", "ASC");
		$sql .= $this->db->plimit($limit, 0);

		// Build output string
		dol_syslog(get_class($this)."::select_thirdparty_list", LOG_DEBUG);
		$resql = $this->db->query($sql);
		if ($resql) {
			if (!$forcecombo) {
				include_once DOL_DOCUMENT_ROOT . '/core/lib/ajax.lib.php';
				$out .= ajax_combobox($htmlname, $events, getDolGlobalString("COMPANY_USE_SEARCH_TO_SELECT"));
			}

			// Construct $out and $outarray
			$out .= '<select id="' . $htmlname . '" class="flat' . ($morecss ? ' ' . $morecss : '') . '"' . ($moreparam ? ' ' . $moreparam : '') . ' name="' . $htmlname . ($multiple ? '[]' : '') . '" ' . ($multiple ? 'multiple' : '') . '>' . "\n";

			$textifempty = (($showempty && !is_numeric($showempty)) ? $langs->trans($showempty) : '');
			if (!empty($conf->global->COMPANY_USE_SEARCH_TO_SELECT)) {
				// Do not use textifempty = ' ' or '&nbsp;' here, or search on key will search on ' key'.
				//if (!empty($conf->use_javascript_ajax) || $forcecombo) $textifempty='';
				if ($showempty && !is_numeric($showempty)) {
					$textifempty = $langs->trans($showempty);
				} else {
					$textifempty .= $langs->trans("All");
				}
			}
			if ($showempty) {
				$out .= '<option value="-1" data-html="' . dol_escape_htmltag('<span class="opacitymedium">' . ($textifempty ? $textifempty : '&nbsp;') . '</span>') . '">' . $textifempty . '</option>' . "\n";
			}

			$companytemp = new Societe($this->db);

			$num = $this->db->num_rows($resql);
			$i = 0;
			if ($num) {
				while ($i < $num) {
					$obj = $this->db->fetch_object($resql);
					$label = '';
					if ($showcode || !empty($conf->global->SOCIETE_ADD_REF_IN_LIST)) {
						if (($obj->client) && (!empty($obj->code_client))) {
							$label = $obj->code_client . ' - ';
						}
						if (($obj->fournisseur) && (!empty($obj->code_fournisseur))) {
							$label .= $obj->code_fournisseur . ' - ';
						}
						$label .= ' ' . $obj->name;
					} else {
						$label = $obj->name;
					}

					if (!empty($obj->name_alias)) {
						$label .= ' (' . $obj->name_alias . ')';
					}

					if (!empty($conf->global->SOCIETE_SHOW_VAT_IN_LIST) && !empty($obj->tva_intra)) {
						$label .= ' - '.$obj->tva_intra;
					}

					$labelhtml = $label;

					if ($showtype) {
						$companytemp->id = $obj->rowid;
						$companytemp->client = $obj->client;
						$companytemp->fournisseur = $obj->fournisseur;
						$tmptype = $companytemp->getTypeUrl(1, '', 0, 'span');
						if ($tmptype) {
							$labelhtml .= ' ' . $tmptype;
						}

						if ($obj->client || $obj->fournisseur) {
							$label .= ' (';
						}
						if ($obj->client == 1 || $obj->client == 3) {
							$label .= $langs->trans("Customer");
						}
						if ($obj->client == 2 || $obj->client == 3) {
							$label .= ($obj->client == 3 ? ', ' : '') . $langs->trans("Prospect");
						}
						if ($obj->fournisseur) {
							$label .= ($obj->client ? ', ' : '') . $langs->trans("Supplier");
						}
						if ($obj->client || $obj->fournisseur) {
							$label .= ')';
						}
					}

					if (!empty($conf->global->COMPANY_SHOW_ADDRESS_SELECTLIST)) {
						$s = ($obj->address ? ' - ' . $obj->address : '') . ($obj->zip ? ' - ' . $obj->zip : '') . ($obj->town ? ' ' . $obj->town : '');
						if (!empty($obj->country_code)) {
							$s .= ', ' . $langs->trans('Country' . $obj->country_code);
						}
						$label .= $s;
						$labelhtml .= $s;
					}

					if (empty($outputmode)) {
						if (in_array($obj->rowid, $selected)) {
							$out .= '<option value="' . $obj->rowid . '" selected data-html="' . dol_escape_htmltag($labelhtml, 0, 0, '', 0, 1) . '">' . dol_escape_htmltag($label, 0, 0, '', 0, 1) . '</option>';
						} else {
							$out .= '<option value="' . $obj->rowid . '" data-html="' . dol_escape_htmltag($labelhtml, 0, 0, '', 0, 1) . '">' . dol_escape_htmltag($label, 0, 0, '', 0, 1) . '</option>';
						}
					} else {
						array_push($outarray, array('key' => $obj->rowid, 'value' => $label, 'label' => $label, 'labelhtml' => $labelhtml));
					}

					$i++;
					if (($i % 10) == 0) {
						$out .= "\n";
					}
				}
			}
			$out .= '</select>' . "\n";
		} else {
			dol_print_error($this->db);
		}

		$this->result = array('nbofthirdparties' => $num);

		if ($outputmode) {
			return $outarray;
		}
		return $out;
	}


	// phpcs:disable PEAR.NamingConventions.ValidFunctionName.ScopeNotCamelCaps

	/**
	 *  Return HTML combo list of absolute discounts
	 *
	 * @param string $selected Id remise fixe pre-selectionnee
	 * @param string $htmlname Nom champ formulaire
	 * @param string $filter Criteres optionnels de filtre
	 * @param int $socid Id of thirdparty
	 * @param int $maxvalue Max value for lines that can be selected
	 * @return    int                        Return number of qualifed lines in list
	 */
	public function select_remises($selected, $htmlname, $filter, $socid, $maxvalue = 0)
	{
		// phpcs:enable
		global $langs, $conf;

		// On recherche les remises
		$sql = "SELECT re.rowid, re.amount_ht, re.amount_tva, re.amount_ttc,";
		$sql .= " re.description, re.fk_facture_source";
		$sql .= " FROM " . $this->db->prefix() . "societe_remise_except as re";
		$sql .= " WHERE re.fk_soc = " . (int) $socid;
		$sql .= " AND re.entity = " . $conf->entity;
		if ($filter) {
			$sql .= " AND " . $filter;
		}
		$sql .= " ORDER BY re.description ASC";

		dol_syslog(get_class($this) . "::select_remises", LOG_DEBUG);
		$resql = $this->db->query($sql);
		if ($resql) {
			print '<select id="select_' . $htmlname . '" class="flat maxwidthonsmartphone" name="' . $htmlname . '">';
			$num = $this->db->num_rows($resql);

			$qualifiedlines = $num;

			$i = 0;
			if ($num) {
				print '<option value="0">&nbsp;</option>';
				while ($i < $num) {
					$obj = $this->db->fetch_object($resql);
					$desc = dol_trunc($obj->description, 40);
					if (preg_match('/\(CREDIT_NOTE\)/', $desc)) {
						$desc = preg_replace('/\(CREDIT_NOTE\)/', $langs->trans("CreditNote"), $desc);
					}
					if (preg_match('/\(DEPOSIT\)/', $desc)) {
						$desc = preg_replace('/\(DEPOSIT\)/', $langs->trans("Deposit"), $desc);
					}
					if (preg_match('/\(EXCESS RECEIVED\)/', $desc)) {
						$desc = preg_replace('/\(EXCESS RECEIVED\)/', $langs->trans("ExcessReceived"), $desc);
					}
					if (preg_match('/\(EXCESS PAID\)/', $desc)) {
						$desc = preg_replace('/\(EXCESS PAID\)/', $langs->trans("ExcessPaid"), $desc);
					}

					$selectstring = '';
					if ($selected > 0 && $selected == $obj->rowid) {
						$selectstring = ' selected';
					}

					$disabled = '';
					if ($maxvalue > 0 && $obj->amount_ttc > $maxvalue) {
						$qualifiedlines--;
						$disabled = ' disabled';
					}

					if (!empty($conf->global->MAIN_SHOW_FACNUMBER_IN_DISCOUNT_LIST) && !empty($obj->fk_facture_source)) {
						$tmpfac = new Facture($this->db);
						if ($tmpfac->fetch($obj->fk_facture_source) > 0) {
							$desc = $desc . ' - ' . $tmpfac->ref;
						}
					}

					print '<option value="' . $obj->rowid . '"' . $selectstring . $disabled . '>' . $desc . ' (' . price($obj->amount_ht) . ' ' . $langs->trans("HT") . ' - ' . price($obj->amount_ttc) . ' ' . $langs->trans("TTC") . ')</option>';
					$i++;
				}
			}
			print '</select>';
			print ajax_combobox('select_' . $htmlname);

			return $qualifiedlines;
		} else {
			dol_print_error($this->db);
			return -1;
		}
	}

	// phpcs:disable PEAR.NamingConventions.ValidFunctionName.ScopeNotCamelCaps

	/**
	 *  Return list of all contacts (for a third party or all)
	 *
	 * @param int 		$socid 			Id ot third party or 0 for all
	 * @param string 	$selected 		Id contact pre-selectionne
	 * @param string 	$htmlname 		Name of HTML field ('none' for a not editable field)
	 * @param int 		$showempty 		0=no empty value, 1=add an empty value, 2=add line 'Internal' (used by user edit), 3=add an empty value only if more than one record into list
	 * @param string 	$exclude 		List of contacts id to exclude
	 * @param string 	$limitto 		Disable answers that are not id in this array list
	 * @param integer 	$showfunction 	Add function into label
	 * @param string 	$morecss 		Add more class to class style
	 * @param integer 	$showsoc 		Add company into label
	 * @param int 		$forcecombo 	Force to use combo box
	 * @param array 	$events 		Event options. Example: array(array('method'=>'getContacts', 'url'=>dol_buildpath('/core/ajax/contacts.php',1), 'htmlname'=>'contactid', 'params'=>array('add-customer-contact'=>'disabled')))
	 * @param bool 		$options_only 	Return options only (for ajax treatment)
	 * @param string 	$moreparam 		Add more parameters onto the select tag. For example 'style="width: 95%"' to avoid select2 component to go over parent container
	 * @param string 	$htmlid 		Html id to use instead of htmlname
	 * @return    int                   <0 if KO, Nb of contact in list if OK
	 * @deprecated You can use selectcontacts directly (warning order of param was changed)
	 */
	public function select_contacts($socid, $selected = '', $htmlname = 'contactid', $showempty = 0, $exclude = '', $limitto = '', $showfunction = 0, $morecss = '', $showsoc = 0, $forcecombo = 0, $events = array(), $options_only = false, $moreparam = '', $htmlid = '')
	{
		// phpcs:enable
		print $this->selectcontacts($socid, $selected, $htmlname, $showempty, $exclude, $limitto, $showfunction, $morecss, $options_only, $showsoc, $forcecombo, $events, $moreparam, $htmlid);
		return $this->num;
	}

	/**
	 * Return HTML code of the SELECT of list of all contacts (for a third party or all).
	 * This also set the number of contacts found into $this->num
	 *
	 * @since 9.0 Add afterSelectContactOptions hook
	 *
	 * @param int 			$socid 				Id ot third party or 0 for all or -1 for empty list
	 * @param array|int 	$selected 			Array of ID of pre-selected contact id
	 * @param string 		$htmlname 			Name of HTML field ('none' for a not editable field)
	 * @param int|string 	$showempty 			0=no empty value, 1=add an empty value, 2=add line 'Internal' (used by user edit), 3=add an empty value only if more than one record into list
	 * @param string 		$exclude 			List of contacts id to exclude
	 * @param string 		$limitto 			Disable answers that are not id in this array list
	 * @param integer 		$showfunction 		Add function into label
	 * @param string 		$morecss 			Add more class to class style
	 * @param bool 			$options_only 		Return options only (for ajax treatment)
	 * @param integer 		$showsoc 			Add company into label
	 * @param int 			$forcecombo 		Force to use combo box (so no ajax beautify effect)
	 * @param array 		$events 			Event options. Example: array(array('method'=>'getContacts', 'url'=>dol_buildpath('/core/ajax/contacts.php',1), 'htmlname'=>'contactid', 'params'=>array('add-customer-contact'=>'disabled')))
	 * @param string 		$moreparam 			Add more parameters onto the select tag. For example 'style="width: 95%"' to avoid select2 component to go over parent container
	 * @param string 		$htmlid 			Html id to use instead of htmlname
	 * @param bool 			$multiple 			add [] in the name of element and add 'multiple' attribut
	 * @param integer 		$disableifempty 	Set tag 'disabled' on select if there is no choice
	 * @return     int|string                   <0 if KO, HTML with select string if OK.
	 */
	public function selectcontacts($socid, $selected = '', $htmlname = 'contactid', $showempty = 0, $exclude = '', $limitto = '', $showfunction = 0, $morecss = '', $options_only = false, $showsoc = 0, $forcecombo = 0, $events = array(), $moreparam = '', $htmlid = '', $multiple = false, $disableifempty = 0)
	{
		global $conf, $langs, $hookmanager, $action;

		$langs->load('companies');

		if (empty($htmlid)) {
			$htmlid = $htmlname;
		}
		$num = 0;

		if ($selected === '') {
			$selected = array();
		} elseif (!is_array($selected)) {
			$selected = array($selected);
		}
		$out = '';

		if (!is_object($hookmanager)) {
			include_once DOL_DOCUMENT_ROOT . '/core/class/hookmanager.class.php';
			$hookmanager = new HookManager($this->db);
		}

		// We search third parties
		$sql = "SELECT sp.rowid, sp.lastname, sp.statut, sp.firstname, sp.poste, sp.email, sp.phone, sp.phone_perso, sp.phone_mobile, sp.town AS contact_town";
		if ($showsoc > 0 || !empty($conf->global->CONTACT_SHOW_EMAIL_PHONE_TOWN_SELECTLIST)) {
			$sql .= ", s.nom as company, s.town AS company_town";
		}
		$sql .= " FROM " . $this->db->prefix() . "socpeople as sp";
		if ($showsoc > 0 || !empty($conf->global->CONTACT_SHOW_EMAIL_PHONE_TOWN_SELECTLIST)) {
			$sql .= " LEFT OUTER JOIN  " . $this->db->prefix() . "societe as s ON s.rowid=sp.fk_soc";
		}
		$sql .= " WHERE sp.entity IN (" . getEntity('contact') . ")";
		if ($socid > 0 || $socid == -1) {
			$sql .= " AND sp.fk_soc = " . ((int) $socid);
		}
		if (!empty($conf->global->CONTACT_HIDE_INACTIVE_IN_COMBOBOX)) {
			$sql .= " AND sp.statut <> 0";
		}
		// Add where from hooks
		$parameters = array();
		$reshook = $hookmanager->executeHooks('selectContactListWhere', $parameters); // Note that $action and $object may have been modified by hook
		$sql .= $hookmanager->resPrint;
		$sql .= " ORDER BY sp.lastname ASC";

		dol_syslog(get_class($this) . "::selectcontacts", LOG_DEBUG);
		$resql = $this->db->query($sql);
		if ($resql) {
			$num = $this->db->num_rows($resql);

			if ($htmlname != 'none' && !$options_only) {
				$out .= '<select class="flat' . ($morecss ? ' ' . $morecss : '') . '" id="' . $htmlid . '" name="' . $htmlname . (($num || empty($disableifempty)) ? '' : ' disabled') . ($multiple ? '[]' : '') . '" ' . ($multiple ? 'multiple' : '') . ' ' . (!empty($moreparam) ? $moreparam : '') . '>';
			}

			if ($showempty && !is_numeric($showempty)) {
				$textforempty = $showempty;
				$out .= '<option class="optiongrey" value="-1"' . (in_array(-1, $selected) ? ' selected' : '') . '>' . $textforempty . '</option>';
			} else {
				if (($showempty == 1 || ($showempty == 3 && $num > 1)) && !$multiple) {
					$out .= '<option value="0"' . (in_array(0, $selected) ? ' selected' : '') . '>&nbsp;</option>';
				}
				if ($showempty == 2) {
					$out .= '<option value="0"' . (in_array(0, $selected) ? ' selected' : '') . '>-- ' . $langs->trans("Internal") . ' --</option>';
				}
			}

			$i = 0;
			if ($num) {
				include_once DOL_DOCUMENT_ROOT . '/contact/class/contact.class.php';
				$contactstatic = new Contact($this->db);

				while ($i < $num) {
					$obj = $this->db->fetch_object($resql);

					// Set email (or phones) and town extended infos
					$extendedInfos = '';
					if (!empty($conf->global->CONTACT_SHOW_EMAIL_PHONE_TOWN_SELECTLIST)) {
						$extendedInfos = array();
						$email = trim($obj->email);
						if (!empty($email)) {
							$extendedInfos[] = $email;
						} else {
							$phone = trim($obj->phone);
							$phone_perso = trim($obj->phone_perso);
							$phone_mobile = trim($obj->phone_mobile);
							if (!empty($phone)) {
								$extendedInfos[] = $phone;
							}
							if (!empty($phone_perso)) {
								$extendedInfos[] = $phone_perso;
							}
							if (!empty($phone_mobile)) {
								$extendedInfos[] = $phone_mobile;
							}
						}
						$contact_town = trim($obj->contact_town);
						$company_town = trim($obj->company_town);
						if (!empty($contact_town)) {
							$extendedInfos[] = $contact_town;
						} elseif (!empty($company_town)) {
							$extendedInfos[] = $company_town;
						}
						$extendedInfos = implode(' - ', $extendedInfos);
						if (!empty($extendedInfos)) {
							$extendedInfos = ' - ' . $extendedInfos;
						}
					}

					$contactstatic->id = $obj->rowid;
					$contactstatic->lastname = $obj->lastname;
					$contactstatic->firstname = $obj->firstname;
					if ($obj->statut == 1) {
						if ($htmlname != 'none') {
							$disabled = 0;
							if (is_array($exclude) && count($exclude) && in_array($obj->rowid, $exclude)) {
								$disabled = 1;
							}
							if (is_array($limitto) && count($limitto) && !in_array($obj->rowid, $limitto)) {
								$disabled = 1;
							}
							if (!empty($selected) && in_array($obj->rowid, $selected)) {
								$out .= '<option value="' . $obj->rowid . '"';
								if ($disabled) {
									$out .= ' disabled';
								}
								$out .= ' selected>';
								$out .= $contactstatic->getFullName($langs) . $extendedInfos;
								if ($showfunction && $obj->poste) {
									$out .= ' (' . $obj->poste . ')';
								}
								if (($showsoc > 0) && $obj->company) {
									$out .= ' - (' . $obj->company . ')';
								}
								$out .= '</option>';
							} else {
								$out .= '<option value="' . $obj->rowid . '"';
								if ($disabled) {
									$out .= ' disabled';
								}
								$out .= '>';
								$out .= $contactstatic->getFullName($langs) . $extendedInfos;
								if ($showfunction && $obj->poste) {
									$out .= ' (' . $obj->poste . ')';
								}
								if (($showsoc > 0) && $obj->company) {
									$out .= ' - (' . $obj->company . ')';
								}
								$out .= '</option>';
							}
						} else {
							if (in_array($obj->rowid, $selected)) {
								$out .= $contactstatic->getFullName($langs) . $extendedInfos;
								if ($showfunction && $obj->poste) {
									$out .= ' (' . $obj->poste . ')';
								}
								if (($showsoc > 0) && $obj->company) {
									$out .= ' - (' . $obj->company . ')';
								}
							}
						}
					}
					$i++;
				}
			} else {
				$labeltoshow = ($socid != -1) ? ($langs->trans($socid ? "NoContactDefinedForThirdParty" : "NoContactDefined")) : $langs->trans('SelectAThirdPartyFirst');
				$out .= '<option class="disabled" value="-1"' . (($showempty == 2 || $multiple) ? '' : ' selected') . ' disabled="disabled">';
				$out .= $labeltoshow;
				$out .= '</option>';
			}

			$parameters = array(
				'socid' => $socid,
				'htmlname' => $htmlname,
				'resql' => $resql,
				'out' => &$out,
				'showfunction' => $showfunction,
				'showsoc' => $showsoc,
			);

			$reshook = $hookmanager->executeHooks('afterSelectContactOptions', $parameters, $this, $action); // Note that $action and $object may have been modified by some hooks

			if ($htmlname != 'none' && !$options_only) {
				$out .= '</select>';
			}

			if ($conf->use_javascript_ajax && !$forcecombo && !$options_only) {
				include_once DOL_DOCUMENT_ROOT . '/core/lib/ajax.lib.php';
				$out .= ajax_combobox($htmlid, $events, getDolGlobalString("CONTACT_USE_SEARCH_TO_SELECT"));
			}

			$this->num = $num;
			return $out;
		} else {
			dol_print_error($this->db);
			return -1;
		}
	}

	// phpcs:disable PEAR.NamingConventions.ValidFunctionName.ScopeNotCamelCaps

	/**
	 *    Return the HTML select list of users
	 *
	 * @param string $selected Id user preselected
	 * @param string $htmlname Field name in form
	 * @param int $show_empty 0=liste sans valeur nulle, 1=ajoute valeur inconnue
	 * @param array $exclude Array list of users id to exclude
	 * @param int $disabled If select list must be disabled
	 * @param array|string $include Array list of users id to include. User '' for all users or 'hierarchy' to have only supervised users or 'hierarchyme' to have supervised + me
	 * @param int $enableonly Array list of users id to be enabled. All other must be disabled
	 * @param string $force_entity '0' or Ids of environment to force
	 * @return    void
	 * @deprecated        Use select_dolusers instead
	 * @see select_dolusers()
	 */
	public function select_users($selected = '', $htmlname = 'userid', $show_empty = 0, $exclude = null, $disabled = 0, $include = '', $enableonly = '', $force_entity = '0')
	{
		// phpcs:enable
		print $this->select_dolusers($selected, $htmlname, $show_empty, $exclude, $disabled, $include, $enableonly, $force_entity);
	}

	// phpcs:disable PEAR.NamingConventions.ValidFunctionName.ScopeNotCamelCaps

	/**
	 *    Return select list of users
	 *
	 * @param string 		$selected 		User id or user object of user preselected. If 0 or < -2, we use id of current user. If -1, keep unselected (if empty is allowed)
	 * @param string 		$htmlname 		Field name in form
	 * @param int|string 	$show_empty 	0=list with no empty value, 1=add also an empty value into list
	 * @param array|null	$exclude 		Array list of users id to exclude
	 * @param int 			$disabled 		If select list must be disabled
	 * @param array|string 	$include 		Array list of users id to include. User '' for all users or 'hierarchy' to have only supervised users or 'hierarchyme' to have supervised + me
	 * @param array|string	$enableonly 	Array list of users id to be enabled. If defined, it means that others will be disabled
	 * @param string 		$force_entity 	'0' or list of Ids of environment to force separated by a coma
	 * @param int 			$maxlength 		Maximum length of string into list (0=no limit)
	 * @param int 			$showstatus 	0=show user status only if status is disabled, 1=always show user status into label, -1=never show user status
	 * @param string 		$morefilter 	Add more filters into sql request (Example: 'employee = 1'). This value must not come from user input.
	 * @param integer 		$show_every 	0=default list, 1=add also a value "Everybody" at beginning of list
	 * @param string 		$enableonlytext If option $enableonlytext is set, we use this text to explain into label why record is disabled. Not used if enableonly is empty.
	 * @param string 		$morecss 		More css
	 * @param int 			$notdisabled 	Show only active users (this will also happened whatever is this option if USER_HIDE_INACTIVE_IN_COMBOBOX is on).
	 * @param int 			$outputmode 	0=HTML select string, 1=Array
	 * @param bool 			$multiple 		add [] in the name of element and add 'multiple' attribut
	 * @param int 			$forcecombo 	Force the component to be a simple combo box without ajax
	 * @return array|string                    HTML select string
	 * @see select_dolgroups()
	 */
	public function select_dolusers($selected = '', $htmlname = 'userid', $show_empty = 0, $exclude = null, $disabled = 0, $include = '', $enableonly = '', $force_entity = '0', $maxlength = 0, $showstatus = 0, $morefilter = '', $show_every = 0, $enableonlytext = '', $morecss = '', $notdisabled = 0, $outputmode = 0, $multiple = false, $forcecombo = 0)
	{
		// phpcs:enable
		global $conf, $user, $langs, $hookmanager;
		global $action;

		// If no preselected user defined, we take current user
		if ((is_numeric($selected) && ($selected < -2 || empty($selected))) && empty($conf->global->SOCIETE_DISABLE_DEFAULT_SALESREPRESENTATIVE)) {
			$selected = $user->id;
		}

		if ($selected === '') {
			$selected = array();
		} elseif (!is_array($selected)) {
			$selected = array($selected);
		}

		$excludeUsers = null;
		$includeUsers = null;

		// Exclude some users
		if (is_array($exclude)) {
			$excludeUsers = implode(",", $exclude);
		}
		// Include some uses
		if (is_array($include)) {
			$includeUsers = implode(",", $include);
		} elseif ($include == 'hierarchy') {
			// Build list includeUsers to have only hierarchy
			$includeUsers = implode(",", $user->getAllChildIds(0));
		} elseif ($include == 'hierarchyme') {
			// Build list includeUsers to have only hierarchy and current user
			$includeUsers = implode(",", $user->getAllChildIds(1));
		}

		$out = '';
		$outarray = array();
		$outarray2 = array();

		// Forge request to select users
		$sql = "SELECT DISTINCT u.rowid, u.lastname as lastname, u.firstname, u.statut as status, u.login, u.admin, u.entity, u.photo";
		if (isModEnabled('multicompany') && $conf->entity == 1 && $user->admin && !$user->entity) {
			$sql .= ", e.label";
		}
		$sql .= " FROM " . $this->db->prefix() . "user as u";
		if (isModEnabled('multicompany') && $conf->entity == 1 && $user->admin && !$user->entity) {
			$sql .= " LEFT JOIN " . $this->db->prefix() . "entity as e ON e.rowid = u.entity";
			if ($force_entity) {
				$sql .= " WHERE u.entity IN (0, " . $this->db->sanitize($force_entity) . ")";
			} else {
				$sql .= " WHERE u.entity IS NOT NULL";
			}
		} else {
			if (isModEnabled('multicompany') && !empty($conf->global->MULTICOMPANY_TRANSVERSE_MODE)) {
				$sql .= " LEFT JOIN " . $this->db->prefix() . "usergroup_user as ug";
				$sql .= " ON ug.fk_user = u.rowid";
				$sql .= " WHERE ug.entity = " . (int) $conf->entity;
			} else {
				$sql .= " WHERE u.entity IN (0, " . ((int) $conf->entity) . ")";
			}
		}
		if (!empty($user->socid)) {
			$sql .= " AND u.fk_soc = " . ((int) $user->socid);
		}
		if (is_array($exclude) && $excludeUsers) {
			$sql .= " AND u.rowid NOT IN (" . $this->db->sanitize($excludeUsers) . ")";
		}
		if ($includeUsers) {
			$sql .= " AND u.rowid IN (" . $this->db->sanitize($includeUsers) . ")";
		}
		if (!empty($conf->global->USER_HIDE_INACTIVE_IN_COMBOBOX) || $notdisabled) {
			$sql .= " AND u.statut <> 0";
		}
		if (!empty($morefilter)) {
			$sql .= " " . $morefilter;
		}

		//Add hook to filter on user (for exemple on usergroup define in custom modules)
		$reshook = $hookmanager->executeHooks('addSQLWhereFilterOnSelectUsers', array(), $this, $action);
		if (!empty($reshook)) {
			$sql .= $hookmanager->resPrint;
		}

		if (empty($conf->global->MAIN_FIRSTNAME_NAME_POSITION)) {    // MAIN_FIRSTNAME_NAME_POSITION is 0 means firstname+lastname
			$sql .= " ORDER BY u.statut DESC, u.firstname ASC, u.lastname ASC";
		} else {
			$sql .= " ORDER BY u.statut DESC, u.lastname ASC, u.firstname ASC";
		}

		dol_syslog(get_class($this) . "::select_dolusers", LOG_DEBUG);

		$resql = $this->db->query($sql);
		if ($resql) {
			$num = $this->db->num_rows($resql);
			$i = 0;
			if ($num) {
				// do not use maxwidthonsmartphone by default. Set it by caller so auto size to 100% will work when not defined
				$out .= '<select class="flat' . ($morecss ? ' ' . $morecss : ' minwidth200') . '" id="' . $htmlname . '" name="' . $htmlname . ($multiple ? '[]' : '') . '" ' . ($multiple ? 'multiple' : '') . ' ' . ($disabled ? ' disabled' : '') . '>';
				if ($show_empty && !$multiple) {
					$textforempty = ' ';
					if (!empty($conf->use_javascript_ajax)) {
						$textforempty = '&nbsp;'; // If we use ajaxcombo, we need &nbsp; here to avoid to have an empty element that is too small.
					}
					if (!is_numeric($show_empty)) {
						$textforempty = $show_empty;
					}
					$out .= '<option class="optiongrey" value="' . ($show_empty < 0 ? $show_empty : -1) . '"' . ((empty($selected) || in_array(-1, $selected)) ? ' selected' : '') . '>' . $textforempty . '</option>' . "\n";
				}
				if ($show_every) {
					$out .= '<option value="-2"' . ((in_array(-2, $selected)) ? ' selected' : '') . '>-- ' . $langs->trans("Everybody") . ' --</option>' . "\n";
				}

				$userstatic = new User($this->db);

				while ($i < $num) {
					$obj = $this->db->fetch_object($resql);

					$userstatic->id = $obj->rowid;
					$userstatic->lastname = $obj->lastname;
					$userstatic->firstname = $obj->firstname;
					$userstatic->photo = $obj->photo;
					$userstatic->statut = $obj->status;
					$userstatic->entity = $obj->entity;
					$userstatic->admin = $obj->admin;

					$disableline = '';
					if (is_array($enableonly) && count($enableonly) && !in_array($obj->rowid, $enableonly)) {
						$disableline = ($enableonlytext ? $enableonlytext : '1');
					}

					$labeltoshow = '';
					$labeltoshowhtml = '';

					// $fullNameMode is 0=Lastname+Firstname (MAIN_FIRSTNAME_NAME_POSITION=1), 1=Firstname+Lastname (MAIN_FIRSTNAME_NAME_POSITION=0)
					$fullNameMode = 0;
					if (empty($conf->global->MAIN_FIRSTNAME_NAME_POSITION)) {
						$fullNameMode = 1; //Firstname+lastname
					}
					$labeltoshow .= $userstatic->getFullName($langs, $fullNameMode, -1, $maxlength);
					$labeltoshowhtml .= $userstatic->getFullName($langs, $fullNameMode, -1, $maxlength);
					if (empty($obj->firstname) && empty($obj->lastname)) {
						$labeltoshow .= $obj->login;
						$labeltoshowhtml .= $obj->login;
					}

					// Complete name with a more info string like: ' (info1 - info2 - ...)'
					$moreinfo = '';
					$moreinfohtml = '';
					if (!empty($conf->global->MAIN_SHOW_LOGIN)) {
						$moreinfo .= ($moreinfo ? ' - ' : ' (');
						$moreinfohtml .= ($moreinfohtml ? ' - ' : ' <span class="opacitymedium">(');
						$moreinfo .= $obj->login;
						$moreinfohtml .= $obj->login;
					}
					if ($showstatus >= 0) {
						if ($obj->status == 1 && $showstatus == 1) {
							$moreinfo .= ($moreinfo ? ' - ' : ' (') . $langs->trans('Enabled');
							$moreinfohtml .= ($moreinfohtml ? ' - ' : ' <span class="opacitymedium">(') . $langs->trans('Enabled');
						}
						if ($obj->status == 0 && $showstatus == 1) {
							$moreinfo .= ($moreinfo ? ' - ' : ' (') . $langs->trans('Disabled');
							$moreinfohtml .= ($moreinfohtml ? ' - ' : ' <span class="opacitymedium">(') . $langs->trans('Disabled');
						}
					}
					if (isModEnabled('multicompany') && empty($conf->global->MULTICOMPANY_TRANSVERSE_MODE) && $conf->entity == 1 && $user->admin && !$user->entity) {
						if (!$obj->entity) {
							$moreinfo .= ($moreinfo ? ' - ' : ' (') . $langs->trans("AllEntities");
							$moreinfohtml .= ($moreinfohtml ? ' - ' : ' <span class="opacitymedium">(') . $langs->trans("AllEntities");
						} else {
							if ($obj->entity != $conf->entity) {
								$moreinfo .= ($moreinfo ? ' - ' : ' (') . ($obj->label ? $obj->label : $langs->trans("EntityNameNotDefined"));
								$moreinfohtml .= ($moreinfohtml ? ' - ' : ' <span class="opacitymedium">(') . ($obj->label ? $obj->label : $langs->trans("EntityNameNotDefined"));
							}
						}
					}
					$moreinfo .= ($moreinfo ? ')' : '');
					$moreinfohtml .= ($moreinfohtml ? ')</span>' : '');
					if ($disableline && $disableline != '1') {
						// Add text from $enableonlytext parameter
						$moreinfo .= ' - ' . $disableline;
						$moreinfohtml .= ' - ' . $disableline;
					}
					$labeltoshow .= $moreinfo;
					$labeltoshowhtml .= $moreinfohtml;

					$out .= '<option value="' . $obj->rowid . '"';
					if ($disableline) {
						$out .= ' disabled';
					}
					if ((is_object($selected) && $selected->id == $obj->rowid) || (!is_object($selected) && in_array($obj->rowid, $selected))) {
						$out .= ' selected';
					}
					$out .= ' data-html="';
					$outhtml = $userstatic->getNomUrl(-3, '', 0, 1, 24, 1, 'login', '', 1) . ' ';
					if ($showstatus >= 0 && $obj->status == 0) {
						$outhtml .= '<strike class="opacitymediumxxx">';
					}
					$outhtml .= $labeltoshowhtml;
					if ($showstatus >= 0 && $obj->status == 0) {
						$outhtml .= '</strike>';
					}
					$out .= dol_escape_htmltag($outhtml);
					$out .= '">';
					$out .= $labeltoshow;
					$out .= '</option>';

					$outarray[$userstatic->id] = $userstatic->getFullName($langs, $fullNameMode, -1, $maxlength) . $moreinfo;
					$outarray2[$userstatic->id] = array(
						'id'=>$userstatic->id,
						'label'=>$labeltoshow,
						'labelhtml'=>$labeltoshowhtml,
						'color'=>'',
						'picto'=>''
					);

					$i++;
				}
			} else {
				$out .= '<select class="flat" id="' . $htmlname . '" name="' . $htmlname . '" disabled>';
				$out .= '<option value="">' . $langs->trans("None") . '</option>';
			}
			$out .= '</select>';

			if ($num && !$forcecombo) {
				// Enhance with select2
				include_once DOL_DOCUMENT_ROOT . '/core/lib/ajax.lib.php';
				$out .= ajax_combobox($htmlname);
			}
		} else {
			dol_print_error($this->db);
		}

		if ($outputmode == 2) {
			return $outarray2;
		} elseif ($outputmode) {
			return $outarray;
		}

		return $out;
	}


	// phpcs:disable PEAR.NamingConventions.ValidFunctionName.ScopeNotCamelCaps

	/**
	 *    Return select list of users. Selected users are stored into session.
	 *  List of users are provided into $_SESSION['assignedtouser'].
	 *
	 * @param string $action Value for $action
	 * @param string $htmlname Field name in form
	 * @param int $show_empty 0=list without the empty value, 1=add empty value
	 * @param array $exclude Array list of users id to exclude
	 * @param int $disabled If select list must be disabled
	 * @param array $include Array list of users id to include or 'hierarchy' to have only supervised users
	 * @param array $enableonly Array list of users id to be enabled. All other must be disabled
	 * @param int $force_entity '0' or Ids of environment to force
	 * @param int $maxlength Maximum length of string into list (0=no limit)
	 * @param int $showstatus 0=show user status only if status is disabled, 1=always show user status into label, -1=never show user status
	 * @param string $morefilter Add more filters into sql request
	 * @param int $showproperties Show properties of each attendees
	 * @param array $listofuserid Array with properties of each user
	 * @param array $listofcontactid Array with properties of each contact
	 * @param array $listofotherid Array with properties of each other contact
	 * @return    string                    HTML select string
	 * @see select_dolgroups()
	 */
	public function select_dolusers_forevent($action = '', $htmlname = 'userid', $show_empty = 0, $exclude = null, $disabled = 0, $include = '', $enableonly = '', $force_entity = '0', $maxlength = 0, $showstatus = 0, $morefilter = '', $showproperties = 0, $listofuserid = array(), $listofcontactid = array(), $listofotherid = array())
	{
		// phpcs:enable
		global $conf, $user, $langs;

		$userstatic = new User($this->db);
		$out = '';


		$assignedtouser = array();
		if (!empty($_SESSION['assignedtouser'])) {
			$assignedtouser = json_decode($_SESSION['assignedtouser'], true);
		}
		$nbassignetouser = count($assignedtouser);

		//if ($nbassignetouser && $action != 'view') $out .= '<br>';
		if ($nbassignetouser) {
			$out .= '<ul class="attendees">';
		}
		$i = 0;
		$ownerid = 0;
		foreach ($assignedtouser as $key => $value) {
			if ($value['id'] == $ownerid) {
				continue;
			}

			$out .= '<li>';
			$userstatic->fetch($value['id']);
			$out .= $userstatic->getNomUrl(-1);
			if ($i == 0) {
				$ownerid = $value['id'];
				$out .= ' (' . $langs->trans("Owner") . ')';
			}
			if ($nbassignetouser > 1 && $action != 'view') {
				$out .= ' <input type="image" style="border: 0px;" src="' . img_picto($langs->trans("Remove"), 'delete', '', 0, 1) . '" value="' . $userstatic->id . '" class="removedassigned reposition" id="removedassigned_' . $userstatic->id . '" name="removedassigned_' . $userstatic->id . '">';
			}
			// Show my availability
			if ($showproperties) {
				if ($ownerid == $value['id'] && is_array($listofuserid) && count($listofuserid) && in_array($ownerid, array_keys($listofuserid))) {
					$out .= '<div class="myavailability inline-block">';
					$out .= '<span class="hideonsmartphone">&nbsp;-&nbsp;<span class="opacitymedium">' . $langs->trans("Availability") . ':</span>  </span><input id="transparency" class="paddingrightonly" ' . ($action == 'view' ? 'disabled' : '') . ' type="checkbox" name="transparency"' . ($listofuserid[$ownerid]['transparency'] ? ' checked' : '') . '><label for="transparency">' . $langs->trans("Busy") . '</label>';
					$out .= '</div>';
				}
			}
			//$out.=' '.($value['mandatory']?$langs->trans("Mandatory"):$langs->trans("Optional"));
			//$out.=' '.($value['transparency']?$langs->trans("Busy"):$langs->trans("NotBusy"));

			$out .= '</li>';
			$i++;
		}
		if ($nbassignetouser) {
			$out .= '</ul>';
		}

		// Method with no ajax
		if ($action != 'view') {
			$out .= '<input type="hidden" class="removedassignedhidden" name="removedassigned" value="">';
			$out .= '<script nonce="' . getNonce() . '" type="text/javascript">jQuery(document).ready(function () {';
			$out .= 'jQuery(".removedassigned").click(function() { jQuery(".removedassignedhidden").val(jQuery(this).val()); });';
			$out .= 'jQuery(".assignedtouser").change(function() { console.log(jQuery(".assignedtouser option:selected").val());';
			$out .= ' if (jQuery(".assignedtouser option:selected").val() > 0) { jQuery("#' . $action . 'assignedtouser").attr("disabled", false); }';
			$out .= ' else { jQuery("#' . $action . 'assignedtouser").attr("disabled", true); }';
			$out .= '});';
			$out .= '})</script>';
			$out .= $this->select_dolusers('', $htmlname, $show_empty, $exclude, $disabled, $include, $enableonly, $force_entity, $maxlength, $showstatus, $morefilter);
			$out .= ' <input type="submit" disabled class="button valignmiddle smallpaddingimp reposition" id="' . $action . 'assignedtouser" name="' . $action . 'assignedtouser" value="' . dol_escape_htmltag($langs->trans("Add")) . '">';
			$out .= '<br>';
		}

		return $out;
	}


	// phpcs:disable PEAR.NamingConventions.ValidFunctionName.ScopeNotCamelCaps

	/**
	 *  Return list of products for customer in Ajax if Ajax activated or go to select_produits_list
	 *
	 * @param int $selected Preselected products
	 * @param string $htmlname Name of HTML select field (must be unique in page).
	 * @param int|string $filtertype Filter on product type (''=nofilter, 0=product, 1=service)
	 * @param int $limit Limit on number of returned lines
	 * @param int $price_level Level of price to show
	 * @param int $status Sell status -1=Return all products, 0=Products not on sell, 1=Products on sell
	 * @param int $finished 2=all, 1=finished, 0=raw material
	 * @param string $selected_input_value Value of preselected input text (for use with ajax)
	 * @param int $hidelabel Hide label (0=no, 1=yes, 2=show search icon (before) and placeholder, 3 search icon after)
	 * @param array $ajaxoptions Options for ajax_autocompleter
	 * @param int $socid Thirdparty Id (to get also price dedicated to this customer)
	 * @param string $showempty '' to not show empty line. Translation key to show an empty line. '1' show empty line with no text.
	 * @param int $forcecombo Force to use combo box
	 * @param string $morecss Add more css on select
	 * @param int $hidepriceinlabel 1=Hide prices in label
	 * @param string $warehouseStatus Warehouse status filter to count the quantity in stock. Following comma separated filter options can be used
	 *                                'warehouseopen' = count products from open warehouses,
	 *                                'warehouseclosed' = count products from closed warehouses,
	 *                                'warehouseinternal' = count products from warehouses for internal correct/transfer only
	 * @param array $selected_combinations Selected combinations. Format: array([attrid] => attrval, [...])
	 * @param string $nooutput No print, return the output into a string
	 * @param int $status_purchase Purchase status -1=Return all products, 0=Products not on purchase, 1=Products on purchase
	 * @return        void|string
	 */
	public function select_produits($selected = '', $htmlname = 'productid', $filtertype = '', $limit = 0, $price_level = 0, $status = 1, $finished = 2, $selected_input_value = '', $hidelabel = 0, $ajaxoptions = array(), $socid = 0, $showempty = '1', $forcecombo = 0, $morecss = '', $hidepriceinlabel = 0, $warehouseStatus = '', $selected_combinations = null, $nooutput = 0, $status_purchase = -1)
	{
		// phpcs:enable
		global $langs, $conf;

		$out = '';

		// check parameters
		$price_level = (!empty($price_level) ? $price_level : 0);
		if (is_null($ajaxoptions)) {
			$ajaxoptions = array();
		}

		if (strval($filtertype) === '' && (isModEnabled("product") || isModEnabled("service"))) {
			if (isModEnabled("product") && !isModEnabled('service')) {
				$filtertype = '0';
			} elseif (!isModEnabled('product') && isModEnabled("service")) {
				$filtertype = '1';
			}
		}

		if (!empty($conf->use_javascript_ajax) && !empty($conf->global->PRODUIT_USE_SEARCH_TO_SELECT)) {
			$placeholder = '';

			if ($selected && empty($selected_input_value)) {
				require_once DOL_DOCUMENT_ROOT . '/product/class/product.class.php';
				$producttmpselect = new Product($this->db);
				$producttmpselect->fetch($selected);
				$selected_input_value = $producttmpselect->ref;
				unset($producttmpselect);
			}
			// handle case where product or service module is disabled + no filter specified
			if ($filtertype == '') {
				if (!isModEnabled('product')) { // when product module is disabled, show services only
					$filtertype = 1;
				} elseif (!isModEnabled('service')) { // when service module is disabled, show products only
					$filtertype = 0;
				}
			}
			// mode=1 means customers products
			$urloption = ($socid > 0 ? 'socid=' . $socid . '&' : '') . 'htmlname=' . $htmlname . '&outjson=1&price_level=' . $price_level . '&type=' . $filtertype . '&mode=1&status=' . $status . '&status_purchase=' . $status_purchase . '&finished=' . $finished . '&hidepriceinlabel=' . $hidepriceinlabel . '&warehousestatus=' . $warehouseStatus;
			$out .= ajax_autocompleter($selected, $htmlname, DOL_URL_ROOT . '/product/ajax/products.php', $urloption, $conf->global->PRODUIT_USE_SEARCH_TO_SELECT, 1, $ajaxoptions);

			if (isModEnabled('variants') && is_array($selected_combinations)) {
				// Code to automatically insert with javascript the select of attributes under the select of product
				// when a parent of variant has been selected.
				$out .= '
				<!-- script to auto show attributes select tags if a variant was selected -->
				<script nonce="' . getNonce() . '">
					// auto show attributes fields
					selected = ' . json_encode($selected_combinations) . ';
					combvalues = {};

					jQuery(document).ready(function () {

						jQuery("input[name=\'prod_entry_mode\']").change(function () {
							if (jQuery(this).val() == \'free\') {
								jQuery(\'div#attributes_box\').empty();
							}
						});

						jQuery("input#' . $htmlname . '").change(function () {

							if (!jQuery(this).val()) {
								jQuery(\'div#attributes_box\').empty();
								return;
							}

							console.log("A change has started. We get variants fields to inject html select");

							jQuery.getJSON("' . DOL_URL_ROOT . '/variants/ajax/getCombinations.php", {
								id: jQuery(this).val()
							}, function (data) {
								jQuery(\'div#attributes_box\').empty();

								jQuery.each(data, function (key, val) {

									combvalues[val.id] = val.values;

									var span = jQuery(document.createElement(\'div\')).css({
										\'display\': \'table-row\'
									});

									span.append(
										jQuery(document.createElement(\'div\')).text(val.label).css({
											\'font-weight\': \'bold\',
											\'display\': \'table-cell\'
										})
									);

									var html = jQuery(document.createElement(\'select\')).attr(\'name\', \'combinations[\' + val.id + \']\').css({
										\'margin-left\': \'15px\',
										\'white-space\': \'pre\'
									}).append(
										jQuery(document.createElement(\'option\')).val(\'\')
									);

									jQuery.each(combvalues[val.id], function (key, val) {
										var tag = jQuery(document.createElement(\'option\')).val(val.id).html(val.value);

										if (selected[val.fk_product_attribute] == val.id) {
											tag.attr(\'selected\', \'selected\');
										}

										html.append(tag);
									});

									span.append(html);
									jQuery(\'div#attributes_box\').append(span);
								});
							})
						});

						' . ($selected ? 'jQuery("input#' . $htmlname . '").change();' : '') . '
					});
				</script>
                ';
			}

			if (empty($hidelabel)) {
				$out .= $langs->trans("RefOrLabel") . ' : ';
			} elseif ($hidelabel > 1) {
				$placeholder = ' placeholder="' . $langs->trans("RefOrLabel") . '"';
				if ($hidelabel == 2) {
					$out .= img_picto($langs->trans("Search"), 'search');
				}
			}
			$out .= '<input type="text" class="minwidth100' . ($morecss ? ' ' . $morecss : '') . '" name="search_' . $htmlname . '" id="search_' . $htmlname . '" value="' . $selected_input_value . '"' . $placeholder . ' ' . (!empty($conf->global->PRODUCT_SEARCH_AUTOFOCUS) ? 'autofocus' : '') . ' />';
			if ($hidelabel == 3) {
				$out .= img_picto($langs->trans("Search"), 'search');
			}
		} else {
			$out .= $this->select_produits_list($selected, $htmlname, $filtertype, $limit, $price_level, '', $status, $finished, 0, $socid, $showempty, $forcecombo, $morecss, $hidepriceinlabel, $warehouseStatus, $status_purchase);
		}

		if (empty($nooutput)) {
			print $out;
		} else {
			return $out;
		}
	}

	// phpcs:disable PEAR.NamingConventions.ValidFunctionName.ScopeNotCamelCaps

	/**
	 *  Return list of BOM for customer in Ajax if Ajax activated or go to select_produits_list
	 *
	 * @param int $selected Preselected BOM id
	 * @param string $htmlname Name of HTML select field (must be unique in page).
	 * @param int $limit Limit on number of returned lines
	 * @param int $status Sell status -1=Return all bom, 0=Draft BOM, 1=Validated BOM
	 * @param int $type type of the BOM (-1=Return all BOM, 0=Return disassemble BOM, 1=Return manufacturing BOM)
	 * @param string $showempty '' to not show empty line. Translation key to show an empty line. '1' show empty line with no text.
	 * @param string $morecss Add more css on select
	 * @param string $nooutput No print, return the output into a string
	 * @param int $forcecombo Force to use combo box
	 * @param array $TProducts Add filter on a defined product
	 * @return        void|string
	 */
	public function select_bom($selected = '', $htmlname = 'bom_id', $limit = 0, $status = 1, $type = 0, $showempty = '1', $morecss = '', $nooutput = '', $forcecombo = 0, $TProducts = [])
	{
		// phpcs:enable
		global $conf, $user, $langs, $db;

		require_once DOL_DOCUMENT_ROOT . '/product/class/product.class.php';

		$error = 0;
		$out = '';

		if (!$forcecombo) {
			include_once DOL_DOCUMENT_ROOT . '/core/lib/ajax.lib.php';
			$events = array();
			$out .= ajax_combobox($htmlname, $events, getDolGlobalInt("PRODUIT_USE_SEARCH_TO_SELECT"));
		}

		$out .= '<select class="flat' . ($morecss ? ' ' . $morecss : '') . '" name="' . $htmlname . '" id="' . $htmlname . '">';

		$sql = 'SELECT b.rowid, b.ref, b.label, b.fk_product';
		$sql .= ' FROM ' . MAIN_DB_PREFIX . 'bom_bom as b';
		$sql .= ' WHERE b.entity IN (' . getEntity('bom') . ')';
		if (!empty($status)) $sql .= ' AND status = ' . (int) $status;
		if (!empty($type)) $sql .= ' AND bomtype = ' . (int) $type;
		if (!empty($TProducts)) $sql .= ' AND fk_product IN (' . $this->db->sanitize(implode(',', $TProducts)) . ')';
		if (!empty($limit)) $sql .= ' LIMIT ' . (int) $limit;
		$resql = $db->query($sql);
		if ($resql) {
			if ($showempty) {
				$out .= '<option value="-1"';
				if (empty($selected)) $out .= ' selected';
				$out .= '>&nbsp;</option>';
			}
			while ($obj = $db->fetch_object($resql)) {
				$product = new Product($db);
				$res = $product->fetch($obj->fk_product);
				$out .= '<option value="' . $obj->rowid . '"';
				if ($obj->rowid == $selected) $out .= 'selected';
				$out .= '>' . $obj->ref . ' - ' . $product->label . ' - ' . $obj->label . '</option>';
			}
		} else {
			$error++;
			dol_print_error($db);
		}
		$out .= '</select>';
		if (empty($nooutput)) {
			print $out;
		} else {
			return $out;
		}
	}

	// phpcs:disable PEAR.NamingConventions.ValidFunctionName.ScopeNotCamelCaps

	/**
	 *    Return list of products for a customer.
	 *  Called by select_produits.
	 *
	 * @param int $selected Preselected product
	 * @param string $htmlname Name of select html
	 * @param string $filtertype Filter on product type (''=nofilter, 0=product, 1=service)
	 * @param int $limit Limit on number of returned lines
	 * @param int $price_level Level of price to show
	 * @param string $filterkey Filter on product
	 * @param int $status -1=Return all products, 0=Products not on sell, 1=Products on sell
	 * @param int $finished Filter on finished field: 2=No filter
	 * @param int $outputmode 0=HTML select string, 1=Array
	 * @param int $socid Thirdparty Id (to get also price dedicated to this customer)
	 * @param string $showempty '' to not show empty line. Translation key to show an empty line. '1' show empty line with no text.
	 * @param int $forcecombo Force to use combo box
	 * @param string $morecss Add more css on select
	 * @param int $hidepriceinlabel 1=Hide prices in label
	 * @param string $warehouseStatus Warehouse status filter to group/count stock. Following comma separated filter options can be used.
	 *                                'warehouseopen' = count products from open warehouses,
	 *                                'warehouseclosed' = count products from closed warehouses,
	 *                                'warehouseinternal' = count products from warehouses for internal correct/transfer only
	 * @param int $status_purchase Purchase status -1=Return all products, 0=Products not on purchase, 1=Products on purchase
	 * @return     array|string                Array of keys for json
	 */
	public function select_produits_list($selected = '', $htmlname = 'productid', $filtertype = '', $limit = 20, $price_level = 0, $filterkey = '', $status = 1, $finished = 2, $outputmode = 0, $socid = 0, $showempty = '1', $forcecombo = 0, $morecss = '', $hidepriceinlabel = 0, $warehouseStatus = '', $status_purchase = -1)
	{
		// phpcs:enable
		global $langs, $conf;
		global $hookmanager;

		$out = '';
		$outarray = array();

		// Units
		if (getDolGlobalInt('PRODUCT_USE_UNITS')) {
			$langs->load('other');
		}

		$warehouseStatusArray = array();
		if (!empty($warehouseStatus)) {
			require_once DOL_DOCUMENT_ROOT . '/product/stock/class/entrepot.class.php';
			if (preg_match('/warehouseclosed/', $warehouseStatus)) {
				$warehouseStatusArray[] = Entrepot::STATUS_CLOSED;
			}
			if (preg_match('/warehouseopen/', $warehouseStatus)) {
				$warehouseStatusArray[] = Entrepot::STATUS_OPEN_ALL;
			}
			if (preg_match('/warehouseinternal/', $warehouseStatus)) {
				$warehouseStatusArray[] = Entrepot::STATUS_OPEN_INTERNAL;
			}
		}

		$selectFields = " p.rowid, p.ref, p.label, p.description, p.barcode, p.fk_country, p.fk_product_type, p.price, p.price_ttc, p.price_base_type, p.tva_tx, p.default_vat_code, p.duration, p.fk_price_expression";
		if (count($warehouseStatusArray)) {
			$selectFieldsGrouped = ", sum(" . $this->db->ifsql("e.statut IS NULL", "0", "ps.reel") . ") as stock"; // e.statut is null if there is no record in stock
		} else {
			$selectFieldsGrouped = ", " . $this->db->ifsql("p.stock IS NULL", 0, "p.stock") . " AS stock";
		}

		$sql = "SELECT ";

		// Add select from hooks
		$parameters = array();
		$reshook = $hookmanager->executeHooks('selectProductsListSelect', $parameters); // Note that $action and $object may have been modified by hook
		if (empty($reshook)) {
			$sql .= $selectFields.$selectFieldsGrouped.$hookmanager->resPrint;
		} else {
			$sql .= $hookmanager->resPrint;
		}

		if (!empty($conf->global->PRODUCT_SORT_BY_CATEGORY)) {
			//Product category
			$sql .= ", (SELECT " . $this->db->prefix() . "categorie_product.fk_categorie
						FROM " . $this->db->prefix() . "categorie_product
						WHERE " . $this->db->prefix() . "categorie_product.fk_product=p.rowid
						LIMIT 1
				) AS categorie_product_id ";
		}

		//Price by customer
		if (!empty($conf->global->PRODUIT_CUSTOMER_PRICES) && !empty($socid)) {
			$sql .= ', pcp.rowid as idprodcustprice, pcp.price as custprice, pcp.price_ttc as custprice_ttc,';
			$sql .= ' pcp.price_base_type as custprice_base_type, pcp.tva_tx as custtva_tx, pcp.default_vat_code as custdefault_vat_code, pcp.ref_customer as custref';
			$selectFields .= ", idprodcustprice, custprice, custprice_ttc, custprice_base_type, custtva_tx, custdefault_vat_code, custref";
		}
		// Units
		if (getDolGlobalInt('PRODUCT_USE_UNITS')) {
			$sql .= ", u.label as unit_long, u.short_label as unit_short, p.weight, p.weight_units, p.length, p.length_units, p.width, p.width_units, p.height, p.height_units, p.surface, p.surface_units, p.volume, p.volume_units";
			$selectFields .= ', unit_long, unit_short, p.weight, p.weight_units, p.length, p.length_units, p.width, p.width_units, p.height, p.height_units, p.surface, p.surface_units, p.volume, p.volume_units';
		}

		// Multilang : we add translation
		if (getDolGlobalInt('MAIN_MULTILANGS')) {
			$sql .= ", pl.label as label_translated";
			$sql .= ", pl.description as description_translated";
			$selectFields .= ", label_translated";
			$selectFields .= ", description_translated";
		}
		// Price by quantity
		if (!empty($conf->global->PRODUIT_CUSTOMER_PRICES_BY_QTY) || !empty($conf->global->PRODUIT_CUSTOMER_PRICES_BY_QTY_MULTIPRICES)) {
			$sql .= ", (SELECT pp.rowid FROM " . $this->db->prefix() . "product_price as pp WHERE pp.fk_product = p.rowid";
			if ($price_level >= 1 && !empty($conf->global->PRODUIT_CUSTOMER_PRICES_BY_QTY_MULTIPRICES)) {
				$sql .= " AND price_level = " . ((int) $price_level);
			}
			$sql .= " ORDER BY date_price";
			$sql .= " DESC LIMIT 1) as price_rowid";
			$sql .= ", (SELECT pp.price_by_qty FROM " . $this->db->prefix() . "product_price as pp WHERE pp.fk_product = p.rowid"; // price_by_qty is 1 if some prices by qty exists in subtable
			if ($price_level >= 1 && !empty($conf->global->PRODUIT_CUSTOMER_PRICES_BY_QTY_MULTIPRICES)) {
				$sql .= " AND price_level = " . ((int) $price_level);
			}
			$sql .= " ORDER BY date_price";
			$sql .= " DESC LIMIT 1) as price_by_qty";
			$selectFields .= ", price_rowid, price_by_qty";
		}

		$sql .= " FROM ".$this->db->prefix()."product as p";
		// Add from (left join) from hooks
		$parameters = array();
		$reshook = $hookmanager->executeHooks('selectProductsListFrom', $parameters); // Note that $action and $object may have been modified by hook
		$sql .= $hookmanager->resPrint;

		if (count($warehouseStatusArray)) {
			$sql .= " LEFT JOIN " . $this->db->prefix() . "product_stock as ps on ps.fk_product = p.rowid";
			$sql .= " LEFT JOIN " . $this->db->prefix() . "entrepot as e on ps.fk_entrepot = e.rowid AND e.entity IN (" . getEntity('stock') . ")";
			$sql .= ' AND e.statut IN (' . $this->db->sanitize($this->db->escape(implode(',', $warehouseStatusArray))) . ')'; // Return line if product is inside the selected stock. If not, an empty line will be returned so we will count 0.
		}

		// include search in supplier ref
		if (!empty($conf->global->MAIN_SEARCH_PRODUCT_BY_FOURN_REF)) {
			$sql .= " LEFT JOIN " . $this->db->prefix() . "product_fournisseur_price as pfp ON p.rowid = pfp.fk_product";
		}

		//Price by customer
		if (!empty($conf->global->PRODUIT_CUSTOMER_PRICES) && !empty($socid)) {
			$sql .= " LEFT JOIN  " . $this->db->prefix() . "product_customer_price as pcp ON pcp.fk_soc=" . ((int) $socid) . " AND pcp.fk_product=p.rowid";
		}
		// Units
		if (getDolGlobalInt('PRODUCT_USE_UNITS')) {
			$sql .= " LEFT JOIN " . $this->db->prefix() . "c_units u ON u.rowid = p.fk_unit";
		}
		// Multilang : we add translation
		if (getDolGlobalInt('MAIN_MULTILANGS')) {
			$sql .= " LEFT JOIN " . $this->db->prefix() . "product_lang as pl ON pl.fk_product = p.rowid ";
			if (!empty($conf->global->PRODUIT_TEXTS_IN_THIRDPARTY_LANGUAGE) && !empty($socid)) {
				require_once DOL_DOCUMENT_ROOT . '/societe/class/societe.class.php';
				$soc = new Societe($this->db);
				$result = $soc->fetch($socid);
				if ($result > 0 && !empty($soc->default_lang)) {
					$sql .= " AND pl.lang = '" . $this->db->escape($soc->default_lang) . "'";
				} else {
					$sql .= " AND pl.lang = '" . $this->db->escape($langs->getDefaultLang()) . "'";
				}
			} else {
				$sql .= " AND pl.lang = '" . $this->db->escape($langs->getDefaultLang()) . "'";
			}
		}

		if (!empty($conf->global->PRODUIT_ATTRIBUTES_HIDECHILD)) {
			$sql .= " LEFT JOIN " . $this->db->prefix() . "product_attribute_combination pac ON pac.fk_product_child = p.rowid";
		}

		$sql .= ' WHERE p.entity IN (' . getEntity('product') . ')';

		if (!empty($conf->global->PRODUIT_ATTRIBUTES_HIDECHILD)) {
			$sql .= " AND pac.rowid IS NULL";
		}

		if ($finished == 0) {
			$sql .= " AND p.finished = " . ((int) $finished);
		} elseif ($finished == 1) {
			$sql .= " AND p.finished = " . ((int) $finished);
			if ($status >= 0) {
				$sql .= " AND p.tosell = " . ((int) $status);
			}
		} elseif ($status >= 0) {
			$sql .= " AND p.tosell = " . ((int) $status);
		}
		if ($status_purchase >= 0) {
			$sql .= " AND p.tobuy = " . ((int) $status_purchase);
		}
		// Filter by product type
		if (strval($filtertype) != '') {
			$sql .= " AND p.fk_product_type = " . ((int) $filtertype);
		} elseif (!isModEnabled('product')) { // when product module is disabled, show services only
			$sql .= " AND p.fk_product_type = 1";
		} elseif (!isModEnabled('service')) { // when service module is disabled, show products only
			$sql .= " AND p.fk_product_type = 0";
		}
		// Add where from hooks
		$parameters = array();
		$reshook = $hookmanager->executeHooks('selectProductsListWhere', $parameters); // Note that $action and $object may have been modified by hook
		$sql .= $hookmanager->resPrint;
		// Add criteria on ref/label
		if ($filterkey != '') {
			$sql .= ' AND (';
			$prefix = empty($conf->global->PRODUCT_DONOTSEARCH_ANYWHERE) ? '%' : ''; // Can use index if PRODUCT_DONOTSEARCH_ANYWHERE is on
			// For natural search
			$scrit = explode(' ', $filterkey);
			$i = 0;
			if (count($scrit) > 1) {
				$sql .= "(";
			}
			foreach ($scrit as $crit) {
				if ($i > 0) {
					$sql .= " AND ";
				}
				$sql .= "(p.ref LIKE '" . $this->db->escape($prefix . $crit) . "%' OR p.label LIKE '" . $this->db->escape($prefix . $crit) . "%'";
				if (getDolGlobalInt('MAIN_MULTILANGS')) {
					$sql .= " OR pl.label LIKE '" . $this->db->escape($prefix . $crit) . "%'";
				}
				if (!empty($conf->global->PRODUIT_CUSTOMER_PRICES) && !empty($socid)) {
					$sql .= " OR pcp.ref_customer LIKE '" . $this->db->escape($prefix . $crit) . "%'";
				}
				if (!empty($conf->global->PRODUCT_AJAX_SEARCH_ON_DESCRIPTION)) {
					$sql .= " OR p.description LIKE '" . $this->db->escape($prefix . $crit) . "%'";
					if (getDolGlobalInt('MAIN_MULTILANGS')) {
						$sql .= " OR pl.description LIKE '" . $this->db->escape($prefix . $crit) . "%'";
					}
				}
				if (!empty($conf->global->MAIN_SEARCH_PRODUCT_BY_FOURN_REF)) {
					$sql .= " OR pfp.ref_fourn LIKE '" . $this->db->escape($prefix . $crit) . "%'";
				}
				$sql .= ")";
				$i++;
			}
			if (count($scrit) > 1) {
				$sql .= ")";
			}
			if (isModEnabled('barcode')) {
				$sql .= " OR p.barcode LIKE '" . $this->db->escape($prefix . $filterkey) . "%'";
			}
			$sql .= ')';
		}
		if (count($warehouseStatusArray)) {
			$sql .= " GROUP BY " . $selectFields;
		}

		//Sort by category
		if (!empty($conf->global->PRODUCT_SORT_BY_CATEGORY)) {
			$sql .= " ORDER BY categorie_product_id ";
			//ASC OR DESC order
			($conf->global->PRODUCT_SORT_BY_CATEGORY == 1) ? $sql .= "ASC" : $sql .= "DESC";
		} else {
			$sql .= $this->db->order("p.ref");
		}

		$sql .= $this->db->plimit($limit, 0);

		// Build output string
		dol_syslog(get_class($this) . "::select_produits_list search products", LOG_DEBUG);
		$result = $this->db->query($sql);
		if ($result) {
			require_once DOL_DOCUMENT_ROOT . '/product/class/product.class.php';
			require_once DOL_DOCUMENT_ROOT . '/product/dynamic_price/class/price_parser.class.php';
			require_once DOL_DOCUMENT_ROOT . '/core/lib/product.lib.php';

			$num = $this->db->num_rows($result);

			$events = null;

			if (!$forcecombo) {
				include_once DOL_DOCUMENT_ROOT . '/core/lib/ajax.lib.php';
				$out .= ajax_combobox($htmlname, $events, getDolGlobalInt("PRODUIT_USE_SEARCH_TO_SELECT"));
			}

			$out .= '<select class="flat' . ($morecss ? ' ' . $morecss : '') . '" name="' . $htmlname . '" id="' . $htmlname . '">';

			$textifempty = '';
			// Do not use textifempty = ' ' or '&nbsp;' here, or search on key will search on ' key'.
			//if (!empty($conf->use_javascript_ajax) || $forcecombo) $textifempty='';
			if (!empty($conf->global->PRODUIT_USE_SEARCH_TO_SELECT)) {
				if ($showempty && !is_numeric($showempty)) {
					$textifempty = $langs->trans($showempty);
				} else {
					$textifempty .= $langs->trans("All");
				}
			} else {
				if ($showempty && !is_numeric($showempty)) {
					$textifempty = $langs->trans($showempty);
				}
			}
			if ($showempty) {
				$out .= '<option value="-1" selected>' . ($textifempty ? $textifempty : '&nbsp;') . '</option>';
			}

			$i = 0;
			while ($num && $i < $num) {
				$opt = '';
				$optJson = array();
				$objp = $this->db->fetch_object($result);

				if ((!empty($conf->global->PRODUIT_CUSTOMER_PRICES_BY_QTY) || !empty($conf->global->PRODUIT_CUSTOMER_PRICES_BY_QTY_MULTIPRICES)) && !empty($objp->price_by_qty) && $objp->price_by_qty == 1) { // Price by quantity will return many prices for the same product
					$sql = "SELECT rowid, quantity, price, unitprice, remise_percent, remise, price_base_type";
					$sql .= " FROM " . $this->db->prefix() . "product_price_by_qty";
					$sql .= " WHERE fk_product_price = " . ((int) $objp->price_rowid);
					$sql .= " ORDER BY quantity ASC";

					dol_syslog(get_class($this) . "::select_produits_list search prices by qty", LOG_DEBUG);
					$result2 = $this->db->query($sql);
					if ($result2) {
						$nb_prices = $this->db->num_rows($result2);
						$j = 0;
						while ($nb_prices && $j < $nb_prices) {
							$objp2 = $this->db->fetch_object($result2);

							$objp->price_by_qty_rowid = $objp2->rowid;
							$objp->price_by_qty_price_base_type = $objp2->price_base_type;
							$objp->price_by_qty_quantity = $objp2->quantity;
							$objp->price_by_qty_unitprice = $objp2->unitprice;
							$objp->price_by_qty_remise_percent = $objp2->remise_percent;
							// For backward compatibility
							$objp->quantity = $objp2->quantity;
							$objp->price = $objp2->price;
							$objp->unitprice = $objp2->unitprice;
							$objp->remise_percent = $objp2->remise_percent;

							//$objp->tva_tx is not overwritten by $objp2 value
							//$objp->default_vat_code is not overwritten by $objp2 value

							$this->constructProductListOption($objp, $opt, $optJson, 0, $selected, $hidepriceinlabel, $filterkey);

							$j++;

							// Add new entry
							// "key" value of json key array is used by jQuery automatically as selected value
							// "label" value of json key array is used by jQuery automatically as text for combo box
							$out .= $opt;
							array_push($outarray, $optJson);
						}
					}
				} else {
					if (isModEnabled('dynamicprices') && !empty($objp->fk_price_expression)) {
						$price_product = new Product($this->db);
						$price_product->fetch($objp->rowid, '', '', 1);

						require_once DOL_DOCUMENT_ROOT . '/product/dynamic_price/class/price_parser.class.php';
						$priceparser = new PriceParser($this->db);
						$price_result = $priceparser->parseProduct($price_product);
						if ($price_result >= 0) {
							$objp->price = $price_result;
							$objp->unitprice = $price_result;
							//Calculate the VAT
							$objp->price_ttc = price2num($objp->price) * (1 + ($objp->tva_tx / 100));
							$objp->price_ttc = price2num($objp->price_ttc, 'MU');
						}
					}

					$this->constructProductListOption($objp, $opt, $optJson, $price_level, $selected, $hidepriceinlabel, $filterkey);
					// Add new entry
					// "key" value of json key array is used by jQuery automatically as selected value
					// "label" value of json key array is used by jQuery automatically as text for combo box
					$out .= $opt;
					array_push($outarray, $optJson);
				}

				$i++;
			}

			$out .= '</select>';

			$this->db->free($result);

			if (empty($outputmode)) {
				return $out;
			}

			return $outarray;
		} else {
			dol_print_error($this->db);
		}

		return '';
	}

	/**
	 * Function to forge the string with OPTIONs of SELECT.
	 * This define value for &$opt and &$optJson.
	 * This function is called by select_produits_list().
	 *
	 * @param object 	$objp 			Resultset of fetch
	 * @param string 	$opt 			Option (var used for returned value in string option format)
	 * @param array 	$optJson 		Option (var used for returned value in json format)
	 * @param int 		$price_level 	Price level
	 * @param string 	$selected 		Preselected value
	 * @param int 		$hidepriceinlabel Hide price in label
	 * @param string 	$filterkey 		Filter key to highlight
	 * @param int 		$novirtualstock Do not load virtual stock, even if slow option STOCK_SHOW_VIRTUAL_STOCK_IN_PRODUCTS_COMBO is on.
	 * @return    void
	 */
	protected function constructProductListOption(&$objp, &$opt, &$optJson, $price_level, $selected, $hidepriceinlabel = 0, $filterkey = '', $novirtualstock = 0)
	{
		global $langs, $conf, $user;
		global $hookmanager;

		$outkey = '';
		$outval = '';
		$outref = '';
		$outlabel = '';
		$outlabel_translated = '';
		$outdesc = '';
		$outdesc_translated = '';
		$outbarcode = '';
		$outorigin = '';
		$outtype = '';
		$outprice_ht = '';
		$outprice_ttc = '';
		$outpricebasetype = '';
		$outtva_tx = '';
		$outdefault_vat_code = '';
		$outqty = 1;
		$outdiscount = 0;

		$maxlengtharticle = (empty($conf->global->PRODUCT_MAX_LENGTH_COMBO) ? 48 : $conf->global->PRODUCT_MAX_LENGTH_COMBO);

		$label = $objp->label;
		if (!empty($objp->label_translated)) {
			$label = $objp->label_translated;
		}
		if (!empty($filterkey) && $filterkey != '') {
			$label = preg_replace('/(' . preg_quote($filterkey, '/') . ')/i', '<strong>$1</strong>', $label, 1);
		}

		$outkey = $objp->rowid;
		$outref = $objp->ref;
		$outrefcust = empty($objp->custref) ? '' : $objp->custref;
		$outlabel = $objp->label;
		$outdesc = $objp->description;
		if (getDolGlobalInt('MAIN_MULTILANGS')) {
			$outlabel_translated = $objp->label_translated;
			$outdesc_translated = $objp->description_translated;
		}
		$outbarcode = $objp->barcode;
		$outorigin = $objp->fk_country;
		$outpbq = empty($objp->price_by_qty_rowid) ? '' : $objp->price_by_qty_rowid;

		$outtype = $objp->fk_product_type;
		$outdurationvalue = $outtype == Product::TYPE_SERVICE ? substr($objp->duration, 0, dol_strlen($objp->duration) - 1) : '';
		$outdurationunit = $outtype == Product::TYPE_SERVICE ? substr($objp->duration, -1) : '';

		if ($outorigin && !empty($conf->global->PRODUCT_SHOW_ORIGIN_IN_COMBO)) {
			require_once DOL_DOCUMENT_ROOT . '/core/lib/company.lib.php';
		}

		// Units
		$outvalUnits = '';
		if (getDolGlobalInt('PRODUCT_USE_UNITS')) {
			if (!empty($objp->unit_short)) {
				$outvalUnits .= ' - ' . $objp->unit_short;
			}
		}
		if (!empty($conf->global->PRODUCT_SHOW_DIMENSIONS_IN_COMBO)) {
			if (!empty($objp->weight) && $objp->weight_units !== null) {
				$unitToShow = showDimensionInBestUnit($objp->weight, $objp->weight_units, 'weight', $langs);
				$outvalUnits .= ' - ' . $unitToShow;
			}
			if ((!empty($objp->length) || !empty($objp->width) || !empty($objp->height)) && $objp->length_units !== null) {
				$unitToShow = $objp->length . ' x ' . $objp->width . ' x ' . $objp->height . ' ' . measuringUnitString(0, 'size', $objp->length_units);
				$outvalUnits .= ' - ' . $unitToShow;
			}
			if (!empty($objp->surface) && $objp->surface_units !== null) {
				$unitToShow = showDimensionInBestUnit($objp->surface, $objp->surface_units, 'surface', $langs);
				$outvalUnits .= ' - ' . $unitToShow;
			}
			if (!empty($objp->volume) && $objp->volume_units !== null) {
				$unitToShow = showDimensionInBestUnit($objp->volume, $objp->volume_units, 'volume', $langs);
				$outvalUnits .= ' - ' . $unitToShow;
			}
		}
		if ($outdurationvalue && $outdurationunit) {
			$da = array(
				'h' => $langs->trans('Hour'),
				'd' => $langs->trans('Day'),
				'w' => $langs->trans('Week'),
				'm' => $langs->trans('Month'),
				'y' => $langs->trans('Year')
			);
			if (isset($da[$outdurationunit])) {
				$outvalUnits .= ' - ' . $outdurationvalue . ' ' . $langs->transnoentities($da[$outdurationunit] . ($outdurationvalue > 1 ? 's' : ''));
			}
		}

		$opt = '<option value="' . $objp->rowid . '"';
		$opt .= ($objp->rowid == $selected) ? ' selected' : '';
		if (!empty($objp->price_by_qty_rowid) && $objp->price_by_qty_rowid > 0) {
			$opt .= ' pbq="' . $objp->price_by_qty_rowid . '" data-pbq="' . $objp->price_by_qty_rowid . '" data-pbqup="' . $objp->price_by_qty_unitprice . '" data-pbqbase="' . $objp->price_by_qty_price_base_type . '" data-pbqqty="' . $objp->price_by_qty_quantity . '" data-pbqpercent="' . $objp->price_by_qty_remise_percent . '"';
		}
		if (isModEnabled('stock') && isset($objp->stock) && ($objp->fk_product_type == Product::TYPE_PRODUCT || !empty($conf->global->STOCK_SUPPORTS_SERVICES))) {
			if (!empty($user->rights->stock->lire)) {
				if ($objp->stock > 0) {
					$opt .= ' class="product_line_stock_ok"';
				} elseif ($objp->stock <= 0) {
					$opt .= ' class="product_line_stock_too_low"';
				}
			}
		}
		if (!empty($conf->global->PRODUIT_TEXTS_IN_THIRDPARTY_LANGUAGE)) {
			$opt .= ' data-labeltrans="' . $outlabel_translated . '"';
			$opt .= ' data-desctrans="' . dol_escape_htmltag($outdesc_translated) . '"';
		}
		$opt .= '>';
		$opt .= $objp->ref;
		if (!empty($objp->custref)) {
			$opt .= ' (' . $objp->custref . ')';
		}
		if ($outbarcode) {
			$opt .= ' (' . $outbarcode . ')';
		}
		$opt .= ' - ' . dol_trunc($label, $maxlengtharticle);
		if ($outorigin && !empty($conf->global->PRODUCT_SHOW_ORIGIN_IN_COMBO)) {
			$opt .= ' (' . getCountry($outorigin, 1) . ')';
		}

		$objRef = $objp->ref;
		if (!empty($objp->custref)) {
			$objRef .= ' (' . $objp->custref . ')';
		}
		if (!empty($filterkey) && $filterkey != '') {
			$objRef = preg_replace('/(' . preg_quote($filterkey, '/') . ')/i', '<strong>$1</strong>', $objRef, 1);
		}
		$outval .= $objRef;
		if ($outbarcode) {
			$outval .= ' (' . $outbarcode . ')';
		}
		$outval .= ' - ' . dol_trunc($label, $maxlengtharticle);
		if ($outorigin && !empty($conf->global->PRODUCT_SHOW_ORIGIN_IN_COMBO)) {
			$outval .= ' (' . getCountry($outorigin, 1) . ')';
		}

		// Units
		$opt .= $outvalUnits;
		$outval .= $outvalUnits;

		$found = 0;

		// Multiprice
		// If we need a particular price level (from 1 to n)
		if (empty($hidepriceinlabel) && $price_level >= 1 && (!empty($conf->global->PRODUIT_MULTIPRICES) || !empty($conf->global->PRODUIT_CUSTOMER_PRICES_BY_QTY_MULTIPRICES))) {
			$sql = "SELECT price, price_ttc, price_base_type, tva_tx, default_vat_code";
			$sql .= " FROM " . $this->db->prefix() . "product_price";
			$sql .= " WHERE fk_product = " . ((int) $objp->rowid);
			$sql .= " AND entity IN (" . getEntity('productprice') . ")";
			$sql .= " AND price_level = " . ((int) $price_level);
			$sql .= " ORDER BY date_price DESC, rowid DESC"; // Warning DESC must be both on date_price and rowid.
			$sql .= " LIMIT 1";

			dol_syslog(get_class($this) . '::constructProductListOption search price for product ' . $objp->rowid . ' AND level ' . $price_level, LOG_DEBUG);
			$result2 = $this->db->query($sql);
			if ($result2) {
				$objp2 = $this->db->fetch_object($result2);
				if ($objp2) {
					$found = 1;
					if ($objp2->price_base_type == 'HT') {
						$opt .= ' - ' . price($objp2->price, 1, $langs, 0, 0, -1, $conf->currency) . ' ' . $langs->trans("HT");
						$outval .= ' - ' . price($objp2->price, 0, $langs, 0, 0, -1, $conf->currency) . ' ' . $langs->transnoentities("HT");
					} else {
						$opt .= ' - ' . price($objp2->price_ttc, 1, $langs, 0, 0, -1, $conf->currency) . ' ' . $langs->trans("TTC");
						$outval .= ' - ' . price($objp2->price_ttc, 0, $langs, 0, 0, -1, $conf->currency) . ' ' . $langs->transnoentities("TTC");
					}
					$outprice_ht = price($objp2->price);
					$outprice_ttc = price($objp2->price_ttc);
					$outpricebasetype = $objp2->price_base_type;
					if (!empty($conf->global->PRODUIT_MULTIPRICES_USE_VAT_PER_LEVEL)) {  // using this option is a bug. kept for backward compatibility
						$outtva_tx = $objp2->tva_tx;                        // We use the vat rate on line of multiprice
						$outdefault_vat_code = $objp2->default_vat_code;    // We use the vat code on line of multiprice
					} else {
						$outtva_tx = $objp->tva_tx;                            // We use the vat rate of product, not the one on line of multiprice
						$outdefault_vat_code = $objp->default_vat_code;        // We use the vat code or product, not the one on line of multiprice
					}
				}
			} else {
				dol_print_error($this->db);
			}
		}

		// Price by quantity
		if (empty($hidepriceinlabel) && !empty($objp->quantity) && $objp->quantity >= 1 && (!empty($conf->global->PRODUIT_CUSTOMER_PRICES_BY_QTY) || !empty($conf->global->PRODUIT_CUSTOMER_PRICES_BY_QTY_MULTIPRICES))) {
			$found = 1;
			$outqty = $objp->quantity;
			$outdiscount = $objp->remise_percent;
			if ($objp->quantity == 1) {
				$opt .= ' - ' . price($objp->unitprice, 1, $langs, 0, 0, -1, $conf->currency) . "/";
				$outval .= ' - ' . price($objp->unitprice, 0, $langs, 0, 0, -1, $conf->currency) . "/";
				$opt .= $langs->trans("Unit"); // Do not use strtolower because it breaks utf8 encoding
				$outval .= $langs->transnoentities("Unit");
			} else {
				$opt .= ' - ' . price($objp->price, 1, $langs, 0, 0, -1, $conf->currency) . "/" . $objp->quantity;
				$outval .= ' - ' . price($objp->price, 0, $langs, 0, 0, -1, $conf->currency) . "/" . $objp->quantity;
				$opt .= $langs->trans("Units"); // Do not use strtolower because it breaks utf8 encoding
				$outval .= $langs->transnoentities("Units");
			}

			$outprice_ht = price($objp->unitprice);
			$outprice_ttc = price($objp->unitprice * (1 + ($objp->tva_tx / 100)));
			$outpricebasetype = $objp->price_base_type;
			$outtva_tx = $objp->tva_tx;                            // This value is the value on product when constructProductListOption is called by select_produits_list even if other field $objp-> are from table price_by_qty
			$outdefault_vat_code = $objp->default_vat_code;        // This value is the value on product when constructProductListOption is called by select_produits_list even if other field $objp-> are from table price_by_qty
		}
		if (empty($hidepriceinlabel) && !empty($objp->quantity) && $objp->quantity >= 1) {
			$opt .= " (" . price($objp->unitprice, 1, $langs, 0, 0, -1, $conf->currency) . "/" . $langs->trans("Unit") . ")"; // Do not use strtolower because it breaks utf8 encoding
			$outval .= " (" . price($objp->unitprice, 0, $langs, 0, 0, -1, $conf->currency) . "/" . $langs->transnoentities("Unit") . ")"; // Do not use strtolower because it breaks utf8 encoding
		}
		if (empty($hidepriceinlabel) && !empty($objp->remise_percent) && $objp->remise_percent >= 1) {
			$opt .= " - " . $langs->trans("Discount") . " : " . vatrate($objp->remise_percent) . ' %';
			$outval .= " - " . $langs->transnoentities("Discount") . " : " . vatrate($objp->remise_percent) . ' %';
		}

		// Price by customer
		if (empty($hidepriceinlabel) && !empty($conf->global->PRODUIT_CUSTOMER_PRICES)) {
			if (!empty($objp->idprodcustprice)) {
				$found = 1;

				if ($objp->custprice_base_type == 'HT') {
					$opt .= ' - ' . price($objp->custprice, 1, $langs, 0, 0, -1, $conf->currency) . ' ' . $langs->trans("HT");
					$outval .= ' - ' . price($objp->custprice, 0, $langs, 0, 0, -1, $conf->currency) . ' ' . $langs->transnoentities("HT");
				} else {
					$opt .= ' - ' . price($objp->custprice_ttc, 1, $langs, 0, 0, -1, $conf->currency) . ' ' . $langs->trans("TTC");
					$outval .= ' - ' . price($objp->custprice_ttc, 0, $langs, 0, 0, -1, $conf->currency) . ' ' . $langs->transnoentities("TTC");
				}

				$outprice_ht = price($objp->custprice);
				$outprice_ttc = price($objp->custprice_ttc);
				$outpricebasetype = $objp->custprice_base_type;
				$outtva_tx = $objp->custtva_tx;
				$outdefault_vat_code = $objp->custdefault_vat_code;
			}
		}

		// If level no defined or multiprice not found, we used the default price
		if (empty($hidepriceinlabel) && !$found) {
			if ($objp->price_base_type == 'HT') {
				$opt .= ' - ' . price($objp->price, 1, $langs, 0, 0, -1, $conf->currency) . ' ' . $langs->trans("HT");
				$outval .= ' - ' . price($objp->price, 0, $langs, 0, 0, -1, $conf->currency) . ' ' . $langs->transnoentities("HT");
			} else {
				$opt .= ' - ' . price($objp->price_ttc, 1, $langs, 0, 0, -1, $conf->currency) . ' ' . $langs->trans("TTC");
				$outval .= ' - ' . price($objp->price_ttc, 0, $langs, 0, 0, -1, $conf->currency) . ' ' . $langs->transnoentities("TTC");
			}
			$outprice_ht = price($objp->price);
			$outprice_ttc = price($objp->price_ttc);
			$outpricebasetype = $objp->price_base_type;
			$outtva_tx = $objp->tva_tx;
			$outdefault_vat_code = $objp->default_vat_code;
		}

		if (isModEnabled('stock') && isset($objp->stock) && ($objp->fk_product_type == Product::TYPE_PRODUCT || !empty($conf->global->STOCK_SUPPORTS_SERVICES))) {
			if (!empty($user->rights->stock->lire)) {
				$opt .= ' - ' . $langs->trans("Stock") . ': ' . price(price2num($objp->stock, 'MS'));

				if ($objp->stock > 0) {
					$outval .= ' - <span class="product_line_stock_ok">';
				} elseif ($objp->stock <= 0) {
					$outval .= ' - <span class="product_line_stock_too_low">';
				}
				$outval .= $langs->transnoentities("Stock") . ': ' . price(price2num($objp->stock, 'MS'));
				$outval .= '</span>';
				if (empty($novirtualstock) && !empty($conf->global->STOCK_SHOW_VIRTUAL_STOCK_IN_PRODUCTS_COMBO)) {  // Warning, this option may slow down combo list generation
					$langs->load("stocks");

					$tmpproduct = new Product($this->db);
					$tmpproduct->fetch($objp->rowid, '', '', '', 1, 1, 1); // Load product without lang and prices arrays (we just need to make ->virtual_stock() after)
					$tmpproduct->load_virtual_stock();
					$virtualstock = $tmpproduct->stock_theorique;

					$opt .= ' - ' . $langs->trans("VirtualStock") . ':' . $virtualstock;

					$outval .= ' - ' . $langs->transnoentities("VirtualStock") . ':';
					if ($virtualstock > 0) {
						$outval .= '<span class="product_line_stock_ok">';
					} elseif ($virtualstock <= 0) {
						$outval .= '<span class="product_line_stock_too_low">';
					}
					$outval .= $virtualstock;
					$outval .= '</span>';

					unset($tmpproduct);
				}
			}
		}

		$parameters = array('objp'=>$objp);
		$reshook = $hookmanager->executeHooks('constructProductListOption', $parameters); // Note that $action and $object may have been modified by hook
		if (empty($reshook)) {
			$opt .= $hookmanager->resPrint;
		} else {
			$opt = $hookmanager->resPrint;
		}

		$opt .= "</option>\n";
		$optJson = array(
			'key' => $outkey,
			'value' => $outref,
			'label' => $outval,
			'label2' => $outlabel,
			'desc' => $outdesc,
			'type' => $outtype,
			'price_ht' => price2num($outprice_ht),
			'price_ttc' => price2num($outprice_ttc),
			'price_ht_locale' => price(price2num($outprice_ht)),
			'price_ttc_locale' => price(price2num($outprice_ttc)),
			'pricebasetype' => $outpricebasetype,
			'tva_tx' => $outtva_tx,
			'default_vat_code' => $outdefault_vat_code,
			'qty' => $outqty,
			'discount' => $outdiscount,
			'duration_value' => $outdurationvalue,
			'duration_unit' => $outdurationunit,
			'pbq' => $outpbq,
			'labeltrans' => $outlabel_translated,
			'desctrans' => $outdesc_translated,
			'ref_customer' => $outrefcust
		);
	}

	// phpcs:disable PEAR.NamingConventions.ValidFunctionName.ScopeNotCamelCaps

	/**
	 *    Return list of products for customer (in Ajax if Ajax activated or go to select_produits_fournisseurs_list)
	 *
	 * @param int $socid Id third party
	 * @param string $selected Preselected product
	 * @param string $htmlname Name of HTML Select
	 * @param string $filtertype Filter on product type (''=nofilter, 0=product, 1=service)
	 * @param string $filtre For a SQL filter
	 * @param array $ajaxoptions Options for ajax_autocompleter
	 * @param int $hidelabel Hide label (0=no, 1=yes)
	 * @param int $alsoproductwithnosupplierprice 1=Add also product without supplier prices
	 * @param string $morecss More CSS
	 * @param string $placeholder Placeholder
	 * @return    void
	 */
	public function select_produits_fournisseurs($socid, $selected = '', $htmlname = 'productid', $filtertype = '', $filtre = '', $ajaxoptions = array(), $hidelabel = 0, $alsoproductwithnosupplierprice = 0, $morecss = '', $placeholder = '')
	{
		// phpcs:enable
		global $langs, $conf;
		global $price_level, $status, $finished;

		if (!isset($status)) {
			$status = 1;
		}

		$selected_input_value = '';
		if (!empty($conf->use_javascript_ajax) && !empty($conf->global->PRODUIT_USE_SEARCH_TO_SELECT)) {
			if ($selected > 0) {
				require_once DOL_DOCUMENT_ROOT . '/product/class/product.class.php';
				$producttmpselect = new Product($this->db);
				$producttmpselect->fetch($selected);
				$selected_input_value = $producttmpselect->ref;
				unset($producttmpselect);
			}

			// mode=2 means suppliers products
			$urloption = ($socid > 0 ? 'socid=' . $socid . '&' : '') . 'htmlname=' . $htmlname . '&outjson=1&price_level=' . $price_level . '&type=' . $filtertype . '&mode=2&status=' . $status . '&finished=' . $finished . '&alsoproductwithnosupplierprice=' . $alsoproductwithnosupplierprice;
			print ajax_autocompleter($selected, $htmlname, DOL_URL_ROOT . '/product/ajax/products.php', $urloption, $conf->global->PRODUIT_USE_SEARCH_TO_SELECT, 0, $ajaxoptions);

			print ($hidelabel ? '' : $langs->trans("RefOrLabel") . ' : ') . '<input type="text" class="minwidth300" name="search_' . $htmlname . '" id="search_' . $htmlname . '" value="' . $selected_input_value . '"' . ($placeholder ? ' placeholder="' . $placeholder . '"' : '') . '>';
		} else {
			print $this->select_produits_fournisseurs_list($socid, $selected, $htmlname, $filtertype, $filtre, '', $status, 0, 0, $alsoproductwithnosupplierprice, $morecss, 0, $placeholder);
		}
	}

	// phpcs:disable PEAR.NamingConventions.ValidFunctionName.ScopeNotCamelCaps

	/**
	 *    Return list of suppliers products
	 *
	 * @param int $socid Id of supplier thirdparty (0 = no filter)
	 * @param int $selected Product price pre-selected (must be 'id' in product_fournisseur_price or 'idprod_IDPROD')
	 * @param string $htmlname Name of HTML select
	 * @param string $filtertype Filter on product type (''=nofilter, 0=product, 1=service)
	 * @param string $filtre Generic filter. Data must not come from user input.
	 * @param string $filterkey Filter of produdts
	 * @param int $statut -1=Return all products, 0=Products not on buy, 1=Products on buy
	 * @param int $outputmode 0=HTML select string, 1=Array
	 * @param int $limit Limit of line number
	 * @param int $alsoproductwithnosupplierprice 1=Add also product without supplier prices
	 * @param string $morecss Add more CSS
	 * @param int $showstockinlist Show stock information (slower).
	 * @param string $placeholder Placeholder
	 * @return array|string                Array of keys for json or HTML component
	 */
	public function select_produits_fournisseurs_list($socid, $selected = '', $htmlname = 'productid', $filtertype = '', $filtre = '', $filterkey = '', $statut = -1, $outputmode = 0, $limit = 100, $alsoproductwithnosupplierprice = 0, $morecss = '', $showstockinlist = 0, $placeholder = '')
	{
		// phpcs:enable
		global $langs, $conf, $user;
		global $hookmanager;

		$out = '';
		$outarray = array();

		$maxlengtharticle = (empty($conf->global->PRODUCT_MAX_LENGTH_COMBO) ? 48 : $conf->global->PRODUCT_MAX_LENGTH_COMBO);

		$langs->load('stocks');
		// Units
		if (getDolGlobalInt('PRODUCT_USE_UNITS')) {
			$langs->load('other');
		}

		$sql = "SELECT p.rowid, p.ref, p.label, p.price, p.duration, p.fk_product_type, p.stock, p.tva_tx as tva_tx_sale, p.default_vat_code as default_vat_code_sale,";
		$sql .= " pfp.ref_fourn, pfp.rowid as idprodfournprice, pfp.price as fprice, pfp.quantity, pfp.remise_percent, pfp.remise, pfp.unitprice,";
		$sql .= " pfp.fk_supplier_price_expression, pfp.fk_product, pfp.tva_tx, pfp.default_vat_code, pfp.fk_soc, s.nom as name,";
		$sql .= " pfp.supplier_reputation";
		// if we use supplier description of the products
		if (!empty($conf->global->PRODUIT_FOURN_TEXTS)) {
			$sql .= ", pfp.desc_fourn as description";
		} else {
			$sql .= ", p.description";
		}
		// Units
		if (getDolGlobalInt('PRODUCT_USE_UNITS')) {
			$sql .= ", u.label as unit_long, u.short_label as unit_short, p.weight, p.weight_units, p.length, p.length_units, p.width, p.width_units, p.height, p.height_units, p.surface, p.surface_units, p.volume, p.volume_units";
		}
		if (isModEnabled('barcode')) {
			$sql .= ", pfp.barcode";
		}
		$sql .= " FROM " . $this->db->prefix() . "product as p";
		$sql .= " LEFT JOIN " . $this->db->prefix() . "product_fournisseur_price as pfp ON ( p.rowid = pfp.fk_product AND pfp.entity IN (" . getEntity('product') . ") )";
		if ($socid > 0) {
			$sql .= " AND pfp.fk_soc = " . ((int) $socid);
		}
		$sql .= " LEFT JOIN " . $this->db->prefix() . "societe as s ON pfp.fk_soc = s.rowid";
		// Units
		if (getDolGlobalInt('PRODUCT_USE_UNITS')) {
			$sql .= " LEFT JOIN " . $this->db->prefix() . "c_units u ON u.rowid = p.fk_unit";
		}
		$sql .= " WHERE p.entity IN (" . getEntity('product') . ")";
		if ($statut != -1) {
			$sql .= " AND p.tobuy = " . ((int) $statut);
		}
		if (strval($filtertype) != '') {
			$sql .= " AND p.fk_product_type = " . ((int) $filtertype);
		}
		if (!empty($filtre)) {
			$sql .= " " . $filtre;
		}
		// Add where from hooks
		$parameters = array();
		$reshook = $hookmanager->executeHooks('selectSuppliersProductsListWhere', $parameters); // Note that $action and $object may have been modified by hook
		$sql .= $hookmanager->resPrint;
		// Add criteria on ref/label
		if ($filterkey != '') {
			$sql .= ' AND (';
			$prefix = empty($conf->global->PRODUCT_DONOTSEARCH_ANYWHERE) ? '%' : ''; // Can use index if PRODUCT_DONOTSEARCH_ANYWHERE is on
			// For natural search
			$scrit = explode(' ', $filterkey);
			$i = 0;
			if (count($scrit) > 1) {
				$sql .= "(";
			}
			foreach ($scrit as $crit) {
				if ($i > 0) {
					$sql .= " AND ";
				}
				$sql .= "(pfp.ref_fourn LIKE '" . $this->db->escape($prefix . $crit) . "%' OR p.ref LIKE '" . $this->db->escape($prefix . $crit) . "%' OR p.label LIKE '" . $this->db->escape($prefix . $crit) . "%'";
				if (!empty($conf->global->PRODUIT_FOURN_TEXTS)) {
					$sql .= " OR pfp.desc_fourn LIKE '" . $this->db->escape($prefix . $crit) . "%'";
				}
				$sql .= ")";
				$i++;
			}
			if (count($scrit) > 1) {
				$sql .= ")";
			}
			if (isModEnabled('barcode')) {
				$sql .= " OR p.barcode LIKE '" . $this->db->escape($prefix . $filterkey) . "%'";
				$sql .= " OR pfp.barcode LIKE '" . $this->db->escape($prefix . $filterkey) . "%'";
			}
			$sql .= ')';
		}
		$sql .= " ORDER BY pfp.ref_fourn DESC, pfp.quantity ASC";
		$sql .= $this->db->plimit($limit, 0);

		// Build output string

		dol_syslog(get_class($this) . "::select_produits_fournisseurs_list", LOG_DEBUG);
		$result = $this->db->query($sql);
		if ($result) {
			require_once DOL_DOCUMENT_ROOT . '/product/dynamic_price/class/price_parser.class.php';
			require_once DOL_DOCUMENT_ROOT . '/core/lib/product.lib.php';

			$num = $this->db->num_rows($result);

			//$out.='<select class="flat" id="select'.$htmlname.'" name="'.$htmlname.'">';	// remove select to have id same with combo and ajax
			$out .= '<select class="flat ' . ($morecss ? ' ' . $morecss : '') . '" id="' . $htmlname . '" name="' . $htmlname . '">';
			if (!$selected) {
				$out .= '<option value="-1" selected>' . ($placeholder ? $placeholder : '&nbsp;') . '</option>';
			} else {
				$out .= '<option value="-1">' . ($placeholder ? $placeholder : '&nbsp;') . '</option>';
			}

			$i = 0;
			while ($i < $num) {
				$objp = $this->db->fetch_object($result);

				if (is_null($objp->idprodfournprice)) {
					// There is no supplier price found, we will use the vat rate for sale
					$objp->tva_tx = $objp->tva_tx_sale;
					$objp->default_vat_code = $objp->default_vat_code_sale;
				}

				$outkey = $objp->idprodfournprice; // id in table of price
				if (!$outkey && $alsoproductwithnosupplierprice) {
					$outkey = 'idprod_' . $objp->rowid; // id of product
				}

				$outref = $objp->ref;
				$outbarcode = $objp->barcode;
				$outqty = 1;
				$outdiscount = 0;
				$outtype = $objp->fk_product_type;
				$outdurationvalue = $outtype == Product::TYPE_SERVICE ? substr($objp->duration, 0, dol_strlen($objp->duration) - 1) : '';
				$outdurationunit = $outtype == Product::TYPE_SERVICE ? substr($objp->duration, -1) : '';

				// Units
				$outvalUnits = '';
				if (getDolGlobalInt('PRODUCT_USE_UNITS')) {
					if (!empty($objp->unit_short)) {
						$outvalUnits .= ' - ' . $objp->unit_short;
					}
					if (!empty($objp->weight) && $objp->weight_units !== null) {
						$unitToShow = showDimensionInBestUnit($objp->weight, $objp->weight_units, 'weight', $langs);
						$outvalUnits .= ' - ' . $unitToShow;
					}
					if ((!empty($objp->length) || !empty($objp->width) || !empty($objp->height)) && $objp->length_units !== null) {
						$unitToShow = $objp->length . ' x ' . $objp->width . ' x ' . $objp->height . ' ' . measuringUnitString(0, 'size', $objp->length_units);
						$outvalUnits .= ' - ' . $unitToShow;
					}
					if (!empty($objp->surface) && $objp->surface_units !== null) {
						$unitToShow = showDimensionInBestUnit($objp->surface, $objp->surface_units, 'surface', $langs);
						$outvalUnits .= ' - ' . $unitToShow;
					}
					if (!empty($objp->volume) && $objp->volume_units !== null) {
						$unitToShow = showDimensionInBestUnit($objp->volume, $objp->volume_units, 'volume', $langs);
						$outvalUnits .= ' - ' . $unitToShow;
					}
					if ($outdurationvalue && $outdurationunit) {
						$da = array(
							'h' => $langs->trans('Hour'),
							'd' => $langs->trans('Day'),
							'w' => $langs->trans('Week'),
							'm' => $langs->trans('Month'),
							'y' => $langs->trans('Year')
						);
						if (isset($da[$outdurationunit])) {
							$outvalUnits .= ' - ' . $outdurationvalue . ' ' . $langs->transnoentities($da[$outdurationunit] . ($outdurationvalue > 1 ? 's' : ''));
						}
					}
				}

				$objRef = $objp->ref;
				if ($filterkey && $filterkey != '') {
					$objRef = preg_replace('/(' . preg_quote($filterkey, '/') . ')/i', '<strong>$1</strong>', $objRef, 1);
				}
				$objRefFourn = $objp->ref_fourn;
				if ($filterkey && $filterkey != '') {
					$objRefFourn = preg_replace('/(' . preg_quote($filterkey, '/') . ')/i', '<strong>$1</strong>', $objRefFourn, 1);
				}
				$label = $objp->label;
				if ($filterkey && $filterkey != '') {
					$label = preg_replace('/(' . preg_quote($filterkey, '/') . ')/i', '<strong>$1</strong>', $label, 1);
				}

				switch ($objp->fk_product_type) {
					case Product::TYPE_PRODUCT:
						$picto = 'product';
						break;
					case Product::TYPE_SERVICE:
						$picto = 'service';
						break;
					default:
						$picto = '';
						break;
				}

				if (empty($picto)) {
					$optlabel = '';
				} else {
					$optlabel = img_object('', $picto, 'class="paddingright classfortooltip"', 0, 0, 1);
				}

				$optlabel .= $objp->ref;
				if (!empty($objp->idprodfournprice) && ($objp->ref != $objp->ref_fourn)) {
					$optlabel .= ' <span class="opacitymedium">(' . $objp->ref_fourn . ')</span>';
				}
				if (isModEnabled('barcode') && !empty($objp->barcode)) {
					$optlabel .= ' (' . $outbarcode . ')';
				}
				$optlabel .= ' - ' . dol_trunc($label, $maxlengtharticle);

				$outvallabel = $objRef;
				if (!empty($objp->idprodfournprice) && ($objp->ref != $objp->ref_fourn)) {
					$outvallabel .= ' (' . $objRefFourn . ')';
				}
				if (isModEnabled('barcode') && !empty($objp->barcode)) {
					$outvallabel .= ' (' . $outbarcode . ')';
				}
				$outvallabel .= ' - ' . dol_trunc($label, $maxlengtharticle);

				// Units
				$optlabel .= $outvalUnits;
				$outvallabel .= $outvalUnits;

				if (!empty($objp->idprodfournprice)) {
					$outqty = $objp->quantity;
					$outdiscount = $objp->remise_percent;
					if (isModEnabled('dynamicprices') && !empty($objp->fk_supplier_price_expression)) {
						$prod_supplier = new ProductFournisseur($this->db);
						$prod_supplier->product_fourn_price_id = $objp->idprodfournprice;
						$prod_supplier->id = $objp->fk_product;
						$prod_supplier->fourn_qty = $objp->quantity;
						$prod_supplier->fourn_tva_tx = $objp->tva_tx;
						$prod_supplier->fk_supplier_price_expression = $objp->fk_supplier_price_expression;

						require_once DOL_DOCUMENT_ROOT . '/product/dynamic_price/class/price_parser.class.php';
						$priceparser = new PriceParser($this->db);
						$price_result = $priceparser->parseProductSupplier($prod_supplier);
						if ($price_result >= 0) {
							$objp->fprice = $price_result;
							if ($objp->quantity >= 1) {
								$objp->unitprice = $objp->fprice / $objp->quantity; // Replace dynamically unitprice
							}
						}
					}
					if ($objp->quantity == 1) {
						$optlabel .= ' - ' . price($objp->fprice * (!empty($conf->global->DISPLAY_DISCOUNTED_SUPPLIER_PRICE) ? (1 - $objp->remise_percent / 100) : 1), 1, $langs, 0, 0, -1, $conf->currency) . "/";
						$outvallabel .= ' - ' . price($objp->fprice * (!empty($conf->global->DISPLAY_DISCOUNTED_SUPPLIER_PRICE) ? (1 - $objp->remise_percent / 100) : 1), 0, $langs, 0, 0, -1, $conf->currency) . "/";
						$optlabel .= $langs->trans("Unit"); // Do not use strtolower because it breaks utf8 encoding
						$outvallabel .= $langs->transnoentities("Unit");
					} else {
						$optlabel .= ' - ' . price($objp->fprice * (!empty($conf->global->DISPLAY_DISCOUNTED_SUPPLIER_PRICE) ? (1 - $objp->remise_percent / 100) : 1), 1, $langs, 0, 0, -1, $conf->currency) . "/" . $objp->quantity;
						$outvallabel .= ' - ' . price($objp->fprice * (!empty($conf->global->DISPLAY_DISCOUNTED_SUPPLIER_PRICE) ? (1 - $objp->remise_percent / 100) : 1), 0, $langs, 0, 0, -1, $conf->currency) . "/" . $objp->quantity;
						$optlabel .= ' ' . $langs->trans("Units"); // Do not use strtolower because it breaks utf8 encoding
						$outvallabel .= ' ' . $langs->transnoentities("Units");
					}

					if ($objp->quantity > 1) {
						$optlabel .= " (" . price($objp->unitprice * (!empty($conf->global->DISPLAY_DISCOUNTED_SUPPLIER_PRICE) ? (1 - $objp->remise_percent / 100) : 1), 1, $langs, 0, 0, -1, $conf->currency) . "/" . $langs->trans("Unit") . ")"; // Do not use strtolower because it breaks utf8 encoding
						$outvallabel .= " (" . price($objp->unitprice * (!empty($conf->global->DISPLAY_DISCOUNTED_SUPPLIER_PRICE) ? (1 - $objp->remise_percent / 100) : 1), 0, $langs, 0, 0, -1, $conf->currency) . "/" . $langs->transnoentities("Unit") . ")"; // Do not use strtolower because it breaks utf8 encoding
					}
					if ($objp->remise_percent >= 1) {
						$optlabel .= " - " . $langs->trans("Discount") . " : " . vatrate($objp->remise_percent) . ' %';
						$outvallabel .= " - " . $langs->transnoentities("Discount") . " : " . vatrate($objp->remise_percent) . ' %';
					}
					if ($objp->duration) {
						$optlabel .= " - " . $objp->duration;
						$outvallabel .= " - " . $objp->duration;
					}
					if (!$socid) {
						$optlabel .= " - " . dol_trunc($objp->name, 8);
						$outvallabel .= " - " . dol_trunc($objp->name, 8);
					}
					if ($objp->supplier_reputation) {
						//TODO dictionary
						$reputations = array('' => $langs->trans('Standard'), 'FAVORITE' => $langs->trans('Favorite'), 'NOTTHGOOD' => $langs->trans('NotTheGoodQualitySupplier'), 'DONOTORDER' => $langs->trans('DoNotOrderThisProductToThisSupplier'));

						$optlabel .= " - " . $reputations[$objp->supplier_reputation];
						$outvallabel .= " - " . $reputations[$objp->supplier_reputation];
					}
				} else {
					if (empty($alsoproductwithnosupplierprice)) {     // No supplier price defined for couple product/supplier
						$optlabel .= " - <span class='opacitymedium'>" . $langs->trans("NoPriceDefinedForThisSupplier") . '</span>';
						$outvallabel .= ' - ' . $langs->transnoentities("NoPriceDefinedForThisSupplier");
					} else // No supplier price defined for product, even on other suppliers
					{
						$optlabel .= " - <span class='opacitymedium'>" . $langs->trans("NoPriceDefinedForThisSupplier") . '</span>';
						$outvallabel .= ' - ' . $langs->transnoentities("NoPriceDefinedForThisSupplier");
					}
				}

				if (isModEnabled('stock') && $showstockinlist && isset($objp->stock) && ($objp->fk_product_type == Product::TYPE_PRODUCT || !empty($conf->global->STOCK_SUPPORTS_SERVICES))) {
					$novirtualstock = ($showstockinlist == 2);

					if (!empty($user->rights->stock->lire)) {
						$outvallabel .= ' - ' . $langs->trans("Stock") . ': ' . price(price2num($objp->stock, 'MS'));

						if ($objp->stock > 0) {
							$optlabel .= ' - <span class="product_line_stock_ok">';
						} elseif ($objp->stock <= 0) {
							$optlabel .= ' - <span class="product_line_stock_too_low">';
						}
						$optlabel .= $langs->transnoentities("Stock") . ':' . price(price2num($objp->stock, 'MS'));
						$optlabel .= '</span>';
						if (empty($novirtualstock) && !empty($conf->global->STOCK_SHOW_VIRTUAL_STOCK_IN_PRODUCTS_COMBO)) {  // Warning, this option may slow down combo list generation
							$langs->load("stocks");

							$tmpproduct = new Product($this->db);
							$tmpproduct->fetch($objp->rowid, '', '', '', 1, 1, 1); // Load product without lang and prices arrays (we just need to make ->virtual_stock() after)
							$tmpproduct->load_virtual_stock();
							$virtualstock = $tmpproduct->stock_theorique;

							$outvallabel .= ' - ' . $langs->trans("VirtualStock") . ':' . $virtualstock;

							$optlabel .= ' - ' . $langs->transnoentities("VirtualStock") . ':';
							if ($virtualstock > 0) {
								$optlabel .= '<span class="product_line_stock_ok">';
							} elseif ($virtualstock <= 0) {
								$optlabel .= '<span class="product_line_stock_too_low">';
							}
							$optlabel .= $virtualstock;
							$optlabel .= '</span>';

							unset($tmpproduct);
						}
					}
				}

				$optstart = '<option value="' . $outkey . '"';
				if ($selected && $selected == $objp->idprodfournprice) {
					$optstart .= ' selected';
				}
				if (empty($objp->idprodfournprice) && empty($alsoproductwithnosupplierprice)) {
					$optstart .= ' disabled';
				}

				if (!empty($objp->idprodfournprice) && $objp->idprodfournprice > 0) {
<<<<<<< HEAD
					$optstart .= ' data-product-id="'.dol_escape_htmltag($objp->rowid).'"';
					$optstart .= ' data-price-id="'.dol_escape_htmltag($objp->idprodfournprice).'"';
					$optstart .= ' data-qty="'.dol_escape_htmltag($objp->quantity).'"';
					$optstart .= ' data-up="'.dol_escape_htmltag(price2num($objp->unitprice)).'"';
					$optstart .= ' data-up-locale="'.dol_escape_htmltag(price($objp->unitprice)).'"';
					$optstart .= ' data-discount="'.dol_escape_htmltag($outdiscount).'"';
					$optstart .= ' data-tvatx="'.dol_escape_htmltag(price2num($objp->tva_tx)).'"';
					$optstart .= ' data-tvatx-formated="'.dol_escape_htmltag(price($objp->tva_tx, 0, $langs, 1, -1, 2)).'"';
					$optstart .= ' data-default-vat-code="'.dol_escape_htmltag($objp->default_vat_code).'"';
				}
				$optstart .= ' data-description="'.dol_escape_htmltag($objp->description, 0, 1).'"';
=======
					$optstart .= ' data-product-id="' . dol_escape_htmltag($objp->rowid) . '"';
					$optstart .= ' data-price-id="' . dol_escape_htmltag($objp->idprodfournprice) . '"';
					$optstart .= ' data-qty="' . dol_escape_htmltag($objp->quantity) . '"';
					$optstart .= ' data-up="' . dol_escape_htmltag(price2num($objp->unitprice)) . '"';
					$optstart .= ' data-up-locale="' . dol_escape_htmltag(price($objp->unitprice)) . '"';
					$optstart .= ' data-discount="' . dol_escape_htmltag($outdiscount) . '"';
					$optstart .= ' data-tvatx="' . dol_escape_htmltag(price2num($objp->tva_tx)) . '"';
					$optstart .= ' data-tvatx-formated="' . dol_escape_htmltag(price($objp->tva_tx, 0, $langs, 1, -1, 2)) . '"';
					$optstart .= ' data-default-vat-code="' . dol_escape_htmltag($objp->default_vat_code) . '"';
				}
				$optstart .= ' data-description="' . dol_escape_htmltag($objp->description, 0, 1) . '"';
>>>>>>> 6295c9a9

				$outarrayentry = array(
					'key' => $outkey,
					'value' => $outref,
					'label' => $outvallabel,
					'qty' => $outqty,
<<<<<<< HEAD
					'price_qty_ht' => price2num($objp->fprice, 'MU'),	// Keep higher resolution for price for the min qty
					'price_unit_ht' => price2num($objp->unitprice, 'MU'),	// This is used to fill the Unit Price
					'price_ht' => price2num($objp->unitprice, 'MU'),		// This is used to fill the Unit Price (for compatibility)
=======
					'price_qty_ht' => price2num($objp->fprice, 'MU'),    // Keep higher resolution for price for the min qty
					'price_unit_ht' => price2num($objp->unitprice, 'MU'),    // This is used to fill the Unit Price
					'price_ht' => price2num($objp->unitprice, 'MU'),        // This is used to fill the Unit Price (for compatibility)
>>>>>>> 6295c9a9
					'tva_tx_formated' => price($objp->tva_tx, 0, $langs, 1, -1, 2),
					'tva_tx' => price2num($objp->tva_tx),
					'default_vat_code' => $objp->default_vat_code,
					'discount' => $outdiscount,
					'type' => $outtype,
					'duration_value' => $outdurationvalue,
					'duration_unit' => $outdurationunit,
					'disabled' => (empty($objp->idprodfournprice) ? true : false),
					'description' => $objp->description
				);

				$parameters = array(
					'objp' => &$objp,
					'optstart' => &$optstart,
					'optlabel' => &$optlabel,
					'outvallabel' => &$outvallabel,
					'outarrayentry' => &$outarrayentry
				);
				$reshook = $hookmanager->executeHooks('selectProduitsFournisseurListOption', $parameters, $this);


				// Add new entry
				// "key" value of json key array is used by jQuery automatically as selected value. Example: 'type' = product or service, 'price_ht' = unit price without tax
				// "label" value of json key array is used by jQuery automatically as text for combo box
				$out .= $optstart . ' data-html="' . dol_escape_htmltag($optlabel) . '">' . $optlabel . "</option>\n";
				array_push(
					$outarray,
<<<<<<< HEAD
					array('key'=>$outkey,
						'value'=>$outref,
						'label'=>$outvallabel,
						'qty'=>$outqty,
						'price_qty_ht'=>price2num($objp->fprice, 'MU'),		// Keep higher resolution for price for the min qty
						'price_qty_ht_locale'=>price($objp->fprice),
						'price_unit_ht'=>price2num($objp->unitprice, 'MU'),	// This is used to fill the Unit Price
						'price_unit_ht_locale'=>price($objp->unitprice),
						'price_ht'=>price2num($objp->unitprice, 'MU'),		// This is used to fill the Unit Price (for compatibility)
						'tva_tx_formated' => price($objp->tva_tx),
						'tva_tx'=>price2num($objp->tva_tx),
						'default_vat_code'=>$objp->default_vat_code,
						'discount'=>$outdiscount,
						'type'=>$outtype,
						'duration_value'=>$outdurationvalue,
						'duration_unit'=>$outdurationunit,
						'disabled'=>(empty($objp->idprodfournprice) ? true : false),
						'description'=>$objp->description
=======
					array('key' => $outkey,
						'value' => $outref,
						'label' => $outvallabel,
						'qty' => $outqty,
						'price_qty_ht' => price2num($objp->fprice, 'MU'),        // Keep higher resolution for price for the min qty
						'price_qty_ht_locale' => price($objp->fprice),
						'price_unit_ht' => price2num($objp->unitprice, 'MU'),    // This is used to fill the Unit Price
						'price_unit_ht_locale' => price($objp->unitprice),
						'price_ht' => price2num($objp->unitprice, 'MU'),        // This is used to fill the Unit Price (for compatibility)
						'tva_tx_formated' => price($objp->tva_tx),
						'tva_tx' => price2num($objp->tva_tx),
						'default_vat_code' => $objp->default_vat_code,
						'discount' => $outdiscount,
						'type' => $outtype,
						'duration_value' => $outdurationvalue,
						'duration_unit' => $outdurationunit,
						'disabled' => (empty($objp->idprodfournprice) ? true : false),
						'description' => $objp->description
>>>>>>> 6295c9a9
					)
				);
				// Exemple of var_dump $outarray
				// array(1) {[0]=>array(6) {[key"]=>string(1) "2" ["value"]=>string(3) "ppp"
				//           ["label"]=>string(76) "ppp (<strong>f</strong>ff2) - ppp - 20,00 Euros/1unité (20,00 Euros/unité)"
				//      	 ["qty"]=>string(1) "1" ["discount"]=>string(1) "0" ["disabled"]=>bool(false)
				//}
				//var_dump($outval); var_dump(utf8_check($outval)); var_dump(json_encode($outval));
				//$outval=array('label'=>'ppp (<strong>f</strong>ff2) - ppp - 20,00 Euros/ Unité (20,00 Euros/unité)');
				//var_dump($outval); var_dump(utf8_check($outval)); var_dump(json_encode($outval));

				$i++;
			}
			$out .= '</select>';

			$this->db->free($result);

			include_once DOL_DOCUMENT_ROOT . '/core/lib/ajax.lib.php';
			$out .= ajax_combobox($htmlname);
		} else {
			dol_print_error($this->db);
		}

		if (empty($outputmode)) {
			return $out;
		}
		return $outarray;
	}

	// phpcs:disable PEAR.NamingConventions.ValidFunctionName.ScopeNotCamelCaps

	/**
	 *    Return list of suppliers prices for a product
	 *
	 * @param int $productid Id of product
	 * @param string $htmlname Name of HTML field
	 * @param int $selected_supplier Pre-selected supplier if more than 1 result
	 * @return        string
	 */
	public function select_product_fourn_price($productid, $htmlname = 'productfournpriceid', $selected_supplier = '')
	{
		// phpcs:enable
		global $langs, $conf;

		$langs->load('stocks');

		$sql = "SELECT p.rowid, p.ref, p.label, p.price, p.duration, pfp.fk_soc,";
		$sql .= " pfp.ref_fourn, pfp.rowid as idprodfournprice, pfp.price as fprice, pfp.remise_percent, pfp.quantity, pfp.unitprice,";
		$sql .= " pfp.fk_supplier_price_expression, pfp.fk_product, pfp.tva_tx, s.nom as name";
		$sql .= " FROM " . $this->db->prefix() . "product as p";
		$sql .= " LEFT JOIN " . $this->db->prefix() . "product_fournisseur_price as pfp ON p.rowid = pfp.fk_product";
		$sql .= " LEFT JOIN " . $this->db->prefix() . "societe as s ON pfp.fk_soc = s.rowid";
		$sql .= " WHERE pfp.entity IN (" . getEntity('productsupplierprice') . ")";
		$sql .= " AND p.tobuy = 1";
		$sql .= " AND s.fournisseur = 1";
		$sql .= " AND p.rowid = " . ((int) $productid);
		if (empty($conf->global->PRODUCT_BEST_SUPPLIER_PRICE_PRESELECTED)) {
			$sql .= " ORDER BY s.nom, pfp.ref_fourn DESC";
		} else {
			$sql .= " ORDER BY pfp.unitprice ASC";
		}

		dol_syslog(get_class($this) . "::select_product_fourn_price", LOG_DEBUG);
		$result = $this->db->query($sql);

		if ($result) {
			$num = $this->db->num_rows($result);

			$form = '<select class="flat" id="select_' . $htmlname . '" name="' . $htmlname . '">';

			if (!$num) {
				$form .= '<option value="0">-- ' . $langs->trans("NoSupplierPriceDefinedForThisProduct") . ' --</option>';
			} else {
				require_once DOL_DOCUMENT_ROOT . '/product/dynamic_price/class/price_parser.class.php';
				$form .= '<option value="0">&nbsp;</option>';

				$i = 0;
				while ($i < $num) {
					$objp = $this->db->fetch_object($result);

					$opt = '<option value="' . $objp->idprodfournprice . '"';
					//if there is only one supplier, preselect it
					if ($num == 1 || ($selected_supplier > 0 && $objp->fk_soc == $selected_supplier) || ($i == 0 && !empty($conf->global->PRODUCT_BEST_SUPPLIER_PRICE_PRESELECTED))) {
						$opt .= ' selected';
					}
					$opt .= '>' . $objp->name . ' - ' . $objp->ref_fourn . ' - ';

					if (isModEnabled('dynamicprices') && !empty($objp->fk_supplier_price_expression)) {
						$prod_supplier = new ProductFournisseur($this->db);
						$prod_supplier->product_fourn_price_id = $objp->idprodfournprice;
						$prod_supplier->id = $productid;
						$prod_supplier->fourn_qty = $objp->quantity;
						$prod_supplier->fourn_tva_tx = $objp->tva_tx;
						$prod_supplier->fk_supplier_price_expression = $objp->fk_supplier_price_expression;

						require_once DOL_DOCUMENT_ROOT . '/product/dynamic_price/class/price_parser.class.php';
						$priceparser = new PriceParser($this->db);
						$price_result = $priceparser->parseProductSupplier($prod_supplier);
						if ($price_result >= 0) {
							$objp->fprice = $price_result;
							if ($objp->quantity >= 1) {
								$objp->unitprice = $objp->fprice / $objp->quantity;
							}
						}
					}
					if ($objp->quantity == 1) {
						$opt .= price($objp->fprice * (!empty($conf->global->DISPLAY_DISCOUNTED_SUPPLIER_PRICE) ? (1 - $objp->remise_percent / 100) : 1), 1, $langs, 0, 0, -1, $conf->currency) . "/";
					}

					$opt .= $objp->quantity . ' ';

					if ($objp->quantity == 1) {
						$opt .= $langs->trans("Unit");
					} else {
						$opt .= $langs->trans("Units");
					}
					if ($objp->quantity > 1) {
						$opt .= " - ";
						$opt .= price($objp->unitprice * (!empty($conf->global->DISPLAY_DISCOUNTED_SUPPLIER_PRICE) ? (1 - $objp->remise_percent / 100) : 1), 1, $langs, 0, 0, -1, $conf->currency) . "/" . $langs->trans("Unit");
					}
					if ($objp->duration) {
						$opt .= " - " . $objp->duration;
					}
					$opt .= "</option>\n";

					$form .= $opt;
					$i++;
				}
			}

			$form .= '</select>';
			$this->db->free($result);
			return $form;
		} else {
			dol_print_error($this->db);
			return '';
		}
	}

	// phpcs:disable PEAR.NamingConventions.ValidFunctionName.ScopeNotCamelCaps

	/**
	 *    Return list of delivery address
	 *
	 * @param string $selected Id contact pre-selectionn
	 * @param int $socid Id of company
	 * @param string $htmlname Name of HTML field
	 * @param int $showempty Add an empty field
	 * @return    integer
	 */
	public function select_address($selected, $socid, $htmlname = 'address_id', $showempty = 0)
	{
		// phpcs:enable
		// looking for users
		$sql = "SELECT a.rowid, a.label";
		$sql .= " FROM " . $this->db->prefix() . "societe_address as a";
		$sql .= " WHERE a.fk_soc = " . ((int) $socid);
		$sql .= " ORDER BY a.label ASC";

		dol_syslog(get_class($this) . "::select_address", LOG_DEBUG);
		$resql = $this->db->query($sql);
		if ($resql) {
			print '<select class="flat" id="select_' . $htmlname . '" name="' . $htmlname . '">';
			if ($showempty) {
				print '<option value="0">&nbsp;</option>';
			}
			$num = $this->db->num_rows($resql);
			$i = 0;
			if ($num) {
				while ($i < $num) {
					$obj = $this->db->fetch_object($resql);

					if ($selected && $selected == $obj->rowid) {
						print '<option value="' . $obj->rowid . '" selected>' . $obj->label . '</option>';
					} else {
						print '<option value="' . $obj->rowid . '">' . $obj->label . '</option>';
					}
					$i++;
				}
			}
			print '</select>';
			return $num;
		} else {
			dol_print_error($this->db);
			return -1;
		}
	}

	// phpcs:disable PEAR.NamingConventions.ValidFunctionName.ScopeNotCamelCaps

	/**
	 *      Load into cache list of payment terms
	 *
	 * @return     int             Nb of lines loaded, <0 if KO
	 */
	public function load_cache_conditions_paiements()
	{
		// phpcs:enable
		global $langs;

		$num = count($this->cache_conditions_paiements);
		if ($num > 0) {
			return 0; // Cache already loaded
		}

		dol_syslog(__METHOD__, LOG_DEBUG);

		$sql = "SELECT rowid, code, libelle as label, deposit_percent";
		$sql .= " FROM " . $this->db->prefix() . 'c_payment_term';
		$sql .= " WHERE entity IN (" . getEntity('c_payment_term') . ")";
		$sql .= " AND active > 0";
		$sql .= " ORDER BY sortorder";

		$resql = $this->db->query($sql);
		if ($resql) {
			$num = $this->db->num_rows($resql);
			$i = 0;
			while ($i < $num) {
				$obj = $this->db->fetch_object($resql);

				// Si traduction existe, on l'utilise, sinon on prend le libelle par defaut
				$label = ($langs->trans("PaymentConditionShort" . $obj->code) != ("PaymentConditionShort" . $obj->code) ? $langs->trans("PaymentConditionShort" . $obj->code) : ($obj->label != '-' ? $obj->label : ''));
				$this->cache_conditions_paiements[$obj->rowid]['code'] = $obj->code;
				$this->cache_conditions_paiements[$obj->rowid]['label'] = $label;
				$this->cache_conditions_paiements[$obj->rowid]['deposit_percent'] = $obj->deposit_percent;
				$i++;
			}

			//$this->cache_conditions_paiements=dol_sort_array($this->cache_conditions_paiements, 'label', 'asc', 0, 0, 1);		// We use the field sortorder of table

			return $num;
		} else {
			dol_print_error($this->db);
			return -1;
		}
	}

	// phpcs:disable PEAR.NamingConventions.ValidFunctionName.ScopeNotCamelCaps

	/**
	 *      Load int a cache property th elist of possible delivery delays.
	 *
	 * @return     int             Nb of lines loaded, <0 if KO
	 */
	public function load_cache_availability()
	{
		// phpcs:enable
		global $langs;

		$num = count($this->cache_availability);    // TODO Use $conf->cache['availability'] instead of $this->cache_availability
		if ($num > 0) {
			return 0; // Cache already loaded
		}

		dol_syslog(__METHOD__, LOG_DEBUG);

		$langs->load('propal');

		$sql = "SELECT rowid, code, label, position";
		$sql .= " FROM " . $this->db->prefix() . 'c_availability';
		$sql .= " WHERE active > 0";

		$resql = $this->db->query($sql);
		if ($resql) {
			$num = $this->db->num_rows($resql);
			$i = 0;
			while ($i < $num) {
				$obj = $this->db->fetch_object($resql);

				// Si traduction existe, on l'utilise, sinon on prend le libelle par defaut
				$label = ($langs->trans("AvailabilityType" . $obj->code) != ("AvailabilityType" . $obj->code) ? $langs->trans("AvailabilityType" . $obj->code) : ($obj->label != '-' ? $obj->label : ''));
				$this->cache_availability[$obj->rowid]['code'] = $obj->code;
				$this->cache_availability[$obj->rowid]['label'] = $label;
				$this->cache_availability[$obj->rowid]['position'] = $obj->position;
				$i++;
			}

			$this->cache_availability = dol_sort_array($this->cache_availability, 'position', 'asc', 0, 0, 1);

			return $num;
		} else {
			dol_print_error($this->db);
			return -1;
		}
	}

	/**
	 *      Retourne la liste des types de delais de livraison possibles
	 *
	 * @param int $selected Id du type de delais pre-selectionne
	 * @param string $htmlname Nom de la zone select
	 * @param string $filtertype To add a filter
	 * @param int $addempty Add empty entry
	 * @param string $morecss More CSS
	 * @return    void
	 */
	public function selectAvailabilityDelay($selected = '', $htmlname = 'availid', $filtertype = '', $addempty = 0, $morecss = '')
	{
		global $langs, $user;

		$this->load_cache_availability();

		dol_syslog(__METHOD__ . " selected=" . $selected . ", htmlname=" . $htmlname, LOG_DEBUG);

		print '<select id="' . $htmlname . '" class="flat' . ($morecss ? ' ' . $morecss : '') . '" name="' . $htmlname . '">';
		if ($addempty) {
			print '<option value="0">&nbsp;</option>';
		}
		foreach ($this->cache_availability as $id => $arrayavailability) {
			if ($selected == $id) {
				print '<option value="' . $id . '" selected>';
			} else {
				print '<option value="' . $id . '">';
			}
			print dol_escape_htmltag($arrayavailability['label']);
			print '</option>';
		}
		print '</select>';
		if ($user->admin) {
			print info_admin($langs->trans("YouCanChangeValuesForThisListFromDictionarySetup"), 1);
		}
		print ajax_combobox($htmlname);
	}

	/**
	 *      Load into cache cache_demand_reason, array of input reasons
	 *
	 * @return     int             Nb of lines loaded, <0 if KO
	 */
	public function loadCacheInputReason()
	{
		global $langs;

		$num = count($this->cache_demand_reason);    // TODO Use $conf->cache['input_reason'] instead of $this->cache_demand_reason
		if ($num > 0) {
			return 0; // Cache already loaded
		}

		$sql = "SELECT rowid, code, label";
		$sql .= " FROM " . $this->db->prefix() . 'c_input_reason';
		$sql .= " WHERE active > 0";

		$resql = $this->db->query($sql);
		if ($resql) {
			$num = $this->db->num_rows($resql);
			$i = 0;
			$tmparray = array();
			while ($i < $num) {
				$obj = $this->db->fetch_object($resql);

				// Si traduction existe, on l'utilise, sinon on prend le libelle par defaut
				$label = ($obj->label != '-' ? $obj->label : '');
				if ($langs->trans("DemandReasonType" . $obj->code) != ("DemandReasonType" . $obj->code)) {
					$label = $langs->trans("DemandReasonType" . $obj->code); // So translation key DemandReasonTypeSRC_XXX will work
				}
				if ($langs->trans($obj->code) != $obj->code) {
					$label = $langs->trans($obj->code); // So translation key SRC_XXX will work
				}

				$tmparray[$obj->rowid]['id'] = $obj->rowid;
				$tmparray[$obj->rowid]['code'] = $obj->code;
				$tmparray[$obj->rowid]['label'] = $label;
				$i++;
			}

			$this->cache_demand_reason = dol_sort_array($tmparray, 'label', 'asc', 0, 0, 1);

			unset($tmparray);
			return $num;
		} else {
			dol_print_error($this->db);
			return -1;
		}
	}

	/**
	 *    Return list of input reason (events that triggered an object creation, like after sending an emailing, making an advert, ...)
	 *  List found into table c_input_reason loaded by loadCacheInputReason
	 *
	 * @param int $selected Id or code of type origin to select by default
	 * @param string $htmlname Nom de la zone select
	 * @param string $exclude To exclude a code value (Example: SRC_PROP)
	 * @param int $addempty Add an empty entry
	 * @param string $morecss Add more css to the HTML select component
	 * @param int $notooltip Do not show the tooltip for admin
	 * @return    void
	 */
	public function selectInputReason($selected = '', $htmlname = 'demandreasonid', $exclude = '', $addempty = 0, $morecss = '', $notooltip = 0)
	{
		global $langs, $user;

		$this->loadCacheInputReason();

		print '<select class="flat' . ($morecss ? ' ' . $morecss : '') . '" id="select_' . $htmlname . '" name="' . $htmlname . '">';
		if ($addempty) {
			print '<option value="0"' . (empty($selected) ? ' selected' : '') . '>&nbsp;</option>';
		}
		foreach ($this->cache_demand_reason as $id => $arraydemandreason) {
			if ($arraydemandreason['code'] == $exclude) {
				continue;
			}

			if ($selected && ($selected == $arraydemandreason['id'] || $selected == $arraydemandreason['code'])) {
				print '<option value="' . $arraydemandreason['id'] . '" selected>';
			} else {
				print '<option value="' . $arraydemandreason['id'] . '">';
			}
			$label = $arraydemandreason['label']; // Translation of label was already done into the ->loadCacheInputReason
			print $langs->trans($label);
			print '</option>';
		}
		print '</select>';
		if ($user->admin && empty($notooltip)) {
			print info_admin($langs->trans("YouCanChangeValuesForThisListFromDictionarySetup"), 1);
		}
		print ajax_combobox('select_' . $htmlname);
	}

	// phpcs:disable PEAR.NamingConventions.ValidFunctionName.ScopeNotCamelCaps

	/**
	 *      Charge dans cache la liste des types de paiements possibles
	 *
	 * @return     int                 Nb of lines loaded, <0 if KO
	 */
	public function load_cache_types_paiements()
	{
		// phpcs:enable
		global $langs;

		$num = count($this->cache_types_paiements);        // TODO Use $conf->cache['payment_mode'] instead of $this->cache_types_paiements
		if ($num > 0) {
			return $num; // Cache already loaded
		}

		dol_syslog(__METHOD__, LOG_DEBUG);

		$this->cache_types_paiements = array();

		$sql = "SELECT id, code, libelle as label, type, active";
		$sql .= " FROM " . $this->db->prefix() . "c_paiement";
		$sql .= " WHERE entity IN (" . getEntity('c_paiement') . ")";

		$resql = $this->db->query($sql);
		if ($resql) {
			$num = $this->db->num_rows($resql);
			$i = 0;
			while ($i < $num) {
				$obj = $this->db->fetch_object($resql);

				// Si traduction existe, on l'utilise, sinon on prend le libelle par defaut
				$label = ($langs->transnoentitiesnoconv("PaymentTypeShort" . $obj->code) != ("PaymentTypeShort" . $obj->code) ? $langs->transnoentitiesnoconv("PaymentTypeShort" . $obj->code) : ($obj->label != '-' ? $obj->label : ''));
				$this->cache_types_paiements[$obj->id]['id'] = $obj->id;
				$this->cache_types_paiements[$obj->id]['code'] = $obj->code;
				$this->cache_types_paiements[$obj->id]['label'] = $label;
				$this->cache_types_paiements[$obj->id]['type'] = $obj->type;
				$this->cache_types_paiements[$obj->id]['active'] = $obj->active;
				$i++;
			}

			$this->cache_types_paiements = dol_sort_array($this->cache_types_paiements, 'label', 'asc', 0, 0, 1);

			return $num;
		} else {
			dol_print_error($this->db);
			return -1;
		}
	}


	// phpcs:disable PEAR.NamingConventions.ValidFunctionName.ScopeNotCamelCaps

	/**
	 *    print list of payment modes.
	 *    Constant MAIN_DEFAULT_PAYMENT_TERM_ID can be used to set default value but scope is all application, probably not what you want.
	 *    See instead to force the default value by the caller.
	 *
	 * @param int $selected Id of payment term to preselect by default
	 * @param string $htmlname Nom de la zone select
	 * @param int $filtertype If > 0, include payment terms with deposit percentage (for objects other than invoices and invoice templates)
	 * @param int $addempty Add an empty entry
	 * @param int $noinfoadmin 0=Add admin info, 1=Disable admin info
	 * @param string $morecss Add more CSS on select tag
	 * @param string $deposit_percent < 0 : deposit_percent input makes no sense (for example, in list filters)
	 *                                0 : use default deposit percentage from entry
	 *                                > 0 : force deposit percentage (for example, from company object)
	 * @return    void
	 * @deprecated
	 */
	public function select_conditions_paiements($selected = 0, $htmlname = 'condid', $filtertype = -1, $addempty = 0, $noinfoadmin = 0, $morecss = '', $deposit_percent = -1)
	{
		// phpcs:enable
		print $this->getSelectConditionsPaiements($selected, $htmlname, $filtertype, $addempty, $noinfoadmin, $morecss, $deposit_percent);
	}


	/**
	 *    Return list of payment modes.
	 *    Constant MAIN_DEFAULT_PAYMENT_TERM_ID can be used to set default value but scope is all application, probably not what you want.
	 *    See instead to force the default value by the caller.
	 *
	 * @param int $selected Id of payment term to preselect by default
	 * @param string $htmlname Nom de la zone select
	 * @param int $filtertype If > 0, include payment terms with deposit percentage (for objects other than invoices and invoice templates)
	 * @param int $addempty Add an empty entry
	 * @param int $noinfoadmin 0=Add admin info, 1=Disable admin info
	 * @param string $morecss Add more CSS on select tag
	 * @param string $deposit_percent < 0 : deposit_percent input makes no sense (for example, in list filters)
	 *                                0 : use default deposit percentage from entry
	 *                                > 0 : force deposit percentage (for example, from company object)
	 * @return    string                        String for the HTML select component
	 */
	public function getSelectConditionsPaiements($selected = 0, $htmlname = 'condid', $filtertype = -1, $addempty = 0, $noinfoadmin = 0, $morecss = '', $deposit_percent = -1)
	{
		global $langs, $user, $conf;

		$out = '';
		dol_syslog(__METHOD__ . " selected=" . $selected . ", htmlname=" . $htmlname, LOG_DEBUG);

		$this->load_cache_conditions_paiements();

		// Set default value if not already set by caller
		if (empty($selected) && !empty($conf->global->MAIN_DEFAULT_PAYMENT_TERM_ID)) {
			dol_syslog(__METHOD__ . "Using deprecated option MAIN_DEFAULT_PAYMENT_TERM_ID", LOG_NOTICE);
			$selected = $conf->global->MAIN_DEFAULT_PAYMENT_TERM_ID;
		}

		$out .= '<select id="' . $htmlname . '" class="flat selectpaymentterms' . ($morecss ? ' ' . $morecss : '') . '" name="' . $htmlname . '">';
		if ($addempty) {
			$out .= '<option value="0">&nbsp;</option>';
		}

		$selectedDepositPercent = null;

		foreach ($this->cache_conditions_paiements as $id => $arrayconditions) {
			if ($filtertype <= 0 && !empty($arrayconditions['deposit_percent'])) {
				continue;
			}

			if ($selected == $id) {
				$selectedDepositPercent = $deposit_percent > 0 ? $deposit_percent : $arrayconditions['deposit_percent'];
				$out .= '<option value="' . $id . '" data-deposit_percent="' . $arrayconditions['deposit_percent'] . '" selected>';
			} else {
				$out .= '<option value="' . $id . '" data-deposit_percent="' . $arrayconditions['deposit_percent'] . '">';
			}
			$label = $arrayconditions['label'];

			if (!empty($arrayconditions['deposit_percent'])) {
				$label = str_replace('__DEPOSIT_PERCENT__', $deposit_percent > 0 ? $deposit_percent : $arrayconditions['deposit_percent'], $label);
			}

			$out .= $label;
			$out .= '</option>';
		}
		$out .= '</select>';
		if ($user->admin && empty($noinfoadmin)) {
			$out .= info_admin($langs->trans("YouCanChangeValuesForThisListFromDictionarySetup"), 1);
		}
		$out .= ajax_combobox($htmlname);

		if ($deposit_percent >= 0) {
			$out .= ' <span id="' . $htmlname . '_deposit_percent_container"' . (empty($selectedDepositPercent) ? ' style="display: none"' : '') . '>';
			$out .= $langs->trans('DepositPercent') . ' : ';
			$out .= '<input id="' . $htmlname . '_deposit_percent" name="' . $htmlname . '_deposit_percent" class="maxwidth50" value="' . $deposit_percent . '" />';
			$out .= '</span>';
			$out .= '
				<script nonce="' . getNonce() . '">
					$(document).ready(function () {
						$("#' . $htmlname . '").change(function () {
							let $selected = $(this).find("option:selected");
							let depositPercent = $selected.attr("data-deposit_percent");

							if (depositPercent.length > 0) {
								$("#' . $htmlname . '_deposit_percent_container").show().find("#' . $htmlname . '_deposit_percent").val(depositPercent);
							} else {
								$("#' . $htmlname . '_deposit_percent_container").hide();
							}

							return true;
						});
					});
				</script>';
		}

		return $out;
	}


	// phpcs:disable PEAR.NamingConventions.ValidFunctionName.ScopeNotCamelCaps

	/**
	 * Return list of payment methods
	 * Constant MAIN_DEFAULT_PAYMENT_TYPE_ID can used to set default value but scope is all application, probably not what you want.
	 *
	 * @param 	string 	$selected 		Id or code or preselected payment mode
	 * @param 	string 	$htmlname 		Name of select field
	 * @param 	string 	$filtertype 	To filter on field type in llx_c_paiement ('CRDT' or 'DBIT' or array('code'=>xx,'label'=>zz))
	 * @param 	int 	$format 		0=id+label, 1=code+code, 2=code+label, 3=id+code
	 * @param 	int 	$empty 			1=can be empty, 0 otherwise
	 * @param 	int 	$noadmininfo 	0=Add admin info, 1=Disable admin info
	 * @param 	int 	$maxlength 		Max length of label
	 * @param 	int 	$active 		Active or not, -1 = all
	 * @param 	string 	$morecss 		Add more CSS on select tag
	 * @param 	int 	$nooutput 		1=Return string, do not send to output
	 * @return  string|void             String for the HTML select component
	 */
	public function select_types_paiements($selected = '', $htmlname = 'paiementtype', $filtertype = '', $format = 0, $empty = 1, $noadmininfo = 0, $maxlength = 0, $active = 1, $morecss = '', $nooutput = 0)
	{
		// phpcs:enable
		global $langs, $user, $conf;

		$out = '';

		dol_syslog(__METHOD__ . " " . $selected . ", " . $htmlname . ", " . $filtertype . ", " . $format, LOG_DEBUG);

		$filterarray = array();
		if ($filtertype == 'CRDT') {
			$filterarray = array(0, 2, 3);
		} elseif ($filtertype == 'DBIT') {
			$filterarray = array(1, 2, 3);
		} elseif ($filtertype != '' && $filtertype != '-1') {
			$filterarray = explode(',', $filtertype);
		}

		$this->load_cache_types_paiements();

		// Set default value if not already set by caller
		if (empty($selected) && !empty($conf->global->MAIN_DEFAULT_PAYMENT_TYPE_ID)) {
			dol_syslog(__METHOD__ . "Using deprecated option MAIN_DEFAULT_PAYMENT_TYPE_ID", LOG_NOTICE);
			$selected = $conf->global->MAIN_DEFAULT_PAYMENT_TYPE_ID;
		}

		$out .= '<select id="select' . $htmlname . '" class="flat selectpaymenttypes' . ($morecss ? ' ' . $morecss : '') . '" name="' . $htmlname . '">';
		if ($empty) {
			$out .= '<option value="">&nbsp;</option>';
		}
		foreach ($this->cache_types_paiements as $id => $arraytypes) {
			// If not good status
			if ($active >= 0 && $arraytypes['active'] != $active) {
				continue;
			}

			// On passe si on a demande de filtrer sur des modes de paiments particuliers
			if (count($filterarray) && !in_array($arraytypes['type'], $filterarray)) {
				continue;
			}

			// We discard empty line if showempty is on because an empty line has already been output.
			if ($empty && empty($arraytypes['code'])) {
				continue;
			}

			if ($format == 0) {
				$out .= '<option value="' . $id . '"';
			} elseif ($format == 1) {
				$out .= '<option value="' . $arraytypes['code'] . '"';
			} elseif ($format == 2) {
				$out .= '<option value="' . $arraytypes['code'] . '"';
			} elseif ($format == 3) {
				$out .= '<option value="' . $id . '"';
			}
			// Print attribute selected or not
			if ($format == 1 || $format == 2) {
				if ($selected == $arraytypes['code']) {
					$out .= ' selected';
				}
			} else {
				if ($selected == $id) {
					$out .= ' selected';
				}
			}
			$out .= '>';
			$value = '';
			if ($format == 0) {
				$value = ($maxlength ? dol_trunc($arraytypes['label'], $maxlength) : $arraytypes['label']);
			} elseif ($format == 1) {
				$value = $arraytypes['code'];
			} elseif ($format == 2) {
				$value = ($maxlength ? dol_trunc($arraytypes['label'], $maxlength) : $arraytypes['label']);
			} elseif ($format == 3) {
				$value = $arraytypes['code'];
			}
			$out .= $value ? $value : '&nbsp;';
			$out .= '</option>';
		}
		$out .= '</select>';
		if ($user->admin && !$noadmininfo) {
			$out .= info_admin($langs->trans("YouCanChangeValuesForThisListFromDictionarySetup"), 1);
		}
		$out .= ajax_combobox('select' . $htmlname);

		if (empty($nooutput)) {
			print $out;
		} else {
			return $out;
		}
	}


	/**
	 *  Selection HT or TTC
	 *
	 * @param string $selected Id pre-selectionne
	 * @param string $htmlname Nom de la zone select
	 * @param string $addjscombo Add js combo
	 * @return    string                    Code of HTML select to chose tax or not
	 */
	public function selectPriceBaseType($selected = '', $htmlname = 'price_base_type', $addjscombo = 0)
	{
		global $langs;

		$return = '<select class="flat maxwidth100" id="select_' . $htmlname . '" name="' . $htmlname . '">';
		$options = array(
			'HT' => $langs->trans("HT"),
			'TTC' => $langs->trans("TTC")
		);
		foreach ($options as $id => $value) {
			if ($selected == $id) {
				$return .= '<option value="' . $id . '" selected>' . $value;
			} else {
				$return .= '<option value="' . $id . '">' . $value;
			}
			$return .= '</option>';
		}
		$return .= '</select>';
		if ($addjscombo) {
			$return .= ajax_combobox('select_' . $htmlname);
		}

		return $return;
	}

	// phpcs:disable PEAR.NamingConventions.ValidFunctionName.ScopeNotCamelCaps

	/**
	 *      Load in cache list of transport mode
	 *
	 * @return     int                 Nb of lines loaded, <0 if KO
	 */
	public function load_cache_transport_mode()
	{
		// phpcs:enable
		global $langs;

		$num = count($this->cache_transport_mode);        // TODO Use $conf->cache['payment_mode'] instead of $this->cache_transport_mode
		if ($num > 0) {
			return $num; // Cache already loaded
		}

		dol_syslog(__METHOD__, LOG_DEBUG);

		$this->cache_transport_mode = array();

		$sql = "SELECT rowid, code, label, active";
		$sql .= " FROM " . $this->db->prefix() . "c_transport_mode";
		$sql .= " WHERE entity IN (" . getEntity('c_transport_mode') . ")";

		$resql = $this->db->query($sql);
		if ($resql) {
			$num = $this->db->num_rows($resql);
			$i = 0;
			while ($i < $num) {
				$obj = $this->db->fetch_object($resql);

				// If traduction exist, we use it else we take the default label
				$label = ($langs->transnoentitiesnoconv("PaymentTypeShort" . $obj->code) != ("PaymentTypeShort" . $obj->code) ? $langs->transnoentitiesnoconv("PaymentTypeShort" . $obj->code) : ($obj->label != '-' ? $obj->label : ''));
				$this->cache_transport_mode[$obj->rowid]['rowid'] = $obj->rowid;
				$this->cache_transport_mode[$obj->rowid]['code'] = $obj->code;
				$this->cache_transport_mode[$obj->rowid]['label'] = $label;
				$this->cache_transport_mode[$obj->rowid]['active'] = $obj->active;
				$i++;
			}

			$this->cache_transport_mode = dol_sort_array($this->cache_transport_mode, 'label', 'asc', 0, 0, 1);

			return $num;
		} else {
			dol_print_error($this->db);
			return -1;
		}
	}

	/**
	 *      Return list of transport mode for intracomm report
	 *
	 * @param string $selected Id of the transport mode pre-selected
	 * @param string $htmlname Name of the select field
	 * @param int $format 0=id+label, 1=code+code, 2=code+label, 3=id+code
	 * @param int $empty 1=can be empty, 0 else
	 * @param int $noadmininfo 0=Add admin info, 1=Disable admin info
	 * @param int $maxlength Max length of label
	 * @param int $active Active or not, -1 = all
	 * @param string $morecss Add more CSS on select tag
	 * @return    void
	 */
	public function selectTransportMode($selected = '', $htmlname = 'transportmode', $format = 0, $empty = 1, $noadmininfo = 0, $maxlength = 0, $active = 1, $morecss = '')
	{
		global $langs, $user;

		dol_syslog(__METHOD__ . " " . $selected . ", " . $htmlname . ", " . $format, LOG_DEBUG);

		$this->load_cache_transport_mode();

		print '<select id="select' . $htmlname . '" class="flat selectmodetransport' . ($morecss ? ' ' . $morecss : '') . '" name="' . $htmlname . '">';
		if ($empty) {
			print '<option value="">&nbsp;</option>';
		}
		foreach ($this->cache_transport_mode as $id => $arraytypes) {
			// If not good status
			if ($active >= 0 && $arraytypes['active'] != $active) {
				continue;
			}

			// We discard empty line if showempty is on because an empty line has already been output.
			if ($empty && empty($arraytypes['code'])) {
				continue;
			}

			if ($format == 0) {
				print '<option value="' . $id . '"';
			} elseif ($format == 1) {
				print '<option value="' . $arraytypes['code'] . '"';
			} elseif ($format == 2) {
				print '<option value="' . $arraytypes['code'] . '"';
			} elseif ($format == 3) {
				print '<option value="' . $id . '"';
			}
			// If text is selected, we compare with code, else with id
			if (preg_match('/[a-z]/i', $selected) && $selected == $arraytypes['code']) {
				print ' selected';
			} elseif ($selected == $id) {
				print ' selected';
			}
			print '>';
			$value = '';
			if ($format == 0) {
				$value = ($maxlength ? dol_trunc($arraytypes['label'], $maxlength) : $arraytypes['label']);
			} elseif ($format == 1) {
				$value = $arraytypes['code'];
			} elseif ($format == 2) {
				$value = ($maxlength ? dol_trunc($arraytypes['label'], $maxlength) : $arraytypes['label']);
			} elseif ($format == 3) {
				$value = $arraytypes['code'];
			}
			print $value ? $value : '&nbsp;';
			print '</option>';
		}
		print '</select>';
		if ($user->admin && !$noadmininfo) {
			print info_admin($langs->trans("YouCanChangeValuesForThisListFromDictionarySetup"), 1);
		}
	}

	/**
	 * Return a HTML select list of shipping mode
	 *
	 * @param string 	$selected 		Id shipping mode pre-selected
	 * @param string 	$htmlname 		Name of select zone
	 * @param string 	$filtre 		To filter list. This parameter must not come from input of users
	 * @param int 		$useempty 		1=Add an empty value in list, 2=Add an empty value in list only if there is more than 2 entries.
	 * @param string 	$moreattrib 	To add more attribute on select
	 * @param int 		$noinfoadmin 	0=Add admin info, 1=Disable admin info
	 * @param string 	$morecss 		More CSS
	 * @return void
	 */
	public function selectShippingMethod($selected = '', $htmlname = 'shipping_method_id', $filtre = '', $useempty = 0, $moreattrib = '', $noinfoadmin = 0, $morecss = '')
	{
		global $langs, $user;

		$langs->load("admin");
		$langs->load("deliveries");

		$sql = "SELECT rowid, code, libelle as label";
		$sql .= " FROM " . $this->db->prefix() . "c_shipment_mode";
		$sql .= " WHERE active > 0";
		if ($filtre) {
			$sql .= " AND " . $filtre;
		}
		$sql .= " ORDER BY libelle ASC";

		dol_syslog(get_class($this) . "::selectShippingMode", LOG_DEBUG);
		$result = $this->db->query($sql);
		if ($result) {
			$num = $this->db->num_rows($result);
			$i = 0;
			if ($num) {
				print '<select id="select' . $htmlname . '" class="flat selectshippingmethod' . ($morecss ? ' ' . $morecss : '') . '" name="' . $htmlname . '"' . ($moreattrib ? ' ' . $moreattrib : '') . '>';
				if ($useempty == 1 || ($useempty == 2 && $num > 1)) {
					print '<option value="-1">&nbsp;</option>';
				}
				while ($i < $num) {
					$obj = $this->db->fetch_object($result);
					if ($selected == $obj->rowid) {
						print '<option value="' . $obj->rowid . '" selected>';
					} else {
						print '<option value="' . $obj->rowid . '">';
					}
					print ($langs->trans("SendingMethod" . strtoupper($obj->code)) != "SendingMethod" . strtoupper($obj->code)) ? $langs->trans("SendingMethod" . strtoupper($obj->code)) : $obj->label;
					print '</option>';
					$i++;
				}
				print "</select>";
				if ($user->admin && empty($noinfoadmin)) {
					print info_admin($langs->trans("YouCanChangeValuesForThisListFromDictionarySetup"), 1);
				}

				print ajax_combobox('select' . $htmlname);
			} else {
				print $langs->trans("NoShippingMethodDefined");
			}
		} else {
			dol_print_error($this->db);
		}
	}

	/**
	 *    Display form to select shipping mode
	 *
	 * @param string $page Page
	 * @param int $selected Id of shipping mode
	 * @param string $htmlname Name of select html field
	 * @param int $addempty 1=Add an empty value in list, 2=Add an empty value in list only if there is more than 2 entries.
	 * @return    void
	 */
	public function formSelectShippingMethod($page, $selected = '', $htmlname = 'shipping_method_id', $addempty = 0)
	{
		global $langs;

		$langs->load("deliveries");

		if ($htmlname != "none") {
			print '<form method="POST" action="' . $page . '">';
			print '<input type="hidden" name="action" value="setshippingmethod">';
			print '<input type="hidden" name="token" value="' . newToken() . '">';
			$this->selectShippingMethod($selected, $htmlname, '', $addempty);
			print '<input type="submit" class="button valignmiddle" value="' . $langs->trans("Modify") . '">';
			print '</form>';
		} else {
			if ($selected) {
				$code = $langs->getLabelFromKey($this->db, $selected, 'c_shipment_mode', 'rowid', 'code');
				print $langs->trans("SendingMethod" . strtoupper($code));
			} else {
				print "&nbsp;";
			}
		}
	}

	/**
	 * Creates HTML last in cycle situation invoices selector
	 *
	 * @param string $selected Preselected ID
	 * @param int $socid Company ID
	 *
	 * @return    string                     HTML select
	 */
	public function selectSituationInvoices($selected = '', $socid = 0)
	{
		global $langs;

		$langs->load('bills');

		$opt = '<option value="" selected></option>';
		$sql = "SELECT rowid, ref, situation_cycle_ref, situation_counter, situation_final, fk_soc";
		$sql .= ' FROM ' . $this->db->prefix() . 'facture';
		$sql .= ' WHERE entity IN (' . getEntity('invoice') . ')';
		$sql .= ' AND situation_counter >= 1';
		$sql .= ' AND fk_soc = ' . (int) $socid;
		$sql .= ' AND type <> 2';
		$sql .= ' ORDER by situation_cycle_ref, situation_counter desc';
		$resql = $this->db->query($sql);

		if ($resql && $this->db->num_rows($resql) > 0) {
			// Last seen cycle
			$ref = 0;
			while ($obj = $this->db->fetch_object($resql)) {
				//Same cycle ?
				if ($obj->situation_cycle_ref != $ref) {
					// Just seen this cycle
					$ref = $obj->situation_cycle_ref;
					//not final ?
					if ($obj->situation_final != 1) {
						//Not prov?
						if (substr($obj->ref, 1, 4) != 'PROV') {
							if ($selected == $obj->rowid) {
								$opt .= '<option value="' . $obj->rowid . '" selected>' . $obj->ref . '</option>';
							} else {
								$opt .= '<option value="' . $obj->rowid . '">' . $obj->ref . '</option>';
							}
						}
					}
				}
			}
		} else {
			dol_syslog("Error sql=" . $sql . ", error=" . $this->error, LOG_ERR);
		}
		if ($opt == '<option value ="" selected></option>') {
			$opt = '<option value ="0" selected>' . $langs->trans('NoSituations') . '</option>';
		}
		return $opt;
	}

	/**
	 *      Creates HTML units selector (code => label)
	 *
	 * @param string $selected Preselected Unit ID
	 * @param string $htmlname Select name
	 * @param int $showempty Add a nempty line
	 * @param string $unit_type Restrict to one given unit type
	 * @return    string                  HTML select
	 */
	public function selectUnits($selected = '', $htmlname = 'units', $showempty = 0, $unit_type = '')
	{
		global $langs;

		$langs->load('products');

		$return = '<select class="flat" id="' . $htmlname . '" name="' . $htmlname . '">';

		$sql = "SELECT rowid, label, code FROM " . $this->db->prefix() . "c_units";
		$sql .= ' WHERE active > 0';
		if (!empty($unit_type)) {
			$sql .= " AND unit_type = '" . $this->db->escape($unit_type) . "'";
		}
		$sql .= " ORDER BY sortorder";

		$resql = $this->db->query($sql);
		if ($resql && $this->db->num_rows($resql) > 0) {
			if ($showempty) {
				$return .= '<option value="none"></option>';
			}

			while ($res = $this->db->fetch_object($resql)) {
				$unitLabel = $res->label;
				if (!empty($langs->tab_translate['unit' . $res->code])) {    // check if Translation is available before
					$unitLabel = $langs->trans('unit' . $res->code) != $res->label ? $langs->trans('unit' . $res->code) : $res->label;
				}

				if ($selected == $res->rowid) {
					$return .= '<option value="' . $res->rowid . '" selected>' . $unitLabel . '</option>';
				} else {
					$return .= '<option value="' . $res->rowid . '">' . $unitLabel . '</option>';
				}
			}
			$return .= '</select>';
		}
		return $return;
	}

	// phpcs:disable PEAR.NamingConventions.ValidFunctionName.ScopeNotCamelCaps

	/**
	 *  Return a HTML select list of bank accounts
	 *
	 * @param string 	$selected 		Id account pre-selected
	 * @param string 	$htmlname 		Name of select zone
	 * @param int 		$status 		Status of searched accounts (0=open, 1=closed, 2=both)
	 * @param string 	$filtre 		To filter list. This parameter must not come from input of users
	 * @param int 		$useempty 		1=Add an empty value in list, 2=Add an empty value in list only if there is more than 2 entries.
	 * @param string 	$moreattrib 	To add more attribute on select
	 * @param int 		$showcurrency 	Show currency in label
	 * @param string 	$morecss 		More CSS
	 * @param int 		$nooutput 		1=Return string, do not send to output
	 * @return int                   	<0 if error, Num of bank account found if OK (0, 1, 2, ...)
	 */
	public function select_comptes($selected = '', $htmlname = 'accountid', $status = 0, $filtre = '', $useempty = 0, $moreattrib = '', $showcurrency = 0, $morecss = '', $nooutput = 0)
	{
		// phpcs:enable
		global $langs, $conf;

		$out = '';

		$langs->load("admin");
		$num = 0;

		$sql = "SELECT rowid, label, bank, clos as status, currency_code";
		$sql .= " FROM " . $this->db->prefix() . "bank_account";
		$sql .= " WHERE entity IN (" . getEntity('bank_account') . ")";
		if ($status != 2) {
			$sql .= " AND clos = " . (int) $status;
		}
		if ($filtre) {
			$sql .= " AND " . $filtre;
		}
		$sql .= " ORDER BY label";

		dol_syslog(get_class($this) . "::select_comptes", LOG_DEBUG);
		$result = $this->db->query($sql);
		if ($result) {
			$num = $this->db->num_rows($result);
			$i = 0;
			if ($num) {
				$out .= '<select id="select' . $htmlname . '" class="flat selectbankaccount' . ($morecss ? ' ' . $morecss : '') . '" name="' . $htmlname . '"' . ($moreattrib ? ' ' . $moreattrib : '') . '>';
				if ($useempty == 1 || ($useempty == 2 && $num > 1)) {
					$out .= '<option value="-1">&nbsp;</option>';
				}

				while ($i < $num) {
					$obj = $this->db->fetch_object($result);
					if ($selected == $obj->rowid || ($useempty == 2 && $num == 1 && empty($selected))) {
						$out .= '<option value="' . $obj->rowid . '" data-currency-code="' . $obj->currency_code . '" selected>';
					} else {
						$out .= '<option value="' . $obj->rowid . '" data-currency-code="' . $obj->currency_code . '">';
					}
					$out .= trim($obj->label);
					if ($showcurrency) {
						$out .= ' (' . $obj->currency_code . ')';
					}
					if ($status == 2 && $obj->status == 1) {
						$out .= ' (' . $langs->trans("Closed") . ')';
					}
					$out .= '</option>';
					$i++;
				}
				$out .= "</select>";
				$out .= ajax_combobox('select' . $htmlname);
			} else {
				if ($status == 0) {
					$out .= '<span class="opacitymedium">' . $langs->trans("NoActiveBankAccountDefined") . '</span>';
				} else {
					$out .= '<span class="opacitymedium">' . $langs->trans("NoBankAccountFound") . '</span>';
				}
			}
		} else {
			dol_print_error($this->db);
		}

		// Output or return
		if (empty($nooutput)) {
			print $out;
		} else {
			return $out;
		}

		return $num;
	}

	/**
	 *  Return a HTML select list of establishment
	 *
	 * @param string $selected Id establishment pre-selected
	 * @param string $htmlname Name of select zone
	 * @param int $status Status of searched establishment (0=open, 1=closed, 2=both)
	 * @param string $filtre To filter list. This parameter must not come from input of users
	 * @param int $useempty 1=Add an empty value in list, 2=Add an empty value in list only if there is more than 2 entries.
	 * @param string $moreattrib To add more attribute on select
	 * @return    int                            <0 if error, Num of establishment found if OK (0, 1, 2, ...)
	 */
	public function selectEstablishments($selected = '', $htmlname = 'entity', $status = 0, $filtre = '', $useempty = 0, $moreattrib = '')
	{
		global $langs, $conf;

		$langs->load("admin");
		$num = 0;

		$sql = "SELECT rowid, name, fk_country, status, entity";
		$sql .= " FROM " . $this->db->prefix() . "establishment";
		$sql .= " WHERE 1=1";
		if ($status != 2) {
			$sql .= " AND status = " . (int) $status;
		}
		if ($filtre) {
			$sql .= " AND " . $filtre;
		}
		$sql .= " ORDER BY name";

		dol_syslog(get_class($this) . "::select_establishment", LOG_DEBUG);
		$result = $this->db->query($sql);
		if ($result) {
			$num = $this->db->num_rows($result);
			$i = 0;
			if ($num) {
				print '<select id="select' . $htmlname . '" class="flat selectestablishment" name="' . $htmlname . '"' . ($moreattrib ? ' ' . $moreattrib : '') . '>';
				if ($useempty == 1 || ($useempty == 2 && $num > 1)) {
					print '<option value="-1">&nbsp;</option>';
				}

				while ($i < $num) {
					$obj = $this->db->fetch_object($result);
					if ($selected == $obj->rowid) {
						print '<option value="' . $obj->rowid . '" selected>';
					} else {
						print '<option value="' . $obj->rowid . '">';
					}
					print trim($obj->name);
					if ($status == 2 && $obj->status == 1) {
						print ' (' . $langs->trans("Closed") . ')';
					}
					print '</option>';
					$i++;
				}
				print "</select>";
			} else {
				if ($status == 0) {
					print '<span class="opacitymedium">' . $langs->trans("NoActiveEstablishmentDefined") . '</span>';
				} else {
					print '<span class="opacitymedium">' . $langs->trans("NoEstablishmentFound") . '</span>';
				}
			}

			return $num;
		} else {
			dol_print_error($this->db);
			return -1;
		}
	}

	/**
	 *    Display form to select bank account
	 *
	 * @param string $page Page
	 * @param int $selected Id of bank account
	 * @param string $htmlname Name of select html field
	 * @param int $addempty 1=Add an empty value in list, 2=Add an empty value in list only if there is more than 2 entries.
	 * @return    void
	 */
	public function formSelectAccount($page, $selected = '', $htmlname = 'fk_account', $addempty = 0)
	{
		global $langs;
		if ($htmlname != "none") {
			print '<form method="POST" action="' . $page . '">';
			print '<input type="hidden" name="action" value="setbankaccount">';
			print '<input type="hidden" name="token" value="' . newToken() . '">';
			print img_picto('', 'bank_account', 'class="pictofixedwidth"');
			$nbaccountfound = $this->select_comptes($selected, $htmlname, 0, '', $addempty);
			if ($nbaccountfound > 0) {
				print '<input type="submit" class="button smallpaddingimp valignmiddle" value="' . $langs->trans("Modify") . '">';
			}
			print '</form>';
		} else {
			$langs->load('banks');

			if ($selected) {
				require_once DOL_DOCUMENT_ROOT . '/compta/bank/class/account.class.php';
				$bankstatic = new Account($this->db);
				$result = $bankstatic->fetch($selected);
				if ($result) {
					print $bankstatic->getNomUrl(1);
				}
			} else {
				print "&nbsp;";
			}
		}
	}

	// phpcs:disable PEAR.NamingConventions.ValidFunctionName.ScopeNotCamelCaps

	/**
	 *    Return list of categories having choosed type
	 *
	 * @param string|int 		$type 		Type of category ('customer', 'supplier', 'contact', 'product', 'member'). Old mode (0, 1, 2, ...) is deprecated.
	 * @param string 			$selected 	Id of category preselected or 'auto' (autoselect category if there is only one element). Not used if $outputmode = 1.
	 * @param string 			$htmlname 	HTML field name
	 * @param int 				$maxlength 	Maximum length for labels
	 * @param int|string|array 	$markafterid Keep only or removed all categories including the leaf $markafterid in category tree (exclude) or Keep only of category is inside the leaf starting with this id.
	 *                                       $markafterid can be an :
	 *                                       - int (id of category)
	 *                                       - string (categories ids seprated by comma)
	 *                                       - array (list of categories ids)
	 * @param int 				$outputmode 0=HTML select string, 1=Array, 2=Array extended
	 * @param int 				$include 	[=0] Removed or 1=Keep only
	 * @param string 			$morecss 	More CSS
	 * @return    string|array
	 * @see select_categories()
	 */
	public function select_all_categories($type, $selected = '', $htmlname = "parent", $maxlength = 64, $markafterid = 0, $outputmode = 0, $include = 0, $morecss = '')
	{
		// phpcs:enable
		global $conf, $langs;
		$langs->load("categories");

		include_once DOL_DOCUMENT_ROOT . '/categories/class/categorie.class.php';

		// For backward compatibility
		if (is_numeric($type)) {
			dol_syslog(__METHOD__ . ': using numeric value for parameter type is deprecated. Use string code instead.', LOG_WARNING);
		}

		if ($type === Categorie::TYPE_BANK_LINE) {
			// TODO Move this into common category feature
			$cate_arbo = array();
			$sql = "SELECT c.label, c.rowid";
			$sql .= " FROM " . $this->db->prefix() . "bank_categ as c";
			$sql .= " WHERE entity = " . $conf->entity;
			$sql .= " ORDER BY c.label";
			$result = $this->db->query($sql);
			if ($result) {
				$num = $this->db->num_rows($result);
				$i = 0;
				while ($i < $num) {
					$objp = $this->db->fetch_object($result);
					if ($objp) {
						$cate_arbo[$objp->rowid] = array('id' => $objp->rowid, 'fulllabel' => $objp->label, 'color' => '', 'picto' => 'category');
					}
					$i++;
				}
				$this->db->free($result);
			} else {
				dol_print_error($this->db);
			}
		} else {
			$cat = new Categorie($this->db);
			$cate_arbo = $cat->get_full_arbo($type, $markafterid, $include);
		}

		$outarray = array();

		$output = '<select class="flat' . ($morecss ? ' ' . $morecss : '') . '" name="' . $htmlname . '" id="' . $htmlname . '">';
		if (is_array($cate_arbo)) {
			if (!count($cate_arbo)) {
				$output .= '<option value="-1" disabled>' . $langs->trans("NoCategoriesDefined") . '</option>';
			} else {
				$output .= '<option value="-1">&nbsp;</option>';
				foreach ($cate_arbo as $key => $value) {
					if ($cate_arbo[$key]['id'] == $selected || ($selected === 'auto' && count($cate_arbo) == 1)) {
						$add = 'selected ';
					} else {
						$add = '';
					}
					$output .= '<option ' . $add . 'value="' . $cate_arbo[$key]['id'] . '"';
					$output .= ' data-html="' . dol_escape_htmltag(img_picto('', 'category', 'class="pictofixedwidth" style="color: #' . $cate_arbo[$key]['color'] . '"') . dol_trunc($cate_arbo[$key]['fulllabel'], $maxlength, 'middle')) . '"';
					$output .= '>';
					$output .= dol_trunc($cate_arbo[$key]['fulllabel'], $maxlength, 'middle');
					$output .= '</option>';

					$outarray[$cate_arbo[$key]['id']] = $cate_arbo[$key]['fulllabel'];
				}
			}
		}
		$output .= '</select>';
		$output .= "\n";

		if ($outputmode == 2) {
			return $cate_arbo;
		} elseif ($outputmode) {
			return $outarray;
		}
		return $output;
	}

	// phpcs:disable PEAR.NamingConventions.ValidFunctionName.ScopeNotCamelCaps

	/**
	 *     Show a confirmation HTML form or AJAX popup
	 *
	 * @param string $page Url of page to call if confirmation is OK
	 * @param string $title Title
	 * @param string $question Question
	 * @param string $action Action
	 * @param array $formquestion An array with forms complementary inputs
	 * @param string $selectedchoice "" or "no" or "yes"
	 * @param int|string $useajax 0=No, 1=Yes use Ajax to show the popup, 2=Yes and also submit page with &confirm=no if choice is No, 'xxx'=Yes and preoutput confirm box with div id=dialog-confirm-xxx
	 * @param int $height Force height of box
	 * @param int $width Force width of box
	 * @return    void
	 * @deprecated
	 * @see formconfirm()
	 */
	public function form_confirm($page, $title, $question, $action, $formquestion = '', $selectedchoice = "", $useajax = 0, $height = 170, $width = 500)
	{
		// phpcs:enable
		dol_syslog(__METHOD__ . ': using form_confirm is deprecated. Use formconfim instead.', LOG_WARNING);
		print $this->formconfirm($page, $title, $question, $action, $formquestion, $selectedchoice, $useajax, $height, $width);
	}

	/**
	 *     Show a confirmation HTML form or AJAX popup.
	 *     Easiest way to use this is with useajax=1.
	 *     If you use useajax='xxx', you must also add jquery code to trigger opening of box (with correct parameters)
	 *     just after calling this method. For example:
	 *       print '<script nonce="'.getNonce().'" type="text/javascript">'."\n";
	 *       print 'jQuery(document).ready(function() {'."\n";
	 *       print 'jQuery(".xxxlink").click(function(e) { jQuery("#aparamid").val(jQuery(this).attr("rel")); jQuery("#dialog-confirm-xxx").dialog("open"); return false; });'."\n";
	 *       print '});'."\n";
	 *       print '</script>'."\n";
	 *
	 * @param string 		$page 				Url of page to call if confirmation is OK. Can contains parameters (param 'action' and 'confirm' will be reformated)
	 * @param string 		$title 				Title
	 * @param string 		$question 			Question
	 * @param string 		$action 			Action
	 * @param array|string 	$formquestion 		An array with complementary inputs to add into forms: array(array('label'=> ,'type'=> , 'size'=>, 'morecss'=>, 'moreattr'=>'autofocus' or 'style=...'))
	 *                                   		'type' can be 'text', 'password', 'checkbox', 'radio', 'date', 'datetime', 'select', 'multiselect', 'morecss',
	 *                                   		'other', 'onecolumn' or 'hidden'...
	 * @param int|string 	$selectedchoice 	'' or 'no', or 'yes' or '1', 1, '0' or 0
	 * @param int|string 	$useajax 			0=No, 1=Yes use Ajax to show the popup, 2=Yes and also submit page with &confirm=no if choice is No, 'xxx'=Yes and preoutput confirm box with div id=dialog-confirm-xxx
	 * @param int|string 	$height 			Force height of box (0 = auto)
	 * @param int 			$width 				Force width of box ('999' or '90%'). Ignored and forced to 90% on smartphones.
	 * @param int 			$disableformtag 	1=Disable form tag. Can be used if we are already inside a <form> section.
	 * @param string 		$labelbuttonyes 	Label for Yes
	 * @param string 		$labelbuttonno 		Label for No
	 * @return string                        	HTML ajax code if a confirm ajax popup is required, Pure HTML code if it's an html form
	 */
	public function formconfirm($page, $title, $question, $action, $formquestion = '', $selectedchoice = '', $useajax = 0, $height = 0, $width = 500, $disableformtag = 0, $labelbuttonyes = 'Yes', $labelbuttonno = 'No')
	{
		global $langs, $conf;

		$more = '<!-- formconfirm - before call, page=' . dol_escape_htmltag($page) . ' -->';
		$formconfirm = '';
		$inputok = array();
		$inputko = array();

		// Clean parameters
		$newselectedchoice = empty($selectedchoice) ? "no" : $selectedchoice;
		if ($conf->browser->layout == 'phone') {
			$width = '95%';
		}

		// Set height automatically if not defined
		if (empty($height)) {
			$height = 220;
			if (is_array($formquestion) && count($formquestion) > 2) {
				$height += ((count($formquestion) - 2) * 24);
			}
		}

		if (is_array($formquestion) && !empty($formquestion)) {
			// First add hidden fields and value
			foreach ($formquestion as $key => $input) {
				if (is_array($input) && !empty($input)) {
					if ($input['type'] == 'hidden') {
						$moreattr = (!empty($input['moreattr']) ? ' ' . $input['moreattr'] : '');
						$morecss = (!empty($input['morecss']) ? ' ' . $input['morecss'] : '');

						$more .= '<input type="hidden" id="' . dol_escape_htmltag($input['name']) . '" name="' . dol_escape_htmltag($input['name']) . '" value="' . dol_escape_htmltag($input['value']) . '" class="' . $morecss . '"' . $moreattr . '>' . "\n";
					}
				}
			}

			// Now add questions
			$moreonecolumn = '';
			$more .= '<div class="tagtable paddingtopbottomonly centpercent noborderspacing">' . "\n";
			foreach ($formquestion as $key => $input) {
				if (is_array($input) && !empty($input)) {
					$size = (!empty($input['size']) ? ' size="' . $input['size'] . '"' : '');    // deprecated. Use morecss instead.
					$moreattr = (!empty($input['moreattr']) ? ' ' . $input['moreattr'] : '');
					$morecss = (!empty($input['morecss']) ? ' ' . $input['morecss'] : '');

					if ($input['type'] == 'text') {
<<<<<<< HEAD
						$more .= '<div class="tagtr"><div class="tagtd'.(empty($input['tdclass']) ? '' : (' '.$input['tdclass'])).'">'.$input['label'].'</div><div class="tagtd"><input type="text" class="flat'.$morecss.'" id="'.dol_escape_htmltag($input['name']).'" name="'.dol_escape_htmltag($input['name']).'"'.$size.' value="'.(empty($input['value']) ? '' : $input['value']).'"'.$moreattr.' /></div></div>'."\n";
					} elseif ($input['type'] == 'password')	{
						$more .= '<div class="tagtr"><div class="tagtd'.(empty($input['tdclass']) ? '' : (' '.$input['tdclass'])).'">'.$input['label'].'</div><div class="tagtd"><input type="password" class="flat'.$morecss.'" id="'.dol_escape_htmltag($input['name']).'" name="'.dol_escape_htmltag($input['name']).'"'.$size.' value="'.(empty($input['value']) ? '' : $input['value']).'"'.$moreattr.' /></div></div>'."\n";
=======
						$more .= '<div class="tagtr"><div class="tagtd' . (empty($input['tdclass']) ? '' : (' ' . $input['tdclass'])) . '">' . $input['label'] . '</div><div class="tagtd"><input type="text" class="flat' . $morecss . '" id="' . dol_escape_htmltag($input['name']) . '" name="' . dol_escape_htmltag($input['name']) . '"' . $size . ' value="' . (empty($input['value']) ? '' : $input['value']) . '"' . $moreattr . ' /></div></div>' . "\n";
					} elseif ($input['type'] == 'password') {
						$more .= '<div class="tagtr"><div class="tagtd' . (empty($input['tdclass']) ? '' : (' ' . $input['tdclass'])) . '">' . $input['label'] . '</div><div class="tagtd"><input type="password" class="flat' . $morecss . '" id="' . dol_escape_htmltag($input['name']) . '" name="' . dol_escape_htmltag($input['name']) . '"' . $size . ' value="' . (empty($input['value']) ? '' : $input['value']) . '"' . $moreattr . ' /></div></div>' . "\n";
>>>>>>> 6295c9a9
					} elseif ($input['type'] == 'textarea') {
						/*$more .= '<div class="tagtr"><div class="tagtd'.(empty($input['tdclass']) ? '' : (' '.$input['tdclass'])).'">'.$input['label'].'</div><div class="tagtd">';
						$more .= '<textarea name="'.$input['name'].'" class="'.$morecss.'"'.$moreattr.'>';
						$more .= $input['value'];
						$more .= '</textarea>';
						$more .= '</div></div>'."\n";*/
						$moreonecolumn .= '<div class="margintoponly">';
						$moreonecolumn .= $input['label'] . '<br>';
						$moreonecolumn .= '<textarea name="' . dol_escape_htmltag($input['name']) . '" id="' . dol_escape_htmltag($input['name']) . '" class="' . $morecss . '"' . $moreattr . '>';
						$moreonecolumn .= $input['value'];
						$moreonecolumn .= '</textarea>';
						$moreonecolumn .= '</div>';
					} elseif (in_array($input['type'], ['select', 'multiselect'])) {
						if (empty($morecss)) {
							$morecss = 'minwidth100';
						}

						$show_empty = isset($input['select_show_empty']) ? $input['select_show_empty'] : 1;
						$key_in_label = isset($input['select_key_in_label']) ? $input['select_key_in_label'] : 0;
						$value_as_key = isset($input['select_value_as_key']) ? $input['select_value_as_key'] : 0;
						$translate = isset($input['select_translate']) ? $input['select_translate'] : 0;
						$maxlen = isset($input['select_maxlen']) ? $input['select_maxlen'] : 0;
						$disabled = isset($input['select_disabled']) ? $input['select_disabled'] : 0;
						$sort = isset($input['select_sort']) ? $input['select_sort'] : '';

						$more .= '<div class="tagtr"><div class="tagtd' . (empty($input['tdclass']) ? '' : (' ' . $input['tdclass'])) . '">';
						if (!empty($input['label'])) {
							$more .= $input['label'] . '</div><div class="tagtd left">';
						}
						if ($input['type'] == 'select') {
							$more .= $this->selectarray($input['name'], $input['values'], isset($input['default']) ? $input['default'] : '-1', $show_empty, $key_in_label, $value_as_key, $moreattr, $translate, $maxlen, $disabled, $sort, $morecss);
						} else {
							$more .= $this->multiselectarray($input['name'], $input['values'], is_array($input['default']) ? $input['default'] : [$input['default']], $key_in_label, $value_as_key, $morecss, $translate, $maxlen, $moreattr);
						}
						$more .= '</div></div>' . "\n";
					} elseif ($input['type'] == 'checkbox') {
						$more .= '<div class="tagtr">';
						$more .= '<div class="tagtd' . (empty($input['tdclass']) ? '' : (' ' . $input['tdclass'])) . '"><label for="' . dol_escape_htmltag($input['name']) . '">' . $input['label'] . '</label></div><div class="tagtd">';
						$more .= '<input type="checkbox" class="flat' . ($morecss ? ' ' . $morecss : '') . '" id="' . dol_escape_htmltag($input['name']) . '" name="' . dol_escape_htmltag($input['name']) . '"' . $moreattr;
						if (!is_bool($input['value']) && $input['value'] != 'false' && $input['value'] != '0' && $input['value'] != '') {
							$more .= ' checked';
						}
						if (is_bool($input['value']) && $input['value']) {
							$more .= ' checked';
						}
						if (isset($input['disabled'])) {
							$more .= ' disabled';
						}
						$more .= ' /></div>';
						$more .= '</div>' . "\n";
					} elseif ($input['type'] == 'radio') {
						$i = 0;
						foreach ($input['values'] as $selkey => $selval) {
							$more .= '<div class="tagtr">';
							if (isset($input['label'])) {
								if ($i == 0) {
									$more .= '<div class="tagtd' . (empty($input['tdclass']) ? ' tdtop' : (' tdtop ' . $input['tdclass'])) . '">' . $input['label'] . '</div>';
								} else {
									$more .= '<div clas="tagtd' . (empty($input['tdclass']) ? '' : (' "' . $input['tdclass'])) . '">&nbsp;</div>';
								}
							}
							$more .= '<div class="tagtd' . ($i == 0 ? ' tdtop' : '') . '"><input type="radio" class="flat' . $morecss . '" id="' . dol_escape_htmltag($input['name'] . $selkey) . '" name="' . dol_escape_htmltag($input['name']) . '" value="' . $selkey . '"' . $moreattr;
							if (!empty($input['disabled'])) {
								$more .= ' disabled';
							}
							if (isset($input['default']) && $input['default'] === $selkey) {
								$more .= ' checked="checked"';
							}
							$more .= ' /> ';
							$more .= '<label for="' . dol_escape_htmltag($input['name'] . $selkey) . '" class="valignmiddle">' . $selval . '</label>';
							$more .= '</div></div>' . "\n";
							$i++;
						}
					} elseif ($input['type'] == 'date' || $input['type'] == 'datetime') {
						$more .= '<div class="tagtr"><div class="tagtd' . (empty($input['tdclass']) ? '' : (' ' . $input['tdclass'])) . '">' . $input['label'] . '</div>';
						$more .= '<div class="tagtd">';
						$addnowlink = (empty($input['datenow']) ? 0 : 1);
						$h = $m = 0;
						if ($input['type'] == 'datetime') {
							$h = isset($input['hours']) ? $input['hours'] : 1;
							$m = isset($input['minutes']) ? $input['minutes'] : 1;
						}
						$more .= $this->selectDate($input['value'], $input['name'], $h, $m, 0, '', 1, $addnowlink);
						$more .= '</div></div>'."\n";
						$formquestion[] = array('name'=>$input['name'].'day');
						$formquestion[] = array('name'=>$input['name'].'month');
						$formquestion[] = array('name'=>$input['name'].'year');
						$formquestion[] = array('name'=>$input['name'].'hour');
						$formquestion[] = array('name'=>$input['name'].'min');
					} elseif ($input['type'] == 'other') { // can be 1 column or 2 depending if label is set or not
						$more .= '<div class="tagtr"><div class="tagtd'.(empty($input['tdclass']) ? '' : (' '.$input['tdclass'])).'">';
						if (!empty($input['label'])) {
							$more .= $input['label'] . '</div><div class="tagtd">';
						}
						$more .= $input['value'];
						$more .= '</div></div>' . "\n";
					} elseif ($input['type'] == 'onecolumn') {
						$moreonecolumn .= '<div class="margintoponly">';
						$moreonecolumn .= $input['value'];
						$moreonecolumn .= '</div>' . "\n";
					} elseif ($input['type'] == 'hidden') {
						// Do nothing more, already added by a previous loop
					} elseif ($input['type'] == 'separator') {
						$more .= '<br>';
					} else {
						$more .= 'Error type ' . $input['type'] . ' for the confirm box is not a supported type';
					}
				}
			}
			$more .= '</div>' . "\n";
			$more .= $moreonecolumn;
		}

		// JQUERY method dialog is broken with smartphone, we use standard HTML.
		// Note: When using dol_use_jmobile or no js, you must also check code for button use a GET url with action=xxx and check that you also output the confirm code when action=xxx
		// See page product/card.php for example
		if (!empty($conf->dol_use_jmobile)) {
			$useajax = 0;
		}
		if (empty($conf->use_javascript_ajax)) {
			$useajax = 0;
		}

		if ($useajax) {
			$autoOpen = true;
			$dialogconfirm = 'dialog-confirm';
			$button = '';
			if (!is_numeric($useajax)) {
				$button = $useajax;
				$useajax = 1;
				$autoOpen = false;
				$dialogconfirm .= '-' . $button;
			}
			$pageyes = $page . (preg_match('/\?/', $page) ? '&' : '?') . 'action=' . urlencode($action) . '&confirm=yes';
			$pageno = ($useajax == 2 ? $page . (preg_match('/\?/', $page) ? '&' : '?') . 'action=' . urlencode($action) . '&confirm=no' : '');

			// Add input fields into list of fields to read during submit (inputok and inputko)
			if (is_array($formquestion)) {
				foreach ($formquestion as $key => $input) {
					//print "xx ".$key." rr ".is_array($input)."<br>\n";
					// Add name of fields to propagate with the GET when submitting the form with button OK.
					if (is_array($input) && isset($input['name'])) {
						if (strpos($input['name'], ',') > 0) {
							$inputok = array_merge($inputok, explode(',', $input['name']));
						} else {
							array_push($inputok, $input['name']);
						}
					}
					// Add name of fields to propagate with the GET when submitting the form with button KO.
					if (isset($input['inputko']) && $input['inputko'] == 1) {
						array_push($inputko, $input['name']);
					}
				}
			}

			// Show JQuery confirm box.
			$formconfirm .= '<div id="' . $dialogconfirm . '" title="' . dol_escape_htmltag($title) . '" style="display: none;">';
			if (is_array($formquestion) && !empty($formquestion['text'])) {
				$formconfirm .= '<div class="confirmtext">' . $formquestion['text'] . '</div>' . "\n";
			}
			if (!empty($more)) {
				$formconfirm .= '<div class="confirmquestions">' . $more . '</div>' . "\n";
			}
			$formconfirm .= ($question ? '<div class="confirmmessage">' . img_help('', '') . ' ' . $question . '</div>' : '');
			$formconfirm .= '</div>' . "\n";

			$formconfirm .= "\n<!-- begin code of popup for formconfirm page=" . $page . " -->\n";
			$formconfirm .= '<script nonce="' . getNonce() . '" type="text/javascript">' . "\n";
			$formconfirm .= "/* Code for the jQuery('#dialogforpopup').dialog() */\n";
			$formconfirm .= 'jQuery(document).ready(function() {
            $(function() {
            	$( "#' . $dialogconfirm . '" ).dialog(
            	{
                    autoOpen: ' . ($autoOpen ? "true" : "false") . ',';
			if ($newselectedchoice == 'no') {
				$formconfirm .= '
						open: function() {
            				$(this).parent().find("button.ui-button:eq(2)").focus();
						},';
			}

			$jsforcursor = '';
			if ($useajax == 1) {
				$jsforcursor = '// The call to urljump can be slow, so we set the wait cursor' . "\n";
				$jsforcursor .= 'jQuery("html,body,#id-container").addClass("cursorwait");' . "\n";
			}

			$postconfirmas = 'GET';

			$formconfirm .= '
                    resizable: false,
                    height: "' . $height . '",
                    width: "' . $width . '",
                    modal: true,
                    closeOnEscape: false,
                    buttons: {
                        "' . dol_escape_js($langs->transnoentities($labelbuttonyes)) . '": function() {
							var options = "token=' . urlencode(newToken()) . '";
                        	var inputok = ' . json_encode($inputok) . ';	/* List of fields into form */
							var page = "' . dol_escape_js(!empty($page) ? $page : '') . '";
                         	var pageyes = "' . dol_escape_js(!empty($pageyes) ? $pageyes : '') . '";

                         	if (inputok.length > 0) {
                         		$.each(inputok, function(i, inputname) {
                         			var more = "";
									var inputvalue;
                         			if ($("input[name=\'" + inputname + "\']").attr("type") == "radio") {
										inputvalue = $("input[name=\'" + inputname + "\']:checked").val();
									} else {
                         		    	if ($("#" + inputname).attr("type") == "checkbox") { more = ":checked"; }
                         				inputvalue = $("#" + inputname + more).val();
									}
                         			if (typeof inputvalue == "undefined") { inputvalue=""; }
									console.log("formconfirm check inputname="+inputname+" inputvalue="+inputvalue);
                         			options += "&" + inputname + "=" + encodeURIComponent(inputvalue);
                         		});
                         	}
                         	var urljump = pageyes + (pageyes.indexOf("?") < 0 ? "?" : "&") + options;
            				if (pageyes.length > 0) {';
			if ($postconfirmas == 'GET') {
				$formconfirm .= 'location.href = urljump;';
			} else {
				$formconfirm .= $jsforcursor;
				$formconfirm .= 'var post = $.post(
									pageyes,
									options,
									function(data) { $("body").html(data); jQuery("html,body,#id-container").removeClass("cursorwait"); }
								);';
			}
			$formconfirm .= '
								console.log("after post ok");
							}
	                        $(this).dialog("close");
                        },
                        "' . dol_escape_js($langs->transnoentities($labelbuttonno)) . '": function() {
                        	var options = "token=' . urlencode(newToken()) . '";
                         	var inputko = ' . json_encode($inputko) . ';	/* List of fields into form */
							var page = "' . dol_escape_js(!empty($page) ? $page : '') . '";
                         	var pageno="' . dol_escape_js(!empty($pageno) ? $pageno : '') . '";
                         	if (inputko.length > 0) {
                         		$.each(inputko, function(i, inputname) {
                         			var more = "";
                         			if ($("#" + inputname).attr("type") == "checkbox") { more = ":checked"; }
                         			var inputvalue = $("#" + inputname + more).val();
                         			if (typeof inputvalue == "undefined") { inputvalue=""; }
                         			options += "&" + inputname + "=" + encodeURIComponent(inputvalue);
                         		});
                         	}
                         	var urljump=pageno + (pageno.indexOf("?") < 0 ? "?" : "&") + options;
                         	//alert(urljump);
            				if (pageno.length > 0) {';
			if ($postconfirmas == 'GET') {
				$formconfirm .= 'location.href = urljump;';
			} else {
				$formconfirm .= $jsforcursor;
				$formconfirm .= 'var post = $.post(
									pageno,
									options,
									function(data) { $("body").html(data); jQuery("html,body,#id-container").removeClass("cursorwait"); }
								);';
			}
			$formconfirm .= '
								console.log("after post ko");
							}
                            $(this).dialog("close");
                        }
                    }
                }
                );

            	var button = "' . $button . '";
            	if (button.length > 0) {
                	$( "#" + button ).click(function() {
                		$("#' . $dialogconfirm . '").dialog("open");
        			});
                }
            });
            });
            </script>';
			$formconfirm .= "<!-- end ajax formconfirm -->\n";
		} else {
			$formconfirm .= "\n<!-- begin formconfirm page=" . dol_escape_htmltag($page) . " -->\n";

			if (empty($disableformtag)) {
				$formconfirm .= '<form method="POST" action="' . $page . '" class="notoptoleftroright">' . "\n";
			}

			$formconfirm .= '<input type="hidden" name="action" value="' . $action . '">' . "\n";
			$formconfirm .= '<input type="hidden" name="token" value="' . newToken() . '">' . "\n";

			$formconfirm .= '<table class="valid centpercent">' . "\n";

			// Line title
			$formconfirm .= '<tr class="validtitre"><td class="validtitre" colspan="2">';
			$formconfirm .= img_picto('', 'pictoconfirm') . ' ' . $title;
			$formconfirm .= '</td></tr>' . "\n";

			// Line text
			if (is_array($formquestion) && !empty($formquestion['text'])) {
				$formconfirm .= '<tr class="valid"><td class="valid" colspan="2">' . $formquestion['text'] . '</td></tr>' . "\n";
			}

			// Line form fields
			if ($more) {
				$formconfirm .= '<tr class="valid"><td class="valid" colspan="2">' . "\n";
				$formconfirm .= $more;
				$formconfirm .= '</td></tr>' . "\n";
			}

			// Line with question
			$formconfirm .= '<tr class="valid">';
			$formconfirm .= '<td class="valid">' . $question . '</td>';
			$formconfirm .= '<td class="valid center">';
			$formconfirm .= $this->selectyesno("confirm", $newselectedchoice, 0, false, 0, 0, 'marginleftonly marginrightonly', $labelbuttonyes, $labelbuttonno);
			$formconfirm .= '<input class="button valignmiddle confirmvalidatebutton small" type="submit" value="' . $langs->trans("Validate") . '">';
			$formconfirm .= '</td>';
			$formconfirm .= '</tr>' . "\n";

			$formconfirm .= '</table>' . "\n";

			if (empty($disableformtag)) {
				$formconfirm .= "</form>\n";
			}
			$formconfirm .= '<br>';

			if (!empty($conf->use_javascript_ajax)) {
				$formconfirm .= '<!-- code to disable button to avoid double clic -->';
				$formconfirm .= '<script nonce="' . getNonce() . '" type="text/javascript">' . "\n";
				$formconfirm .= '
				$(document).ready(function () {
					$(".confirmvalidatebutton").on("click", function() {
						console.log("We click on button");
						$(this).attr("disabled", "disabled");
						setTimeout(\'$(".confirmvalidatebutton").removeAttr("disabled")\', 3000);
						//console.log($(this).closest("form"));
						$(this).closest("form").submit();
					});
				});
				';
				$formconfirm .= '</script>' . "\n";
			}

			$formconfirm .= "<!-- end formconfirm -->\n";
		}

		return $formconfirm;
	}


	// phpcs:disable PEAR.NamingConventions.ValidFunctionName.ScopeNotCamelCaps

	/**
	 * Show a form to select a project
	 *
	 * @param 	int 		$page 				Page
	 * @param 	int 		$socid 				Id third party (-1=all, 0=only projects not linked to a third party, id=projects not linked or linked to third party id)
	 * @param 	int 		$selected 			Id pre-selected project
	 * @param 	string 		$htmlname 			Name of select field
	 * @param 	int 		$discard_closed 	Discard closed projects (0=Keep,1=hide completely except $selected,2=Disable)
	 * @param 	int 		$maxlength 			Max length
	 * @param 	int 		$forcefocus 		Force focus on field (works with javascript only)
	 * @param 	int 		$nooutput 			No print is done. String is returned.
	 * @param 	string 		$textifnoproject 	Text to show if no project
	 * @param 	string 		$morecss 			More CSS
	 * @return	string                      	Return html content
	 */
	public function form_project($page, $socid, $selected = '', $htmlname = 'projectid', $discard_closed = 0, $maxlength = 20, $forcefocus = 0, $nooutput = 0, $textifnoproject = '', $morecss = '')
	{
		// phpcs:enable
		global $langs;

		require_once DOL_DOCUMENT_ROOT . '/core/lib/project.lib.php';
		require_once DOL_DOCUMENT_ROOT . '/core/class/html.formprojet.class.php';

		$out = '';

		$formproject = new FormProjets($this->db);

		$langs->load("project");
		if ($htmlname != "none") {
			$out .= '<form method="post" action="' . $page . '">';
			$out .= '<input type="hidden" name="action" value="classin">';
			$out .= '<input type="hidden" name="token" value="' . newToken() . '">';
			$out .= $formproject->select_projects($socid, $selected, $htmlname, $maxlength, 0, 1, $discard_closed, $forcefocus, 0, 0, '', 1, 0, $morecss);
			$out .= '<input type="submit" class="button smallpaddingimp" value="' . $langs->trans("Modify") . '">';
			$out .= '</form>';
		} else {
			$out .= '<span class="project_head_block">';
			if ($selected) {
				$projet = new Project($this->db);
				$projet->fetch($selected);
				$out .= $projet->getNomUrl(0, '', 1);
			} else {
				$out .= '<span class="opacitymedium">' . $textifnoproject . '</span>';
			}
			$out .= '</span>';
		}

		if (empty($nooutput)) {
			print $out;
			return '';
		}
		return $out;
	}

	// phpcs:disable PEAR.NamingConventions.ValidFunctionName.ScopeNotCamelCaps

	/**
	 * Show a form to select payment conditions
	 *
	 * @param int 		$page 				Page
	 * @param string 	$selected 			Id condition pre-selectionne
	 * @param string 	$htmlname 			Name of select html field
	 * @param int 		$addempty 			Add empty entry
	 * @param string 	$type 				Type ('direct-debit' or 'bank-transfer')
	 * @param int 		$filtertype 		If > 0, include payment terms with deposit percentage (for objects other than invoices and invoice templates)
	 * @param string 	$deposit_percent 	< 0 : deposit_percent input makes no sense (for example, in list filters)
	 *                                		0 : use default deposit percentage from entry
	 *                                		> 0 : force deposit percentage (for example, from company object)
	 * @param int 		$nooutput 			No print is done. String is returned.
	 * @return string                   	HTML output or ''
	 */
	public function form_conditions_reglement($page, $selected = '', $htmlname = 'cond_reglement_id', $addempty = 0, $type = '', $filtertype = -1, $deposit_percent = -1, $nooutput = 0)
	{
		// phpcs:enable
		global $langs;

		$out = '';

		if ($htmlname != "none") {
			$out .= '<form method="POST" action="' . $page . '">';
			$out .= '<input type="hidden" name="action" value="setconditions">';
			$out .= '<input type="hidden" name="token" value="' . newToken() . '">';
			if ($type) {
				$out .= '<input type="hidden" name="type" value="' . dol_escape_htmltag($type) . '">';
			}
			$out .= $this->getSelectConditionsPaiements($selected, $htmlname, $filtertype, $addempty, 0, '', $deposit_percent);
			$out .= '<input type="submit" class="button valignmiddle smallpaddingimp" value="' . $langs->trans("Modify") . '">';
			$out .= '</form>';
		} else {
			if ($selected) {
				$this->load_cache_conditions_paiements();
				if (isset($this->cache_conditions_paiements[$selected])) {
					$label = $this->cache_conditions_paiements[$selected]['label'];

					if (!empty($this->cache_conditions_paiements[$selected]['deposit_percent'])) {
						$label = str_replace('__DEPOSIT_PERCENT__', $deposit_percent > 0 ? $deposit_percent : $this->cache_conditions_paiements[$selected]['deposit_percent'], $label);
					}

					$out .= $label;
				} else {
					$langs->load('errors');
					$out .= $langs->trans('ErrorNotInDictionaryPaymentConditions');
				}
			} else {
				$out .= '&nbsp;';
			}
		}

		if (empty($nooutput)) {
			print $out;
			return '';
		}
		return $out;
	}

	// phpcs:disable PEAR.NamingConventions.ValidFunctionName.ScopeNotCamelCaps

	/**
	 *  Show a form to select a delivery delay
	 *
	 * @param 	int 		$page 		Page
	 * @param 	string 		$selected 	Id condition pre-selectionne
	 * @param 	string 		$htmlname 	Name of select html field
	 * @param 	int 		$addempty 	Add an empty entry
	 * @return  void
	 */
	public function form_availability($page, $selected = '', $htmlname = 'availability', $addempty = 0)
	{
		// phpcs:enable
		global $langs;
		if ($htmlname != "none") {
			print '<form method="post" action="' . $page . '">';
			print '<input type="hidden" name="action" value="setavailability">';
			print '<input type="hidden" name="token" value="' . newToken() . '">';
			$this->selectAvailabilityDelay($selected, $htmlname, -1, $addempty);
			print '<input type="submit" name="modify" class="button smallpaddingimp" value="' . $langs->trans("Modify") . '">';
			print '<input type="submit" name="cancel" class="button smallpaddingimp" value="' . $langs->trans("Cancel") . '">';
			print '</form>';
		} else {
			if ($selected) {
				$this->load_cache_availability();
				print $this->cache_availability[$selected]['label'];
			} else {
				print "&nbsp;";
			}
		}
	}

	/**
	 *  Output HTML form to select list of input reason (events that triggered an object creation, like after sending an emailing, making an advert, ...)
	 *  List found into table c_input_reason loaded by loadCacheInputReason
	 *
	 * @param string $page Page
	 * @param string $selected Id condition pre-selectionne
	 * @param string $htmlname Name of select html field
	 * @param int $addempty Add empty entry
	 * @return    void
	 */
	public function formInputReason($page, $selected = '', $htmlname = 'demandreason', $addempty = 0)
	{
		global $langs;
		if ($htmlname != "none") {
			print '<form method="post" action="' . $page . '">';
			print '<input type="hidden" name="action" value="setdemandreason">';
			print '<input type="hidden" name="token" value="' . newToken() . '">';
			$this->selectInputReason($selected, $htmlname, -1, $addempty);
			print '<input type="submit" class="button smallpaddingimp" value="' . $langs->trans("Modify") . '">';
			print '</form>';
		} else {
			if ($selected) {
				$this->loadCacheInputReason();
				foreach ($this->cache_demand_reason as $key => $val) {
					if ($val['id'] == $selected) {
						print $val['label'];
						break;
					}
				}
			} else {
				print "&nbsp;";
			}
		}
	}

	// phpcs:disable PEAR.NamingConventions.ValidFunctionName.ScopeNotCamelCaps

	/**
	 *    Show a form + html select a date
	 *
	 * @param string $page Page
	 * @param string $selected Date preselected
	 * @param string $htmlname Html name of date input fields or 'none'
	 * @param int $displayhour Display hour selector
	 * @param int $displaymin Display minutes selector
	 * @param int $nooutput 1=No print output, return string
	 * @param string $type 'direct-debit' or 'bank-transfer'
	 * @return    string
	 * @see        selectDate()
	 */
	public function form_date($page, $selected, $htmlname, $displayhour = 0, $displaymin = 0, $nooutput = 0, $type = '')
	{
		// phpcs:enable
		global $langs;

		$ret = '';

		if ($htmlname != "none") {
			$ret .= '<form method="POST" action="' . $page . '" name="form' . $htmlname . '">';
			$ret .= '<input type="hidden" name="action" value="set' . $htmlname . '">';
			$ret .= '<input type="hidden" name="token" value="' . newToken() . '">';
			if ($type) {
				$ret .= '<input type="hidden" name="type" value="' . dol_escape_htmltag($type) . '">';
			}
			$ret .= '<table class="nobordernopadding">';
			$ret .= '<tr><td>';
			$ret .= $this->selectDate($selected, $htmlname, $displayhour, $displaymin, 1, 'form' . $htmlname, 1, 0);
			$ret .= '</td>';
			$ret .= '<td class="left"><input type="submit" class="button smallpaddingimp" value="' . $langs->trans("Modify") . '"></td>';
			$ret .= '</tr></table></form>';
		} else {
			if ($displayhour) {
				$ret .= dol_print_date($selected, 'dayhour');
			} else {
				$ret .= dol_print_date($selected, 'day');
			}
		}

		if (empty($nooutput)) {
			print $ret;
		}
		return $ret;
	}


	// phpcs:disable PEAR.NamingConventions.ValidFunctionName.ScopeNotCamelCaps

	/**
	 *  Show a select form to choose a user
	 *
	 * @param string $page Page
	 * @param string $selected Id of user preselected
	 * @param string $htmlname Name of input html field. If 'none', we just output the user link.
	 * @param array $exclude List of users id to exclude
	 * @param array $include List of users id to include
	 * @return    void
	 */
	public function form_users($page, $selected = '', $htmlname = 'userid', $exclude = '', $include = '')
	{
		// phpcs:enable
		global $langs;

		if ($htmlname != "none") {
			print '<form method="POST" action="' . $page . '" name="form' . $htmlname . '">';
			print '<input type="hidden" name="action" value="set' . $htmlname . '">';
			print '<input type="hidden" name="token" value="' . newToken() . '">';
			print $this->select_dolusers($selected, $htmlname, 1, $exclude, 0, $include);
			print '<input type="submit" class="button smallpaddingimp valignmiddle" value="' . $langs->trans("Modify") . '">';
			print '</form>';
		} else {
			if ($selected) {
				require_once DOL_DOCUMENT_ROOT . '/user/class/user.class.php';
				$theuser = new User($this->db);
				$theuser->fetch($selected);
				print $theuser->getNomUrl(1);
			} else {
				print "&nbsp;";
			}
		}
	}


	// phpcs:disable PEAR.NamingConventions.ValidFunctionName.ScopeNotCamelCaps

	/**
	 *    Show form with payment mode
	 *
	 * @param string $page Page
	 * @param int $selected Id mode pre-selectionne
	 * @param string $htmlname Name of select html field
	 * @param string $filtertype To filter on field type in llx_c_paiement ('CRDT' or 'DBIT' or array('code'=>xx,'label'=>zz))
	 * @param int $active Active or not, -1 = all
	 * @param int $addempty 1=Add empty entry
	 * @param string $type Type ('direct-debit' or 'bank-transfer')
	 * @param int $nooutput 1=Return string, no output
	 * @return    string                    HTML output or ''
	 */
	public function form_modes_reglement($page, $selected = '', $htmlname = 'mode_reglement_id', $filtertype = '', $active = 1, $addempty = 0, $type = '', $nooutput = 0)
	{
		// phpcs:enable
		global $langs;

		$out = '';
		if ($htmlname != "none") {
			$out .= '<form method="POST" action="' . $page . '">';
			$out .= '<input type="hidden" name="action" value="setmode">';
			$out .= '<input type="hidden" name="token" value="' . newToken() . '">';
			if ($type) {
				$out .= '<input type="hidden" name="type" value="' . dol_escape_htmltag($type) . '">';
			}
			$out .= $this->select_types_paiements($selected, $htmlname, $filtertype, 0, $addempty, 0, 0, $active, '', 1);
			$out .= '<input type="submit" class="button smallpaddingimp valignmiddle" value="' . $langs->trans("Modify") . '">';
			$out .= '</form>';
		} else {
			if ($selected) {
				$this->load_cache_types_paiements();
				$out .= $this->cache_types_paiements[$selected]['label'];
			} else {
				$out .= "&nbsp;";
			}
		}

		if ($nooutput) {
			return $out;
		} else {
			print $out;
		}
		return '';
	}

	/**
	 *    Show form with transport mode
	 *
	 * @param string $page Page
	 * @param int $selected Id mode pre-select
	 * @param string $htmlname Name of select html field
	 * @param int $active Active or not, -1 = all
	 * @param int $addempty 1=Add empty entry
	 * @return    void
	 */
	public function formSelectTransportMode($page, $selected = '', $htmlname = 'transport_mode_id', $active = 1, $addempty = 0)
	{
		global $langs;
		if ($htmlname != "none") {
			print '<form method="POST" action="' . $page . '">';
			print '<input type="hidden" name="action" value="settransportmode">';
			print '<input type="hidden" name="token" value="' . newToken() . '">';
			$this->selectTransportMode($selected, $htmlname, 0, $addempty, 0, 0, $active);
			print '<input type="submit" class="button smallpaddingimp valignmiddle" value="' . $langs->trans("Modify") . '">';
			print '</form>';
		} else {
			if ($selected) {
				$this->load_cache_transport_mode();
				print $this->cache_transport_mode[$selected]['label'];
			} else {
				print "&nbsp;";
			}
		}
	}

	// phpcs:disable PEAR.NamingConventions.ValidFunctionName.ScopeNotCamelCaps

	/**
	 *    Show form with multicurrency code
	 *
	 * @param string $page Page
	 * @param string $selected code pre-selectionne
	 * @param string $htmlname Name of select html field
	 * @return    void
	 */
	public function form_multicurrency_code($page, $selected = '', $htmlname = 'multicurrency_code')
	{
		// phpcs:enable
		global $langs;
		if ($htmlname != "none") {
			print '<form method="POST" action="' . $page . '">';
			print '<input type="hidden" name="action" value="setmulticurrencycode">';
			print '<input type="hidden" name="token" value="' . newToken() . '">';
			print $this->selectMultiCurrency($selected, $htmlname, 0);
			print '<input type="submit" class="button smallpaddingimp valignmiddle" value="' . $langs->trans("Modify") . '">';
			print '</form>';
		} else {
			dol_include_once('/core/lib/company.lib.php');
			print !empty($selected) ? currency_name($selected, 1) : '&nbsp;';
		}
	}

	// phpcs:disable PEAR.NamingConventions.ValidFunctionName.ScopeNotCamelCaps

	/**
	 *    Show form with multicurrency rate
	 *
	 * @param string $page Page
	 * @param double $rate Current rate
	 * @param string $htmlname Name of select html field
	 * @param string $currency Currency code to explain the rate
	 * @return    void
	 */
	public function form_multicurrency_rate($page, $rate = '', $htmlname = 'multicurrency_tx', $currency = '')
	{
		// phpcs:enable
		global $langs, $mysoc, $conf;

		if ($htmlname != "none") {
			print '<form method="POST" action="' . $page . '">';
			print '<input type="hidden" name="action" value="setmulticurrencyrate">';
			print '<input type="hidden" name="token" value="' . newToken() . '">';
			print '<input type="text" class="maxwidth100" name="' . $htmlname . '" value="' . (!empty($rate) ? price(price2num($rate, 'CU')) : 1) . '" /> ';
			print '<select name="calculation_mode">';
			print '<option value="1">Change ' . $langs->trans("PriceUHT") . ' of lines</option>';
			print '<option value="2">Change ' . $langs->trans("PriceUHTCurrency") . ' of lines</option>';
			print '</select> ';
			print '<input type="submit" class="button smallpaddingimp valignmiddle" value="' . $langs->trans("Modify") . '">';
			print '</form>';
		} else {
			if (!empty($rate)) {
				print price($rate, 1, $langs, 1, 0);
				if ($currency && $rate != 1) {
					print ' &nbsp; (' . price($rate, 1, $langs, 1, 0) . ' ' . $currency . ' = 1 ' . $conf->currency . ')';
				}
			} else {
				print 1;
			}
		}
	}


	// phpcs:disable PEAR.NamingConventions.ValidFunctionName.ScopeNotCamelCaps

	/**
	 *    Show a select box with available absolute discounts
	 *
	 * @param string $page Page URL where form is shown
	 * @param int $selected Value pre-selected
	 * @param string $htmlname Name of SELECT component. If 'none', not changeable. Example 'remise_id'.
	 * @param int $socid Third party id
	 * @param float $amount Total amount available
	 * @param string $filter SQL filter on discounts
	 * @param int $maxvalue Max value for lines that can be selected
	 * @param string $more More string to add
	 * @param int $hidelist 1=Hide list
	 * @param int $discount_type 0 => customer discount, 1 => supplier discount
	 * @return    void
	 */
	public function form_remise_dispo($page, $selected, $htmlname, $socid, $amount, $filter = '', $maxvalue = 0, $more = '', $hidelist = 0, $discount_type = 0)
	{
		// phpcs:enable
		global $conf, $langs;
		if ($htmlname != "none") {
			print '<form method="post" action="' . $page . '">';
			print '<input type="hidden" name="action" value="setabsolutediscount">';
			print '<input type="hidden" name="token" value="' . newToken() . '">';
			print '<div class="inline-block">';
			if (!empty($discount_type)) {
				if (!empty($conf->global->FACTURE_SUPPLIER_DEPOSITS_ARE_JUST_PAYMENTS)) {
					if (!$filter || $filter == "fk_invoice_supplier_source IS NULL") {
						$translationKey = 'HasAbsoluteDiscountFromSupplier'; // If we want deposit to be substracted to payments only and not to total of final invoice
					} else {
						$translationKey = 'HasCreditNoteFromSupplier';
					}
				} else {
					if (!$filter || $filter == "fk_invoice_supplier_source IS NULL OR (description LIKE '(DEPOSIT)%' AND description NOT LIKE '(EXCESS PAID)%')") {
						$translationKey = 'HasAbsoluteDiscountFromSupplier';
					} else {
						$translationKey = 'HasCreditNoteFromSupplier';
					}
				}
			} else {
				if (!empty($conf->global->FACTURE_DEPOSITS_ARE_JUST_PAYMENTS)) {
					if (!$filter || $filter == "fk_facture_source IS NULL") {
						$translationKey = 'CompanyHasAbsoluteDiscount'; // If we want deposit to be substracted to payments only and not to total of final invoice
					} else {
						$translationKey = 'CompanyHasCreditNote';
					}
				} else {
					if (!$filter || $filter == "fk_facture_source IS NULL OR (description LIKE '(DEPOSIT)%' AND description NOT LIKE '(EXCESS RECEIVED)%')") {
						$translationKey = 'CompanyHasAbsoluteDiscount';
					} else {
						$translationKey = 'CompanyHasCreditNote';
					}
				}
			}
			print $langs->trans($translationKey, price($amount, 0, $langs, 0, 0, -1, $conf->currency));
			if (empty($hidelist)) {
				print ' ';
			}
			print '</div>';
			if (empty($hidelist)) {
				print '<div class="inline-block" style="padding-right: 10px">';
				$newfilter = 'discount_type=' . intval($discount_type);
				if (!empty($discount_type)) {
					$newfilter .= ' AND fk_invoice_supplier IS NULL AND fk_invoice_supplier_line IS NULL'; // Supplier discounts available
				} else {
					$newfilter .= ' AND fk_facture IS NULL AND fk_facture_line IS NULL'; // Customer discounts available
				}
				if ($filter) {
					$newfilter .= ' AND (' . $filter . ')';
				}
				// output the combo of discounts
				$nbqualifiedlines = $this->select_remises($selected, $htmlname, $newfilter, $socid, $maxvalue);
				if ($nbqualifiedlines > 0) {
					print ' &nbsp; <input type="submit" class="button smallpaddingimp" value="' . dol_escape_htmltag($langs->trans("UseLine")) . '"';
					if (!empty($discount_type) && $filter && $filter != "fk_invoice_supplier_source IS NULL OR (description LIKE '(DEPOSIT)%' AND description NOT LIKE '(EXCESS PAID)%')") {
						print ' title="' . $langs->trans("UseCreditNoteInInvoicePayment") . '"';
					}
					if (empty($discount_type) && $filter && $filter != "fk_facture_source IS NULL OR (description LIKE '(DEPOSIT)%' AND description NOT LIKE '(EXCESS RECEIVED)%')") {
						print ' title="' . $langs->trans("UseCreditNoteInInvoicePayment") . '"';
					}

					print '>';
				}
				print '</div>';
			}
			if ($more) {
				print '<div class="inline-block">';
				print $more;
				print '</div>';
			}
			print '</form>';
		} else {
			if ($selected) {
				print $selected;
			} else {
				print "0";
			}
		}
	}


	// phpcs:disable PEAR.NamingConventions.ValidFunctionName.ScopeNotCamelCaps

	/**
	 *  Show forms to select a contact
	 *
	 * @param string $page Page
	 * @param Societe $societe Filter on third party
	 * @param int $selected Id contact pre-selectionne
	 * @param string $htmlname Name of HTML select. If 'none', we just show contact link.
	 * @return    void
	 */
	public function form_contacts($page, $societe, $selected = '', $htmlname = 'contactid')
	{
		// phpcs:enable
		global $langs, $conf;

		if ($htmlname != "none") {
			print '<form method="post" action="' . $page . '">';
			print '<input type="hidden" name="action" value="set_contact">';
			print '<input type="hidden" name="token" value="' . newToken() . '">';
			print '<table class="nobordernopadding">';
			print '<tr><td>';
			print $this->selectcontacts($societe->id, $selected, $htmlname);
			$num = $this->num;
			if ($num == 0) {
				$addcontact = (!empty($conf->global->SOCIETE_ADDRESSES_MANAGEMENT) ? $langs->trans("AddContact") : $langs->trans("AddContactAddress"));
				print '<a href="' . DOL_URL_ROOT . '/contact/card.php?socid=' . $societe->id . '&amp;action=create&amp;backtoreferer=1">' . $addcontact . '</a>';
			}
			print '</td>';
			print '<td class="left"><input type="submit" class="button smallpaddingimp" value="' . $langs->trans("Modify") . '"></td>';
			print '</tr></table></form>';
		} else {
			if ($selected) {
				require_once DOL_DOCUMENT_ROOT . '/contact/class/contact.class.php';
				$contact = new Contact($this->db);
				$contact->fetch($selected);
				print $contact->getFullName($langs);
			} else {
				print "&nbsp;";
			}
		}
	}

	// phpcs:disable PEAR.NamingConventions.ValidFunctionName.ScopeNotCamelCaps

	/**
	 *  Output html select to select thirdparty
	 *
	 * @param string 	$page 					Page
	 * @param string 	$selected 				Id preselected
	 * @param string 	$htmlname 				Name of HTML select
	 * @param string	$filter 				Optional filters criteras. WARNING: To avoid SQL injection, only few chars [.a-z0-9 =<>()] are allowed here (example: 's.rowid <> x', 's.client IN (1,3)'). Do not use a filter coming from input of users.
	 * @param int 		$showempty 				Add an empty field
	 * @param int 		$showtype 				Show third party type in combolist (customer, prospect or supplier)
	 * @param int 		$forcecombo 			Force to use combo box
	 * @param array 	$events 				Event options. Example: array(array('method'=>'getContacts', 'url'=>dol_buildpath('/core/ajax/contacts.php',1), 'htmlname'=>'contactid', 'params'=>array('add-customer-contact'=>'disabled')))
	 * @param int 		$nooutput 				No print output. Return it only.
	 * @param array 	$excludeids 			Exclude IDs from the select combo
	 * @param string 	$textifnothirdparty 	Text to show if no thirdparty
	 * @return    string                        HTML output or ''
	 */
	public function form_thirdparty($page, $selected = '', $htmlname = 'socid', $filter = '', $showempty = 0, $showtype = 0, $forcecombo = 0, $events = array(), $nooutput = 0, $excludeids = array(), $textifnothirdparty = '')
	{
		// phpcs:enable
		global $langs;

		$out = '';
		if ($htmlname != "none") {
			$out .= '<form method="post" action="' . $page . '">';
			$out .= '<input type="hidden" name="action" value="set_thirdparty">';
			$out .= '<input type="hidden" name="token" value="' . newToken() . '">';
			$out .= $this->select_company($selected, $htmlname, $filter, $showempty, $showtype, $forcecombo, $events, 0, 'minwidth100', '', '', 1, array(), false, $excludeids);
			$out .= '<input type="submit" class="button smallpaddingimp valignmiddle" value="' . $langs->trans("Modify") . '">';
			$out .= '</form>';
		} else {
			if ($selected) {
				require_once DOL_DOCUMENT_ROOT . '/societe/class/societe.class.php';
				$soc = new Societe($this->db);
				$soc->fetch($selected);
				$out .= $soc->getNomUrl(0, '');
			} else {
				$out .= '<span class="opacitymedium">' . $textifnothirdparty . '</span>';
			}
		}

		if ($nooutput) {
			return $out;
		} else {
			print $out;
		}

		return '';
	}

	// phpcs:disable PEAR.NamingConventions.ValidFunctionName.ScopeNotCamelCaps

	/**
	 *    Retourne la liste des devises, dans la langue de l'utilisateur
	 *
	 * @param string $selected preselected currency code
	 * @param string $htmlname name of HTML select list
	 * @deprecated
	 * @return    void
	 */
	public function select_currency($selected = '', $htmlname = 'currency_id')
	{
		// phpcs:enable
		print $this->selectCurrency($selected, $htmlname);
	}

	/**
	 *  Retourne la liste des devises, dans la langue de l'utilisateur
	 *
	 * @param string $selected preselected currency code
	 * @param string $htmlname name of HTML select list
	 * @param string $mode 0 = Add currency symbol into label, 1 = Add 3 letter iso code
	 * @param string $useempty '1'=Allow empty value
	 * @return    string
	 */
	public function selectCurrency($selected = '', $htmlname = 'currency_id', $mode = 0, $useempty = '')
	{
		global $conf, $langs, $user;

		$langs->loadCacheCurrencies('');

		$out = '';

		if ($selected == 'euro' || $selected == 'euros') {
			$selected = 'EUR'; // Pour compatibilite
		}

		$out .= '<select class="flat maxwidth200onsmartphone minwidth300" name="' . $htmlname . '" id="' . $htmlname . '">';
		if ($useempty) {
			$out .= '<option value="-1" selected></option>';
		}
		foreach ($langs->cache_currencies as $code_iso => $currency) {
			$labeltoshow = $currency['label'];
			if ($mode == 1) {
				$labeltoshow .= ' <span class="opacitymedium">(' . $code_iso . ')</span>';
			} else {
				$labeltoshow .= ' <span class="opacitymedium">(' . $langs->getCurrencySymbol($code_iso) . ')</span>';
			}

			if ($selected && $selected == $code_iso) {
				$out .= '<option value="' . $code_iso . '" selected data-html="' . dol_escape_htmltag($labeltoshow) . '">';
			} else {
				$out .= '<option value="' . $code_iso . '" data-html="' . dol_escape_htmltag($labeltoshow) . '">';
			}
			$out .= $labeltoshow;
			$out .= '</option>';
		}
		$out .= '</select>';
		if ($user->admin) {
			$out .= info_admin($langs->trans("YouCanChangeValuesForThisListFromDictionarySetup"), 1);
		}

		// Make select dynamic
		include_once DOL_DOCUMENT_ROOT . '/core/lib/ajax.lib.php';
		$out .= ajax_combobox($htmlname);

		return $out;
	}

	/**
	 *    Return array of currencies in user language
	 *
	 * @param string $selected Preselected currency code
	 * @param string $htmlname Name of HTML select list
	 * @param integer $useempty 1=Add empty line
	 * @param string $filter Optional filters criteras (example: 'code <> x', ' in (1,3)')
	 * @param bool $excludeConfCurrency false = If company current currency not in table, we add it into list. Should always be available.
	 *                                  true = we are in currency_rate update , we don't want to see conf->currency in select
	 * @param string $morecss More css
	 * @return    string
	 */
	public function selectMultiCurrency($selected = '', $htmlname = 'multicurrency_code', $useempty = 0, $filter = '', $excludeConfCurrency = false, $morecss = '')
	{
		global $conf, $langs;

		$langs->loadCacheCurrencies(''); // Load ->cache_currencies

		$TCurrency = array();

		$sql = "SELECT code FROM " . $this->db->prefix() . "multicurrency";
		$sql .= " WHERE entity IN ('" . getEntity('mutlicurrency') . "')";
		if ($filter) {
			$sql .= " AND " . $filter;
		}
		$resql = $this->db->query($sql);
		if ($resql) {
			while ($obj = $this->db->fetch_object($resql)) {
				$TCurrency[$obj->code] = $obj->code;
			}
		}

		$out = '';
		$out .= '<select class="flat' . ($morecss ? ' ' . $morecss : '') . '" name="' . $htmlname . '" id="' . $htmlname . '">';
		if ($useempty) {
			$out .= '<option value="">&nbsp;</option>';
		}
		// If company current currency not in table, we add it into list. Should always be available.
		if (!in_array($conf->currency, $TCurrency) && !$excludeConfCurrency) {
			$TCurrency[$conf->currency] = $conf->currency;
		}
		if (count($TCurrency) > 0) {
			foreach ($langs->cache_currencies as $code_iso => $currency) {
				if (isset($TCurrency[$code_iso])) {
					if (!empty($selected) && $selected == $code_iso) {
						$out .= '<option value="' . $code_iso . '" selected="selected">';
					} else {
						$out .= '<option value="' . $code_iso . '">';
					}

					$out .= $currency['label'];
					$out .= ' (' . $langs->getCurrencySymbol($code_iso) . ')';
					$out .= '</option>';
				}
			}
		}

		$out .= '</select>';

		// Make select dynamic
		include_once DOL_DOCUMENT_ROOT . '/core/lib/ajax.lib.php';
		$out .= ajax_combobox($htmlname);

		return $out;
	}

	// phpcs:disable PEAR.NamingConventions.ValidFunctionName.ScopeNotCamelCaps

	/**
	 *  Load into the cache vat rates of a country
	 *
	 * @param 	string 	$country_code 		Country code with quotes ("'CA'", or "'CA,IN,...'")
	 * @return  int                         Nb of loaded lines, 0 if already loaded, <0 if KO
	 */
	public function load_cache_vatrates($country_code)
	{
		// phpcs:enable
		global $langs, $user;

		$num = count($this->cache_vatrates);
		if ($num > 0) {
			return $num; // Cache already loaded
		}

		dol_syslog(__METHOD__, LOG_DEBUG);

		$sql = "SELECT DISTINCT t.rowid, t.code, t.taux, t.localtax1, t.localtax1_type, t.localtax2, t.localtax2_type, t.recuperableonly";
		$sql .= " FROM " . $this->db->prefix() . "c_tva as t, " . $this->db->prefix() . "c_country as c";
		$sql .= " WHERE t.fk_pays = c.rowid";
		$sql .= " AND t.active > 0";
		$sql .= " AND t.entity IN (".getEntity('c_tva').")";
		$sql .= " AND c.code IN (" . $this->db->sanitize($country_code, 1) . ")";
		$sql .= " ORDER BY t.code ASC, t.taux ASC, t.recuperableonly ASC";

		$resql = $this->db->query($sql);
		if ($resql) {
			$num = $this->db->num_rows($resql);
			if ($num) {
				for ($i = 0; $i < $num; $i++) {
					$obj = $this->db->fetch_object($resql);
					$this->cache_vatrates[$i]['rowid'] = $obj->rowid;
					$this->cache_vatrates[$i]['code'] = $obj->code;
					$this->cache_vatrates[$i]['txtva'] = $obj->taux;
					$this->cache_vatrates[$i]['nprtva'] = $obj->recuperableonly;
					$this->cache_vatrates[$i]['localtax1'] = $obj->localtax1;
					$this->cache_vatrates[$i]['localtax1_type'] = $obj->localtax1_type;
					$this->cache_vatrates[$i]['localtax2'] = $obj->localtax2;
					$this->cache_vatrates[$i]['localtax2_type'] = $obj->localtax1_type;

					$this->cache_vatrates[$i]['label'] = $obj->taux . '%' . ($obj->code ? ' (' . $obj->code . ')' : ''); // Label must contains only 0-9 , . % or *
					$this->cache_vatrates[$i]['labelallrates'] = $obj->taux . '/' . ($obj->localtax1 ? $obj->localtax1 : '0') . '/' . ($obj->localtax2 ? $obj->localtax2 : '0') . ($obj->code ? ' (' . $obj->code . ')' : ''); // Must never be used as key, only label
					$positiverates = '';
					if ($obj->taux) {
						$positiverates .= ($positiverates ? '/' : '') . $obj->taux;
					}
					if ($obj->localtax1) {
						$positiverates .= ($positiverates ? '/' : '') . $obj->localtax1;
					}
					if ($obj->localtax2) {
						$positiverates .= ($positiverates ? '/' : '') . $obj->localtax2;
					}
					if (empty($positiverates)) {
						$positiverates = '0';
					}
					$this->cache_vatrates[$i]['labelpositiverates'] = $positiverates . ($obj->code ? ' (' . $obj->code . ')' : ''); // Must never be used as key, only label
				}

				return $num;
			} else {
				$this->error = '<span class="error">';
				$this->error .= $langs->trans("ErrorNoVATRateDefinedForSellerCountry", $country_code);
				$reg = array();
				if (!empty($user) && $user->admin && preg_match('/\'(..)\'/', $country_code, $reg)) {
					$langs->load("errors");
					$new_country_code = $reg[1];
					$country_id = dol_getIdFromCode($this->db, $new_country_code, 'c_pays', 'code', 'rowid');
					$this->error .= '<br>'.$langs->trans("ErrorFixThisHere", DOL_URL_ROOT.'/admin/dict.php?id=10'.($country_id > 0 ? '&countryidforinsert='.$country_id : ''));
				}
				$this->error .= '</span>';
				return -1;
			}
		} else {
			$this->error = '<span class="error">' . $this->db->error() . '</span>';
			return -2;
		}
	}

	// phpcs:disable PEAR.NamingConventions.ValidFunctionName.ScopeNotCamelCaps

	/**
	 *  Output an HTML select vat rate.
	 *  The name of this function should be selectVat. We keep bad name for compatibility purpose.
	 *
	 * @param string $htmlname Name of HTML select field
	 * @param float|string $selectedrate Force preselected vat rate. Can be '8.5' or '8.5 (NOO)' for example. Use '' for no forcing.
	 * @param Societe $societe_vendeuse Thirdparty seller
	 * @param Societe $societe_acheteuse Thirdparty buyer
	 * @param int $idprod Id product. O if unknown of NA.
	 * @param int $info_bits Miscellaneous information on line (1 for NPR)
	 * @param int|string $type ''=Unknown, 0=Product, 1=Service (Used if idprod not defined)
	 *                         Si vendeur non assujeti a TVA, TVA par defaut=0. Fin de regle.
	 *                         Si le (pays vendeur = pays acheteur) alors la TVA par defaut=TVA du produit vendu. Fin de regle.
	 *                         Si (vendeur et acheteur dans Communaute europeenne) et bien vendu = moyen de transports neuf (auto, bateau, avion), TVA par defaut=0 (La TVA doit etre paye par l'acheteur au centre d'impots de son pays et non au vendeur). Fin de regle.
	 *                         Si vendeur et acheteur dans Communauté européenne et acheteur= particulier alors TVA par défaut=TVA du produit vendu. Fin de règle.
	 *                         Si vendeur et acheteur dans Communauté européenne et acheteur= entreprise alors TVA par défaut=0. Fin de règle.
	 *                         Sinon la TVA proposee par defaut=0. Fin de regle.
	 * @param bool $options_only Return HTML options lines only (for ajax treatment)
	 * @param int $mode 0=Use vat rate as key in combo list, 1=Add VAT code after vat rate into key, -1=Use id of vat line as key
	 * @return    string
	 */
	public function load_tva($htmlname = 'tauxtva', $selectedrate = '', $societe_vendeuse = '', $societe_acheteuse = '', $idprod = 0, $info_bits = 0, $type = '', $options_only = false, $mode = 0)
	{
		// phpcs:enable
		global $langs, $conf, $mysoc;

		$langs->load('errors');

		$return = '';

		// Define defaultnpr, defaultttx and defaultcode
		$defaultnpr = ($info_bits & 0x01);
		$defaultnpr = (preg_match('/\*/', $selectedrate) ? 1 : $defaultnpr);
		$defaulttx = str_replace('*', '', $selectedrate);
		$defaultcode = '';
		$reg = array();
		if (preg_match('/\((.*)\)/', $defaulttx, $reg)) {
			$defaultcode = $reg[1];
			$defaulttx = preg_replace('/\s*\(.*\)/', '', $defaulttx);
		}
		//var_dump($selectedrate.'-'.$defaulttx.'-'.$defaultnpr.'-'.$defaultcode);

		// Check parameters
		if (is_object($societe_vendeuse) && !$societe_vendeuse->country_code) {
			if ($societe_vendeuse->id == $mysoc->id) {
				$return .= '<span class="error">' . $langs->trans("ErrorYourCountryIsNotDefined") . '</span>';
			} else {
				$return .= '<span class="error">' . $langs->trans("ErrorSupplierCountryIsNotDefined") . '</span>';
			}
			return $return;
		}

		//var_dump($societe_acheteuse);
		//print "name=$name, selectedrate=$selectedrate, seller=".$societe_vendeuse->country_code." buyer=".$societe_acheteuse->country_code." buyer is company=".$societe_acheteuse->isACompany()." idprod=$idprod, info_bits=$info_bits type=$type";
		//exit;

		// Define list of countries to use to search VAT rates to show
		// First we defined code_country to use to find list
		if (is_object($societe_vendeuse)) {
			$code_country = "'" . $societe_vendeuse->country_code . "'";
		} else {
			$code_country = "'" . $mysoc->country_code . "'"; // Pour compatibilite ascendente
		}
		if (!empty($conf->global->SERVICE_ARE_ECOMMERCE_200238EC)) {    // If option to have vat for end customer for services is on
			require_once DOL_DOCUMENT_ROOT . '/core/lib/company.lib.php';
			if (!isInEEC($societe_vendeuse) && (!is_object($societe_acheteuse) || (isInEEC($societe_acheteuse) && !$societe_acheteuse->isACompany()))) {
				// We also add the buyer country code
				if (is_numeric($type)) {
					if ($type == 1) { // We know product is a service
						$code_country .= ",'" . $societe_acheteuse->country_code . "'";
					}
				} elseif (!$idprod) {  // We don't know type of product
					$code_country .= ",'" . $societe_acheteuse->country_code . "'";
				} else {
					$prodstatic = new Product($this->db);
					$prodstatic->fetch($idprod);
					if ($prodstatic->type == Product::TYPE_SERVICE) {   // We know product is a service
						$code_country .= ",'" . $societe_acheteuse->country_code . "'";
					}
				}
			}
		}

		// Now we get list
		$num = $this->load_cache_vatrates($code_country); // If no vat defined, return -1 with message into this->error

		if ($num > 0) {
			// Definition du taux a pre-selectionner (si defaulttx non force et donc vaut -1 ou '')
			if ($defaulttx < 0 || dol_strlen($defaulttx) == 0) {
				$tmpthirdparty = new Societe($this->db);

				$defaulttx = get_default_tva($societe_vendeuse, (is_object($societe_acheteuse) ? $societe_acheteuse : $tmpthirdparty), $idprod);
				$defaultnpr = get_default_npr($societe_vendeuse, (is_object($societe_acheteuse) ? $societe_acheteuse : $tmpthirdparty), $idprod);

				if (preg_match('/\((.*)\)/', $defaulttx, $reg)) {
					$defaultcode = $reg[1];
					$defaulttx = preg_replace('/\s*\(.*\)/', '', $defaulttx);
				}
				if (empty($defaulttx)) {
					$defaultnpr = 0;
				}
			}

			// If we fails to find a default vat rate, we take the last one in list
			// Because they are sorted in ascending order, the last one will be the higher one (we suppose the higher one is the current rate)
			if ($defaulttx < 0 || dol_strlen($defaulttx) == 0) {
				if (empty($conf->global->MAIN_VAT_DEFAULT_IF_AUTODETECT_FAILS)) {
					// We take the last one found in list
					$defaulttx = $this->cache_vatrates[$num - 1]['txtva'];
				} else {
					// We will use the rate defined into MAIN_VAT_DEFAULT_IF_AUTODETECT_FAILS
					$defaulttx = '';
					if ($conf->global->MAIN_VAT_DEFAULT_IF_AUTODETECT_FAILS != 'none') {
						$defaulttx = $conf->global->MAIN_VAT_DEFAULT_IF_AUTODETECT_FAILS;
					}
					if (preg_match('/\((.*)\)/', $defaulttx, $reg)) {
						$defaultcode = $reg[1];
						$defaulttx = preg_replace('/\s*\(.*\)/', '', $defaulttx);
					}
				}
			}

			// Disabled if seller is not subject to VAT
			$disabled = false;
			$title = '';
			if (is_object($societe_vendeuse) && $societe_vendeuse->id == $mysoc->id && $societe_vendeuse->tva_assuj == "0") {
				// Override/enable VAT for expense report regardless of global setting - needed if expense report used for business expenses instead
				// of using supplier invoices (this is a very bad idea !)
				if (empty($conf->global->EXPENSEREPORT_OVERRIDE_VAT)) {
					$title = ' title="' . dol_escape_htmltag($langs->trans('VATIsNotUsed')) . '"';
					$disabled = true;
				}
			}

			if (!$options_only) {
				$return .= '<select class="flat minwidth50imp maxwidth100" id="' . $htmlname . '" name="' . $htmlname . '"' . ($disabled ? ' disabled' : '') . $title . '>';
			}

			$selectedfound = false;
			foreach ($this->cache_vatrates as $rate) {
				// Keep only 0 if seller is not subject to VAT
				if ($disabled && $rate['txtva'] != 0) {
					continue;
				}

				// Define key to use into select list
				$key = $rate['txtva'];
				$key .= $rate['nprtva'] ? '*' : '';
				if ($mode > 0 && $rate['code']) {
					$key .= ' (' . $rate['code'] . ')';
				}
				if ($mode < 0) {
					$key = $rate['rowid'];
				}

				$return .= '<option value="' . $key . '"';
				if (!$selectedfound) {
					if ($defaultcode) { // If defaultcode is defined, we used it in priority to select combo option instead of using rate+npr flag
						if ($defaultcode == $rate['code']) {
							$return .= ' selected';
							$selectedfound = true;
						}
					} elseif ($rate['txtva'] == $defaulttx && $rate['nprtva'] == $defaultnpr) {
						$return .= ' selected';
						$selectedfound = true;
					}
				}
				$return .= '>';

				// Show label of VAT
				if ($mysoc->country_code == 'IN' || !empty($conf->global->MAIN_VAT_LABEL_IS_POSITIVE_RATES)) {
					// Label with all localtax and code. For example:  x.y / a.b / c.d (CODE)'
					$return .= $rate['labelpositiverates'];
				} else {
					// Simple label
					$return .= vatrate($rate['label']);
				}

				//$return.=($rate['code']?' '.$rate['code']:'');
				$return .= (empty($rate['code']) && $rate['nprtva']) ? ' *' : ''; // We show the *  (old behaviour only if new vat code is not used)

				$return .= '</option>';
			}

			if (!$options_only) {
				$return .= '</select>';
				//$return .= ajax_combobox($htmlname);		// This break for the moment the dynamic autoselection of a value when selecting a product in object lines
			}
		} else {
			$return .= $this->error;
		}

		$this->num = $num;
		return $return;
	}


	// phpcs:disable PEAR.NamingConventions.ValidFunctionName.ScopeNotCamelCaps

	/**
	 *  Show a HTML widget to input a date or combo list for day, month, years and optionaly hours and minutes.
	 *  Fields are preselected with :
	 *                - set_time date (must be a local PHP server timestamp or string date with format 'YYYY-MM-DD' or 'YYYY-MM-DD HH:MM')
	 *                - local date in user area, if set_time is '' (so if set_time is '', output may differs when done from two different location)
	 *                - Empty (fields empty), if set_time is -1 (in this case, parameter empty must also have value 1)
	 *
	 * @param integer $set_time Pre-selected date (must be a local PHP server timestamp), -1 to keep date not preselected, '' to use current date with 00:00 hour (Parameter 'empty' must be 0 or 2).
	 * @param string $prefix Prefix for fields name
	 * @param int $h 1 or 2=Show also hours (2=hours on a new line), -1 has same effect but hour and minutes are prefilled with 23:59 if date is empty, 3 show hour always empty
	 * @param int $m 1=Show also minutes, -1 has same effect but hour and minutes are prefilled with 23:59 if date is empty, 3 show minutes always empty
	 * @param int $empty 0=Fields required, 1=Empty inputs are allowed, 2=Empty inputs are allowed for hours only
	 * @param string $form_name Not used
	 * @param int $d 1=Show days, month, years
	 * @param int $addnowlink Add a link "Now"
	 * @param int $nooutput Do not output html string but return it
	 * @param int $disabled Disable input fields
	 * @param int $fullday When a checkbox with this html name is on, hour and day are set with 00:00 or 23:59
	 * @param string $addplusone Add a link "+1 hour". Value must be name of another select_date field.
	 * @param int|string $adddateof Add a link "Date of invoice" using the following date.
	 * @return    string                        '' or HTML component string if nooutput is 1
	 * @deprecated
	 * @see    selectDate(), form_date(), select_month(), select_year(), select_dayofweek()
	 */
	public function select_date($set_time = '', $prefix = 're', $h = 0, $m = 0, $empty = 0, $form_name = "", $d = 1, $addnowlink = 0, $nooutput = 0, $disabled = 0, $fullday = '', $addplusone = '', $adddateof = '')
	{
		// phpcs:enable
		dol_syslog(__METHOD__ . ': using select_date is deprecated. Use selectDate instead.', LOG_WARNING);
		$retstring = $this->selectDate($set_time, $prefix, $h, $m, $empty, $form_name, $d, $addnowlink, $disabled, $fullday, $addplusone, $adddateof);
		if (!empty($nooutput)) {
			return $retstring;
		}
		print $retstring;

		return '';
	}

	/**
	 *  Show 2 HTML widget to input a date or combo list for day, month, years and optionaly hours and minutes.
	 *  Fields are preselected with :
	 *              - set_time date (must be a local PHP server timestamp or string date with format 'YYYY-MM-DD' or 'YYYY-MM-DD HH:MM')
	 *              - local date in user area, if set_time is '' (so if set_time is '', output may differs when done from two different location)
	 *              - Empty (fields empty), if set_time is -1 (in this case, parameter empty must also have value 1)
	 *
	 * @param integer $set_time Pre-selected date (must be a local PHP server timestamp), -1 to keep date not preselected, '' to use current date with 00:00 hour (Parameter 'empty' must be 0 or 2).
	 * @param integer $set_time_end Pre-selected date (must be a local PHP server timestamp), -1 to keep date not preselected, '' to use current date with 00:00 hour (Parameter 'empty' must be 0 or 2).
	 * @param string $prefix Prefix for fields name
	 * @param string $empty 0=Fields required, 1=Empty inputs are allowed, 2=Empty inputs are allowed for hours only
	 * @param string $forcenewline Force new line between the 2 dates.
	 * @return string                        Html for selectDate
	 * @see    form_date(), select_month(), select_year(), select_dayofweek()
	 */
	public function selectDateToDate($set_time = '', $set_time_end = '', $prefix = 're', $empty = 0, $forcenewline = 0)
	{
		global $langs;

		$ret = $this->selectDate($set_time, $prefix . '_start', 0, 0, $empty, '', 1, 0, 0, '', '', '', '', 1, '', $langs->trans("from"), 'tzuserrel');
		if ($forcenewline) {
			$ret .= '<br>';
		}
		$ret .= $this->selectDate($set_time_end, $prefix . '_end', 0, 0, $empty, '', 1, 0, 0, '', '', '', '', 1, '', $langs->trans("to"), 'tzuserrel');
		return $ret;
	}

	/**
	 *  Show a HTML widget to input a date or combo list for day, month, years and optionaly hours and minutes.
	 *  Fields are preselected with :
	 *              - set_time date (must be a local PHP server timestamp or string date with format 'YYYY-MM-DD' or 'YYYY-MM-DD HH:MM')
	 *              - local date in user area, if set_time is '' (so if set_time is '', output may differs when done from two different location)
	 *              - Empty (fields empty), if set_time is -1 (in this case, parameter empty must also have value 1)
	 *
	 * @param integer|string 		$set_time 		Pre-selected date (must be a local PHP server timestamp), -1 to keep date not preselected, '' to use current date with 00:00 hour (Parameter 'empty' must be 0 or 2).
	 * @param string 				$prefix 		Prefix for fields name
	 * @param int 					$h 				1 or 2=Show also hours (2=hours on a new line), -1 has same effect but hour and minutes are prefilled with 23:59 if date is empty, 3 show hour always empty
	 * @param int 					$m 				1=Show also minutes, -1 has same effect but hour and minutes are prefilled with 23:59 if date is empty, 3 show minutes always empty
	 * @param int 					$empty 			0=Fields required, 1=Empty inputs are allowed, 2=Empty inputs are allowed for hours only
	 * @param string 				$form_name 		Not used
	 * @param int 					$d 				1=Show days, month, years
	 * @param int 					$addnowlink 	Add a link "Now", 1 with server time, 2 with local computer time
	 * @param int 					$disabled 		Disable input fields
	 * @param int 					$fullday 		When a checkbox with id #fullday is checked, hours are set with 00:00 (if value if 'fulldaystart') or 23:59 (if value is 'fulldayend')
	 * @param string 				$addplusone 	Add a link "+1 hour". Value must be name of another selectDate field.
	 * @param int|string|array      $adddateof 		Add a link "Date of ..." using the following date. Must be array(array('adddateof'=>..., 'labeladddateof'=>...))
	 * @param string 				$openinghours 	Specify hour start and hour end for the select ex 8,20
	 * @param int 					$stepminutes 	Specify step for minutes between 1 and 30
	 * @param string 				$labeladddateof Label to use for the $adddateof parameter. Deprecated. Used only when $adddateof is not an array.
	 * @param string 				$placeholder 	Placeholder
	 * @param mixed 				$gm 			'auto' (for backward compatibility, avoid this), 'gmt' or 'tzserver' or 'tzuserrel'
	 * @return string               	         	Html for selectDate
	 * @see    form_date(), select_month(), select_year(), select_dayofweek()
	 */
	public function selectDate($set_time = '', $prefix = 're', $h = 0, $m = 0, $empty = 0, $form_name = "", $d = 1, $addnowlink = 0, $disabled = 0, $fullday = '', $addplusone = '', $adddateof = '', $openinghours = '', $stepminutes = 1, $labeladddateof = '', $placeholder = '', $gm = 'auto')
	{
		global $conf, $langs;

		if ($gm === 'auto') {
			$gm = (empty($conf) ? 'tzserver' : $conf->tzuserinputkey);
		}

		$retstring = '';

		if ($prefix == '') {
			$prefix = 're';
		}
		if ($h == '') {
			$h = 0;
		}
		if ($m == '') {
			$m = 0;
		}
		$emptydate = 0;
		$emptyhours = 0;
		if ($stepminutes <= 0 || $stepminutes > 30) {
			$stepminutes = 1;
		}
		if ($empty == 1) {
			$emptydate = 1;
			$emptyhours = 1;
		}
		if ($empty == 2) {
			$emptydate = 0;
			$emptyhours = 1;
		}
		$orig_set_time = $set_time;

		if ($set_time === '' && $emptydate == 0) {
			include_once DOL_DOCUMENT_ROOT . '/core/lib/date.lib.php';
			if ($gm == 'tzuser' || $gm == 'tzuserrel') {
				$set_time = dol_now($gm);
			} else {
				$set_time = dol_now('tzuser') - (getServerTimeZoneInt('now') * 3600); // set_time must be relative to PHP server timezone
			}
		}

		// Analysis of the pre-selection date
		$reg = array();
		$shour = '';
		$smin = '';
		$ssec = '';
		if (preg_match('/^([0-9]+)\-([0-9]+)\-([0-9]+)\s?([0-9]+)?:?([0-9]+)?/', $set_time, $reg)) {    // deprecated usage
			// Date format 'YYYY-MM-DD' or 'YYYY-MM-DD HH:MM:SS'
			$syear = (!empty($reg[1]) ? $reg[1] : '');
			$smonth = (!empty($reg[2]) ? $reg[2] : '');
			$sday = (!empty($reg[3]) ? $reg[3] : '');
			$shour = (!empty($reg[4]) ? $reg[4] : '');
			$smin = (!empty($reg[5]) ? $reg[5] : '');
		} elseif (strval($set_time) != '' && $set_time != -1) {
			// set_time est un timestamps (0 possible)
			$syear = dol_print_date($set_time, "%Y", $gm);
			$smonth = dol_print_date($set_time, "%m", $gm);
			$sday = dol_print_date($set_time, "%d", $gm);
			if ($orig_set_time != '') {
				$shour = dol_print_date($set_time, "%H", $gm);
				$smin = dol_print_date($set_time, "%M", $gm);
				$ssec = dol_print_date($set_time, "%S", $gm);
			}
		} else {
			// Date est '' ou vaut -1
			$syear = '';
			$smonth = '';
			$sday = '';
			$shour = !isset($conf->global->MAIN_DEFAULT_DATE_HOUR) ? ($h == -1 ? '23' : '') : $conf->global->MAIN_DEFAULT_DATE_HOUR;
			$smin = !isset($conf->global->MAIN_DEFAULT_DATE_MIN) ? ($h == -1 ? '59' : '') : $conf->global->MAIN_DEFAULT_DATE_MIN;
			$ssec = !isset($conf->global->MAIN_DEFAULT_DATE_SEC) ? ($h == -1 ? '59' : '') : $conf->global->MAIN_DEFAULT_DATE_SEC;
		}
		if ($h == 3) {
			$shour = '';
		}
		if ($m == 3) {
			$smin = '';
		}

		$nowgmt = dol_now('gmt');
		//var_dump(dol_print_date($nowgmt, 'dayhourinputnoreduce', 'tzuserrel'));

		// You can set MAIN_POPUP_CALENDAR to 'eldy' or 'jquery'
		$usecalendar = 'combo';
		if (!empty($conf->use_javascript_ajax) && (empty($conf->global->MAIN_POPUP_CALENDAR) || $conf->global->MAIN_POPUP_CALENDAR != "none")) {
			$usecalendar = ((empty($conf->global->MAIN_POPUP_CALENDAR) || $conf->global->MAIN_POPUP_CALENDAR == 'eldy') ? 'jquery' : $conf->global->MAIN_POPUP_CALENDAR);
		}

		if ($d) {
			// Show date with popup
			if ($usecalendar != 'combo') {
				$formated_date = '';
				//print "e".$set_time." t ".$conf->format_date_short;
				if (strval($set_time) != '' && $set_time != -1) {
					//$formated_date=dol_print_date($set_time,$conf->format_date_short);
					$formated_date = dol_print_date($set_time, $langs->trans("FormatDateShortInput"), $gm); // FormatDateShortInput for dol_print_date / FormatDateShortJavaInput that is same for javascript
				}

				// Calendrier popup version eldy
				if ($usecalendar == "eldy") {
					// Input area to enter date manually
					$retstring .= '<input id="' . $prefix . '" name="' . $prefix . '" type="text" class="maxwidthdate" maxlength="11" value="' . $formated_date . '"';
					$retstring .= ($disabled ? ' disabled' : '');
					$retstring .= ' onChange="dpChangeDay(\'' . $prefix . '\',\'' . $langs->trans("FormatDateShortJavaInput") . '\'); "'; // FormatDateShortInput for dol_print_date / FormatDateShortJavaInput that is same for javascript
					$retstring .= '>';

					// Icon calendar
					$retstringbuttom = '';
					if (!$disabled) {
						$retstringbuttom = '<button id="' . $prefix . 'Button" type="button" class="dpInvisibleButtons"';
						$base = DOL_URL_ROOT . '/core/';
						$retstringbuttom .= ' onClick="showDP(\'' . $base . '\',\'' . $prefix . '\',\'' . $langs->trans("FormatDateShortJavaInput") . '\',\'' . $langs->defaultlang . '\');"';
						$retstringbuttom .= '>' . img_object($langs->trans("SelectDate"), 'calendarday', 'class="datecallink"') . '</button>';
					} else {
						$retstringbuttom = '<button id="' . $prefix . 'Button" type="button" class="dpInvisibleButtons">' . img_object($langs->trans("Disabled"), 'calendarday', 'class="datecallink"') . '</button>';
					}
					$retstring = $retstringbuttom . $retstring;

					$retstring .= '<input type="hidden" id="' . $prefix . 'day"   name="' . $prefix . 'day"   value="' . $sday . '">' . "\n";
					$retstring .= '<input type="hidden" id="' . $prefix . 'month" name="' . $prefix . 'month" value="' . $smonth . '">' . "\n";
					$retstring .= '<input type="hidden" id="' . $prefix . 'year"  name="' . $prefix . 'year"  value="' . $syear . '">' . "\n";
				} elseif ($usecalendar == 'jquery') {
					if (!$disabled) {
						// Output javascript for datepicker
						$minYear = getDolGlobalInt('MIN_YEAR_SELECT_DATE', (date('Y') - 100));
						$maxYear = getDolGlobalInt('MAX_YEAR_SELECT_DATE', (date('Y') + 100));

						$retstring .= '<script nonce="' . getNonce() . '" type="text/javascript">';
						$retstring .= "$(function(){ $('#" . $prefix . "').datepicker({
							dateFormat: '" . $langs->trans("FormatDateShortJQueryInput") . "',
							autoclose: true,
							todayHighlight: true,
							yearRange: '" . $minYear . ":" . $maxYear . "',";
						if (!empty($conf->dol_use_jmobile)) {
							$retstring .= "
								beforeShow: function (input, datePicker) {
									input.disabled = true;
								},
								onClose: function (dateText, datePicker) {
									this.disabled = false;
								},
								";
						}
						// Note: We don't need monthNames, monthNamesShort, dayNames, dayNamesShort, dayNamesMin, they are set globally on datepicker component in lib_head.js.php
						if (empty($conf->global->MAIN_POPUP_CALENDAR_ON_FOCUS)) {
							$retstring .= "
								showOn: 'button',	/* both has problem with autocompletion */
								buttonImage: '" . DOL_URL_ROOT . "/theme/" . dol_escape_js($conf->theme) . "/img/object_calendarday.png',
								buttonImageOnly: true";
						}
						$retstring .= "
							}) });";
						$retstring .= "</script>";
					}

					// Zone de saisie manuelle de la date
					$retstring .= '<div class="nowraponall inline-block divfordateinput">';
					$retstring .= '<input id="'.$prefix.'" name="'.$prefix.'" type="text" class="maxwidthdate" maxlength="11" value="'.$formated_date.'"';
					$retstring .= ($disabled ? ' disabled' : '');
					$retstring .= ($placeholder ? ' placeholder="' . dol_escape_htmltag($placeholder) . '"' : '');
					$retstring .= ' onChange="dpChangeDay(\'' . dol_escape_js($prefix) . '\',\'' . dol_escape_js($langs->trans("FormatDateShortJavaInput")) . '\'); "'; // FormatDateShortInput for dol_print_date / FormatDateShortJavaInput that is same for javascript
					$retstring .= '>';

					// Icone calendrier
					if (!$disabled) {
						/* Not required. Managed by option buttonImage of jquery
						$retstring.=img_object($langs->trans("SelectDate"),'calendarday','id="'.$prefix.'id" class="datecallink"');
						$retstring.='<script nonce="'.getNonce().'" type="text/javascript">';
						$retstring.="jQuery(document).ready(function() {";
						$retstring.='	jQuery("#'.$prefix.'id").click(function() {';
						$retstring.="    	jQuery('#".$prefix."').focus();";
						$retstring.='    });';
						$retstring.='});';
						$retstring.="</script>";*/
					} else {
						$retstringbutton = '<button id="' . $prefix . 'Button" type="button" class="dpInvisibleButtons">' . img_object($langs->trans("Disabled"), 'calendarday', 'class="datecallink"') . '</button>';
						$retsring = $retstringbutton . $retstring;
					}

					$retstring .= '</div>';
					$retstring .= '<input type="hidden" id="' . $prefix . 'day"   name="' . $prefix . 'day"   value="' . $sday . '">' . "\n";
					$retstring .= '<input type="hidden" id="' . $prefix . 'month" name="' . $prefix . 'month" value="' . $smonth . '">' . "\n";
					$retstring .= '<input type="hidden" id="' . $prefix . 'year"  name="' . $prefix . 'year"  value="' . $syear . '">' . "\n";
				} else {
					$retstring .= "Bad value of MAIN_POPUP_CALENDAR";
				}
			} else {
				// Show date with combo selects
				// Day
				$retstring .= '<select' . ($disabled ? ' disabled' : '') . ' class="flat valignmiddle maxwidth50imp" id="' . $prefix . 'day" name="' . $prefix . 'day">';

				if ($emptydate || $set_time == -1) {
					$retstring .= '<option value="0" selected>&nbsp;</option>';
				}

				for ($day = 1; $day <= 31; $day++) {
					$retstring .= '<option value="' . $day . '"' . ($day == $sday ? ' selected' : '') . '>' . $day . '</option>';
				}

				$retstring .= "</select>";

				$retstring .= '<select' . ($disabled ? ' disabled' : '') . ' class="flat valignmiddle maxwidth75imp" id="' . $prefix . 'month" name="' . $prefix . 'month">';
				if ($emptydate || $set_time == -1) {
					$retstring .= '<option value="0" selected>&nbsp;</option>';
				}

				// Month
				for ($month = 1; $month <= 12; $month++) {
					$retstring .= '<option value="' . $month . '"' . ($month == $smonth ? ' selected' : '') . '>';
					$retstring .= dol_print_date(mktime(12, 0, 0, $month, 1, 2000), "%b");
					$retstring .= "</option>";
				}
				$retstring .= "</select>";

				// Year
				if ($emptydate || $set_time == -1) {
					$retstring .= '<input' . ($disabled ? ' disabled' : '') . ' placeholder="' . dol_escape_htmltag($langs->trans("Year")) . '" class="flat maxwidth50imp valignmiddle" type="number" min="0" max="3000" maxlength="4" id="' . $prefix . 'year" name="' . $prefix . 'year" value="' . $syear . '">';
				} else {
					$retstring .= '<select' . ($disabled ? ' disabled' : '') . ' class="flat valignmiddle maxwidth75imp" id="' . $prefix . 'year" name="' . $prefix . 'year">';

					for ($year = $syear - 10; $year < $syear + 10; $year++) {
						$retstring .= '<option value="' . $year . '"' . ($year == $syear ? ' selected' : '') . '>' . $year . '</option>';
					}
					$retstring .= "</select>\n";
				}
			}
		}

		if ($d && $h) {
			$retstring .= ($h == 2 ? '<br>' : ' ');
			$retstring .= '<span class="nowraponall">';
		}

		if ($h) {
			$hourstart = 0;
			$hourend = 24;
			if ($openinghours != '') {
				$openinghours = explode(',', $openinghours);
				$hourstart = $openinghours[0];
				$hourend = $openinghours[1];
				if ($hourend < $hourstart) {
					$hourend = $hourstart;
				}
			}
			// Show hour
			$retstring .= '<select' . ($disabled ? ' disabled' : '') . ' class="flat valignmiddle maxwidth50 ' . ($fullday ? $fullday . 'hour' : '') . '" id="' . $prefix . 'hour" name="' . $prefix . 'hour">';
			if ($emptyhours) {
				$retstring .= '<option value="-1">&nbsp;</option>';
			}
			for ($hour = $hourstart; $hour < $hourend; $hour++) {
				if (strlen($hour) < 2) {
					$hour = "0" . $hour;
				}
				$retstring .= '<option value="' . $hour . '"' . (($hour == $shour) ? ' selected' : '') . '>' . $hour;
				//$retstring .= (empty($conf->dol_optimize_smallscreen) ? '' : 'H');
				$retstring .= '</option>';
			}
			$retstring .= '</select>';
			//if ($m && empty($conf->dol_optimize_smallscreen)) $retstring .= ":";
			if ($m) {
				$retstring .= ":";
			}
		}

		if ($m) {
			// Show minutes
			$retstring .= '<select' . ($disabled ? ' disabled' : '') . ' class="flat valignmiddle maxwidth50 ' . ($fullday ? $fullday . 'min' : '') . '" id="' . $prefix . 'min" name="' . $prefix . 'min">';
			if ($emptyhours) {
				$retstring .= '<option value="-1">&nbsp;</option>';
			}
			for ($min = 0; $min < 60; $min += $stepminutes) {
				if (strlen($min) < 2) {
					$min = "0" . $min;
				}
				$retstring .= '<option value="' . $min . '"' . (($min == $smin) ? ' selected' : '') . '>' . $min . (empty($conf->dol_optimize_smallscreen) ? '' : '') . '</option>';
			}
			$retstring .= '</select>';

			$retstring .= '<input type="hidden" name="' . $prefix . 'sec" value="' . $ssec . '">';
		}

		if ($d && $h) {
			$retstring .= '</span>';
		}

		// Add a "Now" link
		if (!empty($conf->use_javascript_ajax) && $addnowlink) {
			// Script which will be inserted in the onClick of the "Now" link
			$reset_scripts = "";
			if ($addnowlink == 2) { // local computer time
				// pad add leading 0 on numbers
				$reset_scripts .= "Number.prototype.pad = function(size) {
                        var s = String(this);
                        while (s.length < (size || 2)) {s = '0' + s;}
                        return s;
                    };
                    var d = new Date();";
			}

			// Generate the date part, depending on the use or not of the javascript calendar
			if ($addnowlink == 1) { // server time expressed in user time setup
				$reset_scripts .= 'jQuery(\'#' . $prefix . '\').val(\'' . dol_print_date($nowgmt, 'day', 'tzuserrel') . '\');';
				$reset_scripts .= 'jQuery(\'#' . $prefix . 'day\').val(\'' . dol_print_date($nowgmt, '%d', 'tzuserrel') . '\');';
				$reset_scripts .= 'jQuery(\'#' . $prefix . 'month\').val(\'' . dol_print_date($nowgmt, '%m', 'tzuserrel') . '\');';
				$reset_scripts .= 'jQuery(\'#' . $prefix . 'year\').val(\'' . dol_print_date($nowgmt, '%Y', 'tzuserrel') . '\');';
			} elseif ($addnowlink == 2) {
				/* Disabled because the output does not use the string format defined by FormatDateShort key to forge the value into #prefix.
				 * This break application for foreign languages.
				$reset_scripts .= 'jQuery(\'#'.$prefix.'\').val(d.toLocaleDateString(\''.str_replace('_', '-', $langs->defaultlang).'\'));';
				$reset_scripts .= 'jQuery(\'#'.$prefix.'day\').val(d.getDate().pad());';
				$reset_scripts .= 'jQuery(\'#'.$prefix.'month\').val(parseInt(d.getMonth().pad()) + 1);';
				$reset_scripts .= 'jQuery(\'#'.$prefix.'year\').val(d.getFullYear());';
				*/
				$reset_scripts .= 'jQuery(\'#' . $prefix . '\').val(\'' . dol_print_date($nowgmt, 'day', 'tzuserrel') . '\');';
				$reset_scripts .= 'jQuery(\'#' . $prefix . 'day\').val(\'' . dol_print_date($nowgmt, '%d', 'tzuserrel') . '\');';
				$reset_scripts .= 'jQuery(\'#' . $prefix . 'month\').val(\'' . dol_print_date($nowgmt, '%m', 'tzuserrel') . '\');';
				$reset_scripts .= 'jQuery(\'#' . $prefix . 'year\').val(\'' . dol_print_date($nowgmt, '%Y', 'tzuserrel') . '\');';
			}
			/*if ($usecalendar == "eldy")
			{
				$base=DOL_URL_ROOT.'/core/';
				$reset_scripts .= 'resetDP(\''.$base.'\',\''.$prefix.'\',\''.$langs->trans("FormatDateShortJavaInput").'\',\''.$langs->defaultlang.'\');';
			}
			else
			{
				$reset_scripts .= 'this.form.elements[\''.$prefix.'day\'].value=formatDate(new Date(), \'d\'); ';
				$reset_scripts .= 'this.form.elements[\''.$prefix.'month\'].value=formatDate(new Date(), \'M\'); ';
				$reset_scripts .= 'this.form.elements[\''.$prefix.'year\'].value=formatDate(new Date(), \'yyyy\'); ';
			}*/
			// Update the hour part
			if ($h) {
				if ($fullday) {
					$reset_scripts .= " if (jQuery('#fullday:checked').val() == null) {";
				}
				//$reset_scripts .= 'this.form.elements[\''.$prefix.'hour\'].value=formatDate(new Date(), \'HH\'); ';
				if ($addnowlink == 1) {
					$reset_scripts .= 'jQuery(\'#' . $prefix . 'hour\').val(\'' . dol_print_date($nowgmt, '%H', 'tzuserrel') . '\');';
					$reset_scripts .= 'jQuery(\'#' . $prefix . 'hour\').change();';
				} elseif ($addnowlink == 2) {
					$reset_scripts .= 'jQuery(\'#' . $prefix . 'hour\').val(d.getHours().pad());';
					$reset_scripts .= 'jQuery(\'#' . $prefix . 'hour\').change();';
				}

				if ($fullday) {
					$reset_scripts .= ' } ';
				}
			}
			// Update the minute part
			if ($m) {
				if ($fullday) {
					$reset_scripts .= " if (jQuery('#fullday:checked').val() == null) {";
				}
				//$reset_scripts .= 'this.form.elements[\''.$prefix.'min\'].value=formatDate(new Date(), \'mm\'); ';
				if ($addnowlink == 1) {
					$reset_scripts .= 'jQuery(\'#' . $prefix . 'min\').val(\'' . dol_print_date($nowgmt, '%M', 'tzuserrel') . '\');';
					$reset_scripts .= 'jQuery(\'#' . $prefix . 'min\').change();';
				} elseif ($addnowlink == 2) {
					$reset_scripts .= 'jQuery(\'#' . $prefix . 'min\').val(d.getMinutes().pad());';
					$reset_scripts .= 'jQuery(\'#' . $prefix . 'min\').change();';
				}
				if ($fullday) {
					$reset_scripts .= ' } ';
				}
			}
			// If reset_scripts is not empty, print the link with the reset_scripts in the onClick
			if ($reset_scripts && empty($conf->global->MAIN_OPTIMIZEFORTEXTBROWSER)) {
				$retstring .= ' <button class="dpInvisibleButtons datenowlink" id="' . $prefix . 'ButtonNow" type="button" name="_useless" value="now" onClick="' . $reset_scripts . '">';
				$retstring .= $langs->trans("Now");
				$retstring .= '</button> ';
			}
		}

		// Add a "Plus one hour" link
		if ($conf->use_javascript_ajax && $addplusone) {
			// Script which will be inserted in the onClick of the "Add plusone" link
			$reset_scripts = "";

			// Generate the date part, depending on the use or not of the javascript calendar
			$reset_scripts .= 'jQuery(\'#' . $prefix . '\').val(\'' . dol_print_date($nowgmt, 'dayinputnoreduce', 'tzuserrel') . '\');';
			$reset_scripts .= 'jQuery(\'#' . $prefix . 'day\').val(\'' . dol_print_date($nowgmt, '%d', 'tzuserrel') . '\');';
			$reset_scripts .= 'jQuery(\'#' . $prefix . 'month\').val(\'' . dol_print_date($nowgmt, '%m', 'tzuserrel') . '\');';
			$reset_scripts .= 'jQuery(\'#' . $prefix . 'year\').val(\'' . dol_print_date($nowgmt, '%Y', 'tzuserrel') . '\');';
			// Update the hour part
			if ($h) {
				if ($fullday) {
					$reset_scripts .= " if (jQuery('#fullday:checked').val() == null) {";
				}
				$reset_scripts .= 'jQuery(\'#' . $prefix . 'hour\').val(\'' . dol_print_date($nowgmt, '%H', 'tzuserrel') . '\');';
				if ($fullday) {
					$reset_scripts .= ' } ';
				}
			}
			// Update the minute part
			if ($m) {
				if ($fullday) {
					$reset_scripts .= " if (jQuery('#fullday:checked').val() == null) {";
				}
				$reset_scripts .= 'jQuery(\'#' . $prefix . 'min\').val(\'' . dol_print_date($nowgmt, '%M', 'tzuserrel') . '\');';
				if ($fullday) {
					$reset_scripts .= ' } ';
				}
			}
			// If reset_scripts is not empty, print the link with the reset_scripts in the onClick
			if ($reset_scripts && empty($conf->dol_optimize_smallscreen)) {
				$retstring .= ' <button class="dpInvisibleButtons datenowlink" id="' . $prefix . 'ButtonPlusOne" type="button" name="_useless2" value="plusone" onClick="' . $reset_scripts . '">';
				$retstring .= $langs->trans("DateStartPlusOne");
				$retstring .= '</button> ';
			}
		}

		// Add a link to set data
		if ($conf->use_javascript_ajax && !empty($adddateof)) {
			if (!is_array($adddateof)) {
				$arrayofdateof = array(array('adddateof'=>$adddateof, 'labeladddateof'=>$labeladddateof));
			} else {
				$arrayofdateof = $adddateof;
			}
			foreach ($arrayofdateof as $valuedateof) {
				$tmpadddateof = $valuedateof['adddateof'] != '' ? $valuedateof['adddateof'] : 0;
				$tmplabeladddateof = $valuedateof['labeladddateof'];
				$tmparray = dol_getdate($tmpadddateof);
				if (empty($tmplabeladddateof)) {
					$tmplabeladddateof = $langs->trans("DateInvoice");
				}
				$reset_scripts = 'console.log(\'Click on now link\'); ';
				$reset_scripts .= 'jQuery(\'#'.$prefix.'\').val(\''.dol_print_date($tmpadddateof, 'dayinputnoreduce').'\');';
				$reset_scripts .= 'jQuery(\'#'.$prefix.'day\').val(\''.$tmparray['mday'].'\');';
				$reset_scripts .= 'jQuery(\'#'.$prefix.'month\').val(\''.$tmparray['mon'].'\');';
				$reset_scripts .= 'jQuery(\'#'.$prefix.'year\').val(\''.$tmparray['year'].'\');';
				$retstring .= ' - <button class="dpInvisibleButtons datenowlink" id="dateofinvoice" type="button" name="_dateofinvoice" value="now" onclick="'.$reset_scripts.'">'.$tmplabeladddateof.'</button>';
			}
		}

		return $retstring;
	}

	/**
	 * selectTypeDuration
	 *
	 * @param string $prefix Prefix
	 * @param string $selected Selected duration type
	 * @param array $excludetypes Array of duration types to exclude. Example array('y', 'm')
	 * @return  string                    HTML select string
	 */
	public function selectTypeDuration($prefix, $selected = 'i', $excludetypes = array())
	{
		global $langs;

		$TDurationTypes = array(
			'y' => $langs->trans('Years'),
			'm' => $langs->trans('Month'),
			'w' => $langs->trans('Weeks'),
			'd' => $langs->trans('Days'),
			'h' => $langs->trans('Hours'),
			'i' => $langs->trans('Minutes')
		);

		// Removed undesired duration types
		foreach ($excludetypes as $value) {
			unset($TDurationTypes[$value]);
		}

		$retstring = '<select class="flat minwidth75 maxwidth100" id="select_' . $prefix . 'type_duration" name="' . $prefix . 'type_duration">';
		foreach ($TDurationTypes as $key => $typeduration) {
			$retstring .= '<option value="' . $key . '"';
			if ($key == $selected) {
				$retstring .= " selected";
			}
			$retstring .= ">" . $typeduration . "</option>";
		}
		$retstring .= "</select>";

		$retstring .= ajax_combobox('select_' . $prefix . 'type_duration');

		return $retstring;
	}

	// phpcs:disable PEAR.NamingConventions.ValidFunctionName.ScopeNotCamelCaps

	/**
	 *  Function to show a form to select a duration on a page
	 *
	 * @param string $prefix Prefix for input fields
	 * @param int $iSecond Default preselected duration (number of seconds or '')
	 * @param int $disabled Disable the combo box
	 * @param string $typehour If 'select' then input hour and input min is a combo,
	 *                         If 'text' input hour is in text and input min is a text,
	 *                         If 'textselect' input hour is in text and input min is a combo
	 * @param integer $minunderhours If 1, show minutes selection under the hours
	 * @param int $nooutput Do not output html string but return it
	 * @return    string                        HTML component
	 */
	public function select_duration($prefix, $iSecond = '', $disabled = 0, $typehour = 'select', $minunderhours = 0, $nooutput = 0)
	{
		// phpcs:enable
		global $langs;

		$retstring = '<span class="nowraponall">';

		$hourSelected = '';
		$minSelected = '';

		// Hours
		if ($iSecond != '') {
			require_once DOL_DOCUMENT_ROOT . '/core/lib/date.lib.php';

			$hourSelected = convertSecondToTime($iSecond, 'allhour');
			$minSelected = convertSecondToTime($iSecond, 'min');
		}

		if ($typehour == 'select') {
			$retstring .= '<select class="flat" id="select_' . $prefix . 'hour" name="' . $prefix . 'hour"' . ($disabled ? ' disabled' : '') . '>';
			for ($hour = 0; $hour < 25; $hour++) {    // For a duration, we allow 24 hours
				$retstring .= '<option value="' . $hour . '"';
				if (is_numeric($hourSelected) && $hourSelected == $hour) {
					$retstring .= " selected";
				}
				$retstring .= ">" . $hour . "</option>";
			}
			$retstring .= "</select>";
		} elseif ($typehour == 'text' || $typehour == 'textselect') {
			$retstring .= '<input placeholder="' . $langs->trans('HourShort') . '" type="number" min="0" name="' . $prefix . 'hour"' . ($disabled ? ' disabled' : '') . ' class="flat maxwidth50 inputhour right" value="' . (($hourSelected != '') ? ((int) $hourSelected) : '') . '">';
		} else {
			return 'BadValueForParameterTypeHour';
		}

		if ($typehour != 'text') {
			$retstring .= ' ' . $langs->trans('HourShort');
		} else {
			$retstring .= '<span class="">:</span>';
		}

		// Minutes
		if ($minunderhours) {
			$retstring .= '<br>';
		} else {
			if ($typehour != 'text') {
				$retstring .= '<span class="hideonsmartphone">&nbsp;</span>';
			}
		}

		if ($typehour == 'select' || $typehour == 'textselect') {
			$retstring .= '<select class="flat" id="select_' . $prefix . 'min" name="' . $prefix . 'min"' . ($disabled ? ' disabled' : '') . '>';
			for ($min = 0; $min <= 55; $min = $min + 5) {
				$retstring .= '<option value="' . $min . '"';
				if (is_numeric($minSelected) && $minSelected == $min) {
					$retstring .= ' selected';
				}
				$retstring .= '>' . $min . '</option>';
			}
			$retstring .= "</select>";
		} elseif ($typehour == 'text') {
			$retstring .= '<input placeholder="' . $langs->trans('MinuteShort') . '" type="number" min="0" name="' . $prefix . 'min"' . ($disabled ? ' disabled' : '') . ' class="flat maxwidth50 inputminute right" value="' . (($minSelected != '') ? ((int) $minSelected) : '') . '">';
		}

		if ($typehour != 'text') {
			$retstring .= ' ' . $langs->trans('MinuteShort');
		}

		$retstring .= "</span>";

		if (!empty($nooutput)) {
			return $retstring;
		}

		print $retstring;

		return '';
	}

	/**
	 *  Return list of tickets in Ajax if Ajax activated or go to selectTicketsList
	 *
	 * @param int $selected Preselected tickets
	 * @param string $htmlname Name of HTML select field (must be unique in page).
	 * @param string $filtertype To add a filter
	 * @param int $limit Limit on number of returned lines
	 * @param int $status Ticket status
	 * @param string $selected_input_value Value of preselected input text (for use with ajax)
	 * @param int $hidelabel Hide label (0=no, 1=yes, 2=show search icon (before) and placeholder, 3 search icon after)
	 * @param array $ajaxoptions Options for ajax_autocompleter
	 * @param int $socid Thirdparty Id (to get also price dedicated to this customer)
	 * @param string $showempty '' to not show empty line. Translation key to show an empty line. '1' show empty line with no text.
	 * @param int $forcecombo Force to use combo box
	 * @param string $morecss Add more css on select
	 * @param array $selected_combinations Selected combinations. Format: array([attrid] => attrval, [...])
	 * @param string $nooutput No print, return the output into a string
	 * @return        string
	 */
	public function selectTickets($selected = '', $htmlname = 'ticketid', $filtertype = '', $limit = 0, $status = 1, $selected_input_value = '', $hidelabel = 0, $ajaxoptions = array(), $socid = 0, $showempty = '1', $forcecombo = 0, $morecss = '', $selected_combinations = null, $nooutput = 0)
	{
		global $langs, $conf;

		$out = '';

		// check parameters
		if (is_null($ajaxoptions)) $ajaxoptions = array();

		if (!empty($conf->use_javascript_ajax) && !empty($conf->global->TICKET_USE_SEARCH_TO_SELECT)) {
			$placeholder = '';

			if ($selected && empty($selected_input_value)) {
				require_once DOL_DOCUMENT_ROOT . '/ticket/class/ticket.class.php';
				$tickettmpselect = new Ticket($this->db);
				$tickettmpselect->fetch($selected);
				$selected_input_value = $tickettmpselect->ref;
				unset($tickettmpselect);
			}

			$urloption = '';
			$out .= ajax_autocompleter($selected, $htmlname, DOL_URL_ROOT . '/ticket/ajax/tickets.php', $urloption, $conf->global->PRODUIT_USE_SEARCH_TO_SELECT, 1, $ajaxoptions);

			if (empty($hidelabel)) $out .= $langs->trans("RefOrLabel") . ' : ';
			elseif ($hidelabel > 1) {
				$placeholder = ' placeholder="' . $langs->trans("RefOrLabel") . '"';
				if ($hidelabel == 2) {
					$out .= img_picto($langs->trans("Search"), 'search');
				}
			}
			$out .= '<input type="text" class="minwidth100" name="search_' . $htmlname . '" id="search_' . $htmlname . '" value="' . $selected_input_value . '"' . $placeholder . ' ' . (!empty($conf->global->PRODUCT_SEARCH_AUTOFOCUS) ? 'autofocus' : '') . ' />';
			if ($hidelabel == 3) {
				$out .= img_picto($langs->trans("Search"), 'search');
			}
		} else {
			$out .= $this->selectTicketsList($selected, $htmlname, $filtertype, $limit, $status, 0, $socid, $showempty, $forcecombo, $morecss);
		}

		if (empty($nooutput)) {
			print $out;
		} else {
			return $out;
		}
		return '';
	}


	/**
	 *    Return list of tickets.
	 *  Called by selectTickets.
	 *
	 * @param int $selected Preselected ticket
	 * @param string $htmlname Name of select html
	 * @param string $filtertype Filter on ticket type
	 * @param int $limit Limit on number of returned lines
	 * @param string $filterkey Filter on ticket ref or subject
	 * @param int $status Ticket status
	 * @param int $outputmode 0=HTML select string, 1=Array
	 * @param string $showempty '' to not show empty line. Translation key to show an empty line. '1' show empty line with no text.
	 * @param int $forcecombo Force to use combo box
	 * @param string $morecss Add more css on select
	 * @return     array|string                Array of keys for json or HTML component
	 */
	public function selectTicketsList($selected = '', $htmlname = 'ticketid', $filtertype = '', $limit = 20, $filterkey = '', $status = 1, $outputmode = 0, $showempty = '1', $forcecombo = 0, $morecss = '')
	{
		global $langs, $conf;

		$out = '';
		$outarray = array();

		$selectFields = " p.rowid, p.ref, p.message";

		$sql = "SELECT ";
		$sql .= $selectFields;
		$sql .= " FROM " . $this->db->prefix() . "ticket as p";
		$sql .= ' WHERE p.entity IN (' . getEntity('ticket') . ')';

		// Add criteria on ref/label
		if ($filterkey != '') {
			$sql .= ' AND (';
			$prefix = empty($conf->global->TICKET_DONOTSEARCH_ANYWHERE) ? '%' : ''; // Can use index if PRODUCT_DONOTSEARCH_ANYWHERE is on
			// For natural search
			$scrit = explode(' ', $filterkey);
			$i = 0;
			if (count($scrit) > 1) $sql .= "(";
			foreach ($scrit as $crit) {
				if ($i > 0) $sql .= " AND ";
				$sql .= "(p.ref LIKE '" . $this->db->escape($prefix . $crit) . "%' OR p.subject LIKE '" . $this->db->escape($prefix . $crit) . "%'";
				$sql .= ")";
				$i++;
			}
			if (count($scrit) > 1) $sql .= ")";
			$sql .= ')';
		}

		$sql .= $this->db->plimit($limit, 0);

		// Build output string
		dol_syslog(get_class($this) . "::selectTicketsList search tickets", LOG_DEBUG);
		$result = $this->db->query($sql);
		if ($result) {
			require_once DOL_DOCUMENT_ROOT . '/ticket/class/ticket.class.php';
			require_once DOL_DOCUMENT_ROOT . '/core/lib/ticket.lib.php';

			$num = $this->db->num_rows($result);

			$events = null;

			if (!$forcecombo) {
				include_once DOL_DOCUMENT_ROOT . '/core/lib/ajax.lib.php';
				$out .= ajax_combobox($htmlname, $events, $conf->global->TICKET_USE_SEARCH_TO_SELECT);
			}

			$out .= '<select class="flat' . ($morecss ? ' ' . $morecss : '') . '" name="' . $htmlname . '" id="' . $htmlname . '">';

			$textifempty = '';
			// Do not use textifempty = ' ' or '&nbsp;' here, or search on key will search on ' key'.
			//if (!empty($conf->use_javascript_ajax) || $forcecombo) $textifempty='';
			if (!empty($conf->global->TICKET_USE_SEARCH_TO_SELECT)) {
				if ($showempty && !is_numeric($showempty)) $textifempty = $langs->trans($showempty);
				else $textifempty .= $langs->trans("All");
			} else {
				if ($showempty && !is_numeric($showempty)) $textifempty = $langs->trans($showempty);
			}
			if ($showempty) $out .= '<option value="0" selected>' . $textifempty . '</option>';

			$i = 0;
			while ($num && $i < $num) {
				$opt = '';
				$optJson = array();
				$objp = $this->db->fetch_object($result);

				$this->constructTicketListOption($objp, $opt, $optJson, $selected, $filterkey);
				// Add new entry
				// "key" value of json key array is used by jQuery automatically as selected value
				// "label" value of json key array is used by jQuery automatically as text for combo box
				$out .= $opt;
				array_push($outarray, $optJson);

				$i++;
			}

			$out .= '</select>';

			$this->db->free($result);

			if (empty($outputmode)) {
				return $out;
			}
			return $outarray;
		} else {
			dol_print_error($this->db);
		}

		return array();
	}

	/**
	 * constructTicketListOption.
	 * This define value for &$opt and &$optJson.
	 *
	 * @param object 	$objp 		Result set of fetch
	 * @param string 	$opt 		Option (var used for returned value in string option format)
	 * @param array 	$optJson 	Option (var used for returned value in json format)
	 * @param string 	$selected 	Preselected value
	 * @param string 	$filterkey 	Filter key to highlight
	 * @return    void
	 */
	protected function constructTicketListOption(&$objp, &$opt, &$optJson, $selected, $filterkey = '')
	{
		$outkey = '';
		$outref = '';
		$outtype = '';

		$outkey = $objp->rowid;
		$outref = $objp->ref;
		$outtype = $objp->fk_product_type;

		$opt = '<option value="' . $objp->rowid . '"';
		$opt .= ($objp->rowid == $selected) ? ' selected' : '';
		$opt .= '>';
		$opt .= $objp->ref;
		$objRef = $objp->ref;
		if (!empty($filterkey) && $filterkey != '') $objRef = preg_replace('/(' . preg_quote($filterkey, '/') . ')/i', '<strong>$1</strong>', $objRef, 1);

		$opt .= "</option>\n";
		$optJson = array('key' => $outkey, 'value' => $outref, 'type' => $outtype);
	}

	/**
	 *  Return list of projects in Ajax if Ajax activated or go to selectTicketsList
	 *
	 * @param 	int 	$selected 				Preselected tickets
	 * @param 	string 	$htmlname 				Name of HTML select field (must be unique in page).
	 * @param 	string 	$filtertype				To add a filter
	 * @param 	int 	$limit 					Limit on number of returned lines
	 * @param 	int 	$status 				Ticket status
	 * @param 	string 	$selected_input_value 	Value of preselected input text (for use with ajax)
	 * @param 	int		$hidelabel 				Hide label (0=no, 1=yes, 2=show search icon (before) and placeholder, 3 search icon after)
	 * @param 	array 	$ajaxoptions 			Options for ajax_autocompleter
	 * @param 	int 	$socid 					Thirdparty Id (to get also price dedicated to this customer)
	 * @param 	string 	$showempty 				'' to not show empty line. Translation key to show an empty line. '1' show empty line with no text.
	 * @param 	int 	$forcecombo 			Force to use combo box
	 * @param 	string 	$morecss 				Add more css on select
	 * @param 	array 	$selected_combinations 	Selected combinations. Format: array([attrid] => attrval, [...])
	 * @param 	string 	$nooutput 				No print, return the output into a string
	 * @return 	string
	 */
	public function selectProjects($selected = '', $htmlname = 'projectid', $filtertype = '', $limit = 0, $status = 1, $selected_input_value = '', $hidelabel = 0, $ajaxoptions = array(), $socid = 0, $showempty = '1', $forcecombo = 0, $morecss = '', $selected_combinations = null, $nooutput = 0)
	{
		global $langs, $conf;

		$out = '';

		// check parameters
		if (is_null($ajaxoptions)) $ajaxoptions = array();

		if (!empty($conf->use_javascript_ajax) && !empty($conf->global->TICKET_USE_SEARCH_TO_SELECT)) {
			$placeholder = '';

			if ($selected && empty($selected_input_value)) {
				require_once DOL_DOCUMENT_ROOT . '/projet/class/project.class.php';
				$projecttmpselect = new Project($this->db);
				$projecttmpselect->fetch($selected);
				$selected_input_value = $projecttmpselect->ref;
				unset($projecttmpselect);
			}

			$urloption = '';
			$out .= ajax_autocompleter($selected, $htmlname, DOL_URL_ROOT . '/projet/ajax/projects.php', $urloption, $conf->global->PRODUIT_USE_SEARCH_TO_SELECT, 1, $ajaxoptions);

			if (empty($hidelabel)) $out .= $langs->trans("RefOrLabel") . ' : ';
			elseif ($hidelabel > 1) {
				$placeholder = ' placeholder="' . $langs->trans("RefOrLabel") . '"';
				if ($hidelabel == 2) {
					$out .= img_picto($langs->trans("Search"), 'search');
				}
			}
			$out .= '<input type="text" class="minwidth100" name="search_' . $htmlname . '" id="search_' . $htmlname . '" value="' . $selected_input_value . '"' . $placeholder . ' ' . (!empty($conf->global->PRODUCT_SEARCH_AUTOFOCUS) ? 'autofocus' : '') . ' />';
			if ($hidelabel == 3) {
				$out .= img_picto($langs->trans("Search"), 'search');
			}
		} else {
			$out .= $this->selectProjectsList($selected, $htmlname, $filtertype, $limit, $status, 0, $socid, $showempty, $forcecombo, $morecss);
		}

		if (empty($nooutput)) {
			print $out;
		} else {
			return $out;
		}
		return '';
	}

	/**
	 *    Return list of projects.
	 *  Called by selectProjects.
	 *
	 * @param int $selected Preselected project
	 * @param string $htmlname Name of select html
	 * @param string $filtertype Filter on project type
	 * @param int $limit Limit on number of returned lines
	 * @param string $filterkey Filter on project ref or subject
	 * @param int $status Ticket status
	 * @param int $outputmode 0=HTML select string, 1=Array
	 * @param string $showempty '' to not show empty line. Translation key to show an empty line. '1' show empty line with no text.
	 * @param int $forcecombo Force to use combo box
	 * @param string $morecss Add more css on select
	 * @return     array|string                Array of keys for json or HTML component
	 */
	public function selectProjectsList($selected = '', $htmlname = 'projectid', $filtertype = '', $limit = 20, $filterkey = '', $status = 1, $outputmode = 0, $showempty = '1', $forcecombo = 0, $morecss = '')
	{
		global $langs, $conf;

		$out = '';
		$outarray = array();

		$selectFields = " p.rowid, p.ref";

		$sql = "SELECT ";
		$sql .= $selectFields;
		$sql .= " FROM " . $this->db->prefix() . "projet as p";
		$sql .= ' WHERE p.entity IN (' . getEntity('project') . ')';

		// Add criteria on ref/label
		if ($filterkey != '') {
			$sql .= ' AND (';
			$prefix = empty($conf->global->TICKET_DONOTSEARCH_ANYWHERE) ? '%' : ''; // Can use index if PRODUCT_DONOTSEARCH_ANYWHERE is on
			// For natural search
			$scrit = explode(' ', $filterkey);
			$i = 0;
			if (count($scrit) > 1) $sql .= "(";
			foreach ($scrit as $crit) {
				if ($i > 0) $sql .= " AND ";
				$sql .= "p.ref LIKE '" . $this->db->escape($prefix . $crit) . "%'";
				$sql .= "";
				$i++;
			}
			if (count($scrit) > 1) $sql .= ")";
			$sql .= ')';
		}

		$sql .= $this->db->plimit($limit, 0);

		// Build output string
		dol_syslog(get_class($this) . "::selectProjectsList search projects", LOG_DEBUG);
		$result = $this->db->query($sql);
		if ($result) {
			require_once DOL_DOCUMENT_ROOT . '/projet/class/project.class.php';
			require_once DOL_DOCUMENT_ROOT . '/core/lib/project.lib.php';

			$num = $this->db->num_rows($result);

			$events = null;

			if (!$forcecombo) {
				include_once DOL_DOCUMENT_ROOT . '/core/lib/ajax.lib.php';
				$out .= ajax_combobox($htmlname, $events, $conf->global->PROJECT_USE_SEARCH_TO_SELECT);
			}

			$out .= '<select class="flat' . ($morecss ? ' ' . $morecss : '') . '" name="' . $htmlname . '" id="' . $htmlname . '">';

			$textifempty = '';
			// Do not use textifempty = ' ' or '&nbsp;' here, or search on key will search on ' key'.
			//if (!empty($conf->use_javascript_ajax) || $forcecombo) $textifempty='';
			if (!empty($conf->global->PROJECT_USE_SEARCH_TO_SELECT)) {
				if ($showempty && !is_numeric($showempty)) $textifempty = $langs->trans($showempty);
				else $textifempty .= $langs->trans("All");
			} else {
				if ($showempty && !is_numeric($showempty)) $textifempty = $langs->trans($showempty);
			}
			if ($showempty) $out .= '<option value="0" selected>' . $textifempty . '</option>';

			$i = 0;
			while ($num && $i < $num) {
				$opt = '';
				$optJson = array();
				$objp = $this->db->fetch_object($result);

				$this->constructProjectListOption($objp, $opt, $optJson, $selected, $filterkey);
				// Add new entry
				// "key" value of json key array is used by jQuery automatically as selected value
				// "label" value of json key array is used by jQuery automatically as text for combo box
				$out .= $opt;
				array_push($outarray, $optJson);

				$i++;
			}

			$out .= '</select>';

			$this->db->free($result);

			if (empty($outputmode)) {
				return $out;
			}
			return $outarray;
		} else {
			dol_print_error($this->db);
		}

		return array();
	}

	/**
	 * constructProjectListOption.
	 * This define value for &$opt and &$optJson.
	 *
	 * @param object 	$objp 		Result set of fetch
	 * @param string 	$opt 		Option (var used for returned value in string option format)
	 * @param array 	$optJson 	Option (var used for returned value in json format)
	 * @param string 	$selected 	Preselected value
	 * @param string 	$filterkey 	Filter key to highlight
	 * @return    void
	 */
	protected function constructProjectListOption(&$objp, &$opt, &$optJson, $selected, $filterkey = '')
	{
		$outkey = '';
		$outref = '';
		$outtype = '';

		$label = $objp->label;

		$outkey = $objp->rowid;
		$outref = $objp->ref;
		$outlabel = $objp->label;
		$outtype = $objp->fk_product_type;

		$opt = '<option value="' . $objp->rowid . '"';
		$opt .= ($objp->rowid == $selected) ? ' selected' : '';
		$opt .= '>';
		$opt .= $objp->ref;
		$objRef = $objp->ref;
		if (!empty($filterkey) && $filterkey != '') $objRef = preg_replace('/(' . preg_quote($filterkey, '/') . ')/i', '<strong>$1</strong>', $objRef, 1);

		$opt .= "</option>\n";
		$optJson = array('key' => $outkey, 'value' => $outref, 'type' => $outtype);
	}


	/**
	 *  Return list of members in Ajax if Ajax activated or go to selectTicketsList
	 *
	 * @param int $selected Preselected tickets
	 * @param string $htmlname Name of HTML select field (must be unique in page).
	 * @param string $filtertype To add a filter
	 * @param int $limit Limit on number of returned lines
	 * @param int $status Ticket status
	 * @param string $selected_input_value Value of preselected input text (for use with ajax)
	 * @param int $hidelabel Hide label (0=no, 1=yes, 2=show search icon before and placeholder, 3 search icon after)
	 * @param array $ajaxoptions Options for ajax_autocompleter
	 * @param int $socid Thirdparty Id (to get also price dedicated to this customer)
	 * @param string $showempty '' to not show empty line. Translation key to show an empty line. '1' show empty line with no text.
	 * @param int $forcecombo Force to use combo box
	 * @param string $morecss Add more css on select
	 * @param array $selected_combinations Selected combinations. Format: array([attrid] => attrval, [...])
	 * @param string $nooutput No print, return the output into a string
	 * @return        string
	 */
	public function selectMembers($selected = '', $htmlname = 'adherentid', $filtertype = '', $limit = 0, $status = 1, $selected_input_value = '', $hidelabel = 0, $ajaxoptions = array(), $socid = 0, $showempty = '1', $forcecombo = 0, $morecss = '', $selected_combinations = null, $nooutput = 0)
	{
		global $langs, $conf;

		$out = '';

		// check parameters
		if (is_null($ajaxoptions)) $ajaxoptions = array();

		if (!empty($conf->use_javascript_ajax) && !empty($conf->global->TICKET_USE_SEARCH_TO_SELECT)) {
			$placeholder = '';
			$urloption = '';

			if ($selected && empty($selected_input_value)) {
				require_once DOL_DOCUMENT_ROOT . '/adherents/class/adherent.class.php';
				$adherenttmpselect = new Adherent($this->db);
				$adherenttmpselect->fetch($selected);
				$selected_input_value = $adherenttmpselect->ref;
				unset($adherenttmpselect);
			}

			$urloption = '';

			$out .= ajax_autocompleter($selected, $htmlname, DOL_URL_ROOT . '/adherents/ajax/adherents.php', $urloption, $conf->global->PRODUIT_USE_SEARCH_TO_SELECT, 1, $ajaxoptions);

			if (empty($hidelabel)) $out .= $langs->trans("RefOrLabel") . ' : ';
			elseif ($hidelabel > 1) {
				$placeholder = ' placeholder="' . $langs->trans("RefOrLabel") . '"';
				if ($hidelabel == 2) {
					$out .= img_picto($langs->trans("Search"), 'search');
				}
			}
			$out .= '<input type="text" class="minwidth100" name="search_' . $htmlname . '" id="search_' . $htmlname . '" value="' . $selected_input_value . '"' . $placeholder . ' ' . (!empty($conf->global->PRODUCT_SEARCH_AUTOFOCUS) ? 'autofocus' : '') . ' />';
			if ($hidelabel == 3) {
				$out .= img_picto($langs->trans("Search"), 'search');
			}
		} else {
			$filterkey = '';

			$out .= $this->selectMembersList($selected, $htmlname, $filtertype, $limit, $filterkey, $status, 0, $showempty, $forcecombo, $morecss);
		}

		if (empty($nooutput)) {
			print $out;
		} else {
			return $out;
		}
		return '';
	}

	/**
	 *    Return list of adherents.
	 *  Called by selectMembers.
	 *
	 * @param int $selected Preselected adherent
	 * @param string $htmlname Name of select html
	 * @param string $filtertype Filter on adherent type
	 * @param int $limit Limit on number of returned lines
	 * @param string $filterkey Filter on member status
	 * @param int $status Member status
	 * @param int $outputmode 0=HTML select string, 1=Array
	 * @param string $showempty '' to not show empty line. Translation key to show an empty line. '1' show empty line with no text.
	 * @param int $forcecombo Force to use combo box
	 * @param string $morecss Add more css on select
	 * @return     array|string                Array of keys for json or HTML string component
	 */
	public function selectMembersList($selected = '', $htmlname = 'adherentid', $filtertype = '', $limit = 20, $filterkey = '', $status = 1, $outputmode = 0, $showempty = '1', $forcecombo = 0, $morecss = '')
	{
		global $langs, $conf;

		$out = '';
		$outarray = array();

		$selectFields = " p.rowid, p.ref, p.firstname, p.lastname, p.fk_adherent_type";

		$sql = "SELECT ";
		$sql .= $selectFields;
		$sql .= " FROM " . $this->db->prefix() . "adherent as p";
		$sql .= ' WHERE p.entity IN (' . getEntity('adherent') . ')';

		// Add criteria on ref/label
		if ($filterkey != '') {
			$sql .= ' AND (';
			$prefix = empty($conf->global->MEMBER_DONOTSEARCH_ANYWHERE) ? '%' : ''; // Can use index if PRODUCT_DONOTSEARCH_ANYWHERE is on
			// For natural search
			$scrit = explode(' ', $filterkey);
			$i = 0;
			if (count($scrit) > 1) $sql .= "(";
			foreach ($scrit as $crit) {
				if ($i > 0) $sql .= " AND ";
				$sql .= "(p.firstname LIKE '" . $this->db->escape($prefix . $crit) . "%'";
				$sql .= " OR p.lastname LIKE '" . $this->db->escape($prefix . $crit) . "%')";
				$i++;
			}
			if (count($scrit) > 1) $sql .= ")";
			$sql .= ')';
		}
		if ($status != -1) {
			$sql .= ' AND statut = ' . ((int) $status);
		}
		$sql .= $this->db->plimit($limit, 0);

		// Build output string
		dol_syslog(get_class($this) . "::selectMembersList search adherents", LOG_DEBUG);
		$result = $this->db->query($sql);
		if ($result) {
			require_once DOL_DOCUMENT_ROOT . '/adherents/class/adherent.class.php';
			require_once DOL_DOCUMENT_ROOT . '/core/lib/member.lib.php';

			$num = $this->db->num_rows($result);

			$events = null;

			if (!$forcecombo) {
				include_once DOL_DOCUMENT_ROOT . '/core/lib/ajax.lib.php';
				$out .= ajax_combobox($htmlname, $events, !empty($conf->global->PROJECT_USE_SEARCH_TO_SELECT) ? $conf->global->PROJECT_USE_SEARCH_TO_SELECT : '');
			}

			$out .= '<select class="flat' . ($morecss ? ' ' . $morecss : '') . '" name="' . $htmlname . '" id="' . $htmlname . '">';

			$textifempty = '';
			// Do not use textifempty = ' ' or '&nbsp;' here, or search on key will search on ' key'.
			//if (!empty($conf->use_javascript_ajax) || $forcecombo) $textifempty='';
			if (!empty($conf->global->PROJECT_USE_SEARCH_TO_SELECT)) {
				if ($showempty && !is_numeric($showempty)) $textifempty = $langs->trans($showempty);
				else $textifempty .= $langs->trans("All");
			} else {
				if ($showempty && !is_numeric($showempty)) $textifempty = $langs->trans($showempty);
			}
			if ($showempty) {
				$out .= '<option value="-1" selected>' . $textifempty . '</option>';
			}

			$i = 0;
			while ($num && $i < $num) {
				$opt = '';
				$optJson = array();
				$objp = $this->db->fetch_object($result);

				$this->constructMemberListOption($objp, $opt, $optJson, $selected, $filterkey);

				// Add new entry
				// "key" value of json key array is used by jQuery automatically as selected value
				// "label" value of json key array is used by jQuery automatically as text for combo box
				$out .= $opt;
				array_push($outarray, $optJson);

				$i++;
			}

			$out .= '</select>';

			$this->db->free($result);

			if (empty($outputmode)) {
				return $out;
			}
			return $outarray;
		} else {
			dol_print_error($this->db);
		}

		return array();
	}

	/**
	 * constructMemberListOption.
	 * This define value for &$opt and &$optJson.
	 *
	 * @param object 	$objp 			Result set of fetch
	 * @param string 	$opt 			Option (var used for returned value in string option format)
	 * @param array 	$optJson 		Option (var used for returned value in json format)
	 * @param string 	$selected 		Preselected value
	 * @param string 	$filterkey 		Filter key to highlight
	 * @return    void
	 */
	protected function constructMemberListOption(&$objp, &$opt, &$optJson, $selected, $filterkey = '')
	{
		$outkey = '';
		$outlabel = '';
		$outtype = '';

		$outkey = $objp->rowid;
		$outlabel = dolGetFirstLastname($objp->firstname, $objp->lastname);
		$outtype = $objp->fk_adherent_type;

		$opt = '<option value="' . $objp->rowid . '"';
		$opt .= ($objp->rowid == $selected) ? ' selected' : '';
		$opt .= '>';
		if (!empty($filterkey) && $filterkey != '') {
			$outlabel = preg_replace('/(' . preg_quote($filterkey, '/') . ')/i', '<strong>$1</strong>', $outlabel, 1);
		}
		$opt .= $outlabel;
		$opt .= "</option>\n";

		$optJson = array('key' => $outkey, 'value' => $outlabel, 'type' => $outtype);
	}

	/**
	 * Generic method to select a component from a combo list.
	 * Can use autocomplete with ajax after x key pressed or a full combo, depending on setup.
	 * This is the generic method that will replace all specific existing methods.
	 *
	 * @param 	string 	$objectdesc 		ObjectClass:PathToClass[:AddCreateButtonOrNot[:Filter[:Sortfield]]]
	 * @param 	string 	$htmlname 			Name of HTML select component
	 * @param 	int 	$preselectedvalue 	Preselected value (ID of element)
	 * @param 	string 	$showempty 			''=empty values not allowed, 'string'=value show if we allow empty values (for example 'All', ...)
	 * @param 	string 	$searchkey 			Search criteria
	 * @param 	string 	$placeholder 		Place holder
	 * @param 	string 	$morecss 			More CSS
	 * @param 	string 	$moreparams 		More params provided to ajax call
	 * @param 	int 	$forcecombo 		Force to load all values and output a standard combobox (with no beautification)
	 * @param 	int 	$disabled 			1=Html component is disabled
	 * @param 	string 	$selected_input_value Value of preselected input text (for use with ajax)
	 * @return  string                      Return HTML string
	 * @see selectForFormsList(), select_thirdparty_list()
	 */
	public function selectForForms($objectdesc, $htmlname, $preselectedvalue, $showempty = '', $searchkey = '', $placeholder = '', $morecss = '', $moreparams = '', $forcecombo = 0, $disabled = 0, $selected_input_value = '')
	{
		global $conf, $user;

		$objecttmp = null;

		// Example of value for $objectdec:
		// Bom:bom/class/bom.class.php:0:t.status=1
		// Bom:bom/class/bom.class.php:0:t.status=1:ref
		// Bom:bom/class/bom.class.php:0:(t.status:=:1):ref
		$InfoFieldList = explode(":", $objectdesc, 4);
		$vartmp = (empty($InfoFieldList[3]) ? '' : $InfoFieldList[3]);
		$reg = array();
		if (preg_match('/^.*:(\w*)$/', $vartmp, $reg)) {
			$InfoFieldList[4] = $reg[1];    // take the sort field
		}
		$InfoFieldList[3] = preg_replace('/:\w*$/', '', $vartmp);    // take the filter field

		$classname = $InfoFieldList[0];
		$classpath = $InfoFieldList[1];
		$addcreatebuttonornot = empty($InfoFieldList[2]) ? 0 : $InfoFieldList[2];
		$filter = empty($InfoFieldList[3]) ? '' : $InfoFieldList[3];
		$sortfield = empty($InfoFieldList[4]) ? '' : $InfoFieldList[4];

		if (!empty($classpath)) {
			dol_include_once($classpath);

			if ($classname && class_exists($classname)) {
				$objecttmp = new $classname($this->db);

				// Make some replacement
				$sharedentities = getEntity(strtolower($classname));
				$filter = str_replace(
					array('__ENTITY__', '__SHARED_ENTITIES__', '__USER_ID__'),
					array($conf->entity, $sharedentities, $user->id),
					$filter
				);
			}
		}
		if (!is_object($objecttmp)) {
			dol_syslog('Error bad setup of type for field ' . join(',', $InfoFieldList), LOG_WARNING);
			return 'Error bad setup of type for field ' . join(',', $InfoFieldList);
		}

		//var_dump($filter);
		$prefixforautocompletemode = $objecttmp->element;
		if ($prefixforautocompletemode == 'societe') {
			$prefixforautocompletemode = 'company';
		}
		if ($prefixforautocompletemode == 'product') {
			$prefixforautocompletemode = 'produit';
		}
		$confkeyforautocompletemode = strtoupper($prefixforautocompletemode) . '_USE_SEARCH_TO_SELECT'; // For example COMPANY_USE_SEARCH_TO_SELECT

		dol_syslog(get_class($this) . "::selectForForms filter=" . $filter, LOG_DEBUG);
		$out = '';
		if (!empty($conf->use_javascript_ajax) && getDolGlobalString($confkeyforautocompletemode) && !$forcecombo) {
			// No immediate load of all database
			$placeholder = '';
			if ($preselectedvalue && empty($selected_input_value)) {
				$objecttmp->fetch($preselectedvalue);
				$selected_input_value = ($prefixforautocompletemode == 'company' ? $objecttmp->name : $objecttmp->ref);
				//unset($objecttmp);
			}

			$objectdesc = $classname . ':' . $classpath . ':' . $addcreatebuttonornot . ':' . $filter;
			$urlforajaxcall = DOL_URL_ROOT . '/core/ajax/selectobject.php';

			// No immediate load of all database
			$urloption = 'htmlname=' . urlencode($htmlname) . '&outjson=1&objectdesc=' . urlencode($objectdesc) . '&filter=' . urlencode($filter) . ($sortfield ? '&sortfield=' . urlencode($sortfield) : '');
			// Activate the auto complete using ajax call.
			$out .= ajax_autocompleter($preselectedvalue, $htmlname, $urlforajaxcall, $urloption, $conf->global->$confkeyforautocompletemode, 0, array());
			$out .= '<!-- force css to be higher than dialog popup --><style type="text/css">.ui-autocomplete { z-index: 1010; }</style>';
			$out .= '<input type="text" class="' . $morecss . '"' . ($disabled ? ' disabled="disabled"' : '') . ' name="search_' . $htmlname . '" id="search_' . $htmlname . '" value="' . $selected_input_value . '"' . ($placeholder ? ' placeholder="' . dol_escape_htmltag($placeholder) . '"' : '') . ' />';
		} else {
			// Immediate load of table record.
			$out .= $this->selectForFormsList($objecttmp, $htmlname, $preselectedvalue, $showempty, $searchkey, $placeholder, $morecss, $moreparams, $forcecombo, 0, $disabled, $sortfield, $filter);
		}

		return $out;
	}


	/**
	 * Output html form to select an object.
	 * Note, this function is called by selectForForms or by ajax selectobject.php
	 *
	 * @param Object 		$objecttmp 			Object to knwo the table to scan for combo.
	 * @param string 		$htmlname 			Name of HTML select component
	 * @param int 			$preselectedvalue 	Preselected value (ID of element)
	 * @param string 		$showempty 			''=empty values not allowed, 'string'=value show if we allow empty values (for example 'All', ...)
	 * @param string 		$searchkey 			Search value
	 * @param string 		$placeholder 		Place holder
	 * @param string 		$morecss 			More CSS
	 * @param string 		$moreparams 		More params provided to ajax call
	 * @param int 			$forcecombo 		Force to load all values and output a standard combobox (with no beautification)
	 * @param int 			$outputmode 		0=HTML select string, 1=Array
	 * @param int 			$disabled 			1=Html component is disabled
	 * @param string 		$sortfield 			Sort field
	 * @param string 		$filter 			Add more filter
	 * @return string|array                     Return HTML string
	 * @see selectForForms()
	 */
	public function selectForFormsList($objecttmp, $htmlname, $preselectedvalue, $showempty = '', $searchkey = '', $placeholder = '', $morecss = '', $moreparams = '', $forcecombo = 0, $outputmode = 0, $disabled = 0, $sortfield = '', $filter = '')
	{
		global $conf, $langs, $user, $hookmanager;

		//print "$htmlname, $preselectedvalue, $showempty, $searchkey, $placeholder, $morecss, $moreparams, $forcecombo, $outputmode, $disabled";

		$prefixforautocompletemode = $objecttmp->element;
		if ($prefixforautocompletemode == 'societe') {
			$prefixforautocompletemode = 'company';
		}
		$confkeyforautocompletemode = strtoupper($prefixforautocompletemode) . '_USE_SEARCH_TO_SELECT'; // For example COMPANY_USE_SEARCH_TO_SELECT

		if (!empty($objecttmp->fields)) {    // For object that declare it, it is better to use declared fields (like societe, contact, ...)
			$tmpfieldstoshow = '';
			foreach ($objecttmp->fields as $key => $val) {
				if (!dol_eval($val['enabled'], 1, 1, '1')) {
					continue;
				}
				if (!empty($val['showoncombobox'])) {
					$tmpfieldstoshow .= ($tmpfieldstoshow ? ',' : '') . 't.' . $key;
				}
			}
			if ($tmpfieldstoshow) {
				$fieldstoshow = $tmpfieldstoshow;
			}
		} else {
			// For backward compatibility
			$objecttmp->fields['ref'] = array('type' => 'varchar(30)', 'label' => 'Ref', 'showoncombobox' => 1);
		}

		if (empty($fieldstoshow)) {
			if (isset($objecttmp->fields['ref'])) {
				$fieldstoshow = 't.ref';
			} else {
				$langs->load("errors");
				$this->error = $langs->trans("ErrorNoFieldWithAttributeShowoncombobox");
				return $langs->trans('ErrorNoFieldWithAttributeShowoncombobox');
			}
		}

		$out = '';
		$outarray = array();
		$tmparray = array();

		$num = 0;

		// Search data
		$sql = "SELECT t.rowid, " . $fieldstoshow . " FROM " . $this->db->prefix() . $objecttmp->table_element . " as t";
		if (!empty($objecttmp->isextrafieldmanaged)) {
			$sql .= " LEFT JOIN " . $this->db->prefix() . $objecttmp->table_element . "_extrafields as e ON t.rowid=e.fk_object";
		}
		if (isset($objecttmp->ismultientitymanaged)) {
			if (!is_numeric($objecttmp->ismultientitymanaged)) {
				$tmparray = explode('@', $objecttmp->ismultientitymanaged);
				$sql .= " INNER JOIN " . $this->db->prefix() . $tmparray[1] . " as parenttable ON parenttable.rowid = t." . $tmparray[0];
			}
			if ($objecttmp->ismultientitymanaged === 'fk_soc@societe') {
				if (empty($user->rights->societe->client->voir) && !$user->socid) {
					$sql .= ", " . $this->db->prefix() . "societe_commerciaux as sc";
				}
			}
		}

		// Add where from hooks
		$parameters = array(
			'object' => $objecttmp,
			'htmlname' => $htmlname,
			'filter' => $filter,
			'searchkey' => $searchkey
		);

		$reshook = $hookmanager->executeHooks('selectForFormsListWhere', $parameters); // Note that $action and $object may have been modified by hook
		if (!empty($hookmanager->resPrint)) {
			$sql .= $hookmanager->resPrint;
		} else {
			$sql .= " WHERE 1=1";
			if (isset($objecttmp->ismultientitymanaged)) {
				if ($objecttmp->ismultientitymanaged == 1) {
					$sql .= " AND t.entity IN (" . getEntity($objecttmp->table_element) . ")";
				}
				if (!is_numeric($objecttmp->ismultientitymanaged)) {
					$sql .= " AND parenttable.entity = t." . $tmparray[0];
				}
				if ($objecttmp->ismultientitymanaged == 1 && !empty($user->socid)) {
					if ($objecttmp->element == 'societe') {
						$sql .= " AND t.rowid = " . ((int) $user->socid);
					} else {
						$sql .= " AND t.fk_soc = " . ((int) $user->socid);
					}
				}
				if ($objecttmp->ismultientitymanaged === 'fk_soc@societe') {
					if (empty($user->rights->societe->client->voir) && !$user->socid) {
						$sql .= " AND t.rowid = sc.fk_soc AND sc.fk_user = " . ((int) $user->id);
					}
				}
			}
			if ($searchkey != '') {
				$sql .= natural_search(explode(',', $fieldstoshow), $searchkey);
			}

			if ($filter) {     // Syntax example "(t.ref:like:'SO-%') and (t.date_creation:<:'20160101')"
				$errormessage = '';
				$sql .= forgeSQLFromUniversalSearchCriteria($filter, $errormessage);
				if ($errormessage) {
					return 'Error forging a SQL request from an universal criteria: ' . $errormessage;
				}
			}
		}
		$sql .= $this->db->order($sortfield ? $sortfield : $fieldstoshow, "ASC");
		//$sql.=$this->db->plimit($limit, 0);
		//print $sql;

		// Build output string
		$resql = $this->db->query($sql);
		if ($resql) {
			// Construct $out and $outarray
			$out .= '<select id="' . $htmlname . '" class="flat' . ($morecss ? ' ' . $morecss : '') . '"' . ($disabled ? ' disabled="disabled"' : '') . ($moreparams ? ' ' . $moreparams : '') . ' name="' . $htmlname . '">' . "\n";

			// Warning: Do not use textifempty = ' ' or '&nbsp;' here, or search on key will search on ' key'. Seems it is no more true with selec2 v4
			$textifempty = '&nbsp;';

			//if (!empty($conf->use_javascript_ajax) || $forcecombo) $textifempty='';
			if (!empty($conf->global->$confkeyforautocompletemode)) {
				if ($showempty && !is_numeric($showempty)) {
					$textifempty = $langs->trans($showempty);
				} else {
					$textifempty .= $langs->trans("All");
				}
			}
			if ($showempty) {
				$out .= '<option value="-1">' . $textifempty . '</option>' . "\n";
			}

			$num = $this->db->num_rows($resql);
			$i = 0;
			if ($num) {
				while ($i < $num) {
					$obj = $this->db->fetch_object($resql);
					$label = '';
					$labelhtml = '';
					$tmparray = explode(',', $fieldstoshow);
					$oldvalueforshowoncombobox = 0;
					foreach ($tmparray as $key => $val) {
						$val = preg_replace('/t\./', '', $val);
						$label .= (($label && $obj->$val) ? ($oldvalueforshowoncombobox != $objecttmp->fields[$val]['showoncombobox'] ? ' - ' : ' ') : '');
						$labelhtml .= (($label && $obj->$val) ? ($oldvalueforshowoncombobox != $objecttmp->fields[$val]['showoncombobox'] ? ' - ' : ' ') : '');
						$label .= $obj->$val;
						$labelhtml .= $obj->$val;

						$oldvalueforshowoncombobox = empty($objecttmp->fields[$val]['showoncombobox']) ? 0 : $objecttmp->fields[$val]['showoncombobox'];
					}
					if (empty($outputmode)) {
						if ($preselectedvalue > 0 && $preselectedvalue == $obj->rowid) {
							$out .= '<option value="' . $obj->rowid . '" selected data-html="' . dol_escape_htmltag($labelhtml, 0, 0, '', 0, 1) . '">' . dol_escape_htmltag($label, 0, 0, '', 0, 1) . '</option>';
						} else {
							$out .= '<option value="' . $obj->rowid . '" data-html="' . dol_escape_htmltag($labelhtml, 0, 0, '', 0, 1) . '">' . dol_escape_htmltag($label, 0, 0, '', 0, 1) . '</option>';
						}
					} else {
						array_push($outarray, array('key' => $obj->rowid, 'value' => $label, 'label' => $label));
					}

					$i++;
					if (($i % 10) == 0) {
						$out .= "\n";
					}
				}
			}

			$out .= '</select>' . "\n";

			if (!$forcecombo) {
				include_once DOL_DOCUMENT_ROOT . '/core/lib/ajax.lib.php';
				$out .= ajax_combobox($htmlname, null, (!empty($conf->global->$confkeyforautocompletemode) ? $conf->global->$confkeyforautocompletemode : 0));
			}
		} else {
			dol_print_error($this->db);
		}

		$this->result = array('nbofelement' => $num);

		if ($outputmode) {
			return $outarray;
		}
		return $out;
	}


	/**
	 *	Return a HTML select string, built from an array of key+value.
	 *  Note: Do not apply langs->trans function on returned content, content may be entity encoded twice.
	 *
	 * @param string 		$htmlname 			Name of html select area. Must start with "multi" if this is a multiselect
	 * @param array 		$array 				Array like array(key => value) or array(key=>array('label'=>..., 'data-...'=>..., 'disabled'=>..., 'css'=>...))
	 * @param string|string[] $id				Preselected key or preselected keys for multiselect. Use 'ifone' to autoselect record if there is only one record.
	 * @param int|string 	$show_empty 		0 no empty value allowed, 1 or string to add an empty value into list (If 1: key is -1 and value is '' or '&nbsp;', If placeholder string: key is -1 and value is the string), <0 to add an empty value with key that is this value.
	 * @param int 			$key_in_label 		1 to show key into label with format "[key] value"
	 * @param int 			$value_as_key 		1 to use value as key
	 * @param string 		$moreparam 			Add more parameters onto the select tag. For example 'style="width: 95%"' to avoid select2 component to go over parent container
	 * @param int 			$translate 			1=Translate and encode value
	 * @param int 			$maxlen 			Length maximum for labels
	 * @param int 			$disabled 			Html select box is disabled
	 * @param string 		$sort 				'ASC' or 'DESC' = Sort on label, '' or 'NONE' or 'POS' = Do not sort, we keep original order
	 * @param string 		$morecss 			Add more class to css styles
	 * @param int 			$addjscombo 		Add js combo
	 * @param string 		$moreparamonempty 	Add more param on the empty option line. Not used if show_empty not set
	 * @param int 			$disablebademail 	1=Check if a not valid email, 2=Check string '---', and if found into value, disable and colorize entry
	 * @param int 			$nohtmlescape 		No html escaping.
	 * @return string							HTML select string.
	 * @see multiselectarray(), selectArrayAjax(), selectArrayFilter()
	 */
	public static function selectarray($htmlname, $array, $id = '', $show_empty = 0, $key_in_label = 0, $value_as_key = 0, $moreparam = '', $translate = 0, $maxlen = 0, $disabled = 0, $sort = '', $morecss = 'minwidth75', $addjscombo = 1, $moreparamonempty = '', $disablebademail = 0, $nohtmlescape = 0)
	{
		global $conf, $langs;

		// Do we want a multiselect ?
		//$jsbeautify = 0;
		//if (preg_match('/^multi/',$htmlname)) $jsbeautify = 1;
		$jsbeautify = 1;

		if ($value_as_key) {
			$array = array_combine($array, $array);
		}

		$out = '';

		if ($addjscombo < 0) {
			if (empty($conf->global->MAIN_OPTIMIZEFORTEXTBROWSER)) {
				$addjscombo = 1;
			} else {
				$addjscombo = 0;
			}
		}
		$idname = str_replace(array('[', ']'), array('', ''), $htmlname);
		$out .= '<select id="' . preg_replace('/^\./', '', $idname) . '" ' . ($disabled ? 'disabled="disabled" ' : '') . 'class="flat ' . (preg_replace('/^\./', '', $htmlname)) . ($morecss ? ' ' . $morecss : '') . ' selectformat"';
		$out .= ' name="' . preg_replace('/^\./', '', $htmlname) . '" ' . ($moreparam ? $moreparam : '');
		$out .= '>'."\n";

		if ($show_empty) {
			$textforempty = ' ';
			if (!empty($conf->use_javascript_ajax)) {
				$textforempty = '&nbsp;'; // If we use ajaxcombo, we need &nbsp; here to avoid to have an empty element that is too small.
			}
			if (!is_numeric($show_empty)) {
				$textforempty = $show_empty;
			}
			$out .= '<option class="optiongrey" ' . ($moreparamonempty ? $moreparamonempty . ' ' : '') . 'value="' . (((int) $show_empty) < 0 ? $show_empty : -1) . '"' . ($id == $show_empty ? ' selected' : '') . '>' . $textforempty . '</option>' . "\n";
		}
		if (is_array($array)) {
			// Translate
			if ($translate) {
				foreach ($array as $key => $value) {
					if (!is_array($value)) {
						$array[$key] = $langs->trans($value);
					} else {
						$array[$key]['label'] = $langs->trans($value['label']);
					}
				}
			}
			// Sort
			if ($sort == 'ASC') {
				asort($array);
			} elseif ($sort == 'DESC') {
				arsort($array);
			}
			foreach ($array as $key => $tmpvalue) {
				if (is_array($tmpvalue)) {
					$value = $tmpvalue['label'];
					$disabled = empty($tmpvalue['disabled']) ? '' : ' disabled';
					$style = empty($tmpvalue['css']) ? '' : ' class="' . $tmpvalue['css'] . '"';
				} else {
					$value = $tmpvalue;
					$disabled = '';
					$style = '';
				}
				if (!empty($disablebademail)) {
					if (($disablebademail == 1 && !preg_match('/&lt;.+@.+&gt;/', $value))
						|| ($disablebademail == 2 && preg_match('/---/', $value))) {
						$disabled = ' disabled';
						$style = ' class="warning"';
					}
				}
				if ($key_in_label) {
					if (empty($nohtmlescape)) {
						$selectOptionValue = dol_escape_htmltag($key . ' - ' . ($maxlen ? dol_trunc($value, $maxlen) : $value));
					} else {
						$selectOptionValue = $key . ' - ' . ($maxlen ? dol_trunc($value, $maxlen) : $value);
					}
				} else {
					if (empty($nohtmlescape)) {
						$selectOptionValue = dol_escape_htmltag($maxlen ? dol_trunc($value, $maxlen) : $value);
					} else {
						$selectOptionValue = $maxlen ? dol_trunc($value, $maxlen) : $value;
					}
					if ($value == '' || $value == '-') {
						$selectOptionValue = '&nbsp;';
					}
				}
				$out .= '<option value="' . $key . '"';
				$out .= $style . $disabled;
				if (is_array($id)) {
					if (in_array($key, $id) && !$disabled) {
						$out .= ' selected'; // To preselect a value
					}
				} else {
					$id = (string) $id; // if $id = 0, then $id = '0'
					if ($id != '' && ($id == $key || ($id == 'ifone' && count($array) == 1)) && !$disabled) {
						$out .= ' selected'; // To preselect a value
					}
				}
				if ($nohtmlescape) {
					$out .= ' data-html="' . dol_escape_htmltag($selectOptionValue) . '"';
				}
				if (is_array($tmpvalue)) {
					foreach ($tmpvalue as $keyforvalue => $valueforvalue) {
						if (preg_match('/^data-/', $keyforvalue)) {
							$out .= ' '.$keyforvalue.'="'.dol_escape_htmltag($valueforvalue).'"';
						}
					}
				}
				$out .= '>';
				$out .= $selectOptionValue;
				$out .= "</option>\n";
			}
		}
		$out .= "</select>";
			// Add code for jquery to use multiselect
		if ($addjscombo && $jsbeautify) {
			// Enhance with select2
			include_once DOL_DOCUMENT_ROOT . '/core/lib/ajax.lib.php';
			$out .= ajax_combobox($idname, array(), 0, 0, 'resolve', (((int) $show_empty) < 0 ? (string) $show_empty : '-1'), $morecss);
		}





		return $out;
	}

	/**
	 *    Return a HTML select string, built from an array of key+value, but content returned into select come from an Ajax call of an URL.
	 *  Note: Do not apply langs->trans function on returned content of Ajax service, content may be entity encoded twice.
	 *
	 * @param string $htmlname Name of html select area
	 * @param string $url Url. Must return a json_encode of array(key=>array('text'=>'A text', 'url'=>'An url'), ...)
	 * @param string $id Preselected key
	 * @param string $moreparam Add more parameters onto the select tag
	 * @param string $moreparamtourl Add more parameters onto the Ajax called URL
	 * @param int $disabled Html select box is disabled
	 * @param int $minimumInputLength Minimum Input Length
	 * @param string $morecss Add more class to css styles
	 * @param int $callurlonselect If set to 1, some code is added so an url return by the ajax is called when value is selected.
	 * @param string $placeholder String to use as placeholder
	 * @param integer $acceptdelayedhtml 1 = caller is requesting to have html js content not returned but saved into global $delayedhtmlcontent (so caller can show it at end of page to avoid flash FOUC effect)
	 * @return    string                        HTML select string
	 * @see selectArrayFilter(), ajax_combobox() in ajax.lib.php
	 */
	public static function selectArrayAjax($htmlname, $url, $id = '', $moreparam = '', $moreparamtourl = '', $disabled = 0, $minimumInputLength = 1, $morecss = '', $callurlonselect = 0, $placeholder = '', $acceptdelayedhtml = 0)
	{
		global $conf, $langs;
		global $delayedhtmlcontent;    // Will be used later outside of this function

		// TODO Use an internal dolibarr component instead of select2
		if (empty($conf->global->MAIN_USE_JQUERY_MULTISELECT) && !defined('REQUIRE_JQUERY_MULTISELECT')) {
			return '';
		}

		$out = '<select type="text" class="' . $htmlname . ($morecss ? ' ' . $morecss : '') . '" ' . ($moreparam ? $moreparam . ' ' : '') . 'name="' . $htmlname . '"></select>';

		$outdelayed = '';
		if (!empty($conf->use_javascript_ajax)) {
			$tmpplugin = 'select2';
			$outdelayed = "\n" . '<!-- JS CODE TO ENABLE ' . $tmpplugin . ' for id ' . $htmlname . ' -->
		    	<script nonce="' . getNonce() . '">
		    	$(document).ready(function () {

	    	        ' . ($callurlonselect ? 'var saveRemoteData = [];' : '') . '

	                $(".' . $htmlname . '").select2({
				    	ajax: {
					    	dir: "ltr",
					    	url: "' . $url . '",
					    	dataType: \'json\',
					    	delay: 250,
					    	data: function (params) {
					    		return {
							    	q: params.term, 	// search term
					    			page: params.page
					    		}
				    		},
				    		processResults: function (data) {
				    			// parse the results into the format expected by Select2.
				    			// since we are using custom formatting functions we do not need to alter the remote JSON data
				    			//console.log(data);
								saveRemoteData = data;
					    	    /* format json result for select2 */
					    	    result = []
					    	    $.each( data, function( key, value ) {
					    	       result.push({id: key, text: value.text});
	                            });
				    			//return {results:[{id:\'none\', text:\'aa\'}, {id:\'rrr\', text:\'Red\'},{id:\'bbb\', text:\'Search a into projects\'}], more:false}
				    			//console.log(result);
				    			return {results: result, more: false}
				    		},
				    		cache: true
				    	},
		 				language: select2arrayoflanguage,
						containerCssClass: \':all:\',					/* Line to add class of origin SELECT propagated to the new <span class="select2-selection...> tag */
					    placeholder: "' . dol_escape_js($placeholder) . '",
				    	escapeMarkup: function (markup) { return markup; }, 	// let our custom formatter work
				    	minimumInputLength: ' . ((int) $minimumInputLength) . ',
				        formatResult: function (result, container, query, escapeMarkup) {
	                        return escapeMarkup(result.text);
	                    },
				    });

	                ' . ($callurlonselect ? '
	                /* Code to execute a GET when we select a value */
	                $(".' . $htmlname . '").change(function() {
				    	var selected = $(".' . $htmlname . '").val();
	                	console.log("We select in selectArrayAjax the entry "+selected)
				        $(".' . $htmlname . '").val("");  /* reset visible combo value */
	    			    $.each( saveRemoteData, function( key, value ) {
	    				        if (key == selected)
	    			            {
	    			                 console.log("selectArrayAjax - Do a redirect to "+value.url)
	    			                 location.assign(value.url);
	    			            }
	                    });
	    			});' : '') . '

	    	   });
		       </script>';
		}

		if ($acceptdelayedhtml) {
			$delayedhtmlcontent .= $outdelayed;
		} else {
			$out .= $outdelayed;
		}
		return $out;
	}

	/**
	 *  Return a HTML select string, built from an array of key+value, but content returned into select is defined into $array parameter.
	 *  Note: Do not apply langs->trans function on returned content of Ajax service, content may be entity encoded twice.
	 *
	 * @param string 	$htmlname 				Name of html select area
	 * @param array 	$array 					Array (key=>array('text'=>'A text', 'url'=>'An url'), ...)
	 * @param string 	$id 					Preselected key
	 * @param string 	$moreparam 				Add more parameters onto the select tag
	 * @param int 		$disableFiltering 		If set to 1, results are not filtered with searched string
	 * @param int 		$disabled 				Html select box is disabled
	 * @param int 		$minimumInputLength 	Minimum Input Length
	 * @param string 	$morecss 				Add more class to css styles
	 * @param int 		$callurlonselect 		If set to 1, some code is added so an url return by the ajax is called when value is selected.
	 * @param string 	$placeholder 			String to use as placeholder
	 * @param integer 	$acceptdelayedhtml 		1 = caller is requesting to have html js content not returned but saved into global $delayedhtmlcontent (so caller can show it at end of page to avoid flash FOUC effect)
	 * @param string	$textfortitle			Text to show on title.
	 * @return	string      					HTML select string
	 * @see selectArrayAjax(), ajax_combobox() in ajax.lib.php
	 */
	public static function selectArrayFilter($htmlname, $array, $id = '', $moreparam = '', $disableFiltering = 0, $disabled = 0, $minimumInputLength = 1, $morecss = '', $callurlonselect = 0, $placeholder = '', $acceptdelayedhtml = 0, $textfortitle = '')
	{
		global $conf, $langs;
		global $delayedhtmlcontent;    // Will be used later outside of this function

		// TODO Use an internal dolibarr component instead of select2
		if (empty($conf->global->MAIN_USE_JQUERY_MULTISELECT) && !defined('REQUIRE_JQUERY_MULTISELECT')) {
			return '';
		}

		$out = '<select type="text"'.($textfortitle? ' title="'.dol_escape_htmltag($textfortitle).'"' : '').' id="'.$htmlname.'" class="'.$htmlname.($morecss ? ' ' . $morecss : '').'"'.($moreparam ? ' '.$moreparam : '').' name="'.$htmlname.'"><option></option></select>';

		$formattedarrayresult = array();

		foreach ($array as $key => $value) {
			$o = new stdClass();
			$o->id = $key;
			$o->text = $value['text'];
			$o->url = $value['url'];
			$formattedarrayresult[] = $o;
		}

		$outdelayed = '';
		if (!empty($conf->use_javascript_ajax)) {
			$tmpplugin = 'select2';
			$outdelayed = "\n" . '<!-- JS CODE TO ENABLE ' . $tmpplugin . ' for id ' . $htmlname . ' -->
				<script nonce="' . getNonce() . '">
				$(document).ready(function () {
					var data = ' . json_encode($formattedarrayresult) . ';

					' . ($callurlonselect ? 'var saveRemoteData = ' . json_encode($array) . ';' : '') . '

					$(".' . $htmlname . '").select2({
						data: data,
						language: select2arrayoflanguage,
						containerCssClass: \':all:\',					/* Line to add class of origin SELECT propagated to the new <span class="select2-selection...> tag */
						placeholder: "' . dol_escape_js($placeholder) . '",
						escapeMarkup: function (markup) { return markup; }, 	// let our custom formatter work
						minimumInputLength: ' . $minimumInputLength . ',
						formatResult: function (result, container, query, escapeMarkup) {
							return escapeMarkup(result.text);
						},
						matcher: function (params, data) {

							if(! data.id) return null;';

			if ($callurlonselect) {
				// We forge the url with 'sall='
				$outdelayed .= '

							var urlBase = data.url;
							var separ = urlBase.indexOf("?") >= 0 ? "&" : "?";
							/* console.log("params.term="+params.term); */
							/* console.log("params.term encoded="+encodeURIComponent(params.term)); */
							saveRemoteData[data.id].url = urlBase + separ + "search_all=" + encodeURIComponent(params.term.replace(/\"/g, ""));';
			}

			if (!$disableFiltering) {
				$outdelayed .= '

							if(data.text.match(new RegExp(params.term))) {
								return data;
							}

							return null;';
			} else {
				$outdelayed .= '

							return data;';
			}

			$outdelayed .= '
						}
					});

					' . ($callurlonselect ? '
					/* Code to execute a GET when we select a value */
					$(".' . $htmlname . '").change(function() {
						var selected = $(".' . $htmlname . '").val();
						console.log("We select "+selected)

						$(".' . $htmlname . '").val("");  /* reset visible combo value */
						$.each( saveRemoteData, function( key, value ) {
							if (key == selected)
							{
								console.log("selectArrayFilter - Do a redirect to "+value.url)
								location.assign(value.url);
							}
						});
					});' : '') . '

				});
				</script>';
		}

		if ($acceptdelayedhtml) {
			$delayedhtmlcontent .= $outdelayed;
		} else {
			$out .= $outdelayed;
		}
		return $out;
	}

	/**
	 * Show a multiselect form from an array. WARNING: Use this only for short lists.
	 *
	 * @param 	string 		$htmlname 		Name of select
	 * @param 	array 		$array 			Array(key=>value) or Array(key=>array('id'=>key, 'label'=>value, 'color'=> , 'picto'=> , 'labelhtml'=> ))
	 * @param 	array 		$selected 		Array of keys preselected
	 * @param 	int 		$key_in_label 	1 to show key like in "[key] value"
	 * @param 	int 		$value_as_key 	1 to use value as key
	 * @param 	string 		$morecss 		Add more css style
	 * @param 	int 		$translate 		Translate and encode value
	 * @param 	int|string 	$width 			Force width of select box. May be used only when using jquery couch. Example: 250, '95%'
	 * @param 	string 		$moreattrib 	Add more options on select component. Example: 'disabled'
	 * @param 	string 		$elemtype 		Type of element we show ('category', ...). Will execute a formating function on it. To use in readonly mode if js component support HTML formatting.
	 * @param 	string 		$placeholder 	String to use as placeholder
	 * @param 	int 		$addjscombo 	Add js combo
	 * @return 	string                      HTML multiselect string
	 * @see selectarray(), selectArrayAjax(), selectArrayFilter()
	 */
	public static function multiselectarray($htmlname, $array, $selected = array(), $key_in_label = 0, $value_as_key = 0, $morecss = '', $translate = 0, $width = 0, $moreattrib = '', $elemtype = '', $placeholder = '', $addjscombo = -1)
	{
		global $conf, $langs;

		$out = '';

		if ($addjscombo < 0) {
			if (empty($conf->global->MAIN_OPTIMIZEFORTEXTBROWSER)) {
				$addjscombo = 1;
			} else {
				$addjscombo = 0;
			}
		}

		$useenhancedmultiselect = 0;
		if (!empty($conf->use_javascript_ajax) && !empty($conf->global->MAIN_USE_JQUERY_MULTISELECT) || defined('REQUIRE_JQUERY_MULTISELECT')) {
			$useenhancedmultiselect = 1;
		}

		// Output select component
		$out .= '<select id="' . $htmlname . '" class="multiselect' . ($useenhancedmultiselect ? ' multiselectononeline' : '') . ($morecss ? ' ' . $morecss : '') . '" multiple name="' . $htmlname . '[]"' . ($moreattrib ? ' ' . $moreattrib : '') . ($width ? ' style="width: ' . (preg_match('/%/', $width) ? $width : $width . 'px') . '"' : '') . '>' . "\n";
		if (is_array($array) && !empty($array)) {
			if ($value_as_key) {
				$array = array_combine($array, $array);
			}

			if (!empty($array)) {
				foreach ($array as $key => $value) {
					$tmpkey = $key;
					$tmpvalue = $value;
					$tmpcolor = '';
					$tmppicto = '';
					$tmplabelhtml = '';
					if (is_array($value) && array_key_exists('id', $value) && array_key_exists('label', $value)) {
						$tmpkey = $value['id'];
						$tmpvalue = $value['label'];
						$tmpcolor = $value['color'];
						$tmppicto = $value['picto'];
						$tmplabelhtml = !empty($value['labelhtml']) ? $value['labelhtml'] : '';
					}
					$newval = ($translate ? $langs->trans($tmpvalue) : $tmpvalue);
					$newval = ($key_in_label ? $tmpkey . ' - ' . $newval : $newval);

					$out .= '<option value="' . $tmpkey . '"';
					if (is_array($selected) && !empty($selected) && in_array((string) $tmpkey, $selected) && ((string) $tmpkey != '')) {
						$out .= ' selected';
					}
					if (!empty($tmplabelhtml)) {
						$out .= ' data-html="' . dol_escape_htmltag($tmplabelhtml, 0, 0, '', 0, 1) . '"';
					} else {
						$tmplabelhtml = ($tmppicto ? img_picto('', $tmppicto, 'class="pictofixedwidth" style="color: #' . $tmpcolor . '"') : '') . $newval;
						$out .= ' data-html="' . dol_escape_htmltag($tmplabelhtml, 0, 0, '', 0, 1) . '"';
					}
					$out .= '>';
					$out .= dol_htmlentitiesbr($newval);
					$out .= '</option>' . "\n";
				}
			}
		}
		$out .= '</select>' . "\n";

		// Add code for jquery to use multiselect
		if (!empty($conf->use_javascript_ajax) && !empty($conf->global->MAIN_USE_JQUERY_MULTISELECT) || defined('REQUIRE_JQUERY_MULTISELECT')) {
			$out .= "\n" . '<!-- JS CODE TO ENABLE select for id ' . $htmlname . ', addjscombo=' . $addjscombo . ' -->';
			$out .= "\n" . '<script nonce="' . getNonce() . '">' . "\n";
			if ($addjscombo == 1) {
				$tmpplugin = empty($conf->global->MAIN_USE_JQUERY_MULTISELECT) ? constant('REQUIRE_JQUERY_MULTISELECT') : $conf->global->MAIN_USE_JQUERY_MULTISELECT;
				$out .= 'function formatResult(record, container) {' . "\n";
				// If property html set, we decode html entities and use this.
				// Note that HTML content must have been sanitized from js with dol_escape_htmltag(xxx, 0, 0, '', 0, 1) when building the select option.
				$out .= '	if ($(record.element).attr("data-html") != undefined) { return htmlEntityDecodeJs($(record.element).attr("data-html")); }'."\n";
				$out .= '	return record.text;';
				$out .= '}' . "\n";
				$out .= 'function formatSelection(record) {' . "\n";
				if ($elemtype == 'category') {
					$out .= 'return \'<span><img src="' . DOL_URL_ROOT . '/theme/eldy/img/object_category.png"> \'+record.text+\'</span>\';';
				} else {
					$out .= 'return record.text;';
				}
				$out .= '}' . "\n";
				$out .= '$(document).ready(function () {
							$(\'#' . $htmlname . '\').' . $tmpplugin . '({';
				if ($placeholder) {
					$out .= '
								placeholder: {
								    id: \'-1\',
								    text: \'' . dol_escape_js($placeholder) . '\'
								  },';
				}
				$out .= '		dir: \'ltr\',
								containerCssClass: \':all:\',					/* Line to add class of origin SELECT propagated to the new <span class="select2-selection...> tag (ko with multiselect) */
								dropdownCssClass: \'' . $morecss . '\',				/* Line to add class on the new <span class="select2-selection...> tag (ok with multiselect) */
								// Specify format function for dropdown item
								formatResult: formatResult,
							 	templateResult: formatResult,		/* For 4.0 */
								escapeMarkup: function (markup) { return markup; }, 	// let our custom formatter work
								// Specify format function for selected item
								formatSelection: formatSelection,
							 	templateSelection: formatSelection		/* For 4.0 */
							});

							/* Add also morecss to the css .select2 that is after the #htmlname, for component that are show dynamically after load, because select2 set
								 the size only if component is not hidden by default on load */
							$(\'#' . $htmlname . ' + .select2\').addClass(\'' . $morecss . '\');
						});' . "\n";
			} elseif ($addjscombo == 2 && !defined('DISABLE_MULTISELECT')) {
				// Add other js lib
				// TODO external lib multiselect/jquery.multi-select.js must have been loaded to use this multiselect plugin
				// ...
				$out .= 'console.log(\'addjscombo=2 for htmlname=' . $htmlname . '\');';
				$out .= '$(document).ready(function () {
							$(\'#' . $htmlname . '\').multiSelect({
								containerHTML: \'<div class="multi-select-container">\',
								menuHTML: \'<div class="multi-select-menu">\',
								buttonHTML: \'<span class="multi-select-button ' . $morecss . '">\',
								menuItemHTML: \'<label class="multi-select-menuitem">\',
								activeClass: \'multi-select-container--open\',
								noneText: \'' . $placeholder . '\'
							});
						})';
			}
			$out .= '</script>';
		}

		return $out;
	}


	/**
	 *    Show a multiselect dropbox from an array. If a saved selection of fields exists for user (into $user->conf->MAIN_SELECTEDFIELDS_contextofpage), we use this one instead of default.
	 *
	 * @param string $htmlname Name of HTML field
	 * @param array $array Array with array of fields we could show. This array may be modified according to setup of user.
	 * @param string $varpage Id of context for page. Can be set by caller with $varpage=(empty($contextpage)?$_SERVER["PHP_SELF"]:$contextpage);
	 * @param string $pos Position colon on liste value 'left' or '' (meaning 'right').
	 * @return    string                    HTML multiselect string
	 * @see selectarray()
	 */
	public static function multiSelectArrayWithCheckbox($htmlname, &$array, $varpage, $pos = '')
	{
		global $conf, $langs, $user, $extrafields;

		if (!empty($conf->global->MAIN_OPTIMIZEFORTEXTBROWSER)) {
			return '';
		}
		if (empty($array)) {
			return '';
		}

		$tmpvar = "MAIN_SELECTEDFIELDS_" . $varpage; // To get list of saved selected fields to show

		if (!empty($user->conf->$tmpvar)) {        // A list of fields was already customized for user
			$tmparray = explode(',', $user->conf->$tmpvar);
			foreach ($array as $key => $val) {
				//var_dump($key);
				//var_dump($tmparray);
				if (in_array($key, $tmparray)) {
					$array[$key]['checked'] = 1;
				} else {
					$array[$key]['checked'] = 0;
				}
			}
		} else {                                // There is no list of fields already customized for user
			foreach ($array as $key => $val) {
				if (!empty($array[$key]['checked']) && $array[$key]['checked'] < 0) {
					$array[$key]['checked'] = 0;
				}
			}
		}

		$listoffieldsforselection = '';
		$listcheckedstring = '';

		foreach ($array as $key => $val) {
			// var_dump($val);
			// var_dump(array_key_exists('enabled', $val));
			// var_dump(!$val['enabled']);
			if (array_key_exists('enabled', $val) && isset($val['enabled']) && !$val['enabled']) {
				unset($array[$key]); // We don't want this field
				continue;
			}
			if (!empty($val['type']) && $val['type'] == 'separate') {
				// Field remains in array but we don't add it into $listoffieldsforselection
				//$listoffieldsforselection .= '<li>-----</li>';
				continue;
			}
			if ($val['label']) {
				if (!empty($val['langfile']) && is_object($langs)) {
					$langs->load($val['langfile']);
				}

				// Note: $val['checked'] <> 0 means we must show the field into the combo list
				$listoffieldsforselection .= '<li><input type="checkbox" id="checkbox' . $key . '" value="' . $key . '"' . ((empty($val['checked']) || $val['checked'] == '-1') ? '' : ' checked="checked"') . '/><label for="checkbox' . $key . '">' . dol_escape_htmltag($langs->trans($val['label'])) . '</label></li>';
				$listcheckedstring .= (empty($val['checked']) ? '' : $key . ',');
			}
		}

		$out = '<!-- Component multiSelectArrayWithCheckbox ' . $htmlname . ' -->

        <dl class="dropdown">
            <dt>
            <a href="#' . $htmlname . '">
              ' . img_picto('', 'list') . '
            </a>
            <input type="hidden" class="' . $htmlname . '" name="' . $htmlname . '" value="' . $listcheckedstring . '">
            </dt>
            <dd class="dropdowndd">
                <div class="multiselectcheckbox'.$htmlname.'">
                    <ul class="'.$htmlname.($pos == '1' ? 'left' : '').'">
                    <li><input class="inputsearch_dropdownselectedfields width90p minwidth200imp" style="width:90%;" type="text" placeholder="'.$langs->trans('Search').'"></li>
                    '.$listoffieldsforselection.'
                    </ul>
                </div>
            </dd>
        </dl>

        <script nonce="' . getNonce() . '" type="text/javascript">
          jQuery(document).ready(function () {
              $(\'.multiselectcheckbox' . $htmlname . ' input[type="checkbox"]\').on(\'click\', function () {
                  console.log("A new field was added/removed, we edit field input[name=formfilteraction]");

                  $("input:hidden[name=formfilteraction]").val(\'listafterchangingselectedfields\');	// Update field so we know we changed something on selected fields after POST

                  var title = $(this).val() + ",";
                  if ($(this).is(\':checked\')) {
                      $(\'.' . $htmlname . '\').val(title + $(\'.' . $htmlname . '\').val());
                  }
                  else {
                      $(\'.' . $htmlname . '\').val( $(\'.' . $htmlname . '\').val().replace(title, \'\') )
                  }
                  // Now, we submit page
                  //$(this).parents(\'form:first\').submit();
              });
              $("input.inputsearch_dropdownselectedfields").on("keyup", function() {
			    var value = $(this).val().toLowerCase();
			    $(\'.multiselectcheckbox'.$htmlname.' li > label\').filter(function() {
			      $(this).parent().toggle($(this).text().toLowerCase().indexOf(value) > -1)
			    });
			  });


           });
        </script>

        ';
		return $out;
	}

	/**
	 * Render list of categories linked to object with id $id and type $type
	 *
	 * @param int 		$id 		Id of object
	 * @param string 	$type 		Type of category ('member', 'customer', 'supplier', 'product', 'contact'). Old mode (0, 1, 2, ...) is deprecated.
	 * @param int 		$rendermode 0=Default, use multiselect. 1=Emulate multiselect (recommended)
	 * @param int 		$nolink 	1=Do not add html links
	 * @return string               String with categories
	 */
	public function showCategories($id, $type, $rendermode = 0, $nolink = 0)
	{
		include_once DOL_DOCUMENT_ROOT . '/categories/class/categorie.class.php';

		$cat = new Categorie($this->db);
		$categories = $cat->containing($id, $type);

		if ($rendermode == 1) {
			$toprint = array();
			foreach ($categories as $c) {
				$ways = $c->print_all_ways(' &gt;&gt; ', ($nolink ? 'none' : ''), 0, 1); // $ways[0] = "ccc2 >> ccc2a >> ccc2a1" with html formated text
				foreach ($ways as $way) {
					$toprint[] = '<li class="select2-search-choice-dolibarr noborderoncategories"' . ($c->color ? ' style="background: #' . $c->color . ';"' : ' style="background: #bbb"') . '>' . $way . '</li>';
				}
			}
			return '<div class="select2-container-multi-dolibarr"><ul class="select2-choices-dolibarr">' . implode(' ', $toprint) . '</ul></div>';
		}

		if ($rendermode == 0) {
			$arrayselected = array();
			$cate_arbo = $this->select_all_categories($type, '', 'parent', 64, 0, 1);
			foreach ($categories as $c) {
				$arrayselected[] = $c->id;
			}

			return $this->multiselectarray('categories', $cate_arbo, $arrayselected, '', 0, '', 0, '100%', 'disabled', 'category');
		}

		return 'ErrorBadValueForParameterRenderMode'; // Should not happened
	}

	/**
	 *  Show linked object block.
	 *
	 * @param CommonObject $object Object we want to show links to
	 * @param string $morehtmlright More html to show on right of title
	 * @param array $compatibleImportElementsList Array of compatibles elements object for "import from" action
	 * @param string $title Title
	 * @return    int                                                <0 if KO, >=0 if OK
	 */
	public function showLinkedObjectBlock($object, $morehtmlright = '', $compatibleImportElementsList = false, $title = 'RelatedObjects')
	{
		global $conf, $langs, $hookmanager;
		global $bc, $action;

		$object->fetchObjectLinked();

		// Bypass the default method
		$hookmanager->initHooks(array('commonobject'));
		$parameters = array(
			'morehtmlright' => $morehtmlright,
			'compatibleImportElementsList' => &$compatibleImportElementsList,
		);
		$reshook = $hookmanager->executeHooks('showLinkedObjectBlock', $parameters, $object, $action); // Note that $action and $object may have been modified by hook

		$nbofdifferenttypes = count($object->linkedObjects);

		if (empty($reshook)) {
			print '<!-- showLinkedObjectBlock -->';
			print load_fiche_titre($langs->trans($title), $morehtmlright, '', 0, 0, 'showlinkedobjectblock');


			print '<div class="div-table-responsive-no-min">';
			print '<table class="noborder allwidth" data-block="showLinkedObject" data-element="' . $object->element . '"  data-elementid="' . $object->id . '"   >';

			print '<tr class="liste_titre">';
			print '<td>' . $langs->trans("Type") . '</td>';
			print '<td>' . $langs->trans("Ref") . '</td>';
			print '<td class="center"></td>';
			print '<td class="center">' . $langs->trans("Date") . '</td>';
			print '<td class="right">' . $langs->trans("AmountHTShort") . '</td>';
			print '<td class="right">' . $langs->trans("Status") . '</td>';
			print '<td></td>';
			print '</tr>';

			$nboftypesoutput = 0;

			foreach ($object->linkedObjects as $objecttype => $objects) {
				$tplpath = $element = $subelement = $objecttype;

				// to display inport button on tpl
				$showImportButton = false;
				if (!empty($compatibleImportElementsList) && in_array($element, $compatibleImportElementsList)) {
					$showImportButton = true;
				}

				$regs = array();
				if ($objecttype != 'supplier_proposal' && preg_match('/^([^_]+)_([^_]+)/i', $objecttype, $regs)) {
					$element = $regs[1];
					$subelement = $regs[2];
					$tplpath = $element . '/' . $subelement;
				}
				$tplname = 'linkedobjectblock';

				// To work with non standard path
				if ($objecttype == 'facture') {
					$tplpath = 'compta/' . $element;
					if (!isModEnabled('facture')) {
						continue; // Do not show if module disabled
					}
				} elseif ($objecttype == 'facturerec') {
					$tplpath = 'compta/facture';
					$tplname = 'linkedobjectblockForRec';
					if (!isModEnabled('facture')) {
						continue; // Do not show if module disabled
					}
				} elseif ($objecttype == 'propal') {
					$tplpath = 'comm/' . $element;
					if (!isModEnabled('propal')) {
						continue; // Do not show if module disabled
					}
				} elseif ($objecttype == 'supplier_proposal') {
					if (!isModEnabled('supplier_proposal')) {
						continue; // Do not show if module disabled
					}
				} elseif ($objecttype == 'shipping' || $objecttype == 'shipment' || $objecttype == 'expedition') {
					$tplpath = 'expedition';
					if (!isModEnabled('expedition')) {
						continue; // Do not show if module disabled
					}
				} elseif ($objecttype == 'reception') {
					$tplpath = 'reception';
					if (!isModEnabled('reception')) {
						continue; // Do not show if module disabled
					}
				} elseif ($objecttype == 'delivery') {
					$tplpath = 'delivery';
					if (!isModEnabled('expedition')) {
						continue; // Do not show if module disabled
					}
				} elseif ($objecttype == 'ficheinter') {
					$tplpath = 'fichinter';
					if (!isModEnabled('ficheinter')) {
						continue; // Do not show if module disabled
					}
				} elseif ($objecttype == 'invoice_supplier') {
					$tplpath = 'fourn/facture';
				} elseif ($objecttype == 'order_supplier') {
					$tplpath = 'fourn/commande';
				} elseif ($objecttype == 'expensereport') {
					$tplpath = 'expensereport';
				} elseif ($objecttype == 'subscription') {
					$tplpath = 'adherents';
				} elseif ($objecttype == 'conferenceorbooth') {
					$tplpath = 'eventorganization';
				} elseif ($objecttype == 'conferenceorboothattendee') {
					$tplpath = 'eventorganization';
				} elseif ($objecttype == 'mo') {
					$tplpath = 'mrp';
					if (!isModEnabled('mrp')) {
						continue; // Do not show if module disabled
					}
				}

				global $linkedObjectBlock;
				$linkedObjectBlock = $objects;

				// Output template part (modules that overwrite templates must declare this into descriptor)
				$dirtpls = array_merge($conf->modules_parts['tpl'], array('/' . $tplpath . '/tpl'));
				foreach ($dirtpls as $reldir) {
					if ($nboftypesoutput == ($nbofdifferenttypes - 1)) {    // No more type to show after
						global $noMoreLinkedObjectBlockAfter;
						$noMoreLinkedObjectBlockAfter = 1;
					}

					$res = @include dol_buildpath($reldir . '/' . $tplname . '.tpl.php');
					if ($res) {
						$nboftypesoutput++;
						break;
					}
				}
			}

			if (!$nboftypesoutput) {
				print '<tr><td class="impair" colspan="7"><span class="opacitymedium">' . $langs->trans("None") . '</span></td></tr>';
			}

			print '</table>';

			if (!empty($compatibleImportElementsList)) {
				$res = @include dol_buildpath('core/tpl/objectlinked_lineimport.tpl.php');
			}

			print '</div>';
		}

		return $nbofdifferenttypes;
	}

	/**
	 *  Show block with links to link to other objects.
	 *
	 * @param 	CommonObject 	$object 			Object we want to show links to
	 * @param 	array 			$restrictlinksto 	Restrict links to some elements, for exemple array('order') or array('supplier_order'). null or array() if no restriction.
	 * @param 	array 			$excludelinksto 	Do not show links of this type, for exemple array('order') or array('supplier_order'). null or array() if no exclusion.
	 * @return  string                              HTML block
	 */
	public function showLinkToObjectBlock($object, $restrictlinksto = array(), $excludelinksto = array())
	{
		global $conf, $langs, $hookmanager;
		global $action;

		$linktoelem = '';
		$linktoelemlist = '';
		$listofidcompanytoscan = '';

		if (!is_object($object->thirdparty)) {
			$object->fetch_thirdparty();
		}

		$possiblelinks = array();
		if (is_object($object->thirdparty) && !empty($object->thirdparty->id) && $object->thirdparty->id > 0) {
			$listofidcompanytoscan = $object->thirdparty->id;
			if (($object->thirdparty->parent > 0) && !empty($conf->global->THIRDPARTY_INCLUDE_PARENT_IN_LINKTO)) {
				$listofidcompanytoscan .= ',' . $object->thirdparty->parent;
			}
			if (($object->fk_project > 0) && !empty($conf->global->THIRDPARTY_INCLUDE_PROJECT_THIRDPARY_IN_LINKTO)) {
				include_once DOL_DOCUMENT_ROOT . '/projet/class/project.class.php';
				$tmpproject = new Project($this->db);
				$tmpproject->fetch($object->fk_project);
				if ($tmpproject->socid > 0 && ($tmpproject->socid != $object->thirdparty->id)) {
					$listofidcompanytoscan .= ',' . $tmpproject->socid;
				}
				unset($tmpproject);
			}

			$possiblelinks = array(
				'propal' => array(
					'enabled' => isModEnabled('propal'),
					'perms' => 1,
					'label' => 'LinkToProposal',
					'sql' => "SELECT s.rowid as socid, s.nom as name, s.client, t.rowid, t.ref, t.ref_client, t.total_ht FROM " . $this->db->prefix() . "societe as s, " . $this->db->prefix() . "propal as t WHERE t.fk_soc = s.rowid AND t.fk_soc IN (" . $this->db->sanitize($listofidcompanytoscan) . ') AND t.entity IN (' . getEntity('propal') . ')'),
				'shipping' => array(
					'enabled' => isModEnabled('expedition'),
					'perms' => 1,
					'label' => 'LinkToExpedition',
					'sql' => "SELECT s.rowid as socid, s.nom as name, s.client, t.rowid, t.ref FROM " . $this->db->prefix() . "societe as s, " . $this->db->prefix() . "expedition as t WHERE t.fk_soc = s.rowid AND t.fk_soc IN (" . $this->db->sanitize($listofidcompanytoscan) . ') AND t.entity IN (' . getEntity('shipping') . ')'),
				'order' => array(
					'enabled' => isModEnabled('commande'),
					'perms' => 1,
					'label' => 'LinkToOrder',
					'sql' => "SELECT s.rowid as socid, s.nom as name, s.client, t.rowid, t.ref, t.ref_client, t.total_ht FROM " . $this->db->prefix() . "societe as s, " . $this->db->prefix() . "commande as t WHERE t.fk_soc = s.rowid AND t.fk_soc IN (" . $this->db->sanitize($listofidcompanytoscan) . ') AND t.entity IN (' . getEntity('commande') . ')'),
				'invoice' => array(
					'enabled' => isModEnabled('facture'),
					'perms' => 1,
					'label' => 'LinkToInvoice',
					'sql' => "SELECT s.rowid as socid, s.nom as name, s.client, t.rowid, t.ref, t.ref_client, t.total_ht FROM " . $this->db->prefix() . "societe as s, " . $this->db->prefix() . "facture as t WHERE t.fk_soc = s.rowid AND t.fk_soc IN (" . $this->db->sanitize($listofidcompanytoscan) . ') AND t.entity IN (' . getEntity('invoice') . ')'),
				'invoice_template' => array(
					'enabled' => isModEnabled('facture'),
					'perms' => 1,
					'label' => 'LinkToTemplateInvoice',
					'sql' => "SELECT s.rowid as socid, s.nom as name, s.client, t.rowid, t.titre as ref, t.total_ht FROM " . $this->db->prefix() . "societe as s, " . $this->db->prefix() . "facture_rec as t WHERE t.fk_soc = s.rowid AND t.fk_soc IN (" . $this->db->sanitize($listofidcompanytoscan) . ') AND t.entity IN (' . getEntity('invoice') . ')'),
				'contrat' => array(
					'enabled' => isModEnabled('contrat'),
					'perms' => 1,
					'label' => 'LinkToContract',
					'sql' => "SELECT s.rowid as socid, s.nom as name, s.client, t.rowid, t.ref, t.ref_customer as ref_client, t.ref_supplier, SUM(td.total_ht) as total_ht
							FROM " . $this->db->prefix() . "societe as s, " . $this->db->prefix() . "contrat as t, " . $this->db->prefix() . "contratdet as td WHERE t.fk_soc = s.rowid AND td.fk_contrat = t.rowid AND t.fk_soc IN (" . $this->db->sanitize($listofidcompanytoscan) . ') AND t.entity IN (' . getEntity('contract') . ') GROUP BY s.rowid, s.nom, s.client, t.rowid, t.ref, t.ref_customer, t.ref_supplier'
				),
				'fichinter' => array(
					'enabled' => isModEnabled('ficheinter'),
					'perms' => 1,
					'label' => 'LinkToIntervention',
					'sql' => "SELECT s.rowid as socid, s.nom as name, s.client, t.rowid, t.ref FROM " . $this->db->prefix() . "societe as s, " . $this->db->prefix() . "fichinter as t WHERE t.fk_soc = s.rowid AND t.fk_soc IN (" . $this->db->sanitize($listofidcompanytoscan) . ') AND t.entity IN (' . getEntity('intervention') . ')'),
				'supplier_proposal' => array(
					'enabled' => (isModEnabled('supplier_proposal') ? $conf->supplier_proposal->enabled : 0),
					'perms' => 1,
					'label' => 'LinkToSupplierProposal',
					'sql' => "SELECT s.rowid as socid, s.nom as name, s.client, t.rowid, t.ref, '' as ref_supplier, t.total_ht FROM " . $this->db->prefix() . "societe as s, " . $this->db->prefix() . "supplier_proposal as t WHERE t.fk_soc = s.rowid AND t.fk_soc IN (" . $this->db->sanitize($listofidcompanytoscan) . ') AND t.entity IN (' . getEntity('supplier_proposal') . ')'),
				'order_supplier' => array(
					'enabled' => (isModEnabled("supplier_order") ? $conf->supplier_order->enabled : 0),
					'perms' => 1,
					'label' => 'LinkToSupplierOrder',
					'sql' => "SELECT s.rowid as socid, s.nom as name, s.client, t.rowid, t.ref, t.ref_supplier, t.total_ht FROM " . $this->db->prefix() . "societe as s, " . $this->db->prefix() . "commande_fournisseur as t WHERE t.fk_soc = s.rowid AND t.fk_soc IN (" . $this->db->sanitize($listofidcompanytoscan) . ') AND t.entity IN (' . getEntity('commande_fournisseur') . ')'),
				'invoice_supplier' => array(
					'enabled' => (isModEnabled("supplier_invoice") ? $conf->supplier_invoice->enabled : 0),
					'perms' => 1, 'label' => 'LinkToSupplierInvoice',
					'sql' => "SELECT s.rowid as socid, s.nom as name, s.client, t.rowid, t.ref, t.ref_supplier, t.total_ht FROM " . $this->db->prefix() . "societe as s, " . $this->db->prefix() . "facture_fourn as t WHERE t.fk_soc = s.rowid AND t.fk_soc IN (" . $this->db->sanitize($listofidcompanytoscan) . ') AND t.entity IN (' . getEntity('facture_fourn') . ')'),
				'ticket' => array(
					'enabled' => isModEnabled('ticket'),
					'perms' => 1,
					'label' => 'LinkToTicket',
					'sql' => "SELECT s.rowid as socid, s.nom as name, s.client, t.rowid, t.ref, t.track_id, '0' as total_ht FROM " . $this->db->prefix() . "societe as s, " . $this->db->prefix() . "ticket as t WHERE t.fk_soc = s.rowid AND t.fk_soc IN (" . $this->db->sanitize($listofidcompanytoscan) . ') AND t.entity IN (' . getEntity('ticket') . ')'),
				'mo' => array(
					'enabled' => isModEnabled('mrp'),
					'perms' => 1,
					'label' => 'LinkToMo',
					'sql' => "SELECT s.rowid as socid, s.nom as name, s.client, t.rowid, t.ref, t.rowid, '0' as total_ht FROM " . $this->db->prefix() . "societe as s INNER JOIN " . $this->db->prefix() . "mrp_mo as t ON t.fk_soc = s.rowid  WHERE  t.fk_soc IN (" . $this->db->sanitize($listofidcompanytoscan) . ') AND t.entity IN (' . getEntity('mo') . ')')
			);
		}

		if ($object->table_element == 'commande_fournisseur') {
			$possiblelinks['mo']['sql'] = "SELECT s.rowid as socid, s.nom as name, s.client, t.rowid, t.ref, t.rowid, '0' as total_ht FROM ".$this->db->prefix()."societe as s INNER JOIN ".$this->db->prefix().'mrp_mo as t ON t.fk_soc = s.rowid  WHERE t.entity IN ('.getEntity('mo').')';
		} elseif ($object->table_element == 'mrp_mo') {
			$possiblelinks['order_supplier']['sql'] = "SELECT s.rowid as socid, s.nom as name, s.client, t.rowid, t.ref, t.ref_supplier, t.total_ht FROM ".$this->db->prefix()."societe as s, ".$this->db->prefix().'commande_fournisseur as t WHERE t.fk_soc = s.rowid AND t.entity IN ('.getEntity('commande_fournisseur').')';
		}

		if (!empty($listofidcompanytoscan)) {  // If empty, we don't have criteria to scan the object we can link to
			// Can complete the possiblelink array
			$hookmanager->initHooks(array('commonobject'));
			$parameters = array('listofidcompanytoscan' => $listofidcompanytoscan, 'possiblelinks' => $possiblelinks);
			$reshook = $hookmanager->executeHooks('showLinkToObjectBlock', $parameters, $object, $action); // Note that $action and $object may have been modified by hook
		}

		if (empty($reshook)) {
			if (is_array($hookmanager->resArray) && count($hookmanager->resArray)) {
				$possiblelinks = array_merge($possiblelinks, $hookmanager->resArray);
			}
		} elseif ($reshook > 0) {
			if (is_array($hookmanager->resArray) && count($hookmanager->resArray)) {
				$possiblelinks = $hookmanager->resArray;
			}
		}

		foreach ($possiblelinks as $key => $possiblelink) {
			$num = 0;

			if (empty($possiblelink['enabled'])) {
				continue;
			}

			if (!empty($possiblelink['perms']) && (empty($restrictlinksto) || in_array($key, $restrictlinksto)) && (empty($excludelinksto) || !in_array($key, $excludelinksto))) {
				print '<div id="' . $key . 'list"' . (empty($conf->use_javascript_ajax) ? '' : ' style="display:none"') . '>';

				if (!empty($conf->global->MAIN_LINK_BY_REF_IN_LINKTO)) {
					print '<br>'."\n";
					print '<!-- form to add a link from anywhere -->'."\n";
					print '<form action="' . $_SERVER["PHP_SELF"] . '" method="POST" name="formlinkedbyref' . $key . '">';
					print '<input type="hidden" name="id" value="' . $object->id . '">';
					print '<input type="hidden" name="action" value="addlinkbyref">';
					print '<input type="hidden" name="token" value="' . newToken() . '">';
					print '<input type="hidden" name="addlink" value="' . $key . '">';
					print '<table class="noborder">';
					print '<tr>';
					//print '<td>' . $langs->trans("Ref") . '</td>';
					print '<td class="center"><input type="text" placeholder="'.dol_escape_htmltag($langs->trans("Ref")).'" name="reftolinkto" value="' . dol_escape_htmltag(GETPOST('reftolinkto', 'alpha')) . '">&nbsp;';
					print '<input type="submit" class="button small valignmiddle" value="' . $langs->trans('ToLink') . '">&nbsp;';
					print '<input type="submit" class="button small" name="cancel" value="' . $langs->trans('Cancel') . '"></td>';
					print '</tr>';
					print '</table>';
					print '</form>';
				}

				$sql = $possiblelink['sql'];

				$resqllist = $this->db->query($sql);
				if ($resqllist) {
					$num = $this->db->num_rows($resqllist);
					$i = 0;

					print '<br>';
					print '<!-- form to add a link from object to same thirdparty -->'."\n";
					print '<form action="' . $_SERVER["PHP_SELF"] . '" method="POST" name="formlinked' . $key . '">';
					print '<input type="hidden" name="action" value="addlink">';
					print '<input type="hidden" name="token" value="' . newToken() . '">';
					print '<input type="hidden" name="id" value="' . $object->id . '">';
					print '<input type="hidden" name="addlink" value="' . $key . '">';
					print '<table class="noborder">';
					print '<tr class="liste_titre">';
					print '<td class="nowrap"></td>';
					print '<td class="center">' . $langs->trans("Ref") . '</td>';
					print '<td class="left">' . $langs->trans("RefCustomer") . '</td>';
					print '<td class="right">' . $langs->trans("AmountHTShort") . '</td>';
					print '<td class="left">' . $langs->trans("Company") . '</td>';
					print '</tr>';
					while ($i < $num) {
						$objp = $this->db->fetch_object($resqllist);

						print '<tr class="oddeven">';
						print '<td class="left">';
						print '<input type="radio" name="idtolinkto" id="' . $key . '_' . $objp->rowid . '" value="' . $objp->rowid . '">';
						print '</td>';
						print '<td class="center"><label for="' . $key . '_' . $objp->rowid . '">' . $objp->ref . '</label></td>';
						print '<td>' . (!empty($objp->ref_client) ? $objp->ref_client : (!empty($objp->ref_supplier) ? $objp->ref_supplier : '')) . '</td>';
						print '<td class="right">';
						if ($possiblelink['label'] == 'LinkToContract') {
							$form = new Form($this->db);
							print $form->textwithpicto('', $langs->trans("InformationOnLinkToContract")) . ' ';
						}
						print '<span class="amount">' . (isset($objp->total_ht) ? price($objp->total_ht) : '') . '</span>';
						print '</td>';
						print '<td>' . $objp->name . '</td>';
						print '</tr>';
						$i++;
					}
					print '</table>';
					print '<div class="center">';
					if ($num) {
						print '<input type="submit" class="button valignmiddle marginleftonly marginrightonly small" value="' . $langs->trans('ToLink') . '">';
					}
					if (empty($conf->use_javascript_ajax)) {
						print '<input type="submit" class="button button-cancel marginleftonly marginrightonly small" name="cancel" value="' . $langs->trans("Cancel") . '"></div>';
					} else {
						print '<input type="submit" onclick="jQuery(\'#' . $key . 'list\').toggle(); return false;" class="button button-cancel marginleftonly marginrightonly small" name="cancel" value="' . $langs->trans("Cancel") . '"></div>';
					}
					print '</form>';
					$this->db->free($resqllist);
				} else {
					dol_print_error($this->db);
				}
				print '</div>';

				//$linktoelem.=($linktoelem?' &nbsp; ':'');
				if ($num > 0 || !empty($conf->global->MAIN_LINK_BY_REF_IN_LINKTO)) {
					$linktoelemlist .= '<li><a href="#linkto' . $key . '" class="linkto dropdowncloseonclick" rel="' . $key . '">' . $langs->trans($possiblelink['label']) . ' (' . $num . ')</a></li>';
					// } else $linktoelem.=$langs->trans($possiblelink['label']);
				} else {
					$linktoelemlist .= '<li><span class="linktodisabled">' . $langs->trans($possiblelink['label']) . ' (0)</span></li>';
				}
			}
		}

		if ($linktoelemlist) {
			$linktoelem = '
    		<dl class="dropdown" id="linktoobjectname">
    		';
			if (!empty($conf->use_javascript_ajax)) {
				$linktoelem .= '<dt><a href="#linktoobjectname"><span class="fas fa-link paddingrightonly"></span>' . $langs->trans("LinkTo") . '...</a></dt>';
			}
			$linktoelem .= '<dd>
    		<div class="multiselectlinkto">
    		<ul class="ulselectedfields">' . $linktoelemlist . '
    		</ul>
    		</div>
    		</dd>
    		</dl>';
		} else {
			$linktoelem = '';
		}

		if (!empty($conf->use_javascript_ajax)) {
			print '<!-- Add js to show linkto box -->
				<script nonce="' . getNonce() . '">
				jQuery(document).ready(function() {
					jQuery(".linkto").click(function() {
						console.log("We choose to show/hide links for rel="+jQuery(this).attr(\'rel\')+" so #"+jQuery(this).attr(\'rel\')+"list");
					    jQuery("#"+jQuery(this).attr(\'rel\')+"list").toggle();
					});
				});
				</script>
		    ';
		}

		return $linktoelem;
	}

	/**
	 *    Return an html string with a select combo box to choose yes or no
	 *
	 * @param string $htmlname Name of html select field
	 * @param string $value Pre-selected value
	 * @param int $option 0 return yes/no, 1 return 1/0
	 * @param bool $disabled true or false
	 * @param int $useempty 1=Add empty line
	 * @param int $addjscombo 1=Add js beautifier on combo box
	 * @param string $morecss More CSS
	 * @param string $labelyes Label for Yes
	 * @param string $labelno Label for No
	 * @return    string                        See option
	 */
	public function selectyesno($htmlname, $value = '', $option = 0, $disabled = false, $useempty = 0, $addjscombo = 0, $morecss = '', $labelyes = 'Yes', $labelno = 'No')
	{
		global $langs;

		$yes = "yes";
		$no = "no";
		if ($option) {
			$yes = "1";
			$no = "0";
		}

		$disabled = ($disabled ? ' disabled' : '');

		$resultyesno = '<select class="flat width75' . ($morecss ? ' ' . $morecss : '') . '" id="' . $htmlname . '" name="' . $htmlname . '"' . $disabled . '>' . "\n";
		if ($useempty) {
			$resultyesno .= '<option value="-1"' . (($value < 0) ? ' selected' : '') . '>&nbsp;</option>' . "\n";
		}
		if (("$value" == 'yes') || ($value == 1)) {
			$resultyesno .= '<option value="' . $yes . '" selected>' . $langs->trans($labelyes) . '</option>' . "\n";
			$resultyesno .= '<option value="' . $no . '">' . $langs->trans($labelno) . '</option>' . "\n";
		} else {
			$selected = (($useempty && $value != '0' && $value != 'no') ? '' : ' selected');
			$resultyesno .= '<option value="' . $yes . '">' . $langs->trans($labelyes) . '</option>' . "\n";
			$resultyesno .= '<option value="' . $no . '"' . $selected . '>' . $langs->trans($labelno) . '</option>' . "\n";
		}
		$resultyesno .= '</select>' . "\n";

		if ($addjscombo) {
			$resultyesno .= ajax_combobox($htmlname, array(), 0, 0, 'resolve', ($useempty < 0 ? (string) $useempty : '-1'), $morecss);
		}

		return $resultyesno;
	}

	// phpcs:disable PEAR.NamingConventions.ValidFunctionName.ScopeNotCamelCaps

	/**
	 *  Return list of export templates
	 *
	 * @param string $selected Id modele pre-selectionne
	 * @param string $htmlname Name of HTML select
	 * @param string $type Type of searched templates
	 * @param int $useempty Affiche valeur vide dans liste
	 * @return    void
	 */
	public function select_export_model($selected = '', $htmlname = 'exportmodelid', $type = '', $useempty = 0)
	{
		// phpcs:enable
		$sql = "SELECT rowid, label";
		$sql .= " FROM " . $this->db->prefix() . "export_model";
		$sql .= " WHERE type = '" . $this->db->escape($type) . "'";
		$sql .= " ORDER BY rowid";
		$result = $this->db->query($sql);
		if ($result) {
			print '<select class="flat" id="select_' . $htmlname . '" name="' . $htmlname . '">';
			if ($useempty) {
				print '<option value="-1">&nbsp;</option>';
			}

			$num = $this->db->num_rows($result);
			$i = 0;
			while ($i < $num) {
				$obj = $this->db->fetch_object($result);
				if ($selected == $obj->rowid) {
					print '<option value="' . $obj->rowid . '" selected>';
				} else {
					print '<option value="' . $obj->rowid . '">';
				}
				print $obj->label;
				print '</option>';
				$i++;
			}
			print "</select>";
		} else {
			dol_print_error($this->db);
		}
	}

	/**
	 * Return a HTML area with the reference of object and a navigation bar for a business object
	 * Note: To complete search with a particular filter on select, you can set $object->next_prev_filter set to define SQL criterias.
	 *
	 * @param object 	$object 		Object to show.
	 * @param string 	$paramid 		Name of parameter to use to name the id into the URL next/previous link.
	 * @param string 	$morehtml 		More html content to output just before the nav bar.
	 * @param int 		$shownav 		Show Condition (navigation is shown if value is 1).
	 * @param string 	$fieldid 		Name of field id into database to use for select next and previous (we make the select max and min on this field compared to $object->ref). Use 'none' to disable next/prev.
	 * @param string 	$fieldref 		Name of field ref of object (object->ref) to show or 'none' to not show ref.
	 * @param string 	$morehtmlref 	More html to show after ref.
	 * @param string 	$moreparam 		More param to add in nav link url. Must start with '&...'.
	 * @param int 		$nodbprefix 	Do not include DB prefix to forge table name.
	 * @param string 	$morehtmlleft 	More html code to show before ref.
	 * @param string 	$morehtmlstatus More html code to show under navigation arrows (status place).
	 * @param string 	$morehtmlright 	More html code to show after ref.
	 * @return string                   Portion HTML with ref + navigation buttons
	 */
	public function showrefnav($object, $paramid, $morehtml = '', $shownav = 1, $fieldid = 'rowid', $fieldref = 'ref', $morehtmlref = '', $moreparam = '', $nodbprefix = 0, $morehtmlleft = '', $morehtmlstatus = '', $morehtmlright = '')
	{
		global $conf, $langs, $hookmanager, $extralanguages;

		$ret = '';
		if (empty($fieldid)) {
			$fieldid = 'rowid';
		}
		if (empty($fieldref)) {
			$fieldref = 'ref';
		}

		// Preparing gender's display if there is one
		$addgendertxt = '';
		if (property_exists($object, 'gender') && !empty($object->gender)) {
			$addgendertxt = ' ';
			switch ($object->gender) {
				case 'man':
					$addgendertxt .= '<i class="fas fa-mars"></i>';
					break;
				case 'woman':
					$addgendertxt .= '<i class="fas fa-venus"></i>';
					break;
				case 'other':
					$addgendertxt .= '<i class="fas fa-transgender"></i>';
					break;
			}
		}

		// Add where from hooks
		if (is_object($hookmanager)) {
			$parameters = array('showrefnav' => true);
			$reshook = $hookmanager->executeHooks('printFieldListWhere', $parameters, $object); // Note that $action and $object may have been modified by hook
			$object->next_prev_filter .= $hookmanager->resPrint;
		}
		$previous_ref = $next_ref = '';
		if ($shownav) {
			//print "paramid=$paramid,morehtml=$morehtml,shownav=$shownav,$fieldid,$fieldref,$morehtmlref,$moreparam";
			$object->load_previous_next_ref((isset($object->next_prev_filter) ? $object->next_prev_filter : ''), $fieldid, $nodbprefix);

			$navurl = $_SERVER["PHP_SELF"];
			// Special case for project/task page
			if ($paramid == 'project_ref') {
				if (preg_match('/\/tasks\/(task|contact|note|document)\.php/', $navurl)) {     // TODO Remove this when nav with project_ref on task pages are ok
					$navurl = preg_replace('/\/tasks\/(task|contact|time|note|document)\.php/', '/tasks.php', $navurl);
					$paramid = 'ref';
				}
			}

			// accesskey is for Windows or Linux:  ALT + key for chrome, ALT + SHIFT + KEY for firefox
			// accesskey is for Mac:               CTRL + key for all browsers
			$stringforfirstkey = $langs->trans("KeyboardShortcut");
			if ($conf->browser->name == 'chrome') {
				$stringforfirstkey .= ' ALT +';
			} elseif ($conf->browser->name == 'firefox') {
				$stringforfirstkey .= ' ALT + SHIFT +';
			} else {
				$stringforfirstkey .= ' CTL +';
			}

			$previous_ref = $object->ref_previous ? '<a accesskey="p" title="' . $stringforfirstkey . ' p" class="classfortooltip" href="' . $navurl . '?' . $paramid . '=' . urlencode($object->ref_previous) . $moreparam . '"><i class="fa fa-chevron-left"></i></a>' : '<span class="inactive"><i class="fa fa-chevron-left opacitymedium"></i></span>';
			$next_ref = $object->ref_next ? '<a accesskey="n" title="' . $stringforfirstkey . ' n" class="classfortooltip" href="' . $navurl . '?' . $paramid . '=' . urlencode($object->ref_next) . $moreparam . '"><i class="fa fa-chevron-right"></i></a>' : '<span class="inactive"><i class="fa fa-chevron-right opacitymedium"></i></span>';
		}

		//print "xx".$previous_ref."x".$next_ref;
		$ret .= '<!-- Start banner content --><div style="vertical-align: middle">';

		// Right part of banner
		if ($morehtmlright) {
			$ret .= '<div class="inline-block floatleft">' . $morehtmlright . '</div>';
		}

		if ($previous_ref || $next_ref || $morehtml) {
			$ret .= '<div class="pagination paginationref"><ul class="right">';
		}
		if ($morehtml) {
			$ret .= '<li class="noborder litext' . (($shownav && $previous_ref && $next_ref) ? ' clearbothonsmartphone' : '') . '">' . $morehtml . '</li>';
		}
		if ($shownav && ($previous_ref || $next_ref)) {
			$ret .= '<li class="pagination">' . $previous_ref . '</li>';
			$ret .= '<li class="pagination">' . $next_ref . '</li>';
		}
		if ($previous_ref || $next_ref || $morehtml) {
			$ret .= '</ul></div>';
		}

		// Status
		$parameters = array();
		$reshook = $hookmanager->executeHooks('moreHtmlStatus', $parameters, $object); // Note that $action and $object may have been modified by hook
		if (empty($reshook)) {
			$morehtmlstatus .= $hookmanager->resPrint;
		} else {
			$morehtmlstatus = $hookmanager->resPrint;
		}
		if ($morehtmlstatus) {
			$ret .= '<div class="statusref">' . $morehtmlstatus . '</div>';
		}

		$parameters = array();
		$reshook = $hookmanager->executeHooks('moreHtmlRef', $parameters, $object); // Note that $action and $object may have been modified by hook
		if (empty($reshook)) {
			$morehtmlref .= $hookmanager->resPrint;
		} elseif ($reshook > 0) {
			$morehtmlref = $hookmanager->resPrint;
		}

		// Left part of banner
		if ($morehtmlleft) {
			if ($conf->browser->layout == 'phone') {
				$ret .= '<!-- morehtmlleft --><div class="floatleft">' . $morehtmlleft . '</div>';
			} else {
				$ret .= '<!-- morehtmlleft --><div class="inline-block floatleft">' . $morehtmlleft . '</div>';
			}
		}

		//if ($conf->browser->layout == 'phone') $ret.='<div class="clearboth"></div>';
		$ret .= '<div class="inline-block floatleft valignmiddle maxwidth750 marginbottomonly refid' . (($shownav && ($previous_ref || $next_ref)) ? ' refidpadding' : '') . '">';

		// For thirdparty, contact, user, member, the ref is the id, so we show something else
		if ($object->element == 'societe') {
			$ret .= dol_htmlentities($object->name);

			// List of extra languages
			$arrayoflangcode = array();
			if (!empty($conf->global->PDF_USE_ALSO_LANGUAGE_CODE)) {
				$arrayoflangcode[] = $conf->global->PDF_USE_ALSO_LANGUAGE_CODE;
			}

			if (is_array($arrayoflangcode) && count($arrayoflangcode)) {
				if (!is_object($extralanguages)) {
					include_once DOL_DOCUMENT_ROOT . '/core/class/extralanguages.class.php';
					$extralanguages = new ExtraLanguages($this->db);
				}
				$extralanguages->fetch_name_extralanguages('societe');

				if (!empty($extralanguages->attributes['societe']['name'])) {
					$object->fetchValuesForExtraLanguages();

					$htmltext = '';
					// If there is extra languages
					foreach ($arrayoflangcode as $extralangcode) {
						$htmltext .= picto_from_langcode($extralangcode, 'class="pictoforlang paddingright"');
						if ($object->array_languages['name'][$extralangcode]) {
							$htmltext .= $object->array_languages['name'][$extralangcode];
						} else {
							$htmltext .= '<span class="opacitymedium">' . $langs->trans("SwitchInEditModeToAddTranslation") . '</span>';
						}
					}
					$ret .= '<!-- Show translations of name -->' . "\n";
					$ret .= $this->textwithpicto('', $htmltext, -1, 'language', 'opacitymedium paddingleft');
				}
			}
		} elseif ($object->element == 'member') {
			$ret .= $object->ref . '<br>';
			$fullname = $object->getFullName($langs);
			if ($object->morphy == 'mor' && $object->societe) {
				$ret .= dol_htmlentities($object->societe) . ((!empty($fullname) && $object->societe != $fullname) ? ' (' . dol_htmlentities($fullname) . $addgendertxt . ')' : '');
			} else {
				$ret .= dol_htmlentities($fullname) . $addgendertxt . ((!empty($object->societe) && $object->societe != $fullname) ? ' (' . dol_htmlentities($object->societe) . ')' : '');
			}
		} elseif (in_array($object->element, array('contact', 'user'))) {
			$ret .= dol_htmlentities($object->getFullName($langs)) . $addgendertxt;
		} elseif ($object->element == 'usergroup') {
			$ret .= dol_htmlentities($object->name);
		} elseif (in_array($object->element, array('action', 'agenda'))) {
			$ret .= $object->ref . '<br>' . $object->label;
		} elseif (in_array($object->element, array('adherent_type'))) {
			$ret .= $object->label;
		} elseif ($object->element == 'ecm_directories') {
			$ret .= '';
		} elseif ($fieldref != 'none') {
			$ret .= dol_htmlentities(!empty($object->$fieldref) ? $object->$fieldref : "");
		}
		if ($morehtmlref) {
			// don't add a additional space, when "$morehtmlref" starts with a HTML div tag
			if (substr($morehtmlref, 0, 4) != '<div') {
				$ret .= ' ';
			}

			$ret .= $morehtmlref;
		}

		$ret .= '</div>';

		$ret .= '</div><!-- End banner content -->';

		return $ret;
	}


	/**
	 *  Return HTML code to output a barcode
	 *
	 * @param Object $object Object containing data to retrieve file name
	 * @param int $width Width of photo
	 * @param string $morecss More CSS on img of barcode
	 * @return string                    HTML code to output barcode
	 */
	public function showbarcode(&$object, $width = 100, $morecss = '')
	{
		global $conf;

		//Check if barcode is filled in the card
		if (empty($object->barcode)) {
			return '';
		}

		// Complete object if not complete
		if (empty($object->barcode_type_code) || empty($object->barcode_type_coder)) {
			$result = $object->fetch_barcode();
			//Check if fetch_barcode() failed
			if ($result < 1) {
				return '<!-- ErrorFetchBarcode -->';
			}
		}

		// Barcode image
		$url = DOL_URL_ROOT . '/viewimage.php?modulepart=barcode&generator=' . urlencode($object->barcode_type_coder) . '&code=' . urlencode($object->barcode) . '&encoding=' . urlencode($object->barcode_type_code);
		$out = '<!-- url barcode = ' . $url . ' -->';
		$out .= '<img src="' . $url . '"' . ($morecss ? ' class="' . $morecss . '"' : '') . '>';

		return $out;
	}

	/**
	 *        Return HTML code to output a photo
	 *
	 * @param string $modulepart Key to define module concerned ('societe', 'userphoto', 'memberphoto')
	 * @param object $object Object containing data to retrieve file name
	 * @param int $width Width of photo
	 * @param int $height Height of photo (auto if 0)
	 * @param int $caneditfield Add edit fields
	 * @param string $cssclass CSS name to use on img for photo
	 * @param string $imagesize 'mini', 'small' or '' (original)
	 * @param int $addlinktofullsize Add link to fullsize image
	 * @param int $cache 1=Accept to use image in cache
	 * @param string $forcecapture '', 'user' or 'environment'. Force parameter capture on HTML input file element to ask a smartphone to allow to open camera to take photo. Auto if ''.
	 * @param int $noexternsourceoverwrite No overwrite image with extern source (like 'gravatar' or other module)
	 * @return string                            HTML code to output photo
	 */
	public static function showphoto($modulepart, $object, $width = 100, $height = 0, $caneditfield = 0, $cssclass = 'photowithmargin', $imagesize = '', $addlinktofullsize = 1, $cache = 0, $forcecapture = '', $noexternsourceoverwrite = 0)
	{
		global $conf, $langs;

		$entity = (!empty($object->entity) ? $object->entity : $conf->entity);
		$id = (!empty($object->id) ? $object->id : $object->rowid);

		$ret = '';
		$dir = '';
		$file = '';
		$originalfile = '';
		$altfile = '';
		$email = '';
		$capture = '';
		if ($modulepart == 'societe') {
			$dir = $conf->societe->multidir_output[$entity];
			if (!empty($object->logo)) {
				if (dolIsAllowedForPreview($object->logo)) {
					if ((string) $imagesize == 'mini') {
						$file = get_exdir(0, 0, 0, 0, $object, 'thirdparty') . 'logos/' . getImageFileNameForSize($object->logo, '_mini'); // getImageFileNameForSize include the thumbs
					} elseif ((string) $imagesize == 'small') {
						$file = get_exdir(0, 0, 0, 0, $object, 'thirdparty') . 'logos/' . getImageFileNameForSize($object->logo, '_small');
					} else {
						$file = get_exdir(0, 0, 0, 0, $object, 'thirdparty') . 'logos/' . $object->logo;
					}
					$originalfile = get_exdir(0, 0, 0, 0, $object, 'thirdparty') . 'logos/' . $object->logo;
				}
			}
			$email = $object->email;
		} elseif ($modulepart == 'contact') {
			$dir = $conf->societe->multidir_output[$entity] . '/contact';
			if (!empty($object->photo)) {
				if (dolIsAllowedForPreview($object->photo)) {
					if ((string) $imagesize == 'mini') {
						$file = get_exdir(0, 0, 0, 0, $object, 'contact') . 'photos/' . getImageFileNameForSize($object->photo, '_mini');
					} elseif ((string) $imagesize == 'small') {
						$file = get_exdir(0, 0, 0, 0, $object, 'contact') . 'photos/' . getImageFileNameForSize($object->photo, '_small');
					} else {
						$file = get_exdir(0, 0, 0, 0, $object, 'contact') . 'photos/' . $object->photo;
					}
					$originalfile = get_exdir(0, 0, 0, 0, $object, 'contact') . 'photos/' . $object->photo;
				}
			}
			$email = $object->email;
			$capture = 'user';
		} elseif ($modulepart == 'userphoto') {
			$dir = $conf->user->dir_output;
			if (!empty($object->photo)) {
				if (dolIsAllowedForPreview($object->photo)) {
					if ((string) $imagesize == 'mini') {
						$file = get_exdir(0, 0, 0, 0, $object, 'user') . 'photos/' . getImageFileNameForSize($object->photo, '_mini');
					} elseif ((string) $imagesize == 'small') {
						$file = get_exdir(0, 0, 0, 0, $object, 'user') . 'photos/' . getImageFileNameForSize($object->photo, '_small');
					} else {
						$file = get_exdir(0, 0, 0, 0, $object, 'user') . 'photos/' . $object->photo;
					}
					$originalfile = get_exdir(0, 0, 0, 0, $object, 'user') . 'photos/' . $object->photo;
				}
			}
			if (!empty($conf->global->MAIN_OLD_IMAGE_LINKS)) {
				$altfile = $object->id . ".jpg"; // For backward compatibility
			}
			$email = $object->email;
			$capture = 'user';
		} elseif ($modulepart == 'memberphoto') {
			$dir = $conf->adherent->dir_output;
			if (!empty($object->photo)) {
				if (dolIsAllowedForPreview($object->photo)) {
					if ((string) $imagesize == 'mini') {
						$file = get_exdir(0, 0, 0, 0, $object, 'member') . 'photos/' . getImageFileNameForSize($object->photo, '_mini');
					} elseif ((string) $imagesize == 'small') {
						$file = get_exdir(0, 0, 0, 0, $object, 'member') . 'photos/' . getImageFileNameForSize($object->photo, '_small');
					} else {
						$file = get_exdir(0, 0, 0, 0, $object, 'member') . 'photos/' . $object->photo;
					}
					$originalfile = get_exdir(0, 0, 0, 0, $object, 'member') . 'photos/' . $object->photo;
				}
			}
			if (!empty($conf->global->MAIN_OLD_IMAGE_LINKS)) {
				$altfile = $object->id . ".jpg"; // For backward compatibility
			}
			$email = $object->email;
			$capture = 'user';
		} else {
			// Generic case to show photos
			$dir = $conf->$modulepart->dir_output;
			if (!empty($object->photo)) {
				if (dolIsAllowedForPreview($object->photo)) {
					if ((string) $imagesize == 'mini') {
						$file = get_exdir($id, 2, 0, 0, $object, $modulepart) . 'photos/' . getImageFileNameForSize($object->photo, '_mini');
					} elseif ((string) $imagesize == 'small') {
						$file = get_exdir($id, 2, 0, 0, $object, $modulepart) . 'photos/' . getImageFileNameForSize($object->photo, '_small');
					} else {
						$file = get_exdir($id, 2, 0, 0, $object, $modulepart) . 'photos/' . $object->photo;
					}
					$originalfile = get_exdir($id, 2, 0, 0, $object, $modulepart) . 'photos/' . $object->photo;
				}
			}
			if (!empty($conf->global->MAIN_OLD_IMAGE_LINKS)) {
				$altfile = $object->id . ".jpg"; // For backward compatibility
			}
			$email = $object->email;
		}

		if ($forcecapture) {
			$capture = $forcecapture;
		}

		if ($dir) {
			if ($file && file_exists($dir . "/" . $file)) {
				if ($addlinktofullsize) {
					$urladvanced = getAdvancedPreviewUrl($modulepart, $originalfile, 0, '&entity=' . $entity);
					if ($urladvanced) {
						$ret .= '<a href="' . $urladvanced . '">';
					} else {
						$ret .= '<a href="' . DOL_URL_ROOT . '/viewimage.php?modulepart=' . $modulepart . '&entity=' . $entity . '&file=' . urlencode($originalfile) . '&cache=' . $cache . '">';
					}
				}
				$ret .= '<img alt="Photo" class="photo' . $modulepart . ($cssclass ? ' ' . $cssclass : '') . ' photologo' . (preg_replace('/[^a-z]/i', '_', $file)) . '" ' . ($width ? ' width="' . $width . '"' : '') . ($height ? ' height="' . $height . '"' : '') . ' src="' . DOL_URL_ROOT . '/viewimage.php?modulepart=' . $modulepart . '&entity=' . $entity . '&file=' . urlencode($file) . '&cache=' . $cache . '">';
				if ($addlinktofullsize) {
					$ret .= '</a>';
				}
			} elseif ($altfile && file_exists($dir . "/" . $altfile)) {
				if ($addlinktofullsize) {
					$urladvanced = getAdvancedPreviewUrl($modulepart, $originalfile, 0, '&entity=' . $entity);
					if ($urladvanced) {
						$ret .= '<a href="' . $urladvanced . '">';
					} else {
						$ret .= '<a href="' . DOL_URL_ROOT . '/viewimage.php?modulepart=' . $modulepart . '&entity=' . $entity . '&file=' . urlencode($originalfile) . '&cache=' . $cache . '">';
					}
				}
				$ret .= '<img class="photo' . $modulepart . ($cssclass ? ' ' . $cssclass : '') . '" alt="Photo alt" id="photologo' . (preg_replace('/[^a-z]/i', '_', $file)) . '" class="' . $cssclass . '" ' . ($width ? ' width="' . $width . '"' : '') . ($height ? ' height="' . $height . '"' : '') . ' src="' . DOL_URL_ROOT . '/viewimage.php?modulepart=' . $modulepart . '&entity=' . $entity . '&file=' . urlencode($altfile) . '&cache=' . $cache . '">';
				if ($addlinktofullsize) {
					$ret .= '</a>';
				}
			} else {
				$nophoto = '/public/theme/common/nophoto.png';
				$defaultimg = 'identicon';        // For gravatar
				if (in_array($modulepart, array('societe', 'userphoto', 'contact', 'memberphoto'))) {    // For modules that need a special image when photo not found
					if ($modulepart == 'societe' || ($modulepart == 'memberphoto' && !empty($object->morphy) && strpos($object->morphy, 'mor')) !== false) {
						$nophoto = 'company';
					} else {
						$nophoto = '/public/theme/common/user_anonymous.png';
						if (!empty($object->gender) && $object->gender == 'man') {
							$nophoto = '/public/theme/common/user_man.png';
						}
						if (!empty($object->gender) && $object->gender == 'woman') {
							$nophoto = '/public/theme/common/user_woman.png';
						}
					}
				}

				if (isModEnabled('gravatar') && $email && empty($noexternsourceoverwrite)) {
					// see https://gravatar.com/site/implement/images/php/
					$ret .= '<!-- Put link to gravatar -->';
					$ret .= '<img class="photo' . $modulepart . ($cssclass ? ' ' . $cssclass : '') . '" alt="" title="' . $email . ' Gravatar avatar" ' . ($width ? ' width="' . $width . '"' : '') . ($height ? ' height="' . $height . '"' : '') . ' src="https://www.gravatar.com/avatar/' . md5(strtolower(trim($email))) . '?s=' . $width . '&d=' . $defaultimg . '">'; // gravatar need md5 hash
				} else {
					if ($nophoto == 'company') {
						$ret .= '<div class="divforspanimg photo' . $modulepart . ($cssclass ? ' ' . $cssclass : '') . '" alt="" ' . ($width ? ' width="' . $width . '"' : '') . ($height ? ' height="' . $height . '"' : '') . '>' . img_picto('', 'company') . '</div>';
						$ret .= '<div class="difforspanimgright"></div>';
					} else {
						$ret .= '<img class="photo' . $modulepart . ($cssclass ? ' ' . $cssclass : '') . '" alt="" ' . ($width ? ' width="' . $width . '"' : '') . ($height ? ' height="' . $height . '"' : '') . ' src="' . DOL_URL_ROOT . $nophoto . '">';
					}
				}
			}

			if ($caneditfield) {
				if ($object->photo) {
					$ret .= "<br>\n";
				}
				$ret .= '<table class="nobordernopadding centpercent">';
				if ($object->photo) {
					$ret .= '<tr><td><input type="checkbox" class="flat photodelete" name="deletephoto" id="photodelete"> <label for="photodelete">' . $langs->trans("Delete") . '</label><br><br></td></tr>';
				}
				$ret .= '<tr><td class="tdoverflow">';
				$maxfilesizearray = getMaxFileSizeArray();
				$maxmin = $maxfilesizearray['maxmin'];
				if ($maxmin > 0) {
					$ret .= '<input type="hidden" name="MAX_FILE_SIZE" value="' . ($maxmin * 1024) . '">';    // MAX_FILE_SIZE must precede the field type=file
				}
				$ret .= '<input type="file" class="flat maxwidth200onsmartphone" name="photo" id="photoinput" accept="image/*"' . ($capture ? ' capture="' . $capture . '"' : '') . '>';
				$ret .= '</td></tr>';
				$ret .= '</table>';
			}
		} else {
			dol_print_error('', 'Call of showphoto with wrong parameters modulepart=' . $modulepart);
		}

		return $ret;
	}

	// phpcs:disable PEAR.NamingConventions.ValidFunctionName.ScopeNotCamelCaps

	/**
	 *    Return select list of groups
	 *
	 * @param string|object $selected Id group or group preselected
	 * @param string $htmlname Field name in form
	 * @param int $show_empty 0=liste sans valeur nulle, 1=ajoute valeur inconnue
	 * @param string|array $exclude Array list of groups id to exclude
	 * @param int $disabled If select list must be disabled
	 * @param string|array $include Array list of groups id to include
	 * @param int $enableonly Array list of groups id to be enabled. All other must be disabled
	 * @param string $force_entity '0' or Ids of environment to force
	 * @param bool $multiple add [] in the name of element and add 'multiple' attribut (not working with ajax_autocompleter)
	 * @param string $morecss More css to add to html component
	 * @return    string
	 * @see select_dolusers()
	 */
	public function select_dolgroups($selected = '', $htmlname = 'groupid', $show_empty = 0, $exclude = '', $disabled = 0, $include = '', $enableonly = '', $force_entity = '0', $multiple = false, $morecss = '')
	{
		// phpcs:enable
		global $conf, $user, $langs;

		// Permettre l'exclusion de groupes
		$excludeGroups = null;
		if (is_array($exclude)) {
			$excludeGroups = implode(",", $exclude);
		}
		// Permettre l'inclusion de groupes
		$includeGroups = null;
		if (is_array($include)) {
			$includeGroups = implode(",", $include);
		}

		if (!is_array($selected)) {
			$selected = array($selected);
		}

		$out = '';

		// On recherche les groupes
		$sql = "SELECT ug.rowid, ug.nom as name";
		if (isModEnabled('multicompany') && $conf->entity == 1 && $user->admin && !$user->entity) {
			$sql .= ", e.label";
		}
		$sql .= " FROM " . $this->db->prefix() . "usergroup as ug ";
		if (isModEnabled('multicompany') && $conf->entity == 1 && $user->admin && !$user->entity) {
			$sql .= " LEFT JOIN " . $this->db->prefix() . "entity as e ON e.rowid=ug.entity";
			if ($force_entity) {
				$sql .= " WHERE ug.entity IN (0, " . $force_entity . ")";
			} else {
				$sql .= " WHERE ug.entity IS NOT NULL";
			}
		} else {
			$sql .= " WHERE ug.entity IN (0, " . $conf->entity . ")";
		}
		if (is_array($exclude) && $excludeGroups) {
			$sql .= " AND ug.rowid NOT IN (" . $this->db->sanitize($excludeGroups) . ")";
		}
		if (is_array($include) && $includeGroups) {
			$sql .= " AND ug.rowid IN (" . $this->db->sanitize($includeGroups) . ")";
		}
		$sql .= " ORDER BY ug.nom ASC";

		dol_syslog(get_class($this) . "::select_dolgroups", LOG_DEBUG);
		$resql = $this->db->query($sql);
		if ($resql) {
			// Enhance with select2
			include_once DOL_DOCUMENT_ROOT . '/core/lib/ajax.lib.php';

			$out .= '<select class="flat minwidth200' . ($morecss ? ' ' . $morecss : '') . '" id="' . $htmlname . '" name="' . $htmlname . ($multiple ? '[]' : '') . '" ' . ($multiple ? 'multiple' : '') . ' ' . ($disabled ? ' disabled' : '') . '>';

			$num = $this->db->num_rows($resql);
			$i = 0;
			if ($num) {
				if ($show_empty && !$multiple) {
					$out .= '<option value="-1"' . (in_array(-1, $selected) ? ' selected' : '') . '>&nbsp;</option>' . "\n";
				}

				while ($i < $num) {
					$obj = $this->db->fetch_object($resql);
					$disableline = 0;
					if (is_array($enableonly) && count($enableonly) && !in_array($obj->rowid, $enableonly)) {
						$disableline = 1;
					}

					$out .= '<option value="' . $obj->rowid . '"';
					if ($disableline) {
						$out .= ' disabled';
					}
					if ((isset($selected[0]) && is_object($selected[0]) && $selected[0]->id == $obj->rowid) || ((!isset($selected[0]) || !is_object($selected[0])) && !empty($selected) && in_array($obj->rowid, $selected))) {
						$out .= ' selected';
					}
					$out .= '>';

					$out .= $obj->name;
					if (isModEnabled('multicompany') && empty($conf->global->MULTICOMPANY_TRANSVERSE_MODE) && $conf->entity == 1) {
						$out .= " (" . $obj->label . ")";
					}

					$out .= '</option>';
					$i++;
				}
			} else {
				if ($show_empty) {
					$out .= '<option value="-1"' . (in_array(-1, $selected) ? ' selected' : '') . '></option>' . "\n";
				}
				$out .= '<option value="" disabled>' . $langs->trans("NoUserGroupDefined") . '</option>';
			}
			$out .= '</select>';

			$out .= ajax_combobox($htmlname);
		} else {
			dol_print_error($this->db);
		}

		return $out;
	}


	/**
	 *    Return HTML to show the search and clear seach button
	 *
	 * @param string $pos Position of colon on the list. Value 'left' or 'right'
	 * @return    string
	 */
	public function showFilterButtons($pos = '')
	{
		$out = '<div class="nowraponall">';
		if ($pos == 'left') {
			$out .= '<button type="submit" class="liste_titre button_search reposition" name="button_search_x" value="x"><span class="fa fa-search"></span></button>';
			$out .= '<button type="submit" class="liste_titre button_removefilter reposition" name="button_removefilter_x" value="x"><span class="fa fa-remove"></span></button>';
		} else {
			$out .= '<button type="submit" class="liste_titre button_search reposition" name="button_search_x" value="x"><span class="fa fa-search"></span></button>';
			$out .= '<button type="submit" class="liste_titre button_removefilter reposition" name="button_removefilter_x" value="x"><span class="fa fa-remove"></span></button>';
		}
		$out .= '</div>';

		return $out;
	}

	/**
	 *    Return HTML to show the search and clear search button
	 *
	 * @param string $cssclass CSS class
	 * @param int $calljsfunction 0=default. 1=call function initCheckForSelect() after changing status of checkboxes
	 * @param string $massactionname Mass action button name that will launch an action on the selected items
	 * @return    string
	 */
	public function showCheckAddButtons($cssclass = 'checkforaction', $calljsfunction = 0, $massactionname = "massaction")
	{
		global $conf;

		$out = '';

		if (!empty($conf->use_javascript_ajax)) {
			$out .= '<div class="inline-block checkallactions"><input type="checkbox" id="' . $cssclass . 's" name="' . $cssclass . 's" class="checkallactions"></div>';
		}
		$out .= '<script nonce="' . getNonce() . '">
            $(document).ready(function() {
                $("#' . $cssclass . 's").click(function() {
                    if($(this).is(\':checked\')){
                        console.log("We check all ' . $cssclass . ' and trigger the change method");
                		$(".' . $cssclass . '").prop(\'checked\', true).trigger(\'change\');
                    }
                    else
                    {
                        console.log("We uncheck all");
                		$(".' . $cssclass . '").prop(\'checked\', false).trigger(\'change\');
                    }' . "\n";
		if ($calljsfunction) {
			$out .= 'if (typeof initCheckForSelect == \'function\') { initCheckForSelect(0, "' . $massactionname . '", "' . $cssclass . '"); } else { console.log("No function initCheckForSelect found. Call won\'t be done."); }';
		}
		$out .= '         });
        	        $(".' . $cssclass . '").change(function() {
					$(this).closest("tr").toggleClass("highlight", this.checked);
				});
		 	});
    	</script>';

		return $out;
	}

	/**
	 *    Return HTML to show the search and clear seach button
	 *
	 * @param int $addcheckuncheckall Add the check all/uncheck all checkbox (use javascript) and code to manage this
	 * @param string $cssclass CSS class
	 * @param int $calljsfunction 0=default. 1=call function initCheckForSelect() after changing status of checkboxes
	 * @param string $massactionname Mass action name
	 * @return    string
	 */
	public function showFilterAndCheckAddButtons($addcheckuncheckall = 0, $cssclass = 'checkforaction', $calljsfunction = 0, $massactionname = "massaction")
	{
		$out = $this->showFilterButtons();
		if ($addcheckuncheckall) {
			$out .= $this->showCheckAddButtons($cssclass, $calljsfunction, $massactionname);
		}
		return $out;
	}

	/**
	 * Return HTML to show the select of expense categories
	 *
	 * @param string 	$selected 		preselected category
	 * @param string 	$htmlname 		name of HTML select list
	 * @param integer 	$useempty 		1=Add empty line
	 * @param array 	$excludeid 		id to exclude
	 * @param string 	$target 		htmlname of target select to bind event
	 * @param int 		$default_selected default category to select if fk_c_type_fees change = EX_KME
	 * @param array 	$params 		param to give
	 * @param int 		$info_admin 	Show the tooltip help picto to setup list
	 * @return    string
	 */
	public function selectExpenseCategories($selected = '', $htmlname = 'fk_c_exp_tax_cat', $useempty = 0, $excludeid = array(), $target = '', $default_selected = 0, $params = array(), $info_admin = 1)
	{
		global $langs, $user;

		$out = '';
		$sql = "SELECT rowid, label FROM " . $this->db->prefix() . "c_exp_tax_cat WHERE active = 1";
		$sql .= " AND entity IN (0," . getEntity('exp_tax_cat') . ")";
		if (!empty($excludeid)) {
			$sql .= " AND rowid NOT IN (" . $this->db->sanitize(implode(',', $excludeid)) . ")";
		}
		$sql .= " ORDER BY label";

		$resql = $this->db->query($sql);
		if ($resql) {
			$out = '<select id="select_' . $htmlname . '" name="' . $htmlname . '" class="' . $htmlname . ' flat minwidth75imp maxwidth200">';
			if ($useempty) {
				$out .= '<option value="0">&nbsp;</option>';
			}

			while ($obj = $this->db->fetch_object($resql)) {
				$out .= '<option ' . ($selected == $obj->rowid ? 'selected="selected"' : '') . ' value="' . $obj->rowid . '">' . $langs->trans($obj->label) . '</option>';
			}
			$out .= '</select>';
			$out .= ajax_combobox('select_' . $htmlname);

			if (!empty($htmlname) && $user->admin && $info_admin) {
				$out .= ' ' . info_admin($langs->trans("YouCanChangeValuesForThisListFromDictionarySetup"), 1);
			}

			if (!empty($target)) {
				$sql = "SELECT c.id FROM " . $this->db->prefix() . "c_type_fees as c WHERE c.code = 'EX_KME' AND c.active = 1";
				$resql = $this->db->query($sql);
				if ($resql) {
					if ($this->db->num_rows($resql) > 0) {
						$obj = $this->db->fetch_object($resql);
						$out .= '<script nonce="' . getNonce() . '">
							$(function() {
								$("select[name=' . $target . ']").on("change", function() {
									var current_val = $(this).val();
									if (current_val == ' . $obj->id . ') {';
						if (!empty($default_selected) || !empty($selected)) {
							$out .= '$("select[name=' . $htmlname . ']").val("' . ($default_selected > 0 ? $default_selected : $selected) . '");';
						}

						$out .= '
										$("select[name=' . $htmlname . ']").change();
									}
								});

								$("select[name=' . $htmlname . ']").change(function() {

									if ($("select[name=' . $target . ']").val() == ' . $obj->id . ') {
										// get price of kilometer to fill the unit price
										$.ajax({
											method: "POST",
											dataType: "json",
											data: { fk_c_exp_tax_cat: $(this).val(), token: \'' . currentToken() . '\' },
											url: "' . (DOL_URL_ROOT . '/expensereport/ajax/ajaxik.php?' . join('&', $params)) . '",
										}).done(function( data, textStatus, jqXHR ) {
											console.log(data);
											if (typeof data.up != "undefined") {
												$("input[name=value_unit]").val(data.up);
												$("select[name=' . $htmlname . ']").attr("title", data.title);
											} else {
												$("input[name=value_unit]").val("");
												$("select[name=' . $htmlname . ']").attr("title", "");
											}
										});
									}
								});
							});
						</script>';
					}
				}
			}
		} else {
			dol_print_error($this->db);
		}

		return $out;
	}

	/**
	 * Return HTML to show the select ranges of expense range
	 *
	 * @param string $selected preselected category
	 * @param string $htmlname name of HTML select list
	 * @param integer $useempty 1=Add empty line
	 * @return    string
	 */
	public function selectExpenseRanges($selected = '', $htmlname = 'fk_range', $useempty = 0)
	{
		global $conf, $langs;

		$out = '';
		$sql = "SELECT rowid, range_ik FROM " . $this->db->prefix() . "c_exp_tax_range";
		$sql .= " WHERE entity = " . $conf->entity . " AND active = 1";

		$resql = $this->db->query($sql);
		if ($resql) {
			$out = '<select id="select_' . $htmlname . '" name="' . $htmlname . '" class="' . $htmlname . ' flat minwidth75imp">';
			if ($useempty) {
				$out .= '<option value="0"></option>';
			}

			while ($obj = $this->db->fetch_object($resql)) {
				$out .= '<option ' . ($selected == $obj->rowid ? 'selected="selected"' : '') . ' value="' . $obj->rowid . '">' . price($obj->range_ik, 0, $langs, 1, 0) . '</option>';
			}
			$out .= '</select>';
		} else {
			dol_print_error($this->db);
		}

		return $out;
	}

	/**
	 * Return HTML to show a select of expense
	 *
	 * @param string $selected preselected category
	 * @param string $htmlname name of HTML select list
	 * @param integer $useempty 1=Add empty choice
	 * @param integer $allchoice 1=Add all choice
	 * @param integer $useid 0=use 'code' as key, 1=use 'id' as key
	 * @return    string
	 */
	public function selectExpense($selected = '', $htmlname = 'fk_c_type_fees', $useempty = 0, $allchoice = 1, $useid = 0)
	{
		global $langs;

		$out = '';
		$sql = "SELECT id, code, label FROM " . $this->db->prefix() . "c_type_fees";
		$sql .= " WHERE active = 1";

		$resql = $this->db->query($sql);
		if ($resql) {
			$out = '<select id="select_' . $htmlname . '" name="' . $htmlname . '" class="' . $htmlname . ' flat minwidth75imp">';
			if ($useempty) {
				$out .= '<option value="0"></option>';
			}
			if ($allchoice) {
				$out .= '<option value="-1">' . $langs->trans('AllExpenseReport') . '</option>';
			}

			$field = 'code';
			if ($useid) {
				$field = 'id';
			}

			while ($obj = $this->db->fetch_object($resql)) {
				$key = $langs->trans($obj->code);
				$out .= '<option ' . ($selected == $obj->{$field} ? 'selected="selected"' : '') . ' value="' . $obj->{$field} . '">' . ($key != $obj->code ? $key : $obj->label) . '</option>';
			}
			$out .= '</select>';
		} else {
			dol_print_error($this->db);
		}

		return $out;
	}

	/**
	 *  Output a combo list with invoices qualified for a third party
	 *
	 * @param int $socid Id third party (-1=all, 0=only projects not linked to a third party, id=projects not linked or linked to third party id)
	 * @param int $selected Id invoice preselected
	 * @param string $htmlname Name of HTML select
	 * @param int $maxlength Maximum length of label
	 * @param int $option_only Return only html options lines without the select tag
	 * @param string $show_empty Add an empty line ('1' or string to show for empty line)
	 * @param int $discard_closed Discard closed projects (0=Keep,1=hide completely,2=Disable)
	 * @param int $forcefocus Force focus on field (works with javascript only)
	 * @param int $disabled Disabled
	 * @param string $morecss More css added to the select component
	 * @param string $projectsListId ''=Automatic filter on project allowed. List of id=Filter on project ids.
	 * @param string $showproject 'all' = Show project info, ''=Hide project info
	 * @param User $usertofilter User object to use for filtering
	 * @return string            HTML Select Invoice
	 */
	public function selectInvoice($socid = -1, $selected = '', $htmlname = 'invoiceid', $maxlength = 24, $option_only = 0, $show_empty = '1', $discard_closed = 0, $forcefocus = 0, $disabled = 0, $morecss = 'maxwidth500', $projectsListId = '', $showproject = 'all', $usertofilter = null)
	{
		global $user, $conf, $langs;

		require_once DOL_DOCUMENT_ROOT . '/projet/class/project.class.php';

		if (is_null($usertofilter)) {
			$usertofilter = $user;
		}

		$out = '';

		$hideunselectables = false;
		if (!empty($conf->global->PROJECT_HIDE_UNSELECTABLES)) {
			$hideunselectables = true;
		}

		if (empty($projectsListId)) {
			if (empty($usertofilter->rights->projet->all->lire)) {
				$projectstatic = new Project($this->db);
				$projectsListId = $projectstatic->getProjectsAuthorizedForUser($usertofilter, 0, 1);
			}
		}

		// Search all projects
		$sql = "SELECT f.rowid, f.ref as fref, 'nolabel' as flabel, p.rowid as pid, f.ref,
            p.title, p.fk_soc, p.fk_statut, p.public,";
		$sql .= ' s.nom as name';
		$sql .= ' FROM ' . $this->db->prefix() . 'projet as p';
		$sql .= ' LEFT JOIN ' . $this->db->prefix() . 'societe as s ON s.rowid = p.fk_soc,';
		$sql .= ' ' . $this->db->prefix() . 'facture as f';
		$sql .= " WHERE p.entity IN (" . getEntity('project') . ")";
		$sql .= " AND f.fk_projet = p.rowid AND f.fk_statut=0"; //Brouillons seulement
		//if ($projectsListId) $sql.= " AND p.rowid IN (".$this->db->sanitize($projectsListId).")";
		//if ($socid == 0) $sql.= " AND (p.fk_soc=0 OR p.fk_soc IS NULL)";
		//if ($socid > 0)  $sql.= " AND (p.fk_soc=".((int) $socid)." OR p.fk_soc IS NULL)";
		$sql .= " ORDER BY p.ref, f.ref ASC";

		$resql = $this->db->query($sql);
		if ($resql) {
			// Use select2 selector
			if (!empty($conf->use_javascript_ajax)) {
				include_once DOL_DOCUMENT_ROOT . '/core/lib/ajax.lib.php';
				$comboenhancement = ajax_combobox($htmlname, '', 0, $forcefocus);
				$out .= $comboenhancement;
				$morecss = 'minwidth200imp maxwidth500';
			}

			if (empty($option_only)) {
				$out .= '<select class="valignmiddle flat' . ($morecss ? ' ' . $morecss : '') . '"' . ($disabled ? ' disabled="disabled"' : '') . ' id="' . $htmlname . '" name="' . $htmlname . '">';
			}
			if (!empty($show_empty)) {
				$out .= '<option value="0" class="optiongrey">';
				if (!is_numeric($show_empty)) {
					$out .= $show_empty;
				} else {
					$out .= '&nbsp;';
				}
				$out .= '</option>';
			}
			$num = $this->db->num_rows($resql);
			$i = 0;
			if ($num) {
				while ($i < $num) {
					$obj = $this->db->fetch_object($resql);
					// If we ask to filter on a company and user has no permission to see all companies and project is linked to another company, we hide project.
					if ($socid > 0 && (empty($obj->fk_soc) || $obj->fk_soc == $socid) && empty($usertofilter->rights->societe->lire)) {
						// Do nothing
					} else {
						if ($discard_closed == 1 && $obj->fk_statut == Project::STATUS_CLOSED) {
							$i++;
							continue;
						}

						$labeltoshow = '';

						if ($showproject == 'all') {
							$labeltoshow .= dol_trunc($obj->ref, 18); // Invoice ref
							if ($obj->name) {
								$labeltoshow .= ' - ' . $obj->name; // Soc name
							}

							$disabled = 0;
							if ($obj->fk_statut == Project::STATUS_DRAFT) {
								$disabled = 1;
								$labeltoshow .= ' - ' . $langs->trans("Draft");
							} elseif ($obj->fk_statut == Project::STATUS_CLOSED) {
								if ($discard_closed == 2) {
									$disabled = 1;
								}
								$labeltoshow .= ' - ' . $langs->trans("Closed");
							} elseif ($socid > 0 && (!empty($obj->fk_soc) && $obj->fk_soc != $socid)) {
								$disabled = 1;
								$labeltoshow .= ' - ' . $langs->trans("LinkedToAnotherCompany");
							}
						}

						if (!empty($selected) && $selected == $obj->rowid) {
							$out .= '<option value="' . $obj->rowid . '" selected';
							//if ($disabled) $out.=' disabled';						// with select2, field can't be preselected if disabled
							$out .= '>' . $labeltoshow . '</option>';
						} else {
							if ($hideunselectables && $disabled && ($selected != $obj->rowid)) {
								$resultat = '';
							} else {
								$resultat = '<option value="' . $obj->rowid . '"';
								if ($disabled) {
									$resultat .= ' disabled';
								}
								//if ($obj->public) $labeltoshow.=' ('.$langs->trans("Public").')';
								//else $labeltoshow.=' ('.$langs->trans("Private").')';
								$resultat .= '>';
								$resultat .= $labeltoshow;
								$resultat .= '</option>';
							}
							$out .= $resultat;
						}
					}
					$i++;
				}
			}
			if (empty($option_only)) {
				$out .= '</select>';
			}

			$this->db->free($resql);

			return $out;
		} else {
			dol_print_error($this->db);
			return '';
		}
	}

	/**
	 *  Output a combo list with invoices qualified for a third party
	 *
	 * @param int $selected Id invoice preselected
	 * @param string $htmlname Name of HTML select
	 * @param int $maxlength Maximum length of label
	 * @param int $option_only Return only html options lines without the select tag
	 * @param string $show_empty Add an empty line ('1' or string to show for empty line)
	 * @param int $forcefocus Force focus on field (works with javascript only)
	 * @param int $disabled Disabled
	 * @param string $morecss More css added to the select component
	 * @return int                    Nbr of project if OK, <0 if KO
	 */
	public function selectInvoiceRec($selected = '', $htmlname = 'facrecid', $maxlength = 24, $option_only = 0, $show_empty = '1', $forcefocus = 0, $disabled = 0, $morecss = 'maxwidth500')
	{
		global $conf, $langs;

		$out = '';

		dol_syslog('FactureRec::fetch', LOG_DEBUG);

		$sql = 'SELECT f.rowid, f.entity, f.titre as title, f.suspended, f.fk_soc';
		//$sql.= ', el.fk_source';
		$sql .= ' FROM ' . MAIN_DB_PREFIX . 'facture_rec as f';
		$sql .= " WHERE f.entity IN (" . getEntity('invoice') . ")";
		$sql .= " ORDER BY f.titre ASC";

		$resql = $this->db->query($sql);
		if ($resql) {
			// Use select2 selector
			if (!empty($conf->use_javascript_ajax)) {
				include_once DOL_DOCUMENT_ROOT . '/core/lib/ajax.lib.php';
				$comboenhancement = ajax_combobox($htmlname, '', 0, $forcefocus);
				$out .= $comboenhancement;
				$morecss = 'minwidth200imp maxwidth500';
			}

			if (empty($option_only)) {
				$out .= '<select class="valignmiddle flat' . ($morecss ? ' ' . $morecss : '') . '"' . ($disabled ? ' disabled="disabled"' : '') . ' id="' . $htmlname . '" name="' . $htmlname . '">';
			}
			if (!empty($show_empty)) {
				$out .= '<option value="0" class="optiongrey">';
				if (!is_numeric($show_empty)) {
					$out .= $show_empty;
				} else {
					$out .= '&nbsp;';
				}
				$out .= '</option>';
			}
			$num = $this->db->num_rows($resql);
			if ($num) {
				while ($obj = $this->db->fetch_object($resql)) {
					$labeltoshow = dol_trunc($obj->title, 18); // Invoice ref

					$disabled = 0;
					if (!empty($obj->suspended)) {
						$disabled = 1;
						$labeltoshow .= ' - ' . $langs->trans("Closed");
					}


					if (!empty($selected) && $selected == $obj->rowid) {
						$out .= '<option value="' . $obj->rowid . '" selected';
						//if ($disabled) $out.=' disabled';						// with select2, field can't be preselected if disabled
						$out .= '>' . $labeltoshow . '</option>';
					} else {
						if ($disabled && ($selected != $obj->rowid)) {
							$resultat = '';
						} else {
							$resultat = '<option value="' . $obj->rowid . '"';
							if ($disabled) {
								$resultat .= ' disabled';
							}
							$resultat .= '>';
							$resultat .= $labeltoshow;
							$resultat .= '</option>';
						}
						$out .= $resultat;
					}
				}
			}
			if (empty($option_only)) {
				$out .= '</select>';
			}

			print $out;

			$this->db->free($resql);
			return $num;
		} else {
			$this->errors[] = $this->db->lasterror;
			return -1;
		}
	}

	/**
	 * Output the component to make advanced search criteries
	 *
	 * @param 	array 	$arrayofcriterias 					Array of available search criterias. Example: array($object->element => $object->fields, 'otherfamily' => otherarrayoffields, ...)
	 * @param 	array 	$search_component_params 			Array of selected search criterias
	 * @param 	array 	$arrayofinputfieldsalreadyoutput 	Array of input fields already inform. The component will not generate a hidden input field if it is in this list.
	 * @param 	string 	$search_component_params_hidden 	String with $search_component_params criterias
	 * @return	string                                    	HTML component for advanced search
	 */
	public function searchComponent($arrayofcriterias, $search_component_params, $arrayofinputfieldsalreadyoutput = array(), $search_component_params_hidden = '')
	{
		global $langs;

		if ($search_component_params_hidden != '' && !preg_match('/^\(.*\)$/', $search_component_params_hidden)) {    // If $search_component_params_hidden does not start and end with ()
			$search_component_params_hidden = '(' . $search_component_params_hidden . ')';
		}

		$ret = '';

		$ret .= '<div class="divadvancedsearchfieldcomp inline-block">';
		$ret .= '<a href="#" class="dropdownsearch-toggle unsetcolor">';
		$ret .= '<span class="fas fa-filter linkobject boxfilter paddingright pictofixedwidth" title="' . dol_escape_htmltag($langs->trans("Filters")) . '" id="idsubimgproductdistribution"></span>';
		$ret .= '</a>';

		$ret .= '<div class="divadvancedsearchfieldcompinput inline-block minwidth500 maxwidth300onsmartphone">';

		// Show select fields as tags.
		$ret .= '<div name="divsearch_component_params" class="noborderbottom search_component_params inline-block valignmiddle">';

		if ($search_component_params_hidden) {
			// Split the criteria on each AND
			//var_dump($search_component_params_hidden);

			$nbofchars = dol_strlen($search_component_params_hidden);
			$arrayofandtags = array();
			$i = 0; $s = '';
			$countparenthesis = 0;
			while ($i < $nbofchars) {
				$char = dol_substr($search_component_params_hidden, $i, 1);

				if ($char == '(') {
					$countparenthesis++;
				} elseif ($char == ')') {
					$countparenthesis--;
				}

				if ($countparenthesis == 0) {
					$char2 = dol_substr($search_component_params_hidden, $i+1, 1);
					$char3 = dol_substr($search_component_params_hidden, $i+2, 1);
					if ($char == 'A' && $char2 == 'N' && $char3 == 'D') {
						// We found a AND
						$arrayofandtags[] = trim($s);
						$s = '';
						$i+=2;
					} else {
						$s .= $char;
					}
				} else {
					$s .= $char;
				}
				$i++;
			}
			if ($s) {
				$arrayofandtags[] = trim($s);
			}

			// Show each AND part
			foreach ($arrayofandtags as $tmpkey => $tmpval) {
				$errormessage = '';
				$searchtags = forgeSQLFromUniversalSearchCriteria($tmpval, $errormessage, 1, 1);
				if ($errormessage) {
					$this->error = 'ERROR in parsing search string: '.$errormessage;
				}
				// Remove first and last parenthesis but only if first is the opening and last the closing of the same group
				include_once DOL_DOCUMENT_ROOT.'/core/lib/functions2.lib.php';
				$searchtags = removeGlobalParenthesis($searchtags);

				$ret .= '<span class="marginleftonlyshort valignmiddle tagsearch" data-ufilterid="'.($tmpkey+1).'" data-ufilter="'.dol_escape_htmltag($tmpval).'">';
				$ret .= '<span class="tagsearchdelete select2-selection__choice__remove" data-ufilterid="'.($tmpkey+1).'">x</span> ';
				$ret .= dol_escape_htmltag($searchtags);
				$ret .= '</span>';
			}
		}

		//$ret .= '<button type="submit" class="liste_titre button_search paddingleftonly" name="button_search_x" value="x"><span class="fa fa-search"></span></button>';

		//$ret .= search_component_params
		//$texttoshow = '<div class="opacitymedium inline-block search_component_searchtext">'.$langs->trans("Search").'</div>';
		//$ret .= '<div class="search_component inline-block valignmiddle">'.$texttoshow.'</div>';

		$show_search_component_params_hidden = 1;
		if ($show_search_component_params_hidden) {
			$ret .= '<input type="hidden" name="show_search_component_params_hidden" value="1">';
		}
		$ret .= "<!-- We store the full Universal Search String into this field. For example: (t.ref:like:'SO-%') AND ((t.ref:like:'CO-%') OR (t.ref:like:'AA%')) -->";
		$ret .= '<input type="hidden" name="search_component_params_hidden" value="' . dol_escape_htmltag($search_component_params_hidden) . '">';
		// $ret .= "<!-- sql= ".forgeSQLFromUniversalSearchCriteria($search_component_params_hidden, $errormessage)." -->";

		// For compatibility with forms that show themself the search criteria in addition of this component, we output these fields
		foreach ($arrayofcriterias as $criterias) {
			foreach ($criterias as $criteriafamilykey => $criteriafamilyval) {
				if (in_array('search_' . $criteriafamilykey, $arrayofinputfieldsalreadyoutput)) {
					continue;
				}
				if (in_array($criteriafamilykey, array('rowid', 'ref_ext', 'entity', 'extraparams'))) {
					continue;
				}
				if (in_array($criteriafamilyval['type'], array('date', 'datetime', 'timestamp'))) {
					$ret .= '<input type="hidden" name="search_' . $criteriafamilykey . '_start">';
					$ret .= '<input type="hidden" name="search_' . $criteriafamilykey . '_startyear">';
					$ret .= '<input type="hidden" name="search_' . $criteriafamilykey . '_startmonth">';
					$ret .= '<input type="hidden" name="search_' . $criteriafamilykey . '_startday">';
					$ret .= '<input type="hidden" name="search_' . $criteriafamilykey . '_end">';
					$ret .= '<input type="hidden" name="search_' . $criteriafamilykey . '_endyear">';
					$ret .= '<input type="hidden" name="search_' . $criteriafamilykey . '_endmonth">';
					$ret .= '<input type="hidden" name="search_' . $criteriafamilykey . '_endday">';
				} else {
					$ret .= '<input type="hidden" name="search_' . $criteriafamilykey . '">';
				}
			}
		}

		$ret .= '</div>';

		$ret .= "<!-- Field to enter a generic filter string: t.ref:like:'SO-%', t.date_creation:<:'20160101', t.date_creation:<:'2016-01-01 12:30:00', t.nature:is:NULL, t.field2:isnot:NULL -->\n";
		$ret .= '<input type="text" placeholder="' . $langs->trans("Search") . '" name="search_component_params_input" class="noborderbottom search_component_input" value="">';

		$ret .= '</div>';
		$ret .= '</div>';

		$ret .= '<script>
		jQuery(".tagsearchdelete").click(function() {
			var filterid = $(this).parents().data("ufilterid");
			console.log("We click to delete a criteria nb "+filterid);
			// TODO Update the search_component_params_hidden with all data-ufilter except the one delete and post page

		});
		</script>
		';


		return $ret;
	}

	/**
	 * selectModelMail
	 *
	 * @param 	string 	$prefix 		Prefix
	 * @param	string 	$modelType 		Model type
	 * @param 	int 	$default 		1=Show also Default mail template
	 * @param 	int 	$addjscombo 	Add js combobox
	 * @return  string                	HTML select string
	 */
	public function selectModelMail($prefix, $modelType = '', $default = 0, $addjscombo = 0)
	{
		global $langs, $user;

		$retstring = '';

		$TModels = array();

		include_once DOL_DOCUMENT_ROOT . '/core/class/html.formmail.class.php';
		$formmail = new FormMail($this->db);
		$result = $formmail->fetchAllEMailTemplate($modelType, $user, $langs);

		if ($default) {
			$TModels[0] = $langs->trans('DefaultMailModel');
		}
		if ($result > 0) {
			foreach ($formmail->lines_model as $model) {
				$TModels[$model->id] = $model->label;
			}
		}

		$retstring .= '<select class="flat" id="select_' . $prefix . 'model_mail" name="' . $prefix . 'model_mail">';

		foreach ($TModels as $id_model => $label_model) {
			$retstring .= '<option value="' . $id_model . '"';
			$retstring .= ">" . $label_model . "</option>";
		}

		$retstring .= "</select>";

		if ($addjscombo) {
			$retstring .= ajax_combobox('select_' . $prefix . 'model_mail');
		}

		return $retstring;
	}

	/**
	 * Output the buttons to submit a creation/edit form
	 *
	 * @param 	string 	$save_label 		Alternative label for save button
	 * @param 	string 	$cancel_label 		Alternative label for cancel button
	 * @param 	array 	$morebuttons 		Add additional buttons between save and cancel
	 * @param 	bool 	$withoutdiv 		Option to remove enclosing centered div
	 * @param 	string 	$morecss 			More CSS
	 * @param 	string 	$dol_openinpopup 	If the button are shown in a context of a page shown inside a popup, we put here the string name of popup.
	 * @return  string                      Html code with the buttons
	 */
	public function buttonsSaveCancel($save_label = 'Save', $cancel_label = 'Cancel', $morebuttons = array(), $withoutdiv = 0, $morecss = '', $dol_openinpopup = '')
	{
		global $langs;

		$buttons = array();

		$save = array(
			'name' => 'save',
			'label_key' => $save_label,
		);

		if ($save_label == 'Create' || $save_label == 'Add') {
			$save['name'] = 'add';
		} elseif ($save_label == 'Modify') {
			$save['name'] = 'edit';
		}

		$cancel = array(
			'name' => 'cancel',
			'label_key' => 'Cancel',
		);

		!empty($save_label) ? $buttons[] = $save : '';

		if (!empty($morebuttons)) {
			$buttons[] = $morebuttons;
		}

		!empty($cancel_label) ? $buttons[] = $cancel : '';

		$retstring = $withoutdiv ? '' : '<div class="center">';

		foreach ($buttons as $button) {
			$addclass = empty($button['addclass']) ? '' : $button['addclass'];
			$retstring .= '<input type="submit" class="button button-' . $button['name'] . ($morecss ? ' ' . $morecss : '') . ' ' . $addclass . '" name="' . $button['name'] . '" value="' . dol_escape_htmltag($langs->trans($button['label_key'])) . '">';
		}
		$retstring .= $withoutdiv ? '' : '</div>';

		if ($dol_openinpopup) {
			$retstring .= '<!-- buttons are shown into a $dol_openinpopup=' . $dol_openinpopup . ' context, so we enable the close of dialog on cancel -->' . "\n";
			$retstring .= '<script nonce="' . getNonce() . '">';
			$retstring .= 'jQuery(".button-cancel").click(function(e) {
				e.preventDefault(); console.log(\'We click on cancel in iframe popup ' . $dol_openinpopup . '\');
				window.parent.jQuery(\'#idfordialog' . $dol_openinpopup . '\').dialog(\'close\');
				 });';
			$retstring .= '</script>';
		}

		return $retstring;
	}
}<|MERGE_RESOLUTION|>--- conflicted
+++ resolved
@@ -3703,19 +3703,6 @@
 				}
 
 				if (!empty($objp->idprodfournprice) && $objp->idprodfournprice > 0) {
-<<<<<<< HEAD
-					$optstart .= ' data-product-id="'.dol_escape_htmltag($objp->rowid).'"';
-					$optstart .= ' data-price-id="'.dol_escape_htmltag($objp->idprodfournprice).'"';
-					$optstart .= ' data-qty="'.dol_escape_htmltag($objp->quantity).'"';
-					$optstart .= ' data-up="'.dol_escape_htmltag(price2num($objp->unitprice)).'"';
-					$optstart .= ' data-up-locale="'.dol_escape_htmltag(price($objp->unitprice)).'"';
-					$optstart .= ' data-discount="'.dol_escape_htmltag($outdiscount).'"';
-					$optstart .= ' data-tvatx="'.dol_escape_htmltag(price2num($objp->tva_tx)).'"';
-					$optstart .= ' data-tvatx-formated="'.dol_escape_htmltag(price($objp->tva_tx, 0, $langs, 1, -1, 2)).'"';
-					$optstart .= ' data-default-vat-code="'.dol_escape_htmltag($objp->default_vat_code).'"';
-				}
-				$optstart .= ' data-description="'.dol_escape_htmltag($objp->description, 0, 1).'"';
-=======
 					$optstart .= ' data-product-id="' . dol_escape_htmltag($objp->rowid) . '"';
 					$optstart .= ' data-price-id="' . dol_escape_htmltag($objp->idprodfournprice) . '"';
 					$optstart .= ' data-qty="' . dol_escape_htmltag($objp->quantity) . '"';
@@ -3727,22 +3714,15 @@
 					$optstart .= ' data-default-vat-code="' . dol_escape_htmltag($objp->default_vat_code) . '"';
 				}
 				$optstart .= ' data-description="' . dol_escape_htmltag($objp->description, 0, 1) . '"';
->>>>>>> 6295c9a9
 
 				$outarrayentry = array(
 					'key' => $outkey,
 					'value' => $outref,
 					'label' => $outvallabel,
 					'qty' => $outqty,
-<<<<<<< HEAD
-					'price_qty_ht' => price2num($objp->fprice, 'MU'),	// Keep higher resolution for price for the min qty
-					'price_unit_ht' => price2num($objp->unitprice, 'MU'),	// This is used to fill the Unit Price
-					'price_ht' => price2num($objp->unitprice, 'MU'),		// This is used to fill the Unit Price (for compatibility)
-=======
 					'price_qty_ht' => price2num($objp->fprice, 'MU'),    // Keep higher resolution for price for the min qty
 					'price_unit_ht' => price2num($objp->unitprice, 'MU'),    // This is used to fill the Unit Price
 					'price_ht' => price2num($objp->unitprice, 'MU'),        // This is used to fill the Unit Price (for compatibility)
->>>>>>> 6295c9a9
 					'tva_tx_formated' => price($objp->tva_tx, 0, $langs, 1, -1, 2),
 					'tva_tx' => price2num($objp->tva_tx),
 					'default_vat_code' => $objp->default_vat_code,
@@ -3770,26 +3750,6 @@
 				$out .= $optstart . ' data-html="' . dol_escape_htmltag($optlabel) . '">' . $optlabel . "</option>\n";
 				array_push(
 					$outarray,
-<<<<<<< HEAD
-					array('key'=>$outkey,
-						'value'=>$outref,
-						'label'=>$outvallabel,
-						'qty'=>$outqty,
-						'price_qty_ht'=>price2num($objp->fprice, 'MU'),		// Keep higher resolution for price for the min qty
-						'price_qty_ht_locale'=>price($objp->fprice),
-						'price_unit_ht'=>price2num($objp->unitprice, 'MU'),	// This is used to fill the Unit Price
-						'price_unit_ht_locale'=>price($objp->unitprice),
-						'price_ht'=>price2num($objp->unitprice, 'MU'),		// This is used to fill the Unit Price (for compatibility)
-						'tva_tx_formated' => price($objp->tva_tx),
-						'tva_tx'=>price2num($objp->tva_tx),
-						'default_vat_code'=>$objp->default_vat_code,
-						'discount'=>$outdiscount,
-						'type'=>$outtype,
-						'duration_value'=>$outdurationvalue,
-						'duration_unit'=>$outdurationunit,
-						'disabled'=>(empty($objp->idprodfournprice) ? true : false),
-						'description'=>$objp->description
-=======
 					array('key' => $outkey,
 						'value' => $outref,
 						'label' => $outvallabel,
@@ -3808,7 +3768,6 @@
 						'duration_unit' => $outdurationunit,
 						'disabled' => (empty($objp->idprodfournprice) ? true : false),
 						'description' => $objp->description
->>>>>>> 6295c9a9
 					)
 				);
 				// Exemple of var_dump $outarray
@@ -5246,15 +5205,9 @@
 					$morecss = (!empty($input['morecss']) ? ' ' . $input['morecss'] : '');
 
 					if ($input['type'] == 'text') {
-<<<<<<< HEAD
-						$more .= '<div class="tagtr"><div class="tagtd'.(empty($input['tdclass']) ? '' : (' '.$input['tdclass'])).'">'.$input['label'].'</div><div class="tagtd"><input type="text" class="flat'.$morecss.'" id="'.dol_escape_htmltag($input['name']).'" name="'.dol_escape_htmltag($input['name']).'"'.$size.' value="'.(empty($input['value']) ? '' : $input['value']).'"'.$moreattr.' /></div></div>'."\n";
-					} elseif ($input['type'] == 'password')	{
-						$more .= '<div class="tagtr"><div class="tagtd'.(empty($input['tdclass']) ? '' : (' '.$input['tdclass'])).'">'.$input['label'].'</div><div class="tagtd"><input type="password" class="flat'.$morecss.'" id="'.dol_escape_htmltag($input['name']).'" name="'.dol_escape_htmltag($input['name']).'"'.$size.' value="'.(empty($input['value']) ? '' : $input['value']).'"'.$moreattr.' /></div></div>'."\n";
-=======
 						$more .= '<div class="tagtr"><div class="tagtd' . (empty($input['tdclass']) ? '' : (' ' . $input['tdclass'])) . '">' . $input['label'] . '</div><div class="tagtd"><input type="text" class="flat' . $morecss . '" id="' . dol_escape_htmltag($input['name']) . '" name="' . dol_escape_htmltag($input['name']) . '"' . $size . ' value="' . (empty($input['value']) ? '' : $input['value']) . '"' . $moreattr . ' /></div></div>' . "\n";
 					} elseif ($input['type'] == 'password') {
 						$more .= '<div class="tagtr"><div class="tagtd' . (empty($input['tdclass']) ? '' : (' ' . $input['tdclass'])) . '">' . $input['label'] . '</div><div class="tagtd"><input type="password" class="flat' . $morecss . '" id="' . dol_escape_htmltag($input['name']) . '" name="' . dol_escape_htmltag($input['name']) . '"' . $size . ' value="' . (empty($input['value']) ? '' : $input['value']) . '"' . $moreattr . ' /></div></div>' . "\n";
->>>>>>> 6295c9a9
 					} elseif ($input['type'] == 'textarea') {
 						/*$more .= '<div class="tagtr"><div class="tagtd'.(empty($input['tdclass']) ? '' : (' '.$input['tdclass'])).'">'.$input['label'].'</div><div class="tagtd">';
 						$more .= '<textarea name="'.$input['name'].'" class="'.$morecss.'"'.$moreattr.'>';
