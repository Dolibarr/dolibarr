<?php
/* Copyright (c) 2002-2007  Rodolphe Quiedeville    <rodolphe@quiedeville.org>
 * Copyright (C) 2004-2012  Laurent Destailleur     <eldy@users.sourceforge.net>
 * Copyright (C) 2004       Benoit Mortier          <benoit.mortier@opensides.be>
 * Copyright (C) 2004       Sebastien Di Cintio     <sdicintio@ressource-toi.org>
 * Copyright (C) 2004       Eric Seigne             <eric.seigne@ryxeo.com>
 * Copyright (C) 2005-2017  Regis Houssin           <regis.houssin@inodbox.com>
 * Copyright (C) 2006       Andre Cianfarani        <acianfa@free.fr>
 * Copyright (C) 2006       Marc Barilley/Ocebo     <marc@ocebo.com>
 * Copyright (C) 2007       Franky Van Liedekerke   <franky.van.liedekerker@telenet.be>
 * Copyright (C) 2007       Patrick Raguin          <patrick.raguin@gmail.com>
 * Copyright (C) 2010       Juanjo Menent           <jmenent@2byte.es>
 * Copyright (C) 2010-2021  Philippe Grand          <philippe.grand@atoo-net.com>
 * Copyright (C) 2011       Herve Prot              <herve.prot@symeos.com>
 * Copyright (C) 2012-2016  Marcos García           <marcosgdf@gmail.com>
 * Copyright (C) 2012       Cedric Salvador         <csalvador@gpcsolutions.fr>
 * Copyright (C) 2012-2015  Raphaël Doursenaud      <rdoursenaud@gpcsolutions.fr>
 * Copyright (C) 2014-2023  Alexandre Spangaro      <aspangaro@open-dsi.fr>
 * Copyright (C) 2018-2022  Ferran Marcet           <fmarcet@2byte.es>
 * Copyright (C) 2018-2021  Frédéric France         <frederic.france@netlogic.fr>
 * Copyright (C) 2018       Nicolas ZABOURI	        <info@inovea-conseil.com>
 * Copyright (C) 2018       Christophe Battarel     <christophe@altairis.fr>
 * Copyright (C) 2018       Josep Lluis Amador      <joseplluis@lliuretic.cat>
 * Copyright (C) 2023		Joachim Kueter			<git-jk@bloxera.com>
 *
 * This program is free software; you can redistribute it and/or modify
 * it under the terms of the GNU General Public License as published by
 * the Free Software Foundation; either version 3 of the License, or
 * (at your option) any later version.
 *
 * This program is distributed in the hope that it will be useful,
 * but WITHOUT ANY WARRANTY; without even the implied warranty of
 * MERCHANTABILITY or FITNESS FOR A PARTICULAR PURPOSE.  See the
 * GNU General Public License for more details.
 *
 * You should have received a copy of the GNU General Public License
 * along with this program. If not, see <https://www.gnu.org/licenses/>.
 */

/**
 * \file       htdocs/core/class/html.form.class.php
 * \ingroup    core
 * \brief      File of class with all html predefined components
 */


/**
 * Class to manage generation of HTML components
 * Only common components must be here.
 *
 * TODO Merge all function load_cache_* and loadCache* (except load_cache_vatrates) into one generic function loadCacheTable
 */
class Form
{
	/**
	 * @var DoliDB Database handler.
	 */
	public $db;

	/**
	 * @var string Error code (or message)
	 */
	public $error = '';

	/**
	 * @var string[]    Array of error strings
	 */
	public $errors = array();

	// Some properties used to return data by some methods
	public $result;
	public $num;

	// Cache arrays
	public $cache_types_paiements = array();
	public $cache_conditions_paiements = array();
	public $cache_transport_mode = array();
	public $cache_availability = array();
	public $cache_demand_reason = array();
	public $cache_types_fees = array();
	public $cache_vatrates = array();


	/**
	 * Constructor
	 *
	 * @param DoliDB $db Database handler
	 */
	public function __construct($db)
	{
		$this->db = $db;
	}

	/**
	 * Output key field for an editable field
	 *
	 * @param 	string 	$text 			Text of label or key to translate
	 * @param 	string 	$htmlname 		Name of select field ('edit' prefix will be added)
	 * @param 	string 	$preselected 	Value to show/edit (not used in this function)
	 * @param 	object 	$object 		Object (on the page we show)
	 * @param 	boolean $perm 			Permission to allow button to edit parameter. Set it to 0 to have a not edited field.
	 * @param 	string 	$typeofdata 	Type of data ('string' by default, 'email', 'amount:99', 'numeric:99', 'text' or 'textarea:rows:cols', 'datepicker' ('day' do not work, don't know why), 'dayhour' or 'datehourpicker' 'checkbox:ckeditor:dolibarr_zzz:width:height:savemethod:1:rows:cols', 'select;xxx[:class]'...)
	 * @param 	string 	$moreparam 		More param to add on a href URL.
	 * @param 	int 	$fieldrequired 	1 if we want to show field as mandatory using the "fieldrequired" CSS.
	 * @param 	int 	$notabletag 	1=Do not output table tags but output a ':', 2=Do not output table tags and no ':', 3=Do not output table tags but output a ' '
	 * @param 	string 	$paramid 		Key of parameter for id ('id', 'socid')
	 * @param 	string 	$help 			Tooltip help
	 * @return  string                  HTML edit field
	 */
	public function editfieldkey($text, $htmlname, $preselected, $object, $perm, $typeofdata = 'string', $moreparam = '', $fieldrequired = 0, $notabletag = 0, $paramid = 'id', $help = '')
	{
		global $conf, $langs;

		$ret = '';

		// TODO change for compatibility
		if (!empty($conf->global->MAIN_USE_JQUERY_JEDITABLE) && !preg_match('/^select;/', $typeofdata)) {
			if (!empty($perm)) {
				$tmp = explode(':', $typeofdata);
				$ret .= '<div class="editkey_' . $tmp[0] . (!empty($tmp[1]) ? ' ' . $tmp[1] : '') . '" id="' . $htmlname . '">';
				if ($fieldrequired) {
					$ret .= '<span class="fieldrequired">';
				}
				if ($help) {
					$ret .= $this->textwithpicto($langs->trans($text), $help);
				} else {
					$ret .= $langs->trans($text);
				}
				if ($fieldrequired) {
					$ret .= '</span>';
				}
				$ret .= '</div>' . "\n";
			} else {
				if ($fieldrequired) {
					$ret .= '<span class="fieldrequired">';
				}
				if ($help) {
					$ret .= $this->textwithpicto($langs->trans($text), $help);
				} else {
					$ret .= $langs->trans($text);
				}
				if ($fieldrequired) {
					$ret .= '</span>';
				}
			}
		} else {
			if (empty($notabletag) && $perm) {
				$ret .= '<table class="nobordernopadding centpercent"><tr><td class="nowrap">';
			}
			if ($fieldrequired) {
				$ret .= '<span class="fieldrequired">';
			}
			if ($help) {
				$ret .= $this->textwithpicto($langs->trans($text), $help);
			} else {
				$ret .= $langs->trans($text);
			}
			if ($fieldrequired) {
				$ret .= '</span>';
			}
			if (!empty($notabletag)) {
				$ret .= ' ';
			}
			if (empty($notabletag) && $perm) {
				$ret .= '</td>';
			}
			if (empty($notabletag) && $perm) {
				$ret .= '<td class="right">';
			}
			if ($htmlname && GETPOST('action', 'aZ09') != 'edit' . $htmlname && $perm) {
				$ret .= '<a class="editfielda reposition" href="' . $_SERVER["PHP_SELF"] . '?action=edit' . $htmlname . '&token=' . newToken() . '&' . $paramid . '=' . $object->id . $moreparam . '">' . img_edit($langs->trans('Edit'), ($notabletag ? 0 : 1)) . '</a>';
			}
			if (!empty($notabletag) && $notabletag == 1) {
				if ($text) {
					$ret .= ' : ';
				} else {
					$ret .= ' ';
				}
			}
			if (!empty($notabletag) && $notabletag == 3) {
				$ret .= ' ';
			}
			if (empty($notabletag) && $perm) {
				$ret .= '</td>';
			}
			if (empty($notabletag) && $perm) {
				$ret .= '</tr></table>';
			}
		}

		return $ret;
	}

	/**
	 * Output value of a field for an editable field
	 *
	 * @param string 	$text 			Text of label (not used in this function)
	 * @param string 	$htmlname 		Name of select field
	 * @param string 	$value 			Value to show/edit
	 * @param object 	$object 		Object (that we want to show)
	 * @param boolean 	$perm 			Permission to allow button to edit parameter
	 * @param string 	$typeofdata 	Type of data ('string' by default, 'checkbox', 'email', 'phone', 'amount:99', 'numeric:99',
	 *                                  'text' or 'textarea:rows:cols%', 'safehtmlstring', 'restricthtml',
	 *                                  'datepicker' ('day' do not work, don't know why), 'dayhour' or 'datehourpicker', 'ckeditor:dolibarr_zzz:width:height:savemethod:toolbarstartexpanded:rows:cols', 'select;xkey:xval,ykey:yval,...')
	 * @param string 	$editvalue 		When in edit mode, use this value as $value instead of value (for example, you can provide here a formated price instead of numeric value, or a select combo). Use '' to use same than $value
	 * @param object 	$extObject 		External object ???
	 * @param mixed 	$custommsg 		String or Array of custom messages : eg array('success' => 'MyMessage', 'error' => 'MyMessage')
	 * @param string 	$moreparam 		More param to add on the form on action href URL parameter
	 * @param int 		$notabletag 	Do no output table tags
	 * @param string 	$formatfunc 	Call a specific method of $object->$formatfunc to output field in view mode (For example: 'dol_print_email')
	 * @param string 	$paramid 		Key of parameter for id ('id', 'socid')
	 * @param string 	$gm 			'auto' or 'tzuser' or 'tzuserrel' or 'tzserver' (when $typeofdata is a date)
	 * @param array 	$moreoptions 	Array with more options. For example array('addnowlink'=>1), array('valuealreadyhtmlescaped'=>1)
	 * @param string 	$editaction 	[=''] use GETPOST default action or set action to edit mode
	 * @return string                   HTML edit field
	 */
	public function editfieldval($text, $htmlname, $value, $object, $perm, $typeofdata = 'string', $editvalue = '', $extObject = null, $custommsg = null, $moreparam = '', $notabletag = 1, $formatfunc = '', $paramid = 'id', $gm = 'auto', $moreoptions = array(), $editaction = '')
	{
		global $conf, $langs;

		$ret = '';

		// Check parameters
		if (empty($typeofdata)) {
			return 'ErrorBadParameter typeofdata is empty';
		}
		// Clean paramater $typeofdata
		if ($typeofdata == 'datetime') {
			$typeofdata = 'dayhour';
		}
		$reg = array();
		if (preg_match('/^(\w+)\((\d+)\)$/', $typeofdata, $reg)) {
			if ($reg[1] == 'varchar') {
				$typeofdata = 'string';
			} elseif ($reg[1] == 'int') {
				$typeofdata = 'numeric';
			} else {
				return 'ErrorBadParameter ' . $typeofdata;
			}
		}

		// When option to edit inline is activated
		if (!empty($conf->global->MAIN_USE_JQUERY_JEDITABLE) && !preg_match('/^select;|day|datepicker|dayhour|datehourpicker/', $typeofdata)) { // TODO add jquery timepicker and support select
			$ret .= $this->editInPlace($object, $value, $htmlname, $perm, $typeofdata, $editvalue, $extObject, $custommsg);
		} else {
			if ($editaction == '') {
				$editaction = GETPOST('action', 'aZ09');
			}
			$editmode = ($editaction == 'edit' . $htmlname);
			if ($editmode) {	// edit mode
				$ret .= "\n";
				$ret .= '<form method="post" action="' . $_SERVER["PHP_SELF"] . ($moreparam ? '?' . $moreparam : '') . '">';
				$ret .= '<input type="hidden" name="action" value="set' . $htmlname . '">';
				$ret .= '<input type="hidden" name="token" value="' . newToken() . '">';
				$ret .= '<input type="hidden" name="' . $paramid . '" value="' . $object->id . '">';
				if (empty($notabletag)) {
					$ret .= '<table class="nobordernopadding centpercent">';
				}
				if (empty($notabletag)) {
					$ret .= '<tr><td>';
				}
				if (preg_match('/^(string|safehtmlstring|email|phone|url)/', $typeofdata)) {
					$tmp = explode(':', $typeofdata);
					$ret .= '<input type="text" id="' . $htmlname . '" name="' . $htmlname . '" value="' . ($editvalue ? $editvalue : $value) . '"' . (empty($tmp[1]) ? '' : ' size="' . $tmp[1] . '"') . ' autofocus>';
				} elseif (preg_match('/^(integer)/', $typeofdata)) {
					$tmp = explode(':', $typeofdata);
					$valuetoshow = price2num($editvalue ? $editvalue : $value, 0);
					$ret .= '<input type="text" id="' . $htmlname . '" name="' . $htmlname . '" value="' . $valuetoshow . '"' . (empty($tmp[1]) ? '' : ' size="' . $tmp[1] . '"') . ' autofocus>';
				} elseif (preg_match('/^(numeric|amount)/', $typeofdata)) {
					$tmp = explode(':', $typeofdata);
					$valuetoshow = price2num($editvalue ? $editvalue : $value);
					$ret .= '<input type="text" id="' . $htmlname . '" name="' . $htmlname . '" value="' . ($valuetoshow != '' ? price($valuetoshow) : '') . '"' . (empty($tmp[1]) ? '' : ' size="' . $tmp[1] . '"') . ' autofocus>';
				} elseif (preg_match('/^(checkbox)/', $typeofdata)) {
					$tmp = explode(':', $typeofdata);
					$ret .= '<input type="checkbox" id="' . $htmlname . '" name="' . $htmlname . '" value="' . ($value ? $value : 'on') . '"' . ($value ? ' checked' : '') . (empty($tmp[1]) ? '' : $tmp[1]) . '/>';
				} elseif (preg_match('/^text/', $typeofdata) || preg_match('/^note/', $typeofdata)) {    // if wysiwyg is enabled $typeofdata = 'ckeditor'
					$tmp = explode(':', $typeofdata);
					$cols = (empty($tmp[2]) ? '' : $tmp[2]);
					$morealt = '';
					if (preg_match('/%/', $cols)) {
						$morealt = ' style="width: ' . $cols . '"';
						$cols = '';
					}
					$valuetoshow = ($editvalue ? $editvalue : $value);
					$ret .= '<textarea id="' . $htmlname . '" name="' . $htmlname . '" wrap="soft" rows="' . (empty($tmp[1]) ? '20' : $tmp[1]) . '"' . ($cols ? ' cols="' . $cols . '"' : 'class="quatrevingtpercent"') . $morealt . '" autofocus>';
					// textarea convert automatically entities chars into simple chars.
					// So we convert & into &amp; so a string like 'a &lt; <b>b</b><br>é<br>&lt;script&gt;alert('X');&lt;script&gt;' stay a correct html and is not converted by textarea component when wysiwig is off.
					$valuetoshow = str_replace('&', '&amp;', $valuetoshow);
					$ret .= dol_htmlwithnojs(dol_string_neverthesehtmltags($valuetoshow, array('textarea')));
					$ret .= '</textarea>';
				} elseif ($typeofdata == 'day' || $typeofdata == 'datepicker') {
					$addnowlink = empty($moreoptions['addnowlink']) ? 0 : $moreoptions['addnowlink'];
					$adddateof = empty($moreoptions['adddateof']) ? '' : $moreoptions['adddateof'];
					$labeladddateof = empty($moreoptions['labeladddateof']) ? '' : $moreoptions['labeladddateof'];
					$ret .= $this->selectDate($value, $htmlname, 0, 0, 1, 'form' . $htmlname, 1, $addnowlink, 0, '', '', $adddateof, '', 1, $labeladddateof, '', $gm);
				} elseif ($typeofdata == 'dayhour' || $typeofdata == 'datehourpicker') {
					$addnowlink = empty($moreoptions['addnowlink']) ? 0 : $moreoptions['addnowlink'];
					$adddateof = empty($moreoptions['adddateof']) ? '' : $moreoptions['adddateof'];
					$labeladddateof = empty($moreoptions['labeladddateof']) ? '' : $moreoptions['labeladddateof'];
					$ret .= $this->selectDate($value, $htmlname, 1, 1, 1, 'form' . $htmlname, 1, $addnowlink, 0, '', '', $adddateof, '', 1, $labeladddateof, '', $gm);
				} elseif (preg_match('/^select;/', $typeofdata)) {
					$arraydata = explode(',', preg_replace('/^select;/', '', $typeofdata));
					$arraylist = array();
					foreach ($arraydata as $val) {
						$tmp = explode(':', $val);
						$tmpkey = str_replace('|', ':', $tmp[0]);
						$arraylist[$tmpkey] = $tmp[1];
					}
					$ret .= $this->selectarray($htmlname, $arraylist, $value);
				} elseif (preg_match('/^link/', $typeofdata)) {
					// TODO Not yet implemented. See code for extrafields
				} elseif (preg_match('/^ckeditor/', $typeofdata)) {
					$tmp = explode(':', $typeofdata); // Example: ckeditor:dolibarr_zzz:width:height:savemethod:toolbarstartexpanded:rows:cols:uselocalbrowser
					require_once DOL_DOCUMENT_ROOT . '/core/class/doleditor.class.php';
					$doleditor = new DolEditor($htmlname, ($editvalue ? $editvalue : $value), (empty($tmp[2]) ? '' : $tmp[2]), (empty($tmp[3]) ? '100' : $tmp[3]), (empty($tmp[1]) ? 'dolibarr_notes' : $tmp[1]), 'In', (empty($tmp[5]) ? 0 : $tmp[5]), (isset($tmp[8]) ? ($tmp[8] ? true : false) : true), true, (empty($tmp[6]) ? '20' : $tmp[6]), (empty($tmp[7]) ? '100' : $tmp[7]));
					$ret .= $doleditor->Create(1);
				} elseif ($typeofdata == 'asis') {
					$ret .= ($editvalue ? $editvalue : $value);
				}
				if (empty($notabletag)) {
					$ret .= '</td>';
				}

				// Button save-cancel
				if (empty($notabletag)) {
					$ret .= '<td>';
				}
				//else $ret.='<div class="clearboth"></div>';
				$ret .= '<input type="submit" class="smallpaddingimp button' . (empty($notabletag) ? '' : ' ') . '" name="modify" value="' . $langs->trans("Modify") . '">';
				if (preg_match('/ckeditor|textarea/', $typeofdata) && empty($notabletag)) {
					$ret .= '<br>' . "\n";
				}
				$ret .= '<input type="submit" class="smallpaddingimp button button-cancel' . (empty($notabletag) ? '' : ' ') . '" name="cancel" value="' . $langs->trans("Cancel") . '">';
				if (empty($notabletag)) {
					$ret .= '</td>';
				}

				if (empty($notabletag)) {
					$ret .= '</tr></table>' . "\n";
				}
				$ret .= '</form>' . "\n";
			} else {		// view mode
				if (preg_match('/^email/', $typeofdata)) {
					$ret .= dol_print_email($value, 0, 0, 0, 0, 1);
				} elseif (preg_match('/^phone/', $typeofdata)) {
					$ret .= dol_print_phone($value, '_blank', 32, 1);
				} elseif (preg_match('/^url/', $typeofdata)) {
					$ret .= dol_print_url($value, '_blank', 32, 1);
				} elseif (preg_match('/^(amount|numeric)/', $typeofdata)) {
					$ret .= ($value != '' ? price($value, '', $langs, 0, -1, -1, $conf->currency) : '');
				} elseif (preg_match('/^checkbox/', $typeofdata)) {
					$tmp = explode(':', $typeofdata);
					$ret .= '<input type="checkbox" disabled id="' . $htmlname . '" name="' . $htmlname . '" value="' . $value . '"' . ($value ? ' checked' : '') . ($tmp[1] ? $tmp[1] : '') . '/>';
				} elseif (preg_match('/^text/', $typeofdata) || preg_match('/^note/', $typeofdata)) {
					$ret .= dol_htmlwithnojs(dol_string_onlythesehtmltags(dol_htmlentitiesbr($value), 1, 1, 1));
				} elseif (preg_match('/^(safehtmlstring|restricthtml)/', $typeofdata)) {	// 'restricthtml' is not an allowed type for editfieldval. Value is 'safehtmlstring'
					$ret .= dol_htmlwithnojs(dol_string_onlythesehtmltags($value));
				} elseif ($typeofdata == 'day' || $typeofdata == 'datepicker') {
					$ret .= '<span class="valuedate">' . dol_print_date($value, 'day', $gm) . '</span>';
				} elseif ($typeofdata == 'dayhour' || $typeofdata == 'datehourpicker') {
					$ret .= '<span class="valuedate">' . dol_print_date($value, 'dayhour', $gm) . '</span>';
				} elseif (preg_match('/^select;/', $typeofdata)) {
					$arraydata = explode(',', preg_replace('/^select;/', '', $typeofdata));
					$arraylist = array();
					foreach ($arraydata as $val) {
						$tmp = explode(':', $val);
						$arraylist[$tmp[0]] = $tmp[1];
					}
					$ret .= $arraylist[$value];
					if ($htmlname == 'fk_product_type') {
						if ($value == 0) {
							$ret = img_picto($langs->trans("Product"), 'product', 'class="paddingleftonly paddingrightonly colorgrey"') . $ret;
						} else {
							$ret = img_picto($langs->trans("Service"), 'service', 'class="paddingleftonly paddingrightonly colorgrey"') . $ret;
						}
					}
				} elseif (preg_match('/^ckeditor/', $typeofdata)) {
					$tmpcontent = dol_htmlentitiesbr($value);
					if (!empty($conf->global->MAIN_DISABLE_NOTES_TAB)) {
						$firstline = preg_replace('/<br>.*/', '', $tmpcontent);
						$firstline = preg_replace('/[\n\r].*/', '', $firstline);
						$tmpcontent = $firstline . ((strlen($firstline) != strlen($tmpcontent)) ? '...' : '');
					}
					// We dont use dol_escape_htmltag to get the html formating active, but this need we must also
					// clean data from some dangerous html
					$ret .= dol_string_onlythesehtmltags(dol_htmlentitiesbr($tmpcontent));
				} else {
					if (empty($moreoptions['valuealreadyhtmlescaped'])) {
						$ret .= dol_escape_htmltag($value);
					} else {
						$ret .= $value;        // $value must be already html escaped.
					}
				}

				// Custom format if parameter $formatfunc has been provided
				if ($formatfunc && method_exists($object, $formatfunc)) {
					$ret = $object->$formatfunc($ret);
				}
			}
		}
		return $ret;
	}

	/**
	 * Output edit in place form
	 *
	 * @param 	string 	$fieldname 	Name of the field
	 * @param 	object 	$object 	Object
	 * @param 	boolean $perm 		Permission to allow button to edit parameter. Set it to 0 to have a not edited field.
	 * @param 	string 	$typeofdata Type of data ('string' by default, 'email', 'amount:99', 'numeric:99', 'text' or 'textarea:rows:cols', 'datepicker' ('day' do not work, don't know why), 'ckeditor:dolibarr_zzz:width:height:savemethod:1:rows:cols', 'select;xxx[:class]'...)
	 * @param 	string 	$check 		Same coe than $check parameter of GETPOST()
	 * @param 	string 	$morecss 	More CSS
	 * @return  string              HTML code for the edit of alternative language
	 */
	public function widgetForTranslation($fieldname, $object, $perm, $typeofdata = 'string', $check = '', $morecss = '')
	{
		global $conf, $langs, $extralanguages;

		$result = '';

		// List of extra languages
		$arrayoflangcode = array();
		if (!empty($conf->global->PDF_USE_ALSO_LANGUAGE_CODE)) {
			$arrayoflangcode[] = $conf->global->PDF_USE_ALSO_LANGUAGE_CODE;
		}

		if (is_array($arrayoflangcode) && count($arrayoflangcode)) {
			if (!is_object($extralanguages)) {
				include_once DOL_DOCUMENT_ROOT . '/core/class/extralanguages.class.php';
				$extralanguages = new ExtraLanguages($this->db);
			}
			$extralanguages->fetch_name_extralanguages('societe');

			if (!is_array($extralanguages->attributes[$object->element]) || empty($extralanguages->attributes[$object->element][$fieldname])) {
				return ''; // No extralang field to show
			}

			$result .= '<!-- Widget for translation -->' . "\n";
			$result .= '<div class="inline-block paddingleft image-' . $object->element . '-' . $fieldname . '">';
			$s = img_picto($langs->trans("ShowOtherLanguages"), 'language', '', false, 0, 0, '', 'fa-15 editfieldlang');
			$result .= $s;
			$result .= '</div>';

			$result .= '<div class="inline-block hidden field-' . $object->element . '-' . $fieldname . '">';

			$resultforextrlang = '';
			foreach ($arrayoflangcode as $langcode) {
				$valuetoshow = GETPOSTISSET('field-' . $object->element . "-" . $fieldname . "-" . $langcode) ? GETPOST('field-' . $object->element . '-' . $fieldname . "-" . $langcode, $check) : '';
				if (empty($valuetoshow)) {
					$object->fetchValuesForExtraLanguages();
					//var_dump($object->array_languages);
					$valuetoshow = $object->array_languages[$fieldname][$langcode];
				}

				$s = picto_from_langcode($langcode, 'class="pictoforlang paddingright"');
				$resultforextrlang .= $s;

				// TODO Use the showInputField() method of ExtraLanguages object
				if ($typeofdata == 'textarea') {
					$resultforextrlang .= '<textarea name="field-' . $object->element . "-" . $fieldname . "-" . $langcode . '" id="' . $fieldname . "-" . $langcode . '" class="' . $morecss . '" rows="' . ROWS_2 . '" wrap="soft">';
					$resultforextrlang .= $valuetoshow;
					$resultforextrlang .= '</textarea>';
				} else {
					$resultforextrlang .= '<input type="text" class="inputfieldforlang ' . ($morecss ? ' ' . $morecss : '') . '" name="field-' . $object->element . '-' . $fieldname . '-' . $langcode . '" value="' . $valuetoshow . '">';
				}
			}
			$result .= $resultforextrlang;

			$result .= '</div>';
			$result .= '<script nonce="' . getNonce() . '">$(".image-' . $object->element . '-' . $fieldname . '").click(function() { console.log("Toggle lang widget"); jQuery(".field-' . $object->element . '-' . $fieldname . '").toggle(); });</script>';
		}

		return $result;
	}

	/**
	 * Output edit in place form
	 *
	 * @param 	object 	$object 	Object
	 * @param 	string 	$value 		Value to show/edit
	 * @param 	string 	$htmlname 	DIV ID (field name)
	 * @param 	int 	$condition 	Condition to edit
	 * @param 	string 	$inputType 	Type of input ('string', 'numeric', 'datepicker' ('day' do not work, don't know why), 'textarea:rows:cols', 'ckeditor:dolibarr_zzz:width:height:?:1:rows:cols', 'select:loadmethod:savemethod:buttononly')
	 * @param 	string 	$editvalue 	When in edit mode, use this value as $value instead of value
	 * @param 	object 	$extObject 	External object
	 * @param 	mixed 	$custommsg 	String or Array of custom messages : eg array('success' => 'MyMessage', 'error' => 'MyMessage')
	 * @return  string              HTML edit in place
	 */
	protected function editInPlace($object, $value, $htmlname, $condition, $inputType = 'textarea', $editvalue = null, $extObject = null, $custommsg = null)
	{
		global $conf;

		$out = '';

		// Check parameters
		if (preg_match('/^text/', $inputType)) {
			$value = dol_nl2br($value);
		} elseif (preg_match('/^numeric/', $inputType)) {
			$value = price($value);
		} elseif ($inputType == 'day' || $inputType == 'datepicker') {
			$value = dol_print_date($value, 'day');
		}

		if ($condition) {
			$element = false;
			$table_element = false;
			$fk_element = false;
			$loadmethod = false;
			$savemethod = false;
			$ext_element = false;
			$button_only = false;
			$inputOption = '';
			$rows = '';
			$cols = '';

			if (is_object($object)) {
				$element = $object->element;
				$table_element = $object->table_element;
				$fk_element = $object->id;
			}

			if (is_object($extObject)) {
				$ext_element = $extObject->element;
			}

			if (preg_match('/^(string|email|numeric)/', $inputType)) {
				$tmp = explode(':', $inputType);
				$inputType = $tmp[0];
				if (!empty($tmp[1])) {
					$inputOption = $tmp[1];
				}
				if (!empty($tmp[2])) {
					$savemethod = $tmp[2];
				}
				$out .= '<input id="width_' . $htmlname . '" value="' . $inputOption . '" type="hidden"/>' . "\n";
			} elseif ((preg_match('/^day$/', $inputType)) || (preg_match('/^datepicker/', $inputType)) || (preg_match('/^datehourpicker/', $inputType))) {
				$tmp = explode(':', $inputType);
				$inputType = $tmp[0];
				if (!empty($tmp[1])) {
					$inputOption = $tmp[1];
				}
				if (!empty($tmp[2])) {
					$savemethod = $tmp[2];
				}

				$out .= '<input id="timestamp" type="hidden"/>' . "\n"; // Use for timestamp format
			} elseif (preg_match('/^(select|autocomplete)/', $inputType)) {
				$tmp = explode(':', $inputType);
				$inputType = $tmp[0];
				$loadmethod = $tmp[1];
				if (!empty($tmp[2])) {
					$savemethod = $tmp[2];
				}
				if (!empty($tmp[3])) {
					$button_only = true;
				}
			} elseif (preg_match('/^textarea/', $inputType)) {
				$tmp = explode(':', $inputType);
				$inputType = $tmp[0];
				$rows = (empty($tmp[1]) ? '8' : $tmp[1]);
				$cols = (empty($tmp[2]) ? '80' : $tmp[2]);
			} elseif (preg_match('/^ckeditor/', $inputType)) {
				$tmp = explode(':', $inputType);
				$inputType = $tmp[0];
				$toolbar = $tmp[1];
				if (!empty($tmp[2])) {
					$width = $tmp[2];
				}
				if (!empty($tmp[3])) {
					$heigth = $tmp[3];
				}
				if (!empty($tmp[4])) {
					$savemethod = $tmp[4];
				}

				if (isModEnabled('fckeditor')) {
					$out .= '<input id="ckeditor_toolbar" value="' . $toolbar . '" type="hidden"/>' . "\n";
				} else {
					$inputType = 'textarea';
				}
			}

			$out .= '<input id="element_' . $htmlname . '" value="' . $element . '" type="hidden"/>' . "\n";
			$out .= '<input id="table_element_' . $htmlname . '" value="' . $table_element . '" type="hidden"/>' . "\n";
			$out .= '<input id="fk_element_' . $htmlname . '" value="' . $fk_element . '" type="hidden"/>' . "\n";
			$out .= '<input id="loadmethod_' . $htmlname . '" value="' . $loadmethod . '" type="hidden"/>' . "\n";
			if (!empty($savemethod)) {
				$out .= '<input id="savemethod_' . $htmlname . '" value="' . $savemethod . '" type="hidden"/>' . "\n";
			}
			if (!empty($ext_element)) {
				$out .= '<input id="ext_element_' . $htmlname . '" value="' . $ext_element . '" type="hidden"/>' . "\n";
			}
			if (!empty($custommsg)) {
				if (is_array($custommsg)) {
					if (!empty($custommsg['success'])) {
						$out .= '<input id="successmsg_' . $htmlname . '" value="' . $custommsg['success'] . '" type="hidden"/>' . "\n";
					}
					if (!empty($custommsg['error'])) {
						$out .= '<input id="errormsg_' . $htmlname . '" value="' . $custommsg['error'] . '" type="hidden"/>' . "\n";
					}
				} else {
					$out .= '<input id="successmsg_' . $htmlname . '" value="' . $custommsg . '" type="hidden"/>' . "\n";
				}
			}
			if ($inputType == 'textarea') {
				$out .= '<input id="textarea_' . $htmlname . '_rows" value="' . $rows . '" type="hidden"/>' . "\n";
				$out .= '<input id="textarea_' . $htmlname . '_cols" value="' . $cols . '" type="hidden"/>' . "\n";
			}
			$out .= '<span id="viewval_' . $htmlname . '" class="viewval_' . $inputType . ($button_only ? ' inactive' : ' active') . '">' . $value . '</span>' . "\n";
			$out .= '<span id="editval_' . $htmlname . '" class="editval_' . $inputType . ($button_only ? ' inactive' : ' active') . ' hideobject">' . (!empty($editvalue) ? $editvalue : $value) . '</span>' . "\n";
		} else {
			$out = $value;
		}

		return $out;
	}

	/**
	 *  Show a text and picto with tooltip on text or picto.
	 *  Can be called by an instancied $form->textwithtooltip or by a static call Form::textwithtooltip
	 *
	 * 	@param 	string 	$text 				Text to show
	 * 	@param 	string 	$htmltext 			HTML content of tooltip. Must be HTML/UTF8 encoded.
	 * 	@param 	int 	$tooltipon 			1=tooltip on text, 2=tooltip on image, 3=tooltip sur les 2
	 * 	@param 	int 	$direction 			-1=image is before, 0=no image, 1=image is after
	 * 	@param 	string 	$img 				Html code for image (use img_xxx() function to get it)
	 * 	@param 	string 	$extracss 			Add a CSS style to td tags
	 * 	@param 	int 	$notabs 			0=Include table and tr tags, 1=Do not include table and tr tags, 2=use div, 3=use span
	 * 	@param 	string 	$incbefore 			Include code before the text
	 * 	@param 	int 	$noencodehtmltext 	Do not encode into html entity the htmltext
	 * 	@param 	string 	$tooltiptrigger 	''=Tooltip on hover, 'abc'=Tooltip on click (abc is a unique key)
	 * 	@param 	int 	$forcenowrap 		Force no wrap between text and picto (works with notabs=2 only)
	 * 	@return string                      Code html du tooltip (texte+picto)
	 * 	@see    textwithpicto() 			Use textwithpicto() instead of textwithtooltip if you can.
	 */
	public function textwithtooltip($text, $htmltext, $tooltipon = 1, $direction = 0, $img = '', $extracss = '', $notabs = 3, $incbefore = '', $noencodehtmltext = 0, $tooltiptrigger = '', $forcenowrap = 0)
	{
		if ($incbefore) {
			$text = $incbefore . $text;
		}
		if (!$htmltext) {
			return $text;
		}
		$direction = (int) $direction;    // For backward compatibility when $direction was set to '' instead of 0

		$tag = 'td';
		if ($notabs == 2) {
			$tag = 'div';
		}
		if ($notabs == 3) {
			$tag = 'span';
		}
		// Sanitize tooltip
		$htmltext = str_replace(array("\r", "\n"), '', $htmltext);

		$extrastyle = '';
		if ($direction < 0) {
			$extracss = ($extracss ? $extracss . ' ' : '') . ($notabs != 3 ? 'inline-block' : '');
			$extrastyle = 'padding: 0px; padding-left: 3px;';
		}
		if ($direction > 0) {
			$extracss = ($extracss ? $extracss . ' ' : '') . ($notabs != 3 ? 'inline-block' : '');
			$extrastyle = 'padding: 0px; padding-right: 3px;';
		}

		$classfortooltip = 'classfortooltip';

		$s = '';
		$textfordialog = '';

		if ($tooltiptrigger == '') {
			$htmltext = str_replace('"', '&quot;', $htmltext);
		} else {
			$classfortooltip = 'classfortooltiponclick';
			$textfordialog .= '<div style="display: none;" id="idfortooltiponclick_' . $tooltiptrigger . '" class="classfortooltiponclicktext">' . $htmltext . '</div>';
		}
		if ($tooltipon == 2 || $tooltipon == 3) {
			$paramfortooltipimg = ' class="' . $classfortooltip . ($notabs != 3 ? ' inline-block' : '') . ($extracss ? ' ' . $extracss : '') . '" style="padding: 0px;' . ($extrastyle ? ' ' . $extrastyle : '') . '"';
			if ($tooltiptrigger == '') {
				$paramfortooltipimg .= ' title="' . ($noencodehtmltext ? $htmltext : dol_escape_htmltag($htmltext, 1)) . '"'; // Attribut to put on img tag to store tooltip
			} else {
				$paramfortooltipimg .= ' dolid="' . $tooltiptrigger . '"';
			}
		} else {
			$paramfortooltipimg = ($extracss ? ' class="' . $extracss . '"' : '') . ($extrastyle ? ' style="' . $extrastyle . '"' : ''); // Attribut to put on td text tag
		}
		if ($tooltipon == 1 || $tooltipon == 3) {
			$paramfortooltiptd = ' class="' . ($tooltipon == 3 ? 'cursorpointer ' : '') . $classfortooltip . ' inline-block' . ($extracss ? ' ' . $extracss : '') . '" style="padding: 0px;' . ($extrastyle ? ' ' . $extrastyle : '') . '" ';
			if ($tooltiptrigger == '') {
				$paramfortooltiptd .= ' title="' . ($noencodehtmltext ? $htmltext : dol_escape_htmltag($htmltext, 1)) . '"'; // Attribut to put on td tag to store tooltip
			} else {
				$paramfortooltiptd .= ' dolid="' . $tooltiptrigger . '"';
			}
		} else {
			$paramfortooltiptd = ($extracss ? ' class="' . $extracss . '"' : '') . ($extrastyle ? ' style="' . $extrastyle . '"' : ''); // Attribut to put on td text tag
		}
		if (empty($notabs)) {
			$s .= '<table class="nobordernopadding"><tr style="height: auto;">';
		} elseif ($notabs == 2) {
			$s .= '<div class="inline-block' . ($forcenowrap ? ' nowrap' : '') . '">';
		}
		// Define value if value is before
		if ($direction < 0) {
			$s .= '<' . $tag . $paramfortooltipimg;
			if ($tag == 'td') {
				$s .= ' class="valigntop" width="14"';
			}
			$s .= '>' . $textfordialog . $img . '</' . $tag . '>';
		}
		// Use another method to help avoid having a space in value in order to use this value with jquery
		// Define label
		if ((string) $text != '') {
			$s .= '<' . $tag . $paramfortooltiptd . '>' . $text . '</' . $tag . '>';
		}
		// Define value if value is after
		if ($direction > 0) {
			$s .= '<' . $tag . $paramfortooltipimg;
			if ($tag == 'td') {
				$s .= ' class="valignmiddle" width="14"';
			}
			$s .= '>' . $textfordialog . $img . '</' . $tag . '>';
		}
		if (empty($notabs)) {
			$s .= '</tr></table>';
		} elseif ($notabs == 2) {
			$s .= '</div>';
		}

		return $s;
	}

	/**
	 *    Show a text with a picto and a tooltip on picto
	 *
	 * @param 	string 		$text 				Text to show
	 * @param 	string 		$htmltext 			Content of tooltip
	 * @param 	int 		$direction 			1=Icon is after text, -1=Icon is before text, 0=no icon
	 * @param 	string 		$type 				Type of picto ('info', 'infoclickable', 'help', 'helpclickable', 'warning', 'superadmin', 'mypicto@mymodule', ...) or image filepath or 'none'
	 * @param 	string 		$extracss 			Add a CSS style to td, div or span tag
	 * @param 	int 		$noencodehtmltext 	Do not encode into html entity the htmltext
	 * @param 	int 		$notabs 			0=Include table and tr tags, 1=Do not include table and tr tags, 2=use div, 3=use span
	 * @param 	string 		$tooltiptrigger 	''=Tooltip on hover and hidden on smartphone, 'abconsmartphone'=Tooltip on hover and on click on smartphone, 'abc'=Tooltip on click (abc is a unique key, clickable link is on image or on link if param $type='none' or on both if $type='xxxclickable')
	 * @param 	int 		$forcenowrap 		Force no wrap between text and picto (works with notabs=2 only)
	 * @return	string                        	HTML code of text, picto, tooltip
	 */
	public function textwithpicto($text, $htmltext, $direction = 1, $type = 'help', $extracss = '', $noencodehtmltext = 0, $notabs = 3, $tooltiptrigger = '', $forcenowrap = 0)
	{
		global $conf, $langs;

		//For backwards compatibility
		if ($type == '0') {
			$type = 'info';
		} elseif ($type == '1') {
			$type = 'help';
		}
		// Clean parameters
		$tooltiptrigger = preg_replace('/[^a-z0-9]/i', '', $tooltiptrigger);

		if (preg_match('/onsmartphone$/', $tooltiptrigger) && empty($conf->dol_no_mouse_hover)) {
			$tooltiptrigger = preg_replace('/^.*onsmartphone$/', '', $tooltiptrigger);
		}

		$alt = '';
		if ($tooltiptrigger) {
			$alt = $langs->transnoentitiesnoconv("ClickToShowHelp");
		}

		// If info or help with no javascript, show only text
		if (empty($conf->use_javascript_ajax)) {
			if ($type == 'info' || $type == 'infoclickable' || $type == 'help' || $type == 'helpclickable') {
				return $text;
			} else {
				$alt = $htmltext;
				$htmltext = '';
			}
		}

		// If info or help with smartphone, show only text (tooltip hover can't works)
		if (!empty($conf->dol_no_mouse_hover) && empty($tooltiptrigger)) {
			if ($type == 'info' || $type == 'infoclickable' || $type == 'help' || $type == 'helpclickable') {
				return $text;
			}
		}
		// If info or help with smartphone, show only text (tooltip on click does not works with dialog on smaprtphone)
		//if (!empty($conf->dol_no_mouse_hover) && !empty($tooltiptrigger))
		//{
		//if ($type == 'info' || $type == 'help') return '<a href="'..'">'.$text.'</a>';
		//}

		$img = '';
		if ($type == 'info') {
			$img = img_help(0, $alt);
		} elseif ($type == 'help') {
			$img = img_help(($tooltiptrigger != '' ? 2 : 1), $alt);
		} elseif ($type == 'helpclickable') {
			$img = img_help(($tooltiptrigger != '' ? 2 : 1), $alt);
		} elseif ($type == 'superadmin') {
			$img = img_picto($alt, 'redstar');
		} elseif ($type == 'admin') {
			$img = img_picto($alt, 'star');
		} elseif ($type == 'warning') {
			$img = img_warning($alt);
		} elseif ($type != 'none') {
			$img = img_picto($alt, $type); // $type can be an image path
		}

		return $this->textwithtooltip($text, $htmltext, ((($tooltiptrigger && !$img) || strpos($type, 'clickable')) ? 3 : 2), $direction, $img, $extracss, $notabs, '', $noencodehtmltext, $tooltiptrigger, $forcenowrap);
	}

	/**
	 * Generate select HTML to choose massaction
	 *
	 * @param string 	$selected 		Value auto selected when at least one record is selected. Not a preselected value. Use '0' by default.
	 * @param array 	$arrayofaction 	array('code'=>'label', ...). The code is the key stored into the GETPOST('massaction') when submitting action.
	 * @param int 		$alwaysvisible 	1=select button always visible
	 * @param string 	$name 			Name for massaction
	 * @param string 	$cssclass 		CSS class used to check for select
	 * @return string|void              Select list
	 */
	public function selectMassAction($selected, $arrayofaction, $alwaysvisible = 0, $name = 'massaction', $cssclass = 'checkforselect')
	{
		global $conf, $langs, $hookmanager;

		$disabled = 0;
		$ret = '<div class="centpercent center">';
		$ret .= '<select class="flat' . (empty($conf->use_javascript_ajax) ? '' : ' hideobject') . ' ' . $name . ' ' . $name . 'select valignmiddle alignstart" id="' . $name . '" name="' . $name . '"' . ($disabled ? ' disabled="disabled"' : '') . '>';

		// Complete list with data from external modules. THe module can use $_SERVER['PHP_SELF'] to know on which page we are, or use the $parameters['currentcontext'] completed by executeHooks.
		$parameters = array();
		$reshook = $hookmanager->executeHooks('addMoreMassActions', $parameters); // Note that $action and $object may have been modified by hook
		// check if there is a mass action
		if (count($arrayofaction) == 0 && empty($hookmanager->resPrint)) {
			return;
		}
		if (empty($reshook)) {
			$ret .= '<option value="0"' . ($disabled ? ' disabled="disabled"' : '') . '>-- ' . $langs->trans("SelectAction") . ' --</option>';
			foreach ($arrayofaction as $code => $label) {
				$ret .= '<option value="' . $code . '"' . ($disabled ? ' disabled="disabled"' : '') . ' data-html="' . dol_escape_htmltag($label) . '">' . $label . '</option>';
			}
		}
		$ret .= $hookmanager->resPrint;

		$ret .= '</select>';

		if (empty($conf->dol_optimize_smallscreen)) {
			$ret .= ajax_combobox('.' . $name . 'select');
		}

		// Warning: if you set submit button to disabled, post using 'Enter' will no more work if there is no another input submit. So we add a hidden button
		$ret .= '<input type="submit" name="confirmmassactioninvisible" style="display: none" tabindex="-1">'; // Hidden button BEFORE so it is the one used when we submit with ENTER.
		$ret .= '<input type="submit" disabled name="confirmmassaction"' . (empty($conf->use_javascript_ajax) ? '' : ' style="display: none"') . ' class="reposition button smallpaddingimp' . (empty($conf->use_javascript_ajax) ? '' : ' hideobject') . ' ' . $name . ' ' . $name . 'confirmed" value="' . dol_escape_htmltag($langs->trans("Confirm")) . '">';
		$ret .= '</div>';

		if (!empty($conf->use_javascript_ajax)) {
			$ret .= '<!-- JS CODE TO ENABLE mass action select -->
    		<script nonce="' . getNonce() . '">
                        function initCheckForSelect(mode, name, cssclass)	/* mode is 0 during init of page or click all, 1 when we click on 1 checkboxi, "name" refers to the class of the massaction button, "cssclass" to the class of the checkfor select boxes */
        		{
        			atleastoneselected=0;
                                jQuery("."+cssclass).each(function( index ) {
    	  				/* console.log( index + ": " + $( this ).text() ); */
    	  				if ($(this).is(\':checked\')) atleastoneselected++;
    	  			});

					console.log("initCheckForSelect mode="+mode+" name="+name+" cssclass="+cssclass+" atleastoneselected="+atleastoneselected);

    	  			if (atleastoneselected || ' . $alwaysvisible . ')
    	  			{
                                    jQuery("."+name).show();
        			    ' . ($selected ? 'if (atleastoneselected) { jQuery("."+name+"select").val("' . $selected . '").trigger(\'change\'); jQuery("."+name+"confirmed").prop(\'disabled\', false); }' : '') . '
        			    ' . ($selected ? 'if (! atleastoneselected) { jQuery("."+name+"select").val("0").trigger(\'change\'); jQuery("."+name+"confirmed").prop(\'disabled\', true); } ' : '') . '
    	  			}
    	  			else
    	  			{
                                    jQuery("."+name).hide();
                                    jQuery("."+name+"other").hide();
    	            }
        		}

        	jQuery(document).ready(function () {
                    initCheckForSelect(0, "' . $name . '", "' . $cssclass . '");
                    jQuery(".' . $cssclass . '").click(function() {
                        initCheckForSelect(1, "' . $name . '", "' . $cssclass . '");
                    });
                        jQuery(".' . $name . 'select").change(function() {
        			var massaction = $( this ).val();
        			var urlform = $( this ).closest("form").attr("action").replace("#show_files","");
        			if (massaction == "builddoc")
                    {
                        urlform = urlform + "#show_files";
    	            }
        			$( this ).closest("form").attr("action", urlform);
                    console.log("we select a mass action name=' . $name . ' massaction="+massaction+" - "+urlform);
        	        /* Warning: if you set submit button to disabled, post using Enter will no more work if there is no other button */
        			if ($(this).val() != \'0\')
    	  			{
                                        jQuery(".' . $name . 'confirmed").prop(\'disabled\', false);
										jQuery(".' . $name . 'other").hide();	/* To disable if another div was open */
                                        jQuery(".' . $name . '"+massaction).show();
    	  			}
    	  			else
    	  			{
                                        jQuery(".' . $name . 'confirmed").prop(\'disabled\', true);
										jQuery(".' . $name . 'other").hide();	/* To disable any div open */
    	  			}
    	        });
        	});
    		</script>
        	';
		}

		return $ret;
	}

	// phpcs:disable PEAR.NamingConventions.ValidFunctionName.ScopeNotCamelCaps

	/**
	 *  Return combo list of activated countries, into language of user
	 *
	 * @param string 		$selected 				Id or Code or Label of preselected country
	 * @param string 		$htmlname 				Name of html select object
	 * @param string 		$htmloption 			More html options on select object
	 * @param integer 		$maxlength 				Max length for labels (0=no limit)
	 * @param string 		$morecss 				More css class
	 * @param string 		$usecodeaskey 			''=Use id as key (default), 'code3'=Use code on 3 alpha as key, 'code2"=Use code on 2 alpha as key
	 * @param int|string 	$showempty 				Show empty choice
	 * @param int 			$disablefavorites 		1=Disable favorites,
	 * @param int 			$addspecialentries 		1=Add dedicated entries for group of countries (like 'European Economic Community', ...)
	 * @param array 		$exclude_country_code 	Array of country code (iso2) to exclude
	 * @param int 			$hideflags 				Hide flags
	 * @return string       	                	HTML string with select
	 */
	public function select_country($selected = '', $htmlname = 'country_id', $htmloption = '', $maxlength = 0, $morecss = 'minwidth300', $usecodeaskey = '', $showempty = 1, $disablefavorites = 0, $addspecialentries = 0, $exclude_country_code = array(), $hideflags = 0)
	{
		// phpcs:enable
		global $conf, $langs, $mysoc;

		$langs->load("dict");

		$out = '';
		$countryArray = array();
		$favorite = array();
		$label = array();
		$atleastonefavorite = 0;

		$sql = "SELECT rowid, code as code_iso, code_iso as code_iso3, label, favorite, eec";
		$sql .= " FROM " . $this->db->prefix() . "c_country";
		$sql .= " WHERE active > 0";
		//$sql.= " ORDER BY code ASC";

		dol_syslog(get_class($this) . "::select_country", LOG_DEBUG);
		$resql = $this->db->query($sql);
		if ($resql) {
			$out .= '<select id="select' . $htmlname . '" class="flat maxwidth200onsmartphone selectcountry' . ($morecss ? ' ' . $morecss : '') . '" name="' . $htmlname . '" ' . $htmloption . '>';
			$num = $this->db->num_rows($resql);
			$i = 0;
			if ($num) {
				while ($i < $num) {
					$obj = $this->db->fetch_object($resql);

					$countryArray[$i]['rowid'] = $obj->rowid;
					$countryArray[$i]['code_iso'] = $obj->code_iso;
					$countryArray[$i]['code_iso3'] = $obj->code_iso3;
					$countryArray[$i]['label'] = ($obj->code_iso && $langs->transnoentitiesnoconv("Country" . $obj->code_iso) != "Country" . $obj->code_iso ? $langs->transnoentitiesnoconv("Country" . $obj->code_iso) : ($obj->label != '-' ? $obj->label : ''));
					$countryArray[$i]['favorite'] = $obj->favorite;
					$countryArray[$i]['eec'] = $obj->eec;
					$favorite[$i] = $obj->favorite;
					$label[$i] = dol_string_unaccent($countryArray[$i]['label']);
					$i++;
				}

				if (empty($disablefavorites)) {
					$array1_sort_order = SORT_DESC;
					$array2_sort_order = SORT_ASC;
					array_multisort($favorite, $array1_sort_order, $label, $array2_sort_order, $countryArray);
				} else {
					$countryArray = dol_sort_array($countryArray, 'label');
				}

				if ($showempty) {
					if (is_numeric($showempty)) {
						$out .= '<option value="">&nbsp;</option>' . "\n";
					} else {
						$out .= '<option value="-1">' . $langs->trans($showempty) . '</option>' . "\n";
					}
				}

				if ($addspecialentries) {    // Add dedicated entries for groups of countries
					//if ($showempty) $out.= '<option value="" disabled class="selectoptiondisabledwhite">--------------</option>';
					$out .= '<option value="special_allnotme"' . ($selected == 'special_allnotme' ? ' selected' : '') . '>' . $langs->trans("CountriesExceptMe", $langs->transnoentitiesnoconv("Country" . $mysoc->country_code)) . '</option>';
					$out .= '<option value="special_eec"' . ($selected == 'special_eec' ? ' selected' : '') . '>' . $langs->trans("CountriesInEEC") . '</option>';
					if ($mysoc->isInEEC()) {
						$out .= '<option value="special_eecnotme"' . ($selected == 'special_eecnotme' ? ' selected' : '') . '>' . $langs->trans("CountriesInEECExceptMe", $langs->transnoentitiesnoconv("Country" . $mysoc->country_code)) . '</option>';
					}
					$out .= '<option value="special_noteec"' . ($selected == 'special_noteec' ? ' selected' : '') . '>' . $langs->trans("CountriesNotInEEC") . '</option>';
					$out .= '<option value="" disabled class="selectoptiondisabledwhite">------------</option>';
				}

				foreach ($countryArray as $row) {
					//if (empty($showempty) && empty($row['rowid'])) continue;
					if (empty($row['rowid'])) {
						continue;
					}
					if (is_array($exclude_country_code) && count($exclude_country_code) && in_array($row['code_iso'], $exclude_country_code)) {
						continue; // exclude some countries
					}

					if (empty($disablefavorites) && $row['favorite'] && $row['code_iso']) {
						$atleastonefavorite++;
					}
					if (empty($row['favorite']) && $atleastonefavorite) {
						$atleastonefavorite = 0;
						$out .= '<option value="" disabled class="selectoptiondisabledwhite">------------</option>';
					}

					$labeltoshow = '';
					if ($row['label']) {
						$labeltoshow .= dol_trunc($row['label'], $maxlength, 'middle');
					} else {
						$labeltoshow .= '&nbsp;';
					}
					if ($row['code_iso']) {
						$labeltoshow .= ' <span class="opacitymedium">(' . $row['code_iso'] . ')</span>';
						if (empty($hideflags)) {
							$tmpflag = picto_from_langcode($row['code_iso'], 'class="saturatemedium paddingrightonly"', 1);
							$labeltoshow = $tmpflag . ' ' . $labeltoshow;
						}
					}

					if ($selected && $selected != '-1' && ($selected == $row['rowid'] || $selected == $row['code_iso'] || $selected == $row['code_iso3'] || $selected == $row['label'])) {
						$out .= '<option value="' . ($usecodeaskey ? ($usecodeaskey == 'code2' ? $row['code_iso'] : $row['code_iso3']) : $row['rowid']) . '" selected data-html="' . dol_escape_htmltag($labeltoshow) . '" data-eec="' . ((int) $row['eec']) . '">';
					} else {
						$out .= '<option value="' . ($usecodeaskey ? ($usecodeaskey == 'code2' ? $row['code_iso'] : $row['code_iso3']) : $row['rowid']) . '" data-html="' . dol_escape_htmltag($labeltoshow) . '" data-eec="' . ((int) $row['eec']) . '">';
					}
					$out .= $labeltoshow;
					$out .= '</option>' . "\n";
				}
			}
			$out .= '</select>';
		} else {
			dol_print_error($this->db);
		}

		// Make select dynamic
		include_once DOL_DOCUMENT_ROOT . '/core/lib/ajax.lib.php';
		$out .= ajax_combobox('select' . $htmlname, array(), 0, 0, 'resolve');

		return $out;
	}

	// phpcs:disable PEAR.NamingConventions.ValidFunctionName.ScopeNotCamelCaps

	/**
	 *  Return select list of incoterms
	 *
	 * @param 	string 	$selected 				Id or Code of preselected incoterm
	 * @param 	string 	$location_incoterms 	Value of input location
	 * @param 	string 	$page 					Defined the form action
	 * @param 	string 	$htmlname 				Name of html select object
	 * @param 	string 	$htmloption 			Options html on select object
	 * @param 	int 	$forcecombo 			Force to load all values and output a standard combobox (with no beautification)
	 * @param 	array 	$events 				Event options to run on change. Example: array(array('method'=>'getContacts', 'url'=>dol_buildpath('/core/ajax/contacts.php',1), 'htmlname'=>'contactid', 'params'=>array('add-customer-contact'=>'disabled')))
	 * @param 	array 	$disableautocomplete 	Disable autocomplete
	 * @return 	string                       	HTML string with select and input
	 */
	public function select_incoterms($selected = '', $location_incoterms = '', $page = '', $htmlname = 'incoterm_id', $htmloption = '', $forcecombo = 1, $events = array(), $disableautocomplete = 0)
	{
		// phpcs:enable
		global $conf, $langs;

		$langs->load("dict");

		$out = '';
		$moreattrib = '';
		$incotermArray = array();

		$sql = "SELECT rowid, code";
		$sql .= " FROM " . $this->db->prefix() . "c_incoterms";
		$sql .= " WHERE active > 0";
		$sql .= " ORDER BY code ASC";

		dol_syslog(get_class($this) . "::select_incoterm", LOG_DEBUG);
		$resql = $this->db->query($sql);
		if ($resql) {
			if ($conf->use_javascript_ajax && !$forcecombo) {
				include_once DOL_DOCUMENT_ROOT . '/core/lib/ajax.lib.php';
				$out .= ajax_combobox($htmlname, $events);
			}

			if (!empty($page)) {
				$out .= '<form method="post" action="' . $page . '">';
				$out .= '<input type="hidden" name="action" value="set_incoterms">';
				$out .= '<input type="hidden" name="token" value="' . newToken() . '">';
			}

			$out .= '<select id="' . $htmlname . '" class="flat selectincoterm width75" name="' . $htmlname . '" ' . $htmloption . '>';
			$out .= '<option value="0">&nbsp;</option>';
			$num = $this->db->num_rows($resql);
			$i = 0;
			if ($num) {
				while ($i < $num) {
					$obj = $this->db->fetch_object($resql);
					$incotermArray[$i]['rowid'] = $obj->rowid;
					$incotermArray[$i]['code'] = $obj->code;
					$i++;
				}

				foreach ($incotermArray as $row) {
					if ($selected && ($selected == $row['rowid'] || $selected == $row['code'])) {
						$out .= '<option value="' . $row['rowid'] . '" selected>';
					} else {
						$out .= '<option value="' . $row['rowid'] . '">';
					}

					if ($row['code']) {
						$out .= $row['code'];
					}

					$out .= '</option>';
				}
			}
			$out .= '</select>';

			if ($conf->use_javascript_ajax && empty($disableautocomplete)) {
				$out .= ajax_multiautocompleter('location_incoterms', array(), DOL_URL_ROOT . '/core/ajax/locationincoterms.php') . "\n";
				$moreattrib .= ' autocomplete="off"';
			}
			$out .= '<input id="location_incoterms" class="maxwidthonsmartphone type="text" name="location_incoterms" value="' . $location_incoterms . '">' . "\n";

			if (!empty($page)) {
				$out .= '<input type="submit" class="button valignmiddle smallpaddingimp nomargintop nomarginbottom" value="' . $langs->trans("Modify") . '"></form>';
			}
		} else {
			dol_print_error($this->db);
		}

		return $out;
	}

	// phpcs:disable PEAR.NamingConventions.ValidFunctionName.ScopeNotCamelCaps

	/**
	 * Return list of types of lines (product or service)
	 * Example: 0=product, 1=service, 9=other (for external module)
	 *
	 * @param 	string 		$selected 	Preselected type
	 * @param 	string 		$htmlname 	Name of field in html form
	 * @param 	int 		$showempty 	Add an empty field
	 * @param 	int 		$hidetext 	Do not show label 'Type' before combo box (used only if there is at least 2 choices to select)
	 * @param 	integer 	$forceall 	1=Force to show products and services in combo list, whatever are activated modules, 0=No force, 2=Force to show only Products, 3=Force to show only services, -1=Force none (and set hidden field to 'service')
	 * @return  void
	 */
	public function select_type_of_lines($selected = '', $htmlname = 'type', $showempty = 0, $hidetext = 0, $forceall = 0)
	{
		// phpcs:enable
		global $langs;

		// If product & services are enabled or both disabled.
		if ($forceall == 1 || (empty($forceall) && isModEnabled("product") && isModEnabled("service"))
			|| (empty($forceall) && !isModEnabled('product') && !isModEnabled('service'))) {
			if (empty($hidetext)) {
				print $langs->trans("Type") . ': ';
			}
			print '<select class="flat" id="select_' . $htmlname . '" name="' . $htmlname . '">';
			if ($showempty) {
				print '<option value="-1"';
				if ($selected == -1) {
					print ' selected';
				}
				print '>&nbsp;</option>';
			}

			print '<option value="0"';
			if (0 == $selected || ($selected == -1 && getDolGlobalString('MAIN_FREE_PRODUCT_CHECKED_BY_DEFAULT') == 'product')) {
				print ' selected';
			}
			print '>' . $langs->trans("Product");

			print '<option value="1"';
			if (1 == $selected || ($selected == -1 && getDolGlobalString('MAIN_FREE_PRODUCT_CHECKED_BY_DEFAULT') == 'service')) {
				print ' selected';
			}
			print '>' . $langs->trans("Service");

			print '</select>';
			print ajax_combobox('select_' . $htmlname);
			//if ($user->admin) print info_admin($langs->trans("YouCanChangeValuesForThisListFromDictionarySetup"),1);
		}
		if ((empty($forceall) && !isModEnabled('product') && isModEnabled("service")) || $forceall == 3) {
			print $langs->trans("Service");
			print '<input type="hidden" name="' . $htmlname . '" value="1">';
		}
		if ((empty($forceall) && isModEnabled("product") && !isModEnabled('service')) || $forceall == 2) {
			print $langs->trans("Product");
			print '<input type="hidden" name="' . $htmlname . '" value="0">';
		}
		if ($forceall < 0) {    // This should happened only for contracts when both predefined product and service are disabled.
			print '<input type="hidden" name="' . $htmlname . '" value="1">'; // By default we set on service for contract. If CONTRACT_SUPPORT_PRODUCTS is set, forceall should be 1 not -1
		}
	}

	// phpcs:disable PEAR.NamingConventions.ValidFunctionName.ScopeNotCamelCaps

	/**
	 *    Load into cache cache_types_fees, array of types of fees
	 *
	 * @return     int             Nb of lines loaded, <0 if KO
	 */
	public function load_cache_types_fees()
	{
		// phpcs:enable
		global $langs;

		$num = count($this->cache_types_fees);
		if ($num > 0) {
			return 0; // Cache already loaded
		}

		dol_syslog(__METHOD__, LOG_DEBUG);

		$langs->load("trips");

		$sql = "SELECT c.code, c.label";
		$sql .= " FROM " . $this->db->prefix() . "c_type_fees as c";
		$sql .= " WHERE active > 0";

		$resql = $this->db->query($sql);
		if ($resql) {
			$num = $this->db->num_rows($resql);
			$i = 0;

			while ($i < $num) {
				$obj = $this->db->fetch_object($resql);

				// Si traduction existe, on l'utilise, sinon on prend le libelle par defaut
				$label = ($obj->code != $langs->trans($obj->code) ? $langs->trans($obj->code) : $langs->trans($obj->label));
				$this->cache_types_fees[$obj->code] = $label;
				$i++;
			}

			asort($this->cache_types_fees);

			return $num;
		} else {
			dol_print_error($this->db);
			return -1;
		}
	}

	// phpcs:disable PEAR.NamingConventions.ValidFunctionName.ScopeNotCamelCaps

	/**
	 *    Return list of types of notes
	 *
	 * @param string $selected Preselected type
	 * @param string $htmlname Name of field in form
	 * @param int $showempty Add an empty field
	 * @return    void
	 */
	public function select_type_fees($selected = '', $htmlname = 'type', $showempty = 0)
	{
		// phpcs:enable
		global $user, $langs;

		dol_syslog(__METHOD__ . " selected=" . $selected . ", htmlname=" . $htmlname, LOG_DEBUG);

		$this->load_cache_types_fees();

		print '<select id="select_' . $htmlname . '" class="flat" name="' . $htmlname . '">';
		if ($showempty) {
			print '<option value="-1"';
			if ($selected == -1) {
				print ' selected';
			}
			print '>&nbsp;</option>';
		}

		foreach ($this->cache_types_fees as $key => $value) {
			print '<option value="' . $key . '"';
			if ($key == $selected) {
				print ' selected';
			}
			print '>';
			print $value;
			print '</option>';
		}

		print '</select>';
		if ($user->admin) {
			print info_admin($langs->trans("YouCanChangeValuesForThisListFromDictionarySetup"), 1);
		}
	}


	// phpcs:disable PEAR.NamingConventions.ValidFunctionName.ScopeNotCamelCaps

	/**
	 *  Output html form to select a third party
	 *
	 * @param string 	$selected 			Preselected type
	 * @param string 	$htmlname 			Name of field in form
	 * @param string 	$filter 			Optional filters criteras. WARNING: To avoid SQL injection, only few chars [.a-z0-9 =<>()] are allowed here (example: 's.rowid <> x', 's.client IN (1,3)'). Do not use a filter coming from input of users.
	 * @param string 	$showempty 			Add an empty field (Can be '1' or text key to use on empty line like 'SelectThirdParty')
	 * @param int 		$showtype 			Show third party type in combolist (customer, prospect or supplier)
	 * @param int 		$forcecombo 		Force to load all values and output a standard combobox (with no beautification)
	 * @param array 	$events 			Ajax event options to run on change. Example: array(array('method'=>'getContacts', 'url'=>dol_buildpath('/core/ajax/contacts.php',1), 'htmlname'=>'contactid', 'params'=>array('add-customer-contact'=>'disabled')))
	 * @param int 		$limit 				Maximum number of elements
	 * @param string 	$morecss 			Add more css styles to the SELECT component
	 * @param string 	$moreparam 			Add more parameters onto the select tag. For example 'style="width: 95%"' to avoid select2 component to go over parent container
	 * @param string 	$selected_input_value 	Value of preselected input text (for use with ajax)
	 * @param int 		$hidelabel 			Hide label (0=no, 1=yes, 2=show search icon (before) and placeholder, 3 search icon after)
	 * @param array 	$ajaxoptions 		Options for ajax_autocompleter
	 * @param bool 		$multiple 			add [] in the name of element and add 'multiple' attribut (not working with ajax_autocompleter)
	 * @param array 	$excludeids 		Exclude IDs from the select combo
	 * @param int 		$showcode 			Show code
	 * @return string  		                HTML string with select box for thirdparty.
	 */
	public function select_company($selected = '', $htmlname = 'socid', $filter = '', $showempty = '', $showtype = 0, $forcecombo = 0, $events = array(), $limit = 0, $morecss = 'minwidth100', $moreparam = '', $selected_input_value = '', $hidelabel = 1, $ajaxoptions = array(), $multiple = false, $excludeids = array(), $showcode = 0)
	{
		// phpcs:enable
		global $conf, $user, $langs;

		$out = '';

		if (!empty($conf->use_javascript_ajax) && !empty($conf->global->COMPANY_USE_SEARCH_TO_SELECT) && !$forcecombo) {
			if (is_null($ajaxoptions)) {
				$ajaxoptions = array();
			}

			require_once DOL_DOCUMENT_ROOT . '/core/lib/ajax.lib.php';

			// No immediate load of all database
			$placeholder = '';
			if ($selected && empty($selected_input_value)) {
				require_once DOL_DOCUMENT_ROOT . '/societe/class/societe.class.php';
				$societetmp = new Societe($this->db);
				$societetmp->fetch($selected);
				$selected_input_value = $societetmp->name;
				unset($societetmp);
			}

			// mode 1
			$urloption = 'htmlname=' . urlencode(str_replace('.', '_', $htmlname)) . '&outjson=1&filter=' . urlencode($filter) . (empty($excludeids) ? '' : '&excludeids=' . join(',', $excludeids)) . ($showtype ? '&showtype=' . urlencode($showtype) : '') . ($showcode ? '&showcode=' . urlencode($showcode) : '');

			$out .= '<!-- force css to be higher than dialog popup --><style type="text/css">.ui-autocomplete { z-index: 1010; }</style>';
			if (empty($hidelabel)) {
				print $langs->trans("RefOrLabel") . ' : ';
			} elseif ($hidelabel > 1) {
				$placeholder = $langs->trans("RefOrLabel");
				if ($hidelabel == 2) {
					$out .= img_picto($langs->trans("Search"), 'search');
				}
			}
			$out .= '<input type="text" class="' . $morecss . '" name="search_' . $htmlname . '" id="search_' . $htmlname . '" value="' . $selected_input_value . '"' . ($placeholder ? ' placeholder="' . dol_escape_htmltag($placeholder) . '"' : '') . ' ' . (!empty($conf->global->THIRDPARTY_SEARCH_AUTOFOCUS) ? 'autofocus' : '') . ' />';
			if ($hidelabel == 3) {
				$out .= img_picto($langs->trans("Search"), 'search');
			}

			$out .= ajax_event($htmlname, $events);

			$out .= ajax_autocompleter($selected, $htmlname, DOL_URL_ROOT . '/societe/ajax/company.php', $urloption, $conf->global->COMPANY_USE_SEARCH_TO_SELECT, 0, $ajaxoptions);
		} else {
			// Immediate load of all database
			$out .= $this->select_thirdparty_list($selected, $htmlname, $filter, $showempty, $showtype, $forcecombo, $events, '', 0, $limit, $morecss, $moreparam, $multiple, $excludeids, $showcode);
		}

		return $out;
	}

	// phpcs:disable PEAR.NamingConventions.ValidFunctionName.ScopeNotCamelCaps

	/**
	 *  Output html form to select a third party.
	 *  Note, you must use the select_company to get the component to select a third party. This function must only be called by select_company.
	 *
	 * @param string 	$selected 		Preselected type
	 * @param string 	$htmlname 		Name of field in form
	 * @param string 	$filter 		Optional filters criteras. WARNING: To avoid SQL injection, only few chars [.a-z0-9 =<>] are allowed here, example: 's.rowid <> x'
	 * 									If you need parenthesis, use the Universal Filter Syntax, example: '(s.client:in:(1,3))'
	 * 									Do not use a filter coming from input of users.
	 * @param string 	$showempty 		Add an empty field (Can be '1' or text to use on empty line like 'SelectThirdParty')
	 * @param int 		$showtype 		Show third party type in combolist (customer, prospect or supplier)
	 * @param int 		$forcecombo 	Force to use standard HTML select component without beautification
	 * @param array 	$events 		Event options. Example: array(array('method'=>'getContacts', 'url'=>dol_buildpath('/core/ajax/contacts.php',1), 'htmlname'=>'contactid', 'params'=>array('add-customer-contact'=>'disabled')))
	 * @param string 	$filterkey 		Filter on key value
	 * @param int 		$outputmode 	0=HTML select string, 1=Array
	 * @param int 		$limit 			Limit number of answers
	 * @param string 	$morecss 		Add more css styles to the SELECT component
	 * @param string 	$moreparam 		Add more parameters onto the select tag. For example 'style="width: 95%"' to avoid select2 component to go over parent container
	 * @param bool 		$multiple 		add [] in the name of element and add 'multiple' attribut
	 * @param array 	$excludeids 	Exclude IDs from the select combo
	 * @param int 		$showcode 		Show code in list
	 * @return array|string            	HTML string with
	 */
	public function select_thirdparty_list($selected = '', $htmlname = 'socid', $filter = '', $showempty = '', $showtype = 0, $forcecombo = 0, $events = array(), $filterkey = '', $outputmode = 0, $limit = 0, $morecss = 'minwidth100', $moreparam = '', $multiple = false, $excludeids = array(), $showcode = 0)
	{
		// phpcs:enable
		global $conf, $user, $langs;
		global $hookmanager;

		$out = '';
		$num = 0;
		$outarray = array();

		if ($selected === '') {
			$selected = array();
		} elseif (!is_array($selected)) {
			$selected = array($selected);
		}

		// Clean $filter that may contains sql conditions so sql code
		if (function_exists('testSqlAndScriptInject')) {
			if (testSqlAndScriptInject($filter, 3) > 0) {
				$filter = '';
				return 'SQLInjectionTryDetected';
			}
		}

		if ($filter != '') {	// If a filter was provided
			if (preg_match('/[\(\)]/', $filter)) {
				// If there is one parenthesis inside the criteria, we assume it is an Universal Filter Syntax.
				$errormsg = '';
				$filter = forgeSQLFromUniversalSearchCriteria($filter, $errormsg, 1);

				// Redo clean $filter that may contains sql conditions so sql code
				if (function_exists('testSqlAndScriptInject')) {
					if (testSqlAndScriptInject($filter, 3) > 0) {
						$filter = '';
						return 'SQLInjectionTryDetected';
					}
				}
			} else {
				// If not, we do nothing. We already know that there is no parenthesis
				// TODO Disallow this case in a future.
				dol_syslog("Warning, select_thirdparty_list was called with a filter criteria not using the Universal Search Syntax.", LOG_WARNING);
			}
		}

		// We search companies
		$sql = "SELECT s.rowid, s.nom as name, s.name_alias, s.tva_intra, s.client, s.fournisseur, s.code_client, s.code_fournisseur";
		if (!empty($conf->global->COMPANY_SHOW_ADDRESS_SELECTLIST)) {
			$sql .= ", s.address, s.zip, s.town";
			$sql .= ", dictp.code as country_code";
		}
		$sql .= " FROM " . $this->db->prefix() . "societe as s";
		if (!empty($conf->global->COMPANY_SHOW_ADDRESS_SELECTLIST)) {
			$sql .= " LEFT JOIN " . $this->db->prefix() . "c_country as dictp ON dictp.rowid = s.fk_pays";
		}
		if (empty($user->rights->societe->client->voir) && !$user->socid) {
			$sql .= ", " . $this->db->prefix() . "societe_commerciaux as sc";
		}
		$sql .= " WHERE s.entity IN (" . getEntity('societe') . ")";
		if (!empty($user->socid)) {
			$sql .= " AND s.rowid = " . ((int) $user->socid);
		}
		if ($filter) {
			// $filter is safe because, if it contains '(' or ')', it has been sanitized by testSqlAndScriptInject() and forgeSQLFromUniversalSearchCriteria()
			// if not, by testSqlAndScriptInject() only.
			$sql .= " AND (" . $filter . ")";
		}
		if (empty($user->rights->societe->client->voir) && !$user->socid) {
			$sql .= " AND s.rowid = sc.fk_soc AND sc.fk_user = " . ((int) $user->id);
		}
		if (!empty($conf->global->COMPANY_HIDE_INACTIVE_IN_COMBOBOX)) {
			$sql .= " AND s.status <> 0";
		}
		if (!empty($excludeids)) {
			$sql .= " AND s.rowid NOT IN (" . $this->db->sanitize(join(',', $excludeids)) . ")";
		}
		// Add where from hooks
		$parameters = array();
		$reshook = $hookmanager->executeHooks('selectThirdpartyListWhere', $parameters); // Note that $action and $object may have been modified by hook
		$sql .= $hookmanager->resPrint;
		// Add criteria
		if ($filterkey && $filterkey != '') {
			$sql .= " AND (";
			$prefix = empty($conf->global->COMPANY_DONOTSEARCH_ANYWHERE) ? '%' : ''; // Can use index if COMPANY_DONOTSEARCH_ANYWHERE is on
			// For natural search
			$scrit = explode(' ', $filterkey);
			$i = 0;
			if (count($scrit) > 1) {
				$sql .= "(";
			}
			foreach ($scrit as $crit) {
				if ($i > 0) {
					$sql .= " AND ";
				}
				$sql .= "(s.nom LIKE '" . $this->db->escape($prefix . $crit) . "%')";
				$i++;
			}
			if (count($scrit) > 1) {
				$sql .= ")";
			}
			if (isModEnabled('barcode')) {
				$sql .= " OR s.barcode LIKE '" . $this->db->escape($prefix . $filterkey) . "%'";
			}
			$sql .= " OR s.code_client LIKE '" . $this->db->escape($prefix . $filterkey) . "%' OR s.code_fournisseur LIKE '" . $this->db->escape($prefix . $filterkey) . "%'";
			$sql .= " OR s.name_alias LIKE '" . $this->db->escape($prefix . $filterkey) . "%' OR s.tva_intra LIKE '" . $this->db->escape($prefix . $filterkey) . "%'";
			$sql .= ")";
		}
		$sql .= $this->db->order("nom", "ASC");
		$sql .= $this->db->plimit($limit, 0);

		// Build output string
		dol_syslog(get_class($this)."::select_thirdparty_list", LOG_DEBUG);
		$resql = $this->db->query($sql);
		if ($resql) {
			if (!$forcecombo) {
				include_once DOL_DOCUMENT_ROOT . '/core/lib/ajax.lib.php';
				$out .= ajax_combobox($htmlname, $events, getDolGlobalString("COMPANY_USE_SEARCH_TO_SELECT"));
			}

			// Construct $out and $outarray
			$out .= '<select id="' . $htmlname . '" class="flat' . ($morecss ? ' ' . $morecss : '') . '"' . ($moreparam ? ' ' . $moreparam : '') . ' name="' . $htmlname . ($multiple ? '[]' : '') . '" ' . ($multiple ? 'multiple' : '') . '>' . "\n";

			$textifempty = (($showempty && !is_numeric($showempty)) ? $langs->trans($showempty) : '');
			if (!empty($conf->global->COMPANY_USE_SEARCH_TO_SELECT)) {
				// Do not use textifempty = ' ' or '&nbsp;' here, or search on key will search on ' key'.
				//if (!empty($conf->use_javascript_ajax) || $forcecombo) $textifempty='';
				if ($showempty && !is_numeric($showempty)) {
					$textifempty = $langs->trans($showempty);
				} else {
					$textifempty .= $langs->trans("All");
				}
			}
			if ($showempty) {
				$out .= '<option value="-1" data-html="' . dol_escape_htmltag('<span class="opacitymedium">' . ($textifempty ? $textifempty : '&nbsp;') . '</span>') . '">' . $textifempty . '</option>' . "\n";
			}

			$companytemp = new Societe($this->db);

			$num = $this->db->num_rows($resql);
			$i = 0;
			if ($num) {
				while ($i < $num) {
					$obj = $this->db->fetch_object($resql);
					$label = '';
					if ($showcode || !empty($conf->global->SOCIETE_ADD_REF_IN_LIST)) {
						if (($obj->client) && (!empty($obj->code_client))) {
							$label = $obj->code_client . ' - ';
						}
						if (($obj->fournisseur) && (!empty($obj->code_fournisseur))) {
							$label .= $obj->code_fournisseur . ' - ';
						}
						$label .= ' ' . $obj->name;
					} else {
						$label = $obj->name;
					}

					if (!empty($obj->name_alias)) {
						$label .= ' (' . $obj->name_alias . ')';
					}

					if (!empty($conf->global->SOCIETE_SHOW_VAT_IN_LIST) && !empty($obj->tva_intra)) {
						$label .= ' - '.$obj->tva_intra;
					}

					$labelhtml = $label;

					if ($showtype) {
						$companytemp->id = $obj->rowid;
						$companytemp->client = $obj->client;
						$companytemp->fournisseur = $obj->fournisseur;
						$tmptype = $companytemp->getTypeUrl(1, '', 0, 'span');
						if ($tmptype) {
							$labelhtml .= ' ' . $tmptype;
						}

						if ($obj->client || $obj->fournisseur) {
							$label .= ' (';
						}
						if ($obj->client == 1 || $obj->client == 3) {
							$label .= $langs->trans("Customer");
						}
						if ($obj->client == 2 || $obj->client == 3) {
							$label .= ($obj->client == 3 ? ', ' : '') . $langs->trans("Prospect");
						}
						if ($obj->fournisseur) {
							$label .= ($obj->client ? ', ' : '') . $langs->trans("Supplier");
						}
						if ($obj->client || $obj->fournisseur) {
							$label .= ')';
						}
					}

					if (!empty($conf->global->COMPANY_SHOW_ADDRESS_SELECTLIST)) {
						$s = ($obj->address ? ' - ' . $obj->address : '') . ($obj->zip ? ' - ' . $obj->zip : '') . ($obj->town ? ' ' . $obj->town : '');
						if (!empty($obj->country_code)) {
							$s .= ', ' . $langs->trans('Country' . $obj->country_code);
						}
						$label .= $s;
						$labelhtml .= $s;
					}

					if (empty($outputmode)) {
						if (in_array($obj->rowid, $selected)) {
							$out .= '<option value="' . $obj->rowid . '" selected data-html="' . dol_escape_htmltag($labelhtml, 0, 0, '', 0, 1) . '">' . dol_escape_htmltag($label, 0, 0, '', 0, 1) . '</option>';
						} else {
							$out .= '<option value="' . $obj->rowid . '" data-html="' . dol_escape_htmltag($labelhtml, 0, 0, '', 0, 1) . '">' . dol_escape_htmltag($label, 0, 0, '', 0, 1) . '</option>';
						}
					} else {
						array_push($outarray, array('key' => $obj->rowid, 'value' => $label, 'label' => $label, 'labelhtml' => $labelhtml));
					}

					$i++;
					if (($i % 10) == 0) {
						$out .= "\n";
					}
				}
			}
			$out .= '</select>' . "\n";
		} else {
			dol_print_error($this->db);
		}

		$this->result = array('nbofthirdparties' => $num);

		if ($outputmode) {
			return $outarray;
		}
		return $out;
	}


	// phpcs:disable PEAR.NamingConventions.ValidFunctionName.ScopeNotCamelCaps

	/**
	 *  Return HTML combo list of absolute discounts
	 *
	 * @param string $selected Id remise fixe pre-selectionnee
	 * @param string $htmlname Nom champ formulaire
	 * @param string $filter Criteres optionnels de filtre
	 * @param int $socid Id of thirdparty
	 * @param int $maxvalue Max value for lines that can be selected
	 * @return    int                        Return number of qualifed lines in list
	 */
	public function select_remises($selected, $htmlname, $filter, $socid, $maxvalue = 0)
	{
		// phpcs:enable
		global $langs, $conf;

		// On recherche les remises
		$sql = "SELECT re.rowid, re.amount_ht, re.amount_tva, re.amount_ttc,";
		$sql .= " re.description, re.fk_facture_source";
		$sql .= " FROM " . $this->db->prefix() . "societe_remise_except as re";
		$sql .= " WHERE re.fk_soc = " . (int) $socid;
		$sql .= " AND re.entity = " . $conf->entity;
		if ($filter) {
			$sql .= " AND " . $filter;
		}
		$sql .= " ORDER BY re.description ASC";

		dol_syslog(get_class($this) . "::select_remises", LOG_DEBUG);
		$resql = $this->db->query($sql);
		if ($resql) {
			print '<select id="select_' . $htmlname . '" class="flat maxwidthonsmartphone" name="' . $htmlname . '">';
			$num = $this->db->num_rows($resql);

			$qualifiedlines = $num;

			$i = 0;
			if ($num) {
				print '<option value="0">&nbsp;</option>';
				while ($i < $num) {
					$obj = $this->db->fetch_object($resql);
					$desc = dol_trunc($obj->description, 40);
					if (preg_match('/\(CREDIT_NOTE\)/', $desc)) {
						$desc = preg_replace('/\(CREDIT_NOTE\)/', $langs->trans("CreditNote"), $desc);
					}
					if (preg_match('/\(DEPOSIT\)/', $desc)) {
						$desc = preg_replace('/\(DEPOSIT\)/', $langs->trans("Deposit"), $desc);
					}
					if (preg_match('/\(EXCESS RECEIVED\)/', $desc)) {
						$desc = preg_replace('/\(EXCESS RECEIVED\)/', $langs->trans("ExcessReceived"), $desc);
					}
					if (preg_match('/\(EXCESS PAID\)/', $desc)) {
						$desc = preg_replace('/\(EXCESS PAID\)/', $langs->trans("ExcessPaid"), $desc);
					}

					$selectstring = '';
					if ($selected > 0 && $selected == $obj->rowid) {
						$selectstring = ' selected';
					}

					$disabled = '';
					if ($maxvalue > 0 && $obj->amount_ttc > $maxvalue) {
						$qualifiedlines--;
						$disabled = ' disabled';
					}

					if (!empty($conf->global->MAIN_SHOW_FACNUMBER_IN_DISCOUNT_LIST) && !empty($obj->fk_facture_source)) {
						$tmpfac = new Facture($this->db);
						if ($tmpfac->fetch($obj->fk_facture_source) > 0) {
							$desc = $desc . ' - ' . $tmpfac->ref;
						}
					}

					print '<option value="' . $obj->rowid . '"' . $selectstring . $disabled . '>' . $desc . ' (' . price($obj->amount_ht) . ' ' . $langs->trans("HT") . ' - ' . price($obj->amount_ttc) . ' ' . $langs->trans("TTC") . ')</option>';
					$i++;
				}
			}
			print '</select>';
			print ajax_combobox('select_' . $htmlname);

			return $qualifiedlines;
		} else {
			dol_print_error($this->db);
			return -1;
		}
	}

	// phpcs:disable PEAR.NamingConventions.ValidFunctionName.ScopeNotCamelCaps

	/**
	 *  Return list of all contacts (for a third party or all)
	 *
	 * @param int 		$socid 			Id ot third party or 0 for all
	 * @param string 	$selected 		Id contact pre-selectionne
	 * @param string 	$htmlname 		Name of HTML field ('none' for a not editable field)
	 * @param int 		$showempty 		0=no empty value, 1=add an empty value, 2=add line 'Internal' (used by user edit), 3=add an empty value only if more than one record into list
	 * @param string 	$exclude 		List of contacts id to exclude
	 * @param string 	$limitto 		Disable answers that are not id in this array list
	 * @param integer 	$showfunction 	Add function into label
	 * @param string 	$morecss 		Add more class to class style
	 * @param integer 	$showsoc 		Add company into label
	 * @param int 		$forcecombo 	Force to use combo box
	 * @param array 	$events 		Event options. Example: array(array('method'=>'getContacts', 'url'=>dol_buildpath('/core/ajax/contacts.php',1), 'htmlname'=>'contactid', 'params'=>array('add-customer-contact'=>'disabled')))
	 * @param bool 		$options_only 	Return options only (for ajax treatment)
	 * @param string 	$moreparam 		Add more parameters onto the select tag. For example 'style="width: 95%"' to avoid select2 component to go over parent container
	 * @param string 	$htmlid 		Html id to use instead of htmlname
	 * @return    int                   <0 if KO, Nb of contact in list if OK
	 * @deprecated You can use selectcontacts directly (warning order of param was changed)
	 */
	public function select_contacts($socid, $selected = '', $htmlname = 'contactid', $showempty = 0, $exclude = '', $limitto = '', $showfunction = 0, $morecss = '', $showsoc = 0, $forcecombo = 0, $events = array(), $options_only = false, $moreparam = '', $htmlid = '')
	{
		// phpcs:enable
		print $this->selectcontacts($socid, $selected, $htmlname, $showempty, $exclude, $limitto, $showfunction, $morecss, $options_only, $showsoc, $forcecombo, $events, $moreparam, $htmlid);
		return $this->num;
	}

	/**
	 * Return HTML code of the SELECT of list of all contacts (for a third party or all).
	 * This also set the number of contacts found into $this->num
	 *
	 * @since 9.0 Add afterSelectContactOptions hook
	 *
	 * @param int 			$socid 				Id ot third party or 0 for all or -1 for empty list
	 * @param array|int 	$selected 			Array of ID of pre-selected contact id
	 * @param string 		$htmlname 			Name of HTML field ('none' for a not editable field)
	 * @param int|string 	$showempty 			0=no empty value, 1=add an empty value, 2=add line 'Internal' (used by user edit), 3=add an empty value only if more than one record into list
	 * @param string 		$exclude 			List of contacts id to exclude
	 * @param string 		$limitto 			Disable answers that are not id in this array list
	 * @param integer 		$showfunction 		Add function into label
	 * @param string 		$morecss 			Add more class to class style
	 * @param bool 			$options_only 		Return options only (for ajax treatment)
	 * @param integer 		$showsoc 			Add company into label
	 * @param int 			$forcecombo 		Force to use combo box (so no ajax beautify effect)
	 * @param array 		$events 			Event options. Example: array(array('method'=>'getContacts', 'url'=>dol_buildpath('/core/ajax/contacts.php',1), 'htmlname'=>'contactid', 'params'=>array('add-customer-contact'=>'disabled')))
	 * @param string 		$moreparam 			Add more parameters onto the select tag. For example 'style="width: 95%"' to avoid select2 component to go over parent container
	 * @param string 		$htmlid 			Html id to use instead of htmlname
	 * @param bool 			$multiple 			add [] in the name of element and add 'multiple' attribut
	 * @param integer 		$disableifempty 	Set tag 'disabled' on select if there is no choice
	 * @return     int|string                   <0 if KO, HTML with select string if OK.
	 */
	public function selectcontacts($socid, $selected = '', $htmlname = 'contactid', $showempty = 0, $exclude = '', $limitto = '', $showfunction = 0, $morecss = '', $options_only = false, $showsoc = 0, $forcecombo = 0, $events = array(), $moreparam = '', $htmlid = '', $multiple = false, $disableifempty = 0)
	{
		global $conf, $langs, $hookmanager, $action;

		$langs->load('companies');

		if (empty($htmlid)) {
			$htmlid = $htmlname;
		}
		$num = 0;

		if ($selected === '') {
			$selected = array();
		} elseif (!is_array($selected)) {
			$selected = array($selected);
		}
		$out = '';

		if (!is_object($hookmanager)) {
			include_once DOL_DOCUMENT_ROOT . '/core/class/hookmanager.class.php';
			$hookmanager = new HookManager($this->db);
		}

		// We search third parties
		$sql = "SELECT sp.rowid, sp.lastname, sp.statut, sp.firstname, sp.poste, sp.email, sp.phone, sp.phone_perso, sp.phone_mobile, sp.town AS contact_town";
		if ($showsoc > 0 || !empty($conf->global->CONTACT_SHOW_EMAIL_PHONE_TOWN_SELECTLIST)) {
			$sql .= ", s.nom as company, s.town AS company_town";
		}
		$sql .= " FROM " . $this->db->prefix() . "socpeople as sp";
		if ($showsoc > 0 || !empty($conf->global->CONTACT_SHOW_EMAIL_PHONE_TOWN_SELECTLIST)) {
			$sql .= " LEFT OUTER JOIN  " . $this->db->prefix() . "societe as s ON s.rowid=sp.fk_soc";
		}
		$sql .= " WHERE sp.entity IN (" . getEntity('contact') . ")";
		if ($socid > 0 || $socid == -1) {
			$sql .= " AND sp.fk_soc = " . ((int) $socid);
		}
		if (!empty($conf->global->CONTACT_HIDE_INACTIVE_IN_COMBOBOX)) {
			$sql .= " AND sp.statut <> 0";
		}
		// Add where from hooks
		$parameters = array();
		$reshook = $hookmanager->executeHooks('selectContactListWhere', $parameters); // Note that $action and $object may have been modified by hook
		$sql .= $hookmanager->resPrint;
		$sql .= " ORDER BY sp.lastname ASC";

		dol_syslog(get_class($this) . "::selectcontacts", LOG_DEBUG);
		$resql = $this->db->query($sql);
		if ($resql) {
			$num = $this->db->num_rows($resql);

			if ($htmlname != 'none' && !$options_only) {
				$out .= '<select class="flat' . ($morecss ? ' ' . $morecss : '') . '" id="' . $htmlid . '" name="' . $htmlname . (($num || empty($disableifempty)) ? '' : ' disabled') . ($multiple ? '[]' : '') . '" ' . ($multiple ? 'multiple' : '') . ' ' . (!empty($moreparam) ? $moreparam : '') . '>';
			}

			if ($showempty && !is_numeric($showempty)) {
				$textforempty = $showempty;
				$out .= '<option class="optiongrey" value="-1"' . (in_array(-1, $selected) ? ' selected' : '') . '>' . $textforempty . '</option>';
			} else {
				if (($showempty == 1 || ($showempty == 3 && $num > 1)) && !$multiple) {
					$out .= '<option value="0"' . (in_array(0, $selected) ? ' selected' : '') . '>&nbsp;</option>';
				}
				if ($showempty == 2) {
					$out .= '<option value="0"' . (in_array(0, $selected) ? ' selected' : '') . '>-- ' . $langs->trans("Internal") . ' --</option>';
				}
			}

			$i = 0;
			if ($num) {
				include_once DOL_DOCUMENT_ROOT . '/contact/class/contact.class.php';
				$contactstatic = new Contact($this->db);

				while ($i < $num) {
					$obj = $this->db->fetch_object($resql);

					// Set email (or phones) and town extended infos
					$extendedInfos = '';
					if (!empty($conf->global->CONTACT_SHOW_EMAIL_PHONE_TOWN_SELECTLIST)) {
						$extendedInfos = array();
						$email = trim($obj->email);
						if (!empty($email)) {
							$extendedInfos[] = $email;
						} else {
							$phone = trim($obj->phone);
							$phone_perso = trim($obj->phone_perso);
							$phone_mobile = trim($obj->phone_mobile);
							if (!empty($phone)) {
								$extendedInfos[] = $phone;
							}
							if (!empty($phone_perso)) {
								$extendedInfos[] = $phone_perso;
							}
							if (!empty($phone_mobile)) {
								$extendedInfos[] = $phone_mobile;
							}
						}
						$contact_town = trim($obj->contact_town);
						$company_town = trim($obj->company_town);
						if (!empty($contact_town)) {
							$extendedInfos[] = $contact_town;
						} elseif (!empty($company_town)) {
							$extendedInfos[] = $company_town;
						}
						$extendedInfos = implode(' - ', $extendedInfos);
						if (!empty($extendedInfos)) {
							$extendedInfos = ' - ' . $extendedInfos;
						}
					}

					$contactstatic->id = $obj->rowid;
					$contactstatic->lastname = $obj->lastname;
					$contactstatic->firstname = $obj->firstname;
					if ($obj->statut == 1) {
						if ($htmlname != 'none') {
							$disabled = 0;
							if (is_array($exclude) && count($exclude) && in_array($obj->rowid, $exclude)) {
								$disabled = 1;
							}
							if (is_array($limitto) && count($limitto) && !in_array($obj->rowid, $limitto)) {
								$disabled = 1;
							}
							if (!empty($selected) && in_array($obj->rowid, $selected)) {
								$out .= '<option value="' . $obj->rowid . '"';
								if ($disabled) {
									$out .= ' disabled';
								}
								$out .= ' selected>';
								$out .= $contactstatic->getFullName($langs) . $extendedInfos;
								if ($showfunction && $obj->poste) {
									$out .= ' (' . $obj->poste . ')';
								}
								if (($showsoc > 0) && $obj->company) {
									$out .= ' - (' . $obj->company . ')';
								}
								$out .= '</option>';
							} else {
								$out .= '<option value="' . $obj->rowid . '"';
								if ($disabled) {
									$out .= ' disabled';
								}
								$out .= '>';
								$out .= $contactstatic->getFullName($langs) . $extendedInfos;
								if ($showfunction && $obj->poste) {
									$out .= ' (' . $obj->poste . ')';
								}
								if (($showsoc > 0) && $obj->company) {
									$out .= ' - (' . $obj->company . ')';
								}
								$out .= '</option>';
							}
						} else {
							if (in_array($obj->rowid, $selected)) {
								$out .= $contactstatic->getFullName($langs) . $extendedInfos;
								if ($showfunction && $obj->poste) {
									$out .= ' (' . $obj->poste . ')';
								}
								if (($showsoc > 0) && $obj->company) {
									$out .= ' - (' . $obj->company . ')';
								}
							}
						}
					}
					$i++;
				}
			} else {
				$labeltoshow = ($socid != -1) ? ($langs->trans($socid ? "NoContactDefinedForThirdParty" : "NoContactDefined")) : $langs->trans('SelectAThirdPartyFirst');
				$out .= '<option class="disabled" value="-1"' . (($showempty == 2 || $multiple) ? '' : ' selected') . ' disabled="disabled">';
				$out .= $labeltoshow;
				$out .= '</option>';
			}

			$parameters = array(
				'socid' => $socid,
				'htmlname' => $htmlname,
				'resql' => $resql,
				'out' => &$out,
				'showfunction' => $showfunction,
				'showsoc' => $showsoc,
			);

			$reshook = $hookmanager->executeHooks('afterSelectContactOptions', $parameters, $this, $action); // Note that $action and $object may have been modified by some hooks

			if ($htmlname != 'none' && !$options_only) {
				$out .= '</select>';
			}

			if ($conf->use_javascript_ajax && !$forcecombo && !$options_only) {
				include_once DOL_DOCUMENT_ROOT . '/core/lib/ajax.lib.php';
				$out .= ajax_combobox($htmlid, $events, getDolGlobalString("CONTACT_USE_SEARCH_TO_SELECT"));
			}

			$this->num = $num;
			return $out;
		} else {
			dol_print_error($this->db);
			return -1;
		}
	}

	// phpcs:disable PEAR.NamingConventions.ValidFunctionName.ScopeNotCamelCaps

	/**
	 *    Return the HTML select list of users
	 *
	 * @param string $selected Id user preselected
	 * @param string $htmlname Field name in form
	 * @param int $show_empty 0=liste sans valeur nulle, 1=ajoute valeur inconnue
	 * @param array $exclude Array list of users id to exclude
	 * @param int $disabled If select list must be disabled
	 * @param array|string $include Array list of users id to include. User '' for all users or 'hierarchy' to have only supervised users or 'hierarchyme' to have supervised + me
	 * @param int $enableonly Array list of users id to be enabled. All other must be disabled
	 * @param string $force_entity '0' or Ids of environment to force
	 * @return    void
	 * @deprecated        Use select_dolusers instead
	 * @see select_dolusers()
	 */
	public function select_users($selected = '', $htmlname = 'userid', $show_empty = 0, $exclude = null, $disabled = 0, $include = '', $enableonly = '', $force_entity = '0')
	{
		// phpcs:enable
		print $this->select_dolusers($selected, $htmlname, $show_empty, $exclude, $disabled, $include, $enableonly, $force_entity);
	}

	// phpcs:disable PEAR.NamingConventions.ValidFunctionName.ScopeNotCamelCaps

	/**
	 *    Return select list of users
	 *
	 * @param string 		$selected 		User id or user object of user preselected. If 0 or < -2, we use id of current user. If -1, keep unselected (if empty is allowed)
	 * @param string 		$htmlname 		Field name in form
	 * @param int|string 	$show_empty 	0=list with no empty value, 1=add also an empty value into list
	 * @param array|null	$exclude 		Array list of users id to exclude
	 * @param int 			$disabled 		If select list must be disabled
	 * @param array|string 	$include 		Array list of users id to include. User '' for all users or 'hierarchy' to have only supervised users or 'hierarchyme' to have supervised + me
	 * @param array|string	$enableonly 	Array list of users id to be enabled. If defined, it means that others will be disabled
	 * @param string 		$force_entity 	'0' or list of Ids of environment to force separated by a coma
	 * @param int 			$maxlength 		Maximum length of string into list (0=no limit)
	 * @param int 			$showstatus 	0=show user status only if status is disabled, 1=always show user status into label, -1=never show user status
	 * @param string 		$morefilter 	Add more filters into sql request (Example: 'employee = 1'). This value must not come from user input.
	 * @param integer 		$show_every 	0=default list, 1=add also a value "Everybody" at beginning of list
	 * @param string 		$enableonlytext If option $enableonlytext is set, we use this text to explain into label why record is disabled. Not used if enableonly is empty.
	 * @param string 		$morecss 		More css
	 * @param int 			$notdisabled 	Show only active users (this will also happened whatever is this option if USER_HIDE_INACTIVE_IN_COMBOBOX is on).
	 * @param int 			$outputmode 	0=HTML select string, 1=Array
	 * @param bool 			$multiple 		add [] in the name of element and add 'multiple' attribut
	 * @param int 			$forcecombo 	Force the component to be a simple combo box without ajax
	 * @return array|string                    HTML select string
	 * @see select_dolgroups()
	 */
	public function select_dolusers($selected = '', $htmlname = 'userid', $show_empty = 0, $exclude = null, $disabled = 0, $include = '', $enableonly = '', $force_entity = '0', $maxlength = 0, $showstatus = 0, $morefilter = '', $show_every = 0, $enableonlytext = '', $morecss = '', $notdisabled = 0, $outputmode = 0, $multiple = false, $forcecombo = 0)
	{
		// phpcs:enable
		global $conf, $user, $langs, $hookmanager;
		global $action;

		// If no preselected user defined, we take current user
		if ((is_numeric($selected) && ($selected < -2 || empty($selected))) && empty($conf->global->SOCIETE_DISABLE_DEFAULT_SALESREPRESENTATIVE)) {
			$selected = $user->id;
		}

		if ($selected === '') {
			$selected = array();
		} elseif (!is_array($selected)) {
			$selected = array($selected);
		}

		$excludeUsers = null;
		$includeUsers = null;

		// Exclude some users
		if (is_array($exclude)) {
			$excludeUsers = implode(",", $exclude);
		}
		// Include some uses
		if (is_array($include)) {
			$includeUsers = implode(",", $include);
		} elseif ($include == 'hierarchy') {
			// Build list includeUsers to have only hierarchy
			$includeUsers = implode(",", $user->getAllChildIds(0));
		} elseif ($include == 'hierarchyme') {
			// Build list includeUsers to have only hierarchy and current user
			$includeUsers = implode(",", $user->getAllChildIds(1));
		}

		$out = '';
		$outarray = array();
		$outarray2 = array();

		// Forge request to select users
		$sql = "SELECT DISTINCT u.rowid, u.lastname as lastname, u.firstname, u.statut as status, u.login, u.admin, u.entity, u.photo";
		if (isModEnabled('multicompany') && $conf->entity == 1 && $user->admin && !$user->entity) {
			$sql .= ", e.label";
		}
		$sql .= " FROM " . $this->db->prefix() . "user as u";
		if (isModEnabled('multicompany') && $conf->entity == 1 && $user->admin && !$user->entity) {
			$sql .= " LEFT JOIN " . $this->db->prefix() . "entity as e ON e.rowid = u.entity";
			if ($force_entity) {
				$sql .= " WHERE u.entity IN (0, " . $this->db->sanitize($force_entity) . ")";
			} else {
				$sql .= " WHERE u.entity IS NOT NULL";
			}
		} else {
			if (isModEnabled('multicompany') && !empty($conf->global->MULTICOMPANY_TRANSVERSE_MODE)) {
				$sql .= " LEFT JOIN " . $this->db->prefix() . "usergroup_user as ug";
				$sql .= " ON ug.fk_user = u.rowid";
				$sql .= " WHERE ug.entity = " . (int) $conf->entity;
			} else {
				$sql .= " WHERE u.entity IN (0, " . ((int) $conf->entity) . ")";
			}
		}
		if (!empty($user->socid)) {
			$sql .= " AND u.fk_soc = " . ((int) $user->socid);
		}
		if (is_array($exclude) && $excludeUsers) {
			$sql .= " AND u.rowid NOT IN (" . $this->db->sanitize($excludeUsers) . ")";
		}
		if ($includeUsers) {
			$sql .= " AND u.rowid IN (" . $this->db->sanitize($includeUsers) . ")";
		}
		if (!empty($conf->global->USER_HIDE_INACTIVE_IN_COMBOBOX) || $notdisabled) {
			$sql .= " AND u.statut <> 0";
		}
		if (!empty($morefilter)) {
			$sql .= " " . $morefilter;
		}

		//Add hook to filter on user (for exemple on usergroup define in custom modules)
		$reshook = $hookmanager->executeHooks('addSQLWhereFilterOnSelectUsers', array(), $this, $action);
		if (!empty($reshook)) {
			$sql .= $hookmanager->resPrint;
		}

		if (empty($conf->global->MAIN_FIRSTNAME_NAME_POSITION)) {    // MAIN_FIRSTNAME_NAME_POSITION is 0 means firstname+lastname
			$sql .= " ORDER BY u.statut DESC, u.firstname ASC, u.lastname ASC";
		} else {
			$sql .= " ORDER BY u.statut DESC, u.lastname ASC, u.firstname ASC";
		}

		dol_syslog(get_class($this) . "::select_dolusers", LOG_DEBUG);

		$resql = $this->db->query($sql);
		if ($resql) {
			$num = $this->db->num_rows($resql);
			$i = 0;
			if ($num) {
				// do not use maxwidthonsmartphone by default. Set it by caller so auto size to 100% will work when not defined
				$out .= '<select class="flat' . ($morecss ? ' ' . $morecss : ' minwidth200') . '" id="' . $htmlname . '" name="' . $htmlname . ($multiple ? '[]' : '') . '" ' . ($multiple ? 'multiple' : '') . ' ' . ($disabled ? ' disabled' : '') . '>';
				if ($show_empty && !$multiple) {
					$textforempty = ' ';
					if (!empty($conf->use_javascript_ajax)) {
						$textforempty = '&nbsp;'; // If we use ajaxcombo, we need &nbsp; here to avoid to have an empty element that is too small.
					}
					if (!is_numeric($show_empty)) {
						$textforempty = $show_empty;
					}
					$out .= '<option class="optiongrey" value="' . ($show_empty < 0 ? $show_empty : -1) . '"' . ((empty($selected) || in_array(-1, $selected)) ? ' selected' : '') . '>' . $textforempty . '</option>' . "\n";
				}
				if ($show_every) {
					$out .= '<option value="-2"' . ((in_array(-2, $selected)) ? ' selected' : '') . '>-- ' . $langs->trans("Everybody") . ' --</option>' . "\n";
				}

				$userstatic = new User($this->db);

				while ($i < $num) {
					$obj = $this->db->fetch_object($resql);

					$userstatic->id = $obj->rowid;
					$userstatic->lastname = $obj->lastname;
					$userstatic->firstname = $obj->firstname;
					$userstatic->photo = $obj->photo;
					$userstatic->statut = $obj->status;
					$userstatic->entity = $obj->entity;
					$userstatic->admin = $obj->admin;

					$disableline = '';
					if (is_array($enableonly) && count($enableonly) && !in_array($obj->rowid, $enableonly)) {
						$disableline = ($enableonlytext ? $enableonlytext : '1');
					}

					$labeltoshow = '';
					$labeltoshowhtml = '';

					// $fullNameMode is 0=Lastname+Firstname (MAIN_FIRSTNAME_NAME_POSITION=1), 1=Firstname+Lastname (MAIN_FIRSTNAME_NAME_POSITION=0)
					$fullNameMode = 0;
					if (empty($conf->global->MAIN_FIRSTNAME_NAME_POSITION)) {
						$fullNameMode = 1; //Firstname+lastname
					}
					$labeltoshow .= $userstatic->getFullName($langs, $fullNameMode, -1, $maxlength);
					$labeltoshowhtml .= $userstatic->getFullName($langs, $fullNameMode, -1, $maxlength);
					if (empty($obj->firstname) && empty($obj->lastname)) {
						$labeltoshow .= $obj->login;
						$labeltoshowhtml .= $obj->login;
					}

					// Complete name with a more info string like: ' (info1 - info2 - ...)'
					$moreinfo = '';
					$moreinfohtml = '';
					if (!empty($conf->global->MAIN_SHOW_LOGIN)) {
						$moreinfo .= ($moreinfo ? ' - ' : ' (');
						$moreinfohtml .= ($moreinfohtml ? ' - ' : ' <span class="opacitymedium">(');
						$moreinfo .= $obj->login;
						$moreinfohtml .= $obj->login;
					}
					if ($showstatus >= 0) {
						if ($obj->status == 1 && $showstatus == 1) {
							$moreinfo .= ($moreinfo ? ' - ' : ' (') . $langs->trans('Enabled');
							$moreinfohtml .= ($moreinfohtml ? ' - ' : ' <span class="opacitymedium">(') . $langs->trans('Enabled');
						}
						if ($obj->status == 0 && $showstatus == 1) {
							$moreinfo .= ($moreinfo ? ' - ' : ' (') . $langs->trans('Disabled');
							$moreinfohtml .= ($moreinfohtml ? ' - ' : ' <span class="opacitymedium">(') . $langs->trans('Disabled');
						}
					}
					if (isModEnabled('multicompany') && empty($conf->global->MULTICOMPANY_TRANSVERSE_MODE) && $conf->entity == 1 && $user->admin && !$user->entity) {
						if (!$obj->entity) {
							$moreinfo .= ($moreinfo ? ' - ' : ' (') . $langs->trans("AllEntities");
							$moreinfohtml .= ($moreinfohtml ? ' - ' : ' <span class="opacitymedium">(') . $langs->trans("AllEntities");
						} else {
							if ($obj->entity != $conf->entity) {
								$moreinfo .= ($moreinfo ? ' - ' : ' (') . ($obj->label ? $obj->label : $langs->trans("EntityNameNotDefined"));
								$moreinfohtml .= ($moreinfohtml ? ' - ' : ' <span class="opacitymedium">(') . ($obj->label ? $obj->label : $langs->trans("EntityNameNotDefined"));
							}
						}
					}
					$moreinfo .= ($moreinfo ? ')' : '');
					$moreinfohtml .= ($moreinfohtml ? ')</span>' : '');
					if ($disableline && $disableline != '1') {
						// Add text from $enableonlytext parameter
						$moreinfo .= ' - ' . $disableline;
						$moreinfohtml .= ' - ' . $disableline;
					}
					$labeltoshow .= $moreinfo;
					$labeltoshowhtml .= $moreinfohtml;

					$out .= '<option value="' . $obj->rowid . '"';
					if ($disableline) {
						$out .= ' disabled';
					}
					if ((is_object($selected) && $selected->id == $obj->rowid) || (!is_object($selected) && in_array($obj->rowid, $selected))) {
						$out .= ' selected';
					}
					$out .= ' data-html="';
					$outhtml = $userstatic->getNomUrl(-3, '', 0, 1, 24, 1, 'login', '', 1) . ' ';
					if ($showstatus >= 0 && $obj->status == 0) {
						$outhtml .= '<strike class="opacitymediumxxx">';
					}
					$outhtml .= $labeltoshowhtml;
					if ($showstatus >= 0 && $obj->status == 0) {
						$outhtml .= '</strike>';
					}
					$out .= dol_escape_htmltag($outhtml);
					$out .= '">';
					$out .= $labeltoshow;
					$out .= '</option>';

					$outarray[$userstatic->id] = $userstatic->getFullName($langs, $fullNameMode, -1, $maxlength) . $moreinfo;
					$outarray2[$userstatic->id] = array(
						'id'=>$userstatic->id,
						'label'=>$labeltoshow,
						'labelhtml'=>$labeltoshowhtml,
						'color'=>'',
						'picto'=>''
					);

					$i++;
				}
			} else {
				$out .= '<select class="flat" id="' . $htmlname . '" name="' . $htmlname . '" disabled>';
				$out .= '<option value="">' . $langs->trans("None") . '</option>';
			}
			$out .= '</select>';

			if ($num && !$forcecombo) {
				// Enhance with select2
				include_once DOL_DOCUMENT_ROOT . '/core/lib/ajax.lib.php';
				$out .= ajax_combobox($htmlname);
			}
		} else {
			dol_print_error($this->db);
		}

		if ($outputmode == 2) {
			return $outarray2;
		} elseif ($outputmode) {
			return $outarray;
		}

		return $out;
	}


	// phpcs:disable PEAR.NamingConventions.ValidFunctionName.ScopeNotCamelCaps

	/**
	 *    Return select list of users. Selected users are stored into session.
	 *  List of users are provided into $_SESSION['assignedtouser'].
	 *
	 * @param string $action Value for $action
	 * @param string $htmlname Field name in form
	 * @param int $show_empty 0=list without the empty value, 1=add empty value
	 * @param array $exclude Array list of users id to exclude
	 * @param int $disabled If select list must be disabled
	 * @param array $include Array list of users id to include or 'hierarchy' to have only supervised users
	 * @param array $enableonly Array list of users id to be enabled. All other must be disabled
	 * @param int $force_entity '0' or Ids of environment to force
	 * @param int $maxlength Maximum length of string into list (0=no limit)
	 * @param int $showstatus 0=show user status only if status is disabled, 1=always show user status into label, -1=never show user status
	 * @param string $morefilter Add more filters into sql request
	 * @param int $showproperties Show properties of each attendees
	 * @param array $listofuserid Array with properties of each user
	 * @param array $listofcontactid Array with properties of each contact
	 * @param array $listofotherid Array with properties of each other contact
	 * @return    string                    HTML select string
	 * @see select_dolgroups()
	 */
	public function select_dolusers_forevent($action = '', $htmlname = 'userid', $show_empty = 0, $exclude = null, $disabled = 0, $include = '', $enableonly = '', $force_entity = '0', $maxlength = 0, $showstatus = 0, $morefilter = '', $showproperties = 0, $listofuserid = array(), $listofcontactid = array(), $listofotherid = array())
	{
		// phpcs:enable
		global $conf, $user, $langs;

		$userstatic = new User($this->db);
		$out = '';


		$assignedtouser = array();
		if (!empty($_SESSION['assignedtouser'])) {
			$assignedtouser = json_decode($_SESSION['assignedtouser'], true);
		}
		$nbassignetouser = count($assignedtouser);

		//if ($nbassignetouser && $action != 'view') $out .= '<br>';
		if ($nbassignetouser) {
			$out .= '<ul class="attendees">';
		}
		$i = 0;
		$ownerid = 0;
		foreach ($assignedtouser as $key => $value) {
			if ($value['id'] == $ownerid) {
				continue;
			}

			$out .= '<li>';
			$userstatic->fetch($value['id']);
			$out .= $userstatic->getNomUrl(-1);
			if ($i == 0) {
				$ownerid = $value['id'];
				$out .= ' (' . $langs->trans("Owner") . ')';
			}
			if ($nbassignetouser > 1 && $action != 'view') {
				$out .= ' <input type="image" style="border: 0px;" src="' . img_picto($langs->trans("Remove"), 'delete', '', 0, 1) . '" value="' . $userstatic->id . '" class="removedassigned reposition" id="removedassigned_' . $userstatic->id . '" name="removedassigned_' . $userstatic->id . '">';
			}
			// Show my availability
			if ($showproperties) {
				if ($ownerid == $value['id'] && is_array($listofuserid) && count($listofuserid) && in_array($ownerid, array_keys($listofuserid))) {
					$out .= '<div class="myavailability inline-block">';
					$out .= '<span class="hideonsmartphone">&nbsp;-&nbsp;<span class="opacitymedium">' . $langs->trans("Availability") . ':</span>  </span><input id="transparency" class="paddingrightonly" ' . ($action == 'view' ? 'disabled' : '') . ' type="checkbox" name="transparency"' . ($listofuserid[$ownerid]['transparency'] ? ' checked' : '') . '><label for="transparency">' . $langs->trans("Busy") . '</label>';
					$out .= '</div>';
				}
			}
			//$out.=' '.($value['mandatory']?$langs->trans("Mandatory"):$langs->trans("Optional"));
			//$out.=' '.($value['transparency']?$langs->trans("Busy"):$langs->trans("NotBusy"));

			$out .= '</li>';
			$i++;
		}
		if ($nbassignetouser) {
			$out .= '</ul>';
		}

		// Method with no ajax
		if ($action != 'view') {
			$out .= '<input type="hidden" class="removedassignedhidden" name="removedassigned" value="">';
			$out .= '<script nonce="' . getNonce() . '" type="text/javascript">jQuery(document).ready(function () {';
			$out .= 'jQuery(".removedassigned").click(function() { jQuery(".removedassignedhidden").val(jQuery(this).val()); });';
			$out .= 'jQuery(".assignedtouser").change(function() { console.log(jQuery(".assignedtouser option:selected").val());';
			$out .= ' if (jQuery(".assignedtouser option:selected").val() > 0) { jQuery("#' . $action . 'assignedtouser").attr("disabled", false); }';
			$out .= ' else { jQuery("#' . $action . 'assignedtouser").attr("disabled", true); }';
			$out .= '});';
			$out .= '})</script>';
			$out .= $this->select_dolusers('', $htmlname, $show_empty, $exclude, $disabled, $include, $enableonly, $force_entity, $maxlength, $showstatus, $morefilter);
			$out .= ' <input type="submit" disabled class="button valignmiddle smallpaddingimp reposition" id="' . $action . 'assignedtouser" name="' . $action . 'assignedtouser" value="' . dol_escape_htmltag($langs->trans("Add")) . '">';
			$out .= '<br>';
		}

		return $out;
	}


	// phpcs:disable PEAR.NamingConventions.ValidFunctionName.ScopeNotCamelCaps

	/**
	 *  Return list of products for customer in Ajax if Ajax activated or go to select_produits_list
	 *
	 * @param int $selected Preselected products
	 * @param string $htmlname Name of HTML select field (must be unique in page).
	 * @param int|string $filtertype Filter on product type (''=nofilter, 0=product, 1=service)
	 * @param int $limit Limit on number of returned lines
	 * @param int $price_level Level of price to show
	 * @param int $status Sell status -1=Return all products, 0=Products not on sell, 1=Products on sell
	 * @param int $finished 2=all, 1=finished, 0=raw material
	 * @param string $selected_input_value Value of preselected input text (for use with ajax)
	 * @param int $hidelabel Hide label (0=no, 1=yes, 2=show search icon (before) and placeholder, 3 search icon after)
	 * @param array $ajaxoptions Options for ajax_autocompleter
	 * @param int $socid Thirdparty Id (to get also price dedicated to this customer)
	 * @param string $showempty '' to not show empty line. Translation key to show an empty line. '1' show empty line with no text.
	 * @param int $forcecombo Force to use combo box
	 * @param string $morecss Add more css on select
	 * @param int $hidepriceinlabel 1=Hide prices in label
	 * @param string $warehouseStatus Warehouse status filter to count the quantity in stock. Following comma separated filter options can be used
	 *                                'warehouseopen' = count products from open warehouses,
	 *                                'warehouseclosed' = count products from closed warehouses,
	 *                                'warehouseinternal' = count products from warehouses for internal correct/transfer only
	 * @param array $selected_combinations Selected combinations. Format: array([attrid] => attrval, [...])
	 * @param string $nooutput No print, return the output into a string
	 * @param int $status_purchase Purchase status -1=Return all products, 0=Products not on purchase, 1=Products on purchase
	 * @return        void|string
	 */
	public function select_produits($selected = '', $htmlname = 'productid', $filtertype = '', $limit = 0, $price_level = 0, $status = 1, $finished = 2, $selected_input_value = '', $hidelabel = 0, $ajaxoptions = array(), $socid = 0, $showempty = '1', $forcecombo = 0, $morecss = '', $hidepriceinlabel = 0, $warehouseStatus = '', $selected_combinations = null, $nooutput = 0, $status_purchase = -1)
	{
		// phpcs:enable
		global $langs, $conf;

		$out = '';

		// check parameters
		$price_level = (!empty($price_level) ? $price_level : 0);
		if (is_null($ajaxoptions)) {
			$ajaxoptions = array();
		}

		if (strval($filtertype) === '' && (isModEnabled("product") || isModEnabled("service"))) {
			if (isModEnabled("product") && !isModEnabled('service')) {
				$filtertype = '0';
			} elseif (!isModEnabled('product') && isModEnabled("service")) {
				$filtertype = '1';
			}
		}

		if (!empty($conf->use_javascript_ajax) && !empty($conf->global->PRODUIT_USE_SEARCH_TO_SELECT)) {
			$placeholder = '';

			if ($selected && empty($selected_input_value)) {
				require_once DOL_DOCUMENT_ROOT . '/product/class/product.class.php';
				$producttmpselect = new Product($this->db);
				$producttmpselect->fetch($selected);
				$selected_input_value = $producttmpselect->ref;
				unset($producttmpselect);
			}
			// handle case where product or service module is disabled + no filter specified
			if ($filtertype == '') {
				if (!isModEnabled('product')) { // when product module is disabled, show services only
					$filtertype = 1;
				} elseif (!isModEnabled('service')) { // when service module is disabled, show products only
					$filtertype = 0;
				}
			}
			// mode=1 means customers products
			$urloption = ($socid > 0 ? 'socid=' . $socid . '&' : '') . 'htmlname=' . $htmlname . '&outjson=1&price_level=' . $price_level . '&type=' . $filtertype . '&mode=1&status=' . $status . '&status_purchase=' . $status_purchase . '&finished=' . $finished . '&hidepriceinlabel=' . $hidepriceinlabel . '&warehousestatus=' . $warehouseStatus;
			$out .= ajax_autocompleter($selected, $htmlname, DOL_URL_ROOT . '/product/ajax/products.php', $urloption, $conf->global->PRODUIT_USE_SEARCH_TO_SELECT, 1, $ajaxoptions);

			if (isModEnabled('variants') && is_array($selected_combinations)) {
				// Code to automatically insert with javascript the select of attributes under the select of product
				// when a parent of variant has been selected.
				$out .= '
				<!-- script to auto show attributes select tags if a variant was selected -->
				<script nonce="' . getNonce() . '">
					// auto show attributes fields
					selected = ' . json_encode($selected_combinations) . ';
					combvalues = {};

					jQuery(document).ready(function () {

						jQuery("input[name=\'prod_entry_mode\']").change(function () {
							if (jQuery(this).val() == \'free\') {
								jQuery(\'div#attributes_box\').empty();
							}
						});

						jQuery("input#' . $htmlname . '").change(function () {

							if (!jQuery(this).val()) {
								jQuery(\'div#attributes_box\').empty();
								return;
							}

							console.log("A change has started. We get variants fields to inject html select");

							jQuery.getJSON("' . DOL_URL_ROOT . '/variants/ajax/getCombinations.php", {
								id: jQuery(this).val()
							}, function (data) {
								jQuery(\'div#attributes_box\').empty();

								jQuery.each(data, function (key, val) {

									combvalues[val.id] = val.values;

									var span = jQuery(document.createElement(\'div\')).css({
										\'display\': \'table-row\'
									});

									span.append(
										jQuery(document.createElement(\'div\')).text(val.label).css({
											\'font-weight\': \'bold\',
											\'display\': \'table-cell\'
										})
									);

									var html = jQuery(document.createElement(\'select\')).attr(\'name\', \'combinations[\' + val.id + \']\').css({
										\'margin-left\': \'15px\',
										\'white-space\': \'pre\'
									}).append(
										jQuery(document.createElement(\'option\')).val(\'\')
									);

									jQuery.each(combvalues[val.id], function (key, val) {
										var tag = jQuery(document.createElement(\'option\')).val(val.id).html(val.value);

										if (selected[val.fk_product_attribute] == val.id) {
											tag.attr(\'selected\', \'selected\');
										}

										html.append(tag);
									});

									span.append(html);
									jQuery(\'div#attributes_box\').append(span);
								});
							})
						});

						' . ($selected ? 'jQuery("input#' . $htmlname . '").change();' : '') . '
					});
				</script>
                ';
			}

			if (empty($hidelabel)) {
				$out .= $langs->trans("RefOrLabel") . ' : ';
			} elseif ($hidelabel > 1) {
				$placeholder = ' placeholder="' . $langs->trans("RefOrLabel") . '"';
				if ($hidelabel == 2) {
					$out .= img_picto($langs->trans("Search"), 'search');
				}
			}
			$out .= '<input type="text" class="minwidth100' . ($morecss ? ' ' . $morecss : '') . '" name="search_' . $htmlname . '" id="search_' . $htmlname . '" value="' . $selected_input_value . '"' . $placeholder . ' ' . (!empty($conf->global->PRODUCT_SEARCH_AUTOFOCUS) ? 'autofocus' : '') . ' />';
			if ($hidelabel == 3) {
				$out .= img_picto($langs->trans("Search"), 'search');
			}
		} else {
			$out .= $this->select_produits_list($selected, $htmlname, $filtertype, $limit, $price_level, '', $status, $finished, 0, $socid, $showempty, $forcecombo, $morecss, $hidepriceinlabel, $warehouseStatus, $status_purchase);
		}

		if (empty($nooutput)) {
			print $out;
		} else {
			return $out;
		}
	}

	// phpcs:disable PEAR.NamingConventions.ValidFunctionName.ScopeNotCamelCaps

	/**
	 *  Return list of BOM for customer in Ajax if Ajax activated or go to select_produits_list
	 *
	 * @param int $selected Preselected BOM id
	 * @param string $htmlname Name of HTML select field (must be unique in page).
	 * @param int $limit Limit on number of returned lines
	 * @param int $status Sell status -1=Return all bom, 0=Draft BOM, 1=Validated BOM
	 * @param int $type type of the BOM (-1=Return all BOM, 0=Return disassemble BOM, 1=Return manufacturing BOM)
	 * @param string $showempty '' to not show empty line. Translation key to show an empty line. '1' show empty line with no text.
	 * @param string $morecss Add more css on select
	 * @param string $nooutput No print, return the output into a string
	 * @param int $forcecombo Force to use combo box
	 * @param array $TProducts Add filter on a defined product
	 * @return        void|string
	 */
	public function select_bom($selected = '', $htmlname = 'bom_id', $limit = 0, $status = 1, $type = 0, $showempty = '1', $morecss = '', $nooutput = '', $forcecombo = 0, $TProducts = [])
	{
		// phpcs:enable
		global $conf, $user, $langs, $db;

		require_once DOL_DOCUMENT_ROOT . '/product/class/product.class.php';

		$error = 0;
		$out = '';

		if (!$forcecombo) {
			include_once DOL_DOCUMENT_ROOT . '/core/lib/ajax.lib.php';
			$events = array();
			$out .= ajax_combobox($htmlname, $events, getDolGlobalInt("PRODUIT_USE_SEARCH_TO_SELECT"));
		}

		$out .= '<select class="flat' . ($morecss ? ' ' . $morecss : '') . '" name="' . $htmlname . '" id="' . $htmlname . '">';

		$sql = 'SELECT b.rowid, b.ref, b.label, b.fk_product';
		$sql .= ' FROM ' . MAIN_DB_PREFIX . 'bom_bom as b';
		$sql .= ' WHERE b.entity IN (' . getEntity('bom') . ')';
		if (!empty($status)) $sql .= ' AND status = ' . (int) $status;
		if (!empty($type)) $sql .= ' AND bomtype = ' . (int) $type;
		if (!empty($TProducts)) $sql .= ' AND fk_product IN (' . $this->db->sanitize(implode(',', $TProducts)) . ')';
		if (!empty($limit)) $sql .= ' LIMIT ' . (int) $limit;
		$resql = $db->query($sql);
		if ($resql) {
			if ($showempty) {
				$out .= '<option value="-1"';
				if (empty($selected)) $out .= ' selected';
				$out .= '>&nbsp;</option>';
			}
			while ($obj = $db->fetch_object($resql)) {
				$product = new Product($db);
				$res = $product->fetch($obj->fk_product);
				$out .= '<option value="' . $obj->rowid . '"';
				if ($obj->rowid == $selected) $out .= 'selected';
				$out .= '>' . $obj->ref . ' - ' . $product->label . ' - ' . $obj->label . '</option>';
			}
		} else {
			$error++;
			dol_print_error($db);
		}
		$out .= '</select>';
		if (empty($nooutput)) {
			print $out;
		} else {
			return $out;
		}
	}

	// phpcs:disable PEAR.NamingConventions.ValidFunctionName.ScopeNotCamelCaps

	/**
	 *    Return list of products for a customer.
	 *  Called by select_produits.
	 *
	 * @param int $selected Preselected product
	 * @param string $htmlname Name of select html
	 * @param string $filtertype Filter on product type (''=nofilter, 0=product, 1=service)
	 * @param int $limit Limit on number of returned lines
	 * @param int $price_level Level of price to show
	 * @param string $filterkey Filter on product
	 * @param int $status -1=Return all products, 0=Products not on sell, 1=Products on sell
	 * @param int $finished Filter on finished field: 2=No filter
	 * @param int $outputmode 0=HTML select string, 1=Array
	 * @param int $socid Thirdparty Id (to get also price dedicated to this customer)
	 * @param string $showempty '' to not show empty line. Translation key to show an empty line. '1' show empty line with no text.
	 * @param int $forcecombo Force to use combo box
	 * @param string $morecss Add more css on select
	 * @param int $hidepriceinlabel 1=Hide prices in label
	 * @param string $warehouseStatus Warehouse status filter to group/count stock. Following comma separated filter options can be used.
	 *                                'warehouseopen' = count products from open warehouses,
	 *                                'warehouseclosed' = count products from closed warehouses,
	 *                                'warehouseinternal' = count products from warehouses for internal correct/transfer only
	 * @param int $status_purchase Purchase status -1=Return all products, 0=Products not on purchase, 1=Products on purchase
	 * @return     array|string                Array of keys for json
	 */
	public function select_produits_list($selected = '', $htmlname = 'productid', $filtertype = '', $limit = 20, $price_level = 0, $filterkey = '', $status = 1, $finished = 2, $outputmode = 0, $socid = 0, $showempty = '1', $forcecombo = 0, $morecss = '', $hidepriceinlabel = 0, $warehouseStatus = '', $status_purchase = -1)
	{
		// phpcs:enable
		global $langs, $conf;
		global $hookmanager;

		$out = '';
		$outarray = array();

		// Units
		if (getDolGlobalInt('PRODUCT_USE_UNITS')) {
			$langs->load('other');
		}

		$warehouseStatusArray = array();
		if (!empty($warehouseStatus)) {
			require_once DOL_DOCUMENT_ROOT . '/product/stock/class/entrepot.class.php';
			if (preg_match('/warehouseclosed/', $warehouseStatus)) {
				$warehouseStatusArray[] = Entrepot::STATUS_CLOSED;
			}
			if (preg_match('/warehouseopen/', $warehouseStatus)) {
				$warehouseStatusArray[] = Entrepot::STATUS_OPEN_ALL;
			}
			if (preg_match('/warehouseinternal/', $warehouseStatus)) {
				$warehouseStatusArray[] = Entrepot::STATUS_OPEN_INTERNAL;
			}
		}

		$selectFields = " p.rowid, p.ref, p.label, p.description, p.barcode, p.fk_country, p.fk_product_type, p.price, p.price_ttc, p.price_base_type, p.tva_tx, p.default_vat_code, p.duration, p.fk_price_expression";
		if (count($warehouseStatusArray)) {
			$selectFieldsGrouped = ", sum(" . $this->db->ifsql("e.statut IS NULL", "0", "ps.reel") . ") as stock"; // e.statut is null if there is no record in stock
		} else {
			$selectFieldsGrouped = ", " . $this->db->ifsql("p.stock IS NULL", 0, "p.stock") . " AS stock";
		}

		$sql = "SELECT ";

		// Add select from hooks
		$parameters = array();
		$reshook = $hookmanager->executeHooks('selectProductsListSelect', $parameters); // Note that $action and $object may have been modified by hook
		if (empty($reshook)) {
			$sql .= $selectFields.$selectFieldsGrouped.$hookmanager->resPrint;
		} else {
			$sql .= $hookmanager->resPrint;
		}

		if (!empty($conf->global->PRODUCT_SORT_BY_CATEGORY)) {
			//Product category
			$sql .= ", (SELECT " . $this->db->prefix() . "categorie_product.fk_categorie
						FROM " . $this->db->prefix() . "categorie_product
						WHERE " . $this->db->prefix() . "categorie_product.fk_product=p.rowid
						LIMIT 1
				) AS categorie_product_id ";
		}

		//Price by customer
		if (!empty($conf->global->PRODUIT_CUSTOMER_PRICES) && !empty($socid)) {
			$sql .= ', pcp.rowid as idprodcustprice, pcp.price as custprice, pcp.price_ttc as custprice_ttc,';
			$sql .= ' pcp.price_base_type as custprice_base_type, pcp.tva_tx as custtva_tx, pcp.default_vat_code as custdefault_vat_code, pcp.ref_customer as custref';
			$selectFields .= ", idprodcustprice, custprice, custprice_ttc, custprice_base_type, custtva_tx, custdefault_vat_code, custref";
		}
		// Units
		if (getDolGlobalInt('PRODUCT_USE_UNITS')) {
			$sql .= ", u.label as unit_long, u.short_label as unit_short, p.weight, p.weight_units, p.length, p.length_units, p.width, p.width_units, p.height, p.height_units, p.surface, p.surface_units, p.volume, p.volume_units";
			$selectFields .= ', unit_long, unit_short, p.weight, p.weight_units, p.length, p.length_units, p.width, p.width_units, p.height, p.height_units, p.surface, p.surface_units, p.volume, p.volume_units';
		}

		// Multilang : we add translation
		if (getDolGlobalInt('MAIN_MULTILANGS')) {
			$sql .= ", pl.label as label_translated";
			$sql .= ", pl.description as description_translated";
			$selectFields .= ", label_translated";
			$selectFields .= ", description_translated";
		}
		// Price by quantity
		if (!empty($conf->global->PRODUIT_CUSTOMER_PRICES_BY_QTY) || !empty($conf->global->PRODUIT_CUSTOMER_PRICES_BY_QTY_MULTIPRICES)) {
			$sql .= ", (SELECT pp.rowid FROM " . $this->db->prefix() . "product_price as pp WHERE pp.fk_product = p.rowid";
			if ($price_level >= 1 && !empty($conf->global->PRODUIT_CUSTOMER_PRICES_BY_QTY_MULTIPRICES)) {
				$sql .= " AND price_level = " . ((int) $price_level);
			}
			$sql .= " ORDER BY date_price";
			$sql .= " DESC LIMIT 1) as price_rowid";
			$sql .= ", (SELECT pp.price_by_qty FROM " . $this->db->prefix() . "product_price as pp WHERE pp.fk_product = p.rowid"; // price_by_qty is 1 if some prices by qty exists in subtable
			if ($price_level >= 1 && !empty($conf->global->PRODUIT_CUSTOMER_PRICES_BY_QTY_MULTIPRICES)) {
				$sql .= " AND price_level = " . ((int) $price_level);
			}
			$sql .= " ORDER BY date_price";
			$sql .= " DESC LIMIT 1) as price_by_qty";
			$selectFields .= ", price_rowid, price_by_qty";
		}

		$sql .= " FROM ".$this->db->prefix()."product as p";
		// Add from (left join) from hooks
		$parameters = array();
		$reshook = $hookmanager->executeHooks('selectProductsListFrom', $parameters); // Note that $action and $object may have been modified by hook
		$sql .= $hookmanager->resPrint;

		if (count($warehouseStatusArray)) {
			$sql .= " LEFT JOIN " . $this->db->prefix() . "product_stock as ps on ps.fk_product = p.rowid";
			$sql .= " LEFT JOIN " . $this->db->prefix() . "entrepot as e on ps.fk_entrepot = e.rowid AND e.entity IN (" . getEntity('stock') . ")";
			$sql .= ' AND e.statut IN (' . $this->db->sanitize($this->db->escape(implode(',', $warehouseStatusArray))) . ')'; // Return line if product is inside the selected stock. If not, an empty line will be returned so we will count 0.
		}

		// include search in supplier ref
		if (!empty($conf->global->MAIN_SEARCH_PRODUCT_BY_FOURN_REF)) {
			$sql .= " LEFT JOIN " . $this->db->prefix() . "product_fournisseur_price as pfp ON p.rowid = pfp.fk_product";
		}

		//Price by customer
		if (!empty($conf->global->PRODUIT_CUSTOMER_PRICES) && !empty($socid)) {
			$sql .= " LEFT JOIN  " . $this->db->prefix() . "product_customer_price as pcp ON pcp.fk_soc=" . ((int) $socid) . " AND pcp.fk_product=p.rowid";
		}
		// Units
		if (getDolGlobalInt('PRODUCT_USE_UNITS')) {
			$sql .= " LEFT JOIN " . $this->db->prefix() . "c_units u ON u.rowid = p.fk_unit";
		}
		// Multilang : we add translation
		if (getDolGlobalInt('MAIN_MULTILANGS')) {
			$sql .= " LEFT JOIN " . $this->db->prefix() . "product_lang as pl ON pl.fk_product = p.rowid ";
			if (!empty($conf->global->PRODUIT_TEXTS_IN_THIRDPARTY_LANGUAGE) && !empty($socid)) {
				require_once DOL_DOCUMENT_ROOT . '/societe/class/societe.class.php';
				$soc = new Societe($this->db);
				$result = $soc->fetch($socid);
				if ($result > 0 && !empty($soc->default_lang)) {
					$sql .= " AND pl.lang = '" . $this->db->escape($soc->default_lang) . "'";
				} else {
					$sql .= " AND pl.lang = '" . $this->db->escape($langs->getDefaultLang()) . "'";
				}
			} else {
				$sql .= " AND pl.lang = '" . $this->db->escape($langs->getDefaultLang()) . "'";
			}
		}

		if (!empty($conf->global->PRODUIT_ATTRIBUTES_HIDECHILD)) {
			$sql .= " LEFT JOIN " . $this->db->prefix() . "product_attribute_combination pac ON pac.fk_product_child = p.rowid";
		}

		$sql .= ' WHERE p.entity IN (' . getEntity('product') . ')';

		if (!empty($conf->global->PRODUIT_ATTRIBUTES_HIDECHILD)) {
			$sql .= " AND pac.rowid IS NULL";
		}

		if ($finished == 0) {
			$sql .= " AND p.finished = " . ((int) $finished);
		} elseif ($finished == 1) {
			$sql .= " AND p.finished = " . ((int) $finished);
			if ($status >= 0) {
				$sql .= " AND p.tosell = " . ((int) $status);
			}
		} elseif ($status >= 0) {
			$sql .= " AND p.tosell = " . ((int) $status);
		}
		if ($status_purchase >= 0) {
			$sql .= " AND p.tobuy = " . ((int) $status_purchase);
		}
		// Filter by product type
		if (strval($filtertype) != '') {
			$sql .= " AND p.fk_product_type = " . ((int) $filtertype);
		} elseif (!isModEnabled('product')) { // when product module is disabled, show services only
			$sql .= " AND p.fk_product_type = 1";
		} elseif (!isModEnabled('service')) { // when service module is disabled, show products only
			$sql .= " AND p.fk_product_type = 0";
		}
		// Add where from hooks
		$parameters = array();
		$reshook = $hookmanager->executeHooks('selectProductsListWhere', $parameters); // Note that $action and $object may have been modified by hook
		$sql .= $hookmanager->resPrint;
		// Add criteria on ref/label
		if ($filterkey != '') {
			$sql .= ' AND (';
			$prefix = empty($conf->global->PRODUCT_DONOTSEARCH_ANYWHERE) ? '%' : ''; // Can use index if PRODUCT_DONOTSEARCH_ANYWHERE is on
			// For natural search
			$scrit = explode(' ', $filterkey);
			$i = 0;
			if (count($scrit) > 1) {
				$sql .= "(";
			}
			foreach ($scrit as $crit) {
				if ($i > 0) {
					$sql .= " AND ";
				}
				$sql .= "(p.ref LIKE '" . $this->db->escape($prefix . $crit) . "%' OR p.label LIKE '" . $this->db->escape($prefix . $crit) . "%'";
				if (getDolGlobalInt('MAIN_MULTILANGS')) {
					$sql .= " OR pl.label LIKE '" . $this->db->escape($prefix . $crit) . "%'";
				}
				if (!empty($conf->global->PRODUIT_CUSTOMER_PRICES) && !empty($socid)) {
					$sql .= " OR pcp.ref_customer LIKE '" . $this->db->escape($prefix . $crit) . "%'";
				}
				if (!empty($conf->global->PRODUCT_AJAX_SEARCH_ON_DESCRIPTION)) {
					$sql .= " OR p.description LIKE '" . $this->db->escape($prefix . $crit) . "%'";
					if (getDolGlobalInt('MAIN_MULTILANGS')) {
						$sql .= " OR pl.description LIKE '" . $this->db->escape($prefix . $crit) . "%'";
					}
				}
				if (!empty($conf->global->MAIN_SEARCH_PRODUCT_BY_FOURN_REF)) {
					$sql .= " OR pfp.ref_fourn LIKE '" . $this->db->escape($prefix . $crit) . "%'";
				}
				$sql .= ")";
				$i++;
			}
			if (count($scrit) > 1) {
				$sql .= ")";
			}
			if (isModEnabled('barcode')) {
				$sql .= " OR p.barcode LIKE '" . $this->db->escape($prefix . $filterkey) . "%'";
			}
			$sql .= ')';
		}
		if (count($warehouseStatusArray)) {
			$sql .= " GROUP BY " . $selectFields;
		}

		//Sort by category
		if (!empty($conf->global->PRODUCT_SORT_BY_CATEGORY)) {
			$sql .= " ORDER BY categorie_product_id ";
			//ASC OR DESC order
			($conf->global->PRODUCT_SORT_BY_CATEGORY == 1) ? $sql .= "ASC" : $sql .= "DESC";
		} else {
			$sql .= $this->db->order("p.ref");
		}

		$sql .= $this->db->plimit($limit, 0);

		// Build output string
		dol_syslog(get_class($this) . "::select_produits_list search products", LOG_DEBUG);
		$result = $this->db->query($sql);
		if ($result) {
			require_once DOL_DOCUMENT_ROOT . '/product/class/product.class.php';
			require_once DOL_DOCUMENT_ROOT . '/product/dynamic_price/class/price_parser.class.php';
			require_once DOL_DOCUMENT_ROOT . '/core/lib/product.lib.php';

			$num = $this->db->num_rows($result);

			$events = null;

			if (!$forcecombo) {
				include_once DOL_DOCUMENT_ROOT . '/core/lib/ajax.lib.php';
				$out .= ajax_combobox($htmlname, $events, getDolGlobalInt("PRODUIT_USE_SEARCH_TO_SELECT"));
			}

			$out .= '<select class="flat' . ($morecss ? ' ' . $morecss : '') . '" name="' . $htmlname . '" id="' . $htmlname . '">';

			$textifempty = '';
			// Do not use textifempty = ' ' or '&nbsp;' here, or search on key will search on ' key'.
			//if (!empty($conf->use_javascript_ajax) || $forcecombo) $textifempty='';
			if (!empty($conf->global->PRODUIT_USE_SEARCH_TO_SELECT)) {
				if ($showempty && !is_numeric($showempty)) {
					$textifempty = $langs->trans($showempty);
				} else {
					$textifempty .= $langs->trans("All");
				}
			} else {
				if ($showempty && !is_numeric($showempty)) {
					$textifempty = $langs->trans($showempty);
				}
			}
			if ($showempty) {
				$out .= '<option value="-1" selected>' . ($textifempty ? $textifempty : '&nbsp;') . '</option>';
			}

			$i = 0;
			while ($num && $i < $num) {
				$opt = '';
				$optJson = array();
				$objp = $this->db->fetch_object($result);

				if ((!empty($conf->global->PRODUIT_CUSTOMER_PRICES_BY_QTY) || !empty($conf->global->PRODUIT_CUSTOMER_PRICES_BY_QTY_MULTIPRICES)) && !empty($objp->price_by_qty) && $objp->price_by_qty == 1) { // Price by quantity will return many prices for the same product
					$sql = "SELECT rowid, quantity, price, unitprice, remise_percent, remise, price_base_type";
					$sql .= " FROM " . $this->db->prefix() . "product_price_by_qty";
					$sql .= " WHERE fk_product_price = " . ((int) $objp->price_rowid);
					$sql .= " ORDER BY quantity ASC";

					dol_syslog(get_class($this) . "::select_produits_list search prices by qty", LOG_DEBUG);
					$result2 = $this->db->query($sql);
					if ($result2) {
						$nb_prices = $this->db->num_rows($result2);
						$j = 0;
						while ($nb_prices && $j < $nb_prices) {
							$objp2 = $this->db->fetch_object($result2);

							$objp->price_by_qty_rowid = $objp2->rowid;
							$objp->price_by_qty_price_base_type = $objp2->price_base_type;
							$objp->price_by_qty_quantity = $objp2->quantity;
							$objp->price_by_qty_unitprice = $objp2->unitprice;
							$objp->price_by_qty_remise_percent = $objp2->remise_percent;
							// For backward compatibility
							$objp->quantity = $objp2->quantity;
							$objp->price = $objp2->price;
							$objp->unitprice = $objp2->unitprice;
							$objp->remise_percent = $objp2->remise_percent;

							//$objp->tva_tx is not overwritten by $objp2 value
							//$objp->default_vat_code is not overwritten by $objp2 value

							$this->constructProductListOption($objp, $opt, $optJson, 0, $selected, $hidepriceinlabel, $filterkey);

							$j++;

							// Add new entry
							// "key" value of json key array is used by jQuery automatically as selected value
							// "label" value of json key array is used by jQuery automatically as text for combo box
							$out .= $opt;
							array_push($outarray, $optJson);
						}
					}
				} else {
					if (isModEnabled('dynamicprices') && !empty($objp->fk_price_expression)) {
						$price_product = new Product($this->db);
						$price_product->fetch($objp->rowid, '', '', 1);

						require_once DOL_DOCUMENT_ROOT . '/product/dynamic_price/class/price_parser.class.php';
						$priceparser = new PriceParser($this->db);
						$price_result = $priceparser->parseProduct($price_product);
						if ($price_result >= 0) {
							$objp->price = $price_result;
							$objp->unitprice = $price_result;
							//Calculate the VAT
							$objp->price_ttc = price2num($objp->price) * (1 + ($objp->tva_tx / 100));
							$objp->price_ttc = price2num($objp->price_ttc, 'MU');
						}
					}

					$this->constructProductListOption($objp, $opt, $optJson, $price_level, $selected, $hidepriceinlabel, $filterkey);
					// Add new entry
					// "key" value of json key array is used by jQuery automatically as selected value
					// "label" value of json key array is used by jQuery automatically as text for combo box
					$out .= $opt;
					array_push($outarray, $optJson);
				}

				$i++;
			}

			$out .= '</select>';

			$this->db->free($result);

			if (empty($outputmode)) {
				return $out;
			}

			return $outarray;
		} else {
			dol_print_error($this->db);
		}

		return '';
	}

	/**
	 * Function to forge the string with OPTIONs of SELECT.
	 * This define value for &$opt and &$optJson.
	 * This function is called by select_produits_list().
	 *
	 * @param object 	$objp 			Resultset of fetch
	 * @param string 	$opt 			Option (var used for returned value in string option format)
	 * @param array 	$optJson 		Option (var used for returned value in json format)
	 * @param int 		$price_level 	Price level
	 * @param string 	$selected 		Preselected value
	 * @param int 		$hidepriceinlabel Hide price in label
	 * @param string 	$filterkey 		Filter key to highlight
	 * @param int 		$novirtualstock Do not load virtual stock, even if slow option STOCK_SHOW_VIRTUAL_STOCK_IN_PRODUCTS_COMBO is on.
	 * @return    void
	 */
	protected function constructProductListOption(&$objp, &$opt, &$optJson, $price_level, $selected, $hidepriceinlabel = 0, $filterkey = '', $novirtualstock = 0)
	{
		global $langs, $conf, $user;
		global $hookmanager;

		$outkey = '';
		$outval = '';
		$outref = '';
		$outlabel = '';
		$outlabel_translated = '';
		$outdesc = '';
		$outdesc_translated = '';
		$outbarcode = '';
		$outorigin = '';
		$outtype = '';
		$outprice_ht = '';
		$outprice_ttc = '';
		$outpricebasetype = '';
		$outtva_tx = '';
		$outdefault_vat_code = '';
		$outqty = 1;
		$outdiscount = 0;

		$maxlengtharticle = (empty($conf->global->PRODUCT_MAX_LENGTH_COMBO) ? 48 : $conf->global->PRODUCT_MAX_LENGTH_COMBO);

		$label = $objp->label;
		if (!empty($objp->label_translated)) {
			$label = $objp->label_translated;
		}
		if (!empty($filterkey) && $filterkey != '') {
			$label = preg_replace('/(' . preg_quote($filterkey, '/') . ')/i', '<strong>$1</strong>', $label, 1);
		}

		$outkey = $objp->rowid;
		$outref = $objp->ref;
		$outrefcust = empty($objp->custref) ? '' : $objp->custref;
		$outlabel = $objp->label;
		$outdesc = $objp->description;
		if (getDolGlobalInt('MAIN_MULTILANGS')) {
			$outlabel_translated = $objp->label_translated;
			$outdesc_translated = $objp->description_translated;
		}
		$outbarcode = $objp->barcode;
		$outorigin = $objp->fk_country;
		$outpbq = empty($objp->price_by_qty_rowid) ? '' : $objp->price_by_qty_rowid;

		$outtype = $objp->fk_product_type;
		$outdurationvalue = $outtype == Product::TYPE_SERVICE ? substr($objp->duration, 0, dol_strlen($objp->duration) - 1) : '';
		$outdurationunit = $outtype == Product::TYPE_SERVICE ? substr($objp->duration, -1) : '';

		if ($outorigin && !empty($conf->global->PRODUCT_SHOW_ORIGIN_IN_COMBO)) {
			require_once DOL_DOCUMENT_ROOT . '/core/lib/company.lib.php';
		}

		// Units
		$outvalUnits = '';
		if (getDolGlobalInt('PRODUCT_USE_UNITS')) {
			if (!empty($objp->unit_short)) {
				$outvalUnits .= ' - ' . $objp->unit_short;
			}
		}
		if (!empty($conf->global->PRODUCT_SHOW_DIMENSIONS_IN_COMBO)) {
			if (!empty($objp->weight) && $objp->weight_units !== null) {
				$unitToShow = showDimensionInBestUnit($objp->weight, $objp->weight_units, 'weight', $langs);
				$outvalUnits .= ' - ' . $unitToShow;
			}
			if ((!empty($objp->length) || !empty($objp->width) || !empty($objp->height)) && $objp->length_units !== null) {
				$unitToShow = $objp->length . ' x ' . $objp->width . ' x ' . $objp->height . ' ' . measuringUnitString(0, 'size', $objp->length_units);
				$outvalUnits .= ' - ' . $unitToShow;
			}
			if (!empty($objp->surface) && $objp->surface_units !== null) {
				$unitToShow = showDimensionInBestUnit($objp->surface, $objp->surface_units, 'surface', $langs);
				$outvalUnits .= ' - ' . $unitToShow;
			}
			if (!empty($objp->volume) && $objp->volume_units !== null) {
				$unitToShow = showDimensionInBestUnit($objp->volume, $objp->volume_units, 'volume', $langs);
				$outvalUnits .= ' - ' . $unitToShow;
			}
		}
		if ($outdurationvalue && $outdurationunit) {
			$da = array(
				'h' => $langs->trans('Hour'),
				'd' => $langs->trans('Day'),
				'w' => $langs->trans('Week'),
				'm' => $langs->trans('Month'),
				'y' => $langs->trans('Year')
			);
			if (isset($da[$outdurationunit])) {
				$outvalUnits .= ' - ' . $outdurationvalue . ' ' . $langs->transnoentities($da[$outdurationunit] . ($outdurationvalue > 1 ? 's' : ''));
			}
		}

		$opt = '<option value="' . $objp->rowid . '"';
		$opt .= ($objp->rowid == $selected) ? ' selected' : '';
		if (!empty($objp->price_by_qty_rowid) && $objp->price_by_qty_rowid > 0) {
			$opt .= ' pbq="' . $objp->price_by_qty_rowid . '" data-pbq="' . $objp->price_by_qty_rowid . '" data-pbqup="' . $objp->price_by_qty_unitprice . '" data-pbqbase="' . $objp->price_by_qty_price_base_type . '" data-pbqqty="' . $objp->price_by_qty_quantity . '" data-pbqpercent="' . $objp->price_by_qty_remise_percent . '"';
		}
		if (isModEnabled('stock') && isset($objp->stock) && ($objp->fk_product_type == Product::TYPE_PRODUCT || !empty($conf->global->STOCK_SUPPORTS_SERVICES))) {
			if (!empty($user->rights->stock->lire)) {
				if ($objp->stock > 0) {
					$opt .= ' class="product_line_stock_ok"';
				} elseif ($objp->stock <= 0) {
					$opt .= ' class="product_line_stock_too_low"';
				}
			}
		}
		if (!empty($conf->global->PRODUIT_TEXTS_IN_THIRDPARTY_LANGUAGE)) {
			$opt .= ' data-labeltrans="' . $outlabel_translated . '"';
			$opt .= ' data-desctrans="' . dol_escape_htmltag($outdesc_translated) . '"';
		}
		$opt .= '>';
		$opt .= $objp->ref;
		if (!empty($objp->custref)) {
			$opt .= ' (' . $objp->custref . ')';
		}
		if ($outbarcode) {
			$opt .= ' (' . $outbarcode . ')';
		}
		$opt .= ' - ' . dol_trunc($label, $maxlengtharticle);
		if ($outorigin && !empty($conf->global->PRODUCT_SHOW_ORIGIN_IN_COMBO)) {
			$opt .= ' (' . getCountry($outorigin, 1) . ')';
		}

		$objRef = $objp->ref;
		if (!empty($objp->custref)) {
			$objRef .= ' (' . $objp->custref . ')';
		}
		if (!empty($filterkey) && $filterkey != '') {
			$objRef = preg_replace('/(' . preg_quote($filterkey, '/') . ')/i', '<strong>$1</strong>', $objRef, 1);
		}
		$outval .= $objRef;
		if ($outbarcode) {
			$outval .= ' (' . $outbarcode . ')';
		}
		$outval .= ' - ' . dol_trunc($label, $maxlengtharticle);
		if ($outorigin && !empty($conf->global->PRODUCT_SHOW_ORIGIN_IN_COMBO)) {
			$outval .= ' (' . getCountry($outorigin, 1) . ')';
		}

		// Units
		$opt .= $outvalUnits;
		$outval .= $outvalUnits;

		$found = 0;

		// Multiprice
		// If we need a particular price level (from 1 to n)
		if (empty($hidepriceinlabel) && $price_level >= 1 && (!empty($conf->global->PRODUIT_MULTIPRICES) || !empty($conf->global->PRODUIT_CUSTOMER_PRICES_BY_QTY_MULTIPRICES))) {
			$sql = "SELECT price, price_ttc, price_base_type, tva_tx, default_vat_code";
			$sql .= " FROM " . $this->db->prefix() . "product_price";
			$sql .= " WHERE fk_product = " . ((int) $objp->rowid);
			$sql .= " AND entity IN (" . getEntity('productprice') . ")";
			$sql .= " AND price_level = " . ((int) $price_level);
			$sql .= " ORDER BY date_price DESC, rowid DESC"; // Warning DESC must be both on date_price and rowid.
			$sql .= " LIMIT 1";

			dol_syslog(get_class($this) . '::constructProductListOption search price for product ' . $objp->rowid . ' AND level ' . $price_level, LOG_DEBUG);
			$result2 = $this->db->query($sql);
			if ($result2) {
				$objp2 = $this->db->fetch_object($result2);
				if ($objp2) {
					$found = 1;
					if ($objp2->price_base_type == 'HT') {
						$opt .= ' - ' . price($objp2->price, 1, $langs, 0, 0, -1, $conf->currency) . ' ' . $langs->trans("HT");
						$outval .= ' - ' . price($objp2->price, 0, $langs, 0, 0, -1, $conf->currency) . ' ' . $langs->transnoentities("HT");
					} else {
						$opt .= ' - ' . price($objp2->price_ttc, 1, $langs, 0, 0, -1, $conf->currency) . ' ' . $langs->trans("TTC");
						$outval .= ' - ' . price($objp2->price_ttc, 0, $langs, 0, 0, -1, $conf->currency) . ' ' . $langs->transnoentities("TTC");
					}
					$outprice_ht = price($objp2->price);
					$outprice_ttc = price($objp2->price_ttc);
					$outpricebasetype = $objp2->price_base_type;
					if (!empty($conf->global->PRODUIT_MULTIPRICES_USE_VAT_PER_LEVEL)) {  // using this option is a bug. kept for backward compatibility
						$outtva_tx = $objp2->tva_tx;                        // We use the vat rate on line of multiprice
						$outdefault_vat_code = $objp2->default_vat_code;    // We use the vat code on line of multiprice
					} else {
						$outtva_tx = $objp->tva_tx;                            // We use the vat rate of product, not the one on line of multiprice
						$outdefault_vat_code = $objp->default_vat_code;        // We use the vat code or product, not the one on line of multiprice
					}
				}
			} else {
				dol_print_error($this->db);
			}
		}

		// Price by quantity
		if (empty($hidepriceinlabel) && !empty($objp->quantity) && $objp->quantity >= 1 && (!empty($conf->global->PRODUIT_CUSTOMER_PRICES_BY_QTY) || !empty($conf->global->PRODUIT_CUSTOMER_PRICES_BY_QTY_MULTIPRICES))) {
			$found = 1;
			$outqty = $objp->quantity;
			$outdiscount = $objp->remise_percent;
			if ($objp->quantity == 1) {
				$opt .= ' - ' . price($objp->unitprice, 1, $langs, 0, 0, -1, $conf->currency) . "/";
				$outval .= ' - ' . price($objp->unitprice, 0, $langs, 0, 0, -1, $conf->currency) . "/";
				$opt .= $langs->trans("Unit"); // Do not use strtolower because it breaks utf8 encoding
				$outval .= $langs->transnoentities("Unit");
			} else {
				$opt .= ' - ' . price($objp->price, 1, $langs, 0, 0, -1, $conf->currency) . "/" . $objp->quantity;
				$outval .= ' - ' . price($objp->price, 0, $langs, 0, 0, -1, $conf->currency) . "/" . $objp->quantity;
				$opt .= $langs->trans("Units"); // Do not use strtolower because it breaks utf8 encoding
				$outval .= $langs->transnoentities("Units");
			}

			$outprice_ht = price($objp->unitprice);
			$outprice_ttc = price($objp->unitprice * (1 + ($objp->tva_tx / 100)));
			$outpricebasetype = $objp->price_base_type;
			$outtva_tx = $objp->tva_tx;                            // This value is the value on product when constructProductListOption is called by select_produits_list even if other field $objp-> are from table price_by_qty
			$outdefault_vat_code = $objp->default_vat_code;        // This value is the value on product when constructProductListOption is called by select_produits_list even if other field $objp-> are from table price_by_qty
		}
		if (empty($hidepriceinlabel) && !empty($objp->quantity) && $objp->quantity >= 1) {
			$opt .= " (" . price($objp->unitprice, 1, $langs, 0, 0, -1, $conf->currency) . "/" . $langs->trans("Unit") . ")"; // Do not use strtolower because it breaks utf8 encoding
			$outval .= " (" . price($objp->unitprice, 0, $langs, 0, 0, -1, $conf->currency) . "/" . $langs->transnoentities("Unit") . ")"; // Do not use strtolower because it breaks utf8 encoding
		}
		if (empty($hidepriceinlabel) && !empty($objp->remise_percent) && $objp->remise_percent >= 1) {
			$opt .= " - " . $langs->trans("Discount") . " : " . vatrate($objp->remise_percent) . ' %';
			$outval .= " - " . $langs->transnoentities("Discount") . " : " . vatrate($objp->remise_percent) . ' %';
		}

		// Price by customer
		if (empty($hidepriceinlabel) && !empty($conf->global->PRODUIT_CUSTOMER_PRICES)) {
			if (!empty($objp->idprodcustprice)) {
				$found = 1;

				if ($objp->custprice_base_type == 'HT') {
					$opt .= ' - ' . price($objp->custprice, 1, $langs, 0, 0, -1, $conf->currency) . ' ' . $langs->trans("HT");
					$outval .= ' - ' . price($objp->custprice, 0, $langs, 0, 0, -1, $conf->currency) . ' ' . $langs->transnoentities("HT");
				} else {
					$opt .= ' - ' . price($objp->custprice_ttc, 1, $langs, 0, 0, -1, $conf->currency) . ' ' . $langs->trans("TTC");
					$outval .= ' - ' . price($objp->custprice_ttc, 0, $langs, 0, 0, -1, $conf->currency) . ' ' . $langs->transnoentities("TTC");
				}

				$outprice_ht = price($objp->custprice);
				$outprice_ttc = price($objp->custprice_ttc);
				$outpricebasetype = $objp->custprice_base_type;
				$outtva_tx = $objp->custtva_tx;
				$outdefault_vat_code = $objp->custdefault_vat_code;
			}
		}

		// If level no defined or multiprice not found, we used the default price
		if (empty($hidepriceinlabel) && !$found) {
			if ($objp->price_base_type == 'HT') {
				$opt .= ' - ' . price($objp->price, 1, $langs, 0, 0, -1, $conf->currency) . ' ' . $langs->trans("HT");
				$outval .= ' - ' . price($objp->price, 0, $langs, 0, 0, -1, $conf->currency) . ' ' . $langs->transnoentities("HT");
			} else {
				$opt .= ' - ' . price($objp->price_ttc, 1, $langs, 0, 0, -1, $conf->currency) . ' ' . $langs->trans("TTC");
				$outval .= ' - ' . price($objp->price_ttc, 0, $langs, 0, 0, -1, $conf->currency) . ' ' . $langs->transnoentities("TTC");
			}
			$outprice_ht = price($objp->price);
			$outprice_ttc = price($objp->price_ttc);
			$outpricebasetype = $objp->price_base_type;
			$outtva_tx = $objp->tva_tx;
			$outdefault_vat_code = $objp->default_vat_code;
		}

		if (isModEnabled('stock') && isset($objp->stock) && ($objp->fk_product_type == Product::TYPE_PRODUCT || !empty($conf->global->STOCK_SUPPORTS_SERVICES))) {
			if (!empty($user->rights->stock->lire)) {
				$opt .= ' - ' . $langs->trans("Stock") . ': ' . price(price2num($objp->stock, 'MS'));

				if ($objp->stock > 0) {
					$outval .= ' - <span class="product_line_stock_ok">';
				} elseif ($objp->stock <= 0) {
					$outval .= ' - <span class="product_line_stock_too_low">';
				}
				$outval .= $langs->transnoentities("Stock") . ': ' . price(price2num($objp->stock, 'MS'));
				$outval .= '</span>';
				if (empty($novirtualstock) && !empty($conf->global->STOCK_SHOW_VIRTUAL_STOCK_IN_PRODUCTS_COMBO)) {  // Warning, this option may slow down combo list generation
					$langs->load("stocks");

					$tmpproduct = new Product($this->db);
					$tmpproduct->fetch($objp->rowid, '', '', '', 1, 1, 1); // Load product without lang and prices arrays (we just need to make ->virtual_stock() after)
					$tmpproduct->load_virtual_stock();
					$virtualstock = $tmpproduct->stock_theorique;

					$opt .= ' - ' . $langs->trans("VirtualStock") . ':' . $virtualstock;

					$outval .= ' - ' . $langs->transnoentities("VirtualStock") . ':';
					if ($virtualstock > 0) {
						$outval .= '<span class="product_line_stock_ok">';
					} elseif ($virtualstock <= 0) {
						$outval .= '<span class="product_line_stock_too_low">';
					}
					$outval .= $virtualstock;
					$outval .= '</span>';

					unset($tmpproduct);
				}
			}
		}

		$parameters = array('objp'=>$objp);
		$reshook = $hookmanager->executeHooks('constructProductListOption', $parameters); // Note that $action and $object may have been modified by hook
		if (empty($reshook)) {
			$opt .= $hookmanager->resPrint;
		} else {
			$opt = $hookmanager->resPrint;
		}

		$opt .= "</option>\n";
		$optJson = array(
			'key' => $outkey,
			'value' => $outref,
			'label' => $outval,
			'label2' => $outlabel,
			'desc' => $outdesc,
			'type' => $outtype,
			'price_ht' => price2num($outprice_ht),
			'price_ttc' => price2num($outprice_ttc),
			'price_ht_locale' => price(price2num($outprice_ht)),
			'price_ttc_locale' => price(price2num($outprice_ttc)),
			'pricebasetype' => $outpricebasetype,
			'tva_tx' => $outtva_tx,
			'default_vat_code' => $outdefault_vat_code,
			'qty' => $outqty,
			'discount' => $outdiscount,
			'duration_value' => $outdurationvalue,
			'duration_unit' => $outdurationunit,
			'pbq' => $outpbq,
			'labeltrans' => $outlabel_translated,
			'desctrans' => $outdesc_translated,
			'ref_customer' => $outrefcust
		);
	}

	// phpcs:disable PEAR.NamingConventions.ValidFunctionName.ScopeNotCamelCaps

	/**
	 *    Return list of products for customer (in Ajax if Ajax activated or go to select_produits_fournisseurs_list)
	 *
	 * @param int $socid Id third party
	 * @param string $selected Preselected product
	 * @param string $htmlname Name of HTML Select
	 * @param string $filtertype Filter on product type (''=nofilter, 0=product, 1=service)
	 * @param string $filtre For a SQL filter
	 * @param array $ajaxoptions Options for ajax_autocompleter
	 * @param int $hidelabel Hide label (0=no, 1=yes)
	 * @param int $alsoproductwithnosupplierprice 1=Add also product without supplier prices
	 * @param string $morecss More CSS
	 * @param string $placeholder Placeholder
	 * @return    void
	 */
	public function select_produits_fournisseurs($socid, $selected = '', $htmlname = 'productid', $filtertype = '', $filtre = '', $ajaxoptions = array(), $hidelabel = 0, $alsoproductwithnosupplierprice = 0, $morecss = '', $placeholder = '')
	{
		// phpcs:enable
		global $langs, $conf;
		global $price_level, $status, $finished;

		if (!isset($status)) {
			$status = 1;
		}

		$selected_input_value = '';
		if (!empty($conf->use_javascript_ajax) && !empty($conf->global->PRODUIT_USE_SEARCH_TO_SELECT)) {
			if ($selected > 0) {
				require_once DOL_DOCUMENT_ROOT . '/product/class/product.class.php';
				$producttmpselect = new Product($this->db);
				$producttmpselect->fetch($selected);
				$selected_input_value = $producttmpselect->ref;
				unset($producttmpselect);
			}

			// mode=2 means suppliers products
			$urloption = ($socid > 0 ? 'socid=' . $socid . '&' : '') . 'htmlname=' . $htmlname . '&outjson=1&price_level=' . $price_level . '&type=' . $filtertype . '&mode=2&status=' . $status . '&finished=' . $finished . '&alsoproductwithnosupplierprice=' . $alsoproductwithnosupplierprice;
			print ajax_autocompleter($selected, $htmlname, DOL_URL_ROOT . '/product/ajax/products.php', $urloption, $conf->global->PRODUIT_USE_SEARCH_TO_SELECT, 0, $ajaxoptions);

			print ($hidelabel ? '' : $langs->trans("RefOrLabel") . ' : ') . '<input type="text" class="minwidth300" name="search_' . $htmlname . '" id="search_' . $htmlname . '" value="' . $selected_input_value . '"' . ($placeholder ? ' placeholder="' . $placeholder . '"' : '') . '>';
		} else {
			print $this->select_produits_fournisseurs_list($socid, $selected, $htmlname, $filtertype, $filtre, '', $status, 0, 0, $alsoproductwithnosupplierprice, $morecss, 0, $placeholder);
		}
	}

	// phpcs:disable PEAR.NamingConventions.ValidFunctionName.ScopeNotCamelCaps

	/**
	 *    Return list of suppliers products
	 *
	 * @param int $socid Id of supplier thirdparty (0 = no filter)
	 * @param int $selected Product price pre-selected (must be 'id' in product_fournisseur_price or 'idprod_IDPROD')
	 * @param string $htmlname Name of HTML select
	 * @param string $filtertype Filter on product type (''=nofilter, 0=product, 1=service)
	 * @param string $filtre Generic filter. Data must not come from user input.
	 * @param string $filterkey Filter of produdts
	 * @param int $statut -1=Return all products, 0=Products not on buy, 1=Products on buy
	 * @param int $outputmode 0=HTML select string, 1=Array
	 * @param int $limit Limit of line number
	 * @param int $alsoproductwithnosupplierprice 1=Add also product without supplier prices
	 * @param string $morecss Add more CSS
	 * @param int $showstockinlist Show stock information (slower).
	 * @param string $placeholder Placeholder
	 * @return array|string                Array of keys for json or HTML component
	 */
	public function select_produits_fournisseurs_list($socid, $selected = '', $htmlname = 'productid', $filtertype = '', $filtre = '', $filterkey = '', $statut = -1, $outputmode = 0, $limit = 100, $alsoproductwithnosupplierprice = 0, $morecss = '', $showstockinlist = 0, $placeholder = '')
	{
		// phpcs:enable
		global $langs, $conf, $user;
		global $hookmanager;

		$out = '';
		$outarray = array();

		$maxlengtharticle = (empty($conf->global->PRODUCT_MAX_LENGTH_COMBO) ? 48 : $conf->global->PRODUCT_MAX_LENGTH_COMBO);

		$langs->load('stocks');
		// Units
		if (getDolGlobalInt('PRODUCT_USE_UNITS')) {
			$langs->load('other');
		}

		$sql = "SELECT p.rowid, p.ref, p.label, p.price, p.duration, p.fk_product_type, p.stock, p.tva_tx as tva_tx_sale, p.default_vat_code as default_vat_code_sale,";
		$sql .= " pfp.ref_fourn, pfp.rowid as idprodfournprice, pfp.price as fprice, pfp.quantity, pfp.remise_percent, pfp.remise, pfp.unitprice,";
		$sql .= " pfp.fk_supplier_price_expression, pfp.fk_product, pfp.tva_tx, pfp.default_vat_code, pfp.fk_soc, s.nom as name,";
		$sql .= " pfp.supplier_reputation";
		// if we use supplier description of the products
		if (!empty($conf->global->PRODUIT_FOURN_TEXTS)) {
			$sql .= ", pfp.desc_fourn as description";
		} else {
			$sql .= ", p.description";
		}
		// Units
		if (getDolGlobalInt('PRODUCT_USE_UNITS')) {
			$sql .= ", u.label as unit_long, u.short_label as unit_short, p.weight, p.weight_units, p.length, p.length_units, p.width, p.width_units, p.height, p.height_units, p.surface, p.surface_units, p.volume, p.volume_units";
		}
		if (isModEnabled('barcode')) {
			$sql .= ", pfp.barcode";
		}
		$sql .= " FROM " . $this->db->prefix() . "product as p";
		$sql .= " LEFT JOIN " . $this->db->prefix() . "product_fournisseur_price as pfp ON ( p.rowid = pfp.fk_product AND pfp.entity IN (" . getEntity('product') . ") )";
		if ($socid > 0) {
			$sql .= " AND pfp.fk_soc = " . ((int) $socid);
		}
		$sql .= " LEFT JOIN " . $this->db->prefix() . "societe as s ON pfp.fk_soc = s.rowid";
		// Units
		if (getDolGlobalInt('PRODUCT_USE_UNITS')) {
			$sql .= " LEFT JOIN " . $this->db->prefix() . "c_units u ON u.rowid = p.fk_unit";
		}
		$sql .= " WHERE p.entity IN (" . getEntity('product') . ")";
		if ($statut != -1) {
			$sql .= " AND p.tobuy = " . ((int) $statut);
		}
		if (strval($filtertype) != '') {
			$sql .= " AND p.fk_product_type = " . ((int) $filtertype);
		}
		if (!empty($filtre)) {
			$sql .= " " . $filtre;
		}
		// Add where from hooks
		$parameters = array();
		$reshook = $hookmanager->executeHooks('selectSuppliersProductsListWhere', $parameters); // Note that $action and $object may have been modified by hook
		$sql .= $hookmanager->resPrint;
		// Add criteria on ref/label
		if ($filterkey != '') {
			$sql .= ' AND (';
			$prefix = empty($conf->global->PRODUCT_DONOTSEARCH_ANYWHERE) ? '%' : ''; // Can use index if PRODUCT_DONOTSEARCH_ANYWHERE is on
			// For natural search
			$scrit = explode(' ', $filterkey);
			$i = 0;
			if (count($scrit) > 1) {
				$sql .= "(";
			}
			foreach ($scrit as $crit) {
				if ($i > 0) {
					$sql .= " AND ";
				}
				$sql .= "(pfp.ref_fourn LIKE '" . $this->db->escape($prefix . $crit) . "%' OR p.ref LIKE '" . $this->db->escape($prefix . $crit) . "%' OR p.label LIKE '" . $this->db->escape($prefix . $crit) . "%'";
				if (!empty($conf->global->PRODUIT_FOURN_TEXTS)) {
					$sql .= " OR pfp.desc_fourn LIKE '" . $this->db->escape($prefix . $crit) . "%'";
				}
				$sql .= ")";
				$i++;
			}
			if (count($scrit) > 1) {
				$sql .= ")";
			}
			if (isModEnabled('barcode')) {
				$sql .= " OR p.barcode LIKE '" . $this->db->escape($prefix . $filterkey) . "%'";
				$sql .= " OR pfp.barcode LIKE '" . $this->db->escape($prefix . $filterkey) . "%'";
			}
			$sql .= ')';
		}
		$sql .= " ORDER BY pfp.ref_fourn DESC, pfp.quantity ASC";
		$sql .= $this->db->plimit($limit, 0);

		// Build output string

		dol_syslog(get_class($this) . "::select_produits_fournisseurs_list", LOG_DEBUG);
		$result = $this->db->query($sql);
		if ($result) {
			require_once DOL_DOCUMENT_ROOT . '/product/dynamic_price/class/price_parser.class.php';
			require_once DOL_DOCUMENT_ROOT . '/core/lib/product.lib.php';

			$num = $this->db->num_rows($result);

			//$out.='<select class="flat" id="select'.$htmlname.'" name="'.$htmlname.'">';	// remove select to have id same with combo and ajax
			$out .= '<select class="flat ' . ($morecss ? ' ' . $morecss : '') . '" id="' . $htmlname . '" name="' . $htmlname . '">';
			if (!$selected) {
				$out .= '<option value="-1" selected>' . ($placeholder ? $placeholder : '&nbsp;') . '</option>';
			} else {
				$out .= '<option value="-1">' . ($placeholder ? $placeholder : '&nbsp;') . '</option>';
			}

			$i = 0;
			while ($i < $num) {
				$objp = $this->db->fetch_object($result);

				if (is_null($objp->idprodfournprice)) {
					// There is no supplier price found, we will use the vat rate for sale
					$objp->tva_tx = $objp->tva_tx_sale;
					$objp->default_vat_code = $objp->default_vat_code_sale;
				}

				$outkey = $objp->idprodfournprice; // id in table of price
				if (!$outkey && $alsoproductwithnosupplierprice) {
					$outkey = 'idprod_' . $objp->rowid; // id of product
				}

				$outref = $objp->ref;
				$outbarcode = $objp->barcode;
				$outqty = 1;
				$outdiscount = 0;
				$outtype = $objp->fk_product_type;
				$outdurationvalue = $outtype == Product::TYPE_SERVICE ? substr($objp->duration, 0, dol_strlen($objp->duration) - 1) : '';
				$outdurationunit = $outtype == Product::TYPE_SERVICE ? substr($objp->duration, -1) : '';

				// Units
				$outvalUnits = '';
				if (getDolGlobalInt('PRODUCT_USE_UNITS')) {
					if (!empty($objp->unit_short)) {
						$outvalUnits .= ' - ' . $objp->unit_short;
					}
					if (!empty($objp->weight) && $objp->weight_units !== null) {
						$unitToShow = showDimensionInBestUnit($objp->weight, $objp->weight_units, 'weight', $langs);
						$outvalUnits .= ' - ' . $unitToShow;
					}
					if ((!empty($objp->length) || !empty($objp->width) || !empty($objp->height)) && $objp->length_units !== null) {
						$unitToShow = $objp->length . ' x ' . $objp->width . ' x ' . $objp->height . ' ' . measuringUnitString(0, 'size', $objp->length_units);
						$outvalUnits .= ' - ' . $unitToShow;
					}
					if (!empty($objp->surface) && $objp->surface_units !== null) {
						$unitToShow = showDimensionInBestUnit($objp->surface, $objp->surface_units, 'surface', $langs);
						$outvalUnits .= ' - ' . $unitToShow;
					}
					if (!empty($objp->volume) && $objp->volume_units !== null) {
						$unitToShow = showDimensionInBestUnit($objp->volume, $objp->volume_units, 'volume', $langs);
						$outvalUnits .= ' - ' . $unitToShow;
					}
					if ($outdurationvalue && $outdurationunit) {
						$da = array(
							'h' => $langs->trans('Hour'),
							'd' => $langs->trans('Day'),
							'w' => $langs->trans('Week'),
							'm' => $langs->trans('Month'),
							'y' => $langs->trans('Year')
						);
						if (isset($da[$outdurationunit])) {
							$outvalUnits .= ' - ' . $outdurationvalue . ' ' . $langs->transnoentities($da[$outdurationunit] . ($outdurationvalue > 1 ? 's' : ''));
						}
					}
				}

				$objRef = $objp->ref;
				if ($filterkey && $filterkey != '') {
					$objRef = preg_replace('/(' . preg_quote($filterkey, '/') . ')/i', '<strong>$1</strong>', $objRef, 1);
				}
				$objRefFourn = $objp->ref_fourn;
				if ($filterkey && $filterkey != '') {
					$objRefFourn = preg_replace('/(' . preg_quote($filterkey, '/') . ')/i', '<strong>$1</strong>', $objRefFourn, 1);
				}
				$label = $objp->label;
				if ($filterkey && $filterkey != '') {
					$label = preg_replace('/(' . preg_quote($filterkey, '/') . ')/i', '<strong>$1</strong>', $label, 1);
				}

				switch ($objp->fk_product_type) {
					case Product::TYPE_PRODUCT:
						$picto = 'product';
						break;
					case Product::TYPE_SERVICE:
						$picto = 'service';
						break;
					default:
						$picto = '';
						break;
				}

				if (empty($picto)) {
					$optlabel = '';
				} else {
					$optlabel = img_object('', $picto, 'class="paddingright classfortooltip"', 0, 0, 1);
				}

				$optlabel .= $objp->ref;
				if (!empty($objp->idprodfournprice) && ($objp->ref != $objp->ref_fourn)) {
					$optlabel .= ' <span class="opacitymedium">(' . $objp->ref_fourn . ')</span>';
				}
				if (isModEnabled('barcode') && !empty($objp->barcode)) {
					$optlabel .= ' (' . $outbarcode . ')';
				}
				$optlabel .= ' - ' . dol_trunc($label, $maxlengtharticle);

				$outvallabel = $objRef;
				if (!empty($objp->idprodfournprice) && ($objp->ref != $objp->ref_fourn)) {
					$outvallabel .= ' (' . $objRefFourn . ')';
				}
				if (isModEnabled('barcode') && !empty($objp->barcode)) {
					$outvallabel .= ' (' . $outbarcode . ')';
				}
				$outvallabel .= ' - ' . dol_trunc($label, $maxlengtharticle);

				// Units
				$optlabel .= $outvalUnits;
				$outvallabel .= $outvalUnits;

				if (!empty($objp->idprodfournprice)) {
					$outqty = $objp->quantity;
					$outdiscount = $objp->remise_percent;
					if (isModEnabled('dynamicprices') && !empty($objp->fk_supplier_price_expression)) {
						$prod_supplier = new ProductFournisseur($this->db);
						$prod_supplier->product_fourn_price_id = $objp->idprodfournprice;
						$prod_supplier->id = $objp->fk_product;
						$prod_supplier->fourn_qty = $objp->quantity;
						$prod_supplier->fourn_tva_tx = $objp->tva_tx;
						$prod_supplier->fk_supplier_price_expression = $objp->fk_supplier_price_expression;

						require_once DOL_DOCUMENT_ROOT . '/product/dynamic_price/class/price_parser.class.php';
						$priceparser = new PriceParser($this->db);
						$price_result = $priceparser->parseProductSupplier($prod_supplier);
						if ($price_result >= 0) {
							$objp->fprice = $price_result;
							if ($objp->quantity >= 1) {
								$objp->unitprice = $objp->fprice / $objp->quantity; // Replace dynamically unitprice
							}
						}
					}
					if ($objp->quantity == 1) {
						$optlabel .= ' - ' . price($objp->fprice * (!empty($conf->global->DISPLAY_DISCOUNTED_SUPPLIER_PRICE) ? (1 - $objp->remise_percent / 100) : 1), 1, $langs, 0, 0, -1, $conf->currency) . "/";
						$outvallabel .= ' - ' . price($objp->fprice * (!empty($conf->global->DISPLAY_DISCOUNTED_SUPPLIER_PRICE) ? (1 - $objp->remise_percent / 100) : 1), 0, $langs, 0, 0, -1, $conf->currency) . "/";
						$optlabel .= $langs->trans("Unit"); // Do not use strtolower because it breaks utf8 encoding
						$outvallabel .= $langs->transnoentities("Unit");
					} else {
						$optlabel .= ' - ' . price($objp->fprice * (!empty($conf->global->DISPLAY_DISCOUNTED_SUPPLIER_PRICE) ? (1 - $objp->remise_percent / 100) : 1), 1, $langs, 0, 0, -1, $conf->currency) . "/" . $objp->quantity;
						$outvallabel .= ' - ' . price($objp->fprice * (!empty($conf->global->DISPLAY_DISCOUNTED_SUPPLIER_PRICE) ? (1 - $objp->remise_percent / 100) : 1), 0, $langs, 0, 0, -1, $conf->currency) . "/" . $objp->quantity;
						$optlabel .= ' ' . $langs->trans("Units"); // Do not use strtolower because it breaks utf8 encoding
						$outvallabel .= ' ' . $langs->transnoentities("Units");
					}

					if ($objp->quantity > 1) {
						$optlabel .= " (" . price($objp->unitprice * (!empty($conf->global->DISPLAY_DISCOUNTED_SUPPLIER_PRICE) ? (1 - $objp->remise_percent / 100) : 1), 1, $langs, 0, 0, -1, $conf->currency) . "/" . $langs->trans("Unit") . ")"; // Do not use strtolower because it breaks utf8 encoding
						$outvallabel .= " (" . price($objp->unitprice * (!empty($conf->global->DISPLAY_DISCOUNTED_SUPPLIER_PRICE) ? (1 - $objp->remise_percent / 100) : 1), 0, $langs, 0, 0, -1, $conf->currency) . "/" . $langs->transnoentities("Unit") . ")"; // Do not use strtolower because it breaks utf8 encoding
					}
					if ($objp->remise_percent >= 1) {
						$optlabel .= " - " . $langs->trans("Discount") . " : " . vatrate($objp->remise_percent) . ' %';
						$outvallabel .= " - " . $langs->transnoentities("Discount") . " : " . vatrate($objp->remise_percent) . ' %';
					}
					if ($objp->duration) {
						$optlabel .= " - " . $objp->duration;
						$outvallabel .= " - " . $objp->duration;
					}
					if (!$socid) {
						$optlabel .= " - " . dol_trunc($objp->name, 8);
						$outvallabel .= " - " . dol_trunc($objp->name, 8);
					}
					if ($objp->supplier_reputation) {
						//TODO dictionary
						$reputations = array('' => $langs->trans('Standard'), 'FAVORITE' => $langs->trans('Favorite'), 'NOTTHGOOD' => $langs->trans('NotTheGoodQualitySupplier'), 'DONOTORDER' => $langs->trans('DoNotOrderThisProductToThisSupplier'));

						$optlabel .= " - " . $reputations[$objp->supplier_reputation];
						$outvallabel .= " - " . $reputations[$objp->supplier_reputation];
					}
				} else {
					if (empty($alsoproductwithnosupplierprice)) {     // No supplier price defined for couple product/supplier
						$optlabel .= " - <span class='opacitymedium'>" . $langs->trans("NoPriceDefinedForThisSupplier") . '</span>';
						$outvallabel .= ' - ' . $langs->transnoentities("NoPriceDefinedForThisSupplier");
					} else // No supplier price defined for product, even on other suppliers
					{
						$optlabel .= " - <span class='opacitymedium'>" . $langs->trans("NoPriceDefinedForThisSupplier") . '</span>';
						$outvallabel .= ' - ' . $langs->transnoentities("NoPriceDefinedForThisSupplier");
					}
				}

				if (isModEnabled('stock') && $showstockinlist && isset($objp->stock) && ($objp->fk_product_type == Product::TYPE_PRODUCT || !empty($conf->global->STOCK_SUPPORTS_SERVICES))) {
					$novirtualstock = ($showstockinlist == 2);

					if (!empty($user->rights->stock->lire)) {
						$outvallabel .= ' - ' . $langs->trans("Stock") . ': ' . price(price2num($objp->stock, 'MS'));

						if ($objp->stock > 0) {
							$optlabel .= ' - <span class="product_line_stock_ok">';
						} elseif ($objp->stock <= 0) {
							$optlabel .= ' - <span class="product_line_stock_too_low">';
						}
						$optlabel .= $langs->transnoentities("Stock") . ':' . price(price2num($objp->stock, 'MS'));
						$optlabel .= '</span>';
						if (empty($novirtualstock) && !empty($conf->global->STOCK_SHOW_VIRTUAL_STOCK_IN_PRODUCTS_COMBO)) {  // Warning, this option may slow down combo list generation
							$langs->load("stocks");

							$tmpproduct = new Product($this->db);
							$tmpproduct->fetch($objp->rowid, '', '', '', 1, 1, 1); // Load product without lang and prices arrays (we just need to make ->virtual_stock() after)
							$tmpproduct->load_virtual_stock();
							$virtualstock = $tmpproduct->stock_theorique;

							$outvallabel .= ' - ' . $langs->trans("VirtualStock") . ':' . $virtualstock;

							$optlabel .= ' - ' . $langs->transnoentities("VirtualStock") . ':';
							if ($virtualstock > 0) {
								$optlabel .= '<span class="product_line_stock_ok">';
							} elseif ($virtualstock <= 0) {
								$optlabel .= '<span class="product_line_stock_too_low">';
							}
							$optlabel .= $virtualstock;
							$optlabel .= '</span>';

							unset($tmpproduct);
						}
					}
				}

				$optstart = '<option value="' . $outkey . '"';
				if ($selected && $selected == $objp->idprodfournprice) {
					$optstart .= ' selected';
				}
				if (empty($objp->idprodfournprice) && empty($alsoproductwithnosupplierprice)) {
					$optstart .= ' disabled';
				}

				if (!empty($objp->idprodfournprice) && $objp->idprodfournprice > 0) {
					$optstart .= ' data-product-id="' . dol_escape_htmltag($objp->rowid) . '"';
					$optstart .= ' data-price-id="' . dol_escape_htmltag($objp->idprodfournprice) . '"';
					$optstart .= ' data-qty="' . dol_escape_htmltag($objp->quantity) . '"';
					$optstart .= ' data-up="' . dol_escape_htmltag(price2num($objp->unitprice)) . '"';
					$optstart .= ' data-up-locale="' . dol_escape_htmltag(price($objp->unitprice)) . '"';
					$optstart .= ' data-discount="' . dol_escape_htmltag($outdiscount) . '"';
					$optstart .= ' data-tvatx="' . dol_escape_htmltag(price2num($objp->tva_tx)) . '"';
					$optstart .= ' data-tvatx-formated="' . dol_escape_htmltag(price($objp->tva_tx, 0, $langs, 1, -1, 2)) . '"';
					$optstart .= ' data-default-vat-code="' . dol_escape_htmltag($objp->default_vat_code) . '"';
				}
				$optstart .= ' data-description="' . dol_escape_htmltag($objp->description, 0, 1) . '"';

				$outarrayentry = array(
					'key' => $outkey,
					'value' => $outref,
					'label' => $outvallabel,
					'qty' => $outqty,
					'price_qty_ht' => price2num($objp->fprice, 'MU'),    // Keep higher resolution for price for the min qty
					'price_unit_ht' => price2num($objp->unitprice, 'MU'),    // This is used to fill the Unit Price
					'price_ht' => price2num($objp->unitprice, 'MU'),        // This is used to fill the Unit Price (for compatibility)
					'tva_tx_formated' => price($objp->tva_tx, 0, $langs, 1, -1, 2),
					'tva_tx' => price2num($objp->tva_tx),
					'default_vat_code' => $objp->default_vat_code,
					'discount' => $outdiscount,
					'type' => $outtype,
					'duration_value' => $outdurationvalue,
					'duration_unit' => $outdurationunit,
					'disabled' => (empty($objp->idprodfournprice) ? true : false),
					'description' => $objp->description
				);

				$parameters = array(
					'objp' => &$objp,
					'optstart' => &$optstart,
					'optlabel' => &$optlabel,
					'outvallabel' => &$outvallabel,
					'outarrayentry' => &$outarrayentry
				);
				$reshook = $hookmanager->executeHooks('selectProduitsFournisseurListOption', $parameters, $this);


				// Add new entry
				// "key" value of json key array is used by jQuery automatically as selected value. Example: 'type' = product or service, 'price_ht' = unit price without tax
				// "label" value of json key array is used by jQuery automatically as text for combo box
				$out .= $optstart . ' data-html="' . dol_escape_htmltag($optlabel) . '">' . $optlabel . "</option>\n";
				array_push(
					$outarray,
					array('key' => $outkey,
						'value' => $outref,
						'label' => $outvallabel,
						'qty' => $outqty,
						'price_qty_ht' => price2num($objp->fprice, 'MU'),        // Keep higher resolution for price for the min qty
						'price_qty_ht_locale' => price($objp->fprice),
						'price_unit_ht' => price2num($objp->unitprice, 'MU'),    // This is used to fill the Unit Price
						'price_unit_ht_locale' => price($objp->unitprice),
						'price_ht' => price2num($objp->unitprice, 'MU'),        // This is used to fill the Unit Price (for compatibility)
						'tva_tx_formated' => price($objp->tva_tx),
						'tva_tx' => price2num($objp->tva_tx),
						'default_vat_code' => $objp->default_vat_code,
						'discount' => $outdiscount,
						'type' => $outtype,
						'duration_value' => $outdurationvalue,
						'duration_unit' => $outdurationunit,
						'disabled' => (empty($objp->idprodfournprice) ? true : false),
						'description' => $objp->description
					)
				);
				// Exemple of var_dump $outarray
				// array(1) {[0]=>array(6) {[key"]=>string(1) "2" ["value"]=>string(3) "ppp"
				//           ["label"]=>string(76) "ppp (<strong>f</strong>ff2) - ppp - 20,00 Euros/1unité (20,00 Euros/unité)"
				//      	 ["qty"]=>string(1) "1" ["discount"]=>string(1) "0" ["disabled"]=>bool(false)
				//}
				//var_dump($outval); var_dump(utf8_check($outval)); var_dump(json_encode($outval));
				//$outval=array('label'=>'ppp (<strong>f</strong>ff2) - ppp - 20,00 Euros/ Unité (20,00 Euros/unité)');
				//var_dump($outval); var_dump(utf8_check($outval)); var_dump(json_encode($outval));

				$i++;
			}
			$out .= '</select>';

			$this->db->free($result);

			include_once DOL_DOCUMENT_ROOT . '/core/lib/ajax.lib.php';
			$out .= ajax_combobox($htmlname);
		} else {
			dol_print_error($this->db);
		}

		if (empty($outputmode)) {
			return $out;
		}
		return $outarray;
	}

	// phpcs:disable PEAR.NamingConventions.ValidFunctionName.ScopeNotCamelCaps

	/**
	 *    Return list of suppliers prices for a product
	 *
	 * @param int $productid Id of product
	 * @param string $htmlname Name of HTML field
	 * @param int $selected_supplier Pre-selected supplier if more than 1 result
	 * @return        string
	 */
	public function select_product_fourn_price($productid, $htmlname = 'productfournpriceid', $selected_supplier = '')
	{
		// phpcs:enable
		global $langs, $conf;

		$langs->load('stocks');

		$sql = "SELECT p.rowid, p.ref, p.label, p.price, p.duration, pfp.fk_soc,";
		$sql .= " pfp.ref_fourn, pfp.rowid as idprodfournprice, pfp.price as fprice, pfp.remise_percent, pfp.quantity, pfp.unitprice,";
		$sql .= " pfp.fk_supplier_price_expression, pfp.fk_product, pfp.tva_tx, s.nom as name";
		$sql .= " FROM " . $this->db->prefix() . "product as p";
		$sql .= " LEFT JOIN " . $this->db->prefix() . "product_fournisseur_price as pfp ON p.rowid = pfp.fk_product";
		$sql .= " LEFT JOIN " . $this->db->prefix() . "societe as s ON pfp.fk_soc = s.rowid";
		$sql .= " WHERE pfp.entity IN (" . getEntity('productsupplierprice') . ")";
		$sql .= " AND p.tobuy = 1";
		$sql .= " AND s.fournisseur = 1";
		$sql .= " AND p.rowid = " . ((int) $productid);
		if (empty($conf->global->PRODUCT_BEST_SUPPLIER_PRICE_PRESELECTED)) {
			$sql .= " ORDER BY s.nom, pfp.ref_fourn DESC";
		} else {
			$sql .= " ORDER BY pfp.unitprice ASC";
		}

		dol_syslog(get_class($this) . "::select_product_fourn_price", LOG_DEBUG);
		$result = $this->db->query($sql);

		if ($result) {
			$num = $this->db->num_rows($result);

			$form = '<select class="flat" id="select_' . $htmlname . '" name="' . $htmlname . '">';

			if (!$num) {
				$form .= '<option value="0">-- ' . $langs->trans("NoSupplierPriceDefinedForThisProduct") . ' --</option>';
			} else {
				require_once DOL_DOCUMENT_ROOT . '/product/dynamic_price/class/price_parser.class.php';
				$form .= '<option value="0">&nbsp;</option>';

				$i = 0;
				while ($i < $num) {
					$objp = $this->db->fetch_object($result);

					$opt = '<option value="' . $objp->idprodfournprice . '"';
					//if there is only one supplier, preselect it
					if ($num == 1 || ($selected_supplier > 0 && $objp->fk_soc == $selected_supplier) || ($i == 0 && !empty($conf->global->PRODUCT_BEST_SUPPLIER_PRICE_PRESELECTED))) {
						$opt .= ' selected';
					}
					$opt .= '>' . $objp->name . ' - ' . $objp->ref_fourn . ' - ';

					if (isModEnabled('dynamicprices') && !empty($objp->fk_supplier_price_expression)) {
						$prod_supplier = new ProductFournisseur($this->db);
						$prod_supplier->product_fourn_price_id = $objp->idprodfournprice;
						$prod_supplier->id = $productid;
						$prod_supplier->fourn_qty = $objp->quantity;
						$prod_supplier->fourn_tva_tx = $objp->tva_tx;
						$prod_supplier->fk_supplier_price_expression = $objp->fk_supplier_price_expression;

						require_once DOL_DOCUMENT_ROOT . '/product/dynamic_price/class/price_parser.class.php';
						$priceparser = new PriceParser($this->db);
						$price_result = $priceparser->parseProductSupplier($prod_supplier);
						if ($price_result >= 0) {
							$objp->fprice = $price_result;
							if ($objp->quantity >= 1) {
								$objp->unitprice = $objp->fprice / $objp->quantity;
							}
						}
					}
					if ($objp->quantity == 1) {
						$opt .= price($objp->fprice * (!empty($conf->global->DISPLAY_DISCOUNTED_SUPPLIER_PRICE) ? (1 - $objp->remise_percent / 100) : 1), 1, $langs, 0, 0, -1, $conf->currency) . "/";
					}

					$opt .= $objp->quantity . ' ';

					if ($objp->quantity == 1) {
						$opt .= $langs->trans("Unit");
					} else {
						$opt .= $langs->trans("Units");
					}
					if ($objp->quantity > 1) {
						$opt .= " - ";
						$opt .= price($objp->unitprice * (!empty($conf->global->DISPLAY_DISCOUNTED_SUPPLIER_PRICE) ? (1 - $objp->remise_percent / 100) : 1), 1, $langs, 0, 0, -1, $conf->currency) . "/" . $langs->trans("Unit");
					}
					if ($objp->duration) {
						$opt .= " - " . $objp->duration;
					}
					$opt .= "</option>\n";

					$form .= $opt;
					$i++;
				}
			}

			$form .= '</select>';
			$this->db->free($result);
			return $form;
		} else {
			dol_print_error($this->db);
			return '';
		}
	}

	// phpcs:disable PEAR.NamingConventions.ValidFunctionName.ScopeNotCamelCaps

	/**
	 *    Return list of delivery address
	 *
	 * @param string $selected Id contact pre-selectionn
	 * @param int $socid Id of company
	 * @param string $htmlname Name of HTML field
	 * @param int $showempty Add an empty field
	 * @return    integer
	 */
	public function select_address($selected, $socid, $htmlname = 'address_id', $showempty = 0)
	{
		// phpcs:enable
		// looking for users
		$sql = "SELECT a.rowid, a.label";
		$sql .= " FROM " . $this->db->prefix() . "societe_address as a";
		$sql .= " WHERE a.fk_soc = " . ((int) $socid);
		$sql .= " ORDER BY a.label ASC";

		dol_syslog(get_class($this) . "::select_address", LOG_DEBUG);
		$resql = $this->db->query($sql);
		if ($resql) {
			print '<select class="flat" id="select_' . $htmlname . '" name="' . $htmlname . '">';
			if ($showempty) {
				print '<option value="0">&nbsp;</option>';
			}
			$num = $this->db->num_rows($resql);
			$i = 0;
			if ($num) {
				while ($i < $num) {
					$obj = $this->db->fetch_object($resql);

					if ($selected && $selected == $obj->rowid) {
						print '<option value="' . $obj->rowid . '" selected>' . $obj->label . '</option>';
					} else {
						print '<option value="' . $obj->rowid . '">' . $obj->label . '</option>';
					}
					$i++;
				}
			}
			print '</select>';
			return $num;
		} else {
			dol_print_error($this->db);
			return -1;
		}
	}

	// phpcs:disable PEAR.NamingConventions.ValidFunctionName.ScopeNotCamelCaps

	/**
	 *      Load into cache list of payment terms
	 *
	 * @return     int             Nb of lines loaded, <0 if KO
	 */
	public function load_cache_conditions_paiements()
	{
		// phpcs:enable
		global $langs;

		$num = count($this->cache_conditions_paiements);
		if ($num > 0) {
			return 0; // Cache already loaded
		}

		dol_syslog(__METHOD__, LOG_DEBUG);

		$sql = "SELECT rowid, code, libelle as label, deposit_percent";
		$sql .= " FROM " . $this->db->prefix() . 'c_payment_term';
		$sql .= " WHERE entity IN (" . getEntity('c_payment_term') . ")";
		$sql .= " AND active > 0";
		$sql .= " ORDER BY sortorder";

		$resql = $this->db->query($sql);
		if ($resql) {
			$num = $this->db->num_rows($resql);
			$i = 0;
			while ($i < $num) {
				$obj = $this->db->fetch_object($resql);

				// Si traduction existe, on l'utilise, sinon on prend le libelle par defaut
				$label = ($langs->trans("PaymentConditionShort" . $obj->code) != ("PaymentConditionShort" . $obj->code) ? $langs->trans("PaymentConditionShort" . $obj->code) : ($obj->label != '-' ? $obj->label : ''));
				$this->cache_conditions_paiements[$obj->rowid]['code'] = $obj->code;
				$this->cache_conditions_paiements[$obj->rowid]['label'] = $label;
				$this->cache_conditions_paiements[$obj->rowid]['deposit_percent'] = $obj->deposit_percent;
				$i++;
			}

			//$this->cache_conditions_paiements=dol_sort_array($this->cache_conditions_paiements, 'label', 'asc', 0, 0, 1);		// We use the field sortorder of table

			return $num;
		} else {
			dol_print_error($this->db);
			return -1;
		}
	}

	// phpcs:disable PEAR.NamingConventions.ValidFunctionName.ScopeNotCamelCaps

	/**
	 *      Load int a cache property th elist of possible delivery delays.
	 *
	 * @return     int             Nb of lines loaded, <0 if KO
	 */
	public function load_cache_availability()
	{
		// phpcs:enable
		global $langs;

		$num = count($this->cache_availability);    // TODO Use $conf->cache['availability'] instead of $this->cache_availability
		if ($num > 0) {
			return 0; // Cache already loaded
		}

		dol_syslog(__METHOD__, LOG_DEBUG);

		$langs->load('propal');

		$sql = "SELECT rowid, code, label, position";
		$sql .= " FROM " . $this->db->prefix() . 'c_availability';
		$sql .= " WHERE active > 0";

		$resql = $this->db->query($sql);
		if ($resql) {
			$num = $this->db->num_rows($resql);
			$i = 0;
			while ($i < $num) {
				$obj = $this->db->fetch_object($resql);

				// Si traduction existe, on l'utilise, sinon on prend le libelle par defaut
				$label = ($langs->trans("AvailabilityType" . $obj->code) != ("AvailabilityType" . $obj->code) ? $langs->trans("AvailabilityType" . $obj->code) : ($obj->label != '-' ? $obj->label : ''));
				$this->cache_availability[$obj->rowid]['code'] = $obj->code;
				$this->cache_availability[$obj->rowid]['label'] = $label;
				$this->cache_availability[$obj->rowid]['position'] = $obj->position;
				$i++;
			}

			$this->cache_availability = dol_sort_array($this->cache_availability, 'position', 'asc', 0, 0, 1);

			return $num;
		} else {
			dol_print_error($this->db);
			return -1;
		}
	}

	/**
	 *      Retourne la liste des types de delais de livraison possibles
	 *
	 * @param int $selected Id du type de delais pre-selectionne
	 * @param string $htmlname Nom de la zone select
	 * @param string $filtertype To add a filter
	 * @param int $addempty Add empty entry
	 * @param string $morecss More CSS
	 * @return    void
	 */
	public function selectAvailabilityDelay($selected = '', $htmlname = 'availid', $filtertype = '', $addempty = 0, $morecss = '')
	{
		global $langs, $user;

		$this->load_cache_availability();

		dol_syslog(__METHOD__ . " selected=" . $selected . ", htmlname=" . $htmlname, LOG_DEBUG);

		print '<select id="' . $htmlname . '" class="flat' . ($morecss ? ' ' . $morecss : '') . '" name="' . $htmlname . '">';
		if ($addempty) {
			print '<option value="0">&nbsp;</option>';
		}
		foreach ($this->cache_availability as $id => $arrayavailability) {
			if ($selected == $id) {
				print '<option value="' . $id . '" selected>';
			} else {
				print '<option value="' . $id . '">';
			}
			print dol_escape_htmltag($arrayavailability['label']);
			print '</option>';
		}
		print '</select>';
		if ($user->admin) {
			print info_admin($langs->trans("YouCanChangeValuesForThisListFromDictionarySetup"), 1);
		}
		print ajax_combobox($htmlname);
	}

	/**
	 *      Load into cache cache_demand_reason, array of input reasons
	 *
	 * @return     int             Nb of lines loaded, <0 if KO
	 */
	public function loadCacheInputReason()
	{
		global $langs;

		$num = count($this->cache_demand_reason);    // TODO Use $conf->cache['input_reason'] instead of $this->cache_demand_reason
		if ($num > 0) {
			return 0; // Cache already loaded
		}

		$sql = "SELECT rowid, code, label";
		$sql .= " FROM " . $this->db->prefix() . 'c_input_reason';
		$sql .= " WHERE active > 0";

		$resql = $this->db->query($sql);
		if ($resql) {
			$num = $this->db->num_rows($resql);
			$i = 0;
			$tmparray = array();
			while ($i < $num) {
				$obj = $this->db->fetch_object($resql);

				// Si traduction existe, on l'utilise, sinon on prend le libelle par defaut
				$label = ($obj->label != '-' ? $obj->label : '');
				if ($langs->trans("DemandReasonType" . $obj->code) != ("DemandReasonType" . $obj->code)) {
					$label = $langs->trans("DemandReasonType" . $obj->code); // So translation key DemandReasonTypeSRC_XXX will work
				}
				if ($langs->trans($obj->code) != $obj->code) {
					$label = $langs->trans($obj->code); // So translation key SRC_XXX will work
				}

				$tmparray[$obj->rowid]['id'] = $obj->rowid;
				$tmparray[$obj->rowid]['code'] = $obj->code;
				$tmparray[$obj->rowid]['label'] = $label;
				$i++;
			}

			$this->cache_demand_reason = dol_sort_array($tmparray, 'label', 'asc', 0, 0, 1);

			unset($tmparray);
			return $num;
		} else {
			dol_print_error($this->db);
			return -1;
		}
	}

	/**
	 *    Return list of input reason (events that triggered an object creation, like after sending an emailing, making an advert, ...)
	 *  List found into table c_input_reason loaded by loadCacheInputReason
	 *
	 * @param int $selected Id or code of type origin to select by default
	 * @param string $htmlname Nom de la zone select
	 * @param string $exclude To exclude a code value (Example: SRC_PROP)
	 * @param int $addempty Add an empty entry
	 * @param string $morecss Add more css to the HTML select component
	 * @param int $notooltip Do not show the tooltip for admin
	 * @return    void
	 */
	public function selectInputReason($selected = '', $htmlname = 'demandreasonid', $exclude = '', $addempty = 0, $morecss = '', $notooltip = 0)
	{
		global $langs, $user;

		$this->loadCacheInputReason();

		print '<select class="flat' . ($morecss ? ' ' . $morecss : '') . '" id="select_' . $htmlname . '" name="' . $htmlname . '">';
		if ($addempty) {
			print '<option value="0"' . (empty($selected) ? ' selected' : '') . '>&nbsp;</option>';
		}
		foreach ($this->cache_demand_reason as $id => $arraydemandreason) {
			if ($arraydemandreason['code'] == $exclude) {
				continue;
			}

			if ($selected && ($selected == $arraydemandreason['id'] || $selected == $arraydemandreason['code'])) {
				print '<option value="' . $arraydemandreason['id'] . '" selected>';
			} else {
				print '<option value="' . $arraydemandreason['id'] . '">';
			}
			$label = $arraydemandreason['label']; // Translation of label was already done into the ->loadCacheInputReason
			print $langs->trans($label);
			print '</option>';
		}
		print '</select>';
		if ($user->admin && empty($notooltip)) {
			print info_admin($langs->trans("YouCanChangeValuesForThisListFromDictionarySetup"), 1);
		}
		print ajax_combobox('select_' . $htmlname);
	}

	// phpcs:disable PEAR.NamingConventions.ValidFunctionName.ScopeNotCamelCaps

	/**
	 *      Charge dans cache la liste des types de paiements possibles
	 *
	 * @return     int                 Nb of lines loaded, <0 if KO
	 */
	public function load_cache_types_paiements()
	{
		// phpcs:enable
		global $langs;

		$num = count($this->cache_types_paiements);        // TODO Use $conf->cache['payment_mode'] instead of $this->cache_types_paiements
		if ($num > 0) {
			return $num; // Cache already loaded
		}

		dol_syslog(__METHOD__, LOG_DEBUG);

		$this->cache_types_paiements = array();

		$sql = "SELECT id, code, libelle as label, type, active";
		$sql .= " FROM " . $this->db->prefix() . "c_paiement";
		$sql .= " WHERE entity IN (" . getEntity('c_paiement') . ")";

		$resql = $this->db->query($sql);
		if ($resql) {
			$num = $this->db->num_rows($resql);
			$i = 0;
			while ($i < $num) {
				$obj = $this->db->fetch_object($resql);

				// Si traduction existe, on l'utilise, sinon on prend le libelle par defaut
				$label = ($langs->transnoentitiesnoconv("PaymentTypeShort" . $obj->code) != ("PaymentTypeShort" . $obj->code) ? $langs->transnoentitiesnoconv("PaymentTypeShort" . $obj->code) : ($obj->label != '-' ? $obj->label : ''));
				$this->cache_types_paiements[$obj->id]['id'] = $obj->id;
				$this->cache_types_paiements[$obj->id]['code'] = $obj->code;
				$this->cache_types_paiements[$obj->id]['label'] = $label;
				$this->cache_types_paiements[$obj->id]['type'] = $obj->type;
				$this->cache_types_paiements[$obj->id]['active'] = $obj->active;
				$i++;
			}

			$this->cache_types_paiements = dol_sort_array($this->cache_types_paiements, 'label', 'asc', 0, 0, 1);

			return $num;
		} else {
			dol_print_error($this->db);
			return -1;
		}
	}


	// phpcs:disable PEAR.NamingConventions.ValidFunctionName.ScopeNotCamelCaps

	/**
	 *    print list of payment modes.
	 *    Constant MAIN_DEFAULT_PAYMENT_TERM_ID can be used to set default value but scope is all application, probably not what you want.
	 *    See instead to force the default value by the caller.
	 *
	 * @param int $selected Id of payment term to preselect by default
	 * @param string $htmlname Nom de la zone select
	 * @param int $filtertype If > 0, include payment terms with deposit percentage (for objects other than invoices and invoice templates)
	 * @param int $addempty Add an empty entry
	 * @param int $noinfoadmin 0=Add admin info, 1=Disable admin info
	 * @param string $morecss Add more CSS on select tag
	 * @param string $deposit_percent < 0 : deposit_percent input makes no sense (for example, in list filters)
	 *                                0 : use default deposit percentage from entry
	 *                                > 0 : force deposit percentage (for example, from company object)
	 * @return    void
	 * @deprecated
	 */
	public function select_conditions_paiements($selected = 0, $htmlname = 'condid', $filtertype = -1, $addempty = 0, $noinfoadmin = 0, $morecss = '', $deposit_percent = -1)
	{
		// phpcs:enable
		print $this->getSelectConditionsPaiements($selected, $htmlname, $filtertype, $addempty, $noinfoadmin, $morecss, $deposit_percent);
	}


	/**
	 *    Return list of payment modes.
	 *    Constant MAIN_DEFAULT_PAYMENT_TERM_ID can be used to set default value but scope is all application, probably not what you want.
	 *    See instead to force the default value by the caller.
	 *
	 * @param int $selected Id of payment term to preselect by default
	 * @param string $htmlname Nom de la zone select
	 * @param int $filtertype If > 0, include payment terms with deposit percentage (for objects other than invoices and invoice templates)
	 * @param int $addempty Add an empty entry
	 * @param int $noinfoadmin 0=Add admin info, 1=Disable admin info
	 * @param string $morecss Add more CSS on select tag
	 * @param string $deposit_percent < 0 : deposit_percent input makes no sense (for example, in list filters)
	 *                                0 : use default deposit percentage from entry
	 *                                > 0 : force deposit percentage (for example, from company object)
	 * @return    string                        String for the HTML select component
	 */
	public function getSelectConditionsPaiements($selected = 0, $htmlname = 'condid', $filtertype = -1, $addempty = 0, $noinfoadmin = 0, $morecss = '', $deposit_percent = -1)
	{
		global $langs, $user, $conf;

		$out = '';
		dol_syslog(__METHOD__ . " selected=" . $selected . ", htmlname=" . $htmlname, LOG_DEBUG);

		$this->load_cache_conditions_paiements();

		// Set default value if not already set by caller
		if (empty($selected) && !empty($conf->global->MAIN_DEFAULT_PAYMENT_TERM_ID)) {
			dol_syslog(__METHOD__ . "Using deprecated option MAIN_DEFAULT_PAYMENT_TERM_ID", LOG_NOTICE);
			$selected = $conf->global->MAIN_DEFAULT_PAYMENT_TERM_ID;
		}

		$out .= '<select id="' . $htmlname . '" class="flat selectpaymentterms' . ($morecss ? ' ' . $morecss : '') . '" name="' . $htmlname . '">';
		if ($addempty) {
			$out .= '<option value="0">&nbsp;</option>';
		}

		$selectedDepositPercent = null;

		foreach ($this->cache_conditions_paiements as $id => $arrayconditions) {
			if ($filtertype <= 0 && !empty($arrayconditions['deposit_percent'])) {
				continue;
			}

			if ($selected == $id) {
				$selectedDepositPercent = $deposit_percent > 0 ? $deposit_percent : $arrayconditions['deposit_percent'];
				$out .= '<option value="' . $id . '" data-deposit_percent="' . $arrayconditions['deposit_percent'] . '" selected>';
			} else {
				$out .= '<option value="' . $id . '" data-deposit_percent="' . $arrayconditions['deposit_percent'] . '">';
			}
			$label = $arrayconditions['label'];

			if (!empty($arrayconditions['deposit_percent'])) {
				$label = str_replace('__DEPOSIT_PERCENT__', $deposit_percent > 0 ? $deposit_percent : $arrayconditions['deposit_percent'], $label);
			}

			$out .= $label;
			$out .= '</option>';
		}
		$out .= '</select>';
		if ($user->admin && empty($noinfoadmin)) {
			$out .= info_admin($langs->trans("YouCanChangeValuesForThisListFromDictionarySetup"), 1);
		}
		$out .= ajax_combobox($htmlname);

		if ($deposit_percent >= 0) {
			$out .= ' <span id="' . $htmlname . '_deposit_percent_container"' . (empty($selectedDepositPercent) ? ' style="display: none"' : '') . '>';
			$out .= $langs->trans('DepositPercent') . ' : ';
			$out .= '<input id="' . $htmlname . '_deposit_percent" name="' . $htmlname . '_deposit_percent" class="maxwidth50" value="' . $deposit_percent . '" />';
			$out .= '</span>';
			$out .= '
				<script nonce="' . getNonce() . '">
					$(document).ready(function () {
						$("#' . $htmlname . '").change(function () {
							let $selected = $(this).find("option:selected");
							let depositPercent = $selected.attr("data-deposit_percent");

							if (depositPercent.length > 0) {
								$("#' . $htmlname . '_deposit_percent_container").show().find("#' . $htmlname . '_deposit_percent").val(depositPercent);
							} else {
								$("#' . $htmlname . '_deposit_percent_container").hide();
							}

							return true;
						});
					});
				</script>';
		}

		return $out;
	}


	// phpcs:disable PEAR.NamingConventions.ValidFunctionName.ScopeNotCamelCaps

	/**
	 * Return list of payment methods
	 * Constant MAIN_DEFAULT_PAYMENT_TYPE_ID can used to set default value but scope is all application, probably not what you want.
	 *
	 * @param 	string 	$selected 		Id or code or preselected payment mode
	 * @param 	string 	$htmlname 		Name of select field
	 * @param 	string 	$filtertype 	To filter on field type in llx_c_paiement ('CRDT' or 'DBIT' or array('code'=>xx,'label'=>zz))
	 * @param 	int 	$format 		0=id+label, 1=code+code, 2=code+label, 3=id+code
	 * @param 	int 	$empty 			1=can be empty, 0 otherwise
	 * @param 	int 	$noadmininfo 	0=Add admin info, 1=Disable admin info
	 * @param 	int 	$maxlength 		Max length of label
	 * @param 	int 	$active 		Active or not, -1 = all
	 * @param 	string 	$morecss 		Add more CSS on select tag
	 * @param 	int 	$nooutput 		1=Return string, do not send to output
	 * @return  string|void             String for the HTML select component
	 */
	public function select_types_paiements($selected = '', $htmlname = 'paiementtype', $filtertype = '', $format = 0, $empty = 1, $noadmininfo = 0, $maxlength = 0, $active = 1, $morecss = '', $nooutput = 0)
	{
		// phpcs:enable
		global $langs, $user, $conf;

		$out = '';

		dol_syslog(__METHOD__ . " " . $selected . ", " . $htmlname . ", " . $filtertype . ", " . $format, LOG_DEBUG);

		$filterarray = array();
		if ($filtertype == 'CRDT') {
			$filterarray = array(0, 2, 3);
		} elseif ($filtertype == 'DBIT') {
			$filterarray = array(1, 2, 3);
		} elseif ($filtertype != '' && $filtertype != '-1') {
			$filterarray = explode(',', $filtertype);
		}

		$this->load_cache_types_paiements();

		// Set default value if not already set by caller
		if (empty($selected) && !empty($conf->global->MAIN_DEFAULT_PAYMENT_TYPE_ID)) {
			dol_syslog(__METHOD__ . "Using deprecated option MAIN_DEFAULT_PAYMENT_TYPE_ID", LOG_NOTICE);
			$selected = $conf->global->MAIN_DEFAULT_PAYMENT_TYPE_ID;
		}

		$out .= '<select id="select' . $htmlname . '" class="flat selectpaymenttypes' . ($morecss ? ' ' . $morecss : '') . '" name="' . $htmlname . '">';
		if ($empty) {
			$out .= '<option value="">&nbsp;</option>';
		}
		foreach ($this->cache_types_paiements as $id => $arraytypes) {
			// If not good status
			if ($active >= 0 && $arraytypes['active'] != $active) {
				continue;
			}

			// On passe si on a demande de filtrer sur des modes de paiments particuliers
			if (count($filterarray) && !in_array($arraytypes['type'], $filterarray)) {
				continue;
			}

			// We discard empty line if showempty is on because an empty line has already been output.
			if ($empty && empty($arraytypes['code'])) {
				continue;
			}

			if ($format == 0) {
				$out .= '<option value="' . $id . '"';
			} elseif ($format == 1) {
				$out .= '<option value="' . $arraytypes['code'] . '"';
			} elseif ($format == 2) {
				$out .= '<option value="' . $arraytypes['code'] . '"';
			} elseif ($format == 3) {
				$out .= '<option value="' . $id . '"';
			}
			// Print attribute selected or not
			if ($format == 1 || $format == 2) {
				if ($selected == $arraytypes['code']) {
					$out .= ' selected';
				}
			} else {
				if ($selected == $id) {
					$out .= ' selected';
				}
			}
			$out .= '>';
			$value = '';
			if ($format == 0) {
				$value = ($maxlength ? dol_trunc($arraytypes['label'], $maxlength) : $arraytypes['label']);
			} elseif ($format == 1) {
				$value = $arraytypes['code'];
			} elseif ($format == 2) {
				$value = ($maxlength ? dol_trunc($arraytypes['label'], $maxlength) : $arraytypes['label']);
			} elseif ($format == 3) {
				$value = $arraytypes['code'];
			}
			$out .= $value ? $value : '&nbsp;';
			$out .= '</option>';
		}
		$out .= '</select>';
		if ($user->admin && !$noadmininfo) {
			$out .= info_admin($langs->trans("YouCanChangeValuesForThisListFromDictionarySetup"), 1);
		}
		$out .= ajax_combobox('select' . $htmlname);

		if (empty($nooutput)) {
			print $out;
		} else {
			return $out;
		}
	}


	/**
	 *  Selection HT or TTC
	 *
	 * @param string $selected Id pre-selectionne
	 * @param string $htmlname Nom de la zone select
	 * @param string $addjscombo Add js combo
	 * @return    string                    Code of HTML select to chose tax or not
	 */
	public function selectPriceBaseType($selected = '', $htmlname = 'price_base_type', $addjscombo = 0)
	{
		global $langs;

		$return = '<select class="flat maxwidth100" id="select_' . $htmlname . '" name="' . $htmlname . '">';
		$options = array(
			'HT' => $langs->trans("HT"),
			'TTC' => $langs->trans("TTC")
		);
		foreach ($options as $id => $value) {
			if ($selected == $id) {
				$return .= '<option value="' . $id . '" selected>' . $value;
			} else {
				$return .= '<option value="' . $id . '">' . $value;
			}
			$return .= '</option>';
		}
		$return .= '</select>';
		if ($addjscombo) {
			$return .= ajax_combobox('select_' . $htmlname);
		}

		return $return;
	}

	// phpcs:disable PEAR.NamingConventions.ValidFunctionName.ScopeNotCamelCaps

	/**
	 *      Load in cache list of transport mode
	 *
	 * @return     int                 Nb of lines loaded, <0 if KO
	 */
	public function load_cache_transport_mode()
	{
		// phpcs:enable
		global $langs;

		$num = count($this->cache_transport_mode);        // TODO Use $conf->cache['payment_mode'] instead of $this->cache_transport_mode
		if ($num > 0) {
			return $num; // Cache already loaded
		}

		dol_syslog(__METHOD__, LOG_DEBUG);

		$this->cache_transport_mode = array();

		$sql = "SELECT rowid, code, label, active";
		$sql .= " FROM " . $this->db->prefix() . "c_transport_mode";
		$sql .= " WHERE entity IN (" . getEntity('c_transport_mode') . ")";

		$resql = $this->db->query($sql);
		if ($resql) {
			$num = $this->db->num_rows($resql);
			$i = 0;
			while ($i < $num) {
				$obj = $this->db->fetch_object($resql);

				// If traduction exist, we use it else we take the default label
				$label = ($langs->transnoentitiesnoconv("PaymentTypeShort" . $obj->code) != ("PaymentTypeShort" . $obj->code) ? $langs->transnoentitiesnoconv("PaymentTypeShort" . $obj->code) : ($obj->label != '-' ? $obj->label : ''));
				$this->cache_transport_mode[$obj->rowid]['rowid'] = $obj->rowid;
				$this->cache_transport_mode[$obj->rowid]['code'] = $obj->code;
				$this->cache_transport_mode[$obj->rowid]['label'] = $label;
				$this->cache_transport_mode[$obj->rowid]['active'] = $obj->active;
				$i++;
			}

			$this->cache_transport_mode = dol_sort_array($this->cache_transport_mode, 'label', 'asc', 0, 0, 1);

			return $num;
		} else {
			dol_print_error($this->db);
			return -1;
		}
	}

	/**
	 *      Return list of transport mode for intracomm report
	 *
	 * @param string $selected Id of the transport mode pre-selected
	 * @param string $htmlname Name of the select field
	 * @param int $format 0=id+label, 1=code+code, 2=code+label, 3=id+code
	 * @param int $empty 1=can be empty, 0 else
	 * @param int $noadmininfo 0=Add admin info, 1=Disable admin info
	 * @param int $maxlength Max length of label
	 * @param int $active Active or not, -1 = all
	 * @param string $morecss Add more CSS on select tag
	 * @return    void
	 */
	public function selectTransportMode($selected = '', $htmlname = 'transportmode', $format = 0, $empty = 1, $noadmininfo = 0, $maxlength = 0, $active = 1, $morecss = '')
	{
		global $langs, $user;

		dol_syslog(__METHOD__ . " " . $selected . ", " . $htmlname . ", " . $format, LOG_DEBUG);

		$this->load_cache_transport_mode();

		print '<select id="select' . $htmlname . '" class="flat selectmodetransport' . ($morecss ? ' ' . $morecss : '') . '" name="' . $htmlname . '">';
		if ($empty) {
			print '<option value="">&nbsp;</option>';
		}
		foreach ($this->cache_transport_mode as $id => $arraytypes) {
			// If not good status
			if ($active >= 0 && $arraytypes['active'] != $active) {
				continue;
			}

			// We discard empty line if showempty is on because an empty line has already been output.
			if ($empty && empty($arraytypes['code'])) {
				continue;
			}

			if ($format == 0) {
				print '<option value="' . $id . '"';
			} elseif ($format == 1) {
				print '<option value="' . $arraytypes['code'] . '"';
			} elseif ($format == 2) {
				print '<option value="' . $arraytypes['code'] . '"';
			} elseif ($format == 3) {
				print '<option value="' . $id . '"';
			}
			// If text is selected, we compare with code, else with id
			if (preg_match('/[a-z]/i', $selected) && $selected == $arraytypes['code']) {
				print ' selected';
			} elseif ($selected == $id) {
				print ' selected';
			}
			print '>';
			$value = '';
			if ($format == 0) {
				$value = ($maxlength ? dol_trunc($arraytypes['label'], $maxlength) : $arraytypes['label']);
			} elseif ($format == 1) {
				$value = $arraytypes['code'];
			} elseif ($format == 2) {
				$value = ($maxlength ? dol_trunc($arraytypes['label'], $maxlength) : $arraytypes['label']);
			} elseif ($format == 3) {
				$value = $arraytypes['code'];
			}
			print $value ? $value : '&nbsp;';
			print '</option>';
		}
		print '</select>';
		if ($user->admin && !$noadmininfo) {
			print info_admin($langs->trans("YouCanChangeValuesForThisListFromDictionarySetup"), 1);
		}
	}

	/**
	 *  Return a HTML select list of shipping mode
	 *
	 * @param string $selected Id shipping mode pre-selected
	 * @param string $htmlname Name of select zone
	 * @param string $filtre To filter list. This parameter must not come from input of users
	 * @param int $useempty 1=Add an empty value in list, 2=Add an empty value in list only if there is more than 2 entries.
	 * @param string $moreattrib To add more attribute on select
	 * @param int $noinfoadmin 0=Add admin info, 1=Disable admin info
	 * @param string $morecss More CSS
	 * @return    void
	 */
	public function selectShippingMethod($selected = '', $htmlname = 'shipping_method_id', $filtre = '', $useempty = 0, $moreattrib = '', $noinfoadmin = 0, $morecss = '')
	{
		global $langs, $conf, $user;

		$langs->load("admin");
		$langs->load("deliveries");

		$sql = "SELECT rowid, code, libelle as label";
		$sql .= " FROM " . $this->db->prefix() . "c_shipment_mode";
		$sql .= " WHERE active > 0";
		if ($filtre) {
			$sql .= " AND " . $filtre;
		}
		$sql .= " ORDER BY libelle ASC";

		dol_syslog(get_class($this) . "::selectShippingMode", LOG_DEBUG);
		$result = $this->db->query($sql);
		if ($result) {
			$num = $this->db->num_rows($result);
			$i = 0;
			if ($num) {
				print '<select id="select' . $htmlname . '" class="flat selectshippingmethod' . ($morecss ? ' ' . $morecss : '') . '" name="' . $htmlname . '"' . ($moreattrib ? ' ' . $moreattrib : '') . '>';
				if ($useempty == 1 || ($useempty == 2 && $num > 1)) {
					print '<option value="-1">&nbsp;</option>';
				}
				while ($i < $num) {
					$obj = $this->db->fetch_object($result);
					if ($selected == $obj->rowid) {
						print '<option value="' . $obj->rowid . '" selected>';
					} else {
						print '<option value="' . $obj->rowid . '">';
					}
					print ($langs->trans("SendingMethod" . strtoupper($obj->code)) != "SendingMethod" . strtoupper($obj->code)) ? $langs->trans("SendingMethod" . strtoupper($obj->code)) : $obj->label;
					print '</option>';
					$i++;
				}
				print "</select>";
				if ($user->admin && empty($noinfoadmin)) {
					print info_admin($langs->trans("YouCanChangeValuesForThisListFromDictionarySetup"), 1);
				}

				print ajax_combobox('select' . $htmlname);
			} else {
				print $langs->trans("NoShippingMethodDefined");
			}
		} else {
			dol_print_error($this->db);
		}
	}

	/**
	 *    Display form to select shipping mode
	 *
	 * @param string $page Page
	 * @param int $selected Id of shipping mode
	 * @param string $htmlname Name of select html field
	 * @param int $addempty 1=Add an empty value in list, 2=Add an empty value in list only if there is more than 2 entries.
	 * @return    void
	 */
	public function formSelectShippingMethod($page, $selected = '', $htmlname = 'shipping_method_id', $addempty = 0)
	{
		global $langs;

		$langs->load("deliveries");

		if ($htmlname != "none") {
			print '<form method="POST" action="' . $page . '">';
			print '<input type="hidden" name="action" value="setshippingmethod">';
			print '<input type="hidden" name="token" value="' . newToken() . '">';
			$this->selectShippingMethod($selected, $htmlname, '', $addempty);
			print '<input type="submit" class="button valignmiddle" value="' . $langs->trans("Modify") . '">';
			print '</form>';
		} else {
			if ($selected) {
				$code = $langs->getLabelFromKey($this->db, $selected, 'c_shipment_mode', 'rowid', 'code');
				print $langs->trans("SendingMethod" . strtoupper($code));
			} else {
				print "&nbsp;";
			}
		}
	}

	/**
	 * Creates HTML last in cycle situation invoices selector
	 *
	 * @param string $selected Preselected ID
	 * @param int $socid Company ID
	 *
	 * @return    string                     HTML select
	 */
	public function selectSituationInvoices($selected = '', $socid = 0)
	{
		global $langs;

		$langs->load('bills');

		$opt = '<option value="" selected></option>';
		$sql = "SELECT rowid, ref, situation_cycle_ref, situation_counter, situation_final, fk_soc";
		$sql .= ' FROM ' . $this->db->prefix() . 'facture';
		$sql .= ' WHERE entity IN (' . getEntity('invoice') . ')';
		$sql .= ' AND situation_counter >= 1';
		$sql .= ' AND fk_soc = ' . (int) $socid;
		$sql .= ' AND type <> 2';
		$sql .= ' ORDER by situation_cycle_ref, situation_counter desc';
		$resql = $this->db->query($sql);

		if ($resql && $this->db->num_rows($resql) > 0) {
			// Last seen cycle
			$ref = 0;
			while ($obj = $this->db->fetch_object($resql)) {
				//Same cycle ?
				if ($obj->situation_cycle_ref != $ref) {
					// Just seen this cycle
					$ref = $obj->situation_cycle_ref;
					//not final ?
					if ($obj->situation_final != 1) {
						//Not prov?
						if (substr($obj->ref, 1, 4) != 'PROV') {
							if ($selected == $obj->rowid) {
								$opt .= '<option value="' . $obj->rowid . '" selected>' . $obj->ref . '</option>';
							} else {
								$opt .= '<option value="' . $obj->rowid . '">' . $obj->ref . '</option>';
							}
						}
					}
				}
			}
		} else {
			dol_syslog("Error sql=" . $sql . ", error=" . $this->error, LOG_ERR);
		}
		if ($opt == '<option value ="" selected></option>') {
			$opt = '<option value ="0" selected>' . $langs->trans('NoSituations') . '</option>';
		}
		return $opt;
	}

	/**
	 *      Creates HTML units selector (code => label)
	 *
	 * @param string $selected Preselected Unit ID
	 * @param string $htmlname Select name
	 * @param int $showempty Add a nempty line
	 * @param string $unit_type Restrict to one given unit type
	 * @return    string                  HTML select
	 */
	public function selectUnits($selected = '', $htmlname = 'units', $showempty = 0, $unit_type = '')
	{
		global $langs;

		$langs->load('products');

		$return = '<select class="flat" id="' . $htmlname . '" name="' . $htmlname . '">';

		$sql = "SELECT rowid, label, code FROM " . $this->db->prefix() . "c_units";
		$sql .= ' WHERE active > 0';
		if (!empty($unit_type)) {
			$sql .= " AND unit_type = '" . $this->db->escape($unit_type) . "'";
		}
		$sql .= " ORDER BY sortorder";

		$resql = $this->db->query($sql);
		if ($resql && $this->db->num_rows($resql) > 0) {
			if ($showempty) {
				$return .= '<option value="none"></option>';
			}

			while ($res = $this->db->fetch_object($resql)) {
				$unitLabel = $res->label;
				if (!empty($langs->tab_translate['unit' . $res->code])) {    // check if Translation is available before
					$unitLabel = $langs->trans('unit' . $res->code) != $res->label ? $langs->trans('unit' . $res->code) : $res->label;
				}

				if ($selected == $res->rowid) {
					$return .= '<option value="' . $res->rowid . '" selected>' . $unitLabel . '</option>';
				} else {
					$return .= '<option value="' . $res->rowid . '">' . $unitLabel . '</option>';
				}
			}
			$return .= '</select>';
		}
		return $return;
	}

	// phpcs:disable PEAR.NamingConventions.ValidFunctionName.ScopeNotCamelCaps

	/**
	 *  Return a HTML select list of bank accounts
	 *
	 * @param string 	$selected 		Id account pre-selected
	 * @param string 	$htmlname 		Name of select zone
	 * @param int 		$status 		Status of searched accounts (0=open, 1=closed, 2=both)
	 * @param string 	$filtre 		To filter list. This parameter must not come from input of users
	 * @param int 		$useempty 		1=Add an empty value in list, 2=Add an empty value in list only if there is more than 2 entries.
	 * @param string 	$moreattrib 	To add more attribute on select
	 * @param int 		$showcurrency 	Show currency in label
	 * @param string 	$morecss 		More CSS
	 * @param int 		$nooutput 		1=Return string, do not send to output
	 * @return int                   	<0 if error, Num of bank account found if OK (0, 1, 2, ...)
	 */
	public function select_comptes($selected = '', $htmlname = 'accountid', $status = 0, $filtre = '', $useempty = 0, $moreattrib = '', $showcurrency = 0, $morecss = '', $nooutput = 0)
	{
		// phpcs:enable
		global $langs, $conf;

		$out = '';

		$langs->load("admin");
		$num = 0;

		$sql = "SELECT rowid, label, bank, clos as status, currency_code";
		$sql .= " FROM " . $this->db->prefix() . "bank_account";
		$sql .= " WHERE entity IN (" . getEntity('bank_account') . ")";
		if ($status != 2) {
			$sql .= " AND clos = " . (int) $status;
		}
		if ($filtre) {
			$sql .= " AND " . $filtre;
		}
		$sql .= " ORDER BY label";

		dol_syslog(get_class($this) . "::select_comptes", LOG_DEBUG);
		$result = $this->db->query($sql);
		if ($result) {
			$num = $this->db->num_rows($result);
			$i = 0;
			if ($num) {
				$out .= '<select id="select' . $htmlname . '" class="flat selectbankaccount' . ($morecss ? ' ' . $morecss : '') . '" name="' . $htmlname . '"' . ($moreattrib ? ' ' . $moreattrib : '') . '>';
				if ($useempty == 1 || ($useempty == 2 && $num > 1)) {
					$out .= '<option value="-1">&nbsp;</option>';
				}

				while ($i < $num) {
					$obj = $this->db->fetch_object($result);
					if ($selected == $obj->rowid || ($useempty == 2 && $num == 1 && empty($selected))) {
						$out .= '<option value="' . $obj->rowid . '" data-currency-code="' . $obj->currency_code . '" selected>';
					} else {
						$out .= '<option value="' . $obj->rowid . '" data-currency-code="' . $obj->currency_code . '">';
					}
					$out .= trim($obj->label);
					if ($showcurrency) {
						$out .= ' (' . $obj->currency_code . ')';
					}
					if ($status == 2 && $obj->status == 1) {
						$out .= ' (' . $langs->trans("Closed") . ')';
					}
					$out .= '</option>';
					$i++;
				}
				$out .= "</select>";
				$out .= ajax_combobox('select' . $htmlname);
			} else {
				if ($status == 0) {
					$out .= '<span class="opacitymedium">' . $langs->trans("NoActiveBankAccountDefined") . '</span>';
				} else {
					$out .= '<span class="opacitymedium">' . $langs->trans("NoBankAccountFound") . '</span>';
				}
			}
		} else {
			dol_print_error($this->db);
		}

		// Output or return
		if (empty($nooutput)) {
			print $out;
		} else {
			return $out;
		}

		return $num;
	}

	/**
	 *  Return a HTML select list of establishment
	 *
	 * @param string $selected Id establishment pre-selected
	 * @param string $htmlname Name of select zone
	 * @param int $status Status of searched establishment (0=open, 1=closed, 2=both)
	 * @param string $filtre To filter list. This parameter must not come from input of users
	 * @param int $useempty 1=Add an empty value in list, 2=Add an empty value in list only if there is more than 2 entries.
	 * @param string $moreattrib To add more attribute on select
	 * @return    int                            <0 if error, Num of establishment found if OK (0, 1, 2, ...)
	 */
	public function selectEstablishments($selected = '', $htmlname = 'entity', $status = 0, $filtre = '', $useempty = 0, $moreattrib = '')
	{
		global $langs, $conf;

		$langs->load("admin");
		$num = 0;

		$sql = "SELECT rowid, name, fk_country, status, entity";
		$sql .= " FROM " . $this->db->prefix() . "establishment";
		$sql .= " WHERE 1=1";
		if ($status != 2) {
			$sql .= " AND status = " . (int) $status;
		}
		if ($filtre) {
			$sql .= " AND " . $filtre;
		}
		$sql .= " ORDER BY name";

		dol_syslog(get_class($this) . "::select_establishment", LOG_DEBUG);
		$result = $this->db->query($sql);
		if ($result) {
			$num = $this->db->num_rows($result);
			$i = 0;
			if ($num) {
				print '<select id="select' . $htmlname . '" class="flat selectestablishment" name="' . $htmlname . '"' . ($moreattrib ? ' ' . $moreattrib : '') . '>';
				if ($useempty == 1 || ($useempty == 2 && $num > 1)) {
					print '<option value="-1">&nbsp;</option>';
				}

				while ($i < $num) {
					$obj = $this->db->fetch_object($result);
					if ($selected == $obj->rowid) {
						print '<option value="' . $obj->rowid . '" selected>';
					} else {
						print '<option value="' . $obj->rowid . '">';
					}
					print trim($obj->name);
					if ($status == 2 && $obj->status == 1) {
						print ' (' . $langs->trans("Closed") . ')';
					}
					print '</option>';
					$i++;
				}
				print "</select>";
			} else {
				if ($status == 0) {
					print '<span class="opacitymedium">' . $langs->trans("NoActiveEstablishmentDefined") . '</span>';
				} else {
					print '<span class="opacitymedium">' . $langs->trans("NoEstablishmentFound") . '</span>';
				}
			}

			return $num;
		} else {
			dol_print_error($this->db);
			return -1;
		}
	}

	/**
	 *    Display form to select bank account
	 *
	 * @param string $page Page
	 * @param int $selected Id of bank account
	 * @param string $htmlname Name of select html field
	 * @param int $addempty 1=Add an empty value in list, 2=Add an empty value in list only if there is more than 2 entries.
	 * @return    void
	 */
	public function formSelectAccount($page, $selected = '', $htmlname = 'fk_account', $addempty = 0)
	{
		global $langs;
		if ($htmlname != "none") {
			print '<form method="POST" action="' . $page . '">';
			print '<input type="hidden" name="action" value="setbankaccount">';
			print '<input type="hidden" name="token" value="' . newToken() . '">';
			print img_picto('', 'bank_account', 'class="pictofixedwidth"');
			$nbaccountfound = $this->select_comptes($selected, $htmlname, 0, '', $addempty);
			if ($nbaccountfound > 0) {
				print '<input type="submit" class="button smallpaddingimp valignmiddle" value="' . $langs->trans("Modify") . '">';
			}
			print '</form>';
		} else {
			$langs->load('banks');

			if ($selected) {
				require_once DOL_DOCUMENT_ROOT . '/compta/bank/class/account.class.php';
				$bankstatic = new Account($this->db);
				$result = $bankstatic->fetch($selected);
				if ($result) {
					print $bankstatic->getNomUrl(1);
				}
			} else {
				print "&nbsp;";
			}
		}
	}

	// phpcs:disable PEAR.NamingConventions.ValidFunctionName.ScopeNotCamelCaps

	/**
	 *    Return list of categories having choosed type
	 *
	 * @param string|int $type Type of category ('customer', 'supplier', 'contact', 'product', 'member'). Old mode (0, 1, 2, ...) is deprecated.
	 * @param string $selected Id of category preselected or 'auto' (autoselect category if there is only one element). Not used if $outputmode = 1.
	 * @param string $htmlname HTML field name
	 * @param int $maxlength Maximum length for labels
	 * @param int|string|array $markafterid Keep only or removed all categories including the leaf $markafterid in category tree (exclude) or Keep only of category is inside the leaf starting with this id.
	 *                                      $markafterid can be an :
	 *                                      - int (id of category)
	 *                                      - string (categories ids seprated by comma)
	 *                                      - array (list of categories ids)
	 * @param int $outputmode 0=HTML select string, 1=Array, 2=Array extended
	 * @param int $include [=0] Removed or 1=Keep only
	 * @param string $morecss More CSS
	 * @return    string|array
	 * @see select_categories()
	 */
	public function select_all_categories($type, $selected = '', $htmlname = "parent", $maxlength = 64, $markafterid = 0, $outputmode = 0, $include = 0, $morecss = '')
	{
		// phpcs:enable
		global $conf, $langs;
		$langs->load("categories");

		include_once DOL_DOCUMENT_ROOT . '/categories/class/categorie.class.php';

		// For backward compatibility
		if (is_numeric($type)) {
			dol_syslog(__METHOD__ . ': using numeric value for parameter type is deprecated. Use string code instead.', LOG_WARNING);
		}

		if ($type === Categorie::TYPE_BANK_LINE) {
			// TODO Move this into common category feature
			$cate_arbo = array();
			$sql = "SELECT c.label, c.rowid";
			$sql .= " FROM " . $this->db->prefix() . "bank_categ as c";
			$sql .= " WHERE entity = " . $conf->entity;
			$sql .= " ORDER BY c.label";
			$result = $this->db->query($sql);
			if ($result) {
				$num = $this->db->num_rows($result);
				$i = 0;
				while ($i < $num) {
					$objp = $this->db->fetch_object($result);
					if ($objp) {
						$cate_arbo[$objp->rowid] = array('id' => $objp->rowid, 'fulllabel' => $objp->label, 'color' => '', 'picto' => 'category');
					}
					$i++;
				}
				$this->db->free($result);
			} else {
				dol_print_error($this->db);
			}
		} else {
			$cat = new Categorie($this->db);
			$cate_arbo = $cat->get_full_arbo($type, $markafterid, $include);
		}

		$outarray = array();

		$output = '<select class="flat' . ($morecss ? ' ' . $morecss : '') . '" name="' . $htmlname . '" id="' . $htmlname . '">';
		if (is_array($cate_arbo)) {
			if (!count($cate_arbo)) {
				$output .= '<option value="-1" disabled>' . $langs->trans("NoCategoriesDefined") . '</option>';
			} else {
				$output .= '<option value="-1">&nbsp;</option>';
				foreach ($cate_arbo as $key => $value) {
					if ($cate_arbo[$key]['id'] == $selected || ($selected === 'auto' && count($cate_arbo) == 1)) {
						$add = 'selected ';
					} else {
						$add = '';
					}
					$output .= '<option ' . $add . 'value="' . $cate_arbo[$key]['id'] . '"';
					$output .= ' data-html="' . dol_escape_htmltag(img_picto('', 'category', 'class="pictofixedwidth" style="color: #' . $cate_arbo[$key]['color'] . '"') . dol_trunc($cate_arbo[$key]['fulllabel'], $maxlength, 'middle')) . '"';
					$output .= '>';
					$output .= dol_trunc($cate_arbo[$key]['fulllabel'], $maxlength, 'middle');
					$output .= '</option>';

					$outarray[$cate_arbo[$key]['id']] = $cate_arbo[$key]['fulllabel'];
				}
			}
		}
		$output .= '</select>';
		$output .= "\n";

		if ($outputmode == 2) {
			return $cate_arbo;
		} elseif ($outputmode) {
			return $outarray;
		}
		return $output;
	}

	// phpcs:disable PEAR.NamingConventions.ValidFunctionName.ScopeNotCamelCaps

	/**
	 *     Show a confirmation HTML form or AJAX popup
	 *
	 * @param string $page Url of page to call if confirmation is OK
	 * @param string $title Title
	 * @param string $question Question
	 * @param string $action Action
	 * @param array $formquestion An array with forms complementary inputs
	 * @param string $selectedchoice "" or "no" or "yes"
	 * @param int|string $useajax 0=No, 1=Yes use Ajax to show the popup, 2=Yes and also submit page with &confirm=no if choice is No, 'xxx'=Yes and preoutput confirm box with div id=dialog-confirm-xxx
	 * @param int $height Force height of box
	 * @param int $width Force width of box
	 * @return    void
	 * @deprecated
	 * @see formconfirm()
	 */
	public function form_confirm($page, $title, $question, $action, $formquestion = '', $selectedchoice = "", $useajax = 0, $height = 170, $width = 500)
	{
		// phpcs:enable
		dol_syslog(__METHOD__ . ': using form_confirm is deprecated. Use formconfim instead.', LOG_WARNING);
		print $this->formconfirm($page, $title, $question, $action, $formquestion, $selectedchoice, $useajax, $height, $width);
	}

	/**
	 *     Show a confirmation HTML form or AJAX popup.
	 *     Easiest way to use this is with useajax=1.
	 *     If you use useajax='xxx', you must also add jquery code to trigger opening of box (with correct parameters)
	 *     just after calling this method. For example:
	 *       print '<script nonce="'.getNonce().'" type="text/javascript">'."\n";
	 *       print 'jQuery(document).ready(function() {'."\n";
	 *       print 'jQuery(".xxxlink").click(function(e) { jQuery("#aparamid").val(jQuery(this).attr("rel")); jQuery("#dialog-confirm-xxx").dialog("open"); return false; });'."\n";
	 *       print '});'."\n";
	 *       print '</script>'."\n";
	 *
	 * @param string 		$page 				Url of page to call if confirmation is OK. Can contains parameters (param 'action' and 'confirm' will be reformated)
	 * @param string 		$title 				Title
	 * @param string 		$question 			Question
	 * @param string 		$action 			Action
	 * @param array|string 	$formquestion 		An array with complementary inputs to add into forms: array(array('label'=> ,'type'=> , 'size'=>, 'morecss'=>, 'moreattr'=>'autofocus' or 'style=...'))
	 *                                   		'type' can be 'text', 'password', 'checkbox', 'radio', 'date', 'datetime', 'select', 'multiselect', 'morecss',
	 *                                   		'other', 'onecolumn' or 'hidden'...
	 * @param int|string 	$selectedchoice 	'' or 'no', or 'yes' or '1', 1, '0' or 0
	 * @param int|string 	$useajax 			0=No, 1=Yes use Ajax to show the popup, 2=Yes and also submit page with &confirm=no if choice is No, 'xxx'=Yes and preoutput confirm box with div id=dialog-confirm-xxx
	 * @param int|string 	$height 			Force height of box (0 = auto)
	 * @param int 			$width 				Force width of box ('999' or '90%'). Ignored and forced to 90% on smartphones.
	 * @param int 			$disableformtag 	1=Disable form tag. Can be used if we are already inside a <form> section.
	 * @param string 		$labelbuttonyes 	Label for Yes
	 * @param string 		$labelbuttonno 		Label for No
	 * @return string                        	HTML ajax code if a confirm ajax popup is required, Pure HTML code if it's an html form
	 */
	public function formconfirm($page, $title, $question, $action, $formquestion = '', $selectedchoice = '', $useajax = 0, $height = 0, $width = 500, $disableformtag = 0, $labelbuttonyes = 'Yes', $labelbuttonno = 'No')
	{
		global $langs, $conf;

		$more = '<!-- formconfirm - before call, page=' . dol_escape_htmltag($page) . ' -->';
		$formconfirm = '';
		$inputok = array();
		$inputko = array();

		// Clean parameters
		$newselectedchoice = empty($selectedchoice) ? "no" : $selectedchoice;
		if ($conf->browser->layout == 'phone') {
			$width = '95%';
		}

		// Set height automatically if not defined
		if (empty($height)) {
			$height = 220;
			if (is_array($formquestion) && count($formquestion) > 2) {
				$height += ((count($formquestion) - 2) * 24);
			}
		}

		if (is_array($formquestion) && !empty($formquestion)) {
			// First add hidden fields and value
			foreach ($formquestion as $key => $input) {
				if (is_array($input) && !empty($input)) {
					if ($input['type'] == 'hidden') {
						$moreattr = (!empty($input['moreattr']) ? ' ' . $input['moreattr'] : '');
						$morecss = (!empty($input['morecss']) ? ' ' . $input['morecss'] : '');

						$more .= '<input type="hidden" id="' . dol_escape_htmltag($input['name']) . '" name="' . dol_escape_htmltag($input['name']) . '" value="' . dol_escape_htmltag($input['value']) . '" class="' . $morecss . '"' . $moreattr . '>' . "\n";
					}
				}
			}

			// Now add questions
			$moreonecolumn = '';
			$more .= '<div class="tagtable paddingtopbottomonly centpercent noborderspacing">' . "\n";
			foreach ($formquestion as $key => $input) {
				if (is_array($input) && !empty($input)) {
					$size = (!empty($input['size']) ? ' size="' . $input['size'] . '"' : '');    // deprecated. Use morecss instead.
					$moreattr = (!empty($input['moreattr']) ? ' ' . $input['moreattr'] : '');
					$morecss = (!empty($input['morecss']) ? ' ' . $input['morecss'] : '');

					if ($input['type'] == 'text') {
						$more .= '<div class="tagtr"><div class="tagtd' . (empty($input['tdclass']) ? '' : (' ' . $input['tdclass'])) . '">' . $input['label'] . '</div><div class="tagtd"><input type="text" class="flat' . $morecss . '" id="' . dol_escape_htmltag($input['name']) . '" name="' . dol_escape_htmltag($input['name']) . '"' . $size . ' value="' . (empty($input['value']) ? '' : $input['value']) . '"' . $moreattr . ' /></div></div>' . "\n";
					} elseif ($input['type'] == 'password') {
						$more .= '<div class="tagtr"><div class="tagtd' . (empty($input['tdclass']) ? '' : (' ' . $input['tdclass'])) . '">' . $input['label'] . '</div><div class="tagtd"><input type="password" class="flat' . $morecss . '" id="' . dol_escape_htmltag($input['name']) . '" name="' . dol_escape_htmltag($input['name']) . '"' . $size . ' value="' . (empty($input['value']) ? '' : $input['value']) . '"' . $moreattr . ' /></div></div>' . "\n";
					} elseif ($input['type'] == 'textarea') {
						/*$more .= '<div class="tagtr"><div class="tagtd'.(empty($input['tdclass']) ? '' : (' '.$input['tdclass'])).'">'.$input['label'].'</div><div class="tagtd">';
						$more .= '<textarea name="'.$input['name'].'" class="'.$morecss.'"'.$moreattr.'>';
						$more .= $input['value'];
						$more .= '</textarea>';
						$more .= '</div></div>'."\n";*/
						$moreonecolumn .= '<div class="margintoponly">';
						$moreonecolumn .= $input['label'] . '<br>';
						$moreonecolumn .= '<textarea name="' . dol_escape_htmltag($input['name']) . '" id="' . dol_escape_htmltag($input['name']) . '" class="' . $morecss . '"' . $moreattr . '>';
						$moreonecolumn .= $input['value'];
						$moreonecolumn .= '</textarea>';
						$moreonecolumn .= '</div>';
					} elseif (in_array($input['type'], ['select', 'multiselect'])) {
						if (empty($morecss)) {
							$morecss = 'minwidth100';
						}

						$show_empty = isset($input['select_show_empty']) ? $input['select_show_empty'] : 1;
						$key_in_label = isset($input['select_key_in_label']) ? $input['select_key_in_label'] : 0;
						$value_as_key = isset($input['select_value_as_key']) ? $input['select_value_as_key'] : 0;
						$translate = isset($input['select_translate']) ? $input['select_translate'] : 0;
						$maxlen = isset($input['select_maxlen']) ? $input['select_maxlen'] : 0;
						$disabled = isset($input['select_disabled']) ? $input['select_disabled'] : 0;
						$sort = isset($input['select_sort']) ? $input['select_sort'] : '';

						$more .= '<div class="tagtr"><div class="tagtd' . (empty($input['tdclass']) ? '' : (' ' . $input['tdclass'])) . '">';
						if (!empty($input['label'])) {
							$more .= $input['label'] . '</div><div class="tagtd left">';
						}
						if ($input['type'] == 'select') {
							$more .= $this->selectarray($input['name'], $input['values'], isset($input['default']) ? $input['default'] : '-1', $show_empty, $key_in_label, $value_as_key, $moreattr, $translate, $maxlen, $disabled, $sort, $morecss);
						} else {
							$more .= $this->multiselectarray($input['name'], $input['values'], is_array($input['default']) ? $input['default'] : [$input['default']], $key_in_label, $value_as_key, $morecss, $translate, $maxlen, $moreattr);
						}
						$more .= '</div></div>' . "\n";
					} elseif ($input['type'] == 'checkbox') {
						$more .= '<div class="tagtr">';
						$more .= '<div class="tagtd' . (empty($input['tdclass']) ? '' : (' ' . $input['tdclass'])) . '"><label for="' . dol_escape_htmltag($input['name']) . '">' . $input['label'] . '</label></div><div class="tagtd">';
						$more .= '<input type="checkbox" class="flat' . ($morecss ? ' ' . $morecss : '') . '" id="' . dol_escape_htmltag($input['name']) . '" name="' . dol_escape_htmltag($input['name']) . '"' . $moreattr;
						if (!is_bool($input['value']) && $input['value'] != 'false' && $input['value'] != '0' && $input['value'] != '') {
							$more .= ' checked';
						}
						if (is_bool($input['value']) && $input['value']) {
							$more .= ' checked';
						}
						if (isset($input['disabled'])) {
							$more .= ' disabled';
						}
						$more .= ' /></div>';
						$more .= '</div>' . "\n";
					} elseif ($input['type'] == 'radio') {
						$i = 0;
						foreach ($input['values'] as $selkey => $selval) {
							$more .= '<div class="tagtr">';
							if (isset($input['label'])) {
								if ($i == 0) {
									$more .= '<div class="tagtd' . (empty($input['tdclass']) ? ' tdtop' : (' tdtop ' . $input['tdclass'])) . '">' . $input['label'] . '</div>';
								} else {
									$more .= '<div clas="tagtd' . (empty($input['tdclass']) ? '' : (' "' . $input['tdclass'])) . '">&nbsp;</div>';
								}
							}
							$more .= '<div class="tagtd' . ($i == 0 ? ' tdtop' : '') . '"><input type="radio" class="flat' . $morecss . '" id="' . dol_escape_htmltag($input['name'] . $selkey) . '" name="' . dol_escape_htmltag($input['name']) . '" value="' . $selkey . '"' . $moreattr;
							if (!empty($input['disabled'])) {
								$more .= ' disabled';
							}
							if (isset($input['default']) && $input['default'] === $selkey) {
								$more .= ' checked="checked"';
							}
							$more .= ' /> ';
							$more .= '<label for="' . dol_escape_htmltag($input['name'] . $selkey) . '" class="valignmiddle">' . $selval . '</label>';
							$more .= '</div></div>' . "\n";
							$i++;
						}
					} elseif ($input['type'] == 'date' || $input['type'] == 'datetime') {
						$more .= '<div class="tagtr"><div class="tagtd' . (empty($input['tdclass']) ? '' : (' ' . $input['tdclass'])) . '">' . $input['label'] . '</div>';
						$more .= '<div class="tagtd">';
						$addnowlink = (empty($input['datenow']) ? 0 : 1);
						$h = $m = 0;
						if ($input['type'] == 'datetime') {
							$h = isset($input['hours']) ? $input['hours'] : 1;
							$m = isset($input['minutes']) ? $input['minutes'] : 1;
						}
						$more .= $this->selectDate($input['value'], $input['name'], $h, $m, 0, '', 1, $addnowlink);
						$more .= '</div></div>'."\n";
						$formquestion[] = array('name'=>$input['name'].'day');
						$formquestion[] = array('name'=>$input['name'].'month');
						$formquestion[] = array('name'=>$input['name'].'year');
						$formquestion[] = array('name'=>$input['name'].'hour');
						$formquestion[] = array('name'=>$input['name'].'min');
					} elseif ($input['type'] == 'other') { // can be 1 column or 2 depending if label is set or not
						$more .= '<div class="tagtr"><div class="tagtd'.(empty($input['tdclass']) ? '' : (' '.$input['tdclass'])).'">';
						if (!empty($input['label'])) {
							$more .= $input['label'] . '</div><div class="tagtd">';
						}
						$more .= $input['value'];
						$more .= '</div></div>' . "\n";
					} elseif ($input['type'] == 'onecolumn') {
						$moreonecolumn .= '<div class="margintoponly">';
						$moreonecolumn .= $input['value'];
						$moreonecolumn .= '</div>' . "\n";
					} elseif ($input['type'] == 'hidden') {
						// Do nothing more, already added by a previous loop
					} elseif ($input['type'] == 'separator') {
						$more .= '<br>';
					} else {
						$more .= 'Error type ' . $input['type'] . ' for the confirm box is not a supported type';
					}
				}
			}
			$more .= '</div>' . "\n";
			$more .= $moreonecolumn;
		}

		// JQUERY method dialog is broken with smartphone, we use standard HTML.
		// Note: When using dol_use_jmobile or no js, you must also check code for button use a GET url with action=xxx and check that you also output the confirm code when action=xxx
		// See page product/card.php for example
		if (!empty($conf->dol_use_jmobile)) {
			$useajax = 0;
		}
		if (empty($conf->use_javascript_ajax)) {
			$useajax = 0;
		}

		if ($useajax) {
			$autoOpen = true;
			$dialogconfirm = 'dialog-confirm';
			$button = '';
			if (!is_numeric($useajax)) {
				$button = $useajax;
				$useajax = 1;
				$autoOpen = false;
				$dialogconfirm .= '-' . $button;
			}
			$pageyes = $page . (preg_match('/\?/', $page) ? '&' : '?') . 'action=' . urlencode($action) . '&confirm=yes';
			$pageno = ($useajax == 2 ? $page . (preg_match('/\?/', $page) ? '&' : '?') . 'action=' . urlencode($action) . '&confirm=no' : '');

			// Add input fields into list of fields to read during submit (inputok and inputko)
			if (is_array($formquestion)) {
				foreach ($formquestion as $key => $input) {
					//print "xx ".$key." rr ".is_array($input)."<br>\n";
					// Add name of fields to propagate with the GET when submitting the form with button OK.
					if (is_array($input) && isset($input['name'])) {
						if (strpos($input['name'], ',') > 0) {
							$inputok = array_merge($inputok, explode(',', $input['name']));
						} else {
							array_push($inputok, $input['name']);
						}
					}
					// Add name of fields to propagate with the GET when submitting the form with button KO.
					if (isset($input['inputko']) && $input['inputko'] == 1) {
						array_push($inputko, $input['name']);
					}
				}
			}

			// Show JQuery confirm box.
			$formconfirm .= '<div id="' . $dialogconfirm . '" title="' . dol_escape_htmltag($title) . '" style="display: none;">';
			if (is_array($formquestion) && !empty($formquestion['text'])) {
				$formconfirm .= '<div class="confirmtext">' . $formquestion['text'] . '</div>' . "\n";
			}
			if (!empty($more)) {
				$formconfirm .= '<div class="confirmquestions">' . $more . '</div>' . "\n";
			}
			$formconfirm .= ($question ? '<div class="confirmmessage">' . img_help('', '') . ' ' . $question . '</div>' : '');
			$formconfirm .= '</div>' . "\n";

			$formconfirm .= "\n<!-- begin code of popup for formconfirm page=" . $page . " -->\n";
			$formconfirm .= '<script nonce="' . getNonce() . '" type="text/javascript">' . "\n";
			$formconfirm .= "/* Code for the jQuery('#dialogforpopup').dialog() */\n";
			$formconfirm .= 'jQuery(document).ready(function() {
            $(function() {
            	$( "#' . $dialogconfirm . '" ).dialog(
            	{
                    autoOpen: ' . ($autoOpen ? "true" : "false") . ',';
			if ($newselectedchoice == 'no') {
				$formconfirm .= '
						open: function() {
            				$(this).parent().find("button.ui-button:eq(2)").focus();
						},';
			}

			$jsforcursor = '';
			if ($useajax == 1) {
				$jsforcursor = '// The call to urljump can be slow, so we set the wait cursor' . "\n";
				$jsforcursor .= 'jQuery("html,body,#id-container").addClass("cursorwait");' . "\n";
			}

			$postconfirmas = 'GET';

			$formconfirm .= '
                    resizable: false,
                    height: "' . $height . '",
                    width: "' . $width . '",
                    modal: true,
                    closeOnEscape: false,
                    buttons: {
                        "' . dol_escape_js($langs->transnoentities($labelbuttonyes)) . '": function() {
							var options = "token=' . urlencode(newToken()) . '";
                        	var inputok = ' . json_encode($inputok) . ';	/* List of fields into form */
							var page = "' . dol_escape_js(!empty($page) ? $page : '') . '";
                         	var pageyes = "' . dol_escape_js(!empty($pageyes) ? $pageyes : '') . '";

                         	if (inputok.length > 0) {
                         		$.each(inputok, function(i, inputname) {
                         			var more = "";
									var inputvalue;
                         			if ($("input[name=\'" + inputname + "\']").attr("type") == "radio") {
										inputvalue = $("input[name=\'" + inputname + "\']:checked").val();
									} else {
                         		    	if ($("#" + inputname).attr("type") == "checkbox") { more = ":checked"; }
                         				inputvalue = $("#" + inputname + more).val();
									}
                         			if (typeof inputvalue == "undefined") { inputvalue=""; }
									console.log("formconfirm check inputname="+inputname+" inputvalue="+inputvalue);
                         			options += "&" + inputname + "=" + encodeURIComponent(inputvalue);
                         		});
                         	}
                         	var urljump = pageyes + (pageyes.indexOf("?") < 0 ? "?" : "&") + options;
            				if (pageyes.length > 0) {';
			if ($postconfirmas == 'GET') {
				$formconfirm .= 'location.href = urljump;';
			} else {
				$formconfirm .= $jsforcursor;
				$formconfirm .= 'var post = $.post(
									pageyes,
									options,
									function(data) { $("body").html(data); jQuery("html,body,#id-container").removeClass("cursorwait"); }
								);';
			}
			$formconfirm .= '
								console.log("after post ok");
							}
	                        $(this).dialog("close");
                        },
                        "' . dol_escape_js($langs->transnoentities($labelbuttonno)) . '": function() {
                        	var options = "token=' . urlencode(newToken()) . '";
                         	var inputko = ' . json_encode($inputko) . ';	/* List of fields into form */
							var page = "' . dol_escape_js(!empty($page) ? $page : '') . '";
                         	var pageno="' . dol_escape_js(!empty($pageno) ? $pageno : '') . '";
                         	if (inputko.length > 0) {
                         		$.each(inputko, function(i, inputname) {
                         			var more = "";
                         			if ($("#" + inputname).attr("type") == "checkbox") { more = ":checked"; }
                         			var inputvalue = $("#" + inputname + more).val();
                         			if (typeof inputvalue == "undefined") { inputvalue=""; }
                         			options += "&" + inputname + "=" + encodeURIComponent(inputvalue);
                         		});
                         	}
                         	var urljump=pageno + (pageno.indexOf("?") < 0 ? "?" : "&") + options;
                         	//alert(urljump);
            				if (pageno.length > 0) {';
			if ($postconfirmas == 'GET') {
				$formconfirm .= 'location.href = urljump;';
			} else {
				$formconfirm .= $jsforcursor;
				$formconfirm .= 'var post = $.post(
									pageno,
									options,
									function(data) { $("body").html(data); jQuery("html,body,#id-container").removeClass("cursorwait"); }
								);';
			}
			$formconfirm .= '
								console.log("after post ko");
							}
                            $(this).dialog("close");
                        }
                    }
                }
                );

            	var button = "' . $button . '";
            	if (button.length > 0) {
                	$( "#" + button ).click(function() {
                		$("#' . $dialogconfirm . '").dialog("open");
        			});
                }
            });
            });
            </script>';
			$formconfirm .= "<!-- end ajax formconfirm -->\n";
		} else {
			$formconfirm .= "\n<!-- begin formconfirm page=" . dol_escape_htmltag($page) . " -->\n";

			if (empty($disableformtag)) {
				$formconfirm .= '<form method="POST" action="' . $page . '" class="notoptoleftroright">' . "\n";
			}

			$formconfirm .= '<input type="hidden" name="action" value="' . $action . '">' . "\n";
			$formconfirm .= '<input type="hidden" name="token" value="' . newToken() . '">' . "\n";

			$formconfirm .= '<table class="valid centpercent">' . "\n";

			// Line title
			$formconfirm .= '<tr class="validtitre"><td class="validtitre" colspan="2">';
			$formconfirm .= img_picto('', 'pictoconfirm') . ' ' . $title;
			$formconfirm .= '</td></tr>' . "\n";

			// Line text
			if (is_array($formquestion) && !empty($formquestion['text'])) {
				$formconfirm .= '<tr class="valid"><td class="valid" colspan="2">' . $formquestion['text'] . '</td></tr>' . "\n";
			}

			// Line form fields
			if ($more) {
				$formconfirm .= '<tr class="valid"><td class="valid" colspan="2">' . "\n";
				$formconfirm .= $more;
				$formconfirm .= '</td></tr>' . "\n";
			}

			// Line with question
			$formconfirm .= '<tr class="valid">';
			$formconfirm .= '<td class="valid">' . $question . '</td>';
			$formconfirm .= '<td class="valid center">';
			$formconfirm .= $this->selectyesno("confirm", $newselectedchoice, 0, false, 0, 0, 'marginleftonly marginrightonly', $labelbuttonyes, $labelbuttonno);
			$formconfirm .= '<input class="button valignmiddle confirmvalidatebutton small" type="submit" value="' . $langs->trans("Validate") . '">';
			$formconfirm .= '</td>';
			$formconfirm .= '</tr>' . "\n";

			$formconfirm .= '</table>' . "\n";

			if (empty($disableformtag)) {
				$formconfirm .= "</form>\n";
			}
			$formconfirm .= '<br>';

			if (!empty($conf->use_javascript_ajax)) {
				$formconfirm .= '<!-- code to disable button to avoid double clic -->';
				$formconfirm .= '<script nonce="' . getNonce() . '" type="text/javascript">' . "\n";
				$formconfirm .= '
				$(document).ready(function () {
					$(".confirmvalidatebutton").on("click", function() {
						console.log("We click on button");
						$(this).attr("disabled", "disabled");
						setTimeout(\'$(".confirmvalidatebutton").removeAttr("disabled")\', 3000);
						//console.log($(this).closest("form"));
						$(this).closest("form").submit();
					});
				});
				';
				$formconfirm .= '</script>' . "\n";
			}

			$formconfirm .= "<!-- end formconfirm -->\n";
		}

		return $formconfirm;
	}


	// phpcs:disable PEAR.NamingConventions.ValidFunctionName.ScopeNotCamelCaps

	/**
	 * Show a form to select a project
	 *
	 * @param 	int 		$page 				Page
	 * @param 	int 		$socid 				Id third party (-1=all, 0=only projects not linked to a third party, id=projects not linked or linked to third party id)
	 * @param 	int 		$selected 			Id pre-selected project
	 * @param 	string 		$htmlname 			Name of select field
	 * @param 	int 		$discard_closed 	Discard closed projects (0=Keep,1=hide completely except $selected,2=Disable)
	 * @param 	int 		$maxlength 			Max length
	 * @param 	int 		$forcefocus 		Force focus on field (works with javascript only)
	 * @param 	int 		$nooutput 			No print is done. String is returned.
	 * @param 	string 		$textifnoproject 	Text to show if no project
	 * @param 	string 		$morecss 			More CSS
	 * @return	string                      	Return html content
	 */
	public function form_project($page, $socid, $selected = '', $htmlname = 'projectid', $discard_closed = 0, $maxlength = 20, $forcefocus = 0, $nooutput = 0, $textifnoproject = '', $morecss = '')
	{
		// phpcs:enable
		global $langs;

		require_once DOL_DOCUMENT_ROOT . '/core/lib/project.lib.php';
		require_once DOL_DOCUMENT_ROOT . '/core/class/html.formprojet.class.php';

		$out = '';

		$formproject = new FormProjets($this->db);

		$langs->load("project");
		if ($htmlname != "none") {
			$out .= '<form method="post" action="' . $page . '">';
			$out .= '<input type="hidden" name="action" value="classin">';
			$out .= '<input type="hidden" name="token" value="' . newToken() . '">';
			$out .= $formproject->select_projects($socid, $selected, $htmlname, $maxlength, 0, 1, $discard_closed, $forcefocus, 0, 0, '', 1, 0, $morecss);
			$out .= '<input type="submit" class="button smallpaddingimp" value="' . $langs->trans("Modify") . '">';
			$out .= '</form>';
		} else {
			$out .= '<span class="project_head_block">';
			if ($selected) {
				$projet = new Project($this->db);
				$projet->fetch($selected);
				$out .= $projet->getNomUrl(0, '', 1);
			} else {
				$out .= '<span class="opacitymedium">' . $textifnoproject . '</span>';
			}
			$out .= '</span>';
		}

		if (empty($nooutput)) {
			print $out;
			return '';
		}
		return $out;
	}

	// phpcs:disable PEAR.NamingConventions.ValidFunctionName.ScopeNotCamelCaps

	/**
	 * Show a form to select payment conditions
	 *
	 * @param int 		$page 				Page
	 * @param string 	$selected 			Id condition pre-selectionne
	 * @param string 	$htmlname 			Name of select html field
	 * @param int 		$addempty 			Add empty entry
	 * @param string 	$type 				Type ('direct-debit' or 'bank-transfer')
	 * @param int 		$filtertype 		If > 0, include payment terms with deposit percentage (for objects other than invoices and invoice templates)
	 * @param string 	$deposit_percent 	< 0 : deposit_percent input makes no sense (for example, in list filters)
	 *                                		0 : use default deposit percentage from entry
	 *                                		> 0 : force deposit percentage (for example, from company object)
	 * @param int 		$nooutput 			No print is done. String is returned.
	 * @return string                   	HTML output or ''
	 */
	public function form_conditions_reglement($page, $selected = '', $htmlname = 'cond_reglement_id', $addempty = 0, $type = '', $filtertype = -1, $deposit_percent = -1, $nooutput = 0)
	{
		// phpcs:enable
		global $langs;

		$out = '';

		if ($htmlname != "none") {
			$out .= '<form method="POST" action="' . $page . '">';
			$out .= '<input type="hidden" name="action" value="setconditions">';
			$out .= '<input type="hidden" name="token" value="' . newToken() . '">';
			if ($type) {
				$out .= '<input type="hidden" name="type" value="' . dol_escape_htmltag($type) . '">';
			}
			$out .= $this->getSelectConditionsPaiements($selected, $htmlname, $filtertype, $addempty, 0, '', $deposit_percent);
			$out .= '<input type="submit" class="button valignmiddle smallpaddingimp" value="' . $langs->trans("Modify") . '">';
			$out .= '</form>';
		} else {
			if ($selected) {
				$this->load_cache_conditions_paiements();
				if (isset($this->cache_conditions_paiements[$selected])) {
					$label = $this->cache_conditions_paiements[$selected]['label'];

					if (!empty($this->cache_conditions_paiements[$selected]['deposit_percent'])) {
						$label = str_replace('__DEPOSIT_PERCENT__', $deposit_percent > 0 ? $deposit_percent : $this->cache_conditions_paiements[$selected]['deposit_percent'], $label);
					}

					$out .= $label;
				} else {
					$langs->load('errors');
					$out .= $langs->trans('ErrorNotInDictionaryPaymentConditions');
				}
			} else {
				$out .= '&nbsp;';
			}
		}

		if (empty($nooutput)) {
			print $out;
			return '';
		}
		return $out;
	}

	// phpcs:disable PEAR.NamingConventions.ValidFunctionName.ScopeNotCamelCaps

	/**
	 *  Show a form to select a delivery delay
	 *
	 * @param 	int 		$page 		Page
	 * @param 	string 		$selected 	Id condition pre-selectionne
	 * @param 	string 		$htmlname 	Name of select html field
	 * @param 	int 		$addempty 	Add an empty entry
	 * @return  void
	 */
	public function form_availability($page, $selected = '', $htmlname = 'availability', $addempty = 0)
	{
		// phpcs:enable
		global $langs;
		if ($htmlname != "none") {
			print '<form method="post" action="' . $page . '">';
			print '<input type="hidden" name="action" value="setavailability">';
			print '<input type="hidden" name="token" value="' . newToken() . '">';
			$this->selectAvailabilityDelay($selected, $htmlname, -1, $addempty);
			print '<input type="submit" name="modify" class="button smallpaddingimp" value="' . $langs->trans("Modify") . '">';
			print '<input type="submit" name="cancel" class="button smallpaddingimp" value="' . $langs->trans("Cancel") . '">';
			print '</form>';
		} else {
			if ($selected) {
				$this->load_cache_availability();
				print $this->cache_availability[$selected]['label'];
			} else {
				print "&nbsp;";
			}
		}
	}

	/**
	 *  Output HTML form to select list of input reason (events that triggered an object creation, like after sending an emailing, making an advert, ...)
	 *  List found into table c_input_reason loaded by loadCacheInputReason
	 *
	 * @param string $page Page
	 * @param string $selected Id condition pre-selectionne
	 * @param string $htmlname Name of select html field
	 * @param int $addempty Add empty entry
	 * @return    void
	 */
	public function formInputReason($page, $selected = '', $htmlname = 'demandreason', $addempty = 0)
	{
		global $langs;
		if ($htmlname != "none") {
			print '<form method="post" action="' . $page . '">';
			print '<input type="hidden" name="action" value="setdemandreason">';
			print '<input type="hidden" name="token" value="' . newToken() . '">';
			$this->selectInputReason($selected, $htmlname, -1, $addempty);
			print '<input type="submit" class="button smallpaddingimp" value="' . $langs->trans("Modify") . '">';
			print '</form>';
		} else {
			if ($selected) {
				$this->loadCacheInputReason();
				foreach ($this->cache_demand_reason as $key => $val) {
					if ($val['id'] == $selected) {
						print $val['label'];
						break;
					}
				}
			} else {
				print "&nbsp;";
			}
		}
	}

	// phpcs:disable PEAR.NamingConventions.ValidFunctionName.ScopeNotCamelCaps

	/**
	 *    Show a form + html select a date
	 *
	 * @param string $page Page
	 * @param string $selected Date preselected
	 * @param string $htmlname Html name of date input fields or 'none'
	 * @param int $displayhour Display hour selector
	 * @param int $displaymin Display minutes selector
	 * @param int $nooutput 1=No print output, return string
	 * @param string $type 'direct-debit' or 'bank-transfer'
	 * @return    string
	 * @see        selectDate()
	 */
	public function form_date($page, $selected, $htmlname, $displayhour = 0, $displaymin = 0, $nooutput = 0, $type = '')
	{
		// phpcs:enable
		global $langs;

		$ret = '';

		if ($htmlname != "none") {
			$ret .= '<form method="POST" action="' . $page . '" name="form' . $htmlname . '">';
			$ret .= '<input type="hidden" name="action" value="set' . $htmlname . '">';
			$ret .= '<input type="hidden" name="token" value="' . newToken() . '">';
			if ($type) {
				$ret .= '<input type="hidden" name="type" value="' . dol_escape_htmltag($type) . '">';
			}
			$ret .= '<table class="nobordernopadding">';
			$ret .= '<tr><td>';
			$ret .= $this->selectDate($selected, $htmlname, $displayhour, $displaymin, 1, 'form' . $htmlname, 1, 0);
			$ret .= '</td>';
			$ret .= '<td class="left"><input type="submit" class="button smallpaddingimp" value="' . $langs->trans("Modify") . '"></td>';
			$ret .= '</tr></table></form>';
		} else {
			if ($displayhour) {
				$ret .= dol_print_date($selected, 'dayhour');
			} else {
				$ret .= dol_print_date($selected, 'day');
			}
		}

		if (empty($nooutput)) {
			print $ret;
		}
		return $ret;
	}


	// phpcs:disable PEAR.NamingConventions.ValidFunctionName.ScopeNotCamelCaps

	/**
	 *  Show a select form to choose a user
	 *
	 * @param string $page Page
	 * @param string $selected Id of user preselected
	 * @param string $htmlname Name of input html field. If 'none', we just output the user link.
	 * @param array $exclude List of users id to exclude
	 * @param array $include List of users id to include
	 * @return    void
	 */
	public function form_users($page, $selected = '', $htmlname = 'userid', $exclude = '', $include = '')
	{
		// phpcs:enable
		global $langs;

		if ($htmlname != "none") {
			print '<form method="POST" action="' . $page . '" name="form' . $htmlname . '">';
			print '<input type="hidden" name="action" value="set' . $htmlname . '">';
			print '<input type="hidden" name="token" value="' . newToken() . '">';
			print $this->select_dolusers($selected, $htmlname, 1, $exclude, 0, $include);
			print '<input type="submit" class="button smallpaddingimp valignmiddle" value="' . $langs->trans("Modify") . '">';
			print '</form>';
		} else {
			if ($selected) {
				require_once DOL_DOCUMENT_ROOT . '/user/class/user.class.php';
				$theuser = new User($this->db);
				$theuser->fetch($selected);
				print $theuser->getNomUrl(1);
			} else {
				print "&nbsp;";
			}
		}
	}


	// phpcs:disable PEAR.NamingConventions.ValidFunctionName.ScopeNotCamelCaps

	/**
	 *    Show form with payment mode
	 *
	 * @param string $page Page
	 * @param int $selected Id mode pre-selectionne
	 * @param string $htmlname Name of select html field
	 * @param string $filtertype To filter on field type in llx_c_paiement ('CRDT' or 'DBIT' or array('code'=>xx,'label'=>zz))
	 * @param int $active Active or not, -1 = all
	 * @param int $addempty 1=Add empty entry
	 * @param string $type Type ('direct-debit' or 'bank-transfer')
	 * @param int $nooutput 1=Return string, no output
	 * @return    string                    HTML output or ''
	 */
	public function form_modes_reglement($page, $selected = '', $htmlname = 'mode_reglement_id', $filtertype = '', $active = 1, $addempty = 0, $type = '', $nooutput = 0)
	{
		// phpcs:enable
		global $langs;

		$out = '';
		if ($htmlname != "none") {
			$out .= '<form method="POST" action="' . $page . '">';
			$out .= '<input type="hidden" name="action" value="setmode">';
			$out .= '<input type="hidden" name="token" value="' . newToken() . '">';
			if ($type) {
				$out .= '<input type="hidden" name="type" value="' . dol_escape_htmltag($type) . '">';
			}
			$out .= $this->select_types_paiements($selected, $htmlname, $filtertype, 0, $addempty, 0, 0, $active, '', 1);
			$out .= '<input type="submit" class="button smallpaddingimp valignmiddle" value="' . $langs->trans("Modify") . '">';
			$out .= '</form>';
		} else {
			if ($selected) {
				$this->load_cache_types_paiements();
				$out .= $this->cache_types_paiements[$selected]['label'];
			} else {
				$out .= "&nbsp;";
			}
		}

		if ($nooutput) {
			return $out;
		} else {
			print $out;
		}
		return '';
	}

	/**
	 *    Show form with transport mode
	 *
	 * @param string $page Page
	 * @param int $selected Id mode pre-select
	 * @param string $htmlname Name of select html field
	 * @param int $active Active or not, -1 = all
	 * @param int $addempty 1=Add empty entry
	 * @return    void
	 */
	public function formSelectTransportMode($page, $selected = '', $htmlname = 'transport_mode_id', $active = 1, $addempty = 0)
	{
		global $langs;
		if ($htmlname != "none") {
			print '<form method="POST" action="' . $page . '">';
			print '<input type="hidden" name="action" value="settransportmode">';
			print '<input type="hidden" name="token" value="' . newToken() . '">';
			$this->selectTransportMode($selected, $htmlname, 0, $addempty, 0, 0, $active);
			print '<input type="submit" class="button smallpaddingimp valignmiddle" value="' . $langs->trans("Modify") . '">';
			print '</form>';
		} else {
			if ($selected) {
				$this->load_cache_transport_mode();
				print $this->cache_transport_mode[$selected]['label'];
			} else {
				print "&nbsp;";
			}
		}
	}

	// phpcs:disable PEAR.NamingConventions.ValidFunctionName.ScopeNotCamelCaps

	/**
	 *    Show form with multicurrency code
	 *
	 * @param string $page Page
	 * @param string $selected code pre-selectionne
	 * @param string $htmlname Name of select html field
	 * @return    void
	 */
	public function form_multicurrency_code($page, $selected = '', $htmlname = 'multicurrency_code')
	{
		// phpcs:enable
		global $langs;
		if ($htmlname != "none") {
			print '<form method="POST" action="' . $page . '">';
			print '<input type="hidden" name="action" value="setmulticurrencycode">';
			print '<input type="hidden" name="token" value="' . newToken() . '">';
			print $this->selectMultiCurrency($selected, $htmlname, 0);
			print '<input type="submit" class="button smallpaddingimp valignmiddle" value="' . $langs->trans("Modify") . '">';
			print '</form>';
		} else {
			dol_include_once('/core/lib/company.lib.php');
			print !empty($selected) ? currency_name($selected, 1) : '&nbsp;';
		}
	}

	// phpcs:disable PEAR.NamingConventions.ValidFunctionName.ScopeNotCamelCaps

	/**
	 *    Show form with multicurrency rate
	 *
	 * @param string $page Page
	 * @param double $rate Current rate
	 * @param string $htmlname Name of select html field
	 * @param string $currency Currency code to explain the rate
	 * @return    void
	 */
	public function form_multicurrency_rate($page, $rate = '', $htmlname = 'multicurrency_tx', $currency = '')
	{
		// phpcs:enable
		global $langs, $mysoc, $conf;

		if ($htmlname != "none") {
			print '<form method="POST" action="' . $page . '">';
			print '<input type="hidden" name="action" value="setmulticurrencyrate">';
			print '<input type="hidden" name="token" value="' . newToken() . '">';
			print '<input type="text" class="maxwidth100" name="' . $htmlname . '" value="' . (!empty($rate) ? price(price2num($rate, 'CU')) : 1) . '" /> ';
			print '<select name="calculation_mode">';
			print '<option value="1">Change ' . $langs->trans("PriceUHT") . ' of lines</option>';
			print '<option value="2">Change ' . $langs->trans("PriceUHTCurrency") . ' of lines</option>';
			print '</select> ';
			print '<input type="submit" class="button smallpaddingimp valignmiddle" value="' . $langs->trans("Modify") . '">';
			print '</form>';
		} else {
			if (!empty($rate)) {
				print price($rate, 1, $langs, 1, 0);
				if ($currency && $rate != 1) {
					print ' &nbsp; (' . price($rate, 1, $langs, 1, 0) . ' ' . $currency . ' = 1 ' . $conf->currency . ')';
				}
			} else {
				print 1;
			}
		}
	}


	// phpcs:disable PEAR.NamingConventions.ValidFunctionName.ScopeNotCamelCaps

	/**
	 *    Show a select box with available absolute discounts
	 *
	 * @param string $page Page URL where form is shown
	 * @param int $selected Value pre-selected
	 * @param string $htmlname Name of SELECT component. If 'none', not changeable. Example 'remise_id'.
	 * @param int $socid Third party id
	 * @param float $amount Total amount available
	 * @param string $filter SQL filter on discounts
	 * @param int $maxvalue Max value for lines that can be selected
	 * @param string $more More string to add
	 * @param int $hidelist 1=Hide list
	 * @param int $discount_type 0 => customer discount, 1 => supplier discount
	 * @return    void
	 */
	public function form_remise_dispo($page, $selected, $htmlname, $socid, $amount, $filter = '', $maxvalue = 0, $more = '', $hidelist = 0, $discount_type = 0)
	{
		// phpcs:enable
		global $conf, $langs;
		if ($htmlname != "none") {
			print '<form method="post" action="' . $page . '">';
			print '<input type="hidden" name="action" value="setabsolutediscount">';
			print '<input type="hidden" name="token" value="' . newToken() . '">';
			print '<div class="inline-block">';
			if (!empty($discount_type)) {
				if (!empty($conf->global->FACTURE_SUPPLIER_DEPOSITS_ARE_JUST_PAYMENTS)) {
					if (!$filter || $filter == "fk_invoice_supplier_source IS NULL") {
						$translationKey = 'HasAbsoluteDiscountFromSupplier'; // If we want deposit to be substracted to payments only and not to total of final invoice
					} else {
						$translationKey = 'HasCreditNoteFromSupplier';
					}
				} else {
					if (!$filter || $filter == "fk_invoice_supplier_source IS NULL OR (description LIKE '(DEPOSIT)%' AND description NOT LIKE '(EXCESS PAID)%')") {
						$translationKey = 'HasAbsoluteDiscountFromSupplier';
					} else {
						$translationKey = 'HasCreditNoteFromSupplier';
					}
				}
			} else {
				if (!empty($conf->global->FACTURE_DEPOSITS_ARE_JUST_PAYMENTS)) {
					if (!$filter || $filter == "fk_facture_source IS NULL") {
						$translationKey = 'CompanyHasAbsoluteDiscount'; // If we want deposit to be substracted to payments only and not to total of final invoice
					} else {
						$translationKey = 'CompanyHasCreditNote';
					}
				} else {
					if (!$filter || $filter == "fk_facture_source IS NULL OR (description LIKE '(DEPOSIT)%' AND description NOT LIKE '(EXCESS RECEIVED)%')") {
						$translationKey = 'CompanyHasAbsoluteDiscount';
					} else {
						$translationKey = 'CompanyHasCreditNote';
					}
				}
			}
			print $langs->trans($translationKey, price($amount, 0, $langs, 0, 0, -1, $conf->currency));
			if (empty($hidelist)) {
				print ' ';
			}
			print '</div>';
			if (empty($hidelist)) {
				print '<div class="inline-block" style="padding-right: 10px">';
				$newfilter = 'discount_type=' . intval($discount_type);
				if (!empty($discount_type)) {
					$newfilter .= ' AND fk_invoice_supplier IS NULL AND fk_invoice_supplier_line IS NULL'; // Supplier discounts available
				} else {
					$newfilter .= ' AND fk_facture IS NULL AND fk_facture_line IS NULL'; // Customer discounts available
				}
				if ($filter) {
					$newfilter .= ' AND (' . $filter . ')';
				}
				// output the combo of discounts
				$nbqualifiedlines = $this->select_remises($selected, $htmlname, $newfilter, $socid, $maxvalue);
				if ($nbqualifiedlines > 0) {
					print ' &nbsp; <input type="submit" class="button smallpaddingimp" value="' . dol_escape_htmltag($langs->trans("UseLine")) . '"';
					if (!empty($discount_type) && $filter && $filter != "fk_invoice_supplier_source IS NULL OR (description LIKE '(DEPOSIT)%' AND description NOT LIKE '(EXCESS PAID)%')") {
						print ' title="' . $langs->trans("UseCreditNoteInInvoicePayment") . '"';
					}
					if (empty($discount_type) && $filter && $filter != "fk_facture_source IS NULL OR (description LIKE '(DEPOSIT)%' AND description NOT LIKE '(EXCESS RECEIVED)%')") {
						print ' title="' . $langs->trans("UseCreditNoteInInvoicePayment") . '"';
					}

					print '>';
				}
				print '</div>';
			}
			if ($more) {
				print '<div class="inline-block">';
				print $more;
				print '</div>';
			}
			print '</form>';
		} else {
			if ($selected) {
				print $selected;
			} else {
				print "0";
			}
		}
	}


	// phpcs:disable PEAR.NamingConventions.ValidFunctionName.ScopeNotCamelCaps

	/**
	 *  Show forms to select a contact
	 *
	 * @param string $page Page
	 * @param Societe $societe Filter on third party
	 * @param int $selected Id contact pre-selectionne
	 * @param string $htmlname Name of HTML select. If 'none', we just show contact link.
	 * @return    void
	 */
	public function form_contacts($page, $societe, $selected = '', $htmlname = 'contactid')
	{
		// phpcs:enable
		global $langs, $conf;

		if ($htmlname != "none") {
			print '<form method="post" action="' . $page . '">';
			print '<input type="hidden" name="action" value="set_contact">';
			print '<input type="hidden" name="token" value="' . newToken() . '">';
			print '<table class="nobordernopadding">';
			print '<tr><td>';
			print $this->selectcontacts($societe->id, $selected, $htmlname);
			$num = $this->num;
			if ($num == 0) {
				$addcontact = (!empty($conf->global->SOCIETE_ADDRESSES_MANAGEMENT) ? $langs->trans("AddContact") : $langs->trans("AddContactAddress"));
				print '<a href="' . DOL_URL_ROOT . '/contact/card.php?socid=' . $societe->id . '&amp;action=create&amp;backtoreferer=1">' . $addcontact . '</a>';
			}
			print '</td>';
			print '<td class="left"><input type="submit" class="button smallpaddingimp" value="' . $langs->trans("Modify") . '"></td>';
			print '</tr></table></form>';
		} else {
			if ($selected) {
				require_once DOL_DOCUMENT_ROOT . '/contact/class/contact.class.php';
				$contact = new Contact($this->db);
				$contact->fetch($selected);
				print $contact->getFullName($langs);
			} else {
				print "&nbsp;";
			}
		}
	}

	// phpcs:disable PEAR.NamingConventions.ValidFunctionName.ScopeNotCamelCaps

	/**
	 *  Output html select to select thirdparty
	 *
	 * @param string 	$page 					Page
	 * @param string 	$selected 				Id preselected
	 * @param string 	$htmlname 				Name of HTML select
	 * @param string	$filter 				Optional filters criteras. WARNING: To avoid SQL injection, only few chars [.a-z0-9 =<>()] are allowed here (example: 's.rowid <> x', 's.client IN (1,3)'). Do not use a filter coming from input of users.
	 * @param int 		$showempty 				Add an empty field
	 * @param int 		$showtype 				Show third party type in combolist (customer, prospect or supplier)
	 * @param int 		$forcecombo 			Force to use combo box
	 * @param array 	$events 				Event options. Example: array(array('method'=>'getContacts', 'url'=>dol_buildpath('/core/ajax/contacts.php',1), 'htmlname'=>'contactid', 'params'=>array('add-customer-contact'=>'disabled')))
	 * @param int 		$nooutput 				No print output. Return it only.
	 * @param array 	$excludeids 			Exclude IDs from the select combo
	 * @param string 	$textifnothirdparty 	Text to show if no thirdparty
	 * @return    string                        HTML output or ''
	 */
	public function form_thirdparty($page, $selected = '', $htmlname = 'socid', $filter = '', $showempty = 0, $showtype = 0, $forcecombo = 0, $events = array(), $nooutput = 0, $excludeids = array(), $textifnothirdparty = '')
	{
		// phpcs:enable
		global $langs;

		$out = '';
		if ($htmlname != "none") {
			$out .= '<form method="post" action="' . $page . '">';
			$out .= '<input type="hidden" name="action" value="set_thirdparty">';
			$out .= '<input type="hidden" name="token" value="' . newToken() . '">';
			$out .= $this->select_company($selected, $htmlname, $filter, $showempty, $showtype, $forcecombo, $events, 0, 'minwidth100', '', '', 1, array(), false, $excludeids);
			$out .= '<input type="submit" class="button smallpaddingimp valignmiddle" value="' . $langs->trans("Modify") . '">';
			$out .= '</form>';
		} else {
			if ($selected) {
				require_once DOL_DOCUMENT_ROOT . '/societe/class/societe.class.php';
				$soc = new Societe($this->db);
				$soc->fetch($selected);
				$out .= $soc->getNomUrl(0, '');
			} else {
				$out .= '<span class="opacitymedium">' . $textifnothirdparty . '</span>';
			}
		}

		if ($nooutput) {
			return $out;
		} else {
			print $out;
		}

		return '';
	}

	// phpcs:disable PEAR.NamingConventions.ValidFunctionName.ScopeNotCamelCaps

	/**
	 *    Retourne la liste des devises, dans la langue de l'utilisateur
	 *
	 * @param string $selected preselected currency code
	 * @param string $htmlname name of HTML select list
	 * @deprecated
	 * @return    void
	 */
	public function select_currency($selected = '', $htmlname = 'currency_id')
	{
		// phpcs:enable
		print $this->selectCurrency($selected, $htmlname);
	}

	/**
	 *  Retourne la liste des devises, dans la langue de l'utilisateur
	 *
	 * @param string $selected preselected currency code
	 * @param string $htmlname name of HTML select list
	 * @param string $mode 0 = Add currency symbol into label, 1 = Add 3 letter iso code
	 * @param string $useempty '1'=Allow empty value
	 * @return    string
	 */
	public function selectCurrency($selected = '', $htmlname = 'currency_id', $mode = 0, $useempty = '')
	{
		global $conf, $langs, $user;

		$langs->loadCacheCurrencies('');

		$out = '';

		if ($selected == 'euro' || $selected == 'euros') {
			$selected = 'EUR'; // Pour compatibilite
		}

		$out .= '<select class="flat maxwidth200onsmartphone minwidth300" name="' . $htmlname . '" id="' . $htmlname . '">';
		if ($useempty) {
			$out .= '<option value="-1" selected></option>';
		}
		foreach ($langs->cache_currencies as $code_iso => $currency) {
			$labeltoshow = $currency['label'];
			if ($mode == 1) {
				$labeltoshow .= ' <span class="opacitymedium">(' . $code_iso . ')</span>';
			} else {
				$labeltoshow .= ' <span class="opacitymedium">(' . $langs->getCurrencySymbol($code_iso) . ')</span>';
			}

			if ($selected && $selected == $code_iso) {
				$out .= '<option value="' . $code_iso . '" selected data-html="' . dol_escape_htmltag($labeltoshow) . '">';
			} else {
				$out .= '<option value="' . $code_iso . '" data-html="' . dol_escape_htmltag($labeltoshow) . '">';
			}
			$out .= $labeltoshow;
			$out .= '</option>';
		}
		$out .= '</select>';
		if ($user->admin) {
			$out .= info_admin($langs->trans("YouCanChangeValuesForThisListFromDictionarySetup"), 1);
		}

		// Make select dynamic
		include_once DOL_DOCUMENT_ROOT . '/core/lib/ajax.lib.php';
		$out .= ajax_combobox($htmlname);

		return $out;
	}

	/**
	 *    Return array of currencies in user language
	 *
	 * @param string $selected Preselected currency code
	 * @param string $htmlname Name of HTML select list
	 * @param integer $useempty 1=Add empty line
	 * @param string $filter Optional filters criteras (example: 'code <> x', ' in (1,3)')
	 * @param bool $excludeConfCurrency false = If company current currency not in table, we add it into list. Should always be available.
	 *                                  true = we are in currency_rate update , we don't want to see conf->currency in select
	 * @param string $morecss More css
	 * @return    string
	 */
	public function selectMultiCurrency($selected = '', $htmlname = 'multicurrency_code', $useempty = 0, $filter = '', $excludeConfCurrency = false, $morecss = '')
	{
		global $conf, $langs;

		$langs->loadCacheCurrencies(''); // Load ->cache_currencies

		$TCurrency = array();

		$sql = "SELECT code FROM " . $this->db->prefix() . "multicurrency";
		$sql .= " WHERE entity IN ('" . getEntity('mutlicurrency') . "')";
		if ($filter) {
			$sql .= " AND " . $filter;
		}
		$resql = $this->db->query($sql);
		if ($resql) {
			while ($obj = $this->db->fetch_object($resql)) {
				$TCurrency[$obj->code] = $obj->code;
			}
		}

		$out = '';
		$out .= '<select class="flat' . ($morecss ? ' ' . $morecss : '') . '" name="' . $htmlname . '" id="' . $htmlname . '">';
		if ($useempty) {
			$out .= '<option value="">&nbsp;</option>';
		}
		// If company current currency not in table, we add it into list. Should always be available.
		if (!in_array($conf->currency, $TCurrency) && !$excludeConfCurrency) {
			$TCurrency[$conf->currency] = $conf->currency;
		}
		if (count($TCurrency) > 0) {
			foreach ($langs->cache_currencies as $code_iso => $currency) {
				if (isset($TCurrency[$code_iso])) {
					if (!empty($selected) && $selected == $code_iso) {
						$out .= '<option value="' . $code_iso . '" selected="selected">';
					} else {
						$out .= '<option value="' . $code_iso . '">';
					}

					$out .= $currency['label'];
					$out .= ' (' . $langs->getCurrencySymbol($code_iso) . ')';
					$out .= '</option>';
				}
			}
		}

		$out .= '</select>';

		// Make select dynamic
		include_once DOL_DOCUMENT_ROOT . '/core/lib/ajax.lib.php';
		$out .= ajax_combobox($htmlname);

		return $out;
	}

	// phpcs:disable PEAR.NamingConventions.ValidFunctionName.ScopeNotCamelCaps

	/**
	 *  Load into the cache vat rates of a country
	 *
	 * @param 	string 	$country_code 		Country code with quotes ("'CA'", or "'CA,IN,...'")
	 * @return  int                         Nb of loaded lines, 0 if already loaded, <0 if KO
	 */
	public function load_cache_vatrates($country_code)
	{
		// phpcs:enable
		global $langs, $user;

		$num = count($this->cache_vatrates);
		if ($num > 0) {
			return $num; // Cache already loaded
		}

		dol_syslog(__METHOD__, LOG_DEBUG);

		$sql = "SELECT DISTINCT t.rowid, t.code, t.taux, t.localtax1, t.localtax1_type, t.localtax2, t.localtax2_type, t.recuperableonly";
		$sql .= " FROM " . $this->db->prefix() . "c_tva as t, " . $this->db->prefix() . "c_country as c";
		$sql .= " WHERE t.fk_pays = c.rowid";
		$sql .= " AND t.active > 0";
		$sql .= " AND t.entity IN (".getEntity('c_tva').")";
		$sql .= " AND c.code IN (" . $this->db->sanitize($country_code, 1) . ")";
		$sql .= " ORDER BY t.code ASC, t.taux ASC, t.recuperableonly ASC";

		$resql = $this->db->query($sql);
		if ($resql) {
			$num = $this->db->num_rows($resql);
			if ($num) {
				for ($i = 0; $i < $num; $i++) {
					$obj = $this->db->fetch_object($resql);
					$this->cache_vatrates[$i]['rowid'] = $obj->rowid;
					$this->cache_vatrates[$i]['code'] = $obj->code;
					$this->cache_vatrates[$i]['txtva'] = $obj->taux;
					$this->cache_vatrates[$i]['nprtva'] = $obj->recuperableonly;
					$this->cache_vatrates[$i]['localtax1'] = $obj->localtax1;
					$this->cache_vatrates[$i]['localtax1_type'] = $obj->localtax1_type;
					$this->cache_vatrates[$i]['localtax2'] = $obj->localtax2;
					$this->cache_vatrates[$i]['localtax2_type'] = $obj->localtax1_type;

					$this->cache_vatrates[$i]['label'] = $obj->taux . '%' . ($obj->code ? ' (' . $obj->code . ')' : ''); // Label must contains only 0-9 , . % or *
					$this->cache_vatrates[$i]['labelallrates'] = $obj->taux . '/' . ($obj->localtax1 ? $obj->localtax1 : '0') . '/' . ($obj->localtax2 ? $obj->localtax2 : '0') . ($obj->code ? ' (' . $obj->code . ')' : ''); // Must never be used as key, only label
					$positiverates = '';
					if ($obj->taux) {
						$positiverates .= ($positiverates ? '/' : '') . $obj->taux;
					}
					if ($obj->localtax1) {
						$positiverates .= ($positiverates ? '/' : '') . $obj->localtax1;
					}
					if ($obj->localtax2) {
						$positiverates .= ($positiverates ? '/' : '') . $obj->localtax2;
					}
					if (empty($positiverates)) {
						$positiverates = '0';
					}
					$this->cache_vatrates[$i]['labelpositiverates'] = $positiverates . ($obj->code ? ' (' . $obj->code . ')' : ''); // Must never be used as key, only label
				}

				return $num;
			} else {
				$this->error = '<span class="error">';
				$this->error .= $langs->trans("ErrorNoVATRateDefinedForSellerCountry", $country_code);
				$reg = array();
				if (!empty($user) && $user->admin && preg_match('/\'(..)\'/', $country_code, $reg)) {
					$langs->load("errors");
					$new_country_code = $reg[1];
					$country_id = dol_getIdFromCode($this->db, $new_country_code, 'c_pays', 'code', 'rowid');
					$this->error .= '<br>'.$langs->trans("ErrorFixThisHere", DOL_URL_ROOT.'/admin/dict.php?id=10'.($country_id > 0 ? '&countryidforinsert='.$country_id : ''));
				}
				$this->error .= '</span>';
				return -1;
			}
		} else {
			$this->error = '<span class="error">' . $this->db->error() . '</span>';
			return -2;
		}
	}

	// phpcs:disable PEAR.NamingConventions.ValidFunctionName.ScopeNotCamelCaps

	/**
	 *  Output an HTML select vat rate.
	 *  The name of this function should be selectVat. We keep bad name for compatibility purpose.
	 *
	 * @param string $htmlname Name of HTML select field
	 * @param float|string $selectedrate Force preselected vat rate. Can be '8.5' or '8.5 (NOO)' for example. Use '' for no forcing.
	 * @param Societe $societe_vendeuse Thirdparty seller
	 * @param Societe $societe_acheteuse Thirdparty buyer
	 * @param int $idprod Id product. O if unknown of NA.
	 * @param int $info_bits Miscellaneous information on line (1 for NPR)
	 * @param int|string $type ''=Unknown, 0=Product, 1=Service (Used if idprod not defined)
	 *                         Si vendeur non assujeti a TVA, TVA par defaut=0. Fin de regle.
	 *                         Si le (pays vendeur = pays acheteur) alors la TVA par defaut=TVA du produit vendu. Fin de regle.
	 *                         Si (vendeur et acheteur dans Communaute europeenne) et bien vendu = moyen de transports neuf (auto, bateau, avion), TVA par defaut=0 (La TVA doit etre paye par l'acheteur au centre d'impots de son pays et non au vendeur). Fin de regle.
	 *                         Si vendeur et acheteur dans Communauté européenne et acheteur= particulier alors TVA par défaut=TVA du produit vendu. Fin de règle.
	 *                         Si vendeur et acheteur dans Communauté européenne et acheteur= entreprise alors TVA par défaut=0. Fin de règle.
	 *                         Sinon la TVA proposee par defaut=0. Fin de regle.
	 * @param bool $options_only Return HTML options lines only (for ajax treatment)
	 * @param int $mode 0=Use vat rate as key in combo list, 1=Add VAT code after vat rate into key, -1=Use id of vat line as key
	 * @return    string
	 */
	public function load_tva($htmlname = 'tauxtva', $selectedrate = '', $societe_vendeuse = '', $societe_acheteuse = '', $idprod = 0, $info_bits = 0, $type = '', $options_only = false, $mode = 0)
	{
		// phpcs:enable
		global $langs, $conf, $mysoc;

		$langs->load('errors');

		$return = '';

		// Define defaultnpr, defaultttx and defaultcode
		$defaultnpr = ($info_bits & 0x01);
		$defaultnpr = (preg_match('/\*/', $selectedrate) ? 1 : $defaultnpr);
		$defaulttx = str_replace('*', '', $selectedrate);
		$defaultcode = '';
		$reg = array();
		if (preg_match('/\((.*)\)/', $defaulttx, $reg)) {
			$defaultcode = $reg[1];
			$defaulttx = preg_replace('/\s*\(.*\)/', '', $defaulttx);
		}
		//var_dump($selectedrate.'-'.$defaulttx.'-'.$defaultnpr.'-'.$defaultcode);

		// Check parameters
		if (is_object($societe_vendeuse) && !$societe_vendeuse->country_code) {
			if ($societe_vendeuse->id == $mysoc->id) {
				$return .= '<span class="error">' . $langs->trans("ErrorYourCountryIsNotDefined") . '</span>';
			} else {
				$return .= '<span class="error">' . $langs->trans("ErrorSupplierCountryIsNotDefined") . '</span>';
			}
			return $return;
		}

		//var_dump($societe_acheteuse);
		//print "name=$name, selectedrate=$selectedrate, seller=".$societe_vendeuse->country_code." buyer=".$societe_acheteuse->country_code." buyer is company=".$societe_acheteuse->isACompany()." idprod=$idprod, info_bits=$info_bits type=$type";
		//exit;

		// Define list of countries to use to search VAT rates to show
		// First we defined code_country to use to find list
		if (is_object($societe_vendeuse)) {
			$code_country = "'" . $societe_vendeuse->country_code . "'";
		} else {
			$code_country = "'" . $mysoc->country_code . "'"; // Pour compatibilite ascendente
		}
		if (!empty($conf->global->SERVICE_ARE_ECOMMERCE_200238EC)) {    // If option to have vat for end customer for services is on
			require_once DOL_DOCUMENT_ROOT . '/core/lib/company.lib.php';
			if (!isInEEC($societe_vendeuse) && (!is_object($societe_acheteuse) || (isInEEC($societe_acheteuse) && !$societe_acheteuse->isACompany()))) {
				// We also add the buyer country code
				if (is_numeric($type)) {
					if ($type == 1) { // We know product is a service
						$code_country .= ",'" . $societe_acheteuse->country_code . "'";
					}
				} elseif (!$idprod) {  // We don't know type of product
					$code_country .= ",'" . $societe_acheteuse->country_code . "'";
				} else {
					$prodstatic = new Product($this->db);
					$prodstatic->fetch($idprod);
					if ($prodstatic->type == Product::TYPE_SERVICE) {   // We know product is a service
						$code_country .= ",'" . $societe_acheteuse->country_code . "'";
					}
				}
			}
		}

		// Now we get list
		$num = $this->load_cache_vatrates($code_country); // If no vat defined, return -1 with message into this->error

		if ($num > 0) {
			// Definition du taux a pre-selectionner (si defaulttx non force et donc vaut -1 ou '')
			if ($defaulttx < 0 || dol_strlen($defaulttx) == 0) {
				$tmpthirdparty = new Societe($this->db);

				$defaulttx = get_default_tva($societe_vendeuse, (is_object($societe_acheteuse) ? $societe_acheteuse : $tmpthirdparty), $idprod);
				$defaultnpr = get_default_npr($societe_vendeuse, (is_object($societe_acheteuse) ? $societe_acheteuse : $tmpthirdparty), $idprod);

				if (preg_match('/\((.*)\)/', $defaulttx, $reg)) {
					$defaultcode = $reg[1];
					$defaulttx = preg_replace('/\s*\(.*\)/', '', $defaulttx);
				}
				if (empty($defaulttx)) {
					$defaultnpr = 0;
				}
			}

			// If we fails to find a default vat rate, we take the last one in list
			// Because they are sorted in ascending order, the last one will be the higher one (we suppose the higher one is the current rate)
			if ($defaulttx < 0 || dol_strlen($defaulttx) == 0) {
				if (empty($conf->global->MAIN_VAT_DEFAULT_IF_AUTODETECT_FAILS)) {
					// We take the last one found in list
					$defaulttx = $this->cache_vatrates[$num - 1]['txtva'];
				} else {
					// We will use the rate defined into MAIN_VAT_DEFAULT_IF_AUTODETECT_FAILS
					$defaulttx = '';
					if ($conf->global->MAIN_VAT_DEFAULT_IF_AUTODETECT_FAILS != 'none') {
						$defaulttx = $conf->global->MAIN_VAT_DEFAULT_IF_AUTODETECT_FAILS;
					}
					if (preg_match('/\((.*)\)/', $defaulttx, $reg)) {
						$defaultcode = $reg[1];
						$defaulttx = preg_replace('/\s*\(.*\)/', '', $defaulttx);
					}
				}
			}

			// Disabled if seller is not subject to VAT
			$disabled = false;
			$title = '';
			if (is_object($societe_vendeuse) && $societe_vendeuse->id == $mysoc->id && $societe_vendeuse->tva_assuj == "0") {
				// Override/enable VAT for expense report regardless of global setting - needed if expense report used for business expenses instead
				// of using supplier invoices (this is a very bad idea !)
				if (empty($conf->global->EXPENSEREPORT_OVERRIDE_VAT)) {
					$title = ' title="' . dol_escape_htmltag($langs->trans('VATIsNotUsed')) . '"';
					$disabled = true;
				}
			}

			if (!$options_only) {
				$return .= '<select class="flat minwidth50imp maxwidth100" id="' . $htmlname . '" name="' . $htmlname . '"' . ($disabled ? ' disabled' : '') . $title . '>';
			}

			$selectedfound = false;
			foreach ($this->cache_vatrates as $rate) {
				// Keep only 0 if seller is not subject to VAT
				if ($disabled && $rate['txtva'] != 0) {
					continue;
				}

				// Define key to use into select list
				$key = $rate['txtva'];
				$key .= $rate['nprtva'] ? '*' : '';
				if ($mode > 0 && $rate['code']) {
					$key .= ' (' . $rate['code'] . ')';
				}
				if ($mode < 0) {
					$key = $rate['rowid'];
				}

				$return .= '<option value="' . $key . '"';
				if (!$selectedfound) {
					if ($defaultcode) { // If defaultcode is defined, we used it in priority to select combo option instead of using rate+npr flag
						if ($defaultcode == $rate['code']) {
							$return .= ' selected';
							$selectedfound = true;
						}
					} elseif ($rate['txtva'] == $defaulttx && $rate['nprtva'] == $defaultnpr) {
						$return .= ' selected';
						$selectedfound = true;
					}
				}
				$return .= '>';

				// Show label of VAT
				if ($mysoc->country_code == 'IN' || !empty($conf->global->MAIN_VAT_LABEL_IS_POSITIVE_RATES)) {
					// Label with all localtax and code. For example:  x.y / a.b / c.d (CODE)'
					$return .= $rate['labelpositiverates'];
				} else {
					// Simple label
					$return .= vatrate($rate['label']);
				}

				//$return.=($rate['code']?' '.$rate['code']:'');
				$return .= (empty($rate['code']) && $rate['nprtva']) ? ' *' : ''; // We show the *  (old behaviour only if new vat code is not used)

				$return .= '</option>';
			}

			if (!$options_only) {
				$return .= '</select>';
				//$return .= ajax_combobox($htmlname);		// This break for the moment the dynamic autoselection of a value when selecting a product in object lines
			}
		} else {
			$return .= $this->error;
		}

		$this->num = $num;
		return $return;
	}


	// phpcs:disable PEAR.NamingConventions.ValidFunctionName.ScopeNotCamelCaps

	/**
	 *  Show a HTML widget to input a date or combo list for day, month, years and optionaly hours and minutes.
	 *  Fields are preselected with :
	 *                - set_time date (must be a local PHP server timestamp or string date with format 'YYYY-MM-DD' or 'YYYY-MM-DD HH:MM')
	 *                - local date in user area, if set_time is '' (so if set_time is '', output may differs when done from two different location)
	 *                - Empty (fields empty), if set_time is -1 (in this case, parameter empty must also have value 1)
	 *
	 * @param integer $set_time Pre-selected date (must be a local PHP server timestamp), -1 to keep date not preselected, '' to use current date with 00:00 hour (Parameter 'empty' must be 0 or 2).
	 * @param string $prefix Prefix for fields name
	 * @param int $h 1 or 2=Show also hours (2=hours on a new line), -1 has same effect but hour and minutes are prefilled with 23:59 if date is empty, 3 show hour always empty
	 * @param int $m 1=Show also minutes, -1 has same effect but hour and minutes are prefilled with 23:59 if date is empty, 3 show minutes always empty
	 * @param int $empty 0=Fields required, 1=Empty inputs are allowed, 2=Empty inputs are allowed for hours only
	 * @param string $form_name Not used
	 * @param int $d 1=Show days, month, years
	 * @param int $addnowlink Add a link "Now"
	 * @param int $nooutput Do not output html string but return it
	 * @param int $disabled Disable input fields
	 * @param int $fullday When a checkbox with this html name is on, hour and day are set with 00:00 or 23:59
	 * @param string $addplusone Add a link "+1 hour". Value must be name of another select_date field.
	 * @param datetime $adddateof Add a link "Date of invoice" using the following date.
	 * @return    string                        '' or HTML component string if nooutput is 1
	 * @deprecated
	 * @see    selectDate(), form_date(), select_month(), select_year(), select_dayofweek()
	 */
	public function select_date($set_time = '', $prefix = 're', $h = 0, $m = 0, $empty = 0, $form_name = "", $d = 1, $addnowlink = 0, $nooutput = 0, $disabled = 0, $fullday = '', $addplusone = '', $adddateof = '')
	{
		// phpcs:enable
		$retstring = $this->selectDate($set_time, $prefix, $h, $m, $empty, $form_name, $d, $addnowlink, $disabled, $fullday, $addplusone, $adddateof);
		if (!empty($nooutput)) {
			return $retstring;
		}
		print $retstring;

		return '';
	}

	/**
	 *  Show 2 HTML widget to input a date or combo list for day, month, years and optionaly hours and minutes.
	 *  Fields are preselected with :
	 *              - set_time date (must be a local PHP server timestamp or string date with format 'YYYY-MM-DD' or 'YYYY-MM-DD HH:MM')
	 *              - local date in user area, if set_time is '' (so if set_time is '', output may differs when done from two different location)
	 *              - Empty (fields empty), if set_time is -1 (in this case, parameter empty must also have value 1)
	 *
	 * @param integer $set_time Pre-selected date (must be a local PHP server timestamp), -1 to keep date not preselected, '' to use current date with 00:00 hour (Parameter 'empty' must be 0 or 2).
	 * @param integer $set_time_end Pre-selected date (must be a local PHP server timestamp), -1 to keep date not preselected, '' to use current date with 00:00 hour (Parameter 'empty' must be 0 or 2).
	 * @param string $prefix Prefix for fields name
	 * @param string $empty 0=Fields required, 1=Empty inputs are allowed, 2=Empty inputs are allowed for hours only
	 * @param string $forcenewline Force new line between the 2 dates.
	 * @return string                        Html for selectDate
	 * @see    form_date(), select_month(), select_year(), select_dayofweek()
	 */
	public function selectDateToDate($set_time = '', $set_time_end = '', $prefix = 're', $empty = 0, $forcenewline = 0)
	{
		global $langs;

		$ret = $this->selectDate($set_time, $prefix . '_start', 0, 0, $empty, '', 1, 0, 0, '', '', '', '', 1, '', $langs->trans("from"), 'tzuserrel');
		if ($forcenewline) {
			$ret .= '<br>';
		}
		$ret .= $this->selectDate($set_time_end, $prefix . '_end', 0, 0, $empty, '', 1, 0, 0, '', '', '', '', 1, '', $langs->trans("to"), 'tzuserrel');
		return $ret;
	}

	/**
	 *  Show a HTML widget to input a date or combo list for day, month, years and optionaly hours and minutes.
	 *  Fields are preselected with :
	 *              - set_time date (must be a local PHP server timestamp or string date with format 'YYYY-MM-DD' or 'YYYY-MM-DD HH:MM')
	 *              - local date in user area, if set_time is '' (so if set_time is '', output may differs when done from two different location)
	 *              - Empty (fields empty), if set_time is -1 (in this case, parameter empty must also have value 1)
	 *
	 * @param integer|string 		$set_time 		Pre-selected date (must be a local PHP server timestamp), -1 to keep date not preselected, '' to use current date with 00:00 hour (Parameter 'empty' must be 0 or 2).
	 * @param string 				$prefix 		Prefix for fields name
	 * @param int 					$h 				1 or 2=Show also hours (2=hours on a new line), -1 has same effect but hour and minutes are prefilled with 23:59 if date is empty, 3 show hour always empty
	 * @param int 					$m 				1=Show also minutes, -1 has same effect but hour and minutes are prefilled with 23:59 if date is empty, 3 show minutes always empty
	 * @param int 					$empty 			0=Fields required, 1=Empty inputs are allowed, 2=Empty inputs are allowed for hours only
	 * @param string 				$form_name 		Not used
	 * @param int 					$d 				1=Show days, month, years
	 * @param int 					$addnowlink 	Add a link "Now", 1 with server time, 2 with local computer time
	 * @param int 					$disabled 		Disable input fields
	 * @param int 					$fullday 		When a checkbox with id #fullday is checked, hours are set with 00:00 (if value if 'fulldaystart') or 23:59 (if value is 'fulldayend')
	 * @param string 				$addplusone 	Add a link "+1 hour". Value must be name of another selectDate field.
	 * @param datetime|string|array	$adddateof 		Add a link "Date of ..." using the following date. Must be array(array('adddateof'=>..., 'labeladddateof'=>...))
	 * @param string 				$openinghours 	Specify hour start and hour end for the select ex 8,20
	 * @param int 					$stepminutes 	Specify step for minutes between 1 and 30
	 * @param string 				$labeladddateof Label to use for the $adddateof parameter. Deprecated. Used only when $adddateof is not an array.
	 * @param string 				$placeholder 	Placeholder
	 * @param mixed 				$gm 			'auto' (for backward compatibility, avoid this), 'gmt' or 'tzserver' or 'tzuserrel'
	 * @return string               	         	Html for selectDate
	 * @see    form_date(), select_month(), select_year(), select_dayofweek()
	 */
	public function selectDate($set_time = '', $prefix = 're', $h = 0, $m = 0, $empty = 0, $form_name = "", $d = 1, $addnowlink = 0, $disabled = 0, $fullday = '', $addplusone = '', $adddateof = '', $openinghours = '', $stepminutes = 1, $labeladddateof = '', $placeholder = '', $gm = 'auto')
	{
		global $conf, $langs;

		if ($gm === 'auto') {
			$gm = (empty($conf) ? 'tzserver' : $conf->tzuserinputkey);
		}

		$retstring = '';

		if ($prefix == '') {
			$prefix = 're';
		}
		if ($h == '') {
			$h = 0;
		}
		if ($m == '') {
			$m = 0;
		}
		$emptydate = 0;
		$emptyhours = 0;
		if ($stepminutes <= 0 || $stepminutes > 30) {
			$stepminutes = 1;
		}
		if ($empty == 1) {
			$emptydate = 1;
			$emptyhours = 1;
		}
		if ($empty == 2) {
			$emptydate = 0;
			$emptyhours = 1;
		}
		$orig_set_time = $set_time;

		if ($set_time === '' && $emptydate == 0) {
			include_once DOL_DOCUMENT_ROOT . '/core/lib/date.lib.php';
			if ($gm == 'tzuser' || $gm == 'tzuserrel') {
				$set_time = dol_now($gm);
			} else {
				$set_time = dol_now('tzuser') - (getServerTimeZoneInt('now') * 3600); // set_time must be relative to PHP server timezone
			}
		}

		// Analysis of the pre-selection date
		$reg = array();
		$shour = '';
		$smin = '';
		$ssec = '';
		if (preg_match('/^([0-9]+)\-([0-9]+)\-([0-9]+)\s?([0-9]+)?:?([0-9]+)?/', $set_time, $reg)) {    // deprecated usage
			// Date format 'YYYY-MM-DD' or 'YYYY-MM-DD HH:MM:SS'
			$syear = (!empty($reg[1]) ? $reg[1] : '');
			$smonth = (!empty($reg[2]) ? $reg[2] : '');
			$sday = (!empty($reg[3]) ? $reg[3] : '');
			$shour = (!empty($reg[4]) ? $reg[4] : '');
			$smin = (!empty($reg[5]) ? $reg[5] : '');
		} elseif (strval($set_time) != '' && $set_time != -1) {
			// set_time est un timestamps (0 possible)
			$syear = dol_print_date($set_time, "%Y", $gm);
			$smonth = dol_print_date($set_time, "%m", $gm);
			$sday = dol_print_date($set_time, "%d", $gm);
			if ($orig_set_time != '') {
				$shour = dol_print_date($set_time, "%H", $gm);
				$smin = dol_print_date($set_time, "%M", $gm);
				$ssec = dol_print_date($set_time, "%S", $gm);
			}
		} else {
			// Date est '' ou vaut -1
			$syear = '';
			$smonth = '';
			$sday = '';
			$shour = !isset($conf->global->MAIN_DEFAULT_DATE_HOUR) ? ($h == -1 ? '23' : '') : $conf->global->MAIN_DEFAULT_DATE_HOUR;
			$smin = !isset($conf->global->MAIN_DEFAULT_DATE_MIN) ? ($h == -1 ? '59' : '') : $conf->global->MAIN_DEFAULT_DATE_MIN;
			$ssec = !isset($conf->global->MAIN_DEFAULT_DATE_SEC) ? ($h == -1 ? '59' : '') : $conf->global->MAIN_DEFAULT_DATE_SEC;
		}
		if ($h == 3) {
			$shour = '';
		}
		if ($m == 3) {
			$smin = '';
		}

		$nowgmt = dol_now('gmt');
		//var_dump(dol_print_date($nowgmt, 'dayhourinputnoreduce', 'tzuserrel'));

		// You can set MAIN_POPUP_CALENDAR to 'eldy' or 'jquery'
		$usecalendar = 'combo';
		if (!empty($conf->use_javascript_ajax) && (empty($conf->global->MAIN_POPUP_CALENDAR) || $conf->global->MAIN_POPUP_CALENDAR != "none")) {
			$usecalendar = ((empty($conf->global->MAIN_POPUP_CALENDAR) || $conf->global->MAIN_POPUP_CALENDAR == 'eldy') ? 'jquery' : $conf->global->MAIN_POPUP_CALENDAR);
		}

		if ($d) {
			// Show date with popup
			if ($usecalendar != 'combo') {
				$formated_date = '';
				//print "e".$set_time." t ".$conf->format_date_short;
				if (strval($set_time) != '' && $set_time != -1) {
					//$formated_date=dol_print_date($set_time,$conf->format_date_short);
					$formated_date = dol_print_date($set_time, $langs->trans("FormatDateShortInput"), $gm); // FormatDateShortInput for dol_print_date / FormatDateShortJavaInput that is same for javascript
				}

				// Calendrier popup version eldy
				if ($usecalendar == "eldy") {
					// Input area to enter date manually
					$retstring .= '<input id="' . $prefix . '" name="' . $prefix . '" type="text" class="maxwidthdate" maxlength="11" value="' . $formated_date . '"';
					$retstring .= ($disabled ? ' disabled' : '');
					$retstring .= ' onChange="dpChangeDay(\'' . $prefix . '\',\'' . $langs->trans("FormatDateShortJavaInput") . '\'); "'; // FormatDateShortInput for dol_print_date / FormatDateShortJavaInput that is same for javascript
					$retstring .= '>';

					// Icon calendar
					$retstringbuttom = '';
					if (!$disabled) {
						$retstringbuttom = '<button id="' . $prefix . 'Button" type="button" class="dpInvisibleButtons"';
						$base = DOL_URL_ROOT . '/core/';
						$retstringbuttom .= ' onClick="showDP(\'' . $base . '\',\'' . $prefix . '\',\'' . $langs->trans("FormatDateShortJavaInput") . '\',\'' . $langs->defaultlang . '\');"';
						$retstringbuttom .= '>' . img_object($langs->trans("SelectDate"), 'calendarday', 'class="datecallink"') . '</button>';
					} else {
						$retstringbuttom = '<button id="' . $prefix . 'Button" type="button" class="dpInvisibleButtons">' . img_object($langs->trans("Disabled"), 'calendarday', 'class="datecallink"') . '</button>';
					}
					$retstring = $retstringbuttom . $retstring;

					$retstring .= '<input type="hidden" id="' . $prefix . 'day"   name="' . $prefix . 'day"   value="' . $sday . '">' . "\n";
					$retstring .= '<input type="hidden" id="' . $prefix . 'month" name="' . $prefix . 'month" value="' . $smonth . '">' . "\n";
					$retstring .= '<input type="hidden" id="' . $prefix . 'year"  name="' . $prefix . 'year"  value="' . $syear . '">' . "\n";
				} elseif ($usecalendar == 'jquery') {
					if (!$disabled) {
						// Output javascript for datepicker
						$minYear = getDolGlobalInt('MIN_YEAR_SELECT_DATE', (date('Y') - 100));
						$maxYear = getDolGlobalInt('MAX_YEAR_SELECT_DATE', (date('Y') + 100));

						$retstring .= '<script nonce="' . getNonce() . '" type="text/javascript">';
						$retstring .= "$(function(){ $('#" . $prefix . "').datepicker({
							dateFormat: '" . $langs->trans("FormatDateShortJQueryInput") . "',
							autoclose: true,
							todayHighlight: true,
							yearRange: '" . $minYear . ":" . $maxYear . "',";
						if (!empty($conf->dol_use_jmobile)) {
							$retstring .= "
								beforeShow: function (input, datePicker) {
									input.disabled = true;
								},
								onClose: function (dateText, datePicker) {
									this.disabled = false;
								},
								";
						}
						// Note: We don't need monthNames, monthNamesShort, dayNames, dayNamesShort, dayNamesMin, they are set globally on datepicker component in lib_head.js.php
						if (empty($conf->global->MAIN_POPUP_CALENDAR_ON_FOCUS)) {
							$retstring .= "
								showOn: 'button',	/* both has problem with autocompletion */
								buttonImage: '" . DOL_URL_ROOT . "/theme/" . dol_escape_js($conf->theme) . "/img/object_calendarday.png',
								buttonImageOnly: true";
						}
						$retstring .= "
							}) });";
						$retstring .= "</script>";
					}

					// Zone de saisie manuelle de la date
					$retstring .= '<div class="nowraponall inline-block divfordateinput">';
					$retstring .= '<input id="'.$prefix.'" name="'.$prefix.'" type="text" class="maxwidthdate" maxlength="11" value="'.$formated_date.'"';
					$retstring .= ($disabled ? ' disabled' : '');
					$retstring .= ($placeholder ? ' placeholder="' . dol_escape_htmltag($placeholder) . '"' : '');
					$retstring .= ' onChange="dpChangeDay(\'' . dol_escape_js($prefix) . '\',\'' . dol_escape_js($langs->trans("FormatDateShortJavaInput")) . '\'); "'; // FormatDateShortInput for dol_print_date / FormatDateShortJavaInput that is same for javascript
					$retstring .= '>';

					// Icone calendrier
					if (!$disabled) {
						/* Not required. Managed by option buttonImage of jquery
						$retstring.=img_object($langs->trans("SelectDate"),'calendarday','id="'.$prefix.'id" class="datecallink"');
						$retstring.='<script nonce="'.getNonce().'" type="text/javascript">';
						$retstring.="jQuery(document).ready(function() {";
						$retstring.='	jQuery("#'.$prefix.'id").click(function() {';
						$retstring.="    	jQuery('#".$prefix."').focus();";
						$retstring.='    });';
						$retstring.='});';
						$retstring.="</script>";*/
					} else {
						$retstringbutton = '<button id="' . $prefix . 'Button" type="button" class="dpInvisibleButtons">' . img_object($langs->trans("Disabled"), 'calendarday', 'class="datecallink"') . '</button>';
						$retsring = $retstringbutton . $retstring;
					}

					$retstring .= '</div>';
					$retstring .= '<input type="hidden" id="' . $prefix . 'day"   name="' . $prefix . 'day"   value="' . $sday . '">' . "\n";
					$retstring .= '<input type="hidden" id="' . $prefix . 'month" name="' . $prefix . 'month" value="' . $smonth . '">' . "\n";
					$retstring .= '<input type="hidden" id="' . $prefix . 'year"  name="' . $prefix . 'year"  value="' . $syear . '">' . "\n";
				} else {
					$retstring .= "Bad value of MAIN_POPUP_CALENDAR";
				}
			} else {
				// Show date with combo selects
				// Day
				$retstring .= '<select' . ($disabled ? ' disabled' : '') . ' class="flat valignmiddle maxwidth50imp" id="' . $prefix . 'day" name="' . $prefix . 'day">';

				if ($emptydate || $set_time == -1) {
					$retstring .= '<option value="0" selected>&nbsp;</option>';
				}

				for ($day = 1; $day <= 31; $day++) {
					$retstring .= '<option value="' . $day . '"' . ($day == $sday ? ' selected' : '') . '>' . $day . '</option>';
				}

				$retstring .= "</select>";

				$retstring .= '<select' . ($disabled ? ' disabled' : '') . ' class="flat valignmiddle maxwidth75imp" id="' . $prefix . 'month" name="' . $prefix . 'month">';
				if ($emptydate || $set_time == -1) {
					$retstring .= '<option value="0" selected>&nbsp;</option>';
				}

				// Month
				for ($month = 1; $month <= 12; $month++) {
					$retstring .= '<option value="' . $month . '"' . ($month == $smonth ? ' selected' : '') . '>';
					$retstring .= dol_print_date(mktime(12, 0, 0, $month, 1, 2000), "%b");
					$retstring .= "</option>";
				}
				$retstring .= "</select>";

				// Year
				if ($emptydate || $set_time == -1) {
					$retstring .= '<input' . ($disabled ? ' disabled' : '') . ' placeholder="' . dol_escape_htmltag($langs->trans("Year")) . '" class="flat maxwidth50imp valignmiddle" type="number" min="0" max="3000" maxlength="4" id="' . $prefix . 'year" name="' . $prefix . 'year" value="' . $syear . '">';
				} else {
					$retstring .= '<select' . ($disabled ? ' disabled' : '') . ' class="flat valignmiddle maxwidth75imp" id="' . $prefix . 'year" name="' . $prefix . 'year">';

					for ($year = $syear - 10; $year < $syear + 10; $year++) {
						$retstring .= '<option value="' . $year . '"' . ($year == $syear ? ' selected' : '') . '>' . $year . '</option>';
					}
					$retstring .= "</select>\n";
				}
			}
		}

		if ($d && $h) {
			$retstring .= ($h == 2 ? '<br>' : ' ');
			$retstring .= '<span class="nowraponall">';
		}

		if ($h) {
			$hourstart = 0;
			$hourend = 24;
			if ($openinghours != '') {
				$openinghours = explode(',', $openinghours);
				$hourstart = $openinghours[0];
				$hourend = $openinghours[1];
				if ($hourend < $hourstart) {
					$hourend = $hourstart;
				}
			}
			// Show hour
			$retstring .= '<select' . ($disabled ? ' disabled' : '') . ' class="flat valignmiddle maxwidth50 ' . ($fullday ? $fullday . 'hour' : '') . '" id="' . $prefix . 'hour" name="' . $prefix . 'hour">';
			if ($emptyhours) {
				$retstring .= '<option value="-1">&nbsp;</option>';
			}
			for ($hour = $hourstart; $hour < $hourend; $hour++) {
				if (strlen($hour) < 2) {
					$hour = "0" . $hour;
				}
				$retstring .= '<option value="' . $hour . '"' . (($hour == $shour) ? ' selected' : '') . '>' . $hour;
				//$retstring .= (empty($conf->dol_optimize_smallscreen) ? '' : 'H');
				$retstring .= '</option>';
			}
			$retstring .= '</select>';
			//if ($m && empty($conf->dol_optimize_smallscreen)) $retstring .= ":";
			if ($m) {
				$retstring .= ":";
			}
		}

		if ($m) {
			// Show minutes
			$retstring .= '<select' . ($disabled ? ' disabled' : '') . ' class="flat valignmiddle maxwidth50 ' . ($fullday ? $fullday . 'min' : '') . '" id="' . $prefix . 'min" name="' . $prefix . 'min">';
			if ($emptyhours) {
				$retstring .= '<option value="-1">&nbsp;</option>';
			}
			for ($min = 0; $min < 60; $min += $stepminutes) {
				if (strlen($min) < 2) {
					$min = "0" . $min;
				}
				$retstring .= '<option value="' . $min . '"' . (($min == $smin) ? ' selected' : '') . '>' . $min . (empty($conf->dol_optimize_smallscreen) ? '' : '') . '</option>';
			}
			$retstring .= '</select>';

			$retstring .= '<input type="hidden" name="' . $prefix . 'sec" value="' . $ssec . '">';
		}

		if ($d && $h) {
			$retstring .= '</span>';
		}

		// Add a "Now" link
		if (!empty($conf->use_javascript_ajax) && $addnowlink) {
			// Script which will be inserted in the onClick of the "Now" link
			$reset_scripts = "";
			if ($addnowlink == 2) { // local computer time
				// pad add leading 0 on numbers
				$reset_scripts .= "Number.prototype.pad = function(size) {
                        var s = String(this);
                        while (s.length < (size || 2)) {s = '0' + s;}
                        return s;
                    };
                    var d = new Date();";
			}

			// Generate the date part, depending on the use or not of the javascript calendar
			if ($addnowlink == 1) { // server time expressed in user time setup
				$reset_scripts .= 'jQuery(\'#' . $prefix . '\').val(\'' . dol_print_date($nowgmt, 'day', 'tzuserrel') . '\');';
				$reset_scripts .= 'jQuery(\'#' . $prefix . 'day\').val(\'' . dol_print_date($nowgmt, '%d', 'tzuserrel') . '\');';
				$reset_scripts .= 'jQuery(\'#' . $prefix . 'month\').val(\'' . dol_print_date($nowgmt, '%m', 'tzuserrel') . '\');';
				$reset_scripts .= 'jQuery(\'#' . $prefix . 'year\').val(\'' . dol_print_date($nowgmt, '%Y', 'tzuserrel') . '\');';
			} elseif ($addnowlink == 2) {
				/* Disabled because the output does not use the string format defined by FormatDateShort key to forge the value into #prefix.
				 * This break application for foreign languages.
				$reset_scripts .= 'jQuery(\'#'.$prefix.'\').val(d.toLocaleDateString(\''.str_replace('_', '-', $langs->defaultlang).'\'));';
				$reset_scripts .= 'jQuery(\'#'.$prefix.'day\').val(d.getDate().pad());';
				$reset_scripts .= 'jQuery(\'#'.$prefix.'month\').val(parseInt(d.getMonth().pad()) + 1);';
				$reset_scripts .= 'jQuery(\'#'.$prefix.'year\').val(d.getFullYear());';
				*/
				$reset_scripts .= 'jQuery(\'#' . $prefix . '\').val(\'' . dol_print_date($nowgmt, 'day', 'tzuserrel') . '\');';
				$reset_scripts .= 'jQuery(\'#' . $prefix . 'day\').val(\'' . dol_print_date($nowgmt, '%d', 'tzuserrel') . '\');';
				$reset_scripts .= 'jQuery(\'#' . $prefix . 'month\').val(\'' . dol_print_date($nowgmt, '%m', 'tzuserrel') . '\');';
				$reset_scripts .= 'jQuery(\'#' . $prefix . 'year\').val(\'' . dol_print_date($nowgmt, '%Y', 'tzuserrel') . '\');';
			}
			/*if ($usecalendar == "eldy")
			{
				$base=DOL_URL_ROOT.'/core/';
				$reset_scripts .= 'resetDP(\''.$base.'\',\''.$prefix.'\',\''.$langs->trans("FormatDateShortJavaInput").'\',\''.$langs->defaultlang.'\');';
			}
			else
			{
				$reset_scripts .= 'this.form.elements[\''.$prefix.'day\'].value=formatDate(new Date(), \'d\'); ';
				$reset_scripts .= 'this.form.elements[\''.$prefix.'month\'].value=formatDate(new Date(), \'M\'); ';
				$reset_scripts .= 'this.form.elements[\''.$prefix.'year\'].value=formatDate(new Date(), \'yyyy\'); ';
			}*/
			// Update the hour part
			if ($h) {
				if ($fullday) {
					$reset_scripts .= " if (jQuery('#fullday:checked').val() == null) {";
				}
				//$reset_scripts .= 'this.form.elements[\''.$prefix.'hour\'].value=formatDate(new Date(), \'HH\'); ';
				if ($addnowlink == 1) {
					$reset_scripts .= 'jQuery(\'#' . $prefix . 'hour\').val(\'' . dol_print_date($nowgmt, '%H', 'tzuserrel') . '\');';
					$reset_scripts .= 'jQuery(\'#' . $prefix . 'hour\').change();';
				} elseif ($addnowlink == 2) {
					$reset_scripts .= 'jQuery(\'#' . $prefix . 'hour\').val(d.getHours().pad());';
					$reset_scripts .= 'jQuery(\'#' . $prefix . 'hour\').change();';
				}

				if ($fullday) {
					$reset_scripts .= ' } ';
				}
			}
			// Update the minute part
			if ($m) {
				if ($fullday) {
					$reset_scripts .= " if (jQuery('#fullday:checked').val() == null) {";
				}
				//$reset_scripts .= 'this.form.elements[\''.$prefix.'min\'].value=formatDate(new Date(), \'mm\'); ';
				if ($addnowlink == 1) {
					$reset_scripts .= 'jQuery(\'#' . $prefix . 'min\').val(\'' . dol_print_date($nowgmt, '%M', 'tzuserrel') . '\');';
					$reset_scripts .= 'jQuery(\'#' . $prefix . 'min\').change();';
				} elseif ($addnowlink == 2) {
					$reset_scripts .= 'jQuery(\'#' . $prefix . 'min\').val(d.getMinutes().pad());';
					$reset_scripts .= 'jQuery(\'#' . $prefix . 'min\').change();';
				}
				if ($fullday) {
					$reset_scripts .= ' } ';
				}
			}
			// If reset_scripts is not empty, print the link with the reset_scripts in the onClick
			if ($reset_scripts && empty($conf->global->MAIN_OPTIMIZEFORTEXTBROWSER)) {
				$retstring .= ' <button class="dpInvisibleButtons datenowlink" id="' . $prefix . 'ButtonNow" type="button" name="_useless" value="now" onClick="' . $reset_scripts . '">';
				$retstring .= $langs->trans("Now");
				$retstring .= '</button> ';
			}
		}

		// Add a "Plus one hour" link
		if ($conf->use_javascript_ajax && $addplusone) {
			// Script which will be inserted in the onClick of the "Add plusone" link
			$reset_scripts = "";

			// Generate the date part, depending on the use or not of the javascript calendar
			$reset_scripts .= 'jQuery(\'#' . $prefix . '\').val(\'' . dol_print_date($nowgmt, 'dayinputnoreduce', 'tzuserrel') . '\');';
			$reset_scripts .= 'jQuery(\'#' . $prefix . 'day\').val(\'' . dol_print_date($nowgmt, '%d', 'tzuserrel') . '\');';
			$reset_scripts .= 'jQuery(\'#' . $prefix . 'month\').val(\'' . dol_print_date($nowgmt, '%m', 'tzuserrel') . '\');';
			$reset_scripts .= 'jQuery(\'#' . $prefix . 'year\').val(\'' . dol_print_date($nowgmt, '%Y', 'tzuserrel') . '\');';
			// Update the hour part
			if ($h) {
				if ($fullday) {
					$reset_scripts .= " if (jQuery('#fullday:checked').val() == null) {";
				}
				$reset_scripts .= 'jQuery(\'#' . $prefix . 'hour\').val(\'' . dol_print_date($nowgmt, '%H', 'tzuserrel') . '\');';
				if ($fullday) {
					$reset_scripts .= ' } ';
				}
			}
			// Update the minute part
			if ($m) {
				if ($fullday) {
					$reset_scripts .= " if (jQuery('#fullday:checked').val() == null) {";
				}
				$reset_scripts .= 'jQuery(\'#' . $prefix . 'min\').val(\'' . dol_print_date($nowgmt, '%M', 'tzuserrel') . '\');';
				if ($fullday) {
					$reset_scripts .= ' } ';
				}
			}
			// If reset_scripts is not empty, print the link with the reset_scripts in the onClick
			if ($reset_scripts && empty($conf->dol_optimize_smallscreen)) {
				$retstring .= ' <button class="dpInvisibleButtons datenowlink" id="' . $prefix . 'ButtonPlusOne" type="button" name="_useless2" value="plusone" onClick="' . $reset_scripts . '">';
				$retstring .= $langs->trans("DateStartPlusOne");
				$retstring .= '</button> ';
			}
		}

		// Add a link to set data
		if ($conf->use_javascript_ajax && !empty($adddateof)) {
			if (!is_array($adddateof)) {
				$arrayofdateof = array(array('adddateof'=>$adddateof, 'labeladddateof'=>$labeladddateof));
			} else {
				$arrayofdateof = $adddateof;
			}
			foreach ($arrayofdateof as $valuedateof) {
				$tmpadddateof = $valuedateof['adddateof'];
				$tmplabeladddateof = $valuedateof['labeladddateof'];
				$tmparray = dol_getdate($tmpadddateof);
				if (empty($tmplabeladddateof)) {
					$tmplabeladddateof = $langs->trans("DateInvoice");
				}
				$reset_scripts = 'console.log(\'Click on now link\'); ';
				$reset_scripts .= 'jQuery(\'#'.$prefix.'\').val(\''.dol_print_date($tmpadddateof, 'dayinputnoreduce').'\');';
				$reset_scripts .= 'jQuery(\'#'.$prefix.'day\').val(\''.$tmparray['mday'].'\');';
				$reset_scripts .= 'jQuery(\'#'.$prefix.'month\').val(\''.$tmparray['mon'].'\');';
				$reset_scripts .= 'jQuery(\'#'.$prefix.'year\').val(\''.$tmparray['year'].'\');';
				$retstring .= ' - <button class="dpInvisibleButtons datenowlink" id="dateofinvoice" type="button" name="_dateofinvoice" value="now" onclick="'.$reset_scripts.'">'.$tmplabeladddateof.'</button>';
			}
		}

		return $retstring;
	}

	/**
	 * selectTypeDuration
	 *
	 * @param string $prefix Prefix
	 * @param string $selected Selected duration type
	 * @param array $excludetypes Array of duration types to exclude. Example array('y', 'm')
	 * @return  string                    HTML select string
	 */
	public function selectTypeDuration($prefix, $selected = 'i', $excludetypes = array())
	{
		global $langs;

		$TDurationTypes = array(
			'y' => $langs->trans('Years'),
			'm' => $langs->trans('Month'),
			'w' => $langs->trans('Weeks'),
			'd' => $langs->trans('Days'),
			'h' => $langs->trans('Hours'),
			'i' => $langs->trans('Minutes')
		);

		// Removed undesired duration types
		foreach ($excludetypes as $value) {
			unset($TDurationTypes[$value]);
		}

		$retstring = '<select class="flat minwidth75 maxwidth100" id="select_' . $prefix . 'type_duration" name="' . $prefix . 'type_duration">';
		foreach ($TDurationTypes as $key => $typeduration) {
			$retstring .= '<option value="' . $key . '"';
			if ($key == $selected) {
				$retstring .= " selected";
			}
			$retstring .= ">" . $typeduration . "</option>";
		}
		$retstring .= "</select>";

		$retstring .= ajax_combobox('select_' . $prefix . 'type_duration');

		return $retstring;
	}

	// phpcs:disable PEAR.NamingConventions.ValidFunctionName.ScopeNotCamelCaps

	/**
	 *  Function to show a form to select a duration on a page
	 *
	 * @param string $prefix Prefix for input fields
	 * @param int $iSecond Default preselected duration (number of seconds or '')
	 * @param int $disabled Disable the combo box
	 * @param string $typehour If 'select' then input hour and input min is a combo,
	 *                         If 'text' input hour is in text and input min is a text,
	 *                         If 'textselect' input hour is in text and input min is a combo
	 * @param integer $minunderhours If 1, show minutes selection under the hours
	 * @param int $nooutput Do not output html string but return it
	 * @return    string                        HTML component
	 */
	public function select_duration($prefix, $iSecond = '', $disabled = 0, $typehour = 'select', $minunderhours = 0, $nooutput = 0)
	{
		// phpcs:enable
		global $langs;

		$retstring = '<span class="nowraponall">';

		$hourSelected = '';
		$minSelected = '';

		// Hours
		if ($iSecond != '') {
			require_once DOL_DOCUMENT_ROOT . '/core/lib/date.lib.php';

			$hourSelected = convertSecondToTime($iSecond, 'allhour');
			$minSelected = convertSecondToTime($iSecond, 'min');
		}

		if ($typehour == 'select') {
			$retstring .= '<select class="flat" id="select_' . $prefix . 'hour" name="' . $prefix . 'hour"' . ($disabled ? ' disabled' : '') . '>';
			for ($hour = 0; $hour < 25; $hour++) {    // For a duration, we allow 24 hours
				$retstring .= '<option value="' . $hour . '"';
				if (is_numeric($hourSelected) && $hourSelected == $hour) {
					$retstring .= " selected";
				}
				$retstring .= ">" . $hour . "</option>";
			}
			$retstring .= "</select>";
		} elseif ($typehour == 'text' || $typehour == 'textselect') {
			$retstring .= '<input placeholder="' . $langs->trans('HourShort') . '" type="number" min="0" name="' . $prefix . 'hour"' . ($disabled ? ' disabled' : '') . ' class="flat maxwidth50 inputhour right" value="' . (($hourSelected != '') ? ((int) $hourSelected) : '') . '">';
		} else {
			return 'BadValueForParameterTypeHour';
		}

		if ($typehour != 'text') {
			$retstring .= ' ' . $langs->trans('HourShort');
		} else {
			$retstring .= '<span class="">:</span>';
		}

		// Minutes
		if ($minunderhours) {
			$retstring .= '<br>';
		} else {
			if ($typehour != 'text') {
				$retstring .= '<span class="hideonsmartphone">&nbsp;</span>';
			}
		}

		if ($typehour == 'select' || $typehour == 'textselect') {
			$retstring .= '<select class="flat" id="select_' . $prefix . 'min" name="' . $prefix . 'min"' . ($disabled ? ' disabled' : '') . '>';
			for ($min = 0; $min <= 55; $min = $min + 5) {
				$retstring .= '<option value="' . $min . '"';
				if (is_numeric($minSelected) && $minSelected == $min) {
					$retstring .= ' selected';
				}
				$retstring .= '>' . $min . '</option>';
			}
			$retstring .= "</select>";
		} elseif ($typehour == 'text') {
			$retstring .= '<input placeholder="' . $langs->trans('MinuteShort') . '" type="number" min="0" name="' . $prefix . 'min"' . ($disabled ? ' disabled' : '') . ' class="flat maxwidth50 inputminute right" value="' . (($minSelected != '') ? ((int) $minSelected) : '') . '">';
		}

		if ($typehour != 'text') {
			$retstring .= ' ' . $langs->trans('MinuteShort');
		}

		$retstring .= "</span>";

		if (!empty($nooutput)) {
			return $retstring;
		}

		print $retstring;

		return '';
	}

	/**
	 *  Return list of tickets in Ajax if Ajax activated or go to selectTicketsList
	 *
	 * @param int $selected Preselected tickets
	 * @param string $htmlname Name of HTML select field (must be unique in page).
	 * @param string $filtertype To add a filter
	 * @param int $limit Limit on number of returned lines
	 * @param int $status Ticket status
	 * @param string $selected_input_value Value of preselected input text (for use with ajax)
	 * @param int $hidelabel Hide label (0=no, 1=yes, 2=show search icon (before) and placeholder, 3 search icon after)
	 * @param array $ajaxoptions Options for ajax_autocompleter
	 * @param int $socid Thirdparty Id (to get also price dedicated to this customer)
	 * @param string $showempty '' to not show empty line. Translation key to show an empty line. '1' show empty line with no text.
	 * @param int $forcecombo Force to use combo box
	 * @param string $morecss Add more css on select
	 * @param array $selected_combinations Selected combinations. Format: array([attrid] => attrval, [...])
	 * @param string $nooutput No print, return the output into a string
	 * @return        string
	 */
	public function selectTickets($selected = '', $htmlname = 'ticketid', $filtertype = '', $limit = 0, $status = 1, $selected_input_value = '', $hidelabel = 0, $ajaxoptions = array(), $socid = 0, $showempty = '1', $forcecombo = 0, $morecss = '', $selected_combinations = null, $nooutput = 0)
	{
		global $langs, $conf;

		$out = '';

		// check parameters
		if (is_null($ajaxoptions)) $ajaxoptions = array();

		if (!empty($conf->use_javascript_ajax) && !empty($conf->global->TICKET_USE_SEARCH_TO_SELECT)) {
			$placeholder = '';

			if ($selected && empty($selected_input_value)) {
				require_once DOL_DOCUMENT_ROOT . '/ticket/class/ticket.class.php';
				$tickettmpselect = new Ticket($this->db);
				$tickettmpselect->fetch($selected);
				$selected_input_value = $tickettmpselect->ref;
				unset($tickettmpselect);
			}

			$urloption = '';
			$out .= ajax_autocompleter($selected, $htmlname, DOL_URL_ROOT . '/ticket/ajax/tickets.php', $urloption, $conf->global->PRODUIT_USE_SEARCH_TO_SELECT, 1, $ajaxoptions);

			if (empty($hidelabel)) $out .= $langs->trans("RefOrLabel") . ' : ';
			elseif ($hidelabel > 1) {
				$placeholder = ' placeholder="' . $langs->trans("RefOrLabel") . '"';
				if ($hidelabel == 2) {
					$out .= img_picto($langs->trans("Search"), 'search');
				}
			}
			$out .= '<input type="text" class="minwidth100" name="search_' . $htmlname . '" id="search_' . $htmlname . '" value="' . $selected_input_value . '"' . $placeholder . ' ' . (!empty($conf->global->PRODUCT_SEARCH_AUTOFOCUS) ? 'autofocus' : '') . ' />';
			if ($hidelabel == 3) {
				$out .= img_picto($langs->trans("Search"), 'search');
			}
		} else {
			$out .= $this->selectTicketsList($selected, $htmlname, $filtertype, $limit, $status, 0, $socid, $showempty, $forcecombo, $morecss);
		}

		if (empty($nooutput)) {
			print $out;
		} else {
			return $out;
		}
		return '';
	}


	/**
	 *    Return list of tickets.
	 *  Called by selectTickets.
	 *
	 * @param int $selected Preselected ticket
	 * @param string $htmlname Name of select html
	 * @param string $filtertype Filter on ticket type
	 * @param int $limit Limit on number of returned lines
	 * @param string $filterkey Filter on ticket ref or subject
	 * @param int $status Ticket status
	 * @param int $outputmode 0=HTML select string, 1=Array
	 * @param string $showempty '' to not show empty line. Translation key to show an empty line. '1' show empty line with no text.
	 * @param int $forcecombo Force to use combo box
	 * @param string $morecss Add more css on select
	 * @return     array|string                Array of keys for json or HTML component
	 */
	public function selectTicketsList($selected = '', $htmlname = 'ticketid', $filtertype = '', $limit = 20, $filterkey = '', $status = 1, $outputmode = 0, $showempty = '1', $forcecombo = 0, $morecss = '')
	{
		global $langs, $conf;

		$out = '';
		$outarray = array();

		$selectFields = " p.rowid, p.ref, p.message";

		$sql = "SELECT ";
		$sql .= $selectFields;
		$sql .= " FROM " . $this->db->prefix() . "ticket as p";
		$sql .= ' WHERE p.entity IN (' . getEntity('ticket') . ')';

		// Add criteria on ref/label
		if ($filterkey != '') {
			$sql .= ' AND (';
			$prefix = empty($conf->global->TICKET_DONOTSEARCH_ANYWHERE) ? '%' : ''; // Can use index if PRODUCT_DONOTSEARCH_ANYWHERE is on
			// For natural search
			$scrit = explode(' ', $filterkey);
			$i = 0;
			if (count($scrit) > 1) $sql .= "(";
			foreach ($scrit as $crit) {
				if ($i > 0) $sql .= " AND ";
				$sql .= "(p.ref LIKE '" . $this->db->escape($prefix . $crit) . "%' OR p.subject LIKE '" . $this->db->escape($prefix . $crit) . "%'";
				$sql .= ")";
				$i++;
			}
			if (count($scrit) > 1) $sql .= ")";
			$sql .= ')';
		}

		$sql .= $this->db->plimit($limit, 0);

		// Build output string
		dol_syslog(get_class($this) . "::selectTicketsList search tickets", LOG_DEBUG);
		$result = $this->db->query($sql);
		if ($result) {
			require_once DOL_DOCUMENT_ROOT . '/ticket/class/ticket.class.php';
			require_once DOL_DOCUMENT_ROOT . '/core/lib/ticket.lib.php';

			$num = $this->db->num_rows($result);

			$events = null;

			if (!$forcecombo) {
				include_once DOL_DOCUMENT_ROOT . '/core/lib/ajax.lib.php';
				$out .= ajax_combobox($htmlname, $events, $conf->global->TICKET_USE_SEARCH_TO_SELECT);
			}

			$out .= '<select class="flat' . ($morecss ? ' ' . $morecss : '') . '" name="' . $htmlname . '" id="' . $htmlname . '">';

			$textifempty = '';
			// Do not use textifempty = ' ' or '&nbsp;' here, or search on key will search on ' key'.
			//if (!empty($conf->use_javascript_ajax) || $forcecombo) $textifempty='';
			if (!empty($conf->global->TICKET_USE_SEARCH_TO_SELECT)) {
				if ($showempty && !is_numeric($showempty)) $textifempty = $langs->trans($showempty);
				else $textifempty .= $langs->trans("All");
			} else {
				if ($showempty && !is_numeric($showempty)) $textifempty = $langs->trans($showempty);
			}
			if ($showempty) $out .= '<option value="0" selected>' . $textifempty . '</option>';

			$i = 0;
			while ($num && $i < $num) {
				$opt = '';
				$optJson = array();
				$objp = $this->db->fetch_object($result);

				$this->constructTicketListOption($objp, $opt, $optJson, $selected, $filterkey);
				// Add new entry
				// "key" value of json key array is used by jQuery automatically as selected value
				// "label" value of json key array is used by jQuery automatically as text for combo box
				$out .= $opt;
				array_push($outarray, $optJson);

				$i++;
			}

			$out .= '</select>';

			$this->db->free($result);

			if (empty($outputmode)) {
				return $out;
			}
			return $outarray;
		} else {
			dol_print_error($this->db);
		}

		return array();
	}

	/**
	 * constructTicketListOption.
	 * This define value for &$opt and &$optJson.
	 *
	 * @param object 	$objp 		Result set of fetch
	 * @param string 	$opt 		Option (var used for returned value in string option format)
	 * @param array 	$optJson 	Option (var used for returned value in json format)
	 * @param string 	$selected 	Preselected value
	 * @param string 	$filterkey 	Filter key to highlight
	 * @return    void
	 */
	protected function constructTicketListOption(&$objp, &$opt, &$optJson, $selected, $filterkey = '')
	{
		$outkey = '';
		$outref = '';
		$outtype = '';

		$outkey = $objp->rowid;
		$outref = $objp->ref;
		$outtype = $objp->fk_product_type;

		$opt = '<option value="' . $objp->rowid . '"';
		$opt .= ($objp->rowid == $selected) ? ' selected' : '';
		$opt .= '>';
		$opt .= $objp->ref;
		$objRef = $objp->ref;
		if (!empty($filterkey) && $filterkey != '') $objRef = preg_replace('/(' . preg_quote($filterkey, '/') . ')/i', '<strong>$1</strong>', $objRef, 1);

		$opt .= "</option>\n";
		$optJson = array('key' => $outkey, 'value' => $outref, 'type' => $outtype);
	}

	/**
	 *  Return list of projects in Ajax if Ajax activated or go to selectTicketsList
	 *
	 * @param 	int 	$selected 				Preselected tickets
	 * @param 	string 	$htmlname 				Name of HTML select field (must be unique in page).
	 * @param 	string 	$filtertype				To add a filter
	 * @param 	int 	$limit 					Limit on number of returned lines
	 * @param 	int 	$status 				Ticket status
	 * @param 	string 	$selected_input_value 	Value of preselected input text (for use with ajax)
	 * @param 	int		$hidelabel 				Hide label (0=no, 1=yes, 2=show search icon (before) and placeholder, 3 search icon after)
	 * @param 	array 	$ajaxoptions 			Options for ajax_autocompleter
	 * @param 	int 	$socid 					Thirdparty Id (to get also price dedicated to this customer)
	 * @param 	string 	$showempty 				'' to not show empty line. Translation key to show an empty line. '1' show empty line with no text.
	 * @param 	int 	$forcecombo 			Force to use combo box
	 * @param 	string 	$morecss 				Add more css on select
	 * @param 	array 	$selected_combinations 	Selected combinations. Format: array([attrid] => attrval, [...])
	 * @param 	string 	$nooutput 				No print, return the output into a string
	 * @return 	string
	 */
	public function selectProjects($selected = '', $htmlname = 'projectid', $filtertype = '', $limit = 0, $status = 1, $selected_input_value = '', $hidelabel = 0, $ajaxoptions = array(), $socid = 0, $showempty = '1', $forcecombo = 0, $morecss = '', $selected_combinations = null, $nooutput = 0)
	{
		global $langs, $conf;

		$out = '';

		// check parameters
		if (is_null($ajaxoptions)) $ajaxoptions = array();

		if (!empty($conf->use_javascript_ajax) && !empty($conf->global->TICKET_USE_SEARCH_TO_SELECT)) {
			$placeholder = '';

			if ($selected && empty($selected_input_value)) {
				require_once DOL_DOCUMENT_ROOT . '/projet/class/project.class.php';
				$projecttmpselect = new Project($this->db);
				$projecttmpselect->fetch($selected);
				$selected_input_value = $projecttmpselect->ref;
				unset($projecttmpselect);
			}

			$urloption = '';
			$out .= ajax_autocompleter($selected, $htmlname, DOL_URL_ROOT . '/projet/ajax/projects.php', $urloption, $conf->global->PRODUIT_USE_SEARCH_TO_SELECT, 1, $ajaxoptions);

			if (empty($hidelabel)) $out .= $langs->trans("RefOrLabel") . ' : ';
			elseif ($hidelabel > 1) {
				$placeholder = ' placeholder="' . $langs->trans("RefOrLabel") . '"';
				if ($hidelabel == 2) {
					$out .= img_picto($langs->trans("Search"), 'search');
				}
			}
			$out .= '<input type="text" class="minwidth100" name="search_' . $htmlname . '" id="search_' . $htmlname . '" value="' . $selected_input_value . '"' . $placeholder . ' ' . (!empty($conf->global->PRODUCT_SEARCH_AUTOFOCUS) ? 'autofocus' : '') . ' />';
			if ($hidelabel == 3) {
				$out .= img_picto($langs->trans("Search"), 'search');
			}
		} else {
			$out .= $this->selectProjectsList($selected, $htmlname, $filtertype, $limit, $status, 0, $socid, $showempty, $forcecombo, $morecss);
		}

		if (empty($nooutput)) {
			print $out;
		} else {
			return $out;
		}
		return '';
	}

	/**
	 *    Return list of projects.
	 *  Called by selectProjects.
	 *
	 * @param int $selected Preselected project
	 * @param string $htmlname Name of select html
	 * @param string $filtertype Filter on project type
	 * @param int $limit Limit on number of returned lines
	 * @param string $filterkey Filter on project ref or subject
	 * @param int $status Ticket status
	 * @param int $outputmode 0=HTML select string, 1=Array
	 * @param string $showempty '' to not show empty line. Translation key to show an empty line. '1' show empty line with no text.
	 * @param int $forcecombo Force to use combo box
	 * @param string $morecss Add more css on select
	 * @return     array|string                Array of keys for json or HTML component
	 */
	public function selectProjectsList($selected = '', $htmlname = 'projectid', $filtertype = '', $limit = 20, $filterkey = '', $status = 1, $outputmode = 0, $showempty = '1', $forcecombo = 0, $morecss = '')
	{
		global $langs, $conf;

		$out = '';
		$outarray = array();

		$selectFields = " p.rowid, p.ref";

		$sql = "SELECT ";
		$sql .= $selectFields;
		$sql .= " FROM " . $this->db->prefix() . "projet as p";
		$sql .= ' WHERE p.entity IN (' . getEntity('project') . ')';

		// Add criteria on ref/label
		if ($filterkey != '') {
			$sql .= ' AND (';
			$prefix = empty($conf->global->TICKET_DONOTSEARCH_ANYWHERE) ? '%' : ''; // Can use index if PRODUCT_DONOTSEARCH_ANYWHERE is on
			// For natural search
			$scrit = explode(' ', $filterkey);
			$i = 0;
			if (count($scrit) > 1) $sql .= "(";
			foreach ($scrit as $crit) {
				if ($i > 0) $sql .= " AND ";
				$sql .= "p.ref LIKE '" . $this->db->escape($prefix . $crit) . "%'";
				$sql .= "";
				$i++;
			}
			if (count($scrit) > 1) $sql .= ")";
			$sql .= ')';
		}

		$sql .= $this->db->plimit($limit, 0);

		// Build output string
		dol_syslog(get_class($this) . "::selectProjectsList search projects", LOG_DEBUG);
		$result = $this->db->query($sql);
		if ($result) {
			require_once DOL_DOCUMENT_ROOT . '/projet/class/project.class.php';
			require_once DOL_DOCUMENT_ROOT . '/core/lib/project.lib.php';

			$num = $this->db->num_rows($result);

			$events = null;

			if (!$forcecombo) {
				include_once DOL_DOCUMENT_ROOT . '/core/lib/ajax.lib.php';
				$out .= ajax_combobox($htmlname, $events, $conf->global->PROJECT_USE_SEARCH_TO_SELECT);
			}

			$out .= '<select class="flat' . ($morecss ? ' ' . $morecss : '') . '" name="' . $htmlname . '" id="' . $htmlname . '">';

			$textifempty = '';
			// Do not use textifempty = ' ' or '&nbsp;' here, or search on key will search on ' key'.
			//if (!empty($conf->use_javascript_ajax) || $forcecombo) $textifempty='';
			if (!empty($conf->global->PROJECT_USE_SEARCH_TO_SELECT)) {
				if ($showempty && !is_numeric($showempty)) $textifempty = $langs->trans($showempty);
				else $textifempty .= $langs->trans("All");
			} else {
				if ($showempty && !is_numeric($showempty)) $textifempty = $langs->trans($showempty);
			}
			if ($showempty) $out .= '<option value="0" selected>' . $textifempty . '</option>';

			$i = 0;
			while ($num && $i < $num) {
				$opt = '';
				$optJson = array();
				$objp = $this->db->fetch_object($result);

				$this->constructProjectListOption($objp, $opt, $optJson, $selected, $filterkey);
				// Add new entry
				// "key" value of json key array is used by jQuery automatically as selected value
				// "label" value of json key array is used by jQuery automatically as text for combo box
				$out .= $opt;
				array_push($outarray, $optJson);

				$i++;
			}

			$out .= '</select>';

			$this->db->free($result);

			if (empty($outputmode)) {
				return $out;
			}
			return $outarray;
		} else {
			dol_print_error($this->db);
		}

		return array();
	}

	/**
	 * constructProjectListOption.
	 * This define value for &$opt and &$optJson.
	 *
	 * @param object 	$objp 		Result set of fetch
	 * @param string 	$opt 		Option (var used for returned value in string option format)
	 * @param array 	$optJson 	Option (var used for returned value in json format)
	 * @param string 	$selected 	Preselected value
	 * @param string 	$filterkey 	Filter key to highlight
	 * @return    void
	 */
	protected function constructProjectListOption(&$objp, &$opt, &$optJson, $selected, $filterkey = '')
	{
		$outkey = '';
		$outref = '';
		$outtype = '';

		$label = $objp->label;

		$outkey = $objp->rowid;
		$outref = $objp->ref;
		$outlabel = $objp->label;
		$outtype = $objp->fk_product_type;

		$opt = '<option value="' . $objp->rowid . '"';
		$opt .= ($objp->rowid == $selected) ? ' selected' : '';
		$opt .= '>';
		$opt .= $objp->ref;
		$objRef = $objp->ref;
		if (!empty($filterkey) && $filterkey != '') $objRef = preg_replace('/(' . preg_quote($filterkey, '/') . ')/i', '<strong>$1</strong>', $objRef, 1);

		$opt .= "</option>\n";
		$optJson = array('key' => $outkey, 'value' => $outref, 'type' => $outtype);
	}


	/**
	 *  Return list of members in Ajax if Ajax activated or go to selectTicketsList
	 *
	 * @param int $selected Preselected tickets
	 * @param string $htmlname Name of HTML select field (must be unique in page).
	 * @param string $filtertype To add a filter
	 * @param int $limit Limit on number of returned lines
	 * @param int $status Ticket status
	 * @param string $selected_input_value Value of preselected input text (for use with ajax)
	 * @param int $hidelabel Hide label (0=no, 1=yes, 2=show search icon before and placeholder, 3 search icon after)
	 * @param array $ajaxoptions Options for ajax_autocompleter
	 * @param int $socid Thirdparty Id (to get also price dedicated to this customer)
	 * @param string $showempty '' to not show empty line. Translation key to show an empty line. '1' show empty line with no text.
	 * @param int $forcecombo Force to use combo box
	 * @param string $morecss Add more css on select
	 * @param array $selected_combinations Selected combinations. Format: array([attrid] => attrval, [...])
	 * @param string $nooutput No print, return the output into a string
	 * @return        string
	 */
	public function selectMembers($selected = '', $htmlname = 'adherentid', $filtertype = '', $limit = 0, $status = 1, $selected_input_value = '', $hidelabel = 0, $ajaxoptions = array(), $socid = 0, $showempty = '1', $forcecombo = 0, $morecss = '', $selected_combinations = null, $nooutput = 0)
	{
		global $langs, $conf;

		$out = '';

		// check parameters
		if (is_null($ajaxoptions)) $ajaxoptions = array();

		if (!empty($conf->use_javascript_ajax) && !empty($conf->global->TICKET_USE_SEARCH_TO_SELECT)) {
			$placeholder = '';
			$urloption = '';

			if ($selected && empty($selected_input_value)) {
				require_once DOL_DOCUMENT_ROOT . '/adherents/class/adherent.class.php';
				$adherenttmpselect = new Adherent($this->db);
				$adherenttmpselect->fetch($selected);
				$selected_input_value = $adherenttmpselect->ref;
				unset($adherenttmpselect);
			}

			$urloption = '';

			$out .= ajax_autocompleter($selected, $htmlname, DOL_URL_ROOT . '/adherents/ajax/adherents.php', $urloption, $conf->global->PRODUIT_USE_SEARCH_TO_SELECT, 1, $ajaxoptions);

			if (empty($hidelabel)) $out .= $langs->trans("RefOrLabel") . ' : ';
			elseif ($hidelabel > 1) {
				$placeholder = ' placeholder="' . $langs->trans("RefOrLabel") . '"';
				if ($hidelabel == 2) {
					$out .= img_picto($langs->trans("Search"), 'search');
				}
			}
			$out .= '<input type="text" class="minwidth100" name="search_' . $htmlname . '" id="search_' . $htmlname . '" value="' . $selected_input_value . '"' . $placeholder . ' ' . (!empty($conf->global->PRODUCT_SEARCH_AUTOFOCUS) ? 'autofocus' : '') . ' />';
			if ($hidelabel == 3) {
				$out .= img_picto($langs->trans("Search"), 'search');
			}
		} else {
			$filterkey = '';

			$out .= $this->selectMembersList($selected, $htmlname, $filtertype, $limit, $filterkey, $status, 0, $showempty, $forcecombo, $morecss);
		}

		if (empty($nooutput)) {
			print $out;
		} else {
			return $out;
		}
		return '';
	}

	/**
	 *    Return list of adherents.
	 *  Called by selectMembers.
	 *
	 * @param int $selected Preselected adherent
	 * @param string $htmlname Name of select html
	 * @param string $filtertype Filter on adherent type
	 * @param int $limit Limit on number of returned lines
	 * @param string $filterkey Filter on member status
	 * @param int $status Member status
	 * @param int $outputmode 0=HTML select string, 1=Array
	 * @param string $showempty '' to not show empty line. Translation key to show an empty line. '1' show empty line with no text.
	 * @param int $forcecombo Force to use combo box
	 * @param string $morecss Add more css on select
	 * @return     array|string                Array of keys for json or HTML string component
	 */
	public function selectMembersList($selected = '', $htmlname = 'adherentid', $filtertype = '', $limit = 20, $filterkey = '', $status = 1, $outputmode = 0, $showempty = '1', $forcecombo = 0, $morecss = '')
	{
		global $langs, $conf;

		$out = '';
		$outarray = array();

		$selectFields = " p.rowid, p.ref, p.firstname, p.lastname, p.fk_adherent_type";

		$sql = "SELECT ";
		$sql .= $selectFields;
		$sql .= " FROM " . $this->db->prefix() . "adherent as p";
		$sql .= ' WHERE p.entity IN (' . getEntity('adherent') . ')';

		// Add criteria on ref/label
		if ($filterkey != '') {
			$sql .= ' AND (';
			$prefix = empty($conf->global->MEMBER_DONOTSEARCH_ANYWHERE) ? '%' : ''; // Can use index if PRODUCT_DONOTSEARCH_ANYWHERE is on
			// For natural search
			$scrit = explode(' ', $filterkey);
			$i = 0;
			if (count($scrit) > 1) $sql .= "(";
			foreach ($scrit as $crit) {
				if ($i > 0) $sql .= " AND ";
				$sql .= "(p.firstname LIKE '" . $this->db->escape($prefix . $crit) . "%'";
				$sql .= " OR p.lastname LIKE '" . $this->db->escape($prefix . $crit) . "%')";
				$i++;
			}
			if (count($scrit) > 1) $sql .= ")";
			$sql .= ')';
		}
		if ($status != -1) {
			$sql .= ' AND statut = ' . ((int) $status);
		}
		$sql .= $this->db->plimit($limit, 0);

		// Build output string
		dol_syslog(get_class($this) . "::selectMembersList search adherents", LOG_DEBUG);
		$result = $this->db->query($sql);
		if ($result) {
			require_once DOL_DOCUMENT_ROOT . '/adherents/class/adherent.class.php';
			require_once DOL_DOCUMENT_ROOT . '/core/lib/member.lib.php';

			$num = $this->db->num_rows($result);

			$events = null;

			if (!$forcecombo) {
				include_once DOL_DOCUMENT_ROOT . '/core/lib/ajax.lib.php';
				$out .= ajax_combobox($htmlname, $events, !empty($conf->global->PROJECT_USE_SEARCH_TO_SELECT) ? $conf->global->PROJECT_USE_SEARCH_TO_SELECT : '');
			}

			$out .= '<select class="flat' . ($morecss ? ' ' . $morecss : '') . '" name="' . $htmlname . '" id="' . $htmlname . '">';

			$textifempty = '';
			// Do not use textifempty = ' ' or '&nbsp;' here, or search on key will search on ' key'.
			//if (!empty($conf->use_javascript_ajax) || $forcecombo) $textifempty='';
			if (!empty($conf->global->PROJECT_USE_SEARCH_TO_SELECT)) {
				if ($showempty && !is_numeric($showempty)) $textifempty = $langs->trans($showempty);
				else $textifempty .= $langs->trans("All");
			} else {
				if ($showempty && !is_numeric($showempty)) $textifempty = $langs->trans($showempty);
			}
			if ($showempty) {
				$out .= '<option value="-1" selected>' . $textifempty . '</option>';
			}

			$i = 0;
			while ($num && $i < $num) {
				$opt = '';
				$optJson = array();
				$objp = $this->db->fetch_object($result);

				$this->constructMemberListOption($objp, $opt, $optJson, $selected, $filterkey);

				// Add new entry
				// "key" value of json key array is used by jQuery automatically as selected value
				// "label" value of json key array is used by jQuery automatically as text for combo box
				$out .= $opt;
				array_push($outarray, $optJson);

				$i++;
			}

			$out .= '</select>';

			$this->db->free($result);

			if (empty($outputmode)) {
				return $out;
			}
			return $outarray;
		} else {
			dol_print_error($this->db);
		}

		return array();
	}

	/**
	 * constructMemberListOption.
	 * This define value for &$opt and &$optJson.
	 *
	 * @param object 	$objp 			Result set of fetch
	 * @param string 	$opt 			Option (var used for returned value in string option format)
	 * @param array 	$optJson 		Option (var used for returned value in json format)
	 * @param string 	$selected 		Preselected value
	 * @param string 	$filterkey 		Filter key to highlight
	 * @return    void
	 */
	protected function constructMemberListOption(&$objp, &$opt, &$optJson, $selected, $filterkey = '')
	{
		$outkey = '';
		$outlabel = '';
		$outtype = '';

		$outkey = $objp->rowid;
		$outlabel = dolGetFirstLastname($objp->firstname, $objp->lastname);
		$outtype = $objp->fk_adherent_type;

		$opt = '<option value="' . $objp->rowid . '"';
		$opt .= ($objp->rowid == $selected) ? ' selected' : '';
		$opt .= '>';
		if (!empty($filterkey) && $filterkey != '') {
			$outlabel = preg_replace('/(' . preg_quote($filterkey, '/') . ')/i', '<strong>$1</strong>', $outlabel, 1);
		}
		$opt .= $outlabel;
		$opt .= "</option>\n";

		$optJson = array('key' => $outkey, 'value' => $outlabel, 'type' => $outtype);
	}

	/**
	 * Generic method to select a component from a combo list.
	 * Can use autocomplete with ajax after x key pressed or a full combo, depending on setup.
	 * This is the generic method that will replace all specific existing methods.
	 *
	 * @param 	string 	$objectdesc 		ObjectClass:PathToClass[:AddCreateButtonOrNot[:Filter[:Sortfield]]]
	 * @param 	string 	$htmlname 			Name of HTML select component
	 * @param 	int 	$preselectedvalue 	Preselected value (ID of element)
	 * @param 	string 	$showempty 			''=empty values not allowed, 'string'=value show if we allow empty values (for example 'All', ...)
	 * @param 	string 	$searchkey 			Search criteria
	 * @param 	string 	$placeholder 		Place holder
	 * @param 	string 	$morecss 			More CSS
	 * @param 	string 	$moreparams 		More params provided to ajax call
	 * @param 	int 	$forcecombo 		Force to load all values and output a standard combobox (with no beautification)
	 * @param 	int 	$disabled 			1=Html component is disabled
	 * @param 	string 	$selected_input_value Value of preselected input text (for use with ajax)
	 * @return  string                      Return HTML string
	 * @see selectForFormsList(), select_thirdparty_list()
	 */
	public function selectForForms($objectdesc, $htmlname, $preselectedvalue, $showempty = '', $searchkey = '', $placeholder = '', $morecss = '', $moreparams = '', $forcecombo = 0, $disabled = 0, $selected_input_value = '')
	{
		global $conf, $user;

		$objecttmp = null;

		// Example of value for $objectdec:
		// Bom:bom/class/bom.class.php:0:t.status=1
		// Bom:bom/class/bom.class.php:0:t.status=1:ref
		// Bom:bom/class/bom.class.php:0:(t.status:=:1):ref
		$InfoFieldList = explode(":", $objectdesc, 4);
		$vartmp = (empty($InfoFieldList[3]) ? '' : $InfoFieldList[3]);
		$reg = array();
		if (preg_match('/^.*:(\w*)$/', $vartmp, $reg)) {
			$InfoFieldList[4] = $reg[1];    // take the sort field
		}
		$InfoFieldList[3] = preg_replace('/:\w*$/', '', $vartmp);    // take the filter field

		$classname = $InfoFieldList[0];
		$classpath = $InfoFieldList[1];
		$addcreatebuttonornot = empty($InfoFieldList[2]) ? 0 : $InfoFieldList[2];
		$filter = empty($InfoFieldList[3]) ? '' : $InfoFieldList[3];
		$sortfield = empty($InfoFieldList[4]) ? '' : $InfoFieldList[4];

		if (!empty($classpath)) {
			dol_include_once($classpath);

			if ($classname && class_exists($classname)) {
				$objecttmp = new $classname($this->db);

				// Make some replacement
				$sharedentities = getEntity(strtolower($classname));
				$filter = str_replace(
					array('__ENTITY__', '__SHARED_ENTITIES__', '__USER_ID__'),
					array($conf->entity, $sharedentities, $user->id),
					$filter
				);
			}
		}
		if (!is_object($objecttmp)) {
			dol_syslog('Error bad setup of type for field ' . join(',', $InfoFieldList), LOG_WARNING);
			return 'Error bad setup of type for field ' . join(',', $InfoFieldList);
		}

		//var_dump($filter);
		$prefixforautocompletemode = $objecttmp->element;
		if ($prefixforautocompletemode == 'societe') {
			$prefixforautocompletemode = 'company';
		}
		if ($prefixforautocompletemode == 'product') {
			$prefixforautocompletemode = 'produit';
		}
		$confkeyforautocompletemode = strtoupper($prefixforautocompletemode) . '_USE_SEARCH_TO_SELECT'; // For example COMPANY_USE_SEARCH_TO_SELECT

		dol_syslog(get_class($this) . "::selectForForms filter=" . $filter, LOG_DEBUG);
		$out = '';
		if (!empty($conf->use_javascript_ajax) && getDolGlobalString($confkeyforautocompletemode) && !$forcecombo) {
			// No immediate load of all database
			$placeholder = '';
			if ($preselectedvalue && empty($selected_input_value)) {
				$objecttmp->fetch($preselectedvalue);
				$selected_input_value = ($prefixforautocompletemode == 'company' ? $objecttmp->name : $objecttmp->ref);
				//unset($objecttmp);
			}

			$objectdesc = $classname . ':' . $classpath . ':' . $addcreatebuttonornot . ':' . $filter;
			$urlforajaxcall = DOL_URL_ROOT . '/core/ajax/selectobject.php';

			// No immediate load of all database
			$urloption = 'htmlname=' . urlencode($htmlname) . '&outjson=1&objectdesc=' . urlencode($objectdesc) . '&filter=' . urlencode($filter) . ($sortfield ? '&sortfield=' . urlencode($sortfield) : '');
			// Activate the auto complete using ajax call.
			$out .= ajax_autocompleter($preselectedvalue, $htmlname, $urlforajaxcall, $urloption, $conf->global->$confkeyforautocompletemode, 0, array());
			$out .= '<!-- force css to be higher than dialog popup --><style type="text/css">.ui-autocomplete { z-index: 1010; }</style>';
			$out .= '<input type="text" class="' . $morecss . '"' . ($disabled ? ' disabled="disabled"' : '') . ' name="search_' . $htmlname . '" id="search_' . $htmlname . '" value="' . $selected_input_value . '"' . ($placeholder ? ' placeholder="' . dol_escape_htmltag($placeholder) . '"' : '') . ' />';
		} else {
			// Immediate load of table record.
			$out .= $this->selectForFormsList($objecttmp, $htmlname, $preselectedvalue, $showempty, $searchkey, $placeholder, $morecss, $moreparams, $forcecombo, 0, $disabled, $sortfield, $filter);
		}

		return $out;
	}


	/**
	 * Output html form to select an object.
	 * Note, this function is called by selectForForms or by ajax selectobject.php
	 *
	 * @param Object 		$objecttmp 			Object to knwo the table to scan for combo.
	 * @param string 		$htmlname 			Name of HTML select component
	 * @param int 			$preselectedvalue 	Preselected value (ID of element)
	 * @param string 		$showempty 			''=empty values not allowed, 'string'=value show if we allow empty values (for example 'All', ...)
	 * @param string 		$searchkey 			Search value
	 * @param string 		$placeholder 		Place holder
	 * @param string 		$morecss 			More CSS
	 * @param string 		$moreparams 		More params provided to ajax call
	 * @param int 			$forcecombo 		Force to load all values and output a standard combobox (with no beautification)
	 * @param int 			$outputmode 		0=HTML select string, 1=Array
	 * @param int 			$disabled 			1=Html component is disabled
	 * @param string 		$sortfield 			Sort field
	 * @param string 		$filter 			Add more filter
	 * @return string|array                     Return HTML string
	 * @see selectForForms()
	 */
	public function selectForFormsList($objecttmp, $htmlname, $preselectedvalue, $showempty = '', $searchkey = '', $placeholder = '', $morecss = '', $moreparams = '', $forcecombo = 0, $outputmode = 0, $disabled = 0, $sortfield = '', $filter = '')
	{
		global $conf, $langs, $user, $hookmanager;

		//print "$htmlname, $preselectedvalue, $showempty, $searchkey, $placeholder, $morecss, $moreparams, $forcecombo, $outputmode, $disabled";

		$prefixforautocompletemode = $objecttmp->element;
		if ($prefixforautocompletemode == 'societe') {
			$prefixforautocompletemode = 'company';
		}
		$confkeyforautocompletemode = strtoupper($prefixforautocompletemode) . '_USE_SEARCH_TO_SELECT'; // For example COMPANY_USE_SEARCH_TO_SELECT

		if (!empty($objecttmp->fields)) {    // For object that declare it, it is better to use declared fields (like societe, contact, ...)
			$tmpfieldstoshow = '';
			foreach ($objecttmp->fields as $key => $val) {
				if (!dol_eval($val['enabled'], 1, 1, '1')) {
					continue;
				}
				if (!empty($val['showoncombobox'])) {
					$tmpfieldstoshow .= ($tmpfieldstoshow ? ',' : '') . 't.' . $key;
				}
			}
			if ($tmpfieldstoshow) {
				$fieldstoshow = $tmpfieldstoshow;
			}
		} else {
			// For backward compatibility
			$objecttmp->fields['ref'] = array('type' => 'varchar(30)', 'label' => 'Ref', 'showoncombobox' => 1);
		}

		if (empty($fieldstoshow)) {
			if (isset($objecttmp->fields['ref'])) {
				$fieldstoshow = 't.ref';
			} else {
				$langs->load("errors");
				$this->error = $langs->trans("ErrorNoFieldWithAttributeShowoncombobox");
				return $langs->trans('ErrorNoFieldWithAttributeShowoncombobox');
			}
		}

		$out = '';
		$outarray = array();
		$tmparray = array();

		$num = 0;

		// Search data
		$sql = "SELECT t.rowid, " . $fieldstoshow . " FROM " . $this->db->prefix() . $objecttmp->table_element . " as t";
		if (isset($objecttmp->ismultientitymanaged)) {
			if (!is_numeric($objecttmp->ismultientitymanaged)) {
				$tmparray = explode('@', $objecttmp->ismultientitymanaged);
				$sql .= " INNER JOIN " . $this->db->prefix() . $tmparray[1] . " as parenttable ON parenttable.rowid = t." . $tmparray[0];
			}
			if ($objecttmp->ismultientitymanaged === 'fk_soc@societe') {
				if (empty($user->rights->societe->client->voir) && !$user->socid) {
					$sql .= ", " . $this->db->prefix() . "societe_commerciaux as sc";
				}
			}
		}

		// Add where from hooks
		$parameters = array(
			'object' => $objecttmp,
			'htmlname' => $htmlname,
			'filter' => $filter,
			'searchkey' => $searchkey
		);

		$reshook = $hookmanager->executeHooks('selectForFormsListWhere', $parameters); // Note that $action and $object may have been modified by hook
		if (!empty($hookmanager->resPrint)) {
			$sql .= $hookmanager->resPrint;
		} else {
			$sql .= " WHERE 1=1";
			if (isset($objecttmp->ismultientitymanaged)) {
				if ($objecttmp->ismultientitymanaged == 1) {
					$sql .= " AND t.entity IN (" . getEntity($objecttmp->table_element) . ")";
				}
				if (!is_numeric($objecttmp->ismultientitymanaged)) {
					$sql .= " AND parenttable.entity = t." . $tmparray[0];
				}
				if ($objecttmp->ismultientitymanaged == 1 && !empty($user->socid)) {
					if ($objecttmp->element == 'societe') {
						$sql .= " AND t.rowid = " . ((int) $user->socid);
					} else {
						$sql .= " AND t.fk_soc = " . ((int) $user->socid);
					}
				}
				if ($objecttmp->ismultientitymanaged === 'fk_soc@societe') {
					if (empty($user->rights->societe->client->voir) && !$user->socid) {
						$sql .= " AND t.rowid = sc.fk_soc AND sc.fk_user = " . ((int) $user->id);
					}
				}
			}
			if ($searchkey != '') {
				$sql .= natural_search(explode(',', $fieldstoshow), $searchkey);
			}

			if ($filter) {     // Syntax example "(t.ref:like:'SO-%') and (t.date_creation:<:'20160101')"
				$errormessage = '';
				$sql .= forgeSQLFromUniversalSearchCriteria($filter, $errormessage);
				if ($errormessage) {
					return 'Error forging a SQL request from an universal criteria: ' . $errormessage;
				}
			}
		}
		$sql .= $this->db->order($sortfield ? $sortfield : $fieldstoshow, "ASC");
		//$sql.=$this->db->plimit($limit, 0);
		//print $sql;

		// Build output string
		$resql = $this->db->query($sql);
		if ($resql) {
			// Construct $out and $outarray
			$out .= '<select id="' . $htmlname . '" class="flat' . ($morecss ? ' ' . $morecss : '') . '"' . ($disabled ? ' disabled="disabled"' : '') . ($moreparams ? ' ' . $moreparams : '') . ' name="' . $htmlname . '">' . "\n";

			// Warning: Do not use textifempty = ' ' or '&nbsp;' here, or search on key will search on ' key'. Seems it is no more true with selec2 v4
			$textifempty = '&nbsp;';

			//if (!empty($conf->use_javascript_ajax) || $forcecombo) $textifempty='';
			if (!empty($conf->global->$confkeyforautocompletemode)) {
				if ($showempty && !is_numeric($showempty)) {
					$textifempty = $langs->trans($showempty);
				} else {
					$textifempty .= $langs->trans("All");
				}
			}
			if ($showempty) {
				$out .= '<option value="-1">' . $textifempty . '</option>' . "\n";
			}

			$num = $this->db->num_rows($resql);
			$i = 0;
			if ($num) {
				while ($i < $num) {
					$obj = $this->db->fetch_object($resql);
					$label = '';
					$labelhtml = '';
					$tmparray = explode(',', $fieldstoshow);
					$oldvalueforshowoncombobox = 0;
					foreach ($tmparray as $key => $val) {
						$val = preg_replace('/t\./', '', $val);
						$label .= (($label && $obj->$val) ? ($oldvalueforshowoncombobox != $objecttmp->fields[$val]['showoncombobox'] ? ' - ' : ' ') : '');
						$labelhtml .= (($label && $obj->$val) ? ($oldvalueforshowoncombobox != $objecttmp->fields[$val]['showoncombobox'] ? ' - ' : ' ') : '');
						$label .= $obj->$val;
						$labelhtml .= $obj->$val;

						$oldvalueforshowoncombobox = empty($objecttmp->fields[$val]['showoncombobox']) ? 0 : $objecttmp->fields[$val]['showoncombobox'];
					}
					if (empty($outputmode)) {
						if ($preselectedvalue > 0 && $preselectedvalue == $obj->rowid) {
							$out .= '<option value="' . $obj->rowid . '" selected data-html="' . dol_escape_htmltag($labelhtml, 0, 0, '', 0, 1) . '">' . dol_escape_htmltag($label, 0, 0, '', 0, 1) . '</option>';
						} else {
							$out .= '<option value="' . $obj->rowid . '" data-html="' . dol_escape_htmltag($labelhtml, 0, 0, '', 0, 1) . '">' . dol_escape_htmltag($label, 0, 0, '', 0, 1) . '</option>';
						}
					} else {
						array_push($outarray, array('key' => $obj->rowid, 'value' => $label, 'label' => $label));
					}

					$i++;
					if (($i % 10) == 0) {
						$out .= "\n";
					}
				}
			}

			$out .= '</select>' . "\n";

			if (!$forcecombo) {
				include_once DOL_DOCUMENT_ROOT . '/core/lib/ajax.lib.php';
				$out .= ajax_combobox($htmlname, null, (!empty($conf->global->$confkeyforautocompletemode) ? $conf->global->$confkeyforautocompletemode : 0));
			}
		} else {
			dol_print_error($this->db);
		}

		$this->result = array('nbofelement' => $num);

		if ($outputmode) {
			return $outarray;
		}
		return $out;
	}


	/**
	 *	Return a HTML select string, built from an array of key+value.
	 *  Note: Do not apply langs->trans function on returned content, content may be entity encoded twice.
	 *
	 * @param string 		$htmlname 			Name of html select area. Must start with "multi" if this is a multiselect
	 * @param array 		$array 				Array like array(key => value) or array(key=>array('label'=>..., 'data-...'=>..., 'disabled'=>..., 'css'=>...))
	 * @param string|string[] $id				Preselected key or preselected keys for multiselect. Use 'ifone' to autoselect record if there is only one record.
	 * @param int|string 	$show_empty 		0 no empty value allowed, 1 or string to add an empty value into list (If 1: key is -1 and value is '' or '&nbsp;', If placeholder string: key is -1 and value is the string), <0 to add an empty value with key that is this value.
	 * @param int 			$key_in_label 		1 to show key into label with format "[key] value"
	 * @param int 			$value_as_key 		1 to use value as key
	 * @param string 		$moreparam 			Add more parameters onto the select tag. For example 'style="width: 95%"' to avoid select2 component to go over parent container
	 * @param int 			$translate 			1=Translate and encode value
	 * @param int 			$maxlen 			Length maximum for labels
	 * @param int 			$disabled 			Html select box is disabled
	 * @param string 		$sort 				'ASC' or 'DESC' = Sort on label, '' or 'NONE' or 'POS' = Do not sort, we keep original order
	 * @param string 		$morecss 			Add more class to css styles
	 * @param int 			$addjscombo 		Add js combo
	 * @param string 		$moreparamonempty 	Add more param on the empty option line. Not used if show_empty not set
	 * @param int 			$disablebademail 	1=Check if a not valid email, 2=Check string '---', and if found into value, disable and colorize entry
	 * @param int 			$nohtmlescape 		No html escaping.
	 * @return string							HTML select string.
	 * @see multiselectarray(), selectArrayAjax(), selectArrayFilter()
	 */
	public static function selectarray($htmlname, $array, $id = '', $show_empty = 0, $key_in_label = 0, $value_as_key = 0, $moreparam = '', $translate = 0, $maxlen = 0, $disabled = 0, $sort = '', $morecss = 'minwidth75', $addjscombo = 1, $moreparamonempty = '', $disablebademail = 0, $nohtmlescape = 0)
	{
		global $conf, $langs;

		// Do we want a multiselect ?
		//$jsbeautify = 0;
		//if (preg_match('/^multi/',$htmlname)) $jsbeautify = 1;
		$jsbeautify = 1;

		if ($value_as_key) {
			$array = array_combine($array, $array);
		}

		$out = '';

		if ($addjscombo < 0) {
			if (empty($conf->global->MAIN_OPTIMIZEFORTEXTBROWSER)) {
				$addjscombo = 1;
			} else {
				$addjscombo = 0;
			}
		}
		$idname = str_replace(array('[', ']'), array('', ''), $htmlname);
		$out .= '<select id="' . preg_replace('/^\./', '', $idname) . '" ' . ($disabled ? 'disabled="disabled" ' : '') . 'class="flat ' . (preg_replace('/^\./', '', $htmlname)) . ($morecss ? ' ' . $morecss : '') . ' selectformat"';
		$out .= ' name="' . preg_replace('/^\./', '', $htmlname) . '" ' . ($moreparam ? $moreparam : '');
<<<<<<< HEAD
		$out .= '>';
=======
		$out .= '>'."\n";

>>>>>>> b866c1c7
		if ($show_empty) {
			$textforempty = ' ';
			if (!empty($conf->use_javascript_ajax)) {
				$textforempty = '&nbsp;'; // If we use ajaxcombo, we need &nbsp; here to avoid to have an empty element that is too small.
			}
			if (!is_numeric($show_empty)) {
				$textforempty = $show_empty;
			}
			$out .= '<option class="optiongrey" ' . ($moreparamonempty ? $moreparamonempty . ' ' : '') . 'value="' . ($show_empty < 0 ? $show_empty : -1) . '"' . ($id == $show_empty ? ' selected' : '') . '>' . $textforempty . '</option>' . "\n";
		}
		if (is_array($array)) {
			// Translate
			if ($translate) {
				foreach ($array as $key => $value) {
					if (!is_array($value)) {
						$array[$key] = $langs->trans($value);
					} else {
						$array[$key]['label'] = $langs->trans($value['label']);
					}
				}
			}
			// Sort
			if ($sort == 'ASC') {
				asort($array);
			} elseif ($sort == 'DESC') {
				arsort($array);
			}
			foreach ($array as $key => $tmpvalue) {
				if (is_array($tmpvalue)) {
					$value = $tmpvalue['label'];
					$disabled = empty($tmpvalue['disabled']) ? '' : ' disabled';
					$style = empty($tmpvalue['css']) ? '' : ' class="' . $tmpvalue['css'] . '"';
				} else {
					$value = $tmpvalue;
					$disabled = '';
					$style = '';
				}
				if (!empty($disablebademail)) {
					if (($disablebademail == 1 && !preg_match('/&lt;.+@.+&gt;/', $value))
						|| ($disablebademail == 2 && preg_match('/---/', $value))) {
						$disabled = ' disabled';
						$style = ' class="warning"';
					}
				}
				if ($key_in_label) {
					if (empty($nohtmlescape)) {
						$selectOptionValue = dol_escape_htmltag($key . ' - ' . ($maxlen ? dol_trunc($value, $maxlen) : $value));
					} else {
						$selectOptionValue = $key . ' - ' . ($maxlen ? dol_trunc($value, $maxlen) : $value);
					}
				} else {
					if (empty($nohtmlescape)) {
						$selectOptionValue = dol_escape_htmltag($maxlen ? dol_trunc($value, $maxlen) : $value);
					} else {
						$selectOptionValue = $maxlen ? dol_trunc($value, $maxlen) : $value;
					}
					if ($value == '' || $value == '-') {
						$selectOptionValue = '&nbsp;';
					}
				}
				$out .= '<option value="' . $key . '"';
				$out .= $style . $disabled;
				if (is_array($id)) {
					if (in_array($key, $id) && !$disabled) {
						$out .= ' selected'; // To preselect a value
					}
				} else {
					$id = (string) $id; // if $id = 0, then $id = '0'
					if ($id != '' && ($id == $key || ($id == 'ifone' && count($array) == 1)) && !$disabled) {
						$out .= ' selected'; // To preselect a value
					}
				}
				if ($nohtmlescape) {
					$out .= ' data-html="' . dol_escape_htmltag($selectOptionValue) . '"';
				}
				if (is_array($tmpvalue)) {
					foreach ($tmpvalue as $keyforvalue => $valueforvalue) {
						if (preg_match('/^data-/', $keyforvalue)) {
							$out .= ' '.$keyforvalue.'="'.dol_escape_htmltag($valueforvalue).'"';
						}
					}
				}
				$out .= '>';
				$out .= $selectOptionValue;
				$out .= "</option>\n";
			}
		}
		$out .= "</select>";
			// Add code for jquery to use multiselect
		if ($addjscombo && $jsbeautify) {
			// Enhance with select2
			include_once DOL_DOCUMENT_ROOT . '/core/lib/ajax.lib.php';
			$out .= ajax_combobox($idname, array(), 0, 0, 'resolve', ($show_empty < 0 ? (string) $show_empty : '-1'), $morecss);
		}





		return $out;
	}

	/**
	 *    Return a HTML select string, built from an array of key+value, but content returned into select come from an Ajax call of an URL.
	 *  Note: Do not apply langs->trans function on returned content of Ajax service, content may be entity encoded twice.
	 *
	 * @param string $htmlname Name of html select area
	 * @param string $url Url. Must return a json_encode of array(key=>array('text'=>'A text', 'url'=>'An url'), ...)
	 * @param string $id Preselected key
	 * @param string $moreparam Add more parameters onto the select tag
	 * @param string $moreparamtourl Add more parameters onto the Ajax called URL
	 * @param int $disabled Html select box is disabled
	 * @param int $minimumInputLength Minimum Input Length
	 * @param string $morecss Add more class to css styles
	 * @param int $callurlonselect If set to 1, some code is added so an url return by the ajax is called when value is selected.
	 * @param string $placeholder String to use as placeholder
	 * @param integer $acceptdelayedhtml 1 = caller is requesting to have html js content not returned but saved into global $delayedhtmlcontent (so caller can show it at end of page to avoid flash FOUC effect)
	 * @return    string                        HTML select string
	 * @see selectArrayFilter(), ajax_combobox() in ajax.lib.php
	 */
	public static function selectArrayAjax($htmlname, $url, $id = '', $moreparam = '', $moreparamtourl = '', $disabled = 0, $minimumInputLength = 1, $morecss = '', $callurlonselect = 0, $placeholder = '', $acceptdelayedhtml = 0)
	{
		global $conf, $langs;
		global $delayedhtmlcontent;    // Will be used later outside of this function

		// TODO Use an internal dolibarr component instead of select2
		if (empty($conf->global->MAIN_USE_JQUERY_MULTISELECT) && !defined('REQUIRE_JQUERY_MULTISELECT')) {
			return '';
		}

		$out = '<select type="text" class="' . $htmlname . ($morecss ? ' ' . $morecss : '') . '" ' . ($moreparam ? $moreparam . ' ' : '') . 'name="' . $htmlname . '"></select>';

		$outdelayed = '';
		if (!empty($conf->use_javascript_ajax)) {
			$tmpplugin = 'select2';
			$outdelayed = "\n" . '<!-- JS CODE TO ENABLE ' . $tmpplugin . ' for id ' . $htmlname . ' -->
		    	<script nonce="' . getNonce() . '">
		    	$(document).ready(function () {

	    	        ' . ($callurlonselect ? 'var saveRemoteData = [];' : '') . '

	                $(".' . $htmlname . '").select2({
				    	ajax: {
					    	dir: "ltr",
					    	url: "' . $url . '",
					    	dataType: \'json\',
					    	delay: 250,
					    	data: function (params) {
					    		return {
							    	q: params.term, 	// search term
					    			page: params.page
					    		}
				    		},
				    		processResults: function (data) {
				    			// parse the results into the format expected by Select2.
				    			// since we are using custom formatting functions we do not need to alter the remote JSON data
				    			//console.log(data);
								saveRemoteData = data;
					    	    /* format json result for select2 */
					    	    result = []
					    	    $.each( data, function( key, value ) {
					    	       result.push({id: key, text: value.text});
	                            });
				    			//return {results:[{id:\'none\', text:\'aa\'}, {id:\'rrr\', text:\'Red\'},{id:\'bbb\', text:\'Search a into projects\'}], more:false}
				    			//console.log(result);
				    			return {results: result, more: false}
				    		},
				    		cache: true
				    	},
		 				language: select2arrayoflanguage,
						containerCssClass: \':all:\',					/* Line to add class of origin SELECT propagated to the new <span class="select2-selection...> tag */
					    placeholder: "' . dol_escape_js($placeholder) . '",
				    	escapeMarkup: function (markup) { return markup; }, 	// let our custom formatter work
				    	minimumInputLength: ' . ((int) $minimumInputLength) . ',
				        formatResult: function (result, container, query, escapeMarkup) {
	                        return escapeMarkup(result.text);
	                    },
				    });

	                ' . ($callurlonselect ? '
	                /* Code to execute a GET when we select a value */
	                $(".' . $htmlname . '").change(function() {
				    	var selected = $(".' . $htmlname . '").val();
	                	console.log("We select in selectArrayAjax the entry "+selected)
				        $(".' . $htmlname . '").val("");  /* reset visible combo value */
	    			    $.each( saveRemoteData, function( key, value ) {
	    				        if (key == selected)
	    			            {
	    			                 console.log("selectArrayAjax - Do a redirect to "+value.url)
	    			                 location.assign(value.url);
	    			            }
	                    });
	    			});' : '') . '

	    	   });
		       </script>';
		}

		if ($acceptdelayedhtml) {
			$delayedhtmlcontent .= $outdelayed;
		} else {
			$out .= $outdelayed;
		}
		return $out;
	}

	/**
	 *  Return a HTML select string, built from an array of key+value, but content returned into select is defined into $array parameter.
	 *  Note: Do not apply langs->trans function on returned content of Ajax service, content may be entity encoded twice.
	 *
	 * @param string 	$htmlname 				Name of html select area
	 * @param array 	$array 					Array (key=>array('text'=>'A text', 'url'=>'An url'), ...)
	 * @param string 	$id 					Preselected key
	 * @param string 	$moreparam 				Add more parameters onto the select tag
	 * @param int 		$disableFiltering 		If set to 1, results are not filtered with searched string
	 * @param int 		$disabled 				Html select box is disabled
	 * @param int 		$minimumInputLength 	Minimum Input Length
	 * @param string 	$morecss 				Add more class to css styles
	 * @param int 		$callurlonselect 		If set to 1, some code is added so an url return by the ajax is called when value is selected.
	 * @param string 	$placeholder 			String to use as placeholder
	 * @param integer 	$acceptdelayedhtml 		1 = caller is requesting to have html js content not returned but saved into global $delayedhtmlcontent (so caller can show it at end of page to avoid flash FOUC effect)
	 * @param string	$textfortitle			Text to show on title.
	 * @return	string      					HTML select string
	 * @see selectArrayAjax(), ajax_combobox() in ajax.lib.php
	 */
	public static function selectArrayFilter($htmlname, $array, $id = '', $moreparam = '', $disableFiltering = 0, $disabled = 0, $minimumInputLength = 1, $morecss = '', $callurlonselect = 0, $placeholder = '', $acceptdelayedhtml = 0, $textfortitle = '')
	{
		global $conf, $langs;
		global $delayedhtmlcontent;    // Will be used later outside of this function

		// TODO Use an internal dolibarr component instead of select2
		if (empty($conf->global->MAIN_USE_JQUERY_MULTISELECT) && !defined('REQUIRE_JQUERY_MULTISELECT')) {
			return '';
		}

		$out = '<select type="text"'.($textfortitle? ' title="'.dol_escape_htmltag($textfortitle).'"' : '').' id="'.$htmlname.'" class="'.$htmlname.($morecss ? ' ' . $morecss : '').'"'.($moreparam ? ' '.$moreparam : '').' name="'.$htmlname.'"><option></option></select>';

		$formattedarrayresult = array();

		foreach ($array as $key => $value) {
			$o = new stdClass();
			$o->id = $key;
			$o->text = $value['text'];
			$o->url = $value['url'];
			$formattedarrayresult[] = $o;
		}

		$outdelayed = '';
		if (!empty($conf->use_javascript_ajax)) {
			$tmpplugin = 'select2';
			$outdelayed = "\n" . '<!-- JS CODE TO ENABLE ' . $tmpplugin . ' for id ' . $htmlname . ' -->
				<script nonce="' . getNonce() . '">
				$(document).ready(function () {
					var data = ' . json_encode($formattedarrayresult) . ';

					' . ($callurlonselect ? 'var saveRemoteData = ' . json_encode($array) . ';' : '') . '

					$(".' . $htmlname . '").select2({
						data: data,
						language: select2arrayoflanguage,
						containerCssClass: \':all:\',					/* Line to add class of origin SELECT propagated to the new <span class="select2-selection...> tag */
						placeholder: "' . dol_escape_js($placeholder) . '",
						escapeMarkup: function (markup) { return markup; }, 	// let our custom formatter work
						minimumInputLength: ' . $minimumInputLength . ',
						formatResult: function (result, container, query, escapeMarkup) {
							return escapeMarkup(result.text);
						},
						matcher: function (params, data) {

							if(! data.id) return null;';

			if ($callurlonselect) {
				// We forge the url with 'sall='
				$outdelayed .= '

							var urlBase = data.url;
							var separ = urlBase.indexOf("?") >= 0 ? "&" : "?";
							/* console.log("params.term="+params.term); */
							/* console.log("params.term encoded="+encodeURIComponent(params.term)); */
							saveRemoteData[data.id].url = urlBase + separ + "search_all=" + encodeURIComponent(params.term.replace(/\"/g, ""));';
			}

			if (!$disableFiltering) {
				$outdelayed .= '

							if(data.text.match(new RegExp(params.term))) {
								return data;
							}

							return null;';
			} else {
				$outdelayed .= '

							return data;';
			}

			$outdelayed .= '
						}
					});

					' . ($callurlonselect ? '
					/* Code to execute a GET when we select a value */
					$(".' . $htmlname . '").change(function() {
						var selected = $(".' . $htmlname . '").val();
						console.log("We select "+selected)

						$(".' . $htmlname . '").val("");  /* reset visible combo value */
						$.each( saveRemoteData, function( key, value ) {
							if (key == selected)
							{
								console.log("selectArrayFilter - Do a redirect to "+value.url)
								location.assign(value.url);
							}
						});
					});' : '') . '

				});
				</script>';
		}

		if ($acceptdelayedhtml) {
			$delayedhtmlcontent .= $outdelayed;
		} else {
			$out .= $outdelayed;
		}
		return $out;
	}

	/**
	 * Show a multiselect form from an array. WARNING: Use this only for short lists.
	 *
	 * @param 	string 		$htmlname 		Name of select
	 * @param 	array 		$array 			Array(key=>value) or Array(key=>array('id'=>key, 'label'=>value, 'color'=> , 'picto'=> , 'labelhtml'=> ))
	 * @param 	array 		$selected 		Array of keys preselected
	 * @param 	int 		$key_in_label 	1 to show key like in "[key] value"
	 * @param 	int 		$value_as_key 	1 to use value as key
	 * @param 	string 		$morecss 		Add more css style
	 * @param 	int 		$translate 		Translate and encode value
	 * @param 	int|string 	$width 			Force width of select box. May be used only when using jquery couch. Example: 250, '95%'
	 * @param 	string 		$moreattrib 	Add more options on select component. Example: 'disabled'
	 * @param 	string 		$elemtype 		Type of element we show ('category', ...). Will execute a formating function on it. To use in readonly mode if js component support HTML formatting.
	 * @param 	string 		$placeholder 	String to use as placeholder
	 * @param 	int 		$addjscombo 	Add js combo
	 * @return 	string                      HTML multiselect string
	 * @see selectarray(), selectArrayAjax(), selectArrayFilter()
	 */
	public static function multiselectarray($htmlname, $array, $selected = array(), $key_in_label = 0, $value_as_key = 0, $morecss = '', $translate = 0, $width = 0, $moreattrib = '', $elemtype = '', $placeholder = '', $addjscombo = -1)
	{
		global $conf, $langs;

		$out = '';

		if ($addjscombo < 0) {
			if (empty($conf->global->MAIN_OPTIMIZEFORTEXTBROWSER)) {
				$addjscombo = 1;
			} else {
				$addjscombo = 0;
			}
		}

		$useenhancedmultiselect = 0;
		if (!empty($conf->use_javascript_ajax) && !empty($conf->global->MAIN_USE_JQUERY_MULTISELECT) || defined('REQUIRE_JQUERY_MULTISELECT')) {
			$useenhancedmultiselect = 1;
		}

		// Output select component
		$out .= '<select id="' . $htmlname . '" class="multiselect' . ($useenhancedmultiselect ? ' multiselectononeline' : '') . ($morecss ? ' ' . $morecss : '') . '" multiple name="' . $htmlname . '[]"' . ($moreattrib ? ' ' . $moreattrib : '') . ($width ? ' style="width: ' . (preg_match('/%/', $width) ? $width : $width . 'px') . '"' : '') . '>' . "\n";
		if (is_array($array) && !empty($array)) {
			if ($value_as_key) {
				$array = array_combine($array, $array);
			}

			if (!empty($array)) {
				foreach ($array as $key => $value) {
					$tmpkey = $key;
					$tmpvalue = $value;
					$tmpcolor = '';
					$tmppicto = '';
					$tmplabelhtml = '';
					if (is_array($value) && array_key_exists('id', $value) && array_key_exists('label', $value)) {
						$tmpkey = $value['id'];
						$tmpvalue = $value['label'];
						$tmpcolor = $value['color'];
						$tmppicto = $value['picto'];
						$tmplabelhtml = !empty($value['labelhtml']) ? $value['labelhtml'] : '';
					}
					$newval = ($translate ? $langs->trans($tmpvalue) : $tmpvalue);
					$newval = ($key_in_label ? $tmpkey . ' - ' . $newval : $newval);

					$out .= '<option value="' . $tmpkey . '"';
					if (is_array($selected) && !empty($selected) && in_array((string) $tmpkey, $selected) && ((string) $tmpkey != '')) {
						$out .= ' selected';
					}
					if (!empty($tmplabelhtml)) {
						$out .= ' data-html="' . dol_escape_htmltag($tmplabelhtml, 0, 0, '', 0, 1) . '"';
					} else {
						$tmplabelhtml = ($tmppicto ? img_picto('', $tmppicto, 'class="pictofixedwidth" style="color: #' . $tmpcolor . '"') : '') . $newval;
						$out .= ' data-html="' . dol_escape_htmltag($tmplabelhtml, 0, 0, '', 0, 1) . '"';
					}
					$out .= '>';
					$out .= dol_htmlentitiesbr($newval);
					$out .= '</option>' . "\n";
				}
			}
		}
		$out .= '</select>' . "\n";

		// Add code for jquery to use multiselect
		if (!empty($conf->use_javascript_ajax) && !empty($conf->global->MAIN_USE_JQUERY_MULTISELECT) || defined('REQUIRE_JQUERY_MULTISELECT')) {
			$out .= "\n" . '<!-- JS CODE TO ENABLE select for id ' . $htmlname . ', addjscombo=' . $addjscombo . ' -->';
			$out .= "\n" . '<script nonce="' . getNonce() . '">' . "\n";
			if ($addjscombo == 1) {
				$tmpplugin = empty($conf->global->MAIN_USE_JQUERY_MULTISELECT) ? constant('REQUIRE_JQUERY_MULTISELECT') : $conf->global->MAIN_USE_JQUERY_MULTISELECT;
				$out .= 'function formatResult(record, container) {' . "\n";
				// If property html set, we decode html entities and use this.
				// Note that HTML content must have been sanitized from js with dol_escape_htmltag(xxx, 0, 0, '', 0, 1) when building the select option.
				$out .= '	if ($(record.element).attr("data-html") != undefined) { return htmlEntityDecodeJs($(record.element).attr("data-html")); }'."\n";
				$out .= '	return record.text;';
				$out .= '}' . "\n";
				$out .= 'function formatSelection(record) {' . "\n";
				if ($elemtype == 'category') {
					$out .= 'return \'<span><img src="' . DOL_URL_ROOT . '/theme/eldy/img/object_category.png"> \'+record.text+\'</span>\';';
				} else {
					$out .= 'return record.text;';
				}
				$out .= '}' . "\n";
				$out .= '$(document).ready(function () {
							$(\'#' . $htmlname . '\').' . $tmpplugin . '({';
				if ($placeholder) {
					$out .= '
								placeholder: {
								    id: \'-1\',
								    text: \'' . dol_escape_js($placeholder) . '\'
								  },';
				}
				$out .= '		dir: \'ltr\',
								containerCssClass: \':all:\',					/* Line to add class of origin SELECT propagated to the new <span class="select2-selection...> tag (ko with multiselect) */
								dropdownCssClass: \'' . $morecss . '\',				/* Line to add class on the new <span class="select2-selection...> tag (ok with multiselect) */
								// Specify format function for dropdown item
								formatResult: formatResult,
							 	templateResult: formatResult,		/* For 4.0 */
								escapeMarkup: function (markup) { return markup; }, 	// let our custom formatter work
								// Specify format function for selected item
								formatSelection: formatSelection,
							 	templateSelection: formatSelection		/* For 4.0 */
							});

							/* Add also morecss to the css .select2 that is after the #htmlname, for component that are show dynamically after load, because select2 set
								 the size only if component is not hidden by default on load */
							$(\'#' . $htmlname . ' + .select2\').addClass(\'' . $morecss . '\');
						});' . "\n";
			} elseif ($addjscombo == 2 && !defined('DISABLE_MULTISELECT')) {
				// Add other js lib
				// TODO external lib multiselect/jquery.multi-select.js must have been loaded to use this multiselect plugin
				// ...
				$out .= 'console.log(\'addjscombo=2 for htmlname=' . $htmlname . '\');';
				$out .= '$(document).ready(function () {
							$(\'#' . $htmlname . '\').multiSelect({
								containerHTML: \'<div class="multi-select-container">\',
								menuHTML: \'<div class="multi-select-menu">\',
								buttonHTML: \'<span class="multi-select-button ' . $morecss . '">\',
								menuItemHTML: \'<label class="multi-select-menuitem">\',
								activeClass: \'multi-select-container--open\',
								noneText: \'' . $placeholder . '\'
							});
						})';
			}
			$out .= '</script>';
		}

		return $out;
	}


	/**
	 *    Show a multiselect dropbox from an array. If a saved selection of fields exists for user (into $user->conf->MAIN_SELECTEDFIELDS_contextofpage), we use this one instead of default.
	 *
	 * @param string $htmlname Name of HTML field
	 * @param array $array Array with array of fields we could show. This array may be modified according to setup of user.
	 * @param string $varpage Id of context for page. Can be set by caller with $varpage=(empty($contextpage)?$_SERVER["PHP_SELF"]:$contextpage);
	 * @param string $pos Position colon on liste value 'left' or '' (meaning 'right').
	 * @return    string                    HTML multiselect string
	 * @see selectarray()
	 */
	public static function multiSelectArrayWithCheckbox($htmlname, &$array, $varpage, $pos = '')
	{
		global $conf, $langs, $user, $extrafields;

		if (!empty($conf->global->MAIN_OPTIMIZEFORTEXTBROWSER)) {
			return '';
		}
		if (empty($array)) {
			return '';
		}

		$tmpvar = "MAIN_SELECTEDFIELDS_" . $varpage; // To get list of saved selected fields to show

		if (!empty($user->conf->$tmpvar)) {        // A list of fields was already customized for user
			$tmparray = explode(',', $user->conf->$tmpvar);
			foreach ($array as $key => $val) {
				//var_dump($key);
				//var_dump($tmparray);
				if (in_array($key, $tmparray)) {
					$array[$key]['checked'] = 1;
				} else {
					$array[$key]['checked'] = 0;
				}
			}
		} else {                                // There is no list of fields already customized for user
			foreach ($array as $key => $val) {
				if (!empty($array[$key]['checked']) && $array[$key]['checked'] < 0) {
					$array[$key]['checked'] = 0;
				}
			}
		}

		$listoffieldsforselection = '';
		$listcheckedstring = '';

		foreach ($array as $key => $val) {
			// var_dump($val);
			// var_dump(array_key_exists('enabled', $val));
			// var_dump(!$val['enabled']);
			if (array_key_exists('enabled', $val) && isset($val['enabled']) && !$val['enabled']) {
				unset($array[$key]); // We don't want this field
				continue;
			}
			if (!empty($val['type']) && $val['type'] == 'separate') {
				// Field remains in array but we don't add it into $listoffieldsforselection
				//$listoffieldsforselection .= '<li>-----</li>';
				continue;
			}
			if ($val['label']) {
				if (!empty($val['langfile']) && is_object($langs)) {
					$langs->load($val['langfile']);
				}

				// Note: $val['checked'] <> 0 means we must show the field into the combo list
				$listoffieldsforselection .= '<li><input type="checkbox" id="checkbox' . $key . '" value="' . $key . '"' . ((empty($val['checked']) || $val['checked'] == '-1') ? '' : ' checked="checked"') . '/><label for="checkbox' . $key . '">' . dol_escape_htmltag($langs->trans($val['label'])) . '</label></li>';
				$listcheckedstring .= (empty($val['checked']) ? '' : $key . ',');
			}
		}

		$out = '<!-- Component multiSelectArrayWithCheckbox ' . $htmlname . ' -->

        <dl class="dropdown">
            <dt>
            <a href="#' . $htmlname . '">
              ' . img_picto('', 'list') . '
            </a>
            <input type="hidden" class="' . $htmlname . '" name="' . $htmlname . '" value="' . $listcheckedstring . '">
            </dt>
            <dd class="dropdowndd">
                <div class="multiselectcheckbox'.$htmlname.'">
                    <ul class="'.$htmlname.($pos == '1' ? 'left' : '').'">
                    <li><input class="inputsearch_dropdownselectedfields width90p minwidth200imp" style="width:90%;" type="text" placeholder="'.$langs->trans('Search').'"></li>
                    '.$listoffieldsforselection.'
                    </ul>
                </div>
            </dd>
        </dl>

        <script nonce="' . getNonce() . '" type="text/javascript">
          jQuery(document).ready(function () {
              $(\'.multiselectcheckbox' . $htmlname . ' input[type="checkbox"]\').on(\'click\', function () {
                  console.log("A new field was added/removed, we edit field input[name=formfilteraction]");

                  $("input:hidden[name=formfilteraction]").val(\'listafterchangingselectedfields\');	// Update field so we know we changed something on selected fields after POST

                  var title = $(this).val() + ",";
                  if ($(this).is(\':checked\')) {
                      $(\'.' . $htmlname . '\').val(title + $(\'.' . $htmlname . '\').val());
                  }
                  else {
                      $(\'.' . $htmlname . '\').val( $(\'.' . $htmlname . '\').val().replace(title, \'\') )
                  }
                  // Now, we submit page
                  //$(this).parents(\'form:first\').submit();
              });
              $("input.inputsearch_dropdownselectedfields").on("keyup", function() {
			    var value = $(this).val().toLowerCase();
			    $(\'.multiselectcheckbox'.$htmlname.' li > label\').filter(function() {
			      $(this).parent().toggle($(this).text().toLowerCase().indexOf(value) > -1)
			    });
			  });


           });
        </script>

        ';
		return $out;
	}

	/**
	 * Render list of categories linked to object with id $id and type $type
	 *
	 * @param int 		$id 		Id of object
	 * @param string 	$type 		Type of category ('member', 'customer', 'supplier', 'product', 'contact'). Old mode (0, 1, 2, ...) is deprecated.
	 * @param int 		$rendermode 0=Default, use multiselect. 1=Emulate multiselect (recommended)
	 * @param int 		$nolink 	1=Do not add html links
	 * @return string               String with categories
	 */
	public function showCategories($id, $type, $rendermode = 0, $nolink = 0)
	{
		include_once DOL_DOCUMENT_ROOT . '/categories/class/categorie.class.php';

		$cat = new Categorie($this->db);
		$categories = $cat->containing($id, $type);

		if ($rendermode == 1) {
			$toprint = array();
			foreach ($categories as $c) {
				$ways = $c->print_all_ways(' &gt;&gt; ', ($nolink ? 'none' : ''), 0, 1); // $ways[0] = "ccc2 >> ccc2a >> ccc2a1" with html formated text
				foreach ($ways as $way) {
					$toprint[] = '<li class="select2-search-choice-dolibarr noborderoncategories"' . ($c->color ? ' style="background: #' . $c->color . ';"' : ' style="background: #bbb"') . '>' . $way . '</li>';
				}
			}
			return '<div class="select2-container-multi-dolibarr"><ul class="select2-choices-dolibarr">' . implode(' ', $toprint) . '</ul></div>';
		}

		if ($rendermode == 0) {
			$arrayselected = array();
			$cate_arbo = $this->select_all_categories($type, '', 'parent', 64, 0, 1);
			foreach ($categories as $c) {
				$arrayselected[] = $c->id;
			}

			return $this->multiselectarray('categories', $cate_arbo, $arrayselected, '', 0, '', 0, '100%', 'disabled', 'category');
		}

		return 'ErrorBadValueForParameterRenderMode'; // Should not happened
	}

	/**
	 *  Show linked object block.
	 *
	 * @param CommonObject $object Object we want to show links to
	 * @param string $morehtmlright More html to show on right of title
	 * @param array $compatibleImportElementsList Array of compatibles elements object for "import from" action
	 * @param string $title Title
	 * @return    int                                                <0 if KO, >=0 if OK
	 */
	public function showLinkedObjectBlock($object, $morehtmlright = '', $compatibleImportElementsList = false, $title = 'RelatedObjects')
	{
		global $conf, $langs, $hookmanager;
		global $bc, $action;

		$object->fetchObjectLinked();

		// Bypass the default method
		$hookmanager->initHooks(array('commonobject'));
		$parameters = array(
			'morehtmlright' => $morehtmlright,
			'compatibleImportElementsList' => &$compatibleImportElementsList,
		);
		$reshook = $hookmanager->executeHooks('showLinkedObjectBlock', $parameters, $object, $action); // Note that $action and $object may have been modified by hook

		$nbofdifferenttypes = count($object->linkedObjects);

		if (empty($reshook)) {
			print '<!-- showLinkedObjectBlock -->';
			print load_fiche_titre($langs->trans($title), $morehtmlright, '', 0, 0, 'showlinkedobjectblock');


			print '<div class="div-table-responsive-no-min">';
			print '<table class="noborder allwidth" data-block="showLinkedObject" data-element="' . $object->element . '"  data-elementid="' . $object->id . '"   >';

			print '<tr class="liste_titre">';
			print '<td>' . $langs->trans("Type") . '</td>';
			print '<td>' . $langs->trans("Ref") . '</td>';
			print '<td class="center"></td>';
			print '<td class="center">' . $langs->trans("Date") . '</td>';
			print '<td class="right">' . $langs->trans("AmountHTShort") . '</td>';
			print '<td class="right">' . $langs->trans("Status") . '</td>';
			print '<td></td>';
			print '</tr>';

			$nboftypesoutput = 0;

			foreach ($object->linkedObjects as $objecttype => $objects) {
				$tplpath = $element = $subelement = $objecttype;

				// to display inport button on tpl
				$showImportButton = false;
				if (!empty($compatibleImportElementsList) && in_array($element, $compatibleImportElementsList)) {
					$showImportButton = true;
				}

				$regs = array();
				if ($objecttype != 'supplier_proposal' && preg_match('/^([^_]+)_([^_]+)/i', $objecttype, $regs)) {
					$element = $regs[1];
					$subelement = $regs[2];
					$tplpath = $element . '/' . $subelement;
				}
				$tplname = 'linkedobjectblock';

				// To work with non standard path
				if ($objecttype == 'facture') {
					$tplpath = 'compta/' . $element;
					if (!isModEnabled('facture')) {
						continue; // Do not show if module disabled
					}
				} elseif ($objecttype == 'facturerec') {
					$tplpath = 'compta/facture';
					$tplname = 'linkedobjectblockForRec';
					if (!isModEnabled('facture')) {
						continue; // Do not show if module disabled
					}
				} elseif ($objecttype == 'propal') {
					$tplpath = 'comm/' . $element;
					if (!isModEnabled('propal')) {
						continue; // Do not show if module disabled
					}
				} elseif ($objecttype == 'supplier_proposal') {
					if (!isModEnabled('supplier_proposal')) {
						continue; // Do not show if module disabled
					}
				} elseif ($objecttype == 'shipping' || $objecttype == 'shipment' || $objecttype == 'expedition') {
					$tplpath = 'expedition';
					if (!isModEnabled('expedition')) {
						continue; // Do not show if module disabled
					}
				} elseif ($objecttype == 'reception') {
					$tplpath = 'reception';
					if (!isModEnabled('reception')) {
						continue; // Do not show if module disabled
					}
				} elseif ($objecttype == 'delivery') {
					$tplpath = 'delivery';
					if (!isModEnabled('expedition')) {
						continue; // Do not show if module disabled
					}
				} elseif ($objecttype == 'ficheinter') {
					$tplpath = 'fichinter';
					if (!isModEnabled('ficheinter')) {
						continue; // Do not show if module disabled
					}
				} elseif ($objecttype == 'invoice_supplier') {
					$tplpath = 'fourn/facture';
				} elseif ($objecttype == 'order_supplier') {
					$tplpath = 'fourn/commande';
				} elseif ($objecttype == 'expensereport') {
					$tplpath = 'expensereport';
				} elseif ($objecttype == 'subscription') {
					$tplpath = 'adherents';
				} elseif ($objecttype == 'conferenceorbooth') {
					$tplpath = 'eventorganization';
				} elseif ($objecttype == 'conferenceorboothattendee') {
					$tplpath = 'eventorganization';
				} elseif ($objecttype == 'mo') {
					$tplpath = 'mrp';
					if (!isModEnabled('mrp')) {
						continue; // Do not show if module disabled
					}
				}

				global $linkedObjectBlock;
				$linkedObjectBlock = $objects;

				// Output template part (modules that overwrite templates must declare this into descriptor)
				$dirtpls = array_merge($conf->modules_parts['tpl'], array('/' . $tplpath . '/tpl'));
				foreach ($dirtpls as $reldir) {
					if ($nboftypesoutput == ($nbofdifferenttypes - 1)) {    // No more type to show after
						global $noMoreLinkedObjectBlockAfter;
						$noMoreLinkedObjectBlockAfter = 1;
					}

					$res = @include dol_buildpath($reldir . '/' . $tplname . '.tpl.php');
					if ($res) {
						$nboftypesoutput++;
						break;
					}
				}
			}

			if (!$nboftypesoutput) {
				print '<tr><td class="impair" colspan="7"><span class="opacitymedium">' . $langs->trans("None") . '</span></td></tr>';
			}

			print '</table>';

			if (!empty($compatibleImportElementsList)) {
				$res = @include dol_buildpath('core/tpl/objectlinked_lineimport.tpl.php');
			}

			print '</div>';
		}

		return $nbofdifferenttypes;
	}

	/**
	 *  Show block with links to link to other objects.
	 *
	 * @param 	CommonObject 	$object 			Object we want to show links to
	 * @param 	array 			$restrictlinksto 	Restrict links to some elements, for exemple array('order') or array('supplier_order'). null or array() if no restriction.
	 * @param 	array 			$excludelinksto 	Do not show links of this type, for exemple array('order') or array('supplier_order'). null or array() if no exclusion.
	 * @return  string                              HTML block
	 */
	public function showLinkToObjectBlock($object, $restrictlinksto = array(), $excludelinksto = array())
	{
		global $conf, $langs, $hookmanager;
		global $action;

		$linktoelem = '';
		$linktoelemlist = '';
		$listofidcompanytoscan = '';

		if (!is_object($object->thirdparty)) {
			$object->fetch_thirdparty();
		}

		$possiblelinks = array();
		if (is_object($object->thirdparty) && !empty($object->thirdparty->id) && $object->thirdparty->id > 0) {
			$listofidcompanytoscan = $object->thirdparty->id;
			if (($object->thirdparty->parent > 0) && !empty($conf->global->THIRDPARTY_INCLUDE_PARENT_IN_LINKTO)) {
				$listofidcompanytoscan .= ',' . $object->thirdparty->parent;
			}
			if (($object->fk_project > 0) && !empty($conf->global->THIRDPARTY_INCLUDE_PROJECT_THIRDPARY_IN_LINKTO)) {
				include_once DOL_DOCUMENT_ROOT . '/projet/class/project.class.php';
				$tmpproject = new Project($this->db);
				$tmpproject->fetch($object->fk_project);
				if ($tmpproject->socid > 0 && ($tmpproject->socid != $object->thirdparty->id)) {
					$listofidcompanytoscan .= ',' . $tmpproject->socid;
				}
				unset($tmpproject);
			}

			$possiblelinks = array(
				'propal' => array(
					'enabled' => isModEnabled('propal'),
					'perms' => 1,
					'label' => 'LinkToProposal',
					'sql' => "SELECT s.rowid as socid, s.nom as name, s.client, t.rowid, t.ref, t.ref_client, t.total_ht FROM " . $this->db->prefix() . "societe as s, " . $this->db->prefix() . "propal as t WHERE t.fk_soc = s.rowid AND t.fk_soc IN (" . $this->db->sanitize($listofidcompanytoscan) . ') AND t.entity IN (' . getEntity('propal') . ')'),
				'shipping' => array(
					'enabled' => isModEnabled('expedition'),
					'perms' => 1,
					'label' => 'LinkToExpedition',
					'sql' => "SELECT s.rowid as socid, s.nom as name, s.client, t.rowid, t.ref FROM " . $this->db->prefix() . "societe as s, " . $this->db->prefix() . "expedition as t WHERE t.fk_soc = s.rowid AND t.fk_soc IN (" . $this->db->sanitize($listofidcompanytoscan) . ') AND t.entity IN (' . getEntity('shipping') . ')'),
				'order' => array(
					'enabled' => isModEnabled('commande'),
					'perms' => 1,
					'label' => 'LinkToOrder',
					'sql' => "SELECT s.rowid as socid, s.nom as name, s.client, t.rowid, t.ref, t.ref_client, t.total_ht FROM " . $this->db->prefix() . "societe as s, " . $this->db->prefix() . "commande as t WHERE t.fk_soc = s.rowid AND t.fk_soc IN (" . $this->db->sanitize($listofidcompanytoscan) . ') AND t.entity IN (' . getEntity('commande') . ')'),
				'invoice' => array(
					'enabled' => isModEnabled('facture'),
					'perms' => 1,
					'label' => 'LinkToInvoice',
					'sql' => "SELECT s.rowid as socid, s.nom as name, s.client, t.rowid, t.ref, t.ref_client, t.total_ht FROM " . $this->db->prefix() . "societe as s, " . $this->db->prefix() . "facture as t WHERE t.fk_soc = s.rowid AND t.fk_soc IN (" . $this->db->sanitize($listofidcompanytoscan) . ') AND t.entity IN (' . getEntity('invoice') . ')'),
				'invoice_template' => array(
					'enabled' => isModEnabled('facture'),
					'perms' => 1,
					'label' => 'LinkToTemplateInvoice',
					'sql' => "SELECT s.rowid as socid, s.nom as name, s.client, t.rowid, t.titre as ref, t.total_ht FROM " . $this->db->prefix() . "societe as s, " . $this->db->prefix() . "facture_rec as t WHERE t.fk_soc = s.rowid AND t.fk_soc IN (" . $this->db->sanitize($listofidcompanytoscan) . ') AND t.entity IN (' . getEntity('invoice') . ')'),
				'contrat' => array(
					'enabled' => isModEnabled('contrat'),
					'perms' => 1,
					'label' => 'LinkToContract',
					'sql' => "SELECT s.rowid as socid, s.nom as name, s.client, t.rowid, t.ref, t.ref_customer as ref_client, t.ref_supplier, SUM(td.total_ht) as total_ht
							FROM " . $this->db->prefix() . "societe as s, " . $this->db->prefix() . "contrat as t, " . $this->db->prefix() . "contratdet as td WHERE t.fk_soc = s.rowid AND td.fk_contrat = t.rowid AND t.fk_soc IN (" . $this->db->sanitize($listofidcompanytoscan) . ') AND t.entity IN (' . getEntity('contract') . ') GROUP BY s.rowid, s.nom, s.client, t.rowid, t.ref, t.ref_customer, t.ref_supplier'
				),
				'fichinter' => array(
					'enabled' => isModEnabled('ficheinter'),
					'perms' => 1,
					'label' => 'LinkToIntervention',
					'sql' => "SELECT s.rowid as socid, s.nom as name, s.client, t.rowid, t.ref FROM " . $this->db->prefix() . "societe as s, " . $this->db->prefix() . "fichinter as t WHERE t.fk_soc = s.rowid AND t.fk_soc IN (" . $this->db->sanitize($listofidcompanytoscan) . ') AND t.entity IN (' . getEntity('intervention') . ')'),
				'supplier_proposal' => array(
					'enabled' => (isModEnabled('supplier_proposal') ? $conf->supplier_proposal->enabled : 0),
					'perms' => 1,
					'label' => 'LinkToSupplierProposal',
					'sql' => "SELECT s.rowid as socid, s.nom as name, s.client, t.rowid, t.ref, '' as ref_supplier, t.total_ht FROM " . $this->db->prefix() . "societe as s, " . $this->db->prefix() . "supplier_proposal as t WHERE t.fk_soc = s.rowid AND t.fk_soc IN (" . $this->db->sanitize($listofidcompanytoscan) . ') AND t.entity IN (' . getEntity('supplier_proposal') . ')'),
				'order_supplier' => array(
					'enabled' => (isModEnabled("supplier_order") ? $conf->supplier_order->enabled : 0),
					'perms' => 1,
					'label' => 'LinkToSupplierOrder',
					'sql' => "SELECT s.rowid as socid, s.nom as name, s.client, t.rowid, t.ref, t.ref_supplier, t.total_ht FROM " . $this->db->prefix() . "societe as s, " . $this->db->prefix() . "commande_fournisseur as t WHERE t.fk_soc = s.rowid AND t.fk_soc IN (" . $this->db->sanitize($listofidcompanytoscan) . ') AND t.entity IN (' . getEntity('commande_fournisseur') . ')'),
				'invoice_supplier' => array(
					'enabled' => (isModEnabled("supplier_invoice") ? $conf->supplier_invoice->enabled : 0),
					'perms' => 1, 'label' => 'LinkToSupplierInvoice',
					'sql' => "SELECT s.rowid as socid, s.nom as name, s.client, t.rowid, t.ref, t.ref_supplier, t.total_ht FROM " . $this->db->prefix() . "societe as s, " . $this->db->prefix() . "facture_fourn as t WHERE t.fk_soc = s.rowid AND t.fk_soc IN (" . $this->db->sanitize($listofidcompanytoscan) . ') AND t.entity IN (' . getEntity('facture_fourn') . ')'),
				'ticket' => array(
					'enabled' => isModEnabled('ticket'),
					'perms' => 1,
					'label' => 'LinkToTicket',
					'sql' => "SELECT s.rowid as socid, s.nom as name, s.client, t.rowid, t.ref, t.track_id, '0' as total_ht FROM " . $this->db->prefix() . "societe as s, " . $this->db->prefix() . "ticket as t WHERE t.fk_soc = s.rowid AND t.fk_soc IN (" . $this->db->sanitize($listofidcompanytoscan) . ') AND t.entity IN (' . getEntity('ticket') . ')'),
				'mo' => array(
					'enabled' => isModEnabled('mrp'),
					'perms' => 1,
					'label' => 'LinkToMo',
					'sql' => "SELECT s.rowid as socid, s.nom as name, s.client, t.rowid, t.ref, t.rowid, '0' as total_ht FROM " . $this->db->prefix() . "societe as s INNER JOIN " . $this->db->prefix() . "mrp_mo as t ON t.fk_soc = s.rowid  WHERE  t.fk_soc IN (" . $this->db->sanitize($listofidcompanytoscan) . ') AND t.entity IN (' . getEntity('mo') . ')')
			);
		}

		if ($object->table_element == 'commande_fournisseur') {
			$possiblelinks['mo']['sql'] = "SELECT s.rowid as socid, s.nom as name, s.client, t.rowid, t.ref, t.rowid, '0' as total_ht FROM ".$this->db->prefix()."societe as s INNER JOIN ".$this->db->prefix().'mrp_mo as t ON t.fk_soc = s.rowid  WHERE t.entity IN ('.getEntity('mo').')';
		} elseif ($object->table_element == 'mrp_mo') {
			$possiblelinks['order_supplier']['sql'] = "SELECT s.rowid as socid, s.nom as name, s.client, t.rowid, t.ref, t.ref_supplier, t.total_ht FROM ".$this->db->prefix()."societe as s, ".$this->db->prefix().'commande_fournisseur as t WHERE t.fk_soc = s.rowid AND t.entity IN ('.getEntity('commande_fournisseur').')';
		}

		if (!empty($listofidcompanytoscan)) {  // If empty, we don't have criteria to scan the object we can link to
			// Can complete the possiblelink array
			$hookmanager->initHooks(array('commonobject'));
			$parameters = array('listofidcompanytoscan' => $listofidcompanytoscan, 'possiblelinks' => $possiblelinks);
			$reshook = $hookmanager->executeHooks('showLinkToObjectBlock', $parameters, $object, $action); // Note that $action and $object may have been modified by hook
		}

		if (empty($reshook)) {
			if (is_array($hookmanager->resArray) && count($hookmanager->resArray)) {
				$possiblelinks = array_merge($possiblelinks, $hookmanager->resArray);
			}
		} elseif ($reshook > 0) {
			if (is_array($hookmanager->resArray) && count($hookmanager->resArray)) {
				$possiblelinks = $hookmanager->resArray;
			}
		}

		foreach ($possiblelinks as $key => $possiblelink) {
			$num = 0;

			if (empty($possiblelink['enabled'])) {
				continue;
			}

			if (!empty($possiblelink['perms']) && (empty($restrictlinksto) || in_array($key, $restrictlinksto)) && (empty($excludelinksto) || !in_array($key, $excludelinksto))) {
				print '<div id="' . $key . 'list"' . (empty($conf->use_javascript_ajax) ? '' : ' style="display:none"') . '>';

				if (!empty($conf->global->MAIN_LINK_BY_REF_IN_LINKTO)) {
					print '<br>'."\n";
					print '<!-- form to add a link from anywhere -->'."\n";
					print '<form action="' . $_SERVER["PHP_SELF"] . '" method="POST" name="formlinkedbyref' . $key . '">';
					print '<input type="hidden" name="id" value="' . $object->id . '">';
					print '<input type="hidden" name="action" value="addlinkbyref">';
					print '<input type="hidden" name="token" value="' . newToken() . '">';
					print '<input type="hidden" name="addlink" value="' . $key . '">';
					print '<table class="noborder">';
					print '<tr>';
					//print '<td>' . $langs->trans("Ref") . '</td>';
					print '<td class="center"><input type="text" placeholder="'.dol_escape_htmltag($langs->trans("Ref")).'" name="reftolinkto" value="' . dol_escape_htmltag(GETPOST('reftolinkto', 'alpha')) . '">&nbsp;';
					print '<input type="submit" class="button small valignmiddle" value="' . $langs->trans('ToLink') . '">&nbsp;';
					print '<input type="submit" class="button small" name="cancel" value="' . $langs->trans('Cancel') . '"></td>';
					print '</tr>';
					print '</table>';
					print '</form>';
				}

				$sql = $possiblelink['sql'];

				$resqllist = $this->db->query($sql);
				if ($resqllist) {
					$num = $this->db->num_rows($resqllist);
					$i = 0;

					print '<br>';
					print '<!-- form to add a link from object to same thirdparty -->'."\n";
					print '<form action="' . $_SERVER["PHP_SELF"] . '" method="POST" name="formlinked' . $key . '">';
					print '<input type="hidden" name="action" value="addlink">';
					print '<input type="hidden" name="token" value="' . newToken() . '">';
					print '<input type="hidden" name="id" value="' . $object->id . '">';
					print '<input type="hidden" name="addlink" value="' . $key . '">';
					print '<table class="noborder">';
					print '<tr class="liste_titre">';
					print '<td class="nowrap"></td>';
					print '<td class="center">' . $langs->trans("Ref") . '</td>';
					print '<td class="left">' . $langs->trans("RefCustomer") . '</td>';
					print '<td class="right">' . $langs->trans("AmountHTShort") . '</td>';
					print '<td class="left">' . $langs->trans("Company") . '</td>';
					print '</tr>';
					while ($i < $num) {
						$objp = $this->db->fetch_object($resqllist);

						print '<tr class="oddeven">';
						print '<td class="left">';
						print '<input type="radio" name="idtolinkto" id="' . $key . '_' . $objp->rowid . '" value="' . $objp->rowid . '">';
						print '</td>';
						print '<td class="center"><label for="' . $key . '_' . $objp->rowid . '">' . $objp->ref . '</label></td>';
						print '<td>' . (!empty($objp->ref_client) ? $objp->ref_client : (!empty($objp->ref_supplier) ? $objp->ref_supplier : '')) . '</td>';
						print '<td class="right">';
						if ($possiblelink['label'] == 'LinkToContract') {
							$form = new Form($this->db);
							print $form->textwithpicto('', $langs->trans("InformationOnLinkToContract")) . ' ';
						}
						print '<span class="amount">' . (isset($objp->total_ht) ? price($objp->total_ht) : '') . '</span>';
						print '</td>';
						print '<td>' . $objp->name . '</td>';
						print '</tr>';
						$i++;
					}
					print '</table>';
					print '<div class="center">';
					if ($num) {
						print '<input type="submit" class="button valignmiddle marginleftonly marginrightonly small" value="' . $langs->trans('ToLink') . '">';
					}
					if (empty($conf->use_javascript_ajax)) {
						print '<input type="submit" class="button button-cancel marginleftonly marginrightonly small" name="cancel" value="' . $langs->trans("Cancel") . '"></div>';
					} else {
						print '<input type="submit" onclick="jQuery(\'#' . $key . 'list\').toggle(); return false;" class="button button-cancel marginleftonly marginrightonly small" name="cancel" value="' . $langs->trans("Cancel") . '"></div>';
					}
					print '</form>';
					$this->db->free($resqllist);
				} else {
					dol_print_error($this->db);
				}
				print '</div>';

				//$linktoelem.=($linktoelem?' &nbsp; ':'');
				if ($num > 0 || !empty($conf->global->MAIN_LINK_BY_REF_IN_LINKTO)) {
					$linktoelemlist .= '<li><a href="#linkto' . $key . '" class="linkto dropdowncloseonclick" rel="' . $key . '">' . $langs->trans($possiblelink['label']) . ' (' . $num . ')</a></li>';
					// } else $linktoelem.=$langs->trans($possiblelink['label']);
				} else {
					$linktoelemlist .= '<li><span class="linktodisabled">' . $langs->trans($possiblelink['label']) . ' (0)</span></li>';
				}
			}
		}

		if ($linktoelemlist) {
			$linktoelem = '
    		<dl class="dropdown" id="linktoobjectname">
    		';
			if (!empty($conf->use_javascript_ajax)) {
				$linktoelem .= '<dt><a href="#linktoobjectname"><span class="fas fa-link paddingrightonly"></span>' . $langs->trans("LinkTo") . '...</a></dt>';
			}
			$linktoelem .= '<dd>
    		<div class="multiselectlinkto">
    		<ul class="ulselectedfields">' . $linktoelemlist . '
    		</ul>
    		</div>
    		</dd>
    		</dl>';
		} else {
			$linktoelem = '';
		}

		if (!empty($conf->use_javascript_ajax)) {
			print '<!-- Add js to show linkto box -->
				<script nonce="' . getNonce() . '">
				jQuery(document).ready(function() {
					jQuery(".linkto").click(function() {
						console.log("We choose to show/hide links for rel="+jQuery(this).attr(\'rel\')+" so #"+jQuery(this).attr(\'rel\')+"list");
					    jQuery("#"+jQuery(this).attr(\'rel\')+"list").toggle();
					});
				});
				</script>
		    ';
		}

		return $linktoelem;
	}

	/**
	 *    Return an html string with a select combo box to choose yes or no
	 *
	 * @param string $htmlname Name of html select field
	 * @param string $value Pre-selected value
	 * @param int $option 0 return yes/no, 1 return 1/0
	 * @param bool $disabled true or false
	 * @param int $useempty 1=Add empty line
	 * @param int $addjscombo 1=Add js beautifier on combo box
	 * @param string $morecss More CSS
	 * @param string $labelyes Label for Yes
	 * @param string $labelno Label for No
	 * @return    string                        See option
	 */
	public function selectyesno($htmlname, $value = '', $option = 0, $disabled = false, $useempty = 0, $addjscombo = 0, $morecss = '', $labelyes = 'Yes', $labelno = 'No')
	{
		global $langs;

		$yes = "yes";
		$no = "no";
		if ($option) {
			$yes = "1";
			$no = "0";
		}

		$disabled = ($disabled ? ' disabled' : '');

		$resultyesno = '<select class="flat width75' . ($morecss ? ' ' . $morecss : '') . '" id="' . $htmlname . '" name="' . $htmlname . '"' . $disabled . '>' . "\n";
		if ($useempty) {
			$resultyesno .= '<option value="-1"' . (($value < 0) ? ' selected' : '') . '>&nbsp;</option>' . "\n";
		}
		if (("$value" == 'yes') || ($value == 1)) {
			$resultyesno .= '<option value="' . $yes . '" selected>' . $langs->trans($labelyes) . '</option>' . "\n";
			$resultyesno .= '<option value="' . $no . '">' . $langs->trans($labelno) . '</option>' . "\n";
		} else {
			$selected = (($useempty && $value != '0' && $value != 'no') ? '' : ' selected');
			$resultyesno .= '<option value="' . $yes . '">' . $langs->trans($labelyes) . '</option>' . "\n";
			$resultyesno .= '<option value="' . $no . '"' . $selected . '>' . $langs->trans($labelno) . '</option>' . "\n";
		}
		$resultyesno .= '</select>' . "\n";

		if ($addjscombo) {
			$resultyesno .= ajax_combobox($htmlname, array(), 0, 0, 'resolve', ($useempty < 0 ? (string) $useempty : '-1'), $morecss);
		}

		return $resultyesno;
	}

	// phpcs:disable PEAR.NamingConventions.ValidFunctionName.ScopeNotCamelCaps

	/**
	 *  Return list of export templates
	 *
	 * @param string $selected Id modele pre-selectionne
	 * @param string $htmlname Name of HTML select
	 * @param string $type Type of searched templates
	 * @param int $useempty Affiche valeur vide dans liste
	 * @return    void
	 */
	public function select_export_model($selected = '', $htmlname = 'exportmodelid', $type = '', $useempty = 0)
	{
		// phpcs:enable
		$sql = "SELECT rowid, label";
		$sql .= " FROM " . $this->db->prefix() . "export_model";
		$sql .= " WHERE type = '" . $this->db->escape($type) . "'";
		$sql .= " ORDER BY rowid";
		$result = $this->db->query($sql);
		if ($result) {
			print '<select class="flat" id="select_' . $htmlname . '" name="' . $htmlname . '">';
			if ($useempty) {
				print '<option value="-1">&nbsp;</option>';
			}

			$num = $this->db->num_rows($result);
			$i = 0;
			while ($i < $num) {
				$obj = $this->db->fetch_object($result);
				if ($selected == $obj->rowid) {
					print '<option value="' . $obj->rowid . '" selected>';
				} else {
					print '<option value="' . $obj->rowid . '">';
				}
				print $obj->label;
				print '</option>';
				$i++;
			}
			print "</select>";
		} else {
			dol_print_error($this->db);
		}
	}

	/**
	 * Return a HTML area with the reference of object and a navigation bar for a business object
	 * Note: To complete search with a particular filter on select, you can set $object->next_prev_filter set to define SQL criterias.
	 *
	 * @param object 	$object 		Object to show.
	 * @param string 	$paramid 		Name of parameter to use to name the id into the URL next/previous link.
	 * @param string 	$morehtml 		More html content to output just before the nav bar.
	 * @param int 		$shownav 		Show Condition (navigation is shown if value is 1).
	 * @param string 	$fieldid 		Name of field id into database to use for select next and previous (we make the select max and min on this field compared to $object->ref). Use 'none' to disable next/prev.
	 * @param string 	$fieldref 		Name of field ref of object (object->ref) to show or 'none' to not show ref.
	 * @param string 	$morehtmlref 	More html to show after ref.
	 * @param string 	$moreparam 		More param to add in nav link url. Must start with '&...'.
	 * @param int 		$nodbprefix 	Do not include DB prefix to forge table name.
	 * @param string 	$morehtmlleft 	More html code to show before ref.
	 * @param string 	$morehtmlstatus More html code to show under navigation arrows (status place).
	 * @param string 	$morehtmlright 	More html code to show after ref.
	 * @return string                   Portion HTML with ref + navigation buttons
	 */
	public function showrefnav($object, $paramid, $morehtml = '', $shownav = 1, $fieldid = 'rowid', $fieldref = 'ref', $morehtmlref = '', $moreparam = '', $nodbprefix = 0, $morehtmlleft = '', $morehtmlstatus = '', $morehtmlright = '')
	{
		global $conf, $langs, $hookmanager, $extralanguages;

		$ret = '';
		if (empty($fieldid)) {
			$fieldid = 'rowid';
		}
		if (empty($fieldref)) {
			$fieldref = 'ref';
		}

		// Preparing gender's display if there is one
		$addgendertxt = '';
		if (property_exists($object, 'gender') && !empty($object->gender)) {
			$addgendertxt = ' ';
			switch ($object->gender) {
				case 'man':
					$addgendertxt .= '<i class="fas fa-mars"></i>';
					break;
				case 'woman':
					$addgendertxt .= '<i class="fas fa-venus"></i>';
					break;
				case 'other':
					$addgendertxt .= '<i class="fas fa-transgender"></i>';
					break;
			}
		}

		// Add where from hooks
		if (is_object($hookmanager)) {
			$parameters = array('showrefnav' => true);
			$reshook = $hookmanager->executeHooks('printFieldListWhere', $parameters, $object); // Note that $action and $object may have been modified by hook
			$object->next_prev_filter .= $hookmanager->resPrint;
		}
		$previous_ref = $next_ref = '';
		if ($shownav) {
			//print "paramid=$paramid,morehtml=$morehtml,shownav=$shownav,$fieldid,$fieldref,$morehtmlref,$moreparam";
			$object->load_previous_next_ref((isset($object->next_prev_filter) ? $object->next_prev_filter : ''), $fieldid, $nodbprefix);

			$navurl = $_SERVER["PHP_SELF"];
			// Special case for project/task page
			if ($paramid == 'project_ref') {
				if (preg_match('/\/tasks\/(task|contact|note|document)\.php/', $navurl)) {     // TODO Remove this when nav with project_ref on task pages are ok
					$navurl = preg_replace('/\/tasks\/(task|contact|time|note|document)\.php/', '/tasks.php', $navurl);
					$paramid = 'ref';
				}
			}

			// accesskey is for Windows or Linux:  ALT + key for chrome, ALT + SHIFT + KEY for firefox
			// accesskey is for Mac:               CTRL + key for all browsers
			$stringforfirstkey = $langs->trans("KeyboardShortcut");
			if ($conf->browser->name == 'chrome') {
				$stringforfirstkey .= ' ALT +';
			} elseif ($conf->browser->name == 'firefox') {
				$stringforfirstkey .= ' ALT + SHIFT +';
			} else {
				$stringforfirstkey .= ' CTL +';
			}

			$previous_ref = $object->ref_previous ? '<a accesskey="p" title="' . $stringforfirstkey . ' p" class="classfortooltip" href="' . $navurl . '?' . $paramid . '=' . urlencode($object->ref_previous) . $moreparam . '"><i class="fa fa-chevron-left"></i></a>' : '<span class="inactive"><i class="fa fa-chevron-left opacitymedium"></i></span>';
			$next_ref = $object->ref_next ? '<a accesskey="n" title="' . $stringforfirstkey . ' n" class="classfortooltip" href="' . $navurl . '?' . $paramid . '=' . urlencode($object->ref_next) . $moreparam . '"><i class="fa fa-chevron-right"></i></a>' : '<span class="inactive"><i class="fa fa-chevron-right opacitymedium"></i></span>';
		}

		//print "xx".$previous_ref."x".$next_ref;
		$ret .= '<!-- Start banner content --><div style="vertical-align: middle">';

		// Right part of banner
		if ($morehtmlright) {
			$ret .= '<div class="inline-block floatleft">' . $morehtmlright . '</div>';
		}

		if ($previous_ref || $next_ref || $morehtml) {
			$ret .= '<div class="pagination paginationref"><ul class="right">';
		}
		if ($morehtml) {
			$ret .= '<li class="noborder litext' . (($shownav && $previous_ref && $next_ref) ? ' clearbothonsmartphone' : '') . '">' . $morehtml . '</li>';
		}
		if ($shownav && ($previous_ref || $next_ref)) {
			$ret .= '<li class="pagination">' . $previous_ref . '</li>';
			$ret .= '<li class="pagination">' . $next_ref . '</li>';
		}
		if ($previous_ref || $next_ref || $morehtml) {
			$ret .= '</ul></div>';
		}

		// Status
		$parameters = array();
		$reshook = $hookmanager->executeHooks('moreHtmlStatus', $parameters, $object); // Note that $action and $object may have been modified by hook
		if (empty($reshook)) {
			$morehtmlstatus .= $hookmanager->resPrint;
		} else {
			$morehtmlstatus = $hookmanager->resPrint;
		}
		if ($morehtmlstatus) {
			$ret .= '<div class="statusref">' . $morehtmlstatus . '</div>';
		}

		$parameters = array();
		$reshook = $hookmanager->executeHooks('moreHtmlRef', $parameters, $object); // Note that $action and $object may have been modified by hook
		if (empty($reshook)) {
			$morehtmlref .= $hookmanager->resPrint;
		} elseif ($reshook > 0) {
			$morehtmlref = $hookmanager->resPrint;
		}

		// Left part of banner
		if ($morehtmlleft) {
			if ($conf->browser->layout == 'phone') {
				$ret .= '<!-- morehtmlleft --><div class="floatleft">' . $morehtmlleft . '</div>';
			} else {
				$ret .= '<!-- morehtmlleft --><div class="inline-block floatleft">' . $morehtmlleft . '</div>';
			}
		}

		//if ($conf->browser->layout == 'phone') $ret.='<div class="clearboth"></div>';
		$ret .= '<div class="inline-block floatleft valignmiddle maxwidth750 marginbottomonly refid' . (($shownav && ($previous_ref || $next_ref)) ? ' refidpadding' : '') . '">';

		// For thirdparty, contact, user, member, the ref is the id, so we show something else
		if ($object->element == 'societe') {
			$ret .= dol_htmlentities($object->name);

			// List of extra languages
			$arrayoflangcode = array();
			if (!empty($conf->global->PDF_USE_ALSO_LANGUAGE_CODE)) {
				$arrayoflangcode[] = $conf->global->PDF_USE_ALSO_LANGUAGE_CODE;
			}

			if (is_array($arrayoflangcode) && count($arrayoflangcode)) {
				if (!is_object($extralanguages)) {
					include_once DOL_DOCUMENT_ROOT . '/core/class/extralanguages.class.php';
					$extralanguages = new ExtraLanguages($this->db);
				}
				$extralanguages->fetch_name_extralanguages('societe');

				if (!empty($extralanguages->attributes['societe']['name'])) {
					$object->fetchValuesForExtraLanguages();

					$htmltext = '';
					// If there is extra languages
					foreach ($arrayoflangcode as $extralangcode) {
						$htmltext .= picto_from_langcode($extralangcode, 'class="pictoforlang paddingright"');
						if ($object->array_languages['name'][$extralangcode]) {
							$htmltext .= $object->array_languages['name'][$extralangcode];
						} else {
							$htmltext .= '<span class="opacitymedium">' . $langs->trans("SwitchInEditModeToAddTranslation") . '</span>';
						}
					}
					$ret .= '<!-- Show translations of name -->' . "\n";
					$ret .= $this->textwithpicto('', $htmltext, -1, 'language', 'opacitymedium paddingleft');
				}
			}
		} elseif ($object->element == 'member') {
			$ret .= $object->ref . '<br>';
			$fullname = $object->getFullName($langs);
			if ($object->morphy == 'mor' && $object->societe) {
				$ret .= dol_htmlentities($object->societe) . ((!empty($fullname) && $object->societe != $fullname) ? ' (' . dol_htmlentities($fullname) . $addgendertxt . ')' : '');
			} else {
				$ret .= dol_htmlentities($fullname) . $addgendertxt . ((!empty($object->societe) && $object->societe != $fullname) ? ' (' . dol_htmlentities($object->societe) . ')' : '');
			}
		} elseif (in_array($object->element, array('contact', 'user'))) {
			$ret .= dol_htmlentities($object->getFullName($langs)) . $addgendertxt;
		} elseif ($object->element == 'usergroup') {
			$ret .= dol_htmlentities($object->name);
		} elseif (in_array($object->element, array('action', 'agenda'))) {
			$ret .= $object->ref . '<br>' . $object->label;
		} elseif (in_array($object->element, array('adherent_type'))) {
			$ret .= $object->label;
		} elseif ($object->element == 'ecm_directories') {
			$ret .= '';
		} elseif ($fieldref != 'none') {
			$ret .= dol_htmlentities(!empty($object->$fieldref) ? $object->$fieldref : "");
		}
		if ($morehtmlref) {
			// don't add a additional space, when "$morehtmlref" starts with a HTML div tag
			if (substr($morehtmlref, 0, 4) != '<div') {
				$ret .= ' ';
			}

			$ret .= $morehtmlref;
		}

		$ret .= '</div>';

		$ret .= '</div><!-- End banner content -->';

		return $ret;
	}


	/**
	 *  Return HTML code to output a barcode
	 *
	 * @param Object $object Object containing data to retrieve file name
	 * @param int $width Width of photo
	 * @param string $morecss More CSS on img of barcode
	 * @return string                    HTML code to output barcode
	 */
	public function showbarcode(&$object, $width = 100, $morecss = '')
	{
		global $conf;

		//Check if barcode is filled in the card
		if (empty($object->barcode)) {
			return '';
		}

		// Complete object if not complete
		if (empty($object->barcode_type_code) || empty($object->barcode_type_coder)) {
			$result = $object->fetch_barcode();
			//Check if fetch_barcode() failed
			if ($result < 1) {
				return '<!-- ErrorFetchBarcode -->';
			}
		}

		// Barcode image
		$url = DOL_URL_ROOT . '/viewimage.php?modulepart=barcode&generator=' . urlencode($object->barcode_type_coder) . '&code=' . urlencode($object->barcode) . '&encoding=' . urlencode($object->barcode_type_code);
		$out = '<!-- url barcode = ' . $url . ' -->';
		$out .= '<img src="' . $url . '"' . ($morecss ? ' class="' . $morecss . '"' : '') . '>';

		return $out;
	}

	/**
	 *        Return HTML code to output a photo
	 *
	 * @param string $modulepart Key to define module concerned ('societe', 'userphoto', 'memberphoto')
	 * @param object $object Object containing data to retrieve file name
	 * @param int $width Width of photo
	 * @param int $height Height of photo (auto if 0)
	 * @param int $caneditfield Add edit fields
	 * @param string $cssclass CSS name to use on img for photo
	 * @param string $imagesize 'mini', 'small' or '' (original)
	 * @param int $addlinktofullsize Add link to fullsize image
	 * @param int $cache 1=Accept to use image in cache
	 * @param string $forcecapture '', 'user' or 'environment'. Force parameter capture on HTML input file element to ask a smartphone to allow to open camera to take photo. Auto if ''.
	 * @param int $noexternsourceoverwrite No overwrite image with extern source (like 'gravatar' or other module)
	 * @return string                            HTML code to output photo
	 */
	public static function showphoto($modulepart, $object, $width = 100, $height = 0, $caneditfield = 0, $cssclass = 'photowithmargin', $imagesize = '', $addlinktofullsize = 1, $cache = 0, $forcecapture = '', $noexternsourceoverwrite = 0)
	{
		global $conf, $langs;

		$entity = (!empty($object->entity) ? $object->entity : $conf->entity);
		$id = (!empty($object->id) ? $object->id : $object->rowid);

		$ret = '';
		$dir = '';
		$file = '';
		$originalfile = '';
		$altfile = '';
		$email = '';
		$capture = '';
		if ($modulepart == 'societe') {
			$dir = $conf->societe->multidir_output[$entity];
			if (!empty($object->logo)) {
				if (dolIsAllowedForPreview($object->logo)) {
					if ((string) $imagesize == 'mini') {
						$file = get_exdir(0, 0, 0, 0, $object, 'thirdparty') . 'logos/' . getImageFileNameForSize($object->logo, '_mini'); // getImageFileNameForSize include the thumbs
					} elseif ((string) $imagesize == 'small') {
						$file = get_exdir(0, 0, 0, 0, $object, 'thirdparty') . 'logos/' . getImageFileNameForSize($object->logo, '_small');
					} else {
						$file = get_exdir(0, 0, 0, 0, $object, 'thirdparty') . 'logos/' . $object->logo;
					}
					$originalfile = get_exdir(0, 0, 0, 0, $object, 'thirdparty') . 'logos/' . $object->logo;
				}
			}
			$email = $object->email;
		} elseif ($modulepart == 'contact') {
			$dir = $conf->societe->multidir_output[$entity] . '/contact';
			if (!empty($object->photo)) {
				if (dolIsAllowedForPreview($object->photo)) {
					if ((string) $imagesize == 'mini') {
						$file = get_exdir(0, 0, 0, 0, $object, 'contact') . 'photos/' . getImageFileNameForSize($object->photo, '_mini');
					} elseif ((string) $imagesize == 'small') {
						$file = get_exdir(0, 0, 0, 0, $object, 'contact') . 'photos/' . getImageFileNameForSize($object->photo, '_small');
					} else {
						$file = get_exdir(0, 0, 0, 0, $object, 'contact') . 'photos/' . $object->photo;
					}
					$originalfile = get_exdir(0, 0, 0, 0, $object, 'contact') . 'photos/' . $object->photo;
				}
			}
			$email = $object->email;
			$capture = 'user';
		} elseif ($modulepart == 'userphoto') {
			$dir = $conf->user->dir_output;
			if (!empty($object->photo)) {
				if (dolIsAllowedForPreview($object->photo)) {
					if ((string) $imagesize == 'mini') {
						$file = get_exdir(0, 0, 0, 0, $object, 'user') . 'photos/' . getImageFileNameForSize($object->photo, '_mini');
					} elseif ((string) $imagesize == 'small') {
						$file = get_exdir(0, 0, 0, 0, $object, 'user') . 'photos/' . getImageFileNameForSize($object->photo, '_small');
					} else {
						$file = get_exdir(0, 0, 0, 0, $object, 'user') . 'photos/' . $object->photo;
					}
					$originalfile = get_exdir(0, 0, 0, 0, $object, 'user') . 'photos/' . $object->photo;
				}
			}
			if (!empty($conf->global->MAIN_OLD_IMAGE_LINKS)) {
				$altfile = $object->id . ".jpg"; // For backward compatibility
			}
			$email = $object->email;
			$capture = 'user';
		} elseif ($modulepart == 'memberphoto') {
			$dir = $conf->adherent->dir_output;
			if (!empty($object->photo)) {
				if (dolIsAllowedForPreview($object->photo)) {
					if ((string) $imagesize == 'mini') {
						$file = get_exdir(0, 0, 0, 0, $object, 'member') . 'photos/' . getImageFileNameForSize($object->photo, '_mini');
					} elseif ((string) $imagesize == 'small') {
						$file = get_exdir(0, 0, 0, 0, $object, 'member') . 'photos/' . getImageFileNameForSize($object->photo, '_small');
					} else {
						$file = get_exdir(0, 0, 0, 0, $object, 'member') . 'photos/' . $object->photo;
					}
					$originalfile = get_exdir(0, 0, 0, 0, $object, 'member') . 'photos/' . $object->photo;
				}
			}
			if (!empty($conf->global->MAIN_OLD_IMAGE_LINKS)) {
				$altfile = $object->id . ".jpg"; // For backward compatibility
			}
			$email = $object->email;
			$capture = 'user';
		} else {
			// Generic case to show photos
			$dir = $conf->$modulepart->dir_output;
			if (!empty($object->photo)) {
				if (dolIsAllowedForPreview($object->photo)) {
					if ((string) $imagesize == 'mini') {
						$file = get_exdir($id, 2, 0, 0, $object, $modulepart) . 'photos/' . getImageFileNameForSize($object->photo, '_mini');
					} elseif ((string) $imagesize == 'small') {
						$file = get_exdir($id, 2, 0, 0, $object, $modulepart) . 'photos/' . getImageFileNameForSize($object->photo, '_small');
					} else {
						$file = get_exdir($id, 2, 0, 0, $object, $modulepart) . 'photos/' . $object->photo;
					}
					$originalfile = get_exdir($id, 2, 0, 0, $object, $modulepart) . 'photos/' . $object->photo;
				}
			}
			if (!empty($conf->global->MAIN_OLD_IMAGE_LINKS)) {
				$altfile = $object->id . ".jpg"; // For backward compatibility
			}
			$email = $object->email;
		}

		if ($forcecapture) {
			$capture = $forcecapture;
		}

		if ($dir) {
			if ($file && file_exists($dir . "/" . $file)) {
				if ($addlinktofullsize) {
					$urladvanced = getAdvancedPreviewUrl($modulepart, $originalfile, 0, '&entity=' . $entity);
					if ($urladvanced) {
						$ret .= '<a href="' . $urladvanced . '">';
					} else {
						$ret .= '<a href="' . DOL_URL_ROOT . '/viewimage.php?modulepart=' . $modulepart . '&entity=' . $entity . '&file=' . urlencode($originalfile) . '&cache=' . $cache . '">';
					}
				}
				$ret .= '<img alt="Photo" class="photo' . $modulepart . ($cssclass ? ' ' . $cssclass : '') . ' photologo' . (preg_replace('/[^a-z]/i', '_', $file)) . '" ' . ($width ? ' width="' . $width . '"' : '') . ($height ? ' height="' . $height . '"' : '') . ' src="' . DOL_URL_ROOT . '/viewimage.php?modulepart=' . $modulepart . '&entity=' . $entity . '&file=' . urlencode($file) . '&cache=' . $cache . '">';
				if ($addlinktofullsize) {
					$ret .= '</a>';
				}
			} elseif ($altfile && file_exists($dir . "/" . $altfile)) {
				if ($addlinktofullsize) {
					$urladvanced = getAdvancedPreviewUrl($modulepart, $originalfile, 0, '&entity=' . $entity);
					if ($urladvanced) {
						$ret .= '<a href="' . $urladvanced . '">';
					} else {
						$ret .= '<a href="' . DOL_URL_ROOT . '/viewimage.php?modulepart=' . $modulepart . '&entity=' . $entity . '&file=' . urlencode($originalfile) . '&cache=' . $cache . '">';
					}
				}
				$ret .= '<img class="photo' . $modulepart . ($cssclass ? ' ' . $cssclass : '') . '" alt="Photo alt" id="photologo' . (preg_replace('/[^a-z]/i', '_', $file)) . '" class="' . $cssclass . '" ' . ($width ? ' width="' . $width . '"' : '') . ($height ? ' height="' . $height . '"' : '') . ' src="' . DOL_URL_ROOT . '/viewimage.php?modulepart=' . $modulepart . '&entity=' . $entity . '&file=' . urlencode($altfile) . '&cache=' . $cache . '">';
				if ($addlinktofullsize) {
					$ret .= '</a>';
				}
			} else {
				$nophoto = '/public/theme/common/nophoto.png';
				$defaultimg = 'identicon';        // For gravatar
				if (in_array($modulepart, array('societe', 'userphoto', 'contact', 'memberphoto'))) {    // For modules that need a special image when photo not found
					if ($modulepart == 'societe' || ($modulepart == 'memberphoto' && !empty($object->morphy) && strpos($object->morphy, 'mor')) !== false) {
						$nophoto = 'company';
					} else {
						$nophoto = '/public/theme/common/user_anonymous.png';
						if (!empty($object->gender) && $object->gender == 'man') {
							$nophoto = '/public/theme/common/user_man.png';
						}
						if (!empty($object->gender) && $object->gender == 'woman') {
							$nophoto = '/public/theme/common/user_woman.png';
						}
					}
				}

				if (isModEnabled('gravatar') && $email && empty($noexternsourceoverwrite)) {
					// see https://gravatar.com/site/implement/images/php/
					$ret .= '<!-- Put link to gravatar -->';
					$ret .= '<img class="photo' . $modulepart . ($cssclass ? ' ' . $cssclass : '') . '" alt="" title="' . $email . ' Gravatar avatar" ' . ($width ? ' width="' . $width . '"' : '') . ($height ? ' height="' . $height . '"' : '') . ' src="https://www.gravatar.com/avatar/' . md5(strtolower(trim($email))) . '?s=' . $width . '&d=' . $defaultimg . '">'; // gravatar need md5 hash
				} else {
					if ($nophoto == 'company') {
						$ret .= '<div class="divforspanimg photo' . $modulepart . ($cssclass ? ' ' . $cssclass : '') . '" alt="" ' . ($width ? ' width="' . $width . '"' : '') . ($height ? ' height="' . $height . '"' : '') . '>' . img_picto('', 'company') . '</div>';
						$ret .= '<div class="difforspanimgright"></div>';
					} else {
						$ret .= '<img class="photo' . $modulepart . ($cssclass ? ' ' . $cssclass : '') . '" alt="" ' . ($width ? ' width="' . $width . '"' : '') . ($height ? ' height="' . $height . '"' : '') . ' src="' . DOL_URL_ROOT . $nophoto . '">';
					}
				}
			}

			if ($caneditfield) {
				if ($object->photo) {
					$ret .= "<br>\n";
				}
				$ret .= '<table class="nobordernopadding centpercent">';
				if ($object->photo) {
					$ret .= '<tr><td><input type="checkbox" class="flat photodelete" name="deletephoto" id="photodelete"> <label for="photodelete">' . $langs->trans("Delete") . '</label><br><br></td></tr>';
				}
				$ret .= '<tr><td class="tdoverflow">';
				$maxfilesizearray = getMaxFileSizeArray();
				$maxmin = $maxfilesizearray['maxmin'];
				if ($maxmin > 0) {
					$ret .= '<input type="hidden" name="MAX_FILE_SIZE" value="' . ($maxmin * 1024) . '">';    // MAX_FILE_SIZE must precede the field type=file
				}
				$ret .= '<input type="file" class="flat maxwidth200onsmartphone" name="photo" id="photoinput" accept="image/*"' . ($capture ? ' capture="' . $capture . '"' : '') . '>';
				$ret .= '</td></tr>';
				$ret .= '</table>';
			}
		} else {
			dol_print_error('', 'Call of showphoto with wrong parameters modulepart=' . $modulepart);
		}

		return $ret;
	}

	// phpcs:disable PEAR.NamingConventions.ValidFunctionName.ScopeNotCamelCaps

	/**
	 *    Return select list of groups
	 *
	 * @param string|object $selected Id group or group preselected
	 * @param string $htmlname Field name in form
	 * @param int $show_empty 0=liste sans valeur nulle, 1=ajoute valeur inconnue
	 * @param string|array $exclude Array list of groups id to exclude
	 * @param int $disabled If select list must be disabled
	 * @param string|array $include Array list of groups id to include
	 * @param int $enableonly Array list of groups id to be enabled. All other must be disabled
	 * @param string $force_entity '0' or Ids of environment to force
	 * @param bool $multiple add [] in the name of element and add 'multiple' attribut (not working with ajax_autocompleter)
	 * @param string $morecss More css to add to html component
	 * @return    string
	 * @see select_dolusers()
	 */
	public function select_dolgroups($selected = '', $htmlname = 'groupid', $show_empty = 0, $exclude = '', $disabled = 0, $include = '', $enableonly = '', $force_entity = '0', $multiple = false, $morecss = '')
	{
		// phpcs:enable
		global $conf, $user, $langs;

		// Permettre l'exclusion de groupes
		$excludeGroups = null;
		if (is_array($exclude)) {
			$excludeGroups = implode(",", $exclude);
		}
		// Permettre l'inclusion de groupes
		$includeGroups = null;
		if (is_array($include)) {
			$includeGroups = implode(",", $include);
		}

		if (!is_array($selected)) {
			$selected = array($selected);
		}

		$out = '';

		// On recherche les groupes
		$sql = "SELECT ug.rowid, ug.nom as name";
		if (isModEnabled('multicompany') && $conf->entity == 1 && $user->admin && !$user->entity) {
			$sql .= ", e.label";
		}
		$sql .= " FROM " . $this->db->prefix() . "usergroup as ug ";
		if (isModEnabled('multicompany') && $conf->entity == 1 && $user->admin && !$user->entity) {
			$sql .= " LEFT JOIN " . $this->db->prefix() . "entity as e ON e.rowid=ug.entity";
			if ($force_entity) {
				$sql .= " WHERE ug.entity IN (0, " . $force_entity . ")";
			} else {
				$sql .= " WHERE ug.entity IS NOT NULL";
			}
		} else {
			$sql .= " WHERE ug.entity IN (0, " . $conf->entity . ")";
		}
		if (is_array($exclude) && $excludeGroups) {
			$sql .= " AND ug.rowid NOT IN (" . $this->db->sanitize($excludeGroups) . ")";
		}
		if (is_array($include) && $includeGroups) {
			$sql .= " AND ug.rowid IN (" . $this->db->sanitize($includeGroups) . ")";
		}
		$sql .= " ORDER BY ug.nom ASC";

		dol_syslog(get_class($this) . "::select_dolgroups", LOG_DEBUG);
		$resql = $this->db->query($sql);
		if ($resql) {
			// Enhance with select2
			include_once DOL_DOCUMENT_ROOT . '/core/lib/ajax.lib.php';

			$out .= '<select class="flat minwidth200' . ($morecss ? ' ' . $morecss : '') . '" id="' . $htmlname . '" name="' . $htmlname . ($multiple ? '[]' : '') . '" ' . ($multiple ? 'multiple' : '') . ' ' . ($disabled ? ' disabled' : '') . '>';

			$num = $this->db->num_rows($resql);
			$i = 0;
			if ($num) {
				if ($show_empty && !$multiple) {
					$out .= '<option value="-1"' . (in_array(-1, $selected) ? ' selected' : '') . '>&nbsp;</option>' . "\n";
				}

				while ($i < $num) {
					$obj = $this->db->fetch_object($resql);
					$disableline = 0;
					if (is_array($enableonly) && count($enableonly) && !in_array($obj->rowid, $enableonly)) {
						$disableline = 1;
					}

					$out .= '<option value="' . $obj->rowid . '"';
					if ($disableline) {
						$out .= ' disabled';
					}
					if ((isset($selected[0]) && is_object($selected[0]) && $selected[0]->id == $obj->rowid) || ((!isset($selected[0]) || !is_object($selected[0])) && !empty($selected) && in_array($obj->rowid, $selected))) {
						$out .= ' selected';
					}
					$out .= '>';

					$out .= $obj->name;
					if (isModEnabled('multicompany') && empty($conf->global->MULTICOMPANY_TRANSVERSE_MODE) && $conf->entity == 1) {
						$out .= " (" . $obj->label . ")";
					}

					$out .= '</option>';
					$i++;
				}
			} else {
				if ($show_empty) {
					$out .= '<option value="-1"' . (in_array(-1, $selected) ? ' selected' : '') . '></option>' . "\n";
				}
				$out .= '<option value="" disabled>' . $langs->trans("NoUserGroupDefined") . '</option>';
			}
			$out .= '</select>';

			$out .= ajax_combobox($htmlname);
		} else {
			dol_print_error($this->db);
		}

		return $out;
	}


	/**
	 *    Return HTML to show the search and clear seach button
	 *
	 * @param string $pos Position of colon on the list. Value 'left' or 'right'
	 * @return    string
	 */
	public function showFilterButtons($pos = '')
	{
		$out = '<div class="nowraponall">';
		if ($pos == 'left') {
			$out .= '<button type="submit" class="liste_titre button_search reposition" name="button_search_x" value="x"><span class="fa fa-search"></span></button>';
			$out .= '<button type="submit" class="liste_titre button_removefilter reposition" name="button_removefilter_x" value="x"><span class="fa fa-remove"></span></button>';
		} else {
			$out .= '<button type="submit" class="liste_titre button_search reposition" name="button_search_x" value="x"><span class="fa fa-search"></span></button>';
			$out .= '<button type="submit" class="liste_titre button_removefilter reposition" name="button_removefilter_x" value="x"><span class="fa fa-remove"></span></button>';
		}
		$out .= '</div>';

		return $out;
	}

	/**
	 *    Return HTML to show the search and clear search button
	 *
	 * @param string $cssclass CSS class
	 * @param int $calljsfunction 0=default. 1=call function initCheckForSelect() after changing status of checkboxes
	 * @param string $massactionname Mass action button name that will launch an action on the selected items
	 * @return    string
	 */
	public function showCheckAddButtons($cssclass = 'checkforaction', $calljsfunction = 0, $massactionname = "massaction")
	{
		global $conf, $langs;

		$out = '';

		if (!empty($conf->use_javascript_ajax)) {
			$out .= '<div class="inline-block checkallactions"><input type="checkbox" id="' . $cssclass . 's" name="' . $cssclass . 's" class="checkallactions"></div>';
		}
		$out .= '<script nonce="' . getNonce() . '">
            $(document).ready(function() {
                $("#' . $cssclass . 's").click(function() {
                    if($(this).is(\':checked\')){
                        console.log("We check all ' . $cssclass . ' and trigger the change method");
                		$(".' . $cssclass . '").prop(\'checked\', true).trigger(\'change\');
                    }
                    else
                    {
                        console.log("We uncheck all");
                		$(".' . $cssclass . '").prop(\'checked\', false).trigger(\'change\');
                    }' . "\n";
		if ($calljsfunction) {
			$out .= 'if (typeof initCheckForSelect == \'function\') { initCheckForSelect(0, "' . $massactionname . '", "' . $cssclass . '"); } else { console.log("No function initCheckForSelect found. Call won\'t be done."); }';
		}
		$out .= '         });
        	        $(".' . $cssclass . '").change(function() {
					$(this).closest("tr").toggleClass("highlight", this.checked);
				});
		 	});
    	</script>';

		return $out;
	}

	/**
	 *    Return HTML to show the search and clear seach button
	 *
	 * @param int $addcheckuncheckall Add the check all/uncheck all checkbox (use javascript) and code to manage this
	 * @param string $cssclass CSS class
	 * @param int $calljsfunction 0=default. 1=call function initCheckForSelect() after changing status of checkboxes
	 * @param string $massactionname Mass action name
	 * @return    string
	 */
	public function showFilterAndCheckAddButtons($addcheckuncheckall = 0, $cssclass = 'checkforaction', $calljsfunction = 0, $massactionname = "massaction")
	{
		$out = $this->showFilterButtons();
		if ($addcheckuncheckall) {
			$out .= $this->showCheckAddButtons($cssclass, $calljsfunction, $massactionname);
		}
		return $out;
	}

	/**
	 * Return HTML to show the select of expense categories
	 *
	 * @param string 	$selected 		preselected category
	 * @param string 	$htmlname 		name of HTML select list
	 * @param integer 	$useempty 		1=Add empty line
	 * @param array 	$excludeid 		id to exclude
	 * @param string 	$target 		htmlname of target select to bind event
	 * @param int 		$default_selected default category to select if fk_c_type_fees change = EX_KME
	 * @param array 	$params 		param to give
	 * @param int 		$info_admin 	Show the tooltip help picto to setup list
	 * @return    string
	 */
	public function selectExpenseCategories($selected = '', $htmlname = 'fk_c_exp_tax_cat', $useempty = 0, $excludeid = array(), $target = '', $default_selected = 0, $params = array(), $info_admin = 1)
	{
		global $langs, $user;

		$out = '';
		$sql = "SELECT rowid, label FROM " . $this->db->prefix() . "c_exp_tax_cat WHERE active = 1";
		$sql .= " AND entity IN (0," . getEntity('exp_tax_cat') . ")";
		if (!empty($excludeid)) {
			$sql .= " AND rowid NOT IN (" . $this->db->sanitize(implode(',', $excludeid)) . ")";
		}
		$sql .= " ORDER BY label";

		$resql = $this->db->query($sql);
		if ($resql) {
			$out = '<select id="select_' . $htmlname . '" name="' . $htmlname . '" class="' . $htmlname . ' flat minwidth75imp maxwidth200">';
			if ($useempty) {
				$out .= '<option value="0">&nbsp;</option>';
			}

			while ($obj = $this->db->fetch_object($resql)) {
				$out .= '<option ' . ($selected == $obj->rowid ? 'selected="selected"' : '') . ' value="' . $obj->rowid . '">' . $langs->trans($obj->label) . '</option>';
			}
			$out .= '</select>';
			$out .= ajax_combobox('select_' . $htmlname);

			if (!empty($htmlname) && $user->admin && $info_admin) {
				$out .= ' ' . info_admin($langs->trans("YouCanChangeValuesForThisListFromDictionarySetup"), 1);
			}

			if (!empty($target)) {
				$sql = "SELECT c.id FROM " . $this->db->prefix() . "c_type_fees as c WHERE c.code = 'EX_KME' AND c.active = 1";
				$resql = $this->db->query($sql);
				if ($resql) {
					if ($this->db->num_rows($resql) > 0) {
						$obj = $this->db->fetch_object($resql);
						$out .= '<script nonce="' . getNonce() . '">
							$(function() {
								$("select[name=' . $target . ']").on("change", function() {
									var current_val = $(this).val();
									if (current_val == ' . $obj->id . ') {';
						if (!empty($default_selected) || !empty($selected)) {
							$out .= '$("select[name=' . $htmlname . ']").val("' . ($default_selected > 0 ? $default_selected : $selected) . '");';
						}

						$out .= '
										$("select[name=' . $htmlname . ']").change();
									}
								});

								$("select[name=' . $htmlname . ']").change(function() {

									if ($("select[name=' . $target . ']").val() == ' . $obj->id . ') {
										// get price of kilometer to fill the unit price
										$.ajax({
											method: "POST",
											dataType: "json",
											data: { fk_c_exp_tax_cat: $(this).val(), token: \'' . currentToken() . '\' },
											url: "' . (DOL_URL_ROOT . '/expensereport/ajax/ajaxik.php?' . join('&', $params)) . '",
										}).done(function( data, textStatus, jqXHR ) {
											console.log(data);
											if (typeof data.up != "undefined") {
												$("input[name=value_unit]").val(data.up);
												$("select[name=' . $htmlname . ']").attr("title", data.title);
											} else {
												$("input[name=value_unit]").val("");
												$("select[name=' . $htmlname . ']").attr("title", "");
											}
										});
									}
								});
							});
						</script>';
					}
				}
			}
		} else {
			dol_print_error($this->db);
		}

		return $out;
	}

	/**
	 * Return HTML to show the select ranges of expense range
	 *
	 * @param string $selected preselected category
	 * @param string $htmlname name of HTML select list
	 * @param integer $useempty 1=Add empty line
	 * @return    string
	 */
	public function selectExpenseRanges($selected = '', $htmlname = 'fk_range', $useempty = 0)
	{
		global $conf, $langs;

		$out = '';
		$sql = "SELECT rowid, range_ik FROM " . $this->db->prefix() . "c_exp_tax_range";
		$sql .= " WHERE entity = " . $conf->entity . " AND active = 1";

		$resql = $this->db->query($sql);
		if ($resql) {
			$out = '<select id="select_' . $htmlname . '" name="' . $htmlname . '" class="' . $htmlname . ' flat minwidth75imp">';
			if ($useempty) {
				$out .= '<option value="0"></option>';
			}

			while ($obj = $this->db->fetch_object($resql)) {
				$out .= '<option ' . ($selected == $obj->rowid ? 'selected="selected"' : '') . ' value="' . $obj->rowid . '">' . price($obj->range_ik, 0, $langs, 1, 0) . '</option>';
			}
			$out .= '</select>';
		} else {
			dol_print_error($this->db);
		}

		return $out;
	}

	/**
	 * Return HTML to show a select of expense
	 *
	 * @param string $selected preselected category
	 * @param string $htmlname name of HTML select list
	 * @param integer $useempty 1=Add empty choice
	 * @param integer $allchoice 1=Add all choice
	 * @param integer $useid 0=use 'code' as key, 1=use 'id' as key
	 * @return    string
	 */
	public function selectExpense($selected = '', $htmlname = 'fk_c_type_fees', $useempty = 0, $allchoice = 1, $useid = 0)
	{
		global $langs;

		$out = '';
		$sql = "SELECT id, code, label FROM " . $this->db->prefix() . "c_type_fees";
		$sql .= " WHERE active = 1";

		$resql = $this->db->query($sql);
		if ($resql) {
			$out = '<select id="select_' . $htmlname . '" name="' . $htmlname . '" class="' . $htmlname . ' flat minwidth75imp">';
			if ($useempty) {
				$out .= '<option value="0"></option>';
			}
			if ($allchoice) {
				$out .= '<option value="-1">' . $langs->trans('AllExpenseReport') . '</option>';
			}

			$field = 'code';
			if ($useid) {
				$field = 'id';
			}

			while ($obj = $this->db->fetch_object($resql)) {
				$key = $langs->trans($obj->code);
				$out .= '<option ' . ($selected == $obj->{$field} ? 'selected="selected"' : '') . ' value="' . $obj->{$field} . '">' . ($key != $obj->code ? $key : $obj->label) . '</option>';
			}
			$out .= '</select>';
		} else {
			dol_print_error($this->db);
		}

		return $out;
	}

	/**
	 *  Output a combo list with invoices qualified for a third party
	 *
	 * @param int $socid Id third party (-1=all, 0=only projects not linked to a third party, id=projects not linked or linked to third party id)
	 * @param int $selected Id invoice preselected
	 * @param string $htmlname Name of HTML select
	 * @param int $maxlength Maximum length of label
	 * @param int $option_only Return only html options lines without the select tag
	 * @param string $show_empty Add an empty line ('1' or string to show for empty line)
	 * @param int $discard_closed Discard closed projects (0=Keep,1=hide completely,2=Disable)
	 * @param int $forcefocus Force focus on field (works with javascript only)
	 * @param int $disabled Disabled
	 * @param string $morecss More css added to the select component
	 * @param string $projectsListId ''=Automatic filter on project allowed. List of id=Filter on project ids.
	 * @param string $showproject 'all' = Show project info, ''=Hide project info
	 * @param User $usertofilter User object to use for filtering
	 * @return string            HTML Select Invoice
	 */
	public function selectInvoice($socid = -1, $selected = '', $htmlname = 'invoiceid', $maxlength = 24, $option_only = 0, $show_empty = '1', $discard_closed = 0, $forcefocus = 0, $disabled = 0, $morecss = 'maxwidth500', $projectsListId = '', $showproject = 'all', $usertofilter = null)
	{
		global $user, $conf, $langs;

		require_once DOL_DOCUMENT_ROOT . '/projet/class/project.class.php';

		if (is_null($usertofilter)) {
			$usertofilter = $user;
		}

		$out = '';

		$hideunselectables = false;
		if (!empty($conf->global->PROJECT_HIDE_UNSELECTABLES)) {
			$hideunselectables = true;
		}

		if (empty($projectsListId)) {
			if (empty($usertofilter->rights->projet->all->lire)) {
				$projectstatic = new Project($this->db);
				$projectsListId = $projectstatic->getProjectsAuthorizedForUser($usertofilter, 0, 1);
			}
		}

		// Search all projects
		$sql = "SELECT f.rowid, f.ref as fref, 'nolabel' as flabel, p.rowid as pid, f.ref,
            p.title, p.fk_soc, p.fk_statut, p.public,";
		$sql .= ' s.nom as name';
		$sql .= ' FROM ' . $this->db->prefix() . 'projet as p';
		$sql .= ' LEFT JOIN ' . $this->db->prefix() . 'societe as s ON s.rowid = p.fk_soc,';
		$sql .= ' ' . $this->db->prefix() . 'facture as f';
		$sql .= " WHERE p.entity IN (" . getEntity('project') . ")";
		$sql .= " AND f.fk_projet = p.rowid AND f.fk_statut=0"; //Brouillons seulement
		//if ($projectsListId) $sql.= " AND p.rowid IN (".$this->db->sanitize($projectsListId).")";
		//if ($socid == 0) $sql.= " AND (p.fk_soc=0 OR p.fk_soc IS NULL)";
		//if ($socid > 0)  $sql.= " AND (p.fk_soc=".((int) $socid)." OR p.fk_soc IS NULL)";
		$sql .= " ORDER BY p.ref, f.ref ASC";

		$resql = $this->db->query($sql);
		if ($resql) {
			// Use select2 selector
			if (!empty($conf->use_javascript_ajax)) {
				include_once DOL_DOCUMENT_ROOT . '/core/lib/ajax.lib.php';
				$comboenhancement = ajax_combobox($htmlname, '', 0, $forcefocus);
				$out .= $comboenhancement;
				$morecss = 'minwidth200imp maxwidth500';
			}

			if (empty($option_only)) {
				$out .= '<select class="valignmiddle flat' . ($morecss ? ' ' . $morecss : '') . '"' . ($disabled ? ' disabled="disabled"' : '') . ' id="' . $htmlname . '" name="' . $htmlname . '">';
			}
			if (!empty($show_empty)) {
				$out .= '<option value="0" class="optiongrey">';
				if (!is_numeric($show_empty)) {
					$out .= $show_empty;
				} else {
					$out .= '&nbsp;';
				}
				$out .= '</option>';
			}
			$num = $this->db->num_rows($resql);
			$i = 0;
			if ($num) {
				while ($i < $num) {
					$obj = $this->db->fetch_object($resql);
					// If we ask to filter on a company and user has no permission to see all companies and project is linked to another company, we hide project.
					if ($socid > 0 && (empty($obj->fk_soc) || $obj->fk_soc == $socid) && empty($usertofilter->rights->societe->lire)) {
						// Do nothing
					} else {
						if ($discard_closed == 1 && $obj->fk_statut == Project::STATUS_CLOSED) {
							$i++;
							continue;
						}

						$labeltoshow = '';

						if ($showproject == 'all') {
							$labeltoshow .= dol_trunc($obj->ref, 18); // Invoice ref
							if ($obj->name) {
								$labeltoshow .= ' - ' . $obj->name; // Soc name
							}

							$disabled = 0;
							if ($obj->fk_statut == Project::STATUS_DRAFT) {
								$disabled = 1;
								$labeltoshow .= ' - ' . $langs->trans("Draft");
							} elseif ($obj->fk_statut == Project::STATUS_CLOSED) {
								if ($discard_closed == 2) {
									$disabled = 1;
								}
								$labeltoshow .= ' - ' . $langs->trans("Closed");
							} elseif ($socid > 0 && (!empty($obj->fk_soc) && $obj->fk_soc != $socid)) {
								$disabled = 1;
								$labeltoshow .= ' - ' . $langs->trans("LinkedToAnotherCompany");
							}
						}

						if (!empty($selected) && $selected == $obj->rowid) {
							$out .= '<option value="' . $obj->rowid . '" selected';
							//if ($disabled) $out.=' disabled';						// with select2, field can't be preselected if disabled
							$out .= '>' . $labeltoshow . '</option>';
						} else {
							if ($hideunselectables && $disabled && ($selected != $obj->rowid)) {
								$resultat = '';
							} else {
								$resultat = '<option value="' . $obj->rowid . '"';
								if ($disabled) {
									$resultat .= ' disabled';
								}
								//if ($obj->public) $labeltoshow.=' ('.$langs->trans("Public").')';
								//else $labeltoshow.=' ('.$langs->trans("Private").')';
								$resultat .= '>';
								$resultat .= $labeltoshow;
								$resultat .= '</option>';
							}
							$out .= $resultat;
						}
					}
					$i++;
				}
			}
			if (empty($option_only)) {
				$out .= '</select>';
			}

			$this->db->free($resql);

			return $out;
		} else {
			dol_print_error($this->db);
			return '';
		}
	}

	/**
	 *  Output a combo list with invoices qualified for a third party
	 *
	 * @param int $selected Id invoice preselected
	 * @param string $htmlname Name of HTML select
	 * @param int $maxlength Maximum length of label
	 * @param int $option_only Return only html options lines without the select tag
	 * @param string $show_empty Add an empty line ('1' or string to show for empty line)
	 * @param int $forcefocus Force focus on field (works with javascript only)
	 * @param int $disabled Disabled
	 * @param string $morecss More css added to the select component
	 * @return int                    Nbr of project if OK, <0 if KO
	 */
	public function selectInvoiceRec($selected = '', $htmlname = 'facrecid', $maxlength = 24, $option_only = 0, $show_empty = '1', $forcefocus = 0, $disabled = 0, $morecss = 'maxwidth500')
	{
		global $user, $conf, $langs;

		$out = '';

		dol_syslog('FactureRec::fetch', LOG_DEBUG);

		$sql = 'SELECT f.rowid, f.entity, f.titre as title, f.suspended, f.fk_soc';
		//$sql.= ', el.fk_source';
		$sql .= ' FROM ' . MAIN_DB_PREFIX . 'facture_rec as f';
		$sql .= " WHERE f.entity IN (" . getEntity('invoice') . ")";
		$sql .= " ORDER BY f.titre ASC";

		$resql = $this->db->query($sql);
		if ($resql) {
			// Use select2 selector
			if (!empty($conf->use_javascript_ajax)) {
				include_once DOL_DOCUMENT_ROOT . '/core/lib/ajax.lib.php';
				$comboenhancement = ajax_combobox($htmlname, '', 0, $forcefocus);
				$out .= $comboenhancement;
				$morecss = 'minwidth200imp maxwidth500';
			}

			if (empty($option_only)) {
				$out .= '<select class="valignmiddle flat' . ($morecss ? ' ' . $morecss : '') . '"' . ($disabled ? ' disabled="disabled"' : '') . ' id="' . $htmlname . '" name="' . $htmlname . '">';
			}
			if (!empty($show_empty)) {
				$out .= '<option value="0" class="optiongrey">';
				if (!is_numeric($show_empty)) {
					$out .= $show_empty;
				} else {
					$out .= '&nbsp;';
				}
				$out .= '</option>';
			}
			$num = $this->db->num_rows($resql);
			if ($num) {
				while ($obj = $this->db->fetch_object($resql)) {
					$labeltoshow = dol_trunc($obj->title, 18); // Invoice ref

					$disabled = 0;
					if (!empty($obj->suspended)) {
						$disabled = 1;
						$labeltoshow .= ' - ' . $langs->trans("Closed");
					}


					if (!empty($selected) && $selected == $obj->rowid) {
						$out .= '<option value="' . $obj->rowid . '" selected';
						//if ($disabled) $out.=' disabled';						// with select2, field can't be preselected if disabled
						$out .= '>' . $labeltoshow . '</option>';
					} else {
						if ($disabled && ($selected != $obj->rowid)) {
							$resultat = '';
						} else {
							$resultat = '<option value="' . $obj->rowid . '"';
							if ($disabled) {
								$resultat .= ' disabled';
							}
							$resultat .= '>';
							$resultat .= $labeltoshow;
							$resultat .= '</option>';
						}
						$out .= $resultat;
					}
				}
			}
			if (empty($option_only)) {
				$out .= '</select>';
			}

			print $out;

			$this->db->free($resql);
			return $num;
		} else {
			$this->errors[] = $this->db->lasterror;
			return -1;
		}
	}

	/**
	 * Output the component to make advanced search criteries
	 *
	 * @param 	array 	$arrayofcriterias 					Array of available search criterias. Example: array($object->element => $object->fields, 'otherfamily' => otherarrayoffields, ...)
	 * @param 	array 	$search_component_params 			Array of selected search criterias
	 * @param 	array 	$arrayofinputfieldsalreadyoutput 	Array of input fields already inform. The component will not generate a hidden input field if it is in this list.
	 * @param 	string 	$search_component_params_hidden 	String with $search_component_params criterias
	 * @return	string                                    	HTML component for advanced search
	 */
	public function searchComponent($arrayofcriterias, $search_component_params, $arrayofinputfieldsalreadyoutput = array(), $search_component_params_hidden = '')
	{
		global $langs;

		if ($search_component_params_hidden != '' && !preg_match('/^\(.*\)$/', $search_component_params_hidden)) {    // If $search_component_params_hidden does not start and end with ()
			$search_component_params_hidden = '(' . $search_component_params_hidden . ')';
		}

		$ret = '';

		$ret .= '<div class="divadvancedsearchfieldcomp inline-block">';
		$ret .= '<a href="#" class="dropdownsearch-toggle unsetcolor">';
		$ret .= '<span class="fas fa-filter linkobject boxfilter paddingright pictofixedwidth" title="' . dol_escape_htmltag($langs->trans("Filters")) . '" id="idsubimgproductdistribution"></span>';
		$ret .= '</a>';

		$ret .= '<div class="divadvancedsearchfieldcompinput inline-block minwidth500 maxwidth300onsmartphone">';

		// Show select fields as tags.
		$ret .= '<div name="divsearch_component_params" class="noborderbottom search_component_params inline-block valignmiddle">';

		if ($search_component_params_hidden) {
			// Split the criteria on each AND
			//var_dump($search_component_params_hidden);

			$nbofchars = dol_strlen($search_component_params_hidden);
			$arrayofandtags = array();
			$i = 0; $s = '';
			$countparenthesis = 0;
			while ($i < $nbofchars) {
				$char = dol_substr($search_component_params_hidden, $i, 1);

				if ($char == '(') {
					$countparenthesis++;
				} elseif ($char == ')') {
					$countparenthesis--;
				}

				if ($countparenthesis == 0) {
					$char2 = dol_substr($search_component_params_hidden, $i+1, 1);
					$char3 = dol_substr($search_component_params_hidden, $i+2, 1);
					if ($char == 'A' && $char2 == 'N' && $char3 == 'D') {
						// We found a AND
						$arrayofandtags[] = trim($s);
						$s = '';
						$i+=2;
					} else {
						$s .= $char;
					}
				} else {
					$s .= $char;
				}
				$i++;
			}
			if ($s) {
				$arrayofandtags[] = trim($s);
			}

			// Show each AND part
			foreach ($arrayofandtags as $tmpkey => $tmpval) {
				$errormessage = '';
				$searchtags = forgeSQLFromUniversalSearchCriteria($tmpval, $errormessage, 1, 1);
				if ($errormessage) {
					$this->error = 'ERROR in parsing search string: '.$errormessage;
				}
				// Remove first and last parenthesis but only if first is the opening and last the closing of the same group
				include_once DOL_DOCUMENT_ROOT.'/core/lib/functions2.lib.php';
				$searchtags = removeGlobalParenthesis($searchtags);

				$ret .= '<span class="marginleftonlyshort valignmiddle tagsearch" data-ufilterid="'.($tmpkey+1).'" data-ufilter="'.dol_escape_htmltag($tmpval).'">';
				$ret .= '<span class="tagsearchdelete select2-selection__choice__remove" data-ufilterid="'.($tmpkey+1).'">x</span> ';
				$ret .= dol_escape_htmltag($searchtags);
				$ret .= '</span>';
			}
		}

		//$ret .= '<button type="submit" class="liste_titre button_search paddingleftonly" name="button_search_x" value="x"><span class="fa fa-search"></span></button>';

		//$ret .= search_component_params
		//$texttoshow = '<div class="opacitymedium inline-block search_component_searchtext">'.$langs->trans("Search").'</div>';
		//$ret .= '<div class="search_component inline-block valignmiddle">'.$texttoshow.'</div>';

		$show_search_component_params_hidden = 1;
		if ($show_search_component_params_hidden) {
			$ret .= '<input type="hidden" name="show_search_component_params_hidden" value="1">';
		}
		$ret .= "<!-- We store the full Universal Search String into this field. For example: (t.ref:like:'SO-%') AND ((t.ref:like:'CO-%') OR (t.ref:like:'AA%')) -->";
		$ret .= '<input type="hidden" name="search_component_params_hidden" value="' . dol_escape_htmltag($search_component_params_hidden) . '">';
		// $ret .= "<!-- sql= ".forgeSQLFromUniversalSearchCriteria($search_component_params_hidden, $errormessage)." -->";

		// For compatibility with forms that show themself the search criteria in addition of this component, we output these fields
		foreach ($arrayofcriterias as $criterias) {
			foreach ($criterias as $criteriafamilykey => $criteriafamilyval) {
				if (in_array('search_' . $criteriafamilykey, $arrayofinputfieldsalreadyoutput)) {
					continue;
				}
				if (in_array($criteriafamilykey, array('rowid', 'ref_ext', 'entity', 'extraparams'))) {
					continue;
				}
				if (in_array($criteriafamilyval['type'], array('date', 'datetime', 'timestamp'))) {
					$ret .= '<input type="hidden" name="search_' . $criteriafamilykey . '_start">';
					$ret .= '<input type="hidden" name="search_' . $criteriafamilykey . '_startyear">';
					$ret .= '<input type="hidden" name="search_' . $criteriafamilykey . '_startmonth">';
					$ret .= '<input type="hidden" name="search_' . $criteriafamilykey . '_startday">';
					$ret .= '<input type="hidden" name="search_' . $criteriafamilykey . '_end">';
					$ret .= '<input type="hidden" name="search_' . $criteriafamilykey . '_endyear">';
					$ret .= '<input type="hidden" name="search_' . $criteriafamilykey . '_endmonth">';
					$ret .= '<input type="hidden" name="search_' . $criteriafamilykey . '_endday">';
				} else {
					$ret .= '<input type="hidden" name="search_' . $criteriafamilykey . '">';
				}
			}
		}

		$ret .= '</div>';

		$ret .= "<!-- Field to enter a generic filter string: t.ref:like:'SO-%', t.date_creation:<:'20160101', t.date_creation:<:'2016-01-01 12:30:00', t.nature:is:NULL, t.field2:isnot:NULL -->\n";
		$ret .= '<input type="text" placeholder="' . $langs->trans("Search") . '" name="search_component_params_input" class="noborderbottom search_component_input" value="">';

		$ret .= '</div>';
		$ret .= '</div>';

		$ret .= '<script>
		jQuery(".tagsearchdelete").click(function() {
			var filterid = $(this).parents().data("ufilterid");
			console.log("We click to delete a criteria nb "+filterid);
			// TODO Update the search_component_params_hidden with all data-ufilter except the one delete and post page

		});
		</script>
		';


		return $ret;
	}

	/**
	 * selectModelMail
	 *
	 * @param 	string 	$prefix 		Prefix
	 * @param	string 	$modelType 		Model type
	 * @param 	int 	$default 		1=Show also Default mail template
	 * @param 	int 	$addjscombo 	Add js combobox
	 * @return  string                	HTML select string
	 */
	public function selectModelMail($prefix, $modelType = '', $default = 0, $addjscombo = 0)
	{
		global $langs, $user;

		$retstring = '';

		$TModels = array();

		include_once DOL_DOCUMENT_ROOT . '/core/class/html.formmail.class.php';
		$formmail = new FormMail($this->db);
		$result = $formmail->fetchAllEMailTemplate($modelType, $user, $langs);

		if ($default) {
			$TModels[0] = $langs->trans('DefaultMailModel');
		}
		if ($result > 0) {
			foreach ($formmail->lines_model as $model) {
				$TModels[$model->id] = $model->label;
			}
		}

		$retstring .= '<select class="flat" id="select_' . $prefix . 'model_mail" name="' . $prefix . 'model_mail">';

		foreach ($TModels as $id_model => $label_model) {
			$retstring .= '<option value="' . $id_model . '"';
			$retstring .= ">" . $label_model . "</option>";
		}

		$retstring .= "</select>";

		if ($addjscombo) {
			$retstring .= ajax_combobox('select_' . $prefix . 'model_mail');
		}

		return $retstring;
	}

	/**
	 * Output the buttons to submit a creation/edit form
	 *
	 * @param 	string 	$save_label 		Alternative label for save button
	 * @param 	string 	$cancel_label 		Alternative label for cancel button
	 * @param 	array 	$morebuttons 		Add additional buttons between save and cancel
	 * @param 	bool 	$withoutdiv 		Option to remove enclosing centered div
	 * @param 	string 	$morecss 			More CSS
	 * @param 	string 	$dol_openinpopup 	If the button are shown in a context of a page shown inside a popup, we put here the string name of popup.
	 * @return  string                      Html code with the buttons
	 */
	public function buttonsSaveCancel($save_label = 'Save', $cancel_label = 'Cancel', $morebuttons = array(), $withoutdiv = 0, $morecss = '', $dol_openinpopup = '')
	{
		global $langs;

		$buttons = array();

		$save = array(
			'name' => 'save',
			'label_key' => $save_label,
		);

		if ($save_label == 'Create' || $save_label == 'Add') {
			$save['name'] = 'add';
		} elseif ($save_label == 'Modify') {
			$save['name'] = 'edit';
		}

		$cancel = array(
			'name' => 'cancel',
			'label_key' => 'Cancel',
		);

		!empty($save_label) ? $buttons[] = $save : '';

		if (!empty($morebuttons)) {
			$buttons[] = $morebuttons;
		}

		!empty($cancel_label) ? $buttons[] = $cancel : '';

		$retstring = $withoutdiv ? '' : '<div class="center">';

		foreach ($buttons as $button) {
			$addclass = empty($button['addclass']) ? '' : $button['addclass'];
			$retstring .= '<input type="submit" class="button button-' . $button['name'] . ($morecss ? ' ' . $morecss : '') . ' ' . $addclass . '" name="' . $button['name'] . '" value="' . dol_escape_htmltag($langs->trans($button['label_key'])) . '">';
		}
		$retstring .= $withoutdiv ? '' : '</div>';

		if ($dol_openinpopup) {
			$retstring .= '<!-- buttons are shown into a $dol_openinpopup=' . $dol_openinpopup . ' context, so we enable the close of dialog on cancel -->' . "\n";
			$retstring .= '<script nonce="' . getNonce() . '">';
			$retstring .= 'jQuery(".button-cancel").click(function(e) {
				e.preventDefault(); console.log(\'We click on cancel in iframe popup ' . $dol_openinpopup . '\');
				window.parent.jQuery(\'#idfordialog' . $dol_openinpopup . '\').dialog(\'close\');
				 });';
			$retstring .= '</script>';
		}

		return $retstring;
	}
}<|MERGE_RESOLUTION|>--- conflicted
+++ resolved
@@ -8239,12 +8239,8 @@
 		$idname = str_replace(array('[', ']'), array('', ''), $htmlname);
 		$out .= '<select id="' . preg_replace('/^\./', '', $idname) . '" ' . ($disabled ? 'disabled="disabled" ' : '') . 'class="flat ' . (preg_replace('/^\./', '', $htmlname)) . ($morecss ? ' ' . $morecss : '') . ' selectformat"';
 		$out .= ' name="' . preg_replace('/^\./', '', $htmlname) . '" ' . ($moreparam ? $moreparam : '');
-<<<<<<< HEAD
-		$out .= '>';
-=======
 		$out .= '>'."\n";
 
->>>>>>> b866c1c7
 		if ($show_empty) {
 			$textforempty = ' ';
 			if (!empty($conf->use_javascript_ajax)) {
