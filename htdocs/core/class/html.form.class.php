--- conflicted
+++ resolved
@@ -5221,23 +5221,15 @@
 			$out .= '<input type="submit" class="button smallpaddingimp" value="'.$langs->trans("Modify").'">';
 			$out .= '</form>';
 		} else {
-<<<<<<< HEAD
-            $out .= '<span class="project_head_block">';
-=======
 			$out .= '<span class="project_head_block">';
->>>>>>> 71f98be7
 			if ($selected) {
 				$projet = new Project($this->db);
 				$projet->fetch($selected);
-                $out .= $projet->getNomUrl(1, '', 1);
+				$out .= $projet->getNomUrl(1, '', 1);
 			} else {
 				$out .= "&nbsp;";
 			}
-<<<<<<< HEAD
-            $out .= '</span>';
-=======
 			$out .= '</span>';
->>>>>>> 71f98be7
 		}
 
 		if (empty($nooutput)) {
